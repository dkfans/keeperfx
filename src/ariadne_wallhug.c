/******************************************************************************/
// Free implementation of Bullfrog's Dungeon Keeper strategy game.
/******************************************************************************/
/** @file ariadne_wallhug.c
 *     Simple wallhug pathfinding functions.
 * @par Purpose:
 *     Functions implementing wallhug pathfinding algorithm.
 * @par Comment:
 *     None.
 * @author   KeeperFX Team
 * @date     11 Mar 2010 - 10 Jan 2014
 * @par  Copying and copyrights:
 *     This program is free software; you can redistribute it and/or modify
 *     it under the terms of the GNU General Public License as published by
 *     the Free Software Foundation; either version 2 of the License, or
 *     (at your option) any later version.
 */
/******************************************************************************/
#include "pre_inc.h"
#include "ariadne_wallhug.h"

#include "globals.h"
#include "bflib_basics.h"
#include "bflib_math.h"
#include "bflib_planar.h"

#include "ariadne.h"
#include "slab_data.h"
#include "map_data.h"
#include "map_utils.h"
#include "thing_data.h"
#include "thing_doors.h"
#include "thing_physics.h"
#include "thing_navigate.h"
#include "engine_camera.h"
#include "config_terrain.h"
#include "creature_control.h"
#include "creature_states.h"
#include "config_creature.h"
#include "game_legacy.h"
#include "post_inc.h"

#ifdef __cplusplus
extern "C" {
#endif
/******************************************************************************/
static TbBool check_forward_for_prospective_hugs(struct Thing *creatng, struct Coord3d *pos_a, long angle, long side, long slab_flags, long speed, PlayerBitFlags crt_owner_flags);
static long get_angle_of_wall_hug(struct Thing *creatng, long slab_flags, long speed, PlayerBitFlags crt_owner_flags);
static void set_hugging_pos_using_blocked_flags(struct Coord3d *dstpos, struct Thing *creatng, unsigned short block_flags, int nav_radius);
static TbBool navigation_push_towards_target(struct Navigation *navi, struct Thing *creatng, const struct Coord3d *pos, MoveSpeed speed, MoveSpeed nav_radius, PlayerBitFlags crt_owner_flags);
static TbBool find_approach_position_to_subtile(const struct Coord3d *srcpos, MapSubtlCoord stl_x, MapSubtlCoord stl_y, MoveSpeed spacing, struct Coord3d *aproachpos);
static long creature_cannot_move_directly_to_with_collide(struct Thing *creatng, struct Coord3d *pos, long slab_flags, PlayerBitFlags crt_owner_flags);
static unsigned short get_hugging_blocked_flags(struct Thing *creatng, struct Coord3d *pos, long slab_flags, PlayerBitFlags crt_owner_flags);

const uint8_t wallhug_x_blocked_priorities[] = { 1,0,4,2,0,0,2,0,4,1,0,0,0,0 };
const uint8_t wallhug_y_blocked_priorities[] = { 2,0,2,1,0,6,1,0,2,2,0,0,0,0 };
const uint8_t wallhug_xy_blocked_priorities[22] = { 2,0,0,1,0,2,1,0,0,2,0,6,1,0,4,2,0,2,2,0,4,1 };

/******************************************************************************/
static TbBool wallhug_angle_with_collide_valid(struct Thing *thing, long slab_flags, long speed, long angle, PlayerBitFlags crt_owner_flags)
{
    struct Coord3d pos;
    pos.x.val = thing->mappos.x.val + distance_with_angle_to_coord_x(speed, angle);
    pos.y.val = thing->mappos.y.val + distance_with_angle_to_coord_y(speed, angle);
    pos.z.val = get_thing_height_at(thing, &pos);
    return (creature_cannot_move_directly_to_with_collide(thing, &pos, slab_flags, crt_owner_flags) != 4);
}

static long get_angle_of_wall_hug(struct Thing *creatng, long slab_flags, long speed, PlayerBitFlags crt_owner_flags)
{
    struct Navigation *navi;
    {
        struct CreatureControl* cctrl = creature_control_get_from_thing(creatng);
        navi = &cctrl->navi;
    }
    long quadr;
    long whangle;
    switch (navi->side)
    {
    case 1:
        quadr = angle_to_quadrant(creatng->move_angle_xy);
        whangle = DEGREES_90 * ((quadr - 1) & 3);
        if (wallhug_angle_with_collide_valid(creatng, slab_flags, speed, whangle, crt_owner_flags))
          return whangle;
        quadr = angle_to_quadrant(creatng->move_angle_xy);
        whangle = DEGREES_90 * (quadr & 3);
        if (wallhug_angle_with_collide_valid(creatng, slab_flags, speed, whangle, crt_owner_flags))
          return whangle;
        quadr = angle_to_quadrant(creatng->move_angle_xy);
        whangle = DEGREES_90 * ((quadr + 1) & 3);
        if (wallhug_angle_with_collide_valid(creatng, slab_flags, speed, whangle, crt_owner_flags))
          return whangle;
        quadr = angle_to_quadrant(creatng->move_angle_xy);
        whangle = DEGREES_90 * ((quadr + 2) & 3);
        if (wallhug_angle_with_collide_valid(creatng, slab_flags, speed, whangle, crt_owner_flags))
          return whangle;
        break;
    case 2:
        quadr = angle_to_quadrant(creatng->move_angle_xy);
        whangle = DEGREES_90 * ((quadr + 1) & 3);
        if (wallhug_angle_with_collide_valid(creatng, slab_flags, speed, whangle, crt_owner_flags))
          return whangle;
        quadr = angle_to_quadrant(creatng->move_angle_xy);
        whangle = DEGREES_90 * (quadr & 3);
        if (wallhug_angle_with_collide_valid(creatng, slab_flags, speed, whangle, crt_owner_flags))
          return whangle;
        quadr = angle_to_quadrant(creatng->move_angle_xy);
        whangle = DEGREES_90 * ((quadr - 1) & 3);
        if (wallhug_angle_with_collide_valid(creatng, slab_flags, speed, whangle, crt_owner_flags))
          return whangle;
        quadr = angle_to_quadrant(creatng->move_angle_xy);
        whangle = DEGREES_90 * ((quadr + 2) & 3);
        if (wallhug_angle_with_collide_valid(creatng, slab_flags, speed, whangle, crt_owner_flags))
          return whangle;
        break;
    }
    return -1;
}

static int hug_round_sub(struct Thing *creatng, MapSubtlCoord *current_position_x, MapSubtlCoord *current_position_y,
                            const MapSubtlCoord target_position_x, const MapSubtlCoord target_position_y, char *hug_state_flag,
                            MapSubtlDelta *delta, struct Coord3d *pos1, long *hug_val, unsigned short *i,
                            int *next_round_index_1, const int arr_offset_1, const int arr_offset_2)
{
    if (*hug_state_flag == 2)
    {
        return -1;
    }

    SmallAroundIndex quadrant = (((LbArcTanAngle(target_position_x - *current_position_x, target_position_y - *current_position_y) & ANGLE_MASK) + DEGREES_45) / DEGREES_90) & 3;

    int distance_to_target = chessboard_distance(*current_position_x, *current_position_y, target_position_x, target_position_y);
    if ((int)abs(distance_to_target) <= *delta && hug_can_move_on(
                                       creatng,
                                       3 * small_around[quadrant].delta_x + *current_position_x,
                                       3 * small_around[quadrant].delta_y + *current_position_y))
    {
        *current_position_x += 3 * small_around[quadrant].delta_x;
        *current_position_y += 3 * small_around[quadrant].delta_y;

        *delta = chessboard_distance(*current_position_x, *current_position_y, target_position_x, target_position_y);

        *hug_state_flag = 1;
    }
    else
    {
        if (*hug_state_flag == 1)
        {
            pos1->x.stl.num = *current_position_x;
            pos1->y.stl.num = *current_position_y;
            *hug_val -= *i;
            return 0;
        }
        SmallAroundIndex search_direction_index = (*next_round_index_1 + arr_offset_1) & 3;
        for (unsigned short j = 0;; ++j)
        {
            SmallAroundIndex current_direction = search_direction_index;
            if (j >= 4u)
              break;
            SmallAroundIndex small_around_index = search_direction_index;
            if (hug_can_move_on(
                    creatng,
                    3 * small_around[small_around_index].delta_x + *current_position_x,
                    *current_position_y + 3 * small_around[small_around_index].delta_y))
            {
              *next_round_index_1 = current_direction;
              *current_position_x += 3 * small_around[small_around_index].delta_x;
              *current_position_y += 3 * small_around[small_around_index].delta_y;
              break;
            }
            search_direction_index = current_direction + arr_offset_2;
            search_direction_index = (current_direction + arr_offset_2) & 3;
        }
    }
    if (*current_position_x == target_position_x && *current_position_y == target_position_y)
    {
        *hug_val -= *i;
        return 1;
    }
    return -1;
}

static int hug_round(struct Thing *creatng, struct Coord3d *pos1, struct Coord3d *pos2, unsigned short round_idx, long *hug_val)
{
    MapSubtlCoord target_position_x = pos2->x.stl.num;
    MapSubtlCoord target_position_y = pos2->y.stl.num;
    MapSubtlCoord current_position_x = pos1->x.stl.num;
    MapSubtlCoord current_position_y = pos1->y.stl.num;

    MapSubtlCoord backup_position_x = pos1->x.stl.num;
    MapSubtlCoord backup_position_y = pos1->y.stl.num;

    int next_round_index = (round_idx + 1) & 3;
    int previous_round_index = (round_idx - 1) & 3;

    MapSubtlDelta max_delta_1 = chessboard_distance(current_position_x, current_position_y, target_position_x, target_position_y) - 1;
    MapSubtlDelta max_delta_2 = chessboard_distance(backup_position_x, backup_position_y, target_position_x, target_position_y) - 1;

    char hug_completion_status_primary = 0;
    char hug_completion_status_secondary = 0;
    unsigned short i;
    for (i = *hug_val; i && (hug_completion_status_primary != 2 || hug_completion_status_secondary != 2); --i)
    {
      char return_val;
      return_val = hug_round_sub(creatng, &current_position_x, &current_position_y, target_position_x, target_position_y, &hug_completion_status_primary, &max_delta_1, pos1, hug_val, &i, &next_round_index, 3, 1);
      if (return_val != -1)
        return return_val;
      return_val = hug_round_sub(creatng, &backup_position_x, &backup_position_y, target_position_x, target_position_y, &hug_completion_status_secondary, &max_delta_2, pos1, hug_val, &i, &previous_round_index, 1, 3);
      if (return_val != -1)
        return return_val;
    }
    if (!i)
      return -1;

    MapSubtlDelta distance_from_current = grid_distance(current_position_x, current_position_y, target_position_x, target_position_y);
    MapSubtlDelta distance_from_alternate = grid_distance(backup_position_x, backup_position_y, target_position_x, target_position_y);
    if (distance_from_alternate >= distance_from_current)
    {
      pos1->x.stl.num = current_position_x;
      pos1->y.stl.num = current_position_y;
    }
    else
    {
      pos1->x.stl.num = backup_position_x;
      pos1->y.stl.num = backup_position_y;
    }
    *hug_val -= i;
    return 0;
}

// Used only at `creature_states_combt
long slab_wall_hug_route(struct Thing *thing, struct Coord3d *pos, long max_val)
{
    struct Coord3d curr_pos;
    curr_pos.x.val = thing->mappos.x.val;
    curr_pos.y.val = thing->mappos.y.val;
    curr_pos.z.val = thing->mappos.z.val;
    curr_pos.x.stl.num = stl_slab_center_subtile(curr_pos.x.stl.num);
    curr_pos.y.stl.num = stl_slab_center_subtile(curr_pos.y.stl.num);
    MapSubtlCoord stl_x = stl_slab_center_subtile(pos->x.stl.num);
    MapSubtlCoord stl_y = stl_slab_center_subtile(pos->y.stl.num);
    struct Coord3d target_centered_position;
    target_centered_position.x.val = pos->x.val;
    target_centered_position.y.val = pos->y.val;
    target_centered_position.z.val = pos->z.val;
    target_centered_position.x.stl.num = stl_x;
    target_centered_position.y.stl.num = stl_y;
    struct Coord3d next_pos;
    next_pos.x.val = curr_pos.x.val;
    next_pos.y.val = curr_pos.y.val;
    next_pos.z.val = curr_pos.z.val;
    for (int i = 0; i < max_val; i++)
    {
        if ((curr_pos.x.stl.num == stl_x) && (curr_pos.y.stl.num == stl_y)) {
            return i + 1;
        }
        SmallAroundIndex round_idx = small_around_index_in_direction(curr_pos.x.stl.num, curr_pos.y.stl.num, stl_x, stl_y);
        if (hug_can_move_on(thing, curr_pos.x.stl.num, curr_pos.y.stl.num))
        {
            next_pos.x.val = curr_pos.x.val;
            next_pos.y.val = curr_pos.y.val;
            next_pos.z.val = curr_pos.z.val;
            curr_pos.x.stl.num += STL_PER_SLB * (int)small_around[round_idx].delta_x;
            curr_pos.y.stl.num += STL_PER_SLB * (int)small_around[round_idx].delta_y;
        } else
        {
            long hug_val = max_val - i;
            int hug_ret = hug_round(thing, &next_pos, &target_centered_position, round_idx, &hug_val);
            if (hug_ret == -1) {
                return -1;
            }
            i += hug_val;
            if (hug_ret == 1) {
                return i + 1;
            }
            curr_pos.x.val = next_pos.x.val;
            curr_pos.y.val = next_pos.y.val;
            curr_pos.z.val = next_pos.z.val;
        }
    }
    return 0;
}

unsigned short get_hugging_blocked_flags(struct Thing *creatng, struct Coord3d *pos, long slab_flags, PlayerBitFlags crt_owner_flags)
{
    struct Coord3d tmpos;
    unsigned short blkflags = 0;
    {
        tmpos.x.val = pos->x.val;
        tmpos.y.val = creatng->mappos.y.val;
        tmpos.z.val = creatng->mappos.z.val;
        if (creature_cannot_move_directly_to_with_collide(creatng, &tmpos, slab_flags, crt_owner_flags) == 4) {
            blkflags |= SlbBloF_WalledX;
        }
    }
    {
        tmpos.x.val = creatng->mappos.x.val;
        tmpos.y.val = pos->y.val;
        tmpos.z.val = creatng->mappos.z.val;
        if (creature_cannot_move_directly_to_with_collide(creatng, &tmpos, slab_flags, crt_owner_flags) == 4) {
            blkflags |= SlbBloF_WalledY;
        }
    }
    if (blkflags == 0)
    {
        tmpos.x.val = pos->x.val;
        tmpos.y.val = pos->y.val;
        tmpos.z.val = creatng->mappos.z.val;
        if (creature_cannot_move_directly_to_with_collide(creatng, &tmpos, slab_flags, crt_owner_flags) == 4) {
            blkflags |= SlbBloF_WalledZ;
        }
    }
    return blkflags;
}

void set_hugging_pos_using_blocked_flags(struct Coord3d *dstpos, struct Thing *creatng, unsigned short block_flags, int nav_radius)
{
    struct Coord3d tmpos;
    int coord;
    tmpos.x.val = creatng->mappos.x.val;
    tmpos.y.val = creatng->mappos.y.val;
    if (block_flags & 1)
    {
        coord = creatng->mappos.x.val;
        if (dstpos->x.val >= coord)
        {
            tmpos.x.val = coord + nav_radius;
            tmpos.x.stl.pos = COORD_PER_STL-1;
            tmpos.x.val -= nav_radius;
        } else
        {
            tmpos.x.val = coord - nav_radius;
            tmpos.x.stl.pos = 1;
            tmpos.x.val += nav_radius;
        }
    }
    if (block_flags & 2)
    {
        coord = creatng->mappos.y.val;
        if (dstpos->y.val >= coord)
        {
            tmpos.y.val = coord + nav_radius;
            tmpos.y.stl.pos = COORD_PER_STL-1;
            tmpos.y.val -= nav_radius;
        } else
        {
            tmpos.y.val = coord - nav_radius;
            tmpos.y.stl.pos = 1;
            tmpos.y.val += nav_radius;
        }
    }
    if (block_flags & 4)
    {
        coord = creatng->mappos.x.val;
        if (dstpos->x.val >= coord)
        {
            tmpos.x.val = coord + nav_radius;
            tmpos.x.stl.pos = COORD_PER_STL-1;
            tmpos.x.val -= nav_radius;
        } else
        {
            tmpos.x.val = coord - nav_radius;
            tmpos.x.stl.pos = 1;
            tmpos.x.val += nav_radius;
        }
        coord = creatng->mappos.y.val;
        if (dstpos->y.val >= coord)
        {
            tmpos.y.val = coord + nav_radius;
            tmpos.y.stl.pos = COORD_PER_STL-1;
            tmpos.y.val -= nav_radius;
        } else
        {
            tmpos.y.val = coord - nav_radius;
            tmpos.y.stl.pos = 1;
            tmpos.y.val += nav_radius;
        }
    }
    tmpos.z.val = get_thing_height_at(creatng, &tmpos);
    dstpos->x.val = tmpos.x.val;
    dstpos->y.val = tmpos.y.val;
    dstpos->z.val = tmpos.z.val;
}

/**
 * Returns the first subtile that the creature will collide with.
 *
 * @param slab_flags Contains slab attribute flags (SlabAttrFlags) passed to this function; flagging the attributes that we want the creature to collide with.
 * @param crt_owner_flags Contains player bitflags (type PlayerBitFlags) passed to this function; this variable is used to check a dungeon wall's owner (if crt_owner_flags is 0, the ownership check is nullified).
*/
static long get_map_index_of_first_block_thing_colliding_with_at(struct Thing *creatng, struct Coord3d *pos, long slab_flags, PlayerBitFlags crt_owner_flags)
{

    MapCoordDelta nav_radius = thing_nav_sizexy(creatng) / 2;

    MapSubtlCoord start_stl_x = (pos->x.val - nav_radius) / COORD_PER_STL;
    if (start_stl_x <= 0)
        start_stl_x = 0;
    MapSubtlCoord end_stl_x = (pos->x.val + nav_radius) / COORD_PER_STL + 1;
    if (end_stl_x >= game.map_subtiles_x)
        end_stl_x = game.map_subtiles_x;


    MapSubtlCoord start_stl_y = (pos->y.val - nav_radius) / COORD_PER_STL;
    if (start_stl_y <= 0)
        start_stl_y = 0;
    MapSubtlCoord end_stl_y = (pos->y.val + nav_radius) / COORD_PER_STL + 1;
    if (end_stl_y >= game.map_subtiles_y)
        end_stl_y = game.map_subtiles_y;

    if (start_stl_y >= end_stl_y)
    {
        return -1;
    }
    for(MapSubtlCoord current_stl_y = start_stl_y; current_stl_y < end_stl_y; current_stl_y++)
    {
        for(MapSubtlCoord current_stl_x = start_stl_x; current_stl_x < end_stl_x; current_stl_x++)
        {

            struct Map* mapblk = get_map_block_at(current_stl_x,current_stl_y);
            struct SlabMap* slb = get_slabmap_block(subtile_slab(current_stl_x), subtile_slab(current_stl_y));

            // If the current subtile has none of the attribute flags passed to this function (as slab_flags) and is not ROCK
            // OR the current subtile is a dungeon wall that we should dig through.
            if (((mapblk->flags & slab_flags) == 0 && slb->kind != SlbT_ROCK)
             || ((slab_flags & mapblk->flags & SlbAtFlg_Filled) != 0 && CHECK_SLAB_OWNER))
            {
                // Note: "room pillars" get through the above check.
                // If the subtile is a "room pillar"
                if ((mapblk->flags & SlbAtFlg_IsRoom) && (mapblk->flags & SlbAtFlg_Blocking))
                {
                    return get_subtile_number(current_stl_x,current_stl_y); // then the creature collided with a "room pillar".
                }
                // else there is nothing for the creature to collide with on the subtile (creature can path through subtile).
                continue;  // Continue the loop and check the next subtile.
            }
            // else there is a potential collision.
            // If the subtile is not flagged as a door
            if ((mapblk->flags & SlbAtFlg_IsDoor) == 0)
            {
                return get_subtile_number(current_stl_x,current_stl_y); // then the creature collided with ROCK, or a subtile with any attribute flag that was passed to this function (as slab_flags), or a dungeon wall we aren't allowed to dig.
            }
            // else the subtile is flagged as a door.
            struct Thing *doortng = get_door_for_position(current_stl_x, current_stl_y);
            // If there is no valid door in the subtile, or the door is impassable for the creature
            if (thing_is_invalid(doortng) || !door_will_open_for_thing(doortng, creatng))
            {
                return get_subtile_number(current_stl_x,current_stl_y); // then the creature collided with an invalid door, or a door the creature cannot pass.
            }
            // Else there is nothing for the creature to collide with on the subtile (the subtile has a valid door that the creature can pass).
            // Continue the loop and check the next subtile.
        }
    }
    return -1;
}

static long creature_cannot_move_directly_to_with_collide_sub(struct Thing *creatng, struct Coord3d pos, long slab_flags, PlayerBitFlags crt_owner_flags)
{
    if (thing_in_wall_at(creatng, &pos))
    {
        pos.z.val = subtile_coord(map_subtiles_z,COORD_PER_STL-1);
        MapCoord height = get_thing_height_at(creatng, &pos);
        if ((height >= subtile_coord(map_subtiles_z,COORD_PER_STL-1)) || (height - creatng->mappos.z.val > COORD_PER_STL))
        {
            if (get_map_index_of_first_block_thing_colliding_with_at(creatng, &pos, slab_flags, crt_owner_flags) >= 0) {
                return 4;
            } else {
                return 1;
            }
        }
    }
    return 0;
}

long creature_cannot_move_directly_to_with_collide(struct Thing *creatng, struct Coord3d *pos, long slab_flags, PlayerBitFlags crt_owner_flags)
{
    MapCoord clpcor;

    struct Coord3d next_pos;
    struct Coord3d prev_pos = creatng->mappos;
    MapCoordDelta dt_x = (prev_pos.x.val - pos->x.val);
    MapCoordDelta dt_y = (prev_pos.y.val - pos->y.val);
    int cannot_mv = 0;
    struct Coord3d orig_pos = creatng->mappos;
    if ((pos->x.stl.num == prev_pos.x.stl.num) || (pos->y.stl.num == prev_pos.y.stl.num))
    {
        // Only one coordinate changed enough to switch subtile - easy path
        cannot_mv = creature_cannot_move_directly_to_with_collide_sub(creatng, *pos, slab_flags, crt_owner_flags);
        return cannot_mv;
    }

    if (cross_x_boundary_first(&prev_pos, pos))
    {
        if (pos->x.val <= prev_pos.x.val)
            clpcor = (prev_pos.x.val & 0xFFFFFF00) - 1;
        else
            clpcor = (prev_pos.x.val + COORD_PER_STL) & 0xFFFFFF00;
        next_pos.x.val = clpcor;
        next_pos.y.val = dt_y * abs(clpcor - orig_pos.x.val) / dt_x + orig_pos.y.val;
        next_pos.z.val = prev_pos.z.val;
        switch (creature_cannot_move_directly_to_with_collide_sub(creatng, prev_pos, slab_flags, crt_owner_flags))
        {
        case 0:
            creatng->mappos = next_pos;
            creatng->mappos.z.val = get_thing_height_at(creatng, &next_pos);
            break;
        case 1:
            creatng->mappos = orig_pos;
            cannot_mv = 1;
            break;
        case 4:
            // mappos unchanged - no need to restore
            return 4;
        }

        prev_pos = creatng->mappos;
        if (pos->y.val <= prev_pos.y.val)
            clpcor = (prev_pos.y.val & 0xFFFFFF00) - 1;
        else
            clpcor = (prev_pos.y.val + COORD_PER_STL) & 0xFFFFFF00;
        next_pos.y.val = clpcor;
        next_pos.x.val = dt_x * abs(clpcor - orig_pos.y.val) / dt_y + orig_pos.x.val;
        next_pos.z.val = prev_pos.z.val;
        switch (creature_cannot_move_directly_to_with_collide_sub(creatng, next_pos, slab_flags, crt_owner_flags))
        {
        case 0:
            creatng->mappos = next_pos;
            creatng->mappos.z.val = get_thing_height_at(creatng, &next_pos);
            break;
        case 1:
            creatng->mappos = next_pos;
            creatng->mappos.z.val = 0;
            cannot_mv = 1;
            break;
        case 4:
            creatng->mappos = orig_pos;
            return 4;
        }

        prev_pos = creatng->mappos;
        next_pos.x.val = pos->x.val;
        next_pos.y.val = pos->y.val;
        next_pos.z.val = creatng->mappos.z.val;
        switch (creature_cannot_move_directly_to_with_collide_sub(creatng, next_pos, slab_flags, crt_owner_flags))
        {
        case 0:
            creatng->mappos = orig_pos; // restore mappos
            break;
        case 1:
            creatng->mappos = orig_pos; // restore mappos
            cannot_mv = 1;
            break;
        case 4:
            creatng->mappos = orig_pos;
            return 4;
        }
        return cannot_mv;
    }

    if (cross_y_boundary_first(&prev_pos, pos))
    {
        if (pos->y.val <= prev_pos.y.val)
            clpcor = (prev_pos.y.val & 0xFFFFFF00) - 1;
        else
            clpcor = (prev_pos.y.val + COORD_PER_STL) & 0xFFFFFF00;
        next_pos.y.val = clpcor;
        next_pos.x.val = dt_x * abs(clpcor - orig_pos.y.val) / dt_y + orig_pos.x.val;
        next_pos.z.val = prev_pos.z.val;
        switch (creature_cannot_move_directly_to_with_collide_sub(creatng, next_pos, slab_flags, crt_owner_flags))
        {
        case 0:
            creatng->mappos = next_pos;
            creatng->mappos.z.val = get_thing_height_at(creatng, &next_pos);
            break;
        case 1:
            creatng->mappos = next_pos;
            creatng->mappos.z.val = 0;
            cannot_mv = 1;
            break;
        case 4:
            // mappos unchanged - no need to restore
            return 4;
        }
        prev_pos = creatng->mappos;
        if (pos->x.val <= prev_pos.x.val)
            clpcor = (prev_pos.x.val & 0xFFFFFF00) - 1;
        else
            clpcor = (prev_pos.x.val + COORD_PER_STL) & 0xFFFFFF00;
        next_pos.x.val = clpcor;
        next_pos.y.val = dt_y * abs(clpcor - orig_pos.x.val) / dt_x + orig_pos.y.val;
        next_pos.z.val = prev_pos.z.val;
        switch (creature_cannot_move_directly_to_with_collide_sub(creatng, next_pos, slab_flags, crt_owner_flags))
        {
        case 0:
            creatng->mappos = next_pos;
            creatng->mappos.z.val = get_thing_height_at(creatng, &next_pos);
            break;
        case 1:
            creatng->mappos = next_pos;
            creatng->mappos.z.val = 0;
            cannot_mv = 1;
            break;
        case 4:
            creatng->mappos = orig_pos;
            return 4;
        }
        prev_pos = creatng->mappos;
        next_pos.x.val = pos->x.val;
        next_pos.y.val = pos->y.val;
        next_pos.z.val = prev_pos.z.val;
        switch (creature_cannot_move_directly_to_with_collide_sub(creatng, *pos, slab_flags, crt_owner_flags))
        {
        default:
            creatng->mappos = orig_pos; // restore mappos
            break;
        case 1:
            creatng->mappos = orig_pos; // restore mappos
            cannot_mv = 1;
            break;
        case 4:
            creatng->mappos = orig_pos;
            return 4;
        }
        return cannot_mv;
    }

    WARNDBG(3,"While moving %s index %d - crossing two boundaries, but neither is first",thing_model_name(creatng),(int)creatng->index);
    switch (creature_cannot_move_directly_to_with_collide_sub(creatng, *pos, slab_flags, crt_owner_flags))
    {
    default:
        creatng->mappos = orig_pos; // restore mappos
        break;
    case 1:
        creatng->mappos = orig_pos; // restore mappos
        cannot_mv = 1;
        break;
    case 4:
        creatng->mappos = orig_pos;
        return 4;
    }
    return cannot_mv;
}

static TbBool thing_can_continue_direct_line_to(struct Thing *creatng, struct Coord3d *pos1, struct Coord3d *pos2, long slab_flags, long speed, PlayerBitFlags crt_owner_flags)
{
    long angle = get_angle_xy_to(pos1, pos2);
    struct Coord3d direct_line_position;
    direct_line_position.x.val = pos1->x.val;
    direct_line_position.y.val = pos1->y.val;
    direct_line_position.z.val = pos1->z.val;
    direct_line_position.x.val += distance_with_angle_to_coord_x(speed, angle);
    direct_line_position.y.val += distance_with_angle_to_coord_y(speed, angle);
    direct_line_position.z.val = get_thing_height_at(creatng, &direct_line_position);
    int coord = pos1->x.val;
    if (coord < direct_line_position.x.val) {
        coord += speed;
    } else
    if (coord > direct_line_position.x.val) {
        coord -= speed;
    }
    struct Coord3d horizontal_step_position;
    horizontal_step_position.x.val = coord;
    horizontal_step_position.y.val = pos1->y.val;
    horizontal_step_position.z.val = get_thing_height_at(creatng, &horizontal_step_position);
    coord = pos1->y.val;
    if (coord < direct_line_position.y.val) {
        coord += speed;
    } else
    if (coord > direct_line_position.y.val) {
        coord -= speed;
    }
    struct Coord3d vertical_step_position;
    vertical_step_position.y.val = coord;
    vertical_step_position.x.val = pos1->x.val;
    vertical_step_position.z.val = get_thing_height_at(creatng, &vertical_step_position);
    return creature_cannot_move_directly_to_with_collide(creatng, &horizontal_step_position, slab_flags, crt_owner_flags) != 4
        && creature_cannot_move_directly_to_with_collide(creatng, &vertical_step_position, slab_flags, crt_owner_flags) != 4
        && creature_cannot_move_directly_to_with_collide(creatng, &direct_line_position, slab_flags, crt_owner_flags) != 4;
}



static int get_starting_angle_and_side_of_hug_sub2(
    struct Thing *creatng,
    struct Navigation *navi,
    struct Coord3d *arg_pos,
    long slab_flags,
    int arg_move_angle_xy,
    char side,
    int max_speed,
    int speed,
    PlayerBitFlags crt_owner_flags)
{

    struct Coord3d pos;
    struct Coord3d next_position;
    struct Coord3d saved_creature_position;
    struct Navigation temp_navi;

    int minimum_distance_found = INT_MAX;

    saved_creature_position = creatng->mappos;

    short move_angle_xy = creatng->move_angle_xy;
    memcpy(&temp_navi, navi, sizeof(struct Navigation));
    creatng->move_angle_xy = arg_move_angle_xy;
    navi->side = side;
    navi->dist_to_final_pos = get_2d_distance_squared(&creatng->mappos, &navi->pos_final);
    int total_distance_moved = 0;
    int hugging_blocked_flags = get_hugging_blocked_flags(creatng, arg_pos, slab_flags, crt_owner_flags);
    MapCoordDelta nav_radius = thing_nav_sizexy(creatng) / 2;
    pos.x.val = creatng->mappos.x.val;
    pos.y.val = creatng->mappos.y.val;
    if ((hugging_blocked_flags & 1) != 0)
    {
        if (arg_pos->x.val >= creatng->mappos.x.val)
        {
            pos.x.stl.num = creatng->mappos.x.stl.num;
            pos.x.stl.pos = -1;
            pos.x.val -= nav_radius;
        }
        else
        {
            pos.x.stl.num = (creatng->mappos.x.val - nav_radius) >> 8;
            pos.x.stl.pos = 1;
            pos.x.val += nav_radius;
        }
        pos.z.val = get_thing_height_at(creatng, &pos);
    }
    if ((hugging_blocked_flags & 2) != 0)
    {
        if (arg_pos->y.val >= creatng->mappos.y.val)
        {
            pos.y.stl.num = (nav_radius + creatng->mappos.y.val) >> 8;
            pos.y.stl.pos = -1;
            pos.y.val -= nav_radius;
        }
        else
        {
            pos.y.stl.num = (creatng->mappos.y.val - nav_radius) >> 8;
            pos.y.stl.pos = 1;
            pos.y.val += nav_radius;
        }
        pos.z.val = get_thing_height_at(creatng, &pos);
    }
    if ((hugging_blocked_flags & 4) != 0)
    {
        if (arg_pos->x.val >= creatng->mappos.x.val)
        {
            pos.x.stl.num = creatng->mappos.x.stl.num;
            pos.x.stl.pos = -1;
            pos.x.val -= nav_radius;
        }
        else
        {
            pos.x.stl.num = creatng->mappos.x.stl.num;
            pos.x.stl.pos = 1;
            pos.x.val += nav_radius;
        }
        if (arg_pos->y.val >= creatng->mappos.y.val)
        {
            pos.y.stl.num = (nav_radius + creatng->mappos.y.val) >> 8;
            pos.y.stl.pos = -1;
            pos.y.val -= nav_radius;
        }
        else
        {
            pos.y.stl.num = (creatng->mappos.y.val - nav_radius) >> 8;
            pos.y.stl.pos = 1;
            pos.y.val += nav_radius;
        }
        pos.z.val = get_thing_height_at(creatng, &pos);
    }
    int blocked_movement_flags = hugging_blocked_flags;
    *arg_pos = pos;
    if (blocked_movement_flags == 4)
    {
        if (!arg_move_angle_xy || arg_move_angle_xy == ANGLE_SOUTH)
        {
            creatng->mappos.x.val = arg_pos->x.val;
            creatng->mappos.z.val = get_thing_height_at(creatng, &creatng->mappos);
        }
        else if (arg_move_angle_xy == ANGLE_EAST || arg_move_angle_xy == ANGLE_WEST)
        {
            creatng->mappos.y.val = arg_pos->y.val;
            creatng->mappos.z.val = get_thing_height_at(creatng, &creatng->mappos);
        }
    }
    else
    {
        creatng->mappos = pos;
    }
    int wall_hug_iteration_count = 0;

    short current_move_angle;
    short saved_move_angle;
    short adjusted_move_angle_plus;
    short adjusted_move_angle_minus;
    long wall_hug_angle;
    long temporary_blocked_flags;
    char blocking_flags;
    short position_changed;
    long current_distance_to_final_position;
    long _2d_distance_squared;
    int calculated_movement_cost;
    char position_adjustment_applied;
    int angle_of_wall_hug;

    navi->angle = arg_move_angle_xy;
    while (1)
    {
        position_adjustment_applied = 0;
        if (get_2d_distance_squared(&creatng->mappos, &navi->pos_final) < navi->dist_to_final_pos && thing_can_continue_direct_line_to(creatng, &creatng->mappos, &navi->pos_final, slab_flags, max_speed, crt_owner_flags))
        {
            _2d_distance_squared = get_2d_distance_squared(&creatng->mappos, &navi->pos_final);
            goto calculate_final_distance;
        }
        if (wall_hug_iteration_count)
        {
            angle_of_wall_hug = get_angle_of_wall_hug(creatng, slab_flags, speed, crt_owner_flags);
            goto apply_wall_hug_angle;
        }
        current_move_angle = creatng->move_angle_xy;
        saved_move_angle = current_move_angle;
        if (navi->side != 1)
        {
            adjusted_move_angle_minus = current_move_angle - DEGREES_90;
            goto normalize_angle_range;
        }
        adjusted_move_angle_plus = current_move_angle + DEGREES_90;
        creatng->move_angle_xy = adjusted_move_angle_plus;
        if ((unsigned short)adjusted_move_angle_plus >= 0x800u)
        {
            adjusted_move_angle_minus = adjusted_move_angle_plus - DEGREES_360;
        normalize_angle_range:
            creatng->move_angle_xy = adjusted_move_angle_minus;
        }
        wall_hug_angle = get_angle_of_wall_hug(creatng, slab_flags, speed, crt_owner_flags);
        creatng->move_angle_xy = saved_move_angle;
        angle_of_wall_hug = wall_hug_angle;
    apply_wall_hug_angle:
        if (!wall_hug_iteration_count || navi->angle != angle_of_wall_hug)
        {
            next_position.x.val = move_coord_with_angle_x(creatng->mappos.x.val, speed, navi->angle);
            next_position.y.val = move_coord_with_angle_y(creatng->mappos.x.val, speed, navi->angle);
            next_position.z.val = get_thing_height_at(creatng, &next_position);
            if (creature_cannot_move_directly_to_with_collide(creatng, &next_position, slab_flags, crt_owner_flags) == 4)
            {
                temporary_blocked_flags = get_hugging_blocked_flags(creatng, &next_position, slab_flags, IGNORE_SLAB_OWNER_CHECK);
                hugging_blocked_flags = temporary_blocked_flags;
                blocking_flags = temporary_blocked_flags;
                pos.x.val = creatng->mappos.x.val;
                pos.y.val = creatng->mappos.y.val;
                if ((blocking_flags & 1) != 0)
                {
                    if (next_position.x.val >= creatng->mappos.x.val)
                    {
                        pos.x.stl.num = (nav_radius + creatng->mappos.x.val) >> 8;
                        pos.x.stl.pos = -1;
                        pos.x.val -= nav_radius;
                    }
                    else
                    {
                        pos.x.stl.num = (creatng->mappos.x.val - nav_radius) >> 8;
                        pos.x.stl.pos = 1;
                        pos.x.val += nav_radius;
                    }
                    pos.z.val = get_thing_height_at(creatng, &pos);
                }
                if ((hugging_blocked_flags & 2) != 0)
                {
                    if (next_position.y.val >= creatng->mappos.y.val)
                    {
                        pos.y.stl.num = (nav_radius + creatng->mappos.y.val) >> 8;
                        pos.y.stl.pos = -1;
                        pos.y.val -= nav_radius;
                    }
                    else
                    {
                        pos.y.stl.num = (creatng->mappos.y.val - nav_radius) >> 8;
                        pos.y.stl.pos = 1;
                        pos.y.val += nav_radius;
                    }
                    pos.z.val = get_thing_height_at(creatng, &pos);
                }
                if ((hugging_blocked_flags & 4) != 0)
                {
                    if (next_position.x.val >= creatng->mappos.x.val)
                    {
                        pos.x.stl.num = (nav_radius + creatng->mappos.x.val) >> 8;
                        pos.x.stl.pos = -1;
                        pos.x.val -= nav_radius;
                    }
                    else
                    {
                        pos.x.stl.num = (creatng->mappos.x.val - nav_radius) >> 8;
                        pos.x.stl.pos = 1;
                        pos.x.val += nav_radius;
                    }
                    if (next_position.y.val >= (unsigned int)creatng->mappos.y.val)
                    {
                        pos.y.stl.num = (nav_radius + creatng->mappos.y.val) >> 8;
                        pos.y.stl.pos = -1;
                        pos.y.val -= nav_radius;
                    }
                    else
                    {
                        pos.y.stl.num = (creatng->mappos.y.val - nav_radius) >> 8;
                        pos.y.stl.pos = 1;
                        pos.y.val += nav_radius;
                    }
                    pos.z.val = get_thing_height_at(creatng, &pos);
                }
                next_position = pos;
                if (creatng->mappos.x.val != pos.x.val && creatng->mappos.y.val != pos.y.val)
                {
                    creatng->mappos = pos;
                    position_adjustment_applied = 1;
                    navi->distance_to_next_pos = get_chessboard_distance(&creatng->mappos, &navi->pos_next);
                }
            }
        }
        if (!position_adjustment_applied)
        {
            position_changed = angle_of_wall_hug;
            navi->angle = angle_of_wall_hug;
            creatng->move_angle_xy = position_changed;

            next_position.x.val = move_coord_with_angle_x(creatng->mappos.x.val, speed, navi->angle);
            next_position.y.val = move_coord_with_angle_y(creatng->mappos.y.val, speed, navi->angle);
            next_position.z.val = get_thing_height_at(creatng, &next_position);
            check_forward_for_prospective_hugs(
                creatng,
                &next_position,
                (unsigned short)creatng->move_angle_xy,
                navi->side,
                slab_flags,
                speed,
                crt_owner_flags);
            creatng->mappos = next_position;
        }
        total_distance_moved += speed;
        current_distance_to_final_position = get_2d_distance_squared(&creatng->mappos, &navi->pos_final);
        if (current_distance_to_final_position < minimum_distance_found)
        {
            minimum_distance_found = current_distance_to_final_position;
            if (current_distance_to_final_position < 0x10000)
                break;
        }
        if (++wall_hug_iteration_count >= 100)
            goto finalize_movement_cost;
    }
    _2d_distance_squared = minimum_distance_found;
calculate_final_distance:
    minimum_distance_found = -_2d_distance_squared;
finalize_movement_cost:
    if (minimum_distance_found >= 0)
        calculated_movement_cost = total_distance_moved * total_distance_moved + minimum_distance_found;
    else
        calculated_movement_cost = minimum_distance_found - total_distance_moved * total_distance_moved;
    minimum_distance_found = calculated_movement_cost;
    creatng->mappos = saved_creature_position;
    creatng->move_angle_xy = move_angle_xy;

    memcpy(navi, &temp_navi, sizeof(struct Navigation));
    return minimum_distance_found;
}

static int get_starting_angle_and_side_of_hug_sub1(
    struct Thing *creatng,
    struct Coord3d *pos,
    long slab_flags,
    PlayerBitFlags crt_owner_flags)
{

    struct Coord3d adjusted_navigation_position;

    int hugging_blocked_flags = get_hugging_blocked_flags(creatng, pos, slab_flags, crt_owner_flags);
    MapCoordDelta nav_radius = thing_nav_sizexy(creatng) / 2;
    adjusted_navigation_position.x.val = creatng->mappos.x.val;
    adjusted_navigation_position.y.val = creatng->mappos.y.val;
    if ((hugging_blocked_flags & 1) != 0)
    {
        if (pos->x.val >= creatng->mappos.x.val)
        {
            adjusted_navigation_position.x.stl.num = (nav_radius + creatng->mappos.x.val) >> 8;
            adjusted_navigation_position.x.stl.pos = -1;
            adjusted_navigation_position.x.val -= nav_radius;
        }
        else
        {
            adjusted_navigation_position.x.stl.num = (creatng->mappos.x.val - nav_radius) >> 8;
            adjusted_navigation_position.x.stl.pos = 1;
            adjusted_navigation_position.x.val += nav_radius;
        }
        adjusted_navigation_position.z.val = get_thing_height_at(creatng, &adjusted_navigation_position);
    }
    if ((hugging_blocked_flags & 2) != 0)
    {
        if (pos->y.val >= creatng->mappos.y.val)
        {
            adjusted_navigation_position.y.stl.num = (nav_radius + creatng->mappos.y.val) >> 8;
            adjusted_navigation_position.y.stl.pos = -1;
            adjusted_navigation_position.y.val -= nav_radius;
        }
        else
        {
            adjusted_navigation_position.y.stl.num = (creatng->mappos.y.val - nav_radius) >> 8;
            adjusted_navigation_position.y.stl.pos = 1;
            adjusted_navigation_position.y.val += nav_radius;
        }
        adjusted_navigation_position.z.val = get_thing_height_at(creatng, &adjusted_navigation_position);
    }
    if ((hugging_blocked_flags & 4) != 0)
    {
        if (pos->x.val >= creatng->mappos.x.val)
        {
            adjusted_navigation_position.x.stl.num = (nav_radius + creatng->mappos.x.val) >> 8;
            adjusted_navigation_position.x.stl.pos = -1;
            adjusted_navigation_position.x.val -= nav_radius;
        }
        else
        {
            adjusted_navigation_position.x.stl.num = (creatng->mappos.x.val - nav_radius) >> 8;
            adjusted_navigation_position.x.stl.pos = 1;
            adjusted_navigation_position.x.val += nav_radius;
        }
        if (pos->y.val >= creatng->mappos.y.val)
        {
            adjusted_navigation_position.y.stl.num = (nav_radius + creatng->mappos.y.val) >> 8;
            adjusted_navigation_position.y.stl.pos = -1;
            adjusted_navigation_position.y.val -= nav_radius;
        }
        else
        {
            adjusted_navigation_position.y.stl.num = (creatng->mappos.y.val - nav_radius) >> 8;
            adjusted_navigation_position.y.stl.pos = 1;
            adjusted_navigation_position.y.val += nav_radius;
        }
        adjusted_navigation_position.z.val = get_thing_height_at(creatng, &adjusted_navigation_position);
    }
    *pos = adjusted_navigation_position;
    return hugging_blocked_flags;
}

static signed char get_starting_angle_and_side_of_hug(
    struct Thing *creatng,
    struct Coord3d *pos,
    long *angle,
    unsigned char *side,
    long slab_flags,
    PlayerBitFlags crt_owner_flags)
{
    int y_distance_to_final;
    int x_distance_to_final;
    char hugging_blocked_flags;
    int movement_direction_index;
    int primary_priority_index;
    int secondary_priority_index;
    char secondary_side_priority;
    int base_movement_index;
    int current_move_angle;
    int saved_move_angle;
    int adjusted_move_angle_plus;
    int adjusted_move_angle_minus;
    int wall_hug_angle;
    int pathfinding_iteration_count;
    int32_t angle_of_wall_hug;
    int16_t saved_creature_angle;
    int16_t adjusted_positive_angle;
    int16_t adjusted_angle;
    int32_t _2d_distance_squared;
    int calculated_cost_with_distance;
    int alternative_pathfinding_cost;
    int8_t result;
    char position_changed;
    uint8_t primary_side_priority;
    char selected_side_priority;
    int16_t move_angle_xy;
    uint16_t navigation_angle;
    int x_direction_flag;
    uint16_t calculated_angle;
    int16_t stored_move_angle;
    int best_distance_squared;
    int primary_pathfinding_cost;
    struct Coord3d target_movement_position;
    int movement_angle_difference;
    char v44_2;
    int accumulated_movement_distance;
    struct Coord3d next_movement_position;
    struct Navigation backup_navigation_state;


    struct CreatureControl *cctrl = creature_control_get_from_thing(creatng);
    struct Navigation *navi = &cctrl->navi;
    const short max_speed = cctrl->max_speed;

    target_movement_position.x.stl.pos = creatng->mappos.y.val - (uint16_t)pos->y.val <= 0;
    x_direction_flag = (uint16_t)creatng->mappos.x.val - (uint16_t)pos->x.val <= 0;
    y_distance_to_final = creatng->mappos.y.val - navi->pos_final.y.val;
    backup_navigation_state.navstate = y_distance_to_final <= NavS_NavigationDisabled;
    x_distance_to_final = (uint16_t)creatng->mappos.x.val - navi->pos_final.x.val;
    next_movement_position.x.stl.pos = x_distance_to_final <= 0;
    v44_2 = (int)abs(x_distance_to_final) < (int)abs(y_distance_to_final);
    hugging_blocked_flags = get_hugging_blocked_flags(creatng, pos, slab_flags, crt_owner_flags);
    if ((hugging_blocked_flags & 1) != 0)
    {
        movement_direction_index = 2 * x_direction_flag;
        primary_priority_index = movement_direction_index + (uint8_t)backup_navigation_state.navstate;
        calculated_angle = blocked_x_hug_start[0][primary_priority_index].wh_angle;
        primary_side_priority = wallhug_x_blocked_priorities[3 * primary_priority_index];
        secondary_priority_index = movement_direction_index + (backup_navigation_state.navstate == NavS_NavigationDisabled);
        navigation_angle = blocked_x_hug_start[0][secondary_priority_index].wh_angle;
        secondary_side_priority = wallhug_x_blocked_priorities[3 * secondary_priority_index];
    }
    else if ((hugging_blocked_flags & 2) != 0)
    {
        base_movement_index = 2 * (uint8_t)target_movement_position.x.stl.pos;
        current_move_angle = base_movement_index + (unsigned char)next_movement_position.x.stl.pos;
        calculated_angle = blocked_y_hug_start[0][current_move_angle].wh_angle;
        primary_side_priority = wallhug_y_blocked_priorities[3 * current_move_angle];
        saved_move_angle = base_movement_index + (next_movement_position.x.stl.pos == 0);
        navigation_angle = blocked_y_hug_start[0][saved_move_angle].wh_angle;
        secondary_side_priority = wallhug_y_blocked_priorities[3 * saved_move_angle];
    }
    else
    {
        if ((hugging_blocked_flags & 4) == 0)
        {
            ERRORLOG("Illegal block direction for lookahead");
            return 0;
        }
        adjusted_move_angle_plus = 2 * (x_direction_flag + 2 * (uint8_t)target_movement_position.x.stl.pos);
        adjusted_move_angle_minus = adjusted_move_angle_plus + v44_2;
        calculated_angle = blocked_xy_hug_start[0][0][adjusted_move_angle_minus].wh_angle;
        primary_side_priority = wallhug_xy_blocked_priorities[3 * adjusted_move_angle_minus];
        wall_hug_angle = adjusted_move_angle_plus + (v44_2 == 0);
        navigation_angle = blocked_xy_hug_start[0][0][wall_hug_angle].wh_angle;
        secondary_side_priority = wallhug_xy_blocked_priorities[3 * wall_hug_angle];
    }
    best_distance_squared = 0x7FFFFFFF;
    selected_side_priority = secondary_side_priority;
    next_movement_position.x.val = creatng->mappos.x.val;
    next_movement_position.y.val = creatng->mappos.y.val;
    next_movement_position.z.val = creatng->mappos.z.val;
    move_angle_xy = creatng->move_angle_xy;
    memcpy(&backup_navigation_state, navi, sizeof(struct Navigation));
    creatng->move_angle_xy = calculated_angle;
    navi->side = primary_side_priority;
    navi->dist_to_final_pos = get_2d_distance_squared(&creatng->mappos, &navi->pos_final);
    accumulated_movement_distance = 0;
    if (get_starting_angle_and_side_of_hug_sub1(creatng, pos, slab_flags, crt_owner_flags) == 4)
    {
        if (calculated_angle == ANGLE_NORTH || calculated_angle == ANGLE_SOUTH)
        {
            creatng->mappos.x.val = pos->x.val;
            creatng->mappos.z.val = get_thing_height_at(creatng, &creatng->mappos);
        }
        else if (calculated_angle == ANGLE_WEST || calculated_angle == ANGLE_EAST)
        {
            creatng->mappos.y.val = pos->y.val;
            creatng->mappos.z.val = get_thing_height_at(creatng, &creatng->mappos);
        }
    }
    else
    {
        creatng->mappos = *pos;
    }
    pathfinding_iteration_count = 0;
    movement_angle_difference = calculated_angle;
    navi->angle = calculated_angle;
    while (1)
    {
        position_changed = 0;
        if (get_2d_distance_squared(&creatng->mappos, &navi->pos_final) < navi->dist_to_final_pos)
        {
            if (thing_can_continue_direct_line_to(creatng, &creatng->mappos, &navi->pos_final, slab_flags, max_speed, crt_owner_flags))
                break;
        }
        if (pathfinding_iteration_count)
        {
            angle_of_wall_hug = get_angle_of_wall_hug(creatng, slab_flags, 255, crt_owner_flags);
            goto apply_pathfinding_angle;
        }
        saved_creature_angle = creatng->move_angle_xy;
        stored_move_angle = saved_creature_angle;
        if (navi->side != 1)
        {
            adjusted_angle = saved_creature_angle - DEGREES_90;
            goto normalize_pathfinding_angle;
        }
        adjusted_positive_angle = saved_creature_angle + DEGREES_90;
        creatng->move_angle_xy = adjusted_positive_angle;
        if ((unsigned short)adjusted_positive_angle >= 0x800u)
        {
            adjusted_angle = adjusted_positive_angle - DEGREES_360;
        normalize_pathfinding_angle:
            creatng->move_angle_xy = adjusted_angle;
        }
        angle_of_wall_hug = get_angle_of_wall_hug(creatng, slab_flags, 255, crt_owner_flags);
        creatng->move_angle_xy = stored_move_angle;
    apply_pathfinding_angle:
        if (!pathfinding_iteration_count || navi->angle != angle_of_wall_hug)
        {
            target_movement_position.x.val = move_coord_with_angle_x(creatng->mappos.x.val, COORD_PER_STL, navi->angle);
            target_movement_position.y.val = move_coord_with_angle_y(creatng->mappos.y.val, COORD_PER_STL, navi->angle);
            target_movement_position.z.val = get_thing_height_at(creatng, &target_movement_position);
            if (creature_cannot_move_directly_to_with_collide(creatng, &target_movement_position, slab_flags, crt_owner_flags) == 4)
            {
                get_starting_angle_and_side_of_hug_sub1(creatng, &target_movement_position, slab_flags, IGNORE_SLAB_OWNER_CHECK);
                if (creatng->mappos.x.val != target_movement_position.x.val || creatng->mappos.y.val != target_movement_position.y.val)
                {
                    creatng->mappos = target_movement_position;
                    position_changed = 1;
                    navi->distance_to_next_pos = get_chessboard_distance(&creatng->mappos, &navi->pos_next);
                }
            }
        }
        if (!position_changed)
        {
            navi->angle = angle_of_wall_hug;
            creatng->move_angle_xy = angle_of_wall_hug;
            target_movement_position.x.val = move_coord_with_angle_x(creatng->mappos.x.val, COORD_PER_STL, navi->angle);
            target_movement_position.y.val = move_coord_with_angle_y(creatng->mappos.y.val, COORD_PER_STL, navi->angle);
            target_movement_position.z.val = get_thing_height_at(creatng, &target_movement_position);
            check_forward_for_prospective_hugs(
                creatng,
                &target_movement_position,
                (unsigned short)creatng->move_angle_xy,
                navi->side,
                slab_flags,
                255,
                crt_owner_flags);
            creatng->mappos = target_movement_position;
        }
        accumulated_movement_distance += 255;
        _2d_distance_squared = get_2d_distance_squared(&creatng->mappos, &navi->pos_final);
        if (_2d_distance_squared < best_distance_squared)
        {
            best_distance_squared = _2d_distance_squared;
            if (_2d_distance_squared < 0x10000)
                goto calculate_best_distance;
        }
        if (++pathfinding_iteration_count >= 100)
            goto finalize_pathfinding_cost;
    }
    _2d_distance_squared = get_2d_distance_squared(&creatng->mappos, &navi->pos_final);
calculate_best_distance:
    best_distance_squared = -_2d_distance_squared;
finalize_pathfinding_cost:
    if (best_distance_squared >= 0)
        calculated_cost_with_distance = accumulated_movement_distance * accumulated_movement_distance + best_distance_squared;
    else
        calculated_cost_with_distance = best_distance_squared - accumulated_movement_distance * accumulated_movement_distance;
    primary_pathfinding_cost = calculated_cost_with_distance;
    creatng->mappos.x.val = next_movement_position.x.val;
    creatng->mappos.y.val = next_movement_position.y.val;
    creatng->mappos.z.val = next_movement_position.z.val;
    creatng->move_angle_xy = move_angle_xy;
    memcpy(navi, &backup_navigation_state, sizeof(struct Navigation));
    alternative_pathfinding_cost = get_starting_angle_and_side_of_hug_sub2(creatng, navi, pos, slab_flags, navigation_angle, selected_side_priority, max_speed, 255, crt_owner_flags);
    if (primary_pathfinding_cost >= 0)
    {
        if (alternative_pathfinding_cost >= 0)
        {
            if (alternative_pathfinding_cost <= primary_pathfinding_cost)
            {
                *angle = navigation_angle;
                result = 1;
                *side = selected_side_priority;
            }
            else
            {
                *angle = movement_angle_difference;
                *side = primary_side_priority;
                return 1;
            }
        }
        else
        {
            *angle = navigation_angle;
            result = 1;
            *side = selected_side_priority;
        }
    }
    else if (alternative_pathfinding_cost >= 0)
    {
        *angle = movement_angle_difference;
        *side = primary_side_priority;
        return 1;
    }
    else if (alternative_pathfinding_cost <= primary_pathfinding_cost)
    {
        *angle = movement_angle_difference;
        *side = primary_side_priority;
        return 1;
    }
    else
    {
        *angle = navigation_angle;
        result = 1;
        *side = selected_side_priority;
    }
    return result;
}

static TbBool check_forward_for_prospective_hugs(struct Thing *creatng, struct Coord3d *pos_a, long angle, long side, long slab_flags, long speed, PlayerBitFlags crt_owner_flags)
{
    int quadrant_angle;
    struct Coord3d pos;
    struct Coord3d next_pos;
    struct Coord3d stored_creature_pos;

    struct CreatureControl *cctrl = creature_control_get_from_thing(creatng);
    struct Navigation *navi = &cctrl->navi;
    MapCoordDelta nav_radius = thing_nav_sizexy(creatng) / 2;
    switch (angle)
    {
        case ANGLE_NORTH:
            if ((int)((pos_a->y.val - nav_radius) & 0xFFFFFF00) < (int)((creatng->mappos.y.val - nav_radius) & 0xFFFFFF00))
            {
                pos.x.val = pos_a->x.val;
                pos.y.val = nav_radius + creatng->mappos.y.val - COORD_PER_STL;
                pos.y.stl.pos = (COORD_PER_STL-1);
                pos.y.val -= nav_radius;
                pos.z.val = get_thing_height_at(creatng, &pos);
                break;
            }
            return false;
        case ANGLE_EAST:
            if ((int)((nav_radius + pos_a->x.val) & 0xFFFFFF00) > (int)((nav_radius + creatng->mappos.x.val) & 0xFFFFFF00))
            {
                pos.y.val = pos_a->y.val;
                pos.x.val = creatng->mappos.x.val - nav_radius + COORD_PER_STL;
                pos.x.stl.pos = 0;
                pos.x.val += nav_radius;
                pos.z.val = get_thing_height_at(creatng, &pos);
                break;
            }
            return false;
        case ANGLE_SOUTH:
            if ((int)((nav_radius + pos_a->y.val) & 0xFFFFFF00) > (int)((nav_radius + creatng->mappos.y.val) & 0xFFFFFF00))
            {
                pos.x.val = pos_a->x.val;
                pos.y.val = creatng->mappos.y.val - nav_radius + COORD_PER_STL;
                pos.y.stl.pos = 0;
                pos.y.val += nav_radius;
                pos.z.val = get_thing_height_at(creatng, &pos);
                break;
            }
            return false;
        case ANGLE_WEST:
            if ((int)((pos_a->x.val - nav_radius) & 0xFFFFFF00) < (int)((creatng->mappos.x.val - nav_radius) & 0xFFFFFF00))
            {
                pos.y.val = pos_a->y.val;
                pos.x.val = nav_radius + creatng->mappos.x.val - COORD_PER_STL;
                pos.x.stl.pos = (COORD_PER_STL-1);
                pos.x.val -= nav_radius;
                pos.z.val = get_thing_height_at(creatng, &pos);
                break;
            }
            return false;
        default:
            return false;
    }
    if ( navi->side == 1 )
    {
        quadrant_angle = (((unsigned char)angle_to_quadrant(angle) - 1) & 3) * DEGREES_90;

        next_pos.x.val = move_coord_with_angle_x(creatng->mappos.x.val,speed,quadrant_angle);
        next_pos.y.val = move_coord_with_angle_y(creatng->mappos.y.val,speed,quadrant_angle);
        next_pos.z.val = get_thing_height_at(creatng, &next_pos);
        if (creature_cannot_move_directly_to_with_collide(creatng, &next_pos, slab_flags, crt_owner_flags) == 4)
        {
            stored_creature_pos = creatng->mappos;
            creatng->mappos.x.val = pos.x.val;
            creatng->mappos.y.val = pos.y.val;
            creatng->mappos.z.val = pos.z.val;
            quadrant_angle = (((unsigned char)angle_to_quadrant(angle) - 1) & 3) * DEGREES_90;
            next_pos.x.val = move_coord_with_angle_x(creatng->mappos.x.val,speed,quadrant_angle);
            next_pos.y.val = move_coord_with_angle_y(creatng->mappos.y.val,speed,quadrant_angle);
            next_pos.z.val = get_thing_height_at(creatng, &next_pos);
            if (creature_cannot_move_directly_to_with_collide(creatng, &next_pos, slab_flags, crt_owner_flags) != 4)
            {
                *pos_a = pos;
                creatng->mappos = stored_creature_pos;
                return true;
            }
            creatng->mappos = stored_creature_pos;
        }
    }
    if ( navi->side != 2 )
        return false;
    quadrant_angle = (((unsigned char)angle_to_quadrant(angle) + 1) & 3) * DEGREES_90;
    next_pos.x.val = move_coord_with_angle_x(creatng->mappos.x.val,speed,quadrant_angle);
    next_pos.y.val = move_coord_with_angle_y(creatng->mappos.y.val,speed,quadrant_angle);
    next_pos.z.val = get_thing_height_at(creatng, &next_pos);
    if (creature_cannot_move_directly_to_with_collide(creatng, &next_pos, slab_flags, crt_owner_flags) != 4)
        return false;
    stored_creature_pos = creatng->mappos;
    creatng->mappos = pos;
    quadrant_angle = (((unsigned char)angle_to_quadrant(angle) + 1) & 3) * DEGREES_90;
    next_pos.x.val = move_coord_with_angle_x(creatng->mappos.x.val,speed,quadrant_angle);
    next_pos.y.val = move_coord_with_angle_y(creatng->mappos.y.val,speed,quadrant_angle);
    next_pos.z.val = get_thing_height_at(creatng, &next_pos);


    if (creature_cannot_move_directly_to_with_collide(creatng, &next_pos, slab_flags, crt_owner_flags) == 4)
    {
        creatng->mappos = stored_creature_pos;
        return false;
    }
    *pos_a = pos;
    creatng->mappos = stored_creature_pos;
    return true;
}

static TbBool find_approach_position_to_subtile(const struct Coord3d *srcpos, MapSubtlCoord stl_x, MapSubtlCoord stl_y, MoveSpeed spacing, struct Coord3d *aproachpos)
{
    struct Coord3d targetpos;
    targetpos.x.val = subtile_coord_center(stl_x);
    targetpos.y.val = subtile_coord_center(stl_y);
    targetpos.z.val = 0;
    long min_dist = LONG_MAX;
    for (SmallAroundIndex n = 0; n < SMALL_AROUND_SLAB_LENGTH; n++)
    {
        long dx = spacing * (long)small_around[n].delta_x;
        long dy = spacing * (long)small_around[n].delta_y;
        struct Coord3d tmpos;
        tmpos.x.val = targetpos.x.val + dx;
        tmpos.y.val = targetpos.y.val + dy;
        tmpos.z.val = 0;
        struct Map* mapblk = get_map_block_at(tmpos.x.stl.num, tmpos.y.stl.num);
        if ((!map_block_invalid(mapblk)) && ((mapblk->flags & SlbAtFlg_Blocking) == 0))
        {
            MapCoordDelta dist = get_chessboard_distance(srcpos, &tmpos);
            if (min_dist > dist)
            {
                min_dist = dist;
                aproachpos->x.val = tmpos.x.val;
                aproachpos->y.val = tmpos.y.val;
                aproachpos->z.val = tmpos.z.val;
            }
        }
    }
    return (min_dist < LONG_MAX);
}

static SubtlCodedCoords get_map_index_of_first_block_thing_colliding_with_travelling_to(struct Thing *creatng, struct Coord3d *startpos, struct Coord3d *endpos, long slab_flags, PlayerBitFlags crt_owner_flags)
{
    SubtlCodedCoords stl_num;
    struct Coord3d pos;
    SubtlCodedCoords return_stl_num = 0;

    struct Coord3d creature_pos = *startpos;

    MapCoordDelta delta_x = creature_pos.x.val - endpos->x.val;
    MapCoordDelta delta_y = creature_pos.y.val - endpos->y.val;

    MapCoord reference_x = creatng->mappos.x.val;
    MapCoord reference_y = creatng->mappos.y.val;
    struct Coord3d orig_creat_pos = creatng->mappos;

    if (endpos->x.stl.num == creature_pos.x.stl.num || endpos->y.stl.num == creature_pos.y.stl.num)
    {
        stl_num = get_map_index_of_first_block_thing_colliding_with_at(creatng, endpos, slab_flags, crt_owner_flags);
        if (stl_num >= 0)
        {
            return_stl_num = stl_num;
        }
        creatng->mappos = orig_creat_pos;
        return return_stl_num;
    }
    if (!cross_x_boundary_first(&creature_pos, endpos))
    {
        if (cross_y_boundary_first(&creature_pos, endpos))
        {
            pos = creature_pos;
            if (endpos->y.val <= creature_pos.y.val)
            {
                pos.y.stl.num = creature_pos.y.stl.num - 1;
                pos.y.stl.pos = COORD_PER_STL - 1;
            }
            else
            {
                pos.y.stl.num = creature_pos.y.stl.num + 1;
                pos.y.stl.pos = 0;
            }
            pos.x.val = (int)(delta_x * abs(pos.y.val - reference_x)) / delta_y + reference_y;

            pos.z.val = creature_pos.z.val;
            stl_num = get_map_index_of_first_block_thing_colliding_with_at(creatng, &pos, slab_flags, crt_owner_flags);
            if (stl_num >= 0)
            {
                creatng->mappos = orig_creat_pos;
                return stl_num;
            }
            creature_pos = creatng->mappos;
            if (endpos->x.val <= creature_pos.x.val)
            {
                pos.x.stl.num = creature_pos.x.stl.num - 1;
                pos.x.stl.pos = COORD_PER_STL - 1;
            }
            else
            {
                pos.x.stl.num = creature_pos.x.stl.num + 1;
                pos.x.stl.pos = 0;
            }

            pos.y.val = (int)(delta_y * abs(pos.x.val - reference_x)) / delta_x + reference_y;
            pos.z.val = creature_pos.z.val;
            stl_num = get_map_index_of_first_block_thing_colliding_with_at(creatng, &pos, slab_flags, crt_owner_flags);
            if (stl_num >= 0)
            {
                creatng->mappos = orig_creat_pos;
                return stl_num;
            }
            creature_pos = creatng->mappos;
            pos.x.val = endpos->x.val;
            pos.y = endpos->y;
            pos.z = creatng->mappos.z;
            stl_num = get_map_index_of_first_block_thing_colliding_with_at(creatng, &pos, slab_flags, crt_owner_flags);
            if (stl_num >= 0)
            {
                return_stl_num = stl_num;
            }
            creatng->mappos = orig_creat_pos;
            return return_stl_num;
        }
        stl_num = get_map_index_of_first_block_thing_colliding_with_at(creatng, endpos, slab_flags, crt_owner_flags);
        if (stl_num >= 0)
        {
            return_stl_num = stl_num;
        }
        creatng->mappos = orig_creat_pos;
        return stl_num;
    }
    if (endpos->x.val <= creature_pos.x.val)
    {
        pos.x.stl.num = creature_pos.x.stl.num - 1;
        pos.x.stl.pos = COORD_PER_STL - 1;
    }
    else
    {
        pos.x.stl.num = creature_pos.x.stl.num + 1;
        pos.x.stl.pos = 0;
    }
    pos.y.val = (int)(delta_y * abs(pos.x.val - reference_y)) / delta_x + reference_x;
    pos.z.val = creature_pos.z.val;
    stl_num = get_map_index_of_first_block_thing_colliding_with_at(creatng, &pos, slab_flags, crt_owner_flags);
    if (stl_num >= 0)
    {
        creatng->mappos = orig_creat_pos;
        return stl_num;
    }
    creature_pos = creatng->mappos;
    if (endpos->y.val <= creature_pos.y.val)
    {
        pos.y.stl.num = creature_pos.y.stl.num - 1;
        pos.y.stl.pos = COORD_PER_STL - 1;
    }
    else
    {
        pos.y.stl.num = creature_pos.y.stl.num + 1;
        pos.y.stl.pos = 0;
    }
    pos.x.val = (int)(delta_x * abs(pos.y.val - reference_x)) / delta_y + reference_y;
    pos.z.val = creature_pos.z.val;
    stl_num = get_map_index_of_first_block_thing_colliding_with_at(creatng, &pos, slab_flags, crt_owner_flags);
    if (stl_num >= 0)
    {
        creatng->mappos = orig_creat_pos;
        return stl_num;
    }

    creature_pos = creatng->mappos;
    pos = *endpos;
    pos.z.val = creatng->mappos.z.val;

    stl_num = get_map_index_of_first_block_thing_colliding_with_at(creatng, &pos, slab_flags, crt_owner_flags);
    if (stl_num >= 0)
    {
        return_stl_num = stl_num;
    }
    creatng->mappos = orig_creat_pos;
    return return_stl_num;
}

static TbBool navigation_push_towards_target(struct Navigation *navi, struct Thing *creatng, const struct Coord3d *pos, MoveSpeed speed, MoveSpeed nav_radius, PlayerBitFlags crt_owner_flags)
{
    navi->navstate = NavS_InitialWallhugSetup;
    navi->pos_next.x.val = creatng->mappos.x.val + distance_with_angle_to_coord_x(speed, navi->angle);
    navi->pos_next.y.val = creatng->mappos.y.val + distance_with_angle_to_coord_y(speed, navi->angle);
    navi->pos_next.z.val = get_thing_height_at(creatng, &navi->pos_next);
    struct Coord3d pos1;
    pos1.x.val = navi->pos_next.x.val;
    pos1.y.val = navi->pos_next.y.val;
    pos1.z.val = navi->pos_next.z.val;
    check_forward_for_prospective_hugs(creatng, &pos1, navi->angle, navi->side, SlbAtFlg_Filled|SlbAtFlg_Valuable, speed, crt_owner_flags);
    if (get_chessboard_distance(&pos1, &creatng->mappos) > 16)
    {
        navi->pos_next.x.val = pos1.x.val;
        navi->pos_next.y.val = pos1.y.val;
        navi->pos_next.z.val = pos1.z.val;
    }
    navi->distance_to_next_pos = get_chessboard_distance(&creatng->mappos, &navi->pos_next);
    int cannot_move = creature_cannot_move_directly_to_with_collide(creatng, &navi->pos_next, SlbAtFlg_Filled|SlbAtFlg_Valuable, crt_owner_flags);

    if (cannot_move == 4)
    {
        navi->pos_next.x.val = creatng->mappos.x.val;
        navi->pos_next.y.val = creatng->mappos.y.val;
        navi->pos_next.z.val = creatng->mappos.z.val;
        navi->distance_to_next_pos = 0;
    }
    navi->dist_to_final_pos = get_chessboard_distance(&creatng->mappos, pos);
    if (cannot_move == 1)
    {
        SubtlCodedCoords stl_num = get_map_index_of_first_block_thing_colliding_with_travelling_to(creatng, &creatng->mappos, &navi->pos_next, SlbAtFlg_Filled|SlbAtFlg_Digable, IGNORE_SLAB_OWNER_CHECK);
        navi->first_colliding_block = stl_num;
        MapSubtlCoord stl_x = slab_subtile_center(subtile_slab(stl_num_decode_x(stl_num)));
        MapSubtlCoord stl_y = slab_subtile_center(subtile_slab(stl_num_decode_y(stl_num)));
        find_approach_position_to_subtile(&creatng->mappos, stl_x, stl_y, nav_radius + 385, &navi->pos_next);
        navi->angle = get_angle_xy_to(&creatng->mappos, &navi->pos_next);
        navi->navstate = NavS_WallhugDirectionCheck;
    }
    return true;
}

long get_next_position_and_angle_required_to_tunnel_creature_to(struct Thing *creatng, struct Coord3d *pos, PlayerBitFlags crt_owner_flags)
{
    struct Navigation *navi;
    int speed;
    {
        struct CreatureControl* cctrl = creature_control_get_from_thing(creatng);
        navi = &cctrl->navi;
        speed = cctrl->max_speed;
        cctrl->creature_state_flags = 0;
        cctrl->combat_flags = 0;
    }
    set_flag(crt_owner_flags, to_flag(creatng->owner));
    MapSubtlCoord stl_x;
    MapSubtlCoord stl_y;
    SubtlCodedCoords stl_num;
    MapCoordDelta dist_to_next;
    struct Coord3d tmpos;
    int nav_radius;
    long angle;
    int block_flags;
    int cannot_move;
    struct Map *mapblk;
    switch (navi->navstate)
    {
    case NavS_WallhugInProgress:
        dist_to_next = get_chessboard_distance(&creatng->mappos, &navi->pos_next);
        if (dist_to_next >= navi->distance_to_next_pos) {
            navi->push_counter = 0;
        }
        if (navi->push_counter == 0)
        {
            navi->angle = get_angle_xy_to(&creatng->mappos, pos);
            navi->pos_next.x.val = creatng->mappos.x.val + distance_with_angle_to_coord_x(speed, navi->angle);
            navi->pos_next.y.val = creatng->mappos.y.val + distance_with_angle_to_coord_y(speed, navi->angle);
            navi->pos_next.z.val = get_thing_height_at(creatng, &navi->pos_next);
            if (get_chessboard_distance(&creatng->mappos, pos) < get_chessboard_distance(&creatng->mappos, &navi->pos_next))
            {
                navi->pos_next.x.val = pos->x.val;
                navi->pos_next.y.val = pos->y.val;
                navi->pos_next.z.val = pos->z.val;
            }

            cannot_move = creature_cannot_move_directly_to_with_collide(creatng, &navi->pos_next, SlbAtFlg_Filled|SlbAtFlg_Valuable, crt_owner_flags);
            if (cannot_move == 4)
            {
                struct SlabMap *slb;
                stl_num = get_map_index_of_first_block_thing_colliding_with_travelling_to(creatng, &creatng->mappos, &navi->pos_next, SlbAtFlg_Filled|SlbAtFlg_Digable, IGNORE_SLAB_OWNER_CHECK);
                slb = get_slabmap_for_subtile(stl_num_decode_x(stl_num), stl_num_decode_y(stl_num));
                PlayerBitFlags ownflag;
                ownflag = 0;
                if (!slabmap_block_invalid(slb)) {
                    ownflag = to_flag(slabmap_owner(slb));
                }
                navi->owner_flags[0] = ownflag;

                if (get_starting_angle_and_side_of_hug(creatng, &navi->pos_next, &navi->angle, &navi->side, SlbAtFlg_Filled|SlbAtFlg_Valuable, crt_owner_flags))
                {
                    block_flags = get_hugging_blocked_flags(creatng, &navi->pos_next, SlbAtFlg_Filled|SlbAtFlg_Valuable, crt_owner_flags);
                    set_hugging_pos_using_blocked_flags(&navi->pos_next, creatng, block_flags, thing_nav_sizexy(creatng)/2);
                    if (block_flags == 4)
                    {
                        if ((navi->angle == ANGLE_NORTH) || (navi->angle == ANGLE_SOUTH))
                        {
                            navi->pos_next.y.val = creatng->mappos.y.val;
                            navi->pos_next.z.val = get_thing_height_at(creatng, &creatng->mappos);
                        } else
                        if ((navi->angle == ANGLE_EAST) || (navi->angle == ANGLE_WEST)) {
                            navi->pos_next.x.val = creatng->mappos.x.val;
                            navi->pos_next.z.val = get_thing_height_at(creatng, &creatng->mappos);
                        }
                    }
                    navi->push_counter = 1;
                } else
                {
                    navi->navstate = NavS_WallhugInProgress;
                    navi->pos_final.x.val = pos->x.val;
                    navi->pos_final.y.val = pos->y.val;
                    navi->pos_final.z.val = pos->z.val;
                    navi->wallhug_state = WallhugCurrentState_None;
                    navi->wallhug_retry_counter = 0;
                    navi->push_counter = 0;
                }
            }
            if (cannot_move == 1)
            {
                stl_num = get_map_index_of_first_block_thing_colliding_with_travelling_to(creatng, &creatng->mappos, &navi->pos_next, SlbAtFlg_Filled|SlbAtFlg_Digable, IGNORE_SLAB_OWNER_CHECK);
                navi->first_colliding_block = stl_num;
                nav_radius = thing_nav_sizexy(creatng) / 2;
                stl_x = slab_subtile_center(subtile_slab(stl_num_decode_x(stl_num)));
                stl_y = slab_subtile_center(subtile_slab(stl_num_decode_y(stl_num)));
                find_approach_position_to_subtile(&creatng->mappos, stl_x, stl_y, nav_radius + 385, &navi->pos_next);
                navi->angle = get_angle_xy_to(&creatng->mappos, &navi->pos_next);
                navi->navstate = NavS_WallhugDirectionCheck;
                return 1;
            }
        }
        if (navi->push_counter > 0)
        {
            navi->push_counter++;
            if (navi->push_counter > 32) {
                ERRORLOG("I've been pushing for a very long time now...");
            }
            if (get_chessboard_distance(&creatng->mappos, &navi->pos_next) <= 16)
            {
                navi->push_counter = 0;
                navigation_push_towards_target(navi, creatng, pos, speed, thing_nav_sizexy(creatng)/2, crt_owner_flags);
            }
        }
        return 1;
    case NavS_InitialWallhugSetup:
        dist_to_next = get_chessboard_distance(&creatng->mappos, &navi->pos_next);
        if (dist_to_next > 16)
        {
            if ((dist_to_next > navi->distance_to_next_pos) || creature_cannot_move_directly_to_with_collide(creatng, &navi->pos_next, SlbAtFlg_Filled|SlbAtFlg_Valuable, crt_owner_flags))
            {
                navi->navstate = NavS_WallhugInProgress;
                navi->pos_final.x.val = pos->x.val;
                navi->pos_final.y.val = pos->y.val;
                navi->pos_final.z.val = pos->z.val;
                navi->wallhug_state = WallhugCurrentState_None;
                navi->wallhug_retry_counter = 0;
                navi->push_counter = 0;
                return 1;
            }
            return 1;
        }
        if ((get_chessboard_distance(&creatng->mappos, pos) < navi->dist_to_final_pos)
          && thing_can_continue_direct_line_to(creatng, &creatng->mappos, pos, SlbAtFlg_Filled|SlbAtFlg_Valuable, 1, crt_owner_flags))

        {
            navi->navstate = NavS_WallhugInProgress;
            navi->pos_final.x.val = pos->x.val;
            navi->pos_final.y.val = pos->y.val;
            navi->pos_final.z.val = pos->z.val;
            navi->wallhug_state = WallhugCurrentState_None;
            navi->wallhug_retry_counter = 0;
            navi->push_counter = 0;
            return 1;
        }
        if (creatng->move_angle_xy != navi->angle) {
            return 1;
        }
        angle = get_angle_of_wall_hug(creatng, SlbAtFlg_Filled|SlbAtFlg_Valuable, speed, crt_owner_flags);
        if (angle != navi->angle)
        {
          tmpos.x.val = creatng->mappos.x.val + distance_with_angle_to_coord_x(speed, navi->angle);
          tmpos.y.val = creatng->mappos.y.val + distance_with_angle_to_coord_y(speed, navi->angle);
          tmpos.z.val = get_thing_height_at(creatng, &tmpos);
          if (creature_cannot_move_directly_to_with_collide(creatng, &tmpos, SlbAtFlg_Filled|SlbAtFlg_Valuable, crt_owner_flags) == 4)
          {
              block_flags = get_hugging_blocked_flags(creatng, &tmpos, SlbAtFlg_Filled|SlbAtFlg_Valuable, crt_owner_flags);
              set_hugging_pos_using_blocked_flags(&tmpos, creatng, block_flags, thing_nav_sizexy(creatng)/2);
              if (get_chessboard_distance(&tmpos, &creatng->mappos) > 16)
              {
                  navi->pos_next.x.val = tmpos.x.val;
                  navi->pos_next.y.val = tmpos.y.val;
                  navi->pos_next.z.val = tmpos.z.val;
                  navi->distance_to_next_pos = get_chessboard_distance(&creatng->mappos, &navi->pos_next);
                  return 1;
              }
          }
        }
        if (((angle + DEGREES_90) & ANGLE_MASK) == navi->angle)
        {
            if (navi->wallhug_state == WallhugCurrentState_Right)
            {
                navi->wallhug_retry_counter++;
            } else
            {
                navi->wallhug_state = WallhugCurrentState_Right;
                navi->wallhug_retry_counter = 1;
            }
        } else
        if (((angle - DEGREES_90) & ANGLE_MASK) == navi->angle)
        {
          if (navi->wallhug_state == WallhugCurrentState_Left)
          {
              navi->wallhug_retry_counter++;
          } else
          {
              navi->wallhug_state = WallhugCurrentState_Left;
              navi->wallhug_retry_counter = 1;
          }
        } else
        {
          navi->wallhug_retry_counter = 0;
          navi->wallhug_state = WallhugCurrentState_None;
        }
        if (navi->wallhug_retry_counter >= 4)
        {
            navi->navstate = NavS_WallhugInProgress;
            navi->pos_final.x.val = pos->x.val;
            navi->pos_final.y.val = pos->y.val;
            navi->pos_final.z.val = pos->z.val;
            navi->wallhug_state = WallhugCurrentState_None;
            navi->wallhug_retry_counter = 0;
            navi->push_counter = 0;
            return 1;
        }
        navi->angle = angle;
        navi->pos_next.x.val = creatng->mappos.x.val + distance_with_angle_to_coord_x(speed, navi->angle);
        navi->pos_next.y.val = creatng->mappos.y.val + distance_with_angle_to_coord_y(speed, navi->angle);
        navi->pos_next.z.val = get_thing_height_at(creatng, &navi->pos_next);
        tmpos.x.val = navi->pos_next.x.val;
        tmpos.y.val = navi->pos_next.y.val;
        tmpos.z.val = navi->pos_next.z.val;
        check_forward_for_prospective_hugs(creatng, &tmpos, navi->angle, navi->side, SlbAtFlg_Filled|SlbAtFlg_Valuable, speed, crt_owner_flags);

        if (get_chessboard_distance(&tmpos, &creatng->mappos) > 16)
        {
            navi->pos_next.x.val = tmpos.x.val;
            navi->pos_next.y.val = tmpos.y.val;
            navi->pos_next.z.val = tmpos.z.val;
        }
        navi->distance_to_next_pos = get_chessboard_distance(&creatng->mappos, &navi->pos_next);
        cannot_move = creature_cannot_move_directly_to_with_collide(creatng, &navi->pos_next, SlbAtFlg_Filled|SlbAtFlg_Valuable, crt_owner_flags);
        if (cannot_move == 4)
        {
          ERRORLOG("I've been given a shite position");
          tmpos.x.val = creatng->mappos.x.val + distance_with_angle_to_coord_x(speed, navi->angle);
          tmpos.y.val = creatng->mappos.y.val + distance_with_angle_to_coord_y(speed, navi->angle);
          tmpos.z.val = get_thing_height_at(creatng, &tmpos);
          if (creature_cannot_move_directly_to_with_collide(creatng, &tmpos, SlbAtFlg_Filled|SlbAtFlg_Valuable, crt_owner_flags) == 4) {
              ERRORLOG("It's even more shit than I first thought");
          }
          navi->navstate = NavS_WallhugInProgress;
          navi->pos_final.x.val = pos->x.val;
          navi->pos_final.y.val = pos->y.val;
          navi->pos_final.z.val = pos->z.val;
          navi->wallhug_state = WallhugCurrentState_None;
          navi->wallhug_retry_counter = 0;
          navi->push_counter = 0;
          navi->pos_next.x.val = creatng->mappos.x.val;
          navi->pos_next.y.val = creatng->mappos.y.val;
          navi->pos_next.z.val = creatng->mappos.z.val;
          return 1;
        }
        if (cannot_move != 1)
        {
            navi->distance_to_next_pos = get_chessboard_distance(&creatng->mappos, &navi->pos_next);
            return 1;
        }
        stl_num = get_map_index_of_first_block_thing_colliding_with_travelling_to(creatng, &creatng->mappos, &navi->pos_next, SlbAtFlg_Filled|SlbAtFlg_Digable, IGNORE_SLAB_OWNER_CHECK);
        navi->first_colliding_block = stl_num;
        nav_radius = thing_nav_sizexy(creatng) / 2;
        stl_x = slab_subtile_center(subtile_slab(stl_num_decode_x(stl_num)));
        stl_y = slab_subtile_center(subtile_slab(stl_num_decode_y(stl_num)));
        find_approach_position_to_subtile(&creatng->mappos, stl_x, stl_y, nav_radius + 385, &navi->pos_next);
        navi->angle = get_angle_xy_to(&creatng->mappos, &navi->pos_next);
        navi->wallhug_retry_counter = 0;
        navi->wallhug_state = WallhugCurrentState_None;
        navi->distance_to_next_pos = get_chessboard_distance(&creatng->mappos, &navi->pos_next);
        navi->navstate = NavS_WallhugPositionAdjust;
        return 1;
    case NavS_WallhugPositionAdjust:
        dist_to_next = get_chessboard_distance(&creatng->mappos, &navi->pos_next);
        if (dist_to_next > 16)
        {
            if (get_chessboard_distance(&creatng->mappos, &navi->pos_next) > navi->distance_to_next_pos
             || creature_cannot_move_directly_to_with_collide(creatng, &navi->pos_next, SlbAtFlg_Filled|SlbAtFlg_Valuable, crt_owner_flags))
            {
                navi->navstate = NavS_WallhugInProgress;
                navi->pos_final.x.val = pos->x.val;
                navi->pos_final.y.val = pos->y.val;
                navi->pos_final.z.val = pos->z.val;
                navi->wallhug_state = WallhugCurrentState_None;
                navi->wallhug_retry_counter = 0;
                navi->push_counter = 0;
            }
            navi->navstate = NavS_WallhugPositionAdjust;
            return 1;
        }
        stl_x = slab_subtile_center(subtile_slab(stl_num_decode_x(navi->first_colliding_block)));
        stl_y = slab_subtile_center(subtile_slab(stl_num_decode_y(navi->first_colliding_block)));
        tmpos.x.val = subtile_coord_center(stl_x);
        tmpos.y.val = subtile_coord_center(stl_y);
        navi->angle = get_angle_xy_to(&creatng->mappos, &tmpos);
        navi->wallhug_retry_counter = 0;
        navi->wallhug_state = WallhugCurrentState_None;
        navi->distance_to_next_pos = 0;
        if (get_angle_difference(creatng->move_angle_xy, navi->angle) != 0) {
            navi->navstate = NavS_WallhugPositionAdjust;
            return 1;
        }
        navi->navstate = NavS_WallhugGapDetected;
        stl_num = get_subtile_number(stl_x,stl_y);
        navi->first_colliding_block = stl_num;
        navi->second_colliding_block = stl_num;
        return 2;
    case NavS_WallhugDirectionCheck:
        dist_to_next = get_chessboard_distance(&creatng->mappos, &navi->pos_next);
        if (dist_to_next > 16)
        {
            navi->angle = get_angle_xy_to(&creatng->mappos, &navi->pos_next);
            navi->navstate = NavS_WallhugDirectionCheck;
            return 1;
        }
        stl_x = slab_subtile_center(subtile_slab(stl_num_decode_x(navi->first_colliding_block)));
        stl_y = slab_subtile_center(subtile_slab(stl_num_decode_y(navi->first_colliding_block)));
        tmpos.x.val = subtile_coord_center(stl_x);
        tmpos.y.val = subtile_coord_center(stl_y);
        navi->angle = get_angle_xy_to(&creatng->mappos, &tmpos);
        if (get_angle_difference(creatng->move_angle_xy, navi->angle) != 0) {
            navi->navstate = NavS_WallhugDirectionCheck;
            return 1;
        }
        navi->navstate = NavS_WallhugAngleCorrection;
        stl_num = get_subtile_number(stl_x,stl_y);
        navi->first_colliding_block = stl_num;
        navi->second_colliding_block = stl_num;
        return 2;
    case NavS_WallhugGapDetected:
    {
        stl_x = slab_subtile_center(subtile_slab(stl_num_decode_x(navi->first_colliding_block)));
        stl_y = slab_subtile_center(subtile_slab(stl_num_decode_y(navi->first_colliding_block)));
        stl_num = get_subtile_number(stl_x,stl_y);
        navi->first_colliding_block = stl_num;
        navi->second_colliding_block = stl_num;
        mapblk = get_map_block_at_pos(navi->first_colliding_block);
        if ((mapblk->flags & SlbAtFlg_Blocking) != 0) {
          return 2;
        }
        nav_radius = thing_nav_sizexy(creatng) / 2;
        long i;
        if (navi->side == 1)
        {
            i = (creatng->move_angle_xy + DEGREES_45) / DEGREES_90 - 1;
        }
        else
        {
            i = (creatng->move_angle_xy + DEGREES_45) / DEGREES_90 + 1;
        }
        navi->pos_next.x.val += (384 - nav_radius) * small_around[i&3].delta_x;
        navi->pos_next.y.val += (384 - nav_radius) * small_around[i&3].delta_y;
        i = (creatng->move_angle_xy + DEGREES_45) / DEGREES_90;
        navi->pos_next.x.val += (128) * small_around[i&3].delta_x;
        i = (creatng->move_angle_xy) / DEGREES_90;
        navi->pos_next.y.val += (128) * small_around[i&3].delta_y;
        navi->navstate = NavS_WallhugRestartSetup;
        return 1;
    }
    case NavS_WallhugAngleCorrection:
        stl_x = slab_subtile_center(subtile_slab(stl_num_decode_x(navi->first_colliding_block)));
        stl_y = slab_subtile_center(subtile_slab(stl_num_decode_y(navi->first_colliding_block)));
        stl_num = get_subtile_number(stl_x,stl_y);
        navi->first_colliding_block = stl_num;
        navi->second_colliding_block = stl_num;
        mapblk = get_map_block_at_pos(navi->first_colliding_block);
        if ((mapblk->flags & SlbAtFlg_Blocking) != 0) {
            return 2;
        }
        navi->navstate = NavS_WallhugInProgress;
        return 1;
    case NavS_WallhugRestartSetup:
        if (get_chessboard_distance(&creatng->mappos, &navi->pos_next) > 16)
        {
            return 1;
        }
        if (navi->side == 1)
            angle = creatng->move_angle_xy + DEGREES_90;
        else
            angle = creatng->move_angle_xy - DEGREES_90;
        navi->angle = angle & ANGLE_MASK;
        navi->navstate = NavS_InitialWallhugSetup;
        return 1;
    default:
        break;
    }
    return 1;
}

<<<<<<< HEAD
TbBool slab_good_for_computer_dig_path(const struct SlabMap *slb)
{
    const struct SlabAttr* slbattr = get_slab_attrs(slb);
    if ( ((slbattr->block_flags & (SlbAtFlg_Filled|SlbAtFlg_Digable|SlbAtFlg_Valuable)) != 0) || (slb->kind == SlbT_LAVA) )
        return true;
    return false;
}

static TbBool is_valid_hug_subtile(MapSubtlCoord stl_x, MapSubtlCoord stl_y, PlayerNumber plyr_idx, unsigned short digflags)
{
    struct SlabMap* slb = get_slabmap_for_subtile(stl_x, stl_y);
    const struct SlabAttr* slbattr = get_slab_attrs(slb);
    if ((slbattr->is_diggable) && !slab_kind_is_indestructible(slb->kind))
    {
        struct Map* mapblk = get_map_block_at(stl_x, stl_y);
        if (((mapblk->flags & SlbAtFlg_Filled) == 0) || (slabmap_owner(slb) == plyr_idx)) {
            SYNCDBG(17,"Subtile (%d,%d) rejected based on attrs",(int)stl_x,(int)stl_y);
            return false;
        }
    }
    if ((digflags & ToolDig_AllowLiquidWBridge) && slab_kind_is_liquid(slb->kind))
    {
        return false;
    }
    if (!slab_good_for_computer_dig_path(slb)) {
        SYNCDBG(17,"Subtile (%d,%d) rejected as not good for dig",(int)stl_x,(int)stl_y);
        return false;
    }
    return true;
}

long dig_to_position(PlayerNumber plyr_idx, MapSubtlCoord basestl_x, MapSubtlCoord basestl_y, int direction_around, TbBool revside, unsigned short digflags)
=======
SubtlCodedCoords dig_to_position(PlayerNumber plyr_idx, MapSubtlCoord basestl_x, MapSubtlCoord basestl_y, SmallAroundIndex direction_around, TbBool revside)
>>>>>>> e4a9ee7c
{
    SubtlCodedCoords stl_num;
    long round_change;
    SYNCDBG(14,"Starting for subtile (%d,%d)",(int)basestl_x,(int)basestl_y);
    if (revside) {
      round_change = 1;
    } else {
      round_change = 3;
    }
    SmallAroundIndex round_idx = (direction_around + SMALL_AROUND_LENGTH - round_change) % SMALL_AROUND_LENGTH;
    for (long i = 0; i < SMALL_AROUND_LENGTH; i++)
    {
        MapSubtlCoord stl_x = basestl_x + STL_PER_SLB * (int)small_around[round_idx].delta_x;
        MapSubtlCoord stl_y = basestl_y + STL_PER_SLB * (int)small_around[round_idx].delta_y;
        if (!is_valid_hug_subtile(stl_x, stl_y, plyr_idx, digflags))
        {
            stl_num = get_subtile_number(stl_x, stl_y);
            SYNCDBG(7,"Subtile (%d,%d) accepted",(int)stl_x,(int)stl_y);
            return stl_num;
        }
        round_idx = (round_idx + round_change) % SMALL_AROUND_LENGTH;
    }
    return -1;
}

// used only by AI (get_hug_side, tool_dig_to_pos2)
static inline void get_hug_side_next_step(MapSubtlCoord dst_stl_x, MapSubtlCoord dst_stl_y, int dirctn, PlayerNumber plyr_idx,
<<<<<<< HEAD
    char *state, MapSubtlCoord *ostl_x, MapSubtlCoord *ostl_y, short *round, int *maxdist, unsigned short digflags)
=======
    char *state, MapSubtlCoord *ostl_x, MapSubtlCoord *ostl_y, SmallAroundIndex *round, int *maxdist)
>>>>>>> e4a9ee7c
{
    MapSubtlCoord curr_stl_x = *ostl_x;
    MapSubtlCoord curr_stl_y = *ostl_y;
    SmallAroundIndex round_idx = small_around_index_in_direction(curr_stl_x, curr_stl_y, dst_stl_x, dst_stl_y);
    int dist = chessboard_distance(curr_stl_x, curr_stl_y, dst_stl_x, dst_stl_y);
    int dx = small_around[round_idx].delta_x;
    int dy = small_around[round_idx].delta_y;
    // If we can follow direction straight to the target, and we will get closer to it, then do it
    if ((dist <= *maxdist) && !is_valid_hug_subtile(curr_stl_x + STL_PER_SLB*dx, curr_stl_y + STL_PER_SLB*dy, plyr_idx, digflags))
    {
        curr_stl_x += STL_PER_SLB*dx;
        curr_stl_y += STL_PER_SLB*dy;
        *state = WaHSS_HitWall;
        *maxdist = chessboard_distance(curr_stl_x, curr_stl_y, dst_stl_x, dst_stl_y);
    } else
    // If met second wall, finish
    if (*state == WaHSS_HitWall)
    {
        *state = WaHSS_Completed;
    } else
    { // Here we need to use wallhug to slide until we will be able to move towards destination again
        // Try directions starting at the one towards the wall, in case wall has ended
        round_idx = (*round + SMALL_AROUND_LENGTH + dirctn) % SMALL_AROUND_LENGTH;
        int n;
        for (n = 0; n < SMALL_AROUND_LENGTH; n++)
        {
            dx = small_around[round_idx].delta_x;
            dy = small_around[round_idx].delta_y;
            if (!is_valid_hug_subtile(curr_stl_x + STL_PER_SLB * dx, curr_stl_y + STL_PER_SLB * dy, plyr_idx, digflags))
            {
                break;
            }
            // If direction not for wallhug, try next
            round_idx = (round_idx + SMALL_AROUND_LENGTH - dirctn) % SMALL_AROUND_LENGTH;
        }
        if ((n < SMALL_AROUND_LENGTH) || (dirctn > 0)) {
            dx = small_around[round_idx].delta_x;
            dy = small_around[round_idx].delta_y;
            *round = round_idx;
            curr_stl_x += STL_PER_SLB*dx;
            curr_stl_y += STL_PER_SLB*dy;
        }
    }

    *ostl_x = curr_stl_x;
    *ostl_y = curr_stl_y;
}

// used only by AI (get_hug_side, tool_dig_to_pos2)
short get_hug_side_options(MapSubtlCoord src_stl_x, MapSubtlCoord src_stl_y, MapSubtlCoord dst_stl_x, MapSubtlCoord dst_stl_y,
<<<<<<< HEAD
    unsigned short direction, PlayerNumber plyr_idx, MapSubtlCoord *ostla_x, MapSubtlCoord *ostla_y, MapSubtlCoord *ostlb_x, MapSubtlCoord *ostlb_y, unsigned short digflags)
{
    SYNCDBG(4,"Starting");
    int dist = max(abs(src_stl_x - dst_stl_x), abs(src_stl_y - dst_stl_y));
=======
    SmallAroundIndex direction, PlayerNumber plyr_idx, MapSubtlCoord *ostla_x, MapSubtlCoord *ostla_y, MapSubtlCoord *ostlb_x, MapSubtlCoord *ostlb_y)
{
    SYNCDBG(4,"Starting");

    int dist = chessboard_distance(src_stl_x, src_stl_y, dst_stl_x, dst_stl_y);
>>>>>>> e4a9ee7c

    char state_a = WaHSS_Initial;
    MapSubtlCoord stl_a_x = src_stl_x;
    MapSubtlCoord stl_a_y = src_stl_y;
    SmallAroundIndex round_a = (direction + SMALL_AROUND_LENGTH + 1) % SMALL_AROUND_LENGTH;
    int maxdist_a = dist - 1;
    char state_b = WaHSS_Initial;
    MapSubtlCoord stl_b_x = src_stl_x;
    MapSubtlCoord stl_b_y = src_stl_y;
    SmallAroundIndex round_b = (direction + SMALL_AROUND_LENGTH - 1) % SMALL_AROUND_LENGTH;
    int maxdist_b = dist - 1;

    // Try moving in both directions
    for (int i = 150; i > 0; i--)
    {
        if ((state_a == WaHSS_Completed) && (state_b == WaHSS_Completed)) {
            break;
        }
        if (state_a != WaHSS_Completed)
        {
            get_hug_side_next_step(dst_stl_x, dst_stl_y, -1, plyr_idx, &state_a, &stl_a_x, &stl_a_y, &round_a, &maxdist_a, digflags);
            if (slab_is_liquid(subtile_slab(stl_a_x), subtile_slab(stl_a_y)))
            {
                // exit path early if water found, so that a bridge will be built here
                *ostla_x = stl_a_x;
                *ostla_y = stl_a_y;
                *ostlb_x = stl_b_x;
                *ostlb_y = stl_b_y;
                return 1;
            }
            if ((stl_a_x == dst_stl_x) && (stl_a_y == dst_stl_y)) {
                *ostla_x = stl_a_x;
                *ostla_y = stl_a_y;
                *ostlb_x = stl_b_x;
                *ostlb_y = stl_b_y;
                return 1;
            }
        }
        if (state_b != WaHSS_Completed)
        {
            get_hug_side_next_step(dst_stl_x, dst_stl_y, 1, plyr_idx, &state_b, &stl_b_x, &stl_b_y, &round_b, &maxdist_b, digflags);
            if (slab_is_liquid(subtile_slab(stl_b_x), subtile_slab(stl_b_y)))
            {
                // exit path early if water found, so that a bridge will be built here
                *ostla_x = stl_a_x;
                *ostla_y = stl_a_y;
                *ostlb_x = stl_b_x;
                *ostlb_y = stl_b_y;
                return 0;
            }
            if ((stl_b_x == dst_stl_x) && (stl_b_y == dst_stl_y)) {
                *ostla_x = stl_a_x;
                *ostla_y = stl_a_y;
                *ostlb_x = stl_b_x;
                *ostlb_y = stl_b_y;
                return 0;
            }
        }
    }
    *ostla_x = stl_a_x;
    *ostla_y = stl_a_y;
    *ostlb_x = stl_b_x;
    *ostlb_y = stl_b_y;
    return 2;
}
/******************************************************************************/
#ifdef __cplusplus
}
#endif<|MERGE_RESOLUTION|>--- conflicted
+++ resolved
@@ -1998,7 +1998,6 @@
     return 1;
 }
 
-<<<<<<< HEAD
 TbBool slab_good_for_computer_dig_path(const struct SlabMap *slb)
 {
     const struct SlabAttr* slbattr = get_slab_attrs(slb);
@@ -2030,10 +2029,7 @@
     return true;
 }
 
-long dig_to_position(PlayerNumber plyr_idx, MapSubtlCoord basestl_x, MapSubtlCoord basestl_y, int direction_around, TbBool revside, unsigned short digflags)
-=======
 SubtlCodedCoords dig_to_position(PlayerNumber plyr_idx, MapSubtlCoord basestl_x, MapSubtlCoord basestl_y, SmallAroundIndex direction_around, TbBool revside)
->>>>>>> e4a9ee7c
 {
     SubtlCodedCoords stl_num;
     long round_change;
@@ -2061,11 +2057,7 @@
 
 // used only by AI (get_hug_side, tool_dig_to_pos2)
 static inline void get_hug_side_next_step(MapSubtlCoord dst_stl_x, MapSubtlCoord dst_stl_y, int dirctn, PlayerNumber plyr_idx,
-<<<<<<< HEAD
-    char *state, MapSubtlCoord *ostl_x, MapSubtlCoord *ostl_y, short *round, int *maxdist, unsigned short digflags)
-=======
-    char *state, MapSubtlCoord *ostl_x, MapSubtlCoord *ostl_y, SmallAroundIndex *round, int *maxdist)
->>>>>>> e4a9ee7c
+    char *state, MapSubtlCoord *ostl_x, MapSubtlCoord *ostl_y, SmallAroundIndex *round, int *maxdist, unsigned short digflags)
 {
     MapSubtlCoord curr_stl_x = *ostl_x;
     MapSubtlCoord curr_stl_y = *ostl_y;
@@ -2116,19 +2108,11 @@
 
 // used only by AI (get_hug_side, tool_dig_to_pos2)
 short get_hug_side_options(MapSubtlCoord src_stl_x, MapSubtlCoord src_stl_y, MapSubtlCoord dst_stl_x, MapSubtlCoord dst_stl_y,
-<<<<<<< HEAD
-    unsigned short direction, PlayerNumber plyr_idx, MapSubtlCoord *ostla_x, MapSubtlCoord *ostla_y, MapSubtlCoord *ostlb_x, MapSubtlCoord *ostlb_y, unsigned short digflags)
+    SmallAroundIndex direction, PlayerNumber plyr_idx, MapSubtlCoord *ostla_x, MapSubtlCoord *ostla_y, MapSubtlCoord *ostlb_x, MapSubtlCoord *ostlb_y, unsigned short digflags)
 {
     SYNCDBG(4,"Starting");
-    int dist = max(abs(src_stl_x - dst_stl_x), abs(src_stl_y - dst_stl_y));
-=======
-    SmallAroundIndex direction, PlayerNumber plyr_idx, MapSubtlCoord *ostla_x, MapSubtlCoord *ostla_y, MapSubtlCoord *ostlb_x, MapSubtlCoord *ostlb_y)
-{
-    SYNCDBG(4,"Starting");
 
     int dist = chessboard_distance(src_stl_x, src_stl_y, dst_stl_x, dst_stl_y);
->>>>>>> e4a9ee7c
-
     char state_a = WaHSS_Initial;
     MapSubtlCoord stl_a_x = src_stl_x;
     MapSubtlCoord stl_a_y = src_stl_y;
