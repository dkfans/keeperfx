#include "pre_inc.h"

#include <lua.h>
#include <lauxlib.h>
#include <lualib.h>

#include "bflib_basics.h"
#include "bflib_sndlib.h"
#include "globals.h"
#include "thing_data.h"
#include "creature_states.h"
#include "creature_states_pray.h"
#include "gui_msgs.h"
#include "gui_soundmsgs.h"
#include "thing_navigate.h"
#include "map_data.h"
#include "game_legacy.h"
#include "player_utils.h"
#include "lvl_script_lib.h"
#include "room_library.h"
#include "room_util.h"
#include "keeperfx.hpp"
#include "power_specials.h"
#include "thing_creature.h"
#include "thing_effects.h"
#include "magic_powers.h"

#include "lua_base.h"
#include "lua_params.h"


#include "post_inc.h"

/**********************************************/



/***************************************************************************************************/
/************    Api Functions    ******************************************************************/
/***************************************************************************************************/

//Setup Commands

static int lua_Set_generate_speed(lua_State *L)
{
    GameTurnDelta interval   = luaL_checkinteger(L,1);

    game.generate_speed = saturate_set_unsigned(interval, 16);
    update_dungeon_generation_speeds();
    return 0;
}

static int lua_Computer_player(lua_State *L)
{
    PlayerNumber player_idx = luaL_checkPlayerSingle(L,1);
    if (lua_isnumber(L, 2))
    {
        long attitude       = luaL_checkint(L,2);
        script_support_setup_player_as_computer_keeper(player_idx, attitude);
        return 0;
    }

    const char* comp_model = luaL_checkstring(L,2);

    if(strcasecmp(comp_model,"ROAMING") == 0)
    {

        struct PlayerInfo* player = get_player(player_idx);
        player->player_type = PT_Roaming;
        player->allocflags |= PlaF_Allocated;
        player->allocflags |= PlaF_CompCtrl;
        player->id_number = player_idx;
        return 0;
        
    }
    else
    {
        luaL_error(L,"invalid Computer_player param '%s'",comp_model);
        return 0;
    }
}

static int lua_Ally_players(lua_State *L)
{
    struct PlayerRange player_range = luaL_checkPlayerRange(L, 1);
    PlayerNumber player_idx = luaL_checkPlayerSingle(L,2);
    uchar state = luaL_checkinteger(L, 3);

    for (PlayerNumber i = player_range.start_idx; i < player_range.end_idx; i++)
    {
        set_ally_with_player(i, player_idx,   (state & 1) ? true : false);
        set_ally_with_player(player_idx, i,   (state & 1) ? true : false);
        set_player_ally_locked(i, player_idx, (state & 2) ? true : false);
        set_player_ally_locked(player_idx, i, (state & 2) ? true : false);
    }
    return 0;
}

static int lua_Start_money(lua_State *L)
{
    struct PlayerRange player_range = luaL_checkPlayerRange(L, 1);
    GoldAmount gold_val = luaL_checkinteger(L, 2);

    for (PlayerNumber i = player_range.start_idx; i < player_range.end_idx; i++)
    {
        if (gold_val > SENSIBLE_GOLD)
        {
            gold_val = SENSIBLE_GOLD;
            SCRPTWRNLOG("Gold added to player reduced to %d", SENSIBLE_GOLD);
        }
        player_add_offmap_gold(i, gold_val);
    }
    return 0;

}

static int lua_Max_creatures(lua_State *L)
{
    struct PlayerRange player_range = luaL_checkPlayerRange(L, 1);
    long max_amount                 = luaL_checkinteger(L, 2);

    for (PlayerNumber i = player_range.start_idx; i < player_range.end_idx; i++)
    {
        SYNCDBG(4,"Setting player %d max attracted creatures to %d.",(int)i,(int)max_amount);
        struct Dungeon* dungeon = get_dungeon(i);
        if (dungeon_invalid(dungeon))
            continue;
        dungeon->max_creatures_attracted = max_amount;
    }
    return 0;
}

static int lua_Add_creature_to_pool(lua_State *L)
{
    long crtr_model = luaL_checkNamedCommand(L,1,creature_desc);
    long amount     = luaL_checkinteger(L, 2);

    add_creature_to_pool(crtr_model, amount);
    return 0;
}

static int lua_Creature_available(lua_State *L)
{
    struct PlayerRange player_range = luaL_checkPlayerRange(L, 1);
    long cr_kind                    = luaL_checkNamedCommand(L,2,creature_desc);
    TbBool can_be_attracted         = lua_toboolean(L, 3);
    long amount_forced              = luaL_checkinteger(L, 4);

    for (PlayerNumber i = player_range.start_idx; i < player_range.end_idx; i++)
    {
        if (!set_creature_available(i,cr_kind,can_be_attracted,amount_forced))
            WARNLOG("Setting creature %s availability for player %d failed.",creature_code_name(cr_kind),(int)i);
    }
    return 0;
}

static int lua_Dead_creatures_return_to_pool(lua_State *L)
{
    TbBool return_to_pool         = lua_toboolean(L, 3);
    set_flag_value(game.flags_cd, MFlg_DeadBackToPool, return_to_pool);
    return 0;
}

static int lua_Room_available(lua_State *L)
{
    struct PlayerRange player_range = luaL_checkPlayerRange(L, 1);
    long rkind                      = luaL_checkNamedCommand(L,2,room_desc);
    TbBool can_be_available         = lua_tointeger(L, 3);
    TbBool is_available             = lua_toboolean(L, 4);

    for (PlayerNumber i = player_range.start_idx; i < player_range.end_idx; i++)
    {
        set_room_available(i,rkind,can_be_available,is_available);
    }
    return 0;
}

static int lua_Magic_available(lua_State *L)
{
    struct PlayerRange player_range = luaL_checkPlayerRange(L, 1);
    long power                      = luaL_checkNamedCommand(L,2,power_desc);
    TbBool can_be_available         = lua_toboolean(L, 3);
    TbBool is_available             = lua_toboolean(L, 4);

    for (PlayerNumber i = player_range.start_idx; i < player_range.end_idx; i++)
    {
        set_power_available(i,power,can_be_available,is_available);
    }
    return 0;
}

static int lua_Door_available(lua_State *L)
{
    struct PlayerRange player_range = luaL_checkPlayerRange(L, 1);
    long door_type                  = luaL_checkNamedCommand(L,2,door_desc);
    TbBool can_be_available         = lua_toboolean(L, 3);
    long number_available           = luaL_checkinteger(L, 4);

    for (PlayerNumber i = player_range.start_idx; i < player_range.end_idx; i++)
    {
        set_door_buildable_and_add_to_amount(i, door_type, can_be_available, number_available);
    }
    return 0;
}

static int lua_Trap_available(lua_State *L)
{
    struct PlayerRange player_range = luaL_checkPlayerRange(L, 1);
    long trap_type                  = luaL_checkNamedCommand(L,2,trap_desc);
    TbBool can_be_available         = lua_toboolean(L, 3);
    long number_available           = luaL_checkinteger(L, 4);

    for (PlayerNumber i = player_range.start_idx; i < player_range.end_idx; i++)
    {
        set_trap_buildable_and_add_to_amount(i, trap_type, can_be_available, number_available);
    }
    return 0;
}




//Script flow control

static int lua_Win_game(lua_State *L)
{
    struct PlayerRange player_range;
    if(lua_isnone(L,1))
    {
        player_range.start_idx = 0;
        player_range.end_idx = PLAYERS_COUNT;
    }
    else
        player_range = luaL_checkPlayerRange(L, 1);


    for (PlayerNumber i = player_range.start_idx; i < player_range.end_idx; i++)
    {
        struct PlayerInfo *player = get_player(i);
        set_player_as_won_level(player);
    }
    return 0;
}

static int lua_Lose_game(lua_State *L)
{
    struct PlayerRange player_range;
    if(lua_isnone(L,1))
    {
        player_range.start_idx = 0;
        player_range.end_idx = PLAYERS_COUNT;
    }
    else
        player_range = luaL_checkPlayerRange(L, 1);

    for (PlayerNumber i = player_range.start_idx; i < player_range.end_idx; i++)
    {
        struct PlayerInfo *player = get_player(i);
        set_player_as_lost_level(player);
    }
    return 0;
}

static int lua_Count_creatures_at_action_point(lua_State *L)
{
    ActionPointId ap_idx = luaL_checkActionPoint(L, 1);
    struct PlayerRange player_range = luaL_checkPlayerRange(L, 2);
    long crtr_model = luaL_checkCreature_or_creature_wildcard(L,3);

    long sum = 0;
    for (PlayerNumber i = player_range.start_idx; i < player_range.end_idx; i++)
    {
        sum += count_player_creatures_of_model_in_action_point(i, crtr_model, ap_idx);
    }
    lua_pushinteger(L, sum);
    return 1;
}

static int lua_Set_timer(lua_State *L)
{
    struct PlayerRange player_range = luaL_checkPlayerRange(L, 1);
    long timr_id              = luaL_checkNamedCommand(L,2,timer_desc);

    for (PlayerNumber i = player_range.start_idx; i < player_range.end_idx; i++)
    {
        restart_script_timer(i, timr_id);
    }
    return 0;
}

static int lua_Add_to_timer(lua_State *L)
{
    struct PlayerRange player_range = luaL_checkPlayerRange(L, 1);
    long timr_id              = luaL_checkNamedCommand(L,2,timer_desc);
    long amount               = luaL_checkinteger(L, 3);

    for (PlayerNumber i = player_range.start_idx; i < player_range.end_idx; i++)
    {
        add_to_script_timer(i, timr_id, amount);
    }
    return 0;
}
static int lua_Display_timer(lua_State *L)
{
    PlayerNumber player_id = luaL_checkPlayerSingle(L, 1);
    long timr_id              = luaL_checkNamedCommand(L,2,timer_desc);
    long display              = luaL_checkinteger(L, 3);

    gameadd.script_timer_player = player_id;
    gameadd.script_timer_id = timr_id;
    gameadd.script_timer_limit = 0;
    gameadd.timer_real = display;
    game.flags_gui |= GGUI_ScriptTimer;
    return 0;
}

static int lua_Hide_timer(lua_State *L)
{
    game.flags_gui &= ~GGUI_ScriptTimer;
    return 0;
}
static int lua_Bonus_level_time(lua_State *L)
{
    GameTurn turns = luaL_checkinteger(L, 1);
    TbBool clocktime = lua_toboolean(L, 2);
    if (turns > 0)
    {
        game.bonus_time = game.play_gameturn + turns;
        set_flag(game.flags_gui, GGUI_CountdownTimer);
    }
    else
    {
        game.bonus_time = 0;
        clear_flag(game.flags_gui, GGUI_CountdownTimer);
    }
    gameadd.timer_real = clocktime;
    return 0;
}

static int lua_Add_bonus_time(lua_State *L)
{
    GameTurnDelta turns = luaL_checkinteger(L, 1);
    game.bonus_time += turns;
    return 0;
}

static int lua_Reset_action_point(lua_State *L)
{
    ActionPointId apt_idx = luaL_checkActionPoint(L, 1);
    PlayerNumber player_range = luaL_checkPlayerRangeId(L, 2);
    
    action_point_reset_idx(apt_idx, player_range);
    return 0;
}

//Adding New Creatures and Parties to the Level

static int lua_Add_creature_to_level(lua_State *L)
{
    PlayerNumber plr_idx   = luaL_checkPlayerSingle(L, 1);
    long crtr_id           = luaL_checkNamedCommand(L,2,creature_desc);
    TbMapLocation location = luaL_checkLocation(L,  3);
    long crtr_level        = luaL_checkinteger(L, 4);
    long carried_gold      = luaL_checkinteger(L, 5);
    long spawn_type;
    if(!lua_isnoneornil(L, 6))
    {
        spawn_type = luaL_checkNamedCommand(L, 6,spawn_type_desc);
    }
    else
    {
        spawn_type = SpwnT_Default;
    }

    if ((crtr_level < 1) || (crtr_level > CREATURE_MAX_LEVEL))
    {
        SCRPTERRLOG("Invalid CREATURE LEVEL parameter");
        return 0;
    }

    // Recognize place where party is created
    if (location == 0)
        return 0;

    lua_pushThing(L,script_create_new_creature(plr_idx, crtr_id, location, carried_gold, crtr_level-1,spawn_type));
    
    return 1;
}

static int lua_Add_tunneller_to_level(lua_State *L)
{
    PlayerNumber plr_id          = luaL_checkPlayerSingle(L,1);
    TbMapLocation spawn_location = luaL_checkLocation(L,2);
    TbMapLocation head_for       = luaL_checkHeadingLocation(L,3); // checks 2 params
    long level                   = luaL_checkinteger(L,5);
    long gold_held               = luaL_checkinteger(L,6);

    struct Thing* thing = script_process_new_tunneler(plr_id, spawn_location, head_for, level-1, gold_held);

    lua_pushThing(L, thing);
    return 1;
}

static int lua_Create_party(lua_State *L)
{
    const char* party_name = luaL_checklstring(L, 1,NULL);
    create_party(party_name);
    return 0;
}
static int lua_Add_to_party(lua_State *L)
{
    long party_id          = luaL_checkParty(L,  1);
    long crtr_id           = luaL_checkNamedCommand(L,2,creature_desc);
    long experience        = luaL_checklong(L, 3);
    long gold              = luaL_checklong(L, 4);
    long objective_id      = luaL_checkNamedCommand(L, 5,hero_objective_desc);
    long countdown         = luaL_checklong (L, 6);


    if ((experience < 1) || (experience > CREATURE_MAX_LEVEL))
    {
      SCRPTERRLOG("Invalid Creature Level parameter; %ld not in range (%d,%d)",experience,1,CREATURE_MAX_LEVEL);
      return 0;
    }

    add_member_to_party(party_id, crtr_id, experience, gold, objective_id, countdown);
    return 0;
}

static int lua_Delete_from_party(lua_State *L)
{
    long party_id          = luaL_checkParty(L,  1);
    const char* creature   = lua_tostring(L,  2);
    long experience  = lua_tointeger(L, 3);

    long creature_id = get_rid(creature_desc, creature);
    if (creature_id == -1)
    {
      SCRPTERRLOG("Unknown creature, '%s'", creature);
      return 0;
    }

    delete_member_from_party(party_id, creature_id, experience);
    return 0;
}

static int lua_Add_tunneller_party_to_level(lua_State *L)
{
    PlayerNumber owner           = luaL_checkPlayerSingle(L, 1);
    long prty_id                 = luaL_checkParty(L,  2);
    TbMapLocation spawn_location = luaL_checkLocation(L,  3);
    TbMapLocation head_for       = luaL_checkHeadingLocation(L,4); // checks 2 params
    long crtr_level              = luaL_checkCrtLevel(L, 6);
    GoldAmount carried_gold      = luaL_checkinteger(L, 7);


    struct Party* party = &gameadd.script.creature_partys[prty_id];
    if (party->members_num >= GROUP_MEMBERS_COUNT-1)
    {
        SCRPTERRLOG("Party too big for ADD_TUNNELLER (Max %d members)", GROUP_MEMBERS_COUNT-1);
        return 0;
    }

    struct Thing* leadtng = script_process_new_tunneller_party(owner, prty_id, spawn_location, head_for, crtr_level, carried_gold);
    if (thing_is_invalid(leadtng))
    { 
        return 0;
    }
    lua_pushPartyTable(L, leadtng);
    return 1;
}

static int lua_Add_party_to_level(lua_State *L)
{
    PlayerNumber owner     = luaL_checkPlayerSingle(L, 1);
    long prty_id           = luaL_checkParty(L,  2);
    TbMapLocation location = luaL_checkLocation(L,  3);

    // Recognize place where party is created
    if (location == 0)
        return 0;
    struct Party* party = &gameadd.script.creature_partys[prty_id];
    struct Thing* leadtng = script_process_new_party(party, owner, location, 1);

    if (thing_is_invalid(leadtng))
    { 
        return 0;
    }
    lua_pushPartyTable(L, leadtng);
    return 1;
}

//Displaying information and affecting interface

static int lua_Display_objective(lua_State *L)
{
    long msg_id    = luaL_checkinteger(L, 1);
    TbMapLocation zoom_location = luaL_optLocation(L,2);

    set_general_objective(msg_id,zoom_location,0,0);
    return 0;
}

static int lua_Display_objective_with_pos(lua_State *L)
{
    long msg_id   = luaL_checkinteger(L, 1);
    long stl_x    = luaL_checkstl_x(L, 2);
    long stl_y    = luaL_checkstl_y(L, 3);

    set_general_objective(msg_id,0,stl_x,stl_y);
    return 0;
}

static int lua_Display_information(lua_State *L)
{
    long msg_id    = luaL_checkinteger(L, 1);
    TbMapLocation zoom_location = luaL_optLocation(L,2);

    set_general_information(msg_id,zoom_location,0,0);
    return 0;
}

static int lua_Display_information_with_pos(lua_State *L)
{
    long msg_id    = luaL_checkinteger(L, 1);
    long stl_x    = luaL_checkstl_x(L, 2);
    long stl_y    = luaL_checkstl_y(L, 3);

    set_general_objective(msg_id,0,stl_x,stl_y);
    return 0;
}

static int lua_Quick_objective(lua_State *L)
{
    const char *msg_text = lua_tostring(L, 1);
    TbMapLocation target = luaL_optLocation(L, 2);

    process_objective(msg_text, target, 0, 0);
    return 0;
}

static int lua_Quick_information(lua_State *L)
{
    long slot = luaL_checkIntMinMax(L, 1, 0,QUICK_MESSAGES_COUNT-1);
    const char *msg_text = lua_tostring(L, 2);
    TbMapLocation target = luaL_optLocation(L, 3);
    snprintf(gameadd.quick_messages[slot], MESSAGE_TEXT_LEN, "%s", msg_text);

    set_quick_information(slot, target, 0, 0);
    return 0;
}

static int lua_Quick_objective_with_pos(lua_State *L)
{
    const char *msg_text = lua_tostring(L, 1);
    MapSubtlCoord stl_x = luaL_checkstl_x(L, 2);
    MapSubtlCoord stl_y = luaL_checkstl_y(L, 3);

    process_objective(msg_text, 0, stl_x, stl_y);
    return 0;
}

static int lua_Quick_information_with_pos(lua_State *L)
{
    long slot = luaL_checkIntMinMax(L, 1, 0,QUICK_MESSAGES_COUNT-1);
    const char *msg_text = lua_tostring(L, 2);
    MapSubtlCoord stl_x = luaL_checkstl_x(L, 3);
    MapSubtlCoord stl_y = luaL_checkstl_y(L, 4);
    snprintf(gameadd.quick_messages[slot], MESSAGE_TEXT_LEN, "%s", msg_text);

    set_quick_information(slot, 0, stl_x, stl_y);
    return 0;
}

static int lua_Display_message(lua_State *L)
{
    int msg_id = luaL_checkinteger(L, 1);
    const char *msg =  get_string(msg_id);
    char id;
    char type;
    luaL_checkMessageIcon(L, 1, &type, &id);

    message_add(type,id, msg);

    return 0;
}

static int lua_Quick_message(lua_State *L)
{
    const char *msg = lua_tostring(L, 1);
    char id;
    char type;
    luaL_checkMessageIcon(L, 2, &type, &id);

    message_add(type,id, msg);

    return 0;
}

static int lua_Heart_lost_objective(lua_State *L)
{
    long message_id = luaL_checkinteger(L, 1);
    TbMapLocation target = luaL_checkLocation(L, 2);

    gameadd.heart_lost_display_message = true;
    gameadd.heart_lost_quick_message = false;
    gameadd.heart_lost_message_id = message_id;
    gameadd.heart_lost_message_target = target; 
    return 0;
}
static int lua_Heart_lost_quick_objective(lua_State *L)
{
    long slot = luaL_checkIntMinMax(L, 1, 0,QUICK_MESSAGES_COUNT-1);
    const char *msg = lua_tostring(L, 2);
    TbMapLocation target = luaL_checkLocation(L, 3);

    snprintf(gameadd.quick_messages[slot], MESSAGE_TEXT_LEN, "%s", msg);

    gameadd.heart_lost_display_message = true;
    gameadd.heart_lost_quick_message = true;
    gameadd.heart_lost_message_id = slot;
    gameadd.heart_lost_message_target = target; 
    return 0;
}

static int lua_Play_message(lua_State *L)
{
    PlayerNumber player_idx = luaL_checkPlayerSingle(L, 1);
    
    long msgtype_id = luaL_checkNamedCommand(L, 2, msgtype_desc);

    TbBool param_is_string;
    const char* filename = NULL;
    long msg_id = 0;
    if (lua_isnumber(L, 3)) {
        param_is_string = false;
        msg_id = luaL_checkinteger(L, 3);
    } else {
        param_is_string = true;
        filename = luaL_checkstring(L, 3);
    }

    if (player_idx == my_player_number)
    {
        script_play_message(param_is_string,msgtype_id,msg_id,filename);
    }
    return 0;
}

static int lua_Tutorial_flash_button(lua_State *L)
{
    long          button    = luaL_checkinteger(L, 1);
    GameTurnDelta gameturns = luaL_checkinteger(L, 2);

    gui_set_button_flashing(button,gameturns);
    return 0;
}

static int lua_Display_countdown(lua_State *L)
{
    PlayerNumber player   = luaL_checkPlayerSingle(L, 1);
    int timer = luaL_checkNamedCommand(L,2,timer_desc);
    int target = luaL_checkinteger(L,3);
    int clocktime = lua_toboolean(L,4);

    gameadd.script_timer_player = player;
    gameadd.script_timer_id = timer;
    gameadd.script_timer_limit = target;
    gameadd.timer_real = clocktime;
    game.flags_gui |= GGUI_ScriptTimer;
    return 0;    
}

static int lua_Display_variable(lua_State *L)
{
    PlayerNumber player   = luaL_checkPlayerSingle(L, 1);
    int variable = luaL_checkinteger(L,2);
    int target = luaL_checkinteger(L,3);

    gameadd.script_variable_player = player;
    gameadd.script_value_type = variable;
    gameadd.script_value_id = target;
    game.flags_gui |= GGUI_Variable;
    return 0;
}

static int lua_Hide_variable(lua_State *L)
{
    game.flags_gui &= ~GGUI_Variable;
    return 0;
}

//Manipulating Map

static int lua_Reveal_map_location(lua_State *L)
{
    struct PlayerRange player_range = luaL_checkPlayerRange(L, 1);
    TbMapLocation target = luaL_checkLocation(L,  2);
    MapSubtlDelta range = luaL_checkinteger(L, 3);


    SYNCDBG(0, "Revealing location type %lu", target);
    for (PlayerNumber i = player_range.start_idx; i < player_range.end_idx; i++)
    {
        long x = 0;
        long y = 0;
        find_map_location_coords(target, &x, &y, i, __func__);
        if ((x == 0) && (y == 0))
        {
            WARNLOG("Can't decode location %lu", target);
            return 0;
        }
        if (range == -1)
        {
            struct CompoundCoordFilterParam iter_param;
            iter_param.plyr_idx = i;
            slabs_fill_iterate_from_slab(subtile_slab(x), subtile_slab(y), slabs_reveal_slab_and_corners, &iter_param);
        } else
            player_reveal_map_area(i, x, y,range,range);
    }
    return 0;

}
static int lua_Reveal_map_rect(lua_State *L)
{
    struct PlayerRange player_range = luaL_checkPlayerRange(L, 1);
    MapSubtlCoord stl_x    = luaL_checkstl_x(L, 2);
    MapSubtlCoord stl_y    = luaL_checkstl_y(L, 3);
    MapSubtlDelta width    = lua_tointeger(L,4);
    MapSubtlDelta height   = lua_tointeger(L,5);

    for (PlayerNumber i = player_range.start_idx; i < player_range.end_idx; i++)
    {
        player_reveal_map_area(i,stl_x,stl_y,width,height);
    }
    return 0;
}
static int lua_Conceal_map_rect(lua_State *L)
{
    struct PlayerRange player_range = luaL_checkPlayerRange(L, 1);
    MapSubtlCoord stl_x    = luaL_checkstl_x(L, 2);
    MapSubtlCoord stl_y    = luaL_checkstl_y(L, 3);
    MapSubtlDelta width    = lua_tointeger(L,4);
    MapSubtlDelta height   = lua_tointeger(L,5);
    TbBool conceal_all     = lua_toboolean(L,6);

    for (PlayerNumber i = player_range.start_idx; i < player_range.end_idx; i++)
    {
        player_conceal_map_area(i,stl_x,stl_y,width,height,conceal_all);
    }
    return 0;
}

static int lua_Set_door(lua_State *L)
{
    long doorAction = luaL_checkNamedCommand(L,1,locked_desc);
    MapSlabCoord slb_x = luaL_checkslb_x(L,2);
    MapSlabCoord slb_y = luaL_checkslb_y(L,3);

    struct Thing* doortng = get_door_for_position(slab_subtile_center(slb_x), slab_subtile_center(slb_y));
    if (!thing_is_invalid(doortng))
    {
        switch (doorAction)
        {
        case 0:
            unlock_door(doortng);
            break;
        case 1:
            lock_door(doortng);
            break;
        }
    }
    return 0;
}

static int lua_Add_heart_health(lua_State *L)
{
    PlayerNumber plyr_idx = luaL_checkPlayerSingle(L,1);
    HitPoints healthdelta = lua_tointeger(L,2);
    TbBool warn_on_damage = lua_toboolean(L,3);
    
    add_heart_health(plyr_idx,healthdelta,warn_on_damage);
    return 0;
}


static int lua_Add_object_to_level(lua_State *L)
{
    long obj_id            = luaL_checkNamedCommand(L,1,object_desc);
    TbMapLocation location = luaL_checkLocation(L,  2);
    long arg               = lua_tointeger(L,3);
    PlayerNumber plr_idx   = luaL_checkPlayerSingle(L, 4);
    short angle            = lua_tointeger(L, 5);

    struct Coord3d pos;
    if (!get_coords_at_location(&pos, location,true))
    {
        return 0;
    }
    lua_pushThing(L,script_process_new_object(obj_id, pos.x.stl.num, pos.y.stl.num, arg, plr_idx,angle));
    return 1;
}

static int lua_Add_object_to_level_at_pos(lua_State *L)
{
    long obj_id            = luaL_checkNamedCommand(L,1,object_desc);
    MapSubtlCoord stl_x    = luaL_checkstl_x(L, 2);
    MapSubtlCoord stl_y    = luaL_checkstl_y(L, 3);
    long arg               = lua_tointeger(L,4);
    PlayerNumber plr_idx   = luaL_checkPlayerSingle(L, 5);
    short angle            = lua_tointeger(L, 6);

    lua_pushThing(L,script_process_new_object(obj_id, stl_x, stl_y, arg, plr_idx,angle));
    return 1;
}

static int lua_Add_effect_generator_to_level(lua_State *L)
{
    ThingModel gen_id      = luaL_checkNamedCommand(L,1,effectgen_desc);
    TbMapLocation location = luaL_checkLocation(L,  2);
    long range             = luaL_checkinteger(L, 3);

    lua_pushThing(L,script_process_new_effectgen(gen_id, location, range));
    return 1;
}

static int lua_Place_door(lua_State *L)
{
    PlayerNumber plyridx = luaL_checkPlayerSingle(L,1);
    long doorkind = luaL_checkNamedCommand(L,2,door_desc);
    MapSlabCoord slb_x = luaL_checkslb_x(L,3);
    MapSlabCoord slb_y = luaL_checkslb_y(L,4);
    TbBool locked = lua_toboolean(L,5);
    TbBool free = lua_toboolean(L,6);

    script_place_door(plyridx, doorkind, slb_x, slb_y, locked, free);
    return 0;
}

static int lua_Place_trap(lua_State *L)
{
    PlayerNumber plyridx = luaL_checkPlayerSingle(L,1);
    long trapkind = luaL_checkNamedCommand(L,2,trap_desc);
    MapSubtlCoord stl_x = luaL_checkstl_x(L,3);
    MapSubtlCoord stl_y = luaL_checkstl_y(L,4);
    TbBool free = lua_toboolean(L,5);

    script_place_trap(plyridx, trapkind, stl_x, stl_y, free);
    return 0;
}



//Manipulating Configs

static void set_configuration(lua_State *L, const struct NamedFieldSet* named_fields_set, const char* function_name)
{
    if (lua_gettop(L) < 2)
    {
        luaL_error(L, "Not enough arguments for %s", function_name);
        return;
    }
    if (!lua_isstring(L, 1))
    {
        luaL_error(L, "First argument must be a string for %s", function_name);
        return;
    }
    if (!lua_isstring(L, 2))
    {
        luaL_error(L, "Second argument must be a string for %s", function_name);
        return;
    }
    const char* id_str      = lua_tostring(L, 1);
    const char* property    = lua_tostring(L, 2);
    
    short id = get_id(named_fields_set->names, id_str);
    if (id == -1)
    {
        char error_msg[256];
        snprintf(error_msg, sizeof(error_msg), "Unknown %s, '%s'", named_fields_set->block_basename, id_str);
        luaL_argerror(L, 1, error_msg);
        return;
    }
    if (id > named_fields_set->max_count)
    {
        char error_msg[256];
        snprintf(error_msg, sizeof(error_msg), "'%s%d' is out of range",named_fields_set->block_basename, id);
        luaL_argerror(L, 1, error_msg);
        return;
    }
    
    long property_id = get_named_field_id(named_fields_set->named_fields, property);
    if (property_id == -1)
    {    
        char error_msg[256];
        snprintf(error_msg, sizeof(error_msg), "Expected a valid property name, got '%s'",property);
        luaL_argerror(L, 1, error_msg);
        return;
    }
    
    const struct NamedField* field = &named_fields_set->named_fields[property_id];
    
    char concatenated_values[MAX_TEXT_LENGTH];
    if (field->argnum == -1)
    {
        concatenated_values[0] = '\0';
        for (int i = 3; lua_tostring(L, i) != NULL; i++) {
            strncat(concatenated_values, lua_tostring(L, i), sizeof(concatenated_values) - strlen(concatenated_values) - 1);
            if (lua_tostring(L, i + 1) != NULL) {
            strncat(concatenated_values, " ", sizeof(concatenated_values) - strlen(concatenated_values) - 1);
            }
        }
        int64_t value = parse_named_field_value(field, concatenated_values,named_fields_set,id,function_name,ccf_DuringLevel);
        assign_named_field_value(&named_fields_set->named_fields[property_id],value,named_fields_set,id,function_name,ccf_DuringLevel);
        
    }
    else
    {
        int i = 0;
        while (lua_tostring(L, i + 3) != NULL)
        {    
            if( named_fields_set->named_fields[property_id + i].name == NULL || 
                (strcmp(named_fields_set->named_fields[property_id + i].name, named_fields_set->named_fields[property_id].name) != 0))
            {
                char error_msg[256];
                snprintf(error_msg, sizeof(error_msg), "more values then expected for property: '%s' '%s'", property, lua_tostring(L, i + 3));
                luaL_argerror(L, 1, error_msg);
                return;
            }
            int64_t value = parse_named_field_value(&named_fields_set->named_fields[property_id + i], lua_tostring(L, i + 3),named_fields_set,id,function_name,ccf_DuringLevel);
            assign_named_field_value(&named_fields_set->named_fields[property_id + i],value,named_fields_set,id,function_name,ccf_DuringLevel);
            i++;
        }
    }
}

static int lua_Set_door_configuration(lua_State *L)
{
    set_configuration(L, &trapdoor_door_named_fields_set, "SET_DOOR_CONFIGURATION");
    return 0;
}

static int lua_Set_object_configuration(lua_State *L)
{
    set_configuration(L, &objects_named_fields_set, "SET_OBJECT_CONFIGURATION");
    return 0;
}

static int lua_Set_trap_configuration(lua_State *L)
{
    set_configuration(L, &trapdoor_trap_named_fields_set, "SET_TRAP_CONFIGURATION");
    return 0;
}

//static int lua_Set_creature_configuration(lua_State *L)
static int lua_Set_effect_generator_configuration(lua_State *L)
{
    set_configuration(L, &effects_effectgenerator_named_fields_set, "SET_EFFECT_GENERATOR_CONFIGURATION");
    return 0;
}

//static int lua_Set_power_configuration(lua_State *L)
//{
//    set_configuration(L, &terrain_room_named_fields_set, "SET_POWER_CONFIGURATION");
//    return 0;
//}

static int lua_Set_room_configuration(lua_State *L)
{
    set_configuration(L, &terrain_room_named_fields_set, "SET_ROOM_CONFIGURATION");
    return 0;
}

static int lua_Set_game_rule(lua_State *L)
{

    //TODO implement
    return 0;
}

static int lua_Set_hand_rule(lua_State *L)
{
    PlayerNumber player_idx = luaL_checkPlayerSingle(L, 1);
    long crtr_id = luaL_checkNamedCommand(L,2,creature_desc);
    long rule_slot = luaL_checkinteger(L, 3);
    long rule_action = luaL_checkNamedCommand(L,4,rule_action_desc);
    long rule = luaL_checkNamedCommand(L,4,rule_action_desc);
    long param = luaL_checkinteger(L, 5);
    
    script_set_hand_rule(player_idx, crtr_id, rule_action, rule_slot, rule, param);
    return 0;
}

static int lua_Swap_creature(lua_State *L)
{
    long crtr_id1 = luaL_checkNamedCommand(L,1,creature_desc);
    long crtr_id2 = luaL_checkNamedCommand(L,2,creature_desc);

    swap_creature(crtr_id1, crtr_id2);
    return 0;
}

static int lua_Set_sacrifice_recipe(lua_State *L)
{

    int command = luaL_checkNamedCommand(L,1,rules_sacrifices_commands);
    const char * reward_str = luaL_checkstring(L,1);
    int reward =  0;
    ThingModel victims[MAX_SACRIFICE_VICTIMS];
    for (int i = 0; i < MAX_SACRIFICE_VICTIMS; i++)
    {
        long crtr_model  = luaL_optNamedCommand(L,i + 1,creature_desc);
        victims[i] = crtr_model;
    }


    if ((command == SacA_CustomPunish) || (command == SacA_CustomReward))
    {
        reward = get_id(flag_desc, reward_str) + 1;
    }
    else
    {
        reward = get_id(creature_desc, reward_str);
        if (reward == -1)
        {
            reward = get_id(sacrifice_unique_desc, reward_str);
        }
        if (reward == -1)
        {
            reward = get_id(spell_desc, reward_str);
        }
    }
    if (reward == -1 && (strcmp(reward_str, "NONE") == 0))
    {
        reward = 0;
    }

    if (reward < 0)
    {
        reward = 0;
        command = SacA_None;
        luaL_error(L,"Unexpected parameter:%s", reward_str);
    }

    script_set_sacrifice_recipe(command, reward, victims);
    return 0;

}

static int lua_Remove_sacrifice_recipe(lua_State *L)
{
    int command = SacA_None;
    int reward =  0;
    ThingModel victims[MAX_SACRIFICE_VICTIMS];

    for (int i = 0; i < MAX_SACRIFICE_VICTIMS; i++)
    {
        long crtr_model  = luaL_optNamedCommand(L,i + 1,creature_desc);
        victims[i] = crtr_model;
    }

    script_set_sacrifice_recipe(command, reward, victims);
    return 0;

}

//Manipulating Creature stats


static int lua_Set_creature_instance(lua_State *L)
{
    ThingModel crmodel = luaL_checkNamedCommand(L,1,creature_desc);
    int slot = luaL_checkinteger(L, 2);
    int instance = luaL_checkNamedCommand(L, 3,instance_desc);
    unsigned char level = luaL_checkinteger(L, 4);

    script_set_creature_instance(crmodel, slot, instance, level);
    return 0;
}

static int lua_Set_creature_max_level(lua_State *L)
{

    struct PlayerRange player_range = luaL_checkPlayerRange(L, 1);
    long crtr_model                 = luaL_checkNamedCommand(L,2,creature_desc);
    long max_level                  = luaL_checkinteger(L, 3);

    for (PlayerNumber i = player_range.start_idx; i < player_range.end_idx; i++)
    {
        struct Dungeon* dungeon = get_dungeon(i);
        if (dungeon_invalid(dungeon))
            continue;
        if (max_level == -1)
            max_level = CREATURE_MAX_LEVEL + 1;
        dungeon->creature_max_level[crtr_model%game.conf.crtr_conf.model_count] = max_level;
    }
    return 0;
}

//static int lua_Set_creature_property(lua_State *L)

static int lua_Set_creature_tendencies(lua_State *L)
{
    struct PlayerRange player_range = luaL_checkPlayerRange(L, 1);
    int tendancy = luaL_checkNamedCommand(L, 2, tendency_desc);
    int val = luaL_checkinteger(L, 3);

    for (PlayerNumber i = player_range.start_idx; i < player_range.end_idx; i++)
    {
        struct PlayerInfo *player = get_player(i);
        set_creature_tendencies(player, tendancy, val);
        if (is_my_player(player))
        {
            struct Dungeon* dungeon = get_players_dungeon(player);
            game.creatures_tend_imprison = ((dungeon->creature_tendencies & 0x01) != 0);
            game.creatures_tend_flee = ((dungeon->creature_tendencies & 0x02) != 0);
        }
    }
    return 0;
}

static int lua_Creature_entrance_level(lua_State *L)
{
    struct PlayerRange player_range = luaL_checkPlayerRange(L, 1);
    unsigned char level = luaL_checkinteger(L, 4);

    for (PlayerNumber i = player_range.start_idx; i < player_range.end_idx; i++)
    {
        struct Dungeon* dungeon = get_dungeon(i);
        if (dungeon_invalid(dungeon))
            continue;
        dungeon->creature_entrance_level = level - 1;
    }
    return 0;
}



//Manipulating Research

static int lua_Research(lua_State *L)
{
    struct PlayerRange player_range = luaL_checkPlayerRange(L, 1);
    long research_type              = luaL_checkNamedCommand(L,2,research_desc);
    int room_or_spell;
    switch (research_type)
    {
        case 1:
            room_or_spell = luaL_checkNamedCommand(L,3,power_desc);
            break;
        case 2:
            room_or_spell = luaL_checkNamedCommand(L,3,room_desc);
            break;
        default:
            luaL_error (L,"invalid research_type %d",research_type);
            return 0;
    }
    long research_value         = luaL_checkint(L, 4);

    for (PlayerNumber i = player_range.start_idx; i < player_range.end_idx; i++)
    {
        update_or_add_players_research_amount(i, research_type, room_or_spell, research_value);
    }
    return 0;
}

static int lua_Research_order(lua_State *L)
{
    struct PlayerRange player_range = luaL_checkPlayerRange(L, 1);
    long research_type              = luaL_checkNamedCommand(L,2,research_desc);
    int room_or_spell;
    switch (research_type)
    {
        case 1:
            room_or_spell = luaL_checkNamedCommand(L,3,power_desc);
            break;
        case 2:
            room_or_spell = luaL_checkNamedCommand(L,3,room_desc);
            break;
        default:
            luaL_error (L,"invalid research_type %d",research_type);
            return 0;
    }
    long research_value         = luaL_checkint(L, 4);

    for (PlayerNumber i = player_range.start_idx; i < player_range.end_idx; i++)
    {
        if (!research_overriden_for_player(i))
            remove_all_research_from_player(i);
        add_research_to_player(i, research_type, room_or_spell, research_value);
    }
    return 0;
}


//Tweaking computer players

static int lua_Computer_dig_to_location(lua_State *L)
{
    PlayerNumber plr_idx      = luaL_checkPlayerSingle(L, 1);
    TbMapLocation origin      = luaL_checkLocation(L,  2);
    TbMapLocation destination = luaL_checkLocation(L,  3);
    script_computer_dig_to_location(plr_idx, origin, destination);
    return 0;
}

static int lua_Set_computer_process(lua_State *L)
{
    struct PlayerRange player_range = luaL_checkPlayerRange(L, 1);
    const char* procname = luaL_checkstring(L, 2);
    long val1 = luaL_checkinteger(L,3);
    long val2 = luaL_checkinteger(L,4);
    long val3 = luaL_checkinteger(L,5);  
    long val4 = luaL_checkinteger(L,6);
    long val5 = luaL_checkinteger(L,7);
    long n = 0;
    for (long i = player_range.start_idx; i < player_range.end_idx; i++)
    {
        struct Computer2* comp = get_computer_player(i);
        if (computer_player_invalid(comp)) {
            continue;
        }
        for (long k = 0; k < COMPUTER_PROCESSES_COUNT; k++)
        {
            struct ComputerProcess* cproc = &comp->processes[k];
            if (flag_is_set(cproc->flags, ComProc_ListEnd))
                break;
            if (strcasecmp(procname, cproc->name) == 0)
            {
                cproc->priority = val1;
                cproc->confval_2 = val2;
                cproc->confval_3 = val3;
                cproc->confval_4 = val4;
                cproc->confval_5 = val5;
                n++;
            }
        }
    }
    return 0;
}

static int lua_Set_computer_checks(lua_State *L)
{
    struct PlayerRange player_range = luaL_checkPlayerRange(L, 1);
    const char* chkname = luaL_checkstring(L, 2);
    long val1 = luaL_checkinteger(L,3);
    long val2 = luaL_checkinteger(L,4);
    long val3 = luaL_checkinteger(L,5);  
    long val4 = luaL_checkinteger(L,6);
    long val5 = luaL_checkinteger(L,7);

    long n = 0;
    for (long i = player_range.start_idx; i < player_range.end_idx; i++)
    {
        struct Computer2* comp = get_computer_player(i);
        if (computer_player_invalid(comp)) {
            continue;
        }
        for (long k = 0; k < COMPUTER_CHECKS_COUNT; k++)
        {
            struct ComputerCheck* ccheck = &comp->checks[k];
            if ((ccheck->flags & ComChk_Unkn0002) != 0)
                break;
            if (strcasecmp(chkname, ccheck->name) == 0)
            {
                ccheck->turns_interval = val1;
                ccheck->param1 = val2;
                ccheck->param2 = val3;
                ccheck->param3 = val4;
                ccheck->last_run_turn = val5;
                n++;
            }
        }
    }
    return 0;
}

static int lua_Set_computer_globals(lua_State *L)
{
    struct PlayerRange player_range = luaL_checkPlayerRange(L, 1);
    int dig_stack_size       = luaL_checkinteger(L,2);
    int processes_time       = luaL_checkinteger(L,3);
    int click_rate           = luaL_checkinteger(L,4);
    int max_room_build_tasks = luaL_checkinteger(L,5);
    int turn_begin           = luaL_checkinteger(L,6);
    int sim_before_dig       = luaL_checkinteger(L,7);
    int min_drop_delay       = luaL_checkinteger(L,8);

    for (long i = player_range.start_idx; i < player_range.end_idx; i++)
    {
        struct Computer2* comp = get_computer_player(i);
        if (computer_player_invalid(comp))
        {
            continue;
        }
        comp->dig_stack_size = dig_stack_size;
        comp->processes_time = processes_time;
        comp->click_rate = click_rate;
        comp->max_room_build_tasks = max_room_build_tasks;
        comp->turn_begin = turn_begin;
        comp->sim_before_dig = sim_before_dig;
        if (min_drop_delay != -1)
        {
            comp->task_delay = min_drop_delay;
        }
    }
    return 0;
}

static int lua_Set_computer_event(lua_State *L)
{
    struct PlayerRange player_range = luaL_checkPlayerRange(L, 1);
    const char* evntname = luaL_checkstring(L, 2);
    long val1 = luaL_checkinteger(L,3);
    long val2 = luaL_checkinteger(L,4);
    long val3 = luaL_checkinteger(L,5);  
    long val4 = luaL_checkinteger(L,6);
    long val5 = luaL_checkinteger(L,7);

    long n = 0;
    for (long i = player_range.start_idx; i < player_range.end_idx; i++)
    {
        struct Computer2* comp = get_computer_player(i);
        if (computer_player_invalid(comp)) {
            continue;
        }
        for (long k = 0; k < COMPUTER_EVENTS_COUNT; k++)
        {
            struct ComputerEvent* event = &comp->events[k];
            if (strcasecmp(evntname, event->name) == 0)
            {
                event->test_interval = val1;
                event->param1 = val2;
                event->param2 = val3;
                event->param3 = val4;
                event->last_test_gameturn = val5;
                n++;
            }
        }
    }
    return 0;
}


//Specials
static int lua_Use_special_increase_level(lua_State *L)
{
    struct PlayerRange player_range = luaL_checkPlayerRange(L, 1);
    char count;
    if(lua_isnone(L,2))
    {
        count = 1;
    }
    else
    {
        count = luaL_checkinteger(L, 2);
    }

    for (PlayerNumber i = player_range.start_idx; i < player_range.end_idx; i++)
    {
        script_use_special_increase_level(i,count);
    }
    return 0;
}

static int lua_Use_special_multiply_creatures(lua_State *L)
{
    struct PlayerRange player_range = luaL_checkPlayerRange(L, 1);

    for (PlayerNumber i = player_range.start_idx; i < player_range.end_idx; i++)
    {
        script_use_special_multiply_creatures(i);
    }
    return 0;
}

static int lua_Make_safe(lua_State *L)
{
    struct PlayerRange player_range = luaL_checkPlayerRange(L, 1);

    for (PlayerNumber i = player_range.start_idx; i < player_range.end_idx; i++)
    {
        script_make_safe(i);
    }
    return 0;
}

static int lua_Make_unsafe(lua_State *L)
{
    struct PlayerRange player_range = luaL_checkPlayerRange(L, 1);

    for (PlayerNumber i = player_range.start_idx; i < player_range.end_idx; i++)
    {
        script_make_unsafe(i);
    }
    return 0;
}

static int lua_Set_box_tooltip(lua_State *L)
{
    long box_id = luaL_checkinteger(L, 1);
    const char* tooltip = luaL_checkstring(L, 2);

    snprintf(gameadd.box_tooltip[box_id], MESSAGE_TEXT_LEN, "%s", tooltip);
    return 0;
}
static int lua_Set_box_tooltip_id(lua_State *L)
{
    long box_id = luaL_checkinteger(L, 1);
    long tooltip_id = luaL_checkinteger(L, 2);

    snprintf(gameadd.box_tooltip[box_id], MESSAGE_TEXT_LEN, "%s", get_string(tooltip_id));
    return 0;
}

static int lua_Locate_hidden_world(lua_State *L)
{
    script_locate_hidden_world();
    return 0;
}

//Effects
static int lua_Create_effect(lua_State *L)
{
    EffectOrEffElModel effect_id = luaL_checkEffectOrEffElModel(L,1);
    TbMapLocation location = luaL_checkLocation(L,  2);
    long height = luaL_checkinteger(L, 3);

    struct Coord3d pos;
    if (!get_coords_at_location(&pos, location,true))
    {
        return 0;
    }

    lua_pushThing(L,script_create_effect(&pos, effect_id, height));
    return 1;
}

static int lua_Create_effect_at_pos(lua_State *L)
{
    EffectOrEffElModel effect_id = luaL_checkEffectOrEffElModel(L,1);
    MapSubtlCoord stl_x = luaL_checkstl_x(L, 2);
    MapSubtlCoord stl_y = luaL_checkstl_y(L, 3);
    long height = luaL_checkinteger(L, 4);

    struct Coord3d pos;
    set_coords_to_subtile_center(&pos, stl_x, stl_y, 0);
    pos.z.val += get_floor_height(pos.x.stl.num, pos.y.stl.num);
    lua_pushThing(L,script_create_effect(&pos, effect_id, height));
    return 1;
}

static int lua_Create_effects_line(lua_State *L)
{
    TbMapLocation from = luaL_checkLocation(L,  1);
    TbMapLocation to   = luaL_checkLocation(L,  2);
    char curvature = luaL_checkinteger(L, 3);
    unsigned char spatial_stepping = luaL_checkinteger(L, 4);
    unsigned char temporal_stepping = luaL_checkinteger(L, 5);
    EffectOrEffElModel effct_id = luaL_checkEffectOrEffElModel(L,6);

    create_effects_line(from, to, curvature, spatial_stepping, temporal_stepping, effct_id);
    return 0;
}



static int lua_Set_music(lua_State *L)
{
    if (lua_isnumber(L, 1)) {
        
        long track_number = luaL_checkinteger(L, 1);
        if (track_number == 0) {
            stop_music();
        }
        else {
            play_music_track(track_number);
        }
    } else {
        const char *track_name = luaL_checkstring(L, 1);
        play_music(prepare_file_fmtpath(FGrp_CmpgMedia, "%s", track_name));
    }
    return 0;
}

static int lua_Set_hand_graphic(lua_State *L)
{
    PlayerNumber player_idx = luaL_checkPlayerSingle(L, 1);
    long hand_idx = luaL_checkNamedCommand(L,1,powerhand_desc);

    struct PlayerInfo * player = get_player(player_idx);
    player->hand_idx = hand_idx;
    return 0;
}

static int lua_Zoom_to_location(lua_State *L)
{
    PlayerNumber player_idx = luaL_checkPlayerSingle(L, 1);
    TbMapLocation location = luaL_checkLocation(L,  2);
    struct Coord3d pos;
    
    find_location_pos(location, player_idx, &pos, __func__);
    set_player_zoom_to_position(get_player(player_idx),&pos);

    return 0;
}

static int lua_Lock_possession(lua_State *L)
{
    struct PlayerRange player_range = luaL_checkPlayerRange(L, 1);
    TbBool locked = lua_toboolean(L, 2);

    struct PlayerInfo *player;
    for (PlayerNumber i = player_range.start_idx; i < player_range.end_idx; i++)
    {
        player = get_player(i);
        if (player_exists(player))
        {
            player->possession_lock = locked;
        }
    }

    return 0;
}

static int lua_Set_digger(lua_State *L)
{
    struct PlayerRange player_range = luaL_checkPlayerRange(L, 1);
    long new_dig_model = luaL_checkNamedCommand(L,2,creature_desc);

    for (PlayerNumber i = player_range.start_idx; i < player_range.end_idx; i++)
    {
        update_players_special_digger_model(i, new_dig_model);
    }
    return 0;
}

static int lua_Use_power_on_creature(lua_State *L)
{
    struct Thing *thing = luaL_checkThing(L, 1);
    long pwkind = luaL_checkNamedCommand(L,2,power_desc);
    long power_level = luaL_checkinteger(L, 3) + 1; //+1 because lua starts at 1
    PlayerNumber caster = luaL_checkPlayerSingle(L, 4);
    TbBool is_free = lua_toboolean(L, 5);

    script_use_power_on_creature(thing, pwkind, power_level, caster, is_free);
    return 0;
}

static int lua_Use_power_at_pos(lua_State *L)
{
    PlayerNumber caster = luaL_checkPlayerSingle(L, 1);
    MapSubtlCoord stl_x = luaL_checkstl_x(L, 2);
    MapSubtlCoord stl_y = luaL_checkstl_y(L, 3);
    PowerKind pwkind = luaL_checkNamedCommand(L,4,power_desc);
    KeepPwrLevel power_level = luaL_checkinteger(L, 5) + 1; //+1 because lua starts at 1
    TbBool is_free = lua_toboolean(L, 6);

    unsigned long allow_flags = PwCast_AllGround | PwCast_Unrevealed;
    unsigned long mod_flags = 0;
    if (is_free)
        set_flag(mod_flags,PwMod_CastForFree);

    magic_use_power_on_subtile(caster, pwkind, power_level, stl_x, stl_y, allow_flags, mod_flags);
    return 0;
}

static int lua_Use_power_at_location(lua_State *L)
{
    PlayerNumber caster = luaL_checkPlayerSingle(L, 1);
    TbMapLocation location = luaL_checkLocation(L, 2);
    PowerKind pwkind = luaL_checkNamedCommand(L,3,power_desc);
    KeepPwrLevel power_level = luaL_checkinteger(L, 4) + 1; //+1 because lua starts at 1
    TbBool is_free = lua_toboolean(L, 5);

    MapSubtlCoord stl_x = 0;
    MapSubtlCoord stl_y = 0;
    find_map_location_coords(location, &stl_x, &stl_y, caster, __func__);

    unsigned long allow_flags = PwCast_AllGround | PwCast_Unrevealed;
    unsigned long mod_flags = 0;
    if (is_free)
        set_flag(mod_flags,PwMod_CastForFree);

    magic_use_power_on_subtile(caster, pwkind, power_level, stl_x, stl_y, allow_flags, mod_flags);
    return 0;
}

static int lua_Use_power(lua_State *L)
{
    PlayerNumber plyr_idx = luaL_checkPlayerSingle(L, 1);
    PowerKind power_kind = luaL_checkNamedCommand(L,2,power_desc);
    TbBool free = lua_toboolean(L, 3);

    script_use_power(plyr_idx,power_kind,free);
    return 0;
}

static int lua_Use_special_Transfer_creature(lua_State *L)
{
    PlayerNumber plyr_idx = luaL_checkPlayerSingle(L, 1);
    if (plyr_idx == my_player_number)
    {
        struct Thing *heartng = get_player_soul_container(plyr_idx);
        struct PlayerInfo* player = get_my_player();
        start_transfer_creature(player, heartng);
    }
    return 0;
}

static int lua_Change_slab_owner(lua_State *L)
{
    PlayerNumber plyr_idx = luaL_checkPlayerSingle(L, 1);
    MapSlabCoord slb_x = luaL_checkslb_x(L, 2);
    MapSlabCoord slb_y = luaL_checkslb_y(L, 3);

    change_slab_owner_from_script(plyr_idx, slb_x, slb_y);
    return 0;
}

static int lua_Change_slab_type(lua_State *L)
{
    MapSlabCoord slb_x = luaL_checkslb_x(L, 1);
    MapSlabCoord slb_y = luaL_checkslb_y(L, 2);
    SlabKind slb_kind = luaL_checkNamedCommand(L, 3,slab_desc);
    int fill_type = luaL_optNamedCommand(L, 4,fill_desc);

    if (fill_type > 0)
    {
        struct CompoundCoordFilterParam iter_param;
        iter_param.num1 = slb_kind;
        iter_param.num2 = fill_type;
        iter_param.num3 = get_slabmap_block(slb_x, slb_y)->kind;
        slabs_fill_iterate_from_slab(slb_x, slb_y, slabs_change_type, &iter_param);
    }
    else
    {
        replace_slab_from_script(slb_x, slb_y,slb_kind);
    }

    return 0;
}

static int lua_Change_slab_texture(lua_State *L)
{
    MapSlabCoord slb_x = luaL_checkslb_x(L, 1);
    MapSlabCoord slb_y = luaL_checkslb_y(L, 2);
    long texture_id = luaL_checkNamedCommand(L, 3,texture_pack_desc);
    int fill_type = luaL_optNamedCommand(L, 4,fill_desc);

    if (fill_type > 0)
    {
        struct CompoundCoordFilterParam iter_param;
        iter_param.num1 = texture_id;
        iter_param.num2 = fill_type;
        iter_param.num3 = get_slabmap_block(slb_x, slb_y)->kind;
        slabs_fill_iterate_from_slab(slb_x, slb_y, slabs_change_type, &iter_param);
    }
    else
    {
        SlabCodedCoords slb_num = get_slab_number(slb_x, slb_y);
        gameadd.slab_ext_data[slb_num] = texture_id;
        gameadd.slab_ext_data_initial[slb_num] = texture_id;
    }

    return 0;
}

static int lua_Use_spell_on_creature(lua_State *L)
{
    struct Thing *thing = luaL_checkThing(L, 1);
    long spell_id = luaL_checkNamedCommand(L,2,spell_desc);
    int spell_level = luaL_checkinteger(L, 3);

    unsigned long fmcl_bytes = (spell_id << 8) | spell_level;

    script_use_spell_on_creature(thing->owner, thing, fmcl_bytes);
    return 0;
}

static int lua_Hide_hero_gate(lua_State *L)
{
    long gate_number = luaL_checkinteger(L, 1);
    TbBool hide = lua_toboolean(L, 2);

    struct Thing* thing = find_hero_gate_of_number(gate_number);
    if (hide)
    {
        light_turn_light_off(thing->light_id);
        create_effect(&thing->mappos, TngEff_BallPuffWhite, thing->owner);
        place_thing_in_creature_controlled_limbo(thing);
    }
    else
    {
        create_effect(&thing->mappos, TngEff_BallPuffWhite, thing->owner);
        remove_thing_from_creature_controlled_limbo(thing);
        light_turn_light_on(thing->light_id);
    }
    return 0;
}

static int lua_Change_creatures_annoyance(lua_State *L)
{
    struct PlayerRange player_range = luaL_checkPlayerRange(L, 1);
    ThingModel crmodel = luaL_checkNamedCommand(L,2,creature_desc);
    long operation = luaL_checkNamedCommand(L,3,script_operator_desc);
    long anger = luaL_checkinteger(L, 4);

    for (PlayerNumber i = player_range.start_idx; i < player_range.end_idx; i++)
    {
        script_change_creatures_annoyance(i, crmodel, operation, anger);
    }
    return 0;
}

/*
static int lua_SET_PLAYER_MODIFIER(lua_State *L)
{
    struct PlayerRange player_range = luaL_checkPlayerRange(L, 1);
    for (PlayerNumber i = player_range.start_idx; i < player_range.end_idx; i++)
    {
    }
    return 0;
}

static int lua_ADD_TO_PLAYER_MODIFIER(lua_State *L)
{
    struct PlayerRange player_range = luaL_checkPlayerRange(L, 1);
    for (PlayerNumber i = player_range.start_idx; i < player_range.end_idx; i++)
    {
    }
    return 0;
}
*/

/**********************************************/
// game
/**********************************************/


static int lua_get_creature_near(lua_State *L)
{
    MapSubtlCoord stl_x = luaL_checkstl_x(L, 1);
    MapSubtlCoord stl_y = luaL_checkstl_y(L, 2);

    struct Thing *thing = get_creature_near(stl_x * COORD_PER_STL, stl_y * COORD_PER_STL);

    lua_pushThing(L, thing);
    return 1;
}

static int lua_get_thing_by_idx(lua_State *L)
{
    // the arguments lua passes to the C code
    ThingIndex tng_idx = lua_tointeger(L, 1);

    struct Thing *thing = thing_get(tng_idx);

    // arguments you push back to lua
    lua_pushThing(L, thing);
    return 1;
}

static int lua_get_creature_by_criterion(lua_State *L)
{
    PlayerNumber plyr_idx = luaL_checkPlayerRangeId(L, 1);
    ThingModel crmodel = luaL_checkCreature_or_creature_wildcard(L,2);
    long criteria = luaL_checkNamedCommand(L,3,creature_select_criteria_desc);

    struct Thing* thing = script_get_creature_by_criteria(plyr_idx, crmodel, criteria);
    lua_pushThing(L, thing);
    return 1;
}


static int lua_print(lua_State *L)
{
    //const char* msg = lua_tostring(L, 1);
    //JUSTLOG("%s",msg);

    int nargs = lua_gettop(L);
    char buffer[16384]; // Adjust size as needed
    int offset = 0;

    for (int i = 1; i <= nargs; i++) {
        size_t len;
        const char *str;

        if (lua_isstring(L, i) || lua_isnumber(L, i)) {
            str = lua_tolstring(L, i, &len);
        } else if (lua_isboolean(L, i)) {
            str = lua_toboolean(L, i) ? "true" : "false";
            len = strlen(str);
        } else if (lua_isnil(L, i)) {
            str = "nil";
            len = 3;
        } else {
            str = luaL_typename(L, i); // Prints type name (e.g., "table", "function")
            len = strlen(str);
        }

        // Ensure we don't overflow the buffer
        if (offset + len + 2 >= sizeof(buffer)) // +2 for "\t" + null terminator
            break;

        memcpy(buffer + offset, str, len);
        offset += len;

        if (i < nargs) {
            buffer[offset++] = '\t'; // Separate arguments with tabs
        }
    }

    buffer[offset] = '\0'; // Null-terminate

    JUSTLOG("%s", buffer); // Print using your logging function

    return 0;
}


static int lua_get_things_of_class(lua_State *L)
{
    ThingClass class_id = luaL_checkNamedCommand(L,1,class_commands);

    const struct StructureList* slist = get_list_for_thing_class(class_id);
    ThingIndex i = slist->index;
    long k = 0;

    lua_newtable(L);

    while (i != 0)
    {
        struct Thing *thing;
        thing = thing_get(i);
        if (thing_is_invalid(thing))
        {
            ERRORLOG("Jump to invalid thing detected");
            break;
        }
        i = thing->next_of_class;
        // Per-thing code

        lua_pushThing(L, thing);  // Push the value onto the stack
        lua_rawseti(L, -2, k + 1);      // Set table[-2][i + 1] = value
        
        // Per-thing code ends
        k++;
        if (k > THINGS_COUNT)
        {
            ERRORLOG("Infinite loop detected when sweeping things list");
            break;
        }
    }
    return 1; // return value is the amount of args you push back
}

static void push_rooms_of_kind(lua_State *L, struct Dungeon* dungeon, RoomKind rkind, unsigned long *k)
{
    int ri = dungeon->room_kind[rkind];

    while (ri != 0)
    {
        struct Room* room = room_get(ri);
        if (room_is_invalid(room))
        {
            ERRORLOG("Jump to invalid room detected");
            break;
        }

        lua_pushRoom(L, room);
        lua_rawseti(L, -2, ++(*k));

        ri = room->next_of_owner;
        if (*k > ROOMS_COUNT)
        {
            ERRORLOG("Infinite loop detected when sweeping rooms list");
            break;
        }
    }
}

static int lua_get_rooms_of_player_and_kind(lua_State *L)
{
    struct PlayerRange player_range = luaL_checkPlayerRange(L, 1);
    const char* room_name = luaL_checkstring(L, 2);

    lua_newtable(L);
    unsigned long k = 0;

    for (PlayerNumber i = player_range.start_idx; i < player_range.end_idx; i++)
    {
        struct Dungeon* dungeon = get_dungeon(i);
        if (!dungeon) continue;

        if (strcmp(room_name, "any") == 0)
        {
            for (RoomKind rkind = 0; rkind < game.conf.slab_conf.room_types_count; rkind++)
            {
                push_rooms_of_kind(L, dungeon, rkind, &k);
            }
        }
        else
        {
            RoomKind rkind = luaL_checkNamedCommand(L, 2, room_desc);
            push_rooms_of_kind(L, dungeon, rkind, &k);
        }
    }

    return 1;
}

static int lua_is_action_point_activated_by_player(lua_State *L)
{
    PlayerNumber plyr_idx = luaL_checkPlayerSingle(L, 1);
    ActionPointId apt_idx = luaL_checkActionPoint(L, 2);

    lua_pushboolean(L, action_point_activated_by_player(apt_idx, plyr_idx));
    return 1;
}

static int lua_get_slab(lua_State *L)
{
    MapSlabCoord slb_x = luaL_checkslb_x(L, 1);
    MapSlabCoord slb_y = luaL_checkslb_y(L, 2);

    lua_pushSlab(L, slb_x, slb_y);

    return 1;
}

static int lua_run_dkscript_command(lua_State *L)
{
    const char* map_command_const = lua_tostring(L, 1);
    //lua strings are constant, script_scan_line doesn't like const, so copy it to a temp buffer
    char map_command[256];
    strncpy(map_command, map_command_const, sizeof(map_command) - 1);
    map_command[sizeof(map_command) - 1] = '\0'; // Ensure null termination

    script_scan_line(map_command, false, 99);
    return 0;
}


static int lua_Get_string(lua_State *L)
{
    long msg_id    = luaL_checkinteger(L, 1);
    const char* msg = get_string(msg_id);
    if (msg == NULL)
    {
        ERRORLOG("String ID %ld not found", msg_id);
        lua_pushnil(L);
        return 1;
    }
    lua_pushstring(L, msg);
    return 1;
}

static int lua_Pay_for_power(lua_State *L)
{
    PlayerNumber player_idx = luaL_checkPlayerSingle(L, 1);
    PowerKind power_kind = luaL_checkNamedCommand(L,2,power_desc);
    KeepPwrLevel power_level = luaL_checkinteger(L, 3) - 1; //-1 because lua starts at 1
    TbBool is_free = lua_toboolean(L, 4);

    if (is_free)
    {
        // If the power is free, we don't need to check if the player has enough gold
        lua_pushboolean(L, true);
        return 1;
    }
    lua_pushboolean(L, pay_for_spell(player_idx, power_kind, power_level));
    return 1;
}

static const luaL_Reg global_methods[] = {
//Setup Commands
   {"SetGenerateSpeed",                 lua_Set_generate_speed           },
   {"ComputerPlayer",                   lua_Computer_player              },
   {"AllyPlayers",                      lua_Ally_players                 },
   {"StartMoney",                       lua_Start_money                  },
   {"MaxCreatures",                     lua_Max_creatures                },
   {"AddCreatureToPool",                lua_Add_creature_to_pool         },
   {"CreatureAvailable",                lua_Creature_available           },
   {"DeadCreaturesReturnToPool",        lua_Dead_creatures_return_to_pool},
   {"RoomAvailable",                    lua_Room_available               },
   {"MagicAvailable",                   lua_Magic_available              },
   {"DoorAvailable",                    lua_Door_available               },
   {"TrapAvailable",                    lua_Trap_available               },

//Script flow control
   {"WinGame",                          lua_Win_game                        },
   {"LoseGame",                         lua_Lose_game                       },
   {"CountCreaturesAtActionPoint",      lua_Count_creatures_at_action_point },
   {"SetTimer",                         lua_Set_timer                       },
   {"AddToTimer",                       lua_Add_to_timer                    },
   {"DisplayTimer",                     lua_Display_timer                   },
   {"HideTimer",                        lua_Hide_timer                      },
   {"BonusLevelTime",                   lua_Bonus_level_time                },
   {"AddBonusTime",                     lua_Add_bonus_time                  },
   {"ResetActionPoint",                 lua_Reset_action_point              },

//Adding New Creatures and Parties to the Level
   {"AddCreatureToLevel",               lua_Add_creature_to_level           },
   {"AddTunnellerToLevel",              lua_Add_tunneller_to_level          },
   {"CreateParty",                      lua_Create_party                    },
   {"AddToParty",                       lua_Add_to_party                    },
   {"DeleteFromParty",                  lua_Delete_from_party               },
   {"AddTunnellerPartyToLevel",         lua_Add_tunneller_party_to_level    },
   {"AddPartyToLevel",                  lua_Add_party_to_level              },

//Displaying information and affecting interface
   {"DisplayObjective"                      ,lua_Display_objective               },
   {"DisplayObjectiveWithPos"               ,lua_Display_objective_with_pos      },
   {"DisplayInformation"                    ,lua_Display_information             },
   {"DisplayInformationWithPos"             ,lua_Display_information_with_pos    },
   {"QuickObjective"                        ,lua_Quick_objective                 },
   {"QuickObjectiveWithPos"                 ,lua_Quick_objective_with_pos        },
   {"QuickInformation"                      ,lua_Quick_information               },
   {"QuickInformationWithPos"               ,lua_Quick_information_with_pos      },
   {"DisplayMessage"                        ,lua_Display_message                 },
   {"QuickMessage"                          ,lua_Quick_message                   },
   {"HeartLostObjective"                    ,lua_Heart_lost_objective            },
   {"HeartLostQuickObjective"               ,lua_Heart_lost_quick_objective      },
   {"PlayMessage"                           ,lua_Play_message                    },
   {"TutorialFlashButton"                   ,lua_Tutorial_flash_button           },
   {"DisplayCountdown"                      ,lua_Display_countdown               },
   {"DisplayVariable"                       ,lua_Display_variable                },
   {"HideVariable"                          ,lua_Hide_variable                   },

//Manipulating Map
   {"RevealMapLocation"                   ,lua_Reveal_map_location             },
   {"RevealMapRect"                       ,lua_Reveal_map_rect                 },
   {"ConcealMapRect"                      ,lua_Conceal_map_rect                },
   {"SetDoor"                             ,lua_Set_door                        },
   {"AddHeartHealth"                      ,lua_Add_heart_health                },
   {"AddObjectToLevel"                    ,lua_Add_object_to_level             },
   {"AddObjectToLevelAtPos"               ,lua_Add_object_to_level_at_pos      },
   {"AddEffectGeneratorToLevel"           ,lua_Add_effect_generator_to_level   },
   {"PlaceDoor"                           ,lua_Place_door                      },
   {"PlaceTrap"                           ,lua_Place_trap                      },
   {"ChangeSlabOwner"                     ,lua_Change_slab_owner               },
   {"ChangeSlabType"                      ,lua_Change_slab_type                },
   {"ChangeSlabTexture"                   ,lua_Change_slab_texture               },
   {"HideHeroGate"                        ,lua_Hide_hero_gate                  },
   
//Manipulating Configs
    //{"NewCreatureType"                    ,lua_New_creature_type               },
    //{"NewObjectType"                      ,lua_New_object_type                 },
    //{"NewTrapType"                        ,lua_New_trap_type                   },
    //{"NewRoomType"                        ,lua_New_room_type                   },
    {"SetDoorConfiguration",                 lua_Set_door_configuration          },
    {"SetObjectConfiguration",               lua_Set_object_configuration        },
    {"SetTrapConfiguration",                 lua_Set_trap_configuration          },
    //{"SetCreatureConfiguration",           lua_Set_creature_configuration      },
    {"SetEffectGeneratorConfiguration",      lua_Set_effect_generator_configuration},
    //{"SetPowerConfiguration",              lua_Set_power_configuration         },
    {"SetRoomConfiguration",                 lua_Set_room_configuration          },
    {"SetGameRule",                          lua_Set_game_rule                   },
    {"SetHandRule",                          lua_Set_hand_rule                   },
    {"SwapCreature",                         lua_Swap_creature                   },
    {"SetSacrificeRecipe",                   lua_Set_sacrifice_recipe            },
    {"RemoveSacrificeRecipe",                lua_Remove_sacrifice_recipe         },

//Manipulating Creature stats
   {"SetCreatureInstance",                 lua_Set_creature_instance           },
   {"SetCreatureMaxLevel",                 lua_Set_creature_max_level          },
   //{"SetCreatureProperty",                 lua_Set_creature_property           },
   {"SetCreatureTendencies",                lua_Set_creature_tendencies         },
   {"CreatureEntranceLevel",                lua_Creature_entrance_level         },
   {"ChangeCreaturesAnnoyance",             lua_Change_creatures_annoyance      },

//Manipulating Research
   {"Research"                             ,lua_Research                        },
   {"Research_order"                       ,lua_Research_order                  },

//Tweaking computer players
   {"ComputerDigToLocation"            ,lua_Computer_dig_to_location        },
   {"SetComputerProcess"            ,lua_Set_computer_process            },
   {"SetComputerChecks"             ,lua_Set_computer_checks             },
   {"SetComputerGlobals"            ,lua_Set_computer_globals            },
   {"SetComputerEvent"              ,lua_Set_computer_event              },

//Specials
   {"UseSpecialIncreaseLevel"           ,lua_Use_special_increase_level      },
   {"UseSpecialMultiplyCreatures"       ,lua_Use_special_multiply_creatures  },
   {"UseSpecialTransferCreature"        ,lua_Use_special_Transfer_creature   },
   {"SetBoxTooltip"                     ,lua_Set_box_tooltip                 },
   {"SetBoxTooltipId"                   ,lua_Set_box_tooltip_id              },
   {"MakeSafe"                          ,lua_Make_safe                       },
   {"MakeUnsafe"                        ,lua_Make_unsafe                     },
   {"LocateHiddenWorld"                 ,lua_Locate_hidden_world             },

//Effects
    {"CreateEffect"                 ,lua_Create_effect                   },
    {"CreateEffectAtPos"            ,lua_Create_effect_at_pos            },
    {"CreateEffectsLine"            ,lua_Create_effects_line             },

//Other
    {"UsePower",                            lua_Use_power                       },
    {"UsePowerAtLocation",                  lua_Use_power_at_location           },
    {"UsePowerAtPos",                       lua_Use_power_at_pos                },
    {"UsePowerOnCreature",                  lua_Use_power_on_creature           },
    {"UseSpellOnCreature",                  lua_Use_spell_on_creature           },
    //{"UseSpellOnPlayersCreatures"        ,lua_Use_spell_on_players_creatures  },
    //{"UsePowerOnPlayersCreatures"        ,lua_Use_power_on_players_creatures  },
    {"SetHandGraphic",                      lua_Set_hand_graphic                },
    //{"SetIncreaseOnExperience"           ,lua_Set_increase_on_experience      },
    {"SetMusic",                            lua_Set_music                       },
    {"ZoomToLocation",                      lua_Zoom_to_location                },
    {"LockPossession",                      lua_Lock_possession                 },
    {"SetDigger",                           lua_Set_digger                      },

//debug stuff
    {"print"                             ,lua_print                     },
    {"RunDKScriptCommand"                ,lua_run_dkscript_command      },
    
//retrieving lua vars
<<<<<<< HEAD
    {"Get_creature_near",                 lua_get_creature_near},
    {"Get_creature_by_criterion",         lua_get_creature_by_criterion},
    {"Get_thing_by_idx",                  lua_get_thing_by_idx},
    {"Get_things_of_class",               lua_get_things_of_class},
    {"Is_actionpoint_activated_by_player",lua_is_action_point_activated_by_player},
    {"Get_slab",                          lua_get_slab},
    {"Get_string",                        lua_Get_string},
    {"Get_rooms_of_player_and_kind",      lua_get_rooms_of_player_and_kind},
=======
    {"GetCreatureNear",                 lua_get_creature_near},
    {"GetCreatureByCriterion",          lua_get_creature_by_criterion},
    {"GetThingByIdx",                   lua_get_thing_by_idx},
    {"GetThingsOfClass",                lua_get_things_of_class},
    {"IsActionpointActivatedByPlayer",  lua_is_action_point_activated_by_player},
    {"GetSlab",                         lua_get_slab},
    {"GetString",                       lua_Get_string},
>>>>>>> 9f7661df

//usecase specific functions
    {"PayForPower",                     lua_Pay_for_power},

};
/*
static const luaL_Reg game_meta[] = {
    {NULL, NULL}
};
*/
static void global_register(lua_State *L)
{
    //luaL_newlib(L, global_methods);
    for (size_t i = 0; i < (sizeof(global_methods)/sizeof(global_methods[0])); i++)
    {
        lua_register(L, global_methods[i].name, global_methods[i].func);
    }
    lua_setglobal(L, "thing");
}


void Player_register(lua_State *L);
void Thing_register(lua_State *L);
void Slab_register(lua_State *L);

void reg_host_functions(lua_State *L)
{
    Player_register(L);
    global_register(L);
    Thing_register(L);
    Slab_register(L);
}<|MERGE_RESOLUTION|>--- conflicted
+++ resolved
@@ -2116,16 +2116,6 @@
     {"RunDKScriptCommand"                ,lua_run_dkscript_command      },
     
 //retrieving lua vars
-<<<<<<< HEAD
-    {"Get_creature_near",                 lua_get_creature_near},
-    {"Get_creature_by_criterion",         lua_get_creature_by_criterion},
-    {"Get_thing_by_idx",                  lua_get_thing_by_idx},
-    {"Get_things_of_class",               lua_get_things_of_class},
-    {"Is_actionpoint_activated_by_player",lua_is_action_point_activated_by_player},
-    {"Get_slab",                          lua_get_slab},
-    {"Get_string",                        lua_Get_string},
-    {"Get_rooms_of_player_and_kind",      lua_get_rooms_of_player_and_kind},
-=======
     {"GetCreatureNear",                 lua_get_creature_near},
     {"GetCreatureByCriterion",          lua_get_creature_by_criterion},
     {"GetThingByIdx",                   lua_get_thing_by_idx},
@@ -2133,8 +2123,8 @@
     {"IsActionpointActivatedByPlayer",  lua_is_action_point_activated_by_player},
     {"GetSlab",                         lua_get_slab},
     {"GetString",                       lua_Get_string},
->>>>>>> 9f7661df
-
+    {"GetRoomsOfPlayerAndKind",         lua_get_rooms_of_player_and_kind},
+  
 //usecase specific functions
     {"PayForPower",                     lua_Pay_for_power},
 
