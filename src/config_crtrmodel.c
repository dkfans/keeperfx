--- conflicted
+++ resolved
@@ -126,10 +126,7 @@
   {"NO_STEAL_HERO",     32},
   {"PREFER_STEAL",      33},
   {"EVENTFUL_DEATH",    34},
-<<<<<<< HEAD
   {"DIGGING_CREATURE",  35},
-=======
->>>>>>> 2715c7da
   {NULL,                 0},
   };
 
