/******************************************************************************/
// Free implementation of Bullfrog's Dungeon Keeper strategy game.
/******************************************************************************/
/** @file room_data.h
 *     Header file for room_data.c.
 * @par Purpose:
 *     Rooms support functions.
 * @par Comment:
 *     Just a header file - #defines, typedefs, function prototypes etc.
 * @author   Tomasz Lis
 * @date     17 Apr 2009 - 14 May 2009
 * @par  Copying and copyrights:
 *     This program is free software; you can redistribute it and/or modify
 *     it under the terms of the GNU General Public License as published by
 *     the Free Software Foundation; either version 2 of the License, or
 *     (at your option) any later version.
 */
/******************************************************************************/
#ifndef DK_ROOMDATA_H
#define DK_ROOMDATA_H

#include "bflib_basics.h"
#include "globals.h"

#ifdef __cplusplus
extern "C" {
#endif

#define ROOM_TYPES_COUNT      17
#define SLAB_AROUND_COUNT      4
#define ROOMS_COUNT          150
/******************************************************************************/
enum RoomFlags {
    RoF_Allocated           = 0x01,
};

enum RoomKinds {
    RoK_NONE                =   0,
    RoK_ENTRANCE            =   1,
    RoK_TREASURE            =   2,
    RoK_LIBRARY             =   3,
    RoK_PRISON              =   4,
    RoK_TORTURE             =   5,
    RoK_TRAINING            =   6,
    RoK_DUNGHEART           =   7,
    RoK_WORKSHOP            =   8,
    RoK_SCAVENGER           =   9,
    RoK_TEMPLE              =  10,
    RoK_GRAVEYARD           =  11,
    RoK_BARRACKS            =  12,
    RoK_GARDEN              =  13,
    RoK_LAIR                =  14,
    RoK_BRIDGE              =  15,
    RoK_GUARDPOST           =  16,
    RoK_TYPES_COUNT         =  17,
    RoK_SELL                = 255,
};

enum RoomAreaChoose {
    RoArC_ANY = 0,
    RoArC_BORDER,
    RoArC_CENTER,
};

#define ROOM_EFFICIENCY_MAX 256
/******************************************************************************/
#pragma pack(1)

struct Thing;
struct Coord3d;
struct Room;
struct Dungeon;

typedef void (*Room_Update_Func)(struct Room *);

struct RoomInfo { // sizeof = 6
  unsigned short field_0;
  unsigned short field_2;
  unsigned short ambient_snd_smp_id;
};

struct Room {
    unsigned char alloc_flags;
    unsigned short index; // index in the rooms array
    unsigned char owner;
    short prev_of_owner;
    short next_of_owner;
    unsigned char central_stl_x;
    unsigned char central_stl_y;
    unsigned short kind;
    unsigned short health;
    unsigned short total_capacity;
    unsigned short used_capacity;
    /* Informs whether players are interested in that room.
     * Usually used for neutral rooms, set if a player is starting to dig to that room. */
    unsigned char player_interested[5];
    union {
    /** For rooms which can store things, amount of storage space, or sum of gold, used by them.
     *  Rooms which can store things are workshops, libraries, treasure rooms etc. */
    struct {
      unsigned long capacity_used_for_storage;
      short hatchfield_1B;
      unsigned char field_1D[26];
    };
    /** For rooms which are often browsed for various reasons, list of all rooms of given kind.
     *  Rooms which have such list are entrances (only?). */
    struct {
      short prev_of_kind;
      short next_of_kind;
      unsigned char field_1Bx[28];
    };
    struct {
      /** For rooms which store creatures, amount of each model.
       * Rooms which have such lists are lairs. */
      unsigned char content_per_model[32];
    };
    /* For hatchery; integrate with something else, if possible */
    struct {
      long hatch_gameturn;
      unsigned char field_1Bh[28];
    };
    };
    unsigned short slabs_list;
    unsigned short slabs_list_tail;
    unsigned short slabs_count;
    unsigned short creatures_list;
    unsigned short efficiency;
    unsigned short field_41;
    unsigned char field_43;
    unsigned char flame_stl;
};

struct RoomData {
      unsigned char assigned_slab;
      short medsym_sprite_idx;
      Room_Update_Func update_total_capacity;
      Room_Update_Func update_storage_in_room;
      Room_Update_Func update_workers_in_room;
      unsigned char field_F; //< Originally was long, but the only used values are 1 and 0
      unsigned char field_10; //< Unused, originally was part of field_F
      short field_11; //< Unused, originally was part of field_F
      short name_stridx;
      short tooltip_stridx;
};

struct RoomStats {
  short cost;
  unsigned short health;
};

/** Max. amount of items to be repositioned in a room */
#define ROOM_REPOSITION_COUNT 16

/**
 * Structure used for repositioning things in rooms so that they're not placed in solid columns.
 */
struct RoomReposition {
    int used;
    ThingModel models[ROOM_REPOSITION_COUNT];
    CrtrExpLevel explevels[ROOM_REPOSITION_COUNT];
};

#define INVALID_ROOM (&game.rooms[0])
#define INVALID_ROOM_DATA (&room_data[0])

/******************************************************************************/
DLLIMPORT extern struct RoomData _DK_room_data[];

#pragma pack()
/******************************************************************************/
extern unsigned short const room_effect_elements[];
extern struct AroundLByte const room_spark_offset[];
extern struct RoomData room_data[];
extern RoomKind look_through_rooms[18];
/******************************************************************************/
struct Room *room_get(long room_idx);
struct Room *subtile_room_get(MapSubtlCoord stl_x, MapSubtlCoord stl_y);
struct Room *slab_room_get(long slb_x, long slb_y);
struct Room *slab_number_room_get(SlabCodedCoords slab_num);
TbBool room_is_invalid(const struct Room *room);
TbBool room_exists(const struct Room *room);
struct RoomData *room_data_get_for_kind(RoomKind rkind);
struct RoomData *room_data_get_for_room(const struct Room *room);
struct RoomStats *room_stats_get_for_kind(RoomKind rkind);
struct RoomStats *room_stats_get_for_room(const struct Room *room);

long get_room_look_through(RoomKind rkind);
unsigned long compute_room_max_health(unsigned short slabs_count,unsigned short efficiency);
void set_room_efficiency(struct Room *room);
void set_room_stats(struct Room *room, TbBool skip_integration);
void do_room_recalculation(struct Room* room);
long get_room_slabs_count(PlayerNumber plyr_idx, RoomKind rkind);
long get_room_kind_used_capacity_fraction(PlayerNumber plyr_idx, RoomKind room_kind);
void get_room_kind_total_and_used_capacity(struct Dungeon *dungeon, RoomKind room_kind, long *total_cap, long *used_cap);
void get_room_kind_total_used_and_storage_capacity(struct Dungeon *dungeon, RoomKind room_kind, long *total_cap, long *used_cap, long *storaged_cap);
TbBool thing_is_on_any_room_tile(const struct Thing *thing);
TbBool thing_is_on_own_room_tile(const struct Thing *thing);
struct Room *get_room_thing_is_on(const struct Thing *thing);
void reinitialise_map_rooms(void);
struct Thing *find_gold_hoarde_at(MapSubtlCoord stl_x, MapSubtlCoord stl_y);

// Finding position within room
TbBool find_random_valid_position_for_thing_in_room(struct Thing *thing, struct Room *room, struct Coord3d *pos);
TbBool find_first_valid_position_for_thing_anywhere_in_room(const struct Thing *thing, struct Room *room, struct Coord3d *pos);
<<<<<<< HEAD
TbBool find_random_position_at_area_of_room(struct Thing *thing, struct Coord3d *pos, const struct Room *room, unsigned char room_area);
=======
TbBool find_random_position_at_area_of_room(struct Coord3d *pos, const struct Room *room, unsigned char room_area, struct Thing *thing);
>>>>>>> d522feb0

// Finding a room for a thing
TbBool creature_can_get_to_any_of_players_rooms(struct Thing *thing, PlayerNumber owner);
struct Room *find_room_with_spare_room_item_capacity(PlayerNumber plyr_idx, RoomKind rkind);
struct Room *find_nth_room_of_owner_with_spare_item_capacity_starting_with(long room_idx, long n, long spare);
struct Room *find_room_with_spare_capacity(PlayerNumber owner, RoomKind rkind, long spare);
struct Room *find_nth_room_of_owner_with_spare_capacity_starting_with(long room_idx, long n, long spare);
struct Room *find_room_with_most_spare_capacity_starting_with(long room_idx, long *total_spare_cap);
struct Room *find_room_nearest_to_position(PlayerNumber plyr_idx, RoomKind rkind, const struct Coord3d *pos, long *room_distance);
// Finding a navigable room for a thing
struct Room *find_room_for_thing_with_used_capacity(const struct Thing *creatng, PlayerNumber plyr_idx, RoomKind rkind, unsigned char nav_flags, long min_used_cap);
struct Room *find_random_room_with_used_capacity_creature_can_navigate_to(struct Thing *thing, PlayerNumber owner, RoomKind rkind, unsigned char nav_flags);
struct Room *find_nearest_room_for_thing_with_spare_capacity(struct Thing *thing, signed char owner, RoomKind rkind, unsigned char nav_flags, long spare);

void create_room_flag(struct Room *room);
void delete_room_flag(struct Room *room);
struct Room *allocate_free_room_structure(void);
unsigned short i_can_allocate_free_room_structure(void);
void add_slab_to_room_tiles_list(struct Room *room, MapSlabCoord slb_x, MapSlabCoord slb_y);
void remove_slab_from_room_tiles_list(struct Room *room, MapSlabCoord slb_x, MapSlabCoord slb_y);
void add_slab_list_to_room_tiles_list(struct Room *room, SlabCodedCoords slb_num);
void delete_all_room_structures(void);
void delete_room_structure(struct Room *room);
void delete_room_slabbed_objects(SlabCodedCoords slb_num);
struct Room *link_adjacent_rooms_of_type(PlayerNumber owner, MapSubtlCoord x, MapSubtlCoord y, RoomKind rkind);
struct Room *create_room(PlayerNumber owner, RoomKind rkind, MapSubtlCoord stl_x, MapSubtlCoord stl_y);
short room_grow_food(struct Room *room);
TbBool update_room_contents(struct Room *room);
struct Room *get_room_of_given_role_for_thing(const struct Thing *thing, const struct Dungeon *dungeon, RoomRole rrole, int needed_capacity);
struct Thing *find_lair_totem_at(MapSubtlCoord stl_x, MapSubtlCoord stl_y);
struct Room *place_room(PlayerNumber owner, RoomKind rkind, MapSubtlCoord stl_x, MapSubtlCoord stl_y);
TbBool slab_is_area_outer_border(MapSlabCoord slb_x, MapSlabCoord slb_y);
TbBool slab_is_area_inner_fill(MapSlabCoord slb_x, MapSlabCoord slb_y);
MapCoordDelta get_distance_to_room(const struct Coord3d *pos, const struct Room *room);

TbBool initialise_map_rooms(void);
void init_room_sparks(struct Room *room);
void replace_room_slab(struct Room *room, MapSlabCoord slb_x, MapSlabCoord slb_y, unsigned char owner, unsigned char a5);
short delete_room_slab_when_no_free_room_structures(long a1, long a2, unsigned char a3);
long calculate_room_efficiency(const struct Room *room);
void kill_room_slab_and_contents(PlayerNumber plyr_idx, MapSlabCoord slb_x, MapSlabCoord slb_y);
void free_room_structure(struct Room *room);
void reset_creatures_rooms(struct Room *room);

TbBool remove_item_from_room_capacity(struct Room *room);
TbBool add_item_to_room_capacity(struct Room *room, TbBool force);
TbBool room_has_enough_free_capacity_for_creature_job(const struct Room *room, const struct Thing *creatng, CreatureJob jobpref);

long count_slabs_of_room_type(PlayerNumber plyr_idx, RoomKind rkind);
long claim_enemy_room(struct Room *room,struct Thing *claimtng);
long claim_room(struct Room *room,struct Thing *claimtng);
long take_over_room(struct Room* room, PlayerNumber newowner);
void destroy_room_leaving_unclaimed_ground(struct Room *room);
TbBool create_effects_on_room_slabs(struct Room *room, ThingModel effkind, long effrange, PlayerNumber effowner);
TbBool clear_dig_on_room_slabs(struct Room *room, PlayerNumber plyr_idx);
void do_room_integration(struct Room *room);
void destroy_dungeon_heart_room(PlayerNumber plyr_idx, const struct Thing *heartng);

void count_gold_hoardes_in_room(struct Room *room);
void update_room_total_capacity(struct Room *room);

TbBool find_random_valid_position_for_thing_in_room_avoiding_object_excluding_room_slab(struct Thing *thing, struct Room *room, struct Coord3d *pos, long slbnum);

/* MOVE TO room_list.c/h */
struct Room *find_nearest_room_for_thing_with_spare_item_capacity(struct Thing *thing, PlayerNumber plyr_idx, RoomKind rkind, unsigned char nav_flags);
struct Room *find_random_room_for_thing(struct Thing *thing, PlayerNumber owner, RoomKind rkind, unsigned char nav_flags);
struct Room * find_random_room_for_thing_with_spare_room_item_capacity(struct Thing *thing, PlayerNumber owner, RoomKind rkind, unsigned char nav_flags);
struct Room * pick_random_room(PlayerNumber plyr_idx, RoomKind rkind);
/******************************************************************************/
#ifdef __cplusplus
}
#endif
#endif<|MERGE_RESOLUTION|>--- conflicted
+++ resolved
@@ -202,11 +202,7 @@
 // Finding position within room
 TbBool find_random_valid_position_for_thing_in_room(struct Thing *thing, struct Room *room, struct Coord3d *pos);
 TbBool find_first_valid_position_for_thing_anywhere_in_room(const struct Thing *thing, struct Room *room, struct Coord3d *pos);
-<<<<<<< HEAD
-TbBool find_random_position_at_area_of_room(struct Thing *thing, struct Coord3d *pos, const struct Room *room, unsigned char room_area);
-=======
 TbBool find_random_position_at_area_of_room(struct Coord3d *pos, const struct Room *room, unsigned char room_area, struct Thing *thing);
->>>>>>> d522feb0
 
 // Finding a room for a thing
 TbBool creature_can_get_to_any_of_players_rooms(struct Thing *thing, PlayerNumber owner);
