/******************************************************************************/
// Free implementation of Bullfrog's Dungeon Keeper strategy game.
/******************************************************************************/
/** @file packets_misc.c
 *     Processing packets with cheat commands.
 * @par Purpose:
 *     Functions for creating and executing packets.
 * @par Comment:
 *     None.
 * @author   KeeperFX Team
 * @date     20 Sep 2020 - 20 Sep 2020
 * @par  Copying and copyrights:
 *     This program is free software; you can redistribute it and/or modify
 *     it under the terms of the GNU General Public License as published by
 *     the Free Software Foundation; either version 2 of the License, or
 *     (at your option) any later version.
 */
/******************************************************************************/
#include "pre_inc.h"
#include "packets.h"

#include "bflib_fileio.h"
#include "bflib_memory.h"
#include "front_landview.h"
#include "game_legacy.h"
#include "game_saves.h"
#include "gui_topmsg.h"
#include "config_settings.h"
#include "post_inc.h"

#ifdef __cplusplus
extern "C" {
#endif
/******************************************************************************/
#define PACKET_TURN_SIZE (NET_PLAYERS_COUNT*sizeof(struct PacketEx) + sizeof(TbBigChecksum))
struct Packet bad_packet;
unsigned long start_seed;
/******************************************************************************/
#ifdef __cplusplus
}
#endif

void set_players_packet_action(struct PlayerInfo *player, unsigned char pcktype,
        unsigned long par1, unsigned long par2, unsigned short par3, unsigned short par4)
{
    struct Packet* pckt = get_packet_direct(player->packet_num);
    pckt->actn_par1 = par1;
    pckt->actn_par2 = par2;
    pckt->actn_par3 = par3;
    pckt->actn_par4 = par4;
    pckt->action = pcktype;
}

unsigned char get_players_packet_action(struct PlayerInfo *player)
{
    struct Packet* pckt = get_packet_direct(player->packet_num);
    return pckt->action;
}

void set_packet_control(struct Packet *pckt, unsigned long flag)
{
  pckt->control_flags |= flag;
}

void set_players_packet_control(struct PlayerInfo *player, unsigned long flag)
{
    struct Packet* pckt = get_packet_direct(player->packet_num);
    pckt->control_flags |= flag;
}

void unset_packet_control(struct Packet *pckt, unsigned long flag)
{
    pckt->control_flags &= ~flag;
}

void unset_players_packet_control(struct PlayerInfo *player, unsigned long flag)
{
    struct Packet* pckt = get_packet_direct(player->packet_num);
    pckt->control_flags &= ~flag;
}

void set_players_packet_position(struct Packet *pckt, long x, long y, unsigned char context)
{
    pckt->pos_x = x;
    pckt->pos_y = y;
    pckt->control_flags |= PCtr_MapCoordsValid;
    pckt->additional_packet_values &= ~PCAdV_ContextMask;
    pckt->additional_packet_values |= (context << 1);
}

/**
 * Gives a pointer for the player's packet.
 * @param plyr_idx The player index for which we want the packet.
 * @return Returns Packet pointer. On error, returns a dummy structure.
 */
struct Packet *get_packet(long plyr_idx)
{
    struct PlayerInfo* player = get_player(plyr_idx);
    if (player_invalid(player))
        return INVALID_PACKET;
    if (player->packet_num >= PACKETS_COUNT)
        return INVALID_PACKET;
    return &game.packets[player->packet_num];
}
/**
 * Gives a pointer to packet of given index.
 * @param pckt_idx Packet index in the array. Note that it may differ from player index.
 * @return Returns Packet pointer. On error, returns a dummy structure.
 */
struct Packet *get_packet_direct(long pckt_idx)
{
    if ((pckt_idx < 0) || (pckt_idx >= PACKETS_COUNT))
        return INVALID_PACKET;
    return &game.packets[pckt_idx];
}

void clear_packets(void)
{
    for (int i = 0; i < PACKETS_COUNT; i++)
    {
        LbMemorySet(&game.packets[i], 0, sizeof(struct Packet));
    }
}

TbBool open_packet_file_for_load(char *fname, struct CatalogueEntry *centry)
{
    LbMemorySet(centry, 0, sizeof(struct CatalogueEntry));
    strcpy(game.packet_fname, fname);
    game.packet_save_fp = LbFileOpen(game.packet_fname, Lb_FILE_MODE_READ_ONLY);
    if (!game.packet_save_fp)
    {
        ERRORLOG("Cannot open keeper packet file for load");
        game.packet_fopened = 0;
        return false;
    }
    int i = load_game_chunks(game.packet_save_fp, centry);
    if ((i != GLoad_PacketStart) && (i != GLoad_PacketContinue))
    {
        LbFileClose(game.packet_save_fp);
        game.packet_save_fp = NULL;
        game.packet_fopened = 0;
        WARNMSG("Couldn't correctly read packet file \"%s\" header.",fname);
        return false;
    }
    game.packet_file_pos = LbFilePosition(game.packet_save_fp);
    game.turns_stored = (LbFileLengthHandle(game.packet_save_fp) - game.packet_file_pos) / PACKET_TURN_SIZE;
    if ((game.packet_checksum_verify) && (!game.packet_save_head.chksum_available))
    {
        WARNMSG("PacketSave checksum not available, checking disabled.");
        game.packet_checksum_verify = false;
    }
    if (game.log_things_start_turn == -1)
    {
        game.log_things_start_turn = 0;
        game.log_things_end_turn = game.turns_stored + 1;
    }
    game.packet_fopened = 1;
    return true;
}

void post_init_packets(void)
{
    SYNCDBG(6,"Starting");
    if ((game.packet_load_enable) && (game.numfield_149F47))
    {
        struct CatalogueEntry centry;
        open_packet_file_for_load(game.packet_fname, &centry);
        game.pckt_gameturn = 0;
    }
    clear_packets();
}

static TbBigChecksum get_thing_simple_checksum(const struct Thing *tng)
{
    return (ulong)tng->mappos.x.val + (ulong)tng->mappos.y.val + (ulong)tng->mappos.z.val
         + (ulong)tng->move_angle_xy + (ulong)tng->owner;
}

static TbBigChecksum get_packet_save_checksum(void)
{
    TbBigChecksum sum = 0;
    for (long tng_idx = 0; tng_idx < THINGS_COUNT; tng_idx++)
    {
        struct Thing* tng = thing_get(tng_idx);
        if ((tng->alloc_flags & TAlF_Exists) != 0)
        {
            // It would be nice to completely ignore effects, but since
            // thing indices are used in packets, lack of effect may cause desync too.
            if ((tng->class_id != TCls_AmbientSnd) && (tng->class_id != TCls_EffectElem))
            {
                sum += get_thing_simple_checksum(tng);
            }
        }
    }
    return sum;
}

short save_packets(void)
{
    const int turn_data_size = PACKET_TURN_SIZE;
    unsigned char pckt_buf[PACKET_TURN_SIZE+4];
    TbBigChecksum chksum;
    SYNCDBG(6,"Starting");
    if (game.packet_checksum_verify)
        chksum = get_packet_save_checksum();
    else
        chksum = 0;
    LbFileSeek(game.packet_save_fp, 0, Lb_FILE_SEEK_END);
    // Prepare data in the buffer
    for (int i = 0; i < NET_PLAYERS_COUNT; i++)
        LbMemoryCopy(&pckt_buf[i*sizeof(struct Packet)], &game.packets[i], sizeof(struct Packet));
    LbMemoryCopy(&pckt_buf[NET_PLAYERS_COUNT*sizeof(struct Packet)], &chksum, sizeof(TbBigChecksum));
    // Write buffer into file
    if (LbFileWrite(game.packet_save_fp, &pckt_buf, turn_data_size) != turn_data_size)
    {
        ERRORLOG("Packet file write error");
    }
    if ( !LbFileFlush(game.packet_save_fp) )
    {
        ERRORLOG("Unable to flush PacketSave File");
        return false;
    }
    return true;
}

void close_packet_file(void)
{
    if ( game.packet_fopened )
    {
        LbFileClose(game.packet_save_fp);
        game.packet_fopened = 0;
        game.packet_save_fp = NULL;
    }
}

void dump_memory_to_file(const char * fname, const char * buf, size_t len)
{
    FILE* file = fopen(fname, "w");
    fwrite(buf, 1, len, file);
    fflush(file);
    fclose(file);
}

void write_debug_packets(void)
{
    //note, changed this to be more general and to handle multiplayer where there can
    //be several players writing to same directory if testing on local machine
    char filename[32];
    snprintf(filename, sizeof(filename), "%s%u.%s", "keeperd", my_player_number, "pck");
    dump_memory_to_file(filename, (char*) game.packets, sizeof(game.packets));
}

void write_debug_screenpackets(void)
{
    char filename[32];
    snprintf(filename, sizeof(filename), "%s%u.%s", "keeperd", my_player_number, "spck");
    dump_memory_to_file(filename, (char*) net_screen_packet, sizeof(net_screen_packet));
}

TbBool reinit_packets_after_load(void)
{
    game.packet_save_enable = false;
    game.packet_load_enable = false;
    game.packet_save_fp = NULL;
    game.packet_fopened = 0;
    return true;
}

TbBool open_new_packet_file_for_save(void)
{
    // Filling the header
    SYNCMSG("Starting packet saving, turn %lu",(unsigned long)game.play_gameturn);
    game.packet_save_head.game_ver_major = VER_MAJOR;
    game.packet_save_head.game_ver_minor = VER_MINOR;
    game.packet_save_head.game_ver_release = VER_RELEASE;
    game.packet_save_head.game_ver_build = VER_BUILD;
    game.packet_save_head.level_num = get_loaded_level_number();
    game.packet_save_head.players_exist = 0;
    game.packet_save_head.players_comp = 0;
    game.packet_save_head.chksum_available = game.packet_checksum_verify;
    game.packet_save_head.isometric_view_zoom_level = settings.isometric_view_zoom_level;
    game.packet_save_head.frontview_zoom_level = settings.frontview_zoom_level;
    game.packet_save_head.isometric_tilt = settings.isometric_tilt;
    game.packet_save_head.video_rotate_mode = settings.video_rotate_mode;
    game.packet_save_head.action_seed = start_seed;
    for (int i = 0; i < PLAYERS_COUNT; i++)
    {
        struct PlayerInfo* player = get_player(i);
        if (player_exists(player))
        {
            set_flag(game.packet_save_head.players_exist, to_flag(i));
            if ((player->allocflags & PlaF_CompCtrl) != 0)
              set_flag(game.packet_save_head.players_comp, to_flag(i));
        }
    }
    LbFileDelete(game.packet_fname);
    game.packet_save_fp = LbFileOpen(game.packet_fname, Lb_FILE_MODE_NEW);
    if (!game.packet_save_fp)
    {
        ERRORLOG("Cannot open keeper packet file for save, \"%s\".",game.packet_fname);
        game.packet_fopened = 0;
        return false;
    }
    struct CatalogueEntry centry;
    fill_game_catalogue_entry(&centry, "Packet file");
    if (!save_packet_chunks(game.packet_save_fp,&centry))
    {
        WARNMSG("Cannot write to packet file, \"%s\".",game.packet_fname);
        LbFileClose(game.packet_save_fp);
        game.packet_fopened = 0;
        game.packet_save_fp = NULL;
        return false;
    }
    game.packet_fopened = 1;
    return true;
}

void load_packets_for_turn(GameTurn nturn)
{
    SYNCDBG(19,"Starting");
    const int turn_data_size = PACKET_TURN_SIZE;
    unsigned char pckt_buf[PACKET_TURN_SIZE+4];
    struct Packet* pckt = get_packet(my_player_number);
    TbChecksum pckt_chksum = pckt->chksum;
    if (nturn >= game.turns_stored)
    {
        ERRORDBG(18,"Out of turns to load from Packet File");
        erstat_inc(ESE_CantReadPackets);
        return;
    }

    if (LbFileRead(game.packet_save_fp, &pckt_buf, turn_data_size) == -1)
    {
        ERRORDBG(18,"Cannot read turn data from Packet File");
        erstat_inc(ESE_CantReadPackets);
        return;
    }
    game.packet_file_pos += turn_data_size;
    for (long i = 0; i < NET_PLAYERS_COUNT; i++)
        LbMemoryCopy(&game.packets[i], &pckt_buf[i * sizeof(struct Packet)], sizeof(struct Packet));
    TbBigChecksum tot_chksum = llong(&pckt_buf[NET_PLAYERS_COUNT * sizeof(struct Packet)]);
    if (game.turns_fastforward > 0)
        game.turns_fastforward--;
    if (game.packet_checksum_verify)
    {
        pckt = get_packet(my_player_number);
        if (get_packet_save_checksum() != tot_chksum)
        {
            ERRORLOG("PacketSave checksum - Out of sync (GameTurn %lu)", game.play_gameturn);
            if (!is_onscreen_msg_visible())
                show_onscreen_msg(game_num_fps, "Out of sync");
        } else
        if (pckt->chksum != pckt_chksum)
        {
<<<<<<< HEAD
            ERRORLOG("Opps we are really Out Of Sync (GameTurn %lu)", game.play_gameturn);
=======
            ERRORLOG("Oops we are really Out Of Sync (GameTurn %d)", game.play_gameturn);
>>>>>>> 0cf115a4
            if (!is_onscreen_msg_visible())
                show_onscreen_msg(game_num_fps, "Out of sync");
        }
    }
}

void set_packet_pause_toggle()
{
    struct PlayerInfo* player = get_my_player();
    if (player_invalid(player))
        return;
    if (player->packet_num >= PACKETS_COUNT)
        return;
    struct Packet* pckt = get_packet_direct(player->packet_num);
    set_packet_action(pckt, PckA_TogglePause, 0, 0, 0, 0);
}<|MERGE_RESOLUTION|>--- conflicted
+++ resolved
@@ -352,11 +352,7 @@
         } else
         if (pckt->chksum != pckt_chksum)
         {
-<<<<<<< HEAD
-            ERRORLOG("Opps we are really Out Of Sync (GameTurn %lu)", game.play_gameturn);
-=======
-            ERRORLOG("Oops we are really Out Of Sync (GameTurn %d)", game.play_gameturn);
->>>>>>> 0cf115a4
+            ERRORLOG("Oops we are really Out Of Sync (GameTurn %lu)", game.play_gameturn);
             if (!is_onscreen_msg_visible())
                 show_onscreen_msg(game_num_fps, "Out of sync");
         }
