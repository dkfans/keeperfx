/******************************************************************************/
// Free implementation of Bullfrog's Dungeon Keeper strategy game.
/******************************************************************************/
/** @file game_merge.h
 *     Header file for game_merge.c.
 * @par Purpose:
 *     Saved games maintain functions.
 * @par Comment:
 *     Just a header file - #defines, typedefs, function prototypes etc.
 * @author   Tomasz Lis
 * @date     21 Oct 2009 - 25 Nov 2009
 * @par  Copying and copyrights:
 *     This program is free software; you can redistribute it and/or modify
 *     it under the terms of the GNU General Public License as published by
 *     the Free Software Foundation; either version 2 of the License, or
 *     (at your option) any later version.
 */
/******************************************************************************/

#ifndef DK_GAMEMERGE_H
#define DK_GAMEMERGE_H

#include "bflib_basics.h"
#include "globals.h"

#include "actionpt.h"
#include "config_cubes.h"
#include "config_creature.h"
#include "config_crtrmodel.h"
#include "config_objects.h"
#include "config_rules.h"
#include "creature_control.h"
#include "dungeon_data.h"
#include "gui_msgs.h"
#include "thing_creature.h"
#include "thing_objects.h"
#include "light_data.h"
#include "lvl_script.h"

#ifdef __cplusplus
extern "C" {
#endif
/******************************************************************************/
#define MESSAGE_TEXT_LEN           1024
#define QUICK_MESSAGES_COUNT         50
#define BONUS_LEVEL_STORAGE_COUNT     6
#define PLAYERS_FOR_CAMPAIGN_FLAGS    5
#define CAMPAIGN_FLAGS_PER_PLAYER     8
#define TRANSFER_CREATURE_STORAGE_COUNT     255

#define AROUND_MAP_LENGTH 9
#define AROUND_SLAB_LENGTH 9
#define AROUND_SLAB_EIGHT_LENGTH 8
#define SMALL_AROUND_SLAB_LENGTH 4

// UNSYNC_RANDOM is not synced at all. For synced choices the more specific random is better.
// So priority is  CREATURE_RANDOM >> PLAYER_RANDOM >> GAME_RANDOM

// Used only once. Maybe it is light-specific UNSYNC_RANDOM
#define LIGHT_RANDOM(range) LbRandomSeries(range, &game.lish.light_rand_seed, __func__, __LINE__, "light")
// This RNG should not be used to affect anything related affecting game state
#define UNSYNC_RANDOM(range) LbRandomSeries(range, &game.unsync_rand_seed, __func__, __LINE__, "unsync")
// This RNG should be used only for "whole game" events (i.e. from script)
#define GAME_RANDOM(range) LbRandomSeries(range, &game.action_rand_seed, __func__, __LINE__, "game")
// This RNG is for anything related to creatures or their shots. So creatures should act independent
#define CREATURE_RANDOM(thing, range) \
    LbRandomSeries(range, &game.action_rand_seed, __func__, __LINE__, "creature")
// This is messy. Used only for AI choices. Maybe it should be merged with PLAYER_RANDOM.
#define AI_RANDOM(range) LbRandomSeries(range, &game.action_rand_seed, __func__, __LINE__, "ai")
// This RNG is about something related to specific player
#define PLAYER_RANDOM(plyr, range) LbRandomSeries(range, &game.action_rand_seed, __func__, __LINE__, "player")
// RNG related to effects. I am unsure about its relationship with game state.
// It should be replaced either with CREATURE_RANDOM or with UNSYNC_RANDOM on case by case basis.
#define EFFECT_RANDOM(thing, range) \
    LbRandomSeries(range, &game.action_rand_seed, __func__, __LINE__, "effect")
#define ACTION_RANDOM(range) \
    LbRandomSeries(range, &game.action_rand_seed, __func__, __LINE__, "action")

enum GameSystemFlags {
    GSF_NetworkActive    = 0x0001,
    GSF_NetGameNoSync    = 0x0002,
    GSF_NetSeedNoSync    = 0x0004,
    GSF_CaptureMovie     = 0x0008,
    GSF_CaptureSShot     = 0x0010,
    GSF_AllowOnePlayer   = 0x0040,
    GSF_RunAfterVictory  = 0x0080,
};

enum GameGUIFlags {
    GGUI_1Player         = 0x0001,
    GGUI_CountdownTimer  = 0x0002,
    GGUI_ScriptTimer     = 0x0004,
    GGUI_Variable        = 0x0008,
    GGUI_SoloChatEnabled = 0x0080
};

enum ClassicBugFlags {
    ClscBug_None                   = 0x0000,
    ClscBug_ResurrectForever       = 0x0001,
    ClscBug_Overflow8bitVal        = 0x0002,
    ClscBug_ClaimRoomAllThings     = 0x0004,
    ClscBug_ResurrectRemoved       = 0x0008,
    ClscBug_NoHandPurgeOnDefeat    = 0x0010,
    ClscBug_MustObeyKeepsNotDoJobs = 0x0020,
    ClscBug_BreakNeutralWalls      = 0x0040,
    ClscBug_AlwaysTunnelToRed      = 0x0080,
    ClscBug_FullyHappyWithGold     = 0x0100,
    ClscBug_FaintedImmuneToBoulder = 0x0200,
    ClscBug_RebirthKeepsSpells     = 0x0400,
    ClscBug_FriendlyFaint          = 0x0800,
    ClscBug_PassiveNeutrals        = 0x1000,
};

enum GameFlags2 {
    GF2_ClearPauseOnSync          = 0x0001,
    GF2_ClearPauseOnPacket        = 0x0002,
    GF2_Timer                     = 0x0004,
    GF2_Server                    = 0x0008,
    GF2_Connect                   = 0x0010,
    GF2_ShowEventLog              = 0x00010000,
    GF2_PERSISTENT_FLAGS          = 0xFFFF0000
};
/******************************************************************************/
#pragma pack(1)

struct PlayerInfo;

/** Structure which stores state of scrollable message with text.
 */
struct TextScrollWindow {
    char text[MESSAGE_TEXT_LEN];
    long start_y;
    char action;
    long text_height;
    long window_height;
};

/**
 * Structure which stores data copied between levels.
 * This data is not lost between levels of a campaign.
 */
struct IntralevelData {
    unsigned char bonuses_found[BONUS_LEVEL_STORAGE_COUNT];
    struct CreatureStorage transferred_creatures[PLAYERS_COUNT][TRANSFER_CREATURE_STORAGE_COUNT];
    long campaign_flags[PLAYERS_FOR_CAMPAIGN_FLAGS][CAMPAIGN_FLAGS_PER_PLAYER];
};

/**
 * Defines additional elements, which are not stored in main 'Game' struct.
 */
struct GameAdd {
    struct CreatureStats creature_stats[CREATURE_TYPES_MAX];
    struct CreatureConfig crtr_conf;
    unsigned long turn_last_checked_for_gold;
    unsigned long flee_zone_radius;
    unsigned long time_between_prison_break;
    unsigned long time_in_prison_without_break;
    unsigned char prison_break_chance;
    unsigned short game_turns_unconscious;
    unsigned char stun_enemy_chance_evil;
    unsigned char stun_enemy_chance_good;
    long critical_health_permil;
    long friendly_fight_area_damage_permil;
    long friendly_fight_area_range_permil;
    unsigned char torture_death_chance;
    unsigned char torture_convert_chance;
    unsigned short bag_gold_hold;
    TbBool scavenge_good_allowed;
    TbBool scavenge_neutral_allowed;
    long scavenge_effectiveness_evil; //unused
    long scavenge_effectiveness_good; //unused
    TbBool armegeddon_teleport_neutrals;
    unsigned long classic_bugs_flags;
    unsigned short computer_chat_flags;
    /** The creature model used for determining amount of sacrifices which decrease digger cost. */
    ThingModel cheaper_diggers_sacrifice_model;
    char quick_messages[QUICK_MESSAGES_COUNT][MESSAGE_TEXT_LEN];
    struct GuiMessage messages[GUI_MESSAGES_COUNT];
    struct SacrificeRecipe sacrifice_recipes[MAX_SACRIFICE_RECIPES];
    struct LightSystemState lightst;
    long digger_work_experience;
    unsigned long gem_effectiveness;
    long door_sale_percent;
    long room_sale_percent;
    long trap_sale_percent;
    unsigned long pay_day_speed;
    unsigned short disease_to_temple_pct;
    TbBool place_traps_on_subtiles;
    unsigned long gold_per_hoard;
    struct CubeAttribs cubes_data[CUBE_ITEMS_MAX];

    struct ManfctrConfig traps_config[TRAPDOOR_TYPES_MAX];
    struct ManfctrConfig doors_config[TRAPDOOR_TYPES_MAX];
    struct TrapStats trap_stats[TRAPDOOR_TYPES_MAX];
    struct TrapDoorConfig trapdoor_conf;

    uint8_t               max_custom_box_kind;
    unsigned long         current_player_turn; // Actually it is a hack. We need to rewrite scripting for current player
    int                   script_current_player;
    struct Coord3d        triggered_object_location; //Position of `TRIGGERED_OBJECT`

    char                  box_tooltip[CUSTOM_BOX_COUNT][MESSAGE_TEXT_LEN];
    struct ScriptFxLine   fx_lines[FX_LINES_COUNT];
    int                   active_fx_lines;

    struct ActionPoint action_points[ACTN_POINTS_COUNT];
    struct DungeonAdd dungeon[DUNGEONS_COUNT];

<<<<<<< HEAD
    struct LightAdd lights[LIGHTS_COUNT];
=======
    struct ThingAdd things[THINGS_COUNT];
>>>>>>> 5b3c80fa

    struct Objects thing_objects_data[OBJECT_TYPES_COUNT];
    struct ObjectsConfig object_conf;
    struct CreatureModelConfig swap_creature_models[SWAP_CREATURE_TYPES_MAX];

    LevelNumber last_level; // Used to restore custom sprites
    struct LevelScript script;
    PlayerNumber script_player;
    unsigned char script_timer_id;
    unsigned long script_timer_limit;
    TbBool timer_real;
    unsigned char script_value_type;
    unsigned char script_value_id;
    long script_variable_target;
    unsigned char script_variable_target_type;
    TbBool heart_lost_display_message;
    TbBool heart_lost_quick_message;
    unsigned long heart_lost_message_id;
    long heart_lost_message_target;
    unsigned char slab_ext_data[MAX_TILES_X*MAX_TILES_Y];
    unsigned char slab_ext_data_initial[MAX_TILES_X*MAX_TILES_Y];
    struct PlayerInfoAdd players[PLAYERS_COUNT];
    float delta_time;
    long double process_turn_time;
    float flash_button_time;
    TbBool allies_share_vision;
    TbBool allies_share_drop;
    TbBool allies_share_cta;
    MapSubtlCoord map_subtiles_x;
    MapSubtlCoord map_subtiles_y;
    MapSlabCoord map_tiles_x;
    MapSlabCoord map_tiles_y;
    long navigation_map_size_x;
    long navigation_map_size_y;
    short around_map[AROUND_MAP_LENGTH];
    short around_slab[AROUND_SLAB_LENGTH];
    short around_slab_eight[AROUND_SLAB_EIGHT_LENGTH];
    short small_around_slab[SMALL_AROUND_SLAB_LENGTH];
};

extern unsigned long game_flags2; // Should be reset to zero on new level

#pragma pack()

/******************************************************************************/
extern struct GameAdd gameadd;
extern struct IntralevelData intralvl;
/******************************************************************************/
LevelNumber get_loaded_level_number(void);
LevelNumber set_loaded_level_number(LevelNumber lvnum);
LevelNumber get_continue_level_number(void);
LevelNumber set_continue_level_number(LevelNumber lvnum);
LevelNumber get_selected_level_number(void);
LevelNumber set_selected_level_number(LevelNumber lvnum);
TbBool activate_bonus_level(struct PlayerInfo *player);
TbBool is_bonus_level_visible(struct PlayerInfo *player, long bn_lvnum);
void hide_all_bonus_levels(struct PlayerInfo *player);
unsigned short get_extra_level_kind_visibility(unsigned short elv_kind);
short is_extra_level_visible(struct PlayerInfo *player, long ex_lvnum);
void update_extra_levels_visibility(void);
TbBool set_bonus_level_visibility_for_singleplayer_level(struct PlayerInfo *player, unsigned long sp_lvnum, short visible);
/******************************************************************************/

<<<<<<< HEAD
struct LightAdd *get_lightadd(unsigned short light_idx);
=======
struct ThingAdd *get_thingadd(Thingid thing_idx);
>>>>>>> 5b3c80fa

#ifdef __cplusplus
}
#endif
#endif<|MERGE_RESOLUTION|>--- conflicted
+++ resolved
@@ -206,12 +206,6 @@
     struct ActionPoint action_points[ACTN_POINTS_COUNT];
     struct DungeonAdd dungeon[DUNGEONS_COUNT];
 
-<<<<<<< HEAD
-    struct LightAdd lights[LIGHTS_COUNT];
-=======
-    struct ThingAdd things[THINGS_COUNT];
->>>>>>> 5b3c80fa
-
     struct Objects thing_objects_data[OBJECT_TYPES_COUNT];
     struct ObjectsConfig object_conf;
     struct CreatureModelConfig swap_creature_models[SWAP_CREATURE_TYPES_MAX];
@@ -274,12 +268,6 @@
 TbBool set_bonus_level_visibility_for_singleplayer_level(struct PlayerInfo *player, unsigned long sp_lvnum, short visible);
 /******************************************************************************/
 
-<<<<<<< HEAD
-struct LightAdd *get_lightadd(unsigned short light_idx);
-=======
-struct ThingAdd *get_thingadd(Thingid thing_idx);
->>>>>>> 5b3c80fa
-
 #ifdef __cplusplus
 }
 #endif
