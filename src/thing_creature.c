--- conflicted
+++ resolved
@@ -673,7 +673,6 @@
 
 TbBool creature_affected_by_slap(const struct Thing *thing)
 {
-<<<<<<< HEAD
     struct CreatureControl *cctrl = creature_control_get_from_thing(thing);
     return (cctrl->slap_turns != 0);
 }
@@ -701,62 +700,6 @@
     if (creature_stats_invalid(crstat))
     {
         ERRORLOG("%s: Invalid creature kind %s index %d", func_name, thing_model_name(thing), (int)thing->index);
-=======
-    const struct CreatureControl* cctrl = creature_control_get_from_thing(thing);
-    switch (spkind)
-    {
-    case SplK_Freeze:
-        return (flag_is_set(cctrl->stateblock_flags,CCSpl_Freeze));
-    case SplK_Armour:
-        return (flag_is_set(cctrl->spell_flags,CSAfF_Armour));
-    case SplK_Rebound:
-        return (flag_is_set(cctrl->spell_flags,CSAfF_Rebound));
-    case SplK_Invisibility:
-        return (flag_is_set(cctrl->spell_flags,CSAfF_Invisibility));
-    case SplK_Teleport:
-        return (flag_is_set(cctrl->stateblock_flags,CCSpl_Teleport));
-    case SplK_Speed:
-        return (flag_is_set(cctrl->spell_flags,CSAfF_Speed));
-    case SplK_Slow:
-        return (flag_is_set(cctrl->spell_flags,CSAfF_Slow));
-    case SplK_Fly:
-        return (flag_is_set(cctrl->spell_flags,CSAfF_Flying));
-    case SplK_Sight:
-        return (flag_is_set(cctrl->spell_flags,CSAfF_Sight));
-    case SplK_Disease:
-        return (flag_is_set(cctrl->spell_flags,CSAfF_Disease));
-    case SplK_Chicken:
-        return (flag_is_set(cctrl->spell_flags,CSAfF_Chicken));
-    case SplK_TimeBomb:
-        return (flag_is_set(cctrl->spell_flags,CSAfF_Timebomb));
-    // Handle spells with no continuous effect
-    case SplK_Lightning:
-    case SplK_Heal:
-    case SplK_Missile:
-    case SplK_NavigMissile:
-    case SplK_Grenade:
-    case SplK_Lizard:
-    case SplK_WordOfPower:
-    case SplK_Fireball:
-    case SplK_FireBomb:
-    case SplK_FlameBreath:
-    case SplK_Drain:
-        return false;
-    case SplK_PoisonCloud:
-        return (flag_is_set(cctrl->spell_flags,CSAfF_PoisonCloud));
-    case SplK_Fear:
-        return (flag_is_set(cctrl->spell_flags,CSAfF_Fear));
-    case SplK_Wind:
-        return (flag_is_set(cctrl->spell_flags,CSAfF_Wind));
-    case SplK_Light:
-        return (flag_is_set(cctrl->spell_flags,CSAfF_Light));
-    case SplK_Hailstorm:
-        return false;//TODO CREATURE_SPELL find out how to check this
-    case SplK_CrazyGas:
-        return false;//TODO CREATURE_SPELL update when crazy gas continous effect is implemented
-    default:
-        SYNCDBG(3,"Unrecognized spell kind %d",(int)spkind);
->>>>>>> c033394b
         return false;
     }
     return flag_is_set(crstat->immunity_flags, spell_flags);
@@ -1000,60 +943,20 @@
             set_flag(cctrl->spell_flags, CSAfF_Flying);
             thing->movement_flags |= TMvF_Flying;
         }
-<<<<<<< HEAD
         affected = true;
     }
     if (flag_is_set(spconf->spell_flags, CSAfF_Invisibility)
     && (!creature_is_immune_to_spell_flags(thing, CSAfF_Invisibility)))
-=======
-    } else
-    if (spconf->spell_flags == CSAfF_Disease)
->>>>>>> c033394b
     {
         if (!creature_affected_with_spell_flags(thing, CSAfF_Invisibility))
         {
             set_flag(cctrl->spell_flags, CSAfF_Invisibility);
             cctrl->force_visible = 0;
         }
-<<<<<<< HEAD
         affected = true;
     }
     if (flag_is_set(spconf->spell_flags, CSAfF_Sight)
     && (!creature_is_immune_to_spell_flags(thing, CSAfF_Sight)))
-=======
-    } else 
-    if (spconf->spell_flags == CSAfF_Fear)
-    {
-        crstat = creature_stats_get(thing->model);
-        if (crstat->fear_stronger > 0)
-        {
-            setup_combat_flee_position(thing);
-            if (is_thing_some_way_controlled(thing))
-            {
-                struct PlayerInfo* player = get_player(thing->owner);
-                if (player->controlled_thing_idx == thing->index)
-                {
-                    char active_menu = game.active_panel_mnu_idx;
-                    leave_creature_as_controller(player, thing);
-                    control_creature_as_passenger(player, thing);
-                    if (is_my_player(player))
-                    {
-                        turn_off_all_panel_menus();
-                        turn_on_menu(active_menu);
-                    }
-                }
-            }
-            if (external_set_thing_state(thing, CrSt_CreatureCombatFlee))
-            {
-                cctrl->flee_start_turn = game.play_gameturn;
-                fill_spell_slot(thing, i, spell_idx, duration);
-                cctrl->spell_flags |= spconf->spell_flags;
-            }
-        }
-    }
-    else
-    if (spconf->spell_flags == CSAfF_Chicken)
->>>>>>> c033394b
     {
         if (!creature_affected_with_spell_flags(thing, CSAfF_Sight))
         {
@@ -1188,11 +1091,40 @@
         affected = true;
     }
     if (flag_is_set(spconf->spell_flags, CSAfF_Fear)
-    && (!creature_is_immune_to_spell_flags(thing, CSAfF_Fear)))
+    && (!creature_is_immune_to_spell_flags(thing, CSAfF_Fear))
+    && (crstat->fear_stronger > 0))
     {
         if (!creature_affected_with_spell_flags(thing, CSAfF_Fear))
         {
             set_flag(cctrl->spell_flags, CSAfF_Fear);
+            setup_combat_flee_position(thing);
+            if (is_thing_some_way_controlled(thing))
+            {
+                struct PlayerInfo* player = get_player(thing->owner);
+                if (player->controlled_thing_idx == thing->index)
+                {
+                    char active_menu = game.active_panel_mnu_idx;
+                    leave_creature_as_controller(player, thing);
+                    control_creature_as_passenger(player, thing);
+                    if (is_my_player(player))
+                    {
+                        turn_off_all_panel_menus();
+                        turn_on_menu(active_menu);
+                    }
+                }
+            }
+            if (external_set_thing_state(thing, CrSt_CreatureCombatFlee))
+            {
+                cctrl->flee_start_turn = game.play_gameturn;
+            }
+        }
+        else // If spell is reapplied reset flee_start_turn and state.
+        {
+            cctrl->flee_start_turn = game.play_gameturn;
+            if (get_creature_state_besides_interruptions(thing) != CrSt_CreatureCombatFlee)
+            {
+                external_set_thing_state(thing, CrSt_CreatureCombatFlee);
+            }
         }
         affected = true;
     }
@@ -1363,6 +1295,21 @@
     && (creature_affected_with_spell_flags(thing, CSAfF_Fear)))
     {
         clear_flag(cctrl->spell_flags, CSAfF_Fear);
+        if (is_thing_some_way_controlled(thing))
+        {
+            struct PlayerInfo* player = get_player(thing->owner);
+            if (player->controlled_thing_idx == thing->index)
+            {
+                char active_menu = game.active_panel_mnu_idx;
+                leave_creature_as_passenger(player, thing);
+                control_creature_as_controller(player, thing);
+                if (is_my_player(player))
+                {
+                    turn_off_all_panel_menus();
+                    turn_on_menu(active_menu);
+                }
+            }
+        }
         cleared = true;
     }
     if (flag_is_set(spell_flags, CSAfF_Heal))
@@ -1434,45 +1381,16 @@
     {
         duration = spconf->duration;
     }
-<<<<<<< HEAD
     else if (pwrdynst->duration == 0)
-=======
+    {
+        duration = pwrdynst->strength[spell_lev];
+    }
     else
-    if (pwrdynst->duration == 0)
->>>>>>> c033394b
-    {
-        duration = pwrdynst->strength[spell_lev];
-    }
-    else
     {
         duration = pwrdynst->duration;
     }
-<<<<<<< HEAD
     // Only reset spell duration if the creature can still be affected by at least one spell flags set.
     if (set_thing_spell_flags(thing, spell_idx, duration, spell_lev))
-=======
-    cspell->duration = duration;
-    if (spconf->spell_flags == CSAfF_Chicken)
-    {
-        external_set_thing_state(thing, CrSt_CreatureChangeToChicken);
-        cctrl->countdown = duration / 5;
-    }
-    if (spconf->spell_flags == CSAfF_Fear)
-    {
-        cctrl->flee_start_turn = game.play_gameturn;
-        if (get_creature_state_besides_interruptions(thing) != CrSt_CreatureCombatFlee)
-        {
-            external_set_thing_state(thing, CrSt_CreatureCombatFlee);
-        }
-    }
-
-    switch (spell_idx)
-    {
-    case SplK_Freeze:
-        creature_set_speed(thing, 0);
-        break;
-    case SplK_Heal:
->>>>>>> c033394b
     {
         struct CastedSpellData *cspell = &cctrl->casted_spells[slot_idx];
         cspell->duration = duration;
@@ -1481,18 +1399,6 @@
             cctrl->spell_aura = spconf->aura_effect;
             cctrl->spell_aura_duration = spconf->duration;
         }
-<<<<<<< HEAD
-=======
-        break;
-    }
-    default:
-        break;
-    }
-    if (spconf->aura_effect != 0)
-    {
-        cctrl->spell_aura = spconf->aura_effect;
-        cctrl->spell_aura_duration = spconf->duration;
->>>>>>> c033394b
     }
     return;
 }
@@ -1561,7 +1467,6 @@
         {
             free_spell_slot(thing, slot_idx);
         }
-<<<<<<< HEAD
     }
     return;
 }
@@ -1608,56 +1513,6 @@
     {
         // Shouldn't happen within this function but if it does then log it.
         ERRORLOG("%s: No spell flags %d to clear on %s index %d", func_name, (uint)spell_flags, thing_model_name(thing), (int)thing->index);
-=======
-        break;
-    case SplK_Chicken:
-        cctrl->spell_flags &= ~CSAfF_Chicken;
-        external_set_thing_state(thing, CrSt_CreatureChangeFromChicken);
-        cctrl->countdown = 10;
-        break;
-    case SplK_Light:
-        crstat = creature_stats_get(thing->model);
-        if (!crstat->illuminated)
-        {
-            if (thing->light_id != 0)
-            {
-                cctrl->spell_flags &= ~CSAfF_Light;
-                if (flag_is_set(thing->rendering_flags,TRF_Invisible))
-                {
-                    light_set_light_intensity(thing->light_id, (light_get_light_intensity(thing->light_id) - 20));
-                    struct Light* lgt = &game.lish.lights[thing->light_id];
-                    lgt->radius = 2560;
-                }
-                else
-                {
-                    light_delete_light(thing->light_id);
-                    thing->light_id = 0;
-                }
-            }
-        }
-        break;
-    case SplK_Fear:
-        cctrl->spell_flags &= ~CSAfF_Fear;
-        if (is_thing_some_way_controlled(thing))
-        {
-            struct PlayerInfo* player = get_player(thing->owner);
-            if (player->controlled_thing_idx == thing->index)
-            {
-                char active_menu = game.active_panel_mnu_idx;
-                leave_creature_as_passenger(player, thing);
-                control_creature_as_controller(player, thing);
-                if (is_my_player(player))
-                {
-                    turn_off_all_panel_menus();
-                    turn_on_menu(active_menu);
-                }
-            }
-        }
-        break;
-    }
-    if (slot_idx >= 0) {
-        free_spell_slot(thing, slot_idx);
->>>>>>> c033394b
     }
     return;
 }
