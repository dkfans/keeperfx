/******************************************************************************/
// Free implementation of Bullfrog's Dungeon Keeper strategy game.
/******************************************************************************/
/** @file magic.c
 *     magic support functions.
 * @par Purpose:
 *     Functions to magic.
 * @par Comment:
 *     None.
 * @author   Tomasz Lis
 * @date     11 Mar 2010 - 12 May 2010
 * @par  Copying and copyrights:
 *     This program is free software; you can redistribute it and/or modify
 *     it under the terms of the GNU General Public License as published by
 *     the Free Software Foundation; either version 2 of the License, or
 *     (at your option) any later version.
 */
/******************************************************************************/
#include "pre_inc.h"
#include "magic.h"

#include "globals.h"
#include "bflib_basics.h"
#include "bflib_math.h"
#include "bflib_planar.h"
#include "bflib_sound.h"

#include "player_data.h"
#include "player_instances.h"
#include "config_players.h"
#include "player_utils.h"
#include "dungeon_data.h"
#include "thing_list.h"
#include "game_merge.h"
#include "power_specials.h"
#include "power_hand.h"
#include "thing_creature.h"
#include "thing_objects.h"
#include "thing_effects.h"
#include "thing_stats.h"
#include "thing_physics.h"
#include "thing_shots.h"
#include "thing_traps.h"
#include "thing_factory.h"
#include "thing_navigate.h"
#include "creature_control.h"
#include "creature_states.h"
#include "creature_states_lair.h"
#include "creature_states_mood.h"
#include "config_creature.h"
#include "config_terrain.h"
#include "config_magic.h"
#include "config_effects.h"
#include "gui_soundmsgs.h"
#include "gui_tooltips.h"
#include "room_jobs.h"
#include "map_blocks.h"
#include "map_columns.h"
#include "sounds.h"
#include "game_legacy.h"
#include "creature_instances.h"
#include "lua_triggers.h"
#include "lua_cfg_funcs.h"

#include "map_locations.h"
#include "post_inc.h"

#ifdef __cplusplus
extern "C" {
#endif
/******************************************************************************/
const long power_sight_close_instance_time[] = {4, 4, 5, 5, 6, 6, 7, 7, 8};

unsigned char destroy_effect[][9] = {
    {88, 88, 88, 88, 79, 88, 88, 88, 88,},//power_level=0
    {88, 88, 88, 88, 32, 88, 88, 88, 88,},
    {88, 88, 88, 79, 32, 79, 88, 88, 88,},
    {88, 79, 88, 79, 32, 79, 88, 79, 88,},
    {88, 79, 88, 79, 32, 79, 88, 79, 88,},
    {88, 88, 88, 32, 32, 32, 88, 88, 88,},
    {88, 32, 88, 32, 32, 32, 88, 32, 88,},
    {79, 32, 79, 32, 32, 32, 79, 32, 79,},
    {32, 32, 32, 32, 32, 32, 32, 32, 32,},//power_level=8
};

/******************************************************************************/
static TbResult magic_use_power_hand         (PowerKind power_kind, PlayerNumber plyr_idx, struct Thing *thing, MapSubtlCoord stl_x, MapSubtlCoord stl_y, KeepPwrLevel power_level, unsigned long mod_flags);
static TbResult magic_use_power_apply_spell  (PowerKind power_kind, PlayerNumber plyr_idx, struct Thing *thing, MapSubtlCoord stl_x, MapSubtlCoord stl_y, KeepPwrLevel power_level, unsigned long mod_flags);
static TbResult magic_use_power_slap_thing   (PowerKind power_kind, PlayerNumber plyr_idx, struct Thing *thing, MapSubtlCoord stl_x, MapSubtlCoord stl_y, KeepPwrLevel power_level, unsigned long mod_flags);
static TbResult magic_use_power_possess_thing(PowerKind power_kind, PlayerNumber plyr_idx, struct Thing *thing, MapSubtlCoord stl_x, MapSubtlCoord stl_y, KeepPwrLevel power_level, unsigned long mod_flags);
static TbResult magic_use_power_call_to_arms (PowerKind power_kind, PlayerNumber plyr_idx, struct Thing *thing, MapSubtlCoord stl_x, MapSubtlCoord stl_y, KeepPwrLevel power_level, unsigned long mod_flags);
static TbResult magic_use_power_lightning    (PowerKind power_kind, PlayerNumber plyr_idx, struct Thing *thing, MapSubtlCoord stl_x, MapSubtlCoord stl_y, KeepPwrLevel power_level, unsigned long mod_flags);
static TbResult magic_use_power_imp          (PowerKind power_kind, PlayerNumber plyr_idx, struct Thing *thing, MapSubtlCoord stl_x, MapSubtlCoord stl_y, KeepPwrLevel power_level, unsigned long mod_flags);
static TbResult magic_use_power_sight        (PowerKind power_kind, PlayerNumber plyr_idx, struct Thing *thing, MapSubtlCoord stl_x, MapSubtlCoord stl_y, KeepPwrLevel power_level, unsigned long mod_flags);
static TbResult magic_use_power_cave_in      (PowerKind power_kind, PlayerNumber plyr_idx, struct Thing *thing, MapSubtlCoord stl_x, MapSubtlCoord stl_y, KeepPwrLevel power_level, unsigned long mod_flags);
static TbResult magic_use_power_destroy_walls(PowerKind power_kind, PlayerNumber plyr_idx, struct Thing *thing, MapSubtlCoord stl_x, MapSubtlCoord stl_y, KeepPwrLevel power_level, unsigned long mod_flags);
static TbResult magic_use_power_obey         (PowerKind power_kind, PlayerNumber plyr_idx, struct Thing *thing, MapSubtlCoord stl_x, MapSubtlCoord stl_y, KeepPwrLevel power_level, unsigned long mod_flags);
static TbResult magic_use_power_hold_audience(PowerKind power_kind, PlayerNumber plyr_idx, struct Thing *thing, MapSubtlCoord stl_x, MapSubtlCoord stl_y, KeepPwrLevel power_level, unsigned long mod_flags);
static TbResult magic_use_power_armageddon   (PowerKind power_kind, PlayerNumber plyr_idx, struct Thing *thing, MapSubtlCoord stl_x, MapSubtlCoord stl_y, KeepPwrLevel power_level, unsigned long mod_flags);
static TbResult magic_use_power_tunneller    (PowerKind power_kind, PlayerNumber plyr_idx, struct Thing *thing, MapSubtlCoord stl_x, MapSubtlCoord stl_y, KeepPwrLevel power_level, unsigned long mod_flags);

typedef TbResult (*Magic_use_Func)(PowerKind power_kind, PlayerNumber plyr_idx, struct Thing *thing, MapSubtlCoord stl_x, MapSubtlCoord stl_y, KeepPwrLevel power_level, unsigned long mod_flags);

const Magic_use_Func magic_use_func_list[] = {
     NULL,
     &magic_use_power_hand,
     &magic_use_power_apply_spell,
     &magic_use_power_slap_thing,
     &magic_use_power_possess_thing,
     &magic_use_power_call_to_arms,
     &magic_use_power_lightning,
     &magic_use_power_imp,
     &magic_use_power_sight,
     &magic_use_power_cave_in,
     &magic_use_power_destroy_walls,
     &magic_use_power_obey,
     &magic_use_power_hold_audience,
     &magic_use_power_armageddon,
     &magic_use_power_tunneller,
};
/******************************************************************************/

/**
 * Returns if spell can be casted or given thing and/or coordinates.
 * @param plyr_idx
 * @param pwkind
 * @param stl_x
 * @param stl_y
 * @param thing
 * @param flags
 * @param func_name Caller name for debug logging purposes.
 * @note This replaced can_thing_be_possessed()
 */
TbBool can_cast_spell_f(PlayerNumber plyr_idx, PowerKind pwkind, MapSubtlCoord stl_x, MapSubtlCoord stl_y, const struct Thing *thing, unsigned long flags, const char *func_name)
{
    struct PlayerInfo* player = get_player(plyr_idx);
    if (player->work_state == PSt_FreeDestroyWalls)
    {
        struct SlabAttr *slbattr = get_slab_attrs(get_slabmap_for_subtile(stl_x, stl_y));
        return ( (slbattr->category == SlbAtCtg_FortifiedWall) || (slbattr->category == SlbAtCtg_FriableDirt) );
    }
    else if ( (player->work_state == PSt_FreeCastDisease) || (player->work_state == PSt_FreeTurnChicken) )
    {
        return (slab_is_wall(subtile_slab(stl_x), subtile_slab(stl_y)) == false);
    }
    if ((flags & CastChk_SkipAvailiabilty) == 0)
    {
        if (!is_power_available(plyr_idx, pwkind)) {
            return false;
        }
    }
    if (player->work_state == PSt_FreeCtrlDirect)
    {
        return true;
    }
    else
    {
        TbBool cast_at_xy;
        TbBool cast_on_tng;
        cast_at_xy = can_cast_power_at_xy(plyr_idx, pwkind, stl_x, stl_y, 0);
        const struct PowerConfigStats *powerst;
        powerst = get_power_model_stats(pwkind);
        cast_on_tng = true;
        if (((powerst->can_cast_flags & PwCast_AllThings) != 0) && ((flags & CastChk_SkipThing) == 0))
        {
            if (thing_exists(thing)) {
                cast_on_tng = can_cast_power_on_thing(plyr_idx, thing, pwkind);
            } else {
                cast_on_tng = false;
            }
        }
        if ((powerst->can_cast_flags & PwCast_ThingOrMap) != 0)
        {
            // Fail only if both functions have failed - one is enough
            if (!cast_at_xy && !cast_on_tng) {
                if ((flags & CastChk_Final) != 0) {
                    WARNLOG("%s: Player %d tried to cast %s on %s which can't be targeted",func_name,(int)plyr_idx,
                        power_code_name(pwkind), (!cast_on_tng)?"a thing":(!cast_at_xy)?"a subtile":"thing or subtile");
                }
                return false;
            }
        } else
        {
            // Fail if any of the functions has failed - we need both
            if (!cast_at_xy || !cast_on_tng) {
                if ((flags & CastChk_Final) != 0) {
                    WARNLOG("%s: Player %d tried to cast %s on %s which can't be targeted",func_name,(int)plyr_idx,
                        power_code_name(pwkind), (!cast_on_tng)?"a thing":(!cast_at_xy)?"a subtile":"thing or subtile");
                }
                return false;
            }
        }
        if ((powerst->config_flags & PwCF_IsParent) != 0)
        {
            // If the power is a parent, then at least one child must allow casting it in given conditions
            TbBool can_cast_child;
            can_cast_child = false;
            int i;
            for (i = 0; i < game.conf.magic_conf.power_types_count; i++)
            {
                const struct PowerConfigStats *child_powerst;
                child_powerst = get_power_model_stats(i);
                if (child_powerst->parent_power == pwkind)
                {
                    if (can_cast_spell_f(plyr_idx, i, stl_x, stl_y, thing, flags&(~CastChk_Final), func_name)) {
                        if ((flags & CastChk_Final) != 0) {
                            SYNCDBG(7,"%s: Player %d can cast %s; child power %s allows that",func_name,(int)plyr_idx,
                                power_code_name(pwkind),power_code_name(i));
                        }
                        can_cast_child = true;
                        break;
                    }
                }
            }
            if (!can_cast_child) {
                if ((flags & CastChk_Final) != 0) {
                    WARNLOG("%s: Player %d tried to cast %s; child powers do not allow that",func_name,(int)plyr_idx,
                        power_code_name(pwkind));
                }
                return false;
            }
        }
        return true;
    }
}

/**
 * Returns if a keeper power can be casted on specific thing.
 * Originally was can_cast_spell_on_creature().
 * @param plyr_idx
 * @param thing
 * @param pwmodel
 * @return
 */
TbBool can_cast_power_on_thing(PlayerNumber plyr_idx, const struct Thing *thing, PowerKind pwkind)
{
    SYNCDBG(18,"Starting for %s on %s index %d",power_code_name(pwkind),thing_model_name(thing),(int)thing->index);
    // Picked up things are immune to spells
    if (thing_is_picked_up(thing)) {
        return false;
    }
    struct PowerConfigStats *powerst;
    powerst = get_power_model_stats(pwkind);
    if (power_model_stats_invalid(powerst))
        return false;
    if ((powerst->can_cast_flags & PwCast_NeedsDelay) != 0)
    {
        struct PlayerInfo* player;
        player = get_player(plyr_idx);
        if (game.play_gameturn <= player->power_of_cooldown_turn) {
            return false;
        }
    }
    if (thing_is_object(thing))
    {
        if ((powerst->can_cast_flags & PwCast_OwnedFood) != 0)
        {
            if (thing->owner == plyr_idx) {
                if (object_is_mature_food(thing))  {
                    return true;
                }
            }
        }
        if ((powerst->can_cast_flags & PwCast_NeutrlFood) != 0)
        {
            if (is_neutral_thing(thing)) {
                if (object_is_mature_food(thing))  {
                    return true;
                }
            }
        }
        if ((powerst->can_cast_flags & PwCast_EnemyFood) != 0)
        {
            if ((thing->owner != plyr_idx) && !is_neutral_thing(thing)) {
                if (object_is_mature_food(thing))  {
                    return true;
                }
            }
        }
        if ((powerst->can_cast_flags & PwCast_OwnedGold) != 0)
        {
            if (thing->owner == plyr_idx) {
                if (object_is_gold_pile(thing) || object_is_gold_hoard(thing)) {
                    return true;
                }
            }
        }
        if ((powerst->can_cast_flags & PwCast_NeutrlGold) != 0)
        {
            if (is_neutral_thing(thing)) {
                if (object_is_gold_pile(thing) || object_is_gold_hoard(thing)) {
                    return true;
                }
            }
        }
        if ((powerst->can_cast_flags & PwCast_EnemyGold) != 0)
        {
            if ((thing->owner != plyr_idx) && !is_neutral_thing(thing)) {
                if (object_is_gold_pile(thing) || object_is_gold_hoard(thing)) {
                    return true;
                }
            }
        }
        if ((powerst->can_cast_flags & PwCast_OwnedSpell) != 0)
        {
            if (thing->owner == plyr_idx) {
                if (thing_is_spellbook(thing))  {
                    return true;
                }
            }
        }
    }
    if (thing_is_shot(thing))
    {
        if ((powerst->can_cast_flags & PwCast_OwnedBoulders) != 0)
        {
            if (thing->owner == plyr_idx) {
                if (shot_is_slappable(thing, plyr_idx))  {
                    return true;
                }
            }
        }
    }
    if (thing_is_deployed_trap(thing))
    {
        // Allow the boulder trap
        if ((powerst->can_cast_flags & PwCast_OwnedBoulders) != 0)
        {
            if (thing->owner == plyr_idx) {
                struct TrapConfigStats *trapst;
                trapst = &game.conf.trapdoor_conf.trap_cfgstats[thing->model];
                if ((trapst->slappable > 0) && trap_is_active(thing)) {
                    return true;
                }
            }
        }
    }
    if (thing_is_creature(thing))
    {
        struct CreatureControl *cctrl = creature_control_get_from_thing(thing);
        if (creature_is_leaving_and_cannot_be_stopped(thing))
        {
            return false;
        }
        if (creature_is_for_dungeon_diggers_list(thing))
        {
            if (powerst->can_cast_flags & PwCast_DiggersNot)
            {
                return false;
            }
        }
        else
        {
            if (powerst->can_cast_flags & PwCast_DiggersOnly)
            {
                return false;
            }
        }
        // Don't allow casting on own creatures kept by enemy - they're out of our control
        if (thing->owner == plyr_idx)
        {
            if (creature_is_kept_in_custody_by_enemy(thing)) {
                return false;
            }
        }
        if ((powerst->can_cast_flags & PwCast_AllCrtrs) == PwCast_AllCrtrs)
        {
            return true;
        }
        if ((powerst->can_cast_flags & PwCast_NConscCrtrs) == 0)
        {
            if (creature_is_being_unconscious(thing) || creature_is_dying(thing)) {
                SYNCDBG(8,"Player %d cannot cast %s on unconscious %s index %d",(int)plyr_idx,power_code_name(pwkind),thing_model_name(thing),(int)thing->index);
                return false;
            }
        }
        if ((powerst->can_cast_flags & PwCast_BoundCrtrs) == 0)
        {
            if (armageddon_blocks_creature_pickup(thing, plyr_idx)) {
                SYNCDBG(8,"Player %d cannot cast %s while armageddon blocks %s index %d",(int)plyr_idx,power_code_name(pwkind),thing_model_name(thing),(int)thing->index);
                return false;
            }
            if (creature_is_dragging_something(thing)) {
                SYNCDBG(8,"Player %d cannot cast %s while %s index %d is dragging something",(int)plyr_idx,power_code_name(pwkind),thing_model_name(thing),(int)thing->index);
                return false;
            }
            if (creature_is_being_sacrificed(thing) || creature_is_being_summoned(thing)) {
                SYNCDBG(8,"Player %d cannot cast %s on %s index %d while entering/leaving",(int)plyr_idx,power_code_name(pwkind),thing_model_name(thing),(int)thing->index);
                return false;
            }
            if (flag_is_set(cctrl->stateblock_flags, CCSpl_Teleport)) {
                SYNCDBG(8,"Player %d cannot cast %s on %s index %d while teleporting",(int)plyr_idx,power_code_name(pwkind),thing_model_name(thing),(int)thing->index);
                return false;
            }
            if (creature_under_spell_effect(thing, CSAfF_Timebomb)) {
                SYNCDBG(8,"Player %d cannot cast %s on %s index %d because TimeBomb blocks it",(int)plyr_idx,power_code_name(pwkind),thing_model_name(thing),(int)thing->index);
                return false;
            }
        }
        // If allowed custody creatures - allow some enemies
        if ((powerst->can_cast_flags & PwCast_CustodyCrtrs) != 0)
        {
            if (creature_is_kept_in_custody_by_player(thing, plyr_idx)) {
                return true;
            }
        }
        if ((powerst->can_cast_flags & PwCast_OwnedCrtrs) != 0)
        {
            if (thing->owner == plyr_idx) {
                return true;
            }
        }
        if ((powerst->can_cast_flags & PwCast_AlliedCrtrs) != 0)
        {
            if (players_are_mutual_allies(plyr_idx, thing->owner)) {
                return true;
            }
        }
        if ((powerst->can_cast_flags & PwCast_EnemyCrtrs) != 0)
        {
            if (!players_creatures_tolerate_each_other(plyr_idx, thing->owner))
            {
                return true;
            }
        }
    }
    SYNCDBG(18,"Player %d cannot cast %s on %s index %d, no condition met",(int)plyr_idx,power_code_name(pwkind),thing_model_name(thing),(int)thing->index);
    return false;
}

void update_power_sight_explored(struct PlayerInfo *player)
{
    SYNCDBG(16,"Starting");
    struct Dungeon *dungeon;
    dungeon = get_players_dungeon(player);
    if (dungeon->sight_casted_thing_idx == 0) {
        return;
    }
    struct Thing *thing;
    thing = thing_get(dungeon->sight_casted_thing_idx);

    int shift_x;
    int shift_y;
    int i;
    int subshift_x;
    int subshift_y;
    int revealed;
    int stl_x;
    int stl_y;

    for (shift_y=0; shift_y < 2*MAX_SOE_RADIUS; shift_y++)
    {
        stl_y = thing->mappos.y.stl.num - MAX_SOE_RADIUS + shift_y;
        if ((stl_y < 0) || (stl_y > gameadd.map_subtiles_y)) {
            continue;
        }

        stl_x = thing->mappos.x.stl.num - MAX_SOE_RADIUS;
        for (shift_x = 0; shift_x <= MAX_SOE_RADIUS; shift_x++)
        {
          if (dungeon->soe_explored_flags[shift_y][shift_x])
          {
            revealed = 0;
            i = 1;
            shift_x++;
            for (; shift_x < 2*MAX_SOE_RADIUS; shift_x++)
            {
              if (dungeon->soe_explored_flags[shift_y][shift_x])
                revealed = i;
              ++i;
            }

            int stl_x_beg;
            int stl_x_end;
            stl_x_beg = stl_x;
            stl_x_end = stl_x + revealed;
            if (stl_x_beg < 0) {
                stl_x_beg = 0;
            } else
            if (stl_x_beg > gameadd.map_subtiles_x-1) {
                stl_x_beg = gameadd.map_subtiles_x-1;
            }
            if (stl_x_end < 0) {
                stl_x_end = 0;
            } else
            if (stl_x_end > gameadd.map_subtiles_x-1) {
                stl_x_end = gameadd.map_subtiles_x-1;
            }
            if (stl_x_end >= stl_x_beg)
            {
                revealed = stl_x_end - stl_x_beg + 1;
                stl_x += revealed;
                subshift_x = stl_x_beg - thing->mappos.x.stl.num + MAX_SOE_RADIUS;
                for (;revealed > 0; revealed--)
                {
                    if (!dungeon->soe_explored_flags[shift_y][subshift_x])
                        dungeon->soe_explored_flags[shift_y][subshift_x] = 1;
                    subshift_x++;
                }
            }
          }
          stl_x++;
        }
    }

    for (shift_x = 0; shift_x < 2*MAX_SOE_RADIUS; shift_x++)
    {
      stl_x = thing->mappos.x.stl.num - MAX_SOE_RADIUS + shift_x;
      if ((stl_x < 0) || (stl_x > gameadd.map_subtiles_x)) {
          continue;
      }
      stl_y = thing->mappos.y.stl.num - MAX_SOE_RADIUS;
      for (shift_y = 0; shift_y <= MAX_SOE_RADIUS; shift_y++)
      {
        if (dungeon->soe_explored_flags[shift_y][shift_x])
        {
            revealed = 0;
            i = 1;
            shift_y++;
            for (; shift_y < 2*MAX_SOE_RADIUS; shift_y++)
            {
              if (dungeon->soe_explored_flags[shift_y][shift_x])
                revealed = i;
              ++i;
            }

            int stl_y_beg;
            int stl_y_end;
            stl_y_beg = stl_y;
            stl_y_end = stl_y + revealed;
            if (stl_y_end < 0) {
                stl_y_end = 0;
            } else
            if (stl_y_end > gameadd.map_subtiles_y-1) {
                stl_y_end = gameadd.map_subtiles_y-1;
            }
            if (stl_y_beg < 0) {
                stl_y_beg = 0;
            } else
            if (stl_y_beg > gameadd.map_subtiles_y-1) {
                stl_y_beg = gameadd.map_subtiles_y-1;
            }
            if (stl_y_beg <= stl_y_end)
            {
                revealed = stl_y_end - stl_y_beg + 1;
                stl_y += revealed;
                subshift_y = stl_y_beg - thing->mappos.y.stl.num + MAX_SOE_RADIUS;
                for (; revealed > 0; revealed--)
                {
                    if (!dungeon->soe_explored_flags[subshift_y][shift_x])
                        dungeon->soe_explored_flags[subshift_y][shift_x] = 1;
                    subshift_y++;
                }
            }
        }
        stl_y++;
      }
    }

}

TbBool power_sight_explored(MapSubtlCoord stl_x, MapSubtlCoord stl_y, PlayerNumber plyr_idx)
{
    struct Dungeon *dungeon;
    dungeon = get_players_num_dungeon(plyr_idx);
    if (dungeon->sight_casted_thing_idx <= 0) {
        return false;
    }
    struct Thing *thing;
    thing = thing_get(dungeon->sight_casted_thing_idx);
    if (thing_is_invalid(thing)) {
        return false;
    }
    long soe_x;
    long soe_y;
    soe_x = stl_x - thing->mappos.x.stl.num + MAX_SOE_RADIUS;
    soe_y = stl_y - thing->mappos.y.stl.num + MAX_SOE_RADIUS;
    if ((soe_x < 0) || (soe_x >= 2*MAX_SOE_RADIUS) || (soe_y < 0)  || (soe_y >= 2*MAX_SOE_RADIUS))
      return false;
    return dungeon->soe_explored_flags[soe_y][soe_x];
}

void slap_creature(struct PlayerInfo *player, struct Thing *thing)
{
    struct CreatureStats *crstat;
    struct CreatureControl *cctrl;
    const struct MagicStats *pwrdynst;
    long i;
    crstat = creature_stats_get_from_thing(thing);
    cctrl = creature_control_get_from_thing(thing);
    anger_apply_anger_to_creature(thing, crstat->annoy_slapped, AngR_Other, 1);
    if (crstat->slaps_to_kill > 0)
    {
        HitPoints slap_damage = calculate_correct_creature_max_health(thing) / crstat->slaps_to_kill;
        apply_damage_to_thing_and_display_health(thing, slap_damage, player->id_number);
    }
    pwrdynst = get_power_dynamic_stats(PwrK_SLAP);
    i = cctrl->slap_turns;
    cctrl->slap_turns = pwrdynst->duration;
    if (i == 0)
    {
        cctrl->max_speed = calculate_correct_creature_maxspeed(thing);
    }
    if (thing->active_state != CrSt_CreatureSlapCowers)
    {
        clear_creature_instance(thing);
        if (thing->active_state != CrSt_CreatureCastingPreparation)
        {
            // If the creature was in CreatureCastingPreparation state,
            // its active and continue states have been assigned to those bkp states,
            // so we don't need to assign them again.
            cctrl->active_state_bkp = thing->active_state;
            cctrl->continue_state_bkp = thing->continue_state;
        }
        creature_mark_if_woken_up(thing);
        external_set_thing_state(thing, CrSt_CreatureSlapCowers);
    }
    cctrl->frozen_on_hit = 6; // Could be configurable.
    cctrl->cowers_from_slap_turns = 18; // Could be configurable.
    play_creature_sound(thing, CrSnd_Slap, 3, 0);
}

TbBool can_cast_power_at_xy(PlayerNumber plyr_idx, PowerKind pwkind, MapSubtlCoord stl_x, MapSubtlCoord stl_y, unsigned long allow_flags)
{
    struct Map *mapblk;
    struct SlabMap *slb;
    unsigned long long can_cast;
    mapblk = get_map_block_at(stl_x, stl_y);
    slb = get_slabmap_for_subtile(stl_x, stl_y);
    struct SlabAttr *slbattr;
    slbattr = get_slab_attrs(slb);
    const struct PowerConfigStats *powerst;
    powerst = get_power_model_stats(pwkind);
    if (power_model_stats_invalid(powerst))
        return false;
    can_cast = powerst->can_cast_flags | allow_flags;
    // Allow casting only on revealed tiles (unless the spell overrides this)
    if ((can_cast & PwCast_Unrevealed) == 0)
    {
        if (!map_block_revealed(mapblk, plyr_idx))
        {
            // If it's not revealed, we may still accept revealing by SOE spell
            if ((can_cast & PwCast_RevealedTemp) == 0) {
                return false;
            } else
            if (!power_sight_explored(stl_x, stl_y, plyr_idx)) {
                return false;
            }
        }
    }
    if ((can_cast & PwCast_Anywhere) != 0)
    {
        // If allowed casting anywhere, we're done
        return true;
    }
    if ((can_cast & PwCast_NeedsDelay) != 0)
    {
        struct PlayerInfo *player;
        player = get_player(plyr_idx);
        if (game.play_gameturn <= player->power_of_cooldown_turn) {
            return false;
        }
    }
    PlayerNumber slb_owner;
    slb_owner = slabmap_owner(slb);
    TbBool subtile_is_liquid_or_path = ( (subtile_is_liquid(stl_x, stl_y)) || (subtile_is_unclaimed_path(stl_x, stl_y)) );
    if ( ((mapblk->flags & SlbAtFlg_Blocking) != 0) && (!subtile_is_liquid_or_path) )
    {
        if ((can_cast & PwCast_Claimable) != 0)
        {
            if (((mapblk->flags & (SlbAtFlg_IsDoor|SlbAtFlg_IsRoom|SlbAtFlg_Valuable)) != 0) || (slb->kind == SlbT_ROCK))
            {
                  return false;
            }
        }
        if ((can_cast & PwCast_AllTall) == PwCast_AllTall)
        {
            // If allowed all tall slab, we're good
            return true;
        }
        if ((can_cast & PwCast_NeutrlTall) != 0)
        {
            if (slb_owner == game.neutral_player_num) {
                return true;
            }
        }
        if ((can_cast & PwCast_OwnedTall) != 0)
        {
            if (slb_owner == plyr_idx) {
                return true;
            }
        }
        if ((can_cast & PwCast_AlliedTall) != 0)
        {
            if ((slb_owner != plyr_idx) && players_are_mutual_allies(plyr_idx,slb_owner)) {
                return true;
            }
        }
        if ((can_cast & PwCast_EnemyTall) != 0)
        {
            if (players_are_enemies(plyr_idx,slb_owner)) {
                return true;
            }
        }
    } else
    {
        if ((can_cast & PwCast_Claimable) != 0)
        {
            if (subtile_is_liquid(stl_x, stl_y))
            {
                  return false;
            }
        }
        if ((can_cast & PwCast_AllGround) == PwCast_AllGround)
        {
            // If allowed all ground slab, we're good
            return true;
        }
        if ((can_cast & PwCast_UnclmdGround) != 0)
        {
            if (slbattr->category == SlbAtCtg_Unclaimed) {
                return true;
            }
            if (subtile_is_liquid_or_path)
            {
                return true;
            }
        }
        if ((can_cast & PwCast_NeutrlGround) != 0)
        {
            if ((slbattr->category != SlbAtCtg_Unclaimed) && (slb_owner == game.neutral_player_num)) {
                return true;
            }
        }
        if ((can_cast & PwCast_OwnedGround) != 0)
        {
            if ((slbattr->category != SlbAtCtg_Unclaimed) && (slb_owner == plyr_idx)) {
                return true;
            }
        }
        if ((can_cast & PwCast_AlliedGround) != 0)
        {
            if ((slbattr->category != SlbAtCtg_Unclaimed) && (slb_owner != plyr_idx) && players_are_mutual_allies(plyr_idx,slb_owner)) {
                return true;
            }
        }
        if ((can_cast & PwCast_EnemyGround) != 0)
        {
            if ((slbattr->category != SlbAtCtg_Unclaimed) && players_are_enemies(plyr_idx,slb_owner)) {
                return true;
            }
        }
    }
    return false;
}

/**
 * Computes price of a power which has price scaled with given amount.
 * @param plyr_idx Casting player index.
 * @param pwkind Keeper power kind.
 * @param power_level Keeper power overload level.
 * @param amount Amount used to scale the price; use 0 to get base price.
 */
GoldAmount compute_power_price_scaled_with_amount(PlayerNumber plyr_idx, PowerKind pwkind, KeepPwrLevel power_level, long amount)
{
    const struct MagicStats *pwrdynst = get_power_dynamic_stats(pwkind);
    if (amount < 0)
        amount = 0;
    return pwrdynst->cost[power_level] + (pwrdynst->cost[0] * amount);
}

/**
 * Computes current price of given power for given player.
 * @param plyr_idx Casting player index.
 * @param pwkind Keeper power kind.
 * @param power_level Keeper power overload level.
 */
GoldAmount compute_power_price(PlayerNumber plyr_idx, PowerKind pwkind, KeepPwrLevel power_level)
{
    struct Dungeon *dungeon;
    const struct MagicStats *pwrdynst;
    const struct PowerConfigStats *powerst = get_power_model_stats(pwkind);
    long amount;
    long price;
    switch (powerst->cost_formula)
    {
    case Cost_Digger: // Special price algorithm for "create imp" spell
        dungeon = get_players_num_dungeon(plyr_idx);
        // Increase price by amount of diggers, reduce by count of sacrificed diggers. Cheaper diggers may be a negative amount.
        if (get_players_special_digger_model(plyr_idx) == powerst->creature_model)
        {
            amount = (dungeon->num_active_diggers - dungeon->cheaper_diggers);
        }
        else
        {
            amount = dungeon->owned_creatures_of_model[powerst->creature_model];
        }
        price = compute_power_price_scaled_with_amount(plyr_idx, pwkind, power_level, amount);
        break;
    case Cost_Dwarf:
        dungeon = get_players_num_dungeon(plyr_idx);
        amount = (dungeon->owned_creatures_of_model[powerst->creature_model] / 7); //Dwarves come in pairs of 7
        price = compute_power_price_scaled_with_amount(plyr_idx, pwkind, power_level, amount);
        break;
    case Cost_Default:
    default:
        pwrdynst = get_power_dynamic_stats(pwkind);
        price = pwrdynst->cost[power_level];
        break;
    }
    return price;
}

/**
 * Computes lowest possible price of given power for given player.
 * @param plyr_idx Casting player index.
 * @param pwkind Keeper power kind.
 * @param power_level Keeper power overload level.
 */
GoldAmount compute_lowest_power_price(PlayerNumber plyr_idx, PowerKind pwkind, KeepPwrLevel power_level)
{
    const struct MagicStats *pwrdynst;
    long price;
    switch (pwkind)
    {
    case PwrK_MKDIGGER: // Special price algorithm for "create imp" spell
        // To get lowest
        price = compute_power_price_scaled_with_amount(plyr_idx, pwkind, power_level, 0);
        break;
    default:
        pwrdynst = get_power_dynamic_stats(pwkind);
        price = pwrdynst->cost[power_level];
        break;
    }
    return price;
}
long find_spell_age_percentage(PlayerNumber plyr_idx, PowerKind pwkind)
{
    struct Dungeon *dungeon;
    const struct MagicStats *pwrdynst;
    pwrdynst = get_power_dynamic_stats(pwkind);
    struct Thing * thing;
    thing = INVALID_THING;
    unsigned long curr;
    unsigned long total;
    curr = 0;
    total = 0;
    switch (pwkind)
    {
    case PwrK_SIGHT:
        dungeon = get_players_num_dungeon(plyr_idx);
        if (dungeon->sight_casted_thing_idx > 0)
            thing = thing_get(dungeon->sight_casted_thing_idx);
        if (thing_exists(thing)) {
            curr = game.play_gameturn - thing->creation_turn;
            total = pwrdynst->strength[dungeon->sight_casted_power_level] + 8;
        }
        break;
    case PwrK_CALL2ARMS:
        dungeon = get_players_num_dungeon(plyr_idx);
        if (dungeon->cta_start_turn != 0)
        {
            curr = game.play_gameturn - dungeon->cta_start_turn;
            total = pwrdynst->duration;
        }
        break;
    default:
        break;
    }
    if (total > 0)
        return (curr << 8) / total;
    return -1;
}

TbBool pay_for_spell(PlayerNumber plyr_idx, PowerKind pwkind, KeepPwrLevel power_level)
{
    long price;
    if (pwkind >= game.conf.magic_conf.power_types_count)
        return false;
    if (power_level >= MAGIC_OVERCHARGE_LEVELS)
        power_level = MAGIC_OVERCHARGE_LEVELS;
    price = compute_power_price(plyr_idx, pwkind, power_level);
    // Try to take money
    if (take_money_from_dungeon(plyr_idx, price, 1) >= 0)
    {
        return true;
    }
    // If failed, say "you do not have enough gold"
    if (is_my_player_number(plyr_idx))
        output_message(SMsg_GoldNotEnough, 0, true);
    return false;
}

TbBool find_power_cast_place(PlayerNumber plyr_idx, PowerKind pwkind, struct Coord3d *pos)
{
    struct Dungeon *dungeon;
    dungeon = get_players_num_dungeon(plyr_idx);
    switch (pwkind)
    {
    case PwrK_SIGHT:
        if (player_uses_power_sight(plyr_idx))
        {
            struct Thing *thing;
            thing = thing_get(dungeon->sight_casted_thing_idx);
            pos->x.val = thing->mappos.x.val;
            pos->y.val = thing->mappos.y.val;
            pos->z.val = thing->mappos.z.val;
            return true;
        }
        break;
    case PwrK_CALL2ARMS:
        if (player_uses_power_call_to_arms(plyr_idx))
        {
            pos->x.val = subtile_coord_center(dungeon->cta_stl_x);
            pos->y.val = subtile_coord_center(dungeon->cta_stl_y);
            pos->z.val = subtile_coord(1,0);
            return true;
        }
        break;
    }
    return false;
}

static TbResult magic_use_power_armageddon(PowerKind power_kind, PlayerNumber plyr_idx, struct Thing *thing, MapSubtlCoord stl_x, MapSubtlCoord stl_y, KeepPwrLevel power_level, unsigned long mod_flags)
{
    SYNCDBG(6,"Starting");
    unsigned long your_time_gap;
    unsigned long enemy_time_gap;
    your_time_gap = game.armageddon.count_down + game.play_gameturn;
    enemy_time_gap = game.armageddon.count_down + game.play_gameturn;
    if (game.armageddon_cast_turn != 0) {
        return Lb_OK;
    }
    if ((mod_flags & PwMod_CastForFree) == 0)
    {
        // If we can't afford the spell, fail
        if (!pay_for_spell(plyr_idx, power_kind, 0)) {
            if (is_my_player_number(plyr_idx))
                output_message(SMsg_GoldNotEnough, 0, true);
            return Lb_OK;
        }
    }
    game.armageddon_cast_turn = game.play_gameturn;
    game.armageddon_caster_idx = plyr_idx;
    struct Thing *heartng;
    heartng = get_player_soul_container(plyr_idx);
    game.armageddon.mappos.x.val = heartng->mappos.x.val;
    game.armageddon.mappos.y.val = heartng->mappos.y.val;
    game.armageddon.mappos.z.val = heartng->mappos.z.val;

    int i;
    int k;
    k = 0;
    const struct StructureList *slist;
    slist = get_list_for_thing_class(TCls_Creature);
    i = slist->index;
    while (i != 0)
    {
        thing = thing_get(i);
        if (thing_is_invalid(thing))
        {
          ERRORLOG("Jump to invalid thing detected");
          break;
        }
        i = thing->next_of_class;
        // Per-thing code
        struct CreatureControl *cctrl;
        cctrl = creature_control_get_from_thing(thing);
        if (is_neutral_thing(thing) && !game.conf.rules.magic.armageddon_teleport_neutrals) // Creatures unaffected by Armageddon.
        {
            cctrl->armageddon_teleport_turn = 0;
        }
        else if (creature_under_spell_effect(thing, CSAfF_Chicken)) // Creatures killed by Armageddon.
        {
            kill_creature(thing, heartng, plyr_idx, CrDed_DiedInBattle);
        }
        else // Creatures teleported by Armageddon.
        {
            cctrl->armageddon_teleport_turn = your_time_gap;
            if (thing->owner == plyr_idx) {
                your_time_gap += game.conf.rules.magic.armageddon_teleport_your_time_gap;
            } else {
                enemy_time_gap += game.conf.rules.magic.armageddon_teleport_enemy_time_gap;
            }
        }
        // Per-thing code ends
        k++;
        if (k > THINGS_COUNT)
        {
          ERRORLOG("Infinite loop detected when sweeping things list");
          break;
        }
    }
    if (enemy_time_gap <= your_time_gap)
        enemy_time_gap = your_time_gap;
    game.armageddon_over_turn = game.armageddon.duration + enemy_time_gap;
    if (plyr_idx == my_player_number)
    {
        struct PowerConfigStats *powerst = get_power_model_stats(power_kind);
        play_non_3d_sample(powerst->select_sound_idx);
    }
    return Lb_SUCCESS;
}

/**
 * Starts and stops the use of Must obey.
 * What differs this power from others is that it is a toggle - pressing once
 * starts the power, and second press disables it.
 * The spell is paid for somewhere else - it takes money every few turns when active.
 * @param plyr_idx
 * @param mod_flags
 * @return
 */
static TbResult magic_use_power_obey(PowerKind power_kind, PlayerNumber plyr_idx, struct Thing *thing, MapSubtlCoord stl_x, MapSubtlCoord stl_y, KeepPwrLevel power_level, unsigned long mod_flags)
{
    struct Dungeon *dungeon;
    dungeon = get_players_num_dungeon(plyr_idx);
    // Toggle the spell
    if (dungeon->must_obey_turn != 0) {
        dungeon->must_obey_turn = 0;
    } else {
        dungeon->must_obey_turn = game.play_gameturn;
        if (plyr_idx == my_player_number)
        {
            struct PowerConfigStats *powerst = get_power_model_stats(PwrK_OBEY);
            play_non_3d_sample(powerst->select_sound_idx);
        }
    }
    update_speed_of_player_creatures_of_model(plyr_idx, 0);
    return Lb_SUCCESS;
}

void turn_off_power_obey(PlayerNumber plyr_idx)
{
    struct Dungeon *dungeon;
    dungeon = get_players_num_dungeon(plyr_idx);
    dungeon->must_obey_turn = 0;
    update_speed_of_player_creatures_of_model(plyr_idx, 0);
}

void turn_off_power_sight_of_evil(PlayerNumber plyr_idx)
{
    struct Dungeon *dungeon;
    KeepPwrLevel power_level;
    long cit;
    long i;
    long imax;
    long k;
    long n;
    dungeon = get_players_num_dungeon(plyr_idx);
    const struct MagicStats *pwrdynst;
    pwrdynst = get_power_dynamic_stats(PwrK_SIGHT);
    power_level = dungeon->sight_casted_power_level;
    if (power_level > POWER_MAX_LEVEL)
        power_level = POWER_MAX_LEVEL;
    i = game.play_gameturn - dungeon->sight_casted_gameturn;
    imax = abs(pwrdynst->strength[power_level]/4) >> 2;
    if (i > imax)
        i = imax;
    if (i < 0)
        i = 0;
    n = game.play_gameturn - pwrdynst->strength[power_level];
    cit = power_sight_close_instance_time[power_level];
    k = imax / cit;
    if (k < 1) k = 1;
    dungeon->sight_casted_gameturn = n + i/k - cit;
}

static TbResult magic_use_power_hold_audience(PowerKind power_kind, PlayerNumber plyr_idx, struct Thing *thing, MapSubtlCoord stl_x, MapSubtlCoord stl_y, KeepPwrLevel power_level, unsigned long mod_flags)
{
    SYNCDBG(8,"Starting");
    struct Dungeon *dungeon;
    dungeon = get_players_num_dungeon(plyr_idx);
    if (dungeon->hold_audience_cast_turn != 0) {
        return Lb_OK;
    }
    if ((mod_flags & PwMod_CastForFree) == 0)
    {
        // If we can't afford the spell, fail
        if (!pay_for_spell(plyr_idx, PwrK_HOLDAUDNC, 0)) {
            return Lb_FAIL;
        }
    }
    dungeon->hold_audience_cast_turn = game.play_gameturn;
    unsigned long k;
    int i;
    k = 0;
    i = dungeon->creatr_list_start;
    while (i != 0)
    {
        struct CreatureControl *cctrl;
        thing = thing_get(i);
        TRACE_THING(thing);
        cctrl = creature_control_get_from_thing(thing);
        if (thing_is_invalid(thing) || creature_control_invalid(cctrl))
        {
            ERRORLOG("Jump to invalid creature detected");
            break;
        }
        i = cctrl->players_next_creature_idx;
        // Thing list loop body
        if (!thing_is_picked_up(thing) && !creature_is_kept_in_custody(thing) && !creature_is_being_unconscious(thing) && !creature_is_leaving_and_cannot_be_stopped(thing))
        {
            create_effect(&thing->mappos, imp_spangle_effects[get_player_color_idx(thing->owner)], thing->owner);
            const struct Coord3d *pos;
            pos = dungeon_get_essential_pos(thing->owner);
            move_thing_in_map(thing, pos);
            reset_interpolation_of_thing(thing);
            initialise_thing_state(thing, CrSt_CreatureInHoldAudience);
            cctrl->turns_at_job = -1;
        }
        // Thing list loop body ends
        k++;
        if (k > CREATURES_COUNT)
        {
            ERRORLOG("Infinite loop detected when sweeping creatures list");
            break;
        }
    }
    if (plyr_idx == my_player_number)
    {
        struct PowerConfigStats *powerst = get_power_model_stats(PwrK_HOLDAUDNC);
        play_non_3d_sample(powerst->select_sound_idx);
    }
    SYNCDBG(19,"Finished");
    return Lb_SUCCESS;
}

static TbResult magic_use_power_hand(PowerKind power_kind, PlayerNumber plyr_idx, struct Thing *thing, MapSubtlCoord stl_x, MapSubtlCoord stl_y, KeepPwrLevel power_level, unsigned long mod_flags)
{
    if (power_hand_is_full(get_player(plyr_idx)))
        return Lb_FAIL;
    else
    if (place_thing_in_power_hand(thing, plyr_idx))
        return Lb_SUCCESS;
    else
        return Lb_FAIL;
}

static TbResult magic_use_power_destroy_walls(PowerKind power_kind, PlayerNumber plyr_idx, struct Thing *thing, MapSubtlCoord stl_x, MapSubtlCoord stl_y, KeepPwrLevel power_level, unsigned long mod_flags)
{
    // If we can't afford the spell, fail
    SYNCDBG(16,"Starting");
    if ((mod_flags & PwMod_CastForFree) == 0)
    {
        // If we can't afford the spell, fail
        if (!pay_for_spell(plyr_idx, power_kind, power_level)) {
            return Lb_FAIL;
        }
    }
    MapSlabCoord slb_x_start = subtile_slab(stl_x) - 1;
    MapSlabCoord slb_y_start = subtile_slab(stl_y) - 1;
    MapSlabCoord slb_x_end = slb_x_start + 3;
    MapSlabCoord slb_y_end = slb_y_start + 3;
    int i = 0;
    TbBool is_revealed = subtile_revealed(stl_x, stl_y, plyr_idx);
    for (MapSlabCoord slb_y=slb_y_start; slb_y < slb_y_end ; slb_y++)
    {
        for (MapSlabCoord slb_x=slb_x_start; slb_x < slb_x_end ; slb_x++,i++)
        {
            struct SlabMap *slb = get_slabmap_block(slb_x, slb_y);
            if (slabmap_block_invalid(slb))
                continue;
            struct Map *mapblk = get_map_block_at(slab_subtile_center(slb_x),slab_subtile_center(slb_y));
            if (!(mapblk->flags & SlbAtFlg_Blocking) || (mapblk->flags & (SlbAtFlg_IsDoor|SlbAtFlg_IsRoom|SlbAtFlg_Valuable)) || (slb->kind == SlbT_ROCK) )
              continue;
            unsigned char destreff = destroy_effect[power_level][i];
            if (destreff == 79)
            {
                struct SlabAttr *slbattr = get_slab_attrs(slb);
                if (slbattr->category == SlbAtCtg_FortifiedWall)
                {
                    place_slab_type_on_map(SlbT_EARTH, slab_subtile_center(slb_x),slab_subtile_center(slb_y), game.neutral_player_num, 0);
                    create_dirt_rubble_for_dug_slab(slb_x, slb_y);
                    do_slab_efficiency_alteration(slb_x, slb_y);
                } else
                if (slab_kind_is_friable_dirt(slb->kind))
                {
                    dig_out_block(slab_subtile_center(slb_x),slab_subtile_center(slb_y), plyr_idx);
                    if (is_revealed) {
                        set_slab_explored(plyr_idx, slb_x, slb_y);
                    }
                    clear_slab_dig(slb_x, slb_y, plyr_idx);
                }
            } else
            if (destreff == 32)
            {
                dig_out_block(slab_subtile_center(slb_x),slab_subtile_center(slb_y), plyr_idx);
                if (is_revealed) {
                    set_slab_explored(plyr_idx, slb_x, slb_y);
                }
                clear_slab_dig(slb_x, slb_y, plyr_idx);
            }
        }
    }
    if (is_my_player_number(plyr_idx))
    {
        struct PowerConfigStats *powerst = get_power_model_stats(power_kind);
        play_non_3d_sample(powerst->select_sound_idx);
    }
    return Lb_SUCCESS;
}

static TbResult magic_use_power_imp(PowerKind power_kind, PlayerNumber plyr_idx, struct Thing *thing, MapSubtlCoord stl_x, MapSubtlCoord stl_y, KeepPwrLevel power_level, unsigned long mod_flags)
{
    struct Thing *heartng;
    struct Coord3d pos;
    struct PowerConfigStats *powerst = get_power_model_stats(power_kind);
    struct MagicStats *pwrdynst = get_power_dynamic_stats(power_kind);
    if (!i_can_allocate_free_control_structure()
     || !i_can_allocate_free_thing_structure(FTAF_FreeEffectIfNoSlots)) {
        return Lb_FAIL;
    }
    if (!creature_count_below_map_limit(0))
    {
        SYNCLOG("Player %d attempts to create creature %s at map creature limit", plyr_idx, creature_code_name(powerst->creature_model));
        return Lb_FAIL;
    }
    if ((mod_flags & PwMod_CastForFree) == 0)
    {
        // If we can't afford the spell, fail
        if (!pay_for_spell(plyr_idx, power_kind, power_level)) {
            return Lb_FAIL;
        }
    }
    heartng = get_player_soul_container(plyr_idx);
    pos.x.val = subtile_coord_center(stl_x);
    pos.y.val = subtile_coord_center(stl_y);
    pos.z.val = get_floor_height_at(&pos) + (heartng->clipbox_size_z >> 1);
    thing = create_creature(&pos, powerst->creature_model, plyr_idx);
    if (thing_is_invalid(thing))
    {
        ERRORLOG("There was place to create new creature, but creation failed");
        return Lb_OK;
    }
    if (pwrdynst->strength[power_level] != 0)
    {
        creature_change_multiple_levels(thing, pwrdynst->strength[power_level]);
    }
    thing->veloc_push_add.x.val += CREATURE_RANDOM(thing, 161) - 80;
    thing->veloc_push_add.y.val += CREATURE_RANDOM(thing, 161) - 80;
    thing->veloc_push_add.z.val += 160;
    thing->state_flags |= TF1_PushAdd;
    thing->move_angle_xy = 0;
    initialise_thing_state(thing, CrSt_ImpBirth);

    thing_play_sample(thing, powerst->select_sound_idx, NORMAL_PITCH, 0, 3, 0, 2, FULL_LOUDNESS);
    play_creature_sound(thing, 3, 2, 0);
    return Lb_SUCCESS;
}

static TbResult magic_use_power_tunneller(PowerKind power_kind, PlayerNumber plyr_idx, struct Thing *thing, MapSubtlCoord stl_x, MapSubtlCoord stl_y, KeepPwrLevel power_level, unsigned long mod_flags)
{
    struct Coord3d pos;
    struct PowerConfigStats *powerst = get_power_model_stats(power_kind);
    struct MagicStats *pwrdynst = get_power_dynamic_stats(power_kind);
    if (!i_can_allocate_free_control_structure()
     || !i_can_allocate_free_thing_structure(FTAF_FreeEffectIfNoSlots)) {
        return Lb_FAIL;
    }
    if (!creature_count_below_map_limit(0))
    {
        SYNCLOG("Player %d attempts to create creature %s at map creature limit", plyr_idx, creature_code_name(powerst->creature_model));
        return Lb_FAIL;
    }
    if ((mod_flags & PwMod_CastForFree) == 0)
    {
        // If we can't afford the spell, fail
        if (!pay_for_spell(plyr_idx, power_kind, power_level)) {
            return Lb_FAIL;
        }
    }
    pos.x.val = subtile_coord_center(stl_x);
    pos.y.val = subtile_coord_center(stl_y);
    pos.z.val = get_ceiling_height(&pos);
    thing = create_creature(&pos, powerst->creature_model, plyr_idx);

    struct CreatureControl* cctrl = creature_control_get_from_thing(thing);
    create_effect(&thing->mappos, TngEff_CeilingBreach, thing->owner);
    initialise_thing_state(thing, CrSt_CreatureHeroEntering);
    thing->rendering_flags |= TRF_Invisible;
    cctrl->countdown = 16;

    if (thing_is_invalid(thing))
    {
        ERRORLOG("There was place to create new creature, but creation failed");
        return Lb_OK;
    }
    if (pwrdynst->strength[power_level] != 0)
    {
        creature_change_multiple_levels(thing, pwrdynst->strength[power_level]);
    }
    
    thing_play_sample(thing, powerst->select_sound_idx, NORMAL_PITCH, 0, 3, 0, 2, FULL_LOUDNESS);
    play_creature_sound(thing, 3, 2, 0);
    return Lb_SUCCESS;
}

static TbResult magic_use_power_apply_spell(PowerKind power_kind, PlayerNumber plyr_idx, struct Thing *thing, MapSubtlCoord stl_x, MapSubtlCoord stl_y, KeepPwrLevel power_level, unsigned long mod_flags)
{
    struct PowerConfigStats *powerst = get_power_model_stats(power_kind);
    struct SpellConfig *spconf = get_spell_config(powerst->spell_idx);
    // If this spell is already casted at that creature, do nothing.
    if (creature_under_spell_effect(thing, spconf->spell_flags))
    {
        return Lb_OK;
    }
    // If the creature is at full health and 'CSAfF_Heal' is the only flag in spell_idx, do nothing.
    if ((get_creature_health_permil(thing) >= 1000) && (spconf->spell_flags == CSAfF_Heal))
    {
        SYNCDBG(7, "Can't heal with %s on creature %s index %d is full health.", power_code_name(power_kind), thing_model_name(thing), (int)thing->index);
        return Lb_OK;
    }
    if ((mod_flags & PwMod_CastForFree) == 0)
    {
        // If we can't afford the spell, fail.
        if (!pay_for_spell(plyr_idx, power_kind, power_level))
        {
            return Lb_FAIL;
        }
    }
    // Check if the creature kind isn't affected by that spell.
    if (creature_is_immune_to_spell_effect(thing, spconf->spell_flags))
    {
        // Refusal sound.
        thing_play_sample(thing, 58, 20, 0, 3, 0, 2, 128);
        return Lb_SUCCESS;
    }
    // Create an effect originating from the ceiling.
    if (powerst->effect_id != 0)
    {
        struct Coord3d effpos = thing->mappos;
        effpos.z.val = get_ceiling_height_above_thing_at(thing, &thing->mappos);
        create_used_effect_or_element(&effpos, powerst->effect_id, thing->owner, 0);
    }
    thing_play_sample(thing, powerst->select_sound_idx, NORMAL_PITCH, 0, 3, 0, 2, FULL_LOUDNESS);
    apply_spell_effect_to_thing(thing, powerst->spell_idx, power_level, plyr_idx);
    // Special cases.
    if (flag_is_set(spconf->spell_flags, CSAfF_Disease))
    { // Set disease_caster_plyridx if spell_idx has 'CSAfF_Disease'.
        struct CreatureControl *cctrl = creature_control_get_from_thing(thing);
        cctrl->disease_caster_plyridx = plyr_idx;
    }
    if (flag_is_set(spconf->spell_flags, CSAfF_Timebomb))
    { // Only initialise state if spell_idx has 'CSAfF_Timebomb'.
        initialise_thing_state(thing, CrSt_Timebomb);
    } 
    return Lb_SUCCESS;
}

static TbResult magic_use_power_lightning(PowerKind power_kind, PlayerNumber plyr_idx, struct Thing *thing, MapSubtlCoord stl_x, MapSubtlCoord stl_y, KeepPwrLevel power_level, unsigned long mod_flags)
{
    struct PlayerInfo *player;
    struct Dungeon *dungeon;
    const struct MagicStats *pwrdynst;
    struct ShotConfigStats *shotst;
    struct Thing *shtng;
    struct Thing *obtng;
    struct Thing *efftng;
    struct Coord3d pos;
    long range;
    long max_damage;
    long i;
    player = get_player(plyr_idx);
    dungeon = get_dungeon(player->id_number);
    pos.x.val = subtile_coord_center(stl_x);
    pos.y.val = subtile_coord_center(stl_y);
    pos.z.val = get_floor_height_at(&pos);
    // make sure the spell level is correct
    if (power_level >= MAGIC_OVERCHARGE_LEVELS)
        power_level = MAGIC_OVERCHARGE_LEVELS-1;
    if ((mod_flags & PwMod_CastForFree) == 0)
    {
        // If we can't afford the spell, fail
        if (!pay_for_spell(plyr_idx, power_kind, power_level)) {
            return Lb_FAIL;
        }
    }
    // And cast it
    shtng = create_shot(&pos, ShM_GodLightning, plyr_idx);
    if (!thing_is_invalid(shtng))
    {
        shtng->mappos.z.val = get_thing_height_at(shtng, &shtng->mappos) + COORD_PER_STL/2;
        shtng->shot.hit_type = THit_CrtrsOnly;
        shtng->shot.shot_level = power_level;
    }
    pwrdynst = get_power_dynamic_stats(power_kind);
    shotst = get_shot_model_stats(ShM_GodLightning);
    dungeon->camera_deviate_jump = 256;
    i = pwrdynst->strength[power_level];
    max_damage = i * shotst->damage;
    range = (i << 8) / 2;
    if (power_sight_explored(stl_x, stl_y, plyr_idx))
        max_damage /= 4;
    struct Coord3d objpos;
    // Compensate for effect element position offset
    objpos.x.val = pos.x.val + 128;
    objpos.y.val = pos.y.val + 128;
    objpos.z.val = get_floor_height_at(&pos);
    obtng = create_object(&objpos, ObjMdl_PowerLightning, plyr_idx, -1);
    if (!thing_is_invalid(obtng))
    {
        obtng->lightning.power_level = power_level;
        obtng->rendering_flags |= TRF_Invisible;
    }
    i = electricity_affecting_area(&pos, plyr_idx, range, max_damage);
    SYNCDBG(9,"Affected %ld targets within range %ld, damage %ld",i,range,max_damage);
    if (!thing_is_invalid(shtng))
    {
        efftng = create_effect(&shtng->mappos, TngEff_Dummy, shtng->owner);
        if (!thing_is_invalid(efftng))
        {
            struct PowerConfigStats *powerst;
            powerst = get_power_model_stats(power_kind);
            thing_play_sample(efftng, powerst->select_sound_idx, NORMAL_PITCH, 0, 3, 0, 2, FULL_LOUDNESS);
        }
    }
    return Lb_SUCCESS;
}

static TbResult magic_use_power_sight(PowerKind power_kind, PlayerNumber plyr_idx, struct Thing *thing, MapSubtlCoord stl_x, MapSubtlCoord stl_y, KeepPwrLevel power_level, unsigned long mod_flags)
{
    const struct MagicStats *pwrdynst;
    struct Dungeon *dungeon;
    struct Coord3d pos;
    long cit;
    long cdt;
    long cgt;
    long cdlimit;
    long i;
    dungeon = get_dungeon(plyr_idx);
    pwrdynst = get_power_dynamic_stats(PwrK_SIGHT);
    if (player_uses_power_sight(plyr_idx))
    {
        cdt = game.play_gameturn - dungeon->sight_casted_gameturn;
        cdlimit = pwrdynst->strength[dungeon->sight_casted_power_level] >> 4;
        if (cdt < 0) {
            cdt = 0;
        } else
        if (cdt > cdlimit) {
            cdt = cdlimit;
        }
        cit = power_sight_close_instance_time[dungeon->sight_casted_power_level];
        cgt = game.play_gameturn - pwrdynst->strength[dungeon->sight_casted_power_level];
        i = cdlimit / cit;
        if (i > 0) {
            dungeon->sight_casted_gameturn = cgt + cdt/i - cit;
        } else {
            dungeon->sight_casted_gameturn = cgt;
        }
        thing = thing_get(dungeon->sight_casted_thing_idx);
        if (cgt < (long)thing->creation_turn)
        {
            dungeon->computer_enabled |= 0x04;
            dungeon->sight_casted_stl_x = stl_x;
            dungeon->sight_casted_stl_y = stl_y;
        }
        return Lb_OK;
    }
    if ((mod_flags & PwMod_CastForFree) == 0)
    {
        // If we can't afford the spell, fail
        if (!pay_for_spell(plyr_idx, PwrK_SIGHT, power_level)) {
            if (is_my_player_number(plyr_idx))
                output_message(SMsg_GoldNotEnough, 0, true);
            return Lb_FAIL;
        }
    }
    pos.x.val = subtile_coord_center(stl_x);
    pos.y.val = subtile_coord_center(stl_y);
    pos.z.val = subtile_coord_center(5);
    thing = create_object(&pos, ObjMdl_PowerSight, plyr_idx, -1);
    if (!thing_is_invalid(thing))
    {
        struct PowerConfigStats *powerst;
        powerst = get_power_model_stats(PwrK_SIGHT);
        dungeon->sight_casted_gameturn = game.play_gameturn;
        thing->health = 2;
        dungeon->sight_casted_power_level = power_level;
        dungeon->sight_casted_thing_idx = thing->index;
        memset(dungeon->soe_explored_flags, 0, sizeof(dungeon->soe_explored_flags));
        thing->rendering_flags |= TRF_Invisible;
        thing_play_sample(thing, powerst->select_sound_idx, NORMAL_PITCH, -1, 3, 0, 3, FULL_LOUDNESS);
    }
    return Lb_SUCCESS;
}

static TbResult magic_use_power_cave_in(PowerKind power_kind, PlayerNumber plyr_idx, struct Thing *thing, MapSubtlCoord stl_x, MapSubtlCoord stl_y, KeepPwrLevel power_level, unsigned long mod_flags)
{
    MapSlabCoord slb_x;
    MapSlabCoord slb_y;
    slb_y = subtile_slab(stl_y);
    slb_x = subtile_slab(stl_x);
    struct Map *mapblk;
    mapblk = get_map_block_at(slab_subtile_center(slb_x), slab_subtile_center(slb_y));
    long i;
    unsigned long k;
    k = 0;
    i = get_mapwho_thing_index(mapblk);
    while (i != 0)
    {
        thing = thing_get(i);
        TRACE_THING(thing);
        if (thing_is_invalid(thing))
        {
            ERRORLOG("Jump to invalid thing detected");
            break;
        }
        i = thing->next_on_mapblk;
        // Per thing code start
        if ((thing->class_id == TCls_EffectElem) && (thing->model == 46)) {
            break;
        }
        // Per thing code end
        k++;
        if (k > THINGS_COUNT)
        {
            ERRORLOG("Infinite loop detected when sweeping things list");
            break_mapwho_infinite_chain(mapblk);
            i = 0;
            break;
        }
    }
    if (i == 0)
    {
        if (plyr_idx != game.neutral_player_num)
        {
            if ((mod_flags & PwMod_CastForFree) == 0)
            {
                // If we can't afford the spell, fail
                if (!pay_for_spell(plyr_idx, power_kind, power_level)) {
                    return Lb_FAIL;
                }
            }
            struct Dungeon *dungeon;
            dungeon = get_players_num_dungeon(plyr_idx);
            dungeon->lvstats.num_caveins++;
        }
        struct Coord3d pos;
        pos.x.val = subtile_coord_center(slab_subtile_center(slb_x));
        pos.y.val = subtile_coord_center(slab_subtile_center(slb_y));
        pos.z.val = 0;
        thing = create_thing(&pos, TCls_CaveIn, power_level, plyr_idx, -1);
        struct PowerConfigStats *powerst;
        powerst = get_power_model_stats(power_kind);
        thing_play_sample(thing, powerst->select_sound_idx, 25, 0, 3, 0, 2, FULL_LOUDNESS);
    }
    return Lb_SUCCESS;
}

/**
 * Changes creature state and marks it as being affected by CTA spell.
 *
 * @param cta_pos Position where the CTA spell is casted.
 * @param creatng The target creature thing.
 * @return
 */
TbBool update_creature_influenced_by_call_to_arms_at_pos(struct Thing *creatng, const struct Coord3d *cta_pos)
{
    struct CreatureControl *cctrl = creature_control_get_from_thing(creatng);
    if (!creature_can_navigate_to_with_storage(creatng, cta_pos, NavRtF_Default) || process_creature_needs_to_heal_critical(creatng) || (creatng->continue_state == CrSt_CreatureCombatFlee))
    {
        creature_stop_affected_by_call_to_arms(creatng);
        return false;
    }
    if (!creature_is_called_to_arms(creatng))
    {
        if (!external_set_thing_state(creatng, CrSt_ArriveAtCallToArms))
        {
            return false;
        }
    }
    setup_person_move_to_coord(creatng, cta_pos, NavRtF_Default);
    creatng->continue_state = CrSt_ArriveAtCallToArms;
    cctrl->called_to_arms = true;
    if (flag_is_set(cctrl->flgfield_1, CCFlg_NoCompControl))
    {
        WARNLOG("The %s index %d is called to arms with no comp control, fixing", thing_model_name(creatng), (int)creatng->index);
        clear_flag(cctrl->flgfield_1, CCFlg_NoCompControl);
    }
    return true;
}

long update_creatures_influenced_by_call_to_arms(PlayerNumber plyr_idx)
{
    struct Dungeon *dungeon;
    SYNCDBG(8,"Starting");
    dungeon = get_players_num_dungeon(plyr_idx);
    struct Coord3d cta_pos;
    cta_pos.x.val = subtile_coord_center(dungeon->cta_stl_x);
    cta_pos.y.val = subtile_coord_center(dungeon->cta_stl_y);
    cta_pos.z.val = get_floor_height_at(&cta_pos);
    long count;
    count = 0;
    unsigned long k;
    int i;
    k = 0;
    i = dungeon->creatr_list_start;
    while (i != 0)
    {
        struct Thing *thing;
        struct CreatureControl *cctrl;
        thing = thing_get(i);
        TRACE_THING(thing);
        cctrl = creature_control_get_from_thing(thing);
        if (thing_is_invalid(thing) || creature_control_invalid(cctrl))
        {
            ERRORLOG("Jump to invalid creature detected");
            break;
        }
        i = cctrl->players_next_creature_idx;
        // Thing list loop body
        if (!thing_is_picked_up(thing) && !creature_is_being_unconscious(thing))
        {
            if (creature_affected_by_call_to_arms(thing))
            {
                struct StateInfo *stati;
                stati = get_thing_state_info_num(get_creature_state_besides_interruptions(thing));
                if (stati->react_to_cta || creature_is_called_to_arms(thing))
                {
                    if (update_creature_influenced_by_call_to_arms_at_pos(thing, &cta_pos)) {
                        count++;
                    } else {
                        set_start_state(thing);
                    }
                }
            }
        }
        // Thing list loop body ends
        k++;
        if (k > CREATURES_COUNT)
        {
            ERRORLOG("Infinite loop detected when sweeping creatures list");
            break;
        }
    }
    return count;
}

/**
 * Casts CTA on given map coordinates.
 * Does no castability checking.
 * To use the casting, higher level function should be used.
 * @param plyr_idx The casting player.
 * @param stl_x The target subtile, X coord.
 * @param stl_y The target subtile, Y coord.
 * @param power_level Power overcharge level.
 * @return
 * @see magic_use_available_power_on_thing()
 * @see magic_use_available_power_on_subtile()
 */
static TbResult magic_use_power_call_to_arms(PowerKind power_kind, PlayerNumber plyr_idx, struct Thing *thing, MapSubtlCoord stl_x, MapSubtlCoord stl_y, KeepPwrLevel power_level, unsigned long mod_flags)
{
    struct Dungeon *dungeon;
    struct PlayerInfo *player;
    SYNCDBG(8,"Starting");
    player = get_player(plyr_idx);
    dungeon = get_players_dungeon(player);
    struct Coord3d pos;
    pos.x.val = subtile_coord_center(stl_x);
    pos.y.val = subtile_coord_center(stl_y);
    pos.z.val = get_floor_height_at(&pos);
    struct Thing *objtng;
    objtng = thing_get(player->cta_flag_idx);
    if ((dungeon->cta_start_turn == 0) || !thing_is_object(objtng))
    {
          objtng = create_object(&pos, ObjMdl_CTAEnsign, plyr_idx, -1);
          if (thing_is_invalid(objtng)) {
              ERRORLOG("Cannot create call to arms");
              return 0;
          }
          dungeon->cta_start_turn = game.play_gameturn;
          dungeon->cta_power_level = power_level;
          dungeon->cta_stl_x = stl_x;
          dungeon->cta_stl_y = stl_y;
          if (flag_is_set(mod_flags, PwMod_CastForFree))
          {
              dungeon->cta_free = 1;
          }
          player->cta_flag_idx = objtng->index;
          objtng->mappos.z.val = get_thing_height_at(objtng, &objtng->mappos);
          set_call_to_arms_as_birthing(objtng);
          SYNCDBG(9,"Created birthing CTA");
          return 1;
    }
    dungeon->cta_start_turn = game.play_gameturn;
    dungeon->cta_stl_x = stl_x;
    dungeon->cta_stl_y = stl_y;
    set_call_to_arms_as_rebirthing(objtng);
    update_creatures_influenced_by_call_to_arms(plyr_idx);
    SYNCDBG(19,"Finished");
    return 1;
}

static TbResult magic_use_power_slap_thing(PowerKind power_kind, PlayerNumber plyr_idx, struct Thing *thing, MapSubtlCoord stl_x, MapSubtlCoord stl_y, KeepPwrLevel power_level, unsigned long mod_flags)
{
    struct PlayerInfo *player;
    struct Dungeon *dungeon;
    if (!thing_exists(thing)) {
        return Lb_FAIL;
    }
    player = get_player(plyr_idx);
    dungeon = get_dungeon(player->id_number);
    if ((player->instance_num == PI_Whip) || (game.play_gameturn - dungeon->last_creature_dropped_gameturn <= 10)) {
        return Lb_OK;
    }
    player->influenced_thing_idx = thing->index;
    player->influenced_thing_creation = thing->creation_turn;
    set_player_instance(player, PI_Whip, 0);
    dungeon->lvstats.num_slaps++;
    return Lb_SUCCESS;
}

static TbResult magic_use_power_possess_thing(PowerKind power_kind, PlayerNumber plyr_idx, struct Thing *thing, MapSubtlCoord stl_x, MapSubtlCoord stl_y, KeepPwrLevel power_level, unsigned long mod_flags)
{
    struct PlayerInfo *player;
    if (!thing_exists(thing)) {
        return Lb_FAIL;
    }
    player = get_player(plyr_idx);
    player->influenced_thing_idx = thing->index;
    player->first_person_dig_claim_mode = false;
    player->teleport_destination = 19; // reset to default behaviour
    player->battleid = 1;
    // Note that setting Direct Control player instance requires player->influenced_thing_idx to be set correctly
    set_player_instance(player, PI_DirctCtrl, 0);
    if (is_my_player(player)) {
        clear_flag(tool_tip_box.flags, TTip_Visible);
    }
    return Lb_SUCCESS;
}

static void magic_power_hold_audience_update(PlayerNumber plyr_idx)
{
    struct Dungeon *dungeon;
    dungeon = get_players_num_dungeon(plyr_idx);
    SYNCDBG(8,"Starting");
    if ( game.play_gameturn - dungeon->hold_audience_cast_turn <= game.conf.rules.magic.hold_audience_time) {
        return;
    }
    // Dispose hold audience effect
    dungeon->hold_audience_cast_turn = 0;
    struct CreatureControl *cctrl;
    struct Thing *thing;
    unsigned long k;
    int i;
    dungeon = get_players_num_dungeon(plyr_idx);
    k = 0;
    i = dungeon->creatr_list_start;
    while (i != 0)
    {
        thing = thing_get(i);
        TRACE_THING(thing);
        cctrl = creature_control_get_from_thing(thing);
        if (thing_is_invalid(thing) || creature_control_invalid(cctrl))
        {
            ERRORLOG("Jump to invalid creature detected");
            break;
        }
        i = cctrl->players_next_creature_idx;
        // Thing list loop body
        if (get_creature_state_besides_interruptions(thing) == CrSt_CreatureInHoldAudience) {
            set_start_state(thing);
        }
        // Thing list loop body ends
        k++;
        if (k > CREATURES_COUNT)
        {
            ERRORLOG("Infinite loop detected when sweeping creatures list");
            break;
        }
    }
    SYNCDBG(19,"Finished");
}

TbBool affect_creature_by_power_call_to_arms(struct Thing *creatng, long range, const struct Coord3d *cta_pos)
{
    int nstat;
    nstat = get_creature_state_besides_interruptions(creatng);
    struct StateInfo *stati;
    stati = get_thing_state_info_num(nstat);
    if (!creature_affected_by_call_to_arms(creatng) || stati->react_to_cta)
    {
        if (stati->react_to_cta
          && (creature_affected_by_call_to_arms(creatng) || get_chessboard_distance(&creatng->mappos, cta_pos) < range))
        {
            if (update_creature_influenced_by_call_to_arms_at_pos(creatng, cta_pos)) 
            {
                creature_mark_if_woken_up(creatng);
                return true;
            }
        }
    }
    return false;
}

int affect_nearby_creatures_by_power_call_to_arms(PlayerNumber plyr_idx, long range, const struct Coord3d * pos)
{
    struct Dungeon *dungeon;
    unsigned long k;
    int i;
    int n;
    SYNCDBG(8,"Starting");
    dungeon = get_players_num_dungeon(plyr_idx);
    n = 0;
    k = 0;
    i = dungeon->creatr_list_start;
    while (i != 0)
    {
        struct Thing *thing;
        thing = thing_get(i);
        TRACE_THING(thing);
        struct CreatureControl *cctrl;
        cctrl = creature_control_get_from_thing(thing);
        if (thing_is_invalid(thing) || creature_control_invalid(cctrl))
        {
            ERRORLOG("Jump to invalid creature detected");
            break;
        }
        i = cctrl->players_next_creature_idx;
        // Thing list loop body
        if (!thing_is_picked_up(thing) && !creature_is_kept_in_custody(thing) &&
            !creature_is_being_unconscious(thing) && !creature_is_dying(thing) && !creature_is_leaving_and_cannot_be_stopped(thing))
        {
            if (affect_creature_by_power_call_to_arms(thing, range, pos)) {
                n++;
            }
        }
        // Thing list loop body ends
        k++;
        if (k > CREATURES_COUNT)
        {
            ERRORLOG("Infinite loop detected when sweeping creatures list");
            break;
        }
    }
    SYNCDBG(19,"Finished");
    return n;
}

void process_magic_power_call_to_arms(PlayerNumber plyr_idx)
{
    struct Dungeon *dungeon = get_players_num_dungeon(plyr_idx);
    long duration = game.play_gameturn - dungeon->cta_start_turn;
    const struct MagicStats *pwrdynst = get_power_dynamic_stats(PwrK_CALL2ARMS);
    struct SlabMap *slb = get_slabmap_for_subtile(dungeon->cta_stl_x, dungeon->cta_stl_y);
    TbBool free = ((slabmap_owner(slb) == plyr_idx) || dungeon->cta_free);
    if (!free)
    {
        if ((game.conf.rules.game.allies_share_cta) && (players_are_mutual_allies(plyr_idx, slabmap_owner(slb))))
        {
            free = true;
        }
    }
    if (((pwrdynst->duration < 1) || ((duration % pwrdynst->duration) == 0)) && !free)
    {
        if (!pay_for_spell(plyr_idx, PwrK_CALL2ARMS, dungeon->cta_power_level))
        {
            turn_off_power_call_to_arms(plyr_idx);
            return;
        }
    }
    if ((duration % 16) == 0)
    {
        long range = subtile_coord(pwrdynst->strength[dungeon->cta_power_level],0);
        struct Coord3d cta_pos;
        cta_pos.x.val = subtile_coord_center(dungeon->cta_stl_x);
        cta_pos.y.val = subtile_coord_center(dungeon->cta_stl_y);
        cta_pos.z.val = subtile_coord(1,0);
        affect_nearby_creatures_by_power_call_to_arms(plyr_idx, range, &cta_pos);
    }
}

void process_magic_power_must_obey(PlayerNumber plyr_idx)
{
    struct Dungeon *dungeon;
    dungeon = get_players_num_dungeon(plyr_idx);
    long delta;
    delta = game.play_gameturn - dungeon->must_obey_turn;
    const struct MagicStats *pwrdynst;
    pwrdynst = get_power_dynamic_stats(PwrK_OBEY);
    if ((delta % pwrdynst->duration) == 0)
    {
        if (!pay_for_spell(plyr_idx, PwrK_OBEY, 0)) {
            magic_use_power_obey(PwrK_OBEY,plyr_idx,INVALID_THING,0,0,0, PwMod_Default);
        }
    }
}

void process_dungeon_power_magic(void)
{
    SYNCDBG(8,"Starting");
    long i;
    for (i = 0; i < PLAYERS_COUNT; i++)
    {
        struct PlayerInfo *player;
        player = get_player(i);
        if (player_exists(player))
        {
            if (player_uses_power_call_to_arms(i))
            {
                process_magic_power_call_to_arms(i);
            }
            if (player_uses_power_hold_audience(i))
            {
                magic_power_hold_audience_update(i);
            }
            if (player_uses_power_obey(i))
            {
                process_magic_power_must_obey(i);
            }
            if (game.armageddon_cast_turn > 0)
            {
                if (game.play_gameturn > game.armageddon_over_turn)
                {
                  game.armageddon_cast_turn = 0;
                  game.armageddon_over_turn = 0;
                }
            }
        }
    }
}

/**
 * Unified function for using powers which are castable on things.
 *
 * @param plyr_idx The casting player.
 * @param spl_idx Power kind to be casted.
 * @param power_level Power overcharge level.
 * @param thing The target thing.
 * @param stl_x The casting subtile, X coord.
 * @param stl_y The casting subtile, Y coord.
 */
TbResult magic_use_available_power_on_thing(PlayerNumber plyr_idx, PowerKind pwkind,
    KeepPwrLevel power_level, MapSubtlCoord stl_x, MapSubtlCoord stl_y, struct Thing *thing, unsigned long mod_flags)
{
    TbResult ret;
    if (!is_power_available(plyr_idx, pwkind)) {
        // It shouldn't be possible to select unavailable spell
        WARNLOG("Player %d tried to cast %s which is unavailable",(int)plyr_idx,power_code_name(pwkind));
        ret = Lb_FAIL;
    }
    else
    {
        ret = magic_use_power_on_thing(plyr_idx, pwkind, power_level, stl_x, stl_y, thing, mod_flags);
    }
    if (ret == Lb_FAIL) {
        // Make a rejection sound
        if (is_my_player_number(plyr_idx))
        {
            play_non_3d_sample(119);
        }
    }
    return ret;
}


TbResult magic_use_power_direct(PlayerNumber plyr_idx, PowerKind pwkind,
    KeepPwrLevel power_level, MapSubtlCoord stl_x, MapSubtlCoord stl_y, struct Thing *thing, unsigned long allow_flags)
{
    lua_on_power_cast(plyr_idx, pwkind, splevel, stl_x, stl_y, thing);
    const struct PowerConfigStats* powerst = get_power_model_stats(pwkind);
    if(powerst->magic_use_func_idx > 0)
    {
<<<<<<< HEAD
        if(magic_use_func_list[powerst->magic_use_func_idx] != NULL)
        {
            return magic_use_func_list[powerst->magic_use_func_idx](pwkind, plyr_idx, thing, stl_x, stl_y, splevel, allow_flags);
        }
        else
        {
            WARNLOG("Player %d tried to cast %s which has no valid function",(int)plyr_idx,power_code_name(pwkind));
            return Lb_FAIL;
        }
=======
        return magic_use_func_list[powerst->magic_use_func_idx](pwkind, plyr_idx, thing, stl_x, stl_y, power_level, allow_flags);
>>>>>>> 2779eacc
    }
    else
    {
        return luafunc_magic_use_power(powerst->magic_use_func_idx, plyr_idx ,pwkind, splevel, stl_x, stl_y, thing, allow_flags);
    }
}

/**
 * Unified function for using powers which are castable on things. Without checks for availiability
 *
 * @param plyr_idx The casting player.
 * @param spl_idx Power kind to be casted.
 * @param power_level Power overcharge level.
 * @param thing The target thing.
 * @param stl_x The casting subtile, X coord.
 * @param stl_y The casting subtile, Y coord.
 */
TbResult magic_use_power_on_thing(PlayerNumber plyr_idx, PowerKind pwkind,
    KeepPwrLevel power_level, MapSubtlCoord stl_x, MapSubtlCoord stl_y, struct Thing *thing, unsigned long mod_flags)
{
    const struct PowerConfigStats* powerst = get_power_model_stats(pwkind);

    TbResult ret;
    ret = Lb_OK;
    if (!thing_exists(thing)) {
        WARNLOG("Player %d tried to cast %s on non-existing thing",(int)plyr_idx,power_code_name(pwkind));
        ret = Lb_FAIL;
    }
    if (ret == Lb_OK)
    {// Zero coords mean we should take real ones from the thing. But even if they're not zero, we might want to fix them sometimes
        if (((stl_x == 0) && (stl_y == 0)) || ((powerst->can_cast_flags & PwCast_AllThings) != 0)) {
            stl_x = thing->mappos.x.stl.num;
            stl_y = thing->mappos.y.stl.num;
        }
    }
    if (ret == Lb_OK)
    {
        if (!can_cast_spell(plyr_idx, pwkind, stl_x, stl_y, thing, CastChk_Final | CastChk_SkipAvailiabilty)) {
            ret = Lb_FAIL;
        }
    }
    if (ret == Lb_OK)
    {
        if (power_level > MAGIC_OVERCHARGE_LEVELS) {
            WARNLOG("Overcharge level %d out of range, adjusting",(int)power_level);
            power_level = MAGIC_OVERCHARGE_LEVELS;
        }
    }
    if (ret == Lb_OK)
    {
        ret = magic_use_power_direct(plyr_idx, pwkind, power_level, stl_x, stl_y, thing, mod_flags);
    }
    if (ret == Lb_SUCCESS)
    {
        
        get_player(plyr_idx)->power_of_cooldown_turn = game.play_gameturn + powerst->cast_cooldown;
    }
    return ret;
}

/**
 * Unified function for using powers which are castable on map subtile.
 *
 * @param plyr_idx The casting player.
 * @param pwkind Power kind to be casted.
 * @param power_level Power overcharge level.
 * @param stl_x The target subtile, X coord.
 * @param stl_y The target subtile, Y coord.
 * @param allow_flags Additional castability flags, to loosen constaints in the spell config.
 * @return
 */
TbResult magic_use_available_power_on_subtile(PlayerNumber plyr_idx, PowerKind pwkind,
    KeepPwrLevel power_level, MapSubtlCoord stl_x, MapSubtlCoord stl_y, unsigned long allow_flags, unsigned long mod_flags)
{
    TbResult ret;
    ret = Lb_OK;
    if (!is_power_available(plyr_idx, pwkind)) {
        // It shouldn't be possible to select unavailable spell
        WARNLOG("Player %d tried to cast %s which is unavailable",(int)plyr_idx,power_code_name(pwkind));
        ret = Lb_FAIL;
    }
    if (ret == Lb_OK)
    {
        ret = magic_use_power_on_subtile(plyr_idx, pwkind, power_level, stl_x, stl_y, allow_flags, mod_flags);
    }
    if (ret == Lb_FAIL) {
        // Make a rejection sound
        if (is_my_player_number(plyr_idx))
            play_non_3d_sample(119);
    }
    return ret;
}


TbResult magic_use_power_on_subtile(PlayerNumber plyr_idx, PowerKind pwkind,
    KeepPwrLevel power_level, MapSubtlCoord stl_x, MapSubtlCoord stl_y, unsigned long allow_flags,unsigned long mod_flags)
{
    TbResult ret;
    ret = Lb_OK;
    TbBool cast_at_xy;
    cast_at_xy = can_cast_power_at_xy(plyr_idx, pwkind, stl_x, stl_y, allow_flags);
    // Fail if the function has failed
    if (!cast_at_xy) {
        SYNCDBG(7,"Player %d tried to cast %s on %s which can't be targeted now",
            (int)plyr_idx,power_code_name(pwkind),"a subtile");
        ret = Lb_FAIL;
    }

    if (ret == Lb_OK)
    {
        if (power_level > MAGIC_OVERCHARGE_LEVELS) {
            WARNLOG("Overcharge level %d out of range, adjusting",(int)power_level);
            power_level = MAGIC_OVERCHARGE_LEVELS;
        }
    }
    if (ret == Lb_OK)
    {
        ret = magic_use_power_direct(plyr_idx,pwkind,power_level,stl_x, stl_y,INVALID_THING, mod_flags);
    }
        
    if (ret == Lb_SUCCESS)
    {
        const struct PowerConfigStats* powerst = get_power_model_stats(pwkind);
        get_player(plyr_idx)->power_of_cooldown_turn = game.play_gameturn + powerst->cast_cooldown;
    }
    return ret;
}

/**
 * Unified function for using powers which are castable without any particular target.
 *
 * @param plyr_idx The casting player.
 * @param spl_idx Power kind to be casted.
 * @param power_level Power overcharge level.
 * @return
 */
TbResult magic_use_available_power_on_level(PlayerNumber plyr_idx, PowerKind spl_idx,
    KeepPwrLevel power_level, unsigned long mod_flags)
{
    if (!is_power_available(plyr_idx, spl_idx)) {
        // It shouldn't be possible to select unavailable spell
        WARNLOG("Player %d tried to cast unavailable spell %d",(int)plyr_idx,(int)spl_idx);
        return Lb_FAIL;
    }
    return magic_use_power_on_level(plyr_idx, spl_idx, power_level, mod_flags);
}

TbResult magic_use_power_on_level(PlayerNumber plyr_idx, PowerKind pwkind,
    KeepPwrLevel power_level, unsigned long mod_flags)
{
    if (power_level > MAGIC_OVERCHARGE_LEVELS) {
        power_level = MAGIC_OVERCHARGE_LEVELS;
    }
    return magic_use_power_direct(plyr_idx,pwkind,power_level,0,0,INVALID_THING,mod_flags);
}

void directly_cast_spell_on_thing(PlayerNumber plyr_idx, PowerKind pwkind, ThingIndex thing_idx, KeepPwrLevel power_level)
{
    struct Thing *thing;
    thing = thing_get(thing_idx);
    magic_use_available_power_on_thing(plyr_idx, pwkind, power_level,
        thing->mappos.x.stl.num, thing->mappos.y.stl.num, thing, PwMod_Default);
}

/**
 * Casts keeper power on a specific creature, or position of the creature depending on the power.
 * @param thing The creature to target.
 * @param pwkind The ID of the Keeper Power.
 * @param power_level The overcharge level of the keeperpower. Is ignored when not applicable.
 * @param caster The player number of the player who is made to cast the spell.
 * @param is_free If gold is used when casting the spell. It will fail to cast if it is not free and money is not available.
 * @return TbResult whether the spell was successfully cast
 */
TbResult script_use_power_on_creature(struct Thing* thing, short pwkind, KeepPwrLevel power_level, PlayerNumber caster, TbBool is_free)
{
    if (thing_is_in_power_hand_list(thing, thing->owner))
    {
        char block = pwkind == PwrK_SLAP;
        block |= pwkind == PwrK_CALL2ARMS;
        block |= pwkind == PwrK_CAVEIN;
        block |= pwkind == PwrK_LIGHTNING;
        block |= pwkind == PwrK_MKDIGGER;
        block |= pwkind == PwrK_SIGHT;
        if (block)
        {
            SYNCDBG(5, "Found creature to use power on but it is being held.");
            return Lb_FAIL;
        }
    }

    MapSubtlCoord stl_x = thing->mappos.x.stl.num;
    MapSubtlCoord stl_y = thing->mappos.y.stl.num;
    unsigned long mod_flags = is_free ? PwMod_CastForFree : 0;

    return magic_use_power_direct(caster,pwkind,power_level,stl_x,stl_y,thing,mod_flags);
}

int get_power_overcharge_level(struct PlayerInfo *player)
{
    int i;
    i = (player->cast_expand_level >> 2);
    if (i > POWER_MAX_LEVEL)
        return POWER_MAX_LEVEL;
    return i;
}

TbBool update_power_overcharge(struct PlayerInfo *player, int pwkind)
{
  struct Dungeon *dungeon;
  int i;
  if (pwkind >= game.conf.magic_conf.power_types_count)
      return false;
  dungeon = get_dungeon(player->id_number);
  const struct MagicStats *pwrdynst;
  pwrdynst = get_power_dynamic_stats(pwkind);
  i = (player->cast_expand_level+1) >> 2;
  if (i > POWER_MAX_LEVEL)
    i = POWER_MAX_LEVEL;
  if (pwrdynst->cost[i] <= dungeon->total_money_owned)
  {
    // If we have more money, increase overcharge
    player->cast_expand_level++;
  } else
  {
    // If we don't have money, decrease the charge
    while (pwrdynst->cost[i] > dungeon->total_money_owned)
    {
      i--;
      if (i < 0) break;
    }
    if (i >= 0)
      player->cast_expand_level = (i << 2) + 1;
    else
      player->cast_expand_level = 0;
  }
  return (i < POWER_MAX_LEVEL);
}

/**
 * Casts spell at a location set by subtiles.
 * @param plyr_idx caster player.
 * @param stl_x subtile's x position.
 * @param stl_y subtile's y position
 * @param fml_bytes encoded bytes: f=cast for free flag,m=power kind,l=spell level.
 * @return TbResult whether the spell was successfully cast
 */
TbResult script_use_power_at_pos(PlayerNumber plyr_idx, MapSubtlCoord stl_x, MapSubtlCoord stl_y, long fml_bytes)
{
    char is_free = (fml_bytes >> 16) != 0;
    PowerKind powerKind = (fml_bytes >> 8) & 255;
    long splevel = fml_bytes & 255;

    unsigned long allow_flags = PwCast_AllGround | PwCast_Unrevealed;
    unsigned long mod_flags = 0;
    if (is_free)
        set_flag(mod_flags,PwMod_CastForFree);

    return magic_use_power_on_subtile(plyr_idx, powerKind, splevel, stl_x, stl_y, allow_flags, mod_flags);
}

/**
 * Casts spell at a location set by action point/hero gate.
 * @param plyr_idx caster player.
 * @param target action point/hero gate.
 * @param fml_bytes encoded bytes: f=cast for free flag,m=power kind,l=spell level.
 * @return TbResult whether the spell was successfully cast
 */
TbResult script_use_power_at_location(PlayerNumber plyr_idx, TbMapLocation target, long fml_bytes)
{
    SYNCDBG(0, "Using power at location of type %lu", target);
    long x = 0;
    long y = 0;
    find_map_location_coords(target, &x, &y, plyr_idx, __func__);
    if ((x == 0) && (y == 0))
    {
        WARNLOG("Can't decode location %lu", target);
        return Lb_FAIL;
    }
    return script_use_power_at_pos(plyr_idx, x, y, fml_bytes);
}

/**
 * Casts a spell for player.
 * @param plyr_idx caster player.
 * @param power_kind the spell: magic id.
 * @param free cast for free flag.
 * @return TbResult whether the spell was successfully cast
 */
TbResult script_use_power(PlayerNumber plyr_idx, PowerKind power_kind, char free)
{
    return magic_use_power_on_level(plyr_idx, power_kind, 1, free != 0 ? PwMod_CastForFree : 0); // splevel gets ignored anyway -> pass 1
}

/**
 * Cast a spell on a creature which meets given criteria.
 * @param plyr_idx The player whose creature will be affected.
 * @param crmodel Model of the creature to find.
 * @param criteria Criteria, from CreatureSelectCriteria enumeration.
 * @param fmcl_bytes encoded bytes: f=cast for free flag,m=power kind,c=caster player index,l=spell level.
 * @return TbResult whether the spell was successfully cast
 */
TbResult script_use_spell_on_creature(PlayerNumber plyr_idx, ThingModel crmodel, long criteria, long fmcl_bytes)
{
    struct Thing *thing = script_get_creature_by_criteria(plyr_idx, crmodel, criteria);
    if (thing_is_invalid(thing))
    {
        SYNCDBG(5, "No matching player %d creature of model %d (%s) found to use spell on.", (int)plyr_idx, (int)crmodel, creature_code_name(crmodel));
        return Lb_FAIL;
    }
    SpellKind spkind = (fmcl_bytes >> 8) & 255;
    struct SpellConfig *spconf = get_spell_config(spkind);
    if (!creature_is_immune_to_spell_effect(thing, spconf->spell_flags))
    { // Immunity is handled in 'apply_spell_effect_to_thing', but this command plays sounds, so check for it.
        if (thing_is_picked_up(thing))
        {
            SYNCDBG(5, "Found creature to cast the spell on but it is being held.");
            return Lb_FAIL;
        }
        long splevel = fmcl_bytes & 255;
        if (spconf->caster_affect_sound)
        {
            thing_play_sample(thing, spconf->caster_affect_sound + UNSYNC_RANDOM(spconf->caster_sounds_count), NORMAL_PITCH, 0, 3, 0, 4, FULL_LOUDNESS);
        }
        apply_spell_effect_to_thing(thing, spkind, splevel, plyr_idx);
        if (flag_is_set(spconf->spell_flags, CSAfF_Disease))
        {
            struct CreatureControl *cctrl;
            cctrl = creature_control_get_from_thing(thing);
            cctrl->disease_caster_plyridx = game.neutral_player_num; // Does not spread.
        }
        return Lb_SUCCESS;
    }
    else
    {
        SCRPTERRLOG("Spell not supported for this command: %d", (int)spkind);
        return Lb_FAIL;
    }
}

/**
 * Cast a keeper power on a creature which meets given criteria.
 * @param plyr_idx The player whose creature will be affected.
 * @param crmodel Model of the creature to find.
 * @param criteria Criteria, from CreatureSelectCriteria enumeration.
 * @param fmcl_bytes encoded bytes: f=cast for free flag,m=power kind,c=caster player index,l=spell level.
 * @return TbResult whether the spell was successfully cast
 */
TbResult script_use_power_on_creature_matching_criterion(PlayerNumber plyr_idx, long crmodel, long criteria, long fmcl_bytes)
{
    struct Thing* thing = script_get_creature_by_criteria(plyr_idx, crmodel, criteria);
    if (thing_is_invalid(thing)) {
        SYNCDBG(5, "No matching player %d creature of model %d (%s) found to use power on.", (int)plyr_idx, (int)crmodel, creature_code_name(crmodel));
        return Lb_FAIL;
    }

    char is_free = (fmcl_bytes >> 24) != 0;
    PowerKind pwkind = (fmcl_bytes >> 16) & 255;
    PlayerNumber caster = (fmcl_bytes >> 8) & 255;
    long splevel = fmcl_bytes & 255;
    return script_use_power_on_creature(thing, pwkind, splevel, caster, is_free);
}


/******************************************************************************/
#ifdef __cplusplus
}
#endif<|MERGE_RESOLUTION|>--- conflicted
+++ resolved
@@ -1962,7 +1962,6 @@
     const struct PowerConfigStats* powerst = get_power_model_stats(pwkind);
     if(powerst->magic_use_func_idx > 0)
     {
-<<<<<<< HEAD
         if(magic_use_func_list[powerst->magic_use_func_idx] != NULL)
         {
             return magic_use_func_list[powerst->magic_use_func_idx](pwkind, plyr_idx, thing, stl_x, stl_y, splevel, allow_flags);
@@ -1972,9 +1971,6 @@
             WARNLOG("Player %d tried to cast %s which has no valid function",(int)plyr_idx,power_code_name(pwkind));
             return Lb_FAIL;
         }
-=======
-        return magic_use_func_list[powerst->magic_use_func_idx](pwkind, plyr_idx, thing, stl_x, stl_y, power_level, allow_flags);
->>>>>>> 2779eacc
     }
     else
     {
