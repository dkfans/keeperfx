/******************************************************************************/
// Free implementation of Bullfrog's Dungeon Keeper strategy game.
/******************************************************************************/
/** @file config_magic.c
 *     Keeper and creature spells configuration loading functions.
 * @par Purpose:
 *     Support of configuration files for magic spells.
 * @par Comment:
 *     None.
 * @author   Tomasz Lis
 * @date     25 May 2009 - 26 Jul 2009
 * @par  Copying and copyrights:
 *     This program is free software; you can redistribute it and/or modify
 *     it under the terms of the GNU General Public License as published by
 *     the Free Software Foundation; either version 2 of the License, or
 *     (at your option) any later version.
 */
/******************************************************************************/
#include "pre_inc.h"
#include "config_magic.h"
#include "globals.h"

#include "bflib_basics.h"
#include "bflib_memory.h"
#include "bflib_dernc.h"

#include "config.h"
#include "config_effects.h"
#include "config_objects.h"
#include "config_players.h"
#include "config_cubes.h"
#include "config_creature.h"
#include "config_crtrmodel.h"
#include "config_effects.h"
#include "config_objects.h"
#include "config_rules.h"
#include "custom_sprites.h"
#include "thing_physics.h"
#include "thing_effects.h"
#include "power_process.h"
#include "game_legacy.h"
#include "console_cmd.h"

#include "keeperfx.hpp"
#include "post_inc.h"

#ifdef __cplusplus
extern "C" {
#endif
/******************************************************************************/
const char keeper_magic_file[]="magic.cfg";

const struct NamedCommand magic_common_commands[] = {
  {"SPELLSCOUNT",     1},
  {"SHOTSCOUNT",      2},
  {"POWERCOUNT",      3},
  {"SPECIALSCOUNT",   4},
  {NULL,              0},
  };

const struct NamedCommand magic_spell_commands[] = {
  {"NAME",            1},
  {"DURATION",        2},
  {"SELFCASTED",      3},
  {"CASTATTHING",     4},
  {"SHOTMODEL",       5},
  {"EFFECTMODEL",     6},
  {"SYMBOLSPRITES",   7},
  {"SPELLPOWER",      8},
  {"AURAEFFECT",      9},
  {"SPELLFLAGS",     10},
  {"SUMMONCREATURE", 11},
  {NULL,              0},
  };

const struct NamedCommand magic_shot_commands[] = {
  {"NAME",                   1},
  {"HEALTH",                 2},
  {"DAMAGE",                 3},
  {"DAMAGETYPE",             4},
  {"HITTYPE",                5},
  {"AREADAMAGE",             6},
  {"SPEED",                  7},
  {"PROPERTIES",             8},
  {"PUSHONHIT",              9},
  {"FIRINGSOUND",           10},
  {"SHOTSOUND",             11},
  {"FIRINGSOUNDVARIANTS",   12},
  {"MAXRANGE",              13},
  {"ANIMATION",             14},
  {"ANIMATIONSIZE",         15},
  {"SPELLEFFECT",           16},
  {"BOUNCEANGLE",           17},
  {"SIZE_XY",               18},
  {"SIZE_YZ",               19},
  {"SIZE_Z",                19},
  {"FALLACCELERATION",      20},
  {"VISUALEFFECT",          21},
  {"VISUALEFFECTAMOUNT",    22},
  {"VISUALEFFECTSPREAD",    23},
  {"VISUALEFFECTHEALTH",    24},
  {"HITWALLEFFECT",         25},
  {"HITWALLSOUND",          26},
  {"HITCREATUREEFFECT",     27},
  {"HITCREATURESOUND",      28},
  {"HITDOOREFFECT",         29},
  {"HITDOORSOUND",          30},
  {"HITWATEREFFECT",        31},
  {"HITWATERSOUND",         32},
  {"HITLAVAEFFECT",         33},
  {"HITLAVASOUND",          34},
  {"DIGHITEFFECT",          35},
  {"DIGHITSOUND",           36},
  {"EXPLOSIONEFFECTS",      37},
  {"WITHSTANDHITAGAINST",   38},
  {"ANIMATIONTRANSPARENCY", 39},
  {"DESTROYONHIT",          40},
  {"BASEEXPERIENCEGAIN",    41},
  {"TARGETHITSTOPTURNS",    42},
  {"SHOTSOUNDPRIORITY",     43},
  {"LIGHTING",              44},
  {"INERTIA",               45},
  {"UNSHADED",              46},
  {"SOFTLANDING",           47},
  {"EFFECTMODEL",           48},
  {"FIRELOGIC",             49},
  {"UPDATELOGIC",           50},
  {"EFFECTSPACING",         51},
  {"EFFECTAMOUNT",          52},
  {"HITHEARTEFFECT",        53},
  {"HITHEARTSOUND",         54},
  {"BLEEDINGEFFECT",        55},
  {"FROZENEFFECT",          56},
<<<<<<< HEAD
  {"SPEEDDEVIATION",        57},
  {"SPREAD_XY",             58},
  {"SPREAD_Z",              59},
=======
  {"PERIODICAL",            57},
>>>>>>> f75103e8
  {NULL,                     0},
  };

const struct NamedCommand magic_power_commands[] = {
  {"NAME",            1},
  {"POWER",           2},
  {"COST",            3},
  {"DURATION",        4},
  {"CASTABILITY",     5},
  {"ARTIFACT",        6},
  {"NAMETEXTID",      7},
  {"TOOLTIPTEXTID",   8},
  {"SYMBOLSPRITES",  10},
  {"POINTERSPRITES", 11},
  {"PANELTABINDEX",  12},
  {"SOUNDSAMPLES",   13},
  {"PROPERTIES",     14},
  {"FUNCTIONS",      15},
  {"PLAYERSTATE",    16},
  {"PARENTPOWER",    17},
  {"SOUNDPLAYED",    18},
  {"COOLDOWN",       19},
  {NULL,              0},
  };

const struct NamedCommand magic_special_commands[] = {
  {"NAME",             1},
  {"ARTIFACT",         2},
  {"TOOLTIPTEXTID",    3},
  {"SPEECHPLAYED",     4},
  {"ACTIVATIONEFFECT", 5},
  {"VALUE",            6},
  {NULL,               0},
  };


const struct NamedCommand shotmodel_withstand_types[] = {
  {"CREATURE",      1},
  {"WALL",          2},
  {"DOOR",          3},
  {"WATER",         4},
  {"LAVA",          5},
  {"DIG",           6},
  {NULL,            0},
};

const struct NamedCommand shotmodel_properties_commands[] = {
  {"SLAPPABLE",            1},
  {"NAVIGABLE",            2},
  {"BOULDER",              3},
  {"REBOUND_IMMUNE",       4},
  {"DIGGING",              5},
  {"LIFE_DRAIN",           6},
  {"GROUP_UP",             7},
  {"NO_STUN",              8},
  {"NO_HIT",               9},
  {"STRENGTH_BASED",      10},
  {"ALARMS_UNITS",        11},
  {"CAN_COLLIDE",         12},
  {"EXPLODE_FLESH",       13},
  {"NO_AIR_DAMAGE",       14},
  {"WIND_IMMUNE",         15},
  {"FIXED_DAMAGE",        16},
  {"HIDDEN_PROJECTILE",   17},
  {"DISARMING",           18},
  {"BLOCKS_REBIRTH",      19},
  {"PENETRATING",         20},
  {NULL,                   0},
  };

const struct LongNamedCommand powermodel_castability_commands[] = {
  {"CUSTODY_CRTRS",    PwCast_CustodyCrtrs},
  {"OWNED_CRTRS",      PwCast_OwnedCrtrs},
  {"ALLIED_CRTRS",     PwCast_AlliedCrtrs},
  {"ENEMY_CRTRS",      PwCast_EnemyCrtrs},
  {"UNCONSC_CRTRS",    PwCast_NConscCrtrs},
  {"BOUND_CRTRS",      PwCast_BoundCrtrs},
  {"UNCLMD_GROUND",    PwCast_UnclmdGround},
  {"NEUTRL_GROUND",    PwCast_NeutrlGround},
  {"OWNED_GROUND",     PwCast_OwnedGround},
  {"ALLIED_GROUND",    PwCast_AlliedGround},
  {"ENEMY_GROUND",     PwCast_EnemyGround},
  {"NEUTRL_TALL",      PwCast_NeutrlTall},
  {"OWNED_TALL",       PwCast_OwnedTall},
  {"ALLIED_TALL",      PwCast_AlliedTall},
  {"ENEMY_TALL",       PwCast_EnemyTall},
  {"OWNED_FOOD",       PwCast_OwnedFood},
  {"NEUTRL_FOOD",      PwCast_NeutrlFood},
  {"ENEMY_FOOD",       PwCast_EnemyFood},
  {"OWNED_GOLD",       PwCast_OwnedGold},
  {"NEUTRL_GOLD",      PwCast_NeutrlGold},
  {"ENEMY_GOLD",       PwCast_EnemyGold},
  {"OWNED_SPELL",      PwCast_OwnedSpell},
  {"OWNED_BOULDERS",   PwCast_OwnedBoulders},
  {"NEEDS_DELAY",      PwCast_NeedsDelay},
  {"CLAIMABLE",        PwCast_Claimable},
  {"UNREVEALED",       PwCast_Unrevealed},
  {"REVEALED_TEMP",    PwCast_RevealedTemp},
  {"THING_OR_MAP",     PwCast_ThingOrMap},
  {"ONLY_DIGGERS",     PwCast_DiggersOnly},
  {"NO_DIGGERS",       PwCast_DiggersNot},
  {"ANYWHERE",         PwCast_Anywhere},
  {"ALL_CRTRS",        PwCast_AllCrtrs},
  {"ALL_FOOD",         PwCast_AllFood},
  {"ALL_GOLD",         PwCast_AllGold},
  {"ALL_THINGS",       PwCast_AllThings},
  {"ALL_GROUND",       PwCast_AllGround},
  {"NOT_ENEMY_GROUND", PwCast_NotEnemyGround},
  {"ALL_TALL",         PwCast_AllTall},
  {NULL,                0},
  };

const struct NamedCommand powermodel_properties_commands[] = {
    {"INSTINCTIVE",       PwCF_Instinctive},
    {"HAS_PROGRESS",      PwCF_HasProgress},
    {NULL,                0},
};

const struct NamedCommand shotmodel_damagetype_commands[] = {
  {"NONE",        DmgT_None},
  {"PHYSICAL",    DmgT_Physical},
  {"ELECTRIC",    DmgT_Electric},
  {"COMBUSTION",  DmgT_Combustion},
  {"FROSTBITE",   DmgT_Frostbite},
  {"HEATBURN",    DmgT_Heatburn},
  {"BIOLOGICAL",  DmgT_Biological},
  {"MAGICAL",     DmgT_Magical},
  {"RESPIRATORY", DmgT_Respiratory},
  {"RESTORATION", DmgT_Restoration},
  {NULL,          DmgT_None},
  };

const struct NamedCommand powermodel_expand_check_func_type[] = {
  {"general_expand",           1},
  {"sight_of_evil_expand",     2},
  {"call_to_arms_expand",      3},
  {"do_not_expand",            4},
  {NULL,                       0},
};

const Expand_Check_Func powermodel_expand_check_func_list[] = {
  NULL,
  general_expand_check,
  sight_of_evil_expand_check,
  call_to_arms_expand_check,
  NULL,
  NULL,
};

/******************************************************************************/
struct NamedCommand spell_desc[MAGIC_ITEMS_MAX];
struct NamedCommand shot_desc[MAGIC_ITEMS_MAX];
struct NamedCommand power_desc[MAGIC_ITEMS_MAX];
struct NamedCommand special_desc[MAGIC_ITEMS_MAX];
/******************************************************************************/
#ifdef __cplusplus
}
#endif
/******************************************************************************/
struct SpellConfig *get_spell_config(int mgc_idx)
{
  if ((mgc_idx < 0) || (mgc_idx >= game.conf.magic_conf.spell_types_count))
    return &game.conf.magic_conf.spell_config[0];
  return &game.conf.magic_conf.spell_config[mgc_idx];
}

TbBool spell_config_is_invalid(const struct SpellConfig *mgcinfo)
{
  if (mgcinfo <= &game.conf.magic_conf.spell_config[0])
    return true;
  return false;
}

TextStringId get_power_name_strindex(PowerKind pwkind)
{
    if (pwkind >= game.conf.magic_conf.power_types_count)
        return game.conf.magic_conf.power_cfgstats[0].name_stridx;
    return game.conf.magic_conf.power_cfgstats[pwkind].name_stridx;
}

TextStringId get_power_description_strindex(PowerKind pwkind)
{
  if (pwkind >= game.conf.magic_conf.power_types_count)
    return game.conf.magic_conf.power_cfgstats[0].tooltip_stridx;
  return game.conf.magic_conf.power_cfgstats[pwkind].tooltip_stridx;
}

long get_special_description_strindex(int spckind)
{
  if ((spckind < 0) || (spckind >= game.conf.magic_conf.power_types_count))
    return game.conf.magic_conf.special_cfgstats[0].tooltip_stridx;
  return game.conf.magic_conf.special_cfgstats[spckind].tooltip_stridx;
}

long get_power_index_for_work_state(long work_state)
{
    for (long i = 0; i < game.conf.magic_conf.power_types_count; i++)
    {
        if (game.conf.magic_conf.power_cfgstats[i].work_state == work_state) {
            return i;
        }
    }
    return 0;
}

struct SpellConfigStats *get_spell_model_stats(SpellKind spmodel)
{
    if (spmodel >= game.conf.magic_conf.spell_types_count)
        return &game.conf.magic_conf.spell_cfgstats[0];
    return &game.conf.magic_conf.spell_cfgstats[spmodel];
}

struct ShotConfigStats *get_shot_model_stats(ThingModel tngmodel)
{
    if (tngmodel >= game.conf.magic_conf.shot_types_count)
        return &game.conf.magic_conf.shot_cfgstats[0];
    return &game.conf.magic_conf.shot_cfgstats[tngmodel];
}

struct PowerConfigStats *get_power_model_stats(PowerKind pwkind)
{
    if (pwkind >= game.conf.magic_conf.power_types_count)
        return &game.conf.magic_conf.power_cfgstats[0];
    return &game.conf.magic_conf.power_cfgstats[pwkind];
}

TbBool power_model_stats_invalid(const struct PowerConfigStats *powerst)
{
  if (powerst <= &game.conf.magic_conf.power_cfgstats[0])
    return true;
  return false;
}

struct MagicStats *get_power_dynamic_stats(PowerKind pwkind)
{
    if (pwkind >= game.conf.magic_conf.power_types_count)
        return &game.conf.magic_conf.keeper_power_stats[0];
    return &game.conf.magic_conf.keeper_power_stats[pwkind];
}

TbBool power_is_instinctive(int pwkind)
{
    const struct PowerConfigStats* powerst = get_power_model_stats(pwkind);
    // Invalid powers are instinctive (as this usually means skipping an action)
    if (power_model_stats_invalid(powerst))
        return true;
    return ((powerst->config_flags & PwCF_Instinctive) != 0);
}

struct SpecialConfigStats *get_special_model_stats(SpecialKind spckind)
{
    if (spckind >= game.conf.magic_conf.special_types_count)
        return &game.conf.magic_conf.special_cfgstats[0];
    return &game.conf.magic_conf.special_cfgstats[spckind];
}

short write_magic_shot_to_log(const struct ShotConfigStats *shotst, int num)
{
  JUSTMSG("[shot%d]",(int)num);
  JUSTMSG("Name = %s",shotst->code_name);
  JUSTMSG("Values = %d %d",(int)shotst->damage_type,(int)shotst->experience_given_to_shooter);
  return true;
}

TbBool parse_magic_common_blocks(char *buf, long len, const char *config_textname, unsigned short flags)
{
    // Block name and parameter word store variables
    // Initialize block data
    if ((flags & CnfLd_AcceptPartial) == 0)
    {
        game.conf.magic_conf.spell_types_count = 1;
        game.conf.magic_conf.shot_types_count = 1;
        game.conf.magic_conf.power_types_count = 1;
        game.conf.magic_conf.special_types_count = 1;
    }
    // Find the block
    char block_buf[COMMAND_WORD_LEN];
    sprintf(block_buf, "common");
    long pos = 0;
    int k = find_conf_block(buf, &pos, len, block_buf);
    if (k < 0)
    {
        if ((flags & CnfLd_AcceptPartial) == 0)
            WARNMSG("Block [%s] not found in %s file.",block_buf,config_textname);
        return false;
    }
#define COMMAND_TEXT(cmd_num) get_conf_parameter_text(magic_common_commands,cmd_num)
    while (pos<len)
    {
        // Finding command number in this line
        int cmd_num = recognize_conf_command(buf, &pos, len, magic_common_commands);
        // Now store the config item in correct place
        if (cmd_num == -3) break; // if next block starts
        int n = 0;
        char word_buf[COMMAND_WORD_LEN];
        switch (cmd_num)
        {
        case 1: // SPELLSCOUNT
            if (get_conf_parameter_single(buf,&pos,len,word_buf,sizeof(word_buf)) > 0)
            {
              k = atoi(word_buf);
              if ((k > 0) && (k <= MAGIC_ITEMS_MAX))
              {
                game.conf.magic_conf.spell_types_count = k;
                n++;
              }
            }
            if (n < 1)
            {
              CONFWRNLOG("Incorrect value of \"%s\" parameter in [%s] block of %s file.",
                  COMMAND_TEXT(cmd_num),block_buf,config_textname);
            }
            break;
        case 2: // SHOTSCOUNT
            if (get_conf_parameter_single(buf,&pos,len,word_buf,sizeof(word_buf)) > 0)
            {
              k = atoi(word_buf);
              if ((k > 0) && (k <= MAGIC_ITEMS_MAX))
              {
                game.conf.magic_conf.shot_types_count = k;
                n++;
              }
            }
            if (n < 1)
            {
              CONFWRNLOG("Incorrect value of \"%s\" parameter in [%s] block of %s file.",
                  COMMAND_TEXT(cmd_num),block_buf,config_textname);
            }
            break;
        case 3: // POWERCOUNT
            if (get_conf_parameter_single(buf,&pos,len,word_buf,sizeof(word_buf)) > 0)
            {
              k = atoi(word_buf);
              if ((k > 0) && (k <= MAGIC_ITEMS_MAX))
              {
                game.conf.magic_conf.power_types_count = k;
                n++;
              }
            }
            if (n < 1)
            {
              CONFWRNLOG("Incorrect value of \"%s\" parameter in [%s] block of %s file.",
                  COMMAND_TEXT(cmd_num),block_buf,config_textname);
            }
            break;
        case 4: // SPECIALSCOUNT
            if (get_conf_parameter_single(buf,&pos,len,word_buf,sizeof(word_buf)) > 0)
            {
              k = atoi(word_buf);
              if ((k > 0) && (k <= MAGIC_ITEMS_MAX))
              {
                game.conf.magic_conf.special_types_count = k;
                n++;
              }
            }
            if (n < 1)
            {
              CONFWRNLOG("Incorrect value of \"%s\" parameter in [%s] block of %s file.",
                  COMMAND_TEXT(cmd_num),block_buf,config_textname);
            }
            break;
        case 0: // comment
            break;
        case -1: // end of buffer
            break;
        default:
            CONFWRNLOG("Unrecognized command (%d) in [%s] block of %s file.",
                cmd_num,block_buf,config_textname);
            break;
        }
        skip_conf_to_next_line(buf,&pos,len);
    }
#undef COMMAND_TEXT
    return true;
}

TbBool parse_magic_spell_blocks(char *buf, long len, const char *config_textname, unsigned short flags)
{
  struct SpellConfigStats *spellst;
  struct SpellConfig *spconf;
  int i;
  // Block name and parameter word store variables
  // Initialize the array
  int arr_size = sizeof(game.conf.magic_conf.spell_cfgstats) / sizeof(game.conf.magic_conf.spell_cfgstats[0]);
    for (i=0; i < arr_size; i++)
    {
        if (((flags & CnfLd_AcceptPartial) == 0) || (strlen(game.conf.magic_conf.spell_cfgstats[i].code_name) <= 0))
        {
            spellst = get_spell_model_stats(i);
            LbMemorySet(&game.conf.magic_conf.spell_cfgstats[i].code_name, 0, COMMAND_WORD_LEN);
            if (i < game.conf.magic_conf.spell_types_count)
            {
                spell_desc[i].name = game.conf.magic_conf.spell_cfgstats[i].code_name;
                spell_desc[i].num = i;
            }
            else
            {
                spell_desc[i].name = NULL;
                spell_desc[i].num = 0;
            }

            spconf = get_spell_config(i);
            spconf->linked_power = 0;
            spconf->duration = 0;
            spconf->caster_affected = 0;
            spconf->caster_affect_sound = 0;
            spconf->cast_at_thing = 0;
            spconf->shot_model = 0;
            spconf->cast_effect_model = 0;
            spconf->bigsym_sprite_idx = 0;
            spconf->medsym_sprite_idx = 0;
            spconf->crtr_summon_model = 0;
            spconf->crtr_summon_level = 0;
            spconf->crtr_summon_amount = 0;
            spconf->aura_effect = 0;
            spconf->spell_flags = 0;
        }
    }
    
  // Load the file
  arr_size = game.conf.magic_conf.spell_types_count;
  for (i=0; i < arr_size; i++)
  {
      char block_buf[COMMAND_WORD_LEN];
      sprintf(block_buf, "spell%d", i);
      long pos = 0;
      int k = find_conf_block(buf, &pos, len, block_buf);
      if (k < 0)
      {
          if ((flags & CnfLd_AcceptPartial) == 0)
          {
              WARNMSG("Block [%s] not found in %s file.", block_buf, config_textname);
              return false;
          }
          continue;
    }
    spconf = get_spell_config(i);
    spellst = get_spell_model_stats(i);
#define COMMAND_TEXT(cmd_num) get_conf_parameter_text(magic_spell_commands,cmd_num)
    while (pos<len)
    {
      // Finding command number in this line
      int cmd_num = recognize_conf_command(buf, &pos, len, magic_spell_commands);
      // Now store the config item in correct place
      if (cmd_num == -3) break; // if next block starts
      if ((flags & CnfLd_ListOnly) != 0) {
          // In "List only" mode, accept only name command
          if (cmd_num > 1) {
              cmd_num = 0;
          }
      }
      int n = 0;
      char word_buf[COMMAND_WORD_LEN];
      switch (cmd_num)
      {
      case 1: // NAME
          if (get_conf_parameter_single(buf,&pos,len,spellst->code_name,COMMAND_WORD_LEN) <= 0)
          {
              CONFWRNLOG("Couldn't read \"%s\" parameter in [%s] block of %s file.",
                  COMMAND_TEXT(cmd_num),block_buf,config_textname);
              break;
          }
          if (spell_desc[i].name == NULL)
          {
              spell_desc[i].name = spellst->code_name;
              spell_desc[i].num = i;
          }
          n++;
          break;
      case 2: // DURATION
          if (get_conf_parameter_single(buf,&pos,len,word_buf,sizeof(word_buf)) > 0)
          {
              k = atoi(word_buf);
              spconf->duration = k;
              n++;
          }
          if (n < 1)
          {
              CONFWRNLOG("Couldn't read \"%s\" parameter in [%s] block of %s file.",
                  COMMAND_TEXT(cmd_num),block_buf,config_textname);
          }
          break;
      case 3: // SELFCASTED
          if (get_conf_parameter_single(buf,&pos,len,word_buf,sizeof(word_buf)) > 0)
          {
              k = atoi(word_buf);
              spconf->caster_affected = k;
              n++;
          }
          if (get_conf_parameter_single(buf,&pos,len,word_buf,sizeof(word_buf)) > 0)
          {
              k = atoi(word_buf);
              spconf->caster_affect_sound = k;
              n++;
          }
          if (n < 2)
          {
              CONFWRNLOG("Couldn't read \"%s\" parameter in [%s] block of %s file.",
                  COMMAND_TEXT(cmd_num),block_buf,config_textname);
          }
          break;
      case 4: // CASTATTHING
          if (get_conf_parameter_single(buf,&pos,len,word_buf,sizeof(word_buf)) > 0)
          {
              k = atoi(word_buf);
              spconf->cast_at_thing = k;
              n++;
          }
          if (n < 1)
          {
              CONFWRNLOG("Couldn't read \"%s\" parameter in [%s] block of %s file.",
                  COMMAND_TEXT(cmd_num),block_buf,config_textname);
          }
          break;
      case 5: // SHOTMODEL
          if (get_conf_parameter_single(buf,&pos,len,word_buf,sizeof(word_buf)) > 0)
          {
              k = get_id(shot_desc, word_buf);
              if (k >= 0) {
                  spconf->shot_model = k;
                  n++;
              }
          }
          if (n < 1)
          {
              CONFWRNLOG("Incorrect shot model \"%s\" in [%s] block of %s file.",
                  word_buf,block_buf,config_textname);
              break;
          }
          break;
      case 6: // EFFECTMODEL
          if (get_conf_parameter_single(buf,&pos,len,word_buf,sizeof(word_buf)) > 0)
          {
              k = get_id(effect_desc, word_buf);
              if (k < 0)
              {
                  if (parameter_is_number(word_buf))
                  {
                      k = atoi(word_buf);
                      spconf->cast_effect_model = k;
                      n++;
                  }
              } else
              {
                  spconf->cast_effect_model = k;
                  n++;
              }
          }
          if (n < 1)
          {
              CONFWRNLOG("Incorrect effect model \"%s\" in [%s] block of %s file.",
                  word_buf,block_buf,config_textname);
              break;
          }
          break;
      case 7: // SYMBOLSPRITES
          if (get_conf_parameter_single(buf,&pos,len,word_buf,sizeof(word_buf)) > 0)
          {
              spconf->bigsym_sprite_idx = bad_icon_id;
              k = get_icon_id(word_buf);
              if (k >= 0)
              {
                  spconf->bigsym_sprite_idx = k;
                  n++;
              }
          }
          if (get_conf_parameter_single(buf,&pos,len,word_buf,sizeof(word_buf)) > 0)
          {
              spconf->medsym_sprite_idx = bad_icon_id;
              k = get_icon_id(word_buf);
              if (k >= 0)
              {
                  spconf->medsym_sprite_idx = k;
                  n++;
              }
          }
          if (n < 2)
          {
              CONFWRNLOG("Incorrect value of \"%s\" parameter in [%s] block of %s file.",
                  COMMAND_TEXT(cmd_num),block_buf,config_textname);
          }
          break;
      case 8: // SPELLPOWER
          if (get_conf_parameter_single(buf, &pos, len, word_buf, sizeof(word_buf)) > 0)
          {
              if (parameter_is_number(word_buf))
              {
                  k = atoi(word_buf);
              }
              else
              {
                  k = get_id(power_desc, word_buf);
              }
              if (k >= 0)
              {
                  spconf->linked_power = k;
                  n++;
              }
          }
          if (n < 1)
          {
              CONFWRNLOG("Couldn't read \"%s\" parameter in [%s] block of %s file.",
                  COMMAND_TEXT(cmd_num), block_buf, config_textname);
          }
          break;
      case 9: // AURAEFFECT
          if (get_conf_parameter_single(buf, &pos, len, word_buf, sizeof(word_buf)) > 0)
          {
              if (parameter_is_number(word_buf))
              {
                  k = atoi(word_buf);
                  spconf->aura_effect = k;
                  n++;
              }
              else
              {
                  k = get_id(effect_desc, word_buf);
                  if (k >= 0)
                  {
                      spconf->aura_effect = k;
                      n++;
                  }
              }
          }
          if (n < 1)
          {
              CONFWRNLOG("Couldn't read \"%s\" parameter in [%s] block of %s file.",
                  COMMAND_TEXT(cmd_num), block_buf, config_textname);
          }
          break;
      case 10: // SPELLFLAGS
          if (get_conf_parameter_single(buf, &pos, len, word_buf, sizeof(word_buf)) > 0)
          {
              k = atoi(word_buf);
              if (k >= 0)
              {
                  spconf->spell_flags = k;
                  n++;
              }
          }
          if (n < 1)
          {
              CONFWRNLOG("Couldn't read \"%s\" parameter in [%s] block of %s file.",
                  COMMAND_TEXT(cmd_num), block_buf, config_textname);
          }
          break;
        case 11: // SUMMONCREATURE
          if (get_conf_parameter_single(buf, &pos, len, word_buf, sizeof(word_buf)) > 0)
          {
              k = get_id(creature_desc, word_buf);
              if (k < 0)
              {
                  if (parameter_is_number(word_buf))
                  {
                      k = atoi(word_buf);
                      spconf->crtr_summon_model = k;
                      n++;
                  }
              }
              else
              {
                  spconf->crtr_summon_model = k;
                  n++;
              }
          }
          if (get_conf_parameter_single(buf, &pos, len, word_buf, sizeof(word_buf)) > 0)
          {
              k = atoi(word_buf);
              spconf->crtr_summon_level = k;
              n++;
          }
          if (get_conf_parameter_single(buf, &pos, len, word_buf, sizeof(word_buf)) > 0)
          {
              k = atoi(word_buf);
              spconf->crtr_summon_amount = k;
              n++;
          }
          if (n < 3)
          {
              CONFWRNLOG("Incorrect value of \"%s\" parameter in [%s] block of %s file.",
                  COMMAND_TEXT(cmd_num),block_buf,config_textname);
          }
          break;
      case 0: // comment
          break;
      case -1: // end of buffer
          break;
      default:
          CONFWRNLOG("Unrecognized command (%d) in [%s] block of %s file.",
              cmd_num,block_buf,config_textname);
          break;
      }
      skip_conf_to_next_line(buf,&pos,len);
    }
#undef COMMAND_TEXT
  }
  return true;
}

TbBool parse_magic_shot_blocks(char *buf, long len, const char *config_textname, unsigned short flags)
{
  struct ShotConfigStats *shotst;
  int i;
  // Block name and parameter word store variables
  // Initialize the array
  int arr_size = sizeof(game.conf.magic_conf.shot_cfgstats) / sizeof(game.conf.magic_conf.shot_cfgstats[0]);
    for (i = 0; i < arr_size; i++)
    {
        shotst = get_shot_model_stats(i);
        if (((flags & CnfLd_AcceptPartial) == 0) || (strlen(shotst->code_name) <= 0))
        {
            LbMemorySet(shotst->code_name, 0, COMMAND_WORD_LEN);
            shotst->model_flags = 0;
            if (i < game.conf.magic_conf.shot_types_count)
            {
                shot_desc[i].name = shotst->code_name;
                shot_desc[i].num = i;
            }
            else
            {
                shot_desc[i].name = NULL;
                shot_desc[i].num = 0;
            }
            shotst->area_hit_type = THit_CrtrsOnly;
            shotst->area_range = 0;
            shotst->area_damage = 0;
            shotst->area_blow = 0;
            shotst->bounce_angle = 0;
            shotst->damage = 0;
            shotst->fall_acceleration = 0;
            shotst->hidden_projectile = 0;
            shotst->hit_door.withstand = 0;
            shotst->hit_generic.withstand = 0;
            shotst->hit_lava.withstand = 0;
            shotst->hit_water.withstand = 0;
            shotst->no_air_damage = 0;
            shotst->push_on_hit = 0;
            shotst->max_range = 0;
            shotst->size_xy = 0;
            shotst->size_z = 0;
            shotst->speed = 0;
            shotst->destroy_on_first_hit = 0;
            shotst->experience_given_to_shooter = 0;
            shotst->wind_immune = 0;
            shotst->animation_transparency = 0;
            shotst->fixed_damage = 0;
            shotst->sound_priority = 0;
            shotst->light_radius = 0;
            shotst->light_intensity = 0;
            shotst->lightf_53 = 0;
            shotst->inertia_air = 0;
            shotst->inertia_floor = 0;
            shotst->target_hitstop_turns = 0;
            shotst->soft_landing = 0;
            shotst->periodical = 0;
        }
    }
  // Load the file
  arr_size = game.conf.magic_conf.shot_types_count;
  for (i=0; i < arr_size; i++)
  {
      char block_buf[COMMAND_WORD_LEN];
      sprintf(block_buf, "shot%d", i);
      long pos = 0;
      int k = find_conf_block(buf, &pos, len, block_buf);
      if (k < 0)
      {
          if ((flags & CnfLd_AcceptPartial) == 0)
          {
              WARNMSG("Block [%s] not found in %s file.", block_buf, config_textname);
              return false;
          }
          continue;
      }
      shotst = get_shot_model_stats(i);
#define COMMAND_TEXT(cmd_num) get_conf_parameter_text(magic_shot_commands,cmd_num)
    while (pos<len)
    {
      // Finding command number in this line
      int cmd_num = recognize_conf_command(buf, &pos, len, magic_shot_commands);
      // Now store the config item in correct place
      if (cmd_num == -3) break; // if next block starts
      if ((flags & CnfLd_ListOnly) != 0) {
          // In "List only" mode, accept only name command
          if (cmd_num > 1) {
              cmd_num = 0;
          }
      }
      int n = 0;
      char word_buf[COMMAND_WORD_LEN];
      switch (cmd_num)
      {
      case 1: // NAME
          if (get_conf_parameter_single(buf,&pos,len,shotst->code_name,COMMAND_WORD_LEN) <= 0)
          {
            CONFWRNLOG("Couldn't read \"%s\" parameter in [%s] block of %s file.",
                COMMAND_TEXT(cmd_num),block_buf,config_textname);
            break;
          }
          if (shot_desc[i].name == NULL) 
          {
              shot_desc[i].name = shotst->code_name;
              shot_desc[i].num = i;
          }
          n++;
          break;
      case 2: // HEALTH
          if (get_conf_parameter_single(buf,&pos,len,word_buf,sizeof(word_buf)) > 0)
          {
            k = atoi(word_buf);
            shotst->health = k;
            n++;
          }
          if (n < 1)
          {
            CONFWRNLOG("Couldn't read \"%s\" parameter in [%s] block of %s file.",
                COMMAND_TEXT(cmd_num),block_buf,config_textname);
          }
          break;
      case 3: // DAMAGE
          if (get_conf_parameter_single(buf,&pos,len,word_buf,sizeof(word_buf)) > 0)
          {
            k = atoi(word_buf);
            shotst->damage = k;
            n++;
          }
          if (n < 1)
          {
            CONFWRNLOG("Couldn't read \"%s\" parameter in [%s] block of %s file.",
                COMMAND_TEXT(cmd_num),block_buf,config_textname);
          }
          break;
      case 4: // DAMAGETYPE
          if (get_conf_parameter_single(buf,&pos,len,word_buf,sizeof(word_buf)) > 0)
          {
              k = get_id(shotmodel_damagetype_commands, word_buf);
              if (k >= 0) {
                  shotst->damage_type = k;
                  n++;
              }
          }
          if (n < 1)
          {
              //CONFWRNLOG("Incorrect shot model \"%s\" in [%s] block of %s file.",word_buf,block_buf,config_textname);
              shotst->damage_type = 0; //Default damage type to "none", to allow empty values in config.
              break;
          }
          break;
      case 5: // HITTYPE
          if (get_conf_parameter_single(buf,&pos,len,word_buf,sizeof(word_buf)) > 0)
          {
              k = atoi(word_buf);
              shotst->area_hit_type = k;
              n++;
          }
          if (n < 1)
          {
            CONFWRNLOG("Couldn't read \"%s\" parameter in [%s] block of %s file.",
                COMMAND_TEXT(cmd_num),block_buf,config_textname);
          }
          break;
      case 6: // AREADAMAGE
          if (get_conf_parameter_single(buf,&pos,len,word_buf,sizeof(word_buf)) > 0)
          {
              k = atoi(word_buf);
              shotst->area_range = k;
              n++;
          }
          if (get_conf_parameter_single(buf,&pos,len,word_buf,sizeof(word_buf)) > 0)
          {
              k = atoi(word_buf);
              shotst->area_damage = k;
              n++;
          }
          if (get_conf_parameter_single(buf,&pos,len,word_buf,sizeof(word_buf)) > 0)
          {
              k = atoi(word_buf);
              shotst->area_blow = k;
              n++;
          }
          if (n < 3)
          {
              CONFWRNLOG("Couldn't read \"%s\" parameter in [%s] block of %s file.",
                  COMMAND_TEXT(cmd_num),block_buf,config_textname);
          }
          break;
      case 7: // SPEED
          if (get_conf_parameter_single(buf,&pos,len,word_buf,sizeof(word_buf)) > 0)
          {
            k = atoi(word_buf);
            shotst->speed = k;
            n++;
          }
          if (n < 1)
          {
            CONFWRNLOG("Couldn't read \"%s\" parameter in [%s] block of %s file.",
                COMMAND_TEXT(cmd_num),block_buf,config_textname);
          }
          break;
      case 8: // PROPERTIES
          shotst->model_flags = 0;
          shotst->no_air_damage = 0;
          shotst->wind_immune = 0;
          shotst->hidden_projectile = 0;
          while (get_conf_parameter_single(buf,&pos,len,word_buf,sizeof(word_buf)) > 0)
          {
            k = get_id(shotmodel_properties_commands, word_buf);
            switch (k)
            {
            case 1: // SLAPPABLE
                shotst->model_flags |= ShMF_Slappable;
                n++;
                break;
            case 2: // NAVIGABLE
                shotst->model_flags |= ShMF_Navigable;
                n++;
                break;
            case 3: // BOULDER
                shotst->model_flags |= ShMF_Boulder;
                n++;
                break;
            case 4: // REBOUND_IMMUNE
                shotst->model_flags |= ShMF_ReboundImmune;
                n++;
                break;
            case 5: // DIGGING
                shotst->model_flags |= ShMF_Digging;
                n++;
                break;
            case 6: // LIFE_DRAIN
                shotst->model_flags |= ShMF_LifeDrain;
                n++;
                break;
            case 7: // GROUP_UP
                shotst->model_flags |= ShMF_GroupUp;
                n++;
                break;
            case 8: // NO_STUN
                shotst->model_flags |= ShMF_NoStun;
                n++;
                break;
            case 9: // NO_HIT
                shotst->model_flags |= ShMF_NoHit;
                n++;
                break;
            case 10: // STRENGTH_BASED
                shotst->model_flags |= ShMF_StrengthBased;
                n++;
                break;
            case 11: // ALARMS_UNITS
                shotst->model_flags |= ShMF_AlarmsUnits;
                n++;
                break;
            case 12: // CAN_COLLIDE
                shotst->model_flags |= ShMF_CanCollide;
                n++;
                break;
            case 13: // EXPLODE_FLESH
                shotst->model_flags |= ShMF_Exploding;
                n++;
                break;
            case 14: // NO_AIR_DAMAGE
                shotst->no_air_damage = 1;
                n++;
                break;
            case 15: // WIND_IMMUNE
                shotst->wind_immune = 1;
                n++;
                break;
            case 16: // FIXED_DAMAGE
                shotst->fixed_damage = 1;
                n++;
                break;
            case 17: // HIDDEN_PROJECTILE
                shotst->hidden_projectile = 1;
                n++;
                break;
            case 18: // DISARMING
                shotst->model_flags |= ShMF_Disarming;
                n++;
                break;
            case 19: // BlocksRebirth
                shotst->model_flags |= ShMF_BlocksRebirth;
                n++;
                break;
            case 20: // Penetrating
                shotst->model_flags |= ShMF_Penetrating;
                n++;
                break;
            default:
                CONFWRNLOG("Incorrect value of \"%s\" parameter \"%s\" in [%s] block of %s file.",
                    COMMAND_TEXT(cmd_num),word_buf,block_buf,config_textname);
            }
          }
          break;
      case 9: // PUSHONHIT
          if (get_conf_parameter_single(buf, &pos, len, word_buf, sizeof(word_buf)) > 0)
          {
              k = atoi(word_buf);
              shotst->push_on_hit = k;
              n++;
          }
          if (n < 1)
          {
              CONFWRNLOG("Couldn't read \"%s\" parameter in [%s] block of %s file.",
                  COMMAND_TEXT(cmd_num), block_buf, config_textname);
          }
          break;
       case 10: //FIRINGSOUND
          if (get_conf_parameter_single(buf, &pos, len, word_buf, sizeof(word_buf)) > 0)
          {
              k = atoi(word_buf);
              shotst->firing_sound = k;
              n++;
          }
          if (n < 1)
          {
              CONFWRNLOG("Couldn't read \"%s\" parameter in [%s] block of %s file.",
                  COMMAND_TEXT(cmd_num), block_buf, config_textname);
          }
                   break;
      case 11: //SHOTSOUND
          if (get_conf_parameter_single(buf, &pos, len, word_buf, sizeof(word_buf)) > 0)
          {
              k = atoi(word_buf);
              shotst->shot_sound = k;
              n++;
          }
          if (n < 1)
          {
              CONFWRNLOG("Couldn't read \"%s\" parameter in [%s] block of %s file.",
                  COMMAND_TEXT(cmd_num), block_buf, config_textname);
          }
                   break;
      case 12: //FIRINGSOUNDVARIANTS
          if (get_conf_parameter_single(buf, &pos, len, word_buf, sizeof(word_buf)) > 0)
          {
              k = atoi(word_buf);
              shotst->firing_sound_variants = k;
              n++;
          }
          if (n < 1)
          {
                CONFWRNLOG("Couldn't read \"%s\" parameter in [%s] block of %s file.",
                    COMMAND_TEXT(cmd_num),block_buf,config_textname);
          }
                   break;
      case 13: //MAXRANGE
          if (get_conf_parameter_single(buf, &pos, len, word_buf, sizeof(word_buf)) > 0)
          {
              k = atoi(word_buf);
              shotst->max_range = k;
              n++;
          }
          if (n < 1)
          {
                CONFWRNLOG("Couldn't read \"%s\" parameter in [%s] block of %s file.",
                    COMMAND_TEXT(cmd_num),block_buf,config_textname);
          }
                   break;
      case 14: //ANIMATION
          if (get_conf_parameter_single(buf, &pos, len, word_buf, sizeof(word_buf)) > 0)
          {
              struct ObjectConfigStats obj_tmp;
              k = get_anim_id(word_buf, &obj_tmp);
              shotst->sprite_anim_idx = k;
              n++;
          }
          if (n < 1)
          {
              CONFWRNLOG("Couldn't read \"%s\" parameter in [%s] block of %s file.",
                  COMMAND_TEXT(cmd_num), block_buf, config_textname);
          }
          break;
      case 15: //ANIMATIONSIZE
          if (get_conf_parameter_single(buf, &pos, len, word_buf, sizeof(word_buf)) > 0)
          {
              k = atoi(word_buf);
              shotst->sprite_size_max = k;
              n++;
          }
          if (n < 1)
          {
              CONFWRNLOG("Couldn't read \"%s\" parameter in [%s] block of %s file.",
                  COMMAND_TEXT(cmd_num), block_buf, config_textname);
          }
          break;
      case 16: //SPELLEFFECT
          if (get_conf_parameter_single(buf, &pos, len, word_buf, sizeof(word_buf)) > 0)
          {
              k = atoi(word_buf);
              shotst->cast_spell_kind = k;
              n++;
          }
          if (n < 1)
          {
              CONFWRNLOG("Couldn't read \"%s\" parameter in [%s] block of %s file.",
                  COMMAND_TEXT(cmd_num), block_buf, config_textname);
          }
          break;
      case 17: //BOUNCEANGLE
          if (get_conf_parameter_single(buf, &pos, len, word_buf, sizeof(word_buf)) > 0)
          {
              k = atoi(word_buf);
              shotst->bounce_angle = k;
              n++;
          }
          if (n < 1)
          {
              CONFWRNLOG("Couldn't read \"%s\" parameter in [%s] block of %s file.",
                  COMMAND_TEXT(cmd_num), block_buf, config_textname);
          }
          break;
      case 18: //SIZE_XY
          if (get_conf_parameter_single(buf, &pos, len, word_buf, sizeof(word_buf)) > 0)
          {
              k = atoi(word_buf);
              shotst->size_xy = k;
              n++;
          }
          if (n < 1)
          {
              CONFWRNLOG("Couldn't read \"%s\" parameter in [%s] block of %s file.",
                  COMMAND_TEXT(cmd_num), block_buf, config_textname);
          }
          break;
      case 19: //SIZE_Z
          if (get_conf_parameter_single(buf, &pos, len, word_buf, sizeof(word_buf)) > 0)
          {
              k = atoi(word_buf);
              shotst->size_z = k;
              n++;
          }
          if (n < 1)
          {
              CONFWRNLOG("Couldn't read \"%s\" parameter in [%s] block of %s file.",
                  COMMAND_TEXT(cmd_num), block_buf, config_textname);
          }
          break;
      case 20: //FALLACCELERATION
          if (get_conf_parameter_single(buf, &pos, len, word_buf, sizeof(word_buf)) > 0)
          {
              k = atoi(word_buf);
              shotst->fall_acceleration = k;
              n++;
          }
          if (n < 1)
          {
              CONFWRNLOG("Couldn't read \"%s\" parameter in [%s] block of %s file.",
                  COMMAND_TEXT(cmd_num), block_buf, config_textname);
          }
          break; 
      case 21: //VISUALEFFECT
          if (get_conf_parameter_single(buf, &pos, len, word_buf, sizeof(word_buf)) > 0)
          {
              k = atoi(word_buf);
              shotst->visual.effect_model = k;
              n++;
          }
          if (n < 1)
          {
              CONFWRNLOG("Couldn't read \"%s\" parameter in [%s] block of %s file.",
                  COMMAND_TEXT(cmd_num), block_buf, config_textname);
          }
          break;
      case 22: //VISUALEFFECTAMOUNT
          if (get_conf_parameter_single(buf, &pos, len, word_buf, sizeof(word_buf)) > 0)
          {
              k = atoi(word_buf);
              shotst->visual.amount = k;
              n++;
          }
          if (n < 1)
          {
              CONFWRNLOG("Couldn't read \"%s\" parameter in [%s] block of %s file.",
                  COMMAND_TEXT(cmd_num), block_buf, config_textname);
          }
          break;
      case 23: //VISUALEFFECTSPREAD
          if (get_conf_parameter_single(buf, &pos, len, word_buf, sizeof(word_buf)) > 0)
          {
              k = atoi(word_buf);
              shotst->visual.random_range = k;
              n++;
          }
          if (n < 1)
          {
              CONFWRNLOG("Couldn't read \"%s\" parameter in [%s] block of %s file.",
                  COMMAND_TEXT(cmd_num), block_buf, config_textname);
          }
          break;
      case 24: //VISUALEFFECTHEALTH
          if (get_conf_parameter_single(buf, &pos, len, word_buf, sizeof(word_buf)) > 0)
          {
              k = atoi(word_buf);
              shotst->visual.shot_health = k;
              n++;
          }
          if (n < 1)
          {
              CONFWRNLOG("Couldn't read \"%s\" parameter in [%s] block of %s file.",
                  COMMAND_TEXT(cmd_num), block_buf, config_textname);
          }
          break;
      case 25: //HITWALLEFFECT
          if (get_conf_parameter_single(buf, &pos, len, word_buf, sizeof(word_buf)) > 0)
          {
              k = atoi(word_buf);
              shotst->hit_generic.effect_model = k;
              n++;
          }
          if (n < 1)
          {
              CONFWRNLOG("Couldn't read \"%s\" parameter in [%s] block of %s file.",
                  COMMAND_TEXT(cmd_num), block_buf, config_textname);
          }
          break;
      case 26: //HITWALLSOUND
          if (get_conf_parameter_single(buf, &pos, len, word_buf, sizeof(word_buf)) > 0)
          {
              k = atoi(word_buf);
              shotst->hit_generic.sndsample_idx = k;
              n++;
          }
          if (get_conf_parameter_single(buf, &pos, len, word_buf, sizeof(word_buf)) > 0)
          {
              k = atoi(word_buf);
              shotst->hit_generic.sndsample_range = k;
              n++;
          }
          if (n < 2)
          {
              CONFWRNLOG("Couldn't read \"%s\" parameter in [%s] block of %s file.",
                  COMMAND_TEXT(cmd_num), block_buf, config_textname);
          }
          break;
      case 27: //HITCREATUREEFFECT
          if (get_conf_parameter_single(buf, &pos, len, word_buf, sizeof(word_buf)) > 0)
          {
              k = atoi(word_buf);
              shotst->hit_creature.effect_model = k;
              n++;
          }
          if (n < 1)
          {
              CONFWRNLOG("Couldn't read \"%s\" parameter in [%s] block of %s file.",
                  COMMAND_TEXT(cmd_num), block_buf, config_textname);
          }
          break;
      case 28: //HITCREATURESOUND
          if (get_conf_parameter_single(buf, &pos, len, word_buf, sizeof(word_buf)) > 0)
          {
              k = atoi(word_buf);
              shotst->hit_creature.sndsample_idx = k;
              n++;
          }
          if (get_conf_parameter_single(buf, &pos, len, word_buf, sizeof(word_buf)) > 0)
          {
              k = atoi(word_buf);
              shotst->hit_creature.sndsample_range = k;
              n++;
          }
          if (n < 2)
          {
              CONFWRNLOG("Couldn't read \"%s\" parameter in [%s] block of %s file.",
                  COMMAND_TEXT(cmd_num), block_buf, config_textname);
          }
          break;
      case 29: //HITDOOREFFECT
          if (get_conf_parameter_single(buf, &pos, len, word_buf, sizeof(word_buf)) > 0)
          {
              k = atoi(word_buf);
              shotst->hit_door.effect_model = k;
              n++;
          }
          if (n < 1)
          {
              CONFWRNLOG("Couldn't read \"%s\" parameter in [%s] block of %s file.",
                  COMMAND_TEXT(cmd_num), block_buf, config_textname);
          }
          break;
      case 30: //HITDOORSOUND
          if (get_conf_parameter_single(buf, &pos, len, word_buf, sizeof(word_buf)) > 0)
          {
              k = atoi(word_buf);
              shotst->hit_door.sndsample_idx = k;
              n++;
          }
          if (get_conf_parameter_single(buf, &pos, len, word_buf, sizeof(word_buf)) > 0)
          {
              k = atoi(word_buf);
              shotst->hit_door.sndsample_range = k;
              n++;
          }
          if (n < 2)
          {
              CONFWRNLOG("Couldn't read \"%s\" parameter in [%s] block of %s file.",
                  COMMAND_TEXT(cmd_num), block_buf, config_textname);
          }
          break;
      case 31: //HITWATEREFFECT
          if (get_conf_parameter_single(buf, &pos, len, word_buf, sizeof(word_buf)) > 0)
          {
              k = atoi(word_buf);
              shotst->hit_water.effect_model = k;
              n++;
          }
          if (n < 1)
          {
              CONFWRNLOG("Couldn't read \"%s\" parameter in [%s] block of %s file.",
                  COMMAND_TEXT(cmd_num), block_buf, config_textname);
          }
          break;
      case 32: //HITWATERSOUND
          if (get_conf_parameter_single(buf, &pos, len, word_buf, sizeof(word_buf)) > 0)
          {
              k = atoi(word_buf);
              shotst->hit_water.sndsample_idx = k;
              n++;
          }
          if (get_conf_parameter_single(buf, &pos, len, word_buf, sizeof(word_buf)) > 0)
          {
              k = atoi(word_buf);
              shotst->hit_water.sndsample_range = k;
              n++;
          }
          if (n < 2)
          {
              CONFWRNLOG("Couldn't read \"%s\" parameter in [%s] block of %s file.",
                  COMMAND_TEXT(cmd_num), block_buf, config_textname);
          }
          break;
      case 33: //HITLAVAEFFECT
          if (get_conf_parameter_single(buf, &pos, len, word_buf, sizeof(word_buf)) > 0)
          {
              k = atoi(word_buf);
              shotst->hit_lava.effect_model = k;
              n++;
          }
          if (n < 1)
          {
              CONFWRNLOG("Couldn't read \"%s\" parameter in [%s] block of %s file.",
                  COMMAND_TEXT(cmd_num), block_buf, config_textname);
          }
          break;
      case 34: //HITLAVASOUND
          if (get_conf_parameter_single(buf, &pos, len, word_buf, sizeof(word_buf)) > 0)
          {
              k = atoi(word_buf);
              shotst->hit_lava.sndsample_idx = k;
              n++;
          }
          if (get_conf_parameter_single(buf, &pos, len, word_buf, sizeof(word_buf)) > 0)
          {
              k = atoi(word_buf);
              shotst->hit_lava.sndsample_range = k;
              n++;
          }
          if (n < 2)
          {
              CONFWRNLOG("Couldn't read \"%s\" parameter in [%s] block of %s file.",
                  COMMAND_TEXT(cmd_num), block_buf, config_textname);
          }
          break;
      case 35: //DIGHITEFFECT
          if (get_conf_parameter_single(buf, &pos, len, word_buf, sizeof(word_buf)) > 0)
          {
              k = atoi(word_buf);
              shotst->dig.effect_model = k;
              n++;
          }
          if (n < 1)
          {
              CONFWRNLOG("Couldn't read \"%s\" parameter in [%s] block of %s file.",
                  COMMAND_TEXT(cmd_num), block_buf, config_textname);
          }
          break;
      case 36: //DIGHITSOUND
          if (get_conf_parameter_single(buf, &pos, len, word_buf, sizeof(word_buf)) > 0)
          {
              k = atoi(word_buf);
              shotst->dig.sndsample_idx = k;
              n++;
          }
          if (get_conf_parameter_single(buf, &pos, len, word_buf, sizeof(word_buf)) > 0)
          {
              k = atoi(word_buf);
              shotst->dig.sndsample_range = k;
              n++;
          }
          if (n < 2)
          {
              CONFWRNLOG("Couldn't read \"%s\" parameter in [%s] block of %s file.",
                  COMMAND_TEXT(cmd_num), block_buf, config_textname);
          }
          break;
      case 37: // EXPLOSIONEFFECTS
          if (get_conf_parameter_single(buf, &pos, len, word_buf, sizeof(word_buf)) > 0)
          {
              k = atoi(word_buf);
              shotst->explode.effect1_model = k;
              n++;
          }
          if (get_conf_parameter_single(buf, &pos, len, word_buf, sizeof(word_buf)) > 0)
          {
              k = atoi(word_buf);
              shotst->explode.effect2_model = k;
              n++;
          }
          if (get_conf_parameter_single(buf, &pos, len, word_buf, sizeof(word_buf)) > 0)
          {
              k = atoi(word_buf);
              shotst->explode.around_effect1_model = k;
              n++;
          }
          if (get_conf_parameter_single(buf, &pos, len, word_buf, sizeof(word_buf)) > 0)
          {
              k = atoi(word_buf);
              shotst->explode.around_effect2_model = k;
              n++;
          }
          if (n < 4)
          {
              CONFWRNLOG("Couldn't read \"%s\" parameter in [%s] block of %s file.",
                  COMMAND_TEXT(cmd_num), block_buf, config_textname);
          }
          break;
      case 38: //WITHSTANDHITAGAINST
          while (get_conf_parameter_single(buf, &pos, len, word_buf, sizeof(word_buf)) > 0)
          {
              k = get_id(shotmodel_withstand_types, word_buf);
              switch (k)
              {
              case 1: // CREATURE
                  shotst->hit_creature.withstand = 1;
                  n++;
                  break;
              case 2: // WALL
                  shotst->hit_generic.withstand = 1;
                  n++;
                  break;
              case 3: // DOOR
                  shotst->hit_door.withstand = 1;
                  n++;
                  break;
              case 4: // WATER
                  shotst->hit_water.withstand = 1;
                  n++;
                  break;
              case 5: // LAVA
                  shotst->hit_lava.withstand = 1;
                  n++;
                  break;
              case 6: // DIG
                  shotst->dig.withstand = 1;
                  n++;
                  break;
              default:
                  CONFWRNLOG("Incorrect value of \"%s\" parameter \"%s\" in [%s] block of %s file.",
                      COMMAND_TEXT(cmd_num), word_buf, block_buf, config_textname);
              }
          }
          break;
      case 39: //ANIMATIONTRANSPARENCY
          if (get_conf_parameter_single(buf, &pos, len, word_buf, sizeof(word_buf)) > 0)
          {
              k = atoi(word_buf);
              shotst->animation_transparency = k;
              n++;
          }
          if (n < 1)
          {
              CONFWRNLOG("Couldn't read \"%s\" parameter in [%s] block of %s file.",
                  COMMAND_TEXT(cmd_num), block_buf, config_textname);
          }
          break;
      case 40: //DESTROYONHIT
          if (get_conf_parameter_single(buf, &pos, len, word_buf, sizeof(word_buf)) > 0)
          {
              k = atoi(word_buf);
              shotst->destroy_on_first_hit = k;
              n++;
          }
          if (n < 1)
          {
              CONFWRNLOG("Couldn't read \"%s\" parameter in [%s] block of %s file.",
                  COMMAND_TEXT(cmd_num), block_buf, config_textname);
          }
          break;
      case 41: //BASEEXPERIENCEGAIN
          if (get_conf_parameter_single(buf, &pos, len, word_buf, sizeof(word_buf)) > 0)
          {
              k = atoi(word_buf);
              shotst->experience_given_to_shooter = k;
              n++;
          }
          if (n < 1)
          {
              CONFWRNLOG("Couldn't read \"%s\" parameter in [%s] block of %s file.",
                  COMMAND_TEXT(cmd_num), block_buf, config_textname);
          }
          break;
      case 42: //TARGETHITSTOPTURNS
          if (get_conf_parameter_single(buf, &pos, len, word_buf, sizeof(word_buf)) > 0)
          {
              k = atoi(word_buf);
              shotst->target_hitstop_turns = k;
              n++;
          }
          if (n < 1)
          {
              CONFWRNLOG("Couldn't read \"%s\" parameter in [%s] block of %s file.",
                  COMMAND_TEXT(cmd_num), block_buf, config_textname);
          }
          break;
      case 43: //SHOTSOUNDPRIORITY
          if (get_conf_parameter_single(buf, &pos, len, word_buf, sizeof(word_buf)) > 0)
          {
              k = atoi(word_buf);
              shotst->sound_priority = k;
              n++;
          }
          if (n < 1)
          {
              CONFWRNLOG("Couldn't read \"%s\" parameter in [%s] block of %s file.",
                  COMMAND_TEXT(cmd_num), block_buf, config_textname);
          }
          break;
      case 44: // LIGHTING
          if (get_conf_parameter_single(buf, &pos, len, word_buf, sizeof(word_buf)) > 0)
          {
              k = atoi(word_buf);
              shotst->light_radius = k * COORD_PER_STL;
              n++;
          }
          if (get_conf_parameter_single(buf, &pos, len, word_buf, sizeof(word_buf)) > 0)
          {
              k = atoi(word_buf);
              shotst->light_intensity = k;
              n++;
          }
          if (get_conf_parameter_single(buf, &pos, len, word_buf, sizeof(word_buf)) > 0)
          {
              k = atoi(word_buf);
              shotst->lightf_53 = k;
              n++;
          }
          if (n < 3)
          {
              CONFWRNLOG("Couldn't read \"%s\" parameter in [%s] block of %s file.",
                  COMMAND_TEXT(cmd_num), block_buf, config_textname);
          }
          break;
      case 45: // INERTIA
          if (get_conf_parameter_single(buf, &pos, len, word_buf, sizeof(word_buf)) > 0)
          {
              k = atoi(word_buf);
              shotst->inertia_floor = k;
              n++;
          }
          if (get_conf_parameter_single(buf, &pos, len, word_buf, sizeof(word_buf)) > 0)
          {
              k = atoi(word_buf);
              shotst->inertia_air = k;
              n++;
          }
          if (n < 2)
          {
              CONFWRNLOG("Couldn't read \"%s\" parameter in [%s] block of %s file.",
                  COMMAND_TEXT(cmd_num), block_buf, config_textname);
          }
          break;
      case 46: //UNSHADED
          if (get_conf_parameter_single(buf, &pos, len, word_buf, sizeof(word_buf)) > 0)
          {
              k = atoi(word_buf);
              shotst->unshaded = k;
              n++;
          }
          if (n < 1)
          {
              CONFWRNLOG("Couldn't read \"%s\" parameter in [%s] block of %s file.",
                  COMMAND_TEXT(cmd_num), block_buf, config_textname);
          }
          break;
      case 47: //SOFTLANDING
          if (get_conf_parameter_single(buf, &pos, len, word_buf, sizeof(word_buf)) > 0)
          {
              k = atoi(word_buf);
              shotst->soft_landing = k;
              n++;
          }
          if (n < 1)
          {
              CONFWRNLOG("Couldn't read \"%s\" parameter in [%s] block of %s file.",
                  COMMAND_TEXT(cmd_num), block_buf, config_textname);
          }
          break;
      case 48: //EFFECTMODEL
          if (get_conf_parameter_single(buf, &pos, len, word_buf, sizeof(word_buf)) > 0)
          {
              k = effect_or_effect_element_id(word_buf);
              shotst->effect_id = k;
              n++;
          }
          if (n < 1)
          {
              CONFWRNLOG("Couldn't read \"%s\" parameter in [%s] block of %s file.",
                  COMMAND_TEXT(cmd_num), block_buf, config_textname);
          }
          break;
      case 49: //FIRELOGIC
          if (get_conf_parameter_single(buf, &pos, len, word_buf, sizeof(word_buf)) > 0)
          {
              k = atoi(word_buf);
              shotst->fire_logic = k;
              n++;
          }
          if (n < 1)
          {
              CONFWRNLOG("Couldn't read \"%s\" parameter in [%s] block of %s file.",
                  COMMAND_TEXT(cmd_num), block_buf, config_textname);
          }
          break;
      case 50: //UPDATELOGIC
          if (get_conf_parameter_single(buf, &pos, len, word_buf, sizeof(word_buf)) > 0)
          {
              k = atoi(word_buf);
              shotst->update_logic = k;
              n++;
          }
          if (n < 1)
          {
              CONFWRNLOG("Couldn't read \"%s\" parameter in [%s] block of %s file.",
                  COMMAND_TEXT(cmd_num), block_buf, config_textname);
          }
          break;
      case 51: //EFFECTSPACING
          if (get_conf_parameter_single(buf, &pos, len, word_buf, sizeof(word_buf)) > 0)
          {
              k = atoi(word_buf);
              shotst->effect_spacing = k;
              n++;
          }
          if (n < 1)
          {
              CONFWRNLOG("Couldn't read \"%s\" parameter in [%s] block of %s file.",
                  COMMAND_TEXT(cmd_num), block_buf, config_textname);
          }
          break;
      case 52: //EFFECTAMOUNT
          if (get_conf_parameter_single(buf, &pos, len, word_buf, sizeof(word_buf)) > 0)
          {
              k = atoi(word_buf);
              shotst->effect_amount = k;
              n++;
          }
          if (n < 1)
          {
              CONFWRNLOG("Couldn't read \"%s\" parameter in [%s] block of %s file.",
                  COMMAND_TEXT(cmd_num), block_buf, config_textname);
          }
          break;
      case 53: //HITHEARTEFFECT
          if (get_conf_parameter_single(buf, &pos, len, word_buf, sizeof(word_buf)) > 0)
          {
              k = atoi(word_buf);
              shotst->hit_heart.effect_model = k;
              n++;
          }
          if (n < 1)
          {
              CONFWRNLOG("Couldn't read \"%s\" parameter in [%s] block of %s file.",
                  COMMAND_TEXT(cmd_num), block_buf, config_textname);
          }
          break;
      case 54: //HITHEARTSOUND
          if (get_conf_parameter_single(buf, &pos, len, word_buf, sizeof(word_buf)) > 0)
          {
              k = atoi(word_buf);
              shotst->hit_heart.sndsample_idx = k;
              n++;
          }
          if (get_conf_parameter_single(buf, &pos, len, word_buf, sizeof(word_buf)) > 0)
          {
              k = atoi(word_buf);
              shotst->hit_heart.sndsample_range = k;
              n++;
          }
          if (n < 2)
          {
              CONFWRNLOG("Couldn't read \"%s\" parameter in [%s] block of %s file.",
                  COMMAND_TEXT(cmd_num), block_buf, config_textname);
          }
          break;
      case 55: // BLEEDINGEFFECT
          if (get_conf_parameter_single(buf, &pos, len, word_buf, sizeof(word_buf)) > 0)
          {
              k = effect_or_effect_element_id(word_buf);
              shotst->effect_bleeding = k;
              n++;
          }
          if (n < 1)
          {
              CONFWRNLOG("Couldn't read \"%s\" parameter in [%s] block of %s file.",
                  COMMAND_TEXT(cmd_num), block_buf, config_textname);
          }
          break;
      case 56: // FROZENEFFECT
          if (get_conf_parameter_single(buf, &pos, len, word_buf, sizeof(word_buf)) > 0)
          {
              k = effect_or_effect_element_id(word_buf);
              shotst->effect_frozen = k;
              n++;
          }
          if (n < 1)
          {
              CONFWRNLOG("Couldn't read \"%s\" parameter in [%s] block of %s file.",
                  COMMAND_TEXT(cmd_num), block_buf, config_textname);
          }
          break;
<<<<<<< HEAD
      case 57: // SPEEDDEVIATION
          if (get_conf_parameter_single(buf, &pos, len, word_buf, sizeof(word_buf)) > 0)
          {
              k = atoi(word_buf);
              shotst->speed_deviation = k;
              n++;
          }
          if (n < 1)
          {
              CONFWRNLOG("Couldn't read \"%s\" parameter in [%s] block of %s file.",
                  COMMAND_TEXT(cmd_num), block_buf, config_textname);
          }
          break;
      case 58: // SPREAD_XY
          if (get_conf_parameter_single(buf, &pos, len, word_buf, sizeof(word_buf)) > 0)
          {
              k = atoi(word_buf);
              shotst->spread_xy = k;
              n++;
          }
          if (n < 1)
          {
              CONFWRNLOG("Couldn't read \"%s\" parameter in [%s] block of %s file.",
                  COMMAND_TEXT(cmd_num), block_buf, config_textname);
          }
          break;
      case 59: // SPREAD_Z
          if (get_conf_parameter_single(buf, &pos, len, word_buf, sizeof(word_buf)) > 0)
          {
              k = atoi(word_buf);
              shotst->spread_z = k;
              n++;
          }
          if (n < 1)
          {
              CONFWRNLOG("Couldn't read \"%s\" parameter in [%s] block of %s file.",
                  COMMAND_TEXT(cmd_num), block_buf, config_textname);
=======
      case 57: // PERIODICAL
          if (get_conf_parameter_single(buf,&pos,len,word_buf,sizeof(word_buf)) > 0)
          {
            k = atoi(word_buf);
            shotst->periodical = k;
            n++;
          }
          if (n < 1)
          {
            CONFWRNLOG("Couldn't read \"%s\" parameter in [%s] block of %s file.",
                COMMAND_TEXT(cmd_num),block_buf,config_textname);
>>>>>>> f75103e8
          }
          break;
      case 0: // comment
          break;
      case -1: // end of buffer
          break;
      default:
          CONFWRNLOG("Unrecognized command (%d) in [%s] block of %s file.",
              cmd_num,block_buf,config_textname);
          break;
      }
      skip_conf_to_next_line(buf,&pos,len);
    }
    //write_magic_shot_to_log(shotst, i);
#undef COMMAND_TEXT
  }
  return true;
}

TbBool parse_magic_power_blocks(char *buf, long len, const char *config_textname, unsigned short flags)
{
  struct PowerConfigStats *powerst;
  int i;
  // Block name and parameter word store variables
  // Initialize the array
  int arr_size;
  arr_size = sizeof(game.conf.magic_conf.power_cfgstats) / sizeof(game.conf.magic_conf.power_cfgstats[0]);
  for (i = 0; i < arr_size; i++)
  {
      if ((flags & CnfLd_AcceptPartial) == 0)
      {
          if ((i < game.conf.magic_conf.power_types_count) || (strlen(power_desc[i].name) <= 0))
          {
              powerst = get_power_model_stats(i);
              LbMemorySet(powerst->code_name, 0, COMMAND_WORD_LEN);
              powerst->artifact_model = 0;
              powerst->can_cast_flags = 0;
              powerst->config_flags = 0;
              powerst->overcharge_check_idx = 0;
              powerst->work_state = 0;
              powerst->bigsym_sprite_idx = 0;
              powerst->medsym_sprite_idx = 0;
              powerst->name_stridx = 0;
              powerst->tooltip_stridx = 0;
              powerst->select_sample_idx = 0;
              powerst->pointer_sprite_idx = 0;
              powerst->panel_tab_idx = 0;
              powerst->select_sound_idx = 0;
              powerst->cast_cooldown = 0;
              power_desc[i].name = powerst->code_name;
              power_desc[i].num = i;
          } else
          {
              power_desc[i].name = NULL;
              power_desc[i].num = 0;
          }
      }
      arr_size = sizeof(game.conf.object_conf.object_to_power_artifact)/sizeof(game.conf.object_conf.object_to_power_artifact[0]);
      for (i = 0; i < arr_size; i++)
      {
          if ((flags & CnfLd_AcceptPartial) == 0)
          {
              game.conf.object_conf.object_to_power_artifact[i] = 0;
          }
      }
  }
  arr_size = game.conf.magic_conf.power_types_count;
  // Load the file
  for (i=0; i < arr_size; i++)
  {
      char block_buf[COMMAND_WORD_LEN];
      sprintf(block_buf, "power%d", i);
      long pos = 0;
      long long k = find_conf_block(buf, &pos, len, block_buf);
      if (k < 0)
      {
          if ((flags & CnfLd_AcceptPartial) == 0)
          {
              WARNMSG("Block [%s] not found in %s file.", block_buf, config_textname);
              return false;
          }
          continue;
    }
    struct MagicStats* pwrdynst = get_power_dynamic_stats(i);
    powerst = get_power_model_stats(i);
#define COMMAND_TEXT(cmd_num) get_conf_parameter_text(magic_power_commands,cmd_num)
    while (pos<len)
    {
      // Finding command number in this line
      int cmd_num = recognize_conf_command(buf, &pos, len, magic_power_commands);
      // Now store the config item in correct place
      if (cmd_num == -3) break; // if next block starts
      if ((flags & CnfLd_ListOnly) != 0) {
          // In "List only" mode, accept only name command
          if (cmd_num > 1) {
              cmd_num = 0;
          }
      }
      int n = 0;
      char word_buf[COMMAND_WORD_LEN];
      switch (cmd_num)
      {
      case 1: // NAME
          if (get_conf_parameter_single(buf,&pos,len,powerst->code_name,COMMAND_WORD_LEN) <= 0)
          {
              CONFWRNLOG("Couldn't read \"%s\" parameter in [%s] block of %s file.",
                  COMMAND_TEXT(cmd_num),block_buf,config_textname);
              break;
          }
          power_desc[i].name = powerst->code_name;
          power_desc[i].num = i;
          break;
      case 2: // POWER
          while (get_conf_parameter_single(buf,&pos,len,word_buf,sizeof(word_buf)) > 0)
          {
              k = atoi(word_buf);
              if (n > SPELL_MAX_LEVEL)
              {
                CONFWRNLOG("Too many \"%s\" parameters in [%s] block of %s file.",
                    COMMAND_TEXT(cmd_num),block_buf,config_textname);
                break;
              }
              pwrdynst->strength[n] = k;
              n++;
          }
          if (n <= SPELL_MAX_LEVEL)
          {
              CONFWRNLOG("Couldn't read all \"%s\" parameters in [%s] block of %s file.",
                  COMMAND_TEXT(cmd_num),block_buf,config_textname);
          }
          break;
      case 3: // COST
          while (get_conf_parameter_single(buf,&pos,len,word_buf,sizeof(word_buf)) > 0)
          {
              k = atoi(word_buf);
              if (n > SPELL_MAX_LEVEL)
              {
                CONFWRNLOG("Too many \"%s\" parameters in [%s] block of %s file.",
                    COMMAND_TEXT(cmd_num),block_buf,config_textname);
                break;
              }
              pwrdynst->cost[n] = k;
              n++;
          }
          if (n <= SPELL_MAX_LEVEL)
          {
              CONFWRNLOG("Couldn't read all \"%s\" parameters in [%s] block of %s file.",
                  COMMAND_TEXT(cmd_num),block_buf,config_textname);
          }
          break;
      case 4: // Duration
          if (get_conf_parameter_single(buf,&pos,len,word_buf,sizeof(word_buf)) > 0)
          {
              k = atoi(word_buf);
              pwrdynst->duration = k;
              n++;
          }
          if (n < 1)
          {
              CONFWRNLOG("Couldn't read \"%s\" parameter in [%s] block of %s file.",
                  COMMAND_TEXT(cmd_num),block_buf,config_textname);
          }
          break;
      case 5: // CASTABILITY
          powerst->can_cast_flags = 0;
          while (get_conf_parameter_single(buf,&pos,len,word_buf,sizeof(word_buf)) > 0)
          {
              k = get_long_id(powermodel_castability_commands, word_buf);
              if ((k != 0) && (k != -1))
              {
                  powerst->can_cast_flags |= k;
                  n++;
              } else
              {
                  CONFWRNLOG("Incorrect value of \"%s\" parameter \"%s\" in [%s] block of %s file.",
                      COMMAND_TEXT(cmd_num),word_buf,block_buf,config_textname);
              }
          }
          break;
      case 6: // ARTIFACT
          if (get_conf_parameter_single(buf,&pos,len,word_buf,sizeof(word_buf)) > 0)
          {
              k = get_id(object_desc, word_buf);
              if (k >= 0) {
                  powerst->artifact_model = k;
                  game.conf.object_conf.object_to_power_artifact[k] = i;
                  n++;
              }
          }
          if (n < 1)
          {
              CONFWRNLOG("Incorrect object model \"%s\" in [%s] block of %s file.",
                  word_buf,block_buf,config_textname);
              break;
          }
          break;
      case 7: // NAMETEXTID
          if (get_conf_parameter_single(buf,&pos,len,word_buf,sizeof(word_buf)) > 0)
          {
              k = atoi(word_buf);
              powerst->name_stridx = k;
              n++;
          }
          if (n < 1)
          {
              CONFWRNLOG("Couldn't read \"%s\" parameter in [%s] block of %s file.",
                  COMMAND_TEXT(cmd_num),block_buf,config_textname);
          }
          break;
      case 8: // TOOLTIPTEXTID
          if (get_conf_parameter_single(buf,&pos,len,word_buf,sizeof(word_buf)) > 0)
          {
              k = atoi(word_buf);
              powerst->tooltip_stridx = k;
              n++;
          }
          if (n < 1)
          {
              CONFWRNLOG("Couldn't read \"%s\" parameter in [%s] block of %s file.",
                  COMMAND_TEXT(cmd_num),block_buf,config_textname);
          }
          break;
      case 10: // SYMBOLSPRITES
          if (get_conf_parameter_single(buf,&pos,len,word_buf,sizeof(word_buf)) > 0)
          {
              powerst->bigsym_sprite_idx = bad_icon_id;
              k = get_icon_id(word_buf);
              if (k >= 0)
              {
                  powerst->bigsym_sprite_idx = k;
                  n++;
              }
          }
          if (get_conf_parameter_single(buf,&pos,len,word_buf,sizeof(word_buf)) > 0)
          {
              powerst->medsym_sprite_idx = bad_icon_id;
              k = get_icon_id(word_buf);
              if (k >= 0)
              {
                  powerst->medsym_sprite_idx = k;
                  n++;
              }
          }
          if (n < 2)
          {
              CONFWRNLOG("Incorrect value of \"%s\" parameter in [%s] block of %s file.",
                  COMMAND_TEXT(cmd_num),block_buf,config_textname);
          }
          break;
      case 11: // POINTERSPRITES
          if (get_conf_parameter_single(buf,&pos,len,word_buf,sizeof(word_buf)) > 0)
          {
              k = get_icon_id(word_buf);
              if (k >= 0)
              {
                  powerst->pointer_sprite_idx = k;
                  n++;
              }
          }
          if (n < 1)
          {
              powerst->pointer_sprite_idx = bad_icon_id;
            CONFWRNLOG("Incorrect value of \"%s\" parameter in [%s] block of %s file.",
                COMMAND_TEXT(cmd_num),block_buf,config_textname);
          }
          break;
      case 12: // PANELTABINDEX
          if (get_conf_parameter_single(buf,&pos,len,word_buf,sizeof(word_buf)) > 0)
          {
            k = atoi(word_buf);
            if (k >= 0)
            {
                powerst->panel_tab_idx = k;
                n++;
            }
          }
          if (n < 1)
          {
            CONFWRNLOG("Incorrect value of \"%s\" parameter in [%s] block of %s file.",
                COMMAND_TEXT(cmd_num),block_buf,config_textname);
          }
          break;
      case 13: // SOUNDSAMPLES
          if (get_conf_parameter_single(buf,&pos,len,word_buf,sizeof(word_buf)) > 0)
          {
            k = atoi(word_buf);
            if (k >= 0)
            {
                powerst->select_sample_idx = k;
                n++;
            }
          }
          if (n < 1)
          {
            CONFWRNLOG("Incorrect value of \"%s\" parameter in [%s] block of %s file.",
                COMMAND_TEXT(cmd_num),block_buf,config_textname);
          }
          break;
      case 14: // PROPERTIES
          powerst->config_flags = 0;
          while (get_conf_parameter_single(buf,&pos,len,word_buf,sizeof(word_buf)) > 0)
          {
              k = get_id(powermodel_properties_commands, word_buf);
              if (k > 0) {
                  powerst->config_flags |= k;
                  n++;
              } else {
                  CONFWRNLOG("Incorrect value of \"%s\" parameter \"%s\" in [%s] block of %s file.",
                      COMMAND_TEXT(cmd_num),word_buf,block_buf,config_textname);
              }
          }
          break;
      case 15: // FUNCTIONS
          powerst->overcharge_check_idx = 0;
          k = recognize_conf_parameter(buf,&pos,len,powermodel_expand_check_func_type);
          if (k > 0)
          {
              powerst->overcharge_check_idx = k;
              n++;
          }
          if (n < 1)
          {
              CONFWRNLOG("Couldn't read \"%s\" parameter in [%s] block of %s file.",
                  COMMAND_TEXT(cmd_num),block_buf,config_textname);
          }
          break;
      case 16: // PLAYERSTATE
          if (get_conf_parameter_single(buf,&pos,len,word_buf,sizeof(word_buf)) > 0)
          {
              k = get_id(player_state_commands, word_buf);
              if (k >= 0) {
                  powerst->work_state = k;
                  n++;
              }
          }
          if (n < 1)
          {
              CONFWRNLOG("Incorrect object model \"%s\" in [%s] block of %s file.",
                  word_buf,block_buf,config_textname);
              break;
          }
          break;
      case 17: // PARENTPOWER
          if (get_conf_parameter_single(buf,&pos,len,word_buf,sizeof(word_buf)) > 0)
          {
              k = get_id(power_desc, word_buf);
              if (k >= 0) {
                  powerst->parent_power = k;
                  n++;
              }
          }
          if (n < 1)
          {
              CONFWRNLOG("Incorrect object model \"%s\" in [%s] block of %s file.",
                  word_buf,block_buf,config_textname);
              break;
          }
          break;
          case 18: //SOUNDPLAYED
          if (get_conf_parameter_single(buf,&pos,len,word_buf,sizeof(word_buf)) > 0)
          {
            k = atoi(word_buf);
            if (k >= 0)
            {
                powerst->select_sound_idx = k;
                n++;
            }
          }
          if (n < 1)
          {
            CONFWRNLOG("Incorrect value of \"%s\" parameter in [%s] block of %s file.",
                COMMAND_TEXT(cmd_num),block_buf,config_textname);
          }
          break;
          case 19: //COOLDOWN
              if (get_conf_parameter_single(buf, &pos, len, word_buf, sizeof(word_buf)) > 0)
              {
                  k = atoi(word_buf);
                  if (k >= 0)
                  {
                      powerst->cast_cooldown = k;
                      n++;
                  }
              }
              if (n < 1)
              {
                  CONFWRNLOG("Incorrect value of \"%s\" parameter in [%s] block of %s file.",
                      COMMAND_TEXT(cmd_num), block_buf, config_textname);
              }
              break;
      case 0: // comment
          break;
      case -1: // end of buffer
          break;
      default:
          CONFWRNLOG("Unrecognized command (%d) in [%s] block of %s file.",
              cmd_num,block_buf,config_textname);
          break;
      }
      skip_conf_to_next_line(buf,&pos,len);
    }
#undef COMMAND_TEXT
  }
  if ((flags & CnfLd_ListOnly) == 0)
  {
    // Mark powers which have children
    for (i = 0; i < game.conf.magic_conf.power_types_count; i++)
    {
        powerst = get_power_model_stats(i);
        struct PowerConfigStats* parent_powerst = get_power_model_stats(powerst->parent_power);
        if (!power_model_stats_invalid(parent_powerst)) {
            parent_powerst->config_flags |= PwCF_IsParent;
        }
    }
  }
  return true;
}

TbBool parse_magic_special_blocks(char *buf, long len, const char *config_textname, unsigned short flags)
{
  struct SpecialConfigStats *specst;
  int i;
  // Block name and parameter word store variables
  // Initialize the array
  int arr_size;
  if ((flags & CnfLd_AcceptPartial) == 0)
  {
      arr_size = sizeof(game.conf.magic_conf.special_cfgstats)/sizeof(game.conf.magic_conf.special_cfgstats[0]);
      for (i=0; i < arr_size; i++)
      {
          specst = get_special_model_stats(i);
          LbMemorySet(specst->code_name, 0, COMMAND_WORD_LEN);
          specst->artifact_model = 0;
          specst->tooltip_stridx = 0;
          if (i < game.conf.magic_conf.special_types_count)
          {
              special_desc[i].name = specst->code_name;
              special_desc[i].num = i;
          } else
          {
              special_desc[i].name = NULL;
              special_desc[i].num = 0;
          }
      }
      arr_size = sizeof(game.conf.object_conf.object_to_special_artifact)/sizeof(game.conf.object_conf.object_to_special_artifact[0]);
      for (i=0; i < arr_size; i++) {
          game.conf.object_conf.object_to_special_artifact[i] = 0;
      }
  }
  arr_size = game.conf.magic_conf.special_types_count;
  // Load the file
  for (i=0; i < arr_size; i++)
  {
      char block_buf[COMMAND_WORD_LEN];
      sprintf(block_buf, "special%d", i);
      long pos = 0;
      int k = find_conf_block(buf, &pos, len, block_buf);
      if (k < 0)
      {
          if ((flags & CnfLd_AcceptPartial) == 0)
          {
              WARNMSG("Block [%s] not found in %s file.", block_buf, config_textname);
              return false;
          }
          continue;
    }
    specst = get_special_model_stats(i);
#define COMMAND_TEXT(cmd_num) get_conf_parameter_text(magic_special_commands,cmd_num)
    while (pos<len)
    {
      // Finding command number in this line
      int cmd_num = recognize_conf_command(buf, &pos, len, magic_special_commands);
      // Now store the config item in correct place
      if (cmd_num == -3) break; // if next block starts
      if ((flags & CnfLd_ListOnly) != 0) {
          // In "List only" mode, accept only name command
          if (cmd_num > 1) {
              cmd_num = 0;
          }
      }
      int n = 0;
      char word_buf[COMMAND_WORD_LEN];
      switch (cmd_num)
      {
      case 1: // NAME
          if (get_conf_parameter_single(buf,&pos,len,specst->code_name,COMMAND_WORD_LEN) <= 0)
          {
              CONFWRNLOG("Couldn't read \"%s\" parameter in [%s] block of %s file.",
                  COMMAND_TEXT(cmd_num),block_buf,config_textname);
              break;
          }
          break;
      case 2: // ARTIFACT
          if (get_conf_parameter_single(buf,&pos,len,word_buf,sizeof(word_buf)) > 0)
          {
              k = get_id(object_desc, word_buf);
              if (k >= 0) {
                  specst->artifact_model = k;
                  game.conf.object_conf.object_to_special_artifact[k] = i;
                  n++;
              }
          }
          if (n < 1)
          {
              CONFWRNLOG("Incorrect object model \"%s\" in [%s] block of %s file.",
                  word_buf,block_buf,config_textname);
              break;
          }
          break;
      case 3: // TOOLTIPTEXTID
          if (get_conf_parameter_single(buf,&pos,len,word_buf,sizeof(word_buf)) > 0)
          {
            k = atoi(word_buf);
            if (k > 0)
            {
                specst->tooltip_stridx = k;
                n++;
            }
          }
          if (n < 1)
          {
            CONFWRNLOG("Incorrect value of \"%s\" parameter in [%s] block of %s file.",
                COMMAND_TEXT(cmd_num),block_buf,config_textname);
          }
          break;
      case 4: // SPEECHPLAYED
          if (get_conf_parameter_single(buf, &pos, len, word_buf, sizeof(word_buf)) > 0)
          {
              k = atoi(word_buf);
              if (k >= 0)
              {
                  specst->speech = k;
                  n++;
              }
          }
          if (n < 1)
          {
              CONFWRNLOG("Incorrect value of \"%s\" parameter in [%s] block of %s file.",
                  COMMAND_TEXT(cmd_num), block_buf, config_textname);
          }
          break;
      case 5: // ACTIVATIONEFFECT
          if (get_conf_parameter_single(buf, &pos, len, word_buf, sizeof(word_buf)) > 0)
          {
              k = effect_or_effect_element_id(word_buf);
              specst->effect_id = k;
              n++;
          }
          if (n < 1)
          {
              CONFWRNLOG("Incorrect value of \"%s\" parameter in [%s] block of %s file.",
                  COMMAND_TEXT(cmd_num), block_buf, config_textname);
          }
          break;
      case 6: // VALUE
          if (get_conf_parameter_single(buf, &pos, len, word_buf, sizeof(word_buf)) > 0)
          {
              k = atoi(word_buf);
              specst->value = k;
          }
          break;
      case 0: // comment
          break;
      case -1: // end of buffer
          break;
      default:
          CONFWRNLOG("Unrecognized command (%d) in [%s] block of %s file.",
              cmd_num,block_buf,config_textname);
          break;
      }
      skip_conf_to_next_line(buf,&pos,len);
    }
#undef COMMAND_TEXT
  }
  return true;
}

TbBool load_magic_config_file(const char *textname, const char *fname, unsigned short flags)
{
    SYNCDBG(0,"%s %s file \"%s\".",((flags & CnfLd_ListOnly) == 0)?"Reading":"Parsing",textname,fname);
    long len = LbFileLengthRnc(fname);
    if (len < MIN_CONFIG_FILE_SIZE)
    {
        if ((flags & CnfLd_IgnoreErrors) == 0)
            WARNMSG("The %s file \"%s\" doesn't exist or is too small.",textname,fname);
        return false;
    }
    char* buf = (char*)LbMemoryAlloc(len + 256);
    if (buf == NULL)
        return false;
    // Loading file data
    len = LbFileLoadAt(fname, buf);
    TbBool result = (len > 0);
    // Parse blocks of the config file
    if (result)
    {
        result = parse_magic_common_blocks(buf, len, textname, flags);
        if ((flags & CnfLd_AcceptPartial) != 0)
            result = true;
        if (!result)
            WARNMSG("Parsing %s file \"%s\" common blocks failed.",textname,fname);
    }
    if (result)
    {
        result = parse_magic_spell_blocks(buf, len, textname, flags);
        if ((flags & CnfLd_AcceptPartial) != 0)
            result = true;
        if (!result)
            WARNMSG("Parsing %s file \"%s\" spell blocks failed.",textname,fname);
    }
    if (result)
    {
        result = parse_magic_shot_blocks(buf, len, textname, flags);
        if ((flags & CnfLd_AcceptPartial) != 0)
            result = true;
        if (!result)
            WARNMSG("Parsing %s file \"%s\" shot blocks failed.",textname,fname);
    }
    if (result)
    {
      result = parse_magic_power_blocks(buf, len, textname, flags);
      if ((flags & CnfLd_AcceptPartial) != 0)
          result = true;
      if (!result)
          WARNMSG("Parsing %s file \"%s\" power blocks failed.",textname,fname);
    }
    if (result)
    {
      result = parse_magic_special_blocks(buf, len, textname, flags);
      if ((flags & CnfLd_AcceptPartial) != 0)
          result = true;
      if (!result)
          WARNMSG("Parsing %s file \"%s\" special blocks failed.",textname,fname);
    }
    //Freeing and exiting
    LbMemoryFree(buf);
    return result;
}

TbBool load_magic_config(const char *conf_fname, unsigned short flags)
{
    static const char config_global_textname[] = "global magic config";
    static const char config_campgn_textname[] = "campaign magic config";
    static const char config_level_textname[] = "level magic config";
    char* fname = prepare_file_path(FGrp_FxData, conf_fname);
    TbBool result = load_magic_config_file(config_global_textname, fname, flags);
    fname = prepare_file_path(FGrp_CmpgConfig,conf_fname);
    if (strlen(fname) > 0)
    {
        load_magic_config_file(config_campgn_textname,fname,flags|CnfLd_AcceptPartial|CnfLd_IgnoreErrors);
    }
    fname = prepare_file_fmtpath(FGrp_CmpgLvls, "map%05lu.%s", get_selected_level_number(), conf_fname);
    if (strlen(fname) > 0)
    {
        load_magic_config_file(config_level_textname,fname,flags|CnfLd_AcceptPartial|CnfLd_IgnoreErrors);
    }
    //Freeing and exiting
    return result;
}

/**
 * Returns Code Name (name to use in script file) of given spell model.
 */
const char *spell_code_name(SpellKind spmodel)
{
    const char* name = get_conf_parameter_text(spell_desc, spmodel);
    if (name[0] != '\0')
        return name;
    return "INVALID";
}

/**
 * Returns Code Name (name to use in script file) of given shot model.
 */
const char *shot_code_name(ThingModel tngmodel)
{
    const char* name = get_conf_parameter_text(shot_desc, tngmodel);
    if (name[0] != '\0')
        return name;
    return "INVALID";
}

/**
 * Returns Code Name (name to use in script file) of given keepers power kind.
 */
const char *power_code_name(PowerKind pwkind)
{
    const char* name = get_conf_parameter_text(power_desc, pwkind);
    if (name[0] != '\0')
        return name;
    return "INVALID";
}

/**
 * Returns the power model identifier for a given code name (found in script file).
 * Linear running time.
 * @param code_name
 * @return A positive integer for the power model if found, otherwise -1
 */
int power_model_id(const char * code_name)
{
    for (int i = 0; i < game.conf.magic_conf.power_types_count; ++i)
    {
        if (strncmp(game.conf.magic_conf.power_cfgstats[i].code_name, code_name,
                COMMAND_WORD_LEN) == 0) {
            return i;
        }
    }

    return -1;
}

/**
 * Adds given power to players available powers.
 *
 * @param pwkind
 * @param plyr_idx
 * @return
 * @note originally add_spell_to_player()
 */
TbBool add_power_to_player(PowerKind pwkind, PlayerNumber plyr_idx)
{
    if (pwkind >= game.conf.magic_conf.power_types_count)
    {
        ERRORLOG("Can't add incorrect power %d to player %d",(int)pwkind, (int)plyr_idx);
        return false;
    }
    struct Dungeon* dungeon = get_dungeon(plyr_idx);
    if (dungeon_invalid(dungeon))
    {
        ERRORLOG("Can't add %s to player %d which has no dungeon",power_code_name(pwkind), (int)plyr_idx);
        return false;
    }
    long i = dungeon->magic_level[pwkind];
    if (i >= 255)
    {
        ERRORLOG("Power %s has bad magic_level=%d for player %d, reset", power_code_name(pwkind), (int)i, (int)plyr_idx);
        i = 0;
    }
    dungeon->magic_level[pwkind] = i+1;
    return true;
}

void remove_power_from_player(PowerKind pwkind, PlayerNumber plyr_idx)
{
    struct Dungeon* dungeon = get_dungeon(plyr_idx);
    if (dungeon_invalid(dungeon))
    {
        ERRORLOG("Cannot remove spell %s from invalid dungeon %d!",power_code_name(pwkind),(int)plyr_idx);
        return;
    }
    long i = dungeon->magic_level[pwkind];
    if (i < 1)
    {
        ERRORLOG("Cannot remove spell %s (%d) from player %d as he doesn't have it!",power_code_name(pwkind),(int)pwkind,(int)plyr_idx);
        return;
    }
    SYNCDBG(4,"Decreasing spell %s of player %d to level %d",power_code_name(pwkind),(int)plyr_idx,(int)i-1);
    dungeon->magic_level[pwkind] = i-1;
    switch (pwkind)
    {
    case PwrK_OBEY:
        if (player_uses_power_obey(plyr_idx))
            turn_off_power_obey(plyr_idx);
        break;
    case PwrK_SIGHT:
        if (player_uses_power_sight(plyr_idx))
            turn_off_power_sight_of_evil(plyr_idx);
        break;
    case PwrK_CALL2ARMS:
        if (player_uses_power_call_to_arms(plyr_idx))
            turn_off_power_call_to_arms(plyr_idx);
        break;
    }
    if (game.chosen_spell_type == pwkind)
    {
        set_chosen_power_none();
    }
}

/**
 * Zeroes all the costs for all spells.
 */
TbBool make_all_powers_cost_free(void)
{
    for (long i = 0; i < game.conf.magic_conf.power_types_count; i++)
    {
        struct MagicStats* pwrdynst = get_power_dynamic_stats(i);
        for (long n = 0; n < MAGIC_OVERCHARGE_LEVELS; n++)
            pwrdynst->cost[n] = 0;
  }
  return true;
}

/**
 * Makes all keeper spells to be available to research.
 */
TbBool make_all_powers_researchable(PlayerNumber plyr_idx)
{
    struct Dungeon* dungeon = get_players_num_dungeon(plyr_idx);
    for (long i = 0; i < game.conf.magic_conf.power_types_count; i++)
    {
        dungeon->magic_resrchable[i] = 1;
    }
    return true;
}

/**
 * Sets power availability state.
 */
TbBool set_power_available(PlayerNumber plyr_idx, PowerKind pwkind, long resrch, long avail)
{
    SYNCDBG(8,"Starting for power %d, player %d, state %ld,%ld",(int)pwkind,(int)plyr_idx,resrch,avail);
    // note that we can't get_players_num_dungeon() because players
    // may be uninitialized yet when this is called.
    struct Dungeon* dungeon = get_dungeon(plyr_idx);
    if (dungeon_invalid(dungeon)) {
        ERRORDBG(11,"Cannot set power availability; player %d has no dungeon",(int)plyr_idx);
        return false;
    }
    dungeon->magic_resrchable[pwkind] = resrch;
    if (avail <= 0)
    {
        if (is_power_available(plyr_idx, pwkind))
        {
            remove_power_from_player(pwkind, plyr_idx);
        }
        return true;
    }
    if (is_power_available(plyr_idx, pwkind))
    {
        return true;
    }
    return add_power_to_player(pwkind, plyr_idx);
}

/**
 * Returns if the power can be used by a player.
 * Checks only if it's available and if the player is 'alive'.
 * Doesn't check if the player has enough money or map position is on correct spot.
 */
TbBool is_power_available(PlayerNumber plyr_idx, PowerKind pwkind)
{
    struct Dungeon* dungeon = get_players_num_dungeon(plyr_idx);
    // Check if the player even have a dungeon
    if (dungeon_invalid(dungeon)) {
        return false;
    }
    //TODO POWERS Mapping child powers to their parent - remove that when magic_level array is enlarged
    {
        const struct PowerConfigStats* powerst = get_power_model_stats(pwkind);
        if (powerst->parent_power != 0)
            pwkind = powerst->parent_power;
    }
    // Player must have dungeon heart to cast spells, with no heart only floating spirit spell works
    if (!player_has_heart(plyr_idx) && (pwkind != PwrK_POSSESS)) {
        return false;
    }
    if (pwkind >= game.conf.magic_conf.power_types_count)
    {
        ERRORLOG("Incorrect power %ld (player %ld)", pwkind, plyr_idx);
        return false;
    }
    if (dungeon->magic_level[pwkind] > 0) {
        return true;
    }
    return false;
}

/**
 * Returns if the power can be or already is obtained by a player.
 */
TbBool is_power_obtainable(PlayerNumber plyr_idx, PowerKind pwkind)
{
    struct Dungeon* dungeon = get_players_num_dungeon(plyr_idx);
    // Check if the player even have a dungeon
    if (dungeon_invalid(dungeon)) {
        return false;
    }
    //TODO POWERS Mapping child powers to their parent - remove that when magic_level array is enlarged
    {
        const struct PowerConfigStats* powerst = get_power_model_stats(pwkind);
        if (powerst->parent_power != 0)
            pwkind = powerst->parent_power;
    }
    // Player must have dungeon heart to cast spells, with no heart only floating spirit spell works
    if (!player_has_heart(plyr_idx) && (pwkind != PwrK_POSSESS)) {
        return false;
    }
    if (pwkind >= game.conf.magic_conf.power_types_count) {
        ERRORLOG("Incorrect power %ld (player %ld)",pwkind, plyr_idx);
        return false;
    }
    return (dungeon->magic_level[pwkind] > 0) || (dungeon->magic_resrchable[pwkind]);
}

/**
 * Makes all the powers, which are researchable, to be instantly available.
 */
TbBool make_available_all_researchable_powers(PlayerNumber plyr_idx)
{
  SYNCDBG(0,"Starting");
  TbBool ret = true;
  struct Dungeon* dungeon = get_players_num_dungeon(plyr_idx);
  if (dungeon_invalid(dungeon)) {
      ERRORDBG(11,"Cannot make research available; player %d has no dungeon",(int)plyr_idx);
      return false;
  }
  for (long i = 0; i < game.conf.magic_conf.power_types_count; i++)
  {
    if (dungeon->magic_resrchable[i])
    {
      ret &= add_power_to_player(i, plyr_idx);
    }
  }
  return ret;
}

/******************************************************************************/<|MERGE_RESOLUTION|>--- conflicted
+++ resolved
@@ -131,13 +131,10 @@
   {"HITHEARTSOUND",         54},
   {"BLEEDINGEFFECT",        55},
   {"FROZENEFFECT",          56},
-<<<<<<< HEAD
-  {"SPEEDDEVIATION",        57},
-  {"SPREAD_XY",             58},
-  {"SPREAD_Z",              59},
-=======
   {"PERIODICAL",            57},
->>>>>>> f75103e8
+  {"SPEEDDEVIATION",        58},
+  {"SPREAD_XY",             59},
+  {"SPREAD_Z",              60},
   {NULL,                     0},
   };
 
@@ -1859,45 +1856,6 @@
                   COMMAND_TEXT(cmd_num), block_buf, config_textname);
           }
           break;
-<<<<<<< HEAD
-      case 57: // SPEEDDEVIATION
-          if (get_conf_parameter_single(buf, &pos, len, word_buf, sizeof(word_buf)) > 0)
-          {
-              k = atoi(word_buf);
-              shotst->speed_deviation = k;
-              n++;
-          }
-          if (n < 1)
-          {
-              CONFWRNLOG("Couldn't read \"%s\" parameter in [%s] block of %s file.",
-                  COMMAND_TEXT(cmd_num), block_buf, config_textname);
-          }
-          break;
-      case 58: // SPREAD_XY
-          if (get_conf_parameter_single(buf, &pos, len, word_buf, sizeof(word_buf)) > 0)
-          {
-              k = atoi(word_buf);
-              shotst->spread_xy = k;
-              n++;
-          }
-          if (n < 1)
-          {
-              CONFWRNLOG("Couldn't read \"%s\" parameter in [%s] block of %s file.",
-                  COMMAND_TEXT(cmd_num), block_buf, config_textname);
-          }
-          break;
-      case 59: // SPREAD_Z
-          if (get_conf_parameter_single(buf, &pos, len, word_buf, sizeof(word_buf)) > 0)
-          {
-              k = atoi(word_buf);
-              shotst->spread_z = k;
-              n++;
-          }
-          if (n < 1)
-          {
-              CONFWRNLOG("Couldn't read \"%s\" parameter in [%s] block of %s file.",
-                  COMMAND_TEXT(cmd_num), block_buf, config_textname);
-=======
       case 57: // PERIODICAL
           if (get_conf_parameter_single(buf,&pos,len,word_buf,sizeof(word_buf)) > 0)
           {
@@ -1909,7 +1867,45 @@
           {
             CONFWRNLOG("Couldn't read \"%s\" parameter in [%s] block of %s file.",
                 COMMAND_TEXT(cmd_num),block_buf,config_textname);
->>>>>>> f75103e8
+          }
+          break;
+      case 58: // SPEEDDEVIATION
+          if (get_conf_parameter_single(buf, &pos, len, word_buf, sizeof(word_buf)) > 0)
+          {
+              k = atoi(word_buf);
+              shotst->speed_deviation = k;
+              n++;
+          }
+          if (n < 1)
+          {
+              CONFWRNLOG("Couldn't read \"%s\" parameter in [%s] block of %s file.",
+                  COMMAND_TEXT(cmd_num), block_buf, config_textname);
+          }
+          break;
+      case 59: // SPREAD_XY
+          if (get_conf_parameter_single(buf, &pos, len, word_buf, sizeof(word_buf)) > 0)
+          {
+              k = atoi(word_buf);
+              shotst->spread_xy = k;
+              n++;
+          }
+          if (n < 1)
+          {
+              CONFWRNLOG("Couldn't read \"%s\" parameter in [%s] block of %s file.",
+                  COMMAND_TEXT(cmd_num), block_buf, config_textname);
+          }
+          break;
+      case 60: // SPREAD_Z
+          if (get_conf_parameter_single(buf, &pos, len, word_buf, sizeof(word_buf)) > 0)
+          {
+              k = atoi(word_buf);
+              shotst->spread_z = k;
+              n++;
+          }
+          if (n < 1)
+          {
+              CONFWRNLOG("Couldn't read \"%s\" parameter in [%s] block of %s file.",
+                  COMMAND_TEXT(cmd_num), block_buf, config_textname);
           }
           break;
       case 0: // comment
