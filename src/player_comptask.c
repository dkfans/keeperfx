--- conflicted
+++ resolved
@@ -371,21 +371,14 @@
         if (!player_place_trap_at(stl_x, stl_y, plyr_idx, param1))
             break;
         return Lb_SUCCESS;
-<<<<<<< HEAD
-    case GA_PlaceDoor:
+    case GA_PlaceDoor: {
         k = tag_cursor_blocks_place_door(plyr_idx, stl_x, stl_y,param1);
-        i = packet_place_door(stl_x, stl_y, plyr_idx, param1, k);
-        return i;
-=======
-    case GA_PlaceDoor: {
-        k = tag_cursor_blocks_place_door(plyr_idx, stl_x, stl_y);
         if (packet_place_door(stl_x, stl_y, plyr_idx, param1, k)) {
             return Lb_SUCCESS;
         } else {
             return Lb_FAIL;
         }
     }
->>>>>>> 117eb9da
     case GA_SellTrap:
         return player_sell_trap_at_subtile(plyr_idx, stl_x, stl_y);
     case GA_SellDoor:
