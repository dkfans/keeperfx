/******************************************************************************/
// Free implementation of Bullfrog's Dungeon Keeper strategy game.
/******************************************************************************/
/** @file lvl_script_commands.c
 *     Commands that can be used by level script
 * @author   KeeperFX Team
 * @par  Copying and copyrights:
 *     This program is free software; you can redistribute it and/or modify
 *     it under the terms of the GNU General Public License as published by
 *     the Free Software Foundation; either version 2 of the License, or
 *     (at your option) any later version.
 */
/******************************************************************************/
#include "pre_inc.h"
#include <math.h>
#include <string.h>
#include "bflib_sound.h"
#include "bflib_sndlib.h"
#include "config_effects.h"
#include "config_lenses.h"
#include "config_magic.h"
#include "config_players.h"
#include "config_powerhands.h"
#include "config_settings.h"
#include "config_spritecolors.h"
#include "config_trapdoor.h"
#include "console_cmd.h"
#include "config_rules.h"
#include "creature_instances.h"
#include "creature_states.h"
#include "creature_states_mood.h"
#include "creature_states_pray.h"
#include "custom_sprites.h"
#include "dungeon_data.h"
#include "frontmenu_ingame_map.h"
#include "frontend.h"
#include "gui_soundmsgs.h"
#include "gui_frontmenu.h"
#include "keeperfx.hpp"
#include "lens_api.h"
#include "lvl_script_commands.h"
#include "lvl_script_conditions.h"
#include "lvl_script_lib.h"
#include "lua_base.h"
#include "map_blocks.h"
#include "player_instances.h"
#include "player_utils.h"
#include "power_hand.h"
#include "power_specials.h"
#include "room_util.h"
#include "sounds.h"
#include "spdigger_stack.h"
#include "thing_data.h"
#include "thing_effects.h"
#include "thing_navigate.h"
#include "thing_physics.h"

#include "post_inc.h"

#ifdef __cplusplus
extern "C" {
#endif

extern long level_file_version;

#define MAX_CONFIG_VALUES 4

const struct CommandDesc subfunction_desc[] = {
    {"RANDOM",                     "Aaaaaaaa", Cmd_RANDOM, NULL, NULL},
    {"DRAWFROM",                   "Aaaaaaaa", Cmd_DRAWFROM, NULL, NULL},
    {"IMPORT",                     "PA      ", Cmd_IMPORT, NULL, NULL},
    {NULL,                         "        ", Cmd_NONE, NULL, NULL},
  };

const struct NamedCommand player_desc[] = {
  {"PLAYER0",          PLAYER0},
  {"PLAYER1",          PLAYER1},
  {"PLAYER2",          PLAYER2},
  {"PLAYER3",          PLAYER3},
  {"PLAYER_GOOD",      PLAYER_GOOD},
  {"ALL_PLAYERS",      ALL_PLAYERS},
  {"PLAYER_NEUTRAL",   PLAYER_NEUTRAL},
  {"PLAYER4",          PLAYER4},
  {"PLAYER5",          PLAYER5},
  {"PLAYER6",          PLAYER6},
  {NULL,               0},
};

const struct NamedCommand controls_variable_desc[] = {
    {"TOTAL_DIGGERS",               SVar_CONTROLS_TOTAL_DIGGERS},
    {"TOTAL_CREATURES",             SVar_CONTROLS_TOTAL_CREATURES},
    {"TOTAL_DOORS",                 SVar_TOTAL_DOORS},
    {"TOTAL_TRAPS",                 SVar_TOTAL_TRAPS},
    {"TOTAL_AREA",                  SVar_TOTAL_AREA},
    {"GOOD_CREATURES",              SVar_CONTROLS_GOOD_CREATURES},
    {"EVIL_CREATURES",              SVar_CONTROLS_EVIL_CREATURES},
    {NULL,                           0},
};

const struct NamedCommand available_variable_desc[] = {
    {"TOTAL_CREATURES",             SVar_AVAILABLE_TOTAL_CREATURES},
    {"TOTAL_DOORS",                 SVar_AVAILABLE_TOTAL_DOORS},
    {"TOTAL_TRAPS",                 SVar_AVAILABLE_TOTAL_TRAPS},
    {"TOTAL_AREA",                  SVar_TOTAL_AREA},
    {NULL,                           0},
};

const struct NamedCommand comparison_desc[] = {
  {"==",     MOp_EQUAL},
  {"!=",     MOp_NOT_EQUAL},
  {"<",      MOp_SMALLER},
  {">",      MOp_GREATER},
  {"<=",     MOp_SMALLER_EQ},
  {">=",     MOp_GREATER_EQ},
  {NULL,     0},
};

const struct NamedCommand timer_desc[] = {
  {"TIMER0", 0},
  {"TIMER1", 1},
  {"TIMER2", 2},
  {"TIMER3", 3},
  {"TIMER4", 4},
  {"TIMER5", 5},
  {"TIMER6", 6},
  {"TIMER7", 7},
  {NULL,     0},
};

const struct NamedCommand flag_desc[] = {
  {"FLAG0",  0},
  {"FLAG1",  1},
  {"FLAG2",  2},
  {"FLAG3",  3},
  {"FLAG4",  4},
  {"FLAG5",  5},
  {"FLAG6",  6},
  {"FLAG7",  7},
  {NULL,     0},
};

const struct NamedCommand hand_rule_desc[] = {
  {"ALWAYS",                HandRule_Always},
  {"AGE_LOWER",             HandRule_AgeLower},
  {"AGE_HIGHER",            HandRule_AgeHigher},
  {"LEVEL_LOWER",           HandRule_LvlLower},
  {"LEVEL_HIGHER",          HandRule_LvlHigher},
  {"AT_ACTION_POINT",       HandRule_AtActionPoint},
  {"AFFECTED_BY",           HandRule_AffectedBy},
  {"WANDERING",             HandRule_Wandering},
  {"WORKING",               HandRule_Working},
  {"FIGHTING",              HandRule_Fighting},
  {"DROPPED_TIME_HIGHER",   HandRule_DroppedTimeHigher},
  {"DROPPED_TIME_LOWER",    HandRule_DroppedTimeLower},
  {"BLOCKED_FOR_PICKUP",    HandRule_BlockedPickup},
  {NULL,                    0},
};

const struct NamedCommand rule_slot_desc[] = {
  {"RULE0",  0},
  {"RULE1",  1},
  {"RULE2",  2},
  {"RULE3",  3},
  {"RULE4",  4},
  {"RULE5",  5},
  {"RULE6",  6},
  {"RULE7",  7},
  {NULL,     0},
};

const struct NamedCommand rule_action_desc[] = {
  {"DENY",      HandRuleAction_Deny},
  {"ALLOW",     HandRuleAction_Allow},
  {"ENABLE",    HandRuleAction_Enable},
  {"DISABLE",   HandRuleAction_Disable},
  {NULL,     0},
};

const struct NamedCommand hero_objective_desc[] = {
  {"STEAL_GOLD",           CHeroTsk_StealGold},
  {"STEAL_SPELLS",         CHeroTsk_StealSpells},
  {"ATTACK_ENEMIES",       CHeroTsk_AttackEnemies},
  {"ATTACK_DUNGEON_HEART", CHeroTsk_AttackDnHeart},
  {"SNIPE_DUNGEON_HEART",  CHeroTsk_SnipeDnHeart},
  {"ATTACK_ROOMS",         CHeroTsk_AttackRooms},
  {"SABOTAGE_ROOMS",       CHeroTsk_SabotageRooms},
  {"DEFEND_PARTY",         CHeroTsk_DefendParty},
  {"DEFEND_LOCATION",      CHeroTsk_DefendSpawn},
  {"DEFEND_HEART",         CHeroTsk_DefendHeart},
  {"DEFEND_ROOMS",         CHeroTsk_DefendRooms},
  {NULL,                   0},
};

const struct NamedCommand msgtype_desc[] = {
  {"SPEECH",           1},
  {"SOUND",            2},
  {NULL,               0},
};

const struct NamedCommand tendency_desc[] = {
  {"IMPRISON",         1},
  {"FLEE",             2},
  {NULL,               0},
};

const struct NamedCommand creature_select_criteria_desc[] = {
  {"MOST_EXPERIENCED",     CSelCrit_MostExperienced},
  {"MOST_EXP_WANDERING",   CSelCrit_MostExpWandering},
  {"MOST_EXP_WORKING",     CSelCrit_MostExpWorking},
  {"MOST_EXP_FIGHTING",    CSelCrit_MostExpFighting},
  {"LEAST_EXPERIENCED",    CSelCrit_LeastExperienced},
  {"LEAST_EXP_WANDERING",  CSelCrit_LeastExpWandering},
  {"LEAST_EXP_WORKING",    CSelCrit_LeastExpWorking},
  {"LEAST_EXP_FIGHTING",   CSelCrit_LeastExpFighting},
  {"NEAR_OWN_HEART",       CSelCrit_NearOwnHeart},
  {"NEAR_ENEMY_HEART",     CSelCrit_NearEnemyHeart},
  {"ON_ENEMY_GROUND",      CSelCrit_OnEnemyGround},
  {"ON_FRIENDLY_GROUND",   CSelCrit_OnFriendlyGround},
  {"ON_NEUTRAL_GROUND",    CSelCrit_OnNeutralGround},
  {"ANYWHERE",             CSelCrit_Any},
  {NULL,                   0},
};

const struct NamedCommand on_experience_desc[] = {
  {"SizeIncreaseOnExp",            1},
  {"PayIncreaseOnExp",             2},
  {"SpellDamageIncreaseOnExp",     3},
  {"RangeIncreaseOnExp",           4},
  {"JobValueIncreaseOnExp",        5},
  {"HealthIncreaseOnExp",          6},
  {"StrengthIncreaseOnExp",        7},
  {"DexterityIncreaseOnExp",       8},
  {"DefenseIncreaseOnExp",         9},
  {"LoyaltyIncreaseOnExp",        10},
  {"ExpForHittingIncreaseOnExp",  11},
  {"TrainingCostIncreaseOnExp",   12},
  {"ScavengingCostIncreaseOnExp", 13},
  {NULL,                           0},
};

const struct NamedCommand modifier_desc[] = {
  {"Health",          1},
  {"Strength",        2},
  {"Armour",          3},
  {"SpellDamage",     4},
  {"Speed",           5},
  {"Salary",          6},
  {"TrainingCost",    7},
  {"ScavengingCost",  8},
  {"Loyalty",         9},
  {NULL,              0},
};

/**
 * Text names of groups of GUI Buttons.
 */
const struct NamedCommand gui_button_group_desc[] = {
  {"MINIMAP",         GID_MINIMAP_AREA},
  {"TABS",            GID_TABS_AREA},
  {"INFO",            GID_INFO_PANE},
  {"ROOM",            GID_ROOM_PANE},
  {"POWER",           GID_POWER_PANE},
  {"TRAP",            GID_TRAP_PANE},
  {"DOOR",            GID_DOOR_PANE},
  {"CREATURE",        GID_CREATR_PANE},
  {"MESSAGE",         GID_MESSAGE_AREA},
  {NULL,               0},
};

/**
 * Text names of campaign flags.
 */
const struct NamedCommand campaign_flag_desc[] = {
  {"CAMPAIGN_FLAG0",  0},
  {"CAMPAIGN_FLAG1",  1},
  {"CAMPAIGN_FLAG2",  2},
  {"CAMPAIGN_FLAG3",  3},
  {"CAMPAIGN_FLAG4",  4},
  {"CAMPAIGN_FLAG5",  5},
  {"CAMPAIGN_FLAG6",  6},
  {"CAMPAIGN_FLAG7",  7},
  {NULL,     0},
};

const struct NamedCommand script_operator_desc[] = {
  {"SET",         1},
  {"INCREASE",    2},
  {"DECREASE",    3},
  {"MULTIPLY",    4},
  {NULL,          0},
};

const struct NamedCommand script_boolean_desc[] = {
    {"0",        0},
    {"OFF",      0},
    {"NO",       0},
    {"FALSE",    0},
    {"DISABLE",  0},
    {"DISABLED", 0},
    {"1",        1},
    {"ON",       1},
    {"YES",      1},
    {"TRUE",     1},
    {"ENABLE",   1},
    {"ENABLED",  1},
    {NULL,       0},
};

const struct NamedCommand variable_desc[] = {
    {"MONEY",                       SVar_MONEY},
    {"GAME_TURN",                   SVar_GAME_TURN},
    {"BREAK_IN",                    SVar_BREAK_IN},
    //{"CREATURE_NUM",              SVar_CREATURE_NUM},
    {"TOTAL_DIGGERS",               SVar_TOTAL_DIGGERS},
    {"TOTAL_CREATURES",             SVar_TOTAL_CREATURES},
    {"TOTAL_RESEARCH",              SVar_TOTAL_RESEARCH},
    {"TOTAL_DOORS",                 SVar_TOTAL_DOORS},
    {"TOTAL_TRAPS",                 SVar_TOTAL_TRAPS},
    {"TOTAL_AREA",                  SVar_TOTAL_AREA},
    {"TOTAL_CREATURES_LEFT",        SVar_TOTAL_CREATURES_LEFT},
    {"CREATURES_ANNOYED",           SVar_CREATURES_ANNOYED},
    {"BATTLES_LOST",                SVar_BATTLES_LOST},
    {"BATTLES_WON",                 SVar_BATTLES_WON},
    {"ROOMS_DESTROYED",             SVar_ROOMS_DESTROYED},
    {"SPELLS_STOLEN",               SVar_SPELLS_STOLEN},
    {"TIMES_BROKEN_INTO",           SVar_TIMES_BROKEN_INTO},
    {"GOLD_POTS_STOLEN",            SVar_GOLD_POTS_STOLEN},
    {"HEART_HEALTH",                SVar_HEART_HEALTH},
    {"GHOSTS_RAISED",               SVar_GHOSTS_RAISED},
    {"SKELETONS_RAISED",            SVar_SKELETONS_RAISED},
    {"VAMPIRES_RAISED",             SVar_VAMPIRES_RAISED},
    {"CREATURES_CONVERTED",         SVar_CREATURES_CONVERTED},
    {"EVIL_CREATURES_CONVERTED",    SVar_EVIL_CREATURES_CONVERTED},
    {"GOOD_CREATURES_CONVERTED",    SVar_GOOD_CREATURES_CONVERTED},
    {"TIMES_ANNOYED_CREATURE",      SVar_TIMES_ANNOYED_CREATURE},
    {"TIMES_TORTURED_CREATURE",     SVar_TIMES_TORTURED_CREATURE},
    {"TOTAL_DOORS_MANUFACTURED",    SVar_TOTAL_DOORS_MANUFACTURED},
    {"TOTAL_TRAPS_MANUFACTURED",    SVar_TOTAL_TRAPS_MANUFACTURED},
    {"TOTAL_MANUFACTURED",          SVar_TOTAL_MANUFACTURED},
    {"TOTAL_TRAPS_USED",            SVar_TOTAL_TRAPS_USED},
    {"TOTAL_DOORS_USED",            SVar_TOTAL_DOORS_USED},
    {"KEEPERS_DESTROYED",           SVar_KEEPERS_DESTROYED},
    {"CREATURES_SACRIFICED",        SVar_CREATURES_SACRIFICED},
    {"CREATURES_FROM_SACRIFICE",    SVar_CREATURES_FROM_SACRIFICE},
    {"TIMES_LEVELUP_CREATURE",      SVar_TIMES_LEVELUP_CREATURE},
    {"TOTAL_SALARY",                SVar_TOTAL_SALARY},
    {"CURRENT_SALARY",              SVar_CURRENT_SALARY},
    //{"TIMER",                     SVar_TIMER},
    {"DUNGEON_DESTROYED",           SVar_DUNGEON_DESTROYED},
    {"TOTAL_GOLD_MINED",            SVar_TOTAL_GOLD_MINED},
    //{"FLAG",                      SVar_FLAG},
    //{"ROOM",                      SVar_ROOM_SLABS},
    {"DOORS_DESTROYED",             SVar_DOORS_DESTROYED},
    {"CREATURES_SCAVENGED_LOST",    SVar_CREATURES_SCAVENGED_LOST},
    {"CREATURES_SCAVENGED_GAINED",  SVar_CREATURES_SCAVENGED_GAINED},
    {"ALL_DUNGEONS_DESTROYED",      SVar_ALL_DUNGEONS_DESTROYED},
    //{"DOOR",                      SVar_DOOR_NUM},
    {"GOOD_CREATURES",              SVar_GOOD_CREATURES},
    {"EVIL_CREATURES",              SVar_EVIL_CREATURES},
    {"TRAPS_SOLD",                  SVar_TRAPS_SOLD},
    {"DOORS_SOLD",                  SVar_DOORS_SOLD},
    {"MANUFACTURED_SOLD",           SVar_MANUFACTURED_SOLD},
    {"MANUFACTURE_GOLD",            SVar_MANUFACTURE_GOLD},
    {"TOTAL_SCORE",                 SVar_TOTAL_SCORE},
    {"BONUS_TIME",                  SVar_BONUS_TIME},
    {"CREATURES_TRANSFERRED",       SVar_CREATURES_TRANSFERRED},
    {"ACTIVE_BATTLES",              SVar_ACTIVE_BATTLES},
    {"VIEW_TYPE",                   SVar_VIEW_TYPE},
    {"TOTAL_SLAPS",                 SVar_TOTAL_SLAPS},
    {"SCORE",                       SVar_SCORE},
    {"PLAYER_SCORE",                SVar_PLAYER_SCORE},
    {"MANAGE_SCORE",                SVar_MANAGE_SCORE},
    {NULL,                          0},
};


const struct NamedCommand dk1_variable_desc[] = {
    {"MONEY",                       SVar_MONEY},
    {"GAME_TURN",                   SVar_GAME_TURN},
    {"BREAK_IN",                    SVar_BREAK_IN},
    //{"CREATURE_NUM",                SVar_CREATURE_NUM},
    {"TOTAL_IMPS",                  SVar_TOTAL_DIGGERS},
    {"TOTAL_CREATURES",             SVar_CONTROLS_TOTAL_CREATURES},
    {"TOTAL_RESEARCH",              SVar_TOTAL_RESEARCH},
    {"TOTAL_DOORS",                 SVar_TOTAL_DOORS},
    {"TOTAL_AREA",                  SVar_TOTAL_AREA},
    {"TOTAL_CREATURES_LEFT",        SVar_TOTAL_CREATURES_LEFT},
    {"CREATURES_ANNOYED",           SVar_CREATURES_ANNOYED},
    {"BATTLES_LOST",                SVar_BATTLES_LOST},
    {"BATTLES_WON",                 SVar_BATTLES_WON},
    {"ROOMS_DESTROYED",             SVar_ROOMS_DESTROYED},
    {"SPELLS_STOLEN",               SVar_SPELLS_STOLEN},
    {"TIMES_BROKEN_INTO",           SVar_TIMES_BROKEN_INTO},
    {"GOLD_POTS_STOLEN",            SVar_GOLD_POTS_STOLEN},
    //{"TIMER",                     SVar_TIMER},
    {"DUNGEON_DESTROYED",           SVar_DUNGEON_DESTROYED},
    {"TOTAL_GOLD_MINED",            SVar_TOTAL_GOLD_MINED},
    //{"FLAG",                      SVar_FLAG},
    //{"ROOM",                      SVar_ROOM_SLABS},
    {"DOORS_DESTROYED",             SVar_DOORS_DESTROYED},
    {"CREATURES_SCAVENGED_LOST",    SVar_CREATURES_SCAVENGED_LOST},
    {"CREATURES_SCAVENGED_GAINED",  SVar_CREATURES_SCAVENGED_GAINED},
    {"ALL_DUNGEONS_DESTROYED",      SVar_ALL_DUNGEONS_DESTROYED},
    //{"DOOR",                      SVar_DOOR_NUM},
    {NULL,                           0},
};

const struct NamedCommand fill_desc[] = {
  {"NONE",          FillIterType_NoFill},
  {"MATCH",         FillIterType_Match},
  {"FLOOR",         FillIterType_Floor},
  {"BRIDGE",        FillIterType_FloorBridge},
  {NULL,            0},
};

const struct NamedCommand locked_desc[] = {
  {"LOCKED", 1},
  {"UNLOCKED", 0},
  {NULL, 0}
};

const struct NamedCommand is_free_desc[] = {
  {"PAID", 0},
  {"FREE", 1},
  {NULL, 0}
};

const struct NamedCommand orientation_desc[] = {
  {"North",     ANGLE_NORTH},
  {"NorthEast", ANGLE_NORTHEAST},
  {"East",      ANGLE_EAST},
  {"SouthEast", ANGLE_SOUTHEAST},
  {"South",     ANGLE_SOUTH},
  {"SouthWest", ANGLE_SOUTHWEST},
  {"West",      ANGLE_WEST},
  {"NorthWest", ANGLE_NORTHWEST},
  {NULL, 0}
};

const struct NamedCommand texture_pack_desc[] = {
  {"NONE",         0},
  {"STANDARD",     1},
  {"ANCIENT",      2},
  {"WINTER",       3},
  {"SNAKE_KEY",    4},
  {"STONE_FACE",   5},
  {"VOLUPTUOUS",   6},
  {"BIG_BREASTS",  6},
  {"ROUGH_ANCIENT",7},
  {"SKULL_RELIEF", 8},
  {"DESERT_TOMB",  9},
  {"GYPSUM",       10},
  {"LILAC_STONE",  11},
  {"SWAMP_SERPENT",12},
  {"LAVA_CAVERN",  13},
  {"LATERITE_CAVERN",14},
  {NULL,           0},
};

ThingModel parse_creature_name(const char *creature_name)
{
    ThingModel ret = get_rid(creature_desc, creature_name);
    if (ret == -1)
    {
        if (0 == strcasecmp(creature_name, "ANY_CREATURE"))
        {
            return CREATURE_NOT_A_DIGGER; //For scripts, when we say 'ANY_CREATURE' we exclude diggers.
        }
    }
    return ret;
}

// Variables that could be set
TbBool parse_set_varib(const char *varib_name, long *varib_id, long *varib_type)
{
    char c;
    int len = 0;
    char arg[MAX_TEXT_LENGTH];

    *varib_id = -1;
    if (*varib_id == -1)
    {
      *varib_id = get_id(flag_desc, varib_name);
      *varib_type = SVar_FLAG;
    }
    if (*varib_id == -1)
    {
      *varib_id = get_id(campaign_flag_desc, varib_name);
      *varib_type = SVar_CAMPAIGN_FLAG;
    }
    if (*varib_id == -1)
    {
        if (2 == sscanf(varib_name, "BOX%ld_ACTIVATE%c", varib_id, &c) && (c == 'D'))
        {
            // activateD
            *varib_type = SVar_BOX_ACTIVATED;
        }
        else
        if (2 == sscanf(varib_name, "TRAP%ld_ACTIVATE%c", varib_id, &c) && (c == 'D'))
        {
            // activateD
            *varib_type = SVar_TRAP_ACTIVATED;
        }
        else
        {
            *varib_id = -1;
        }
        if (2 == sscanf(varib_name, "SACRIFICED[%n%[^]]%c", &len, arg, &c) && (c == ']'))
        {
            *varib_id = get_id(creature_desc, arg);
            *varib_type = SVar_SACRIFICED;
        }
        if (2 == sscanf(varib_name, "REWARDED[%n%[^]]%c", &len, arg, &c) && (c == ']'))
        {
            *varib_id = get_id(creature_desc, arg);
            *varib_type = SVar_REWARDED;
        }
    }
    if (*varib_id == -1)
    {
      SCRPTERRLOG("Unknown variable name, '%s'", varib_name);
      return false;
    }
    return true;
}

TbBool parse_get_varib(const char *varib_name, long *varib_id, long *varib_type, long lvl_file_version)
{
    char c;
    int len = 0;
    char arg[MAX_TEXT_LENGTH];

    if (lvl_file_version > 0)
    {
        *varib_type = get_id(variable_desc, varib_name);
    } else
    {
        *varib_type = get_id(dk1_variable_desc, varib_name);
    }
    if (*varib_type == -1)
      *varib_id = -1;
    else
      *varib_id = 0;
    if (*varib_id == -1)
    {
      *varib_id = get_id(creature_desc, varib_name);
      *varib_type = SVar_CREATURE_NUM;
    }
    //TODO: list of lambdas
    if (*varib_id == -1)
    {
      *varib_id = get_id(room_desc, varib_name);
      *varib_type = SVar_ROOM_SLABS;
    }
    if (*varib_id == -1)
    {
      *varib_id = get_id(timer_desc, varib_name);
      *varib_type = SVar_TIMER;
    }
    if (*varib_id == -1)
    {
      *varib_id = get_id(flag_desc, varib_name);
      *varib_type = SVar_FLAG;
    }
    if (*varib_id == -1)
    {
      *varib_id = get_id(door_desc, varib_name);
      *varib_type = SVar_DOOR_NUM;
    }
    if (*varib_id == -1)
    {
        *varib_id = get_id(trap_desc, varib_name);
        *varib_type = SVar_TRAP_NUM;
    }
    if (*varib_id == -1)
    {
      *varib_id = get_id(campaign_flag_desc, varib_name);
      *varib_type = SVar_CAMPAIGN_FLAG;
    }
    if (*varib_id == -1)
    {
        if (2 == sscanf(varib_name, "BOX%ld_ACTIVATE%c", varib_id, &c) && (c == 'D'))
        {
            // activateD
            *varib_type = SVar_BOX_ACTIVATED;
        }
        else if (2 == sscanf(varib_name, "TRAP%ld_ACTIVATE%c", varib_id, &c) && (c == 'D'))
        {
            // activateD
            *varib_type = SVar_TRAP_ACTIVATED;
        }
        else if (2 == sscanf(varib_name, "KEEPERS_DESTROYED[%n%[^]]%c", &len, arg, &c) && (c == ']'))
        {
            *varib_id = get_id(player_desc, arg);
            if (*varib_id == -1)
            {
                *varib_id = get_id(cmpgn_human_player_options, arg);
            }
            *varib_type = SVar_DESTROYED_KEEPER;
        }
        else if (2 == sscanf(varib_name, "SACRIFICED[%n%[^]]%c", &len, arg, &c) && (c == ']'))
        {
            *varib_id = get_id(creature_desc, arg);
            *varib_type = SVar_SACRIFICED;
        }
        else if (2 == sscanf(varib_name, "REWARDED[%n%[^]]%c", &len, arg, &c) && (c == ']'))
        {
            *varib_id = get_id(creature_desc, arg);
            *varib_type = SVar_REWARDED;
        }
    }
    if (*varib_id == -1)
    {
      SCRPTERRLOG("Unknown variable name, '%s'", varib_name);
      return false;
    }
    return true;
}

static void set_config_check(const struct NamedFieldSet* named_fields_set, const struct ScriptLine* scline, const char* src_str)
{
    ALLOCATE_SCRIPT_VALUE(scline->command, 0);
    const char* id_str = scline->tp[0];
    const char* property = scline->tp[1];
    const char* valuestrings[MAX_CONFIG_VALUES] = {scline->tp[2],scline->tp[3],scline->tp[4],scline->tp[5]};

    short id = get_id(named_fields_set->names, id_str);
    if (id == -1)
    {
        SCRPTERRLOG("Unknown %s, '%s'",named_fields_set->block_basename, id_str);
        DEALLOCATE_SCRIPT_VALUE
        return;
    }

    long property_id = get_named_field_id(named_fields_set->named_fields, property);
    if (property_id == -1)
    {
        SCRPTERRLOG("Unknown property, '%s'", property);
        DEALLOCATE_SCRIPT_VALUE
        return;
    }

    if (id > named_fields_set->max_count)
    {
        SCRPTERRLOG("'%s%d' is out of range",named_fields_set->block_basename, id);
        DEALLOCATE_SCRIPT_VALUE
        return;
    }

    const struct NamedField* field = &named_fields_set->named_fields[property_id];

    char concatenated_values[MAX_TEXT_LENGTH];
    if (field->argnum == -1)
    {
        snprintf(concatenated_values, sizeof(concatenated_values), "%s %s %s %s", scline->tp[2],scline->tp[3],scline->tp[4],scline->tp[5]);
        value->longs[1] = parse_named_field_value(field, concatenated_values,named_fields_set,id,src_str,ccf_SplitExecution|ccf_DuringLevel);
    }
    else
    {
        for (size_t i = 0; i < MAX_CONFIG_VALUES; i++)
        {
            if(valuestrings[i][0] == '\0')
            {
                break;
            }

            if( named_fields_set->named_fields[property_id + i].name == NULL || (strcmp(named_fields_set->named_fields[property_id + i].name, named_fields_set->named_fields[property_id].name) != 0))
            {
                SCRPTERRLOG("more values then expected for property: '%s' '%s'", property, valuestrings[i]);
                DEALLOCATE_SCRIPT_VALUE
                return;
            }
            else if (valuestrings[i][0] == '\0')
            {
                break;
            }
            value->longs[1 + i] = parse_named_field_value(&named_fields_set->named_fields[property_id + i], valuestrings[i],named_fields_set,id,src_str,ccf_SplitExecution|ccf_DuringLevel);
        }
    }

    value->shorts[0] = id;
    value->shorts[1] = property_id;
    PROCESS_SCRIPT_VALUE(scline->command);
}

static void set_config_process(const struct NamedFieldSet* named_fields_set, struct ScriptContext* context, const char* src_str)
{
    short id          = context->value->shorts[0];
    short property_id = context->value->shorts[1];

    for (size_t i = 0; i < MAX_CONFIG_VALUES; i++)
    {
        if( named_fields_set->named_fields[property_id + i].name == NULL ||
            (strcmp(named_fields_set->named_fields[property_id + i].name, named_fields_set->named_fields[property_id].name) != 0))
        {
            return;
        }
        else
        {
            assign_named_field_value(&named_fields_set->named_fields[property_id + i],context->value->longs[i+1],named_fields_set,id,src_str,ccf_SplitExecution|ccf_DuringLevel);
        }
    }
}

static void add_to_party_check(const struct ScriptLine *scline)
{
    int party_id = get_party_index_of_name(scline->tp[0]);
    if (party_id < 0)
    {
        SCRPTERRLOG("Invalid Party:%s",scline->tp[0]);
        return;
    }
    if ((scline->np[2] < 1) || (scline->np[2] > CREATURE_MAX_LEVEL))
    {
      SCRPTERRLOG("Invalid Creature Level parameter; %ld not in range (%d,%d)",scline->np[2],1,CREATURE_MAX_LEVEL);
      return;
    }
    long crtr_id = get_rid(creature_desc, scline->tp[1]);
    if (crtr_id == -1)
    {
      SCRPTERRLOG("Unknown creature, '%s'", scline->tp[1]);
      return;
    }
    long objective_id = get_rid(hero_objective_desc, scline->tp[4]);
    if (objective_id == -1)
    {
      SCRPTERRLOG("Unknown party member objective, '%s'", scline->tp[4]);
      return;
    }
  //SCRPTLOG("Party '%s' member kind %d, level %d",prtname,crtr_id,exp_level);

    if ((get_script_current_condition() == CONDITION_ALWAYS) && (next_command_reusable == 0))
    {
        add_member_to_party(party_id, crtr_id, scline->np[2], scline->np[3], objective_id, scline->np[5]);
    } else
    {
        if (game.script.party_triggers_num < PARTY_TRIGGERS_COUNT)
        {
            struct PartyTrigger* pr_trig = &game.script.party_triggers[game.script.party_triggers_num];
            pr_trig->flags = TrgF_ADD_TO_PARTY;
            pr_trig->flags |= next_command_reusable ? TrgF_REUSABLE : 0;
            pr_trig->party_id = party_id;
            pr_trig->creatr_id = crtr_id;
            pr_trig->exp_level = scline->np[2];
            pr_trig->carried_gold = scline->np[3];
            pr_trig->objectv = objective_id;
            pr_trig->countdown = scline->np[5];
            pr_trig->condit_idx = get_script_current_condition();
        }
        else
        {
            SCRPTERRLOG("Max party triggers reached, failed to update %s with %s", scline->tp[0], scline->tp[1]);
        }
        game.script.party_triggers_num++;
    }
}

static void delete_from_party_check(const struct ScriptLine *scline)
{
    int party_id = get_party_index_of_name(scline->tp[0]);
    if (party_id < 0)
    {
        SCRPTERRLOG("Invalid Party:%s",scline->tp[0]);
        return;
    }
    long creature_id = get_rid(creature_desc, scline->tp[1]);
    if (creature_id == -1)
    {
      SCRPTERRLOG("Unknown creature, '%s'", scline->tp[1]);
      return;
    }
    if ((get_script_current_condition() == CONDITION_ALWAYS) && (next_command_reusable == 0))
    {
        delete_member_from_party(party_id, creature_id, scline->np[2]);
    } else
    {
        if (game.script.party_triggers_num < PARTY_TRIGGERS_COUNT)
        {
            struct PartyTrigger* pr_trig = &game.script.party_triggers[game.script.party_triggers_num];
            pr_trig->flags = TrgF_DELETE_FROM_PARTY;
            pr_trig->flags |= next_command_reusable ? TrgF_REUSABLE : 0;
            pr_trig->party_id = party_id;
            pr_trig->creatr_id = creature_id;
            pr_trig->exp_level = scline->np[2];
            pr_trig->condit_idx = get_script_current_condition();
        }
        else
        {
            SCRPTERRLOG("Max party triggers reached, failed to update %s with %s", scline->tp[0], scline->tp[1]);
        }
        game.script.party_triggers_num++;
    }
}

static void display_objective_check(const struct ScriptLine *scline)
{
  long msg_num = scline->np[0];
  long x, y;
  TbMapLocation location = 0;
  if ((msg_num < 0) || (msg_num >= STRINGS_MAX))
  {
    SCRPTERRLOG("Invalid TEXT number");
    return;
  }
  if (scline->command == Cmd_DISPLAY_OBJECTIVE)
  {
    const char *where = scline->tp[1];
    if (!get_map_location_id(where, &location))
    {
      return;
    }
    command_add_value(Cmd_DISPLAY_OBJECTIVE, ALL_PLAYERS, msg_num, location, 0);
  }
  else
  {
    x = scline->np[1];
    y = scline->np[2];
    command_add_value(Cmd_DISPLAY_OBJECTIVE, ALL_PLAYERS, msg_num, location, get_subtile_number(x,y));
  }
}

static void display_objective_process(struct ScriptContext *context)
{
    if (my_player_number == context->player_idx)
    {
        set_general_objective(context->value->longs[0],
        context->value->longs[1],
        stl_num_decode_x(context->value->longs[2]),
        stl_num_decode_y(context->value->longs[2]));
    }
}

static void tag_map_rect_check(const struct ScriptLine* scline)
{
    ALLOCATE_SCRIPT_VALUE(scline->command, scline->np[0]);

    MapSlabCoord x = scline->np[1];
    MapSlabCoord y = scline->np[2];
    MapSlabDelta width;
    MapSlabDelta height;

    if (scline->np[3] != '\0')
        width = scline->np[3];
    else
        width = 1;
    if (scline->np[4] != '\0')
        height = scline->np[4];
    else
        height = 1;

    MapSlabCoord start_x = x - (width / 2);
    MapSlabCoord end_x = x + (width / 2) + (width & 1);
    MapSlabCoord start_y = y - (height / 2);
    MapSlabCoord end_y = y + (height / 2) + (height & 1);

    if (start_x < 0)
    {
        SCRPTWRNLOG("Starting X slab '%d' (from %d-%d/2) is out of range, fixing it to '0'.", start_x, x, width);
        start_x = 0;
    }
    else if (start_x > game.map_tiles_x)
    {
        SCRPTWRNLOG("Starting X slab '%d' (from %d-%d/2) is out of range, fixing it to '%d'.", start_x, x, width, game.map_tiles_x);
        start_x = game.map_tiles_x;
    }
    if (end_x < 0)
    {
        SCRPTWRNLOG("Ending X slab '%d' (from %d+%d/2) is out of range, fixing it to '0'.", end_x, x, width);
        end_x = 0;
    }
    else if (end_x > game.map_tiles_x)
    {
        SCRPTWRNLOG("Ending X slab '%d' (from %d+%d/2) is out of range, fixing it to '%d'.", end_x, x, width, game.map_tiles_x);
        end_x = game.map_tiles_x;
    }
    if (start_y < 0)
    {
        SCRPTWRNLOG("Starting Y slab '%d' (from %d-%d/2) is out of range, fixing it to '0'.", start_y, y, height);
        start_y = 0;
    }
    else if (start_y > game.map_tiles_y)
    {
        SCRPTWRNLOG("Starting Y slab '%d' (from %d-%d/2) is out of range, fixing it to '%d'.", start_y, y, height, game.map_tiles_y);
        start_y = game.map_tiles_y;
    }
    if (end_y < 0)
    {
        SCRPTWRNLOG("Ending Y slab '%d' (from %d+%d/2) is out of range, fixing it to '0'.", end_y, y, height);
        end_y = 0;
    }
    else if (end_y > game.map_tiles_y)
    {
        SCRPTWRNLOG("Ending Y slab '%d' (from %d+%d/2) is out of range, fixing it to '%d'.", end_y, y, height, game.map_tiles_y);
        end_y = game.map_tiles_y;
    }
    if ((x < 0) || (x > game.map_tiles_y) || (y < 0) || (y > game.map_tiles_y))
    {
        SCRPTERRLOG("Conceal slabs out of range, trying to set conceal center point to (%d,%d) on map that's %dx%d slabs", x, y, game.map_tiles_x, game.map_tiles_y);
        DEALLOCATE_SCRIPT_VALUE
            return;
    }
    value->shorts[1] = start_x;
    value->shorts[2] = end_x;
    value->shorts[3] = start_y;
    value->shorts[4] = end_y;

    PROCESS_SCRIPT_VALUE(scline->command);
}

static void tag_map_rect_process(struct ScriptContext* context)
{
    MapSlabCoord start_x = context->value->shorts[1];
    MapSlabCoord end_x = context->value->shorts[2];
    MapSlabCoord start_y = context->value->shorts[3];
    MapSlabCoord end_y = context->value->shorts[4];

    for (short x = start_x; x < end_x; x++)
    {
        for (short y = start_y; y < end_y; y++)
        {
            MapSubtlCoord stl_x = slab_subtile_center(x);
            MapSubtlCoord stl_y = slab_subtile_center(y);

            if (subtile_is_diggable_for_player(context->player_idx, stl_x, stl_y, false))
            {
                tag_blocks_for_digging_in_area(stl_x, stl_y, context->player_idx);
            }
        }
    }
}

static void untag_map_rect_process(struct ScriptContext* context)
{
    MapSlabCoord start_x = context->value->shorts[1];
    MapSlabCoord end_x = context->value->shorts[2];
    MapSlabCoord start_y = context->value->shorts[3];
    MapSlabCoord end_y = context->value->shorts[4];

    for (short x = start_x; x < end_x; x++)
    {
        for (short y = start_y; y < end_y; y++)
        {
            MapSubtlCoord stl_x = slab_subtile_center(x);
            MapSubtlCoord stl_y = slab_subtile_center(y);

            if (subtile_is_diggable_for_player(context->player_idx, stl_x, stl_y, false))
            {
                untag_blocks_for_digging_in_area(stl_x, stl_y, context->player_idx);
            }
        }
    }
}


static void conceal_map_rect_check(const struct ScriptLine *scline)
{
    ALLOCATE_SCRIPT_VALUE(scline->command, scline->np[0]);
    TbBool conceal_all = false;

    if (scline->np[5] == -1)
    {
        if ((strcmp(scline->tp[5], "") == 0))
        {
            conceal_all = false;
        }
        else if ((strcmp(scline->tp[5], "ALL") == 0))
        {
            conceal_all = true;
        }
        else
        {
            SCRPTWRNLOG("Hide value \"%s\" not recognized", scline->tp[5]);
            DEALLOCATE_SCRIPT_VALUE
            return;
        }
    }
    else
    {
        conceal_all = scline->np[5];
    }

    MapSubtlCoord x = scline->np[1];
    MapSubtlCoord y = scline->np[2];
    MapSubtlDelta width = scline->np[3];
    MapSubtlDelta height = scline->np[4];

    MapSubtlCoord start_x = x - (width / 2);
    MapSubtlCoord end_x = x + (width / 2) + (width & 1);
    MapSubtlCoord start_y = y - (height / 2);
    MapSubtlCoord end_y = y + (height / 2) + (height & 1);

    if (start_x < 0)
    {
        SCRPTWRNLOG("Starting X coordinate '%ld' (from %ld-%ld/2) is out of range, fixing it to '0'.", start_x,x,width);
        start_x = 0;
    }
    else if (start_x > game.map_subtiles_x)
    {
        SCRPTWRNLOG("Starting X coordinate '%ld' (from %ld-%ld/2) is out of range, fixing it to '%ld'.", start_x, x, width, game.map_subtiles_x);
        start_x = game.map_subtiles_x;
    }
    if (end_x < 0)
    {
        SCRPTWRNLOG("Ending X coordinate '%ld' (from %ld+%ld/2) is out of range, fixing it to '0'.", end_x, x, width);
        end_x = 0;
    }
    else if (end_x > game.map_subtiles_x)
    {
        SCRPTWRNLOG("Ending X coordinate '%ld' (from %ld+%ld/2) is out of range, fixing it to '%ld'.", end_x, x, width, game.map_subtiles_x);
        end_x = game.map_subtiles_x;
    }
    if (start_y < 0)
    {
        SCRPTWRNLOG("Starting Y coordinate '%ld' (from %ld-%ld/2) is out of range, fixing it to '0'.", start_y, y, height);
        start_y = 0;
    }
    else if (start_y > game.map_subtiles_y)
    {
        SCRPTWRNLOG("Starting Y coordinate '%ld' (from %ld-%ld/2) is out of range, fixing it to '%ld'.", start_y, y, height, game.map_subtiles_y);
        start_y = game.map_subtiles_y;
    }
    if (end_y < 0)
    {
        SCRPTWRNLOG("Ending Y coordinate '%ld' (from %ld+%ld/2) is out of range, fixing it to '0'.", end_y, y, height);
        end_y = 0;
    }
    else if (end_y > game.map_subtiles_y)
    {
        SCRPTWRNLOG("Ending Y coordinate '%ld' (from %ld+%ld/2) is out of range, fixing it to '%ld'.", end_y, y, height, game.map_subtiles_y);
        end_y = game.map_subtiles_y;
    }
    if ((x < 0) || (x > game.map_subtiles_x) || (y < 0) || (y > game.map_subtiles_y))
    {
        SCRPTERRLOG("Conceal coordinates out of range, trying to set conceal center point to (%ld,%ld) on map that's %ldx%ld subtiles", x, y, game.map_subtiles_x, game.map_subtiles_y);
        DEALLOCATE_SCRIPT_VALUE
        return;
    }
    value->shorts[1] = start_x;
    value->shorts[2] = end_x;
    value->shorts[3] = start_y;
    value->shorts[4] = end_y;
    value->shorts[5] = conceal_all;

    PROCESS_SCRIPT_VALUE(scline->command);
}

static void conceal_map_rect_process(struct ScriptContext *context)
{
    MapSubtlCoord start_x = context->value->shorts[1];
    MapSubtlCoord end_x = context->value->shorts[2];
    MapSubtlCoord start_y = context->value->shorts[3];
    MapSubtlCoord end_y = context->value->shorts[4];
    TbBool conceal_all = context->value->shorts[5];
    conceal_map_area(context->player_idx, start_x, end_x, start_y, end_y, conceal_all);
}

/**
 * Transfers creatures for a player
 * @param plyr_idx target player
 * @param crmodel the creature model to transfer
 * @param criteria the creature selection criterion
 * @param count the amount of units to transfer
 */
static int script_transfer_creature(PlayerNumber plyr_idx, ThingModel crmodel, long criteria, int count)
{
    short transferred = 0;
    struct Thing* thing;
    struct Dungeon* dungeon;
    struct CreatureControl* cctrl;
    for (int i = 0; i < count; i++)
    {
        thing = script_get_creature_by_criteria(plyr_idx, crmodel, criteria);
        cctrl = creature_control_get_from_thing(thing);
        if ((thing_is_invalid(thing)) && (i == 0))
        {
            SYNCDBG(5, "No matching player %d creature of model %d found to transfer.", (int)plyr_idx, (int)crmodel);
            break;
        }

        if (add_transfered_creature(plyr_idx, thing->model, cctrl->exp_level, cctrl->creature_name))
        {
            transferred++;
            dungeon = get_dungeon(plyr_idx);
            dungeon->creatures_transferred++;
            remove_thing_from_power_hand_list(thing, plyr_idx);
            struct SpecialConfigStats* specst = get_special_model_stats(SpcKind_TrnsfrCrtr);
            create_used_effect_or_element(&thing->mappos, specst->effect_id, plyr_idx, thing->index);
            kill_creature(thing, INVALID_THING, -1, CrDed_NoEffects | CrDed_NotReallyDying);
        }
    }
    return transferred;
}

static void special_transfer_creature_process(struct ScriptContext* context)
{
    if (my_player_number == context->player_idx)
    {
        struct Thing *heartng = get_player_soul_container(context->player_idx);
        struct PlayerInfo* player = get_my_player();
        start_transfer_creature(player, heartng);
    }
}

static void special_transfer_creature_check(const struct ScriptLine* scline)
{
    command_add_value(Cmd_USE_SPECIAL_TRANSFER_CREATURE, scline->np[0],0,0,0);
}

static void script_transfer_creature_check(const struct ScriptLine* scline)
{
    long crtr_id = parse_creature_name(scline->tp[1]);
    long count = scline->np[3];
    if (crtr_id == CREATURE_NONE)
    {
        SCRPTERRLOG("Unknown creature, '%s'", scline->tp[1]);
        return;
    }
    long select_id = parse_criteria(scline->tp[2]);
    if (select_id == -1) {
        SCRPTERRLOG("Unknown select criteria, '%s'", scline->tp[2]);
        return;
    }
    if (scline->np[3] == '\0')
    {
        count = 1;
    }
    if (count == 0)
    {
        SCRPTERRLOG("Transferring 0 creatures of type '%s'", scline->tp[1]);
    }
    if (count > 255)
    {
        SCRPTWRNLOG("Trying to transfer %ld creatures out of a possible 255",count);
        count = 255;
    }
    command_add_value(Cmd_TRANSFER_CREATURE, scline->np[0], crtr_id, select_id, count);
}

static void script_transfer_creature_process(struct ScriptContext* context)
{
    script_transfer_creature(context->player_idx, context->value->longs[0], context->value->longs[1], context->value->longs[2]);
}

static void change_creatures_annoyance_check(const struct ScriptLine* scline)
{
    long crtr_id = parse_creature_name(scline->tp[1]);
    if (crtr_id == CREATURE_NONE)
    {
        SCRPTERRLOG("Unknown creature, '%s'", scline->tp[1]);
        return;
    }
    long op_id = get_rid(script_operator_desc, scline->tp[2]);
    if (op_id == -1)
    {
        SCRPTERRLOG("Invalid operation for changing creatures' annoyance: '%s'", scline->tp[2]);
        return;
    }
    command_add_value(Cmd_CHANGE_CREATURES_ANNOYANCE, scline->np[0], crtr_id, op_id, scline->np[3]);
}

static void change_creatures_annoyance_process(struct ScriptContext* context)
{
    script_change_creatures_annoyance(context->player_idx, context->value->longs[0], context->value->longs[1], context->value->longs[2]);
}

static void set_trap_configuration_check(const struct ScriptLine* scline)
{
    set_config_check(&trapdoor_trap_named_fields_set, scline, "SET_TRAP_CONFIGURATION");
}

static void set_room_configuration_check(const struct ScriptLine* scline)
{
    set_config_check(&terrain_room_named_fields_set, scline, "SET_ROOM_CONFIGURATION");
}

static void set_hand_rule_check(const struct ScriptLine* scline)
{
    ALLOCATE_SCRIPT_VALUE(scline->command, scline->np[0]);

    const char *param_name = scline->tp[5];
    long crtr_id = parse_creature_name(scline->tp[1]);
    short hr_action, hr_slot, hr_type, param;

    if (crtr_id == CREATURE_NONE)
    {
        SCRPTERRLOG("Unknown creature, '%s'", scline->tp[1]);
        return;
    }
    hr_slot = get_id(rule_slot_desc, scline->tp[2]);
    if (hr_slot == -1) {
        SCRPTERRLOG("Invalid hand rule slot: '%s'", scline->tp[2]);
        return;
    }
    hr_action = get_id(rule_action_desc, scline->tp[3]);
    if (hr_action == -1) {
        SCRPTERRLOG("Invalid hand rule action: '%s'", scline->tp[3]);
        return;
    }
    if (hr_action == HandRuleAction_Allow || hr_action == HandRuleAction_Deny)
    {
        hr_type = get_id(hand_rule_desc, scline->tp[4]);
        if (hr_type == -1) {
            SCRPTERRLOG("Invalid hand rule: '%s'", scline->tp[4]);
            return;
        }
        param = hr_type == HandRule_AffectedBy ? 0 : atol(param_name);
        if (hr_type == HandRule_AtActionPoint && action_point_number_to_index(param) == -1)
        {
            SCRPTERRLOG("Unknown action point param for hand rule: '%d'", param);
            return;
        }
        if (hr_type == HandRule_AffectedBy)
        {
            long mag_id = get_id(spell_desc, param_name);
            if (mag_id == -1)
            {
                SCRPTERRLOG("Unknown magic, '%s'", param_name);
                return;
            }
            param = mag_id;
        }
    } else
    {
        hr_type = 0;
        param = 0;
    }

    value->shorts[0] = crtr_id;
    value->shorts[1] = hr_action;
    value->shorts[2] = hr_slot;
    value->shorts[3] = hr_type;
    value->shorts[4] = param;
    PROCESS_SCRIPT_VALUE(scline->command);
}

static void move_creature_check(const struct ScriptLine* scline)
{
    ALLOCATE_SCRIPT_VALUE(scline->command, scline->np[0]);

    long crmodel = parse_creature_name(scline->tp[1]);
    if (crmodel == CREATURE_NONE)
    {
        SCRPTERRLOG("Unknown creature, '%s'", scline->tp[1]);
        return;
    }
    long select_id = parse_criteria(scline->tp[2]);
    if (select_id == -1) {
        SCRPTERRLOG("Unknown select criteria, '%s'", scline->tp[2]);
        return;
    }

    long count = scline->np[3];
    if (count <= 0)
    {
        SCRPTERRLOG("Bad creatures count, %ld", count);
        return;
    }

    TbMapLocation location;
    if (!get_map_location_id(scline->tp[4], &location))
    {
        SCRPTWRNLOG("Invalid location: %s", scline->tp[4]);
        return;
    }

    const char *effect_name = scline->tp[5];
    long effct_id = 0;
    if (scline->tp[5][0] != '\0')
    {
        effct_id = get_rid(effect_desc, effect_name);
        if (effct_id == -1)
        {
            if (parameter_is_number(effect_name))
            {
                effct_id = atoi(effect_name);
            }
            else
            {
                SCRPTERRLOG("Unrecognised effect: %s", effect_name);
                return;
            }
        }
    }
    else
    {
        effct_id = -1;
    }
    value->ulongs[0] = location;
    value->longs[1] = select_id;
    value->shorts[4] = effct_id;
    value->bytes[10] = count;
    value->bytes[11] = crmodel;

    PROCESS_SCRIPT_VALUE(scline->command);
}

static void count_creatures_at_action_point_check(const struct ScriptLine* scline)
{
    ALLOCATE_SCRIPT_VALUE(scline->command, 0);

    PlayerNumber player_id = scline->np[1];
    long crmodel = parse_creature_name(scline->tp[2]);
    if (crmodel == CREATURE_NONE)
    {
        SCRPTERRLOG("Unknown creature, '%s'", scline->tp[2]);
        return;
    }
    short ap_num = scline->np[0];
    char flag_player_id = scline->np[3];
    const char *flag_name = scline->tp[4];

    long flag_id, flag_type;
    if (!parse_get_varib(flag_name, &flag_id, &flag_type, level_file_version))
    {
        SCRPTERRLOG("Unknown flag, '%s'", flag_name);
        return;
    }

    value->shorts[0] = ap_num;
    value->bytes[2] = crmodel;
    value->chars[3] = flag_player_id;
    value->shorts[2] = flag_id;
    value->chars[6] = flag_type;
    value->longs[3] = player_id;

    PROCESS_SCRIPT_VALUE(scline->command);
}

static void new_creature_type_check(const struct ScriptLine* scline)
{
    if (game.conf.crtr_conf.model_count >= CREATURE_TYPES_MAX)
    {
        SCRPTERRLOG("Cannot increase creature type count for creature type '%s', already at maximum %d types.", scline->tp[0], CREATURE_TYPES_MAX);
        return;
    }

    int i = game.conf.crtr_conf.model_count;
    game.conf.crtr_conf.model_count++;
    snprintf(game.conf.crtr_conf.model[i].name, COMMAND_WORD_LEN, "%s", scline->tp[0]);
    creature_desc[i-1].name = game.conf.crtr_conf.model[i].name;
    creature_desc[i-1].num = i;

    if (load_creaturemodel_config(i, 0))
    {
        SCRPTLOG("Adding creature type %s and increasing creature types to %ld", creature_code_name(i), game.conf.crtr_conf.model_count - 1);
    }
    else
    {
        SCRPTERRLOG("Failed to load config for creature '%s'(%d).", game.conf.crtr_conf.model[i].name,i);
    }
}

static void new_room_type_check(const struct ScriptLine* scline)
{
    if (game.conf.slab_conf.room_types_count >= TERRAIN_ITEMS_MAX - 1)
    {
        SCRPTERRLOG("Cannot increase room count for room type '%s', already at maximum %d rooms.", scline->tp[0], TERRAIN_ITEMS_MAX - 1);
        return;
    }

    SCRPTLOG("Adding room type %s and increasing 'RoomsCount to %ld", scline->tp[0], game.conf.slab_conf.room_types_count + 1);
    game.conf.slab_conf.room_types_count++;

    struct RoomConfigStats* roomst;
    int i = game.conf.slab_conf.room_types_count - 1;

    roomst = &game.conf.slab_conf.room_cfgstats[i];
    memset(roomst->code_name, 0, COMMAND_WORD_LEN);
    snprintf(roomst->code_name, COMMAND_WORD_LEN, "%s", scline->tp[0]);
    roomst->name_stridx = GUIStr_Empty;
    roomst->tooltip_stridx = GUIStr_Empty;
    roomst->creature_creation_model = 0;
    roomst->bigsym_sprite_idx = 0;
    roomst->medsym_sprite_idx = 0;
    roomst->pointer_sprite_idx = 0;
    roomst->panel_tab_idx = 0;
    roomst->ambient_snd_smp_id = 0;
    roomst->msg_needed = 0;
    roomst->msg_too_small = 0;
    roomst->msg_no_route = 0;
    roomst->roles = RoRoF_None;
    roomst->cost = 0;
    roomst->health = 0;
    room_desc[i].name = roomst->code_name;
    room_desc[i].num = i;
}

static void new_object_type_check(const struct ScriptLine* scline)
{
    if (game.conf.object_conf.object_types_count >= OBJECT_TYPES_MAX-1)
    {
        SCRPTERRLOG("Cannot increase object count for object type '%s', already at maximum %d objects.", scline->tp[0], OBJECT_TYPES_MAX-1);
        return;
    }

    SCRPTLOG("Adding object type %s and increasing 'ObjectsCount to %ld", scline->tp[0], game.conf.object_conf.object_types_count + 1);
    game.conf.object_conf.object_types_count++;

    int tmodel = game.conf.object_conf.object_types_count -1;
    struct ObjectConfigStats* objst = get_object_model_stats(tmodel);
    memset(objst->code_name, 0, COMMAND_WORD_LEN);
    snprintf(objst->code_name, COMMAND_WORD_LEN, "%s", scline->tp[0]);
    objst->map_icon = 0;
    objst->hand_icon = 0;
    objst->genre = 0;
    objst->draw_class = ODC_Default;
    object_desc[tmodel].name = objst->code_name;
    object_desc[tmodel].num = tmodel;
}

static void new_trap_type_check(const struct ScriptLine* scline)
{
    if (game.conf.trapdoor_conf.trap_types_count >= TRAPDOOR_TYPES_MAX)
    {
        SCRPTERRLOG("Cannot increase trap count for trap type '%s', already at maximum %d traps.", scline->tp[0], TRAPDOOR_TYPES_MAX);
        return;
    }
    SCRPTLOG("Adding trap type %s and increasing 'TrapsCount to %ld", scline->tp[0], game.conf.trapdoor_conf.trap_types_count + 1);
    game.conf.trapdoor_conf.trap_types_count++;
    short i = game.conf.trapdoor_conf.trap_types_count-1;
    struct TrapConfigStats *trapst = get_trap_model_stats(i);
    memset(trapst->code_name, 0, COMMAND_WORD_LEN);
    snprintf(trapst->code_name, COMMAND_WORD_LEN, "%s", scline->tp[0]);
    trapst->name_stridx = GUIStr_Empty;
    trapst->tooltip_stridx = GUIStr_Empty;
    trapst->bigsym_sprite_idx = 0;
    trapst->medsym_sprite_idx = 0;
    trapst->pointer_sprite_idx = 0;
    trapst->panel_tab_idx = 0;
    trapst->manufct_level = 0;
    trapst->manufct_required = 0;
    trapst->shots = 0;
    trapst->shots_delay = 0;
    trapst->initial_delay = 0;
    trapst->trigger_type = 0;
    trapst->activation_type = 0;
    trapst->created_itm_model = 0;
    trapst->hit_type = 0;
    trapst->hidden = true;
    trapst->slappable = 0;
    trapst->detect_invisible = true;
    trapst->notify = false;
    trapst->place_on_bridge = false;
    trapst->place_on_subtile = false;
    trapst->instant_placement = false;
    trapst->remove_once_depleted = false;
    trapst->health = 1;
    trapst->destructible = 0;
    trapst->unstable = 0;
    trapst->destroyed_effect = -39;
    trapst->size_xy = 0;
    trapst->size_z = 0;
    trapst->sprite_anim_idx = 0;
    trapst->attack_sprite_anim_idx = 0;
    trapst->recharge_sprite_anim_idx = 0;
    trapst->sprite_size_max = 0;
    trapst->anim_speed = 0;
    trapst->unanimated = 0;
    trapst->unshaded = 0;
    trapst->random_start_frame = 0;
    trapst->light_radius = 0;
    trapst->light_intensity = 0;
    trapst->light_flag = 0;
    trapst->transparency_flag = 0;
    trapst->shot_shift_x = 0;
    trapst->shot_shift_y = 0;
    trapst->shot_shift_z = 0;
    trapst->shotvector.x = 0;
    trapst->shotvector.y = 0;
    trapst->shotvector.z = 0;
    trapst->selling_value = 0;
    trapst->unsellable = false;
    trapst->place_sound_idx = 117;
    trapst->trigger_sound_idx = 176;
    trap_desc[i].name = trapst->code_name;
    trap_desc[i].num = i;
    create_manufacture_array_from_trapdoor_data();
}

static void set_trap_configuration_process(struct ScriptContext *context)
{
    set_config_process(&trapdoor_trap_named_fields_set, context, "SET_TRAP_CONFIGURATION");
}

static void set_room_configuration_process(struct ScriptContext *context)
{
    set_config_process(&terrain_room_named_fields_set, context, "SET_ROOM_CONFIGURATION");
}

static void set_hand_rule_process(struct ScriptContext* context)
{
    PlayerNumber plyr_idx = context->player_idx;
    long crtr_id = context->value->shorts[0];
    long hand_rule_action = context->value->shorts[1];
    long hand_rule_slot = context->value->shorts[2];
    long hand_rule_type = context->value->shorts[3];
    long param = context->value->shorts[4];

    script_set_hand_rule(plyr_idx, crtr_id, hand_rule_action, hand_rule_slot, hand_rule_type, param);
}

static void move_creature_process(struct ScriptContext* context)
{
    TbMapLocation location = context->value->ulongs[0];
    long select_id = context->value->longs[1];
    long effect_id = context->value->shorts[4];
    long count = context->value->bytes[10];
    long crmodel = context->value->bytes[11];
    PlayerNumber plyr_idx = context->player_idx;

    script_move_creature_with_criteria(plyr_idx, crmodel, select_id, location, effect_id, count);
}

static void count_creatures_at_action_point_process(struct ScriptContext* context)
{
    long ap_num = context->value->shorts[0];
    long crmodel = context->value->bytes[2];
    long flag_player_id = context->value->chars[3];
    long flag_id = context->value->shorts[2];
    long flag_type = context->value->chars[6];
    PlayerNumber player_id = context->value->longs[3];

    long sum = 0;

    if (player_id == ALL_PLAYERS)
    {
        for (int i = 0; i < PLAYERS_COUNT; i++)
        {
            sum += count_player_creatures_of_model_in_action_point(i, crmodel, action_point_number_to_index(ap_num));
        }
    }
    else
    {
        sum = count_player_creatures_of_model_in_action_point(player_id, crmodel, action_point_number_to_index(ap_num));
    }

    set_variable(flag_player_id, flag_type, flag_id, sum);
}

static void set_door_configuration_check(const struct ScriptLine* scline)
{
    set_config_check(&trapdoor_door_named_fields_set, scline, "SET_DOOR_CONFIGURATION");
}

static void set_door_configuration_process(struct ScriptContext *context)
{
    set_config_process(&trapdoor_door_named_fields_set, context, "SET_DOOR_CONFIGURATION");
}

static void create_effect_at_pos_process(struct ScriptContext* context)
{
    struct Coord3d pos;
    set_coords_to_subtile_center(&pos, context->value->shorts[1], context->value->shorts[2], 0);
    pos.z.val += get_floor_height(pos.x.stl.num, pos.y.stl.num);
    script_create_effect(&pos,context->value->shorts[0],context->value->longs[2]);

}

static void create_effect_process(struct ScriptContext *context)
{
    struct Coord3d pos;
    if (!get_coords_at_location(&pos, context->value->ulongs[1],true))
    {
        SCRPTWRNLOG("Could not find location %lu to create effect", context->value->ulongs[1]);
        return;
    }
    script_create_effect(&pos,context->value->shorts[0],context->value->longs[2]);

}

static void set_heart_health_check(const struct ScriptLine *scline)
{
    ALLOCATE_SCRIPT_VALUE(scline->command, scline->np[0]);
    struct Thing* heartng = get_player_soul_container(value->longs[0]);
    struct ObjectConfigStats* objst = get_object_model_stats(heartng->model);
    if (scline->np[1] > objst->health)
    {
        SCRPTWRNLOG("Value %ld is greater than maximum: %ld", scline->np[1], objst->health);
        value->longs[1] = objst->health;
    }
    else
    {
        value->longs[1] = scline->np[1];
    }
    PROCESS_SCRIPT_VALUE(scline->command);
}

static void set_heart_health_process(struct ScriptContext *context)
{
    struct Thing* heartng = get_player_soul_container(context->player_idx);
    if (!thing_is_invalid(heartng))
    {
        heartng->health = (short)context->value->longs[1];
    }
}

static void add_heart_health_check(const struct ScriptLine *scline)
{
    ALLOCATE_SCRIPT_VALUE(scline->command, scline->np[0]);
    value->longs[1] = scline->np[1];
    value->longs[2] = scline->np[2];
    PROCESS_SCRIPT_VALUE(scline->command);
}

static void add_heart_health_process(struct ScriptContext *context)
{
    PlayerNumber plyr_idx = context->player_idx;
    HitPoints healthdelta = context->value->longs[1];
    TbBool warn_on_damage = context->value->longs[2];

    add_heart_health(plyr_idx,healthdelta,warn_on_damage);
}

static void lock_possession_check(const struct ScriptLine* scline)
{
    ALLOCATE_SCRIPT_VALUE(scline->command, scline->np[0]);
    short locked = scline->np[1];
    if (locked == -1)
    {
        locked = get_id(locked_desc, scline->tp[1]);
        if (locked == -1)
        {
            SCRPTERRLOG("Invalid Possession lock value (%s) not recognized.", scline->tp[1]);
            DEALLOCATE_SCRIPT_VALUE
            return;
        }
    }

    value->chars[1] = locked;
    PROCESS_SCRIPT_VALUE(scline->command);
}

static void lock_possession_process(struct ScriptContext* context)
{
    struct PlayerInfo *player = get_player(context->player_idx);
    if (player_exists(player))
    {
        player->possession_lock = context->value->chars[1];
    }
}

static void heart_lost_quick_objective_check(const struct ScriptLine *scline)
{
    ALLOCATE_SCRIPT_VALUE(scline->command, 0);
    if ((scline->np[0] < 0) || (scline->np[0] >= QUICK_MESSAGES_COUNT))
    {
        SCRPTERRLOG("Invalid QUICK OBJECTIVE number (%ld)", scline->np[0]);
        return;
    }
    if (strlen(scline->tp[1]) >= MESSAGE_TEXT_LEN)
    {
        SCRPTWRNLOG("Objective TEXT too long; truncating to %d characters", MESSAGE_TEXT_LEN-1);
    }
    if ((game.quick_messages[scline->np[0]][0] != '\0') && (strcmp(game.quick_messages[scline->np[0]],scline->tp[1]) != 0))
    {
        SCRPTWRNLOG("Quick Objective no %ld overwritten by different text", scline->np[0]);
    }
    snprintf(game.quick_messages[scline->np[0]], MESSAGE_TEXT_LEN, "%s", scline->tp[1]);

    TbMapLocation location = 0;
    if (scline->tp[2][0] != '\0')
    {
        get_map_location_id(scline->tp[2], &location);
    }

    value->longs[0] = scline->np[0];
    value->ulongs[2] = location;
    PROCESS_SCRIPT_VALUE(scline->command);
}

static void heart_lost_quick_objective_process(struct ScriptContext *context)
{
    game.heart_lost_display_message = true;
    game.heart_lost_quick_message = true;
    game.heart_lost_message_id = context->value->longs[0];
    game.heart_lost_message_target = context->value->longs[2];
}

static void heart_lost_objective_check(const struct ScriptLine *scline)
{
    ALLOCATE_SCRIPT_VALUE(scline->command, 0);
    value->longs[0] = scline->np[0];
    TbMapLocation location = 0;
    if (scline->tp[1][0] != '\0')
    {
        get_map_location_id(scline->tp[1], &location);
    }
    value->ulongs[1] = location;
    PROCESS_SCRIPT_VALUE(scline->command);
}

static void heart_lost_objective_process(struct ScriptContext *context)
{
    game.heart_lost_display_message = true;
    game.heart_lost_quick_message = false;
    game.heart_lost_message_id = context->value->longs[0];
    game.heart_lost_message_target = context->value->longs[1];
}

static void set_door_check(const struct ScriptLine* scline)
{
    ALLOCATE_SCRIPT_VALUE(scline->command, 0);
    long doorAction = get_id(locked_desc, scline->tp[0]);
    if (doorAction == -1)
    {
        SCRPTERRLOG("Set Door state %s not recognized", scline->tp[0]);
        return;
    }

    if (slab_coords_invalid(scline->np[1], scline->np[2]))
    {
        SCRPTERRLOG("Invalid slab coordinates: %ld, %ld", scline->np[1], scline->np[2]);
        return;
    }

    value->shorts[0] = doorAction;
    value->shorts[1] = scline->np[1];
    value->shorts[2] = scline->np[2];
    PROCESS_SCRIPT_VALUE(scline->command);
}

static void set_door_process(struct ScriptContext* context)
{
    struct Thing* doortng = get_door_for_position(slab_subtile_center(context->value->shorts[1]), slab_subtile_center(context->value->shorts[2]));
    if (!thing_is_invalid(doortng))
    {
        switch (context->value->shorts[0])
        {
        case 0:
            unlock_door(doortng);
            break;
        case 1:
            lock_door(doortng);
            break;
        }
    }
}

static void place_door_check(const struct ScriptLine* scline)
{
    ALLOCATE_SCRIPT_VALUE(scline->command, scline->np[0]);
    const char* doorname = scline->tp[1];
    short door_id = get_id(door_desc, doorname);

    if (door_id == -1)
    {
        SCRPTERRLOG("Unknown door, '%s'", doorname);
        DEALLOCATE_SCRIPT_VALUE
        return;
    }

    if (slab_coords_invalid(scline->np[2], scline->np[3]))
    {
        SCRPTERRLOG("Invalid slab coordinates: %ld, %ld", scline->np[2], scline->np[3]);
        DEALLOCATE_SCRIPT_VALUE
        return;
    }

    short locked = scline->np[4];
    if (locked == -1)
    {
        locked = get_id(locked_desc, scline->tp[4]);
        if (locked == -1)
        {
            SCRPTERRLOG("Door locked state %s not recognized", scline->tp[4]);
            DEALLOCATE_SCRIPT_VALUE
            return;
        }
    }

    short free = scline->np[5];
    if (free == -1)
    {
        free = get_id(is_free_desc, scline->tp[5]);
        if (free == -1)
        {
            SCRPTERRLOG("Place Door free state '%s' not recognized", scline->tp[5]);
            DEALLOCATE_SCRIPT_VALUE
            return;
        }
    }

    value->shorts[1] = door_id;
    value->shorts[2] = scline->np[2];
    value->shorts[3] = scline->np[3];
    value->shorts[4] = locked;
    value->shorts[5] = free;
    PROCESS_SCRIPT_VALUE(scline->command);
}

static void place_door_process(struct ScriptContext* context)
{
    ThingModel doorkind = context->value->shorts[1];
    MapSlabCoord slb_x = context->value->shorts[2];
    MapSlabCoord slb_y = context->value->shorts[3];
    TbBool locked = context->value->shorts[4];
    TbBool free = context->value->shorts[5];
    PlayerNumber plyridx = context->player_idx;

    script_place_door(plyridx, doorkind, slb_x, slb_y, locked, free);
}

static void place_trap_check(const struct ScriptLine* scline)
{
    ALLOCATE_SCRIPT_VALUE(scline->command, scline->np[0]);
    const char* trapname = scline->tp[1];
    short trap_id = get_id(trap_desc, trapname);

    if (trap_id == -1)
    {
        SCRPTERRLOG("Unknown trap, '%s'", trapname);
        DEALLOCATE_SCRIPT_VALUE
        return;
    }

    if (subtile_coords_invalid(scline->np[2], scline->np[3]))
    {
        SCRPTERRLOG("Invalid subtile coordinates: %ld, %ld", scline->np[2], scline->np[3]);
        DEALLOCATE_SCRIPT_VALUE
        return;
    }

    short free = scline->np[4];
    if (free == -1)
    {
        free = get_id(is_free_desc, scline->tp[4]);
        if (free == -1)
        {
            SCRPTERRLOG("Place Trap free state '%s' not recognized", scline->tp[4]);
            DEALLOCATE_SCRIPT_VALUE
            return;
        }
    }

    value->shorts[1] = trap_id;
    value->shorts[2] = scline->np[2];
    value->shorts[3] = scline->np[3];
    value->shorts[4] = free;
    PROCESS_SCRIPT_VALUE(scline->command);
}

static void place_trap_process(struct ScriptContext* context)
{
    ThingModel trapkind = context->value->shorts[1];
    MapSubtlCoord stl_x = context->value->shorts[2];
    MapSubtlCoord stl_y = context->value->shorts[3];
    TbBool free = context->value->shorts[4];
    PlayerNumber plyridx = context->player_idx;
    script_place_trap(plyridx, trapkind, stl_x, stl_y, free);

}

static void create_effects_line_check(const struct ScriptLine *scline)
{
    ALLOCATE_SCRIPT_VALUE(scline->command, 0);

    value->longs[0] = scline->np[0]; // AP `from`
    value->longs[1] = scline->np[1]; // AP `to`
    value->chars[8] = scline->np[2]; // curvature
    value->bytes[9] = scline->np[3]; // spatial stepping
    value->bytes[10] = scline->np[4]; // temporal stepping
    const char* effect_name = scline->tp[5];

    EffectOrEffElModel effct_id = effect_or_effect_element_id(effect_name);
    if (effct_id == 0)
    {
        SCRPTERRLOG("Unrecognised effect: %s", effect_name);
        return;
    }

    value->shorts[6] = effct_id; // effect

    PROCESS_SCRIPT_VALUE(scline->command);
}

static void create_effects_line_process(struct ScriptContext *context)
{
    TbMapLocation from = context->value->longs[0];
    TbMapLocation to   = context->value->longs[1];
    char curvature = context->value->chars[8];
    unsigned char spatial_stepping = context->value->bytes[9];
    unsigned char temporal_stepping = context->value->bytes[10];
    EffectOrEffElModel effct_id = context->value->shorts[6];

    create_effects_line(from, to, curvature, spatial_stepping, temporal_stepping, effct_id);
}

static void set_object_configuration_check(const struct ScriptLine *scline)
{
    set_config_check(&objects_named_fields_set, scline, "SET_OBJECT_CONFIGURATION");
}

enum CreatureConfiguration
{
    CrtConf_NONE,
    CrtConf_ATTRIBUTES,
    CrtConf_ATTRACTION,
    CrtConf_ANNOYANCE,
    CrtConf_SENSES,
    CrtConf_APPEARANCE,
    CrtConf_EXPERIENCE,
    CrtConf_JOBS,
    CrtConf_SPRITES,
    CrtConf_SOUNDS,
    CrtConf_LISTEND
};

static void set_creature_configuration_check(const struct ScriptLine* scline)
{
    ALLOCATE_SCRIPT_VALUE(scline->command, 0);
    short creatvar = get_id(creatmodel_attributes_commands, scline->tp[1]);
    short block = CrtConf_ATTRIBUTES;
    if (creatvar == -1)
    {
        creatvar = get_id(creatmodel_jobs_commands, scline->tp[1]);
        block = CrtConf_JOBS;
        if (creatvar == -1)
        {
            block = CrtConf_ATTRACTION;
            creatvar = get_id(creatmodel_attraction_commands, scline->tp[1]);
            if (creatvar == -1)
            {
                block = CrtConf_SOUNDS;
                creatvar = get_id(creatmodel_sounds_commands, scline->tp[1]);
                if (creatvar == -1)
                {
                    block = CrtConf_SPRITES;
                    creatvar = get_id(creature_graphics_desc, scline->tp[1]);
                    if (creatvar == -1)
                    {
                        block = CrtConf_ANNOYANCE;
                        creatvar = get_id(creatmodel_annoyance_commands, scline->tp[1]);
                        if (creatvar == -1)
                        {
                            block = CrtConf_EXPERIENCE;
                            creatvar = get_id(creatmodel_experience_commands, scline->tp[1]);
                            if (creatvar == -1)
                            {
                                block = CrtConf_APPEARANCE;
                                creatvar = get_id(creatmodel_appearance_commands, scline->tp[1]);
                                if (creatvar == -1)
                                {
                                    block = CrtConf_SENSES;
                                    creatvar = get_id(creatmodel_senses_commands, scline->tp[1]);
                                    if (creatvar == -1)
                                    {
                                        SCRPTERRLOG("Unknown creature configuration variable");
                                        DEALLOCATE_SCRIPT_VALUE
                                        return;
                                    }
                                }
                            }
                        }
                    }
                }
            }
        }
    }

    long config_value_primary = 0, config_value_secondary = 0, config_value_tertiary = 0;
    if (block == CrtConf_ATTRIBUTES)
    {
        if (creatvar == 20) // ATTACKPREFERENCE
        {
            config_value_primary = get_id(attackpref_desc, scline->tp[2]);
        }
        else if (creatvar == 34) // LAIROBJECT
        {
            if (parameter_is_number(scline->tp[2])) // Support name or number for lair object.
            {
                config_value_primary = atoi(scline->tp[2]);
            }
            else
            {
                config_value_primary = get_id(object_desc, scline->tp[2]);
            }
        }
        else if ((creatvar == 35) || (creatvar == 36)) // PRISONKIND or TORTUREKIND
        {
            if (parameter_is_number(scline->tp[2])) // Support name or number for prison kind or torture kind.
            {
                config_value_primary = atoi(scline->tp[2]);
            }
            else
            {
                config_value_primary = get_id(creature_desc, scline->tp[2]);
            }
        }
        else if (creatvar == 37) // SPELLIMMUNITY
        {
            if (parameter_is_number(scline->tp[2]))
            {
                config_value_primary = atoi(scline->tp[2]);
            }
            else
            {
                config_value_primary = get_id(spell_effect_flags, scline->tp[2]);
            }
            if (config_value_primary < 0)
            {
                SCRPTERRLOG("SpellImmunity flag %s is out of range or doesn't exist.", scline->tp[2]);
                DEALLOCATE_SCRIPT_VALUE
                return;
            }
            // value 2: 'empty' is 'set', '1' is 'add', '0' is 'clear'.
            if (scline->tp[3][0] != '\0')
            {
                config_value_secondary = atoi(scline->tp[3]);
            }
            else
            {
                // tp[3] is empty, set it to UCHAR_MAX to process.
                config_value_secondary = UCHAR_MAX;
            }
        }
        else if (creatvar == 38) // HOSTILETOWARDS
        {
            if (parameter_is_number(scline->tp[2])) // Support name or number for hostile towards.
            {
                config_value_primary = atoi(scline->tp[2]);
            }
            else if (0 == strcmp(scline->tp[2], "ANY_CREATURE")) // Support ANY_CREATURE for hostile towards.
            {
                config_value_primary = CREATURE_ANY;
            }
            else if (strcasecmp(scline->tp[2], "NULL") == 0)  // Support NULL for hostile towards.
            {
                config_value_primary = 0;
            }
            else
            {
                config_value_primary = get_id(creature_desc, scline->tp[2]);
            }
        }
        else
        {
            config_value_primary = atoi(scline->tp[2]);
            if (scline->tp[3][0] != '\0')
            {
                config_value_secondary = atoi(scline->tp[3]);
            }
            // nothing there that would need the third value.
        }
    }
    else if (block == CrtConf_JOBS)
    {
        if ((creatvar > 0) && (creatvar <= 4)) // Jobs
        {
            if (parameter_is_number(scline->tp[2]))
            {
                config_value_primary = atoi(scline->tp[2]);
                if ((config_value_primary < 0) || (config_value_primary > SHRT_MAX))
                {
                    SCRPTERRLOG("Job value %ld out of range `0~%d`.", config_value_primary, SHRT_MAX);
                    DEALLOCATE_SCRIPT_VALUE
                    return;
                }
            }
            else
            {
                config_value_primary = get_id(creaturejob_desc, scline->tp[2]);
                if (config_value_primary > SHRT_MAX)
                {
                    SCRPTERRLOG("Job %s not supported", creature_job_code_name(config_value_primary));
                    DEALLOCATE_SCRIPT_VALUE
                    return;
                }
                else if (config_value_primary < 0)
                {
                    SCRPTERRLOG("Job %s is out of range or doesn't exist.", scline->tp[2]);
                    DEALLOCATE_SCRIPT_VALUE
                    return;
                }
            }
            // value 2: 'empty' is 'set', '1' is 'add', '0' is 'clear'.
            if (scline->tp[3][0] != '\0')
            {
                config_value_secondary = atoi(scline->tp[3]);
            }
            else
            {
                // tp[3] is empty, set it to UCHAR_MAX to process.
                config_value_secondary = UCHAR_MAX;
            }
        }
        else
        {
            config_value_primary = atoi(scline->tp[2]);
            // Nothing there that would need the second or third value.
        }
    }
    else if (block == CrtConf_SOUNDS)
    {
        config_value_primary = atoi(scline->tp[2]);
        if (scline->tp[3][0] != '\0')
        {
            config_value_secondary = atoi(scline->tp[3]);
        }
        if (scline->tp[3][0] != '\0')
        {
            config_value_tertiary = atoi(scline->tp[4]);
        }
    }
    else if (block == CrtConf_SPRITES)
    {
        if ((creatvar == (CGI_HandSymbol + 1)) || (creatvar == (CGI_QuerySymbol + 1)))
        {
            config_value_primary = get_icon_id(scline->tp[2]);
        }
        else
        {
            config_value_primary = get_anim_id_(scline->tp[2]);
        }
    }
    else if (block == CrtConf_ATTRACTION)
    {
        if (creatvar == 1) //ENTRANCEROOM
        {
            config_value_primary = get_id(room_desc, scline->tp[2]);
            if (scline->tp[3][0] != '\0')
            {
                config_value_secondary = get_id(room_desc, scline->tp[3]);
            }
            if (scline->tp[4][0] != '\0')
            {
                config_value_tertiary = get_id(room_desc, scline->tp[4]);
            }
        }
        else
        {
            config_value_primary = atoi(scline->tp[2]);
            if (scline->tp[3][0] != '\0')
            {
                config_value_secondary = atoi(scline->tp[3]);
            }
            if (scline->tp[4][0] != '\0')
            {
                config_value_tertiary = atoi(scline->tp[4]);
            }
        }
    }
    else if (block == CrtConf_ANNOYANCE)
    {
        if (creatvar == 21) //LairEnemy
        {
            ThingModel creature_model[3];
            for (int j = 0; j < 2; j++)
            {
                //Only needs one enemy, but can do up to 3
                if ((j > 0) && (scline->tp[j + 2][0] == '\0'))
                    break;

                if (parameter_is_number(scline->tp[j + 2]))
                {
                    creature_model[j] = atoi(scline->tp[j + 2]);
                    if (creature_model[j] > CREATURE_TYPES_MAX)
                    {
                        SCRPTERRLOG("Value %d out of range.", atoi(scline->tp[j + 2]));
                        DEALLOCATE_SCRIPT_VALUE
                        return;
                    }
                }
                else
                {
                    creature_model[j] = parse_creature_name(scline->tp[j + 2]);
                    if (creature_model[j] < 0)
                    {
                        if (0 == strcmp(scline->tp[j + 2], "ANY_CREATURE"))
                        {
                            creature_model[j] = CREATURE_ANY;
                        }
                        else if (strcasecmp(scline->tp[j + 2], "NULL") == 0)
                        {
                            creature_model[j] = 0;
                        }
                        if (creature_model[j] < 0)
                        {
                            SCRPTERRLOG("Invalid creature model %s", scline->tp[j + 2]);
                            DEALLOCATE_SCRIPT_VALUE
                            return;
                        }
                    }
                }
            }
            config_value_primary = creature_model[0];
            config_value_secondary = creature_model[1];
            config_value_tertiary = creature_model[2];
        } else
        if (creatvar == 23) // AngerJobs
        {
            if (parameter_is_number(scline->tp[2]))
            {
                config_value_primary = atoi(scline->tp[2]);
                if ((config_value_primary < 0) || (config_value_primary > SHRT_MAX))
                {
                    SCRPTERRLOG("Job value %ld out of range `0~%d`.", config_value_primary, SHRT_MAX);
                    DEALLOCATE_SCRIPT_VALUE
                    return;
                }
            }
            else
            {
                config_value_primary = get_id(angerjob_desc, scline->tp[2]);
                if (config_value_primary > SHRT_MAX)
                {
                    SCRPTERRLOG("Job %s not supported", creature_job_code_name(config_value_primary));
                    DEALLOCATE_SCRIPT_VALUE
                    return;
                }
                else if (config_value_primary < 0)
                {
                    SCRPTERRLOG("Job %s is out of range or doesn't exist.", scline->tp[2]);
                    DEALLOCATE_SCRIPT_VALUE
                    return;
                }
            }
            // value 2: 'empty' is 'set', '1' is 'add', '0' is 'clear'.
            if (scline->tp[3][0] != '\0')
            {
                config_value_secondary = atoi(scline->tp[3]);
            }
            else
            {
                // tp[3] is empty, set it to UCHAR_MAX to process.
                config_value_secondary = UCHAR_MAX;
            }
        }
        else
        {
            config_value_primary = atoi(scline->tp[2]);
            config_value_secondary = atoi(scline->tp[3]);
        }
    } else
    if (block == CrtConf_EXPERIENCE)
    {
        if (creatvar == 1) // POWERS
        {
            long instance = 0;
            if (!parameter_is_number(scline->tp[2]))
            {
                instance = get_id(instance_desc, scline->tp[2]);

            }
            else
            {
                instance = atoi(scline->tp[2]);
            }
            if (instance >= 0)
            {
                config_value_primary = instance;
            }
            else
            {
                SCRPTERRLOG("Unknown instance %s ", scline->tp[2]);
                DEALLOCATE_SCRIPT_VALUE
                return;
            }
            if ((atoi(scline->tp[3]) >= CREATURE_MAX_LEVEL) || (atoi(scline->tp[3]) <= 0)) //Powers
            {
                SCRPTERRLOG("Value %d out of range, only %d slots for Powers.", atoi(scline->tp[3]), CREATURE_MAX_LEVEL - 1);
                DEALLOCATE_SCRIPT_VALUE
                return;
            }
            config_value_secondary = atoi(scline->tp[3]);
        } else
        if (creatvar == 2) // POWERSLEVELREQUIRED
        {
            if ((atoi(scline->tp[2]) <= 0) || (atoi(scline->tp[2]) > CREATURE_MAX_LEVEL)) //value
            {
                SCRPTERRLOG("Value %d out of range, only %d levels for PowersLevelRequired supported", atoi(scline->tp[2]), CREATURE_MAX_LEVEL);
                DEALLOCATE_SCRIPT_VALUE
                return;
            }
            if ((atoi(scline->tp[3]) > CREATURE_MAX_LEVEL) || (atoi(scline->tp[3]) <= 0)) //slot
            {
                SCRPTERRLOG("Value %d out of range, only %d levels for PowersLevelRequired supported", atoi(scline->tp[3]), CREATURE_MAX_LEVEL);
                DEALLOCATE_SCRIPT_VALUE
                return;
            }
            config_value_primary = atoi(scline->tp[2]);
            config_value_secondary = atoi(scline->tp[3]);
        } else
        if (creatvar == 3) // LEVELSTRAINVALUES
        {
            if (atoi(scline->tp[2]) < 0) //value
            {
                SCRPTERRLOG("Value %d out of range.", atoi(scline->tp[2]));
                DEALLOCATE_SCRIPT_VALUE
                    return;
            }
            if ((atoi(scline->tp[3]) <= 0) || (atoi(scline->tp[3]) > CREATURE_MAX_LEVEL)) //slot
            {
                SCRPTERRLOG("Value %d out of range, only %d levels for LevelsTrainValues supported", atoi(scline->tp[3]), CREATURE_MAX_LEVEL - 1);
                DEALLOCATE_SCRIPT_VALUE
                return;
            }
            config_value_primary = atoi(scline->tp[2]);
            config_value_secondary = atoi(scline->tp[3]);
        } else
        if (creatvar == 4) // GROWUP
        {
            config_value_primary = atoi(scline->tp[2]);
            ThingModel creature_model = 0;
            if (parameter_is_number(scline->tp[3]))
            {
                creature_model = atoi(scline->tp[3]);
                if (creature_model > CREATURE_TYPES_MAX)
                {
                    SCRPTERRLOG("Value %d out of range.", atoi(scline->tp[3]));
                    DEALLOCATE_SCRIPT_VALUE
                    return;
                }
            }
            else
            {
                creature_model = parse_creature_name(scline->tp[3]);
                if (creature_model <  0)
                {
                    if (strcasecmp(scline->tp[3], "NULL") == 0)
                    {
                        creature_model = 0;
                    }
                    if (creature_model < 0)
                    {
                        SCRPTERRLOG("Invalid creature model %s", scline->tp[3]);
                        DEALLOCATE_SCRIPT_VALUE
                        return;
                    }
                }
            }
            config_value_secondary = creature_model;
            short level = 0;
            if (config_value_secondary > 0)
            {
                level = atoi(scline->tp[4]);
                if ((level < 1) || (level > CREATURE_MAX_LEVEL))
                {
                    SCRPTERRLOG("Value %d out of range.", atoi(scline->tp[4]));
                    DEALLOCATE_SCRIPT_VALUE
                    return;
                }
            }
            config_value_tertiary = level;
        } else
        if (creatvar == 5) // SLEEPEXPERIENCE
        {
            long slabtype = get_id(slab_desc, scline->tp[2]);
            if (slabtype < 0)
            {
                SCRPTERRLOG("Unknown slab type %s.", scline->tp[2]);
                DEALLOCATE_SCRIPT_VALUE
                return;
            }
            else
            {
                config_value_primary = slabtype;
            }
            config_value_secondary = atoi(scline->tp[3]);
        }
        else
        {
            config_value_primary = atoi(scline->tp[2]);
        }
    } else
    if (block == CrtConf_APPEARANCE)
    {
        if (creatvar == 4) // NATURALDEATHKIND
        {
            config_value_primary = get_id(creature_deathkind_desc, scline->tp[2]);
        }
        else
        {
            config_value_primary = atoi(scline->tp[2]);
            config_value_secondary = atoi(scline->tp[3]);
            config_value_tertiary = atoi(scline->tp[4]);
        }
    } else
    if (block == CrtConf_SENSES)
    {
        if (creatvar == 4) // EYEEFFECT
        {
            config_value_primary = get_id(lenses_desc, scline->tp[2]);
        }
        else
        {
            config_value_primary = atoi(scline->tp[2]);
            // nothing to fill for config_value_secondary or config_value_tertiary
        }
    }

    if (config_value_primary == -1)
    {
        SCRPTERRLOG("Unknown creature configuration value %s", scline->tp[2]);
        DEALLOCATE_SCRIPT_VALUE
        return;
    }
    if (config_value_secondary == -1)
    {
        SCRPTERRLOG("Unknown second creature configuration value %s", scline->tp[3]);
        DEALLOCATE_SCRIPT_VALUE
        return;
    }
    if (config_value_tertiary == -1)
    {
        SCRPTERRLOG("Unknown third creature configuration value %s", scline->tp[3]);
        DEALLOCATE_SCRIPT_VALUE
        return;
    }

    value->shorts[0] = scline->np[0];
    value->shorts[1] = creatvar;
    value->shorts[2] = block;
    value->longs[2] = config_value_primary;
    value->longs[3] = config_value_secondary;
    value->longs[4] = config_value_tertiary;

    SCRIPTDBG(7,"Setting creature %s configuration value %d:%d to %d (%d)", creature_code_name(value->shorts[0]), value->shorts[4], value->shorts[1], value->shorts[2], value->shorts[3]);

    PROCESS_SCRIPT_VALUE(scline->command);
}

static void set_creature_configuration_process(struct ScriptContext* context)
{
    short creatid = context->value->shorts[0];
    struct CreatureModelConfig* crconf = creature_stats_get(creatid);

    short creature_variable = context->value->shorts[1];
    short block  = context->value->shorts[2];
    long value  = context->value->longs[2];
    long config_value_secondary = context->value->longs[3];
    long config_value_tertiary = context->value->longs[4];

    if (block == CrtConf_ATTRIBUTES)
    {
        switch (creature_variable)
        {
        case 1: // NAME
            CONFWRNLOG("Attribute (%d) not supported", creature_variable);
            break;
        case 2: // HEALTH
            if (crconf->health != value)
            {
                crconf->health = value;
                for (PlayerNumber plyr_idx = 0; plyr_idx < PLAYERS_COUNT; plyr_idx++)
                {
                    do_to_players_all_creatures_of_model(plyr_idx, creatid, update_relative_creature_health);
                }
            }
            break;
        case 3: // HEALREQUIREMENT
            crconf->heal_requirement = value;
            break;
        case 4: // HEALTHRESHOLD
            crconf->heal_threshold = value;
            break;
        case 5: // STRENGTH
            crconf->strength = value;
            break;
        case 6: // ARMOUR
            crconf->armour = value;
            break;
        case 7: // DEXTERITY
            crconf->dexterity = value;
            break;
        case 8: // FEARWOUNDED
            crconf->fear_wounded = value;
            break;
        case 9: // FEARSTRONGER
            crconf->fear_stronger = value;
            break;
        case 10: // DEFENCE
            crconf->defense = value;
            break;
        case 11: // LUCK
            crconf->luck = value;
            break;
        case 12: // RECOVERY
            crconf->sleep_recovery = value;
            break;
        case 13: // HUNGERRATE
            crconf->hunger_rate = value;
            break;
        case 14: // HUNGERFILL
            crconf->hunger_fill = value;
            break;
        case 15: // LAIRSIZE
            crconf->lair_size = value;
            break;
        case 16: // HURTBYLAVA
            crconf->hurt_by_lava = value;
            break;
        case 17: // BASESPEED
            if (crconf->base_speed != value)
            {
                crconf->base_speed = value;
                for (PlayerNumber plyr_idx = 0; plyr_idx < PLAYERS_COUNT; plyr_idx++)
                {
                    update_speed_of_player_creatures_of_model(plyr_idx, creatid);
                }
            }
            break;
        case 18: // GOLDHOLD
            crconf->gold_hold = value;
            break;
        case 19: // SIZE
            crconf->size_xy = value;
            crconf->size_z = config_value_secondary;
            break;
        case 20: // ATTACKPREFERENCE
            crconf->attack_preference = value;
            break;
        case 21: // PAY
            crconf->pay = value;
            break;
        case 22: // HEROVSKEEPERCOST
            break;
        case 23: // SLAPSTOKILL
            crconf->slaps_to_kill = value;
            break;
        case 24: // CREATURELOYALTY
        case 25: // LOYALTYLEVEL
        case 28: // PROPERTIES
            CONFWRNLOG("Attribute (%d) not supported", creature_variable);
            break;
        case 26: // DAMAGETOBOULDER
            crconf->damage_to_boulder = value;
            break;
        case 27: // THINGSIZE
            crconf->thing_size_xy = value;
            crconf->thing_size_z = config_value_secondary;
            break;
        case 29: // NAMETEXTID
            crconf->namestr_idx = value;
            break;
        case 30: // FEARSOMEFACTOR
            crconf->fearsome_factor = value;
            break;
        case 31: // TOKINGRECOVERY
            crconf->toking_recovery = value;
            break;
        case 32: // CORPSEVANISHEFFECT
            crconf->corpse_vanish_effect = value;
            break;
        case 33: // FOOTSTEPPITCH
            crconf->footstep_pitch = value;
            break;
        case 34: // LAIROBJECT
            if (crconf->lair_object != value)
            {
                for (PlayerNumber plyr_idx = 0; plyr_idx < PLAYERS_COUNT; plyr_idx++)
                {
                    do_to_players_all_creatures_of_model(plyr_idx, creatid, remove_creature_lair);
                }
                crconf->lair_object = value;
            }
            break;
        case 35: // PRISONKIND
            crconf->prison_kind = value;
            break;
        case 36: // TORTUREKIND
            crconf->torture_kind = value;
            break;
        case 37: // SPELLIMMUNITY
            if (config_value_secondary == 0)
            {
                clear_flag(crconf->immunity_flags, value);
            }
            else if (config_value_secondary == 1)
            {
                set_flag(crconf->immunity_flags, value);
            }
            else
            {
                crconf->immunity_flags = value;
            }
            break;
        case 38: // HOSTILETOWARDS
            // Assume the mapmaker wants to reset it.
            for (int i = 0; i < CREATURE_TYPES_MAX; i++)
            {
                crconf->hostile_towards[i] = 0;
            }
            if (value != 0)
            {
                crconf->hostile_towards[0] = value; // Then apply the change on the first only.
            }
            break;
        case ccr_comment:
            break;
        case ccr_endOfFile:
            break;
        default:
            CONFWRNLOG("Unrecognized attribute (%d)", creature_variable);
            break;
        }
    }
    else if (block == CrtConf_JOBS)
    {
        switch (creature_variable)
        {
        case 1: // PRIMARYJOBS
            if (config_value_secondary == 0)
            {
                clear_flag(crconf->job_primary, value);
            }
            else if (config_value_secondary == 1)
            {
                set_flag(crconf->job_primary, value);
            }
            else
            {
                crconf->job_primary = value;
            }
            break;
        case 2: // SECONDARYJOBS
            if (config_value_secondary == 0)
            {
                clear_flag(crconf->job_secondary, value);
            }
            else if (config_value_secondary == 1)
            {
                set_flag(crconf->job_secondary, value);
            }
            else
            {
                crconf->job_secondary = value;
            }
            break;
        case 3: // NOTDOJOBS
            if (config_value_secondary == 0)
            {
                clear_flag(crconf->jobs_not_do, value);
            }
            else if (config_value_secondary == 1)
            {
                set_flag(crconf->jobs_not_do, value);
            }
            else
            {
                crconf->jobs_not_do = value;
            }
            break;
        case 4: // STRESSFULJOBS
            if (config_value_secondary == 0)
            {
                clear_flag(crconf->job_stress, value);
            }
            else if (config_value_secondary == 1)
            {
                set_flag(crconf->job_stress, value);
            }
            else
            {
                crconf->job_stress = value;
            }
            break;
        case 5: // TRAININGVALUE
            crconf->training_value = value;
            break;
        case 6: // TRAININGCOST
            crconf->training_cost = value;
            break;
        case 7: // SCAVENGEVALUE
            crconf->scavenge_value = value;
            break;
        case 8: // SCAVENGERCOST
            crconf->scavenger_cost = value;
            break;
        case 9: // RESEARCHVALUE
            crconf->research_value = value;
            break;
        case 10: // MANUFACTUREVALUE
            crconf->manufacture_value = value;
            break;
        case 11: // PARTNERTRAINING
            crconf->partner_training = value;
            break;
        default:
            CONFWRNLOG("Unrecognized Job command (%d)", creature_variable);
            break;
        }
    }
    else if (block == CrtConf_ATTRACTION)
    {

        switch (creature_variable)
        {
        case 1: // ENTRANCEROOM
            crconf->entrance_rooms[0] = value;
            crconf->entrance_rooms[1] = config_value_secondary;
            crconf->entrance_rooms[2] = config_value_tertiary;
            break;
        case 2: // ROOMSLABSREQUIRED
            crconf->entrance_slabs_req[0] = value;
            crconf->entrance_slabs_req[1] = config_value_secondary;
            crconf->entrance_slabs_req[2] = config_value_tertiary;
            break;
        case 3: // BASEENTRANCESCORE
            crconf->entrance_score = value;
            break;
        case 4: // SCAVENGEREQUIREMENT
            crconf->scavenge_require = value;
            break;
        case 5: // TORTURETIME
            crconf->torture_break_time = value;
            break;
        default:
            CONFWRNLOG("Unrecognized Attraction command (%d)", creature_variable);
            break;
        }
    }
    else if (block == CrtConf_SOUNDS)
    {
        switch (creature_variable)
        {
        case 1: // HURT
            game.conf.crtr_conf.creature_sounds[creatid].hurt.index = value;
            game.conf.crtr_conf.creature_sounds[creatid].hurt.count = config_value_secondary;
            break;
        case 2: // HIT
            game.conf.crtr_conf.creature_sounds[creatid].hit.index = value;
            game.conf.crtr_conf.creature_sounds[creatid].hit.count = config_value_secondary;
            break;
        case 3: // HAPPY
            game.conf.crtr_conf.creature_sounds[creatid].happy.index = value;
            game.conf.crtr_conf.creature_sounds[creatid].happy.count = config_value_secondary;
            break;
        case 4: // SAD
            game.conf.crtr_conf.creature_sounds[creatid].sad.index = value;
            game.conf.crtr_conf.creature_sounds[creatid].sad.count = config_value_secondary;
            break;
        case 5: // HANG
            game.conf.crtr_conf.creature_sounds[creatid].hang.index = value;
            game.conf.crtr_conf.creature_sounds[creatid].hang.count = config_value_secondary;
            break;
        case 6: // DROP
            game.conf.crtr_conf.creature_sounds[creatid].drop.index = value;
            game.conf.crtr_conf.creature_sounds[creatid].drop.count = config_value_secondary;
            break;
        case 7: // TORTURE
            game.conf.crtr_conf.creature_sounds[creatid].torture.index = value;
            game.conf.crtr_conf.creature_sounds[creatid].torture.count = config_value_secondary;
            break;
        case 8: // SLAP
            game.conf.crtr_conf.creature_sounds[creatid].slap.index = value;
            game.conf.crtr_conf.creature_sounds[creatid].slap.count = config_value_secondary;
            break;
        case 9: // DIE
            game.conf.crtr_conf.creature_sounds[creatid].die.index = value;
            game.conf.crtr_conf.creature_sounds[creatid].die.count = config_value_secondary;
            break;
        case 10: // FOOT
            game.conf.crtr_conf.creature_sounds[creatid].foot.index = value;
            game.conf.crtr_conf.creature_sounds[creatid].foot.count = config_value_secondary;
            break;
        case 11: // FIGHT
            game.conf.crtr_conf.creature_sounds[creatid].fight.index = value;
            game.conf.crtr_conf.creature_sounds[creatid].fight.count = config_value_secondary;
            break;
        case 12: // PISS
            game.conf.crtr_conf.creature_sounds[creatid].piss.index = value;
            game.conf.crtr_conf.creature_sounds[creatid].piss.count = config_value_secondary;
            break;
        default:
            CONFWRNLOG("Unrecognized Spound command (%d)", creature_variable);
            break;
        }
    }
    else if (block == CrtConf_SPRITES)
    {
        set_creature_model_graphics(creatid, creature_variable-1, value);
    }
    else if (block == CrtConf_ANNOYANCE)
    {
        switch (creature_variable)
        {
        case 1: // EATFOOD
        {
            crconf->annoy_eat_food = value;
            break;
        }
        case 2: // WILLNOTDOJOB
        {
            crconf->annoy_will_not_do_job = value;
            break;
        }
        case 3: // INHAND
        {
            crconf->annoy_in_hand = value;
            break;
        }
        case 4: // NOLAIR
        {
            crconf->annoy_no_lair = value;
            break;
        }
        case 5: // NOHATCHERY
        {
            crconf->annoy_no_hatchery = value;
            break;
        }
        case 6: // WOKENUP
        {
            crconf->annoy_woken_up = value;
            break;
        }
        case 7: // STANDINGONDEADENEMY
        {
            crconf->annoy_on_dead_enemy = value;
            break;
        }
        case 8: // SULKING
        {
            crconf->annoy_sulking = value;
            break;
        }
        case 9: // NOSALARY
        {
            crconf->annoy_no_salary = value;
            break;
        }
        case 10: // SLAPPED
        {
            crconf->annoy_slapped = value;
            break;
        }
        case 11: // STANDINGONDEADFRIEND
        {
            crconf->annoy_on_dead_friend = value;
            break;
        }
        case 12: // INTORTURE
        {
            crconf->annoy_in_torture = value;
            break;
        }
        case 13: // INTEMPLE
        {
            crconf->annoy_in_temple = value;
            break;
        }
        case 14: // SLEEPING
        {
            crconf->annoy_sleeping = value;
            break;
        }
        case 15: // GOTWAGE
        {
            crconf->annoy_got_wage = value;
            break;
        }
        case 16: // WINBATTLE
        {
            crconf->annoy_win_battle = value;
            break;
        }
        case 17: // UNTRAINED
        {
            crconf->annoy_untrained_time = value;
            crconf->annoy_untrained = config_value_secondary;
            break;
        }
        case 18: // OTHERSLEAVING
        {
            crconf->annoy_others_leaving = value;
            break;
        }
        case 19: // JOBSTRESS
        {
            crconf->annoy_job_stress = value;
            break;
        }
        case 20: // QUEUE
        {
            crconf->annoy_queue = value;
            break;
        }
        case 21: // LAIRENEMY
        {
            crconf->lair_enemy[0] = value;
            crconf->lair_enemy[1] = config_value_secondary;
            crconf->lair_enemy[2] = config_value_tertiary;
            //clear out the other ones.
            crconf->lair_enemy[3] = 0;
            crconf->lair_enemy[4] = 0;
            break;
        }
        case 22: // ANNOYLEVEL
        {
            crconf->annoy_level = value;
            break;
        }
        case 23: // ANGERJOBS
        {
            if (config_value_secondary == 0)
            {
                clear_flag(crconf->jobs_anger, value);
            }
            else if (config_value_secondary == 1)
            {
                set_flag(crconf->jobs_anger, value);
            }
            else
            {
                crconf->jobs_anger = value;
            }
            break;
        }
        case 24: // GOINGPOSTAL
        {
            crconf->annoy_going_postal = value;
            break;
        }
        default:
            CONFWRNLOG("Unrecognized Annoyance command (%d)", creature_variable);
            break;
        }
    }
    else if (block == CrtConf_EXPERIENCE)
    {
        switch (creature_variable)
        {
        case 1: // POWERS
        {
            crconf->learned_instance_id[config_value_secondary-1] = value;
            break;
        }
        case 2: // POWERSLEVELREQUIRED
        {
            crconf->learned_instance_level[config_value_secondary-1] = value;
            break;
        }
        case 3: // LEVELSTRAINVALUES
        {
            crconf->to_level[config_value_secondary-1] = value;
            break;
        }
        case 4: // GROWUP
        {
            crconf->to_level[CREATURE_MAX_LEVEL - 1] = value;
            crconf->grow_up = config_value_secondary;
            crconf->grow_up_level = config_value_tertiary;
            break;
        }
        case 5: // SLEEPEXPERIENCE
        case 6: // SLEEPEXPERIENCE2
        case 7: // SLEEPEXPERIENCE3
        {
<<<<<<< HEAD
            unsigned int index = creature_variable - 5;
            crstat->sleep_exp_slab[index] = value;
            crstat->sleep_experience[index] = value2;
=======
            crconf->sleep_exp_slab = value;
            crconf->sleep_experience = config_value_secondary;
>>>>>>> 6cd324bc
            break;
        }
        case 8: // EXPERIENCEFORHITTING
        {
            crconf->exp_for_hitting = value;
            break;
        }
        case 9: // REBIRTH
        {
            crconf->rebirth = value;
            break;
        }
        default:
            CONFWRNLOG("Unrecognized Experience command (%d)", creature_variable);
            break;
        }
    }
    else if (block == CrtConf_APPEARANCE)
    {
        switch (creature_variable)
        {
        case 1: // WALKINGANIMSPEED
        {
            crconf->walking_anim_speed = value;
            break;
        }
        case 2: // VISUALRANGE
        {
            crconf->visual_range = value;
            break;
        }
        case 3: // SWIPEINDEX
        {
            crconf->swipe_idx = value;
            break;
        }
        case 4: // NATURALDEATHKIND
        {
            crconf->natural_death_kind = value;
            break;
        }
        case 5: // SHOTORIGIN
        {
            crconf->shot_shift_x = value;
            crconf->shot_shift_y = config_value_secondary;
            crconf->shot_shift_z = config_value_tertiary;
            break;
        }
        case 6: // CORPSEVANISHEFFECT
        {
            crconf->corpse_vanish_effect = value;
            break;
        }
        case 7: // FOOTSTEPPITCH
        {
            crconf->footstep_pitch = value;
            break;
        }
        case 8: // PICKUPOFFSET
        {
            crconf->creature_picked_up_offset.delta_x = value;
            crconf->creature_picked_up_offset.delta_y = config_value_secondary;
            break;
        }
        case 9: // STATUSOFFSET
        {
            crconf->status_offset = value;
            break;
        }
        case 10: // TRANSPARENCYFLAGS
        {
            crconf->transparency_flags = value<<4;
            break;
        }
        case 11: // FIXEDANIMSPEED
        {
            crconf->fixed_anim_speed = value;
            break;
        }
        default:
            CONFWRNLOG("Unrecognized Appearance command (%d)", creature_variable);
            break;
        }
    }
    else if (block == CrtConf_SENSES)
    {
        switch (creature_variable)
        {
        case 1: // HEARING
        {
            crconf->hearing = value;
            break;
        }
        case 2: // EYEHEIGHT
        {
            crconf->base_eye_height = value;
            break;
        }
        case 3: // FIELDOFVIEW
        {
            crconf->field_of_view = value;
            break;
        }
        case 4: // EYEEFFECT
        {
            crconf->eye_effect = value;
            struct Thing* thing = thing_get(get_my_player()->influenced_thing_idx);
            if(!thing_is_invalid(thing))
            {
                if (thing->model == creatid)
                {
                    struct LensConfig* lenscfg = get_lens_config(value);
                    initialise_eye_lenses();
                    if (flag_is_set(lenscfg->flags, LCF_HasPalette))
                    {
                        PaletteSetPlayerPalette(get_my_player(), lenscfg->palette);
                    }
                    else
                    {
                        PaletteSetPlayerPalette(get_my_player(), engine_palette);
                    }
                    setup_eye_lens(value);
                }
            }
            break;
        }
        case 5: // MAXANGLECHANGE
        {
            crconf->max_turning_speed = (value * DEGREES_180) / 180;
            break;
        }
        default:
            CONFWRNLOG("Unrecognized Senses command (%d)", creature_variable);
            break;
        }
    }
    else
    {
        ERRORLOG("Trying to configure unsupported creature block (%d)",block);
    }
    check_and_auto_fix_stats();
}

static void set_object_configuration_process(struct ScriptContext *context)
{
    set_config_process(&objects_named_fields_set, context,"SET_OBJECT_CONFIGURATION");

    ThingModel model = context->value->shorts[0];
    update_all_objects_of_model(model);
}

static void display_timer_check(const struct ScriptLine *scline)
{
    const char *timrname = scline->tp[1];
    char timr_id = get_rid(timer_desc, timrname);
    if (timr_id == -1)
    {
        SCRPTERRLOG("Unknown timer, '%s'", timrname);
        return;
    }
    ALLOCATE_SCRIPT_VALUE(scline->command, scline->np[0]);
    value->bytes[1] = timr_id;
    value->longs[1] = 0;
    value->bytes[2] = (TbBool)scline->np[2];
    PROCESS_SCRIPT_VALUE(scline->command);
}

static void display_timer_process(struct ScriptContext *context)
{
    game.script_timer_player = context->player_idx;
    game.script_timer_id = context->value->bytes[1];
    game.script_timer_limit = context->value->longs[1];
    game.timer_real = context->value->bytes[2];
    game.flags_gui |= GGUI_ScriptTimer;
}

static void add_to_timer_check(const struct ScriptLine *scline)
{
    const char *timrname = scline->tp[1];
    long timr_id = get_rid(timer_desc, timrname);
    if (timr_id == -1)
    {
        SCRPTERRLOG("Unknown timer, '%s'", timrname);
        return;
    }
    ALLOCATE_SCRIPT_VALUE(scline->command, scline->np[0]);
    value->longs[1] = timr_id;
    value->longs[2] = scline->np[2];
    PROCESS_SCRIPT_VALUE(scline->command);
}

static void add_to_timer_process(struct ScriptContext *context)
{
   add_to_script_timer(context->player_idx, context->value->longs[1], context->value->longs[2]);
}

static void add_bonus_time_check(const struct ScriptLine *scline)
{
    ALLOCATE_SCRIPT_VALUE(scline->command, 0);
    value->longs[0] = scline->np[0];
    PROCESS_SCRIPT_VALUE(scline->command);
}

static void add_bonus_time_process(struct ScriptContext *context)
{
   game.bonus_time += context->value->longs[0];
}

static void display_variable_check(const struct ScriptLine *scline)
{
    long varib_id, varib_type;
    if (!parse_get_varib(scline->tp[1], &varib_id, &varib_type, level_file_version))
    {
        SCRPTERRLOG("Unknown variable, '%s'", scline->tp[1]);
        return;
    }
    ALLOCATE_SCRIPT_VALUE(scline->command, scline->np[0]);
    value->bytes[1] = scline->np[3];
    value->bytes[2] = varib_type;
    value->longs[1] = varib_id;
    value->longs[2] = scline->np[2];
    PROCESS_SCRIPT_VALUE(scline->command);
}

static void display_variable_process(struct ScriptContext *context)
{
   game.script_variable_player = context->player_idx;
   game.script_value_type = context->value->bytes[2];
   game.script_value_id = context->value->longs[1];
   game.script_variable_target = context->value->longs[2];
   game.script_variable_target_type = context->value->bytes[1];
   game.flags_gui |= GGUI_Variable;
}

static void display_countdown_check(const struct ScriptLine *scline)
{
    if (scline->np[2] <= 0)
    {
        SCRPTERRLOG("Can't have a countdown to %ld turns.", scline->np[2]);
        return;
    }
    const char *timrname = scline->tp[1];
    char timr_id = get_rid(timer_desc, timrname);
    if (timr_id == -1)
    {
        SCRPTERRLOG("Unknown timer, '%s'", timrname);
        return;
    }
    ALLOCATE_SCRIPT_VALUE(scline->command, scline->np[0]);
    value->bytes[1] = timr_id;
    value->longs[1] = scline->np[2];
    value->bytes[2] = (TbBool)scline->np[3];
    PROCESS_SCRIPT_VALUE(scline->command);
}

static void cmd_no_param_check(const struct ScriptLine *scline)
{
    ALLOCATE_SCRIPT_VALUE(scline->command, 0);
    PROCESS_SCRIPT_VALUE(scline->command);
}

static void hide_timer_process(struct ScriptContext *context)
{
   game.flags_gui &= ~GGUI_ScriptTimer;
}

static void hide_variable_process(struct ScriptContext *context)
{
   game.flags_gui &= ~GGUI_Variable;
}

static void create_effect_check(const struct ScriptLine *scline)
{
    ALLOCATE_SCRIPT_VALUE(scline->command, 0);
    TbMapLocation location;
    const char *effect_name = scline->tp[0];
    long effct_id = effect_or_effect_element_id(effect_name);
    if (effct_id == 0)
    {
        SCRPTERRLOG("Unrecognised effect: %s", effect_name);
        return;
    }
    value->shorts[0] = effct_id;
    const char *locname = scline->tp[1];
    if (!get_map_location_id(locname, &location))
    {
        return;
    }
    value->ulongs[1] = location;
    value->longs[2] = scline->np[2];
    PROCESS_SCRIPT_VALUE(scline->command);
}

static void create_effect_at_pos_check(const struct ScriptLine *scline)
{
    ALLOCATE_SCRIPT_VALUE(scline->command, 0);
    const char *effect_name = scline->tp[0];
    long effct_id = effect_or_effect_element_id(effect_name);
    if (effct_id == 0)
    {
        SCRPTERRLOG("Unrecognised effect: %s", effect_name);
        return;
    }
    value->shorts[0] = effct_id;
    if (subtile_coords_invalid(scline->np[1], scline->np[2]))
    {
        SCRPTERRLOG("Invalid coordinates: %ld, %ld", scline->np[1], scline->np[2]);
        return;
    }
    value->shorts[1] = scline->np[1];
    value->shorts[2] = scline->np[2];
    value->longs[2] = scline->np[3];
    PROCESS_SCRIPT_VALUE(scline->command);
}

static void null_process(struct ScriptContext *context)
{
}



static void set_sacrifice_recipe_check(const struct ScriptLine *scline)
{
    ALLOCATE_SCRIPT_VALUE(scline->command, 0);

    value->sac.action = get_rid(rules_sacrifices_commands, scline->tp[0]);
    if (value->sac.action == -1)
    {
        SCRPTERRLOG("Unexpected action:%s", scline->tp[0]);
        return;
    }
    long param;
    if ((value->sac.action == SacA_CustomPunish) || (value->sac.action == SacA_CustomReward))
    {
        param = get_id(flag_desc, scline->tp[1]) + 1;
    }
    else
    {
        param = get_id(creature_desc, scline->tp[1]);
        if (param == -1)
        {
            param = get_id(sacrifice_unique_desc, scline->tp[1]);
        }
        if (param == -1)
        {
            param = get_id(spell_desc, scline->tp[1]);
        }
    }
    if (param == -1 && (strcmp(scline->tp[1], "NONE") == 0))
    {
        param = 0;
    }

    if (param < 0)
    {
        param = 0;
        value->sac.action = SacA_None;
        SCRPTERRLOG("Unexpected parameter:%s", scline->tp[1]);
    }
    value->sac.param = param;

    for (int i = 0; i < MAX_SACRIFICE_VICTIMS; i++)
    {
       long vi = get_rid(creature_desc, scline->tp[i + 2]);
       if (vi < 0)
         vi = 0;
       value->sac.victims[i] = vi;
    }

    PROCESS_SCRIPT_VALUE(scline->command);
}

static void remove_sacrifice_recipe_check(const struct ScriptLine *scline)
{
    ALLOCATE_SCRIPT_VALUE(scline->command, 0);

    value->sac.action = SacA_None;
    value->sac.param = 0;

    for (int i = 0; i < MAX_SACRIFICE_VICTIMS; i++)
    {
       long vi = get_rid(creature_desc, scline->tp[i]);
       if (vi < 0)
         vi = 0;
       value->sac.victims[i] = vi;
    }

    PROCESS_SCRIPT_VALUE(scline->command);
}

static void set_sacrifice_recipe_process(struct ScriptContext *context)
{
    ThingModel victims[MAX_SACRIFICE_VICTIMS];
    int action = context->value->sac.action;
    int param = context->value->sac.param;

    for (int i = 0; i < MAX_SACRIFICE_VICTIMS; i++)
    {
        victims[i] = context->value->sac.victims[i];
    }

    script_set_sacrifice_recipe(action, param, victims);
}

static void set_box_tooltip_check(const struct ScriptLine* scline)
{
    ALLOCATE_SCRIPT_VALUE(scline->command, 0);
    if ((scline->np[0] < 0) || (scline->np[0] >= CUSTOM_BOX_COUNT))
    {
        SCRPTERRLOG("Invalid CUSTOM_BOX number (%ld)", scline->np[0]);
        DEALLOCATE_SCRIPT_VALUE;
    }
    value->shorts[0] = scline->np[0];

    if (strlen(scline->tp[1]) >= MESSAGE_TEXT_LEN)
    {
        SCRPTWRNLOG("Tooltip TEXT too long; truncating to %d characters", MESSAGE_TEXT_LEN - 1);
    }
    value->longs[2] = script_strdup(scline->tp[1]);
    if (value->longs[2] < 0)
    {
        SCRPTERRLOG("Run out script strings space");
        DEALLOCATE_SCRIPT_VALUE
        return;
    }

    PROCESS_SCRIPT_VALUE(scline->command);
}


static void set_box_tooltip_process(struct ScriptContext* context)
{
    int idx = context->value->shorts[0];
    snprintf(game.box_tooltip[idx], MESSAGE_TEXT_LEN, "%s", script_strval(context->value->longs[2]));
}

static void set_box_tooltip_id_check(const struct ScriptLine *scline)
{
    ALLOCATE_SCRIPT_VALUE(scline->command, 0);
    if ((scline->np[0] < 0) || (scline->np[0] >= CUSTOM_BOX_COUNT))
    {
        SCRPTERRLOG("Invalid CUSTOM_BOX number (%ld)", scline->np[0]);
        DEALLOCATE_SCRIPT_VALUE;
        return;
    }
    value->shorts[0] = scline->np[0];
    value->shorts[1] = scline->np[1];
    PROCESS_SCRIPT_VALUE(scline->command);
}

static void set_box_tooltip_id_process(struct ScriptContext* context)
{
    int idx = context->value->shorts[0];
    int string = context->value->shorts[1];
    snprintf(game.box_tooltip[idx], MESSAGE_TEXT_LEN, "%s", get_string(string));
}

static void change_slab_owner_check(const struct ScriptLine *scline)
{

    if (scline->np[0] < 0 || scline->np[0] > game.map_tiles_x) //x coord
    {
        SCRPTERRLOG("Value '%ld' out of range. Range 0-%d allowed.", scline->np[0],game.map_tiles_x);
        return;
    }
    if (scline->np[1] < 0 || scline->np[1] > game.map_tiles_y) //y coord
    {
        SCRPTERRLOG("Value '%ld' out of range. Range 0-%d allowed.", scline->np[1],game.map_tiles_y);
        return;
    }
    long filltype = get_id(fill_desc, scline->tp[3]);
    if ((scline->tp[3][0] != '\0') && (filltype == -1))
    {
        SCRPTWRNLOG("Fill type %s not recognized", scline->tp[3]);
    }

    command_add_value(Cmd_CHANGE_SLAB_OWNER, scline->np[2], scline->np[0], scline->np[1], filltype);
}

static void change_slab_owner_process(struct ScriptContext *context)
{
    MapSlabCoord x = context->value->longs[0];
    MapSlabCoord y = context->value->longs[1];
    long fill_type = context->value->longs[2];
    if (fill_type > 0)
    {
        struct CompoundCoordFilterParam iter_param;
        iter_param.plyr_idx = context->player_idx;
        iter_param.primary_number = fill_type;
        iter_param.secondary_number = get_slabmap_block(x, y)->kind;
        slabs_fill_iterate_from_slab(x, y, slabs_change_owner, &iter_param);
    } else {
        change_slab_owner_from_script(x, y, context->player_idx);
    }
}

static void change_slab_type_check(const struct ScriptLine *scline)
{
    ALLOCATE_SCRIPT_VALUE(scline->command, 0);

    if (scline->np[0] < 0 || scline->np[0] > game.map_tiles_x) //x coord
    {
        SCRPTERRLOG("Value '%ld' out of range. Range 0-%d allowed.", scline->np[0],game.map_tiles_x);
        return;
    }
    else
    {
        value->shorts[0] = scline->np[0];
    }

    if (scline->np[1] < 0 || scline->np[1] > game.map_tiles_y) //y coord
    {
        SCRPTERRLOG("Value '%ld' out of range. Range 0-%d allowed.", scline->np[0],game.map_tiles_y);
        return;
    }
    else
    {
        value->shorts[1] = scline->np[1];
    }

    if (scline->np[2] < 0 || scline->np[2] >= game.conf.slab_conf.slab_types_count) //slab kind
    {
        SCRPTERRLOG("Unsupported slab '%ld'. Slabs range 0-%ld allowed.", scline->np[2],game.conf.slab_conf.slab_types_count-1);
        return;
    }
    else
    {
        value->shorts[2] = scline->np[2];
    }

    value->shorts[3] = get_id(fill_desc, scline->tp[3]);
    if ((scline->tp[3][0] != '\0') && (value->shorts[3] == -1))
    {
        SCRPTWRNLOG("Fill type %s not recognized", scline->tp[3]);
    }
    PROCESS_SCRIPT_VALUE(scline->command);
}

static void change_slab_type_process(struct ScriptContext *context)
{
    long x = context->value->shorts[0];
    long y = context->value->shorts[1];
    long slab_kind = context->value->shorts[2];
    long fill_type = context->value->shorts[3];

    if (fill_type > 0)
    {
        struct CompoundCoordFilterParam iter_param;
        iter_param.primary_number = slab_kind;
        iter_param.secondary_number = fill_type;
        iter_param.tertiary_number = get_slabmap_block(x, y)->kind;
        slabs_fill_iterate_from_slab(x, y, slabs_change_type, &iter_param);
    }
    else
    {
        replace_slab_from_script(x, y, slab_kind);
    }
}

static void reveal_map_location_check(const struct ScriptLine *scline)
{
    TbMapLocation location;
    if (!get_map_location_id(scline->tp[1], &location)) {
        return;
    }
    command_add_value(Cmd_REVEAL_MAP_LOCATION, scline->np[0], location, scline->np[2], 0);
}

static void reveal_map_location_process(struct ScriptContext *context)
{
    TbMapLocation target = context->value->longs[0];
    SYNCDBG(0, "Revealing location type %lu", target);
    long x = 0;
    long y = 0;
    long r = context->value->longs[1];
    find_map_location_coords(target, &x, &y, context->player_idx, __func__);
    if ((x == 0) && (y == 0))
    {
        WARNLOG("Can't decode location %lu", target);
        return;
    }
    if (r == -1)
    {
        struct CompoundCoordFilterParam iter_param;
        iter_param.plyr_idx = context->player_idx;
        slabs_fill_iterate_from_slab(subtile_slab(x), subtile_slab(y), slabs_reveal_slab_and_corners, &iter_param);
    } else
        reveal_map_area(context->player_idx, x-(r>>1), x+(r>>1)+(r&1), y-(r>>1), y+(r>>1)+(r&1));
}

static void player_zoom_to_check(const struct ScriptLine *scline)
{
    TbMapLocation location;
    const char *where = scline->tp[1];
    if (!get_map_location_id(where, &location) || location == MLoc_NONE) {
        SCRPTERRLOG("invalid zoom location \"%s\"",where);
        return;
    }

    ALLOCATE_SCRIPT_VALUE(scline->command, scline->np[0]);
    value->longs[0] = location;
    PROCESS_SCRIPT_VALUE(scline->command);
}

static void player_zoom_to_process(struct ScriptContext *context)
{
    TbMapLocation target = context->value->longs[0];
    struct Coord3d pos;

    find_location_pos(target, context->player_idx, &pos, __func__);
    set_player_zoom_to_position(get_player(context->player_idx),&pos);
}

static void level_up_players_creatures_check(const struct ScriptLine* scline)
{
    ALLOCATE_SCRIPT_VALUE(scline->command, scline->np[0]);
    long crmodel = parse_creature_name(scline->tp[1]);
    char count = scline->np[2];

    if (crmodel == CREATURE_NONE)
    {
        SCRPTERRLOG("Unknown creature, '%s'", scline->tp[1]);
        DEALLOCATE_SCRIPT_VALUE
        return;
    }
    if (scline->np[2] == '\0')
    {
        count = 1;
    }
    if (count == 0)
    {
        SCRPTERRLOG("Trying to level up %ld times", scline->np[2]);
        DEALLOCATE_SCRIPT_VALUE
        return;
    }

    value->shorts[1] = crmodel;
    value->shorts[2] = count;
    PROCESS_SCRIPT_VALUE(scline->command);
}

static void level_up_players_creatures_process(struct ScriptContext* context)
{
    long crmodel = context->value->shorts[1];
    long count = context->value->shorts[2];
    PlayerNumber plyridx = context->player_idx;
    struct Dungeon* dungeon = get_players_num_dungeon(plyridx);
    unsigned long k = 0;

    TbBool need_spec_digger = (crmodel > 0) && creature_kind_is_for_dungeon_diggers_list(dungeon->owner, crmodel);
    struct Thing* thing = INVALID_THING;
    int i;
    if ((!need_spec_digger) || (crmodel == CREATURE_ANY) || (crmodel == CREATURE_NOT_A_DIGGER))
    {
        i = dungeon->creatr_list_start;
    }
    else
    {
        i = dungeon->digger_list_start;
    }

    while (i != 0)
    {
        thing = thing_get(i);
        TRACE_THING(thing);
        struct CreatureControl* cctrl = creature_control_get_from_thing(thing);
        if (thing_is_invalid(thing) || creature_control_invalid(cctrl))
        {
            ERRORLOG("Jump to invalid creature detected");
            break;
        }
        i = cctrl->players_next_creature_idx;
        // Thing list loop body
        if (creature_matches_model(thing, crmodel))
        {
            creature_change_multiple_levels(thing, count);
        }
        // Thing list loop body ends
        k++;
        if (k > CREATURES_COUNT)
        {
            ERRORLOG("Infinite loop detected when sweeping creatures list");
            break;
        }
    }
    SYNCDBG(19, "Finished");
}

static void use_spell_on_creature_check(const struct ScriptLine* scline)
{
    ALLOCATE_SCRIPT_VALUE(scline->command, scline->np[0]);
    long crtr_id = parse_creature_name(scline->tp[1]);
    if (crtr_id == CREATURE_NONE)
    {
        SCRPTERRLOG("Unknown creature, '%s'", scline->tp[1]);
        return;
    }
    long select_id = parse_criteria(scline->tp[2]);
    if (select_id == -1) {
        SCRPTERRLOG("Unknown select criteria, '%s'", scline->tp[2]);
        return;
    }
    const char* mag_name = scline->tp[3];
    short mag_id = get_rid(spell_desc, mag_name);
    CrtrExpLevel spell_level = scline->np[4];
    if (mag_id == -1)
    {
        SCRPTERRLOG("Invalid spell: %s", mag_name);
        return;
    }
    struct SpellConfig* spconf = get_spell_config(mag_id);
    if (spconf->linked_power) // Only check for spells linked to a keeper power.
    {
        if (spell_level < 1)
        {
            SCRPTWRNLOG("Spell %s level too low: %d, setting to 1.", mag_name, spell_level);
            spell_level = 1;
        }
        if (spell_level > (MAGIC_OVERCHARGE_LEVELS + 1)) // Creatures cast spells from level 1 to 10.
        {
            SCRPTWRNLOG("Spell %s level too high: %d, setting to %d.", mag_name, spell_level, (MAGIC_OVERCHARGE_LEVELS + 1));
            spell_level = MAGIC_OVERCHARGE_LEVELS;
        }
    }
    spell_level--;
    value->shorts[1] = crtr_id;
    value->shorts[2] = select_id;
    value->shorts[3] = mag_id;
    value->shorts[4] = spell_level;
    PROCESS_SCRIPT_VALUE(scline->command);
}
static void use_spell_on_creature_process(struct ScriptContext* context)
{
    ThingModel crmodel = context->value->shorts[1];
    short select_id = context->value->shorts[2];
    SpellKind spell_idx = context->value->shorts[3];
    CrtrExpLevel overchrg = context->value->shorts[4];
    script_use_spell_on_creature_with_criteria(context->player_idx, crmodel, select_id, spell_idx, overchrg);
}

static void use_spell_on_players_creatures_check(const struct ScriptLine *scline)
{
    ALLOCATE_SCRIPT_VALUE(scline->command, scline->np[0]);
    long crtr_id = parse_creature_name(scline->tp[1]);
    if (crtr_id == CREATURE_NONE)
    {
        SCRPTERRLOG("Unknown creature, '%s'", scline->tp[1]);
        return;
    }
    const char *mag_name = scline->tp[2];
    short mag_id = get_rid(spell_desc, mag_name);
    CrtrExpLevel spell_level = scline->np[3];
    if (mag_id == -1)
    {
        SCRPTERRLOG("Invalid spell: %s", mag_name);
        return;
    }
    struct SpellConfig *spconf = get_spell_config(mag_id);
    if (spconf->linked_power) // Only check for spells linked to a keeper power.
    {
        if (spell_level < 1)
        {
            SCRPTWRNLOG("Spell %s level too low: %d, setting to 1.", mag_name, spell_level);
            spell_level = 1;
        }
        if (spell_level > (MAGIC_OVERCHARGE_LEVELS + 1)) // Creatures cast spells from level 1 to 10.
        {
            SCRPTWRNLOG("Spell %s level too high: %d, setting to %d.", mag_name, spell_level, (MAGIC_OVERCHARGE_LEVELS + 1));
            spell_level = MAGIC_OVERCHARGE_LEVELS;
        }
    }
    spell_level--;
    value->shorts[1] = crtr_id;
    value->shorts[2] = mag_id;
    value->shorts[3] = spell_level;
    PROCESS_SCRIPT_VALUE(scline->command);
}

static void use_spell_on_players_creatures_process(struct ScriptContext *context)
{
    long crmodel = context->value->shorts[1];
    long spell_idx = context->value->shorts[2];
    CrtrExpLevel overchrg = context->value->shorts[3];
    apply_spell_effect_to_players_creatures(context->player_idx, crmodel, spell_idx, overchrg);
}

static void use_power_on_players_creatures_check(const struct ScriptLine* scline)
{
    ALLOCATE_SCRIPT_VALUE(scline->command, scline->np[0]);
    long crtr_id = parse_creature_name(scline->tp[1]);
    PlayerNumber caster_player = scline->np[2];
    const char* pwr_name = scline->tp[3];
    short pwr_id = get_rid(power_desc, pwr_name);
    KeepPwrLevel power_level = scline->np[4];
    short free = scline->np[5];
    if (free == -1)
    {
        free = get_id(is_free_desc, scline->tp[5]);
        if (free == -1)
        {
            SCRPTERRLOG("Unknown free value '%s' not recognized", scline->tp[5]);
            DEALLOCATE_SCRIPT_VALUE
            return;
        }
    }

    if (crtr_id == CREATURE_NONE)
    {
        SCRPTERRLOG("Unknown creature, '%s'", scline->tp[1]);
        DEALLOCATE_SCRIPT_VALUE
    }
    if (pwr_id == -1)
    {
        SCRPTERRLOG("Invalid power: %s", pwr_name);
        DEALLOCATE_SCRIPT_VALUE
    }
    switch (pwr_id)
    {
    case PwrK_HEALCRTR:
    case PwrK_SPEEDCRTR:
    case PwrK_PROTECT:
    case PwrK_REBOUND:
    case PwrK_CONCEAL:
    case PwrK_DISEASE:
    case PwrK_CHICKEN:
    case PwrK_FREEZE:
    case PwrK_SLOW:
    case PwrK_FLIGHT:
    case PwrK_VISION:
    case PwrK_CALL2ARMS:
    case PwrK_LIGHTNING:
    case PwrK_CAVEIN:
    case PwrK_SIGHT:
    case PwrK_TIMEBOMB:
        if ((power_level < 1) || (power_level > MAGIC_OVERCHARGE_LEVELS))
        {
            SCRPTERRLOG("Power %s level %d out of range. Acceptible values are %d~%d", pwr_name, power_level, 1, MAGIC_OVERCHARGE_LEVELS);
            DEALLOCATE_SCRIPT_VALUE
        }
        power_level--; // transform human 1~9 range into computer 0~8 range
        break;
    case PwrK_SLAP:
    case PwrK_MKDIGGER:
        break;
    default:
        SCRPTERRLOG("Power not supported for this command: %s", power_code_name(pwr_id));
        DEALLOCATE_SCRIPT_VALUE
    }
    value->shorts[1] = crtr_id;
    value->shorts[2] = pwr_id;
    value->shorts[3] = power_level;
    value->shorts[4] = caster_player;
    value->shorts[5] = free;
    PROCESS_SCRIPT_VALUE(scline->command);
}

/**
 * Casts a keeper power on all creatures of a specific model, or positions of all creatures depending on the power.
 * @param crmodel The creature model to target, accepts wildcards.
 * @param pwr_idx The ID of the Keeper Power.
 * @param overchrg The overcharge level of the keeperpower. Is ignored when not applicable.
 * @param caster The player number of the player who is made to cast the spell.
 * @param free If gold is used when casting the spell. It will fail to cast if it is not free and money is not available.
 */
void cast_power_on_players_creatures(PlayerNumber plyr_idx, ThingModel crmodel, short pwr_idx, KeepPwrLevel overchrg, PlayerNumber caster, TbBool free)
{
    SYNCDBG(8, "Starting");
    struct Dungeon* dungeon = get_players_num_dungeon(plyr_idx);
    unsigned long k = 0;

    TbBool need_spec_digger = (crmodel > 0) && creature_kind_is_for_dungeon_diggers_list(plyr_idx, crmodel);
    struct Thing* thing = INVALID_THING;
    int i;
    if ((!need_spec_digger) || (crmodel == CREATURE_ANY) || (crmodel == CREATURE_NOT_A_DIGGER))
    {
        i = dungeon->creatr_list_start;
    }
    else
    {
        i = dungeon->digger_list_start;
    }

    while (i != 0)
    {
        thing = thing_get(i);
        TRACE_THING(thing);
        struct CreatureControl* cctrl = creature_control_get_from_thing(thing);
        if (thing_is_invalid(thing) || creature_control_invalid(cctrl))
        {
            ERRORLOG("Jump to invalid creature detected");
            break;
        }
        i = cctrl->players_next_creature_idx;
        // Thing list loop body
        if (creature_matches_model(thing, crmodel))
        {
            script_use_power_on_creature(thing, pwr_idx, overchrg, caster, free);
        }
        // Thing list loop body ends
        k++;
        if (k > CREATURES_COUNT)
        {
            ERRORLOG("Infinite loop detected when sweeping creatures list");
            break;
        }
    }
    SYNCDBG(19, "Finished");
}

static void use_power_on_players_creatures_process(struct ScriptContext* context)
{
    short crmodel = context->value->shorts[1];
    short pwr_idx = context->value->shorts[2];
    KeepPwrLevel overchrg = context->value->shorts[3];
    PlayerNumber caster = context->value->shorts[4];
    TbBool free = context->value->shorts[5];
    cast_power_on_players_creatures(context->player_idx, crmodel, pwr_idx, overchrg, caster, free);
}

static void set_creature_instance_check(const struct ScriptLine *scline)
{
    ALLOCATE_SCRIPT_VALUE(scline->command, 0);
    value->bytes[0] = scline->np[0];
    value->bytes[1] = scline->np[1];
    if (scline->tp[2][0] != '\0')
    {
        int instance = get_rid(instance_desc, scline->tp[2]);
        if (instance != -1)
        {
            value->bytes[2] = instance;
        }
        else
        {
            SCRPTERRLOG("Invalid instance: %s", scline->tp[2]);
            return;
        }
    }
    value->bytes[3] = scline->np[3];
    PROCESS_SCRIPT_VALUE(scline->command);
}

static void set_creature_instance_process(struct ScriptContext *context)
{
    ThingModel crmodel = context->value->bytes[0];
    int slot = context->value->bytes[1];
    int instance = context->value->bytes[2];
    unsigned char level = context->value->bytes[3];

    script_set_creature_instance(crmodel, slot, instance, level);

}


static void hide_hero_gate_check(const struct ScriptLine* scline)
{
    ALLOCATE_SCRIPT_VALUE(scline->command, 0);
    short n = scline->np[0];
    if (scline->np[0] < 0)
    {
        n = -scline->np[0];
    }
    struct Thing* thing = find_hero_gate_of_number(n);
    if (thing_is_invalid(thing))
    {
        SCRPTERRLOG("Invalid hero gate: %ld", scline->np[0]);
        return;
    }
    value->bytes[0] = n;
    value->bytes[1] = scline->np[1];

    PROCESS_SCRIPT_VALUE(scline->command);
}

static void hide_hero_gate_process(struct ScriptContext* context)
{
    struct Thing* thing = find_hero_gate_of_number(context->value->bytes[0]);
    if (context->value->bytes[1])
    {
        light_turn_light_off(thing->light_id);
        create_effect(&thing->mappos, TngEff_BallPuffWhite, thing->owner);
        place_thing_in_creature_controlled_limbo(thing);
    }
    else
    {
        create_effect(&thing->mappos, TngEff_BallPuffWhite, thing->owner);
        remove_thing_from_creature_controlled_limbo(thing);
        light_turn_light_on(thing->light_id);
    }
}

static void if_check(const struct ScriptLine *scline)
{

    long plr_range_id = scline->np[0];
    const char *varib_name = scline->tp[1];
    const char *operatr = scline->tp[2];

    long plr_range_id_right = -1;
    const char *varib_name_right = scline->tp[4];

    long value = 0;

    TbBool double_var_mode = false;
    long varib_type;
    long varib_id;
    long varib_type_right;
    long varib_id_right;


    if (*varib_name_right != '\0')
    {
        double_var_mode = true;

        if (!get_player_id(scline->tp[3], &plr_range_id_right)) {

            SCRPTWRNLOG("failed to parse \"%s\" as a player", scline->tp[3]);
        }
    }
    else
    {
        double_var_mode = false;

        char* text;
        value = strtol(scline->tp[3], &text, 0);
        if (text != &scline->tp[3][strlen(scline->tp[3])]) {
            SCRPTWRNLOG("Numerical value \"%s\" interpreted as %ld", scline->tp[3], value);
        }
    }


    if (game.script.conditions_num >= CONDITIONS_COUNT)
    {
      SCRPTERRLOG("Too many (over %d) conditions in script", CONDITIONS_COUNT);
      return;
    }
    // Recognize variable
    if (!parse_get_varib(varib_name, &varib_id, &varib_type, level_file_version))
    {
        return;
    }
    if (double_var_mode && !parse_get_varib(varib_name_right, &varib_id_right, &varib_type_right, level_file_version))
    {
        return;
    }

    { // Warn if using the command for a player without Dungeon struct
        int plr_start;
        int plr_end;
        if (get_players_range(plr_range_id, &plr_start, &plr_end) >= 0) {
            struct Dungeon* dungeon = get_dungeon(plr_start);
            if ((plr_start+1 == plr_end) && dungeon_invalid(dungeon)) {
                // Note that this list should be kept updated with the changes in get_condition_value()
                if (((varib_type != SVar_GAME_TURN) && (varib_type != SVar_ALL_DUNGEONS_DESTROYED)
                 && (varib_type != SVar_DOOR_NUM) && (varib_type != SVar_TRAP_NUM)))
                    SCRPTWRNLOG("Found player without dungeon used in IF clause in script; this will not work correctly");

            }
        }
        if (double_var_mode && get_players_range(plr_range_id_right, &plr_start, &plr_end) >= 0) {
            struct Dungeon* dungeon = get_dungeon(plr_start);
            if ((plr_start+1 == plr_end) && dungeon_invalid(dungeon)) {
                // Note that this list should be kept updated with the changes in get_condition_value()
                if (((varib_type_right != SVar_GAME_TURN) && (varib_type_right != SVar_ALL_DUNGEONS_DESTROYED)
                 && (varib_type_right != SVar_DOOR_NUM) && (varib_type_right != SVar_TRAP_NUM)))
                    SCRPTWRNLOG("Found player without dungeon used in IF clause in script; this will not work correctly");

            }
        }
    }
    // Recognize comparison
    long opertr_id = get_id(comparison_desc, operatr);
    if (opertr_id == -1)
    {
      SCRPTERRLOG("Unknown comparison name, '%s'", operatr);
      return;
    }
    // Add the condition to script structure
    if (double_var_mode)
    {
        command_add_condition_2variables(plr_range_id, opertr_id, varib_type, varib_id,plr_range_id_right, varib_type_right, varib_id_right);
    }
    else{
        command_add_condition(plr_range_id, opertr_id, varib_type, varib_id, value);
    }
}

static void if_available_check(const struct ScriptLine *scline)
{

    long plr_range_id = scline->np[0];
    const char *varib_name = scline->tp[1];
    const char *operatr = scline->tp[2];

    long plr_range_id_right;
    const char *varib_name_right = scline->tp[4];

    long value;

    TbBool double_var_mode = false;
    long varib_type_right;
    long varib_id_right;


    if (*varib_name_right != '\0')
    {
        double_var_mode = true;

        if (!get_player_id(scline->tp[3], &plr_range_id_right)) {

            SCRPTWRNLOG("failed to parse \"%s\" as a player", scline->tp[3]);
        }
    }
    else
    {
        double_var_mode = false;

        char* text;
        value = strtol(scline->tp[3], &text, 0);
        if (text != &scline->tp[3][strlen(scline->tp[3])]) {
            SCRPTWRNLOG("Numerical value \"%s\" interpreted as %ld", scline->tp[3], value);
        }
    }

    if (game.script.conditions_num >= CONDITIONS_COUNT)
    {
      SCRPTERRLOG("Too many (over %d) conditions in script", CONDITIONS_COUNT);
      return;
    }
    // Recognize variable
    long varib_id;
    long varib_type = get_id(available_variable_desc, varib_name);
    if (varib_type == -1)
        varib_id = -1;
    else
        varib_id = 0;
    if (varib_id == -1)
    {
      varib_id = get_id(door_desc, varib_name);
      varib_type = SVar_AVAILABLE_DOOR;
    }
    if (varib_id == -1)
    {
      varib_id = get_id(trap_desc, varib_name);
      varib_type = SVar_AVAILABLE_TRAP;
    }
    if (varib_id == -1)
    {
      varib_id = get_id(room_desc, varib_name);
      varib_type = SVar_AVAILABLE_ROOM;
    }
    if (varib_id == -1)
    {
      varib_id = get_id(power_desc, varib_name);
      varib_type = SVar_AVAILABLE_MAGIC;
    }
    if (varib_id == -1)
    {
      varib_id = get_id(creature_desc, varib_name);
      varib_type = SVar_AVAILABLE_CREATURE;
    }
    if (varib_id == -1)
    {
      SCRPTERRLOG("Unrecognized VARIABLE, '%s'", varib_name);
      return;
    }
    // Recognize comparison
    long opertr_id = get_id(comparison_desc, operatr);
    if (opertr_id == -1)
    {
      SCRPTERRLOG("Unknown comparison name, '%s'", operatr);
      return;
    }
    { // Warn if using the command for a player without Dungeon struct
        int plr_start;
        int plr_end;
        if (get_players_range(plr_range_id, &plr_start, &plr_end) >= 0) {
            struct Dungeon* dungeon = get_dungeon(plr_start);
            if ((plr_start+1 == plr_end) && dungeon_invalid(dungeon)) {
                SCRPTWRNLOG("Found player without dungeon used in IF_AVAILABLE clause in script; this will not work correctly");
            }
        }
    }
    if (double_var_mode && !parse_get_varib(varib_name_right, &varib_id_right, &varib_type_right, level_file_version))
    {
        return;
    }
    // Add the condition to script structure
    if (double_var_mode)
    {
        command_add_condition_2variables(plr_range_id, opertr_id, varib_type, varib_id,plr_range_id_right, varib_type_right, varib_id_right);
    }
    else{
        command_add_condition(plr_range_id, opertr_id, varib_type, varib_id, value);
    }
}

static void if_controls_check(const struct ScriptLine *scline)
{

    long plr_range_id = scline->np[0];
    const char *varib_name = scline->tp[1];
    const char *operatr = scline->tp[2];

    long plr_range_id_right;
    const char *varib_name_right = scline->tp[4];

    long value;

    TbBool double_var_mode = false;
    long varib_type_right = 0;
    long varib_id_right = 0;


    if (*varib_name_right != '\0')
    {
        double_var_mode = true;

        if (!get_player_id(scline->tp[3], &plr_range_id_right)) {

            SCRPTWRNLOG("failed to parse \"%s\" as a player", scline->tp[3]);
        }
    }
    else
    {
        double_var_mode = false;

        char* text;
        value = strtol(scline->tp[3], &text, 0);
        if (text != &scline->tp[3][strlen(scline->tp[3])]) {
            SCRPTWRNLOG("Numerical value \"%s\" interpreted as %ld", scline->tp[3], value);
        }
    }

    long varib_id;
    if (game.script.conditions_num >= CONDITIONS_COUNT)
    {
      SCRPTERRLOG("Too many (over %d) conditions in script", CONDITIONS_COUNT);
      return;
    }
    // Recognize variable
    long varib_type = get_id(controls_variable_desc, varib_name);
    if (varib_type == -1)
      varib_id = -1;
    else
      varib_id = 0;
    if (varib_id == -1)
    {
      varib_id = get_id(creature_desc, varib_name);
      varib_type = SVar_CONTROLS_CREATURE;
    }
    if (varib_id == -1)
    {
      SCRPTERRLOG("Unrecognized VARIABLE, '%s'", varib_name);
      return;
    }
    // Recognize comparison
    long opertr_id = get_id(comparison_desc, operatr);
    if (opertr_id == -1)
    {
      SCRPTERRLOG("Unknown comparison name, '%s'", operatr);
      return;
    }
    { // Warn if using the command for a player without Dungeon struct
        int plr_start;
        int plr_end;
        if (get_players_range(plr_range_id, &plr_start, &plr_end) >= 0) {
            struct Dungeon* dungeon = get_dungeon(plr_start);
            if ((plr_start+1 == plr_end) && dungeon_invalid(dungeon)) {
                SCRPTWRNLOG("Found player without dungeon used in IF_CONTROLS clause in script; this will not work correctly");
            }
        }
        if (double_var_mode && get_players_range(plr_range_id_right, &plr_start, &plr_end) >= 0) {
            struct Dungeon* dungeon = get_dungeon(plr_start);
            if ((plr_start+1 == plr_end) && dungeon_invalid(dungeon)) {
                // Note that this list should be kept updated with the changes in get_condition_value()
                if (((varib_type_right != SVar_GAME_TURN) && (varib_type_right != SVar_ALL_DUNGEONS_DESTROYED)
                 && (varib_type_right != SVar_DOOR_NUM) && (varib_type_right != SVar_TRAP_NUM)))
                    SCRPTWRNLOG("Found player without dungeon used in IF clause in script; this will not work correctly");

            }
        }
    }

    if (double_var_mode && !parse_get_varib(varib_name_right, &varib_id_right, &varib_type_right, level_file_version))
    {
        return;
    }
    // Add the condition to script structure
    if (double_var_mode)
    {
        command_add_condition_2variables(plr_range_id, opertr_id, varib_type, varib_id,plr_range_id_right, varib_type_right, varib_id_right);
    }
    else
    {
        command_add_condition(plr_range_id, opertr_id, varib_type, varib_id, value);
    }
}

static void if_allied_check(const struct ScriptLine *scline)
{
    long pA = scline->np[0];
    long pB = scline->np[1];
    long op = scline->np[2];
    long val = scline->np[3];

    if (game.script.conditions_num >= CONDITIONS_COUNT)
    {
        SCRPTERRLOG("Too many (over %d) conditions in script", CONDITIONS_COUNT);
        return;
    }

    command_add_condition(pA, op, SVar_ALLIED_PLAYER, pB, val);
}

static void set_texture_check(const struct ScriptLine *scline)
{
    ALLOCATE_SCRIPT_VALUE(scline->command, scline->np[0]);

    long texture_id = get_rid(texture_pack_desc, scline->tp[1]);
    if (texture_id == -1)
    {
        if (parameter_is_number(scline->tp[1]))
        {
            texture_id = atoi(scline->tp[1]) + 1;
        }
        else
        {
            SCRPTERRLOG("Invalid texture pack: '%s'", scline->tp[1]);
            return;
        }
    }
    value->shorts[0] = texture_id;
    PROCESS_SCRIPT_VALUE(scline->command);
}

static void set_texture_process(struct ScriptContext *context)
{
    PlayerNumber plyr_idx = context->player_idx;
    long texture_id = context->value->shorts[0];

    set_player_texture(plyr_idx, texture_id);
}

static void set_music_check(const struct ScriptLine *scline)
{
    ALLOCATE_SCRIPT_VALUE(scline->command, 0);
    if (parameter_is_number(scline->tp[0])) {
        value->chars[0] = atoi(scline->tp[0]);
    } else {
        value->chars[0] = -1;
        value->longs[1] = script_strdup(scline->tp[0]);
        if (value->longs[1] < 0) {
            SCRPTERRLOG("Run out script strings space");
            DEALLOCATE_SCRIPT_VALUE
            return;
        }
    }
    PROCESS_SCRIPT_VALUE(scline->command);
}

static void set_music_process(struct ScriptContext *context)
{
    short track = context->value->chars[0];
    if (track == 0) {
        SCRPTLOG("Stopping music");
        stop_music();
    } else if (track < 0) {
        const char * fname = script_strval(context->value->longs[1]);
        SCRPTLOG("Playing music from %s", fname);
        play_music(prepare_file_fmtpath(FGrp_CmpgMedia, "%s", fname));
    } else {
        SCRPTLOG("Playing music track %d", track);
        play_music_track(track);
    }
}

static void play_message_check(const struct ScriptLine *scline)
{
    ALLOCATE_SCRIPT_VALUE(scline->command, scline->np[0]);
    long msgtype_id = get_id(msgtype_desc, scline->tp[1]);
    if (msgtype_id == -1)
    {
        SCRPTERRLOG("Unrecognized message type: '%s'", scline->tp[1]);
        return;
    }
    value->chars[1] = msgtype_id;
    if (parameter_is_number(scline->tp[2]))
    {
        value->shorts[1] = atoi(scline->tp[2]);
        value->bytes[4] = 0;
    }
    else
    {
        value->bytes[4] = 1;
        value->longs[2] = script_strdup(scline->tp[2]);
        if (value->longs[2] < 0) {
            SCRPTERRLOG("Run out script strings space");
            DEALLOCATE_SCRIPT_VALUE
            return;
        }
    }
    PROCESS_SCRIPT_VALUE(scline->command);
}

static void play_message_process(struct ScriptContext *context)
{
    const TbBool param_is_string = context->value->bytes[4];
    const char msgtype_id = context->value->chars[1];
    const short msg_id = context->value->shorts[1];
    const char * filename = script_strval(context->value->longs[2]);


    if (context->player_idx == my_player_number)
    {
        script_play_message(param_is_string,msgtype_id,msg_id,filename);
    }
}

static void set_power_hand_check(const struct ScriptLine *scline)
{
    ALLOCATE_SCRIPT_VALUE(scline->command, scline->np[0]);

    long hand_idx = get_rid(powerhand_desc, scline->tp[1]);
    if (hand_idx == -1)
    {
        if (parameter_is_number(scline->tp[1]))
        {
            hand_idx = atoi(scline->tp[1]);
        }
        else
        {
            SCRPTERRLOG("Invalid hand_idx: '%s'", scline->tp[1]);
            return;
        }
    }
    value->shorts[0] = hand_idx;
    PROCESS_SCRIPT_VALUE(scline->command);
}

static void set_power_hand_process(struct ScriptContext *context)
{
    long hand_idx = context->value->shorts[0];
    struct PlayerInfo * player;
    player = get_player(context->player_idx);
    player->hand_idx = hand_idx;
}

static void add_effectgen_to_level_check(const struct ScriptLine* scline)
{
    ALLOCATE_SCRIPT_VALUE(scline->command, 0);

    const char* generator_name = scline->tp[0];
    const char* locname = scline->tp[1];
    long range = scline->np[2];

    TbMapLocation location;
    ThingModel gen_id;
    if (parameter_is_number(generator_name))
    {
        gen_id = atoi(generator_name);
    }
    else
    {
        gen_id = get_id(effectgen_desc, generator_name);
    }
    if (gen_id <= 0)
    {
        SCRPTERRLOG("Unknown effect generator, '%s'", generator_name);
        DEALLOCATE_SCRIPT_VALUE;
        return;
    }
    if (game.script.party_triggers_num >= PARTY_TRIGGERS_COUNT)
    {
        SCRPTERRLOG("Too many ADD_CREATURE commands to spawn effect generator in script");
        DEALLOCATE_SCRIPT_VALUE;
        return;
    }

    // Recognize place where party is created
    if (!get_map_location_id(locname, &location))
    {
        DEALLOCATE_SCRIPT_VALUE;
        return;
    }
    value->shorts[0] = (short)gen_id;
    value->shorts[1] = location;
    value->shorts[2] = range * COORD_PER_STL;
    PROCESS_SCRIPT_VALUE(scline->command);
}

static void add_effectgen_to_level_process(struct ScriptContext* context)
{
    ThingModel gen_id = context->value->shorts[0];
    short location = context->value->shorts[1];
    short range = context->value->shorts[2];
    if (get_script_current_condition() == CONDITION_ALWAYS)
    {
        script_process_new_effectgen(gen_id, location, range);
    }
    else
    {
        if (game.script.party_triggers_num < PARTY_TRIGGERS_COUNT)
        {
            struct PartyTrigger* pr_trig = &game.script.party_triggers[game.script.party_triggers_num];
            pr_trig->flags = TrgF_CREATE_EFFECT_GENERATOR;
            pr_trig->flags |= next_command_reusable ? TrgF_REUSABLE : 0;
            pr_trig->plyr_idx = 0; //not needed
            pr_trig->creatr_id = 0; //not needed
            pr_trig->exp_level = gen_id;
            pr_trig->carried_gold = range;
            pr_trig->location = location;
            pr_trig->ncopies = 1;
            pr_trig->condit_idx = get_script_current_condition();
        }
        else
        {
            SCRPTERRLOG("Max party triggers reached, failed to spawn effect generator");
        }
        game.script.party_triggers_num++;
    }
}

static void set_effectgen_configuration_check(const struct ScriptLine* scline)
{
    set_config_check(&effects_effectgenerator_named_fields_set, scline,"SET_EFFECTGEN_CONFIG");
}

static void set_effectgen_configuration_process(struct ScriptContext* context)
{
    set_config_process(&effects_effectgenerator_named_fields_set, context,"SET_EFFECTGEN_CONFIG");
}

static void set_power_configuration_check(const struct ScriptLine *scline)
{
    ALLOCATE_SCRIPT_VALUE(scline->command, 0);
    const char *powername = scline->tp[0];
    const char *property = scline->tp[1];
    char *new_value = (char*)scline->tp[2];

    long power_id = get_id(power_desc, powername);
    if (power_id == -1)
    {
        SCRPTERRLOG("Unknown power, '%s'", powername);
        DEALLOCATE_SCRIPT_VALUE
        return;
    }

    long powervar = get_id(magic_power_commands, property);
    if (powervar == -1)
    {
        SCRPTERRLOG("Unknown power variable: %s", new_value);
        DEALLOCATE_SCRIPT_VALUE
        return;
    }
    long long number_value = 0;
    long k;
    switch (powervar)
    {
        case 2: // Power
        case 3: // Cost
        {
            value->bytes[3] = atoi(scline->tp[3]) - 1; //-1 because we want slot 1 to 9, not 0 to 8
            value->longs[2] = atoi(new_value);
            break;
        }
        case 5: // Castability
        {
            long long j;
            if (scline->tp[3][0] != '\0')
            {
                j = get_long_id(powermodel_castability_commands, new_value);
                if (j <= 0)
                {
                    SCRPTERRLOG("Incorrect castability value: %s", new_value);
                    DEALLOCATE_SCRIPT_VALUE
                    return;
                }
                else
                {
                    number_value = j;
                }
                value->chars[3] = atoi(scline->tp[3]);
            }
            else
            {
                if (parameter_is_number(new_value))
                {
                    number_value = atoll(new_value);
                }
                else
                {
                    char *flag = strtok(new_value," ");
                    while ( flag != NULL )
                    {
                        j = get_long_id(powermodel_castability_commands, flag);
                        if (j > 0)
                        {
                            number_value |= j;
                        } else
                        {
                            SCRPTERRLOG("Incorrect castability value: %s", new_value);
                            DEALLOCATE_SCRIPT_VALUE
                            return;
                        }
                        flag = strtok(NULL, " " );
                    }
                }
                value->chars[3] = -1;
            }
            value->ulonglongs[1] = number_value;
            break;
        }
        case 6: // Artifact
        {
            k = get_id(object_desc, new_value);
            if (k >= 0)
            {
                  number_value = k;
            }
            value->longs[2] = number_value;
            break;
        }
        case 10: // SymbolSprites
        {
            value->longs[1] = atoi(new_value);
            value->longs[2] = atoi(scline->tp[3]);
            break;
        }
        case 14: // Properties
        {
            if (scline->tp[3][0] != '\0')
            {
                k = get_id(powermodel_properties_commands, new_value);
                if (k <= 0)
                {
                    SCRPTERRLOG("Incorrect property value: %s", new_value);
                    DEALLOCATE_SCRIPT_VALUE
                    return;
                }
                else
                {
                    number_value = k;
                }
                value->chars[3] = atoi(scline->tp[3]);
            }
            else
            {
                if (parameter_is_number(new_value))
                {
                    number_value = atoi(new_value);
                }
                else
                {
                    char *flag = strtok(new_value," ");
                    while ( flag != NULL )
                    {
                        k = get_id(powermodel_properties_commands, flag);
                        if (k > 0)
                        {
                            number_value |= k;
                        } else
                        {
                            SCRPTERRLOG("Incorrect property value: %s", new_value);
                            DEALLOCATE_SCRIPT_VALUE
                            return;
                        }
                        flag = strtok(NULL, " " );
                    }
                }
                value->chars[3] = -1;
            }
            value->longs[2] = number_value;
            break;
        }
        case 15: // OverchargeCheck
        {
            number_value = get_id(powermodel_expand_check_func_type,new_value);
            if (number_value < 0)
            {
                SCRPTERRLOG("Invalid OverchargeCheckt: %s", new_value);
                DEALLOCATE_SCRIPT_VALUE
                return;
            }
            value->longs[2] = number_value;
            break;
        }
        case 16: // PlayerState
        {
            k = get_id(player_state_commands, new_value);
            if (k >= 0)
            {
                number_value = k;
            }
            value->longs[2] = number_value;
            break;
        }
        case 17: // ParentPower
        {
            k = get_id(power_desc, new_value);
            if (k >= 0)
            {
                number_value = k;
            }
            value->longs[2] = number_value;
            break;
        }
        case 20: // Spell
        {
            k = get_id(spell_desc, new_value);
            if (k >= 0)
            {
                number_value = k;
            }
            else
            {
                SCRPTERRLOG("Incorrect Spell valuet: %s", new_value);
                DEALLOCATE_SCRIPT_VALUE
                return;
            }
            break;
        }
        case 21: // Effect
        {
            k = effect_or_effect_element_id(new_value);
            if (k == 0)
            {
                SCRPTERRLOG("Unrecognised effect: %s", new_value);
                DEALLOCATE_SCRIPT_VALUE
                return;
            }
            else
            {
                number_value = k;
            }
            break;
        }
        case 22: // UseFunction
        {
            k = get_id(magic_use_func_commands, new_value);
            if (k >= 0)
            {
                number_value = k;
            }
            else
            {
                SCRPTERRLOG("Incorrect UseFunction: %s", new_value);
                DEALLOCATE_SCRIPT_VALUE
                return;
            }
            break;
        }
        case 23: // CreatureType
        {
            k = get_id(creature_desc, new_value);
            if (k >= 0)
            {
                number_value = k;
            }
            else
            {
                SCRPTERRLOG("Incorrect Creature type: %s", new_value);
                DEALLOCATE_SCRIPT_VALUE
                return;
            }
            break;
        }
        case 24: // CostFormula
        {
            k = get_id(magic_cost_formula_commands, new_value);
            if (k >= 0)
            {
                number_value = k;
            }
            else
            {
                SCRPTERRLOG("Incorrect Cost formula: %s", new_value);
                DEALLOCATE_SCRIPT_VALUE
                return;
            }
            break;
        }
        default:
            value->longs[2] = atoi(new_value);
    }
    #if (BFDEBUG_LEVEL >= 7)
    {
        if ( (powervar == 5) && (value->chars[3] != -1) )
        {
            SCRIPTDBG(7, "Toggling %s castability flag: %I64d", powername, number_value);
        }
        else if ( (powervar == 14) && (value->chars[3] != -1) )
        {
            SCRIPTDBG(7, "Toggling %s property flag: %I64d", powername, number_value);
        }
        else
        {
            SCRIPTDBG(7, "Setting power %s property %s to %I64d", powername, property, number_value);
        }
    }
    #endif
    value->shorts[0] = power_id;
    value->bytes[2] = powervar;

    PROCESS_SCRIPT_VALUE(scline->command);
}

static void set_power_configuration_process(struct ScriptContext *context)
{
    struct PowerConfigStats *powerst = get_power_model_stats(context->value->shorts[0]);
    switch (context->value->bytes[2])
    {
        case 2: // Power
            powerst->strength[context->value->bytes[3]] = context->value->longs[2];
            break;
        case 3: // Cost
            powerst->cost[context->value->bytes[3]] = context->value->longs[2];
            break;
        case 4: // Duration
            powerst->duration = context->value->longs[2];
            break;
        case 5: // Castability
        {
            unsigned long long flag = context->value->ulonglongs[1];
            if (context->value->chars[3] == 1)
            {
                set_flag(powerst->can_cast_flags, flag);
            }
            else if (context->value->chars[3] == 0)
            {
                clear_flag(powerst->can_cast_flags, flag);
            }
            else
            {
                powerst->can_cast_flags = flag;
            }
            break;
        }
        case 6: // Artifact
            powerst->artifact_model = context->value->longs[2];
            game.conf.object_conf.object_to_power_artifact[powerst->artifact_model] = context->value->shorts[0];
            break;
        case 7: // NameTextID
            powerst->name_stridx = context->value->longs[2];
            break;
        case 8: // TooltipTextID
            powerst->tooltip_stridx = context->value->longs[2];
            break;
        case 10: // SymbolSprites
            powerst->bigsym_sprite_idx = context->value->longs[1];
            powerst->medsym_sprite_idx = context->value->longs[2];
            break;
        case 11: // PointerSprites
            powerst->pointer_sprite_idx = context->value->longs[2];
            break;
        case 12: // PanelTabIndex
            powerst->panel_tab_idx = context->value->longs[2];
            break;
        case 13: // SoundSamples
            powerst->select_sample_idx = context->value->longs[2];
            break;
        case 14: // Properties
            if (context->value->chars[3] == 1)
            {
                set_flag(powerst->config_flags, context->value->longs[2]);
            }
            else if (context->value->chars[3] == 0)
            {
                clear_flag(powerst->config_flags, context->value->longs[2]);
            }
            else
            {
                powerst->config_flags = context->value->longs[2];
            }
            break;
        case 15: // OverchargeCheck
            powerst->overcharge_check_idx = context->value->longs[2];
            break;
        case 16: // PlayerState
            powerst->work_state = context->value->longs[2];
            break;
        case 17: // ParentPower
            powerst->parent_power = context->value->longs[2];
            break;
        case 18: // SoundPlayed
            powerst->select_sound_idx = context->value->longs[2];
            break;
        case 19: // Cooldown
            powerst->cast_cooldown = context->value->longs[2];
            break;
        case 20: // Spell
            powerst->cast_cooldown = context->value->longs[2];
            break;
        case 21: // Effect
            powerst->effect_id = context->value->longs[2];
            break;
        case 22: // UseFunction
            powerst->magic_use_func_idx = context->value->longs[2];
            break;
        case 23: // CreatureType
            powerst->creature_model = context->value->longs[2];
            break;
        case 24: // CostFormula
            powerst->cost_formula = context->value->longs[2];
            break;
        default:
            WARNMSG("Unsupported power configuration, variable %d.", context->value->bytes[2]);
            break;
    }
    update_powers_tab_to_config();
    struct PlayerInfo *player = get_my_player();
    if (player->view_type == PVT_DungeonTop)
    {
        if (menu_is_active(GMnu_SPELL))
        {
            turn_off_menu(GMnu_SPELL);
            turn_on_menu(GMnu_SPELL);
        }
        else if (menu_is_active(GMnu_SPELL2))
        {
            turn_off_menu(GMnu_SPELL2);
            turn_on_menu(GMnu_SPELL2);
        }
    }
}

static void set_player_colour_check(const struct ScriptLine *scline)
{
    ALLOCATE_SCRIPT_VALUE(scline->command, scline->np[0]);
    long color_idx = get_rid(cmpgn_human_player_options, scline->tp[1]);
    if (scline->np[0] == game.neutral_player_num)
    {
        SCRPTERRLOG("Can't change color of Neutral player.");
        DEALLOCATE_SCRIPT_VALUE
        return;
    }
    if (color_idx == -1)
    {
        if (parameter_is_number(scline->tp[1]))
        {
            color_idx = atoi(scline->tp[1]);
        }
        else
        {
            SCRPTERRLOG("Invalid color: '%s'", scline->tp[1]);
            return;
        }
    }
    value->bytes[0] = (unsigned char)color_idx;
    PROCESS_SCRIPT_VALUE(scline->command);
}

static void set_player_colour_process(struct ScriptContext *context)
{
    if (context->player_idx == PLAYER_NEUTRAL)
    {
        return;
    }
    set_player_colour(context->player_idx, context->value->bytes[0]);
}

static void set_game_rule_check(const struct ScriptLine* scline)
{
    char* rulevalue_str = strdup(scline->tp[1]);
    PlayerNumber plyr_idx;
    if (scline->tp[2][0] == '\0')
    {
        plyr_idx = ALL_PLAYERS;
    }
    else
    {
        plyr_idx = get_id(player_desc, scline->tp[2]);
        if (plyr_idx == -1)
        {
            if (!parameter_is_number(scline->tp[2]))
            {
                SCRPTERRLOG("Invalid player: %s", scline->tp[1]);
                free(rulevalue_str);
                return;
            }
            plyr_idx = ALL_PLAYERS;
            snprintf(rulevalue_str, MAX_TEXT_LENGTH, "%s %s", scline->tp[1], scline->tp[2]);
        }
    }
    ALLOCATE_SCRIPT_VALUE(scline->command, plyr_idx);

    const char* rulename = scline->tp[0];
    

    long rulegroup = 0;
    long ruleval = 0;
    long ruledesc = 0;

    for (size_t i = 0; i < sizeof(ruleblocks)/sizeof(ruleblocks[0]); i++)
    {
        ruledesc = get_named_field_id(ruleblocks[i], rulename);
        if (ruledesc != -1)
        {
            rulegroup = i;
            ruleval = parse_named_field_value(ruleblocks[i]+ruledesc, rulevalue_str,&rules_named_fields_set, 0,"SET_GAME_RULE",ccf_SplitExecution|ccf_DuringLevel);
            break;
        }
    }
    free(rulevalue_str);
    if (ruledesc == -1)
    {
        SCRPTERRLOG("Unknown Game Rule '%s'.", rulename);
        DEALLOCATE_SCRIPT_VALUE
        return;
    }

    value->shorts[0] = rulegroup;
    value->shorts[1] = ruledesc;
    value->longs[1] = ruleval;
    PROCESS_SCRIPT_VALUE(scline->command);
}

static void set_game_rule_process(struct ScriptContext* context)
{
    short rulegroup = context->value->shorts[0];
    short ruledesc  = context->value->shorts[1];
    long rulevalue  = context->value->longs[1];


    SCRIPTDBG(7,"Changing Game Rule '%s' to %ld", (ruleblocks[rulegroup]+ruledesc)->name, rulevalue);

    assign_named_field_value((ruleblocks[rulegroup]+ruledesc),rulevalue,&rules_named_fields_set,context->player_idx,"SET_GAME_RULE",ccf_SplitExecution|ccf_DuringLevel);
}

static void set_increase_on_experience_check(const struct ScriptLine* scline)
{
    ALLOCATE_SCRIPT_VALUE(scline->command, 0);
    long onexpdesc = get_id(on_experience_desc, scline->tp[0]);
    if (onexpdesc == -1)
    {
        SCRPTERRLOG("Unknown variable '%s'.", scline->tp[0]);
        DEALLOCATE_SCRIPT_VALUE
        return;
    }
    if (scline->np[1] < 0)
    {
        SCRPTERRLOG("Value %ld out of range for variable '%s'.", scline->np[1], scline->tp[0]);
        DEALLOCATE_SCRIPT_VALUE
        return;
    }
    value->shorts[0] = onexpdesc;
    value->shorts[1] = scline->np[1];
    PROCESS_SCRIPT_VALUE(scline->command);
}

static void set_increase_on_experience_process(struct ScriptContext* context)
{
    short variable = context->value->shorts[0];
  #if (BFDEBUG_LEVEL > 0)
    const char *varname = on_experience_desc[variable - 1].name;
  #endif
    switch (variable)
    {
    case 1: //SizeIncreaseOnExp
        SCRIPTDBG(7,"Changing variable %s from %ld to %d.", varname, game.conf.crtr_conf.exp.size_increase_on_exp, context->value->shorts[1]);
        game.conf.crtr_conf.exp.size_increase_on_exp = context->value->shorts[1];
        break;
    case 2: //PayIncreaseOnExp
        SCRIPTDBG(7,"Changing variable %s from %ld to %d.", varname, game.conf.crtr_conf.exp.pay_increase_on_exp, context->value->shorts[1]);
        game.conf.crtr_conf.exp.pay_increase_on_exp = context->value->shorts[1];
        break;
    case 3: //SpellDamageIncreaseOnExp
        SCRIPTDBG(7,"Changing variable %s from %ld to %d.", varname, game.conf.crtr_conf.exp.spell_damage_increase_on_exp, context->value->shorts[1]);
        game.conf.crtr_conf.exp.spell_damage_increase_on_exp = context->value->shorts[1];
        break;
    case 4: //RangeIncreaseOnExp
        SCRIPTDBG(7,"Changing variable %s from %ld to %d.", varname, game.conf.crtr_conf.exp.range_increase_on_exp, context->value->shorts[1]);
        game.conf.crtr_conf.exp.range_increase_on_exp = context->value->shorts[1];
        break;
    case 5: //JobValueIncreaseOnExp
        SCRIPTDBG(7,"Changing variable %s from %ld to %d.", varname, game.conf.crtr_conf.exp.job_value_increase_on_exp, context->value->shorts[1]);
        game.conf.crtr_conf.exp.job_value_increase_on_exp = context->value->shorts[1];
        break;
    case 6: //HealthIncreaseOnExp
        SCRIPTDBG(7,"Changing variable %s from %ld to %d.", varname, game.conf.crtr_conf.exp.health_increase_on_exp, context->value->shorts[1]);
        game.conf.crtr_conf.exp.health_increase_on_exp = context->value->shorts[1];
        break;
    case 7: //StrengthIncreaseOnExp
        SCRIPTDBG(7,"Changing variable %s from %ld to %d.", varname, game.conf.crtr_conf.exp.strength_increase_on_exp, context->value->shorts[1]);
        game.conf.crtr_conf.exp.strength_increase_on_exp = context->value->shorts[1];
        break;
    case 8: //DexterityIncreaseOnExp
        SCRIPTDBG(7,"Changing variable %s from %ld to %d.", varname, game.conf.crtr_conf.exp.dexterity_increase_on_exp, context->value->shorts[1]);
        game.conf.crtr_conf.exp.dexterity_increase_on_exp = context->value->shorts[1];
        break;
    case 9: //DefenseIncreaseOnExp
        SCRIPTDBG(7,"Changing variable %s from %ld to %d.", varname, game.conf.crtr_conf.exp.defense_increase_on_exp, context->value->shorts[1]);
        game.conf.crtr_conf.exp.defense_increase_on_exp = context->value->shorts[1];
        break;
    case 10: //LoyaltyIncreaseOnExp
        SCRIPTDBG(7,"Changing variable %s from %ld to %d.", varname, game.conf.crtr_conf.exp.loyalty_increase_on_exp, context->value->shorts[1]);
        game.conf.crtr_conf.exp.loyalty_increase_on_exp = context->value->shorts[1];
        break;
    case 11: //ExpForHittingIncreaseOnExp
        SCRIPTDBG(7,"Changing variable %s from %ld to %d.", varname, game.conf.crtr_conf.exp.exp_on_hitting_increase_on_exp, context->value->shorts[1]);
        game.conf.crtr_conf.exp.exp_on_hitting_increase_on_exp = context->value->shorts[1];
        break;
    case 12: //TrainingCostIncreaseOnExp
        SCRIPTDBG(7,"Changing variable %s from %ld to %d.", varname, game.conf.crtr_conf.exp.training_cost_increase_on_exp, context->value->shorts[1]);
        game.conf.crtr_conf.exp.training_cost_increase_on_exp = context->value->shorts[1];
        break;
    case 13: //ScavengingCostIncreaseOnExp
        SCRIPTDBG(7,"Changing variable %s from %ld to %d.", varname, game.conf.crtr_conf.exp.scavenging_cost_increase_on_exp, context->value->shorts[1]);
        game.conf.crtr_conf.exp.scavenging_cost_increase_on_exp = context->value->shorts[1];
        break;
    default:
        WARNMSG("Unsupported variable, command %d.", context->value->shorts[0]);
        break;
    }
}

static void set_player_modifier_check(const struct ScriptLine* scline)
{
    ALLOCATE_SCRIPT_VALUE(scline->command, scline->np[0]);
    short mdfrdesc = get_id(modifier_desc, scline->tp[1]);
    short mdfrval = scline->np[2];
    const char *mdfrname = get_conf_parameter_text(modifier_desc,mdfrdesc);
    if (mdfrdesc == -1)
    {
        SCRPTERRLOG("Unknown Player Modifier '%s'.", scline->tp[1]);
        DEALLOCATE_SCRIPT_VALUE
        return;
    }
    if (mdfrval < 0)
    {
        SCRPTERRLOG("Value %d out of range for Player Modifier '%s'.", mdfrval, mdfrname);
        DEALLOCATE_SCRIPT_VALUE
        return;
    }
    if (scline->np[0] == game.neutral_player_num)
    {
        SCRPTERRLOG("Can't manipulate Player Modifier '%s', player %ld has no dungeon.", mdfrname, scline->np[0]);
        DEALLOCATE_SCRIPT_VALUE
        return;
    }
    value->shorts[0] = mdfrdesc;
    value->shorts[1] = mdfrval;
    PROCESS_SCRIPT_VALUE(scline->command);
}

static void set_player_modifier_process(struct ScriptContext* context)
{
    struct Dungeon* dungeon;
    short mdfrdesc = context->value->shorts[0];
    short mdfrval = context->value->shorts[1];
    #if (BFDEBUG_LEVEL > 0)
        const char *mdfrname = get_conf_parameter_text(modifier_desc,mdfrdesc);
    #endif
    PlayerNumber plyr_idx = context->player_idx;
    dungeon = get_dungeon(plyr_idx);
    switch (mdfrdesc)
    {
        case 1: // Health
            SCRIPTDBG(7,"Changing Player Modifier '%s' of player %d from %d to %d.", mdfrname, (int)plyr_idx, dungeon->modifier.health, mdfrval);
            dungeon->modifier.health = mdfrval;
            do_to_players_all_creatures_of_model(plyr_idx, CREATURE_ANY, update_relative_creature_health);
            break;
        case 2: // Strength
            SCRIPTDBG(7,"Changing Player Modifier '%s' of player %d from %d to %d.", mdfrname, (int)plyr_idx, dungeon->modifier.strength, mdfrval);
            dungeon->modifier.strength = mdfrval;
            break;
        case 3: // Armour
            SCRIPTDBG(7,"Changing Player Modifier '%s' of player %d from %d to %d.", mdfrname, (int)plyr_idx, dungeon->modifier.armour, mdfrval);
            dungeon->modifier.armour = mdfrval;
            break;
        case 4: // SpellDamage
            SCRIPTDBG(7,"Changing Player Modifier '%s' of player %d from %d to %d.", mdfrname, (int)plyr_idx, dungeon->modifier.spell_damage, mdfrval);
            dungeon->modifier.spell_damage = mdfrval;
            break;
        case 5: // Speed
            SCRIPTDBG(7,"Changing Player Modifier '%s' of player %d from %d to %d.", mdfrname, (int)plyr_idx, dungeon->modifier.speed, mdfrval);
            dungeon->modifier.speed = mdfrval;
            do_to_players_all_creatures_of_model(plyr_idx, CREATURE_ANY, update_creature_speed);
            break;
        case 6: // Salary
            SCRIPTDBG(7,"Changing Player Modifier '%s' of player %d from %d to %d.", mdfrname, (int)plyr_idx, dungeon->modifier.pay, mdfrval);
            dungeon->modifier.pay = mdfrval;
            break;
        case 7: // TrainingCost
            SCRIPTDBG(7,"Changing Player Modifier '%s' of player %d from %d to %d.", mdfrname, (int)plyr_idx, dungeon->modifier.training_cost, mdfrval);
            dungeon->modifier.training_cost = mdfrval;
            break;
        case 8: // ScavengingCost
            SCRIPTDBG(7,"Changing Player Modifier '%s' of player %d from %d to %d.", mdfrname, (int)plyr_idx, dungeon->modifier.scavenging_cost, mdfrval);
            dungeon->modifier.scavenging_cost = mdfrval;
            break;
        case 9: // Loyalty
            SCRIPTDBG(7,"Changing Player Modifier '%s' of player %d from %d to %d.", mdfrname, (int)plyr_idx, dungeon->modifier.loyalty, mdfrval);
            dungeon->modifier.loyalty = mdfrval;
            break;
        default:
            WARNMSG("Unsupported Player Modifier, command %d.", mdfrdesc);
            break;
    }
}

static void add_to_player_modifier_check(const struct ScriptLine* scline)
{
    ALLOCATE_SCRIPT_VALUE(scline->command, scline->np[0]);
    short mdfrdesc = get_id(modifier_desc, scline->tp[1]);
    short mdfrval = scline->np[2];
    const char *mdfrname = get_conf_parameter_text(modifier_desc,mdfrdesc);
    if (mdfrdesc == -1)
    {
        SCRPTERRLOG("Unknown Player Modifier '%s'.", scline->tp[1]);
        DEALLOCATE_SCRIPT_VALUE
        return;
    }
    if (scline->np[0] == game.neutral_player_num)
    {
        SCRPTERRLOG("Can't manipulate Player Modifier '%s', player %ld has no dungeon.", mdfrname, scline->np[0]);
        DEALLOCATE_SCRIPT_VALUE
        return;
    }
    value->shorts[0] = mdfrdesc;
    value->shorts[1] = mdfrval;
    PROCESS_SCRIPT_VALUE(scline->command);
}

static void add_to_player_modifier_process(struct ScriptContext* context)
{
    struct Dungeon* dungeon;
    short mdfrdesc = context->value->shorts[0];
    short mdfrval = context->value->shorts[1];
    short mdfradd;
    const char *mdfrname = get_conf_parameter_text(modifier_desc,mdfrdesc);
    PlayerNumber plyr_idx = context->player_idx;
    dungeon = get_dungeon(plyr_idx);
    switch (mdfrdesc)
    {
        case 1: // Health
            mdfradd = dungeon->modifier.health + mdfrval;
            if (mdfradd >= 0) {
                SCRIPTDBG(7,"Adding %d to Player %d Modifier '%s'.", mdfrval, (int)plyr_idx, mdfrname);
                dungeon->modifier.health = mdfradd;
                do_to_players_all_creatures_of_model(plyr_idx, CREATURE_ANY, update_relative_creature_health);
            } else {
                SCRPTERRLOG("Player %d Modifier '%s' may not be negative. Tried to add %d to value %d", (int)plyr_idx, mdfrname, mdfrval, dungeon->modifier.health);
            }
            break;
        case 2: // Strength
            mdfradd = dungeon->modifier.strength + mdfrval;
            if (mdfradd >= 0) {
                SCRIPTDBG(7,"Adding %d to Player %d Modifier '%s'.", mdfrval, (int)plyr_idx, mdfrname);
                dungeon->modifier.strength = mdfradd;
            } else {
                SCRPTERRLOG("Player %d Modifier '%s' may not be negative. Tried to add %d to value %d", (int)plyr_idx, mdfrname, mdfrval, dungeon->modifier.strength);
            }
            break;
        case 3: // Armour
            mdfradd = dungeon->modifier.armour + mdfrval;
            if (mdfradd >= 0) {
                SCRIPTDBG(7,"Adding %d to Player %d Modifier '%s'.", mdfrval, (int)plyr_idx, mdfrname);
                dungeon->modifier.armour = mdfradd;
            } else {
                SCRPTERRLOG("Player %d Modifier '%s' may not be negative. Tried to add %d to value %d", (int)plyr_idx, mdfrname, mdfrval, dungeon->modifier.armour);
            }
            break;
        case 4: // SpellDamage
            mdfradd = dungeon->modifier.spell_damage + mdfrval;
            if (mdfradd >= 0) {
                SCRIPTDBG(7,"Adding %d to Player %d Modifier '%s'.", mdfrval, (int)plyr_idx, mdfrname);
                dungeon->modifier.spell_damage = mdfradd;
            } else {
                SCRPTERRLOG("Player %d Modifier '%s' may not be negative. Tried to add %d to value %d", (int)plyr_idx, mdfrname, mdfrval, dungeon->modifier.spell_damage);
            }
            break;
        case 5: // Speed
            mdfradd = dungeon->modifier.speed + mdfrval;
            if (mdfradd >= 0) {
                SCRIPTDBG(7,"Adding %d to Player %d Modifier '%s'.", mdfrval, (int)plyr_idx, mdfrname);
                dungeon->modifier.speed = mdfradd;
                do_to_players_all_creatures_of_model(plyr_idx, CREATURE_ANY, update_creature_speed);
            } else {
                SCRPTERRLOG("Player %d Modifier '%s' may not be negative. Tried to add %d to value %d", (int)plyr_idx, mdfrname, mdfrval, dungeon->modifier.speed);
            }
            break;
        case 6: // Salary
            mdfradd = dungeon->modifier.pay + mdfrval;
            if (mdfradd >= 0) {
                SCRIPTDBG(7,"Adding %d to Player %d Modifier '%s'.", mdfrval, (int)plyr_idx, mdfrname);
                dungeon->modifier.pay = mdfradd;
            } else {
                SCRPTERRLOG("Player %d Modifier '%s' may not be negative. Tried to add %d to value %d", (int)plyr_idx, mdfrname, mdfrval, dungeon->modifier.pay);
            }
            break;
        case 7: // TrainingCost
            mdfradd = dungeon->modifier.training_cost + mdfrval;
            if (mdfradd >= 0) {
                SCRIPTDBG(7,"Adding %d to Player %d Modifier '%s'.", mdfrval, (int)plyr_idx, mdfrname);
                dungeon->modifier.training_cost = mdfradd;
            } else {
                SCRPTERRLOG("Player %d Modifier '%s' may not be negative. Tried to add %d to value %d", (int)plyr_idx, mdfrname, mdfrval, dungeon->modifier.training_cost);
            }
            break;
        case 8: // ScavengingCost
            mdfradd = dungeon->modifier.scavenging_cost + mdfrval;
            if (mdfradd >= 0) {
                SCRIPTDBG(7,"Adding %d to Player %d Modifier '%s'.", mdfrval, (int)plyr_idx, mdfrname);
                dungeon->modifier.scavenging_cost = mdfradd;
            } else {
                SCRPTERRLOG("Player %d Modifier '%s' may not be negative. Tried to add %d to value %d", (int)plyr_idx, mdfrname, mdfrval, dungeon->modifier.scavenging_cost);
            }
            break;
        case 9: // Loyalty
            mdfradd = dungeon->modifier.loyalty + mdfrval;
            if (mdfradd >= 0) {
                SCRIPTDBG(7,"Adding %d to Player %d Modifier '%s'.", mdfrval, (int)plyr_idx, mdfrname);
                dungeon->modifier.loyalty = mdfradd;
            } else {
                SCRPTERRLOG("Player %d Modifier '%s' may not be negative. Tried to add %d to value %d", (int)plyr_idx, mdfrname, mdfrval, dungeon->modifier.loyalty);
            }
            break;
        default:
            WARNMSG("Unsupported Player Modifier, command %d.", mdfrdesc);
            break;
    }
}

static void set_creature_max_level_check(const struct ScriptLine* scline)
{
    ALLOCATE_SCRIPT_VALUE(scline->command, scline->np[0]);
    short crtr_id = parse_creature_name(scline->tp[1]);
    short crtr_lvl = scline->np[2];
    if (crtr_id == CREATURE_NONE)
    {
        SCRPTERRLOG("Unable to manipulate max level of creature '%s', creature doesn't exist.", scline->tp[1]);
        DEALLOCATE_SCRIPT_VALUE
        return;
    }
    if ((crtr_lvl < -1) || (crtr_lvl > CREATURE_MAX_LEVEL))
    {
        SCRPTERRLOG("Unable to set max level of creature '%s' to %d, value is out of range.", creature_code_name(crtr_id), crtr_lvl);
        DEALLOCATE_SCRIPT_VALUE
        return;
    }
    value->shorts[0] = crtr_id;
    value->shorts[1] = crtr_lvl;
    PROCESS_SCRIPT_VALUE(scline->command);
}

static void set_creature_max_level_process(struct ScriptContext* context)
{
    struct Dungeon* dungeon;
    short crtr_id = context->value->shorts[0];
    short crtr_lvl = context->value->shorts[1];
    PlayerNumber plyr_idx = context->player_idx;
    if (plyr_idx != game.neutral_player_num)
    {
        dungeon = get_dungeon(plyr_idx);
        if (!is_creature_model_wildcard(crtr_id))
        {
            if (crtr_id < game.conf.crtr_conf.model_count) {
                if (crtr_lvl < 0)
                {
                    crtr_lvl = CREATURE_MAX_LEVEL + 1;
                    dungeon->creature_max_level[crtr_id] = crtr_lvl;
                    SCRIPTDBG(7,"Max level of creature '%s' set to default for player %d.", creature_code_name(crtr_id), (int)plyr_idx);
                } else {
                    dungeon->creature_max_level[crtr_id] = crtr_lvl-1;
                    SCRIPTDBG(7,"Max level of creature '%s' set to %d for player %d.", creature_code_name(crtr_id), crtr_lvl, (int)plyr_idx);
                }
            }
        } else
        {
            for (int i = 1; i < game.conf.crtr_conf.model_count; i++)
            {
                if (creature_model_matches_model(i, plyr_idx , crtr_id))
                {
                    if (crtr_lvl < 0)
                    {
                        crtr_lvl = CREATURE_MAX_LEVEL + 1;
                        dungeon->creature_max_level[i] = crtr_lvl;
                        SCRIPTDBG(7,"Max level of creature '%s' set to default for player %d.", creature_code_name(i), (int)plyr_idx);
                    } else {
                        dungeon->creature_max_level[i] = crtr_lvl-1;
                        SCRIPTDBG(7,"Max level of creature '%s' set to %d for player %d.", creature_code_name(i), crtr_lvl, (int)plyr_idx);
                    }
                }
            }
        }
    } else
    {
        SCRPTERRLOG("Unable to manipulate max level of creature '%s', player %d has no dungeon.", creature_code_name(crtr_id), (int)plyr_idx);
    }
}

static void reset_action_point_check(const struct ScriptLine* scline)
{
    ALLOCATE_SCRIPT_VALUE(scline->command, 0);
    long apt_idx = action_point_number_to_index(scline->np[0]);
    if (!action_point_exists_idx(apt_idx))
    {
        SCRPTERRLOG("Non-existing Action Point, no %ld", scline->np[0]);
        DEALLOCATE_SCRIPT_VALUE
        return;
    }
    value->longs[0] = apt_idx;
    PlayerNumber plyr_idx = (scline->tp[1][0] == '\0') ? ALL_PLAYERS : get_id(player_desc, scline->tp[1]);
    if (plyr_idx == -1)
    {
        SCRPTERRLOG("Invalid player: %s", scline->tp[1]);
        DEALLOCATE_SCRIPT_VALUE
        return;
    }
    value->chars[4] = plyr_idx;
    PROCESS_SCRIPT_VALUE(scline->command);
}

static void reset_action_point_process(struct ScriptContext* context)
{
    action_point_reset_idx(context->value->longs[0], context->value->chars[4]);
}

static void quick_message_check(const struct ScriptLine* scline)
{
    ALLOCATE_SCRIPT_VALUE(scline->command, 0);
    if ((scline->np[0] < 0) || (scline->np[0] >= QUICK_MESSAGES_COUNT))
    {
        SCRPTERRLOG("Invalid information ID number (%ld)", scline->np[0]);
        DEALLOCATE_SCRIPT_VALUE
        return;
    }
    if (strlen(scline->tp[1]) > MESSAGE_TEXT_LEN)
    {
        SCRPTWRNLOG("Information TEXT too long; truncating to %d characters", MESSAGE_TEXT_LEN-1);
    }
    if ((game.quick_messages[scline->np[0]][0] != '\0') && (strcmp(game.quick_messages[scline->np[0]],scline->tp[1]) != 0))
    {
        SCRPTWRNLOG("Quick Message no %ld overwritten by different text", scline->np[0]);
    }
    snprintf(game.quick_messages[scline->np[0]], MESSAGE_TEXT_LEN, "%s", scline->tp[1]);
    value->longs[0]= scline->np[0];
    get_chat_icon_from_value(scline->tp[2], &value->chars[4], &value->chars[5]);
    PROCESS_SCRIPT_VALUE(scline->command);
}

static void quick_message_process(struct ScriptContext* context)
{
    message_add_fmt(context->value->chars[5], context->value->chars[4], "%s", game.quick_messages[context->value->ulongs[0]]);
}

static void display_message_check(const struct ScriptLine* scline)
{
    ALLOCATE_SCRIPT_VALUE(scline->command, 0);
    value->ulongs[0] = scline->np[0];
    get_chat_icon_from_value(scline->tp[1], &value->chars[4], &value->chars[5]);
    PROCESS_SCRIPT_VALUE(scline->command);
}

static void display_message_process(struct ScriptContext* context)
{
    message_add_fmt(context->value->chars[5], context->value->chars[4], "%s", get_string(context->value->ulongs[0]));
}

static void clear_message_check(const struct ScriptLine* scline)
{
    ALLOCATE_SCRIPT_VALUE(scline->command, 0);
    if ((scline->np[0] > GUI_MESSAGES_COUNT) || (scline->np[0] <= 0))
    {
        value->chars[1] = GUI_MESSAGES_COUNT;
    }
    else
    {
        value->chars[1] = scline->np[0];
    }
    PROCESS_SCRIPT_VALUE(scline->command);
}

static void clear_message_process(struct ScriptContext* context)
{
    unsigned char count = min(context->value->chars[1], game.active_messages_count);
    for (int k = game.active_messages_count-1; k >= (game.active_messages_count-count); k--)
    {
        game.messages[k].expiration_turn = game.play_gameturn;
    }
}

static void change_slab_texture_check(const struct ScriptLine* scline)
{
    ALLOCATE_SCRIPT_VALUE(scline->command, 0);
    if ( (scline->np[0] < 0) || (scline->np[0] >= game.map_tiles_x) || (scline->np[1] < 0) || (scline->np[1] >= game.map_tiles_y) )
    {
        SCRPTERRLOG("Invalid co-ordinates: %ld, %ld", scline->np[0], scline->np[1]);
        DEALLOCATE_SCRIPT_VALUE
        return;
    }
    long texture_id = get_id(texture_pack_desc, scline->tp[2]);
    if (texture_id == -1)
    {
        if (parameter_is_number(scline->tp[2]))
        {
            texture_id = atol(scline->tp[2]) + 1;
        }
        else
        {
            SCRPTERRLOG("Invalid texture pack: '%s'", scline->tp[2]);
            DEALLOCATE_SCRIPT_VALUE
            return;
        }
    }
    if ( (scline->np[2] < 0) || (scline->np[2] >= TEXTURE_VARIATIONS_COUNT) )
    {
        SCRPTERRLOG("Invalid texture ID: %ld", scline->np[2]);
        DEALLOCATE_SCRIPT_VALUE
        return;
    }
    value->shorts[0] = scline->np[0];
    value->shorts[1] = scline->np[1];
    value->bytes[4] = (unsigned char)texture_id;
    value->chars[5] = get_id(fill_desc, scline->tp[3]);
    if ((scline->tp[3][0] != '\0') && (value->chars[5] == -1))
    {
        SCRPTWRNLOG("Fill type %s not recognized", scline->tp[3]);
    }
    PROCESS_SCRIPT_VALUE(scline->command);
}

static void change_slab_texture_process(struct ScriptContext* context)
{
    if (context->value->chars[5] > 0)
    {
        MapSlabCoord slb_x = context->value->shorts[0];
        MapSlabCoord slb_y = context->value->shorts[1];
        struct CompoundCoordFilterParam iter_param;
        iter_param.primary_number = context->value->bytes[4]; // new texture
        iter_param.secondary_number = context->value->chars[5]; // fill type
        iter_param.tertiary_number = get_slabmap_block(slb_x, slb_y)->kind;
        slabs_fill_iterate_from_slab(slb_x, slb_y, slabs_change_texture, &iter_param);
    }
    else
    {
        SlabCodedCoords slb_num = get_slab_number(context->value->shorts[0], context->value->shorts[1]);
        game.slab_ext_data[slb_num] = context->value->bytes[4];
        game.slab_ext_data_initial[slb_num] = context->value->bytes[4];
    }
}

static void computer_player_check(const struct ScriptLine* scline)
{
    ALLOCATE_SCRIPT_VALUE(scline->command, 0);
    long plr_range_id = scline->np[0];
    const char* comp_model = scline->tp[1];
    int plr_start;
    int plr_end;
    char model = 0;
    char type = PT_Keeper;
    TbBool toggle = true;

    if (level_file_version == 0 && plr_range_id == PLAYER_GOOD)
    {
        SCRPTERRLOG("PLAYER_GOOD COMPUTER_PLAYER cannot be set in level version 0.");
        DEALLOCATE_SCRIPT_VALUE
        return;
    }

    if (get_players_range(plr_range_id, &plr_start, &plr_end) < 0)
    {
        SCRPTERRLOG("Given owning player range %d is not supported in this command", (int)plr_range_id);
        DEALLOCATE_SCRIPT_VALUE
    }
    for (long i = plr_start; i < plr_end; i++)
    {
        set_flag(value->shorts[2], to_flag(i));
    }
    if (parameter_is_number(comp_model))
    {
        model = atoi(comp_model);
    }
    else if (strcasecmp(comp_model, "ROAMING") == 0)
    {
        type = PT_Roaming;
    }
    else if (strcasecmp(comp_model, "OFF") == 0)
    {
        toggle = false;
    }
    else
    {
        SCRPTERRLOG("invalid COMPUTER_PLAYER param '%s'", comp_model);
        DEALLOCATE_SCRIPT_VALUE
    }

    value->bytes[0] = plr_start;
    value->bytes[1] = plr_end;
    value->bytes[2] = type;
    value->bytes[3] = model;
    value->bytes[6] = toggle;
    PROCESS_SCRIPT_VALUE(scline->command);
}

static void computer_player_process(struct ScriptContext* context)
{
    char plr_start = context->value->bytes[0];
    char plr_end = context->value->bytes[1];
    char playertype = context->value->bytes[2];
    char model = context->value->bytes[3];
    short owner_flags = context->value->shorts[2];
    TbBool toggle = context->value->bytes[6];
    struct PlayerInfo* player = INVALID_PLAYER;
    for (int i = plr_start; i < plr_end; i++)
    {
        if (i == PLAYER_NEUTRAL)
        {
            continue;
        }
        if (playertype == PT_Roaming)
        {
            player = get_player(i);
            player->player_type = PT_Roaming;
            player->allocflags |= PlaF_Allocated;
            player->allocflags |= PlaF_CompCtrl;
            player->id_number = i;
        }
        else
        {
            if (flag_is_set(owner_flags, to_flag(i)))
            {
                if (toggle == true)
                {
                    script_support_setup_player_as_computer_keeper(i, model);
                    player = get_player(i);
                    struct Dungeon* dungeon = get_dungeon(i);
                    dungeon->turns_between_entrance_generation = player->generate_speed;
                    init_creature_states_for_player(i);
                    post_init_player(player);
                }
                else
                {
                    script_support_setup_player_as_zombie_keeper(i);
                }
            }
        }
        recalculate_player_creature_digger_lists(i);
    }
}

static void add_object_to_level_at_pos_check(const struct ScriptLine* scline)
{
    ALLOCATE_SCRIPT_VALUE(scline->command, 0);
    short tngmodel = get_rid(object_desc, scline->tp[0]);
    if (tngmodel == -1)
    {
        SCRPTERRLOG("Unknown object: %s", scline->tp[0]);
        DEALLOCATE_SCRIPT_VALUE
        return;
    }
    value->shorts[0] = tngmodel;
    if (!subtile_coords_invalid(scline->np[1], scline->np[2]))
    {
        value->shorts[2] = scline->np[1];
        value->shorts[3] = scline->np[2];
    }
    else
    {
        SCRPTERRLOG("Invalid subtile co-ordinates: %ld, %ld", scline->np[1], scline->np[2]);
        DEALLOCATE_SCRIPT_VALUE
        return;
    }
    value->longs[2] = scline->np[3];
    PlayerNumber plyr_idx = get_rid(player_desc, scline->tp[4]); // Optional variable
    if ((plyr_idx == -1) || (plyr_idx == ALL_PLAYERS))
    {
        plyr_idx = PLAYER_NEUTRAL;
    }
    short angle = 0;
    if (strcmp(scline->tp[5], "") != 0) // Optional variable
    {
        if (parameter_is_number(scline->tp[5]))
        {
            angle = atoi(scline->tp[5]) % DEGREES_360;
        }
        else
        {
            angle = get_rid(orientation_desc, scline->tp[5]);
            if (angle < 0)
            {
                SCRPTERRLOG("Unknown orientation: %s", scline->tp[5]);
                DEALLOCATE_SCRIPT_VALUE
                return;
            }
        }
    }

    value->chars[2] = plyr_idx;
    value->shorts[6] = angle;
    PROCESS_SCRIPT_VALUE(scline->command);
}

static void add_object_to_level_check(const struct ScriptLine* scline)
{
    ALLOCATE_SCRIPT_VALUE(scline->command, 0);
    short obj_id = get_rid(object_desc, scline->tp[0]);
    if (obj_id == -1)
    {
        SCRPTERRLOG("Unknown object, '%s'", scline->tp[0]);
        DEALLOCATE_SCRIPT_VALUE
        return;
    }
    value->shorts[0] = obj_id;
    TbMapLocation location;
    if (!get_map_location_id(scline->tp[1], &location))
    {
        DEALLOCATE_SCRIPT_VALUE
        return;
    }
    value->ulongs[1] = location;
    value->longs[2] = scline->np[2];
    PlayerNumber plyr_idx = get_rid(player_desc, scline->tp[3]);
    if ((plyr_idx == -1) || (plyr_idx == ALL_PLAYERS)) //Optional variable
    {
        plyr_idx = PLAYER_NEUTRAL;
    }

    short angle = 0;
    if (strcmp(scline->tp[4], "") != 0) //Optional variable
    {
        if (parameter_is_number(scline->tp[4]))
        {
            angle = atoi(scline->tp[4]) % DEGREES_360;
        }
        else
        {
            angle = get_rid(orientation_desc, scline->tp[4]);
            if (angle < 0)
            {
                SCRPTERRLOG("Unknown orientation: %s", scline->tp[4]);
                DEALLOCATE_SCRIPT_VALUE
                return;
            }
        }
    }

    value->chars[2] = plyr_idx;
    value->shorts[8] = angle;
    PROCESS_SCRIPT_VALUE(scline->command);
}

static void add_object_to_level_process(struct ScriptContext* context)
{
    struct Coord3d pos;
    if (get_coords_at_location(&pos,context->value->ulongs[1],true))
    {
        script_process_new_object(context->value->shorts[0], pos.x.stl.num, pos.y.stl.num, context->value->longs[2], context->value->chars[2], context->value->shorts[8]);
    }
}

static void add_object_to_level_at_pos_process(struct ScriptContext* context)
{
    script_process_new_object(context->value->shorts[0], context->value->shorts[2], context->value->shorts[3], context->value->longs[2], context->value->chars[2],context->value->shorts[6]);
}

static void set_computer_globals_check(const struct ScriptLine* scline)
{
    ALLOCATE_SCRIPT_VALUE(scline->command, 0);
    long plr_range_id = scline->np[0];

    int plr_start;
    int plr_end;
    if (get_players_range(plr_range_id, &plr_start, &plr_end) < 0) {
        SCRPTERRLOG("Given owning player range %d is not supported in this command", (int)plr_range_id);
        return;
    }

    value->shorts[0] = plr_start;
    value->shorts[1] = plr_end;
    value->longs[1] = scline->np[1];
    value->longs[2] = scline->np[2];
    value->longs[3] = scline->np[3];
    value->longs[4] = scline->np[4];
    value->longs[5] = scline->np[5];
    value->longs[6] = scline->np[6];
    value->longs[7] = -1;
    if (scline->np[7] != '\0')
    {
        value->longs[7] = scline->np[7];
    }
    PROCESS_SCRIPT_VALUE(scline->command);
}

static void set_computer_globals_process(struct ScriptContext* context)
{
    int plr_start = context->value->shorts[0];
    int plr_end = context->value->shorts[1];
    long dig_stack_size = context->value->longs[1];
    long processes_time = context->value->longs[2];
    long click_rate = context->value->longs[3];
    long max_room_build_tasks = context->value->longs[4];
    long turn_begin = context->value->longs[5];
    long sim_before_dig = context->value->longs[6];
    long task_delay = context->value->longs[7];

    for (long i = plr_start; i < plr_end; i++)
    {
        struct Computer2* comp = get_computer_player(i);
        if (computer_player_invalid(comp))
        {
            continue;
        }
        comp->dig_stack_size = dig_stack_size;
        comp->processes_time = processes_time;
        comp->click_rate = click_rate;
        comp->max_room_build_tasks = max_room_build_tasks;
        comp->turn_begin = turn_begin;
        comp->sim_before_dig = sim_before_dig;
        if (task_delay != -1)
        {
            comp->task_delay = task_delay;
        }
    }
}

static void set_computer_process_check(const struct ScriptLine* scline)
{
    ALLOCATE_SCRIPT_VALUE(scline->command, 0);
    long plr_range_id = scline->np[0];

    int plr_start;
    int plr_end;
    if (get_players_range(plr_range_id, &plr_start, &plr_end) < 0) {
        SCRPTERRLOG("Given owning player range %d is not supported in this command", (int)plr_range_id);
        return;
    }

    value->shorts[0] = plr_start;
    value->shorts[1] = plr_end;
    value->longs[1] = scline->np[2];
    value->longs[2] = scline->np[3];
    value->longs[3] = scline->np[4];
    value->longs[4] = scline->np[5];
    value->longs[5] = scline->np[6];
    value->longs[6] = script_strdup(scline->tp[1]);
    if (value->longs[6] < 0) {
        SCRPTERRLOG("Run out script strings space");
        DEALLOCATE_SCRIPT_VALUE
        return;
    }
    PROCESS_SCRIPT_VALUE(scline->command);
}

static void set_computer_process_process(struct ScriptContext* context)
{
    int plr_start = context->value->shorts[0];
    int plr_end = context->value->shorts[1];
    const char* procname = script_strval(context->value->longs[6]);
    long priority = context->value->longs[1];
    long config_value_2 = context->value->longs[2];
    long config_value_3 = context->value->longs[3];
    long config_value_4 = context->value->longs[4];
    long config_value_5 = context->value->longs[5];
    long n = 0;
    for (long i = plr_start; i < plr_end; i++)
    {
        struct Computer2* comp = get_computer_player(i);
        if (computer_player_invalid(comp)) {
            continue;
        }
        for (long k = 0; k < COMPUTER_PROCESSES_COUNT; k++)
        {
            struct ComputerProcess* cproc = &comp->processes[k];
            if (flag_is_set(cproc->flags, ComProc_ListEnd))
                break;
            if (strcasecmp(procname, cproc->name) == 0)
            {
                SCRPTLOG("Changing computer %d process '%s' config from (%d,%d,%d,%d,%d) to (%d,%d,%d,%d,%d)", (int)i, cproc->name,
                    (int)cproc->priority, (int)cproc->process_configuration_value_2, (int)cproc->process_configuration_value_3, (int)cproc->process_configuration_value_4, (int)cproc->process_configuration_value_5,
                    (int)priority, (int)config_value_2, (int)config_value_3, (int)config_value_4, (int)config_value_5);
                cproc->priority = priority;
                cproc->process_configuration_value_2 = config_value_2;
                cproc->process_configuration_value_3 = config_value_3;
                cproc->process_configuration_value_4 = config_value_4;
                cproc->process_configuration_value_5 = config_value_5;
                n++;
            }
        }
    }
    if (n == 0)
    {
        SCRIPTDBG(6, "No computer process found named '%s' in players %d to %d", procname, (int)plr_start, (int)plr_end - 1);
        return;
    }
    SCRIPTDBG(6, "Altered %ld processes named '%s'", n, procname);
}

static void set_computer_checks_check(const struct ScriptLine* scline)
{
    ALLOCATE_SCRIPT_VALUE(scline->command, 0);

    long plr_range_id = scline->np[0];
    int plr_start;
    int plr_end;
    if (get_players_range(plr_range_id, &plr_start, &plr_end) < 0) {
        SCRPTERRLOG("Given owning player range %d is not supported in this command", (int)plr_range_id);
        return;
    }

    value->shorts[0] = plr_start;
    value->shorts[1] = plr_end;
    value->longs[1] = scline->np[2];
    value->longs[2] = scline->np[3];
    value->longs[3] = scline->np[4];
    value->longs[4] = scline->np[5];
    value->longs[5] = scline->np[6];
    value->longs[6] = script_strdup(scline->tp[1]);
    if (value->longs[6] < 0) {
        SCRPTERRLOG("Run out script strings space");
        DEALLOCATE_SCRIPT_VALUE
        return;
    }
    PROCESS_SCRIPT_VALUE(scline->command);
}

static void set_computer_checks_process(struct ScriptContext* context)
{
    int plr_start = context->value->shorts[0];
    int plr_end = context->value->shorts[1];
    const char* chkname = script_strval(context->value->longs[6]);
    long turns_interval = context->value->longs[1];
    long primary_parameter = context->value->longs[2];
    long secondary_parameter = context->value->longs[3];
    long tertiary_parameter = context->value->longs[4];
    long last_run_turn = context->value->longs[5];

    long n = 0;
    for (long i = plr_start; i < plr_end; i++)
    {
        struct Computer2* comp = get_computer_player(i);
        if (computer_player_invalid(comp)) {
            continue;
        }
        for (long k = 0; k < COMPUTER_CHECKS_COUNT; k++)
        {
            struct ComputerCheck* ccheck = &comp->checks[k];
            if ((ccheck->flags & ComChk_Unkn0002) != 0)
                break;
            if (ccheck->name[0] == '\0')
                break;
            if (strcasecmp(chkname, ccheck->name) == 0)
            {
                SCRPTLOG("Changing computer %d check '%s' config from (%d,%d,%d,%d,%d) to (%d,%d,%d,%d,%d)", (int)i, ccheck->name,
                    (int)ccheck->turns_interval, (int)ccheck->primary_parameter, (int)ccheck->secondary_parameter, (int)ccheck->tertiary_parameter, (int)ccheck->last_run_turn,
                    (int)turns_interval, (int)primary_parameter, (int)secondary_parameter, (int)tertiary_parameter, (int)last_run_turn);
                ccheck->turns_interval = turns_interval;
                ccheck->primary_parameter = primary_parameter;
                ccheck->secondary_parameter = secondary_parameter;
                ccheck->tertiary_parameter = tertiary_parameter;
                ccheck->last_run_turn = last_run_turn;
                n++;
            }
        }
    }
    if (n == 0)
    {
        SCRPTERRLOG("No computer check found named '%s' in players %d to %d", chkname, (int)plr_start, (int)plr_end - 1);
        return;
    }
    SCRIPTDBG(6, "Altered %ld checks named '%s'", n, chkname);
}

static void set_computer_event_check(const struct ScriptLine* scline)
{
    ALLOCATE_SCRIPT_VALUE(scline->command, 0);

    long plr_range_id = scline->np[0];
    int plr_start;
    int plr_end;
    if (get_players_range(plr_range_id, &plr_start, &plr_end) < 0) {
        SCRPTERRLOG("Given owning player range %d is not supported in this command", (int)plr_range_id);
        return;
    }
    if (!player_exists(get_player(plr_range_id)))
    {
        SCRPTERRLOG("Player %d does not exist; cannot modify events", (int)plr_range_id);
        return;
    }
    value->shorts[0] = plr_start;
    value->shorts[1] = plr_end;
    value->longs[1] = scline->np[2];
    value->longs[2] = scline->np[3];
    value->longs[3] = scline->np[4];
    value->longs[4] = scline->np[5];
    value->longs[5] = scline->np[6];
    value->longs[6] = script_strdup(scline->tp[1]);
    if (value->longs[6] < 0) {
        SCRPTERRLOG("Run out script strings space");
        DEALLOCATE_SCRIPT_VALUE
        return;
    }
    PROCESS_SCRIPT_VALUE(scline->command);
}

static void set_computer_event_process(struct ScriptContext* context)
{
    int plr_start = context->value->shorts[0];
    int plr_end = context->value->shorts[1];
    const char* evntname = script_strval(context->value->longs[6]);
    long test_interval = context->value->longs[1];
    long primary_parameter = context->value->longs[2];
    long secondary_parameter = context->value->longs[3];
    long tertiary_parameter = context->value->longs[4];
    long last_test_gameturn = context->value->longs[5];

    long n = 0;
    for (long i = plr_start; i < plr_end; i++)
    {
        struct Computer2* comp = get_computer_player(i);
        if (computer_player_invalid(comp)) {
            continue;
        }
        for (long k = 0; k < COMPUTER_EVENTS_COUNT; k++)
        {
            struct ComputerEvent* event = &comp->events[k];
            if (event->name[0] == '\0')
                break;
            if (strcasecmp(evntname, event->name) == 0)
            {
                if (level_file_version > 0)
                {
                    SCRPTLOG("Changing computer %d event '%s' config from (%d,%d,%d,%d,%d) to (%d,%d,%d,%d,%d)",
                        (int)i, event->name,
                        (int)event->test_interval, (int)event->primary_parameter, (int)event->secondary_parameter, (int)event->tertiary_parameter, (int)event->last_test_gameturn,
                        (int)test_interval, (int)primary_parameter, (int)secondary_parameter, (int)tertiary_parameter, (int)last_test_gameturn);
                    event->test_interval = test_interval;
                    event->primary_parameter = primary_parameter;
                    event->secondary_parameter = secondary_parameter;
                    event->tertiary_parameter = tertiary_parameter;
                    event->last_test_gameturn = last_test_gameturn;
                    n++;
                }
                else
                {
                    SCRPTLOG("Changing computer %d event '%s' config from (%d,%d) to (%d,%d)", (int)i, event->name,
                        (int)event->primary_parameter, (int)event->secondary_parameter, (int)test_interval, (int)primary_parameter);
                    event->primary_parameter = test_interval;
                    event->secondary_parameter = primary_parameter;
                    n++;
                }
            }
        }
    }
    if (n == 0)
    {
        SCRPTERRLOG("No computer event found named '%s' in players %d to %d", evntname, (int)plr_start, (int)plr_end - 1);
        return;
    }
    SCRIPTDBG(6, "Altered %ld events named '%s'", n, evntname);
}

static void swap_creature_check(const struct ScriptLine* scline)
{
    ALLOCATE_SCRIPT_VALUE(scline->command, 0);
    ThingModel ncrt_id = scline->np[0];
    ThingModel crtr_id = scline->np[1];

    value->shorts[0] = ncrt_id;
    value->shorts[1] = crtr_id;
    PROCESS_SCRIPT_VALUE(scline->command);
}

static void swap_creature_process(struct ScriptContext* context)
{
    ThingModel ncrt_id = context->value->shorts[0];
    ThingModel crtr_id = context->value->shorts[1];

    if (!swap_creature(ncrt_id, crtr_id))
    {
        SCRPTERRLOG("Error swapping creatures '%s'<->'%s'", creature_code_name(ncrt_id), creature_code_name(crtr_id));
    }
}

static void set_digger_check(const struct ScriptLine* scline)
{
    ALLOCATE_SCRIPT_VALUE(scline->command, scline->np[0]);
    ThingModel crtr_id = get_rid(creature_desc, scline->tp[1]);

    if (crtr_id == -1)
    {
        SCRPTERRLOG("Unknown creature, '%s'", scline->tp[1]);
        return;
    }

    value->shorts[0] = crtr_id;
    PROCESS_SCRIPT_VALUE(scline->command);
}

static void set_digger_process(struct ScriptContext* context)
{
    ThingModel new_dig_model = context->value->shorts[0];
    PlayerNumber plyr_idx = context->player_idx;

    update_players_special_digger_model(plyr_idx, new_dig_model);
}

static void set_next_level_check(const struct ScriptLine* scline)
{
    ALLOCATE_SCRIPT_VALUE(scline->command, 0);
    short next_level = scline->np[0];
    TbBool correct = false;

    if (!is_campaign_level(game.loaded_level_number))
    {
        SCRPTERRLOG("Script command %s only functions in campaigns.", scline->tcmnd);
        DEALLOCATE_SCRIPT_VALUE
        return;
    }
    for (int i = 0; i < CAMPAIGN_LEVELS_COUNT; i++)
    {
        if (campaign.single_levels[i] == next_level)
        {
            correct = true;
            break;
        }
    }
    if (correct == false)
    {
        SCRPTERRLOG("Cannot find level number '%d' in single levels of campaign.",next_level);
        DEALLOCATE_SCRIPT_VALUE
        return;
    }

    value->shorts[1] = next_level;
    PROCESS_SCRIPT_VALUE(scline->command);
}

static void set_next_level_process(struct ScriptContext* context)
{
    intralvl.next_level = context->value->shorts[1];
}

static void show_bonus_level_check(const struct ScriptLine* scline)
{
    ALLOCATE_SCRIPT_VALUE(scline->command, 0);
    short bonus_level = scline->np[0];

    if (!is_campaign_level(game.loaded_level_number))
    {
        SCRPTERRLOG("Script command %s only functions in campaigns.", scline->tcmnd);
        DEALLOCATE_SCRIPT_VALUE
        return;
    }

    if (!is_bonus_level(bonus_level))
    {
        SCRPTERRLOG("Level %d not found as bonus level in campaign.", bonus_level);
        DEALLOCATE_SCRIPT_VALUE
        return;
    }

    value->shorts[1] = bonus_level;
    PROCESS_SCRIPT_VALUE(scline->command);
}

static void show_bonus_level_process(struct ScriptContext* context)
{
    set_bonus_level_visibility(context->value->shorts[1], 1);
}
static void hide_bonus_level_process(struct ScriptContext* context)
{
    set_bonus_level_visibility(context->value->shorts[1], 0);
}

static void run_lua_code_check(const struct ScriptLine* scline)
{
    ALLOCATE_SCRIPT_VALUE(scline->command, 0);
    const char* code = scline->tp[0];

    value->longs[0] = script_strdup(code);
    if (value->longs[0] < 0) {
        SCRPTERRLOG("Run out script strings space");
        DEALLOCATE_SCRIPT_VALUE
        return;
    }

    PROCESS_SCRIPT_VALUE(scline->command);
}

static void run_lua_code_process(struct ScriptContext* context)
{
    const char* code = script_strval(context->value->longs[0]);
    execute_lua_code_from_script(code);
}

static void set_generate_speed_check(const struct ScriptLine* scline)
{
    ALLOCATE_SCRIPT_VALUE(scline->command, 0);
    if (scline->tp[1][0] == '\0')
    {
        if (scline->np[0] <= 0)
        {
            SCRPTERRLOG("Generation speed must be positive number");
            DEALLOCATE_SCRIPT_VALUE
            return;
        }
        value->chars[2] = ALL_PLAYERS;
    }
    else
    {
        if (scline->np[0] < 0)
        {
            SCRPTERRLOG("Generation speed must be positive number");
            DEALLOCATE_SCRIPT_VALUE
            return;
        }
        value->chars[2] = get_id(player_desc, scline->tp[1]);
        if (value->chars[2] == -1)
        {
            SCRPTERRLOG("Invalid player: %d", value->chars[2]);
            DEALLOCATE_SCRIPT_VALUE
            return;
        }
    }
    value->ushorts[0] = saturate_set_unsigned(scline->np[0], 16);
    PROCESS_SCRIPT_VALUE(scline->command);
}

static void set_generate_speed_process(struct ScriptContext* context)
{
    struct PlayerInfo* player;
    switch (context->value->chars[2])
    {
        case ALL_PLAYERS:
        {
            for (PlayerNumber plyr_idx = 0; plyr_idx < PLAYERS_COUNT; plyr_idx++)
            {
                player = get_player(plyr_idx);
                if (!player_invalid(player))
                {
                    player->generate_speed = context->value->ushorts[0];
                }
            }
            break;
        }
        default:
        {
            player = get_player(context->value->chars[2]);
            if (!player_invalid(player))
            {
                player->generate_speed = context->value->ushorts[0];
            }
            break;
        }
    }
    update_dungeon_generation_speeds();
}

static void tutorial_flash_button_check(const struct ScriptLine* scline)
{
    ALLOCATE_SCRIPT_VALUE(scline->command, 0);
    long id;
    if (level_file_version > 0)
    {
        if (parameter_is_number(scline->tp[0]))
        {
            id = atoi(scline->tp[0]);
            value->shorts[0] = GID_NONE;
        }
        else
        {
            static const struct NamedCommand *desc[4] = {room_desc, power_desc, trap_desc, door_desc};
            static const short btn_group[4] = {GID_ROOM_PANE, GID_POWER_PANE, GID_TRAP_PANE, GID_DOOR_PANE};
            for (int i = 0; i < 4; i++)
            {
                id = get_rid(desc[i], scline->tp[0]);
                if (id >= 0)
                {
                    value->shorts[0] = btn_group[i];
                    break;
                }
            }
            if (id < 0)
            {
                SCRPTERRLOG("Unrecognised parameter: %s", scline->tp[0]);
                DEALLOCATE_SCRIPT_VALUE
                return;
            }
        }
    }
    else
    {
        id = scline->np[0];
    }
    if (id < 0)
    {
        SCRPTERRLOG("Button ID must be positive number");
        DEALLOCATE_SCRIPT_VALUE
        return;
    }
    value->shorts[1] = saturate_set_signed(id, 16);
    value->longs[1] = scline->np[1];
    PROCESS_SCRIPT_VALUE(scline->command);
}

static void tutorial_flash_button_process(struct ScriptContext* context)
{
    if (level_file_version > 0)
    {
        if (context->value->shorts[0] > GID_NONE)
        {
            short button_id = get_button_designation(context->value->shorts[0], context->value->shorts[1]);
            if (button_id >= 0)
            {
                gui_set_button_flashing(button_id, context->value->longs[1]);
            }
        }
        else
        {
            gui_set_button_flashing(context->value->shorts[1], context->value->longs[1]);
        }
    }
    else
    {
        gui_set_button_flashing(context->value->shorts[1], context->value->longs[1]);
    }
}

/**
 * Descriptions of script commands for parser.
 * Arguments are: A-string, N-integer, C-creature model, P-player, R-room kind, L-location, O-operator, S-slab kind, B-boolean
 * Lower case letters are optional arguments, Exclamation points sets 'extended' option, for example 'ANY_CREATURE' for creatures.
 */
const struct CommandDesc command_desc[] = {
  {"CREATE_PARTY",                      "A       ", Cmd_CREATE_PARTY, NULL, NULL},
  {"ADD_TO_PARTY",                      "ACNNAN  ", Cmd_ADD_TO_PARTY, &add_to_party_check, NULL},
  {"DELETE_FROM_PARTY",                 "ACN     ", Cmd_DELETE_FROM_PARTY, &delete_from_party_check, NULL},
  {"ADD_PARTY_TO_LEVEL",                "PAAN    ", Cmd_ADD_PARTY_TO_LEVEL, NULL, NULL},
  {"ADD_CREATURE_TO_LEVEL",             "PCANNNa ", Cmd_ADD_CREATURE_TO_LEVEL, NULL, NULL},
  {"ADD_OBJECT_TO_LEVEL",               "AANpa   ", Cmd_ADD_OBJECT_TO_LEVEL, &add_object_to_level_check, &add_object_to_level_process},
  {"IF",                                "PAOAa   ", Cmd_IF, &if_check, NULL},
  {"IF_ACTION_POINT",                   "NP      ", Cmd_IF_ACTION_POINT, NULL, NULL},
  {"ENDIF",                             "        ", Cmd_ENDIF, NULL, NULL},
  {"SET_GENERATE_SPEED",                "Np      ", Cmd_SET_GENERATE_SPEED, &set_generate_speed_check, &set_generate_speed_process},
  {"REM",                               "        ", Cmd_REM, NULL, NULL},
  {"START_MONEY",                       "PN      ", Cmd_START_MONEY, NULL, NULL},
  {"ROOM_AVAILABLE",                    "PRNN    ", Cmd_ROOM_AVAILABLE, NULL, NULL},
  {"CREATURE_AVAILABLE",                "PCNN    ", Cmd_CREATURE_AVAILABLE, NULL, NULL},
  {"MAGIC_AVAILABLE",                   "PANN    ", Cmd_MAGIC_AVAILABLE, NULL, NULL},
  {"TRAP_AVAILABLE",                    "PANN    ", Cmd_TRAP_AVAILABLE, NULL, NULL},
  {"RESEARCH",                          "PAAN    ", Cmd_RESEARCH, NULL, NULL},
  {"RESEARCH_ORDER",                    "PAAN    ", Cmd_RESEARCH_ORDER, NULL, NULL},
  {"COMPUTER_PLAYER",                   "PA      ", Cmd_COMPUTER_PLAYER, &computer_player_check, &computer_player_process},
  {"SET_TIMER",                         "PA      ", Cmd_SET_TIMER, NULL, NULL},
  {"ADD_TUNNELLER_TO_LEVEL",            "PAANNN  ", Cmd_ADD_TUNNELLER_TO_LEVEL, NULL, NULL},
  {"WIN_GAME",                          "        ", Cmd_WIN_GAME, NULL, NULL},
  {"LOSE_GAME",                         "        ", Cmd_LOSE_GAME, NULL, NULL},
  {"SET_FLAG",                          "PAN     ", Cmd_SET_FLAG, NULL, NULL},
  {"MAX_CREATURES",                     "PN      ", Cmd_MAX_CREATURES, NULL, NULL},
  {"NEXT_COMMAND_REUSABLE",             "        ", Cmd_NEXT_COMMAND_REUSABLE, NULL, NULL},
  {"DOOR_AVAILABLE",                    "PANN    ", Cmd_DOOR_AVAILABLE, NULL, NULL},
  {"DISPLAY_OBJECTIVE",                 "Nl      ", Cmd_DISPLAY_OBJECTIVE, &display_objective_check, &display_objective_process},
  {"DISPLAY_OBJECTIVE_WITH_POS",        "NNN     ", Cmd_DISPLAY_OBJECTIVE_WITH_POS, &display_objective_check, &display_objective_process},
  {"DISPLAY_INFORMATION",               "Nl      ", Cmd_DISPLAY_INFORMATION, NULL, NULL},
  {"DISPLAY_INFORMATION_WITH_POS",      "NNN     ", Cmd_DISPLAY_INFORMATION_WITH_POS, NULL, NULL},
  {"ADD_TUNNELLER_PARTY_TO_LEVEL",      "PAAANNN ", Cmd_ADD_TUNNELLER_PARTY_TO_LEVEL, NULL, NULL},
  {"ADD_CREATURE_TO_POOL",              "CN      ", Cmd_ADD_CREATURE_TO_POOL, NULL, NULL},
  {"RESET_ACTION_POINT",                "Na      ", Cmd_RESET_ACTION_POINT, &reset_action_point_check, &reset_action_point_process},
  {"SET_CREATURE_MAX_LEVEL",            "PC!N    ", Cmd_SET_CREATURE_MAX_LEVEL, &set_creature_max_level_check, &set_creature_max_level_process},
  {"SET_MUSIC",                         "A       ", Cmd_SET_MUSIC, &set_music_check, &set_music_process},
  {"TUTORIAL_FLASH_BUTTON",             "AN      ", Cmd_TUTORIAL_FLASH_BUTTON, &tutorial_flash_button_check, &tutorial_flash_button_process},
  {"SET_CREATURE_STRENGTH",             "CN      ", Cmd_SET_CREATURE_STRENGTH, NULL, NULL},
  {"SET_CREATURE_HEALTH",               "CN      ", Cmd_SET_CREATURE_HEALTH, NULL, NULL},
  {"SET_CREATURE_ARMOUR",               "CN      ", Cmd_SET_CREATURE_ARMOUR, NULL, NULL},
  {"SET_CREATURE_FEAR_WOUNDED",         "CN      ", Cmd_SET_CREATURE_FEAR_WOUNDED, NULL, NULL},
  {"SET_CREATURE_FEAR_STRONGER",        "CN      ", Cmd_SET_CREATURE_FEAR_STRONGER, NULL, NULL},
  {"SET_CREATURE_FEARSOME_FACTOR",      "CN      ", Cmd_SET_CREATURE_FEARSOME_FACTOR, NULL, NULL},
  {"SET_CREATURE_PROPERTY",             "CAB     ", Cmd_SET_CREATURE_PROPERTY, NULL, NULL},
  {"IF_AVAILABLE",                      "PAOAa   ", Cmd_IF_AVAILABLE, &if_available_check, NULL},
  {"IF_CONTROLS",                       "PAOAa   ", Cmd_IF_CONTROLS,  &if_controls_check, NULL},
  {"SET_COMPUTER_GLOBALS",              "PNNNNNNn", Cmd_SET_COMPUTER_GLOBALS, &set_computer_globals_check, &set_computer_globals_process},
  {"SET_COMPUTER_CHECKS",               "PANNNNN ", Cmd_SET_COMPUTER_CHECKS, &set_computer_checks_check, &set_computer_checks_process},
  {"SET_COMPUTER_EVENT",                "PANNNNN ", Cmd_SET_COMPUTER_EVENT, &set_computer_event_check, &set_computer_event_process},
  {"SET_COMPUTER_PROCESS",              "PANNNNN ", Cmd_SET_COMPUTER_PROCESS, &set_computer_process_check, &set_computer_process_process},
  {"ALLY_PLAYERS",                      "PPN     ", Cmd_ALLY_PLAYERS, NULL, NULL},
  {"DEAD_CREATURES_RETURN_TO_POOL",     "B       ", Cmd_DEAD_CREATURES_RETURN_TO_POOL, NULL, NULL},
  {"BONUS_LEVEL_TIME",                  "Nb      ", Cmd_BONUS_LEVEL_TIME, NULL, NULL},
  {"QUICK_OBJECTIVE",                   "NAl     ", Cmd_QUICK_OBJECTIVE, NULL, NULL},
  {"QUICK_INFORMATION",                 "NAl     ", Cmd_QUICK_INFORMATION, NULL, NULL},
  {"QUICK_OBJECTIVE_WITH_POS",          "NANN    ", Cmd_QUICK_OBJECTIVE_WITH_POS, NULL, NULL},
  {"QUICK_INFORMATION_WITH_POS",        "NANN    ", Cmd_QUICK_INFORMATION_WITH_POS, NULL, NULL},
  {"SWAP_CREATURE",                     "CC      ", Cmd_SWAP_CREATURE, &swap_creature_check, &swap_creature_process},
  {"PRINT",                             "A       ", Cmd_PRINT, NULL, NULL},
  {"MESSAGE",                           "A       ", Cmd_MESSAGE, NULL, NULL},
  {"PLAY_MESSAGE",                      "PAA     ", Cmd_PLAY_MESSAGE, &play_message_check, &play_message_process},
  {"ADD_GOLD_TO_PLAYER",                "PN      ", Cmd_ADD_GOLD_TO_PLAYER, NULL, NULL},
  {"SET_CREATURE_TENDENCIES",           "PAB     ", Cmd_SET_CREATURE_TENDENCIES, NULL, NULL},
  {"REVEAL_MAP_RECT",                   "PNNNN   ", Cmd_REVEAL_MAP_RECT, NULL, NULL},
  {"CONCEAL_MAP_RECT",                  "PNNNNb! ", Cmd_CONCEAL_MAP_RECT, &conceal_map_rect_check, &conceal_map_rect_process},
  {"REVEAL_MAP_LOCATION",               "PLN     ", Cmd_REVEAL_MAP_LOCATION, &reveal_map_location_check, &reveal_map_location_process},
  {"TAG_MAP_RECT",                      "PNNnn   ", Cmd_TAG_MAP_RECT, &tag_map_rect_check, &tag_map_rect_process},
  {"UNTAG_MAP_RECT",                    "PNNnn   ", Cmd_UNTAG_MAP_RECT, &tag_map_rect_check, &untag_map_rect_process},
  {"LEVEL_VERSION",                     "N       ", Cmd_LEVEL_VERSION, NULL, NULL},
  {"KILL_CREATURE",                     "PC!AN   ", Cmd_KILL_CREATURE, NULL, NULL},
  {"COMPUTER_DIG_TO_LOCATION",          "PLL     ", Cmd_COMPUTER_DIG_TO_LOCATION, NULL, NULL},
  {"USE_POWER_ON_CREATURE",             "PC!APANA", Cmd_USE_POWER_ON_CREATURE, NULL, NULL},
  {"USE_POWER_ON_PLAYERS_CREATURES",    "PC!PANB!", Cmd_USE_POWER_ON_PLAYERS_CREATURES, &use_power_on_players_creatures_check, &use_power_on_players_creatures_process},
  {"USE_POWER_AT_POS",                  "PNNANA  ", Cmd_USE_POWER_AT_POS, NULL, NULL},
  {"USE_POWER_AT_LOCATION",             "PLANA   ", Cmd_USE_POWER_AT_LOCATION, NULL, NULL},
  {"USE_POWER",                         "PAA     ", Cmd_USE_POWER, NULL, NULL},
  {"USE_SPECIAL_INCREASE_LEVEL",        "PN      ", Cmd_USE_SPECIAL_INCREASE_LEVEL, NULL, NULL},
  {"USE_SPECIAL_MULTIPLY_CREATURES",    "PN      ", Cmd_USE_SPECIAL_MULTIPLY_CREATURES, NULL, NULL},
  {"MAKE_SAFE",                         "P       ", Cmd_MAKE_SAFE, NULL, NULL},
  {"USE_SPECIAL_MAKE_SAFE",             "P       ", Cmd_MAKE_SAFE, NULL, NULL}, // Legacy command
  {"LOCATE_HIDDEN_WORLD",               "        ", Cmd_LOCATE_HIDDEN_WORLD, NULL, NULL},
  {"USE_SPECIAL_LOCATE_HIDDEN_WORLD",   "        ", Cmd_LOCATE_HIDDEN_WORLD, NULL, NULL}, // Legacy command
  {"USE_SPECIAL_TRANSFER_CREATURE",     "P       ", Cmd_USE_SPECIAL_TRANSFER_CREATURE, &special_transfer_creature_check, &special_transfer_creature_process},
  {"TRANSFER_CREATURE",                 "PC!An   ", Cmd_TRANSFER_CREATURE, &script_transfer_creature_check, &script_transfer_creature_process},
  {"CHANGE_CREATURES_ANNOYANCE",        "PC!AN   ", Cmd_CHANGE_CREATURES_ANNOYANCE, &change_creatures_annoyance_check, &change_creatures_annoyance_process},
  {"ADD_TO_FLAG",                       "PAN     ", Cmd_ADD_TO_FLAG, NULL, NULL},
  {"SET_CAMPAIGN_FLAG",                 "PAN     ", Cmd_SET_CAMPAIGN_FLAG, NULL, NULL},
  {"ADD_TO_CAMPAIGN_FLAG",              "PAN     ", Cmd_ADD_TO_CAMPAIGN_FLAG, NULL, NULL},
  {"EXPORT_VARIABLE",                   "PAA     ", Cmd_EXPORT_VARIABLE, NULL, NULL},
  {"RUN_AFTER_VICTORY",                 "B       ", Cmd_RUN_AFTER_VICTORY, NULL, NULL},
  {"SET_NEXT_LEVEL",                    "N       ", Cmd_SET_NEXT_LEVEL, &set_next_level_check, &set_next_level_process},
  {"SHOW_BONUS_LEVEL",                  "N       ", Cmd_SHOW_BONUS_LEVEL, &show_bonus_level_check, &show_bonus_level_process},
  {"HIDE_BONUS_LEVEL",                  "N       ", Cmd_HIDE_BONUS_LEVEL, &show_bonus_level_check, &hide_bonus_level_process},
  {"LEVEL_UP_CREATURE",                 "PC!AN   ", Cmd_LEVEL_UP_CREATURE, NULL, NULL},
  {"LEVEL_UP_PLAYERS_CREATURES",        "PC!n    ", Cmd_LEVEL_UP_PLAYERS_CREATURES, &level_up_players_creatures_check, level_up_players_creatures_process},
  {"CHANGE_CREATURE_OWNER",             "PC!AP   ", Cmd_CHANGE_CREATURE_OWNER, NULL, NULL},
  {"SET_GAME_RULE",                     "AAa     ", Cmd_SET_GAME_RULE, &set_game_rule_check, &set_game_rule_process},
  {"SET_ROOM_CONFIGURATION",            "AAAan   ", Cmd_SET_ROOM_CONFIGURATION, &set_room_configuration_check, &set_room_configuration_process},
  {"SET_TRAP_CONFIGURATION",            "AAAnnn  ", Cmd_SET_TRAP_CONFIGURATION, &set_trap_configuration_check, &set_trap_configuration_process},
  {"SET_DOOR_CONFIGURATION",            "AAAn    ", Cmd_SET_DOOR_CONFIGURATION, &set_door_configuration_check, &set_door_configuration_process},
  {"SET_OBJECT_CONFIGURATION",          "AAAnnn  ", Cmd_SET_OBJECT_CONFIGURATION, &set_object_configuration_check, &set_object_configuration_process},
  {"SET_CREATURE_CONFIGURATION",        "CAAaa   ", Cmd_SET_CREATURE_CONFIGURATION, &set_creature_configuration_check, &set_creature_configuration_process},
  {"SET_SACRIFICE_RECIPE",              "AAA+    ", Cmd_SET_SACRIFICE_RECIPE, &set_sacrifice_recipe_check, &set_sacrifice_recipe_process},
  {"REMOVE_SACRIFICE_RECIPE",           "A+      ", Cmd_REMOVE_SACRIFICE_RECIPE, &remove_sacrifice_recipe_check, &set_sacrifice_recipe_process},
  {"SET_BOX_TOOLTIP",                   "NA      ", Cmd_SET_BOX_TOOLTIP, &set_box_tooltip_check, &set_box_tooltip_process},
  {"SET_BOX_TOOLTIP_ID",                "NN      ", Cmd_SET_BOX_TOOLTIP_ID, &set_box_tooltip_id_check, &set_box_tooltip_id_process},
  {"CHANGE_SLAB_OWNER",                 "NNPa    ", Cmd_CHANGE_SLAB_OWNER, &change_slab_owner_check, &change_slab_owner_process},
  {"CHANGE_SLAB_TYPE",                  "NNSa    ", Cmd_CHANGE_SLAB_TYPE, &change_slab_type_check, &change_slab_type_process},
  {"CREATE_EFFECTS_LINE",               "LLNNNA  ", Cmd_CREATE_EFFECTS_LINE, &create_effects_line_check, &create_effects_line_process},
  {"IF_SLAB_OWNER",                     "NNP     ", Cmd_IF_SLAB_OWNER, NULL, NULL},
  {"IF_SLAB_TYPE",                      "NNS     ", Cmd_IF_SLAB_TYPE, NULL, NULL},
  {"QUICK_MESSAGE",                     "NAA     ", Cmd_QUICK_MESSAGE, &quick_message_check, &quick_message_process},
  {"DISPLAY_MESSAGE",                   "NA      ", Cmd_DISPLAY_MESSAGE, &display_message_check, &display_message_process},
  {"CLEAR_MESSAGE",                     "n       ", Cmd_CLEAR_MESSAGE, &clear_message_check, &clear_message_process},
  {"USE_SPELL_ON_CREATURE",             "PC!AAn  ", Cmd_USE_SPELL_ON_CREATURE, &use_spell_on_creature_check, &use_spell_on_creature_process},
  {"USE_SPELL_ON_PLAYERS_CREATURES",    "PC!An   ", Cmd_USE_SPELL_ON_PLAYERS_CREATURES, &use_spell_on_players_creatures_check, &use_spell_on_players_creatures_process},
  {"SET_HEART_HEALTH",                  "PN      ", Cmd_SET_HEART_HEALTH, &set_heart_health_check, &set_heart_health_process},
  {"ADD_HEART_HEALTH",                  "PNb     ", Cmd_ADD_HEART_HEALTH, &add_heart_health_check, &add_heart_health_process},
  {"CREATURE_ENTRANCE_LEVEL",           "PN      ", Cmd_CREATURE_ENTRANCE_LEVEL, NULL, NULL},
  {"RANDOMISE_FLAG",                    "PAn     ", Cmd_RANDOMISE_FLAG, NULL, NULL},
  {"RANDOMIZE_FLAG",                    "PAn     ", Cmd_RANDOMISE_FLAG, NULL, NULL},
  {"COMPUTE_FLAG",                      "PAAPAb  ", Cmd_COMPUTE_FLAG, NULL, NULL},
  {"DISPLAY_TIMER",                     "PAb     ", Cmd_DISPLAY_TIMER, &display_timer_check, &display_timer_process},
  {"ADD_TO_TIMER",                      "PAN     ", Cmd_ADD_TO_TIMER, &add_to_timer_check, &add_to_timer_process},
  {"ADD_BONUS_TIME",                    "N       ", Cmd_ADD_BONUS_TIME, &add_bonus_time_check, &add_bonus_time_process},
  {"DISPLAY_VARIABLE",                  "PAnn    ", Cmd_DISPLAY_VARIABLE, &display_variable_check, &display_variable_process},
  {"DISPLAY_COUNTDOWN",                 "PANb    ", Cmd_DISPLAY_COUNTDOWN, &display_countdown_check, &display_timer_process},
  {"HIDE_TIMER",                        "        ", Cmd_HIDE_TIMER, &cmd_no_param_check, &hide_timer_process},
  {"HIDE_VARIABLE",                     "        ", Cmd_HIDE_VARIABLE, &cmd_no_param_check, &hide_variable_process},
  {"CREATE_EFFECT",                     "AAn     ", Cmd_CREATE_EFFECT, &create_effect_check, &create_effect_process},
  {"CREATE_EFFECT_AT_POS",              "ANNn    ", Cmd_CREATE_EFFECT_AT_POS, &create_effect_at_pos_check, &create_effect_at_pos_process},
  {"HEART_LOST_QUICK_OBJECTIVE",        "NAl     ", Cmd_HEART_LOST_QUICK_OBJECTIVE, &heart_lost_quick_objective_check, &heart_lost_quick_objective_process},
  {"HEART_LOST_OBJECTIVE",              "Nl      ", Cmd_HEART_LOST_OBJECTIVE, &heart_lost_objective_check, &heart_lost_objective_process},
  {"SET_DOOR",                          "ANN     ", Cmd_SET_DOOR, &set_door_check, &set_door_process},
  {"PLACE_DOOR",                        "PANNb!b!", Cmd_PLACE_DOOR, &place_door_check, &place_door_process},
  {"PLACE_TRAP",                        "PANNb!  ", Cmd_PLACE_TRAP, &place_trap_check, &place_trap_process },
  {"ZOOM_TO_LOCATION",                  "PL      ", Cmd_MOVE_PLAYER_CAMERA_TO, &player_zoom_to_check, &player_zoom_to_process},
  {"SET_CREATURE_INSTANCE",             "CNAN    ", Cmd_SET_CREATURE_INSTANCE, &set_creature_instance_check, &set_creature_instance_process},
  {"SET_HAND_RULE",                     "PC!Aaaa ", Cmd_SET_HAND_RULE, &set_hand_rule_check, &set_hand_rule_process},
  {"MOVE_CREATURE",                     "PC!ANLa ", Cmd_MOVE_CREATURE, &move_creature_check, &move_creature_process},
  {"COUNT_CREATURES_AT_ACTION_POINT",   "NPC!PA  ", Cmd_COUNT_CREATURES_AT_ACTION_POINT, &count_creatures_at_action_point_check, &count_creatures_at_action_point_process},
  {"IF_ALLIED",                         "PPON    ", Cmd_IF_ALLIED, &if_allied_check, NULL},
  {"SET_TEXTURE",                       "PA      ", Cmd_SET_TEXTURE, &set_texture_check, &set_texture_process},
  {"HIDE_HERO_GATE",                    "NB      ", Cmd_HIDE_HERO_GATE, &hide_hero_gate_check, &hide_hero_gate_process},
  {"NEW_TRAP_TYPE",                     "A       ", Cmd_NEW_TRAP_TYPE, &new_trap_type_check, &null_process},
  {"NEW_OBJECT_TYPE",                   "A       ", Cmd_NEW_OBJECT_TYPE, &new_object_type_check, &null_process},
  {"NEW_ROOM_TYPE",                     "A       ", Cmd_NEW_ROOM_TYPE, &new_room_type_check, &null_process},
  {"NEW_CREATURE_TYPE",                 "A       ", Cmd_NEW_CREATURE_TYPE, &new_creature_type_check, &null_process},
  {"SET_HAND_GRAPHIC",                  "PA      ", Cmd_SET_HAND_GRAPHIC, &set_power_hand_check, &set_power_hand_process},
  {"ADD_EFFECT_GENERATOR_TO_LEVEL",     "AAN     ", Cmd_ADD_EFFECT_GENERATOR_TO_LEVEL, &add_effectgen_to_level_check, &add_effectgen_to_level_process},
  {"SET_EFFECT_GENERATOR_CONFIGURATION","AAAnn   ", Cmd_SET_EFFECT_GENERATOR_CONFIGURATION, &set_effectgen_configuration_check, &set_effectgen_configuration_process},
  {"SET_POWER_CONFIGURATION",           "AAAa    ", Cmd_SET_POWER_CONFIGURATION, &set_power_configuration_check, &set_power_configuration_process},
  {"SET_PLAYER_COLOR",                  "PA      ", Cmd_SET_PLAYER_COLOUR, &set_player_colour_check, &set_player_colour_process},
  {"SET_PLAYER_COLOUR",                 "PA      ", Cmd_SET_PLAYER_COLOUR, &set_player_colour_check, &set_player_colour_process},
  {"MAKE_UNSAFE",                       "P       ", Cmd_MAKE_UNSAFE, NULL, NULL},
  {"SET_INCREASE_ON_EXPERIENCE",        "AN      ", Cmd_SET_INCREASE_ON_EXPERIENCE, &set_increase_on_experience_check, &set_increase_on_experience_process},
  {"SET_PLAYER_MODIFIER",               "PAN     ", Cmd_SET_PLAYER_MODIFIER, &set_player_modifier_check, &set_player_modifier_process},
  {"ADD_TO_PLAYER_MODIFIER",            "PAN     ", Cmd_ADD_TO_PLAYER_MODIFIER, &add_to_player_modifier_check, &add_to_player_modifier_process},
  {"CHANGE_SLAB_TEXTURE",               "NNAa    ", Cmd_CHANGE_SLAB_TEXTURE , &change_slab_texture_check, &change_slab_texture_process},
  {"ADD_OBJECT_TO_LEVEL_AT_POS",        "ANNNpa  ", Cmd_ADD_OBJECT_TO_LEVEL_AT_POS, &add_object_to_level_at_pos_check, &add_object_to_level_at_pos_process},
  {"LOCK_POSSESSION",                   "PB!     ", Cmd_LOCK_POSSESSION, &lock_possession_check, &lock_possession_process},
  {"SET_DIGGER",                        "PC      ", Cmd_SET_DIGGER , &set_digger_check, &set_digger_process},
  {"RUN_LUA_CODE",                      "A       ", Cmd_RUN_LUA_CODE , &run_lua_code_check, &run_lua_code_process},
  {NULL,                                "        ", Cmd_NONE, NULL, NULL},
};

const struct CommandDesc dk1_command_desc[] = {
  {"CREATE_PARTY",                 "A       ", Cmd_CREATE_PARTY, NULL, NULL},
  {"ADD_TO_PARTY",                 "ACNNAN  ", Cmd_ADD_TO_PARTY, &add_to_party_check, NULL},
  {"ADD_PARTY_TO_LEVEL",           "PAAN    ", Cmd_ADD_PARTY_TO_LEVEL, NULL, NULL},
  {"ADD_CREATURE_TO_LEVEL",        "PCANNN  ", Cmd_ADD_CREATURE_TO_LEVEL, NULL, NULL},
  {"IF",                           "PAOAa   ", Cmd_IF, &if_check, NULL},
  {"IF_ACTION_POINT",              "NP      ", Cmd_IF_ACTION_POINT, NULL, NULL},
  {"ENDIF",                        "        ", Cmd_ENDIF, NULL, NULL},
  {"SET_GENERATE_SPEED",           "N       ", Cmd_SET_GENERATE_SPEED, &set_generate_speed_check, &set_generate_speed_process},
  {"REM",                          "        ", Cmd_REM, NULL, NULL},
  {"START_MONEY",                  "PN      ", Cmd_START_MONEY, NULL, NULL},
  {"ROOM_AVAILABLE",               "PRNN    ", Cmd_ROOM_AVAILABLE, NULL, NULL},
  {"CREATURE_AVAILABLE",           "PCNN    ", Cmd_CREATURE_AVAILABLE, NULL, NULL},
  {"MAGIC_AVAILABLE",              "PANN    ", Cmd_MAGIC_AVAILABLE, NULL, NULL},
  {"TRAP_AVAILABLE",               "PANN    ", Cmd_TRAP_AVAILABLE, NULL, NULL},
  {"RESEARCH",                     "PAAN    ", Cmd_RESEARCH_ORDER, NULL, NULL},
  {"COMPUTER_PLAYER",              "PN      ", Cmd_COMPUTER_PLAYER, computer_player_check, computer_player_process},
  {"SET_TIMER",                    "PA      ", Cmd_SET_TIMER, NULL, NULL},
  {"ADD_TUNNELLER_TO_LEVEL",       "PAANNN  ", Cmd_ADD_TUNNELLER_TO_LEVEL, NULL, NULL},
  {"WIN_GAME",                     "        ", Cmd_WIN_GAME, NULL, NULL},
  {"LOSE_GAME",                    "        ", Cmd_LOSE_GAME, NULL, NULL},
  {"SET_FLAG",                     "PAN     ", Cmd_SET_FLAG, NULL, NULL},
  {"MAX_CREATURES",                "PN      ", Cmd_MAX_CREATURES, NULL, NULL},
  {"NEXT_COMMAND_REUSABLE",        "        ", Cmd_NEXT_COMMAND_REUSABLE, NULL, NULL},
  {"DOOR_AVAILABLE",               "PANN    ", Cmd_DOOR_AVAILABLE, NULL, NULL},
  {"DISPLAY_OBJECTIVE",            "NA      ", Cmd_DISPLAY_OBJECTIVE, &display_objective_check, &display_objective_process},
  {"DISPLAY_OBJECTIVE_WITH_POS",   "NNN     ", Cmd_DISPLAY_OBJECTIVE_WITH_POS, &display_objective_check, &display_objective_process},
  {"DISPLAY_INFORMATION",          "N       ", Cmd_DISPLAY_INFORMATION, NULL, NULL},
  {"DISPLAY_INFORMATION_WITH_POS", "NNN     ", Cmd_DISPLAY_INFORMATION_WITH_POS, NULL, NULL},
  {"ADD_TUNNELLER_PARTY_TO_LEVEL", "PAAANNN ", Cmd_ADD_TUNNELLER_PARTY_TO_LEVEL, NULL, NULL},
  {"ADD_CREATURE_TO_POOL",         "CN      ", Cmd_ADD_CREATURE_TO_POOL, NULL, NULL},
  {"RESET_ACTION_POINT",           "N       ", Cmd_RESET_ACTION_POINT, &reset_action_point_check, &reset_action_point_process},
  {"SET_CREATURE_MAX_LEVEL",       "PC!N    ", Cmd_SET_CREATURE_MAX_LEVEL, &set_creature_max_level_check, &set_creature_max_level_process},
  {"SET_MUSIC",                    "N       ", Cmd_SET_MUSIC, NULL, NULL},
  {"TUTORIAL_FLASH_BUTTON",        "NN      ", Cmd_TUTORIAL_FLASH_BUTTON, &tutorial_flash_button_check, &tutorial_flash_button_process},
  {"SET_CREATURE_STRENGTH",        "CN      ", Cmd_SET_CREATURE_STRENGTH, NULL, NULL},
  {"SET_CREATURE_HEALTH",          "CN      ", Cmd_SET_CREATURE_HEALTH, NULL, NULL},
  {"SET_CREATURE_ARMOUR",          "CN      ", Cmd_SET_CREATURE_ARMOUR, NULL, NULL},
  {"SET_CREATURE_FEAR",            "CN      ", Cmd_SET_CREATURE_FEAR_WOUNDED, NULL, NULL},
  {"IF_AVAILABLE",                 "PAOAa   ", Cmd_IF_AVAILABLE, &if_available_check, NULL},
  {"SET_COMPUTER_GLOBALS",         "PNNNNNN ", Cmd_SET_COMPUTER_GLOBALS, &set_computer_globals_check, &set_computer_globals_process},
  {"SET_COMPUTER_CHECKS",          "PANNNNN ", Cmd_SET_COMPUTER_CHECKS, &set_computer_checks_check, &set_computer_checks_process},
  {"SET_COMPUTER_EVENT",           "PANN    ", Cmd_SET_COMPUTER_EVENT, &set_computer_event_check, &set_computer_event_process},
  {"SET_COMPUTER_PROCESS",         "PANNNNN ", Cmd_SET_COMPUTER_PROCESS, &set_computer_process_check, &set_computer_process_process},
  {"ALLY_PLAYERS",                 "PP      ", Cmd_ALLY_PLAYERS, NULL, NULL},
  {"DEAD_CREATURES_RETURN_TO_POOL","N       ", Cmd_DEAD_CREATURES_RETURN_TO_POOL, NULL, NULL},
  {"BONUS_LEVEL_TIME",             "N       ", Cmd_BONUS_LEVEL_TIME, NULL, NULL},
  {"QUICK_OBJECTIVE",              "NAA     ", Cmd_QUICK_OBJECTIVE, NULL, NULL},
  {"QUICK_INFORMATION",            "NA      ", Cmd_QUICK_INFORMATION, NULL, NULL},
  {"SWAP_CREATURE",                "CC      ", Cmd_SWAP_CREATURE, &swap_creature_check, &swap_creature_process},
  {"PRINT",                        "A       ", Cmd_PRINT, NULL, NULL},
  {"MESSAGE",                      "A       ", Cmd_MESSAGE, NULL, NULL},
  {"LEVEL_VERSION",                "N       ", Cmd_LEVEL_VERSION, NULL, NULL},
  {NULL,                           "        ", Cmd_NONE, NULL, NULL},
};

#ifdef __cplusplus
}
#endif<|MERGE_RESOLUTION|>--- conflicted
+++ resolved
@@ -2946,14 +2946,9 @@
         case 6: // SLEEPEXPERIENCE2
         case 7: // SLEEPEXPERIENCE3
         {
-<<<<<<< HEAD
             unsigned int index = creature_variable - 5;
             crstat->sleep_exp_slab[index] = value;
             crstat->sleep_experience[index] = value2;
-=======
-            crconf->sleep_exp_slab = value;
-            crconf->sleep_experience = config_value_secondary;
->>>>>>> 6cd324bc
             break;
         }
         case 8: // EXPERIENCEFORHITTING
