--- conflicted
+++ resolved
@@ -360,13 +360,8 @@
 void draw_bonus_timer(void)
 {
     int nturns = game.bonus_time - game.play_gameturn;
-<<<<<<< HEAD
-    char* text;
+    char text[32];
     if (game.timer_real)
-=======
-    char text[32];
-    if (gameadd.timer_real)
->>>>>>> 3f7ded62
     {
         unsigned long total_seconds = ((nturns) / game_num_fps) + 1;
         unsigned char seconds = total_seconds % 60;
