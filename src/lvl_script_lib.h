--- conflicted
+++ resolved
@@ -165,13 +165,10 @@
     Cmd_MOVE_CREATURE                     = 152,
     Cmd_COUNT_CREATURES_AT_ACTION_POINT   = 153,
     Cmd_IF_ALLIED                         = 154,
-<<<<<<< HEAD
-    Cmd_MOVE_PLAYER_CAMERA_TO             = 155,
-=======
     Cmd_SET_TEXTURE                       = 155,
     Cmd_HIDE_HERO_GATE                    = 156,
     Cmd_USE_SPELL_ON_PLAYERS_CREATURES    = 157,
->>>>>>> 9230207b
+    Cmd_MOVE_PLAYER_CAMERA_TO             = 158,
 };
 
 struct ScriptLine {
