--- conflicted
+++ resolved
@@ -6945,11 +6945,6 @@
 msgstr "높은 금맥: 당신의 임프가 추출할 수 있는 많은 부를 보유하고 있습니다."
 
 #: guitext:1053
-<<<<<<< HEAD
-msgctxt "Creature spell"
-msgid "Cleanse: Cures all negative effects inflicted on the creature."
-msgstr "정화: 생물에게 가해진 모든 부정적인 효과를 치료합니다."
-=======
 msgctxt "Keeper spell name"
 msgid "Rebound"
 msgstr "반사"
@@ -6978,4 +6973,8 @@
 msgctxt "Keeper spell name"
 msgid "Sight"
 msgstr "시각"
->>>>>>> 74fcabf9
+
+#: guitext:1059
+msgctxt "Creature spell"
+msgid "Cleanse: Cures all negative effects inflicted on the creature."
+msgstr "정화: 생물에게 가해진 모든 부정적인 효과를 치료합니다."