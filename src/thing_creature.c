/******************************************************************************/
// Free implementation of Bullfrog's Dungeon Keeper strategy game.
/******************************************************************************/
/** @file thing_creature.c
 *     Creatures related functions.
 * @par Purpose:
 *     Functions for support of creatures as things.
 * @par Comment:
 *     None.
 * @author   Tomasz Lis
 * @date     17 Mar 2009 - 21 Nov 2012
 * @par  Copying and copyrights:
 *     This program is free software; you can redistribute it and/or modify
 *     it under the terms of the GNU General Public License as published by
 *     the Free Software Foundation; either version 2 of the License, or
 *     (at your option) any later version.
 */
/******************************************************************************/

#include <assert.h>

#include "thing_creature.h"
#include "globals.h"

#include "bflib_memory.h"
#include "bflib_math.h"
#include "bflib_filelst.h"
#include "bflib_sprite.h"
#include "bflib_planar.h"
#include "bflib_vidraw.h"

#include "engine_lenses.h"
#include "engine_arrays.h"
#include "config_creature.h"
#include "config_effects.h"
#include "config_terrain.h"
#include "config_lenses.h"
#include "config_crtrstates.h"
#include "config_magic.h"
#include "creature_states.h"
#include "creature_states_combt.h"
#include "creature_states_lair.h"
#include "creature_states_mood.h"
#include "creature_states_gardn.h"
#include "creature_states_train.h"
#include "creature_states_spdig.h"
#include "creature_states_hero.h"
#include "creature_instances.h"
#include "creature_graphics.h"
#include "creature_battle.h"
#include "creature_groups.h"
#include "creature_jobs.h"
#include "creature_senses.h"
#include "thing_stats.h"
#include "thing_factory.h"
#include "thing_effects.h"
#include "thing_objects.h"
#include "thing_navigate.h"
#include "thing_shots.h"
#include "thing_creature.h"
#include "thing_corpses.h"
#include "thing_physics.h"
#include "lens_api.h"
#include "light_data.h"
#include "room_list.h"
#include "room_jobs.h"
#include "map_utils.h"
#include "map_blocks.h"
#include "gui_topmsg.h"
#include "front_simple.h"
#include "frontend.h"
#include "magic.h"
#include "player_instances.h"
#include "player_states.h"
#include "power_hand.h"
#include "power_process.h"
#include "gui_frontmenu.h"
#include "gui_soundmsgs.h"
#include "engine_redraw.h"
#include "sounds.h"
#include "game_legacy.h"
#include "kjm_input.h"
#include "front_input.h"
#include "frontmenu_ingame_tabs.h"
#include "thing_navigate.h"

#include "keeperfx.hpp"

#ifdef __cplusplus
extern "C" {
#endif

/******************************************************************************/
int creature_swap_idx[CREATURE_TYPES_COUNT];
unsigned char teleport_destination = 18;
BattleIndex battleid = 1;

struct Creatures creatures_NEW[] = {
  { 0,  0, 0, 0, 0, 0, 0, 0, 0, 0x0000, 1},
  {17, 34, 1, 0, 1, 0, 1, 0, 0, 0x0180, 1},
  {17, 34, 1, 0, 1, 0, 2, 0, 0, 0x0180, 1},
  {17, 34, 1, 0, 1, 0, 1, 0, 0, 0x0180, 1},
  {17, 34, 1, 0, 1, 0, 1, 0, 0, 0x0180, 1},
  {17, 34, 1, 0, 1, 0, 2, 0, 0, 0x0180, 1},
  {17, 34, 1, 0, 1, 0, 4, 0, 0, 0x0180, 1},
  {17, 34, 1, 0, 1, 0, 4, 0, 0, 0x0180, 1},
  { 1, 77, 1, 0, 1, 0, 2, 0, 0, 0x0180, 1},
  {17, 34, 1, 0, 1, 0, 1, 0, 0, 0x0180, 1},
  {17, 34, 1, 0, 1, 0, 1, 0, 0, 0x0180, 1},
  {17, 34, 1, 0, 1, 0, 1, 0, 0, 0x0180, 1},
  {17, 34, 1, 0, 1, 0, 4, 0, 0, 0x0180, 1},
  {17, 34, 1, 0, 1, 0, 5, 0, 0, 0x0180, 1},
  {17, 34, 1, 0, 1, 0, 3, 0, 0, 0x0180, 1},
  {17, 34, 1, 0, 1, 0, 4, 0, 0, 0x0180, 1},
  {17, 34, 1, 0, 1, 0, 1, 0, 0, 0x0180, 1},
  {17, 34, 1, 0, 1, 0, 6, 0, 0, 0x0226, 1},
  {17, 34, 1, 0, 1, 0, 6, 0, 0, 0x0100, 1},
  {17, 34, 1, 0, 1, 0, 6, 0, 0, 0x0080, 1},
  {17, 34, 1, 0, 1, 0, 6, 0, 0, 0x0180, 1},
  {17, 34, 1, 0, 1, 0, 1, 0, 0, 0x0180, 1},
  {17, 34, 1, 0, 1, 0, 4, 0, 0, 0x0180, 0},
  { 1, 77, 1, 0, 1, 0, 1, 0, 0, 0x0100, 1},
  {17, 34, 1, 0, 1, 0, 6, 0, 0, 0x0080, 1},
  {17, 34, 1, 0, 1, 0, 1, 0, 0, 0x0180, 1},
  {17, 34, 1, 0, 1, 0, 6, 0, 0, 0x0100, 1},
  {17, 34, 1, 0, 1, 0, 6, 0, 0, 0x0100, 1},
  {17, 34, 1, 0, 1, 1, 1, 0, 0, 0x0100, 1},
  {17, 34, 1, 0, 1, 0, 3, 0, 0, 0x0100, 1},
  {17, 34, 1, 0, 1, 0, 2, 0, 0, 0x0180, 1},
  { 0,  0, 1, 0, 1, 0, 1, 0, 0, 0x0000, 1},
};

/******************************************************************************/
extern struct TbLoadFiles swipe_load_file[];
extern struct TbSetupSprite swipe_setup_sprites[];
/******************************************************************************/
DLLIMPORT void _DK_anger_set_creature_anger_all_types(struct Thing *creatng, long reason);
DLLIMPORT struct Thing *_DK_get_creature_near(unsigned short pos_x, unsigned short pos_y);
DLLIMPORT struct Thing *_DK_get_creature_near_with_filter(unsigned short pos_x, unsigned short pos_y, Thing_Filter filter, long no_effects);
DLLIMPORT struct Thing *_DK_get_creature_near_for_controlling(unsigned char a1, long reason, long targtng_idx);
DLLIMPORT unsigned short _DK_find_next_annoyed_creature(unsigned char a1, unsigned short reason);
DLLIMPORT long _DK_get_human_controlled_creature_target(struct Thing *creatng, long reason);
/******************************************************************************/
/**
 * Returns creature health scaled 0..1000.
 * @param thing The creature thing.
 * @return Health value, not always in range of 0..1000.
 * @note Dying creatures may return negative health, and in some rare cases creatures
 *  can have more health than their max.
 */
int get_creature_health_permil(const struct Thing *thing)
{
    struct CreatureControl* cctrl = creature_control_get_from_thing(thing);
    HitPoints health = thing->health * 1000;
    HitPoints max_health = cctrl->max_health;
    if (max_health < 1)
        max_health = 1;
    return health/max_health;
}

TbBool thing_can_be_controlled_as_controller(struct Thing *thing)
{
    if (!thing_exists(thing))
        return false;
    if (thing->class_id == TCls_Creature)
        return true;
    if (thing->class_id == TCls_DeadCreature)
        return true;
    return false;
}

TbBool thing_can_be_controlled_as_passenger(struct Thing *thing)
{
  if (thing->class_id == TCls_Creature)
    return true;
  if (thing->class_id == TCls_DeadCreature)
    return true;
  if ((thing->class_id == TCls_Object) && object_is_mature_food(thing))
    return true;
  return false;
}

TbBool creature_is_for_dungeon_diggers_list(const struct Thing *creatng)
{
    //TODO DIGGERS For now, only player-specific and non-hero special diggers are on the diggers list
    if (is_hero_thing(creatng))
        return false;
    return (creatng->model == get_players_special_digger_model(creatng->owner));
    //struct CreatureModelConfig *crconf;
    //crconf = &gameadd.crtr_conf.model[creatng->model];
    //return  ((crconf->model_flags & CMF_IsSpecDigger) != 0);
}

TbBool creature_kind_is_for_dungeon_diggers_list(PlayerNumber plyr_idx, ThingModel crmodel)
{
    //TODO DIGGERS For now, only player-specific and non-hero special diggers are on the diggers list
    if (plyr_idx == game.hero_player_num)
        return false;
    return (crmodel == get_players_special_digger_model(plyr_idx));
    //struct CreatureModelConfig *crconf;
    //crconf = &gameadd.crtr_conf.model[crmodel];
    //is_spec_digger = ((crconf->model_flags & CMF_IsSpecDigger) != 0);
}

/**
 * Creates a barracks party, when creature being possessed is barracking.
 * @param grthing
 * @return Amount of creatures in the party, including the leader.
 */
long check_for_first_person_barrack_party(struct Thing *grthing)
{
    //return _DK_check_for_first_person_barrack_party(grthing);
    if (!thing_is_creature(grthing))
    {
        SYNCDBG(2,"The %s cannot lead a barracks party", thing_model_name(grthing));
        return 0;
    }
    struct Room* room = get_room_thing_is_on(grthing);
    if (!room_still_valid_as_type_for_thing(room, RoK_BARRACKS, grthing))
    {
        SYNCDBG(2,"Room %s owned by player %d does not allow the %s index %d owner %d to lead a party",room_code_name(room->kind),(int)room->owner,thing_model_name(grthing),(int)grthing->index,(int)grthing->owner);
        return 0;
    }
    long n = 0;
    long i = room->creatures_list;
    unsigned long k = 0;
    while (i != 0)
    {
        struct Thing* thing = thing_get(i);
        TRACE_THING(thing);
        struct CreatureControl* cctrl = creature_control_get_from_thing(thing);
        if (!creature_control_exists(cctrl))
        {
            ERRORLOG("Jump to invalid creature %d detected",(int)i);
            break;
        }
        i = cctrl->next_in_room;
        // Per creature code
        if (thing->index != grthing->index) {
            if (n == 0) {
                add_creature_to_group_as_leader(grthing, thing);
                n++;
            } else {
                add_creature_to_group(thing, grthing);
            }
            n++;
        }
        // Per creature code ends
        k++;
        if (k > THINGS_COUNT)
        {
          ERRORLOG("Infinite loop detected when sweeping creatures list");
          break;
        }
    }
    return n;
}

TbBool control_creature_as_controller(struct PlayerInfo *player, struct Thing *thing)
{
    struct CreatureStats *crstat;
    struct Camera *cam;
    struct CreatureControl* cctrl = creature_control_get_from_thing(thing);
    //return _DK_control_creature_as_controller(player, thing);
    if (((thing->owner != player->id_number) && (player->work_state != PSt_FreeCtrlDirect))
      || !thing_can_be_controlled_as_controller(thing))
    {
      if (!control_creature_as_passenger(player, thing))
        return false;
      cam = player->acamera;
      crstat = creature_stats_get(get_players_special_digger_model(player->id_number));
      cam->mappos.z.val += (crstat->eye_height + (crstat->eye_height * gameadd.crtr_conf.exp.size_increase_on_exp * cctrl->explevel) / 100);
      return true;
    }
    cctrl->moveto_pos.x.val = 0;
    cctrl->moveto_pos.y.val = 0;
    cctrl->moveto_pos.z.val = 0;
    if (is_my_player(player))
    {
      toggle_status_menu(0);
      turn_off_roaming_menus();
    }
    set_selected_creature(player, thing);
    cam = player->acamera;
    if (cam != NULL)
      player->view_mode_restore = cam->view_mode;
    thing->alloc_flags |= TAlF_IsControlled;
    thing->field_4F |= TF4F_Unknown01;
    set_start_state(thing);
    set_player_mode(player, PVT_CreatureContrl);
    if (thing_is_creature(thing))
    {
        cctrl->max_speed = calculate_correct_creature_maxspeed(thing);
        check_for_first_person_barrack_party(thing);
        if (creature_is_group_member(thing)) {
            make_group_member_leader(thing);
        }
    }
    crstat = creature_stats_get(thing->model);
    if ( (!crstat->illuminated) && (!creature_affected_by_spell(thing, SplK_Light)) )
    {
        create_light_for_possession(thing);
    }
    if (is_my_player_number(thing->owner))
    {
      if (thing->class_id == TCls_Creature)
      {
        crstat = creature_stats_get_from_thing(thing);
        setup_eye_lens(crstat->eye_effect);
      }
    }
    return true;
}

TbBool control_creature_as_passenger(struct PlayerInfo *player, struct Thing *thing)
{
    //return _DK_control_creature_as_passenger(player, thing);
    if ((thing->owner != player->id_number) && (player->work_state != PSt_FreeCtrlPassngr))
    {
        ERRORLOG("Player %d cannot control as passenger thing owned by player %d",(int)player->id_number,(int)thing->owner);
        return false;
    }
    if (!thing_can_be_controlled_as_passenger(thing))
    {
        ERRORLOG("The %s can't be controlled as passenger",
            thing_model_name(thing));
        return false;
    }
    if (is_my_player(player))
    {
        toggle_status_menu(0);
        turn_off_roaming_menus();
    }
    set_selected_thing(player, thing);
    struct Camera* cam = player->acamera;
    if (cam != NULL)
      player->view_mode_restore = cam->view_mode;
    set_player_mode(player, PVT_CreaturePasngr);
    thing->field_4F |= TF4F_Unknown01;
    return true;
}

void free_swipe_graphic(void)
{
    SYNCDBG(6,"Starting");
    if (game.loaded_swipe_idx != -1)
    {
        LbDataFreeAll(swipe_load_file);
        game.loaded_swipe_idx = -1;
    }
    LbSpriteClearAll(swipe_setup_sprites);
}

TbBool load_swipe_graphic_for_creature(const struct Thing *thing)
{
    SYNCDBG(6,"Starting for %s",thing_model_name(thing));
    //_DK_load_swipe_graphic_for_creature(thing);

    int i = creatures[thing->model % CREATURE_TYPES_COUNT].swipe_idx;
    if ((i == 0) || (game.loaded_swipe_idx == i))
        return true;
    free_swipe_graphic();
    int swpe_idx = i;
    {
        struct TbLoadFiles* t_lfile = &swipe_load_file[0];
#ifdef SPRITE_FORMAT_V2
        sprintf(t_lfile->FName, "data/swipe%02d-%d.dat", swpe_idx, 32);
        t_lfile++;
        sprintf(t_lfile->FName, "data/swipe%02d-%d.tab", swpe_idx, 32);
        t_lfile++;
#else
        sprintf(t_lfile->FName, "data/swipe%02d.dat", swpe_idx);
        t_lfile++;
        sprintf(t_lfile->FName, "data/swipe%02d.tab", swpe_idx);
        t_lfile++;
#endif
    }
    if ( LbDataLoadAll(swipe_load_file) )
    {
        free_swipe_graphic();
        ERRORLOG("Unable to load swipe graphics for %s",thing_model_name(thing));
        return false;
    }
    LbSpriteSetupAll(swipe_setup_sprites);
    game.loaded_swipe_idx = swpe_idx;
    return true;
}

void draw_swipe_graphic(void)
{
    struct PlayerInfo* myplyr = get_my_player();
    //_DK_draw_swipe();
    struct Thing* thing = thing_get(myplyr->controlled_thing_idx);
    if (thing_is_creature(thing))
    {
        struct CreatureControl* cctrl = creature_control_get_from_thing(thing);
        if ((cctrl->instance_id == CrInst_SWING_WEAPON_SWORD)
         || (cctrl->instance_id == CrInst_SWING_WEAPON_FIST)
         || (cctrl->instance_id == CrInst_FIRST_PERSON_DIG))
        {
            lbDisplay.DrawFlags = Lb_SPRITE_TRANSPAR4;
            long n = (int)cctrl->inst_turn * (5 << 8) / cctrl->inst_total_turns;
            long allwidth = 0;
            long i = abs(n) >> 8;
            if (i >= SWIPE_SPRITE_FRAMES)
                i = SWIPE_SPRITE_FRAMES-1;
            struct TbSprite* sprlist = &swipe_sprites[SWIPE_SPRITES_X * SWIPE_SPRITES_Y * i];
            struct TbSprite* startspr = &sprlist[1];
            struct TbSprite* endspr = &sprlist[1];
            for (n=0; n < SWIPE_SPRITES_X; n++)
            {
                allwidth += endspr->SWidth;
                endspr++;
            }
            int units_per_px = (LbScreenWidth() * 59 / 64) * 16 / allwidth;
            int scrpos_y = (MyScreenHeight * 16 / units_per_px - (startspr->SHeight + endspr->SHeight)) / 2;
            struct TbSprite *spr;
            int scrpos_x;
            if ((myplyr->field_1 & 4) != 0)
            {
                int delta_y = sprlist[1].SHeight;
                for (i=0; i < SWIPE_SPRITES_X*SWIPE_SPRITES_Y; i+=SWIPE_SPRITES_X)
                {
                    spr = &startspr[i];
                    scrpos_x = (MyScreenWidth * 16 / units_per_px - allwidth) / 2;
                    for (n=0; n < SWIPE_SPRITES_X; n++)
                    {
                        LbSpriteDrawResized(scrpos_x * units_per_px / 16, scrpos_y * units_per_px / 16, units_per_px, spr);
                        scrpos_x += spr->SWidth;
                        spr++;
                    }
                    scrpos_y += delta_y;
                }
            } else
            {
                lbDisplay.DrawFlags = Lb_SPRITE_TRANSPAR4 | Lb_SPRITE_FLIP_HORIZ;
                for (i=0; i < SWIPE_SPRITES_X*SWIPE_SPRITES_Y; i+=SWIPE_SPRITES_X)
                {
                    spr = &sprlist[SWIPE_SPRITES_X+i];
                    int delta_y = spr->SHeight;
                    scrpos_x = (MyScreenWidth * 16 / units_per_px - allwidth) / 2;
                    for (n=0; n < SWIPE_SPRITES_X; n++)
                    {
                        LbSpriteDrawResized(scrpos_x * units_per_px / 16, scrpos_y * units_per_px / 16, units_per_px, spr);
                        scrpos_x += spr->SWidth;
                        spr--;
                    }
                    scrpos_y += delta_y;
                }
            }
            lbDisplay.DrawFlags = 0;
            return;
        }
    }
    myplyr->field_1 ^= (myplyr->field_1 ^ 4 * UNSYNC_RANDOM(4)) & 4;
}

long creature_available_for_combat_this_turn(struct Thing *creatng)
{
    TRACE_THING(creatng);
    struct CreatureControl* cctrl = creature_control_get_from_thing(creatng);
    // Check once per 8 turns
    if (((game.play_gameturn + creatng->index) & 7) != 0)
    {
        // On first turn in a state, check anyway
        if (game.play_gameturn - cctrl->tasks_check_turn > 1) {
            return false;
        }
    }
    if (creature_is_fleeing_combat(creatng) || creature_affected_by_spell(creatng, SplK_Chicken)) {
        return false;
    }
    if (creature_is_being_unconscious(creatng) || creature_is_dying(creatng)) {
        return false;
    }
    if (thing_is_picked_up(creatng) || creature_is_being_dropped(creatng)) {
        return false;
    }
    if ((creatng->owner == game.neutral_player_num) || ((cctrl->flgfield_1 & CCFlg_NoCompControl) != 0)) {
        return false;
    }
    CrtrStateId i = get_creature_state_besides_interruptions(creatng);
    return can_change_from_state_to(creatng, i, CrSt_CreatureInCombat);
}

struct Thing *get_players_soul_container_creature_can_see(struct Thing *creatng, PlayerNumber heart_owner)
{
    struct Thing* heartng = get_player_soul_container(heart_owner);
    if (!thing_exists(heartng))
    {
        SYNCDBG(7,"The player %d has no heart",(int)heart_owner);
        return INVALID_THING;
    }
    int dist = get_combat_distance(creatng, heartng);
    if (creature_can_see_combat_path(creatng, heartng, dist)) {
        SYNCDBG(7,"The %s index %d owned by player %d can see player %d %s index %d at distance %d",
            thing_model_name(creatng),(int)creatng->index,(int)creatng->owner,
            (int)heartng->owner,thing_model_name(heartng),(int)heartng->index,(int)dist);
        return heartng;
    }
    if (creature_can_hear_within_distance(creatng, dist))
    {
        SYNCDBG(7,"The %s index %d owned by player %d can hear player %d %s index %d at distance %d",
            thing_model_name(creatng),(int)creatng->index,(int)creatng->owner,
            (int)heartng->owner,thing_model_name(heartng),(int)heartng->index,(int)dist);
        return heartng;
    }
    SYNCDBG(17,"The %s index %d owned by player %d can't see player %d %s index %d at distance %d",
        thing_model_name(creatng),(int)creatng->index,(int)creatng->owner,
        (int)heartng->owner,thing_model_name(heartng),(int)heartng->index,(int)dist);
    return INVALID_THING;
}

/**
 *
 * @param creatng
 * @return
 * @note originally named get_enemy_dungeon_heart_creature_can_see()
 */
struct Thing *get_enemy_soul_container_creature_can_see(struct Thing *creatng)
{
    SYNCDBG(17, "Starting");

    //return _DK_get_enemy_dungeon_heart_creature_can_see(creatng);

    assert(DUNGEONS_COUNT == PLAYERS_COUNT);

    for (PlayerNumber enemy_idx = 0; enemy_idx < DUNGEONS_COUNT; enemy_idx++)
    {
        if (players_are_enemies(creatng->owner, enemy_idx))
        {
            struct Thing* heartng = get_players_soul_container_creature_can_see(creatng, enemy_idx);
            if (!thing_is_invalid(heartng))
            {
                return heartng;
            }
        }
    }

    return INVALID_THING;
}

void set_creature_combat_object_state(struct Thing *creatng, struct Thing *obthing)
{
    struct CreatureControl* cctrl = creature_control_get_from_thing(creatng);
    cctrl->combat.battle_enemy_idx = obthing->index;
    cctrl->combat.battle_enemy_crtn = obthing->creation_turn;
    cctrl->field_AA = 0;
    cctrl->combat_flags |= CmbtF_ObjctFight;
    const struct CreatureStats* crstat = creature_stats_get_from_thing(creatng);
    if ((crstat->attack_preference == AttckT_Ranged)
      && creature_has_ranged_object_weapon(creatng)) {
        cctrl->combat.state_id = ObjCmbtSt_Ranged;
    } else {
        cctrl->combat.state_id = ObjCmbtSt_Melee;
    }
}

TbBool set_creature_object_combat(struct Thing *creatng, struct Thing *obthing)
{
    SYNCDBG(8,"Starting");
    //return _DK_set_creature_object_combat(creatng, obthing);
    if (!external_set_thing_state(creatng, CrSt_CreatureObjectCombat)) {
        return false;
    }
    set_creature_combat_object_state(creatng, obthing);
    SYNCDBG(19,"Finished");
    return true;
}

void set_creature_combat_door_state(struct Thing *creatng, struct Thing *obthing)
{
    struct CreatureControl* cctrl = creature_control_get_from_thing(creatng);
    cctrl->combat.battle_enemy_idx = obthing->index;
    cctrl->combat.battle_enemy_crtn = obthing->creation_turn;
    cctrl->field_AA = 0;
    cctrl->combat_flags |= CmbtF_DoorFight;
    const struct CreatureStats* crstat = creature_stats_get_from_thing(creatng);
    if ((crstat->attack_preference == AttckT_Ranged)
      && creature_has_ranged_object_weapon(creatng)) {
        cctrl->combat.state_id = ObjCmbtSt_Ranged;
    } else {
        cctrl->combat.state_id = ObjCmbtSt_Melee;
    }
}

TbBool set_creature_door_combat(struct Thing *creatng, struct Thing *obthing)
{
    SYNCDBG(8,"Starting");
    //_DK_set_creature_door_combat(creatng, obthing);
    if (!external_set_thing_state(creatng, CrSt_CreatureDoorCombat)) {
        SYNCDBG(8,"Cannot enter door combat");
        return false;
    }
    set_creature_combat_door_state(creatng, obthing);
    SYNCDBG(19,"Finished");
    return true;
}

void food_eaten_by_creature(struct Thing *foodtng, struct Thing *creatng)
{
    //_DK_food_eaten_by_creature(foodtng, creatng);
    struct CreatureControl* cctrl = creature_control_get_from_thing(creatng);
    if (cctrl->instance_id == CrInst_NULL)
    {
        set_creature_instance(creatng, CrInst_EAT, 1, 0, 0);
    } else
    {
        if (cctrl->hunger_amount > 0) {
            cctrl->hunger_amount--;
        } else
        if (cctrl->hunger_loss < 255) {
              cctrl->hunger_loss++;
        }
        apply_health_to_thing_and_display_health(creatng, game.food_health_gain);
        cctrl->hunger_level = 0;
    }
    // Food is destroyed just below, so the sound must be made by creature
    thing_play_sample(creatng, 112+UNSYNC_RANDOM(3), NORMAL_PITCH, 0, 3, 0, 2, FULL_LOUDNESS);
    struct CreatureStats* crstat = creature_stats_get_from_thing(creatng);
    anger_apply_anger_to_creature(creatng, crstat->annoy_eat_food, AngR_Hungry, 1);
    struct Dungeon* dungeon = get_players_num_dungeon(creatng->owner);
    if (!dungeon_invalid(dungeon)) {
        dungeon->lvstats.chickens_eaten++;
    }
    if (thing_is_creature(foodtng))
    {
        thing_death_flesh_explosion(foodtng);
    } else
    {
        delete_thing_structure(foodtng, 0);
    }
}

void anger_apply_anger_to_creature_f(struct Thing *creatng, long anger, AnnoyMotive reason, long a3, const char *func_name)
{
    //_DK_anger_apply_anger_to_creature(creatng, anger, reason, a3); return;
    SYNCDBG(17,"The %s index %d owner %d will be applied with %d anger",
        thing_model_name(creatng),(int)creatng->index,(int)creatng->owner,(int)anger);
    if (!creature_can_get_angry(creatng)) {
        return;
    }
    if (anger > 0)
    {
        anger_increase_creature_anger_f(creatng, anger, reason, func_name);
        if (reason != AngR_Other)
        {
            if (anger_free_for_anger_increase(creatng))
            {
                long angrpart = 32 * anger / 256;
                anger_increase_creature_anger_f(creatng, angrpart, AngR_Other, func_name);
            }
        }
    } else
    if (anger < 0)
    {
        anger_reduce_creature_anger_f(creatng, anger, reason, func_name);
        if (reason == AngR_Other)
        {
            long angrpart = 32 * anger / 256;
            for (AnnoyMotive reaspart = 1; reaspart < AngR_Other; reaspart++)
            {
                anger_reduce_creature_anger_f(creatng, angrpart, reaspart, func_name);
            }
        }
    }
}

/**
 * Returns if a creature is affected by given spell.
 * @param thing The creature thing.
 * @param spkind The spell, from SpellKind enumeration.
 * @return True if the creature is affected, false otherwise.
 */
TbBool creature_affected_by_spell(const struct Thing *thing, SpellKind spkind)
{
    const struct CreatureControl* cctrl = creature_control_get_from_thing(thing);
    switch (spkind)
    {
    case SplK_Freeze:
        return ((cctrl->stateblock_flags & CCSpl_Freeze) != 0);
    case SplK_Armour:
        return ((cctrl->spell_flags & CSAfF_Armour) != 0);
    case SplK_Rebound:
        return ((cctrl->spell_flags & CSAfF_Rebound) != 0);
    case SplK_Invisibility:
        return ((cctrl->spell_flags & CSAfF_Invisibility) != 0);
    case SplK_Teleport:
        return ((cctrl->stateblock_flags & CCSpl_Teleport) != 0);
    case SplK_Speed:
        return ((cctrl->spell_flags & CSAfF_Speed) != 0);
    case SplK_Slow:
        return ((cctrl->spell_flags & CSAfF_Slow) != 0);
    case SplK_Fly:
        return ((cctrl->spell_flags & CSAfF_Flying) != 0);
    case SplK_Sight:
        return ((cctrl->spell_flags & CSAfF_Sight) != 0);
    case SplK_Disease:
        return ((cctrl->spell_flags & CSAfF_Disease) != 0);
    case SplK_Chicken:
        return ((cctrl->spell_flags & CSAfF_Chicken) != 0);
    // Handle spells with no continuous effect
    case SplK_Lightning:
    case SplK_Heal:
    case SplK_Missile:
    case SplK_NavigMissile:
    case SplK_Grenade:
    case SplK_WordOfPower:
    case SplK_TimeBomb:
    case SplK_Fireball:
    case SplK_FireBomb:
    case SplK_FlameBreath:
    case SplK_Drain:
        return false;
    case SplK_PoisonCloud:
        return ((cctrl->spell_flags & CSAfF_PoisonCloud) != 0);
    case SplK_Fear:
        return false;//TODO CREATURE_SPELL update when fear continous effect is implemented
    case SplK_Wind:
        return false;//TODO CREATURE_SPELL find out how to check this
    case SplK_Light:
        return ((cctrl->spell_flags & CSAfF_Light) != 0);
    case SplK_Hailstorm:
        return false;//TODO CREATURE_SPELL find out how to check this
    case SplK_CrazyGas:
        return false;//TODO CREATURE_SPELL update when crazy gas continous effect is implemented
    default:
        SYNCDBG(3,"Unrecognized spell kind %d",(int)spkind);
        return false;
    }

}

TbBool creature_affected_by_slap(const struct Thing *thing)
{
    struct CreatureControl* cctrl = creature_control_get_from_thing(thing);
    return (cctrl->slap_turns != 0);
}

/**
 * Returns remaining duration of a spell casted on a thing.
 * @param thing The thing which can have spells casted on.
 * @param spkind The spell kind to be checked.
 * @see thing_affected_by_spell()
 */
GameTurnDelta get_spell_duration_left_on_thing_f(const struct Thing *thing, SpellKind spkind, const char *func_name)
{
    struct CreatureControl* cctrl = creature_control_get_from_thing(thing);
    if (creature_control_invalid(cctrl))
    {
        ERRORLOG("%s: Invalid creature control for thing %d",func_name,(int)thing->index);
        return 0;
    }
    for (long i = 0; i < CREATURE_MAX_SPELLS_CASTED_AT; i++)
    {
        struct CastedSpellData* cspell = &cctrl->casted_spells[i];
        if (cspell->spkind == spkind) {
            return cspell->duration;
        }
    }
    if (strcmp(func_name, "thing_affected_by_spell") != 0)
        ERRORLOG("%s: No spell of type %d on %s index %d",func_name,(int)spkind,thing_model_name(thing),(int)thing->index);
    return 0;
}

/**
 * Returns if given spell is within list of spells affected by a thing.
 * @param thing The thing which can have spells casted on.
 * @param spkind The spell kind to be checked.
 * @see get_spell_duration_left_on_thing() to get remaining time of the affection
 * @see creature_affected_by_spell() to get more reliable info for creatures
 */
TbBool thing_affected_by_spell(const struct Thing *thing, SpellKind spkind)
{
    return (get_spell_duration_left_on_thing(thing, spkind) > 0);
}

long get_free_spell_slot(struct Thing *creatng)
{
    TRACE_THING(creatng);
    struct CastedSpellData *cspell;
    long i;
    struct CreatureControl* cctrl = creature_control_get_from_thing(creatng);
    long cval = LONG_MAX;
    long ci = -1;
    for (i=0; i < CREATURE_MAX_SPELLS_CASTED_AT; i++)
    {
        cspell = &cctrl->casted_spells[i];
        // If there's unused slot, return it immediately
        if (cspell->spkind == SplK_None)
        {
            return i;
        }
        // Otherwise, select the one making minimum damage
        long k = abs(cspell->duration);
        if (k < cval)
        {
            cval = k;
            ci = i;
        }
    }
    // Terminate the min damage effect and return its slot index
    cspell = &cctrl->casted_spells[ci];
    terminate_thing_spell_effect(creatng, cspell->spkind);
    for (i=0; i < CREATURE_MAX_SPELLS_CASTED_AT; i++)
    {
        cspell = &cctrl->casted_spells[i];
        if (cspell->spkind == SplK_None)
        {
            return i;
        }
    }
    ERRORLOG("Spell effect has been terminated, but still its slot (%ld) isn't empty!",ci);
    return ci;
}

long get_spell_slot(const struct Thing *thing, SpellKind spkind)
{
    struct CreatureControl* cctrl = creature_control_get_from_thing(thing);
    for (long i = 0; i < CREATURE_MAX_SPELLS_CASTED_AT; i++)
    {
        struct CastedSpellData* cspell = &cctrl->casted_spells[i];
        // If there is a slot with required spell
        if (cspell->spkind == spkind)
        {
            return i;
        }
    }
    // If spell not found
    return -1;
}

TbBool fill_spell_slot(struct Thing *thing, long slot_idx, SpellKind spell_idx, long spell_power)
{
    if ((slot_idx < 0) || (slot_idx >= CREATURE_MAX_SPELLS_CASTED_AT))
        return false;
    struct CreatureControl* cctrl = creature_control_get_from_thing(thing);
    if (creature_control_invalid(cctrl))
        return false;
    struct CastedSpellData* cspell = &cctrl->casted_spells[slot_idx];
    cspell->spkind = spell_idx;
    cspell->duration = spell_power;
    return true;
}

TbBool free_spell_slot(struct Thing *thing, long slot_idx)
{
    if ((slot_idx < 0) || (slot_idx >= CREATURE_MAX_SPELLS_CASTED_AT))
        return false;
    struct CreatureControl* cctrl = creature_control_get_from_thing(thing);
    if (creature_control_invalid(cctrl))
        return false;
    struct CastedSpellData* cspell = &cctrl->casted_spells[slot_idx];
    cspell->spkind = SplK_None;
    cspell->duration = 0;
    return true;
}

void first_apply_spell_effect_to_thing(struct Thing *thing, SpellKind spell_idx, long spell_lev)
{
    struct CreatureControl* cctrl = creature_control_get_from_thing(thing);
    const struct MagicStats *pwrdynst;
    struct ComponentVector cvect;
    struct Coord3d pos;
    struct Thing *ntng;
    long i;
    long k;
    struct CreatureStats* crstat;
    if (spell_lev > SPELL_MAX_LEVEL)
        spell_lev = SPELL_MAX_LEVEL;
    // This pointer may be invalid if spell_idx is incorrect. But we're using it only when correct.
    struct SpellConfig* splconf = &game.spells_config[spell_idx];
    long n;
    switch (spell_idx)
    {
    case SplK_Freeze:
        i = get_free_spell_slot(thing);
        if (i != -1)
        {
            fill_spell_slot(thing, i, spell_idx, splconf->duration);
            cctrl->stateblock_flags |= CCSpl_Freeze;
            if ((thing->movement_flags & TMvF_Flying) != 0)
            {
                cctrl->spell_flags |= CSAfF_Grounded;
                thing->movement_flags &= ~TMvF_Flying;
            }
            creature_set_speed(thing, 0);
        }
        break;
    case SplK_Armour:
        i = get_free_spell_slot(thing);
        if (i != -1)
        {
            pwrdynst = get_power_dynamic_stats(PwrK_PROTECT);
            fill_spell_slot(thing, i, spell_idx, pwrdynst->strength[spell_lev]);
            n = 0;
            cctrl->spell_flags |= CSAfF_Armour;
            for (k=0; k < 2; k++)
            {
                set_coords_to_cylindric_shift(&pos, &thing->mappos, 32, n, k * (thing->clipbox_size_yz >> 1) );
                ntng = create_object(&pos, 51, thing->owner, -1);
                if (!thing_is_invalid(ntng))
                {
                    cctrl->spell_tngidx_armour[k] = ntng->index;
                    ntng->health = pwrdynst->strength[spell_lev] + 1;
                    ntng->belongs_to = thing->index;
                    ntng->byte_15 = k;
                    ntng->move_angle_xy = thing->move_angle_xy;
                    ntng->move_angle_z = thing->move_angle_z;
                    angles_to_vector(ntng->move_angle_xy, ntng->move_angle_z, 32, &cvect);
                    ntng->veloc_push_add.x.val += cvect.x;
                    ntng->veloc_push_add.y.val += cvect.y;
                    ntng->veloc_push_add.z.val += cvect.z;
                    ntng->state_flags |= TF1_PushAdd;
                }
                n += 2*LbFPMath_PI/3;
            }
        }
        break;
    case SplK_Rebound:
        i = get_free_spell_slot(thing);
        if (i != -1)
        {
            fill_spell_slot(thing, i, spell_idx, splconf->duration);
            cctrl->spell_flags |= CSAfF_Rebound;
        }
        break;
    case SplK_Heal:
        pwrdynst = get_power_dynamic_stats(PwrK_HEALCRTR);
        i = saturate_set_signed(thing->health + pwrdynst->strength[spell_lev],16);
        if (i < 0)
        {
          thing->health = 0;
        } else {
          thing->health = min(i,cctrl->max_health);
        }
        cctrl->field_2B0 = 7;
        cctrl->field_2AE = pwrdynst->time;
        break;
    case SplK_Invisibility:
        i = get_free_spell_slot(thing);
        if (i != -1)
        {
            pwrdynst = get_power_dynamic_stats(PwrK_CONCEAL);
            fill_spell_slot(thing, i, spell_idx, pwrdynst->strength[spell_lev]);
            cctrl->spell_flags |= CSAfF_Invisibility;
            cctrl->force_visible = 0;
        }
        break;
    case SplK_Teleport:
        i = get_free_spell_slot(thing);
        if (i != -1)
        {
            fill_spell_slot(thing, i, spell_idx, splconf->duration);
            cctrl->stateblock_flags |= CCSpl_Teleport;
        }
        break;
    case SplK_Speed:
        i = get_free_spell_slot(thing);
        if (i != -1)
        {
            pwrdynst = get_power_dynamic_stats(PwrK_SPEEDCRTR);
            fill_spell_slot(thing, i, spell_idx, pwrdynst->strength[spell_lev]);
            cctrl->spell_flags |= CSAfF_Speed;
            cctrl->max_speed = calculate_correct_creature_maxspeed(thing);
        }
        break;
    case SplK_Slow:
        i = get_free_spell_slot(thing);
        if (i != -1)
        {
            fill_spell_slot(thing, i, spell_idx, splconf->duration);
            cctrl->spell_flags |= CSAfF_Slow;
            cctrl->max_speed = calculate_correct_creature_maxspeed(thing);
        }
        break;
    case SplK_Fly:
        i = get_free_spell_slot(thing);
        if (i != -1)
        {
            fill_spell_slot(thing, i, spell_idx, splconf->duration);
            cctrl->spell_flags |= CSAfF_Flying;
            thing->movement_flags |= TMvF_Flying;
        }
        break;
    case SplK_Sight:
        i = get_free_spell_slot(thing);
        if (i != -1)
        {
            fill_spell_slot(thing, i, spell_idx, splconf->duration);
            cctrl->spell_flags |= CSAfF_Sight;
        }
        break;
    case SplK_Disease:
    if ((get_creature_model_flags(thing) & CMF_NeverSick) == 0)
    {
        i = get_free_spell_slot(thing);
        if (i != -1)
        {
          if (cctrl->disease_caster_plyridx == thing->owner)
          {
              cctrl->disease_caster_plyridx = game.neutral_player_num;
          }
          pwrdynst = get_power_dynamic_stats(PwrK_DISEASE);
          fill_spell_slot(thing, i, spell_idx, pwrdynst->strength[spell_lev]);
          n = 0;
          cctrl->spell_flags |= CSAfF_Disease;
          cctrl->disease_start_turn = game.play_gameturn;
          for (k=0; k < 3; k++)
          {
              pos.x.val = thing->mappos.x.val;
              pos.y.val = thing->mappos.y.val;
              pos.z.val = thing->mappos.z.val;
              pos.x.val += distance_with_angle_to_coord_x(32,n);
              pos.y.val += distance_with_angle_to_coord_y(32,n);
              pos.z.val += k * (long)(thing->clipbox_size_yz >> 1);
              ntng = create_object(&pos, 112, thing->owner, -1);
              if (!thing_is_invalid(ntng))
              {
                cctrl->spell_tngidx_disease[k] = ntng->index;
                ntng->health = pwrdynst->strength[spell_lev] + 1;
                ntng->belongs_to = thing->index;
                ntng->byte_15 = k;
                ntng->move_angle_xy = thing->move_angle_xy;
                ntng->move_angle_z = thing->move_angle_z;
                angles_to_vector(ntng->move_angle_xy, ntng->move_angle_z, 32, &cvect);
                ntng->veloc_push_add.x.val += cvect.x;
                ntng->veloc_push_add.y.val += cvect.y;
                ntng->veloc_push_add.z.val += cvect.z;
                ntng->state_flags |= TF1_PushAdd;
              }
              n += 2*LbFPMath_PI/3;
          }
        }
    }
        break;
    case SplK_Chicken:
    if ((get_creature_model_flags(thing) & CMF_NeverChickens) == 0)
    {
        i = get_free_spell_slot(thing);
        if (i != -1)
        {
            pwrdynst = get_power_dynamic_stats(PwrK_CHICKEN);
            fill_spell_slot(thing, i, spell_idx, pwrdynst->strength[spell_lev]);
            external_set_thing_state(thing, CrSt_CreatureChangeToChicken);
            cctrl->countdown_282 = 10;
            cctrl->spell_flags |= CSAfF_Chicken;
        }
    }
        break;
    case SplK_Light:
        crstat = creature_stats_get(thing->model);
        if (!crstat->illuminated)
        {
            i = get_free_spell_slot(thing);
            if (i != -1)
            {
                fill_spell_slot(thing, i, spell_idx, splconf->duration);
                if (!creature_affected_by_spell(thing, SplK_Light))
                {
                    cctrl->spell_flags |= CSAfF_Light;
                    illuminate_creature(thing);
                }
            }
        }
        break;
    default:
        WARNLOG("No action for spell %d at level %d",(int)spell_idx,(int)spell_lev);
        break;
    }
}

void reapply_spell_effect_to_thing(struct Thing *thing, long spell_idx, long spell_lev, long idx)
{
    struct CreatureControl* cctrl = creature_control_get_from_thing(thing);
    if (spell_lev > SPELL_MAX_LEVEL)
        spell_lev = SPELL_MAX_LEVEL;
    struct CastedSpellData* cspell = &cctrl->casted_spells[idx];
    // This pointer may be invalid if spell_idx is incorrect. But we're using it only when correct.
    struct SpellConfig* splconf = &game.spells_config[spell_idx];
    const struct MagicStats* pwrdynst;
    switch (spell_idx)
    {
    case SplK_Freeze:
        cspell->duration = splconf->duration;
        creature_set_speed(thing, 0);
        break;
    case SplK_Armour:
        pwrdynst = get_power_dynamic_stats(PwrK_PROTECT);
        cspell->duration = pwrdynst->strength[spell_lev];
        break;
    case SplK_Rebound:
        cspell->duration = splconf->duration;
        break;
    case SplK_Heal:
    {
        pwrdynst = get_power_dynamic_stats(PwrK_HEALCRTR);
        long i = saturate_set_signed(thing->health + pwrdynst->strength[spell_lev], 16);
        if (i < 0)
        {
          thing->health = 0;
        } else {
          thing->health = min(i,cctrl->max_health);
        }
        cctrl->field_2B0 = 7;
        cctrl->field_2AE = pwrdynst->time;
        break;
    }
    case SplK_Invisibility:
        pwrdynst = get_power_dynamic_stats(PwrK_CONCEAL);
        cspell->duration = pwrdynst->strength[spell_lev];
        break;
    case SplK_Teleport:
        cspell->duration = splconf->duration;
        break;
    case SplK_Speed:
        pwrdynst = get_power_dynamic_stats(PwrK_SPEEDCRTR);
        cspell->duration = pwrdynst->strength[spell_lev];
        break;
    case SplK_Slow:
        cspell->duration = splconf->duration;
        break;
    case SplK_Light:
        cspell->duration = splconf->duration;
        break;
    case SplK_Fly:
        cspell->duration = splconf->duration;
        break;
    case SplK_Sight:
        cspell->duration = splconf->duration;
        break;
    case SplK_Disease:
        pwrdynst = get_power_dynamic_stats(PwrK_DISEASE);
        cspell->duration = pwrdynst->strength[spell_lev];
        break;
    case SplK_Chicken:
        external_set_thing_state(thing, CrSt_CreatureChangeToChicken);
        cctrl->countdown_282 = 10;
        pwrdynst = get_power_dynamic_stats(PwrK_CHICKEN);
        cspell->duration = pwrdynst->strength[spell_lev];
        break;
    default:
        WARNLOG("No action for spell %d at level %d",(int)spell_idx,(int)spell_lev);
        break;
    }
}

void apply_spell_effect_to_thing(struct Thing *thing, SpellKind spell_idx, long spell_lev)
{
    // Make sure the creature level isn't larger than max spell level
    if (spell_lev > SPELL_MAX_LEVEL)
        spell_lev = SPELL_MAX_LEVEL;
    SYNCDBG(6,"Applying %s to %s index %d",spell_code_name(spell_idx),thing_model_name(thing),(int)thing->index);
    //_DK_apply_spell_effect_to_thing(thing, spell_idx, spell_lev); return;
    struct CreatureControl* cctrl = creature_control_get_from_thing(thing);
    if (creature_control_invalid(cctrl))
    {
        ERRORLOG("Invalid creature tried to accept spell %s",spell_code_name(spell_idx));
        return;
    }
    for (long i = 0; i < CREATURE_MAX_SPELLS_CASTED_AT; i++)
    {
        if (cctrl->casted_spells[i].spkind == spell_idx)
        {
            reapply_spell_effect_to_thing(thing, spell_idx, spell_lev, i);
            return;
        }
    }
    first_apply_spell_effect_to_thing(thing, spell_idx, spell_lev);
}

void terminate_thing_spell_effect(struct Thing *thing, SpellKind spkind)
{
    //_DK_terminate_thing_spell_effect(thing, spkind);
    TRACE_THING(thing);
    int slot_idx = get_spell_slot(thing, spkind);
    struct CreatureControl* cctrl = creature_control_get_from_thing(thing);
    long i;
    struct CreatureStats* crstat;
    switch (spkind)
    {
    case SplK_Freeze:
        cctrl->stateblock_flags &= ~CCSpl_Freeze;
        if ((cctrl->spell_flags & CSAfF_Grounded) != 0)
        {
            thing->movement_flags |= TMvF_Flying;
            cctrl->spell_flags &= ~CSAfF_Grounded;
        }
        break;
    case SplK_Armour:
        cctrl->spell_flags &= ~CSAfF_Armour;
        for (i=0; i < 3; i++)
        {
            ThingIndex eff_idx = cctrl->spell_tngidx_armour[i];
            if (eff_idx > 0) {
                struct Thing * efftng;
                efftng = thing_get(eff_idx);
                delete_thing_structure(efftng, 0);
                cctrl->spell_tngidx_armour[i] = 0;
            }
        }
        break;
    case SplK_Rebound:
        cctrl->spell_flags &= ~CSAfF_Rebound;
        break;
    case SplK_Invisibility:
        cctrl->spell_flags &= ~CSAfF_Invisibility;
        cctrl->force_visible = 0;
        break;
    case SplK_Teleport:
        cctrl->stateblock_flags &= ~CCSpl_Teleport;
        break;
    case SplK_Speed:
        cctrl->spell_flags &= ~CSAfF_Speed;
        cctrl->max_speed = calculate_correct_creature_maxspeed(thing);
        break;
    case SplK_Slow:
        cctrl->spell_flags &= ~CSAfF_Slow;
        cctrl->max_speed = calculate_correct_creature_maxspeed(thing);
        break;
    case SplK_Fly:
        //TODO SPELLS Strange condition regarding the fly - verify why it's here
        if ((get_creature_model_flags(thing) & CMF_IsDiptera) == 0)
            thing->movement_flags &= ~TMvF_Flying;
        cctrl->spell_flags &= ~CSAfF_Flying;
        break;
    case SplK_Sight:
        cctrl->spell_flags &= ~CSAfF_Sight;
        break;
    case SplK_Disease:
        cctrl->spell_flags &= ~CSAfF_Disease;
        for (i=0; i < 3; i++)
        {
            ThingIndex eff_idx = cctrl->spell_tngidx_disease[i];
            if (eff_idx > 0) {
                struct Thing * efftng;
                efftng = thing_get(eff_idx);
                delete_thing_structure(efftng, 0);
                cctrl->spell_tngidx_disease[i] = 0;
            }
        }
        break;
    case SplK_Chicken:
        cctrl->spell_flags &= ~CSAfF_Chicken;
        external_set_thing_state(thing, CrSt_CreatureChangeFromChicken);
        cctrl->countdown_282 = 10;
        break;
    case SplK_Light:
    crstat = creature_stats_get(thing->model);
    if (!crstat->illuminated)
    {
        if (thing->light_id != 0) 
        {
            cctrl->spell_flags &= ~CSAfF_Light;
            if ((thing->field_4F & TF4F_Unknown01) != 0)
            {
                light_set_light_intensity(thing->light_id, (light_get_light_intensity(thing->light_id) - 20));
                struct Light* lgt = &game.lish.lights[thing->light_id];
                lgt->radius = 2560;
            }
            else
            {
                light_delete_light(thing->light_id);
                thing->light_id = 0;
            }
        }
        break;
    }
    }
    if (slot_idx >= 0) {
        free_spell_slot(thing, slot_idx);
    }
}

void process_thing_spell_teleport_effects(struct Thing *thing, struct CastedSpellData *cspell)
{
    struct CreatureControl* cctrl = creature_control_get_from_thing(thing);
    struct SpellConfig* splconf = &game.spells_config[SplK_Teleport];
    struct Room* room = NULL;
    const struct Thing* desttng = NULL;
    long distance = LONG_MAX;
    struct Dungeon *dungeon = get_players_num_dungeon(thing->owner);
    TbBool nearest = is_key_pressed(KC_LALT,KMod_DONTCARE);
    RoomKind rkind = 0;
    long i;
    TbBool allowed = true;
    clear_messages_from_player(-45);
    if (cspell->duration == splconf->duration / 2)
    {
        struct Coord3d pos;
        pos.x.val = subtile_coord_center(cctrl->teleport_x);
        pos.y.val = subtile_coord_center(cctrl->teleport_y);
        pos.z.val = get_floor_height_at(&pos);
        if (thing_in_wall_at(thing, &pos))
        {
            const struct Coord3d* newpos = NULL;
            struct Coord3d room_pos;
            switch(teleport_destination)
            {
                case 6: // Dungeon Heart
                {
                    newpos = dungeon_get_essential_pos(thing->owner);
                    break;
                }
                case 15: // Fight
                {
                    if (active_battle_exists(thing->owner))
                    {
                        long count = 0;
                        if (battleid > BATTLES_COUNT)
                        {
                            battleid = 1;
                        }
                        for (i = battleid; i <= BATTLES_COUNT; i++)
                        {
                            if (i > BATTLES_COUNT)
                            {
                                i = 1;
                                battleid = 1;
                            }
                            count++;
                            struct CreatureBattle* battle = creature_battle_get(i);
                            if ( (battle->fighters_num != 0) && (battle_with_creature_of_player(thing->owner, i)) )
                            {
                                struct Thing* tng = thing_get(battle->first_creatr);
                                TRACE_THING(tng);
                                if (creature_can_navigate_to(thing, &tng->mappos, NavRtF_NoOwner))
                                {
                                    pos.x.val = tng->mappos.x.val;
                                    pos.y.val = tng->mappos.y.val;
                                    battleid = i + 1;
                                    break;
                                }
                            }
                            if (count >= BATTLES_COUNT)
                            {
                                battleid = 1;
                                break;
                            }
                            if (i >= BATTLES_COUNT)
                            {
                                i = 0;
                                battleid = 1;
                                continue;
                            }
                        }
                    }
                    else
                    {
                        allowed = false;
                    }
                    break;
                }
                case 16: // Last work room
                {
                    room = room_get(cctrl->last_work_room_id);
                    break;
                }
                case 17: // Call to Arms
                {
                    struct Coord3d cta_pos;
                    cta_pos.x.val = subtile_coord_center(dungeon->cta_stl_x);
                    cta_pos.y.val = subtile_coord_center(dungeon->cta_stl_y);
                    cta_pos.z.val = subtile_coord(1,0);
                    if (creature_can_navigate_to(thing, &cta_pos, NavRtF_NoOwner))
                    {
                        pos = cta_pos;
                    }
                    else
                    {
                        allowed = false;
                    }
                    break;
                }
                case 18: // Lair
                {
                    desttng = thing_get(cctrl->lairtng_idx);
                    break;
                }
                default:
                {
                    rkind = zoom_key_room_order[teleport_destination];
                }
            }
            if (rkind > 0)
            {
                long count = 0;
                if (nearest)
                {
                    room = find_room_nearest_to_position(thing->owner, rkind, &thing->mappos, &distance); 
                }
                else
                {
                    do
                    {
                        if (count >= count_player_rooms_of_type(thing->owner, rkind))
                        {
                            break;
                        }
                        room = room_get(find_next_room_of_type(thing->owner, rkind));
                        find_first_valid_position_for_thing_anywhere_in_room(thing, room, &room_pos);
                        count++;
                    }
                    while (!creature_can_navigate_to(thing, &room_pos, NavRtF_NoOwner));
                }
            }
            if (!room_is_invalid(room))
            {
                room_pos.x.val = subtile_coord_center(room->central_stl_x);
                room_pos.y.val = subtile_coord_center(room->central_stl_y);
                allowed = creature_can_navigate_to(thing, &room_pos, NavRtF_NoOwner);
                if (!allowed)
                {
                    if (find_random_valid_position_for_thing_in_room(thing, room, &room_pos))
                    {
                        allowed = (creature_can_navigate_to(thing, &room_pos, NavRtF_NoOwner) || rkind == RoK_DUNGHEART);
                    }
                }
            }
            if (!allowed)
            {
                desttng = thing_get(cctrl->lairtng_idx);
                if (thing_is_object(desttng))
                {
                    newpos = &desttng->mappos;
                }
                else
                {
                    newpos = dungeon_get_essential_pos(thing->owner);
                }
                pos.x.val = newpos->x.val;
                pos.y.val = newpos->y.val;
                pos.z.val = newpos->z.val;
            }
            else
            {
                if ( (pos.x.val == subtile_coord_center(cctrl->teleport_x)) && (pos.y.val == subtile_coord_center(cctrl->teleport_y)) )
                {
                    if (thing_is_object(desttng))
                    {
                        newpos = &desttng->mappos;
                    }
                    if (newpos != NULL)
                    {
                        pos.x.val = newpos->x.val;
                        pos.y.val = newpos->y.val;
                        pos.z.val = newpos->z.val;
                    }
                    else if (!room_is_invalid(room))
                    {
                        pos = room_pos;
                    }
                    else if ( (room_is_invalid(room)) && (newpos == NULL) )
                    {
                        newpos = dungeon_get_essential_pos(thing->owner);
                        pos.x.val = newpos->x.val;
                        pos.y.val = newpos->y.val;
                        pos.z.val = newpos->z.val;
                    }
                }
            }

        }
        pos.z.val += subtile_coord(2,0);
        move_thing_in_map(thing, &pos);
        ariadne_invalidate_creature_route(thing);
        check_map_explored(thing, pos.x.stl.num, pos.y.stl.num);
        if ((thing->movement_flags & TMvF_Flying) == 0)
        {
            thing->veloc_push_add.x.val += ACTION_RANDOM(193) - 96;
            thing->veloc_push_add.y.val += ACTION_RANDOM(193) - 96;
            thing->veloc_push_add.z.val += ACTION_RANDOM(96) + 40;
            thing->state_flags |= TF1_PushAdd;
        }
        teleport_destination = 18;
    }
}

void process_thing_spell_effects(struct Thing *thing)
{
    //_DK_process_thing_spell_effects(thing);
    struct CreatureControl* cctrl = creature_control_get_from_thing(thing);
    for (int i = 0; i < CREATURE_MAX_SPELLS_CASTED_AT; i++)
    {
        struct CastedSpellData* cspell = &cctrl->casted_spells[i];
        if (cspell->spkind == SplK_None)
            continue;
        switch (cspell->spkind)
        {
        case SplK_Teleport:
            process_thing_spell_teleport_effects(thing, cspell);
            break;
        default:
            break;
        }
        cspell->duration--;
        if (cspell->duration <= 0) {
            terminate_thing_spell_effect(thing, cspell->spkind);
        }
    }
    // Slap is not in spell array, it is so common that has its own dedicated duration
    if (cctrl->slap_turns > 0)
    {
        cctrl->slap_turns--;
        if (cctrl->slap_turns <= 0) {
            cctrl->max_speed = calculate_correct_creature_maxspeed(thing);
        }
    }
}

void process_thing_spell_effects_while_blocked(struct Thing *thing)
{
    struct CreatureControl* cctrl = creature_control_get_from_thing(thing);
    for (int i = 0; i < CREATURE_MAX_SPELLS_CASTED_AT; i++)
    {
        struct CastedSpellData* cspell = &cctrl->casted_spells[i];
        if (cspell->spkind == SplK_None)
            continue;
        if (cspell->duration > 0) {
            cspell->duration--;
        }
    }
    // Slap is not in spell array, it is so common that has its own dedicated duration
    if (cctrl->slap_turns > 0) {
        cctrl->slap_turns--;
            if (cctrl->slap_turns <= 0) {
            cctrl->max_speed = calculate_correct_creature_maxspeed(thing);
        }
    }
}

short creature_take_wage_from_gold_pile(struct Thing *creatng,struct Thing *goldtng)
{
    struct CreatureStats* crstat = creature_stats_get_from_thing(creatng);
    if (goldtng->creature.gold_carried <= 0)
    {
      ERRORLOG("GoldPile had no gold so was deleted.");
      delete_thing_structure(goldtng, 0);
      return false;
    }
    if (creatng->creature.gold_carried < crstat->gold_hold)
    {
      if (goldtng->creature.gold_carried+creatng->creature.gold_carried > crstat->gold_hold)
      {
          long i = crstat->gold_hold - creatng->creature.gold_carried;
          creatng->creature.gold_carried += i;
          goldtng->creature.gold_carried -= i;
      } else
      {
        creatng->creature.gold_carried += goldtng->creature.gold_carried;
        delete_thing_structure(goldtng, 0);
      }
    }
    anger_apply_anger_to_creature(creatng, crstat->annoy_got_wage, AngR_NotPaid, 1);
    return true;
}

/**
 * Casts a spell by caster creature targeted at given thing, most likely using shot to transfer the spell.
 * @param castng The caster creature.
 * @param targetng The target thing.
 * @param spl_idx Spell index to be casted.
 * @param shot_lvl Spell level to be casted.
 */
void creature_cast_spell_at_thing(struct Thing *castng, struct Thing *targetng, long spl_idx, long shot_lvl)
{
    unsigned char hit_type;
    if ((castng->alloc_flags & TAlF_IsControlled) != 0)
    {
        if (targetng->class_id == TCls_Object)
            hit_type = THit_CrtrsNObjcts;
        else
            hit_type = THit_CrtrsOnly;
    } else
    {
        if (targetng->class_id == TCls_Object)
            hit_type = THit_CrtrsNObjctsNotOwn;
        else
        if (targetng->owner == castng->owner)
            hit_type = THit_CrtrsOnly;
        else
            hit_type = THit_CrtrsOnlyNotOwn;
    }
    const struct SpellInfo* spinfo = get_magic_info(spl_idx);
    if (magic_info_is_invalid(spinfo))
    {
        ERRORLOG("The %s owned by player %d tried to cast invalid spell %d",thing_model_name(castng),(int)castng->owner,(int)spl_idx);
        return;
    }
    creature_fire_shot(castng, targetng, spinfo->shot_model, shot_lvl, hit_type);
}

/**
 * Casts a spell by caster creature targeted at given coordinates, most likely using shot to transfer the spell.
 * @param castng The caster creature.
 * @param spl_idx Spell index to be casted.
 * @param shot_lvl Spell level to be casted.
 */
void creature_cast_spell(struct Thing *castng, long spl_idx, long shot_lvl, long trg_x, long trg_y)
{
    long i;
    //_DK_creature_cast_spell(caster, spl_idx, shot_lvl, trg_x, trg_y);
    const struct SpellInfo* spinfo = get_magic_info(spl_idx);
    struct CreatureControl* cctrl = creature_control_get_from_thing(castng);
    if (creature_control_invalid(cctrl))
    {
        ERRORLOG("Invalid creature tried to cast spell %d",(int)spl_idx);
        return;
    }
    if (spl_idx == SplK_Teleport)
    {
        cctrl->teleport_x = trg_x;
        cctrl->teleport_y = trg_y;
    }
    // Check if the spell can be fired as a shot
    if (spinfo->shot_model > 0)
    {
        if ((castng->alloc_flags & TAlF_IsControlled) != 0)
          i = THit_CrtrsNObjcts;
        else
          i = THit_CrtrsOnlyNotOwn;
        creature_fire_shot(castng, INVALID_THING, spinfo->shot_model, shot_lvl, i);
    } else
    // Check if the spell can be self-casted
    if (spinfo->caster_affected)
    {
        i = (long)spinfo->caster_affect_sound;
        if (i > 0)
          thing_play_sample(castng, i, NORMAL_PITCH, 0, 3, 0, 4, FULL_LOUDNESS);
        apply_spell_effect_to_thing(castng, spl_idx, cctrl->explevel);
    }
    // Check if the spell has an effect associated
    if (spinfo->cast_effect_model != 0)
    {
        struct Thing* efthing = create_effect(&castng->mappos, spinfo->cast_effect_model, castng->owner);
        if (!thing_is_invalid(efthing))
        {
          if (spinfo->cast_effect_model == 14)
            efthing->byte_16 = 3;
        }
    }
}

void update_creature_count(struct Thing *creatng)
{
    TRACE_THING(creatng);
    //_DK_update_creature_count(thing);
    if (!thing_exists(creatng)) {
        return;
    }
    if (is_hero_thing(creatng) || is_neutral_thing(creatng)) {
        return;
    }
    if (thing_is_picked_up(creatng) || creature_is_being_unconscious(creatng)) {
        return;
    }
    struct Dungeon* dungeon = get_players_num_dungeon(creatng->owner);
    if (dungeon_invalid(dungeon)) {
        return;
    }
    int statyp = get_creature_state_type(creatng);
    dungeon->field_64[creatng->model][statyp]++;
    int job_idx = get_creature_gui_job(creatng);
    if (can_thing_be_picked_up_by_player(creatng, creatng->owner))
    {
        if (!creature_is_dragging_or_being_dragged(creatng)) {
            dungeon->guijob_all_creatrs_count[creatng->model][job_idx]++;
        }
    }
    if (anger_is_creature_angry(creatng))
    {
        dungeon->guijob_angry_creatrs_count[creatng->model][job_idx]++;
    }
}

struct Thing *find_gold_pile_or_chicken_laying_on_mapblk(struct Map *mapblk)
{
    unsigned long k = 0;
    long i = get_mapwho_thing_index(mapblk);
    while (i != 0)
    {
        struct Thing* thing = thing_get(i);
        if (thing_is_invalid(thing))
        {
            WARNLOG("Jump out of things array");
            break;
        }
        i = thing->next_on_mapblk;
        if (thing->class_id == TCls_Object)
        {
            if ((thing->model == 43) && thing_touching_floor(thing))
                return thing;
            if (object_is_mature_food(thing))
            {
                struct Room* room = get_room_thing_is_on(thing);
                if (room_is_invalid(room))
                    return thing;
                if (!room_role_matches(room->kind, RoRoF_FoodStorage) && (room->kind != RoK_TORTURE) && (room->kind != RoK_PRISON))
                    return thing;
            }
        }
        k++;
        if (k > THINGS_COUNT)
        {
            ERRORLOG("Infinite loop detected when sweeping things list");
            break_mapwho_infinite_chain(mapblk);
            break;
        }
  }
  return INVALID_THING;
}

struct Thing *find_interesting_object_laying_around_thing(struct Thing *creatng)
{
    for (long k = 0; k < AROUND_TILES_COUNT; k++)
    {
        long stl_x = creatng->mappos.x.stl.num + around[k].delta_x;
        long stl_y = creatng->mappos.y.stl.num + around[k].delta_y;
        struct Map* mapblk = get_map_block_at(stl_x, stl_y);
        if (!map_block_invalid(mapblk))
        {
            if ((mapblk->flags & SlbAtFlg_Blocking) == 0)
            {
                struct Thing* thing = find_gold_pile_or_chicken_laying_on_mapblk(mapblk);
                if (!thing_is_invalid(thing))
                    return thing;
            }
        }
    }
    return INVALID_THING;
}

TbBool thing_can_be_eaten(struct Thing *thing)
{
    if (thing_is_mature_food(thing) || (thing_is_creature(thing) && creature_affected_by_spell(thing, SplK_Chicken)))
    {
        if (is_thing_directly_controlled(thing) || is_thing_passenger_controlled(thing) || thing_is_picked_up(thing)) {
            return false;
        }
        return true;
    }
    return false;
}

TbBool creature_pick_up_interesting_object_laying_nearby(struct Thing *creatng)
{
    struct Thing* tgthing = find_interesting_object_laying_around_thing(creatng);
    if (thing_is_invalid(tgthing)) {
        return false;
    }
    if (object_is_gold_laying_on_ground(tgthing))
    {
        struct CreatureStats* crstat = creature_stats_get_from_thing(creatng);
        if (tgthing->valuable.gold_stored > 0)
        {
            if (creatng->creature.gold_carried < crstat->gold_hold)
            {
                if (crstat->gold_hold < tgthing->valuable.gold_stored + creatng->creature.gold_carried)
                {
                    long k = crstat->gold_hold - creatng->creature.gold_carried;
                    creatng->creature.gold_carried += k;
                    tgthing->valuable.gold_stored -= k;
                } else
                {
                    creatng->creature.gold_carried += tgthing->valuable.gold_stored;
                    delete_thing_structure(tgthing, 0);
                }
                thing_play_sample(creatng, 32, NORMAL_PITCH, 0, 3, 0, 2, FULL_LOUDNESS);
            }
        } else
        {
            ERRORLOG("GoldPile with no gold!");
            delete_thing_structure(tgthing, 0);
        }
        anger_apply_anger_to_creature(creatng, crstat->annoy_got_wage, AngR_NotPaid, 1);
        return true;
    }
    if (thing_can_be_eaten(tgthing))
    {
        food_eaten_by_creature(tgthing, creatng);
        return true;
    }
    return false;
}

TngUpdateRet process_creature_state(struct Thing *thing)
{
    SYNCDBG(19,"Starting for %s index %d owned by player %d",thing_model_name(thing),(int)thing->index,(int)thing->owner);
    TRACE_THING(thing);
    //return _DK_process_creature_state(thing);
    struct CreatureControl* cctrl = creature_control_get_from_thing(thing);
    unsigned long model_flags = get_creature_model_flags(thing);

    process_person_moods_and_needs(thing);
    if (creature_available_for_combat_this_turn(thing))
    {
        TbBool fighting = creature_look_for_combat(thing);
        if (!fighting) {
            fighting = creature_look_for_enemy_heart_combat(thing);
        }
    }
    if ((cctrl->combat_flags & CmbtF_DoorFight) == 0)
    {
        if ((cctrl->collided_door_subtile > 0) && ((cctrl->flgfield_1 & CCFlg_NoCompControl) == 0))
        {
            if ( can_change_from_state_to(thing, thing->active_state, CrSt_CreatureDoorCombat) )
            {
                long x = stl_num_decode_x(cctrl->collided_door_subtile);
                long y = stl_num_decode_y(cctrl->collided_door_subtile);
                struct Thing* doortng = get_door_for_position(x, y);
                if (!thing_is_invalid(doortng))
                {
                    if (thing->owner != doortng->owner) {
                        set_creature_door_combat(thing, doortng);
                    }
                }
                cctrl->collided_door_subtile = 0;
            }
        }
    }
    if (creature_is_group_member(thing))
    {
        if (!creature_is_group_leader(thing)) {
            process_obey_leader(thing);
        }
    }
    if ((thing->active_state < 1) || (thing->active_state >= CREATURE_STATES_COUNT))
    {
        ERRORLOG("The %s index %d has illegal state[1], S=%d, TCS=%d, reset", thing_model_name(thing), (int)thing->index, (int)thing->active_state, (int)thing->continue_state);
        set_start_state(thing);
    }

    // Creatures that are not special diggers will pick up any nearby gold or food
    if (((thing->movement_flags & TMvF_Flying) == 0) && ((model_flags & CMF_IsSpecDigger) == 0))
    {
        if (!creature_is_being_unconscious(thing) && !creature_is_dying(thing) &&
            !thing_is_picked_up(thing) && !creature_is_being_dropped(thing))
        {
            creature_pick_up_interesting_object_laying_nearby(thing);
        }
    }
    // Enable this to know which function hangs on update_creature.
    //TODO CREATURE_AI rewrite state subfunctions so they won't hang
    //if (game.play_gameturn > 119800)
    SYNCDBG(18,"Executing state %s for %s index %d.",creature_state_code_name(thing->active_state),thing_model_name(thing),(int)thing->index);
    struct StateInfo* stati = get_thing_active_state_info(thing);
    if (stati->process_state != NULL) {
        short k = stati->process_state(thing);
        if (k == CrStRet_Deleted) {
            SYNCDBG(18,"Finished with creature deleted");
            return TUFRet_Deleted;
        }
    }
    SYNCDBG(18,"Finished");
    return TUFRet_Modified;
}

/**
 * Increases proper kills counter for given player's dungeon.
 */
TbBool inc_player_kills_counter(long killer_idx, struct Thing *victim)
{
    struct Dungeon* killer_dungeon = get_players_num_dungeon(killer_idx);
    if (victim->owner == killer_idx)
        killer_dungeon->lvstats.friendly_kills++;
    else
        killer_dungeon->battles_won++;
    return true;
}

/**
 * Increases kills counters when victim is being killed by killer.
 * Note that killer may be invalid - in this case def_plyr_idx identifies the killer.
 */
TbBool update_kills_counters(struct Thing *victim, struct Thing *killer,
    PlayerNumber def_plyr_idx, CrDeathFlags flags)
{
    struct CreatureControl* cctrl = creature_control_get_from_thing(victim);
    if ((flags & CrDed_DiedInBattle) != 0)
    {
        if (!thing_is_invalid(killer))
        {
            return inc_player_kills_counter(killer->owner, victim);
        }
        if ((def_plyr_idx != -1) && (game.neutral_player_num != def_plyr_idx))
        {
            return inc_player_kills_counter(def_plyr_idx, victim);
        }
    }
    if ((cctrl->fighting_player_idx != -1) && (game.neutral_player_num != cctrl->fighting_player_idx))
    {
        return inc_player_kills_counter(cctrl->fighting_player_idx, victim);
    }
    return false;
}

long creature_is_ambulating(struct Thing *thing)
{
    //return _DK_creature_is_ambulating(thing);
    int n = get_creature_model_graphics(thing->model, CGI_Ambulate);
    int i = convert_td_iso(n);
    if (i != thing->anim_sprite)
        return 0;
    return 1;
}

TbBool check_for_door_collision_at(struct Thing *thing, struct Coord3d *pos, unsigned long blocked_flags)
{
    SYNCDBG(18,"Starting for %s",thing_model_name(thing));
    //_DK_check_for_door_collision_at(thing, pos, a3); return;
    int nav_sizexy = thing_nav_sizexy(thing) / 2;
    MapSubtlCoord start_x = coord_subtile(pos->x.val - nav_sizexy);
    MapSubtlCoord end_x = coord_subtile(pos->x.val + nav_sizexy);
    MapSubtlCoord start_y = coord_subtile(pos->y.val - nav_sizexy);
    MapSubtlCoord end_y = coord_subtile(pos->y.val + nav_sizexy);
    MapSubtlCoord stl_x;
    MapSubtlCoord stl_y;
    if ((blocked_flags & 0x01) != 0)
    {
        stl_x = end_x;
        if (thing->mappos.x.val >= pos->x.val)
            stl_x = start_x;
        for (stl_y = start_y; stl_y <= end_y; stl_y++)
        {
            struct Map* mapblk = get_map_block_at(stl_x, stl_y);
            if ((mapblk->flags & SlbAtFlg_IsDoor) != 0) {
                SYNCDBG(18,"Door collision at X with %s",thing_model_name(thing));
                struct CreatureControl* cctrl = creature_control_get_from_thing(thing);
                cctrl->collided_door_subtile = get_subtile_number(stl_x, stl_y);
                return true;
            }
        }
    }
    if ((blocked_flags & 0x02) != 0)
    {
        stl_y = end_y;
        if (thing->mappos.y.val >= pos->y.val)
            stl_y = start_y;
        for (stl_x = start_x; stl_x <= end_x; stl_x++)
        {
            struct Map* mapblk = get_map_block_at(stl_x, stl_y);
            if ((mapblk->flags & SlbAtFlg_IsDoor) != 0) {
                SYNCDBG(18,"Door collision at Y with %s",thing_model_name(thing));
                struct CreatureControl* cctrl = creature_control_get_from_thing(thing);
                cctrl->collided_door_subtile = get_subtile_number(stl_x, stl_y);
                return true;
            }
        }
    }
    SYNCDBG(18,"No door collision with %s",thing_model_name(thing));
    return false;
}

unsigned int get_creature_blocked_flags_at(struct Thing *thing, struct Coord3d *newpos)
{
    unsigned int flags = 0;
    struct Coord3d pos;
    pos.x.val = newpos->x.val;
    pos.y.val = thing->mappos.y.val;
    pos.z.val = thing->mappos.z.val;
    if ( creature_cannot_move_directly_to(thing, &pos) ) {
        flags |= 0x01;
    }
    pos.x.val = thing->mappos.x.val;
    pos.y.val = newpos->y.val;
    pos.z.val = thing->mappos.z.val;
    if ( creature_cannot_move_directly_to(thing, &pos) ) {
        flags |= 0x02;
    }
    pos.x.val = thing->mappos.x.val;
    pos.y.val = thing->mappos.y.val;
    pos.z.val = newpos->z.val;
    if ( creature_cannot_move_directly_to(thing, &pos) ) {
        flags |= 0x04;
    }
    switch (flags)
    {
    case 0:
      if ( creature_cannot_move_directly_to(thing, newpos) ) {
          flags = 0x07;
      }
      break;
    case 1:
      pos.x.val = thing->mappos.x.val;
      pos.y.val = newpos->y.val;
      pos.z.val = newpos->z.val;
      if (creature_cannot_move_directly_to(thing, &pos) < 1) {
          flags = 0x01;
      } else {
          flags = 0x07;
      }
      break;
    case 2:
      pos.x.val = newpos->x.val;
      pos.y.val = thing->mappos.y.val;
      pos.z.val = newpos->z.val;
      if (creature_cannot_move_directly_to(thing, &pos) < 1) {
          flags = 0x02;
      } else {
          flags = 0x07;
      }
      break;
    case 4:
      pos.x.val = newpos->x.val;
      pos.y.val = newpos->y.val;
      pos.z.val = thing->mappos.z.val;
      if ( creature_cannot_move_directly_to(thing, &pos) ) {
          flags = 0x07;
      }
      break;
    }
    return flags;
}

void update_tunneller_trail(struct Thing *thing)
{
    //_DK_update_tunneller_trail(thing); return;
    struct CreatureControl* cctrl = creature_control_get_from_thing(thing);
    // Shift all elements freeing first item
    for (int i = 4; i > 0; i--)
    {
        cctrl->party.member_pos_stl[i] = cctrl->party.member_pos_stl[i-1];
    }
    // Fill the first item
    cctrl->party.member_pos_stl[0] = get_subtile_number(thing->mappos.x.stl.num,thing->mappos.y.stl.num);
}

long move_creature(struct Thing *thing)
{
    //return _DK_move_creature(thing);
    struct CreatureControl* cctrl = creature_control_get_from_thing(thing);
    struct Coord3d* tngpos = &thing->mappos;
    struct Coord3d pvpos;
    pvpos.x.val = tngpos->x.val;
    pvpos.y.val = tngpos->y.val;
    pvpos.z.val = tngpos->z.val;
    int velo_x = thing->velocity.x.val;
    int velo_y = thing->velocity.y.val;
    int velo_z = thing->velocity.z.val;
    cctrl->flgfield_1 &= ~CCFlg_Unknown08;
    struct Coord3d nxpos;
    if (thing_in_wall_at(thing, &thing->mappos) && !creature_can_pass_through_wall_at(thing, &thing->mappos))
    {
        nxpos.x.val = tngpos->x.val;
        nxpos.y.val = tngpos->y.val;
        nxpos.z.val = tngpos->z.val;
        if (get_nearest_valid_position_for_creature_at(thing, &nxpos)) {
            move_thing_in_map(thing, &nxpos);
        }
        cctrl->flgfield_1 |= CCFlg_Unknown08;
    }
    if ((get_creature_model_flags(thing) & CMF_TremblingFat) != 0)
    {
      if (creature_is_ambulating(thing))
        {
            if (thing->field_48 > 3)
            {
                velo_y = 0;
                velo_x = 0;
            }
        }
    }
    if ((velo_x != 0) || (velo_y != 0) || (velo_z != 0))
    {
        if (velo_x < -256) {
            velo_x = -256;
        } else if (velo_x > 256) {
            velo_x = 256;
        }
        if (velo_y < -256) {
            velo_y = -256;
        } else if (velo_y > 256) {
            velo_y = 256;
        }
        if (velo_z < -256) {
            velo_z = -256;
        } else if (velo_z > 256) {
            velo_z = 256;
        }
        nxpos.x.val = velo_x + tngpos->x.val;
        nxpos.y.val = velo_y + tngpos->y.val;
        nxpos.z.val = velo_z + tngpos->z.val;
        if ((thing->movement_flags & TMvF_Flying) != 0)
        {
            if (thing_in_wall_at(thing, &nxpos) && !creature_can_pass_through_wall_at(thing, &nxpos))
            {
                long blocked_flags = get_thing_blocked_flags_at(thing, &nxpos);
                if (cctrl->collided_door_subtile == 0) {
                    check_for_door_collision_at(thing, &nxpos, blocked_flags);
                }
                slide_thing_against_wall_at(thing, &nxpos, blocked_flags);
            }
        }
        else
        {
            if (thing_in_wall_at(thing, &nxpos) && !creature_can_pass_through_wall_at(thing, &nxpos))
            {
                if (creature_cannot_move_directly_to(thing, &nxpos))
                {
                    long blocked_flags = get_creature_blocked_flags_at(thing, &nxpos);
                    if (cctrl->collided_door_subtile == 0) {
                        check_for_door_collision_at(thing, &nxpos, blocked_flags);
                    }
                    slide_thing_against_wall_at(thing, &nxpos, blocked_flags);
                }
                else
                {
                    nxpos.z.val = get_thing_height_at(thing, &nxpos);
                }
            }
        }
        if ((cctrl->flgfield_1 & CCFlg_Unknown10) != 0)
        {
            struct Thing* collidtng = get_thing_collided_with_at_satisfying_filter(thing, &nxpos, collide_filter_thing_is_of_type, 5, -1);
            if (!thing_is_invalid(collidtng))
            {
                nxpos.x.val = tngpos->x.val;
                nxpos.y.val = tngpos->y.val;
                nxpos.z.val = tngpos->z.val;
            }
        }
        if ((tngpos->x.stl.num != nxpos.x.stl.num) || (tngpos->y.stl.num != nxpos.y.stl.num))
        {
            if (is_hero_tunnelling_to_attack(thing)) {
                update_tunneller_trail(thing);
            }
            if ((subtile_slab_fast(tngpos->x.stl.num) != subtile_slab_fast(nxpos.x.stl.num))
             || (subtile_slab_fast(tngpos->y.stl.num) != subtile_slab_fast(nxpos.y.stl.num)))
            {
                check_map_explored(thing, nxpos.x.stl.num, nxpos.y.stl.num);
                struct StateInfo* stati = get_thing_active_state_info(thing);
                if (!state_info_invalid(stati)) {
                    CreatureStateFunc2 callback = stati->move_from_slab;
                    if (callback != NULL) {
                        callback(thing);
                    }
                }
            }
        }
        move_thing_in_map(thing, &nxpos);
    }
    {
        long angle = LbArcTanAngle(cctrl->moveaccel.x.val, cctrl->moveaccel.y.val);
        long dist;
        if (get_angle_difference(angle, thing->move_angle_xy) <= LbFPMath_PI / 2)
        {
            dist = get_2d_distance(&pvpos, tngpos);
        }
        else
        {
            dist = -get_2d_distance(&pvpos, tngpos);
        }
        cctrl->distance_to_destination = dist;
    }
    return 1;
}

/**
 * Causes creature rebirth at its lair.
 * If lair isn't available, creature is reborn at dungeon heart.
 *
 * @param thing The creature to be reborn.
 */
void creature_rebirth_at_lair(struct Thing *thing)
{
    struct CreatureControl* cctrl = creature_control_get_from_thing(thing);
    struct Thing* lairtng = thing_get(cctrl->lairtng_idx);
    if (thing_is_invalid(lairtng))
    {
        // If creature has no lair - treat dungeon heart as lair
        lairtng = get_player_soul_container(thing->owner);
    }
    if (cctrl->explevel > 0)
        set_creature_level(thing, cctrl->explevel-1);
    thing->health = cctrl->max_health;
    if (thing_is_invalid(lairtng))
        return;
    create_effect(&thing->mappos, TngEff_Unknown17, thing->owner);
    move_thing_in_map(thing, &lairtng->mappos);
    create_effect(&lairtng->mappos, TngEff_Unknown17, thing->owner);
}

void throw_out_gold(struct Thing *thing)
{
    // Compute how many pots we want to drop
    int num_pots_to_drop = (thing->creature.gold_carried + game.pot_of_gold_holds - 1) / game.pot_of_gold_holds;
    if (num_pots_to_drop > 8)
        num_pots_to_drop = 8;
    GoldAmount gold_dropped = 0;
    // Now do the dropping
    for (int npot = 0; npot < num_pots_to_drop; npot++)
    {
        // Create a new pot object
        struct Thing* gldtng = create_object(&thing->mappos, 6, game.neutral_player_num, -1);
        if (thing_is_invalid(gldtng))
            break;
        // Update its position and acceleration
        long angle = ACTION_RANDOM(2 * LbFPMath_PI);
        long radius = ACTION_RANDOM(128);
        long x = (radius * LbSinL(angle)) / 256;
        long y = (radius * LbCosL(angle)) / 256;
        gldtng->veloc_push_add.x.val += x/256;
        gldtng->veloc_push_add.y.val -= y/256;
        gldtng->veloc_push_add.z.val += ACTION_RANDOM(64) + 96;
        gldtng->state_flags |= TF1_PushAdd;
        // Set the amount of gold and mark that we've dropped that gold
        GoldAmount delta = (thing->creature.gold_carried - gold_dropped) / (num_pots_to_drop - npot);
        gldtng->valuable.gold_stored = delta;
        // Update size of the gold object
        add_gold_to_pile(gldtng, 0);
        gold_dropped += delta;
    }
}

void thing_death_normal(struct Thing *thing)
{
    long memp1 = thing->move_angle_xy;
    struct Coord3d memaccl;
    memaccl.x.val = thing->veloc_base.x.val;
    memaccl.y.val = thing->veloc_base.y.val;
    memaccl.z.val = thing->veloc_base.z.val;
    struct Thing* deadtng = destroy_creature_and_create_corpse(thing, 1);
    if (thing_is_invalid(deadtng))
    {
        ERRORLOG("Cannot create dead thing");
        return;
    }
    deadtng->move_angle_xy = memp1;
    deadtng->veloc_base.x.val = memaccl.x.val;
    deadtng->veloc_base.y.val = memaccl.y.val;
    deadtng->veloc_base.z.val = memaccl.z.val;
}

/**
 * Creates an effect of death with bloody flesh explosion, killing the creature.
 * @param thing
 */
void thing_death_flesh_explosion(struct Thing *thing)
{
    //_DK_thing_death_flesh_explosion(thing);return;
    long memp1 = thing->move_angle_xy;
    struct Coord3d memaccl;
    memaccl.x.val = thing->veloc_base.x.val;
    memaccl.y.val = thing->veloc_base.y.val;
    memaccl.z.val = thing->veloc_base.z.val;
    for (long i = 0; i <= thing->clipbox_size_yz; i += 64)
    {
        struct Coord3d pos;
        pos.x.val = thing->mappos.x.val;
        pos.y.val = thing->mappos.y.val;
        pos.z.val = thing->mappos.z.val+i;
        create_effect(&pos, TngEff_Unknown09, thing->owner);
    }
    struct Thing* deadtng = destroy_creature_and_create_corpse(thing, 2);
    if (thing_is_invalid(deadtng))
    {
        ERRORLOG("Cannot create dead thing");
        return;
    }
    deadtng->move_angle_xy = memp1;
    deadtng->veloc_base.x.val = memaccl.x.val;
    deadtng->veloc_base.y.val = memaccl.y.val;
    deadtng->veloc_base.z.val = memaccl.z.val;
    thing_play_sample(deadtng, 47, NORMAL_PITCH, 0, 3, 0, 4, FULL_LOUDNESS);
}

void thing_death_gas_and_flesh_explosion(struct Thing *thing)
{
    struct Coord3d pos;
    long i;
    //_DK_thing_death_gas_and_flesh_explosion(thing);return;
    long memp1 = thing->move_angle_xy;
    struct Coord3d memaccl;
    memaccl.x.val = thing->veloc_base.x.val;
    memaccl.y.val = thing->veloc_base.y.val;
    memaccl.z.val = thing->veloc_base.z.val;
    for (i = 0; i <= thing->clipbox_size_yz; i+=64)
    {
        pos.x.val = thing->mappos.x.val;
        pos.y.val = thing->mappos.y.val;
        pos.z.val = thing->mappos.z.val+i;
        create_effect(&pos, TngEff_Unknown09, thing->owner);
    }
    i = (thing->clipbox_size_yz >> 1);
    pos.x.val = thing->mappos.x.val;
    pos.y.val = thing->mappos.y.val;
    pos.z.val = thing->mappos.z.val+i;
    create_effect(&pos, TngEff_Unknown13, thing->owner);
    struct Thing* deadtng = destroy_creature_and_create_corpse(thing, 2);
    if (thing_is_invalid(deadtng))
    {
        ERRORLOG("Cannot create dead thing");
        return;
    }
    deadtng->move_angle_xy = memp1;
    deadtng->veloc_base.x.val = memaccl.x.val;
    deadtng->veloc_base.y.val = memaccl.y.val;
    deadtng->veloc_base.z.val = memaccl.z.val;
    thing_play_sample(deadtng, 47, NORMAL_PITCH, 0, 3, 0, 4, FULL_LOUDNESS);
}

void thing_death_smoke_explosion(struct Thing *thing)
{
    //_DK_thing_death_smoke_explosion(thing);return;
    long memp1 = thing->move_angle_xy;
    struct Coord3d memaccl;
    memaccl.x.val = thing->veloc_base.x.val;
    memaccl.y.val = thing->veloc_base.y.val;
    memaccl.z.val = thing->veloc_base.z.val;
    long i = (thing->clipbox_size_yz >> 1);
    struct Coord3d pos;
    pos.x.val = thing->mappos.x.val;
    pos.y.val = thing->mappos.y.val;
    pos.z.val = thing->mappos.z.val+i;
    create_effect(&pos, TngEff_Unknown16, thing->owner);
    struct Thing* deadtng = destroy_creature_and_create_corpse(thing, 2);
    if (thing_is_invalid(deadtng))
    {
        ERRORLOG("Cannot create dead thing");
        return;
    }
    deadtng->move_angle_xy = memp1;
    deadtng->veloc_base.x.val = memaccl.x.val;
    deadtng->veloc_base.y.val = memaccl.y.val;
    deadtng->veloc_base.z.val = memaccl.z.val;
    thing_play_sample(deadtng, 47, NORMAL_PITCH, 0, 3, 0, 4, FULL_LOUDNESS);
}

/**
 * Creates an effect of frozen body explosion and kills the creature.
 * The ice explosion effect uses same corpse as flesh explosion.
 * @param thing
 */
void thing_death_ice_explosion(struct Thing *thing)
{
    //_DK_thing_death_ice_explosion(thing);return;
    long memp1 = thing->move_angle_xy;
    struct Coord3d memaccl;
    memaccl.x.val = thing->veloc_base.x.val;
    memaccl.y.val = thing->veloc_base.y.val;
    memaccl.z.val = thing->veloc_base.z.val;
    for (long i = 0; i <= thing->clipbox_size_yz; i += 64)
    {
        struct Coord3d pos;
        pos.x.val = thing->mappos.x.val;
        pos.y.val = thing->mappos.y.val;
        pos.z.val = thing->mappos.z.val+i;
        create_effect(&pos, TngEff_DeathIceExplosion, thing->owner);
    }
    struct Thing* deadtng = destroy_creature_and_create_corpse(thing, 2);
    if (thing_is_invalid(deadtng))
    {
        ERRORLOG("Cannot create dead thing");
        return;
    }
    deadtng->move_angle_xy = memp1;
    deadtng->veloc_base.x.val = memaccl.x.val;
    deadtng->veloc_base.y.val = memaccl.y.val;
    deadtng->veloc_base.z.val = memaccl.z.val;
    thing_play_sample(deadtng, 47, NORMAL_PITCH, 0, 3, 0, 4, FULL_LOUDNESS);
}

void creature_death_as_nature_intended(struct Thing *thing)
{
    long i = creatures[thing->model % CREATURE_TYPES_COUNT].natural_death_kind;
    switch (i)
    {
    case Death_Normal:
        thing_death_normal(thing);
        break;
    case Death_FleshExplode:
        thing_death_flesh_explosion(thing);
        break;
    case Death_GasFleshExplode:
        thing_death_gas_and_flesh_explosion(thing);
        break;
    case Death_SmokeExplode:
        thing_death_smoke_explosion(thing);
        break;
    case Death_IceExplode:
        thing_death_ice_explosion(thing);
        break;
    default:
        WARNLOG("Unexpected %s death cause %d",thing_model_name(thing),(int)i);
        break;
    }
}

/**
 * Removes given parent index in things from given StructureList.
 * Works only for things for whom parent is a thing (which are shots).
 * @return Gives amount of items updated.
 * TODO figure out what this index is, then rename and move this function.
 */
unsigned long remove_parent_thing_from_things_in_list(struct StructureList *list,long remove_idx)
{
    SYNCDBG(18,"Starting");
    unsigned long n = 0;
    unsigned long k = 0;
    int i = list->index;
    while (i != 0)
    {
        struct Thing* thing = thing_get(i);
        if (thing_is_invalid(thing)) {
            ERRORLOG("Jump to invalid thing detected");
            break;
        }
        i = thing->next_of_class;
        // Per-thing code
        if (thing->parent_idx == remove_idx)
        {
            thing->parent_idx = thing->index;
            n++;
        }
        // Per-thing code ends
        k++;
        if (k > THINGS_COUNT) {
            ERRORLOG("Infinite loop detected when sweeping things list");
            break;
        }
    }
    return n;
}

void cause_creature_death(struct Thing *thing, CrDeathFlags flags)
{
    //_DK_cause_creature_death(thing, (flags & CrDed_NoEffects) != 0); return;
    struct CreatureControl* cctrl = creature_control_get_from_thing(thing);
    anger_set_creature_anger_all_types(thing, 0);
    throw_out_gold(thing);
    remove_parent_thing_from_things_in_list(&game.thing_lists[TngList_Shots],thing->index);

    long crmodel = thing->model;
    struct CreatureStats* crstat = creature_stats_get_from_thing(thing);
    if (!thing_exists(thing)) {
        flags |= CrDed_NoEffects;
    }
    if (((flags & CrDed_NoEffects) == 0) && (crstat->rebirth != 0)
     && (cctrl->lairtng_idx > 0) && (crstat->rebirth-1 <= cctrl->explevel))
    {
        creature_rebirth_at_lair(thing);
        return;
    }
    // Beyond this point, the creature thing is bound to be deleted
    if (((flags & CrDed_NotReallyDying) == 0) || ((gameadd.classic_bugs_flags & ClscBug_ResurrectRemoved) != 0))
    {
        // If the creature is leaving dungeon, or being transformed, then CrDed_NotReallyDying should be set
        update_dead_creatures_list_for_owner(thing);
    }
    if ((flags & CrDed_NoEffects) != 0)
    {
        if ((game.flags_cd & MFlg_DeadBackToPool) != 0)
            add_creature_to_pool(crmodel, 1, 1);
        delete_thing_structure(thing, 0);
    } else
    if (!creature_model_bleeds(thing->model))
    {
        // Non-bleeding creatures have no flesh explosion effects
        if ((game.flags_cd & MFlg_DeadBackToPool) != 0)
            add_creature_to_pool(crmodel, 1, 1);
        creature_death_as_nature_intended(thing);
    } else
    if (creature_affected_by_spell(thing, SplK_Freeze))
    {
        if ((game.flags_cd & MFlg_DeadBackToPool) != 0)
            add_creature_to_pool(crmodel, 1, 1);
        thing_death_ice_explosion(thing);
    } else
    if (shot_model_makes_flesh_explosion(cctrl->shot_model))
    {
        if ((game.flags_cd & MFlg_DeadBackToPool) != 0)
            add_creature_to_pool(crmodel, 1, 1);
        thing_death_flesh_explosion(thing);
    } else
    {
        if ((game.flags_cd & MFlg_DeadBackToPool) != 0)
            add_creature_to_pool(crmodel, 1, 1);
        creature_death_as_nature_intended(thing);
    }
}

void prepare_to_controlled_creature_death(struct Thing *thing)
{
    struct PlayerInfo* player = get_player(thing->owner);
    leave_creature_as_controller(player, thing);
    player->influenced_thing_idx = 0;
    if (player->id_number == thing->owner)
        setup_eye_lens(0);
    set_camera_zoom(player->acamera, player->dungeon_camera_zoom);
    if (player->id_number == thing->owner)
    {
        turn_off_all_window_menus();
        turn_off_query_menus();
        turn_on_main_panel_menu();
        set_flag_byte(&game.operation_flags, GOF_ShowPanel, (game.operation_flags & GOF_ShowGui) != 0);
  }
  light_turn_light_on(player->field_460);
}

void delete_effects_attached_to_creature(struct Thing *creatng)
{
    struct Thing *efftng;
    long i;
    long k;
    struct CreatureControl* cctrl = creature_control_get_from_thing(creatng);
    if (creature_control_invalid(cctrl)) {
        return;
    }
    if (creature_affected_by_spell(creatng, SplK_Armour))
    {
        cctrl->spell_flags &= ~CSAfF_Armour;
        for (i=0; i < 3; i++)
        {
            k = cctrl->spell_tngidx_armour[i];
            if (k != 0)
            {
                efftng = thing_get(k);
                delete_thing_structure(efftng, 0);
                cctrl->spell_tngidx_armour[i] = 0;
            }
        }
    }
    if (creature_affected_by_spell(creatng, SplK_Disease))
    {
        cctrl->spell_flags &= ~CSAfF_Disease;
        for (i=0; i < 3; i++)
        {
            k = cctrl->spell_tngidx_disease[i];
            if (k != 0)
            {
                efftng = thing_get(k);
                delete_thing_structure(efftng, 0);
                cctrl->spell_tngidx_disease[i] = 0;
            }
        }
    }
}

// Old code compatibility function - to be removed when no references remain unrewritten
TbBool kill_creature_compat(struct Thing *creatng, struct Thing *killertng, PlayerNumber killer_plyr_idx,
      TbBool no_effects, TbBool died_in_battle, TbBool disallow_unconscious)
{
    return kill_creature(creatng, killertng, killer_plyr_idx,
        (no_effects?CrDed_NoEffects:0) | (died_in_battle?CrDed_DiedInBattle:0) | (disallow_unconscious?CrDed_NoUnconscious:0) );
}

TbBool kill_creature(struct Thing *creatng, struct Thing *killertng,
    PlayerNumber killer_plyr_idx, CrDeathFlags flags)
{
    SYNCDBG(18,"Starting");
    TRACE_THING(creatng);
    //return _DK_kill_creature(creatng, killertng, killer_plyr_idx, (flags&CrDed_NoEffects)!=0, (flags&CrDed_DiedInBattle)!=0, (flags&CrDed_NoUnconscious)!=0);
    if ((flags & CrDed_NotReallyDying) == 0)
    {
        EVM_CREATURE_EVENT("died", creatng->owner, creatng);
    }
    struct Dungeon* dungeon = INVALID_DUNGEON;
    cleanup_creature_state_and_interactions(creatng);
    if (!thing_is_invalid(killertng))
    {
        if (killertng->owner == game.neutral_player_num) {
            flags &= ~CrDed_DiedInBattle;
        }
    }
    if (killer_plyr_idx == game.neutral_player_num) {
        flags &= ~CrDed_DiedInBattle;
    }
    if (!thing_exists(creatng)) {
        ERRORLOG("Tried to kill non-existing thing!");
        return false;
    }
    // Dying creatures must be visible
    if (creature_affected_by_spell(creatng, SplK_Invisibility)) {
        terminate_thing_spell_effect(creatng, SplK_Invisibility);
    }
    if (!is_neutral_thing(creatng)) {
        dungeon = get_players_num_dungeon(creatng->owner);
    }
    if (!dungeon_invalid(dungeon))
    {
        if ((flags & CrDed_DiedInBattle) != 0) {
            dungeon->battles_lost++;
        }
    }
    update_kills_counters(creatng, killertng, killer_plyr_idx, flags);
    if (thing_is_invalid(killertng) || (killertng->owner == game.neutral_player_num) ||
        (killer_plyr_idx == game.neutral_player_num) || dungeon_invalid(dungeon))
    {
        if ((flags & CrDed_NoEffects) && ((creatng->alloc_flags & TAlF_IsControlled) != 0)) {
            prepare_to_controlled_creature_death(creatng);
        }
        cause_creature_death(creatng, flags);
        return true;
    }
    // Now we are sure that killertng and dungeon pointers are correct
    if (creatng->owner == killertng->owner)
    {
        if ((get_creature_model_flags(creatng) & CMF_IsDiptera) && (get_creature_model_flags(killertng) & CMF_IsArachnid)) {
            dungeon->lvstats.flies_killed_by_spiders++;
        }
    }
    struct CreatureControl* cctrlgrp = creature_control_get_from_thing(killertng);
    if (!creature_control_invalid(cctrlgrp)) {
        cctrlgrp->kills_num++;
    }
    if (is_my_player_number(creatng->owner)) {
        output_message(SMsg_BattleDeath, MESSAGE_DELAY_BATTLE, true);
    } else
    if (is_my_player_number(killertng->owner)) {
        output_message(SMsg_BattleWon, MESSAGE_DELAY_BATTLE, true);
    }
    if (is_hero_thing(killertng))
    {
        if (player_creature_tends_to(killertng->owner,CrTend_Imprison)) {
            ERRORLOG("Hero have tend to imprison");
        }
    }
    {
        struct CreatureStats* crstat = creature_stats_get_from_thing(killertng);
        anger_apply_anger_to_creature(killertng, crstat->annoy_win_battle, AngR_Other, 1);
    }
    if (!creature_control_invalid(cctrlgrp) && ((flags & CrDed_DiedInBattle) != 0)) {
        cctrlgrp->byte_9A++;
    }
    if (!dungeon_invalid(dungeon)) {
        dungeon->hates_player[killertng->owner] += game.fight_hate_kill_value;
    }
    SYNCDBG(18,"Almost finished");
    if (((flags & CrDed_NoUnconscious) != 0) || (!player_has_room_of_role(killertng->owner,RoRoF_Prison))
      || (!player_creature_tends_to(killertng->owner,CrTend_Imprison)) ||
        ((get_creature_model_flags(creatng) & CMF_IsEvil) && (ACTION_RANDOM(100) >= gameadd.stun_enemy_chance_evil)) ||
        (!(get_creature_model_flags(creatng) & CMF_IsEvil) && (ACTION_RANDOM(100) >= gameadd.stun_enemy_chance_good)) ||
        (get_creature_model_flags(creatng) & CMF_NoImprisonment) )
    {
        if ((flags & CrDed_NoEffects) == 0) {
            cause_creature_death(creatng, flags);
            return true;
        }
    }
    if ((flags & CrDed_NoEffects) != 0)
    {
        if ((creatng->alloc_flags & TAlF_IsControlled) != 0) {
            prepare_to_controlled_creature_death(creatng);
        }
        cause_creature_death(creatng, flags);
        return true;
    }
    make_creature_unconscious(creatng);
    creatng->health = 1;
    return false;
}

void process_creature_standing_on_corpses_at(struct Thing *creatng, struct Coord3d *pos)
{
    //_DK_process_creature_standing_on_corpses_at(thing, pos);
    SYNCDBG(18,"Starting for %s at %d,%d",thing_model_name(creatng),(int)pos->x.stl.num,(int)pos->y.stl.num);
    struct CreatureControl* cctrl = creature_control_get_from_thing(creatng);
    struct Map* mapblk = get_map_block_at(pos->x.stl.num, pos->y.stl.num);
    unsigned long k = 0;
    long i = get_mapwho_thing_index(mapblk);
    while (i != 0)
    {
        struct Thing* thing = thing_get(i);
        TRACE_THING(thing);
        if (thing_is_invalid(thing))
        {
            ERRORLOG("Jump to invalid thing detected");
            break;
        }
        i = thing->next_on_mapblk;
        // Per thing code start
        if (thing->class_id == TCls_DeadCreature)
        {
            if (!is_hero_thing(creatng))
            {
                struct CreatureStats* crstat = creature_stats_get_from_thing(creatng);
                int annoy_val;
                if (thing->owner == creatng->owner)
                {
                    annoy_val = crstat->annoy_on_dead_friend;
                }
                else
                {
                    annoy_val = crstat->annoy_on_dead_enemy;
                }
                anger_apply_anger_to_creature(creatng, annoy_val, AngR_Other, 1);
            }
            cctrl->bloody_footsteps_turns = 20;
            cctrl->field_B9 = thing->index;
            // Stop after one body was found
            break;
        }
        // Per thing code end
        k++;
        if (k > THINGS_COUNT)
        {
            ERRORLOG("Infinite loop detected when sweeping things list");
            break_mapwho_infinite_chain(mapblk);
            break;
        }
    }
}

/**
 * Calculates damage made by a creature by hand (using strength).
 * @param thing The creature which will be inflicting the damage.
 */
long calculate_melee_damage(const struct Thing *creatng)
{
    const struct CreatureControl* cctrl = creature_control_get_from_thing(creatng);
    const struct CreatureStats* crstat = creature_stats_get_from_thing(creatng);
    long strength = compute_creature_max_strength(crstat->strength, cctrl->explevel);
    return compute_creature_attack_melee_damage(strength, crstat->luck, cctrl->explevel);
}

/**
 * Projects damage made by a creature by hand (using strength).
 * Gives a best estimate of the damage, but shouldn't be used to actually inflict it.
 * @param thing The creature which will be inflicting the damage.
 */
long project_melee_damage(const struct Thing *creatng)
{
    const struct CreatureControl* cctrl = creature_control_get_from_thing(creatng);
    const struct CreatureStats* crstat = creature_stats_get_from_thing(creatng);
    long strength = compute_creature_max_strength(crstat->strength, cctrl->explevel);
    return project_creature_attack_melee_damage(strength, crstat->luck, cctrl->explevel);
}

/**
 * Calculates damage made by a creature using specific shot model.
 * @param thing The creature which will be shooting.
 * @param shot_model Shot kind which will be created.
 */
long calculate_shot_damage(const struct Thing *creatng, ThingModel shot_model)
{
    const struct ShotConfigStats* shotst = get_shot_model_stats(shot_model);
    const struct CreatureControl* cctrl = creature_control_get_from_thing(creatng);
    const struct CreatureStats* crstat = creature_stats_get_from_thing(creatng);
    return compute_creature_attack_spell_damage(shotst->old->damage, crstat->luck, cctrl->explevel);
}

/**
 * Projects damage made by a creature using specific shot model.
 * Gives a best estimate of the damage, but shouldn't be used to actually inflict it.
 * @param thing The creature which will be shooting.
 * @param shot_model Shot kind which will be created.
 */
long project_creature_shot_damage(const struct Thing *thing, ThingModel shot_model)
{
    const struct ShotConfigStats* shotst = get_shot_model_stats(shot_model);
    const struct CreatureControl* cctrl = creature_control_get_from_thing(thing);
    const struct CreatureStats* crstat = creature_stats_get_from_thing(thing);
    long damage;
    if ((shotst->model_flags & ShMF_StrengthBased) != 0 )
    {
        // Project melee damage
        long strength = compute_creature_max_strength(crstat->strength, cctrl->explevel);
        damage = project_creature_attack_melee_damage(strength, crstat->luck, cctrl->explevel);
    } else
    {
        // Project shot damage
        damage = project_creature_attack_spell_damage(shotst->old->damage, crstat->luck, cctrl->explevel);
    }
    return damage;
}

void creature_fire_shot(struct Thing *firing, struct Thing *target, ThingModel shot_model, char shot_lvl, unsigned char hit_type)
{
    struct Coord3d pos2;
    struct Thing *tmptng;
    short angle_xy;
    short angle_yz;
    long damage;
    //_DK_creature_fire_shot(firing,target,shot_model,shot_lvl,a3); return;
    struct CreatureControl* cctrl = creature_control_get_from_thing(firing);
    struct CreatureStats* crstat = creature_stats_get_from_thing(firing);
    struct ShotConfigStats* shotst = get_shot_model_stats(shot_model);
    TbBool flag1 = false;
    // Prepare source position
    struct Coord3d pos1;
    pos1.x.val = firing->mappos.x.val;
    pos1.y.val = firing->mappos.y.val;
    pos1.z.val = firing->mappos.z.val;
    pos1.x.val += distance_with_angle_to_coord_x((cctrl->shot_shift_x + (cctrl->shot_shift_x * gameadd.crtr_conf.exp.size_increase_on_exp * cctrl->explevel) / 100), firing->move_angle_xy+LbFPMath_PI/2);
    pos1.y.val += distance_with_angle_to_coord_y((cctrl->shot_shift_x + (cctrl->shot_shift_x * gameadd.crtr_conf.exp.size_increase_on_exp * cctrl->explevel) / 100), firing->move_angle_xy+LbFPMath_PI/2);
    pos1.x.val += distance_with_angle_to_coord_x((cctrl->shot_shift_y + (cctrl->shot_shift_y * gameadd.crtr_conf.exp.size_increase_on_exp * cctrl->explevel) / 100), firing->move_angle_xy);
    pos1.y.val += distance_with_angle_to_coord_y((cctrl->shot_shift_y + (cctrl->shot_shift_y * gameadd.crtr_conf.exp.size_increase_on_exp * cctrl->explevel) / 100), firing->move_angle_xy);
    pos1.z.val += (cctrl->shot_shift_z +(cctrl->shot_shift_z * gameadd.crtr_conf.exp.size_increase_on_exp * cctrl->explevel) /100);
    // Compute launch angles
    if (thing_is_invalid(target))
    {
        angle_xy = firing->move_angle_xy;
        angle_yz = firing->move_angle_z;
    } else
    {
        pos2.x.val = target->mappos.x.val;
        pos2.y.val = target->mappos.y.val;
        pos2.z.val = target->mappos.z.val;
        pos2.z.val += (target->clipbox_size_yz >> 1);
        if (((shotst->model_flags & ShMF_StrengthBased) != 0) && (target->class_id != TCls_Door))
        {
          flag1 = true;
          pos1.z.val = pos2.z.val;
        }
        angle_xy = get_angle_xy_to(&pos1, &pos2);
        angle_yz = get_angle_yz_to(&pos1, &pos2);
    }
    // Compute shot damage
    if ((shotst->model_flags & ShMF_StrengthBased) != 0)
    {
        damage = calculate_melee_damage(firing);
    } else
    {
        damage = calculate_shot_damage(firing,shot_model);
    }
    struct Thing* shotng = NULL;
    long target_idx = 0;
    // Set target index for navigating shots
    if (!thing_is_invalid(target))
    {
        target_idx = target->index;
    }
    struct ComponentVector cvect;
    switch (shot_model)
    {
    case ShM_Lightning:
    case ShM_Drain:
        if ((thing_is_invalid(target)) || (get_2d_distance(&firing->mappos, &pos2) > shotst->max_range))
        {
            project_point_to_wall_on_angle(&pos1, &pos2, firing->move_angle_xy, firing->move_angle_z, 256, 20);
        }
        shotng = create_thing(&pos2, TCls_Shot, shot_model, firing->owner, -1);
        if (thing_is_invalid(shotng))
          return;
        if (shot_model == ShM_Drain)
          draw_lightning(&pos1, &pos2, 96, 93);
        else
          draw_lightning(&pos1, &pos2, 96, 60);
        shotng->health = shotst->health;
        shotng->shot.damage = shotst->old->damage;
        shotng->parent_idx = firing->index;
        break;
    case ShM_FlameBreathe:
        if ((thing_is_invalid(target)) || (get_2d_distance(&firing->mappos, &pos2) > shotst->max_range))
          project_point_to_wall_on_angle(&pos1, &pos2, firing->move_angle_xy, firing->move_angle_z, 256, 4);
        shotng = create_thing(&pos2, TCls_Shot, shot_model, firing->owner, -1);
        if (thing_is_invalid(shotng))
          return;
        draw_flame_breath(&pos1, &pos2, 96, 2);
        shotng->health = shotst->health;
        shotng->shot.damage = shotst->old->damage;
        shotng->parent_idx = firing->index;
        break;
    case ShM_Hail_storm:
    {
        long i;
        for (i = 0; i < 32; i++)
        {
            tmptng = create_thing(&pos1, TCls_Shot, shot_model, firing->owner, -1);
            if (thing_is_invalid(tmptng))
              break;
            shotng = tmptng;
            shotng->shot.hit_type = hit_type;
            shotng->move_angle_xy = (angle_xy + ACTION_RANDOM(101) - 50) & LbFPMath_AngleMask;
            shotng->move_angle_z = (angle_yz + ACTION_RANDOM(101) - 50) & LbFPMath_AngleMask;
            angles_to_vector(shotng->move_angle_xy, shotng->move_angle_z, shotst->old->speed, &cvect);
            shotng->veloc_push_add.x.val += cvect.x;
            shotng->veloc_push_add.y.val += cvect.y;
            shotng->veloc_push_add.z.val += cvect.z;
            shotng->state_flags |= TF1_PushAdd;
            shotng->shot.damage = damage;
            shotng->health = shotst->health;
            shotng->parent_idx = firing->index;
        }
        break;
    }
    default:
        shotng = create_thing(&pos1, TCls_Shot, shot_model, firing->owner, -1);
        if (thing_is_invalid(shotng))
            return;
        shotng->move_angle_xy = angle_xy;
        shotng->move_angle_z = angle_yz;
        angles_to_vector(shotng->move_angle_xy, shotng->move_angle_z, shotst->old->speed, &cvect);
        shotng->veloc_push_add.x.val += cvect.x;
        shotng->veloc_push_add.y.val += cvect.y;
        shotng->veloc_push_add.z.val += cvect.z;
        shotng->state_flags |= TF1_PushAdd;
        shotng->shot.damage = damage;
        shotng->health = shotst->health;
        shotng->parent_idx = firing->index;
        shotng->shot.target_idx = target_idx;
        shotng->shot.dexterity = compute_creature_max_dexterity(crstat->dexterity,cctrl->explevel);
            if (shot_model == ShM_Lizard)
            {
                if (!thing_is_invalid(target))
                {
                    long range = 2200 - ((crstat->dexterity + (crstat->dexterity * cctrl->explevel * gameadd.crtr_conf.exp.dexterity_increase_on_exp)/100) * 19);
                    range = range < 1 ? 1 : range;
                    long rnd = (ACTION_RANDOM(2 * range) - range);
                    rnd = rnd < (range / 3) && rnd > 0 ? (ACTION_RANDOM(range / 2) + (range / 2)) + 200 : rnd + 200;
                    rnd = rnd > -(range / 3) && rnd < 0 ? -(ACTION_RANDOM(range / 3) + (range / 3)) : rnd;
                    long x = move_coord_with_angle_x(target->mappos.x.val, rnd, angle_xy);
                    long y = move_coord_with_angle_y(target->mappos.y.val, rnd, angle_xy);
                    int posint = y / gameadd.crtr_conf.sprite_size;
                    shotng->price.number = x;
                    shotng->shot.byte_19 = posint;
                    shotng->shot.dexterity = range / 10;
                }
            }
        break;
    }
    if (!thing_is_invalid(shotng))
    {
#if (BFDEBUG_LEVEL > 0)
      damage = shotng->damagepoints;
      // Special debug code that shows amount of damage the shot will make
      if ((start_params.debug_flags & DFlg_ShotsDamage) != 0)
          create_price_effect(&pos1, my_player_number, damage);
      if ((damage < 0) || (damage > 2000))
      {
        WARNLOG("Shot of type %d carries %d damage",(int)shot_model,(int)damage);
      }
#endif
      shotng->shot.hit_type = hit_type;
      if (shotst->firing_sound > 0)
      {
        thing_play_sample(firing, shotst->firing_sound + UNSYNC_RANDOM(shotst->firing_sound_variants),
            100, 0, 3, 0, 3, FULL_LOUDNESS);
      }
      if (shotst->shot_sound > 0)
      {
        thing_play_sample(shotng, shotst->shot_sound, NORMAL_PITCH, 0, 3, 0, shotst->old->field_20, FULL_LOUDNESS);
      }
      set_flag_byte(&shotng->movement_flags,TMvF_Unknown10,flag1);
    }
}

void set_creature_level(struct Thing *thing, long nlvl)
{
    //_DK_set_creature_level(thing, nlvl); return;
    struct CreatureStats* crstat = creature_stats_get_from_thing(thing);
    struct CreatureControl* cctrl = creature_control_get_from_thing(thing);
    if (creature_control_invalid(cctrl))
    {
        ERRORLOG("Creature has no control");
        return;
    }
    if (nlvl > CREATURE_MAX_LEVEL-1) {
        ERRORLOG("Level %d too high, bounding",(int)nlvl);
        nlvl = CREATURE_MAX_LEVEL-1;
    }
    if (nlvl < 0) {
        ERRORLOG("Level %d too low, bounding",(int)nlvl);
        nlvl = 0;
    }
    long old_max_health = compute_creature_max_health(crstat->health, cctrl->explevel);
    if (old_max_health < 1)
        old_max_health = 1;
    cctrl->explevel = nlvl;
    long max_health = compute_creature_max_health(crstat->health, cctrl->explevel);
    cctrl->max_health = max_health;
    set_creature_size_stuff(thing);
    if (old_max_health > 0)
        thing->health = saturate_set_signed( (thing->health*max_health)/old_max_health, 16);
    else
        thing->health = -1;
    creature_increase_available_instances(thing);
    add_creature_score_to_owner(thing);
}

void init_creature_level(struct Thing *thing, long nlev)
{
    //_DK_init_creature_level(thing,nlev);
    struct CreatureControl* cctrl = creature_control_get_from_thing(thing);
    if (creature_control_invalid(cctrl))
    {
        ERRORLOG("Creature has no control");
        return;
    }
    set_creature_level(thing, nlev);
    thing->health = cctrl->max_health;
}

/** Retrieves speed of a creature.
 *
 * @param thing
 * @return
 */
long get_creature_speed(const struct Thing *thing)
{
    struct CreatureControl* cctrl = creature_control_get_from_thing(thing);
    if (creature_control_invalid(cctrl))
        return 0;
    long speed = cctrl->max_speed;
    if (speed < 0)
        speed = 0;
    if (speed > MAX_VELOCITY)
        speed = MAX_VELOCITY;
    return speed;
}

long get_human_controlled_creature_target(struct Thing *thing, long a2)
{
  return _DK_get_human_controlled_creature_target(thing, a2);
}

long creature_instance_has_reset(const struct Thing *thing, long inst_idx)
{
    long ritime;
    //return _DK_creature_instance_has_reset(thing, a2);
    const struct CreatureControl* cctrl = creature_control_get_from_thing(thing);
    const struct InstanceInfo* inst_inf = creature_instance_info_get(inst_idx);
    long delta = (long)game.play_gameturn - (long)cctrl->instance_use_turn[inst_idx];
    if ((thing->alloc_flags & TAlF_IsControlled) != 0)
    {
        ritime = inst_inf->fp_reset_time + cctrl->inst_total_turns - cctrl->inst_action_turns;
    } else
    {
        ritime = inst_inf->reset_time + cctrl->inst_total_turns - cctrl->inst_action_turns;
    }
    return (delta >= ritime);
}

/**
 * Gives times a creature spends on an instance, including spell modifiers.
 * @param thing The creature thing.
 * @param inst_idx Instance for which times will be computed.
 * @param ritime Returns instance duration turns.
 * @param raitime Returns instance turn on which action function is executed.
 */
void get_creature_instance_times(const struct Thing *thing, long inst_idx, long *ritime, long *raitime)
{
    long itime;
    long aitime;
    struct InstanceInfo* inst_inf = creature_instance_info_get(inst_idx);
    if ((thing->alloc_flags & TAlF_IsControlled) != 0)
    {
        itime = inst_inf->fp_time;
        aitime = inst_inf->fp_action_time;
    } else
    {
        itime = inst_inf->time;
        aitime = inst_inf->action_time;
    }
    if (creature_affected_by_spell(thing, SplK_Slow))
    {
        aitime *= 2;
        itime *= 2;
    }
    if (creature_affected_by_spell(thing, SplK_Speed))
    {
        aitime /= 2;
        itime /= 2;
    } else
    if (creature_affected_by_slap(thing))
    {
        aitime = 3 * aitime / 4;
        itime = 3 * itime / 4;
    } else
    if (!is_neutral_thing(thing))
    {
        if (player_uses_power_obey(thing->owner))
        {
            aitime -= aitime / 4;
            itime -= itime / 4;
        }
    }
    if (aitime <= 1)
        aitime = 1;
    if (itime <= 1)
        itime = 1;
    *ritime = itime;
    *raitime = aitime;
}

void set_creature_instance(struct Thing *thing, CrInstance inst_idx, long a2, long targtng_idx, const struct Coord3d *pos)
{
    long i;
    //_DK_set_creature_instance(thing, inst_idx, a2, a3, pos); return;
    if (inst_idx == 0)
        return;
    struct CreatureControl* cctrl = creature_control_get_from_thing(thing);
    struct InstanceInfo* inst_inf = creature_instance_info_get(inst_idx);
    if (creature_instance_info_invalid(inst_inf) || (inst_inf->time == -1))
    {
        ERRORLOG("Cannot set negative instance %d to %s index %d",(int)inst_idx,thing_model_name(thing),(int)thing->index);
        return;
    }
    if (inst_inf->force_visibility > 0)
    {
        i = cctrl->force_visible;
        if (i <= inst_inf->force_visibility)
          i = inst_inf->force_visibility;
        cctrl->force_visible = i;
    }
    long itime;
    long aitime;
    get_creature_instance_times(thing, inst_idx, &itime, &aitime);
    if ((cctrl->instance_id != CrInst_NULL) && (cctrl->instance_id == inst_idx))
    {
        if ((inst_inf->flags & InstPF_RepeatTrigger) != 0)
        {
            cctrl->inst_repeat = 1;
            return;
        }
    }
    cctrl->instance_id = inst_idx;
    cctrl->targtng_idx = targtng_idx;
    cctrl->inst_turn = 0;
    cctrl->inst_total_turns = itime;
    cctrl->inst_action_turns = aitime;
    i = get_creature_model_graphics(thing->model,inst_inf->graphics_idx);
    cctrl->instance_anim_step_turns = get_lifespan_of_animation(i, 1) / itime;
    if (pos != NULL)
    {
        cctrl->targtstl_x = coord_subtile(pos->x.val);
        cctrl->targtstl_y = coord_subtile(pos->y.val);
    } else
    {
        cctrl->targtstl_x = 0;
        cctrl->targtstl_y = 0;
    }
}

unsigned short find_next_annoyed_creature(unsigned char a1, unsigned short a2)
{
  return _DK_find_next_annoyed_creature(a1, a2);
}

void draw_creature_view(struct Thing *thing)
{
  //_DK_draw_creature_view(thing); return;

  // If no eye lens required - just draw on the screen, directly
  struct PlayerInfo* player = get_my_player();
  if (((game.flags_cd & MFlg_EyeLensReady) == 0) || (eye_lens_memory == NULL) || (game.numfield_1B == 0))
  {
      engine(player,&player->cameras[CamIV_FirstPerson]);
      return;
  }
  // So there is an eye lens - we have to put a buffer in place of screen,
  // draw on that buffer, an then copy it to screen applying lens effect.
  unsigned char* scrmem = eye_lens_spare_screen_memory;
  // Store previous graphics settings
  unsigned char* wscr_cp = lbDisplay.WScreen;
  TbGraphicsWindow grwnd;
  LbScreenStoreGraphicsWindow(&grwnd);
  // Prepare new settings
  LbMemorySet(scrmem, 0, eye_lens_width*eye_lens_height*sizeof(TbPixel));
  lbDisplay.WScreen = scrmem;
  lbDisplay.GraphicsScreenHeight = eye_lens_height;
  lbDisplay.GraphicsScreenWidth = eye_lens_width;
  LbScreenSetGraphicsWindow(0, 0, MyScreenWidth/pixel_size, MyScreenHeight/pixel_size);
  // Draw on our buffer
  setup_engine_window(0, 0, MyScreenWidth, MyScreenHeight);
  engine(player,&player->cameras[CamIV_FirstPerson]);
  // Restore original graphics settings
  lbDisplay.WScreen = wscr_cp;
  LbScreenLoadGraphicsWindow(&grwnd);
  // Draw the buffer on real screen
  setup_engine_window(0, 0, MyScreenWidth, MyScreenHeight);
  draw_lens_effect(lbDisplay.WScreen, lbDisplay.GraphicsScreenWidth, scrmem, eye_lens_width,
      MyScreenWidth/pixel_size, MyScreenHeight/pixel_size, game.numfield_1B);
}

struct Thing *get_creature_near(unsigned short pos_x, unsigned short pos_y)
{
    return _DK_get_creature_near(pos_x, pos_y);
}

struct Thing *get_creature_near_with_filter(unsigned short pos_x, unsigned short pos_y, Thing_Filter filter, FilterParam param)
{
    return _DK_get_creature_near_with_filter(pos_x, pos_y, filter, param);
}

struct Thing *get_creature_near_for_controlling(unsigned char a1, long a2, long a3)
{
  return _DK_get_creature_near_for_controlling(a1, a2, a3);
}

/**
 * Puts a creature as first in a list of owning player creatures.
 *
 * This function is called at map loading, during creature creation; this means it cannot use get_players_num_dungeon().
 *
 * @param thing The creature thing.
 */
void set_first_creature(struct Thing *creatng)
{
    //_DK_set_first_creature(creatng);
    struct CreatureControl* cctrl = creature_control_get_from_thing(creatng);

    if ((creatng->alloc_flags & TAlF_InDungeonList) != 0) {
        ERRORLOG("Thing already in Peter list");
        return;
    }

    SYNCDBG(16,"Starting for %s index %d owner %d",thing_model_name(creatng),(int)creatng->index,(int)creatng->owner);

    if (is_neutral_thing(creatng))
    {
        if (game.nodungeon_creatr_list_start > 0)
        {
            struct Thing* prevtng = thing_get(game.nodungeon_creatr_list_start);
            struct CreatureControl* prevctrl = creature_control_get_from_thing(prevtng);
            prevctrl->players_prev_creature_idx = creatng->index;
            cctrl->players_next_creature_idx = game.nodungeon_creatr_list_start;
            cctrl->players_prev_creature_idx = 0;
            game.nodungeon_creatr_list_start = creatng->index;
        } else
        {
            cctrl->players_next_creature_idx = 0;
            cctrl->players_prev_creature_idx = 0;
            game.nodungeon_creatr_list_start = creatng->index;
        }
        creatng->alloc_flags |= TAlF_InDungeonList;
    } else
    if (!creature_is_for_dungeon_diggers_list(creatng))
    {
        struct Dungeon* dungeon = get_dungeon(creatng->owner);
        if (dungeon->creatr_list_start > 0)
        {
            struct Thing* prevtng = thing_get(dungeon->creatr_list_start);
            struct CreatureControl* prevctrl = creature_control_get_from_thing(prevtng);
            prevctrl->players_prev_creature_idx = creatng->index;
            cctrl->players_next_creature_idx = dungeon->creatr_list_start;
            cctrl->players_prev_creature_idx = 0;
            dungeon->creatr_list_start = creatng->index;
        } else
        {
            cctrl->players_next_creature_idx = 0;
            cctrl->players_prev_creature_idx = 0;
            dungeon->creatr_list_start = creatng->index;
        }
        if ((cctrl->flgfield_2 & TF2_Spectator) == 0)
        {
            dungeon->num_active_creatrs++;
            dungeon->owned_creatures_of_model[creatng->model]++;
        }
        creatng->alloc_flags |= TAlF_InDungeonList;
    }
    else
    {
        struct Dungeon* dungeon = get_dungeon(creatng->owner);
        if (dungeon->digger_list_start > 0)
        {
            struct Thing* prevtng = thing_get(dungeon->digger_list_start);
            struct CreatureControl* prevctrl = creature_control_get_from_thing(prevtng);
            prevctrl->players_prev_creature_idx = creatng->index;
            cctrl->players_next_creature_idx = dungeon->digger_list_start;
            cctrl->players_prev_creature_idx = 0;
            dungeon->digger_list_start = creatng->index;
        }
        else
        {
            cctrl->players_next_creature_idx = 0;
            cctrl->players_prev_creature_idx = 0;
            dungeon->digger_list_start = creatng->index;
        }
        dungeon->num_active_diggers++;
        dungeon->owned_creatures_of_model[creatng->model]++;
        creatng->alloc_flags |= TAlF_InDungeonList;
    }
}

void remove_first_creature(struct Thing *creatng)
{
    struct Dungeon *dungeon;
    struct CreatureControl *secctrl;
    struct Thing *sectng;
    //_DK_remove_first_creature(creatng);
    struct CreatureControl* cctrl = creature_control_get_from_thing(creatng);
    if ((creatng->alloc_flags & TAlF_InDungeonList) == 0)
    {
        ERRORLOG("The %s index %d is not in Peter list",thing_model_name(creatng),(int)creatng->index);
        return;
    }
    if (is_neutral_thing(creatng))
    {
      sectng = thing_get(cctrl->players_prev_creature_idx);
      if (!thing_is_invalid(sectng)) {
          secctrl = creature_control_get_from_thing(sectng);
          secctrl->players_next_creature_idx = cctrl->players_next_creature_idx;
      } else {
          game.nodungeon_creatr_list_start = cctrl->players_next_creature_idx;
      }
      sectng = thing_get(cctrl->players_next_creature_idx);
      if (!thing_is_invalid(sectng)) {
          secctrl = creature_control_get_from_thing(sectng);
          secctrl->players_prev_creature_idx = cctrl->players_prev_creature_idx;
      }
    } else
    if (creature_is_for_dungeon_diggers_list(creatng))
    {
        dungeon = get_dungeon(creatng->owner);
        sectng = thing_get(cctrl->players_prev_creature_idx);
        if (!thing_is_invalid(sectng)) {
            secctrl = creature_control_get_from_thing(sectng);
            secctrl->players_next_creature_idx = cctrl->players_next_creature_idx;
        } else {
            dungeon->digger_list_start = cctrl->players_next_creature_idx;
        }
        sectng = thing_get(cctrl->players_next_creature_idx);
        if (!thing_is_invalid(sectng)) {
            secctrl = creature_control_get_from_thing(sectng);
            secctrl->players_prev_creature_idx = cctrl->players_prev_creature_idx;
        }
        if ((cctrl->flgfield_2 & TF2_Spectator) == 0)
        {
            dungeon->num_active_diggers--;
            dungeon->owned_creatures_of_model[creatng->model]--;
        }
    } else
    {
        dungeon = get_dungeon(creatng->owner);
        sectng = thing_get(cctrl->players_prev_creature_idx);
        if (!thing_is_invalid(sectng)) {
            secctrl = creature_control_get_from_thing(sectng);
            secctrl->players_next_creature_idx = cctrl->players_next_creature_idx;
        } else {
            dungeon->creatr_list_start = cctrl->players_next_creature_idx;
        }
        sectng = thing_get(cctrl->players_next_creature_idx);
        if (!thing_is_invalid(sectng)) {
            secctrl = creature_control_get_from_thing(sectng);
            secctrl->players_prev_creature_idx = cctrl->players_prev_creature_idx;
        }
        if ((cctrl->flgfield_2 & TF2_Spectator) == 0)
        {
            dungeon->num_active_creatrs--;
            dungeon->owned_creatures_of_model[creatng->model]--;
        }
    }
    cctrl->players_prev_creature_idx = 0;
    cctrl->players_next_creature_idx = 0;
    creatng->alloc_flags &= ~TAlF_InDungeonList;
}

TbBool thing_is_creature(const struct Thing *thing)
{
  if (thing_is_invalid(thing))
    return false;
  if (thing->class_id != TCls_Creature)
    return false;
  return true;
}

TbBool thing_is_dead_creature(const struct Thing *thing)
{
  if (thing_is_invalid(thing))
    return false;
  if (thing->class_id != TCls_DeadCreature)
    return false;
  return true;
}

/** Returns if a thing is special digger creature.
 *
 * @param thing The thing to be checked.
 * @return True if the thing is creature and special digger, false otherwise.
 */
TbBool thing_is_creature_special_digger(const struct Thing *thing)
{
  if (thing_is_invalid(thing))
    return false;
  if (thing->class_id != TCls_Creature)
    return false;
  return ((get_creature_model_flags(thing) & CMF_IsSpecDigger) != 0);
}

void anger_set_creature_anger_all_types(struct Thing *thing, long a2)
{
    _DK_anger_set_creature_anger_all_types(thing, a2);
}

struct Room *get_creature_lair_room(const struct Thing *creatng)
{
    struct CreatureControl* cctrl = creature_control_get_from_thing(creatng);
    if (cctrl->lairtng_idx <= 0) {
        return INVALID_ROOM;
    }
    return room_get(cctrl->lair_room_id);
}

TbBool creature_has_lair_room(const struct Thing *creatng)
{
    struct Room* room = get_creature_lair_room(creatng);
    if (!room_is_invalid(room) && (room->kind == get_room_for_job(Job_TAKE_SLEEP))) {
        return true;
    }
    return false;
}

TbBool remove_creature_lair(struct Thing *thing)
{
    struct CreatureControl* cctrl = creature_control_get_from_thing(thing);
    if (cctrl->lairtng_idx <= 0) {
        return false;
    }
    struct Room* room = room_get(cctrl->lair_room_id);
    if (!room_is_invalid(room)) {
        creature_remove_lair_totem_from_room(thing, room);
        return true;
    } else {
        ERRORDBG(8,"The %s index %d has lair %d in non-existing room.",thing_model_name(thing),(int)thing->index,(int)cctrl->lairtng_idx);
        cctrl->lairtng_idx = 0;
    }
    return false;
}

void change_creature_owner(struct Thing *creatng, PlayerNumber nowner)
{
    struct Dungeon *dungeon;
    SYNCDBG(6,"Starting for %s, owner %d to %d",thing_model_name(creatng),(int)creatng->owner,(int)nowner);
    //_DK_change_creature_owner(thing, nowner); return;
    // Remove the creature from old owner
    if (creatng->light_id != 0) {
        light_delete_light(creatng->light_id);
        creatng->light_id = 0;
    }
    cleanup_creature_state_and_interactions(creatng);
    remove_creature_lair(creatng);
    if ((creatng->alloc_flags & TAlF_InDungeonList) != 0) {
        remove_first_creature(creatng);
    }
    if (!is_neutral_thing(creatng))
    {
        dungeon = get_dungeon(creatng->owner);
        dungeon->score -= get_creature_thing_score(creatng);
        if (anger_is_creature_angry(creatng))
            dungeon->creatures_annoyed--;
        remove_events_thing_is_attached_to(creatng);
    }
    // Add the creature to new owner
    creatng->owner = nowner;
    set_first_creature(creatng);
    set_start_state(creatng);
    if (!is_neutral_thing(creatng))
    {
        dungeon = get_dungeon(creatng->owner);
        dungeon->score += get_creature_thing_score(creatng);
        if ( anger_is_creature_angry(creatng) )
            dungeon->creatures_annoyed++;
    }
}

struct Thing *create_creature(struct Coord3d *pos, ThingModel model, PlayerNumber owner)
{
    struct CreatureStats* crstat = creature_stats_get(model);
    if (!i_can_allocate_free_thing_structure(FTAF_FreeEffectIfNoSlots))
    {
        ERRORDBG(3,"Cannot create %s for player %d. There are too many things allocated.",creature_code_name(model),(int)owner);
        erstat_inc(ESE_NoFreeThings);
        return INVALID_THING;
    }
    if (!i_can_allocate_free_control_structure())
    {
        ERRORDBG(3,"Cannot create %s for player %d. There are too many creatures allocated.",creature_code_name(model),(int)owner);
        erstat_inc(ESE_NoFreeCreatrs);
        return INVALID_THING;
    }
    struct Thing* crtng = allocate_free_thing_structure(FTAF_FreeEffectIfNoSlots);
    if (crtng->index == 0) {
        ERRORDBG(3,"Should be able to allocate %s for player %d, but failed.",creature_code_name(model),(int)owner);
        erstat_inc(ESE_NoFreeThings);
        return INVALID_THING;
    }
    struct CreatureControl* cctrl = allocate_free_control_structure();
    crtng->ccontrol_idx = cctrl->index;
    crtng->class_id = TCls_Creature;
    crtng->model = model;
    crtng->parent_idx = crtng->index;
    crtng->mappos.x.val = pos->x.val;
    crtng->mappos.y.val = pos->y.val;
    crtng->mappos.z.val = pos->z.val;
    crtng->clipbox_size_xy = crstat->size_xy;
    crtng->clipbox_size_yz = crstat->size_yz;
    crtng->solid_size_xy = crstat->thing_size_xy;
    crtng->solid_size_yz = crstat->thing_size_yz;
    crtng->fall_acceleration = 32;
    crtng->field_22 = 0;
    crtng->field_23 = 32;
    crtng->field_24 = 8;
    crtng->movement_flags |= TMvF_Unknown08;
    crtng->owner = owner;
    crtng->move_angle_xy = 0;
    crtng->move_angle_z = 0;
    cctrl->max_speed = calculate_correct_creature_maxspeed(crtng);
    cctrl->shot_shift_x = creatures[model].shot_shift_x;
    cctrl->shot_shift_y = creatures[model].shot_shift_y;
    cctrl->shot_shift_z = creatures[model].shot_shift_z;
    long i = get_creature_anim(crtng, 0);
    set_thing_draw(crtng, i, 256, gameadd.crtr_conf.sprite_size, 0, 0, 2);
    cctrl->explevel = 1;
    crtng->health = crstat->health;
    cctrl->max_health = compute_creature_max_health(crstat->health,cctrl->explevel);
    crtng->owner = owner;
    crtng->mappos.x.val = pos->x.val;
    crtng->mappos.y.val = pos->y.val;
    crtng->mappos.z.val = pos->z.val;
    crtng->creation_turn = game.play_gameturn;
    cctrl->joining_age = 17+ACTION_RANDOM(13);
    cctrl->blood_type = ACTION_RANDOM(BLOOD_TYPES_COUNT);
    if (owner == game.hero_player_num)
    {
      cctrl->party.target_plyr_idx = -1;
      cctrl->byte_8C = 1;
    }
    cctrl->flee_pos.x.val = crtng->mappos.x.val;
    cctrl->flee_pos.y.val = crtng->mappos.y.val;
    cctrl->flee_pos.z.val = crtng->mappos.z.val;
    cctrl->flee_pos.z.val = get_thing_height_at(crtng, pos);
    cctrl->fighting_player_idx = -1;
    if (crstat->flying) {
        crtng->movement_flags |= TMvF_Flying;
    }
    set_creature_level(crtng, 0);
    crtng->health = cctrl->max_health;
    add_thing_to_its_class_list(crtng);
    place_thing_in_mapwho(crtng);
    if (owner <= PLAYERS_COUNT)
      set_first_creature(crtng);
    set_start_state(crtng);
    add_creature_score_to_owner(crtng);
    struct CreatureData* crdata = creature_data_get(crtng->model);
    cctrl->active_instance_id = crdata->flags;
    if (crstat->illuminated) {
        illuminate_creature(crtng);
    }
    return crtng;
}

TbBool creature_increase_level(struct Thing *thing)
{
  //_DK_creature_increase_level(thing);
  struct CreatureControl* cctrl = creature_control_get_from_thing(thing);
  if (creature_control_invalid(cctrl))
  {
      ERRORLOG("Invalid creature control; no action");
      return false;
  }
  struct Dungeon* dungeon = get_dungeon(thing->owner);
  if (dungeon->creature_max_level[thing->model] > cctrl->explevel)
  {
      struct CreatureStats* crstat = creature_stats_get_from_thing(thing);
      if ((cctrl->explevel < CREATURE_MAX_LEVEL-1) || (crstat->grow_up != 0))
      {
          cctrl->spell_flags |= CSAfF_ExpLevelUp;
          return true;
      }
  }
  return false;
}

TbBool creature_increase_multiple_levels(struct Thing *thing, int count)
{
    struct CreatureControl* cctrl = creature_control_get_from_thing(thing);
    if (creature_control_invalid(cctrl))
    {
        ERRORLOG("Invalid creature control; no action");
        return false;
  }
  struct Dungeon* dungeon = get_dungeon(thing->owner);
  int k = 0;
  for (int i = 0; i < count; i++)
  {
    if (dungeon->creature_max_level[thing->model] > cctrl->explevel)
    {
        struct CreatureStats* crstat = creature_stats_get_from_thing(thing);
        if ((cctrl->explevel < CREATURE_MAX_LEVEL - 1) || (crstat->grow_up != 0))
        {
            cctrl->spell_flags |= CSAfF_ExpLevelUp;
            update_creature_levels(thing);
            k++;
      }
    }
  }
  if (k > 0)
  {
      return true;
  }
  return false;
}

/**
 * Creates creature of random evil kind, and with random experience level.
 * @param x
 * @param y
 * @param owner
 * @param max_lv
 * @return
 */
TbBool create_random_evil_creature(MapCoord x, MapCoord y, PlayerNumber owner, CrtrExpLevel max_lv)
{
    ThingModel crmodel;
    while (1) {
        crmodel = ACTION_RANDOM(gameadd.crtr_conf.model_count) + 1;
        // Accept only evil creatures
        struct CreatureModelConfig* crconf = &gameadd.crtr_conf.model[crmodel];
        if ((crconf->model_flags & CMF_IsSpectator) != 0) {
            continue;
        }
        if ((crconf->model_flags & CMF_IsEvil) != 0) {
            break;
        }
    }
    struct Coord3d pos;
    pos.x.val = x;
    pos.y.val = y;
    pos.z.val = 0;
    struct Thing* thing = create_creature(&pos, crmodel, owner);
    if (thing_is_invalid(thing))
    {
        ERRORLOG("Cannot create evil creature %s at (%ld,%ld)",creature_code_name(crmodel),x,y);
        return false;
    }
    pos.z.val = get_thing_height_at(thing, &pos);
    if (thing_in_wall_at(thing, &pos))
    {
        delete_thing_structure(thing, 0);
        ERRORLOG("Evil creature %s at (%ld,%ld) deleted because is in wall",creature_code_name(crmodel),x,y);
        return false;
    }
    thing->mappos.x.val = pos.x.val;
    thing->mappos.y.val = pos.y.val;
    thing->mappos.z.val = pos.z.val;
    remove_first_creature(thing);
    set_first_creature(thing);
    set_start_state(thing);
    CrtrExpLevel lv = ACTION_RANDOM(max_lv);
    set_creature_level(thing, lv);
    return true;
}

/**
 * Creates creature of random hero kind, and with random experience level.
 * @param x
 * @param y
 * @param owner
 * @param max_lv
 * @return
 */
TbBool create_random_hero_creature(MapCoord x, MapCoord y, PlayerNumber owner, CrtrExpLevel max_lv)
{
  ThingModel crmodel;
  while (1) {
      crmodel = ACTION_RANDOM(gameadd.crtr_conf.model_count) + 1;

      // model_count is always one higher than the last available index for creature models
      // This will allow more creature models to be added, but still catch the out-of-bounds model number.
      if (crmodel >= gameadd.crtr_conf.model_count) {
          // try again
          continue;
      }

      // Accept only evil creatures
      struct CreatureModelConfig* crconf = &gameadd.crtr_conf.model[crmodel];
      if ((crconf->model_flags & CMF_IsSpectator) != 0) {
          continue;
      }

      if ((crconf->model_flags & CMF_IsEvil) == 0) {
          //JUSTMSG("*** CREATURE MODEL NUMBER %d", (unsigned char)crmodel);
          break;
      }
  }
  struct Coord3d pos;
  pos.x.val = x;
  pos.y.val = y;
  pos.z.val = 0;
  struct Thing* thing = create_creature(&pos, crmodel, owner);
  if (thing_is_invalid(thing))
  {
      ERRORLOG("Cannot create player %d hero %s at (%ld,%ld)",(int)owner,creature_code_name(crmodel),x,y);
      return false;
  }
  pos.z.val = get_thing_height_at(thing, &pos);
  if (thing_in_wall_at(thing, &pos))
  {
      delete_thing_structure(thing, 0);
      ERRORLOG("Hero %s at (%ld,%ld) deleted because is in wall",creature_code_name(crmodel),x,y);
      return false;
  }
  thing->mappos.x.val = pos.x.val;
  thing->mappos.y.val = pos.y.val;
  thing->mappos.z.val = pos.z.val;
  remove_first_creature(thing);
  set_first_creature(thing);
//  set_start_state(thing); - simplified to the following two commands
  game.field_14E498 = game.play_gameturn;
  game.field_14E49C++;
  CrtrExpLevel lv = ACTION_RANDOM(max_lv);
  set_creature_level(thing, lv);
  return true;
}

/**
 * Creates a special digger specific to given player and owned by that player.
 * @param x
 * @param y
 * @param owner
 * @return
 */
TbBool create_owned_special_digger(MapCoord x, MapCoord y, PlayerNumber owner)
{
    ThingModel crmodel = get_players_special_digger_model(owner);
    struct Coord3d pos;
    pos.x.val = x;
    pos.y.val = y;
    pos.z.val = 0;
    struct Thing* thing = create_creature(&pos, crmodel, owner);
    if (thing_is_invalid(thing))
    {
        ERRORLOG("Cannot create creature %s at (%ld,%ld)",creature_code_name(crmodel),x,y);
        return false;
    }
    pos.z.val = get_thing_height_at(thing, &pos);
    if (thing_in_wall_at(thing, &pos))
    {
        delete_thing_structure(thing, 0);
        ERRORLOG("Creature %s at (%ld,%ld) deleted because is in wall",creature_code_name(crmodel),x,y);
        return false;
    }
    thing->mappos.x.val = pos.x.val;
    thing->mappos.y.val = pos.y.val;
    thing->mappos.z.val = pos.z.val;
    remove_first_creature(thing);
    set_first_creature(thing);
    return true;
}

/**
 * Filter function for selecting creature which is fighting and is not affected by a specific spell.
 * A specific thing can be selected either by class, model and owner.
 *
 * @param thing Creature thing to be filtered.
 * @param param Struct with specific thing which is dragged.
 * @param maximizer Previous max value.
 * @return If returned value is greater than maximizer, then the filtering result should be updated.
 */
long player_list_creature_filter_in_fight_and_not_affected_by_spell(const struct Thing *thing, MaxTngFilterParam param, long maximizer)
{
    struct CreatureControl* cctrl = creature_control_get_from_thing(thing);
    if ((cctrl->combat_flags != 0) && !creature_is_being_unconscious(thing))
    {
        if ((param->plyr_idx >= 0) && (thing->owner != param->plyr_idx))
            return -1;
        if ((param->model_id > 0) && (thing->model != param->model_id))
            return -1;
        if ((param->class_id > 0) && (thing->class_id != param->class_id))
            return -1;
        if ((param->num1 != PwrK_None) && thing_affected_by_spell(thing, param->num1))
            return -1;
        return get_creature_thing_score(thing);
    }
    // If conditions are not met, return -1 to be sure thing will not be returned.
    return -1;
}

/**
 * Filter function for selecting creature which is dragging a specific thing.
 * A specific thing can be selected either by index, or by class, model and owner.
 *
 * @param thing Creature thing to be filtered.
 * @param param Struct with specific thing which is dragged.
 * @param maximizer Previous max value.
 * @return If returned value is greater than maximizer, then the filtering result should be updated.
 */
long player_list_creature_filter_dragging_specific_thing(const struct Thing *thing, MaxTngFilterParam param, long maximizer)
{
    struct CreatureControl* cctrl = creature_control_get_from_thing(thing);
    if (param->num1 > 0)
    {
        if (cctrl->dragtng_idx == param->num1) {
            return LONG_MAX;
        }
        return -1;
    }
    if ((param->class_id > 0) || (param->model_id > 0) || (param->plyr_idx >= 0))
    {
        struct Thing* dragtng = thing_get(cctrl->dragtng_idx);
        if ((param->plyr_idx >= 0) && (dragtng->owner != param->plyr_idx))
            return -1;
        if ((param->model_id > 0) && (dragtng->model != param->model_id))
            return -1;
        if ((param->class_id > 0) && (dragtng->class_id != param->class_id))
            return -1;
        return LONG_MAX;
    }
    // If conditions are not met, return -1 to be sure thing will not be returned.
    return -1;
}

/**
 * Filter function for selecting most experienced creature.
 *
 * @param thing Creature thing to be filtered.
 * @param param Struct with creature model, owner and GUI job to be accepted.
 * @param maximizer Previous max value.
 * @return If returned value is greater than maximizer, then the filtering result should be updated.
 */
long player_list_creature_filter_most_experienced(const struct Thing *thing, MaxTngFilterParam param, long maximizer)
{
    struct CreatureControl* cctrl = creature_control_get_from_thing(thing);
    // New 'maximizer' value. Should be at least 1; maximum is, in this case, CREATURE_MAX_LEVEL.
    long nmaxim = cctrl->explevel + 1;
    if ( ((param->plyr_idx == -1) || (thing->owner == param->plyr_idx))
        && (thing->class_id == param->class_id)
        && ((param->model_id == -1) || (thing->model == param->model_id))
        && ((param->num1 == -1) || (get_creature_gui_job(thing) == param->num1))
        && (nmaxim > maximizer) )
    {
        return nmaxim;
    }
    // If conditions are not met, return -1 to be sure thing will not be returned.
    return -1;
}

/**
 * Filter function for selecting most experienced and pickable creature.
 *
 * @param thing Creature thing to be filtered.
 * @param param Struct with creature model, owner and GUI job to be accepted.
 * @param maximizer Previous max value.
 * @return If returned value is greater than maximizer, then the filtering result should be updated.
 */
long player_list_creature_filter_most_experienced_and_pickable1(const struct Thing *thing, MaxTngFilterParam param, long maximizer)
{
    struct CreatureControl* cctrl = creature_control_get_from_thing(thing);
    // New 'maximizer' value. Should be at least 1; maximum is, in this case, CREATURE_MAX_LEVEL.
    long nmaxim = cctrl->explevel + 1;
    if ( ((param->plyr_idx == -1) || (thing->owner == param->plyr_idx))
        && (thing->class_id == param->class_id)
        && ((param->model_id == -1) || (thing->model == param->model_id))
        && ((param->num1 == -1) || (get_creature_gui_job(thing) == param->num1))
        && !thing_is_picked_up(thing)
        && (thing->active_state != CrSt_CreatureUnconscious) && (nmaxim > maximizer) )
    {
        if (can_thing_be_picked_up_by_player(thing, param->plyr_idx))
        {
            return nmaxim;
        }
    }
    // If conditions are not met, return -1 to be sure thing will not be returned.
    return -1;
}

/**
 * Filter function for selecting most experienced and "pickable2" creature.
 *
 * @param thing Creature thing to be filtered.
 * @param param Struct with creature model, owner and GUI job to be accepted.
 * @param maximizer Previous max value.
 * @return If returned value is greater than maximizer, then the filtering result should be updated.
 */
long player_list_creature_filter_most_experienced_and_pickable2(const struct Thing *thing, MaxTngFilterParam param, long maximizer)
{
    struct CreatureControl* cctrl = creature_control_get_from_thing(thing);
    // New 'maximizer' value. Should be at least 1; maximum is, in this case, CREATURE_MAX_LEVEL.
    long nmaxim = cctrl->explevel + 1;
    if ( ((param->plyr_idx == -1) || (thing->owner == param->plyr_idx))
        && (thing->class_id == param->class_id)
        && ((param->model_id == -1) || (thing->model == param->model_id))
        && ((param->num1 == -1) || (get_creature_gui_job(thing) == param->num1))
        && !thing_is_picked_up(thing)
        && (thing->active_state != CrSt_CreatureUnconscious) && (nmaxim > maximizer) )
    {
        if (can_thing_be_picked_up2_by_player(thing, param->plyr_idx))
        {
            return nmaxim;
        }
    }
    // If conditions are not met, return -1 to be sure thing will not be returned.
    return -1;
}

/**
 * Filter function for selecting least experienced creature.
 *
 * @param thing Creature thing to be filtered.
 * @param param Struct with creature model, owner and GUI job to be accepted.
 * @param maximizer Previous max value.
 * @return If returned value is greater than maximizer, then the filtering result should be updated.
 */
long player_list_creature_filter_least_experienced(const struct Thing *thing, MaxTngFilterParam param, long maximizer)
{
    struct CreatureControl* cctrl = creature_control_get_from_thing(thing);
    // New 'maximizer' value. Should be at least 1; maximum is, in this case, CREATURE_MAX_LEVEL.
    long nmaxim = CREATURE_MAX_LEVEL - cctrl->explevel;
    if ( ((param->plyr_idx == -1) || (thing->owner == param->plyr_idx))
      && (thing->class_id == param->class_id)
      && ((param->model_id == -1) || (thing->model == param->model_id))
      && ((param->num1 == -1) || (get_creature_gui_job(thing) == param->num1))
      && (nmaxim > maximizer) )
    {
        return nmaxim;
    }
    // If conditions are not met, return -1 to be sure thing will not be returned.
    return -1;
}

/**
 * Filter function for selecting least experienced and pickable creature.
 *
 * @param thing Creature thing to be filtered.
 * @param param Struct with creature model, owner and GUI job to be accepted.
 * @param maximizer Previous max value.
 * @return If returned value is greater than maximizer, then the filtering result should be updated.
 */
long player_list_creature_filter_least_experienced_and_pickable1(const struct Thing *thing, MaxTngFilterParam param, long maximizer)
{
    struct CreatureControl* cctrl = creature_control_get_from_thing(thing);
    // New 'maximizer' value. Should be at least 1; maximum is, in this case, CREATURE_MAX_LEVEL.
    long nmaxim = CREATURE_MAX_LEVEL - cctrl->explevel;
    if ( ((param->plyr_idx == -1) || (thing->owner == param->plyr_idx))
      && (thing->class_id == param->class_id)
      && ((param->model_id == -1) || (thing->model == param->model_id))
      && ((param->num1 == -1) || (get_creature_gui_job(thing) == param->num1))
      && !thing_is_picked_up(thing)
      && (thing->active_state != CrSt_CreatureUnconscious) && (nmaxim > maximizer) )
    {
      if (can_thing_be_picked_up_by_player(thing, param->plyr_idx))
      {
        return nmaxim;
      }
    }
    // If conditions are not met, return -1 to be sure thing will not be returned.
    return -1;
}

/**
 * Filter function for selecting least experienced and "pickable2" creature.
 *
 * @param thing Creature thing to be filtered.
 * @param param Struct with creature model, owner and GUI job to be accepted.
 * @param maximizer Previous max value.
 * @return If returned value is greater than maximizer, then the filtering result should be updated.
 */
long player_list_creature_filter_least_experienced_and_pickable2(const struct Thing *thing, MaxTngFilterParam param, long maximizer)
{
    struct CreatureControl* cctrl = creature_control_get_from_thing(thing);
    // New 'maximizer' value. Should be at least 1; maximum is, in this case, CREATURE_MAX_LEVEL.
    long nmaxim = CREATURE_MAX_LEVEL - cctrl->explevel;
    if ( ((param->plyr_idx == -1) || (thing->owner == param->plyr_idx))
      && (thing->class_id == param->class_id)
      && ((param->model_id == -1) || (thing->model == param->model_id))
      && ((param->num1 == -1) || (get_creature_gui_job(thing) == param->num1))
      && !thing_is_picked_up(thing)
      && (thing->active_state != CrSt_CreatureUnconscious) && (nmaxim > maximizer) )
    {
      if (can_thing_be_picked_up2_by_player(thing, param->plyr_idx))
      {
        return nmaxim;
      }
    }
    // If conditions are not met, return -1 to be sure thing will not be returned.
    return -1;
}

/**
 * Filter function for selecting first creature with given GUI Job.
 *
 * @param thing Creature thing to be filtered.
 * @param param Struct with creature model, owner and GUI Job to be accepted.
 * @param maximizer Previous max value.
 * @return If returned value is greater than maximizer, then the filtering result should be updated.
 */
long player_list_creature_filter_of_gui_job(const struct Thing *thing, MaxTngFilterParam param, long maximizer)
{
    if ( ((param->plyr_idx == -1) || (thing->owner == param->plyr_idx))
      && (thing->class_id == param->class_id)
      && ((param->model_id == -1) || (thing->model == param->model_id))
      && ((param->num1 == -1) || (get_creature_gui_job(thing) == param->num1))) // job_idx
    {
        // New 'maximizer' equal to MAX_LONG will stop the sweeping
        // and return this thing immediately.
        return LONG_MAX;
    }
    // If conditions are not met, return -1 to be sure thing will not be returned.
    return -1;
}

/**
 * Filter function for selecting first pickable creature with given GUI Job.
 *
 * @param thing Creature thing to be filtered.
 * @param param Struct with creature model, owner and GUI Job to be accepted.
 * @param maximizer Previous max value.
 * @return If returned value is greater than maximizer, then the filtering result should be updated.
 */
long player_list_creature_filter_of_gui_job_and_pickable1(const struct Thing *thing, MaxTngFilterParam param, long maximizer)
{
    if ( ((param->plyr_idx == -1) || (thing->owner == param->plyr_idx))
      && (thing->class_id == param->class_id)
      && ((param->model_id == -1) || (thing->model == param->model_id))
      && !thing_is_picked_up(thing)
      && ((param->num1 == -1) || (get_creature_gui_job(thing) == param->num1)) // job_idx
      && (thing->active_state != CrSt_CreatureUnconscious) )
    {
      if (can_thing_be_picked_up_by_player(thing, param->plyr_idx))
      {
          // New 'maximizer' equal to MAX_LONG will stop the sweeping
          // and return this thing immediately.
          return LONG_MAX;
      }
    }
    // If conditions are not met, return -1 to be sure thing will not be returned.
    return -1;
}

/**
 * Filter function for selecting first 'pickable2' creature with given GUI state.
 *
 * @param thing Creature thing to be filtered.
 * @param param Struct with creature model, owner and GUI state to be accepted.
 * @param maximizer Previous max value.
 * @return If returned value is greater than maximizer, then the filtering result should be updated.
 */
long player_list_creature_filter_of_gui_job_and_pickable2(const struct Thing *thing, MaxTngFilterParam param, long maximizer)
{
    if ( ((param->plyr_idx == -1) || (thing->owner == param->plyr_idx))
      && (thing->class_id == param->class_id)
      && ((param->model_id == -1) || (thing->model == param->model_id))
      && !thing_is_picked_up(thing)
      && ((param->num1 == -1) || (get_creature_gui_job(thing) == param->num1))
      && (thing->active_state != CrSt_CreatureUnconscious) )
    {
      if (can_thing_be_picked_up2_by_player(thing, param->plyr_idx))
      {
          // New 'maximizer' equal to MAX_LONG will stop the sweeping
          // and return this thing immediately.
          return LONG_MAX;
      }
    }
    // If conditions are not met, return -1 to be sure thing will not be returned.
    return -1;
}

/**
 * Returns a creature in fight which gives highest score value.
 * @return The thing in fight, or invalid thing if not found.
 */
struct Thing *find_players_highest_score_creature_in_fight_not_affected_by_spell(PlayerNumber plyr_idx, PowerKind pwkind)
{
    struct Dungeon* dungeon = get_players_num_dungeon(plyr_idx);
    struct CompoundTngFilterParam param;
    param.plyr_idx = -1;
    param.class_id = 0;
    param.model_id = 0;
    param.num1 = pwkind;
    Thing_Maximizer_Filter filter = player_list_creature_filter_in_fight_and_not_affected_by_spell;
    struct Thing* creatng = get_player_list_creature_with_filter(dungeon->creatr_list_start, filter, &param);
    if (thing_is_invalid(creatng)) {
        creatng = get_player_list_creature_with_filter(dungeon->digger_list_start, filter, &param);
    }
    return creatng;
}

/**
 * Returns a creature who is dragging given thing, if it belongs to given player.
 * @param plyr_idx Player index whose creatures are to be checked.
 * @param dragtng The thing being dragged.
 * @return The thing which is dragging, or invalid thing if not found.
 * @see find_creature_dragging_thing()
 */
struct Thing *find_players_creature_dragging_thing(PlayerNumber plyr_idx, const struct Thing *dragtng)
{
    struct Dungeon* dungeon = get_players_num_dungeon(plyr_idx);
    Thing_Maximizer_Filter filter = player_list_creature_filter_dragging_specific_thing;
    struct CompoundTngFilterParam param;
    param.class_id = TCls_Creature;
    param.model_id = -1;
    param.plyr_idx = -1;
    param.num1 = dragtng->index;
    param.num2 = -1;
    param.num3 = -1;
    struct Thing* creatng = get_player_list_creature_with_filter(dungeon->digger_list_start, filter, &param);
    if (thing_is_invalid(creatng)) {
        creatng = get_player_list_creature_with_filter(dungeon->creatr_list_start, filter, &param);
    }
    return creatng;
}

/**
 * Returns a creature who is dragging given thing.
 * @param dragtng The thing being dragged.
 * @return The thing which is dragging, or invalid thing if not found.
 */
struct Thing *find_creature_dragging_thing(const struct Thing *dragtng)
{
    SYNCDBG(19,"Starting");
    Thing_Maximizer_Filter filter = player_list_creature_filter_dragging_specific_thing;
    struct CompoundTngFilterParam param;
    param.class_id = TCls_Creature;
    param.model_id = -1;
    param.plyr_idx = -1;
    param.num1 = dragtng->index;
    param.num2 = -1;
    param.num3 = -1;
    return get_nth_thing_of_class_with_filter(filter, &param, 0);
}

/**
 * Returns highest level creature of given kind which is owned by given player.
 * @param breed_idx The creature kind index, or -1 if all special diggers are to be accepted.
 * @param pick_check Changes the check function which determines whether the creature is pickable.
 * @return
 */
struct Thing *find_players_highest_level_creature_of_breed_and_gui_job(long crmodel, long job_idx, PlayerNumber plyr_idx, unsigned char pick_check)
{
    Thing_Maximizer_Filter filter;
    struct Dungeon* dungeon = get_players_num_dungeon(plyr_idx);
    struct CompoundTngFilterParam param;
    param.plyr_idx = plyr_idx;
    param.class_id = TCls_Creature;
    param.model_id = crmodel;
    param.num1 = job_idx;
    switch (pick_check)
    {
    default:
<<<<<<< HEAD
        WARNLOG("Invalid check selection, %d",(int)pick_check); // fall through
=======
        WARNLOG("Invalid check selection, %d",(int)pick_check);
        // fall through
>>>>>>> 4a3cb57f
    case 0:
        filter = player_list_creature_filter_most_experienced;
        break;
    case 1:
        filter = player_list_creature_filter_most_experienced_and_pickable1;
        break;
    case 2:
        filter = player_list_creature_filter_most_experienced_and_pickable2;
        break;
    }
    TbBool is_spec_digger = (crmodel > 0) && creature_kind_is_for_dungeon_diggers_list(plyr_idx, crmodel);
    struct Thing* thing = INVALID_THING;
    if ((!is_spec_digger) || (crmodel == -1))
    {
        thing = get_player_list_creature_with_filter(dungeon->creatr_list_start, filter, &param);
    }
    if (((is_spec_digger) || (crmodel == -1)) && thing_is_invalid(thing))
    {
        thing = get_player_list_creature_with_filter(dungeon->digger_list_start, filter, &param);
    }
    return thing;
}

/**
 * Returns lowest level creature of given kind which is owned by given player.
 * @param breed_idx The creature kind index, or -1 if all are to be accepted.
 * @param pick_check Changes the check function which determines whether the creature is pickable.
 * @return
 */
struct Thing *find_players_lowest_level_creature_of_breed_and_gui_job(long crmodel, long job_idx, PlayerNumber plyr_idx, unsigned char pick_check)
{
    Thing_Maximizer_Filter filter;
    struct Dungeon* dungeon = get_players_num_dungeon(plyr_idx);
    struct CompoundTngFilterParam param;
    param.plyr_idx = plyr_idx;
    param.class_id = TCls_Creature;
    param.model_id = crmodel;
    param.num1 = job_idx;
    switch (pick_check)
    {
    default:
<<<<<<< HEAD
        WARNLOG("Invalid check selection, %d",(int)pick_check); // fallthrough
=======
        WARNLOG("Invalid check selection, %d",(int)pick_check);
        // fall through
>>>>>>> 4a3cb57f
    case 0:
        filter = player_list_creature_filter_least_experienced;
        break;
    case 1:
        filter = player_list_creature_filter_least_experienced_and_pickable1;
        break;
    case 2:
        filter = player_list_creature_filter_least_experienced_and_pickable2;
        break;
    }
    TbBool is_spec_digger = (crmodel > 0) && creature_kind_is_for_dungeon_diggers_list(plyr_idx, crmodel);
    struct Thing* thing = INVALID_THING;
    if ((!is_spec_digger) || (crmodel == -1))
    {
        thing = get_player_list_creature_with_filter(dungeon->creatr_list_start, filter, &param);
    }
    if (((is_spec_digger) || (crmodel == -1)) && thing_is_invalid(thing))
    {
        thing = get_player_list_creature_with_filter(dungeon->digger_list_start, filter, &param);
    }
    return thing;
}

/**
 * Returns first creature of given kind which is doing given job and is owned by given player.
 * @param breed_idx The creature kind index, or -1 if all special diggers are to be accepted.
 * @param job_idx Creature GUI job, or -1 if all jobs are to be accepted.
 * @param pick_check Changes the check function which determines whether the creature is pickable.
 * @return
 */
struct Thing *find_players_first_creature_of_breed_and_gui_job(long crmodel, long job_idx, PlayerNumber plyr_idx, unsigned char pick_check)
{
    Thing_Maximizer_Filter filter;
    SYNCDBG(5,"Searching for model %d, GUI job %d",(int)crmodel,(int)job_idx);
    struct Dungeon* dungeon = get_players_num_dungeon(plyr_idx);
    struct CompoundTngFilterParam param;
    param.plyr_idx = plyr_idx;
    param.class_id = TCls_Creature;
    param.model_id = crmodel;
    param.num1 = job_idx;
    switch (pick_check)
    {
    default:
<<<<<<< HEAD
        WARNLOG("Invalid check selection, %d",(int)pick_check); // fall through
=======
        WARNLOG("Invalid check selection, %d",(int)pick_check);
        // fall through
>>>>>>> 4a3cb57f
    case 0:
        filter = player_list_creature_filter_of_gui_job;
        break;
    case 1:
        filter = player_list_creature_filter_of_gui_job_and_pickable1;
        break;
    case 2:
        filter = player_list_creature_filter_of_gui_job_and_pickable2;
        break;
    }
    TbBool is_spec_digger = (crmodel > 0) && creature_kind_is_for_dungeon_diggers_list(plyr_idx, crmodel);
    struct Thing* thing = INVALID_THING;
    if ((!is_spec_digger) || (crmodel == -1))
    {
        thing = get_player_list_creature_with_filter(dungeon->creatr_list_start, filter, &param);
    }
    if (((is_spec_digger) || (crmodel == -1)) && thing_is_invalid(thing))
    {
        thing = get_player_list_creature_with_filter(dungeon->digger_list_start, filter, &param);
    }
    return thing;
}

/**
 * Gives next creature of given kind and GUI job which belongs to given player.
 *
 * @param breed_idx The creature kind index, or -1 if all special diggers are to be accepted.
 * @param job_idx Creature GUI job, or -1 if all jobs are to be accepted.
 * @param plyr_idx Player to whom the thing should belong to.
 * @param pick_check Changes the check function which determines whether the creature is pickable.
 * @return
 */
struct Thing *find_players_next_creature_of_breed_and_gui_job(long crmodel, long job_idx, PlayerNumber plyr_idx, unsigned char pick_flags)
{
    SYNCDBG(5,"Searching for model %d, GUI job %d",(int)crmodel,(int)job_idx);
    //return _DK_find_my_next_creature_of_breed_and_job(crmodel, job_idx, (pick_flags & TPF_PickableCheck) != 0);
    struct Thing* thing = INVALID_THING;
    struct Dungeon* dungeon = get_players_num_dungeon(plyr_idx);
    /* Check if we should start the search with a creature after last one, not from start of the list */
    if ((pick_flags & TPF_OrderedPick) == 0)
    {
        long i;
        if (crmodel != -1)
        {
            i = dungeon->selected_creatures_of_model[crmodel];
            thing = thing_get(i);
            // If the index is invalid, don't try to use it
            if (!thing_exists(thing) || !thing_is_creature(thing) || (thing->model != crmodel) || (thing->owner != plyr_idx))
            {
                dungeon->selected_creatures_of_model[crmodel] = 0;
                thing = INVALID_THING;
            }
        } else
        if (job_idx != -1)
        {
            i = dungeon->selected_creatures_of_gui_job[job_idx];
            thing = thing_get(i);
            // If the index is invalid, don't try to use it
            if (!thing_exists(thing) || !thing_is_creature(thing) ||  (thing->owner != plyr_idx))
            {
                dungeon->selected_creatures_of_gui_job[job_idx] = 0;
                thing = INVALID_THING;
            }
        }
    }
    // If the thing previously picked up seem right, allow next creature to be checked first
    if (!thing_is_invalid(thing))
    {
        struct CreatureControl* cctrl = creature_control_get_from_thing(thing);
        if ((pick_flags & TPF_ReverseOrder) != 0)
        {
            thing = thing_get(cctrl->players_prev_creature_idx);
        } else
        {
            thing = thing_get(cctrl->players_next_creature_idx);
        }
    }

    /* If requested ordered pick, get either highest or lowest level creature */
    if ((pick_flags & TPF_OrderedPick) != 0)
    {
        if ((pick_flags & TPF_ReverseOrder) != 0)
        {
            thing = find_players_lowest_level_creature_of_breed_and_gui_job(crmodel, job_idx, plyr_idx, (pick_flags & TPF_PickableCheck) ? 1 : 2);
        } else
        {
            thing = find_players_highest_level_creature_of_breed_and_gui_job(crmodel, job_idx, plyr_idx, (pick_flags & TPF_PickableCheck) ? 1 : 2);
        }
    } else
    /* If filtering is unordered, use the index of previous creature */
    if (!thing_is_invalid(thing))
    {
        struct CompoundTngFilterParam param;
        param.plyr_idx = plyr_idx;
        param.class_id = TCls_Creature;
        param.model_id = crmodel;
        param.num1 = job_idx;
        Thing_Maximizer_Filter filter;
        if ((pick_flags & TPF_PickableCheck) != 0)
        {
            filter = player_list_creature_filter_of_gui_job_and_pickable1;
        } else
        {
            filter = player_list_creature_filter_of_gui_job_and_pickable2;
        }
        thing = get_player_list_creature_with_filter(thing->index, filter, &param);
    }
    // If nothing found yet, use an algorithm which returns a first match
    if (thing_is_invalid(thing))
    {
        thing = find_players_first_creature_of_breed_and_gui_job(crmodel, job_idx, plyr_idx, (pick_flags & TPF_PickableCheck) ? 1 : 2);
    }
    // If no matches were found, then there are simply no matching creatures
    if (thing_is_invalid(thing))
    {
        return INVALID_THING;
    }
    // Remember the creature we've found
    if (crmodel != -1)
    {
        if (thing->model != crmodel) {
            ERRORLOG("Searched for model %d, but found %d.",(int)crmodel,(int)thing->model);
        }
        dungeon->selected_creatures_of_model[thing->model] = thing->index;
    }
    if (job_idx != -1)
    {
        if (get_creature_gui_job(thing) != job_idx) {
            ERRORLOG("Searched for GUI job %d, but found %d.",(int)job_idx,(int)get_creature_gui_job(thing));
        }
        dungeon->selected_creatures_of_gui_job[get_creature_gui_job(thing)] = thing->index;
    }
    return thing;
}

struct Thing *pick_up_creature_of_model_and_gui_job(long crmodel, long job_idx, PlayerNumber plyr_idx, unsigned char pick_flags)
{
    struct Thing* thing = find_players_next_creature_of_breed_and_gui_job(crmodel, job_idx, plyr_idx, pick_flags);
    if (thing_is_invalid(thing))
    {
        SYNCDBG(2,"Can't find creature of model %d and GUI job %d.",(int)crmodel,(int)job_idx);
        return INVALID_THING;
    }
    struct Dungeon* dungeon = get_dungeon(plyr_idx);
    if ((crmodel > 0) && (crmodel < CREATURE_TYPES_COUNT))
    {
        if ((job_idx == -1) || (dungeon->guijob_all_creatrs_count[crmodel][job_idx & 0x03]))
        {
            set_players_packet_action(get_player(plyr_idx), PckA_UsePwrHandPick, thing->index, 0, 0, 0);
        }
    } else
    if ((crmodel == -1))
    {
        set_players_packet_action(get_player(plyr_idx), PckA_UsePwrHandPick, thing->index, 0, 0, 0);
    } else
    {
        ERRORLOG("Creature model %d out of range.",(int)crmodel);
    }
    return thing;
}

/**
 *
 * @param crmodel
 * @param job_idx
  * @param pick_flags
 * @note originally was go_to_next_creature_of_breed_and_job()
 */
void go_to_next_creature_of_model_and_gui_job(long crmodel, long job_idx, unsigned char pick_flags)
{
    //_DK_go_to_next_creature_of_breed_and_job(crmodel, job_idx); return;
    struct Thing* creatng = find_players_next_creature_of_breed_and_gui_job(crmodel, job_idx, my_player_number, pick_flags);
    if (!thing_is_invalid(creatng))
    {
        struct PlayerInfo* player = get_my_player();
        set_players_packet_action(player, PckA_ZoomToPosition, creatng->mappos.x.val, creatng->mappos.y.val, 0, 0);
    }
}

TbBool creature_is_doing_job_in_room_role(const struct Thing *creatng, RoomRole rrole)
{
    {
        // Check if we're just starting a job related to that room
        CrtrStateId pvstate = get_creature_state_besides_interruptions(creatng);
        CrtrStateId nxstate = get_initial_state_for_job(get_job_for_room_role(rrole, JoKF_None, Job_NULL));
        if ((pvstate != CrSt_Unused) && (pvstate == nxstate)) {
            return true;
        }
    }
    {
        // Check if we're already working in that room kind
        struct Room* room = get_room_creature_works_in(creatng);
        if (!room_is_invalid(room)) {
            return ((get_room_roles(room->kind) & rrole) != 0);
        }
    }
    return false;
}

long player_list_creature_filter_needs_to_be_placed_in_room_for_job(const struct Thing *thing, MaxTngFilterParam param, long maximizer)
{
    SYNCDBG(19,"Starting for %s index %d owner %d",thing_model_name(thing),(int)thing->index,(int)thing->owner);
    struct Computer2* comp = (struct Computer2*)(param->ptr1);
    struct Dungeon* dungeon = comp->dungeon;
    if (!can_thing_be_picked_up_by_player(thing, dungeon->owner)) {
        return -1;
    }
    if (creature_is_being_dropped(thing)) {
        return -1;
    }
    struct CreatureControl* cctrl = creature_control_get_from_thing(thing);
    struct CreatureStats* crstat = creature_stats_get_from_thing(thing);

    // If the creature is too angry to help it
    if (creature_is_doing_anger_job(thing) || anger_is_creature_livid(thing))
    {
        // If the creature is not running free, then leave it where it is
        if (creature_is_kept_in_prison(thing) ||
            creature_is_being_tortured(thing) ||
            creature_is_being_sacrificed(thing)) {
            return -1;
        }
        // Try torturing it
        if (player_has_room_of_role(dungeon->owner, get_room_role_for_job(Job_PAINFUL_TORTURE)))
        {
            param->num2 = Job_PAINFUL_TORTURE;
            return LONG_MAX;
        }
        // Or putting in prison
        if (player_has_room_of_role(dungeon->owner, get_room_role_for_job(Job_CAPTIVITY)))
        {
            param->num2 = Job_CAPTIVITY;
            return LONG_MAX;
        }
        // If we can't, then just let it leave the dungeon
        if (player_has_room_of_role(dungeon->owner, get_room_role_for_job(Job_EXEMPT)))
        {
            param->num2 = Job_EXEMPT;
            return LONG_MAX;
        }
    }

    int health_permil = get_creature_health_permil(thing);
    // If it's angry but not furious, or has lost health due to disease,
    // then should be placed in temple
    if ((anger_is_creature_angry(thing) ||
     (creature_affected_by_spell(thing, SplK_Disease) && (health_permil <= (gameadd.disease_to_temple_pct*10))))
     && creature_can_do_job_for_player(thing, dungeon->owner, Job_TEMPLE_PRAY, JobChk_None))
    {
        // If already at temple, then don't do anything
        if (creature_is_doing_temple_pray_activity(thing))
            return -1;
        if (player_has_room_of_role(dungeon->owner, get_room_role_for_job(Job_TEMPLE_PRAY)))
        {
            param->num2 = Job_TEMPLE_PRAY;
            return LONG_MAX;
        }
    }

    // If the creature require healing, then drop it to lair. When in combat, try to cast heal first.
    if (cctrl->combat_flags)
    {
        // Simplified algorithm when creature is in combat
        if (health_permil < 1000*crstat->heal_threshold/256)
        {
            // If already at lair, then don't do anything
            if (!creature_is_doing_lair_activity(thing))
            {
                // cast heal if we can, don't always use max level to appear lifelike
                int splevel = ACTION_RANDOM(4) + 5;
                if (computer_able_to_use_power(comp, PwrK_HEALCRTR, splevel, 1))
                {
                    if (try_game_action(comp, dungeon->owner, GA_UsePwrHealCrtr, splevel, thing->mappos.x.stl.num, thing->mappos.y.stl.num, thing->index, 1) > Lb_OK)
                    {
                        return LONG_MAX;
                    } else
                    {
                        return -1;
                    }
                } else
                // otherwise, put it into room we want
                {
                    if (creature_can_do_healing_sleep(thing))
                    {
                        if (player_has_room_of_role(dungeon->owner, get_room_role_for_job(Job_TAKE_SLEEP)))
                        {
                            param->num2 = Job_TAKE_SLEEP;
                            return LONG_MAX;
                        }
                    }
                }
            }
        }
        return -1;
    } else
    {
        if (creature_can_do_healing_sleep(thing))
        {
            // Be more careful when not in combat
            if ((health_permil < 1000*crstat->heal_threshold/256) || !creature_has_lair_room(thing))
            {
                // If already at lair, then don't do anything
                if (creature_is_doing_lair_activity(thing))
                    return -1;
                // don't force it to lair if it wants to eat or take salary
                if (creature_is_doing_garden_activity(thing) || creature_is_taking_salary_activity(thing))
                    return -1;
                // otherwise, put it into room we want
                if (player_has_room_of_role(dungeon->owner, get_room_role_for_job(Job_TAKE_SLEEP)))
                {
                    param->num2 = Job_TAKE_SLEEP;
                    return LONG_MAX;
                }
            }
        }
    }

    // If creature is hungry, place it at garden
    if (hunger_is_creature_hungry(thing))
    {
        // If already at garden, then don't do anything
        if (creature_is_doing_garden_activity(thing))
            return -1;
        // don't force it if it wants to take salary
        if (creature_is_taking_salary_activity(thing))
            return -1;
        // otherwise, put it into room we want
        if (player_has_room_of_role(dungeon->owner, get_room_role_for_job(Job_TAKE_FEED)))
        {
            param->num2 = Job_TAKE_FEED;
            return LONG_MAX;
        }
    }

    // If creature wants salary, let it go get the gold
    if ( cctrl->paydays_owed )
    {
        // If already taking salary, then don't do anything
        if (creature_is_taking_salary_activity(thing))
            return -1;
        if (player_has_room_of_role(dungeon->owner, get_room_role_for_job(Job_TAKE_SALARY)))
        {
            param->num2 = Job_TAKE_SALARY;
            return LONG_MAX;
        }
    }

    TbBool force_state_reset = false;
    // Creatures may have primary jobs other than training, or selected when there was no possibility to train
    // Make sure they are re-assigned sometimes
    if (creature_could_be_placed_in_better_room(comp, thing))
    {
        force_state_reset = true;
    }

    // Get other rooms the creature may work in
    if (creature_state_is_unset(thing) || force_state_reset)
    {
        CreatureJob new_job = get_job_to_place_creature_in_room(comp, thing);
        // Make sure the place we've selected is not the same as the one creature works in now
        if (!creature_is_doing_job_in_room_role(thing, get_room_role_for_job(new_job)))
        {
            param->num2 = new_job;
            return LONG_MAX;
        }
    }
    return -1;
}

struct Thing *create_footprint_sine(struct Coord3d *crtr_pos, unsigned short phase, short nfoot, unsigned short model, unsigned short owner)
{
  struct Coord3d pos;
  pos.x.val = crtr_pos->x.val;
  pos.y.val = crtr_pos->y.val;
  pos.z.val = crtr_pos->z.val;
  unsigned int i;
  switch (nfoot)
  {
  case 1:
      i = (phase - 512);
      pos.x.val += distance_with_angle_to_coord_x(64, i);
      pos.y.val += distance_with_angle_to_coord_y(64, i);
      return create_thing(&pos, TCls_EffectElem, model, owner, -1);
  case 2:
      i = (phase - 512);
      pos.x.val -= distance_with_angle_to_coord_x(64, i);
      pos.y.val -= distance_with_angle_to_coord_y(64, i);
      return create_thing(&pos, TCls_EffectElem, model, owner, -1);
  }
  return INVALID_THING;
}

void place_bloody_footprint(struct Thing *thing)
{
    struct CreatureControl* cctrl = creature_control_get_from_thing(thing);
    if (creature_control_invalid(cctrl))
    {
        ERRORLOG("Invalid creature control; no action");
        return;
    }
    short nfoot = get_foot_creature_has_down(thing);
    struct Thing* footng;
    switch (creatures[thing->model % CREATURE_TYPES_COUNT].field_6)
    {
    case 3:
    case 4:
        break;
    case 5:
        if (nfoot)
        {
            footng = create_thing(&thing->mappos, TCls_EffectElem, 23, thing->owner, -1);
            if (!thing_is_invalid(footng)) {
                cctrl->bloody_footsteps_turns--;
            }
        }
        break;
    default:
        footng = create_footprint_sine(&thing->mappos, thing->move_angle_xy, nfoot, 23, thing->owner);
        if (!thing_is_invalid(footng)) {
            cctrl->bloody_footsteps_turns--;
        }
        break;
    }
  }

TbBool update_controlled_creature_movement(struct Thing *thing)
{
    struct CreatureControl* cctrl = creature_control_get_from_thing(thing);
    TbBool upd_done = false;
    if ((thing->movement_flags & TMvF_Flying) != 0)
    {
        if (cctrl->move_speed != 0)
        {
            cctrl->moveaccel.x.val = distance3d_with_angles_to_coord_x(cctrl->move_speed, thing->move_angle_xy, thing->move_angle_z);
            cctrl->moveaccel.y.val = distance3d_with_angles_to_coord_y(cctrl->move_speed, thing->move_angle_xy, thing->move_angle_z);
            cctrl->moveaccel.z.val = distance_with_angle_to_coord_z(cctrl->move_speed, thing->move_angle_z);
        }
        if (cctrl->orthogn_speed != 0)
        {
            cctrl->moveaccel.x.val += distance_with_angle_to_coord_x(cctrl->orthogn_speed, thing->move_angle_xy - LbFPMath_PI/2);
            cctrl->moveaccel.y.val += distance_with_angle_to_coord_y(cctrl->orthogn_speed, thing->move_angle_xy - LbFPMath_PI/2);
        }
    } else
    {
        if (cctrl->move_speed != 0)
        {
            cctrl->moveaccel.x.val = distance_with_angle_to_coord_x(cctrl->move_speed, thing->move_angle_xy);
            cctrl->moveaccel.y.val = distance_with_angle_to_coord_y(cctrl->move_speed, thing->move_angle_xy);
            upd_done = true;
        }
        if (cctrl->orthogn_speed != 0)
        {
            cctrl->moveaccel.x.val += distance_with_angle_to_coord_x(cctrl->orthogn_speed, thing->move_angle_xy - LbFPMath_PI/2);
            cctrl->moveaccel.y.val += distance_with_angle_to_coord_y(cctrl->orthogn_speed, thing->move_angle_xy - LbFPMath_PI/2);
            upd_done = true;
        }
    }
    return upd_done;
}

TbBool update_flight_altitude_towards_typical(struct Thing *thing)
{
    struct CreatureControl* cctrl = creature_control_get_from_thing(thing);
    struct Coord3d nxpos;
    nxpos.x.val = thing->mappos.x.val + cctrl->moveaccel.x.val;
    nxpos.y.val = thing->mappos.y.val + cctrl->moveaccel.y.val;
    nxpos.z.val = subtile_coord(1,0);
    MapCoord floor_height, ceiling_height;
    get_floor_and_ceiling_height_under_thing_at(thing, &nxpos, &floor_height, &ceiling_height);
    MapCoordDelta thing_curr_alt = thing->mappos.z.val;
    SYNCDBG(16,"The height for %s index %d owner %d must fit between %d and %d, now is %d",thing_model_name(thing),(int)thing->index,(int)thing->owner,(int)floor_height,(int)ceiling_height,(int)thing_curr_alt);
    MoveSpeed max_speed = cctrl->max_speed / 8;
    if (max_speed < 1)
        max_speed = 1;
    MapCoordDelta i = floor_height + NORMAL_FLYING_ALTITUDE;
    MapCoordDelta max_pos_to_ceiling = ceiling_height - thing->clipbox_size_yz;
    if ((floor_height < max_pos_to_ceiling) && (i > max_pos_to_ceiling))
        i = max_pos_to_ceiling;
    i -= thing_curr_alt;
    if (i > 0)
    {
        if (i >= max_speed)
            i = max_speed;
        cctrl->moveaccel.z.val += i;
        return true;
    }
    else if (i < 0)
    {
        i = -i;
        if (i >= max_speed)
            i = max_speed;
        cctrl->moveaccel.z.val -= i;
        return true;
    }
    return false;
}

short update_creature_movements(struct Thing *thing)
{
    SYNCDBG(18,"Starting");
    struct CreatureControl* cctrl = creature_control_get_from_thing(thing);
    if (creature_control_invalid(cctrl))
    {
        ERRORLOG("Invalid creature control; no action");
        return false;
    }
    short upd_done = 0;
    if (cctrl->stateblock_flags != 0)
    {
        upd_done = 1;
        cctrl->moveaccel.x.val = 0;
        cctrl->moveaccel.y.val = 0;
        cctrl->moveaccel.z.val = 0;
        cctrl->move_speed = 0;
        cctrl->flgfield_2 &= ~TF2_Unkn01;
    } else
    {
      if ((thing->alloc_flags & TAlF_IsControlled) != 0)
      {
          if (update_controlled_creature_movement(thing)) {
              upd_done = 1;
          }
      } else
      if ((cctrl->flgfield_2 & TF2_Unkn01) != 0)
      {
          upd_done = 1;
          cctrl->flgfield_2 &= ~TF2_Unkn01;
      } else
      if (cctrl->move_speed != 0)
      {
          upd_done = 1;
          cctrl->moveaccel.x.val = distance_with_angle_to_coord_x(cctrl->move_speed, thing->move_angle_xy);
          cctrl->moveaccel.y.val = distance_with_angle_to_coord_y(cctrl->move_speed, thing->move_angle_xy);
          cctrl->moveaccel.z.val = 0;
      }
      if (((thing->movement_flags & TMvF_Flying) != 0) && ((thing->alloc_flags & TAlF_IsControlled) == 0))
      {
          if (update_flight_altitude_towards_typical(thing)) {
              upd_done = 1;
          }
      }
    }
    SYNCDBG(19,"Finished for %s index %d with acceleration (%d,%d,%d)",thing_model_name(thing),
        (int)thing->index,(int)cctrl->moveaccel.x.val,(int)cctrl->moveaccel.y.val,(int)cctrl->moveaccel.z.val);
    if (upd_done) {
        return true;
    } else {
        return ((cctrl->moveaccel.x.val != 0) || (cctrl->moveaccel.y.val != 0) || (cctrl->moveaccel.z.val != 0));
    }
}

void check_for_creature_escape_from_lava(struct Thing *thing)
{
    if (((thing->alloc_flags & TAlF_IsControlled) == 0) && ((thing->movement_flags & TMvF_IsOnLava) != 0))
    {
        struct CreatureStats* crstat = creature_stats_get_from_thing(thing);
        if (crstat->hurt_by_lava > 0)
        {
            struct CreatureControl* cctrl = creature_control_get_from_thing(thing);
            if ((!creature_is_escaping_death(thing)) && (cctrl->field_2FE + 64 < game.play_gameturn))
            {
                cctrl->field_2FE = game.play_gameturn;
                if (cleanup_current_thing_state(thing))
                {
                    if (setup_move_off_lava(thing))
                    {
                        thing->continue_state = CrSt_CreatureEscapingDeath;
                    }
                    else
                    {
                        set_start_state(thing);
                    }
                }
            }
      }
    }
}

void process_creature_leave_footsteps(struct Thing *thing)
{
    struct Thing *footng;
    short nfoot;
    struct CreatureControl* cctrl = creature_control_get_from_thing(thing);
    if ((thing->movement_flags & TMvF_IsOnWater) != 0)
    {
        nfoot = get_foot_creature_has_down(thing);
        if (nfoot)
        {
          create_effect(&thing->mappos, TngEff_Unknown19, thing->owner);
        }
        cctrl->bloody_footsteps_turns = 0;
    } else
    // Bloody footprints
    if (cctrl->bloody_footsteps_turns != 0)
    {
        place_bloody_footprint(thing);
        nfoot = get_foot_creature_has_down(thing);
        footng = create_footprint_sine(&thing->mappos, thing->move_angle_xy, nfoot, 23, thing->owner);
        if (!thing_is_invalid(footng)) {
            cctrl->bloody_footsteps_turns--;
        }
    } else
    // Snow footprints
    if (game.texture_id == 2)
    {
        struct SlabMap* slb = get_slabmap_for_subtile(thing->mappos.x.stl.num, thing->mappos.y.stl.num);
        if (slb->kind == SlbT_PATH)
        {
          thing->movement_flags |= TMvF_Unknown80;
          nfoot = get_foot_creature_has_down(thing);
          footng = create_footprint_sine(&thing->mappos, thing->move_angle_xy, nfoot, 94, thing->owner);
        }
    }
}

/**
 * Applies given damage points to a creature, considering its defensive abilities, and shows health flower.
 * Uses the creature defense value to compute the actual damage.
 * Can be used only to make damage - never to heal creature.
 *
 * @param thing
 * @param dmg
 * @param damage_type
 * @param inflicting_plyr_idx
 */
HitPoints apply_damage_to_thing_and_display_health(struct Thing *thing, HitPoints dmg, DamageType damage_type, PlayerNumber inflicting_plyr_idx)
{
    //_DK_apply_damage_to_thing_and_display_health(thing, a1, inflicting_plyr_idx);
    HitPoints cdamage;
    if (dmg > 0)
    {
        cdamage = apply_damage_to_thing(thing, dmg, damage_type, inflicting_plyr_idx);
    } else {
        cdamage = 0;
    }
    if (cdamage > 0) {
        thing->creature.health_bar_turns = 8;
    }
    return cdamage;
}

void process_landscape_affecting_creature(struct Thing *thing)
{
    SYNCDBG(18,"Starting");
    thing->movement_flags &= ~TMvF_IsOnWater;
    thing->movement_flags &= ~TMvF_IsOnLava;
    thing->movement_flags &= ~TMvF_Unknown80;
    struct CreatureControl* cctrl = creature_control_get_from_thing(thing);
    if (creature_control_invalid(cctrl))
    {
        ERRORLOG("Invalid creature control; no action");
        return;
    }
    cctrl->field_B9 = 0;

    int stl_idx = get_subtile_number(thing->mappos.x.stl.num, thing->mappos.y.stl.num);
    unsigned long navheight = get_navigation_map_floor_height(thing->mappos.x.stl.num, thing->mappos.y.stl.num);
    if (subtile_coord(navheight,0) == thing->mappos.z.val)
    {
        int i = get_top_cube_at_pos(stl_idx);
        if (cube_is_lava(i))
        {
            struct CreatureStats* crstat = creature_stats_get_from_thing(thing);
            apply_damage_to_thing_and_display_health(thing, crstat->hurt_by_lava, DmgT_Heatburn, -1);
            thing->movement_flags |= TMvF_IsOnLava;
        } else
        if (cube_is_water(i))
        {
            thing->movement_flags |= TMvF_IsOnWater;
        }
        process_creature_leave_footsteps(thing);
        process_creature_standing_on_corpses_at(thing, &thing->mappos);
    }
    check_for_creature_escape_from_lava(thing);
    SYNCDBG(19,"Finished");
}

TbBool add_creature_score_to_owner(struct Thing *thing)
{
    if (is_neutral_thing(thing))
        return false;
    struct Dungeon* dungeon = get_dungeon(thing->owner);
    if (dungeon_invalid(dungeon))
        return false;
    long score = get_creature_thing_score(thing);
    if (dungeon->score < LONG_MAX-score)
        dungeon->score += score;
    else
        dungeon->score = LONG_MAX;
    return true;
}

TbBool remove_creature_score_from_owner(struct Thing *thing)
{
    if (is_neutral_thing(thing))
        return false;
    struct Dungeon* dungeon = get_dungeon(thing->owner);
    if (dungeon_invalid(dungeon))
        return false;
    long score = get_creature_thing_score(thing);
    if (dungeon->score >= score)
        dungeon->score -= score;
    else
        dungeon->score = 0;
    return true;
}

void init_creature_scores(void)
{
    long i;
    long score;
    // compute maximum score
    long max_score = 0;
    for (i=0; i < CREATURE_TYPES_COUNT; i++)
    {
        score = compute_creature_kind_score(i,CREATURE_MAX_LEVEL-1);
        if ((score <= 0) && (i != 0) && (i != CREATURE_TYPES_COUNT-1))
        {
          ERRORLOG("Couldn't get creature %d score value", (int)i);
          continue;
        }
        if (score > max_score)
        {
          max_score = score;
        }
    }
    if (max_score <= 0)
    {
        ERRORLOG("Creatures have no score");
        return;
    }
    // now compute scores for experience levels
    for (i=0; i < CREATURE_TYPES_COUNT; i++)
    {
        for (long k = 0; k < CREATURE_MAX_LEVEL; k++)
        {
          score = compute_creature_kind_score(i,k);
          score = saturate_set_unsigned(200*score / max_score, 8);
          if ((score <= 0) && (i != 0) && (i != 31))
          {
            //WARNMSG("Couldn't get creature %d score for lev %d", i, k);
            score = 1;
          }
          game.creature_scores[i].value[k] = score;
        }
    }
}

long get_creature_thing_score(const struct Thing *thing)
{
    struct CreatureControl* cctrl = creature_control_get_from_thing(thing);
    long crmodel = thing->model;
    if (crmodel >= CREATURE_TYPES_COUNT)
        crmodel = 0;
    if (crmodel < 0)
        crmodel = 0;
    long exp = cctrl->explevel;
    if (exp >= CREATURE_MAX_LEVEL)
        exp = 0;
    if (exp < 0)
        exp = 0;
    return game.creature_scores[crmodel].value[exp];
}

long update_creature_levels(struct Thing *thing)
{
    SYNCDBG(18,"Starting");
    struct CreatureControl* cctrl = creature_control_get_from_thing(thing);
    if ((cctrl->spell_flags & CSAfF_ExpLevelUp) == 0)
        return 0;
    cctrl->spell_flags &= ~CSAfF_ExpLevelUp;
    // If a creature is not on highest level, just update the level
    if (cctrl->explevel+1 < CREATURE_MAX_LEVEL)
    {
        remove_creature_score_from_owner(thing); // the opposite is in set_creature_level()
        set_creature_level(thing, cctrl->explevel+1);
        return 1;
    }
    // If it is highest level, maybe we should transform the creature?
    struct CreatureStats* crstat = creature_stats_get_from_thing(thing);
    if (crstat->grow_up == 0) {
        return 0;
    }
    // Transforming
    struct Thing* newtng = create_creature(&thing->mappos, crstat->grow_up, thing->owner);
    if (thing_is_invalid(newtng))
    {
        ERRORLOG("Could not create creature to transform %s to",thing_model_name(thing));
        return 0;
    }
    set_creature_level(newtng, crstat->grow_up_level-1);
    update_creature_health_to_max(newtng);
    cctrl = creature_control_get_from_thing(thing);
    cctrl->countdown_282 = 50;
    external_set_thing_state(newtng, CrSt_CreatureBeHappy);
    struct PlayerInfo* player = get_player(thing->owner);
    // Switch control if this creature is possessed
    if (is_thing_directly_controlled(thing))
    {
        leave_creature_as_controller(player, thing);
        control_creature_as_controller(player, newtng);
    }
    if (is_thing_passenger_controlled(thing))
    {
        leave_creature_as_passenger(player, thing);
        control_creature_as_passenger(player, newtng);
    }
    // If not directly nor passenger controlled, but still player is doing something with it
    if (thing->index == player->controlled_thing_idx)
    {
        set_selected_creature(player, newtng);
    }
    remove_creature_score_from_owner(thing); // kill_creature() doesn't call this
    kill_creature(thing, INVALID_THING, -1, CrDed_NoEffects|CrDed_NoUnconscious|CrDed_NotReallyDying);
    return -1;
}

TngUpdateRet update_creature(struct Thing *thing)
{
    SYNCDBG(19,"Starting for %s index %d",thing_model_name(thing),(int)thing->index);
    TRACE_THING(thing);
    if ((thing->active_state == CrSt_CreatureUnconscious) && subtile_is_door(thing->mappos.x.stl.num, thing->mappos.y.stl.num))
    {
        SYNCDBG(8,"Killing unconscious %s index %d on door block.",thing_model_name(thing),(int)thing->index);
        kill_creature(thing, INVALID_THING, -1, CrDed_NoEffects|CrDed_NoUnconscious);
        return TUFRet_Deleted;
    }
    if (thing->health < 0)
    {
        kill_creature(thing, INVALID_THING, -1, CrDed_Default);
        return TUFRet_Deleted;
    }
    struct CreatureControl* cctrl = creature_control_get_from_thing(thing);
    if (creature_control_invalid(cctrl))
    {
        WARNLOG("Killing %s index %d with invalid control.",thing_model_name(thing),(int)thing->index);
        kill_creature(thing, INVALID_THING, -1, CrDed_Default);
        return TUFRet_Deleted;
    }
    process_armageddon_influencing_creature(thing);

    if (cctrl->field_B1 > 0)
        cctrl->field_B1--;
    if (cctrl->force_visible > 0)
        cctrl->force_visible--;
    if (cctrl->byte_8B == 0)
        cctrl->byte_8B = game.field_14EA4B;
    if (cctrl->field_302 == 0) {
        process_creature_instance(thing);
    }
    update_creature_count(thing);
    if ((thing->alloc_flags & TAlF_IsControlled) != 0)
    {
        if ((cctrl->stateblock_flags == 0) || creature_state_cannot_be_blocked(thing))
        {
            if (cctrl->field_302 > 0)
            {
                cctrl->field_302--;
            } else
            if (process_creature_state(thing) == TUFRet_Deleted)
            {
                ERRORLOG("Human controlled creature has been deleted by state routine.");
                return TUFRet_Deleted;
            }
        }
        cctrl = creature_control_get_from_thing(thing);
        struct PlayerInfo* player = get_player(thing->owner);
        if (creature_affected_by_spell(thing, SplK_Freeze))
        {
            if ((player->additional_flags & PlaAF_FreezePaletteIsActive) == 0)
              PaletteSetPlayerPalette(player, blue_palette);
        } else
        {
            if ((player->additional_flags & PlaAF_FreezePaletteIsActive) != 0)
              PaletteSetPlayerPalette(player, engine_palette);
        }
    } else
    {
        if ((cctrl->stateblock_flags == 0) || creature_state_cannot_be_blocked(thing))
        {
            if (cctrl->field_302 > 0)
            {
                cctrl->field_302--;
            } else
            if (process_creature_state(thing) == TUFRet_Deleted)
            {
                return TUFRet_Deleted;
            }
        }
    }

    if (update_creature_movements(thing))
    {
        SYNCDBG(19,"The %s index %d acceleration is (%d,%d,%d)",thing_model_name(thing),
            (int)thing->index,(int)cctrl->moveaccel.x.val,(int)cctrl->moveaccel.y.val,(int)cctrl->moveaccel.z.val);
        thing->velocity.x.val += cctrl->moveaccel.x.val;
        thing->velocity.y.val += cctrl->moveaccel.y.val;
        thing->velocity.z.val += cctrl->moveaccel.z.val;
    }
    move_creature(thing);
    if ((thing->alloc_flags & TAlF_IsControlled) != 0)
    {
        if ((cctrl->flgfield_1 & CCFlg_Unknown40) == 0)
          cctrl->move_speed /= 2;
        if ((cctrl->flgfield_1 & CCFlg_Unknown80) == 0)
          cctrl->orthogn_speed /= 2;
    } else
    {
        cctrl->move_speed = 0;
    }
    process_spells_affected_by_effect_elements(thing);
    process_landscape_affecting_creature(thing);
    process_disease(thing);
    move_thing_in_map(thing, &thing->mappos);
    set_creature_graphic(thing);
    if (cctrl->field_2B0)
    {
        process_keeper_spell_effect(thing);
    }

    if (thing->creature.health_bar_turns > 0)
        thing->creature.health_bar_turns--;

    if (creature_is_group_member(thing))
    {
        if (creature_is_group_leader(thing)) {
            leader_find_positions_for_followers(thing);
        }
    }

    if (cctrl->dragtng_idx > 0)
    {
        struct Thing* tngp = thing_get(cctrl->dragtng_idx);
        if ((tngp->state_flags & TF1_IsDragged1) != 0)
          move_thing_in_map(tngp, &thing->mappos);
    }
    if (update_creature_levels(thing) == -1)
    {
        return TUFRet_Deleted;
    }
    process_creature_self_spell_casting(thing);
    cctrl->moveaccel.x.val = 0;
    cctrl->moveaccel.y.val = 0;
    cctrl->moveaccel.z.val = 0;
    cctrl->flgfield_1 &= ~CCFlg_Unknown40;
    cctrl->flgfield_1 &= ~CCFlg_Unknown80;
    cctrl->spell_flags &= ~CSAfF_PoisonCloud;
    process_thing_spell_effects(thing);
    SYNCDBG(19,"Finished");
    return TUFRet_Modified;
}

TbBool creature_is_slappable(const struct Thing *thing, PlayerNumber plyr_idx)
{
    struct Room *room;
    if (creature_is_being_unconscious(thing))
    {
        return false;
    }
    if (thing->owner != plyr_idx)
    {
      if (creature_is_kept_in_prison(thing) || creature_is_being_tortured(thing))
      {
          room = get_room_creature_works_in(thing);
          return (room->owner == plyr_idx);
      }
      return false;
    }
    if (creature_is_being_sacrificed(thing) || creature_is_being_summoned(thing))
    {
        return false;
    }
    if (creature_is_kept_in_prison(thing) || creature_is_being_tortured(thing))
    {
        room = get_room_creature_works_in(thing);
        return (room->owner == plyr_idx);
    }
    return true;
}

TbBool creature_is_invisible(const struct Thing *thing)
{
    struct CreatureControl* cctrl = creature_control_get_from_thing(thing);
    return creature_affected_by_spell(thing, SplK_Invisibility) && (cctrl->force_visible <= 0);
}

TbBool creature_can_see_invisible(const struct Thing *thing)
{
    struct CreatureStats* crstat = creature_stats_get_from_thing(thing);
    return (crstat->can_see_invisible) || creature_affected_by_spell(thing, SplK_Sight);
}

int claim_neutral_creatures_in_sight(struct Thing *creatng, struct Coord3d *pos, int can_see_slabs)
{
    MapSlabCoord slb_x = subtile_slab_fast(pos->x.stl.num);
    MapSlabCoord slb_y = subtile_slab_fast(pos->y.stl.num);
    long n = 0;
    long i = game.nodungeon_creatr_list_start;
    unsigned long k = 0;
    while (i != 0)
    {
        struct Thing* thing = thing_get(i);
        struct CreatureControl* cctrl = creature_control_get_from_thing(thing);
        i = cctrl->players_next_creature_idx;
        // Per thing code starts
        int dx = abs(slb_x - subtile_slab_fast(thing->mappos.x.stl.num));
        int dy = abs(slb_y - subtile_slab_fast(thing->mappos.y.stl.num));
        if ((dx <= can_see_slabs) && (dy <= can_see_slabs))
        {
            if (is_neutral_thing(thing) && line_of_sight_3d(&thing->mappos, pos))
            {
				if (!creature_is_kept_in_custody(creatng))
				{
				    change_creature_owner(thing, creatng->owner);
                    mark_creature_joined_dungeon(thing);
                    if (is_my_player_number(thing->owner))
                    {
                        output_message(SMsg_CreaturesJoinedYou, MESSAGE_DELAY_CRTR_JOINED , true);
                    }
                    n++;
				}
            }
        }
        // Per thing code ends
        k++;
        if (k > THINGS_COUNT)
        {
            ERRORLOG("Infinite loop detected when sweeping things list");
            break;
        }
    }
    return n;
}

TbBool change_creature_owner_if_near_dungeon_heart(struct Thing *creatng)
{
    for (PlayerNumber plyr_idx = 0; plyr_idx < game.neutral_player_num; plyr_idx++)
    {
        struct PlayerInfo* player = get_player(plyr_idx);
        if ( ((player->allocflags & PlaF_Allocated) != 0) && (player->is_active == 1) && (player->victory_state != VicS_LostLevel) )
        {
            struct Thing* heartng = get_player_soul_container(plyr_idx);
            if (thing_exists(heartng) && (get_2d_box_distance(&creatng->mappos, &heartng->mappos) < subtile_coord(6,0)))
            {
                change_creature_owner(creatng, plyr_idx);
                mark_creature_joined_dungeon(creatng);
                return true;
            }
        }
    }
    return false;
}

TbBool creature_stats_debug_dump(void)
{
    TbBool result = false;
    unsigned long k = 0;
    const struct StructureList* slist = get_list_for_thing_class(TCls_Creature);
    int i = slist->index;
    while (i != 0)
    {
        struct Thing* thing = thing_get(i);
        if (thing_is_invalid(thing)) {
            ERRORLOG("Jump to invalid thing detected");
            result = true;
            break;
        }
        i = thing->next_of_class;
        // Per-creature block starts
        long crstate = get_creature_state_besides_move(thing);
        if (!is_hero_thing(thing)) {
            switch (crstate)
            {
            case CrSt_GoodDoingNothing:
            case CrSt_GoodReturnsToStart:
            case CrSt_GoodBackAtStart:
            case CrSt_GoodDropsGold:
            case CrSt_GoodLeaveThroughExitDoor:
            case CrSt_GoodWaitInExitDoor:
            case CrSt_GoodAttackRoom1:
            case CrSt_CreatureSearchForGoldToStealInRoom2:
            case CrSt_GoodAttackRoom2:
                ERRORLOG("Player %d %s index %d is in Good-only state %d",(int)thing->owner,thing_model_name(thing),(int)thing->index,(int)crstate);
                result = true;
                break;
            }
        }

        // Per-creature block ends
        k++;
        if (k > THINGS_COUNT) {
            ERRORLOG("Infinite loop detected when sweeping things list");
            result = true;
            break;
        }
    }
    return result;
}

void create_light_for_possession(struct Thing *creatng)
{
    struct InitLight ilght;
    LbMemorySet(&ilght, 0, sizeof(struct InitLight));
    ilght.mappos.x.val = creatng->mappos.x.val;
    ilght.mappos.y.val = creatng->mappos.y.val;
    ilght.mappos.z.val = creatng->mappos.z.val;
    ilght.field_3 = 1;
    ilght.field_2 = 36;
    ilght.field_0 = 2560;
    ilght.is_dynamic = 1;
    creatng->light_id = light_create_light(&ilght);
    if (creatng->light_id != 0) {
        light_set_light_never_cache(creatng->light_id);
    } else {
      ERRORLOG("Cannot allocate light to new controlled thing");
    }
}

void illuminate_creature(struct Thing *creatng)
{
    if (creatng->light_id == 0)
    {
        create_light_for_possession(creatng);
    }
    light_set_light_intensity(creatng->light_id, (light_get_light_intensity(creatng->light_id) + 20));
    struct Light* lgt = &game.lish.lights[creatng->light_id];
    lgt->radius <<= 1;    
}

/******************************************************************************/
#ifdef __cplusplus
}
#endif<|MERGE_RESOLUTION|>--- conflicted
+++ resolved
@@ -4118,12 +4118,8 @@
     switch (pick_check)
     {
     default:
-<<<<<<< HEAD
-        WARNLOG("Invalid check selection, %d",(int)pick_check); // fall through
-=======
         WARNLOG("Invalid check selection, %d",(int)pick_check);
         // fall through
->>>>>>> 4a3cb57f
     case 0:
         filter = player_list_creature_filter_most_experienced;
         break;
@@ -4165,12 +4161,8 @@
     switch (pick_check)
     {
     default:
-<<<<<<< HEAD
-        WARNLOG("Invalid check selection, %d",(int)pick_check); // fallthrough
-=======
         WARNLOG("Invalid check selection, %d",(int)pick_check);
         // fall through
->>>>>>> 4a3cb57f
     case 0:
         filter = player_list_creature_filter_least_experienced;
         break;
@@ -4214,12 +4206,8 @@
     switch (pick_check)
     {
     default:
-<<<<<<< HEAD
-        WARNLOG("Invalid check selection, %d",(int)pick_check); // fall through
-=======
         WARNLOG("Invalid check selection, %d",(int)pick_check);
         // fall through
->>>>>>> 4a3cb57f
     case 0:
         filter = player_list_creature_filter_of_gui_job;
         break;
