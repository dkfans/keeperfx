#******************************************************************************
#  Free implementation of Bullfrog's Dungeon Keeper strategy game.
#******************************************************************************
#   @file package.mk
#      A script used by GNU Make to recompile the project.
#  @par Purpose:
#      Defines make rules for package with release of KeeperFX.
#  @par Comment:
#      None.
#  @author   Tomasz Lis
#  @date     01 Jul 2011 - 01 Jul 2011
#  @par  Copying and copyrights:
#      This program is free software; you can redistribute it and/or modify
#      it under the terms of the GNU General Public License as published by
#      the Free Software Foundation; either version 2 of the License, or
#      (at your option) any later version.
#
#******************************************************************************
empty =
space = $(empty) $(empty)
PKG_NAME = pkg/keeperfx-$(subst $(space),_,$(subst .,_,$(VER_STRING)))-patch.7z
PKG_CAMPAIGN_FILES = \
	$(patsubst %,pkg/campgns/%.cfg,$(CAMPAIGNS)) \
	$(patsubst %,pkg/%,$(foreach campaign,$(CAMPAIGNS),$(wildcard campgns/$(campaign)/*.txt))) \
	$(patsubst %,pkg/%,$(foreach campaign,$(CAMPAIGNS),$(wildcard campgns/$(campaign)_crtr/*.cfg))) \
	$(patsubst %,pkg/%,$(foreach campaign,$(CAMPAIGNS),$(wildcard campgns/$(campaign)_lnd/*.txt)))
PKG_CAMPAIGN_DIRS = $(sort $(dir $(PKG_CAMPAIGN_FILES)))
PKG_CREATURE_FILES = $(patsubst config/creatrs/%,pkg/creatrs/%,$(wildcard config/creatrs/*.cfg))
PKG_FXDATA_FILES = $(patsubst config/fxdata/%,pkg/fxdata/%,$(wildcard config/fxdata/*.cfg))
PKG_MAPPACK_FILES = \
	$(patsubst %,pkg/levels/%.cfg,$(MAPPACKS)) \
	$(patsubst %,pkg/%,$(foreach mappack,$(MAPPACKS),$(wildcard levels/$(mappack)/*.cfg))) \
	$(patsubst %,pkg/%,$(foreach mappack,$(MAPPACKS),$(filter-out %/readme.txt,$(wildcard levels/$(mappack)/*.txt)))) \
	$(patsubst %,pkg/%,$(foreach mappack,$(MAPPACKS),$(wildcard levels/$(mappack)_crtr/*.cfg))) \
	$(patsubst %,pkg/%,$(foreach mappack,$(MAPPACKS),$(wildcard levels/$(mappack)_cfgs/*.cfg)))
PKG_MAPPACK_DIRS = $(sort $(dir $(PKG_MAPPACK_FILES)))
PKG_BIN = pkg/$(notdir $(BIN))
PKG_BIN_MAP = $(PKG_BIN:%.exe=%.map)
PKG_HVLOGBIN = pkg/$(notdir $(HVLOGBIN))
PKG_HVLOGBIN_MAP = $(PKG_HVLOGBIN:%.exe=%.map)
PKG_DOCS = pkg/keeperfx_readme.txt
PKG_DLL = \
	pkg/SDL2_net.dll \
	pkg/SDL2_mixer.dll \
	pkg/SDL2_image.dll \
	pkg/SDL2.dll
PKG_FILES = \
	$(PKG_CAMPAIGN_FILES) \
	$(PKG_CREATURE_FILES) \
	$(PKG_FXDATA_FILES) \
	$(PKG_MAPPACK_FILES) \
	$(NGTEXTDATS) \
	$(NCTEXTDATS) \
	$(MPTEXTDATS) \
	pkg/keeperfx.cfg \
	$(PKG_BIN) \
	$(PKG_BIN_MAP) \
	$(PKG_HVLOGBIN) \
	$(PKG_HVLOGBIN_MAP) \
	$(PKG_DOCS) \
<<<<<<< HEAD
	pkg/fxdata/ui_icons.zip
=======
	$(PKG_DLL)
>>>>>>> cea74878

.PHONY: package

pkg pkg/creatrs pkg/fxdata pkg/campgns $(PKG_MAPPACK_DIRS) $(PKG_CAMPAIGN_DIRS):
	$(MKDIR) $@

pkg/keeperfx.cfg: config/keeperfx.cfg | pkg
	$(CP) $^ $@

$(PKG_BIN): $(BIN) | pkg
	$(CP) $^ $@

$(PKG_HVLOGBIN): $(HVLOGBIN) | pkg
	$(CP) $^ $@

$(PKG_BIN_MAP): $(BIN) | pkg
	$(CP) $(BIN:%.exe=%.map) $@

$(PKG_HVLOGBIN_MAP): $(HVLOGBIN) | pkg
	$(CP) $(HVLOGBIN:%.exe=%.map) $@

pkg/%.txt: docs/%.txt | pkg
	$(CP) $^ $@

pkg/campgns/%.cfg: campgns/%.cfg | pkg/campgns
	$(CP) $^ $@

pkg/campgns/%.txt: campgns/%.txt | $(PKG_CAMPAIGN_DIRS)
	$(CP) $^ $@

pkg/creatrs/%.cfg: config/creatrs/%.cfg | pkg/creatrs
	$(CP) $^ $@

pkg/fxdata/%.cfg: config/fxdata/%.cfg | pkg/fxdata
	$(CP) $^ $@

pkg/levels/%.cfg: levels/%.cfg | $(PKG_MAPPACK_DIRS)
	$(CP) $^ $@

pkg/levels/%.txt: levels/%.txt | $(PKG_MAPPACK_DIRS)
	$(CP) $^ $@

pkg/SDL2_net.dll: sdl/for_final_package/SDL2_net.dll | pkg
	$(CP) $^ $@

pkg/SDL2_mixer.dll: sdl/for_final_package/SDL2_mixer.dll | pkg
	$(CP) $^ $@

pkg/SDL2_image.dll: sdl/for_final_package/SDL2_image.dll | pkg
	$(CP) $^ $@

pkg/SDL2.dll: sdl/for_final_package/SDL2.dll | pkg
	$(CP) $^ $@

$(PKG_NAME): $(PKG_FILES) | pkg
	$(RM) $@ && cd $(dir $(PKG_NAME)) && 7z a $(notdir $(PKG_NAME)) $(patsubst pkg/%,%,$^) >/dev/null

package: $(PKG_NAME)

clean-package:
	$(RM) -r pkg<|MERGE_RESOLUTION|>--- conflicted
+++ resolved
@@ -58,11 +58,7 @@
 	$(PKG_HVLOGBIN) \
 	$(PKG_HVLOGBIN_MAP) \
 	$(PKG_DOCS) \
-<<<<<<< HEAD
-	pkg/fxdata/ui_icons.zip
-=======
 	$(PKG_DLL)
->>>>>>> cea74878
 
 .PHONY: package
 
