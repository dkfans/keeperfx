/******************************************************************************/
// Free implementation of Bullfrog's Dungeon Keeper strategy game.
/******************************************************************************/
/** @file lvl_script.c
 *     Level script commands support.
 * @par Purpose:
 *     Load, recognize and maintain the level script.
 * @par Comment:
 *     None.
 * @author   Tomasz Lis
 * @date     12 Feb 2009 - 11 Apr 2014
 * @par  Copying and copyrights:
 *     This program is free software; you can redistribute it and/or modify
 *     it under the terms of the GNU General Public License as published by
 *     the Free Software Foundation; either version 2 of the License, or
 *     (at your option) any later version.
 */
/******************************************************************************/
#include <math.h>

#include "lvl_script.h"

#include "globals.h"
#include "bflib_basics.h"
#include "bflib_memory.h"
#include "bflib_fileio.h"
#include "bflib_dernc.h"
#include "bflib_sound.h"
#include "bflib_math.h"
#include "bflib_guibtns.h"

#include "front_simple.h"
#include "config.h"
#include "config_creature.h"
#include "config_crtrmodel.h"
#include "config_effects.h"
#include "config_lenses.h"
#include "config_magic.h"
#include "config_rules.h"
#include "config_terrain.h"
#include "config_trapdoor.h"
#include "creature_states_mood.h"
#include "creature_control.h"
#include "gui_msgs.h"
#include "gui_soundmsgs.h"
#include "gui_topmsg.h"
#include "frontmenu_ingame_tabs.h"
#include "player_instances.h"
#include "player_data.h"
#include "player_utils.h"
#include "thing_factory.h"
#include "thing_physics.h"
#include "thing_effects.h"
#include "thing_navigate.h"
#include "thing_stats.h"
#include "creature_states.h"
#include "creature_states_hero.h"
#include "creature_groups.h"
#include "power_hand.h"
#include "room_library.h"
#include "room_entrance.h"
#include "room_util.h"
#include "magic.h"
#include "power_specials.h"
#include "map_blocks.h"
#include "lvl_filesdk1.h"
#include "frontend.h"
#include "game_merge.h"
#include "dungeon_data.h"
#include "game_legacy.h"
#include "keeperfx.hpp"
#include "music_player.h"

#ifdef __cplusplus
extern "C" {
#endif

/******************************************************************************/
static struct Thing *script_process_new_object(long crmodel, TbMapLocation location, long arg);
static void command_init_value(struct ScriptValue* value, unsigned long var_index, unsigned long plr_range_id);
static struct ScriptValue *allocate_script_value(void);
static TbBool get_coords_at_action_point(struct Coord3d *pos, long apt_idx, unsigned char random_factor);
extern void process_sacrifice_creature(struct Coord3d *pos, int model, int owner, TbBool partial);
extern TbBool find_temple_pool(int player_idx, struct Coord3d *pos);
extern void find_location_pos(long location, PlayerNumber plyr_idx, struct Coord3d *pos, const char *func_name);

extern long near_map_block_thing_filter_is_thing_of_class_and_model_owned_by(const struct Thing *thing, MaxTngFilterParam param, long maximizer);

const struct CommandDesc dk1_command_desc[];
const struct CommandDesc subfunction_desc[] = {
    {"RANDOM",                     "Aaaaaaaa", Cmd_RANDOM, NULL, NULL},
    {"DRAWFROM",                   "Aaaaaaaa", Cmd_DRAWFROM, NULL, NULL},
    {"IMPORT",                     "PA      ", Cmd_IMPORT, NULL, NULL},
    {NULL,                         "        ", Cmd_NONE, NULL, NULL},
  };

const struct NamedCommand newcrtr_desc[] = {
  {"NEW_CREATURE_A",   1},
  {"NEW_CREATURE_B",   2},
  {NULL,               0},
};

const struct NamedCommand player_desc[] = {
  {"PLAYER0",          PLAYER0},
  {"PLAYER1",          PLAYER1},
  {"PLAYER2",          PLAYER2},
  {"PLAYER3",          PLAYER3},
  {"PLAYER_GOOD",      PLAYER_GOOD},
  {"ALL_PLAYERS",      ALL_PLAYERS},
  {"PLAYER_NEUTRAL",   PLAYER_NEUTRAL},
  {NULL,               0},
};

const struct NamedCommand variable_desc[] = {
    {"MONEY",                       SVar_MONEY},
    {"GAME_TURN",                   SVar_GAME_TURN},
    {"BREAK_IN",                    SVar_BREAK_IN},
    //{"CREATURE_NUM",              SVar_CREATURE_NUM},
    {"TOTAL_DIGGERS",               SVar_TOTAL_DIGGERS},
    {"TOTAL_CREATURES",             SVar_TOTAL_CREATURES},
    {"TOTAL_RESEARCH",              SVar_TOTAL_RESEARCH},
    {"TOTAL_DOORS",                 SVar_TOTAL_DOORS},
    {"TOTAL_AREA",                  SVar_TOTAL_AREA},
    {"TOTAL_CREATURES_LEFT",        SVar_TOTAL_CREATURES_LEFT},
    {"CREATURES_ANNOYED",           SVar_CREATURES_ANNOYED},
    {"BATTLES_LOST",                SVar_BATTLES_LOST},
    {"BATTLES_WON",                 SVar_BATTLES_WON},
    {"ROOMS_DESTROYED",             SVar_ROOMS_DESTROYED},
    {"SPELLS_STOLEN",               SVar_SPELLS_STOLEN},
    {"TIMES_BROKEN_INTO",           SVar_TIMES_BROKEN_INTO},
    {"GOLD_POTS_STOLEN",            SVar_GOLD_POTS_STOLEN},
    {"HEART_HEALTH",                SVar_HEART_HEALTH},
    {"GHOSTS_RAISED",               SVar_GHOSTS_RAISED},
    {"SKELETONS_RAISED",            SVar_SKELETONS_RAISED},
    {"VAMPIRES_RAISED",             SVar_VAMPIRES_RAISED},
    {"CREATURES_CONVERTED",         SVar_CREATURES_CONVERTED},
    {"EVIL_CREATURES_CONVERTED",    SVar_EVIL_CREATURES_CONVERTED},
    {"GOOD_CREATURES_CONVERTED",    SVar_GOOD_CREATURES_CONVERTED},
    {"TIMES_ANNOYED_CREATURE",      SVar_TIMES_ANNOYED_CREATURE},
    {"TIMES_TORTURED_CREATURE",     SVar_TIMES_TORTURED_CREATURE},
    {"TOTAL_DOORS_MANUFACTURED",    SVar_TOTAL_DOORS_MANUFACTURED},
    {"TOTAL_TRAPS_MANUFACTURED",    SVar_TOTAL_TRAPS_MANUFACTURED},
    {"TOTAL_MANUFACTURED",          SVar_TOTAL_MANUFACTURED},
    {"TOTAL_TRAPS_USED",            SVar_TOTAL_TRAPS_USED},
    {"TOTAL_DOORS_USED",            SVar_TOTAL_DOORS_USED},
    {"KEEPERS_DESTROYED",           SVar_KEEPERS_DESTROYED},
    {"CREATURES_SACRIFICED",        SVar_CREATURES_SACRIFICED},
    {"CREATURES_FROM_SACRIFICE",    SVar_CREATURES_FROM_SACRIFICE},
    {"TIMES_LEVELUP_CREATURE",      SVar_TIMES_LEVELUP_CREATURE},
    {"TOTAL_SALARY",                SVar_TOTAL_SALARY},
    {"CURRENT_SALARY",              SVar_CURRENT_SALARY},
    //{"TIMER",                     SVar_TIMER},
    {"DUNGEON_DESTROYED",           SVar_DUNGEON_DESTROYED},
    {"TOTAL_GOLD_MINED",            SVar_TOTAL_GOLD_MINED},
    //{"FLAG",                      SVar_FLAG},
    //{"ROOM",                      SVar_ROOM_SLABS},
    {"DOORS_DESTROYED",             SVar_DOORS_DESTROYED},
    {"CREATURES_SCAVENGED_LOST",    SVar_CREATURES_SCAVENGED_LOST},
    {"CREATURES_SCAVENGED_GAINED",  SVar_CREATURES_SCAVENGED_GAINED},
    {"ALL_DUNGEONS_DESTROYED",      SVar_ALL_DUNGEONS_DESTROYED},
    //{"DOOR",                      SVar_DOOR_NUM},
    {"GOOD_CREATURES",              SVar_GOOD_CREATURES},
    {"EVIL_CREATURES",              SVar_EVIL_CREATURES},
    {NULL,                           0},
};

const struct NamedCommand dk1_variable_desc[] = {
    {"MONEY",                       SVar_MONEY},
    {"GAME_TURN",                   SVar_GAME_TURN},
    {"BREAK_IN",                    SVar_BREAK_IN},
    //{"CREATURE_NUM",                SVar_CREATURE_NUM},
    {"TOTAL_IMPS",                  SVar_TOTAL_DIGGERS},
    {"TOTAL_CREATURES",             SVar_CONTROLS_TOTAL_CREATURES},
    {"TOTAL_RESEARCH",              SVar_TOTAL_RESEARCH},
    {"TOTAL_DOORS",                 SVar_TOTAL_DOORS},
    {"TOTAL_AREA",                  SVar_TOTAL_AREA},
    {"TOTAL_CREATURES_LEFT",        SVar_TOTAL_CREATURES_LEFT},
    {"CREATURES_ANNOYED",           SVar_CREATURES_ANNOYED},
    {"BATTLES_LOST",                SVar_BATTLES_LOST},
    {"BATTLES_WON",                 SVar_BATTLES_WON},
    {"ROOMS_DESTROYED",             SVar_ROOMS_DESTROYED},
    {"SPELLS_STOLEN",               SVar_SPELLS_STOLEN},
    {"TIMES_BROKEN_INTO",           SVar_TIMES_BROKEN_INTO},
    {"GOLD_POTS_STOLEN",            SVar_GOLD_POTS_STOLEN},
    //{"TIMER",                     SVar_TIMER},
    {"DUNGEON_DESTROYED",           SVar_DUNGEON_DESTROYED},
    {"TOTAL_GOLD_MINED",            SVar_TOTAL_GOLD_MINED},
    //{"FLAG",                      SVar_FLAG},
    //{"ROOM",                      SVar_ROOM_SLABS},
    {"DOORS_DESTROYED",             SVar_DOORS_DESTROYED},
    {"CREATURES_SCAVENGED_LOST",    SVar_CREATURES_SCAVENGED_LOST},
    {"CREATURES_SCAVENGED_GAINED",  SVar_CREATURES_SCAVENGED_GAINED},
    {"ALL_DUNGEONS_DESTROYED",      SVar_ALL_DUNGEONS_DESTROYED},
    //{"DOOR",                      SVar_DOOR_NUM},
    {NULL,                           0},
};

const struct NamedCommand controls_variable_desc[] = {
    {"TOTAL_DIGGERS",               SVar_CONTROLS_TOTAL_DIGGERS},
    {"TOTAL_CREATURES",             SVar_CONTROLS_TOTAL_CREATURES},
    {"TOTAL_DOORS",                 SVar_TOTAL_DOORS},
    {"TOTAL_AREA",                  SVar_TOTAL_AREA},
    {"GOOD_CREATURES",              SVar_CONTROLS_GOOD_CREATURES},
    {"EVIL_CREATURES",              SVar_CONTROLS_EVIL_CREATURES},
    {NULL,                           0},
};

const struct NamedCommand comparison_desc[] = {
  {"==",     MOp_EQUAL},
  {"!=",     MOp_NOT_EQUAL},
  {"<",      MOp_SMALLER},
  {">",      MOp_GREATER},
  {"<=",     MOp_SMALLER_EQ},
  {">=",     MOp_GREATER_EQ},
  {NULL,     0},
};

const struct NamedCommand head_for_desc[] = {
  {"ACTION_POINT",         MLoc_ACTIONPOINT},
  {"DUNGEON",              MLoc_PLAYERSDUNGEON},
  {"DUNGEON_HEART",        MLoc_PLAYERSHEART},
  {"APPROPIATE_DUNGEON",   MLoc_APPROPRTDUNGEON},
  {NULL,                   0},
};

const struct NamedCommand timer_desc[] = {
  {"TIMER0", 0},
  {"TIMER1", 1},
  {"TIMER2", 2},
  {"TIMER3", 3},
  {"TIMER4", 4},
  {"TIMER5", 5},
  {"TIMER6", 6},
  {"TIMER7", 7},
  {NULL,     0},
};

const struct NamedCommand flag_desc[] = {
  {"FLAG0",  0},
  {"FLAG1",  1},
  {"FLAG2",  2},
  {"FLAG3",  3},
  {"FLAG4",  4},
  {"FLAG5",  5},
  {"FLAG6",  6},
  {"FLAG7",  7},
  {NULL,     0},
};

const struct NamedCommand hero_objective_desc[] = {
  {"STEAL_GOLD",           CHeroTsk_StealGold},
  {"STEAL_SPELLS",         CHeroTsk_StealSpells},
  {"ATTACK_ENEMIES",       CHeroTsk_AttackEnemies},
  {"ATTACK_DUNGEON_HEART", CHeroTsk_AttackDnHeart},
  {"ATTACK_ROOMS",         CHeroTsk_AttackRooms},
  {"DEFEND_PARTY",         CHeroTsk_DefendParty},
  {"DEFEND_LOCATION",      CHeroTsk_DefendSpawn},
  {"DEFEND_HEART",         CHeroTsk_DefendHeart},
  {"DEFEND_ROOMS",         CHeroTsk_DefendRooms},
  {NULL,                   0},
};

const struct NamedCommand msgtype_desc[] = {
  {"SPEECH",           1},
  {"SOUND",            2},
  {NULL,               0},
};

const struct NamedCommand tendency_desc[] = {
  {"IMPRISON",         1},
  {"FLEE",             2},
  {NULL,               0},
};

const struct NamedCommand creature_select_criteria_desc[] = {
  {"MOST_EXPERIENCED",     CSelCrit_MostExperienced},
  {"MOST_EXP_WANDERING",   CSelCrit_MostExpWandering},
  {"MOST_EXP_WORKING",     CSelCrit_MostExpWorking},
  {"MOST_EXP_FIGHTING",    CSelCrit_MostExpFighting},
  {"LEAST_EXPERIENCED",    CSelCrit_LeastExperienced},
  {"LEAST_EXP_WANDERING",  CSelCrit_LeastExpWandering},
  {"LEAST_EXP_WORKING",    CSelCrit_LeastExpWorking},
  {"LEAST_EXP_FIGHTING",   CSelCrit_LeastExpFighting},
  {"NEAR_OWN_HEART",       CSelCrit_NearOwnHeart},
  {"NEAR_ENEMY_HEART",     CSelCrit_NearEnemyHeart},
  {"ON_ENEMY_GROUND",      CSelCrit_OnEnemyGround},
  {"ON_FRIENDLY_GROUND",   CSelCrit_OnFriendlyGround},
  {"ANYWHERE",             CSelCrit_Any},
  {NULL,                   0},
};

const struct NamedCommand game_rule_desc[] = {
  {"BodiesForVampire",         1},
  {"PrisonSkeletonChance",     2},
  {"GhostConvertChance",       3},
  {"TortureConvertChance",     4},
  {"TortureDeathChance",       5},
  {"FoodGenerationSpeed",      6},
  {"StunEvilEnemyChance",      7},
  {"StunGoodEnemyChance",      8},
  {"BodyRemainsFor",           9},
  {"FightHateKillValue",      10},
  {"PreserveClassicBugs",     11},
  {"DungeonHeartHealHealth",  12},
  {"ImpWorkExperience",       13},
  {"GemEffectiveness",        14},
  {"RoomSellGoldBackPercent", 15},
  {"PayDayGap",               16},
  {"PayDaySpeed",             17},
  {"PayDayProgress",          18},
  {"PlaceTrapsOnSubtiles",    19},
  {NULL,                      0},
};

/**
 * Text names of groups of GUI Buttons.
 */
const struct NamedCommand gui_button_group_desc[] = {
  {"MINIMAP",         GID_MINIMAP_AREA},
  {"TABS",            GID_TABS_AREA},
  {"INFO",            GID_INFO_PANE},
  {"ROOM",            GID_ROOM_PANE},
  {"POWER",           GID_POWER_PANE},
  {"TRAP",            GID_TRAP_PANE},
  {"DOOR",            GID_DOOR_PANE},
  {"CREATURE",        GID_CREATR_PANE},
  {"MESSAGE",         GID_MESSAGE_AREA},
  {NULL,               0},
};

/**
 * Text names of campaign flags.
 */
const struct NamedCommand campaign_flag_desc[] = {
  {"CAMPAIGN_FLAG0",  0},
  {"CAMPAIGN_FLAG1",  1},
  {"CAMPAIGN_FLAG2",  2},
  {"CAMPAIGN_FLAG3",  3},
  {"CAMPAIGN_FLAG4",  4},
  {"CAMPAIGN_FLAG5",  5},
  {"CAMPAIGN_FLAG6",  6},
  {"CAMPAIGN_FLAG7",  7},
  {NULL,     0},
};

const struct NamedCommand script_operator_desc[] = {
  {"SET",         1},
  {"INCREASE",    2},
  {"DECREASE",    3},
  {"MULTIPLY",    4},
  {NULL,          0},
};

static struct ScriptValue *allocate_script_value(void)
{
    if (game.script.values_num >= SCRIPT_VALUES_COUNT)
        return NULL;
    struct ScriptValue* value = &game.script.values[game.script.values_num];
    game.script.values_num++;
    return value;
}

static void command_init_value(struct ScriptValue* value, unsigned long var_index, unsigned long plr_range_id)
{
    set_flag_byte(&value->flags, TrgF_REUSABLE, next_command_reusable);
    set_flag_byte(&value->flags, TrgF_DISABLED, false);
    value->valtype = var_index;
    value->plyr_range = plr_range_id;
    value->condit_idx = script_current_condition;
}

#define ALLOCATE_SCRIPT_VALUE(var_index, plr_range_id) \
    struct ScriptValue tmp_value = {0}; \
    struct ScriptValue* value; \
    if ((script_current_condition < 0) && (next_command_reusable == 0)) \
    { \
    /* Fill local structure */ \
        value = &tmp_value; \
    } \
    else \
    { \
        value = allocate_script_value(); \
        if (value == NULL) \
        { \
            SCRPTERRLOG("Too many VALUEs in script (limit is %d)", SCRIPT_VALUES_COUNT); \
            return; \
        } \
    } \
    command_init_value(value, var_index, plr_range_id);

#define DEALLOCATE_SCRIPT_VALUE \
    if (value != &tmp_value) \
    {                           \
        value->flags = TrgF_DISABLED; \
        game.script.values_num--; \
    }

#define PROCESS_SCRIPT_VALUE(cmd) \
    if ((script_current_condition < 0) && (next_command_reusable == 0)) \
    { \
        script_process_value(cmd, 0, 0, 0, 0, value); \
    }

/******************************************************************************/
DLLIMPORT long _DK_script_support_send_tunneller_to_appropriate_dungeon(struct Thing *creatng);
/******************************************************************************/
static int filter_criteria_type(long desc_type)
{
    return desc_type & 0x0F;
}

static long filter_criteria_loc(long desc_type)
{
    return desc_type >> 4;
}
/******************************************************************************/
/**
 * Reads word from 'line' into 'param'. Sets if 'line_end' was reached.
 * @param line The input line position pointer.
 * @param param Output parameter acquired from the line.
 * @param parth_level Paraenesis level within the line, set to -1 on EOLN.
 */
const struct CommandDesc *get_next_word(char **line, char *param, int *para_level, const struct CommandDesc *cmdlist_desc)
{
    char chr;
    SCRIPTDBG(12,"Starting");
    const struct CommandDesc* cmnd_desc = NULL;
    // Find start of an item to read
    unsigned int pos = 0;
    param[pos] = '\0';
    while (1)
    {
        chr = **line;
        // letter or number
        if ((isalnum(chr)) || (chr == '-'))
            break;
        // operator
        if ((chr == '\"') || (chr == '=') || (chr == '!') || (chr == '<') || (chr == '>') || (chr == '~'))
            break;
        // end of line
        if ((chr == '\r') || (chr == '\n') || (chr == '\0'))
        {
            (*para_level) = -1;
            return NULL;
        }
        // paraenesis open
        if (chr == '(') {
            (*para_level)++;
        } else
        // paraenesis close
        if (chr == ')') {
            (*para_level)--;
        }
        (*line)++;
    }

    chr = **line;
    // Text string
    if (isalpha(chr))
    {
        // Read the parameter
        while (isalnum(chr) || (chr == '_') || (chr == '[') || (chr == ']'))
        {
            param[pos] = chr;
            pos++;
            (*line)++;
            chr = **line;
            if (pos+1 >= MAX_TEXT_LENGTH) break;
        }
        param[pos] = '\0';
        strupr(param);
        // Check if it's a command
        int i = 0;
        cmnd_desc = NULL;
        while (cmdlist_desc[i].textptr != NULL)
        {
            if (strcmp(param, cmdlist_desc[i].textptr) == 0)
            {
                cmnd_desc = &cmdlist_desc[i];
                break;
            }
            i++;
        }
    } else
    // Number string
    if (isdigit(chr) || (chr == '-'))
    {
        if (chr == '-')
        {
          param[pos] = chr;
          pos++;
          (*line)++;
        }
        chr = **line;
        if (!isdigit(chr))
        {
          SCRPTERRLOG("Unexpected '-' not followed by a number");
          return NULL;
        }
        while ( isdigit(chr) )
        {
          param[pos] = chr;
          pos++;
          (*line)++;
          chr = **line;
          if (pos+1 >= MAX_TEXT_LENGTH) break;
        }
    } else
    // Multiword string taken into quotes
    if (chr == '\"')
    {
        (*line)++;
        chr = **line;
        while ((chr != '\0') && (chr != '\n') && (chr != '\r'))
        {
          if (chr == '\"')
          {
            (*line)++;
            break;
          }
          param[pos] = chr;
          pos++;
          (*line)++;
          chr = **line;
          if (pos+1 >= MAX_TEXT_LENGTH) break;
      }
    } else
    // Other cases - only operators are left
    {
        param[pos] = chr;
        pos++;
        (*line)++;
        switch (chr)
        {
        case '!':
            chr = **line;
            if (chr != '=')
            {
                SCRPTERRLOG("Expected '=' after '!'");
                return NULL;
            }
            param[pos] = chr;
            pos++;
            (*line)++;
            break;
        case '>':
        case '<':
            chr = **line;
            if (chr == '=')
            {
              param[pos] = chr;
              pos++;
              (*line)++;
            }
            break;
        case '=':
            chr = **line;
            if (chr != '=')
            {
              SCRPTERRLOG("Expected '=' after '='");
              return 0;
            }
            param[pos] = chr;
            pos++;
            (*line)++;
            break;
        default:
            break;
        }
    }
    chr = **line;
    if ((chr == '\0') || (chr == '\r')  || (chr == '\n'))
        *para_level = -1;
    param[pos] = '\0';
    return cmnd_desc;
}

const char *script_get_command_name(long cmnd_index)
{
    long i = 0;
    while (command_desc[i].textptr != NULL)
    {
        if (command_desc[i].index == cmnd_index)
            return command_desc[i].textptr;
        i++;
  }
  return NULL;
}

/**
 * Returns if the command is 'preloaded'. Preloaded commands are initialized
 * before the whole level data is loaded.
 */
TbBool script_is_preloaded_command(long cmnd_index)
{
  switch (cmnd_index)
  {
  case Cmd_SWAP_CREATURE:
  case Cmd_LEVEL_VERSION:
      return true;
  default:
      return false;
  }
}

#define get_players_range_single(plr_range_id) get_players_range_single_f(plr_range_id, __func__, text_line_number)
long get_players_range_single_f(long plr_range_id, const char *func_name, long ln_num)
{
    if (plr_range_id < 0) {
        return -1;
    }
    if (plr_range_id == ALL_PLAYERS) {
        return -3;
    }
    if (plr_range_id == PLAYER_GOOD) {
        return game.hero_player_num;
    }
    if (plr_range_id == PLAYER_NEUTRAL) {
        return game.neutral_player_num;
    }
    if (plr_range_id < PLAYERS_COUNT)
    {
        return plr_range_id;
    }
    return -2;
}

#define get_players_range(plr_range_id, plr_start, plr_end) get_players_range_f(plr_range_id, plr_start, plr_end, __func__, text_line_number)
long get_players_range_f(long plr_range_id, int *plr_start, int *plr_end, const char *func_name, long ln_num)
{
    if (plr_range_id < 0)
    {
        return -1;
    }
    if (plr_range_id == ALL_PLAYERS)
    {
        *plr_start = 0;
        *plr_end = PLAYERS_COUNT;
        return plr_range_id;
    } else
    if (plr_range_id == PLAYER_GOOD)
    {
        *plr_start = game.hero_player_num;
        *plr_end = game.hero_player_num+1;
        return plr_range_id;
    } else
    if (plr_range_id == PLAYER_NEUTRAL)
    {
        *plr_start = game.neutral_player_num;
        *plr_end = game.neutral_player_num+1;
        return plr_range_id;
    } else
    if (plr_range_id < PLAYERS_COUNT)
    {
        *plr_start = plr_range_id;
        *plr_end = (*plr_start) + 1;
        return plr_range_id;
    }
    return -2;
}

#define get_players_range_from_str(plrname, plr_start, plr_end) get_players_range_from_str_f(plrname, plr_start, plr_end, __func__, text_line_number)
long get_players_range_from_str_f(const char *plrname, int *plr_start, int *plr_end, const char *func_name, long ln_num)
{
    long plr_range_id = get_rid(player_desc, plrname);
    if (plr_range_id == -1)
    {
        plr_range_id = get_rid(cmpgn_human_player_options, plrname);
    }
    switch (get_players_range_f(plr_range_id, plr_start, plr_end, func_name, ln_num))
    {
    case -1:
        ERRORMSG("%s(line %lu): Invalid player name, '%s'",func_name,ln_num, plrname);
        *plr_start = 0;
        *plr_end = 0;
        return -1;
    case -2:
        ERRORMSG("%s(line %lu): Player '%s' out of range",func_name,ln_num, plrname);
        *plr_start = 0;
        *plr_end = 0;
        return -2;
    default:
        break;
    }
    return plr_range_id;
}

#define get_player_id(plrname, plr_range_id) get_player_id_f(plrname, plr_range_id, __func__, text_line_number)
TbBool get_player_id_f(const char *plrname, long *plr_range_id, const char *func_name, long ln_num)
{
    *plr_range_id = get_rid(player_desc, plrname);
    if (*plr_range_id == -1)
    {
      *plr_range_id = get_rid(cmpgn_human_player_options, plrname);
      if (*plr_range_id == -1)
      {
        ERRORMSG("%s(line %lu): Invalid player name, '%s'",func_name,ln_num, plrname);
        return false;
      }
    }
    return true;
}

unsigned short get_map_location_type(TbMapLocation location)
{
  return location & 0x0F;
}

unsigned long get_map_location_longval(TbMapLocation location)
{
  return (location >> 4);
}

unsigned long get_map_location_plyrval(TbMapLocation location)
{
  return (location >> 12);
}

unsigned short get_map_location_plyridx(TbMapLocation location)
{
  return (location >> 4) & 0xFF;
}

/**
 * Returns location id for 1-param location from script.
 * @param locname
 * @param location
 * @return
 * @see get_map_heading_id()
 */
#define get_map_location_id(locname, location) get_map_location_id_f(locname, location, __func__, text_line_number)
TbBool get_map_location_id_f(const char *locname, TbMapLocation *location, const char *func_name, long ln_num)
{
    // If there's no locname, then coordinates are set directly as (x,y)
    if (locname == NULL)
    {
      *location = MLoc_NONE;
      return true;
    }
    // Player name means the location of player's Dungeon Heart
    long i = get_rid(player_desc, locname);
    if (i != -1)
    {
      if ((i != ALL_PLAYERS) && (i != PLAYER_NEUTRAL)) {
          if (!player_has_heart(i)) {
              WARNMSG("%s(line %lu): Target player %d has no heart",func_name,ln_num, (int)i);
          }
          *location = ((unsigned long)i << 4) | MLoc_PLAYERSHEART;
      } else {
          *location = MLoc_NONE;
      }
      return true;
    }
    // Creature name means location of such creature belonging to player0
    i = get_rid(creature_desc, locname);
    if (i != -1)
    {
        *location = ((unsigned long)i << 12) | ((unsigned long)my_player_number << 4) | MLoc_CREATUREKIND;
        return true;
    }
    // Room name means location of such room belonging to player0
    i = get_rid(room_desc, locname);
    if (i != -1)
    {
        *location = ((unsigned long)i << 12) | ((unsigned long)my_player_number << 4) | MLoc_ROOMKIND;
        return true;
    }
    // Todo list of functions
    if (strcmp(locname, "LAST_EVENT") == 0)
    {
        *location = (((unsigned long)MML_LAST_EVENT) << 12)
            | (((unsigned long)CurrentPlayer) << 4) //TODO: other players
            | MLoc_METALOCATION;
        return true;
    }
    else if (strcmp(locname, "COMBAT") == 0)
    {
        *location = (((unsigned long)MML_RECENT_COMBAT) << 12)
            | ((unsigned long)my_player_number << 4)
            | MLoc_METALOCATION;
        return true;
    }
    i = atol(locname);
    // Negative number means Hero Gate
    if (i < 0)
    {
        long n = -i;
        struct Thing* thing = find_hero_gate_of_number(n);
        if (thing_is_invalid(thing))
        {
            ERRORMSG("%s(line %lu): Non-existing Hero Door, no %d",func_name,ln_num,(int)-i);
            *location = MLoc_NONE;
            return false;
        }
        *location = (((unsigned long)n) << 4) | MLoc_HEROGATE;
    } else
    // Positive number means Action Point
    if (i > 0)
    {
        long n = action_point_number_to_index(i);
        if (!action_point_exists_idx(n))
        {
            ERRORMSG("%s(line %lu): Non-existing Action Point, no %d",func_name,ln_num,(int)i);
            *location = MLoc_NONE;
            return false;
        }
        // Set to action point number
        *location = (((unsigned long)n) << 4) | MLoc_ACTIONPOINT;
    } else
    // Zero is an error; reset to no location
    {
      ERRORMSG("%s(line %lu): Invalid LOCATION = '%s'",func_name,ln_num, locname);
      *location = MLoc_NONE;
    }
    return true;
}

/**
 * Writes Code Name (name to use in script file) of given map location to buffer.
 * @ name Output buffer. It should be COMMAND_WORD_LEN long.
 */
TbBool get_map_location_code_name(TbMapLocation location, char *name)
{
    long i;
    switch (get_map_location_type(location))
    {
    case MLoc_ACTIONPOINT:{
        i = get_map_location_longval(location);
        struct ActionPoint* apt = action_point_get(i);
        if (apt->num <= 0) {
            break;
        }
        itoa(apt->num, name, 10);
        };return true;
    case MLoc_HEROGATE:{
        i = get_map_location_longval(location);
        if (i <= 0) {
            break;
        }
        itoa(-i, name, 10);
        };return true;
    case MLoc_PLAYERSHEART:{
        i = get_map_location_longval(location);
        const char* cnstname = get_conf_parameter_text(player_desc, i);
        if (cnstname[0] == '\0') {
            break;
        }
        strcpy(name, cnstname);
        };return true;
    case MLoc_CREATUREKIND:{
        i = get_map_location_plyrval(location);
        const char* cnstname = get_conf_parameter_text(creature_desc, i);
        if (cnstname[0] == '\0') {
            break;
        }
        strcpy(name, cnstname);
        };return true;
    case MLoc_ROOMKIND:{
        i = get_map_location_plyrval(location);
        const char* cnstname = get_conf_parameter_text(room_desc, i);
        if (cnstname[0] == '\0') {
            break;
        }
        strcpy(name, cnstname);
        };return true;
    case MLoc_OBJECTKIND:
    case MLoc_THING:
    case MLoc_PLAYERSDUNGEON:
    case MLoc_APPROPRTDUNGEON:
    case MLoc_DOORKIND:
    case MLoc_TRAPKIND:
    case MLoc_NONE:
    default:
        break;
    }
    strcpy(name, "INVALID");
    return false;
}

/**
 * Returns location id for 2-param tunneler heading from script.
 * @param headname
 * @param target
 * @param location
 * @return
 * @see get_map_location_id()
 */
#define get_map_heading_id(headname, target, location) get_map_heading_id_f(headname, target, location, __func__, text_line_number)
TbBool get_map_heading_id_f(const char *headname, long target, TbMapLocation *location, const char *func_name, long ln_num)
{
    // If there's no headname, then there's an error
    if (headname == NULL)
    {
        SCRPTERRLOG("No heading objective");
        *location = MLoc_NONE;
        return false;
    }
    long head_id = get_rid(head_for_desc, headname);
    if (head_id == -1)
    {
        SCRPTERRLOG("Unhandled heading objective, '%s'", headname);
        *location = MLoc_NONE;
        return false;
    }
    // Check if the target place exists, and set 'location'
    // Note that we only need to support enum items which are in head_for_desc[].
    switch (head_id)
    {
    case MLoc_ACTIONPOINT:
    {
        long n = action_point_number_to_index(target);
        *location = ((unsigned long)n << 4) | head_id;
        if (!action_point_exists_idx(n)) {
            SCRPTWRNLOG("Target action point no %d doesn't exist", (int)target);
        }
        return true;
    }
    case MLoc_PLAYERSDUNGEON:
    case MLoc_PLAYERSHEART:
        *location = ((unsigned long)target << 4) | head_id;
        if (!player_has_heart(target)) {
            SCRPTWRNLOG("Target player %d has no heart", (int)target);
        }
        return true;
    case MLoc_APPROPRTDUNGEON:
        *location = (0) | head_id; // This option has no 'target' value
        return true;
    default:
        *location = MLoc_NONE;
        SCRPTWRNLOG("Unsupported Heading objective %d", (int)head_id);
        break;
    }
    return false;
}

TbBool script_support_setup_player_as_computer_keeper(PlayerNumber plyridx, long comp_model)
{
    struct PlayerInfo* player = get_player(plyridx);
    if (player_invalid(player)) {
        SCRPTWRNLOG("Tried to set up invalid player %d",(int)plyridx);
        return false;
    }
    // It uses >= because the count will be one higher than
    // the actual highest possible computer model number.
    if ((comp_model < 0) || (comp_model >= COMPUTER_MODELS_COUNT)) {
        SCRPTWRNLOG("Tried to set up player %d as outranged computer model %d",(int)plyridx,(int)comp_model);
        comp_model = 0;
    }
    player->allocflags |= PlaF_Allocated;
    player->id_number = plyridx;
    player->is_active = 1;
    player->allocflags |= PlaF_CompCtrl;
    init_player_start(player, false);
    if (!setup_a_computer_player(plyridx, comp_model)) {
        player->allocflags &= ~PlaF_CompCtrl;
        player->allocflags &= ~PlaF_Allocated;
        return false;
    }
    return true;
}

static void null_process(struct ScriptContext *context)
{
}

TbBool script_support_setup_player_as_zombie_keeper(unsigned short plyridx)
{
    SYNCDBG(8,"Starting for player %d",(int)plyridx);
    struct PlayerInfo* player = get_player(plyridx);
    if (player_invalid(player)) {
        SCRPTWRNLOG("Tried to set up invalid player %d",(int)plyridx);
        return false;
    }
    player->allocflags &= ~PlaF_Allocated; // mark as non-existing
    player->id_number = plyridx;
    player->is_active = 0;
    player->allocflags &= ~PlaF_CompCtrl;
    init_player_start(player, false);
    return true;
}

void command_create_party(const char *prtname)
{
    if (script_current_condition != -1)
    {
        SCRPTWRNLOG("Party '%s' defined inside conditional statement",prtname);
    }
    create_party(prtname);
}

long pop_condition(void)
{
  if (script_current_condition == -1)
  {
    SCRPTERRLOG("unexpected ENDIF");
    return -1;
  }
  if ( condition_stack_pos )
  {
    condition_stack_pos--;
    script_current_condition = condition_stack[condition_stack_pos];
  } else
  {
    script_current_condition = -1;
  }
  return script_current_condition;
}

static void delete_from_party_check(const struct ScriptLine *scline)
{
    int party_id = get_party_index_of_name(scline->tp[0]);
    if (party_id < 0)
    {
        SCRPTERRLOG("Invalid Party:%s",scline->tp[0]);
        return;
    }
    long creature_id = get_rid(creature_desc, scline->tp[1]);
    if (creature_id == -1)
    {
      SCRPTERRLOG("Unknown creature, '%s'", scline->tp[1]);
      return;
    }
    if ((script_current_condition < 0) && (next_command_reusable == 0))
    {
        delete_member_from_party(party_id, creature_id, scline->np[2]);
    } else
    {
        struct PartyTrigger* pr_trig = &game.script.party_triggers[game.script.party_triggers_num % PARTY_TRIGGERS_COUNT];
        pr_trig->flags = TrgF_DELETE_FROM_PARTY;
        pr_trig->flags |= next_command_reusable?TrgF_REUSABLE:0;
        pr_trig->party_id = party_id;
        pr_trig->creatr_id = creature_id;
        pr_trig->crtr_level = scline->np[2];
        pr_trig->condit_idx = script_current_condition;

        game.script.party_triggers_num++;
    }
}

static void add_to_party_check(const struct ScriptLine *scline)
{
    int party_id = get_party_index_of_name(scline->tp[0]);
    if (party_id < 0)
    {
        SCRPTERRLOG("Invalid Party:%s",scline->tp[1]);
        return;
    }
    if ((scline->np[2] < 1) || (scline->np[2] > CREATURE_MAX_LEVEL))
    {
      SCRPTERRLOG("Invalid Creature Level parameter; %ld not in range (%d,%d)",scline->np[2],1,CREATURE_MAX_LEVEL);
      return;
    }
    long crtr_id = get_rid(creature_desc, scline->tp[1]);
    if (crtr_id == -1)
    {
      SCRPTERRLOG("Unknown creature, '%s'", scline->tp[1]);
      return;
    }
    long objective_id = get_rid(hero_objective_desc, scline->tp[4]);
    if (objective_id == -1)
    {
      SCRPTERRLOG("Unknown party member objective, '%s'", scline->tp[4]);
      return;
    }
  //SCRPTLOG("Party '%s' member kind %d, level %d",prtname,crtr_id,crtr_level);

    if ((script_current_condition < 0) && (next_command_reusable == 0))
    {
        add_member_to_party(party_id, crtr_id, scline->np[2], scline->np[3], objective_id, scline->np[5]);
    } else
    {
        struct PartyTrigger* pr_trig = &game.script.party_triggers[game.script.party_triggers_num % PARTY_TRIGGERS_COUNT];
        pr_trig->flags = TrgF_ADD_TO_PARTY;
        pr_trig->flags |= next_command_reusable?TrgF_REUSABLE:0;
        pr_trig->party_id = party_id;
        pr_trig->creatr_id = crtr_id;
        pr_trig->crtr_level = scline->np[2];
        pr_trig->carried_gold = scline->np[3];
        pr_trig->objectv = objective_id;
        pr_trig->countdown = scline->np[5];
        pr_trig->condit_idx = script_current_condition;

        game.script.party_triggers_num++;
    }
}

static void add_to_party_process(struct ScriptContext *context)
{
    struct PartyTrigger* pr_trig = context->pr_trig;
    add_member_to_party(pr_trig->party_id, pr_trig->creatr_id, pr_trig->crtr_level, pr_trig->carried_gold, pr_trig->objectv, pr_trig->countdown);
}

static int sac_compare_fn(const void *ptr_a, const void *ptr_b)
{
    const char *a = (const char*)ptr_a;
    const char *b = (const char*)ptr_b;
    return *a < *b;
}
static void set_sacrifice_recipe_check(const struct ScriptLine *scline)
{
    ALLOCATE_SCRIPT_VALUE(scline->command, 0);

    value->sac.action = get_rid(rules_sacrifices_commands, scline->tp[0]);
    if (value->sac.action == -1)
    {
        SCRPTERRLOG("Unexpcepdted action:%s", scline->tp[0]);
        return;
    }
    long param;
    if ((value->sac.action == SacA_CustomPunish) || (value->sac.action == SacA_CustomReward))
    {
        param = get_id(flag_desc, scline->tp[1]) + 1;
    }
    else
    {
        param = get_id(creature_desc, scline->tp[1]);
        if (param == -1)
        {
            param = get_id(sacrifice_unique_desc, scline->tp[1]);
        }
        if (param == -1)
        {
            param = get_id(spell_desc, scline->tp[1]);
        }
    }
    if (param == -1 && (strcmp(scline->tp[1], "NONE") == 0))
    {
        param = 0;
    }

    if (param < 0)
    {
        param = 0;
        value->sac.action = SacA_None;
        SCRPTERRLOG("Unexpcepdted parameter:%s", scline->tp[1]);
    }
    value->sac.param = param;

    for (int i = 0; i < MAX_SACRIFICE_VICTIMS; i++)
    {
       long vi = get_rid(creature_desc, scline->tp[i + 2]);
       if (vi < 0)
         vi = 0;
       value->sac.victims[i] = vi;
    }
    qsort(value->sac.victims, MAX_SACRIFICE_VICTIMS, sizeof(value->sac.victims[0]), &sac_compare_fn);

    PROCESS_SCRIPT_VALUE(scline->command);
}

static void remove_sacrifice_recipe_check(const struct ScriptLine *scline)
{
    ALLOCATE_SCRIPT_VALUE(scline->command, 0);

    value->sac.action = SacA_None;
    value->sac.param = 0;

    for (int i = 0; i < MAX_SACRIFICE_VICTIMS; i++)
    {
       long vi = get_rid(creature_desc, scline->tp[i]);
       if (vi < 0)
         vi = 0;
       value->sac.victims[i] = vi;
    }
    qsort(value->sac.victims, MAX_SACRIFICE_VICTIMS, sizeof(value->sac.victims[0]), &sac_compare_fn);

    PROCESS_SCRIPT_VALUE(scline->command);
}

static void set_sacrifice_recipe_process(struct ScriptContext *context)
{
    long victims[MAX_SACRIFICE_VICTIMS];
    struct Coord3d pos;
    int action = context->value->sac.action;
    int param = context->value->sac.param;
    for (int i = 0; i < MAX_SACRIFICE_VICTIMS; i++)
    {
        victims[i] = context->value->sac.victims[i];
    }
    for (int i = 1; i < MAX_SACRIFICE_RECIPES; i++)
    {
        struct SacrificeRecipe* sac = &gameadd.sacrifice_recipes[i];
        if (sac->action == (long)SacA_None)
        {
            break;
        }
        if (memcmp(victims, sac->victims, sizeof(victims)) == 0)
        {
            sac->action = action;
            sac->param = param;
            if (action == (long)SacA_None)
            {
                // remove empty space
                memmove(sac, sac + 1, (MAX_SACRIFICE_RECIPES - 1 - (sac - &gameadd.sacrifice_recipes[0])) * sizeof(*sac));
            }
            return;
        }
    }
    if (action == (long)SacA_None) // No rule found
    {
        WARNLOG("Unable to find sacrifice rule to remove");
        return;
    }
    struct SacrificeRecipe* sac = get_unused_sacrifice_recipe_slot();
    if (sac == &gameadd.sacrifice_recipes[0])
    {
        ERRORLOG("No free sacrifice rules");
        return;
    }
    memcpy(sac->victims, victims, sizeof(victims));
    sac->action = action;
    sac->param = param;

    if (find_temple_pool(context->player_idx, &pos))
    {
        // Check if sacrifice pool already matches
        for (int i = 0; i < sizeof(victims); i++)
        {
            if (victims[i] == 0)
                break;
            process_sacrifice_creature(&pos, victims[i], context->player_idx, false);
        }
    }
}

static void define_zone_check(const struct ScriptLine *scline)
{
    if (scline->np[0] < 1)
    {
        SCRPTERRLOG("Unexpcepdted parameter:%s", scline->tp[0]);
        return;
    }
    if ((scline->np[1] <= 0) || (scline->np[1] >= 85)) //TODO constant
    {
        SCRPTERRLOG("Invalid x:'%s'", scline->tp[1]);
        return;
    }
    if ((scline->np[2] <= 0) || (scline->np[2] >= 85))
    {
        SCRPTERRLOG("Invalid y:'%s'", scline->tp[2]);
        return;
    }
    if (scline->np[3] < 0)
    {
        SCRPTERRLOG("Unexpcepdted width:%s", scline->tp[2]);
        return;
    }
    if (scline->np[4] < 0)
    {
        SCRPTERRLOG("Unexpcepdted height:%s", scline->tp[3]);
        return;
    }

    ALLOCATE_SCRIPT_VALUE(scline->command, 0);
    value->arg0 = scline->np[0]; // Num
    value->bytes[4] = scline->np[1]; // x
    value->bytes[5] = scline->np[2]; // y
    value->bytes[8] = (char)scline->np[3];
    value->bytes[9] = (char)scline->np[4];
    PROCESS_SCRIPT_VALUE(scline->command);
}

static void define_zone_process(struct ScriptContext *context)
{
    struct ScriptZoneRecord *start_zone = find_script_zone(context->value->arg0);
    struct ScriptZoneRecord *new_zone, *prev_zone;
    int hwidth = (int)context->value->bytes[8];
    int hheight = (int)context->value->bytes[9];
    if (start_zone == INVALID_SCRIPT_ZONE)
    {
        start_zone = new_zone = add_script_zone();

        new_zone->zone_id = context->value->arg0;
        new_zone->next_idx = script_zone_id(new_zone);
        new_zone->prev_idx = script_zone_id(new_zone);
    }
    else
    {
        if ((start_zone->hheight != hheight) || (start_zone->hwidth != hwidth))
        {
            SCRPTERRLOG("inconsistent zone size old w:%d h:%d new w:%d h:%d",
                        start_zone->hwidth, start_zone->hheight, hwidth, hheight);
            return;
        }
        new_zone = add_script_zone();
        new_zone->zone_id = context->value->arg0;
        prev_zone = get_script_zone(start_zone->prev_idx);
        new_zone->next_idx = prev_zone->next_idx;
        prev_zone->next_idx = script_zone_id(new_zone);
        new_zone->prev_idx = start_zone->prev_idx;
        start_zone->prev_idx = script_zone_id(new_zone);
    }

    new_zone->min_x = context->value->bytes[4];
    new_zone->min_y = context->value->bytes[5];
    new_zone->hheight = hheight;
    new_zone->hwidth = hwidth;
}

static const struct NamedCommand swap_script_zone_dirs[] =
{
    {"FORWARD", SZS_Forward},
    {"BACKWARD", SZS_Backward},
    {"SHUFFLE", SZS_Shuffle},
    {NULL, 0},
};

static void swap_zone_check(const struct ScriptLine *scline)
{
    if (scline->np[0] < 1)
    {
        SCRPTERRLOG("Unexpected script zone '%s'", scline->tp[0]);
        return;
    }
    int dir = get_id(swap_script_zone_dirs, scline->tp[1]);
    if (dir < 1)
    {
        SCRPTERRLOG("Unexpected dir '%s'", scline->tp[1]);
        return;
    }
    ALLOCATE_SCRIPT_VALUE(scline->command, 0);
    value->arg0 = scline->np[0];
    value->arg1 = dir;
    PROCESS_SCRIPT_VALUE(scline->command);
}

static void swap_zone_process(struct ScriptContext *context)
{
    swap_script_zone(context->value->arg0, context->value->arg1);
}

static void set_box_tooltip(const struct ScriptLine *scline)
{
  if ((scline->np[0] < 0) || (scline->np[0] >= CUSTOM_BOX_COUNT))
  {
    SCRPTERRLOG("Invalid CUSTOM_BOX number (%ld)", scline->np[0]);
    return;
  }
  int idx = scline->np[0];
  if (strlen(scline->tp[1]) >= MESSAGE_TEXT_LEN)
  {
      SCRPTWRNLOG("Tooltip TEXT too long; truncating to %d characters", MESSAGE_TEXT_LEN-1);
  }
  if ((gameadd.box_tooltip[idx][0] != '\0') && (strcmp(gameadd.box_tooltip[idx], scline->tp[1]) != 0))
  {
      SCRPTWRNLOG("Box tooltip #%d overwritten by different text", idx);
  }
  strncpy(gameadd.box_tooltip[idx], scline->tp[1], MESSAGE_TEXT_LEN-1);
  gameadd.box_tooltip[idx][MESSAGE_TEXT_LEN-1] = '\0';
}

static void set_box_tooltip_id(const struct ScriptLine *scline)
{
  if ((scline->np[0] < 0) || (scline->np[0] >= CUSTOM_BOX_COUNT))
  {
    SCRPTERRLOG("Invalid CUSTOM_BOX number (%ld)", scline->np[0]);
    return;
  }
  int idx = scline->np[0];
  strncpy(gameadd.box_tooltip[idx], get_string(scline->np[1]), MESSAGE_TEXT_LEN-1);
  gameadd.box_tooltip[idx][MESSAGE_TEXT_LEN-1] = '\0';
}

// 1/4 turn minimal
#define FX_LINE_TIME_PARTS 4

static void create_effects_line_check(const struct ScriptLine *scline)
{
    ALLOCATE_SCRIPT_VALUE(scline->command, 0);

    ((long*)(&value->bytes[0]))[0] = scline->np[0]; // AP `from`
    ((long*)(&value->bytes[4]))[0] = scline->np[1]; // AP `to`
    value->bytes[8] = scline->np[2]; // curvature
    value->bytes[9] = scline->np[3]; // spatial stepping
    value->bytes[10] = scline->np[4]; // temporal stepping
    // TODO: use effect elements when below zero?
    value->bytes[11] = scline->np[5]; // effect

    PROCESS_SCRIPT_VALUE(scline->command);
}

static void create_effects_line_process(struct ScriptContext *context)
{
    struct ScriptFxLine *fx_line = NULL;
    for (int i = 0; i < (sizeof(gameadd.fx_lines) / sizeof(gameadd.fx_lines[0])); i++)
    {
        if (!gameadd.fx_lines[i].used)
        {
            fx_line = &gameadd.fx_lines[i];
            fx_line->used = true;
            gameadd.active_fx_lines++;
            break;
        }
    }
    if (fx_line == NULL)
    {
        ERRORLOG("Too many fx_lines");
        return;
    }
    find_location_pos(((long *)(&context->value->bytes[0]))[0], context->player_idx, &fx_line->from, __func__);
    find_location_pos(((long *)(&context->value->bytes[4]))[0], context->player_idx, &fx_line->to, __func__);
    fx_line->curvature = context->value->bytes[8];
    fx_line->spatial_step = context->value->bytes[9] * 32;
    fx_line->steps_per_turn = context->value->bytes[10];
    fx_line->effect = context->value->bytes[11];
    fx_line->here = fx_line->from;
    fx_line->step = 0;

    if (fx_line->steps_per_turn <= 0)
    {
        fx_line->steps_per_turn = 32 * 255; // whole map
    }

    int dx = fx_line->to.x.val - fx_line->from.x.val;
    int dy = fx_line->to.y.val - fx_line->from.y.val;
    if ((dx * dx + dy * dy) != 0)
    {
        float len = sqrt((float)dx * dx + dy * dy);
        fx_line->total_steps = (int)(len / fx_line->spatial_step) + 1;

        int d_cx = -dy * fx_line->curvature / 32;
        int d_cy = +dx * fx_line->curvature / 32;
        fx_line->cx = (fx_line->to.x.val + fx_line->from.x.val - d_cx)/2;
        fx_line->cy = (fx_line->to.y.val + fx_line->from.y.val - d_cy)/2;
    }
    else
    {
      fx_line->total_steps = 1;
    }
    fx_line->partial_steps = FX_LINE_TIME_PARTS;
}

static void process_fx_line(struct ScriptFxLine *fx_line)
{
    fx_line->partial_steps += fx_line->steps_per_turn;
    for (;fx_line->partial_steps >= FX_LINE_TIME_PARTS; fx_line->partial_steps -= FX_LINE_TIME_PARTS)
    {
        fx_line->here.z.val = get_floor_height_at(&fx_line->here);
        if (fx_line->here.z.val < FILLED_COLUMN_HEIGHT)
        {
          if (fx_line->effect > 0)
          {
            create_effect(&fx_line->here, fx_line->effect, 5); // Owner - neutral
          } else if (fx_line->effect < 0)
          {
            create_effect_element(&fx_line->here, -fx_line->effect, 5); // Owner - neutral
          }
        }

        fx_line->step++;
        if (fx_line->step >= fx_line->total_steps)
        {
          fx_line->used = false;
          break;
        }

        int remain_t = fx_line->total_steps - fx_line->step;

        int bx = fx_line->from.x.val * remain_t + fx_line->cx * fx_line->step;
        int by = fx_line->from.y.val * remain_t + fx_line->cy * fx_line->step;
        int dx = fx_line->cx * remain_t + fx_line->to.x.val * fx_line->step;
        int dy = fx_line->cy * remain_t + fx_line->to.y.val * fx_line->step;

        fx_line->here.x.val = (bx * remain_t + dx * fx_line->step) / fx_line->total_steps / fx_line->total_steps;
        fx_line->here.y.val = (by * remain_t + dy * fx_line->step) / fx_line->total_steps / fx_line->total_steps;
    }
}

void command_tutorial_flash_button(long btn_id, long duration)
{
    command_add_value(Cmd_TUTORIAL_FLASH_BUTTON, ALL_PLAYERS, btn_id, duration, 0);
}

void command_add_party_to_level(long plr_range_id, const char *prtname, const char *locname, long ncopies)
{
    TbMapLocation location;
    if (ncopies < 1)
    {
        SCRPTERRLOG("Invalid NUMBER parameter");
        return;
    }
    if (game.script.party_triggers_num >= PARTY_TRIGGERS_COUNT)
    {
        SCRPTERRLOG("Too many ADD_CREATURE commands in script");
        return;
    }
    // Verify player
    long plr_id = get_players_range_single(plr_range_id);
    if (plr_id < 0) {
        SCRPTERRLOG("Given owning player is not supported in this command");
        return;
    }
    // Recognize place where party is created
    if (!get_map_location_id(locname, &location))
        return;
    // Recognize party name
    long prty_id = get_party_index_of_name(prtname);
    if (prty_id < 0)
    {
        SCRPTERRLOG("Party of requested name, '%s', is not defined",prtname);
        return;
    }
    if ((script_current_condition < 0) && (next_command_reusable == 0))
    {
        struct Party* party = &game.script.creature_partys[prty_id];
        script_process_new_party(party, plr_id, location, ncopies);
    } else
    {
        struct PartyTrigger* pr_trig = &game.script.party_triggers[game.script.party_triggers_num % PARTY_TRIGGERS_COUNT];
        pr_trig->flags = TrgF_CREATE_PARTY;
        pr_trig->flags |= next_command_reusable?TrgF_REUSABLE:0;
        pr_trig->plyr_idx = plr_id;
        pr_trig->creatr_id = prty_id;
        pr_trig->location = location;
        pr_trig->ncopies = ncopies;
        pr_trig->condit_idx = script_current_condition;
        game.script.party_triggers_num++;
    }
}

void command_add_object_to_level(const char *obj_name, const char *locname, long arg)
{
    TbMapLocation location;
    long obj_id = get_rid(object_desc, obj_name);
    if (obj_id == -1)
    {
        SCRPTERRLOG("Unknown creature, '%s'", obj_name);
        return;
    }
    if (game.script.party_triggers_num >= PARTY_TRIGGERS_COUNT)
    {
        SCRPTERRLOG("Too many ADD_CREATURE commands in script");
        return;
    }
    // Recognize place where party is created
    if (!get_map_location_id(locname, &location))
        return;
    if (script_current_condition < 0)
    {
        script_process_new_object(obj_id, location, arg);
    } else
    {
        struct PartyTrigger* pr_trig = &game.script.party_triggers[game.script.party_triggers_num % PARTY_TRIGGERS_COUNT];
        pr_trig->flags = TrgF_CREATE_OBJECT;
        pr_trig->flags |= next_command_reusable?TrgF_REUSABLE:0;
        pr_trig->plyr_idx = 0; //That is because script is inside `struct Game` and it is not possible to enlarge it
        pr_trig->creatr_id = obj_id & 0x7F;
        pr_trig->crtr_level = ((obj_id >> 7) & 7); // No more than 1023 different classes of objects :)
        pr_trig->carried_gold = arg;
        pr_trig->location = location;
        pr_trig->ncopies = 1;
        pr_trig->condit_idx = script_current_condition;
        game.script.party_triggers_num++;
    }
}

void command_add_creature_to_level(long plr_range_id, const char *crtr_name, const char *locname, long ncopies, long crtr_level, long carried_gold)
{
    TbMapLocation location;
    if ((crtr_level < 1) || (crtr_level > CREATURE_MAX_LEVEL))
    {
        SCRPTERRLOG("Invalid CREATURE LEVEL parameter");
        return;
    }
    if ((ncopies <= 0) || (ncopies >= CREATURES_COUNT))
    {
        SCRPTERRLOG("Invalid number of creatures to add");
        return;
    }
    if (game.script.party_triggers_num >= PARTY_TRIGGERS_COUNT)
    {
        SCRPTERRLOG("Too many ADD_CREATURE commands in script");
        return;
    }
    long crtr_id = get_rid(creature_desc, crtr_name);
    if (crtr_id == -1)
    {
        SCRPTERRLOG("Unknown creature, '%s'", crtr_name);
        return;
    }
    // Verify player
    long plr_id = get_players_range_single(plr_range_id);
    if (plr_id < 0) {
        SCRPTERRLOG("Given owning player is not supported in this command");
        return;
    }
    // Recognize place where party is created
    if (!get_map_location_id(locname, &location))
        return;
    if (script_current_condition < 0)
    {
        script_process_new_creatures(plr_id, crtr_id, location, ncopies, carried_gold, crtr_level-1);
    } else
    {
        struct PartyTrigger* pr_trig = &game.script.party_triggers[game.script.party_triggers_num % PARTY_TRIGGERS_COUNT];
        pr_trig->flags = TrgF_CREATE_CREATURE;
        pr_trig->flags |= next_command_reusable?TrgF_REUSABLE:0;

        pr_trig->plyr_idx = plr_id;
        pr_trig->creatr_id = crtr_id;
        pr_trig->crtr_level = crtr_level-1;
        pr_trig->carried_gold = carried_gold;
        pr_trig->location = location;
        pr_trig->ncopies = ncopies;
        pr_trig->condit_idx = script_current_condition;
        game.script.party_triggers_num++;
    }
}

void command_add_condition(long plr_range_id, long opertr_id, long varib_type, long varib_id, long value)
{
    // TODO: replace with pointer to functions
    struct Condition* condt = &game.script.conditions[game.script.conditions_num];
    condt->condit_idx = script_current_condition;
    condt->plyr_range = plr_range_id;
    condt->variabl_type = varib_type;
    condt->variabl_idx = varib_id;
    condt->operation = opertr_id;
    condt->rvalue = value;
    if (condition_stack_pos >= CONDITIONS_COUNT)
    {
        game.script.conditions_num++;
        SCRPTWRNLOG("Conditions too deep in script");
        return;
    }
    if (script_current_condition >= 0)
    {
        condition_stack[condition_stack_pos] = script_current_condition;
        condition_stack_pos++;
    }
    script_current_condition = game.script.conditions_num;
    game.script.conditions_num++;
}

static TbBool parse_get_varib(const char *varib_name, long *varib_id, long *varib_type)
{
    char c;
    int len = 0;
    char arg[MAX_TEXT_LENGTH];

    if (level_file_version > 0)
    {
        *varib_type = get_id(variable_desc, varib_name);
    } else
    {
        *varib_type = get_id(dk1_variable_desc, varib_name);
    }
    if (*varib_type == -1)
      *varib_id = -1;
    else
      *varib_id = 0;
    if (*varib_id == -1)
    {
      *varib_id = get_id(creature_desc, varib_name);
      *varib_type = SVar_CREATURE_NUM;
    }
    //TODO: list of lambdas
    if (*varib_id == -1)
    {
      *varib_id = get_id(room_desc, varib_name);
      *varib_type = SVar_ROOM_SLABS;
    }
    if (*varib_id == -1)
    {
      *varib_id = get_id(timer_desc, varib_name);
      *varib_type = SVar_TIMER;
    }
    if (*varib_id == -1)
    {
      *varib_id = get_id(flag_desc, varib_name);
      *varib_type = SVar_FLAG;
    }
    if (*varib_id == -1)
    {
      *varib_id = get_id(door_desc, varib_name);
      *varib_type = SVar_DOOR_NUM;
    }
    if (*varib_id == -1)
    {
        *varib_id = get_id(trap_desc, varib_name);
        *varib_type = SVar_TRAP_NUM;
    }
    if (*varib_id == -1)
    {
      *varib_id = get_id(campaign_flag_desc, varib_name);
      *varib_type = SVar_CAMPAIGN_FLAG;
    }
    if (*varib_id == -1)
    {
        if (2 == sscanf(varib_name, "BOX%ld_ACTIVATE%c", varib_id, &c) && (c == 'D'))
        {
            // activateD
            *varib_type = SVar_BOX_ACTIVATED;
        }
        else
        {
            *varib_id = -1;
        }
        if (2 == sscanf(varib_name, "SACRIFICED[%n%[^]]%c", &len, arg, &c) && (c == ']'))
        {
            *varib_id = get_id(creature_desc, arg);
            *varib_type = SVar_SACRIFICED;
        }
        if (2 == sscanf(varib_name, "REWARDED[%n%[^]]%c", &len, arg, &c) && (c == ']'))
        {
            *varib_id = get_id(creature_desc, arg);
            *varib_type = SVar_REWARDED;
        }
    }
    if (*varib_id == -1)
    {
      SCRPTERRLOG("Unknown variable name, '%s'", varib_name);
      return false;
    }
    return true;
}

// Variables that could be set
static TbBool parse_set_varib(const char *varib_name, long *varib_id, long *varib_type)
{
    char c;
    int len = 0;
    char arg[MAX_TEXT_LENGTH];

    *varib_id = -1;
    if (*varib_id == -1)
    {
      *varib_id = get_id(flag_desc, varib_name);
      *varib_type = SVar_FLAG;
    }
    if (*varib_id == -1)
    {
      *varib_id = get_id(campaign_flag_desc, varib_name);
      *varib_type = SVar_CAMPAIGN_FLAG;
    }
    if (*varib_id == -1)
    {
        if (2 == sscanf(varib_name, "BOX%ld_ACTIVATE%c", varib_id, &c) && (c == 'D'))
        {
            // activateD
            *varib_type = SVar_BOX_ACTIVATED;
        }
        else
        {
            *varib_id = -1;
        }
        if (2 == sscanf(varib_name, "SACRIFICED[%n%[^]]%c", &len, arg, &c) && (c == ']'))
        {
            *varib_id = get_id(creature_desc, arg);
            *varib_type = SVar_SACRIFICED;
        }
        if (2 == sscanf(varib_name, "REWARDED[%n%[^]]%c", &len, arg, &c) && (c == ']'))
        {
            *varib_id = get_id(creature_desc, arg);
            *varib_type = SVar_REWARDED;
        }
    }
    if (*varib_id == -1)
    {
      SCRPTERRLOG("Unknown variable name, '%s'", varib_name);
      return false;
    }
    return true;
}

static long parse_criteria(const char *criteria)
{
    char c;
    int arg;

    long ret = get_id(creature_select_criteria_desc, criteria);
    if (ret == -1)
    {
        if (2 == sscanf(criteria, "AT_ACTION_POINT[%d%c", &arg, &c) && (c == ']'))
        {
            ActionPointId loc = action_point_number_to_index(arg);
            if (loc == -1)
            {
                SCRPTERRLOG("Unknown action point at criteria, '%s'", criteria);
                return -1;
            }
            ret = (CSelCrit_NearAP) | (loc << 4);
        }
    }
    return ret;
}

static long parse_creature_name(const char *creature_name)
{
    long ret = get_rid(creature_desc, creature_name);
    if (ret == -1)
    {
        if (0 == strcasecmp(creature_name, "ANY_CREATURE"))
        {
            return 0;
        }
    }
    return ret;
}

void command_if(long plr_range_id, const char *varib_name, const char *operatr, long value)
{
    long varib_type;
    long varib_id;
    if (game.script.conditions_num >= CONDITIONS_COUNT)
    {
      SCRPTERRLOG("Too many (over %d) conditions in script", CONDITIONS_COUNT);
      return;
    }
    // Recognize variable
    if (!parse_get_varib(varib_name, &varib_id, &varib_type))
    {
        return;
    }
    { // Warn if using the command for a player without Dungeon struct
        int plr_start;
        int plr_end;
        if (get_players_range(plr_range_id, &plr_start, &plr_end) >= 0) {
            struct Dungeon* dungeon = get_dungeon(plr_start);
            if ((plr_start+1 == plr_end) && dungeon_invalid(dungeon)) {
                // Note that this list should be kept updated with the changes in get_condition_value()
                if ((varib_type != SVar_GAME_TURN) && (varib_type != SVar_ALL_DUNGEONS_DESTROYED)
                 && (varib_type != SVar_DOOR_NUM) && (varib_type != SVar_TRAP_NUM))
                    SCRPTWRNLOG("Found player without dungeon used in IF clause in script; this will not work correctly");
            }
        }
    }
    // Recognize comparison
    long opertr_id = get_id(comparison_desc, operatr);
    if (opertr_id == -1)
    {
      SCRPTERRLOG("Unknown comparison name, '%s'", operatr);
      return;
    }
    // Add the condition to script structure
    command_add_condition(plr_range_id, opertr_id, varib_type, varib_id, value);
}

void command_add_value(unsigned long var_index, unsigned long plr_range_id, long val2, long val3, long val4)
{
    ALLOCATE_SCRIPT_VALUE(var_index, plr_range_id);
    value->arg0 = val2;
    value->arg1 = val3;
    value->arg2 = val4;

    if ((script_current_condition < 0) && (next_command_reusable == 0))
    {
        script_process_value(var_index, plr_range_id, val2, val3, val4, value);
        return;
    }
}

void command_display_information(long msg_num, const char *where, long x, long y)
{
    TbMapLocation location;
    if ((msg_num < 0) || (msg_num >= STRINGS_MAX))
    {
      SCRPTERRLOG("Invalid TEXT number");
      return;
    }
    if (!get_map_location_id(where, &location))
      return;
    command_add_value(Cmd_DISPLAY_INFORMATION, ALL_PLAYERS, msg_num, location, get_subtile_number(x,y));
}

void command_set_generate_speed(long game_turns)
{
    if (game_turns <= 0)
    {
      SCRPTERRLOG("Generation speed must be positive number");
      return;
    }
    command_add_value(Cmd_SET_GENERATE_SPEED, ALL_PLAYERS, game_turns, 0, 0);
}

void command_dead_creatures_return_to_pool(long val)
{
    command_add_value(Cmd_DEAD_CREATURES_RETURN_TO_POOL, ALL_PLAYERS, val, 0, 0);
}

void command_bonus_level_time(long game_turns)
{
    if (game_turns < 0)
    {
        SCRPTERRLOG("Bonus time must be nonnegative");
        return;
    }
    command_add_value(Cmd_BONUS_LEVEL_TIME, ALL_PLAYERS, game_turns, 0, 0);
}

void player_reveal_map_area(PlayerNumber plyr_idx, long x, long y, long w, long h)
{
  SYNCDBG(0,"Revealing around (%d,%d)",x,y);
  reveal_map_area(plyr_idx, x-(w>>1), x+(w>>1)+(w%1), y-(h>>1), y+(h>>1)+(h%1));
}

void player_reveal_map_location(int plyr_idx, TbMapLocation target, long r)
{
    SYNCDBG(0, "Revealing location type %d", target);
    long x = 0;
    long y = 0;
    find_map_location_coords(target, &x, &y, plyr_idx, __func__);
    if ((x == 0) && (y == 0))
    {
        WARNLOG("Can't decode location %d", target);
        return;
  }
  reveal_map_area(plyr_idx, x-(r>>1), x+(r>>1)+(r&1), y-(r>>1), y+(r>>1)+(r&1));
}

void command_set_start_money(long plr_range_id, long gold_val)
{
    int plr_start;
    int plr_end;
    if (get_players_range(plr_range_id, &plr_start, &plr_end) < 0)
    {
        SCRPTERRLOG("Given owning player range %d is not supported in this command", (int)plr_range_id);
        return;
  }
  if (script_current_condition != -1)
  {
    SCRPTWRNLOG("Start money set inside conditional block; condition ignored");
  }
  for (int i = plr_start; i < plr_end; i++)
  {
      player_add_offmap_gold(i, gold_val);
  }
}

void command_room_available(long plr_range_id, const char *roomname, unsigned long can_resrch, unsigned long can_build)
{
    long room_id = get_rid(room_desc, roomname);
    if (room_id == -1)
    {
      SCRPTERRLOG("Unknown room name, '%s'", roomname);
      return;
    }
    command_add_value(Cmd_ROOM_AVAILABLE, plr_range_id, room_id, can_resrch, can_build);
}

void command_creature_available(long plr_range_id, const char *crtr_name, unsigned long can_be_avail, unsigned long force_avail)
{
    long crtr_id = get_rid(creature_desc, crtr_name);
    if (crtr_id == -1)
    {
      SCRPTERRLOG("Unknown creature, '%s'", crtr_name);
      return;
    }
    command_add_value(Cmd_CREATURE_AVAILABLE, plr_range_id, crtr_id, can_be_avail, force_avail);
}

void command_magic_available(long plr_range_id, const char *magname, unsigned long can_resrch, unsigned long can_use)
{
    long mag_id = get_rid(power_desc, magname);
    if (mag_id == -1)
    {
      SCRPTERRLOG("Unknown magic, '%s'", magname);
      return;
    }
    command_add_value(Cmd_MAGIC_AVAILABLE, plr_range_id, mag_id, can_resrch, can_use);
}

void command_trap_available(long plr_range_id, const char *trapname, unsigned long can_build, unsigned long amount)
{
    long trap_id = get_rid(trap_desc, trapname);
    if (trap_id == -1)
    {
      SCRPTERRLOG("Unknown trap, '%s'", trapname);
      return;
    }
    command_add_value(Cmd_TRAP_AVAILABLE, plr_range_id, trap_id, can_build, amount);
}

/**
 * Updates amount of RESEARCH points needed for the item to be researched.
 * Will not reorder the RESEARCH items.
 */
void command_research(long plr_range_id, const char *trg_type, const char *trg_name, unsigned long val)
{
    long item_type = get_rid(research_desc, trg_type);
    long item_id = get_research_id(item_type, trg_name, __func__);
    if (item_id < 0)
      return;
    command_add_value(Cmd_RESEARCH, plr_range_id, item_type, item_id, val);
}

/**
 * Updates amount of RESEARCH points needed for the item to be researched.
 * Reorders the RESEARCH items - needs all items to be re-added.
 */
void command_research_order(long plr_range_id, const char *trg_type, const char *trg_name, unsigned long val)
{
    int plr_start;
    int plr_end;
    if (get_players_range(plr_range_id, &plr_start, &plr_end) < 0) {
        SCRPTERRLOG("Given owning player range %d is not supported in this command",(int)plr_range_id);
        return;
    }
    for (long i = plr_start; i < plr_end; i++)
    {
        struct Dungeon* dungeon = get_dungeon(i);
        if (dungeon_invalid(dungeon))
            continue;
        if (dungeon->research_num >= DUNGEON_RESEARCH_COUNT)
        {
          SCRPTERRLOG("Too many RESEARCH ITEMS, for player %d", i);
          return;
        }
    }
    long item_type = get_rid(research_desc, trg_type);
    long item_id = get_research_id(item_type, trg_name, __func__);
    if (item_id < 0)
      return;
    command_add_value(Cmd_RESEARCH_ORDER, plr_range_id, item_type, item_id, val);
}

void command_if_action_point(long apt_num, long plr_range_id)
{
    if (game.script.conditions_num >= CONDITIONS_COUNT)
    {
        SCRPTERRLOG("Too many (over %d) conditions in script", CONDITIONS_COUNT);
        return;
    }
    // Check the Action Point
    long apt_idx = action_point_number_to_index(apt_num);
    if (!action_point_exists_idx(apt_idx))
    {
        SCRPTERRLOG("Non-existing Action Point, no %d", apt_num);
        return;
    }
    command_add_condition(plr_range_id, 0, SVar_ACTION_POINT_TRIGGERED, apt_idx, 0);
}

void command_if_slab_owner(MapSlabCoord slb_x, MapSlabCoord slb_y, long plr_range_id)
{
    if (game.script.conditions_num >= CONDITIONS_COUNT)
    {
        SCRPTERRLOG("Too many (over %d) conditions in script", CONDITIONS_COUNT);
        return;
    }
    command_add_condition(slb_x, 1, SVar_SLAB_OWNER, slb_y, plr_range_id);
}

void command_if_slab_type(MapSlabCoord slb_x, MapSlabCoord slb_y, long slab_type)
{
    if (game.script.conditions_num >= CONDITIONS_COUNT)
    {
        SCRPTERRLOG("Too many (over %d) conditions in script", CONDITIONS_COUNT);
        return;
    }
    command_add_condition(slb_x, 1, SVar_SLAB_TYPE, slb_y, slab_type);
}

void command_computer_player(long plr_range_id, long comp_model)
{
    if (script_current_condition != -1)
    {
        SCRPTWRNLOG("Computer player setup inside conditional block; condition ignored");
    }
    int plr_start;
    int plr_end;
    if (get_players_range(plr_range_id, &plr_start, &plr_end) < 0) {
        SCRPTERRLOG("Given owning player range %d is not supported in this command",(int)plr_range_id);
        return;
    }
    for (long i = plr_start; i < plr_end; i++)
    {
        script_support_setup_player_as_computer_keeper(i, comp_model);
    }
}

void command_set_timer(long plr_range_id, const char *timrname)
{
    long timr_id = get_rid(timer_desc, timrname);
    if (timr_id == -1)
    {
        SCRPTERRLOG("Unknown timer, '%s'", timrname);
        return;
    }
    command_add_value(Cmd_SET_TIMER, plr_range_id, timr_id, 0, 0);
}

void command_win_game(void)
{
    if (script_current_condition == -1)
    {
        SCRPTERRLOG("Command WIN GAME found with no condition");
        return;
    }
    if (game.script.win_conditions_num >= WIN_CONDITIONS_COUNT)
    {
        SCRPTERRLOG("Too many WIN GAME conditions in script");
        return;
    }
    game.script.win_conditions[game.script.win_conditions_num] = script_current_condition;
    game.script.win_conditions_num++;
}

void command_lose_game(void)
{
  if (script_current_condition == -1)
  {
    SCRPTERRLOG("Command LOSE GAME found with no condition");
    return;
  }
  if (game.script.lose_conditions_num >= WIN_CONDITIONS_COUNT)
  {
    SCRPTERRLOG("Too many LOSE GAME conditions in script");
    return;
  }
  game.script.lose_conditions[game.script.lose_conditions_num] = script_current_condition;
  game.script.lose_conditions_num++;
}

void command_set_flag(long plr_range_id, const char *flgname, long val)
{
    long flg_id;
    long flag_type;
    if (!parse_set_varib(flgname, &flg_id, &flag_type))
    {
        SCRPTERRLOG("Unknown flag, '%s'", flgname);
        return;
    }
    command_add_value(Cmd_SET_FLAG, plr_range_id, flg_id, val, flag_type);
}

void command_add_to_flag(long plr_range_id, const char *flgname, long val)
{
    long flg_id;
    long flag_type;

    if (!parse_set_varib(flgname, &flg_id, &flag_type))
    {
        SCRPTERRLOG("Unknown flag, '%s'", flgname);
        return;
    }
    command_add_value(Cmd_ADD_TO_FLAG, plr_range_id, flg_id, val, flag_type);
}

void command_max_creatures(long plr_range_id, long val)
{
    command_add_value(Cmd_MAX_CREATURES, plr_range_id, val, 0, 0);
}

void command_door_available(long plr_range_id, const char *doorname, unsigned long a3, unsigned long a4)
{
    long door_id = get_rid(door_desc, doorname);
    if (door_id == -1)
    {
        SCRPTERRLOG("Unknown door, '%s'", doorname);
        return;
  }
  command_add_value(Cmd_DOOR_AVAILABLE, plr_range_id, door_id, a3, a4);
}

static void display_objective_check(const struct ScriptLine *scline)
{
  long msg_num = scline->np[0];
  long x, y;
  TbMapLocation location = 0;
  if ((msg_num < 0) || (msg_num >= STRINGS_MAX))
  {
    SCRPTERRLOG("Invalid TEXT number");
    return;
  }
  if (scline->command == Cmd_DISPLAY_OBJECTIVE)
  {
    const char *where = scline->tp[1];
    if (!get_map_location_id(where, &location))
    {
      return;
    }
    command_add_value(Cmd_DISPLAY_OBJECTIVE, ALL_PLAYERS, msg_num, location, 0);
  }
  else
  {
    x = scline->np[1];
    y = scline->np[2];
    command_add_value(Cmd_DISPLAY_OBJECTIVE, ALL_PLAYERS, msg_num, location, get_subtile_number(x,y));
  }
}

static void display_objective_process(struct ScriptContext *context)
{
      if ( (my_player_number >= context->plr_start) && (my_player_number < context->plr_end) )
      {
          set_general_objective(context->value->arg0,
              context->value->arg1,
              stl_num_decode_x(context->value->arg2),
              stl_num_decode_y(context->value->arg2));
      }
}

void command_add_tunneller_to_level(long plr_range_id, const char *locname, const char *objectv, long target, unsigned char crtr_level, unsigned long carried_gold)
{
    TbMapLocation location;
    TbMapLocation heading;
    if ((crtr_level < 1) || (crtr_level > CREATURE_MAX_LEVEL))
    {
        SCRPTERRLOG("Invalid CREATURE LEVEL parameter");
        return;
    }
    if (game.script.tunneller_triggers_num >= TUNNELLER_TRIGGERS_COUNT)
    {
        SCRPTERRLOG("Too many ADD_TUNNELLER commands in script");
        return;
    }
    // Verify player
    long plr_id = get_players_range_single(plr_range_id);
    if (plr_id < 0) {
        SCRPTERRLOG("Given owning player is not supported in this command");
        return;
    }
    // Recognize place where party is created
    if (!get_map_location_id(locname, &location))
        return;
    // Recognize place where party is going
    if (!get_map_heading_id(objectv, target, &heading))
        return;
    if (script_current_condition < 0)
    {
        script_process_new_tunneler(plr_id, location, heading, crtr_level-1, carried_gold);
    } else
    {
        struct TunnellerTrigger* tn_trig = &game.script.tunneller_triggers[game.script.tunneller_triggers_num % TUNNELLER_TRIGGERS_COUNT];
        set_flag_byte(&(tn_trig->flags), TrgF_REUSABLE, next_command_reusable);
        set_flag_byte(&(tn_trig->flags), TrgF_DISABLED, false);
        tn_trig->plyr_idx = plr_id;
        tn_trig->location = location;
        tn_trig->heading = heading;
        tn_trig->heading_OLD = 0; //target is now contained in heading and this is unused
        tn_trig->carried_gold = carried_gold;
        tn_trig->crtr_level = crtr_level-1;
        tn_trig->carried_gold = carried_gold;
        tn_trig->party_id = 0;
        tn_trig->condit_idx = script_current_condition;
        game.script.tunneller_triggers_num++;
    }
}

void command_add_tunneller_party_to_level(long plr_range_id, const char *prtname, const char *locname, const char *objectv, long target, char crtr_level, unsigned long carried_gold)
{
    TbMapLocation location;
    TbMapLocation heading;
    if ((crtr_level < 1) || (crtr_level > CREATURE_MAX_LEVEL))
    {
        SCRPTERRLOG("Invalid CREATURE LEVEL parameter");
        return;
    }
    if (game.script.tunneller_triggers_num >= TUNNELLER_TRIGGERS_COUNT)
    {
        SCRPTERRLOG("Too many ADD_TUNNELLER commands in script");
        return;
    }
    // Verify player
    long plr_id = get_players_range_single(plr_range_id);
    if (plr_id < 0) {
        SCRPTERRLOG("Given owning player is not supported in this command");
        return;
    }
    // Recognize place where party is created
    if (!get_map_location_id(locname, &location))
        return;
    // Recognize place where party is going
    if (!get_map_heading_id(objectv, target, &heading))
        return;
    // Recognize party name
    long prty_id = get_party_index_of_name(prtname);
    if (prty_id < 0)
    {
        SCRPTERRLOG("Party of requested name, '%s', is not defined", prtname);
        return;
    }
    struct Party* party = &game.script.creature_partys[prty_id];
    if (party->members_num >= GROUP_MEMBERS_COUNT-1)
    {
        SCRPTERRLOG("Party too big for ADD_TUNNELLER (Max %d members)", GROUP_MEMBERS_COUNT-1);
        return;
    }
    // Either add the party or add item to conditional triggers list
    if (script_current_condition < 0)
    {
        script_process_new_tunneller_party(plr_id, prty_id, location, heading, crtr_level-1, carried_gold);
    } else
    {
        struct TunnellerTrigger* tn_trig = &game.script.tunneller_triggers[game.script.tunneller_triggers_num % TUNNELLER_TRIGGERS_COUNT];
        set_flag_byte(&(tn_trig->flags), TrgF_REUSABLE, next_command_reusable);
        set_flag_byte(&(tn_trig->flags), TrgF_DISABLED, false);
        tn_trig->plyr_idx = plr_id;
        tn_trig->location = location;
        tn_trig->heading = heading;
        tn_trig->heading_OLD = 0; //target is now contained in heading and this is unused
        tn_trig->carried_gold = carried_gold;
        tn_trig->crtr_level = crtr_level-1;
        tn_trig->carried_gold = carried_gold;
        tn_trig->party_id = prty_id+1;
        tn_trig->condit_idx = script_current_condition;
        game.script.tunneller_triggers_num++;
    }
}

void command_add_creature_to_pool(const char *crtr_name, long amount)
{
    long crtr_id = get_rid(creature_desc, crtr_name);
    if (crtr_id == -1)
    {
        SCRPTERRLOG("Unknown creature, '%s'", crtr_name);
        return;
    }
    if ((amount < 0) || (amount >= CREATURES_COUNT))
    {
        SCRPTERRLOG("Invalid number of '%s' creatures for pool, %d", crtr_name, amount);
        return;
    }
    command_add_value(Cmd_ADD_CREATURE_TO_POOL, ALL_PLAYERS, crtr_id, amount, 0);
}

void command_reset_action_point(long apt_num)
{
    long apt_idx = action_point_number_to_index(apt_num);
    if (!action_point_exists_idx(apt_idx))
    {
        SCRPTERRLOG("Non-existing Action Point, no %d", apt_num);
        return;
  }
  command_add_value(Cmd_RESET_ACTION_POINT, ALL_PLAYERS, apt_idx, 0, 0);
}

void command_set_creature_max_level(long plr_range_id, const char *crtr_name, long crtr_level)
{
    long crtr_id = get_rid(creature_desc, crtr_name);
    if (crtr_id == -1)
    {
        SCRPTERRLOG("Unknown creature, '%s'", crtr_name);
        return;
  }
  if ((crtr_level < 1) || (crtr_level > CREATURE_MAX_LEVEL))
  {
    SCRPTERRLOG("Invalid '%s' experience level, %d", crtr_name, crtr_level);
  }
  command_add_value(Cmd_SET_CREATURE_MAX_LEVEL, plr_range_id, crtr_id, crtr_level-1, 0);
}

void command_set_music(long val)
{
  if (script_current_condition != -1)
  {
    SCRPTWRNLOG("Music set inside conditional block; condition ignored");
  }
  if (val >= FIRST_TRACK && val <= max_track)
  {
    game.audiotrack = val;
  }
  else
  {
    SCRPTERRLOG("Invalid music track %d, track must be between %d and %d", val,FIRST_TRACK,max_track);
    return;
  }
}

void command_set_hate(long trgt_plr_range_id, long enmy_plr_range_id, long hate_val)
{
    // Verify enemy player
    long enmy_plr_id = get_players_range_single(enmy_plr_range_id);
    if (enmy_plr_id < 0) {
        SCRPTERRLOG("Given enemy player is not supported in this command");
        return;
    }
    command_add_value(Cmd_SET_HATE, trgt_plr_range_id, enmy_plr_id, hate_val, 0);
}

void command_if_available(long plr_range_id, const char *varib_name, const char *operatr, long value)
{
    long varib_type;
    if (game.script.conditions_num >= CONDITIONS_COUNT)
    {
      SCRPTERRLOG("Too many (over %d) conditions in script", CONDITIONS_COUNT);
      return;
    }
    // Recognize variable
    long varib_id = -1;
    if (varib_id == -1)
    {
      varib_id = get_id(door_desc, varib_name);
      varib_type = SVar_AVAILABLE_DOOR;
    }
    if (varib_id == -1)
    {
      varib_id = get_id(trap_desc, varib_name);
      varib_type = SVar_AVAILABLE_TRAP;
    }
    if (varib_id == -1)
    {
      varib_id = get_id(room_desc, varib_name);
      varib_type = SVar_AVAILABLE_ROOM;
    }
    if (varib_id == -1)
    {
      varib_id = get_id(power_desc, varib_name);
      varib_type = SVar_AVAILABLE_MAGIC;
    }
    if (varib_id == -1)
    {
      varib_id = get_id(creature_desc, varib_name);
      varib_type = SVar_AVAILABLE_CREATURE;
    }
    if (varib_id == -1)
    {
      SCRPTERRLOG("Unrecognized VARIABLE, '%s'", varib_name);
      return;
    }
    // Recognize comparison
    long opertr_id = get_id(comparison_desc, operatr);
    if (opertr_id == -1)
    {
      SCRPTERRLOG("Unknown comparison name, '%s'", operatr);
      return;
    }
    { // Warn if using the command for a player without Dungeon struct
        int plr_start;
        int plr_end;
        if (get_players_range(plr_range_id, &plr_start, &plr_end) >= 0) {
            struct Dungeon* dungeon = get_dungeon(plr_start);
            if ((plr_start+1 == plr_end) && dungeon_invalid(dungeon)) {
                SCRPTWRNLOG("Found player without dungeon used in IF_AVAILABLE clause in script; this will not work correctly");
            }
        }
    }
    // Add the condition to script structure
    command_add_condition(plr_range_id, opertr_id, varib_type, varib_id, value);
}

void command_if_controls(long plr_range_id, const char *varib_name, const char *operatr, long value)
{
    long varib_id;
    if (game.script.conditions_num >= CONDITIONS_COUNT)
    {
      SCRPTERRLOG("Too many (over %d) conditions in script", CONDITIONS_COUNT);
      return;
    }
    // Recognize variable
    long varib_type = get_id(controls_variable_desc, varib_name);
    if (varib_type == -1)
      varib_id = -1;
    else
      varib_id = 0;
    if (varib_id == -1)
    {
      varib_id = get_id(creature_desc, varib_name);
      varib_type = SVar_CONTROLS_CREATURE;
    }
    if (varib_id == -1)
    {
      SCRPTERRLOG("Unrecognized VARIABLE, '%s'", varib_name);
      return;
    }
    // Recognize comparison
    long opertr_id = get_id(comparison_desc, operatr);
    if (opertr_id == -1)
    {
      SCRPTERRLOG("Unknown comparison name, '%s'", operatr);
      return;
    }
    { // Warn if using the command for a player without Dungeon struct
        int plr_start;
        int plr_end;
        if (get_players_range(plr_range_id, &plr_start, &plr_end) >= 0) {
            struct Dungeon* dungeon = get_dungeon(plr_start);
            if ((plr_start+1 == plr_end) && dungeon_invalid(dungeon)) {
                SCRPTWRNLOG("Found player without dungeon used in IF_CONTROLS clause in script; this will not work correctly");
            }
        }
    }
    // Add the condition to script structure
    command_add_condition(plr_range_id, opertr_id, varib_type, varib_id, value);
}

void command_set_computer_globals(long plr_range_id, long val1, long val2, long val3, long val4, long val5, long val6)
{
  int plr_start;
  int plr_end;
  if (get_players_range(plr_range_id, &plr_start, &plr_end) < 0) {
      SCRPTERRLOG("Given owning player range %d is not supported in this command",(int)plr_range_id);
      return;
  }
  if (script_current_condition != -1)
  {
    SCRPTWRNLOG("Computer globals altered inside conditional block; condition ignored");
  }
  for (long i = plr_start; i < plr_end; i++)
  {
      struct Computer2* comp = get_computer_player(i);
      if (computer_player_invalid(comp))
      {
          continue;
    }
    comp->field_1C = val1;
    comp->field_14 = val2;
    comp->field_18 = val3;
    comp->max_room_build_tasks = val4;
    comp->field_2C = val5;
    comp->sim_before_dig = val6;
  }
}

void command_set_computer_checks(long plr_range_id, const char *chkname, long val1, long val2, long val3, long val4, long val5)
{
  int plr_start;
  int plr_end;
  if (get_players_range(plr_range_id, &plr_start, &plr_end) < 0) {
      SCRPTERRLOG("Given owning player range %d is not supported in this command",(int)plr_range_id);
      return;
  }
  if (script_current_condition != -1)
  {
    SCRPTWRNLOG("Computer check altered inside conditional block; condition ignored");
  }
  long n = 0;
  for (long i = plr_start; i < plr_end; i++)
  {
      struct Computer2* comp = get_computer_player(i);
      if (computer_player_invalid(comp)) {
          continue;
      }
      for (long k = 0; k < COMPUTER_CHECKS_COUNT; k++)
      {
          struct ComputerCheck* ccheck = &comp->checks[k];
          if ((ccheck->flags & ComChk_Unkn0002) != 0)
            break;
          if (ccheck->name == NULL)
            break;
          if (strcasecmp(chkname, ccheck->name) == 0)
          {
            ccheck->turns_interval = val1;
            ccheck->param1 = val2;
            ccheck->param2 = val3;
            ccheck->param3 = val4;
            ccheck->last_run_turn = val5;
            n++;
          }
      }
  }
  if (n == 0)
  {
    SCRPTERRLOG("No computer check found named '%s' in players %d to %d",chkname,(int)plr_start,(int)plr_end-1);
    return;
  }
  SCRIPTDBG(6,"Altered %d checks named '%s'",n,chkname);
}


void refresh_trap_anim(long trap_id)
{
    int k = 0;
    const struct StructureList* slist = get_list_for_thing_class(TCls_Trap);
    int i = slist->index;
    while (i != 0)
    {
        struct Thing* traptng = thing_get(i);
        if (thing_is_invalid(traptng))
        {
            ERRORLOG("Jump to invalid thing detected");
            break;
        }
        i = traptng->next_of_class;
        // Per thing code
        if (traptng->model == trap_id)
        {
            traptng->anim_sprite = gameadd.trap_stats[trap_id].sprite_anim_idx;
            struct TrapStats* trapstat = &gameadd.trap_stats[traptng->model];
            char start_frame;
            if (trapstat->field_13) {
                start_frame = -1;
            }
            else {
                start_frame = 0;
            }
            set_thing_draw(traptng, trapstat->sprite_anim_idx, trapstat->anim_speed, trapstat->sprite_size_max, trapstat->unanimated, start_frame, 2);
        }
        // Per thing code ends
        k++;
        if (k > slist->index)
        {
            ERRORLOG("Infinite loop detected when sweeping things list");
            break;
        }
    }
}


                                                 // Name, Shots, TimeBetweenShots, Model, TriggerType, ActivationType, EffectType, Hidden
void command_set_trap_configuration(const char* trapname, long val1, long val2, long val3, long val4, long val5, long val6, long val7)
{
    if (script_current_condition != -1)
    {
        SCRPTWRNLOG("Trap configured inside conditional block; condition ignored");
    }
    long trap_id = get_rid(trap_desc, trapname);
    if (trap_id == -1)
    {
        SCRPTERRLOG("Unknown trap, '%s'", trapname);
    }
    int validval1 = 1;
    if (val1 <= 0)
    {
        validval1 = 0;
        SCRPTERRLOG("Shots '%d' out of range", val1);
    }
    int validval2 = 1;
    if (val2 < 0)
    {
        validval2 = 0;
        SCRPTERRLOG("Model '%d' out of range", val2);
    }
    int validval3 = 1;
    if (val3 <= 0)
    {
        validval3 = 0;
        SCRPTERRLOG("Model '%d' out of range", val3);
    }
    int validval4 = 0;
    switch (val4) {
    case TrpTrg_LineOfSight90:
    case TrpTrg_Pressure:
    case TrpTrg_LineOfSight:
    case TrpTrg_None:
        validval4 = 1;
        break;
    default:
        SCRPTERRLOG("No TriggerType '%d' found", val4);
    }
    int validval5 = 0;
    switch (val5) {
    case TrpAcT_HeadforTarget90:
    case TrpAcT_EffectonTrap:
    case TrpAcT_ShotonTrap:
    case TrpAcT_SlabChange:
    case TrpAcT_CreatureShot:
    case TrpAcT_CreatureSpawn:
    case TrpAcT_Power:
        validval5 = 1;
        break;
    default:
        SCRPTERRLOG("No ActivationType '%d' found", val5);
    }
    int validval6 = 1;
    if ((val6 <= 0) ||
        ((val6 > magic_conf.shot_types_count) && (val5 == (TrpAcT_HeadforTarget90 || TrpAcT_ShotonTrap || TrpAcT_CreatureShot))) ||
        ((val6 > slab_conf.slab_types_count ) && (val5 == TrpAcT_SlabChange)) ||
        ((val6 > effects_conf.effect_types_count) && (val5 == TrpAcT_EffectonTrap)) ||
        ((val6 >= CREATURE_TYPES_COUNT) && (val5 == TrpAcT_CreatureSpawn)) ||
        ((val6 >= magic_conf.power_types_count) && (val5 == TrpAcT_Power))
        )
    {
        validval6 = 0;
        SCRPTERRLOG("EffectType '%d' out of range", val6);
    }
    int validval7 = 1;
    if ((val7 < 0) || (val7 > 1))
    {
        validval7 = 0;
        SCRPTERRLOG("TriggerAlarm '%d' out of range", val7);
    }

    if (validval1 && validval2 && validval3 && validval4 && validval5 && validval6 && validval7)
    {
        struct TrapConfigStats* trapst;
        struct ManfctrConfig* mconf;
        trapst = &trapdoor_conf.trap_cfgstats[trap_id];
        mconf = &gameadd.traps_config[trap_id];
        SCRIPTDBG(7, "Changing trap %d configuration from (%d,%d,%d,%d,%d,%d,%d)", trap_id, mconf->shots, mconf->shots_delay, gameadd.trap_stats[trap_id].sprite_anim_idx, gameadd.trap_stats[trap_id].trigger_type, gameadd.trap_stats[trap_id].activation_type, gameadd.trap_stats[trap_id].created_itm_model,trapst->hidden);
        SCRIPTDBG(7, "Changing trap %d configuration to (%d,%d,%d,%d,%d,%d,%d)", trap_id, val1, val2, val3, val4, val5, val6, val7);
        mconf->shots = val1;
        mconf->shots_delay = val2;
        gameadd.trap_stats[trap_id].sprite_anim_idx = val3;
        gameadd.trap_stats[trap_id].trigger_type = val4;
        gameadd.trap_stats[trap_id].activation_type = val5;
        gameadd.trap_stats[trap_id].created_itm_model = val6;
        trapst->hidden = val7;
        //trapst->notify = val8; cannot fit 9 variables
        refresh_trap_anim(trap_id);
    } else
    {
        return;
    }
}
                                              //Name,  ManufactureLevel, ManufactureRequired,SellingValue,Health
void command_set_door_configuration(const char* doorname, long val1, long val2, long val3, long val4)
{
    if (script_current_condition != -1)
    {
        SCRPTWRNLOG("Door configured inside conditional block; condition ignored");
    }
    long door_id = get_rid(door_desc, doorname);
    if (door_id == -1)
    {
        SCRPTERRLOG("Unknown door, '%s'", doorname);
    }
    if (!((val1 < 0) || (val2 < 0) || (val3 < 0) || (val4 < 0)))
    {
        struct ManfctrConfig* mconf;
        mconf = &gameadd.doors_config[door_id];
        SCRIPTDBG(7, "Changing door %d configuration from (%d,%d,%d,%d) to (%d,%d,%d,%d)", door_id, mconf->manufct_level, mconf->manufct_required, mconf->selling_value, door_stats[door_id][0].health, val1, val2, val3, val4);
        mconf->manufct_level = val1;
        mconf->manufct_required = val2;
        mconf->selling_value = val3;
        door_stats[door_id][0].health = val4;
        door_stats[door_id][1].health = val4;
    }
    else
    {
        SCRPTERRLOG("Negative values not allowed when setting door '%d' to (%d,%d,%d,%d)", door_id, val1, val2, val3, val4);
        return;
    }
}

void command_set_computer_events(long plr_range_id, const char *evntname, long val1, long val2, long val3, long val4, long val5)
{
  int plr_start;
  int plr_end;
  if (get_players_range(plr_range_id, &plr_start, &plr_end) < 0) {
      SCRPTERRLOG("Given owning player range %d is not supported in this command",(int)plr_range_id);
      return;
  }
  if (script_current_condition != -1)
  {
    SCRPTWRNLOG("Computer event altered inside conditional block; condition ignored");
  }
  long n = 0;
  for (long i = plr_start; i < plr_end; i++)
  {
      struct Computer2* comp = get_computer_player(i);
      if (computer_player_invalid(comp)) {
          continue;
      }
      for (long k = 0; k < COMPUTER_EVENTS_COUNT; k++)
      {
          struct ComputerEvent* event = &comp->events[k];
          if (event->name == NULL)
              break;
          if (strcasecmp(evntname, event->name) == 0)
          {
              if (level_file_version > 0)
              {
                  SCRIPTDBG(7, "Changing computer %d event '%s' config from (%d,%d,%d,%d,%d) to (%d,%d,%d,%d,%d)", (int)i, event->name,
                      (int)event->test_interval, (int)event->param1, (int)event->param2, (int)event->param3, (int)event->last_test_gameturn, (int)val1, (int)val2, (int)val3, (int)val4);
                  event->test_interval = val1;
                  event->param1 = val2;
                  event->param2 = val3;
                  event->param3 = val4;
                  event->last_test_gameturn = val5;
                  n++;
              } else
              {
                SCRIPTDBG(7, "Changing computer %d event '%s' config from (%d,%d) to (%d,%d)", (int)i, event->name,
                  (int)event->param1, (int)event->param2, (int)val1, (int)val2);
                  event->param1 = val1;
                  event->param2 = val2;
                  n++;
              }
          }
      }
  }
  if (n == 0)
  {
    SCRPTERRLOG("No computer event found named '%s' in players %d to %d", evntname,(int)plr_start,(int)plr_end-1);
    return;
  }
  SCRIPTDBG(6,"Altered %d events named '%s'",n,evntname);
}

void command_set_computer_process(long plr_range_id, const char *procname, long val1, long val2, long val3, long val4, long val5)
{
  int plr_start;
  int plr_end;
  if (get_players_range(plr_range_id, &plr_start, &plr_end) < 0) {
      SCRPTERRLOG("Given owning player range %d is not supported in this command",(int)plr_range_id);
      return;
  }
  if (script_current_condition != -1)
  {
    SCRPTWRNLOG("Computer process altered inside conditional block; condition ignored");
  }
  long n = 0;
  for (long i = plr_start; i < plr_end; i++)
  {
      struct Computer2* comp = get_computer_player(i);
      if (computer_player_invalid(comp)) {
          continue;
      }
      for (long k = 0; k < COMPUTER_PROCESSES_COUNT; k++)
      {
          struct ComputerProcess* cproc = &comp->processes[k];
          if ((cproc->flags & ComProc_Unkn0002) != 0)
              break;
          if (cproc->name == NULL)
              break;
          if (strcasecmp(procname, cproc->name) == 0)
          {
              SCRIPTDBG(7,"Changing computer %d process '%s' config from (%d,%d,%d,%d,%d) to (%d,%d,%d,%d,%d)",(int)i,cproc->name,
                  (int)cproc->priority,(int)cproc->confval_2,(int)cproc->confval_3,(int)cproc->confval_4,(int)cproc->confval_5,
                  (int)val1,(int)val2,(int)val3,(int)val4,(int)val5);
              cproc->priority = val1;
              cproc->confval_2 = val2;
              cproc->confval_3 = val3;
              cproc->confval_4 = val4;
              cproc->confval_5 = val5;
              n++;
          }
      }
  }
  if (n == 0)
  {
    SCRPTERRLOG("No computer process found named '%s' in players %d to %d", procname,(int)plr_start,(int)plr_end-1);
    return;
  }
  SCRIPTDBG(6,"Altered %d processes named '%s'",n,procname);
}

void command_set_creature_health(const char *crtr_name, long val)
{
    long crtr_id = get_rid(creature_desc, crtr_name);
    if (crtr_id == -1)
    {
        SCRPTERRLOG("Unknown creature, '%s'", crtr_name);
        return;
  }
  if ((val < 0) || (val > 65535))
  {
    SCRPTERRLOG("Invalid '%s' health value, %d", crtr_name, val);
    return;
  }
  command_add_value(Cmd_SET_CREATURE_HEALTH, ALL_PLAYERS, crtr_id, val, 0);
}

void command_set_creature_strength(const char *crtr_name, long val)
{
    long crtr_id = get_rid(creature_desc, crtr_name);
    if (crtr_id == -1)
    {
        SCRPTERRLOG("Unknown creature, '%s'", crtr_name);
        return;
  }
  if ((val < 0) || (val > 255))
  {
    SCRPTERRLOG("Invalid '%s' strength value, %d", crtr_name, val);
    return;
  }
  command_add_value(Cmd_SET_CREATURE_STRENGTH, ALL_PLAYERS, crtr_id, val, 0);
}

void command_set_creature_armour(const char *crtr_name, long val)
{
    long crtr_id = get_rid(creature_desc, crtr_name);
    if (crtr_id == -1)
    {
        SCRPTERRLOG("Unknown creature, '%s'", crtr_name);
        return;
  }
  if ((val < 0) || (val > 255))
  {
    SCRPTERRLOG("Invalid '%s' armour value, %d", crtr_name, val);
    return;
  }
  command_add_value(Cmd_SET_CREATURE_ARMOUR, ALL_PLAYERS, crtr_id, val, 0);
}

void command_set_creature_fear_wounded(const char *crtr_name, long val)
{
    long crtr_id = get_rid(creature_desc, crtr_name);
    if (crtr_id == -1)
    {
        SCRPTERRLOG("Unknown creature, '%s'", crtr_name);
        return;
  }
  if ((val < 0) || (val > 255))
  {
    SCRPTERRLOG("Invalid '%s' fear value, %d", crtr_name, val);
    return;
  }
  command_add_value(Cmd_SET_CREATURE_FEAR_WOUNDED, ALL_PLAYERS, crtr_id, val, 0);
}

void command_set_creature_fear_stronger(const char *crtr_name, long val)
{
    long crtr_id = get_rid(creature_desc, crtr_name);
    if (crtr_id == -1)
    {
        SCRPTERRLOG("Unknown creature, '%s'", crtr_name);
        return;
  }
  if ((val < 0) || (val > 32767))
  {
    SCRPTERRLOG("Invalid '%s' fear value, %d", crtr_name, val);
    return;
  }
  command_add_value(Cmd_SET_CREATURE_FEAR_STRONGER, ALL_PLAYERS, crtr_id, val, 0);
}

void command_set_creature_fearsome_factor(const char* crtr_name, long val)
{
    long crtr_id = get_rid(creature_desc, crtr_name);
    if (crtr_id == -1)
    {
        SCRPTERRLOG("Unknown creature, '%s'", crtr_name);
        return;
    }
    if ((val < 0) || (val > 32767))
    {
        SCRPTERRLOG("Invalid '%s' fearsome value, %d", crtr_name, val);
        return;
    }
    command_add_value(Cmd_SET_CREATURE_FEARSOME_FACTOR, ALL_PLAYERS, crtr_id, val, 0);
}

void command_set_creature_property(const char* crtr_name, long property, short val)
{
    long crtr_id = get_rid(creature_desc, crtr_name);
    if (crtr_id == -1)
    {
        SCRPTERRLOG("Unknown creature, '%s'", crtr_name);
        return;
    }
    command_add_value(Cmd_SET_CREATURE_PROPERTY, ALL_PLAYERS, crtr_id, property, val);
}

/**
 * Enables or disables an alliance between two players.
 *
 * @param plr1_range_id First player range identifier.
 * @param plr2_range_id Second player range identifier.
 * @param ally Controls whether the alliance is being created or being broken.
 */
void command_ally_players(long plr1_range_id, long plr2_range_id, TbBool ally)
{
    // Verify enemy player
    long plr2_id = get_players_range_single(plr2_range_id);
    if (plr2_id < 0) {
        SCRPTERRLOG("Given second player is not supported in this command");
        return;
    }
    command_add_value(Cmd_ALLY_PLAYERS, plr1_range_id, plr2_id, ally, 0);
}

void command_quick_objective(int idx, const char *msgtext, const char *where, long x, long y)
{
  TbMapLocation location;
  if ((idx < 0) || (idx >= QUICK_MESSAGES_COUNT))
  {
    SCRPTERRLOG("Invalid QUICK OBJECTIVE number (%d)", idx);
    return;
  }
  if (strlen(msgtext) >= MESSAGE_TEXT_LEN)
  {
      SCRPTWRNLOG("Objective TEXT too long; truncating to %d characters", MESSAGE_TEXT_LEN-1);
  }
  if ((gameadd.quick_messages[idx][0] != '\0') && (strcmp(gameadd.quick_messages[idx],msgtext) != 0))
  {
      SCRPTWRNLOG("Quick Objective no %d overwritten by different text", idx);
  }
  strncpy(gameadd.quick_messages[idx], msgtext, MESSAGE_TEXT_LEN-1);
  gameadd.quick_messages[idx][MESSAGE_TEXT_LEN-1] = '\0';
  if (!get_map_location_id(where, &location))
    return;
  command_add_value(Cmd_QUICK_OBJECTIVE, ALL_PLAYERS, idx, location, get_subtile_number(x,y));
}

void command_quick_information(int idx, const char *msgtext, const char *where, long x, long y)
{
  TbMapLocation location;
  if ((idx < 0) || (idx >= QUICK_MESSAGES_COUNT))
  {
    SCRPTERRLOG("Invalid information ID number (%d)", idx);
    return;
  }
  if (strlen(msgtext) > MESSAGE_TEXT_LEN)
  {
      SCRPTWRNLOG("Information TEXT too long; truncating to %d characters", MESSAGE_TEXT_LEN-1);
  }
  if ((gameadd.quick_messages[idx][0] != '\0') && (strcmp(gameadd.quick_messages[idx],msgtext) != 0))
  {
      SCRPTWRNLOG("Quick Message no %d overwritten by different text", idx);
  }
  strncpy(gameadd.quick_messages[idx], msgtext, MESSAGE_TEXT_LEN-1);
  gameadd.quick_messages[idx][MESSAGE_TEXT_LEN-1] = '\0';
  if (!get_map_location_id(where, &location))
    return;
  command_add_value(Cmd_QUICK_INFORMATION, ALL_PLAYERS, idx, location, get_subtile_number(x,y));
}

void command_play_message(long plr_range_id, const char *msgtype, int msg_num)
{
    long msgtype_id = get_id(msgtype_desc, msgtype);
    if (msgtype_id == -1)
    {
        SCRPTERRLOG("Unrecognized message type, '%s'", msgtype);
        return;
  }
  command_add_value(Cmd_PLAY_MESSAGE, plr_range_id, msgtype_id, msg_num, 0);
}

void command_add_gold_to_player(long plr_range_id, long amount)
{
    command_add_value(Cmd_ADD_GOLD_TO_PLAYER, plr_range_id, amount, 0, 0);
}

void command_set_creature_tendencies(long plr_range_id, const char *tendency, long value)
{
    long tend_id = get_rid(tendency_desc, tendency);
    if (tend_id == -1)
    {
      SCRPTERRLOG("Unrecognized tendency type, '%s'", tendency);
      return;
    }
    command_add_value(Cmd_SET_CREATURE_TENDENCIES, plr_range_id, tend_id, value, 0);
}

void command_reveal_map_rect(long plr_range_id, long x, long y, long w, long h)
{
    command_add_value(Cmd_REVEAL_MAP_RECT, plr_range_id, x, y, (h<<16)+w);
}

void command_change_slab_owner(long x, long y, long plr_range_id)
{
    command_add_value(Cmd_CHANGE_SLAB_OWNER, plr_range_id, x, y, 0);
}

void command_change_slab_type(long x, long y, long slab_type)
{
    command_add_value(Cmd_CHANGE_SLAB_TYPE, 0, x, y, slab_type);
}

void command_reveal_map_location(long plr_range_id, const char *locname, long range)
{
    TbMapLocation location;
    if (!get_map_location_id(locname, &location)) {
        return;
    }
    command_add_value(Cmd_REVEAL_MAP_LOCATION, plr_range_id, location, range, 0);
}

void command_message(const char *msgtext, unsigned char kind)
{
  const char *cmd;
  if (kind == 80)
    cmd = script_get_command_name(Cmd_PRINT);
  else
    cmd = script_get_command_name(Cmd_MESSAGE);
  SCRPTWRNLOG("Command '%s' is only supported in Dungeon Keeper Beta", cmd);
}

void command_quick_message(int idx, const char *msgtext, const char *range_id)
{
  if ((idx < 0) || (idx >= QUICK_MESSAGES_COUNT))
  {
      SCRPTERRLOG("Invalid information ID number (%d)", idx);
      return;
  }
  if (strlen(msgtext) > MESSAGE_TEXT_LEN)
  {
      SCRPTWRNLOG("Information TEXT too long; truncating to %d characters", MESSAGE_TEXT_LEN-1);
  }
  if ((gameadd.quick_messages[idx][0] != '\0') && (strcmp(gameadd.quick_messages[idx],msgtext) != 0))
  {
      SCRPTWRNLOG("Quick Message no %d overwritten by different text", idx);
  }
  strncpy(gameadd.quick_messages[idx], msgtext, MESSAGE_TEXT_LEN-1);
  gameadd.quick_messages[idx][MESSAGE_TEXT_LEN-1] = '\0';
  char id = get_player_number_from_value(range_id);
  command_add_value(Cmd_QUICK_MESSAGE, 0, id, idx, 0);
}

void command_display_message(int msg_num, const char *range_id)
{
    char id = get_player_number_from_value(range_id);
    command_add_value(Cmd_DISPLAY_MESSAGE, 0, id, msg_num, 0);
}

void command_swap_creature(const char *ncrt_name, const char *crtr_name)
{
    long ncrt_id = get_rid(newcrtr_desc, ncrt_name);
    if (ncrt_id == -1)
    {
        SCRPTERRLOG("Unknown new creature, '%s'", ncrt_name);
        return;
  }
  long crtr_id = get_rid(creature_desc, crtr_name);
  if (crtr_id == -1)
  {
      SCRPTERRLOG("Unknown creature, '%s'", crtr_name);
      return;
  }
  struct CreatureModelConfig* crconf = &crtr_conf.model[crtr_id];
  if ((crconf->model_flags & CMF_IsSpecDigger) != 0)
  {
      SCRPTERRLOG("Unable to swap special diggers");
  }
  if (script_current_condition != -1)
  {
      SCRPTWRNLOG("Creature swapping placed inside conditional statement");
  }
  if (!swap_creature(ncrt_id, crtr_id))
  {
      SCRPTERRLOG("Error swapping creatures '%s'<->'%s'", ncrt_name, crtr_name);
  }
}

void command_kill_creature(long plr_range_id, const char *crtr_name, const char *criteria, int count)
{
    SCRIPTDBG(11, "Starting");
    if (count <= 0)
    {
        SCRPTERRLOG("Bad creatures count, %d", count);
        return;
  }
  long crtr_id = parse_creature_name(crtr_name);
  if (crtr_id == -1) {
    SCRPTERRLOG("Unknown creature, '%s'", crtr_name);
    return;
  }
  long select_id = parse_criteria(criteria);
  if (select_id == -1)
  {
    SCRPTERRLOG("Unknown select criteria, '%s'", criteria);
    return;
  }
  command_add_value(Cmd_KILL_CREATURE, plr_range_id, crtr_id, select_id, count);
}

void command_level_up_creature(long plr_range_id, const char *crtr_name, const char *criteria, int count)
{
    SCRIPTDBG(11, "Starting");
    if (count <= 0)
    {
        SCRPTERRLOG("Bad count, %d", count);
        return;
  }
  long crtr_id = parse_creature_name(crtr_name);
  if (crtr_id == -1)
  {
    SCRPTERRLOG("Unknown creature, '%s'", crtr_name);
    return;
  }
  long select_id = parse_criteria(criteria);
  if (select_id == -1) {
    SCRPTERRLOG("Unknown select criteria, '%s'", criteria);
    return;
  }
  if (count < 1)
  {
    SCRPTERRLOG("Parameter has no positive value; discarding command");
    return;
  }
  if (count > 9)
  {
      count = 9;
  }
  command_add_value(Cmd_LEVEL_UP_CREATURE, plr_range_id, crtr_id, select_id, count);
}

void command_use_power_on_creature(long plr_range_id, const char *crtr_name, const char *criteria, long caster_plyr_idx, const char *magname, int splevel, char free)
{
  SCRIPTDBG(11, "Starting");
  if (splevel < 1)
  {
    SCRPTWRNLOG("Spell %s level too low: %d, setting to 1.", magname, splevel);
    splevel = 1;
  }
  if (splevel > MAGIC_OVERCHARGE_LEVELS)
  {
    SCRPTWRNLOG("Spell %s level too high: %d, setting to %d.", magname, splevel, MAGIC_OVERCHARGE_LEVELS);
    splevel = MAGIC_OVERCHARGE_LEVELS;
  }
  splevel--;
  long mag_id = get_rid(power_desc, magname);
  if (mag_id == -1)
  {
    SCRPTERRLOG("Unknown magic, '%s'", magname);
    return;
  }
  long crtr_id = parse_creature_name(crtr_name);
  if (crtr_id == -1) {
    SCRPTERRLOG("Unknown creature, '%s'", crtr_name);
    return;
  }
  long select_id = parse_criteria(criteria);
  if (select_id == -1) {
    SCRPTERRLOG("Unknown select criteria, '%s'", criteria);
    return;
  }
  PowerKind pwr = mag_id;
  if((PlayerNumber) caster_plyr_idx > PLAYER3)
  {
    if(pwr == PwrK_CALL2ARMS || pwr == PwrK_LIGHTNING)
    {
        SCRPTERRLOG("Only players 0-3 can cast %s", magname);
        return;
    }
  }

  // encode params: free, magic, caster, level -> into 4xbyte: FMCL
  long fmcl_bytes;
  {
      signed char f = free, m = mag_id, c = caster_plyr_idx, lvl = splevel;
      fmcl_bytes = (f << 24) | (m << 16) | (c << 8) | lvl;
  }
  command_add_value(Cmd_USE_POWER_ON_CREATURE, plr_range_id, crtr_id, select_id, fmcl_bytes);
}

void command_use_power_at_subtile(long plr_range_id, int stl_x, int stl_y, const char *magname, int splevel, char free)
{
  SCRIPTDBG(11, "Starting");
  if (splevel < 1)
  {
    SCRPTWRNLOG("Spell %s level too low: %d, setting to 1.", magname, splevel);
    splevel = 1;
  }
  if (splevel > MAGIC_OVERCHARGE_LEVELS)
  {
    SCRPTWRNLOG("Spell %s level too high: %d, setting to %d.", magname, splevel, MAGIC_OVERCHARGE_LEVELS);
    splevel = MAGIC_OVERCHARGE_LEVELS;
  }
  splevel--;
  long mag_id = get_rid(power_desc, magname);
  if (mag_id == -1)
  {
    SCRPTERRLOG("Unknown magic, '%s'", magname);
    return;
  }
  PowerKind pwr = mag_id;
  if((PlayerNumber) plr_range_id > PLAYER3)
  {
    if(pwr == PwrK_CALL2ARMS || pwr == PwrK_LIGHTNING)
    {
        SCRPTERRLOG("Only players 0-3 can cast %s", magname);
        return;
    }
  }

  // encode params: free, magic, level -> into 3xbyte: FML
  long fml_bytes;
  {
      signed char f = free, m = mag_id, lvl = splevel;
      fml_bytes = (f << 16) | (m << 8) | lvl;
  }
  command_add_value(Cmd_USE_POWER_AT_SUBTILE, plr_range_id, stl_x, stl_y, fml_bytes);
}

void command_use_power_at_location(long plr_range_id, const char *locname, const char *magname, int splevel, char free)
{
  SCRIPTDBG(11, "Starting");
  if (splevel < 1)
  {
    SCRPTWRNLOG("Spell %s level too low: %d, setting to 1.", magname, splevel);
    splevel = 1;
  }
  if (splevel > MAGIC_OVERCHARGE_LEVELS)
  {
    SCRPTWRNLOG("Spell %s level too high: %d, setting to %d.", magname, splevel, MAGIC_OVERCHARGE_LEVELS);
    splevel = MAGIC_OVERCHARGE_LEVELS;
  }
  splevel--;
  long mag_id = get_rid(power_desc, magname);
  if (mag_id == -1)
  {
    SCRPTERRLOG("Unknown magic, '%s'", magname);
    return;
  }
  PowerKind pwr = mag_id;
  if((PlayerNumber) plr_range_id > PLAYER3)
  {
    if(pwr == PwrK_CALL2ARMS || pwr == PwrK_LIGHTNING)
    {
        SCRPTERRLOG("Only players 0-3 can cast %s", magname);
        return;
    }
  }

  TbMapLocation location;
  if (!get_map_location_id(locname, &location))
  {
    SCRPTWRNLOG("Use power script command at invalid location: %s", locname);
    return;
  }

  // encode params: free, magic, level -> into 3xbyte: FML
  long fml_bytes;
  {
      signed char f = free, m = mag_id, lvl = splevel;
      fml_bytes = (f << 16) | (m << 8) | lvl;
  }
  command_add_value(Cmd_USE_POWER_AT_LOCATION, plr_range_id, location, fml_bytes, 0);
}

void command_use_power(long plr_range_id, const char *magname, char free)
{
    SCRIPTDBG(11, "Starting");
    long mag_id = get_rid(power_desc, magname);
    if (mag_id == -1)
    {
        SCRPTERRLOG("Unknown magic, '%s'", magname);
        return;
    }
    PowerKind pwr = mag_id;
    if (pwr == PwrK_ARMAGEDDON && (PlayerNumber) plr_range_id > PLAYER3)
    {
        SCRPTERRLOG("Only players 0-3 can cast %s", magname);
        return;
    }
    command_add_value(Cmd_USE_POWER, plr_range_id, mag_id, free, 0);
}

void command_use_special_increase_level(long plr_range_id, long count)
{
    if (count < 1)
    {
        SCRPTWRNLOG("Invalid count: %d, setting to 1.", count);
        count = 1;
    }

    if (count > 9)
    {
        SCRPTWRNLOG("Count too high: %d, setting to 9.", count);
        count = 9;
    }
    command_add_value(Cmd_USE_SPECIAL_INCREASE_LEVEL, plr_range_id, count, 0, 0);
}

void command_use_special_multiply_creatures(long plr_range_id, long count)
{
    if (count < 1)
    {
        SCRPTWRNLOG("Invalid count: %d, setting to 1.", count);
        count = 1;
    }

    if (count > 9)
    {
        SCRPTWRNLOG("Count too high: %d, setting to 9.", count);
        count = 9;
    }
    command_add_value(Cmd_USE_SPECIAL_MULTIPLY_CREATURES, plr_range_id, count, 0, 0);
}

void command_use_special_make_safe(long plr_range_id)
{
    command_add_value(Cmd_USE_SPECIAL_MAKE_SAFE, plr_range_id, 0, 0, 0);
}

void command_use_special_locate_hidden_world()
{
    command_add_value(Cmd_USE_SPECIAL_LOCATE_HIDDEN_WORLD, 0, 0, 0, 0);
}

/**
 * Modifies player's creatures' anger.
 * @param plyr_idx target player
 * @param anger anger value. Use double AnnoyLevel (from creature's config file) to fully piss creature. More for longer calm time
 */
TbBool script_change_creatures_annoyance(PlayerNumber plyr_idx, ThingModel crmodel, long operation, long anger)
{
    SYNCDBG(8, "Starting");
    struct Dungeon* dungeon = get_players_num_dungeon(plyr_idx);
    unsigned long k = 0;
    int i = dungeon->creatr_list_start;
    while (i != 0)
    {
        struct Thing* thing = thing_get(i);
        TRACE_THING(thing);
        struct CreatureControl* cctrl = creature_control_get_from_thing(thing);
        if (thing_is_invalid(thing) || creature_control_invalid(cctrl))
        {
            ERRORLOG("Jump to invalid creature detected");
            break;
        }
        i = cctrl->players_next_creature_idx;
        // Per creature code
        if (thing->model == crmodel || crmodel == 0)
        {
            i = cctrl->players_next_creature_idx;
            if (operation == SOpr_SET)
            {
                anger_set_creature_anger(thing, anger, AngR_Other);
            }
            else if (operation == SOpr_INCREASE)
            {
                anger_increase_creature_anger(thing, anger, AngR_Other);
            }
            else if (operation == SOpr_DECREASE)
            {
                anger_reduce_creature_anger(thing, -anger, AngR_Other);
            }
            else if (operation == SOpr_MULTIPLY)
            {
                anger_set_creature_anger(thing, cctrl->annoyance_level[AngR_Other] * anger, AngR_Other);
            }

        }
        // Thing list loop body ends
        k++;
        if (k > CREATURES_COUNT)
        {
            ERRORLOG("Infinite loop detected when sweeping creatures list");
            break;
        }
    }
    SYNCDBG(19, "Finished");
    return true;
}

static void change_creatures_annoyance_check(const struct ScriptLine* scline)
{
    long crtr_id = parse_creature_name(scline->tp[1]);
    if (crtr_id == -1)
    {
        SCRPTERRLOG("Unknown creature, '%s'", scline->tp[1]);
        return;
    }
    long op_id = get_rid(script_operator_desc, scline->tp[2]);
    if (op_id == -1)
    {
        SCRPTERRLOG("Invalid operation for changing creatures' annoyance: '%s'", scline->tp[2]);
        return;
    }
    command_add_value(Cmd_CHANGE_CREATURES_ANNOYANCE, scline->np[0], crtr_id, op_id, scline->np[3]);
}

static void change_creatures_annoyance_process(struct ScriptContext* context)
{
    for (int i = context->plr_start; i < context->plr_end; i++)
    {
        script_change_creatures_annoyance(i, context->value->arg0, context->value->arg1, context->value->arg2);
    }
}

void command_change_creature_owner(long origin_plyr_idx, const char *crtr_name, const char *criteria, long dest_plyr_idx)
{
    SCRIPTDBG(11, "Starting");
    long crtr_id = parse_creature_name(crtr_name);
    if (crtr_id == -1)
    {
        SCRPTERRLOG("Unknown creature, '%s'", crtr_name);
        return;
  }
  long select_id = parse_criteria(criteria);
  if (select_id == -1) {
    SCRPTERRLOG("Unknown select criteria, '%s'", criteria);
    return;
  }
  command_add_value(Cmd_CHANGE_CREATURE_OWNER, origin_plyr_idx, crtr_id, select_id, dest_plyr_idx);
}


void command_computer_dig_to_location(long plr_range_id, const char* origin, const char* destination)
{
    TbMapLocation orig_loc;
    if (!get_map_location_id(origin, &orig_loc))
    {
        SCRPTWRNLOG("Dig to location script command has invalid source location: %s", origin);
        return;
    }
    TbMapLocation dest_loc;
    if (!get_map_location_id(destination, &dest_loc))
    {
        SCRPTWRNLOG("Dig to location script command has invalid destination location: %s", destination);
        return;
    }

    command_add_value(Cmd_COMPUTER_DIG_TO_LOCATION, plr_range_id, orig_loc, dest_loc, 0);
}

void command_set_campaign_flag(long plr_range_id, const char *cmpflgname, long val)
{
    long flg_id = get_rid(campaign_flag_desc, cmpflgname);
    if (flg_id == -1)
    {
        SCRPTERRLOG("Unknown campaign flag, '%s'", cmpflgname);
        return;
  }
  command_add_value(Cmd_SET_CAMPAIGN_FLAG, plr_range_id, flg_id, val, 0);
}

void command_add_to_campaign_flag(long plr_range_id, const char *cmpflgname, long val)
{
    long flg_id = get_rid(campaign_flag_desc, cmpflgname);
    if (flg_id == -1)
    {
        SCRPTERRLOG("Unknown campaign flag, '%s'", cmpflgname);
        return;
  }
  command_add_value(Cmd_ADD_TO_CAMPAIGN_FLAG, plr_range_id, flg_id, val, 0);
}

void command_export_variable(long plr_range_id, const char *varib_name, const char *cmpflgname)
{
    long src_type;
    long src_id;
    // Recognize flag
    long flg_id = get_rid(campaign_flag_desc, cmpflgname);
    if (flg_id == -1)
    {
        SCRPTERRLOG("Unknown CAMPAIGN FLAG, '%s'", cmpflgname);
        return;
    }
    if (!parse_set_varib(varib_name, &src_id, &src_type))
    {
        SCRPTERRLOG("Unknown VARIABLE, '%s'", varib_name);
        return;
    }
    command_add_value(Cmd_EXPORT_VARIABLE, plr_range_id, src_type, src_id, flg_id);
}

void command_set_game_rule(const char* objectv, unsigned long roomvar)
{
    long ruledesc = get_id(game_rule_desc, objectv);
    if (ruledesc == -1)
    {
        SCRPTERRLOG("Unknown room variable");
        return;
    }
    command_add_value(Cmd_SET_GAME_RULE, 0, ruledesc, roomvar, 0);
}

void command_use_spell_on_creature(long plr_range_id, const char *crtr_name, const char *criteria, const char *magname, int splevel)
{
  SCRIPTDBG(11, "Starting");
  long mag_id = get_rid(spell_desc, magname);
  if (splevel < 1)
  {
    if ( (mag_id == SplK_Heal) || (mag_id == SplK_Armour) || (mag_id == SplK_Speed) || (mag_id == SplK_Disease) || (mag_id == SplK_Invisibility) || (mag_id == SplK_Chicken) )
    {
        SCRPTWRNLOG("Spell %s level too low: %d, setting to 1.", magname, splevel);
    }
    splevel = 1;
  }
  if (splevel > (MAGIC_OVERCHARGE_LEVELS+1)) //Creatures cast spells from level 1 to 10, but 10=9.
  {
    SCRPTWRNLOG("Spell %s level too high: %d, setting to %d.", magname, splevel, (MAGIC_OVERCHARGE_LEVELS+1));
    splevel = MAGIC_OVERCHARGE_LEVELS;
  }
  splevel--;
  if (mag_id == -1)
  {
    SCRPTERRLOG("Unknown magic, '%s'", magname);
    return;
  }
  long crtr_id = parse_creature_name(crtr_name);
  if (crtr_id == -1) {
    SCRPTERRLOG("Unknown creature, '%s'", crtr_name);
    return;
  }
  long select_id = get_rid(creature_select_criteria_desc, criteria);
  if (select_id == -1) {
    SCRPTERRLOG("Unknown select criteria, '%s'", criteria);
    return;
  }
  // SpellKind sp = mag_id;
  // encode params: free, magic, caster, level -> into 4xbyte: FMCL
  long fmcl_bytes;
  {
      signed char m = mag_id, lvl = splevel;
      fmcl_bytes = (m << 8) | lvl;
  }
  command_add_value(Cmd_USE_SPELL_ON_CREATURE, plr_range_id, crtr_id, select_id, fmcl_bytes);
}

void command_set_heart_health(long plr_range_id, int health)
{
  command_add_value(Cmd_SET_HEART_HEALTH, plr_range_id, health, 0, 0);
}

void command_add_heart_health(long plr_range_id, int health, TbBool warning)
{
  command_add_value(Cmd_ADD_HEART_HEALTH, plr_range_id, health, warning, 0);
}

void command_creature_entrance_level(long plr_range_id, unsigned char val)
{
  command_add_value(Cmd_CREATURE_ENTRANCE_LEVEL, plr_range_id, val, 0, 0);
}

void command_randomise_flag(long plr_range_id, const char *flgname, long val)
{
    long flg_id;
    long flag_type;
    if (!parse_set_varib(flgname, &flg_id, &flag_type))
    {
        SCRPTERRLOG("Unknown flag, '%s'", flgname);
        return;
    }
  command_add_value(Cmd_RANDOMISE_FLAG, plr_range_id, flg_id, val, flag_type);
}

void command_compute_flag(long plr_range_id, const char *flgname, const char *operator_name, long src_plr_range_id, const char *src_flgname, long alt)
{
    long flg_id;
    long flag_type;
    if (!parse_set_varib(flgname, &flg_id, &flag_type))
    {
        SCRPTERRLOG("Unknown target flag, '%s'", flgname);
        return;
    }

    long src_flg_id;
    long src_flag_type;
    // try to identify source flag as a power, if it agrees, change flag type to SVar_AVAILABLE_MAGIC, keep power id
    // with rooms, traps, doors, etc. parse_get_varib assumes we want the count flag of them. Change it later in 'alt' switch if 'available' flag is needed
    src_flg_id = get_id(power_desc, src_flgname);
    if (src_flg_id == -1)
    {
        if (!parse_get_varib(src_flgname, &src_flg_id, &src_flag_type))
        {
            SCRPTERRLOG("Unknown source flag, '%s'", src_flgname);
            return;
        }
    } else
    {
        src_flag_type = SVar_AVAILABLE_MAGIC;
    }

    long op_id = get_rid(script_operator_desc, operator_name);
    if (op_id == -1)
    {
        SCRPTERRLOG("Invalid operation for modifying flag's value: '%s'", operator_name);
        return;
    }

    if (alt != 0)
    {
        switch (src_flag_type)
        {
            case SVar_CREATURE_NUM:
                src_flag_type = SVar_CONTROLS_CREATURE;
                break;
            case SVar_TOTAL_CREATURES:
                src_flag_type = SVar_CONTROLS_TOTAL_CREATURES;
                break;
            case SVar_TOTAL_DIGGERS:
                src_flag_type = SVar_CONTROLS_TOTAL_DIGGERS;
                break;
            case SVar_GOOD_CREATURES:
                src_flag_type = SVar_CONTROLS_GOOD_CREATURES;
                break;
            case SVar_EVIL_CREATURES:
                src_flag_type = SVar_CONTROLS_EVIL_CREATURES;
                break;
            case SVar_DOOR_NUM:
                src_flag_type = SVar_AVAILABLE_DOOR;
                break;
            case SVar_TRAP_NUM:
                src_flag_type = SVar_AVAILABLE_TRAP;
                break;
            case SVar_ROOM_SLABS:
                src_flag_type = SVar_AVAILABLE_ROOM;
                break;
        }
    }
    // encode 4 byte params into 4xbyte integer (from high-order bit to low-order):
    // 1st byte: src player range idx
    // 2nd byte: operation id
    // 3rd byte: flag type
    // 4th byte: src flag type
    long srcplr_op_flagtype_srcflagtype = (src_plr_range_id << 24) | (op_id << 16) | (flag_type << 8) | src_flag_type;
    command_add_value(Cmd_COMPUTE_FLAG, plr_range_id, srcplr_op_flagtype_srcflagtype, flg_id, src_flg_id);
}

/** Adds a script command to in-game structures.
 *
 * @param cmd_desc
 * @param scline
 */
void script_add_command(const struct CommandDesc *cmd_desc, const struct ScriptLine *scline)
{
    if (cmd_desc->check_fn != NULL)
    {
        cmd_desc->check_fn(scline);
        return;
    }
    switch (cmd_desc->index)
    {
    case Cmd_CREATE_PARTY:
        command_create_party(scline->tp[0]);
        break;
    case Cmd_ADD_PARTY_TO_LEVEL:
        command_add_party_to_level(scline->np[0], scline->tp[1], scline->tp[2], scline->np[3]);
        break;
    case Cmd_ADD_CREATURE_TO_LEVEL:
        command_add_creature_to_level(scline->np[0], scline->tp[1], scline->tp[2], scline->np[3], scline->np[4], scline->np[5]);
        break;
    case Cmd_ADD_OBJECT_TO_LEVEL:
        command_add_object_to_level(scline->tp[0], scline->tp[1], scline->np[2]);
        break;
    case Cmd_IF:
        command_if(scline->np[0], scline->tp[1], scline->tp[2], scline->np[3]);
        break;
    case Cmd_ENDIF:
        pop_condition();
        break;
    case Cmd_SET_HATE:
        command_set_hate(scline->np[0], scline->np[1], scline->np[2]);
        break;
    case Cmd_SET_GENERATE_SPEED:
        command_set_generate_speed(scline->np[0]);
        break;
    case Cmd_START_MONEY:
        command_set_start_money(scline->np[0], scline->np[1]);
        break;
    case Cmd_ROOM_AVAILABLE:
        command_room_available(scline->np[0], scline->tp[1], scline->np[2], scline->np[3]);
        break;
    case Cmd_CREATURE_AVAILABLE:
        if (level_file_version > 0) {
            command_creature_available(scline->np[0], scline->tp[1], scline->np[2], scline->np[3]);
        } else {
            command_creature_available(scline->np[0], scline->tp[1], scline->np[3], 0);
        }
        break;
    case Cmd_MAGIC_AVAILABLE:
        command_magic_available(scline->np[0], scline->tp[1], scline->np[2], scline->np[3]);
        break;
    case Cmd_TRAP_AVAILABLE:
        command_trap_available(scline->np[0], scline->tp[1], scline->np[2], scline->np[3]);
        break;
    case Cmd_RESEARCH:
        command_research(scline->np[0], scline->tp[1], scline->tp[2], scline->np[3]);
        break;
    case Cmd_RESEARCH_ORDER:
        command_research_order(scline->np[0], scline->tp[1], scline->tp[2], scline->np[3]);
        break;
    case Cmd_COMPUTER_PLAYER:
        command_computer_player(scline->np[0], scline->np[1]);
        break;
    case Cmd_SET_TIMER:
        command_set_timer(scline->np[0], scline->tp[1]);
        break;
    case Cmd_IF_ACTION_POINT:
        command_if_action_point(scline->np[0], scline->np[1]);
        break;
    case Cmd_ADD_TUNNELLER_TO_LEVEL:
        command_add_tunneller_to_level(scline->np[0], scline->tp[1], scline->tp[2], scline->np[3], scline->np[4], scline->np[5]);
        break;
    case Cmd_WIN_GAME:
        command_win_game();
        break;
    case Cmd_LOSE_GAME:
        command_lose_game();
        break;
    case Cmd_SET_FLAG:
        command_set_flag(scline->np[0], scline->tp[1], scline->np[2]);
        break;
    case Cmd_MAX_CREATURES:
        command_max_creatures(scline->np[0], scline->np[1]);
        break;
    case Cmd_NEXT_COMMAND_REUSABLE:
        next_command_reusable = 2;
        break;
    case Cmd_DOOR_AVAILABLE:
        command_door_available(scline->np[0], scline->tp[1], scline->np[2], scline->np[3]);
        break;
    case Cmd_DISPLAY_INFORMATION:
        if (level_file_version > 0)
          command_display_information(scline->np[0], scline->tp[1], 0, 0);
        else
          command_display_information(scline->np[0], "ALL_PLAYERS", 0, 0);
        break;
    case Cmd_ADD_TUNNELLER_PARTY_TO_LEVEL:
        command_add_tunneller_party_to_level(scline->np[0], scline->tp[1], scline->tp[2], scline->tp[3], scline->np[4], scline->np[5], scline->np[6]);
        break;
    case Cmd_ADD_CREATURE_TO_POOL:
        command_add_creature_to_pool(scline->tp[0], scline->np[1]);
        break;
    case Cmd_RESET_ACTION_POINT:
        command_reset_action_point(scline->np[0]);
        break;
    case Cmd_TUTORIAL_FLASH_BUTTON:
        command_tutorial_flash_button(scline->np[0], scline->np[1]);
        break;
    case Cmd_SET_CREATURE_MAX_LEVEL:
        command_set_creature_max_level(scline->np[0], scline->tp[1], scline->np[2]);
        break;
    case Cmd_SET_MUSIC:
        command_set_music(scline->np[0]);
        break;
    case Cmd_SET_CREATURE_HEALTH:
        command_set_creature_health(scline->tp[0], scline->np[1]);
        break;
    case Cmd_SET_CREATURE_STRENGTH:
        command_set_creature_strength(scline->tp[0], scline->np[1]);
        break;
    case Cmd_SET_CREATURE_ARMOUR:
        command_set_creature_armour(scline->tp[0], scline->np[1]);
        break;
    case Cmd_SET_CREATURE_FEAR_WOUNDED:
        if (level_file_version > 0)
            command_set_creature_fear_wounded(scline->tp[0], scline->np[1]);
        else
            command_set_creature_fear_wounded(scline->tp[0], 101*scline->np[1]/255); // old fear was scaled 0..255
        break;
    case Cmd_SET_CREATURE_FEAR_STRONGER:
        command_set_creature_fear_stronger(scline->tp[0], scline->np[1]);
        break;
    case Cmd_SET_CREATURE_FEARSOME_FACTOR:
        command_set_creature_fearsome_factor(scline->tp[0], scline->np[1]);
        break;
    case Cmd_SET_CREATURE_PROPERTY:
        command_set_creature_property(scline->tp[0], scline->np[1], scline->np[2]);
        break;
    case Cmd_IF_AVAILABLE:
        command_if_available(scline->np[0], scline->tp[1], scline->tp[2], scline->np[3]);
        break;
    case Cmd_IF_CONTROLS:
        command_if_controls(scline->np[0], scline->tp[1], scline->tp[2], scline->np[3]);
        break;
    case Cmd_IF_SLAB_OWNER:
        command_if_slab_owner(scline->np[0], scline->np[1], scline->np[2]);
        break;
    case Cmd_IF_SLAB_TYPE:
        command_if_slab_type(scline->np[0], scline->np[1], scline->np[2]);
        break;
    case Cmd_SET_COMPUTER_GLOBALS:
        command_set_computer_globals(scline->np[0], scline->np[1], scline->np[2], scline->np[3], scline->np[4], scline->np[5], scline->np[6]);
        break;
    case Cmd_SET_COMPUTER_CHECKS:
        command_set_computer_checks(scline->np[0], scline->tp[1], scline->np[2], scline->np[3], scline->np[4], scline->np[5], scline->np[6]);
        break;
    case Cmd_SET_COMPUTER_EVENT:
        command_set_computer_events(scline->np[0], scline->tp[1], scline->np[2], scline->np[3], scline->np[4], scline->np[5], scline->np[6]);
        break;
    case Cmd_SET_COMPUTER_PROCESS:
        command_set_computer_process(scline->np[0], scline->tp[1], scline->np[2], scline->np[3], scline->np[4], scline->np[5], scline->np[6]);
        break;
    case Cmd_ALLY_PLAYERS:
        if (level_file_version > 0)
            command_ally_players(scline->np[0], scline->np[1], scline->np[2]);
        else
            command_ally_players(scline->np[0], scline->np[1], true);
        break;
    case Cmd_DEAD_CREATURES_RETURN_TO_POOL:
        command_dead_creatures_return_to_pool(scline->np[0]);
        break;
    case Cmd_DISPLAY_INFORMATION_WITH_POS:
        command_display_information(scline->np[0], NULL, scline->np[1], scline->np[2]);
        break;
    case Cmd_BONUS_LEVEL_TIME:
        command_bonus_level_time(scline->np[0]);
        break;
    case Cmd_QUICK_OBJECTIVE:
        command_quick_objective(scline->np[0], scline->tp[1], scline->tp[2], 0, 0);
        break;
    case Cmd_QUICK_INFORMATION:
        if (level_file_version > 0)
          command_quick_information(scline->np[0], scline->tp[1], scline->tp[2], 0, 0);
        else
          command_quick_information(scline->np[0], scline->tp[1], "ALL_PLAYERS", 0, 0);
        break;
    case Cmd_QUICK_OBJECTIVE_WITH_POS:
        command_quick_objective(scline->np[0], scline->tp[1], NULL, scline->np[2], scline->np[3]);
        break;
    case Cmd_QUICK_INFORMATION_WITH_POS:
        command_quick_information(scline->np[0], scline->tp[1], NULL, scline->np[2], scline->np[3]);
        break;
    case Cmd_SWAP_CREATURE:
        command_swap_creature(scline->tp[0], scline->tp[1]);
        break;
    case Cmd_PRINT:
        command_message(scline->tp[0],80);
        break;
    case Cmd_QUICK_MESSAGE:
        command_quick_message(scline->np[0], scline->tp[1], scline->tp[2]);
        break;
    case Cmd_DISPLAY_MESSAGE:
        command_display_message(scline->np[0], scline->tp[1]);
        break;
    case Cmd_MESSAGE:
        command_message(scline->tp[0],68);
        break;
    case Cmd_PLAY_MESSAGE:
        command_play_message(scline->np[0], scline->tp[1], scline->np[2]);
        break;
    case Cmd_ADD_GOLD_TO_PLAYER:
        command_add_gold_to_player(scline->np[0], scline->np[1]);
        break;
    case Cmd_SET_CREATURE_TENDENCIES:
        command_set_creature_tendencies(scline->np[0], scline->tp[1], scline->np[2]);
        break;
    case Cmd_REVEAL_MAP_RECT:
        command_reveal_map_rect(scline->np[0], scline->np[1], scline->np[2], scline->np[3], scline->np[4]);
        break;
    case Cmd_REVEAL_MAP_LOCATION:
        command_reveal_map_location(scline->np[0], scline->tp[1], scline->np[2]);
        break;
    case Cmd_KILL_CREATURE:
        command_kill_creature(scline->np[0], scline->tp[1], scline->tp[2], scline->np[3]);
        break;
    case Cmd_LEVEL_UP_CREATURE:
        command_level_up_creature(scline->np[0], scline->tp[1], scline->tp[2], scline->np[3]);
        break;
    case Cmd_USE_POWER_ON_CREATURE:
        command_use_power_on_creature(scline->np[0], scline->tp[1], scline->tp[2], scline->np[3], scline->tp[4], scline->np[5], scline->np[6]);
        break;
    case Cmd_USE_SPELL_ON_CREATURE:
        command_use_spell_on_creature(scline->np[0], scline->tp[1], scline->tp[2], scline->tp[3], scline->np[4]);
        break;
    case Cmd_USE_POWER_AT_SUBTILE:
        command_use_power_at_subtile(scline->np[0], scline->np[1], scline->np[2], scline->tp[3], scline->np[4], scline->np[5]);
        break;
    case Cmd_USE_POWER_AT_LOCATION:
        command_use_power_at_location(scline->np[0], scline->tp[1], scline->tp[2], scline->np[3], scline->np[4]);
        break;
    case Cmd_USE_POWER:
        command_use_power(scline->np[0], scline->tp[1], scline->np[2]);
        break;
    case Cmd_USE_SPECIAL_INCREASE_LEVEL:
        command_use_special_increase_level(scline->np[0], scline->np[1]);
        break;
    case Cmd_USE_SPECIAL_MULTIPLY_CREATURES:
        command_use_special_multiply_creatures(scline->np[0], scline->np[1]);
        break;
    case Cmd_USE_SPECIAL_MAKE_SAFE:
        command_use_special_make_safe(scline->np[0]);
        break;
    case Cmd_USE_SPECIAL_LOCATE_HIDDEN_WORLD:
        command_use_special_locate_hidden_world();
        break;
    case Cmd_CHANGE_CREATURE_OWNER:
        command_change_creature_owner(scline->np[0], scline->tp[1], scline->tp[2], scline->np[3]);
        break;
    case Cmd_LEVEL_VERSION:
        level_file_version = scline->np[0];
        SCRPTLOG("Level files version %d.",level_file_version);
        break;
    case Cmd_ADD_TO_FLAG:
        command_add_to_flag(scline->np[0], scline->tp[1], scline->np[2]);
        break;
    case Cmd_SET_CAMPAIGN_FLAG:
        command_set_campaign_flag(scline->np[0], scline->tp[1], scline->np[2]);
        break;
    case Cmd_ADD_TO_CAMPAIGN_FLAG:
        command_add_to_campaign_flag(scline->np[0], scline->tp[1], scline->np[2]);
        break;
    case Cmd_EXPORT_VARIABLE:
        command_export_variable(scline->np[0], scline->tp[1], scline->tp[2]);
        break;
    case Cmd_RUN_AFTER_VICTORY:
        if (scline->np[0] == 1)
        {
            game.system_flags |= GSF_RunAfterVictory;
        }
        break;
    case Cmd_SET_GAME_RULE:
        command_set_game_rule(scline->tp[0], scline->np[1]);
        break;
    case Cmd_SET_TRAP_CONFIGURATION:
        command_set_trap_configuration(scline->tp[0], scline->np[1], scline->np[2], scline->np[3], scline->np[4], scline->np[5], scline->np[6], scline->np[7]);
        break;
    case Cmd_SET_DOOR_CONFIGURATION:
        command_set_door_configuration(scline->tp[0], scline->np[1], scline->np[2], scline->np[3], scline->np[4]);
        break;
    case Cmd_CHANGE_SLAB_OWNER:
        command_change_slab_owner(scline->np[0], scline->np[1], scline->np[2]);
        break;
    case Cmd_CHANGE_SLAB_TYPE:
        command_change_slab_type(scline->np[0], scline->np[1], scline->np[2]);
        break;
    case Cmd_COMPUTER_DIG_TO_LOCATION:
        command_computer_dig_to_location(scline->np[0], scline->tp[1], scline->tp[2]);
        break;
    case Cmd_SET_HEART_HEALTH:
        command_set_heart_health(scline->np[0], scline->np[1]);
        break;
    case Cmd_ADD_HEART_HEALTH:
        command_add_heart_health(scline->np[0], scline->np[1], scline->np[2]);
        break;
    case Cmd_CREATURE_ENTRANCE_LEVEL:
        command_creature_entrance_level(scline->np[0], scline->np[1]);
        break;
    case Cmd_RANDOMISE_FLAG:
        command_randomise_flag(scline->np[0], scline->tp[1], scline->np[2]);
        break;
    case Cmd_COMPUTE_FLAG:
        command_compute_flag(scline->np[0], scline->tp[1], scline->tp[2], scline->np[3], scline->tp[4], scline->np[5]);
        break;
    default:
        SCRPTERRLOG("Unhandled SCRIPT command '%s'", scline->tcmnd);
        break;
    }
}

static TbBool script_command_param_to_number(char type_chr, struct ScriptLine *scline, int idx, TbBool extended)
{
    switch (toupper(type_chr))
    {
    case 'N':
    {
        char* text;
        scline->np[idx] = strtol(scline->tp[idx], &text, 0);
        if (text != &scline->tp[idx][strlen(scline->tp[idx])]) {
            SCRPTWRNLOG("Numerical value \"%s\" interpreted as %ld", scline->tp[idx], scline->np[idx]);
        }
        break;
    }
    case 'P':{
        long plr_range_id;
        if (!get_player_id(scline->tp[idx], &plr_range_id)) {
            return false;
        }
        scline->np[idx] = plr_range_id;
        };break;
    case 'C':{
        long crtr_id = get_rid(creature_desc, scline->tp[idx]);
        if (extended)
        {
            if (crtr_id == -1)
            {
                if (0 == strcmp(scline->tp[idx], "ANY_CREATURE"))
                {
                    crtr_id = 0;
                }
            }
        }
        if (crtr_id == -1)
        {
            SCRPTERRLOG("Unknown creature, \"%s\"", scline->tp[idx]);
            return false;
        }
        scline->np[idx] = crtr_id;
        };break;
    case 'R':{
        long room_id = get_rid(room_desc, scline->tp[idx]);
        if (room_id == -1)
        {
            SCRPTERRLOG("Unknown room kind, \"%s\"", scline->tp[idx]);
            return false;
        }
        scline->np[idx] = room_id;
        };break;
    case 'S': {
        long slab_id = get_rid(slab_desc, scline->tp[idx]);
        if (slab_id == -1)
        {
            SCRPTERRLOG("Unknown slab kind, \"%s\"", scline->tp[idx]);
            return false;
        }
        scline->np[idx] = slab_id;
    }; break;
    case 'L':{
        TbMapLocation loc;
        if (!get_map_location_id(scline->tp[idx], &loc)) {
            return false;
        }
        scline->np[idx] = loc;
        };break;
    case 'O':{
        long opertr_id = get_rid(comparison_desc, scline->tp[idx]);
        if (opertr_id == -1) {
            SCRPTERRLOG("Unknown operator, \"%s\"", scline->tp[idx]);
            return false;
        }
        scline->np[idx] = opertr_id;
        };break;
    case 'X': {
        long prop_id = get_rid(creatmodel_properties_commands, scline->tp[idx]);
        if (prop_id == -1)
        {
            SCRPTERRLOG("Unknown creature property kind, \"%s\"", scline->tp[idx]);
            return false;
        }
        scline->np[idx] = prop_id;
    }; break;
    case 'A':
        break;
    case '!': // extended sign
        return true;
    default:
        return false;
    }
    return true;
}

TbBool script_command_param_to_text(char type_chr, struct ScriptLine *scline, int idx)
{
    switch (toupper(type_chr))
    {
    case 'N':
        itoa(scline->np[idx], scline->tp[idx], 10);
        break;
    case 'P':
        strcpy(scline->tp[idx], player_code_name(scline->np[idx]));
        break;
    case 'C':
        strcpy(scline->tp[idx], creature_code_name(scline->np[idx]));
        break;
    case 'R':
        strcpy(scline->tp[idx], room_code_name(scline->np[idx]));
        break;
    case 'L':
        get_map_location_code_name(scline->np[idx], scline->tp[idx]);
        break;
    case 'A':
        break;
    case '!': // extended sign
        return true;
    default:
        return false;
    }
    return true;
}

static int count_required_parameters(const char *args)
{
    int required = 0;
    for (int i = 0; i < COMMANDDESC_ARGS_COUNT; i++)
    {
        char chr = args[i];
        if (isupper(chr)) // Required arguments have upper-case type letters
        {
            required++;
        }
        else if (chr == '!')
        {
            continue;
        }
        else
            break;
    }
    return required;
}

int script_recognize_params(char **line, const struct CommandDesc *cmd_desc, struct ScriptLine *scline, int *para_level, int expect_level)
{
    int dst, src;
    for (dst = 0, src = 0; dst <= COMMANDDESC_ARGS_COUNT; dst++, src++)
    {
        TbBool extended = false;
        char chr = cmd_desc->args[src];
        if (*para_level < expect_level)
            break;
        if (chr == '!')
        {
            dst--;
            continue;
        }
        // Read the next parameter
        const struct CommandDesc *funcmd_desc;
        {
            char* funline = *line;
            int funpara_level = *para_level;
            char funcmd_buf[MAX_TEXT_LENGTH];
            LbMemorySet(funcmd_buf, 0, MAX_TEXT_LENGTH);
            funcmd_desc = get_next_word(&funline, funcmd_buf, &funpara_level, subfunction_desc);
            if (funpara_level < expect_level+1) {
                // Break the loop keeping variables as if the parameter wasn't read
                break;
            }
            if (funpara_level > (*para_level)+(dst > 0 ? 0 : 1)) {
                SCRPTWRNLOG("Unexpected paraenesis in parameter %d of command \"%s\"", dst + 1, scline->tcmnd);
            }
            *line = funline;
            *para_level = funpara_level;
            if (!isalpha(chr))
            {
                // Don't show parameter index - it may be bad, as we're decreasing dst to not overflow cmd_desc->args
                SCRPTWRNLOG("Excessive parameter of command \"%s\", value \"%s\"; ignoring", scline->tcmnd, funcmd_buf);
                dst--;
                continue;
            }
            // Access tp[dst] only if we're sure dst < COMMANDDESC_ARGS_COUNT
            LbMemoryCopy(scline->tp[dst], funcmd_buf, MAX_TEXT_LENGTH);
        }
        if (funcmd_desc != NULL)
        {
            struct ScriptLine* funscline = (struct ScriptLine*)LbMemoryAlloc(sizeof(struct ScriptLine));
            if (funscline == NULL) {
                SCRPTERRLOG("Can't allocate buffer to recognize line");
                return -1;
            }
            LbMemorySet(funscline, 0, sizeof(struct ScriptLine));
            LbMemoryCopy(funscline->tcmnd, scline->tp[dst], MAX_TEXT_LENGTH);
            int args_count = script_recognize_params(line, funcmd_desc, funscline, para_level, *para_level);
            if (args_count < 0)
            {
                LbMemoryFree(funscline);
                return -1;
            }
            // Count valid args
            if (args_count < COMMANDDESC_ARGS_COUNT)
            {
                int required = count_required_parameters(funcmd_desc->args);
                if (args_count < required)
                {
                  SCRPTERRLOG("Not enough parameters for \"%s\", got only %d", funcmd_desc->textptr,(int)args_count);
                  LbMemoryFree(funscline);
                  return -1;
                }
            }
            switch (funcmd_desc->index)
            {
            case Cmd_RANDOM:
            case Cmd_DRAWFROM:{
                // Create array of value ranges
                long range_total = 0;
                int fi;
                struct MinMax ranges[COMMANDDESC_ARGS_COUNT];
                if (level_file_version > 0)
                {
                    chr = cmd_desc->args[src];
                    int ri;
                    for (fi = 0, ri = 0; fi < COMMANDDESC_ARGS_COUNT; fi++, ri++)
                    {
                        if (funscline->tp[fi][0] == '\0') {
                            break;
                        }
                        if (toupper(chr) == 'A')
                        {
                            // Values which do not support range
                            if (strcmp(funscline->tp[fi],"~") == 0) {
                                SCRPTERRLOG("Parameter %d of function \"%s\" within command \"%s\" does not support range", fi+1, funcmd_desc->textptr, scline->tcmnd);
                                LbMemoryFree(funscline);
                                return -1;
                            }
                            // Values of that type cannot define ranges, as we cannot interpret them
                            ranges[ri].min = fi;
                            ranges[ri].max = fi;
                            range_total += 1;
                        } else
                        if ((ri > 0) && (strcmp(funscline->tp[fi],"~") == 0))
                        {
                            // Second step of defining range
                            ri--;
                            fi++;
                            if (!script_command_param_to_number(chr, funscline, fi, false)) {
                                SCRPTERRLOG("Parameter %d of function \"%s\" within command \"%s\" has unexpected range end value; discarding command", fi+1, funcmd_desc->textptr, scline->tcmnd);
                                LbMemoryFree(funscline);
                                return -1;
                            }
                            ranges[ri].max = funscline->np[fi];
                            if (ranges[ri].max < ranges[ri].min) {
                                SCRPTWRNLOG("Range definition in argument of function \"%s\" within command \"%s\" should have lower value first", funcmd_desc->textptr, scline->tcmnd);
                                ranges[ri].max = ranges[ri].min;
                            }
                            range_total += ranges[ri].max - ranges[ri].min; // +1 was already added
                        } else
                        {
                            // Single value or first step of defining range
                            if (!script_command_param_to_number(chr, funscline, fi, false)) {
                                SCRPTERRLOG("Parameter %d of function \"%s\" within command \"%s\" has unexpected value; discarding command", fi+1, funcmd_desc->textptr, scline->tcmnd);
                                LbMemoryFree(funscline);
                                return -1;
                            }
                            ranges[ri].min = funscline->np[fi];
                            ranges[ri].max = funscline->np[fi];
                            range_total += 1;
                        }
                    }
                } else
                {
                    // Old RANDOM command accepts only one range, and gives only numbers
                    fi = 0;
                    {
                        ranges[fi].min = atol(funscline->tp[0]);
                        ranges[fi].max = atol(funscline->tp[1]);
                    }
                    if (ranges[fi].max < ranges[fi].min) {
                        SCRPTWRNLOG("Range definition in argument of function \"%s\" within command \"%s\" should have lower value first", funcmd_desc->textptr, scline->tcmnd);
                        ranges[fi].max = ranges[fi].min;
                    }
                    range_total += ranges[fi].max - ranges[fi].min + 1;
                    fi++;
                }
                if (range_total <= 0) {
                    SCRPTERRLOG("Arguments of function \"%s\" within command \"%s\" define no values to select from", funcmd_desc->textptr, scline->tcmnd);
                    break;
                }
                if ((funcmd_desc->index != Cmd_RANDOM) && (level_file_version == 0)) {
                    SCRPTERRLOG("The function \"%s\" used within command \"%s\" is not supported in old level format", funcmd_desc->textptr, scline->tcmnd);
                    break;
                }
                // The new RANDOM command stores values to allow selecting different one every turn during gameplay
                if ((funcmd_desc->index == Cmd_RANDOM) && (level_file_version > 0))
                {
                    //TODO RANDOM make implementation - store ranges as variable to be used for selecting random value during gameplay
                    SCRPTERRLOG("The function \"%s\" used within command \"%s\" is not supported yet", funcmd_desc->textptr, scline->tcmnd);
                    break;
                }
                // DRAWFROM support - select random index now
                long range_index = rand() % range_total;
                // Get value from ranges array
                range_total = 0;
                for (fi=0; fi < COMMANDDESC_ARGS_COUNT; fi++)
                {
                    if ((range_index >= range_total) && (range_index <= range_total + ranges[fi].max - ranges[fi].min)) {
                        chr = cmd_desc->args[src];
                        if (toupper(chr) == 'A') {
                            strcpy(scline->tp[dst], funscline->tp[ranges[fi].min]);
                        } else {
                            scline->np[dst] = ranges[fi].min + range_index - range_total;
                            // Set text value for that number
                            script_command_param_to_text(chr, scline, dst);
                        }
                        break;
                    }
                    range_total += ranges[fi].max - ranges[fi].min + 1;
                }
                SCRPTLOG("Function \"%s\" returned value \"%s\"", funcmd_desc->textptr, scline->tp[dst]);
                };break;
            case Cmd_IMPORT:
            {
                long player_id = get_id(player_desc, funscline->tp[0]);
                if (player_id >= PLAYERS_FOR_CAMPAIGN_FLAGS)
                {
                    SCRPTERRLOG("Cannot fetch flag values for player, '%s'", funscline->tp[0]);
                    strcpy(scline->tp[dst], "0");
                    break;
                }
                long flag_id = get_id(campaign_flag_desc, funscline->tp[1]);
                if (flag_id == -1)
                {
                    SCRPTERRLOG("Unknown campaign flag name, '%s'", funscline->tp[1]);
                    strcpy(scline->tp[dst], "0");
                    break;
                }
                SCRPTLOG("Function \"%s\" returned value \"%ld\"", funcmd_desc->textptr,
                    intralvl.campaign_flags[player_id][flag_id]);
                ltoa(intralvl.campaign_flags[player_id][flag_id], scline->tp[dst], 10);
                break;
            }
            default:
                SCRPTWRNLOG("Parameter value \"%s\" is a command which isn't supported as function", scline->tp[dst]);
                break;
            }
            LbMemoryFree(funscline);
        }
        if (scline->tp[dst][0] == '\0') {
          break;
        }
        if (*para_level > expect_level+2) {
            SCRPTWRNLOG("Parameter %d of command \"%s\", value \"%s\", is at too high paraenesis level %d", dst + 1, scline->tcmnd, scline->tp[dst], (int)*para_level);
        }
        chr = cmd_desc->args[src];
        if (cmd_desc->args[src + 1] == '+')
        {
            // All other parameters will be same
            src -= 1;
        }
        if (cmd_desc->args[src + 1] == '!') //extended set (dst.e. ANY_CREATURE)
        {
            extended = true;
        }
        if (!script_command_param_to_number(chr, scline, dst, extended)) {
            SCRPTERRLOG("Parameter %d of command \"%s\", type %c, has unexpected value; discarding command", dst + 1, scline->tcmnd, chr);
            return -1;
        }
    }
    return dst;
}

long script_scan_line(char *line,TbBool preloaded)
{
    const struct CommandDesc *cmd_desc;
    SCRIPTDBG(12,"Starting");
    struct ScriptLine* scline = (struct ScriptLine*)LbMemoryAlloc(sizeof(struct ScriptLine));
    if (scline == NULL)
    {
      SCRPTERRLOG("Can't allocate buffer to recognize line");
      return 0;
    }
    int para_level = 0;
    LbMemorySet(scline, 0, sizeof(struct ScriptLine));
    if (next_command_reusable > 0)
        next_command_reusable--;
    if (level_file_version > 0)
    {
        cmd_desc = get_next_word(&line, scline->tcmnd, &para_level, command_desc);
    } else
    {
        cmd_desc = get_next_word(&line, scline->tcmnd, &para_level, dk1_command_desc);
    }
    if (cmd_desc == NULL)
    {
        if (isalnum(scline->tcmnd[0])) {
          SCRPTERRLOG("Invalid command, '%s' (lev ver %d)", scline->tcmnd,level_file_version);
        }
        LbMemoryFree(scline);
        return 0;
    }
    SCRIPTDBG(12,"Executing command %lu",cmd_desc->index);
    // Handling comments
    if (cmd_desc->index == Cmd_REM)
    {
        LbMemoryFree(scline);
        return 0;
    }
    scline->command = cmd_desc->index;
    // selecting only preloaded/not preloaded commands
    if (script_is_preloaded_command(cmd_desc->index) != preloaded)
    {
        LbMemoryFree(scline);
        return 0;
    }
    // Recognizing parameters
    int args_count = script_recognize_params(&line, cmd_desc, scline, &para_level, 0);
    if (args_count < 0)
    {
        LbMemoryFree(scline);
        return -1;
    }
    if (args_count < COMMANDDESC_ARGS_COUNT)
    {
        int required = count_required_parameters(cmd_desc->args);
        if (args_count < required) // Required arguments have upper-case type letters
        {
            SCRPTERRLOG("Not enough parameters for \"%s\", got only %d", cmd_desc->textptr,(int)args_count);
            LbMemoryFree(scline);
            return -1;
        }
    }
    script_add_command(cmd_desc, scline);
    LbMemoryFree(scline);
    SCRIPTDBG(13,"Finished");
    return 0;
}

short clear_script(void)
{
    LbMemorySet(&game.script, 0, sizeof(struct LevelScript));
    script_current_condition = -1;
    text_line_number = 1;
    return true;
}

short clear_quick_messages(void)
{
    for (long i = 0; i < QUICK_MESSAGES_COUNT; i++)
        LbMemorySet(gameadd.quick_messages[i], 0, MESSAGE_TEXT_LEN);
    return true;
}

short preload_script(long lvnum)
{
  SYNCDBG(7,"Starting");
  script_current_condition = -1;
  next_command_reusable = 0;
  text_line_number = 1;
  level_file_version = DEFAULT_LEVEL_VERSION;
  clear_quick_messages();
  // Load the file
  long script_len = 1;
  char* script_data = (char*)load_single_map_file_to_buffer(lvnum, "txt", &script_len, LMFF_None);
  if (script_data == NULL)
    return false;
  // Process the file lines
  char* buf = script_data;
  char* buf_end = script_data + script_len;
  while (buf < buf_end)
  {
    // Find end of the line
    int lnlen = 0;
    while (&buf[lnlen] < buf_end)
    {
      if ((buf[lnlen] == '\r') || (buf[lnlen] == '\n'))
        break;
      lnlen++;
    }
    // Get rid of the next line characters
    buf[lnlen] = 0;
    lnlen++;
    if (&buf[lnlen] < buf_end)
    {
      if ((buf[lnlen] == '\r') || (buf[lnlen] == '\n'))
        lnlen++;
    }
    //SCRPTLOG("Analyse");
    // Analyze the line
    script_scan_line(buf, true);
    // Set new line start
    text_line_number++;
    buf += lnlen;
  }
  LbMemoryFree(script_data);
  SYNCDBG(8,"Finished");
  return true;
}

short load_script(long lvnum)
{
    SYNCDBG(7,"Starting");

    // Clear script data
    gui_set_button_flashing(0, 0);
    clear_script();
    script_current_condition = -1;
    next_command_reusable = 0;
    text_line_number = 1;
    game.bonus_time = 0;
    game.flags_gui &= ~GGUI_CountdownTimer;
    game.flags_cd |= MFlg_DeadBackToPool;
    reset_creature_max_levels();
    reset_script_timers_and_flags();
    if ((game.operation_flags & GOF_ColumnConvert) != 0)
    {
        convert_old_column_file(lvnum);
        game.operation_flags &= ~GOF_ColumnConvert;
    }
    // Load the file
    long script_len = 1;
    char* script_data = (char*)load_single_map_file_to_buffer(lvnum, "txt", &script_len, LMFF_None);
    if (script_data == NULL)
      return false;
    // Process the file lines
    char* buf = script_data;
    char* buf_end = script_data + script_len;
    while (buf < buf_end)
    {
      // Find end of the line
      int lnlen = 0;
      while (&buf[lnlen] < buf_end)
      {
        if ((buf[lnlen] == '\r') || (buf[lnlen] == '\n'))
          break;
        lnlen++;
      }
      // Get rid of the next line characters
      buf[lnlen] = 0;
      lnlen++;
      if (&buf[lnlen] < buf_end)
      {
        if ((buf[lnlen] == '\r') || (buf[lnlen] == '\n'))
          lnlen++;
      }
      // Analyze the line
      script_scan_line(buf, false);
      // Set new line start
      text_line_number++;
      buf += lnlen;
    }
    LbMemoryFree(script_data);
    if (game.script.win_conditions_num == 0)
      WARNMSG("No WIN GAME conditions in script file.");
    if (script_current_condition != -1)
      WARNMSG("Missing ENDIF's in script file.");
    JUSTLOG("Used script resources: %d/%d tunneller triggers, %d/%d party triggers, %d/%d script values, %d/%d IF conditions, %d/%d party definitions",
        (int)game.script.tunneller_triggers_num,TUNNELLER_TRIGGERS_COUNT,
        (int)game.script.party_triggers_num,PARTY_TRIGGERS_COUNT,
        (int)game.script.values_num,SCRIPT_VALUES_COUNT,
        (int)game.script.conditions_num,CONDITIONS_COUNT,
        (int)game.script.creature_partys_num,CREATURE_PARTYS_COUNT);
    return true;
}

void script_process_win_game(PlayerNumber plyr_idx)
{
    struct PlayerInfo* player = get_player(plyr_idx);
    set_player_as_won_level(player);
}

void script_process_lose_game(PlayerNumber plyr_idx)
{
    struct PlayerInfo* player = get_player(plyr_idx);
    set_player_as_lost_level(player);
}

struct Thing *create_thing_at_position_then_move_to_valid_and_add_light(struct Coord3d *pos, unsigned char tngclass, unsigned char tngmodel, unsigned char tngowner)
{
    struct Thing* thing = create_thing(pos, tngclass, tngmodel, tngowner, -1);
    if (thing_is_invalid(thing))
    {
        return INVALID_THING;
    }
    thing->mappos.z.val = get_thing_height_at(thing, &thing->mappos);
    // Try to move thing out of the solid wall if it's inside one
    if (thing_in_wall_at(thing, &thing->mappos))
    {
        if (!move_creature_to_nearest_valid_position(thing)) {
            ERRORLOG("The %s was created in wall, removing",thing_model_name(thing));
            delete_thing_structure(thing, 0);
            return INVALID_THING;
        }
    }

    if (thing_is_creature(thing))
    {
        struct CreatureControl* cctrl = creature_control_get_from_thing(thing);
        cctrl->flee_pos.x.val = thing->mappos.x.val;
        cctrl->flee_pos.y.val = thing->mappos.y.val;
        cctrl->flee_pos.z.val = thing->mappos.z.val;
        cctrl->flee_pos.z.val = get_thing_height_at(thing, &thing->mappos);
        cctrl->party.target_plyr_idx = -1;
    }

    long light_rand = ACTION_RANDOM(8);
    if (light_rand < 2)
    {
        struct InitLight ilght;
        LbMemorySet(&ilght, 0, sizeof(struct InitLight));
        ilght.mappos.x.val = thing->mappos.x.val;
        ilght.mappos.y.val = thing->mappos.y.val;
        ilght.mappos.z.val = thing->mappos.z.val;
        if (light_rand == 1)
        {
            ilght.field_2 = 48;
            ilght.field_3 = 5;
        } else
        {
            ilght.field_2 = 36;
            ilght.field_3 = 1;
        }
        ilght.is_dynamic = 1;
        ilght.field_0 = 2560;
        thing->light_id = light_create_light(&ilght);
        if (thing->light_id != 0) {
            light_set_light_never_cache(thing->light_id);
        } else {
            ERRORLOG("Cannot allocate light to new hero");
        }
    }
    return thing;
}

static TbBool get_coords_at_hero_door(struct Coord3d *pos, long gate_num, unsigned char random_factor)
{
    SYNCDBG(7,"Starting at HG%d", (int)gate_num);
    if (gate_num <= 0)
    {
        ERRORLOG("Script error - invalid hero gate index %d",(int)gate_num);
        return false;
    }
    struct Thing* gatetng = find_hero_gate_of_number(gate_num);
    if (thing_is_invalid(gatetng))
    {
        ERRORLOG("Script error - attempt to create thing at non-existing hero gate index %d",(int)gate_num);
        return false;
    }
    pos->x.val = gatetng->mappos.x.val;
    pos->y.val = gatetng->mappos.y.val;
    pos->z.val = gatetng->mappos.z.val + 384;
    return true;
}

static TbBool get_coords_at_action_point(struct Coord3d *pos, long apt_idx, unsigned char random_factor)
{
    SYNCDBG(7,"Starting at action point %d", (int)apt_idx);

    struct ActionPoint* apt = action_point_get(apt_idx);
    if (!action_point_exists(apt))
    {
        ERRORLOG("Script error - attempt to create thing at non-existing action point %d",(int)apt_idx);
        return false;
    }

    if ( (random_factor == 0) || (apt->range == 0) )
    {
        pos->x.val = apt->mappos.x.val;
        pos->y.val = apt->mappos.y.val;
    } else
    {
        long direction = ACTION_RANDOM(2 * LbFPMath_PI);
        long delta_x = (apt->range * LbSinL(direction) >> 8);
        long delta_y = (apt->range * LbCosL(direction) >> 8);
        pos->x.val = apt->mappos.x.val + (delta_x >> 8);
        pos->y.val = apt->mappos.y.val - (delta_y >> 8);
    }
    return true;
}

/**
 * Creates a thing on given players dungeon heart.
 * Originally was script_support_create_creature_at_dungeon_heart().
 * @param plyr_idx
 */
TbBool get_coords_at_dungeon_heart(struct Coord3d *pos, PlayerNumber plyr_idx)
{
    SYNCDBG(7,"Starting at player %d", (int)plyr_idx);
    struct Thing* heartng = get_player_soul_container(plyr_idx);
    TRACE_THING(heartng);
    if (thing_is_invalid(heartng))
    {
        ERRORLOG("Script error - attempt to create thing in player %d dungeon with no heart",(int)plyr_idx);
        return false;
    }
    pos->x.val = heartng->mappos.x.val + ACTION_RANDOM(65) - 32;
    pos->y.val = heartng->mappos.y.val + ACTION_RANDOM(65) - 32;
    pos->z.val = heartng->mappos.z.val;
    return true;
}

TbBool get_coords_at_meta_action(struct Coord3d *pos, PlayerNumber target_plyr_idx, long i)
{
    SYNCDBG(7,"Starting with loc:%ld", i);
    struct Coord3d *src;
    PlayerNumber loc_player = i & 0xF;
    if (loc_player == 15) // CURRENT_PLAYER
        loc_player = gameadd.script_current_player;

    struct DungeonAdd* dungeonadd = get_dungeonadd(loc_player);

    switch (i >> 8)
    {
    case MML_LAST_EVENT:
        src = &gameadd.triggered_object_location;
        break;
    case MML_RECENT_COMBAT:
        src = &dungeonadd->last_combat_location;
        break;
    default:
        return false;
    }

    pos->x.val = src->x.val + ACTION_RANDOM(33) - 16;
    pos->y.val = src->y.val + ACTION_RANDOM(33) - 16;
    pos->z.val = src->z.val;

    return true;
}

long send_tunneller_to_point(struct Thing *thing, struct Coord3d *pos)
{
    struct CreatureControl* cctrl = creature_control_get_from_thing(thing);
    cctrl->party.target_plyr_idx = -1;
    setup_person_tunnel_to_position(thing, pos->x.stl.num, pos->y.stl.num, 0);
    thing->continue_state = CrSt_TunnellerDoingNothing;
    return 1;
}

TbBool script_support_send_tunneller_to_action_point(struct Thing *thing, long apt_idx)
{
    SYNCDBG(7,"Starting");
    struct ActionPoint* apt = action_point_get(apt_idx);
    struct Coord3d pos;
    if (action_point_exists(apt)) {
        pos.x.val = apt->mappos.x.val;
        pos.y.val = apt->mappos.y.val;
    } else {
        ERRORLOG("Attempt to send to non-existing action point %d",(int)apt_idx);
        pos.x.val = subtile_coord_center(map_subtiles_x/2);
        pos.y.val = subtile_coord_center(map_subtiles_y/2);
    }
    pos.z.val = subtile_coord(1,0);
    send_tunneller_to_point(thing, &pos);
    return true;
}

TbBool script_support_send_tunneller_to_dungeon(struct Thing *creatng, PlayerNumber plyr_idx)
{
    SYNCDBG(7,"Send %s to player %d",thing_model_name(creatng),(int)plyr_idx);
    struct Thing* heartng = get_player_soul_container(plyr_idx);
    TRACE_THING(heartng);
    if (thing_is_invalid(heartng))
    {
        WARNLOG("Tried to send %s to player %d which has no heart", thing_model_name(creatng), (int)plyr_idx);
        return false;
    }
    struct Coord3d pos;
    if (!get_random_position_in_dungeon_for_creature(plyr_idx, CrWaS_WithinDungeon, creatng, &pos)) {
        WARNLOG("Tried to send %s to player %d but can't find position", thing_model_name(creatng), (int)plyr_idx);
        return send_tunneller_to_point_in_dungeon(creatng, plyr_idx, &heartng->mappos);
    }
    if (!send_tunneller_to_point_in_dungeon(creatng, plyr_idx, &pos)) {
        WARNLOG("Tried to send %s to player %d but can't start the task", thing_model_name(creatng), (int)plyr_idx);
        return false;
    }
    SYNCDBG(17,"Moving %s to (%d,%d)",thing_model_name(creatng),(int)pos.x.stl.num,(int)pos.y.stl.num);
    return true;
}

TbBool script_support_send_tunneller_to_dungeon_heart(struct Thing *creatng, PlayerNumber plyr_idx)
{
    SYNCDBG(7,"Send %s to player %d",thing_model_name(creatng),(int)plyr_idx);
    struct Thing* heartng = get_player_soul_container(plyr_idx);
    TRACE_THING(heartng);
    if (thing_is_invalid(heartng)) {
        WARNLOG("Tried to send %s to player %d which has no heart", thing_model_name(creatng), (int)plyr_idx);
        return false;
    }
    if (!send_tunneller_to_point_in_dungeon(creatng, plyr_idx, &heartng->mappos)) {
        WARNLOG("Tried to send %s to player %d but can't start the task", thing_model_name(creatng), (int)plyr_idx);
        return false;
    }
    SYNCDBG(17,"Moving %s to (%d,%d)",thing_model_name(creatng),(int)heartng->mappos.x.stl.num,(int)heartng->mappos.y.stl.num);
    return true;
}

TbBool script_support_send_tunneller_to_appropriate_dungeon(struct Thing *creatng)
{
    SYNCDBG(7,"Starting");
    //return _DK_script_support_send_tunneller_to_appropriate_dungeon(thing);
    PlayerNumber plyr_idx;
    struct Coord3d pos;
    plyr_idx = get_best_dungeon_to_tunnel_to(creatng);
    if (plyr_idx == -1) {
        ERRORLOG("Could not find appropriate dungeon to send %s to",thing_model_name(creatng));
        return false;
    }
    if (!get_random_position_in_dungeon_for_creature(plyr_idx, CrWaS_WithinDungeon, creatng, &pos)) {
        WARNLOG("Tried to send %s to player %d but can't find position", thing_model_name(creatng), (int)plyr_idx);
        return false;
    }
    return send_tunneller_to_point_in_dungeon(creatng, plyr_idx, &pos);
}

static struct Thing *script_create_creature_at_location(PlayerNumber plyr_idx, ThingModel crmodel, TbMapLocation location)
{
    long effect;
    long i = get_map_location_longval(location);
    struct Coord3d pos;
    TbBool fall_from_gate = false;

    const unsigned char tngclass = TCls_Creature;

    switch (get_map_location_type(location))
    {
    case MLoc_ACTIONPOINT:
        if (!get_coords_at_action_point(&pos, i, 1))
        {
            return INVALID_THING;
        }
        effect = 1;
        break;
    case MLoc_HEROGATE:
        if (!get_coords_at_hero_door(&pos, i, 1))
        {
            return INVALID_THING;
        }
        effect = 0;
        fall_from_gate = true;
        break;
    case MLoc_PLAYERSHEART:
        if (!get_coords_at_dungeon_heart(&pos, i))
        {
            return INVALID_THING;
        }
        effect = 0;
        break;
    case MLoc_METALOCATION:
        if (!get_coords_at_meta_action(&pos, plyr_idx, i))
        {
            return INVALID_THING;
        }
        effect = 0;
        break;      
    case MLoc_CREATUREKIND:
    case MLoc_OBJECTKIND:
    case MLoc_ROOMKIND:
    case MLoc_THING:
    case MLoc_PLAYERSDUNGEON:
    case MLoc_APPROPRTDUNGEON:
    case MLoc_DOORKIND:
    case MLoc_TRAPKIND:
    case MLoc_NONE:
    default:
        effect = 0;
        return INVALID_THING;
    }
    struct Thing* thing = create_thing_at_position_then_move_to_valid_and_add_light(&pos, tngclass, crmodel, plyr_idx);
    if (thing_is_invalid(thing))
    {
        ERRORLOG("Couldn't create %s at location %d",thing_class_and_model_name(tngclass, crmodel),(int)location);
            // Error is already logged
        return INVALID_THING;
    }
    struct CreatureControl* cctrl = creature_control_get_from_thing(thing);
    if (fall_from_gate)
    {
        cctrl->field_AE |= 0x02;
        cctrl->spell_flags |= CSAfF_MagicFall;
        thing->veloc_push_add.x.val += ACTION_RANDOM(193) - 96;
        thing->veloc_push_add.y.val += ACTION_RANDOM(193) - 96;
        if ((thing->movement_flags & TMvF_Flying) != 0) {
            thing->veloc_push_add.z.val -= ACTION_RANDOM(32);
        } else {
            thing->veloc_push_add.z.val += ACTION_RANDOM(96) + 80;
        }
        thing->state_flags |= TF1_PushAdd;
    }

    if (thing->owner != PLAYER_NEUTRAL)
    {   // Was set only when spawned from action point

        struct Thing* heartng = get_player_soul_container(thing->owner);
        if (thing_exists(heartng) && creature_can_navigate_to(thing, &heartng->mappos, NavRtF_NoOwner))
        {
            cctrl->field_AE |= 0x01;
        }
    }
    
    if ((get_creature_model_flags(thing) & CMF_IsLordOTLand) != 0)
    {
        output_message(SMsg_LordOfLandComming, MESSAGE_DELAY_LORD, 1);
        output_message(SMsg_EnemyLordQuote + ACTION_RANDOM(8), MESSAGE_DELAY_LORD, 1);
    }
    switch (effect)
    {
    case 1:
        if (plyr_idx == game.hero_player_num)
        {
            thing->mappos.z.val = get_ceiling_height(&thing->mappos);
            create_effect(&thing->mappos, TngEff_CeilingBreach, thing->owner);
            initialise_thing_state(thing, CrSt_CreatureHeroEntering);
            thing->field_4F |= TF4F_Unknown01;
            cctrl->countdown_282 = 24;
        }
    default:
        break;
    }
    return thing;
}

struct Thing *script_process_new_tunneler(unsigned char plyr_idx, TbMapLocation location, TbMapLocation heading, unsigned char crtr_level, unsigned long carried_gold)
{
    ThingModel diggerkind = get_players_special_digger_model(game.hero_player_num);
    struct Thing* creatng = script_create_creature_at_location(plyr_idx, diggerkind, location);
    if (thing_is_invalid(creatng))
        return INVALID_THING;
    creatng->creature.gold_carried = carried_gold;
    init_creature_level(creatng, crtr_level);
    switch (get_map_location_type(heading))
    {
    case MLoc_ACTIONPOINT:
        script_support_send_tunneller_to_action_point(creatng, get_map_location_longval(heading));
        break;
    case MLoc_PLAYERSDUNGEON:
        script_support_send_tunneller_to_dungeon(creatng, get_map_location_longval(heading));
        break;
    case MLoc_PLAYERSHEART:
        script_support_send_tunneller_to_dungeon_heart(creatng, get_map_location_longval(heading));
        break;
    case MLoc_APPROPRTDUNGEON:
        script_support_send_tunneller_to_appropriate_dungeon(creatng);
        break;
    default:
        ERRORLOG("Invalid Heading objective %d",(int)get_map_location_type(heading));
        break;
    }
    return creatng;
}

static struct Thing *script_process_new_object(long tngmodel, TbMapLocation location, long arg)
{
    long i = get_map_location_longval(location);
    int tngowner = 5; // Neutral
    struct Coord3d pos;

    const unsigned char tngclass = TCls_Object;

    // TODO: move into a function
    switch (get_map_location_type(location))
    {
    case MLoc_ACTIONPOINT:
        if (!get_coords_at_action_point(&pos, i, 1))
        {
            return INVALID_THING;
        }
        break;
    case MLoc_HEROGATE:
        if (!get_coords_at_hero_door(&pos, i, 1))
        {
            return INVALID_THING;
        }
        break;
    case MLoc_PLAYERSHEART:
        if (!get_coords_at_dungeon_heart(&pos, i))
        {
            return INVALID_THING;
        }
        break;
    case MLoc_METALOCATION:
        if (!get_coords_at_meta_action(&pos, 0, i))
        {
            return INVALID_THING;
        }
        break;      
    case MLoc_CREATUREKIND:
    case MLoc_OBJECTKIND:
    case MLoc_ROOMKIND:
    case MLoc_THING:
    case MLoc_PLAYERSDUNGEON:
    case MLoc_APPROPRTDUNGEON:
    case MLoc_DOORKIND:
    case MLoc_TRAPKIND:
    case MLoc_NONE:
    default:
        return INVALID_THING;
    }
    struct Thing* thing = create_thing(&pos, tngclass, tngmodel, tngowner, -1);
    if (thing_is_invalid(thing))
    {
        ERRORLOG("Couldn't create %s at location %d",thing_class_and_model_name(tngclass, tngmodel),(int)location);
        return INVALID_THING;
    }
    thing->mappos.z.val = get_thing_height_at(thing, &thing->mappos);
    // Try to move thing out of the solid wall if it's inside one
    if (thing_in_wall_at(thing, &thing->mappos))
    {
        if (!move_creature_to_nearest_valid_position(thing)) {
            ERRORLOG("The %s was created in wall, removing",thing_model_name(thing));
            delete_thing_structure(thing, 0);
            return INVALID_THING;
        }
    }
    switch (tngmodel)
    {
        case OBJECT_TYPE_SPECBOX_CUSTOM: // Custom box from SPECBOX_HIDNWRL
            thing->custom_box.box_kind = (unsigned char)arg;
            break;
        case 3:
        case 6: //GOLD
        case 43:
            thing->valuable.gold_stored = arg;
            break;
    }
    return thing;
}

/**
 * Spawns new creature parties. Makes given amount of the parties.
 * @param party The party to be spawned.
 * @param plyr_idx Player to own the creatures within group.
 * @param location Where the party will be spawned.
 * @param copies_num Amount of copies to be spawned.
 * @return Gives leader of last party spawned.
 */
struct Thing *script_process_new_party(struct Party *party, PlayerNumber plyr_idx, TbMapLocation location, long copies_num)
{
    struct Thing* leadtng = INVALID_THING;
    for (long i = 0; i < copies_num; i++)
    {
        struct Thing* grptng = INVALID_THING;
        for (long k = 0; k < party->members_num; k++)
        {
          if (k >= GROUP_MEMBERS_COUNT)
          {
              ERRORLOG("Party too big, %d is the limit",GROUP_MEMBERS_COUNT);
              break;
          }
          struct PartyMember* member = &(party->members[k]);
          struct Thing* thing = script_create_new_creature(plyr_idx, member->crtr_kind, location, member->carried_gold, member->crtr_level);
          if (!thing_is_invalid(thing))
          {
              struct CreatureControl* cctrl = creature_control_get_from_thing(thing);
              cctrl->party_objective = member->objectv;
              cctrl->wait_to_turn = game.play_gameturn + member->countdown;
              if (thing_is_invalid(grptng))
              {
                  // If it is the first creature - set it as only group member and leader
                  // Inside the thing, we don't need to mark it in any way (two creatures are needed to form a real group)
                  SYNCDBG(5,"First member %s index %d",thing_model_name(thing),(int)thing->index);
                  leadtng = thing;
                  grptng = thing;
              } else
              {
                  struct Thing* bestng = get_best_creature_to_lead_group(grptng);
                  struct CreatureControl* bestctrl = creature_control_get_from_thing(bestng);
                  // If current leader wants to defend, and current unit has an objective, new unit will be group leader.
                  if ((cctrl->party_objective != CHeroTsk_DefendParty) && (bestctrl->party_objective == CHeroTsk_DefendParty))
                  {
                      add_creature_to_group_as_leader(thing, grptng);
                      leadtng = thing;
                  } else
                  // if best and current unit want to defend party, or neither do, the strongest will be leader
                  if (((cctrl->party_objective == CHeroTsk_DefendParty) && (bestctrl->party_objective == CHeroTsk_DefendParty)) || ((cctrl->party_objective != CHeroTsk_DefendParty) && (bestctrl->party_objective != CHeroTsk_DefendParty)))
                  {
                      if ((cctrl->explevel > bestctrl->explevel) || ((cctrl->explevel == bestctrl->explevel) && (get_creature_thing_score(thing) > get_creature_thing_score(bestng))))
                      {
                          add_creature_to_group_as_leader(thing, grptng);
                          leadtng = thing;
                      }
                      else
                      // If it's weaker than the current leader, joind as a group
                      {
                          add_creature_to_group(thing, grptng);
                      }
                  }
                  else
                  // If it wants to defend, but the group leader has an objective, just add it to group
                  {
                      add_creature_to_group(thing, grptng);
                  }
              }
          }
        }
    }
    return leadtng;
}

struct Thing *script_create_new_creature(PlayerNumber plyr_idx, ThingModel crmodel, TbMapLocation location, long carried_gold, long crtr_level)
{
    struct Thing* creatng = script_create_creature_at_location(plyr_idx, crmodel, location);
    if (thing_is_invalid(creatng))
        return INVALID_THING;
    creatng->creature.gold_carried = carried_gold;
    init_creature_level(creatng, crtr_level);
    return creatng;
}

void script_process_new_tunneller_party(PlayerNumber plyr_idx, long prty_id, TbMapLocation location, TbMapLocation heading, unsigned char crtr_level, unsigned long carried_gold)
{
    struct Thing* ldthing = script_process_new_tunneler(plyr_idx, location, heading, crtr_level, carried_gold);
    if (thing_is_invalid(ldthing))
    {
        ERRORLOG("Couldn't create tunneling group leader");
        return;
    }
    struct Thing* gpthing = script_process_new_party(&game.script.creature_partys[prty_id], plyr_idx, location, 1);
    if (thing_is_invalid(gpthing))
    {
        ERRORLOG("Couldn't create creature group");
        return;
    }
    add_creature_to_group_as_leader(ldthing, gpthing);
}

void script_process_new_creatures(PlayerNumber plyr_idx, long crmodel, long location, long copies_num, long carried_gold, long crtr_level)
{
    for (long i = 0; i < copies_num; i++)
    {
        script_create_new_creature(plyr_idx, crmodel, location, carried_gold, crtr_level);
    }
}

struct Thing *get_creature_in_range_around_any_of_enemy_heart(PlayerNumber plyr_idx, ThingModel crmodel, MapSubtlDelta range)
{
    int n = ACTION_RANDOM(PLAYERS_COUNT);
    for (int i = 0; i < PLAYERS_COUNT; i++, n = (n + 1) % PLAYERS_COUNT)
    {
        if (!players_are_enemies(plyr_idx, n))
            continue;
        struct Thing* heartng = get_player_soul_container(n);
        if (thing_exists(heartng))
        {
            struct Thing* creatng = get_creature_in_range_of_model_owned_and_controlled_by(heartng->mappos.x.val, heartng->mappos.y.val, range, crmodel, plyr_idx);
            if (!thing_is_invalid(creatng)) {
                return creatng;
            }
        }
    }
    return INVALID_THING;
}

struct Thing *script_get_creature_by_criteria(PlayerNumber plyr_idx, long crmodel, long criteria) {
    switch (filter_criteria_type(criteria))
    {
    case CSelCrit_Any:
        return get_random_players_creature_of_model(plyr_idx, crmodel);
    case CSelCrit_MostExperienced:
        return find_players_highest_level_creature_of_breed_and_gui_job(crmodel, CrGUIJob_Any, plyr_idx, 0);
    case CSelCrit_MostExpWandering:
        return find_players_highest_level_creature_of_breed_and_gui_job(crmodel, CrGUIJob_Wandering, plyr_idx, 0);
    case CSelCrit_MostExpWorking:
        return find_players_highest_level_creature_of_breed_and_gui_job(crmodel, CrGUIJob_Working, plyr_idx, 0);
    case CSelCrit_MostExpFighting:
        return find_players_highest_level_creature_of_breed_and_gui_job(crmodel, CrGUIJob_Fighting, plyr_idx, 0);
    case CSelCrit_LeastExperienced:
        return find_players_lowest_level_creature_of_breed_and_gui_job(crmodel, CrGUIJob_Any, plyr_idx, 0);
    case CSelCrit_LeastExpWandering:
        return find_players_lowest_level_creature_of_breed_and_gui_job(crmodel, CrGUIJob_Wandering, plyr_idx, 0);
    case CSelCrit_LeastExpWorking:
        return find_players_lowest_level_creature_of_breed_and_gui_job(crmodel, CrGUIJob_Working, plyr_idx, 0);
    case CSelCrit_LeastExpFighting:
        return find_players_lowest_level_creature_of_breed_and_gui_job(crmodel, CrGUIJob_Fighting, plyr_idx, 0);
    case CSelCrit_NearOwnHeart:
    {
        const struct Coord3d* pos = dungeon_get_essential_pos(plyr_idx);
        return get_creature_near_and_owned_by(pos->x.val, pos->y.val, plyr_idx, crmodel);
    }
    case CSelCrit_NearEnemyHeart:
        return get_creature_in_range_around_any_of_enemy_heart(plyr_idx, crmodel, 11);
    case CSelCrit_OnEnemyGround:
        return get_random_players_creature_of_model_on_territory(plyr_idx, crmodel, 0);
    case CSelCrit_OnFriendlyGround:
        return get_random_players_creature_of_model_on_territory(plyr_idx, crmodel, 1);
    case CSelCrit_NearAP:
    {
        int loc = filter_criteria_loc(criteria);
        struct ActionPoint *apt = action_point_get(loc);
        if (!action_point_exists(apt))
        {
            WARNLOG("Action point is invalid:%d", apt->num);
            return INVALID_THING;
        }
        if (apt->range == 0)
        {
            WARNLOG("Action point with zero range:%d", apt->num);
            return INVALID_THING;
        }
        // Action point range should be inside spiral in subtiles
        int dist = 1 + coord_subtile((2 * apt->range + COORD_PER_STL - 1) ) * 8;

        Thing_Maximizer_Filter filter = near_map_block_thing_filter_is_thing_of_class_and_model_owned_by;
        struct CompoundTngFilterParam param;
        param.class_id = TCls_Creature;
        param.model_id = (crmodel == 0)?-1:crmodel;
        param.plyr_idx = (unsigned char)plyr_idx;
        param.num1 = apt->mappos.x.val;
        param.num2 = apt->mappos.y.val;
        param.num3 = apt->range;
        return get_thing_spiral_near_map_block_with_filter(apt->mappos.x.val, apt->mappos.y.val,
                                                           dist,
                                                           filter, &param);
    }
    default:
        ERRORLOG("Invalid level up criteria %d",(int)criteria);
        return INVALID_THING;
    }
}

/**
 * Kills a creature which meets given criteria.
 * @param plyr_idx The player whose creature will be affected.
 * @param crmodel Model of the creature to find.
 * @param criteria Criteria, from CreatureSelectCriteria enumeration.
 * @return True if a creature was found and killed.
 */
TbBool script_kill_creature_with_criteria(PlayerNumber plyr_idx, long crmodel, long criteria)
{
    struct Thing *thing = script_get_creature_by_criteria(plyr_idx, crmodel, criteria);
    if (thing_is_invalid(thing)) {
        SYNCDBG(5,"No matching player %d creature of model %d found to kill",(int)plyr_idx,(int)crmodel);
        return false;
    }
    kill_creature(thing, INVALID_THING, -1, CrDed_NoUnconscious);
    return true;
}
/**
 * Changes owner of a creature which meets given criteria.
 * @param origin_plyr_idx The player whose creature will be affected.
 * @param dest_plyr_idx The player who will receive the creature.
 * @param crmodel Model of the creature to find.
 * @param criteria Criteria, from CreatureSelectCriteria enumeration.
 * @return True if a creature was found and changed owner.
 */
TbBool script_change_creature_owner_with_criteria(PlayerNumber origin_plyr_idx, long crmodel, long criteria, PlayerNumber dest_plyr_idx)
{
    struct Thing *thing = script_get_creature_by_criteria(origin_plyr_idx, crmodel, criteria);
    if (thing_is_invalid(thing)) {
        SYNCDBG(5,"No matching player %d creature of model %d found to kill",(int)origin_plyr_idx,(int)crmodel);
        return false;
    }
    change_creature_owner(thing, dest_plyr_idx);
    return true;
}

void script_kill_creatures(PlayerNumber plyr_idx, long crmodel, long criteria, long copies_num)
{
    SYNCDBG(3,"Killing %d of %s owned by player %d.",(int)copies_num,creature_code_name(crmodel),(int)plyr_idx);
    for (long i = 0; i < copies_num; i++)
    {
        script_kill_creature_with_criteria(plyr_idx, crmodel, criteria);
    }
}

/**
 * Increase level of  a creature which meets given criteria.
 * @param plyr_idx The player whose creature will be affected.
 * @param crmodel Model of the creature to find.
 * @param criteria Criteria, from CreatureSelectCriteria enumeration.
 * @return True if a creature was found and leveled.
 */
TbBool script_level_up_creature(PlayerNumber plyr_idx, long crmodel, long criteria, int count)
{
    struct Thing *thing = script_get_creature_by_criteria(plyr_idx, crmodel, criteria);
    if (thing_is_invalid(thing)) {
        SYNCDBG(5,"No matching player %d creature of model %d found to level up",(int)plyr_idx,(int)crmodel);
        return false;
    }
    creature_increase_multiple_levels(thing,count);
    return true;
}

/**
 * Cast a spell on a creature which meets given criteria.
 * @param plyr_idx The player whose creature will be affected.
 * @param crmodel Model of the creature to find.
 * @param criteria Criteria, from CreatureSelectCriteria enumeration.
 * @param fmcl_bytes encoded bytes: f=cast for free flag,m=power kind,c=caster player index,l=spell level.
 * @return TbResult whether the spell was successfully cast
 */
TbResult script_use_power_on_creature(PlayerNumber plyr_idx, long crmodel, long criteria, long fmcl_bytes)
{
    struct Thing *thing = script_get_creature_by_criteria(plyr_idx, crmodel, criteria);
    if (thing_is_invalid(thing)) {
        SYNCDBG(5,"No matching player %d creature of model %d found to use power on.",(int)plyr_idx,(int)crmodel);
        return Lb_FAIL;
    }

    char is_free = (fmcl_bytes >> 24) != 0;
    PowerKind pwkind = (fmcl_bytes >> 16) & 255;
    PlayerNumber caster =  (fmcl_bytes >> 8) & 255;
    long splevel = fmcl_bytes & 255;

    if (thing_is_in_power_hand_list(thing, plyr_idx))
    {
        char block = pwkind == PwrK_SLAP;
        block |= pwkind == PwrK_CALL2ARMS;
        block |= pwkind == PwrK_CAVEIN;
        block |= pwkind == PwrK_LIGHTNING;
        block |= pwkind == PwrK_MKDIGGER;
        block |= pwkind == PwrK_SIGHT;
        if (block)
        {
          SYNCDBG(5,"Found creature to use power on but it is being held.");
          return Lb_FAIL;
        }
    }

    MapSubtlCoord stl_x = thing->mappos.x.stl.num;
    MapSubtlCoord stl_y = thing->mappos.y.stl.num;
    unsigned long spell_flags = is_free ? PwMod_CastForFree : 0;

    switch (pwkind)
    {
      case PwrK_HEALCRTR:
        return magic_use_power_heal(caster, thing, 0, 0, splevel, spell_flags);
      case PwrK_SPEEDCRTR:
        return magic_use_power_speed(caster, thing, 0, 0, splevel, spell_flags);
      case PwrK_PROTECT:
        return magic_use_power_armour(caster, thing, 0, 0, splevel, spell_flags);
      case PwrK_CONCEAL:
        return magic_use_power_conceal(caster, thing, 0, 0, splevel, spell_flags);
      case PwrK_DISEASE:
        return magic_use_power_disease(caster, thing, 0, 0, splevel, spell_flags);
      case PwrK_CHICKEN:
        return magic_use_power_chicken(caster, thing, 0, 0, splevel, spell_flags);
      case PwrK_SLAP:
        return magic_use_power_slap_thing(caster, thing, spell_flags);
      case PwrK_CALL2ARMS:
        return magic_use_power_call_to_arms(caster, stl_x, stl_y, splevel, spell_flags);
      case PwrK_LIGHTNING:
        return magic_use_power_lightning(caster, stl_x, stl_y, splevel, spell_flags);
      case PwrK_CAVEIN:
        return magic_use_power_cave_in(caster, stl_x, stl_y, splevel, spell_flags);
      case PwrK_MKDIGGER:
        return magic_use_power_imp(caster, stl_x, stl_y, spell_flags);
      case PwrK_SIGHT:
        return magic_use_power_sight(caster, stl_x, stl_y, splevel, spell_flags);
      default:
        SCRPTERRLOG("Power not supported for this command: %d", (int) pwkind);
        return Lb_FAIL;
    }
}

TbResult script_use_spell_on_creature(PlayerNumber plyr_idx, long crmodel, long criteria, long fmcl_bytes)
{
    struct Thing *thing = script_get_creature_by_criteria(plyr_idx, crmodel, criteria);
    if (thing_is_invalid(thing)) {
        SYNCDBG(5,"No matching player %d creature of model %d found to use spell on.",(int)plyr_idx,(int)crmodel);
        return Lb_FAIL;
    }
    SpellKind spkind = (fmcl_bytes >> 8) & 255;
    if ( ( (spkind == SplK_Freeze) || (spkind == SplK_Light) || (spkind == SplK_Armour) || (spkind == SplK_Rebound) || (spkind == SplK_Heal) || (spkind == SplK_Invisibility) || (spkind == SplK_Teleport) || (spkind == SplK_Speed) || (spkind == SplK_Slow) || (spkind == SplK_Fly) || (spkind == SplK_Sight) )
        || ( (spkind == SplK_Disease) && ((get_creature_model_flags(thing) & CMF_NeverSick) == 0) ) || ( (spkind == SplK_Chicken) && ((get_creature_model_flags(thing) & CMF_NeverChickens) == 0) ) )
    {
        if (thing_is_picked_up(thing))
        {
            SYNCDBG(5,"Found creature to cast the spell on but it is being held.");
            return Lb_FAIL;          
        }
        const struct SpellInfo* spinfo = get_magic_info(spkind);
        unsigned short sound;
        if (spinfo->caster_affected)
        {
            sound = spinfo->caster_affect_sound;
        }
        else if ( (spkind == SplK_Freeze) || (spkind == SplK_Slow) )
        {
            sound = 50;
        }
        else if (spkind == SplK_Disease)
        {
            sound = 59;
        }
        else if (spkind == SplK_Chicken)
        {
            sound = 109;
        }
        else
        {
            sound = 0;
        }
        long splevel = fmcl_bytes & 255;
        thing_play_sample(thing, sound, NORMAL_PITCH, 0, 3, 0, 4, FULL_LOUDNESS);
        apply_spell_effect_to_thing(thing, spkind, splevel);
        if (spkind == SplK_Disease)
        {
            struct CreatureControl *cctrl;
            cctrl = creature_control_get_from_thing(thing);
            cctrl->disease_caster_plyridx = game.neutral_player_num;
        }
        return Lb_SUCCESS;
    }
    else
    {
        SCRPTERRLOG("Spell not supported for this command: %d", (int)spkind);
        return Lb_FAIL; 
    }
}

/**
 * Adds a dig task for the player between 2 map locations.
 * @param plyr_idx: The player who does the task.
 * @param origin: The start location of the disk task.
 * @param destination: The desitination of the disk task.
 * @return TbResult whether the spell was successfully cast
 */
TbResult script_computer_dig_to_location(long plyr_idx, long origin, long destination)
{
    struct Computer2* comp = get_computer_player(plyr_idx);
    long orig_x, orig_y = 0;
    long dest_x, dest_y = 0;

    //dig origin
    find_map_location_coords(origin, &orig_x, &orig_y, plyr_idx, __func__);
    if ((orig_x == 0) && (orig_y == 0))
    {
        WARNLOG("Can't decode origin location %d", origin);
        return Lb_FAIL;
    }
    struct Coord3d startpos;
    startpos.x.val = subtile_coord_center(stl_slab_center_subtile(orig_x));
    startpos.y.val = subtile_coord_center(stl_slab_center_subtile(orig_y));
    startpos.z.val = subtile_coord(1, 0);

    //dig destination
    find_map_location_coords(destination, &dest_x, &dest_y, plyr_idx, __func__);
    if ((dest_x == 0) && (dest_y == 0))
    {
        WARNLOG("Can't decode destination location %d", destination);
        return Lb_FAIL;
    }
    struct Coord3d endpos;
    endpos.x.val = subtile_coord_center(stl_slab_center_subtile(dest_x));
    endpos.y.val = subtile_coord_center(stl_slab_center_subtile(dest_y));
    endpos.z.val = subtile_coord(1, 0);

    if (create_task_dig_to_neutral(comp, startpos, endpos))
    {
        return Lb_SUCCESS;
    }
    return Lb_FAIL;
}

/**
 * Casts spell at a location set by subtiles.
 * @param plyr_idx caster player.
 * @param stl_x subtile's x position.
 * @param stl_y subtile's y position
 * @param fml_bytes encoded bytes: f=cast for free flag,m=power kind,l=spell level.
 * @return TbResult whether the spell was successfully cast
 */
TbResult script_use_power_at_subtile(PlayerNumber plyr_idx, MapSubtlCoord stl_x, MapSubtlCoord stl_y, long fml_bytes)
{
    char is_free = (fml_bytes >> 16) != 0;
    PowerKind powerKind = (fml_bytes >> 8) & 255;
    long splevel = fml_bytes & 255;
    
    unsigned long spell_flags = PwCast_AllGround | PwCast_Unrevealed;
    if (is_free)
        spell_flags |= PwMod_CastForFree;

    return magic_use_power_on_subtile(plyr_idx, powerKind, splevel, stl_x, stl_y, spell_flags);
}

/**
 * Casts spell at a location set by action point/hero gate.
 * @param plyr_idx caster player.
 * @param target action point/hero gate.
 * @param fml_bytes encoded bytes: f=cast for free flag,m=power kind,l=spell level.
 * @return TbResult whether the spell was successfully cast
 */
TbResult script_use_power_at_location(PlayerNumber plyr_idx, TbMapLocation target, long fml_bytes)
{
    SYNCDBG(0, "Using power at location of type %d", target);
    long x = 0;
    long y = 0;
    find_map_location_coords(target, &x, &y, plyr_idx, __func__);
    if ((x == 0) && (y == 0))
    {
        WARNLOG("Can't decode location %d", target);
        return Lb_FAIL;
    }
    return script_use_power_at_subtile(plyr_idx, x, y, fml_bytes);
}

/**
 * Casts a spell for player.
 * @param plyr_idx caster player.
 * @param power_kind the spell: magic id.
 * @param free cast for free flag.
 * @return TbResult whether the spell was successfully cast
 */
TbResult script_use_power(PlayerNumber plyr_idx, PowerKind power_kind, char free)
{
    return magic_use_power_on_level(plyr_idx, power_kind, 1, free != 0 ? PwMod_CastForFree : 0); // splevel gets ignored anyway -> pass 1
}

/**
 * Increases creatures' levels for player.
 * @param plyr_idx target player
 * @param count how many times should the level be increased
 */
void script_use_special_increase_level(PlayerNumber plyr_idx, int count)
{
    increase_level(get_player(plyr_idx), count);
}

/**
 * Multiplies every creature for player.
 * @param plyr_idx target player
 */
void script_use_special_multiply_creatures(PlayerNumber plyr_idx)
{
    multiply_creatures(get_player(plyr_idx));
}

/**
 * Fortifies player's dungeon.
 * @param plyr_idx target player
 */
void script_use_special_make_safe(PlayerNumber plyr_idx)
{
    make_safe(get_player(plyr_idx));
}

/**
 * Enables bonus level for current player.
 */
TbBool script_use_special_locate_hidden_world()
{
    return activate_bonus_level(get_player(my_player_number));
}

/**
 * Returns if the action point condition was activated.
 * Action point index and player to be activated should be stored inside condition.
 */
TbBool process_activation_status(struct Condition *condt)
{
    TbBool new_status;
    int plr_start;
    int plr_end;
    if (get_players_range(condt->plyr_range, &plr_start, &plr_end) < 0)
    {
        WARNLOG("Invalid player range %d in CONDITION command %d.",(int)condt->plyr_range,(int)condt->variabl_type);
        return false;
    }
    {
        new_status = false;
        for (long i = plr_start; i < plr_end; i++)
        {
            new_status = action_point_activated_by_player(condt->variabl_idx,i);
            if (new_status) break;
        }
    }
    return new_status;
}

/**
 * Returns if the action point of given index was triggered by given player.
 */
TbBool action_point_activated_by_player(ActionPointId apt_idx, PlayerNumber plyr_idx)
{
    unsigned long i = get_action_point_activated_by_players_mask(apt_idx);
    return ((i & (1 << plyr_idx)) != 0);
}

long get_condition_value(PlayerNumber plyr_idx, unsigned char valtype, unsigned char validx)
{
    SYNCDBG(10,"Checking condition %d for player %d",(int)valtype,(int)plyr_idx);
    struct Dungeon* dungeon;
    struct DungeonAdd* dungeonadd;
    struct Thing* thing;
    switch (valtype)
    {
    case SVar_MONEY:
        dungeon = get_dungeon(plyr_idx);
        return dungeon->total_money_owned;
    case SVar_GAME_TURN:
        return game.play_gameturn;
    case SVar_BREAK_IN:
        dungeon = get_dungeon(plyr_idx);
        return dungeon->times_breached_dungeon;
    case SVar_CREATURE_NUM:
        return count_player_creatures_of_model(plyr_idx, validx);
    case SVar_TOTAL_DIGGERS:
        dungeon = get_dungeon(plyr_idx);
        return dungeon->num_active_diggers;
    case SVar_TOTAL_CREATURES:
        dungeon = get_dungeon(plyr_idx);
        return dungeon->num_active_creatrs;
    case SVar_TOTAL_RESEARCH:
        dungeon = get_dungeon(plyr_idx);
        return dungeon->total_research_points / 256;
    case SVar_TOTAL_DOORS:
        dungeon = get_dungeon(plyr_idx);
        return dungeon->total_doors;
    case SVar_TOTAL_AREA:
        dungeon = get_dungeon(plyr_idx);
        return dungeon->total_area;
    case SVar_TOTAL_CREATURES_LEFT:
        dungeon = get_dungeon(plyr_idx);
        return dungeon->total_creatures_left;
    case SVar_CREATURES_ANNOYED:
        dungeon = get_dungeon(plyr_idx);
        return dungeon->creatures_annoyed;
    case SVar_BATTLES_LOST:
        dungeon = get_dungeon(plyr_idx);
        return dungeon->battles_lost;
    case SVar_BATTLES_WON:
        dungeon = get_dungeon(plyr_idx);
        return dungeon->battles_won;
    case SVar_ROOMS_DESTROYED:
        dungeon = get_dungeon(plyr_idx);
        return dungeon->rooms_destroyed;
    case SVar_SPELLS_STOLEN:
        dungeon = get_dungeon(plyr_idx);
        return dungeon->spells_stolen;
    case SVar_TIMES_BROKEN_INTO:
        dungeon = get_dungeon(plyr_idx);
        return dungeon->times_broken_into;
    case SVar_GHOSTS_RAISED:
        dungeon = get_dungeon(plyr_idx);
        return dungeon->lvstats.ghosts_raised;
    case SVar_SKELETONS_RAISED:
        dungeon = get_dungeon(plyr_idx);
        return dungeon->lvstats.skeletons_raised;
    case SVar_VAMPIRES_RAISED:
        dungeon = get_dungeon(plyr_idx);
        return dungeon->lvstats.vamps_created;
    case SVar_CREATURES_CONVERTED:
        dungeon = get_dungeon(plyr_idx);
        return dungeon->lvstats.creatures_converted;
    case SVar_TIMES_ANNOYED_CREATURE:
        dungeon = get_dungeon(plyr_idx);
        return dungeon->lvstats.lies_told;
    case SVar_TOTAL_DOORS_MANUFACTURED:
        dungeon = get_dungeon(plyr_idx);
        return dungeon->lvstats.manufactured_doors;
    case SVar_TOTAL_TRAPS_MANUFACTURED:
        dungeon = get_dungeon(plyr_idx);
        return dungeon->lvstats.manufactured_traps;
    case SVar_TOTAL_MANUFACTURED:
        dungeon = get_dungeon(plyr_idx);
        return dungeon->lvstats.manufactured_items;
    case SVar_TOTAL_TRAPS_USED:
        dungeon = get_dungeon(plyr_idx);
        return dungeon->lvstats.traps_used;
    case SVar_TOTAL_DOORS_USED:
        dungeon = get_dungeon(plyr_idx);
        return dungeon->lvstats.doors_used;
    case SVar_KEEPERS_DESTROYED:
        dungeon = get_dungeon(plyr_idx);
        return dungeon->lvstats.keepers_destroyed;
    case SVar_TIMES_LEVELUP_CREATURE:
        dungeon = get_dungeon(plyr_idx);
        return dungeon->lvstats.creatures_trained;
    case SVar_TIMES_TORTURED_CREATURE:
        dungeon = get_dungeon(plyr_idx);
        return dungeon->lvstats.creatures_tortured;
    case SVar_CREATURES_SACRIFICED:
        dungeon = get_dungeon(plyr_idx);
        return dungeon->lvstats.creatures_sacrificed;
    case SVar_CREATURES_FROM_SACRIFICE:
        dungeon = get_dungeon(plyr_idx);
        return dungeon->lvstats.creatures_from_sacrifice;
    case SVar_TOTAL_SALARY:
        dungeon = get_dungeon(plyr_idx);
        return dungeon->lvstats.salary_cost;
    case SVar_CURRENT_SALARY:
        dungeon = get_dungeon(plyr_idx);
        return dungeon->creatures_total_pay;
    case SVar_GOLD_POTS_STOLEN:
        dungeon = get_dungeon(plyr_idx);
        return dungeon->gold_pots_stolen;
    case SVar_HEART_HEALTH:
        thing = get_player_soul_container(plyr_idx);
        if (thing_is_dungeon_heart(thing))
        {
            return thing->health;
        }
        return 0;
    case SVar_TIMER:
        dungeon = get_dungeon(plyr_idx);
        if (dungeon->turn_timers[validx].state)
          return game.play_gameturn - dungeon->turn_timers[validx].count;
        else
          return 0;
    case SVar_DUNGEON_DESTROYED:
        return !player_has_heart(plyr_idx);
    case SVar_TOTAL_GOLD_MINED:
        dungeon = get_dungeon(plyr_idx);
        return dungeon->lvstats.gold_mined;
    case SVar_FLAG:
        dungeon = get_dungeon(plyr_idx);
        return dungeon->script_flags[validx];
    case SVar_ROOM_SLABS:
        return get_room_slabs_count(plyr_idx, validx);
    case SVar_DOORS_DESTROYED:
        dungeon = get_dungeon(plyr_idx);
        return dungeon->doors_destroyed;
    case SVar_CREATURES_SCAVENGED_LOST:
        dungeon = get_dungeon(plyr_idx);
        return dungeon->creatures_scavenge_lost;
    case SVar_CREATURES_SCAVENGED_GAINED:
        dungeon = get_dungeon(plyr_idx);
        return dungeon->creatures_scavenge_gain;
    case SVar_AVAILABLE_MAGIC: // IF_AVAILABLE(MAGIC)
        return is_power_available(plyr_idx, validx);
    case SVar_AVAILABLE_TRAP: // IF_AVAILABLE(TRAP)
        dungeonadd = get_dungeonadd(plyr_idx);
        return dungeonadd->mnfct_info.trap_amount_stored[validx%trapdoor_conf.trap_types_count]
              + dungeonadd->mnfct_info.trap_amount_offmap[validx%trapdoor_conf.trap_types_count];
    case SVar_AVAILABLE_DOOR: // IF_AVAILABLE(DOOR)
        dungeonadd = get_dungeonadd(plyr_idx);
        return dungeonadd->mnfct_info.door_amount_stored[validx%trapdoor_conf.door_types_count]
              + dungeonadd->mnfct_info.door_amount_offmap[validx%trapdoor_conf.door_types_count];
    case SVar_AVAILABLE_ROOM: // IF_AVAILABLE(ROOM)
        dungeon = get_dungeon(plyr_idx);
        return (dungeon->room_buildable[validx%ROOM_TYPES_COUNT] & 1);
    case SVar_AVAILABLE_CREATURE: // IF_AVAILABLE(CREATURE)
        dungeon = get_dungeon(plyr_idx);
        if (creature_will_generate_for_dungeon(dungeon, validx)) {
            return min(game.pool.crtr_kind[validx%CREATURE_TYPES_COUNT],dungeon->max_creatures_attracted - (long)dungeon->num_active_creatrs);
        }
        return 0;
    case SVar_SLAB_OWNER: //IF_SLAB_OWNER
    {
        long varib_id = get_slab_number(plyr_idx, validx);
        struct SlabMap* slb = get_slabmap_direct(varib_id);
        return slabmap_owner(slb);
    }
    case SVar_SLAB_TYPE: //IF_SLAB_TYPE
    {
        long varib_id = get_slab_number(plyr_idx, validx);
        struct SlabMap* slb = get_slabmap_direct(varib_id);
        return slb->kind;
    }
    case SVar_CONTROLS_CREATURE: // IF_CONTROLS(CREATURE)
        dungeon = get_dungeon(plyr_idx);
        return dungeon->owned_creatures_of_model[validx%CREATURE_TYPES_COUNT]
          - count_player_list_creatures_of_model_matching_bool_filter(plyr_idx, validx, creature_is_kept_in_custody_by_enemy_or_dying);
    case SVar_CONTROLS_TOTAL_CREATURES:// IF_CONTROLS(TOTAL_CREATURES)
        dungeon = get_dungeon(plyr_idx);
        return dungeon->num_active_creatrs - count_player_creatures_not_counting_to_total(plyr_idx);
    case SVar_CONTROLS_TOTAL_DIGGERS:// IF_CONTROLS(TOTAL_DIGGERS)
        dungeon = get_dungeon(plyr_idx);
        return dungeon->num_active_diggers - count_player_diggers_not_counting_to_total(plyr_idx);
    case SVar_ALL_DUNGEONS_DESTROYED:
    {
        struct PlayerInfo* player = get_player(plyr_idx);
        return all_dungeons_destroyed(player);
    }
    case SVar_DOOR_NUM:
        return count_player_deployed_doors_of_model(plyr_idx, validx);
    case SVar_TRAP_NUM:
        return count_player_deployed_traps_of_model(plyr_idx, validx);
    case SVar_GOOD_CREATURES:
        dungeon = get_dungeon(plyr_idx);
        return count_creatures_in_dungeon_of_model_flags(dungeon, 0, CMF_IsEvil|CMF_IsSpectator|CMF_IsSpecDigger);
    case SVar_EVIL_CREATURES:
        dungeon = get_dungeon(plyr_idx);
        return count_creatures_in_dungeon_of_model_flags(dungeon, CMF_IsEvil, CMF_IsSpectator|CMF_IsSpecDigger);
    case SVar_CONTROLS_GOOD_CREATURES:
        dungeon = get_dungeon(plyr_idx);
        return count_creatures_in_dungeon_controlled_and_of_model_flags(dungeon, 0, CMF_IsEvil|CMF_IsSpectator|CMF_IsSpecDigger);
    case SVar_CONTROLS_EVIL_CREATURES:
        dungeon = get_dungeon(plyr_idx);
        return count_creatures_in_dungeon_controlled_and_of_model_flags(dungeon, CMF_IsEvil, CMF_IsSpectator|CMF_IsSpecDigger);
    case SVar_CAMPAIGN_FLAG:
        return intralvl.campaign_flags[plyr_idx][validx];
    case SVar_BOX_ACTIVATED:
        dungeonadd = get_dungeonadd(plyr_idx);
        return dungeonadd->box_info.activated[validx];
    case SVar_SACRIFICED:
        dungeon = get_dungeon(plyr_idx);
        return dungeon->creature_sacrifice[validx];
    case SVar_REWARDED:
        dungeonadd = get_dungeonadd(plyr_idx);
        return dungeonadd->creature_awarded[validx];
    case SVar_EVIL_CREATURES_CONVERTED:
        dungeonadd = get_dungeonadd(plyr_idx);
        return dungeonadd->evil_creatures_converted;
    case SVar_GOOD_CREATURES_CONVERTED:
        dungeonadd = get_dungeonadd(plyr_idx);
        return dungeonadd->good_creatures_converted;
    default:
        break;
    };
    return 0;
}

TbBool get_condition_status(unsigned char opkind, long val1, long val2)
{
  return LbMathOperation(opkind, val1, val2) != 0;
}

TbBool is_condition_met(long cond_idx)
{
    if ((cond_idx < 0) || (cond_idx >= CONDITIONS_COUNT))
    {
      if (cond_idx == -1)
          return true;
      else
          return false;
    }
    unsigned long i = game.script.conditions[cond_idx].status;
    return ((i & 0x01) != 0);
}

TbBool condition_inactive(long cond_idx)
{
  if ((cond_idx < 0) || (cond_idx >= CONDITIONS_COUNT))
  {
    if (cond_idx == -1)
      return false;
    else
      return false;
  }
  unsigned long i = game.script.conditions[cond_idx].status;
  if (((i & 0x01) == 0) || ((i & 0x04) != 0))
    return true;
  return false;
}

void process_condition(struct Condition *condt)
{
    TbBool new_status;
    int plr_start;
    int plr_end;
    long i;
    SYNCDBG(18,"Starting for type %d, player %d",(int)condt->variabl_type,(int)condt->plyr_range);
    if (condition_inactive(condt->condit_idx))
    {
        set_flag_byte(&condt->status, 0x01, false);
        return;
    }
    if ((condt->variabl_type == SVar_SLAB_OWNER) || (condt->variabl_type == SVar_SLAB_TYPE)) //These variable types abuse the plyr_range, since all slabs don't fit in an unsigned short
    {
        new_status = false;
        long k = get_condition_value(condt->plyr_range, condt->variabl_type, condt->variabl_idx);
        new_status = get_condition_status(condt->operation, k, condt->rvalue);
    }
    else
    {
        if (get_players_range(condt->plyr_range, &plr_start, &plr_end) < 0)
        {
            WARNLOG("Invalid player range %d in CONDITION command %d.", (int)condt->plyr_range, (int)condt->variabl_type);
            return;
        }
        if (condt->variabl_type == SVar_ACTION_POINT_TRIGGERED)
        {
            new_status = false;
            for (i = plr_start; i < plr_end; i++)
            {
                new_status = action_point_activated_by_player(condt->variabl_idx, i);
                if (new_status) break;
            }
        }
        else
        {
            new_status = false;
            for (i = plr_start; i < plr_end; i++)
            {
                long k = get_condition_value(i, condt->variabl_type, condt->variabl_idx);
                new_status = get_condition_status(condt->operation, k, condt->rvalue);
                if (new_status != false)
                {
                  break;
                }
            }
        }
    }
    SYNCDBG(19,"Condition type %d status %d",(int)condt->variabl_type,(int)new_status);
    set_flag_byte(&condt->status, 0x01,  new_status);
    if (((condt->status & 0x01) == 0) || ((condt->status & 0x02) != 0))
    {
        set_flag_byte(&condt->status, 0x04,  false);
    } else
    {
        set_flag_byte(&condt->status, 0x02,  true);
        set_flag_byte(&condt->status, 0x04,  true);
    }
    SCRIPTDBG(19,"Finished");
}

void process_conditions(void)
{
    if (game.script.conditions_num > CONDITIONS_COUNT)
      game.script.conditions_num = CONDITIONS_COUNT;
    for (long i = 0; i < game.script.conditions_num; i++)
    {
      process_condition(&game.script.conditions[i]);
    }
}

static void process_party(struct PartyTrigger* pr_trig)
{
    struct ScriptContext context = {0};
    long n = pr_trig->creatr_id;

    context.pr_trig = pr_trig;

    switch (pr_trig->flags & TrgF_COMMAND_MASK)
    {
    case TrgF_ADD_TO_PARTY:
        add_to_party_process(&context);
        break;
    case TrgF_DELETE_FROM_PARTY:
        delete_member_from_party(pr_trig->party_id, pr_trig->creatr_id, pr_trig->crtr_level);
        break;
    case TrgF_CREATE_OBJECT:
        n |= ((pr_trig->crtr_level & 7) << 7);
        SYNCDBG(6, "Adding object %d at location %d", (int)n, (int)pr_trig->location);
        script_process_new_object(n, pr_trig->location, pr_trig->carried_gold);
        break;
    case TrgF_CREATE_PARTY:
        SYNCDBG(6, "Adding player %d party %d at location %d", (int)pr_trig->plyr_idx, (int)n, (int)pr_trig->location);
        script_process_new_party(&game.script.creature_partys[n],
            pr_trig->plyr_idx, pr_trig->location, pr_trig->ncopies);
        break;
    case TrgF_CREATE_CREATURE:
        SCRIPTDBG(6, "Adding creature %d", n);
        script_process_new_creatures(pr_trig->plyr_idx, n, pr_trig->location,
            pr_trig->ncopies, pr_trig->carried_gold, pr_trig->crtr_level);
        break;
    }
}

void process_check_new_creature_partys(void)
{
    for (long i = 0; i < game.script.party_triggers_num; i++)
    {
        struct PartyTrigger* pr_trig = &game.script.party_triggers[i];
        if ((pr_trig->flags & TrgF_DISABLED) == 0)
        {
            if (is_condition_met(pr_trig->condit_idx))
            {
                process_party(pr_trig);
                if ((pr_trig->flags & TrgF_REUSABLE) == 0)
                    set_flag_byte(&pr_trig->flags, TrgF_DISABLED, true);
            }
      }
    }
}

void process_check_new_tunneller_partys(void)
{
    for (long i = 0; i < game.script.tunneller_triggers_num; i++)
    {
        struct TunnellerTrigger* tn_trig = &game.script.tunneller_triggers[i];
        if ((tn_trig->flags & TrgF_DISABLED) == 0)
        {
            if (is_condition_met(tn_trig->condit_idx))
            {
                long k = tn_trig->party_id;
                if (k > 0)
                {
                    long n = tn_trig->plyr_idx;
                    SCRIPTDBG(6, "Adding tunneler party %d", k);
                    struct Thing* thing = script_process_new_tunneler(n, tn_trig->location, tn_trig->heading,
                        tn_trig->crtr_level, tn_trig->carried_gold);
                    if (!thing_is_invalid(thing))
                    {
                        struct Thing* grptng = script_process_new_party(&game.script.creature_partys[k - 1], n, tn_trig->location, 1);
                        if (!thing_is_invalid(grptng))
                        {
                            add_creature_to_group_as_leader(thing, grptng);
                        }
                        else
                        {
                            WARNLOG("No party created, only lone %s", thing_model_name(thing));
                        }
                    }
                }
                else
                {
                    SCRIPTDBG(6, "Adding tunneler, heading %d", tn_trig->heading);
                    script_process_new_tunneler(tn_trig->plyr_idx, tn_trig->location, tn_trig->heading,
                        tn_trig->crtr_level, tn_trig->carried_gold);
                }
                if ((tn_trig->flags & TrgF_REUSABLE) == 0)
                    tn_trig->flags |= TrgF_DISABLED;
            }
      }
    }
}

void process_win_and_lose_conditions(PlayerNumber plyr_idx)
{
    long i;
    long k;
    struct PlayerInfo* player = get_player(plyr_idx);
    if ((game.system_flags & GSF_NetworkActive) != 0)
      return;
    for (i=0; i < game.script.win_conditions_num; i++)
    {
      k = game.script.win_conditions[i];
      if (is_condition_met(k)) {
          SYNCDBG(8,"Win condition %d (cond. %d) met for player %d.",(int)i,(int)k,(int)plyr_idx);
          set_player_as_won_level(player);
      }
    }
    for (i=0; i < game.script.lose_conditions_num; i++)
    {
      k = game.script.lose_conditions[i];
      if (is_condition_met(k)) {
          SYNCDBG(8,"Lose condition %d (cond. %d) met for player %d.",(int)i,(int)k,(int)plyr_idx);
          set_player_as_lost_level(player);
      }
    }
}

void process_values(void)
{
    for (long i = 0; i < game.script.values_num; i++)
    {
        struct ScriptValue* value = &game.script.values[i];
        if ((value->flags & TrgF_DISABLED) == 0)
        {
            if (is_condition_met(value->condit_idx))
            {
                script_process_value(value->valtype, value->plyr_range, value->arg0, value->arg1, value->arg2, value);
                if ((value->flags & TrgF_REUSABLE) == 0)
                  set_flag_byte(&value->flags, TrgF_DISABLED, true);
            }
        }
    }

    for (int i = 0; i < gameadd.active_fx_lines; i++)
    {
        if (gameadd.fx_lines[i].used)
        {
            process_fx_line(&gameadd.fx_lines[i]);
        }
    }
    for (int i = gameadd.active_fx_lines; i > 0; i--)
    {
        if (gameadd.fx_lines[i-1].used)
        {
            break;
        }
        gameadd.active_fx_lines--;
    }
}

static void set_variable(int player_idx, long var_type, long var_idx, long new_val)
{
    struct Dungeon *dungeon = get_dungeon(player_idx);
    struct DungeonAdd *dungeonadd = get_dungeonadd(player_idx);
    struct Coord3d pos = {0};

    switch (var_type)
    {
    case SVar_FLAG:
        set_script_flag(player_idx, var_idx, saturate_set_unsigned(new_val, 8));
        break;
    case SVar_CAMPAIGN_FLAG:
        intralvl.campaign_flags[player_idx][var_idx] = new_val;
        break;
    case SVar_BOX_ACTIVATED:
        dungeonadd->box_info.activated[var_idx] = new_val;
        break;
    case SVar_SACRIFICED:
        dungeon->creature_sacrifice[var_idx] = new_val;
        if (find_temple_pool(player_idx, &pos))
        {
            process_sacrifice_creature(&pos, var_idx, player_idx, false);
        }
        break;
    case SVar_REWARDED:
        dungeonadd->creature_awarded[var_idx] = new_val;
        break;
    default:
        WARNLOG("Unexpected type:%d",(int)var_type);
    }
}
/**
 * Processes given VALUE immediately.
 * This processes given script command. It is used to process VALUEs at start when they have
 * no conditions, or during the gameplay when conditions are met.
 */
void script_process_value(unsigned long var_index, unsigned long plr_range_id, long val2, long val3, long val4, struct ScriptValue *value)
{
  struct CreatureStats *crstat;
  struct CreatureModelConfig *crconf;
  struct PlayerInfo *player;
  struct Dungeon *dungeon;
  struct SlabMap *slb;
  int plr_start;
  int plr_end;
  long i;
  if (get_players_range(plr_range_id, &plr_start, &plr_end) < 0)
  {
      WARNLOG("Invalid player range %d in VALUE command %d.",(int)plr_range_id,(int)var_index);
      return;
  }
  //TODO: split and make indexed by var_index
  const struct CommandDesc *desc;
  for (desc = command_desc; desc->textptr != NULL; desc++)
      if (desc-> index == var_index)
          break;
  if (desc == NULL)
  {
      WARNLOG("Unexpected index:%d", var_index);
      return;
  }
  if (desc->process_fn)
  {
      // TODO: move two functions up
      struct ScriptContext context;
      context.plr_start = plr_start;
      context.plr_end = plr_end;
      // TODO: this should be checked for sanity
      //for (i=plr_start; i < plr_end; i++)
      {
          context.player_idx = plr_start;
          context.value = value;
          desc->process_fn(&context);
      }
      return;
  }
  
  switch (var_index)
  {
  case Cmd_SET_HATE:
      for (i=plr_start; i < plr_end; i++)
      {
        dungeon = get_dungeon(i);
        if (dungeon_invalid(dungeon))
            continue;
        dungeon->hates_player[val2%DUNGEONS_COUNT] = val3;
      }
      break;
  case Cmd_SET_GENERATE_SPEED:
      game.generate_speed = saturate_set_unsigned(val2, 16);
      update_dungeon_generation_speeds();
      break;
  case Cmd_ROOM_AVAILABLE:
      for (i=plr_start; i < plr_end; i++)
      {
        set_room_available(i, val2, val3, val4);
      }
      break;
  case Cmd_CREATURE_AVAILABLE:
      for (i=plr_start; i < plr_end; i++)
      {
          if (!set_creature_available(i,val2,val3,val4)) {
              WARNLOG("Setting creature %s availability for player %d failed.",creature_code_name(val2),(int)i);
          }
      }
      break;
  case Cmd_MAGIC_AVAILABLE:
      for (i=plr_start; i < plr_end; i++)
      {
          if (!set_power_available(i,val2,val3,val4)) {
              WARNLOG("Setting power %s availability for player %d failed.",power_code_name(val2),(int)i);
          }
      }
      break;
  case Cmd_TRAP_AVAILABLE:
      for (i=plr_start; i < plr_end; i++)
      {
          if (!set_trap_buildable_and_add_to_amount(i, val2, val3, val4)) {
              WARNLOG("Setting trap %s availability for player %d failed.",trap_code_name(val2),(int)i);
          }
      }
      break;
  case Cmd_RESEARCH:
      for (i=plr_start; i < plr_end; i++)
      {
          if (!update_or_add_players_research_amount(i, val2, val3, val4)) {
              WARNLOG("Updating research points for type %d kind %d of player %d failed.",(int)val2,(int)val3,(int)i);
          }
      }
      break;
  case Cmd_RESEARCH_ORDER:
      for (i=plr_start; i < plr_end; i++)
      {
        if (!research_overriden_for_player(i))
          remove_all_research_from_player(i);
        add_research_to_player(i, val2, val3, val4);
      }
      break;
  case Cmd_SET_TIMER:
      for (i=plr_start; i < plr_end; i++)
      {
          restart_script_timer(i,val2);
      }
      break;
  case Cmd_SET_FLAG:
      for (i=plr_start; i < plr_end; i++)
      {
          set_variable(i, val4, val2, val3);
      }
      break;
  case Cmd_ADD_TO_FLAG:
      for (i=plr_start; i < plr_end; i++)
      {
          set_variable(i, val4, val2, get_condition_value(i, val4, val2) + val3);
      }
      break;
  case Cmd_MAX_CREATURES:
      for (i=plr_start; i < plr_end; i++)
      {
          SYNCDBG(4,"Setting player %d max attracted creatures to %d.",(int)i,(int)val2);
          dungeon = get_dungeon(i);
          if (dungeon_invalid(dungeon))
              continue;
          dungeon->max_creatures_attracted = val2;
      }
      break;
  case Cmd_DOOR_AVAILABLE:
      for (i=plr_start; i < plr_end; i++) {
          set_door_buildable_and_add_to_amount(i, val2, val3, val4);
      }
      break;
  case Cmd_DISPLAY_INFORMATION:
      if ((my_player_number >= plr_start) && (my_player_number < plr_end)) {
          set_general_information(val2, val3, stl_num_decode_x(val4), stl_num_decode_y(val4));
      }
      break;
  case Cmd_ADD_CREATURE_TO_POOL:
      add_creature_to_pool(val2, val3, 0);
      break;
  case Cmd_RESET_ACTION_POINT:
      action_point_reset_idx(val2);
      break;
  case Cmd_TUTORIAL_FLASH_BUTTON:
      gui_set_button_flashing(val2, val3);
      break;
  case Cmd_SET_CREATURE_MAX_LEVEL:
      for (i=plr_start; i < plr_end; i++)
      {
          dungeon = get_dungeon(i);
          if (dungeon_invalid(dungeon))
              continue;
          dungeon->creature_max_level[val2%CREATURE_TYPES_COUNT] = val3;
      }
      break;
  case Cmd_SET_CREATURE_HEALTH:
      change_max_health_of_creature_kind(val2, val3);
      break;
  case Cmd_SET_CREATURE_STRENGTH:
      crstat = creature_stats_get(val2);
      if (creature_stats_invalid(crstat))
          break;
      crstat->strength = saturate_set_unsigned(val3, 8);
      creature_stats_updated(val2);
      break;
  case Cmd_SET_CREATURE_ARMOUR:
      crstat = creature_stats_get(val2);
      if (creature_stats_invalid(crstat))
          break;
      crstat->armour = saturate_set_unsigned(val3, 8);
      creature_stats_updated(val2);
      break;
  case Cmd_SET_CREATURE_FEAR_WOUNDED:
      crstat = creature_stats_get(val2);
      if (creature_stats_invalid(crstat))
          break;
      crstat->fear_wounded = saturate_set_unsigned(val3, 8);
      creature_stats_updated(val2);
      break;
  case Cmd_SET_CREATURE_FEAR_STRONGER:
      crstat = creature_stats_get(val2);
      if (creature_stats_invalid(crstat))
          break;
      crstat->fear_stronger = saturate_set_unsigned(val3, 16);
      creature_stats_updated(val2);
      break;
  case Cmd_SET_CREATURE_FEARSOME_FACTOR:
      crstat = creature_stats_get(val2);
      if (creature_stats_invalid(crstat))
          break;
      crstat->fearsome_factor = saturate_set_unsigned(val3, 16);
      creature_stats_updated(val2);
      break;
  case Cmd_SET_CREATURE_PROPERTY:
      crconf = &crtr_conf.model[val2];
      crstat = creature_stats_get(val2);
      switch (val3)
      {
      case 1: // BLEEDS
          crstat->bleeds = val4;
          break;
      case 2: // UNAFFECTED_BY_WIND
          crstat->affected_by_wind = val4;
          break;
      case 3: // IMMUNE_TO_GAS
          crstat->immune_to_gas = val4;
          break;
      case 4: // HUMANOID_SKELETON
          crstat->humanoid_creature = val4;
          break;
      case 5: // PISS_ON_DEAD
          crstat->piss_on_dead = val4;
          break;
      case 7: // FLYING
          crstat->flying = val4;
          break;
      case 8: // SEE_INVISIBLE
          crstat->can_see_invisible = val4;
          break;
      case 9: // PASS_LOCKED_DOORS
          crstat->can_go_locked_doors = val4;
          break;
      case 10: // SPECIAL_DIGGER
          if (val4 >= 1)
          {
              crconf->model_flags |= CMF_IsSpecDigger;
          }
          else
          {
              crconf->model_flags ^= CMF_IsSpecDigger;
          }
          break;
      case 11: // ARACHNID
          if (val4 >= 1)
          {
              crconf->model_flags |= CMF_IsArachnid;
          }
          else
          {
              crconf->model_flags ^= CMF_IsArachnid;
          }
          break;
      case 12: // DIPTERA
          if (val4 >= 1)
          {
              crconf->model_flags |= CMF_IsDiptera;
          }
          else
          {
              crconf->model_flags ^= CMF_IsDiptera;
          }
          break;
      case 13: // LORD
          if (val4 >= 1)
          {
              crconf->model_flags |= CMF_IsLordOTLand;
          }
          else
          {
              crconf->model_flags ^= CMF_IsLordOTLand;
          }
          break;
      case 14: // SPECTATOR
          if (val4 >= 1)
          {
              crconf->model_flags |= CMF_IsSpectator;
          }
          else
          {
              crconf->model_flags ^= CMF_IsSpectator;
          }
          break;
      case 15: // EVIL
          if (val4 >= 1)
          {
              crconf->model_flags |= CMF_IsEvil;
          }
          else
          {
              crconf->model_flags ^= CMF_IsEvil;
          }
          break; 
      case 16: // NEVER_CHICKENS
          if (val4 >= 1)
          {
              crconf->model_flags |= CMF_NeverChickens;
          }
          else
          {
              crconf->model_flags ^= CMF_NeverChickens;
          }
          break; 
      case 17: // IMMUNE_TO_BOULDER
          if (val4 >= 1)
          {
              crconf->model_flags |= CMF_ImmuneToBoulder;
          }
          else
          {
              crconf->model_flags ^= CMF_ImmuneToBoulder;
          }
          break; 
      case 18: // NO_CORPSE_ROTTING
          if (val4 >= 1)
          {
              crconf->model_flags |= CMF_NoCorpseRotting;
          }
          else
          {
              crconf->model_flags ^= CMF_NoCorpseRotting;
          }
          break; 
      case 19: // NO_ENMHEART_ATTCK
          if (val4 >= 1)
          {
              crconf->model_flags |= CMF_NoEnmHeartAttack;
          }
          else
          {
              crconf->model_flags ^= CMF_NoEnmHeartAttack;
          }
          break; 
      case 20: // TREMBLING_FAT
          if (val4 >= 1)
          {
              crconf->model_flags |= CMF_TremblingFat;
          }
          else
          {
              crconf->model_flags ^= CMF_TremblingFat;
          }
          break; 
      case 21: // FEMALE
          if (val4 >= 1)
          {
              crconf->model_flags |= CMF_Female;
          }
          else
          {
              crconf->model_flags ^= CMF_Female;
          }
          break; 
      case 22: // INSECT
          if (val4 >= 1)
          {
              crconf->model_flags |= CMF_Insect;
          }
          else
          {
              crconf->model_flags ^= CMF_Insect;
          }
          break; 
      case 23: // ONE_OF_KIND
          if (val4 >= 1)
          {
              crconf->model_flags |= CMF_OneOfKind;
          }
          else
          {
              crconf->model_flags ^= CMF_OneOfKind;
          }
          break; 
      case 24: // NO_IMPRISONMENT
          if (val4 >= 1)
          {
              crconf->model_flags |= CMF_NoImprisonment;
          }
          else
          {
              crconf->model_flags ^= CMF_NoImprisonment;
          }
          break; 
      case 25: // NEVER_SICK
          if (val4 >= 1)
          {
              crconf->model_flags |= CMF_NeverSick;
          }
          else
          {
              crconf->model_flags ^= CMF_NeverSick;
          }
          break;
      case 26: // ILLUMINATED
          crstat->illuminated = val4;
          break;
      default:
          SCRPTERRLOG("Unknown creature property '%d'", val3);
          break;
      }
      creature_stats_updated(val2);
      break;
  case Cmd_ALLY_PLAYERS:
      for (i=plr_start; i < plr_end; i++)
      {
          set_ally_with_player(i, val2, val3);
          set_ally_with_player(val2, i, val3);
      }
      break;
      break;
  case Cmd_DEAD_CREATURES_RETURN_TO_POOL:
      set_flag_byte(&game.flags_cd, MFlg_DeadBackToPool, val2);
      break;
  case Cmd_BONUS_LEVEL_TIME:
      if (val2 > 0) {
          game.bonus_time = game.play_gameturn + val2;
          game.flags_gui |= GGUI_CountdownTimer;
      } else {
          game.bonus_time = 0;
          game.flags_gui &= ~GGUI_CountdownTimer;
      }
      break;
  case Cmd_QUICK_OBJECTIVE:
      if ((my_player_number >= plr_start) && (my_player_number < plr_end))
          process_objective(gameadd.quick_messages[val2%QUICK_MESSAGES_COUNT], val3, stl_num_decode_x(val4), stl_num_decode_y(val4));
      break;
  case Cmd_QUICK_INFORMATION:
      if ((my_player_number >= plr_start) && (my_player_number < plr_end))
          set_quick_information(val2, val3, stl_num_decode_x(val4), stl_num_decode_y(val4));
      break;
  case Cmd_PLAY_MESSAGE:
      if ((my_player_number >= plr_start) && (my_player_number < plr_end))
      {
          switch (val2)
          {
          case 1:
              output_message(val3, 0, true);
              break;
          case 2:
              play_non_3d_sample(val3);
              break;
          }
      }
      break;
  case Cmd_ADD_GOLD_TO_PLAYER:
      for (i=plr_start; i < plr_end; i++)
      {
          player_add_offmap_gold(i, val2);
      }
      break;
  case Cmd_SET_CREATURE_TENDENCIES:
      for (i=plr_start; i < plr_end; i++)
      {
          player = get_player(i);
          set_creature_tendencies(player, val2, val3);
          if (is_my_player(player)) {
              dungeon = get_players_dungeon(player);
              game.creatures_tend_imprison = ((dungeon->creature_tendencies & 0x01) != 0);
              game.creatures_tend_flee = ((dungeon->creature_tendencies & 0x02) != 0);
          }
      }
      break;
  case Cmd_REVEAL_MAP_RECT:
      for (i=plr_start; i < plr_end; i++)
      {
          player_reveal_map_area(i, val2, val3, (val4)&0xffff, (val4>>16)&0xffff);
      }
      break;
  case Cmd_REVEAL_MAP_LOCATION:
      for (i=plr_start; i < plr_end; i++)
      {
          player_reveal_map_location(i, val2, val3);
      }
      break;
  case Cmd_CHANGE_SLAB_OWNER:
      if (val2 < 0 || val2 > 85)
      {
          SCRPTERRLOG("Value '%d' out of range. Range 0-85 allowed.", val2);
      } else
      if (val3 < 0 || val3 > 85)
      {
          SCRPTERRLOG("Value '%d' out of range. Range 0-85 allowed.", val3);
      } else
      {
          slb = get_slabmap_block(val2, val3);
          if (slb->room_index)
          {
              struct Room* room = room_get(slb->room_index);
              take_over_room(room, plr_range_id);
          } else
          if (slb->kind >= SlbT_WALLDRAPE && slb->kind <= SlbT_CLAIMED) //All slabs that can be owned but aren't rooms
          {
              short slbkind;
              if (slb->kind == SlbT_PATH)
              {
                  slbkind = SlbT_CLAIMED;
              }
              else
              {
                  slbkind = slb->kind;
              }
              place_slab_type_on_map(slbkind, slab_subtile(val2, 0), slab_subtile(val3, 0), plr_range_id, 0);
          }
      }
      break;
  case Cmd_CHANGE_SLAB_TYPE:
      if (val2 < 0 || val2 > 85)
      {
          SCRPTERRLOG("Value '%d' out of range. Range 0-85 allowed.", val2); 
      } else
      if (val3 < 0 || val3 > 85)
      {
          SCRPTERRLOG("Value '%d' out of range. Range 0-85 allowed.", val3);
      } else
      if (val4 < 0 || val4 > 53)
      {
          SCRPTERRLOG("Unsupported slab '%d'. Slabs range 0-53 allowed.", val4);
      } else
      {
          replace_slab_from_script(val2, val3, val4);
      }
      break;
  case Cmd_KILL_CREATURE:
      for (i=plr_start; i < plr_end; i++)
      {
          script_kill_creatures(i, val2, val3, val4);
      }
      break;
    case Cmd_LEVEL_UP_CREATURE:
      for (i=plr_start; i < plr_end; i++)
      {
          script_level_up_creature(i, val2, val3, val4);
      }
      break;
    case Cmd_USE_POWER_ON_CREATURE:
      for (i=plr_start; i < plr_end; i++)
      {
          script_use_power_on_creature(i, val2, val3, val4);
      }
      break;
    case Cmd_USE_SPELL_ON_CREATURE:
      for (i=plr_start; i < plr_end; i++)
      {
          script_use_spell_on_creature(i, val2, val3, val4);
      }
      break;
    case Cmd_COMPUTER_DIG_TO_LOCATION:
        for (i = plr_start; i < plr_end; i++)
        {
            script_computer_dig_to_location(i, val2, val3);
        }
        break;
    case Cmd_USE_POWER_AT_SUBTILE:
      for (i=plr_start; i < plr_end; i++)
      {
          script_use_power_at_subtile(i, val2, val3, val4);
      }
      break;
    case Cmd_USE_POWER_AT_LOCATION:
      for (i=plr_start; i < plr_end; i++)
      {
          script_use_power_at_location(i, val2, val3);
      }
      break;
    case Cmd_USE_POWER:
      for (i=plr_start; i < plr_end; i++)
      {
          script_use_power(i, val2, val3);
      }
      break;
    case Cmd_USE_SPECIAL_INCREASE_LEVEL:
      for (i=plr_start; i < plr_end; i++)
      {
          script_use_special_increase_level(i, val2);
      }
      break;
    case Cmd_USE_SPECIAL_MULTIPLY_CREATURES:
      for (i=plr_start; i < plr_end; i++)
      {
          for (int count = 0; count < val2; count++)
          {
            script_use_special_multiply_creatures(i);
          }
      }
      break;
    case Cmd_USE_SPECIAL_MAKE_SAFE:
      for (i=plr_start; i < plr_end; i++)
      {
          script_use_special_make_safe(i);
      }
      break;
    case Cmd_USE_SPECIAL_LOCATE_HIDDEN_WORLD:
      script_use_special_locate_hidden_world();
      break;
    case Cmd_CHANGE_CREATURE_OWNER:
      for (i=plr_start; i < plr_end; i++)
      {
          script_change_creature_owner_with_criteria(i, val2, val3, val4);
      }
      break;
  case Cmd_SET_CAMPAIGN_FLAG:
      for (i=plr_start; i < plr_end; i++)
      {
          intralvl.campaign_flags[i][val2] = saturate_set_signed(val3, 32);
      }
      break;
  case Cmd_ADD_TO_CAMPAIGN_FLAG:

      for (i=plr_start; i < plr_end; i++)
      {
          intralvl.campaign_flags[i][val2] = saturate_set_signed(intralvl.campaign_flags[i][val2] + val3, 32);
      }
      break;
  case Cmd_EXPORT_VARIABLE:
      for (i=plr_start; i < plr_end; i++)
      {
          SYNCDBG(8, "Setting campaign flag[%ld][%ld] to %ld.", i, val4, get_condition_value(i, val2, val3));
          intralvl.campaign_flags[i][val4] = get_condition_value(i, val2, val3);
      }
      break;
  case Cmd_QUICK_MESSAGE:
  {
      message_add_fmt(val2, "%s", gameadd.quick_messages[val3]);
      break;
  }
  case Cmd_DISPLAY_MESSAGE:
  {
        message_add_fmt(val2, "%s", get_string(val3));
        break;        
  }
  case Cmd_SET_HEART_HEALTH:
  {
    struct Thing* heartng = get_player_soul_container(plr_range_id);
    if (thing_is_dungeon_heart(heartng))
    {
        heartng->health = val2;
    }
    break;
  }
  case Cmd_ADD_HEART_HEALTH:
  {
    struct Thing* heartng = get_player_soul_container(plr_range_id);
    if (thing_is_dungeon_heart(heartng))
    {
        short health = heartng->health;
        heartng->health += val2;
        if (val3)
        {
            if (heartng->health < health)
            {
                event_create_event_or_update_nearby_existing_event(heartng->mappos.x.val, heartng->mappos.y.val, EvKind_HeartAttacked, heartng->owner, heartng->index);
                if (is_my_player_number(heartng->owner))
                {
                    output_message(SMsg_HeartUnderAttack, 400, true);
                }
            }
        }
    }
    break;
  }
  case Cmd_CREATURE_ENTRANCE_LEVEL:
  {
    if (val2 > 0)
    {
        struct DungeonAdd* dungeonadd;
        if (plr_range_id == ALL_PLAYERS)
        {
            for (i = PLAYER3; i >= PLAYER0; i--)
            {
                dungeonadd = get_dungeonadd(i);
                if (!dungeonadd_invalid(dungeonadd))
                {
                    dungeonadd->creature_entrance_level = (val2 - 1);
                }
            }
        }
        else
        {
            dungeonadd = get_dungeonadd(plr_range_id);
            if (!dungeonadd_invalid(dungeonadd))
            {
                dungeonadd->creature_entrance_level = (val2 - 1);
            }
        }
    }
    break;
  }
  case Cmd_RANDOMISE_FLAG:
      for (i=plr_start; i < plr_end; i++)
      {
          set_variable(i, val4, val2, (rand() % val3) + 1);
      }
      break;
  case Cmd_COMPUTE_FLAG:
      {
        long src_plr_range = (val2 >> 24) & 255;
        long operation = (val2 >> 16) & 255;
        unsigned char flag_type = (val2 >> 8) & 255;
        unsigned char src_flag_type = val2 & 255;
        int src_plr_start, src_plr_end;
        if (get_players_range(src_plr_range, &src_plr_start, &src_plr_end) < 0)
        {
            WARNLOG("Invalid player range %d in VALUE command %d.",(int)src_plr_range,(int)var_index);
            return;
        }
        long sum = 0;
        for (i=src_plr_start; i < src_plr_end; i++)
        {
            sum += get_condition_value(i, src_flag_type, val4);
        }
        for (i=plr_start; i < plr_end; i++)
        {
            long current_flag_val = get_condition_value(i, flag_type, val3);
            long computed = sum;
            if (operation == SOpr_INCREASE) computed = current_flag_val + sum;
            if (operation == SOpr_DECREASE) computed = current_flag_val - sum;
            if (operation == SOpr_MULTIPLY) computed = current_flag_val * sum;
            computed = min(255, max(0, computed));
            SCRIPTDBG(7,"Changing player%d's %d flag from %d to %d based on flag of type %d.", i, val3, current_flag_val, computed, src_flag_type);
            set_variable(i, flag_type, val3, computed);
        }
      }
      break;
  case Cmd_SET_GAME_RULE:
      switch (val2)
      {
      case 1: //BodiesForVampire
          if (val3 >= 0)
          {
              SCRIPTDBG(7,"Changing rule %d from %d to %d", val2, game.bodies_for_vampire, val3);
              game.bodies_for_vampire = val3;
          }
          else
          {
              SCRPTERRLOG("Rule '%d' value %d out of range", val2, val3);
          }
          break;
      case 2: //PrisonSkeletonChance
          if (val3 >= 0 && val3 <= 100)
          {
              SCRIPTDBG(7, "Changing rule %d from %d to %d", val2, game.prison_skeleton_chance, val3);
              game.prison_skeleton_chance = val3;
          }
          else
          {
              SCRPTERRLOG("Rule '%d' value %d out of range", val2, val3);
          }
          break;
      case 3: //GhostConvertChance
          if (val3 >= 0 && val3 <= 100)
          {
              SCRIPTDBG(7, "Changing rule %d from %d to %d", val2, game.ghost_convert_chance, val3);
              game.ghost_convert_chance = val3;
          }
          else
          {
              SCRPTERRLOG("Rule '%d' value %d out of range", val2, val3);
          }
          break;
      case 4: //TortureConvertChance
          if (val3 >= 0 && val3 <= 100)
          {
              SCRIPTDBG(7, "Changing rule %d from %d to %d", val2, gameadd.torture_convert_chance, val3);
              gameadd.torture_convert_chance = val3;
          }
          else
          {
              SCRPTERRLOG("Rule '%d' value %d out of range", val2, val3);
          }
          break;
      case 5: //TortureDeathChance
          if (val3 >= 0 && val3 <= 100)
          {
              SCRIPTDBG(7, "Changing rule %d from %d to %d", val2, gameadd.torture_death_chance, val3);
              gameadd.torture_death_chance = val3;
          }
          else
          {
              SCRPTERRLOG("Rule '%d' value %d out of range", val2, val3);
          }
          break;
      case 6: //FoodGenerationSpeed
          if (val3 >= 0)
          {
              SCRIPTDBG(7, "Changing rule %d from %d to %d", val2, game.food_generation_speed, val3);
              game.food_generation_speed = val3;
          }
          else
          {
              SCRPTERRLOG("Rule '%d' value %d out of range", val2, val3);
          }
          break;
      case 7: //StunEvilEnemyChance
          if (val3 >= 0 && val3 <= 100)
          {
              SCRIPTDBG(7, "Changing rule %d from %d to %d", val2, gameadd.stun_enemy_chance_evil, val3);
              gameadd.stun_enemy_chance_evil = val3;
          }
          else
          {
              SCRPTERRLOG("Rule '%d' value %d out of range", val2, val3);
          }
          break;
      case 8: //StunGoodEnemyChance
          if (val3 >= 0 && val3 <= 100)
          {
              SCRIPTDBG(7, "Changing rule %d from %d to %d", val2, gameadd.stun_enemy_chance_good, val3);
              gameadd.stun_enemy_chance_good = val3;
          }
          else
          {
              SCRPTERRLOG("Rule '%d' value %d out of range", val2, val3);
          }
          break;
      case 9: //BodyRemainsFor
          if (val3 >= 0)
          {
              SCRIPTDBG(7, "Changing rule %d from %d to %d", val2, game.body_remains_for, val3);
              game.body_remains_for = val3;
          }
          else
          {
              SCRPTERRLOG("Rule '%d' value %d out of range", val2, val3);
          }
          break;
      case 10: //FightHateKillValue
          SCRIPTDBG(7, "Changing rule %d from %d to %d", val2, game.fight_hate_kill_value, val3);
          game.fight_hate_kill_value = val3;
          break;
      case 11: //PreserveClassicBugs
          if (val3 >= 0 && val3 <= 100)
          {
              SCRIPTDBG(7, "Changing rule %d from %d to %d", val2, gameadd.classic_bugs_flags, val3);
              gameadd.classic_bugs_flags = val3;
          }
          else
          {
              SCRPTERRLOG("Rule '%d' value %d out of range", val2, val3);
          }
          break;
      case 12: //DungeonHeartHealHealth
          SCRIPTDBG(7, "Changing rule %d from %d to %d", val2, game.dungeon_heart_heal_health, val3);
          game.dungeon_heart_heal_health = val3;
          break;
      case 13: //ImpWorkExperience
          SCRIPTDBG(7, "Changing rule %d from %d to %d", val2, gameadd.digger_work_experience, val3);
          gameadd.digger_work_experience = val3;
          break;
      case 14: //GemEffectiveness
          SCRIPTDBG(7, "Changing rule %d from %d to %d", val2, gameadd.gem_effectiveness, val3);
          gameadd.gem_effectiveness = val3;
          break;
      case 15: //RoomSellGoldBackPercent
          SCRIPTDBG(7, "Changing rule %d from %d to %d", val2, gameadd.room_sale_percent, val3);
          gameadd.room_sale_percent = val3;
          break;
      case 16: //PayDayGap
          SCRIPTDBG(7, "Changing rule %d from %d to %d", val2, game.pay_day_gap, val3);
          game.pay_day_gap = val3;
          break;
      case 17: //PayDaySpeed
          if (val3 >= 0)
          {
              SCRIPTDBG(7, "Changing rule %s from %d to %d", val2, gameadd.pay_day_speed, val3);
              gameadd.pay_day_speed = val3;
          }
          else
          {
              SCRPTERRLOG("Rule '%d' value %d out of range", val2, val3);
          }
          break;
      case 18: //PayDayProgress
          if (val3 >= 0)
          {
              SCRIPTDBG(7, "Changing rule %d from %d to %d", val2, game.pay_day_progress, val3);
              game.pay_day_progress = val3;
          }
          else
          {
              SCRPTERRLOG("Rule '%d' value %d out of range", val2, val3);
          }
          break;
    case 19: //PlaceTrapsOnSubtiles
          SCRIPTDBG(7, "Changing rule %d from %d to %d", val2, gameadd.place_traps_on_subtiles, val3);
          gameadd.place_traps_on_subtiles = (TbBool)val3;
          break;
      default:
          WARNMSG("Unsupported Game RULE, command %d.", val2);
          break;
      }
      break;
  default:
      WARNMSG("Unsupported Game VALUE, command %d.",var_index);
      break;
  }
}

// TODO: z location
void find_location_pos(long location, PlayerNumber plyr_idx, struct Coord3d *pos, const char *func_name)
{
  struct ActionPoint *apt;
  struct Thing *thing;
  unsigned long i = get_map_location_longval(location);
  memset(pos, 0, sizeof(*pos));

  switch (get_map_location_type(location))
  {
    case MLoc_ACTIONPOINT:
      // Location stores action point index
      apt = action_point_get(i);
      if (!action_point_is_invalid(apt))
      {
        pos->x.val = apt->mappos.x.val;
        pos->y.val = apt->mappos.y.val;
      } else
        WARNMSG("%s: Action Point %d location not found",func_name,i);
      break;
    case MLoc_HEROGATE:
      thing = find_hero_gate_of_number(i);
      if (!thing_is_invalid(thing))
      {
        *pos = thing->mappos;
      } else
        WARNMSG("%s: Hero Gate %d location not found",func_name,i);
      break;
    case MLoc_PLAYERSHEART:
      if (i < PLAYERS_COUNT)
      {
        thing = get_player_soul_container(i);
      } else
        thing = INVALID_THING;
      if (!thing_is_invalid(thing))
      {
        *pos = thing->mappos;
      } else
        WARNMSG("%s: Dungeon Heart location for player %d not found",func_name,i);
      break;
    case MLoc_NONE:
      pos->x.val = 0;
      pos->y.val = 0;
      pos->z.val = 0;
      break;
    case MLoc_THING:
      thing = thing_get(i);
      if (!thing_is_invalid(thing))
      {
        *pos = thing->mappos;
      } else
        WARNMSG("%s: Thing %d location not found",func_name,i);
      break;
    case MLoc_METALOCATION:
      if (!get_coords_at_meta_action(pos, plyr_idx, i))
        WARNMSG("%s: Metalocation not found %d",func_name,i);
      break;
    case MLoc_CREATUREKIND:
    case MLoc_OBJECTKIND:
    case MLoc_ROOMKIND:
    case MLoc_PLAYERSDUNGEON:
    case MLoc_APPROPRTDUNGEON:
    case MLoc_DOORKIND:
    case MLoc_TRAPKIND:
    default:
      WARNMSG("%s: Unsupported location, %lu.",func_name,location);
      break;
  }
  SYNCDBG(15,"From %s; Location %ld, pos(%ld,%ld)",func_name, location, pos->x.stl.num, pos->y.stl.num);
}

char get_player_number_from_value(const char* txt)
{
    char id;
    if (strcasecmp(txt, "None") == 0)
    {
        id = 127;
    }
    else
    {
        id = get_rid(player_desc, txt);
    }
    if (id == -1)
    {
        id = get_rid(cmpgn_human_player_options, txt);
        if (id == -1)
        {
            id = get_rid(creature_desc, txt);
            if (id == -1)
            {
                id = atoi(txt);
            }
            else
            {
                id = (~id) + 1;
            }   
        }        
    }
    return id;
}
/******************************************************************************/
/**
 * Descriptions of script commands for parser.
 * Arguments are: A-string, N-integer, C-creature model, P- player, R- room kind, L- location, O- operator, S- slab kind, X- creature property
 * Lower case letters are optional arguments.
 */
const struct CommandDesc command_desc[] = {
  {"CREATE_PARTY",                      "A       ", Cmd_CREATE_PARTY, NULL, NULL},
  {"ADD_TO_PARTY",                      "ACNNAN  ", Cmd_ADD_TO_PARTY, &add_to_party_check, NULL},
  {"DELETE_FROM_PARTY",                 "ACN     ", Cmd_DELETE_FROM_PARTY, &delete_from_party_check, NULL},
  {"ADD_PARTY_TO_LEVEL",                "PAAN    ", Cmd_ADD_PARTY_TO_LEVEL, NULL, NULL},
  {"ADD_CREATURE_TO_LEVEL",             "PCANNN  ", Cmd_ADD_CREATURE_TO_LEVEL, NULL, NULL},
  {"ADD_OBJECT_TO_LEVEL",               "AAN     ", Cmd_ADD_OBJECT_TO_LEVEL, NULL, NULL},
  {"IF",                                "PAON    ", Cmd_IF, NULL, NULL},
  {"IF_ACTION_POINT",                   "NP      ", Cmd_IF_ACTION_POINT, NULL, NULL},
  {"ENDIF",                             "        ", Cmd_ENDIF, NULL, NULL},
  {"SET_HATE",                          "PPN     ", Cmd_SET_HATE, NULL, NULL},
  {"SET_GENERATE_SPEED",                "N       ", Cmd_SET_GENERATE_SPEED, NULL, NULL},
  {"REM",                               "        ", Cmd_REM, NULL, NULL},
  {"START_MONEY",                       "PN      ", Cmd_START_MONEY, NULL, NULL},
  {"ROOM_AVAILABLE",                    "PRNN    ", Cmd_ROOM_AVAILABLE, NULL, NULL},
  {"CREATURE_AVAILABLE",                "PCNN    ", Cmd_CREATURE_AVAILABLE, NULL, NULL},
  {"MAGIC_AVAILABLE",                   "PANN    ", Cmd_MAGIC_AVAILABLE, NULL, NULL},
  {"TRAP_AVAILABLE",                    "PANN    ", Cmd_TRAP_AVAILABLE, NULL, NULL},
  {"RESEARCH",                          "PAAN    ", Cmd_RESEARCH, NULL, NULL},
  {"RESEARCH_ORDER",                    "PAAN    ", Cmd_RESEARCH_ORDER, NULL, NULL},
  {"COMPUTER_PLAYER",                   "PN      ", Cmd_COMPUTER_PLAYER, NULL, NULL},
  {"SET_TIMER",                         "PA      ", Cmd_SET_TIMER, NULL, NULL},
  {"ADD_TUNNELLER_TO_LEVEL",            "PAANNN  ", Cmd_ADD_TUNNELLER_TO_LEVEL, NULL, NULL},
  {"WIN_GAME",                          "        ", Cmd_WIN_GAME, NULL, NULL},
  {"LOSE_GAME",                         "        ", Cmd_LOSE_GAME, NULL, NULL},
  {"SET_FLAG",                          "PAN     ", Cmd_SET_FLAG, NULL, NULL},
  {"MAX_CREATURES",                     "PN      ", Cmd_MAX_CREATURES, NULL, NULL},
  {"NEXT_COMMAND_REUSABLE",             "        ", Cmd_NEXT_COMMAND_REUSABLE, NULL, NULL},
  {"DOOR_AVAILABLE",                    "PANN    ", Cmd_DOOR_AVAILABLE, NULL, NULL},
  {"DISPLAY_OBJECTIVE",                 "NL      ", Cmd_DISPLAY_OBJECTIVE, &display_objective_check, &display_objective_process},
  {"DISPLAY_OBJECTIVE_WITH_POS",        "NNN     ", Cmd_DISPLAY_OBJECTIVE_WITH_POS, &display_objective_check, &display_objective_process},
  {"DISPLAY_INFORMATION",               "NL      ", Cmd_DISPLAY_INFORMATION, NULL, NULL},
  {"DISPLAY_INFORMATION_WITH_POS",      "NNN     ", Cmd_DISPLAY_INFORMATION_WITH_POS, NULL, NULL},
  {"ADD_TUNNELLER_PARTY_TO_LEVEL",      "PAAANNN ", Cmd_ADD_TUNNELLER_PARTY_TO_LEVEL, NULL, NULL},
  {"ADD_CREATURE_TO_POOL",              "CN      ", Cmd_ADD_CREATURE_TO_POOL, NULL, NULL},
  {"RESET_ACTION_POINT",                "N       ", Cmd_RESET_ACTION_POINT, NULL, NULL},
  {"SET_CREATURE_MAX_LEVEL",            "PCN     ", Cmd_SET_CREATURE_MAX_LEVEL, NULL, NULL},
  {"SET_MUSIC",                         "N       ", Cmd_SET_MUSIC, NULL, NULL},
  {"TUTORIAL_FLASH_BUTTON",             "NN      ", Cmd_TUTORIAL_FLASH_BUTTON, NULL, NULL},
  {"SET_CREATURE_STRENGTH",             "CN      ", Cmd_SET_CREATURE_STRENGTH, NULL, NULL},
  {"SET_CREATURE_HEALTH",               "CN      ", Cmd_SET_CREATURE_HEALTH, NULL, NULL},
  {"SET_CREATURE_ARMOUR",               "CN      ", Cmd_SET_CREATURE_ARMOUR, NULL, NULL},
  {"SET_CREATURE_FEAR_WOUNDED",         "CN      ", Cmd_SET_CREATURE_FEAR_WOUNDED, NULL, NULL},
  {"SET_CREATURE_FEAR_STRONGER",        "CN      ", Cmd_SET_CREATURE_FEAR_STRONGER, NULL, NULL},
  {"SET_CREATURE_FEARSOME_FACTOR",      "CN      ", Cmd_SET_CREATURE_FEARSOME_FACTOR, NULL, NULL},
  {"SET_CREATURE_PROPERTY",             "CXN     ", Cmd_SET_CREATURE_PROPERTY, NULL, NULL},
  {"IF_AVAILABLE",                      "PAON    ", Cmd_IF_AVAILABLE, NULL, NULL},
  {"IF_CONTROLS",                       "PAON    ", Cmd_IF_CONTROLS, NULL, NULL},
  {"SET_COMPUTER_GLOBALS",              "PNNNNNN ", Cmd_SET_COMPUTER_GLOBALS, NULL, NULL},
  {"SET_COMPUTER_CHECKS",               "PANNNNN ", Cmd_SET_COMPUTER_CHECKS, NULL, NULL},
  {"SET_COMPUTER_EVENT",                "PANNNNN ", Cmd_SET_COMPUTER_EVENT, NULL, NULL},
  {"SET_COMPUTER_PROCESS",              "PANNNNN ", Cmd_SET_COMPUTER_PROCESS, NULL, NULL},
  {"ALLY_PLAYERS",                      "PPN     ", Cmd_ALLY_PLAYERS, NULL, NULL},
  {"DEAD_CREATURES_RETURN_TO_POOL",     "N       ", Cmd_DEAD_CREATURES_RETURN_TO_POOL, NULL, NULL},
  {"BONUS_LEVEL_TIME",                  "N       ", Cmd_BONUS_LEVEL_TIME, NULL, NULL},
  {"QUICK_OBJECTIVE",                   "NAL     ", Cmd_QUICK_OBJECTIVE, NULL, NULL},
  {"QUICK_INFORMATION",                 "NAL     ", Cmd_QUICK_INFORMATION, NULL, NULL},
  {"QUICK_OBJECTIVE_WITH_POS",          "NANN    ", Cmd_QUICK_OBJECTIVE_WITH_POS, NULL, NULL},
  {"QUICK_INFORMATION_WITH_POS",        "NANN    ", Cmd_QUICK_INFORMATION_WITH_POS, NULL, NULL},
  {"SWAP_CREATURE",                     "AC      ", Cmd_SWAP_CREATURE, NULL, NULL},
  {"PRINT",                             "A       ", Cmd_PRINT, NULL, NULL},
  {"MESSAGE",                           "A       ", Cmd_MESSAGE, NULL, NULL},
  {"PLAY_MESSAGE",                      "PAN     ", Cmd_PLAY_MESSAGE, NULL, NULL},
  {"ADD_GOLD_TO_PLAYER",                "PN      ", Cmd_ADD_GOLD_TO_PLAYER, NULL, NULL},
  {"SET_CREATURE_TENDENCIES",           "PAN     ", Cmd_SET_CREATURE_TENDENCIES, NULL, NULL},
  {"REVEAL_MAP_RECT",                   "PNNNN   ", Cmd_REVEAL_MAP_RECT, NULL, NULL},
  {"REVEAL_MAP_LOCATION",               "PNN     ", Cmd_REVEAL_MAP_LOCATION, NULL, NULL},
  {"LEVEL_VERSION",                     "N       ", Cmd_LEVEL_VERSION, NULL, NULL},
  {"KILL_CREATURE",                     "PC!AN   ", Cmd_KILL_CREATURE, NULL, NULL},
  {"COMPUTER_DIG_TO_LOCATION",          "PLL     ", Cmd_COMPUTER_DIG_TO_LOCATION, NULL, NULL},
  {"USE_POWER_ON_CREATURE",             "PC!APANN", Cmd_USE_POWER_ON_CREATURE, NULL, NULL},
  {"USE_POWER_AT_SUBTILE",              "PNNANN  ", Cmd_USE_POWER_AT_SUBTILE, NULL, NULL},
  {"USE_POWER_AT_LOCATION",             "PNANN   ", Cmd_USE_POWER_AT_LOCATION, NULL, NULL},
  {"USE_POWER",                         "PAN     ", Cmd_USE_POWER, NULL, NULL},
  {"USE_SPECIAL_INCREASE_LEVEL",        "PN      ", Cmd_USE_SPECIAL_INCREASE_LEVEL, NULL, NULL},
  {"USE_SPECIAL_MULTIPLY_CREATURES",    "PN      ", Cmd_USE_SPECIAL_MULTIPLY_CREATURES, NULL, NULL},
  {"USE_SPECIAL_MAKE_SAFE",             "P       ", Cmd_USE_SPECIAL_MAKE_SAFE, NULL, NULL},
  {"USE_SPECIAL_LOCATE_HIDDEN_WORLD",   "        ", Cmd_USE_SPECIAL_LOCATE_HIDDEN_WORLD, NULL, NULL},
  {"CHANGE_CREATURES_ANNOYANCE",        "PC!AN   ", Cmd_CHANGE_CREATURES_ANNOYANCE, &change_creatures_annoyance_check, &change_creatures_annoyance_process},
  {"ADD_TO_FLAG",                       "PAN     ", Cmd_ADD_TO_FLAG, NULL, NULL},
  {"SET_CAMPAIGN_FLAG",                 "PAN     ", Cmd_SET_CAMPAIGN_FLAG, NULL, NULL},
  {"ADD_TO_CAMPAIGN_FLAG",              "PAN     ", Cmd_ADD_TO_CAMPAIGN_FLAG, NULL, NULL},
  {"EXPORT_VARIABLE",                   "PAA     ", Cmd_EXPORT_VARIABLE, NULL, NULL},
  {"RUN_AFTER_VICTORY",                 "N       ", Cmd_RUN_AFTER_VICTORY, NULL, NULL},
  {"LEVEL_UP_CREATURE",                 "PC!AN   ", Cmd_LEVEL_UP_CREATURE, NULL, NULL},
  {"CHANGE_CREATURE_OWNER",             "PC!AP   ", Cmd_CHANGE_CREATURE_OWNER, NULL, NULL},
  {"SET_GAME_RULE",                     "AN      ", Cmd_SET_GAME_RULE, NULL, NULL},
  {"SET_TRAP_CONFIGURATION",            "ANNNNNNN", Cmd_SET_TRAP_CONFIGURATION, NULL, NULL},
  {"SET_DOOR_CONFIGURATION",            "ANNNN   ", Cmd_SET_DOOR_CONFIGURATION, NULL, NULL},
  {"SET_SACRIFICE_RECIPE",              "AAA+    ", Cmd_SET_SACRIFICE_RECIPE, &set_sacrifice_recipe_check, &set_sacrifice_recipe_process},
  {"REMOVE_SACRIFICE_RECIPE",           "A+      ", Cmd_REMOVE_SACRIFICE_RECIPE, &remove_sacrifice_recipe_check, &set_sacrifice_recipe_process},
  {"SET_BOX_TOOLTIP",                   "NA      ", Cmd_SET_BOX_TOOLTIP, &set_box_tooltip, &null_process},
  {"SET_BOX_TOOLTIP_ID",                "NN      ", Cmd_SET_BOX_TOOLTIP_ID, &set_box_tooltip_id, &null_process},
  {"CHANGE_SLAB_OWNER",                 "NNP     ", Cmd_CHANGE_SLAB_OWNER, NULL, NULL},
  {"CHANGE_SLAB_TYPE",                  "NNS     ", Cmd_CHANGE_SLAB_TYPE, NULL, NULL},
  {"CREATE_EFFECTS_LINE",               "LLNNNN  ", Cmd_CREATE_EFFECTS_LINE, &create_effects_line_check, &create_effects_line_process},
  {"IF_SLAB_OWNER",                     "NNP     ", Cmd_IF_SLAB_OWNER, NULL, NULL},
  {"IF_SLAB_TYPE",                      "NNS     ", Cmd_IF_SLAB_TYPE, NULL, NULL},
  {"QUICK_MESSAGE",                     "NAA     ", Cmd_QUICK_MESSAGE, NULL, NULL},
  {"DISPLAY_MESSAGE",                   "NA      ", Cmd_DISPLAY_MESSAGE, NULL, NULL},
  {"USE_SPELL_ON_CREATURE",             "PC!AAN  ", Cmd_USE_SPELL_ON_CREATURE, NULL, NULL},
  {"SET_HEART_HEALTH",                  "PN      ", Cmd_SET_HEART_HEALTH, NULL, NULL},
  {"ADD_HEART_HEALTH",                  "PNN     ", Cmd_ADD_HEART_HEALTH, NULL, NULL},
  {"CREATURE_ENTRANCE_LEVEL",           "PN      ", Cmd_CREATURE_ENTRANCE_LEVEL, NULL, NULL},
  {"RANDOMISE_FLAG",                    "PAN     ", Cmd_RANDOMISE_FLAG, NULL, NULL},
<<<<<<< HEAD
  {"DEFINE_ZONE",                       "NNNNN   ", Cmd_DEFINE_ZONE, &define_zone_check, &define_zone_process},
=======
  {"COMPUTE_FLAG",                      "PAAPAN  ", Cmd_COMPUTE_FLAG, NULL, NULL},
  {"DEFINE_ZONE",                       "NLNN    ", Cmd_DEFINE_ZONE, &define_zone_check, &define_zone_process},
>>>>>>> 94c7050f
  {"SWAP_ZONE",                         "NA      ", Cmd_SWAP_ZONE, &swap_zone_check, &swap_zone_process},
  {NULL,                                "        ", Cmd_NONE, NULL, NULL},
};

const struct CommandDesc dk1_command_desc[] = {
  {"CREATE_PARTY",                 "A       ", Cmd_CREATE_PARTY, NULL, NULL},
  {"ADD_TO_PARTY",                 "ACNNAN  ", Cmd_ADD_TO_PARTY, &add_to_party_check, NULL},
  {"ADD_PARTY_TO_LEVEL",           "PAAN    ", Cmd_ADD_PARTY_TO_LEVEL, NULL, NULL},
  {"ADD_CREATURE_TO_LEVEL",        "PCANNN  ", Cmd_ADD_CREATURE_TO_LEVEL, NULL, NULL},
  {"IF",                           "PAON    ", Cmd_IF, NULL, NULL},
  {"IF_ACTION_POINT",              "NP      ", Cmd_IF_ACTION_POINT, NULL, NULL},
  {"ENDIF",                        "        ", Cmd_ENDIF, NULL, NULL},
  {"SET_HATE",                     "PPN     ", Cmd_SET_HATE, NULL, NULL},
  {"SET_GENERATE_SPEED",           "N       ", Cmd_SET_GENERATE_SPEED, NULL, NULL},
  {"REM",                          "        ", Cmd_REM, NULL, NULL},
  {"START_MONEY",                  "PN      ", Cmd_START_MONEY, NULL, NULL},
  {"ROOM_AVAILABLE",               "PRNN    ", Cmd_ROOM_AVAILABLE, NULL, NULL},
  {"CREATURE_AVAILABLE",           "PCNN    ", Cmd_CREATURE_AVAILABLE, NULL, NULL},
  {"MAGIC_AVAILABLE",              "PANN    ", Cmd_MAGIC_AVAILABLE, NULL, NULL},
  {"TRAP_AVAILABLE",               "PANN    ", Cmd_TRAP_AVAILABLE, NULL, NULL},
  {"RESEARCH",                     "PAAN    ", Cmd_RESEARCH_ORDER, NULL, NULL},
  {"COMPUTER_PLAYER",              "PN      ", Cmd_COMPUTER_PLAYER, NULL, NULL},
  {"SET_TIMER",                    "PA      ", Cmd_SET_TIMER, NULL, NULL},
  {"ADD_TUNNELLER_TO_LEVEL",       "PAANNN  ", Cmd_ADD_TUNNELLER_TO_LEVEL, NULL, NULL},
  {"WIN_GAME",                     "        ", Cmd_WIN_GAME, NULL, NULL},
  {"LOSE_GAME",                    "        ", Cmd_LOSE_GAME, NULL, NULL},
  {"SET_FLAG",                     "PAN     ", Cmd_SET_FLAG, NULL, NULL},
  {"MAX_CREATURES",                "PN      ", Cmd_MAX_CREATURES, NULL, NULL},
  {"NEXT_COMMAND_REUSABLE",        "        ", Cmd_NEXT_COMMAND_REUSABLE, NULL, NULL},
  {"DOOR_AVAILABLE",               "PANN    ", Cmd_DOOR_AVAILABLE, NULL, NULL},
  {"DISPLAY_OBJECTIVE",            "NA      ", Cmd_DISPLAY_OBJECTIVE, &display_objective_check, &display_objective_process},
  {"DISPLAY_OBJECTIVE_WITH_POS",   "NNN     ", Cmd_DISPLAY_OBJECTIVE_WITH_POS, &display_objective_check, &display_objective_process},
  {"DISPLAY_INFORMATION",          "N       ", Cmd_DISPLAY_INFORMATION, NULL, NULL},
  {"DISPLAY_INFORMATION_WITH_POS", "NNN     ", Cmd_DISPLAY_INFORMATION_WITH_POS, NULL, NULL},
  {"ADD_TUNNELLER_PARTY_TO_LEVEL", "PAAANNN ", Cmd_ADD_TUNNELLER_PARTY_TO_LEVEL, NULL, NULL},
  {"ADD_CREATURE_TO_POOL",         "CN      ", Cmd_ADD_CREATURE_TO_POOL, NULL, NULL},
  {"RESET_ACTION_POINT",           "N       ", Cmd_RESET_ACTION_POINT, NULL, NULL},
  {"SET_CREATURE_MAX_LEVEL",       "PCN     ", Cmd_SET_CREATURE_MAX_LEVEL, NULL, NULL},
  {"SET_MUSIC",                    "N       ", Cmd_SET_MUSIC, NULL, NULL},
  {"TUTORIAL_FLASH_BUTTON",        "NN      ", Cmd_TUTORIAL_FLASH_BUTTON, NULL, NULL},
  {"SET_CREATURE_STRENGTH",        "CN      ", Cmd_SET_CREATURE_STRENGTH, NULL, NULL},
  {"SET_CREATURE_HEALTH",          "CN      ", Cmd_SET_CREATURE_HEALTH, NULL, NULL},
  {"SET_CREATURE_ARMOUR",          "CN      ", Cmd_SET_CREATURE_ARMOUR, NULL, NULL},
  {"SET_CREATURE_FEAR",            "CN      ", Cmd_SET_CREATURE_FEAR_WOUNDED, NULL, NULL},
  {"IF_AVAILABLE",                 "PAON    ", Cmd_IF_AVAILABLE, NULL, NULL},
  {"SET_COMPUTER_GLOBALS",         "PNNNNNN ", Cmd_SET_COMPUTER_GLOBALS, NULL, NULL},
  {"SET_COMPUTER_CHECKS",          "PANNNNN ", Cmd_SET_COMPUTER_CHECKS, NULL, NULL},
  {"SET_COMPUTER_EVENT",           "PANN    ", Cmd_SET_COMPUTER_EVENT, NULL, NULL},
  {"SET_COMPUTER_PROCESS",         "PANNNNN ", Cmd_SET_COMPUTER_PROCESS, NULL, NULL},
  {"ALLY_PLAYERS",                 "PP      ", Cmd_ALLY_PLAYERS, NULL, NULL},
  {"DEAD_CREATURES_RETURN_TO_POOL","N       ", Cmd_DEAD_CREATURES_RETURN_TO_POOL, NULL, NULL},
  {"BONUS_LEVEL_TIME",             "N       ", Cmd_BONUS_LEVEL_TIME, NULL, NULL},
  {"QUICK_OBJECTIVE",              "NAA     ", Cmd_QUICK_OBJECTIVE, NULL, NULL},
  {"QUICK_INFORMATION",            "NA      ", Cmd_QUICK_INFORMATION, NULL, NULL},
  {"SWAP_CREATURE",                "AC      ", Cmd_SWAP_CREATURE, NULL, NULL},
  {"PRINT",                        "A       ", Cmd_PRINT, NULL, NULL},
  {"MESSAGE",                      "A       ", Cmd_MESSAGE, NULL, NULL},
  {"LEVEL_VERSION",                "N       ", Cmd_LEVEL_VERSION, NULL, NULL},
  {NULL,                           "        ", Cmd_NONE, NULL, NULL},
};

/******************************************************************************/
#ifdef __cplusplus
}
#endif<|MERGE_RESOLUTION|>--- conflicted
+++ resolved
@@ -7176,12 +7176,8 @@
   {"ADD_HEART_HEALTH",                  "PNN     ", Cmd_ADD_HEART_HEALTH, NULL, NULL},
   {"CREATURE_ENTRANCE_LEVEL",           "PN      ", Cmd_CREATURE_ENTRANCE_LEVEL, NULL, NULL},
   {"RANDOMISE_FLAG",                    "PAN     ", Cmd_RANDOMISE_FLAG, NULL, NULL},
-<<<<<<< HEAD
+  {"COMPUTE_FLAG",                      "PAAPAN  ", Cmd_COMPUTE_FLAG, NULL, NULL},
   {"DEFINE_ZONE",                       "NNNNN   ", Cmd_DEFINE_ZONE, &define_zone_check, &define_zone_process},
-=======
-  {"COMPUTE_FLAG",                      "PAAPAN  ", Cmd_COMPUTE_FLAG, NULL, NULL},
-  {"DEFINE_ZONE",                       "NLNN    ", Cmd_DEFINE_ZONE, &define_zone_check, &define_zone_process},
->>>>>>> 94c7050f
   {"SWAP_ZONE",                         "NA      ", Cmd_SWAP_ZONE, &swap_zone_check, &swap_zone_process},
   {NULL,                                "        ", Cmd_NONE, NULL, NULL},
 };
