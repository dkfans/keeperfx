/******************************************************************************/
// Free implementation of Bullfrog's Dungeon Keeper strategy game.
/******************************************************************************/
/** @file config_magic.c
 *     Keeper and creature spells configuration loading functions.
 * @par Purpose:
 *     Support of configuration files for magic spells.
 * @par Comment:
 *     None.
 * @author   Tomasz Lis
 * @date     25 May 2009 - 26 Jul 2009
 * @par  Copying and copyrights:
 *     This program is free software; you can redistribute it and/or modify
 *     it under the terms of the GNU General Public License as published by
 *     the Free Software Foundation; either version 2 of the License, or
 *     (at your option) any later version.
 */
/******************************************************************************/
#include "pre_inc.h"
#include "config_magic.h"
#include "globals.h"

#include "bflib_basics.h"
#include "bflib_memory.h"
#include "bflib_dernc.h"

#include "config.h"
#include "config_effects.h"
#include "config_objects.h"
#include "config_players.h"
#include "config_cubes.h"
#include "config_creature.h"
#include "config_crtrmodel.h"
#include "config_effects.h"
#include "config_objects.h"
#include "config_rules.h"
#include "custom_sprites.h"
#include "thing_physics.h"
#include "thing_effects.h"
#include "power_process.h"
#include "game_legacy.h"
#include "console_cmd.h"

#include "keeperfx.hpp"
#include "post_inc.h"

#ifdef __cplusplus
extern "C" {
#endif
/******************************************************************************/
const char keeper_magic_file[]="magic.cfg";

const struct NamedCommand magic_common_commands[] = {
  {"SPELLSCOUNT",     1},
  {"SHOTSCOUNT",      2},
  {"POWERCOUNT",      3},
  {"SPECIALSCOUNT",   4},
  {NULL,              0},
  };

const struct NamedCommand magic_spell_commands[] = {
  {"NAME",            1},
  {"DURATION",        2},
  {"SELFCASTED",      3},
  {"CASTATTHING",     4},
  {"SHOTMODEL",       5},
  {"EFFECTMODEL",     6},
  {"SYMBOLSPRITES",   7},
  {"SPELLPOWER",      8},
  {"AURAEFFECT",      9},
  {"SPELLFLAGS",     10},
  {"SUMMONCREATURE", 11},
  {NULL,              0},
  };

const struct NamedCommand magic_shot_commands[] = {
  {"NAME",                   1},
  {"HEALTH",                 2},
  {"DAMAGE",                 3},
  {"DAMAGETYPE",             4},
  {"HITTYPE",                5},
  {"AREADAMAGE",             6},
  {"SPEED",                  7},
  {"PROPERTIES",             8},
  {"PUSHONHIT",              9},
  {"FIRINGSOUND",           10},
  {"SHOTSOUND",             11},
  {"FIRINGSOUNDVARIANTS",   12},
  {"MAXRANGE",              13},
  {"ANIMATION",             14},
  {"ANIMATIONSIZE",         15},
  {"SPELLEFFECT",           16},
  {"BOUNCEANGLE",           17},
  {"SIZE_XY",               18},
  {"SIZE_YZ",               19},
  {"SIZE_Z",                19},
  {"FALLACCELERATION",      20},
  {"VISUALEFFECT",          21},
  {"VISUALEFFECTAMOUNT",    22},
  {"VISUALEFFECTSPREAD",    23},
  {"VISUALEFFECTHEALTH",    24},
  {"HITWALLEFFECT",         25},
  {"HITWALLSOUND",          26},
  {"HITCREATUREEFFECT",     27},
  {"HITCREATURESOUND",      28},
  {"HITDOOREFFECT",         29},
  {"HITDOORSOUND",          30},
  {"HITWATEREFFECT",        31},
  {"HITWATERSOUND",         32},
  {"HITLAVAEFFECT",         33},
  {"HITLAVASOUND",          34},
  {"DIGHITEFFECT",          35},
  {"DIGHITSOUND",           36},
  {"EXPLOSIONEFFECTS",      37},
  {"WITHSTANDHITAGAINST",   38},
  {"ANIMATIONTRANSPARENCY", 39},
  {"DESTROYONHIT",          40},
  {"BASEEXPERIENCEGAIN",    41},
  {"TARGETHITSTOPTURNS",    42},
  {"SHOTSOUNDPRIORITY",     43},
  {"LIGHTING",              44},
  {"INERTIA",               45},
  {"UNSHADED",              46},
  {"SOFTLANDING",           47},
  {"EFFECTMODEL",           48},
  {"FIRELOGIC",             49},
  {"UPDATELOGIC",           50},
  {"EFFECTSPACING",         51},
  {"EFFECTAMOUNT",          52},
  {"HITHEARTEFFECT",        53},
  {"HITHEARTSOUND",         54},
  {"BLEEDINGEFFECT",        55},
  {"FROZENEFFECT",          56},
  {"PERIODICAL",            57},
  {"SPEEDDEVIATION",        58},
  {"SPREAD_XY",             59},
  {"SPREAD_Z",              60},
  {NULL,                     0},
  };

const struct NamedCommand magic_power_commands[] = {
  {"NAME",            1},
  {"POWER",           2},
  {"COST",            3},
  {"DURATION",        4},
  {"CASTABILITY",     5},
  {"ARTIFACT",        6},
  {"NAMETEXTID",      7},
  {"TOOLTIPTEXTID",   8},
  {"SYMBOLSPRITES",  10},
  {"POINTERSPRITES", 11},
  {"PANELTABINDEX",  12},
  {"SOUNDSAMPLES",   13},
  {"PROPERTIES",     14},
  {"CASTEXPANDFUNC", 15},
  {"PLAYERSTATE",    16},
  {"PARENTPOWER",    17},
  {"SOUNDPLAYED",    18},
  {"COOLDOWN",       19},
  {"SPELL",          20},
  {"EFFECT",         21},
  {"USEFUNCTION",    22},
  {NULL,              0},
  };

const struct NamedCommand magic_special_commands[] = {
  {"NAME",             1},
  {"ARTIFACT",         2},
  {"TOOLTIPTEXTID",    3},
  {"SPEECHPLAYED",     4},
  {"ACTIVATIONEFFECT", 5},
  {"VALUE",            6},
  {NULL,               0},
  };


const struct NamedCommand shotmodel_withstand_types[] = {
  {"CREATURE",      1},
  {"WALL",          2},
  {"DOOR",          3},
  {"WATER",         4},
  {"LAVA",          5},
  {"DIG",           6},
  {NULL,            0},
};

const struct NamedCommand shotmodel_properties_commands[] = {
  {"SLAPPABLE",            1},
  {"NAVIGABLE",            2},
  {"BOULDER",              3},
  {"REBOUND_IMMUNE",       4},
  {"DIGGING",              5},
  {"LIFE_DRAIN",           6},
  {"GROUP_UP",             7},
  {"NO_STUN",              8},
  {"NO_HIT",               9},
  {"STRENGTH_BASED",      10},
  {"ALARMS_UNITS",        11},
  {"CAN_COLLIDE",         12},
  {"EXPLODE_FLESH",       13},
  {"NO_AIR_DAMAGE",       14},
  {"WIND_IMMUNE",         15},
  {"FIXED_DAMAGE",        16},
  {"HIDDEN_PROJECTILE",   17},
  {"DISARMING",           18},
  {"BLOCKS_REBIRTH",      19},
  {"PENETRATING",         20},
<<<<<<< HEAD
  {"INTANGIBLE",          21},
=======
  {"NEVER_BLOCK",         21},
>>>>>>> 60d61487
  {NULL,                   0},
  };

const struct LongNamedCommand powermodel_castability_commands[] = {
  {"CUSTODY_CRTRS",    PwCast_CustodyCrtrs},
  {"OWNED_CRTRS",      PwCast_OwnedCrtrs},
  {"ALLIED_CRTRS",     PwCast_AlliedCrtrs},
  {"ENEMY_CRTRS",      PwCast_EnemyCrtrs},
  {"UNCONSC_CRTRS",    PwCast_NConscCrtrs},
  {"BOUND_CRTRS",      PwCast_BoundCrtrs},
  {"UNCLMD_GROUND",    PwCast_UnclmdGround},
  {"NEUTRL_GROUND",    PwCast_NeutrlGround},
  {"OWNED_GROUND",     PwCast_OwnedGround},
  {"ALLIED_GROUND",    PwCast_AlliedGround},
  {"ENEMY_GROUND",     PwCast_EnemyGround},
  {"NEUTRL_TALL",      PwCast_NeutrlTall},
  {"OWNED_TALL",       PwCast_OwnedTall},
  {"ALLIED_TALL",      PwCast_AlliedTall},
  {"ENEMY_TALL",       PwCast_EnemyTall},
  {"OWNED_FOOD",       PwCast_OwnedFood},
  {"NEUTRL_FOOD",      PwCast_NeutrlFood},
  {"ENEMY_FOOD",       PwCast_EnemyFood},
  {"OWNED_GOLD",       PwCast_OwnedGold},
  {"NEUTRL_GOLD",      PwCast_NeutrlGold},
  {"ENEMY_GOLD",       PwCast_EnemyGold},
  {"OWNED_SPELL",      PwCast_OwnedSpell},
  {"OWNED_BOULDERS",   PwCast_OwnedBoulders},
  {"NEEDS_DELAY",      PwCast_NeedsDelay},
  {"CLAIMABLE",        PwCast_Claimable},
  {"UNREVEALED",       PwCast_Unrevealed},
  {"REVEALED_TEMP",    PwCast_RevealedTemp},
  {"THING_OR_MAP",     PwCast_ThingOrMap},
  {"ONLY_DIGGERS",     PwCast_DiggersOnly},
  {"NO_DIGGERS",       PwCast_DiggersNot},
  {"ANYWHERE",         PwCast_Anywhere},
  {"ALL_CRTRS",        PwCast_AllCrtrs},
  {"ALL_FOOD",         PwCast_AllFood},
  {"ALL_GOLD",         PwCast_AllGold},
  {"ALL_THINGS",       PwCast_AllThings},
  {"ALL_GROUND",       PwCast_AllGround},
  {"NOT_ENEMY_GROUND", PwCast_NotEnemyGround},
  {"ALL_TALL",         PwCast_AllTall},
  {NULL,                0},
  };

const struct NamedCommand powermodel_properties_commands[] = {
    {"INSTINCTIVE",       PwCF_Instinctive},
    {"HAS_PROGRESS",      PwCF_HasProgress},
    {NULL,                0},
};

const struct NamedCommand shotmodel_damagetype_commands[] = {
  {"NONE",        DmgT_None},
  {"PHYSICAL",    DmgT_Physical},
  {"ELECTRIC",    DmgT_Electric},
  {"COMBUSTION",  DmgT_Combustion},
  {"FROSTBITE",   DmgT_Frostbite},
  {"HEATBURN",    DmgT_Heatburn},
  {"BIOLOGICAL",  DmgT_Biological},
  {"MAGICAL",     DmgT_Magical},
  {"RESPIRATORY", DmgT_Respiratory},
  {"RESTORATION", DmgT_Restoration},
  {NULL,          DmgT_None},
  };

const struct NamedCommand powermodel_expand_check_func_type[] = {
  {"general_expand",           OcC_General_expand},
  {"sight_of_evil_expand",     OcC_SightOfEvil_expand},
  {"call_to_arms_expand",      OcC_CallToArms_expand},
  {"do_not_expand",            OcC_do_not_expand},
  {NULL,                       OcC_Null},
};

const struct NamedCommand magic_use_func_commands[] = {
  {"magic_use_power_hand",          1},
  {"magic_use_power_heal",          2},
  {"magic_use_power_apply_spell",   3},
  {"magic_use_power_disease",       4},
  {"magic_use_power_chicken",       5},
  {"magic_use_power_slap_thing",    6},
  {"magic_use_power_possess_thing", 7},
  {"magic_use_power_call_to_arms",  8},
  {"magic_use_power_lightning",     9},
  {"magic_use_power_time_bomb",    10},
  {"magic_use_power_imp",          11},
  {"magic_use_power_sight",        12},
  {"magic_use_power_cave_in",      13},
  {"magic_use_power_destroy_walls",14},
  {"magic_use_power_obey",         15},
  {"magic_use_power_hold_audience",16},
  {"magic_use_power_armageddon",   17},
  {NULL,                  0},
  };

const Expand_Check_Func powermodel_expand_check_func_list[] = {
  NULL,
  general_expand_check,
  sight_of_evil_expand_check,
  call_to_arms_expand_check,
  NULL,
  NULL,
};

/******************************************************************************/
struct NamedCommand spell_desc[MAGIC_ITEMS_MAX];
struct NamedCommand shot_desc[MAGIC_ITEMS_MAX];
struct NamedCommand power_desc[MAGIC_ITEMS_MAX];
struct NamedCommand special_desc[MAGIC_ITEMS_MAX];
/******************************************************************************/
#ifdef __cplusplus
}
#endif
/******************************************************************************/
struct SpellConfig *get_spell_config(int mgc_idx)
{
  if ((mgc_idx < 0) || (mgc_idx >= game.conf.magic_conf.spell_types_count))
    return &game.conf.magic_conf.spell_config[0];
  return &game.conf.magic_conf.spell_config[mgc_idx];
}

TbBool spell_config_is_invalid(const struct SpellConfig *mgcinfo)
{
  if (mgcinfo <= &game.conf.magic_conf.spell_config[0])
    return true;
  return false;
}

TextStringId get_power_name_strindex(PowerKind pwkind)
{
    if (pwkind >= game.conf.magic_conf.power_types_count)
        return game.conf.magic_conf.power_cfgstats[0].name_stridx;
    return game.conf.magic_conf.power_cfgstats[pwkind].name_stridx;
}

TextStringId get_power_description_strindex(PowerKind pwkind)
{
  if (pwkind >= game.conf.magic_conf.power_types_count)
    return game.conf.magic_conf.power_cfgstats[0].tooltip_stridx;
  return game.conf.magic_conf.power_cfgstats[pwkind].tooltip_stridx;
}

long get_special_description_strindex(int spckind)
{
  if ((spckind < 0) || (spckind >= game.conf.magic_conf.power_types_count))
    return game.conf.magic_conf.special_cfgstats[0].tooltip_stridx;
  return game.conf.magic_conf.special_cfgstats[spckind].tooltip_stridx;
}

long get_power_index_for_work_state(long work_state)
{
    for (long i = 0; i < game.conf.magic_conf.power_types_count; i++)
    {
        if (game.conf.magic_conf.power_cfgstats[i].work_state == work_state) {
            return i;
        }
    }
    return 0;
}

struct SpellConfigStats *get_spell_model_stats(SpellKind spmodel)
{
    if (spmodel >= game.conf.magic_conf.spell_types_count)
        return &game.conf.magic_conf.spell_cfgstats[0];
    return &game.conf.magic_conf.spell_cfgstats[spmodel];
}

struct ShotConfigStats *get_shot_model_stats(ThingModel tngmodel)
{
    if (tngmodel >= game.conf.magic_conf.shot_types_count)
        return &game.conf.magic_conf.shot_cfgstats[0];
    return &game.conf.magic_conf.shot_cfgstats[tngmodel];
}

struct PowerConfigStats *get_power_model_stats(PowerKind pwkind)
{
    if (pwkind >= game.conf.magic_conf.power_types_count)
        return &game.conf.magic_conf.power_cfgstats[0];
    return &game.conf.magic_conf.power_cfgstats[pwkind];
}

TbBool power_model_stats_invalid(const struct PowerConfigStats *powerst)
{
  if (powerst <= &game.conf.magic_conf.power_cfgstats[0])
    return true;
  return false;
}

struct MagicStats *get_power_dynamic_stats(PowerKind pwkind)
{
    if (pwkind >= game.conf.magic_conf.power_types_count)
        return &game.conf.magic_conf.keeper_power_stats[0];
    return &game.conf.magic_conf.keeper_power_stats[pwkind];
}

TbBool power_is_instinctive(int pwkind)
{
    const struct PowerConfigStats* powerst = get_power_model_stats(pwkind);
    // Invalid powers are instinctive (as this usually means skipping an action)
    if (power_model_stats_invalid(powerst))
        return true;
    return ((powerst->config_flags & PwCF_Instinctive) != 0);
}

struct SpecialConfigStats *get_special_model_stats(SpecialKind spckind)
{
    if (spckind >= game.conf.magic_conf.special_types_count)
        return &game.conf.magic_conf.special_cfgstats[0];
    return &game.conf.magic_conf.special_cfgstats[spckind];
}

short write_magic_shot_to_log(const struct ShotConfigStats *shotst, int num)
{
  JUSTMSG("[shot%d]",(int)num);
  JUSTMSG("Name = %s",shotst->code_name);
  JUSTMSG("Values = %d %d",(int)shotst->damage_type,(int)shotst->experience_given_to_shooter);
  return true;
}

TbBool parse_magic_common_blocks(char *buf, long len, const char *config_textname, unsigned short flags)
{
    // Block name and parameter word store variables
    // Initialize block data
    if ((flags & CnfLd_AcceptPartial) == 0)
    {
        game.conf.magic_conf.spell_types_count = 1;
        game.conf.magic_conf.shot_types_count = 1;
        game.conf.magic_conf.power_types_count = 1;
        game.conf.magic_conf.special_types_count = 1;
    }
    // Find the block
    char block_buf[COMMAND_WORD_LEN];
    sprintf(block_buf, "common");
    long pos = 0;
    int k = find_conf_block(buf, &pos, len, block_buf);
    if (k < 0)
    {
        if ((flags & CnfLd_AcceptPartial) == 0)
            WARNMSG("Block [%s] not found in %s file.",block_buf,config_textname);
        return false;
    }
#define COMMAND_TEXT(cmd_num) get_conf_parameter_text(magic_common_commands,cmd_num)
    while (pos<len)
    {
        // Finding command number in this line
        int cmd_num = recognize_conf_command(buf, &pos, len, magic_common_commands);
        // Now store the config item in correct place
        if (cmd_num == -3) break; // if next block starts
        int n = 0;
        char word_buf[COMMAND_WORD_LEN];
        switch (cmd_num)
        {
        case 1: // SPELLSCOUNT
            if (get_conf_parameter_single(buf,&pos,len,word_buf,sizeof(word_buf)) > 0)
            {
              k = atoi(word_buf);
              if ((k > 0) && (k <= MAGIC_ITEMS_MAX))
              {
                game.conf.magic_conf.spell_types_count = k;
                n++;
              }
            }
            if (n < 1)
            {
              CONFWRNLOG("Incorrect value of \"%s\" parameter in [%s] block of %s file.",
                  COMMAND_TEXT(cmd_num),block_buf,config_textname);
            }
            break;
        case 2: // SHOTSCOUNT
            if (get_conf_parameter_single(buf,&pos,len,word_buf,sizeof(word_buf)) > 0)
            {
              k = atoi(word_buf);
              if ((k > 0) && (k <= MAGIC_ITEMS_MAX))
              {
                game.conf.magic_conf.shot_types_count = k;
                n++;
              }
            }
            if (n < 1)
            {
              CONFWRNLOG("Incorrect value of \"%s\" parameter in [%s] block of %s file.",
                  COMMAND_TEXT(cmd_num),block_buf,config_textname);
            }
            break;
        case 3: // POWERCOUNT
            if (get_conf_parameter_single(buf,&pos,len,word_buf,sizeof(word_buf)) > 0)
            {
              k = atoi(word_buf);
              if ((k > 0) && (k <= MAGIC_ITEMS_MAX))
              {
                game.conf.magic_conf.power_types_count = k;
                n++;
              }
            }
            if (n < 1)
            {
              CONFWRNLOG("Incorrect value of \"%s\" parameter in [%s] block of %s file.",
                  COMMAND_TEXT(cmd_num),block_buf,config_textname);
            }
            break;
        case 4: // SPECIALSCOUNT
            if (get_conf_parameter_single(buf,&pos,len,word_buf,sizeof(word_buf)) > 0)
            {
              k = atoi(word_buf);
              if ((k > 0) && (k <= MAGIC_ITEMS_MAX))
              {
                game.conf.magic_conf.special_types_count = k;
                n++;
              }
            }
            if (n < 1)
            {
              CONFWRNLOG("Incorrect value of \"%s\" parameter in [%s] block of %s file.",
                  COMMAND_TEXT(cmd_num),block_buf,config_textname);
            }
            break;
        case 0: // comment
            break;
        case -1: // end of buffer
            break;
        default:
            CONFWRNLOG("Unrecognized command (%d) in [%s] block of %s file.",
                cmd_num,block_buf,config_textname);
            break;
        }
        skip_conf_to_next_line(buf,&pos,len);
    }
#undef COMMAND_TEXT
    return true;
}

TbBool parse_magic_spell_blocks(char *buf, long len, const char *config_textname, unsigned short flags)
{
  struct SpellConfigStats *spellst;
  struct SpellConfig *spconf;
  int i;
  // Block name and parameter word store variables
  // Initialize the array
  int arr_size = sizeof(game.conf.magic_conf.spell_cfgstats) / sizeof(game.conf.magic_conf.spell_cfgstats[0]);
    for (i=0; i < arr_size; i++)
    {
        if (((flags & CnfLd_AcceptPartial) == 0) || (strlen(game.conf.magic_conf.spell_cfgstats[i].code_name) <= 0))
        {
            spellst = get_spell_model_stats(i);
            LbMemorySet(&game.conf.magic_conf.spell_cfgstats[i].code_name, 0, COMMAND_WORD_LEN);
            if (i < game.conf.magic_conf.spell_types_count)
            {
                spell_desc[i].name = game.conf.magic_conf.spell_cfgstats[i].code_name;
                spell_desc[i].num = i;
            }
            else
            {
                spell_desc[i].name = NULL;
                spell_desc[i].num = 0;
            }

            spconf = get_spell_config(i);
            spconf->linked_power = 0;
            spconf->duration = 0;
            spconf->caster_affected = 0;
            spconf->caster_affect_sound = 0;
            spconf->cast_at_thing = 0;
            spconf->shot_model = 0;
            spconf->cast_effect_model = 0;
            spconf->bigsym_sprite_idx = 0;
            spconf->medsym_sprite_idx = 0;
            spconf->crtr_summon_model = 0;
            spconf->crtr_summon_level = 0;
            spconf->crtr_summon_amount = 0;
            spconf->aura_effect = 0;
            spconf->spell_flags = 0;
        }
    }
    
  // Load the file
  arr_size = game.conf.magic_conf.spell_types_count;
  for (i=0; i < arr_size; i++)
  {
      char block_buf[COMMAND_WORD_LEN];
      sprintf(block_buf, "spell%d", i);
      long pos = 0;
      int k = find_conf_block(buf, &pos, len, block_buf);
      if (k < 0)
      {
          if ((flags & CnfLd_AcceptPartial) == 0)
          {
              WARNMSG("Block [%s] not found in %s file.", block_buf, config_textname);
              return false;
          }
          continue;
    }
    spconf = get_spell_config(i);
    spellst = get_spell_model_stats(i);
#define COMMAND_TEXT(cmd_num) get_conf_parameter_text(magic_spell_commands,cmd_num)
    while (pos<len)
    {
      // Finding command number in this line
      int cmd_num = recognize_conf_command(buf, &pos, len, magic_spell_commands);
      // Now store the config item in correct place
      if (cmd_num == -3) break; // if next block starts
      if ((flags & CnfLd_ListOnly) != 0) {
          // In "List only" mode, accept only name command
          if (cmd_num > 1) {
              cmd_num = 0;
          }
      }
      int n = 0;
      char word_buf[COMMAND_WORD_LEN];
      switch (cmd_num)
      {
      case 1: // NAME
          if (get_conf_parameter_single(buf,&pos,len,spellst->code_name,COMMAND_WORD_LEN) <= 0)
          {
              CONFWRNLOG("Couldn't read \"%s\" parameter in [%s] block of %s file.",
                  COMMAND_TEXT(cmd_num),block_buf,config_textname);
              break;
          }
          if (spell_desc[i].name == NULL)
          {
              spell_desc[i].name = spellst->code_name;
              spell_desc[i].num = i;
          }
          n++;
          break;
      case 2: // DURATION
          if (get_conf_parameter_single(buf,&pos,len,word_buf,sizeof(word_buf)) > 0)
          {
              k = atoi(word_buf);
              spconf->duration = k;
              n++;
          }
          if (n < 1)
          {
              CONFWRNLOG("Couldn't read \"%s\" parameter in [%s] block of %s file.",
                  COMMAND_TEXT(cmd_num),block_buf,config_textname);
          }
          break;
      case 3: // SELFCASTED
          if (get_conf_parameter_single(buf,&pos,len,word_buf,sizeof(word_buf)) > 0)
          {
              k = atoi(word_buf);
              spconf->caster_affected = k;
              n++;
          }
          if (get_conf_parameter_single(buf,&pos,len,word_buf,sizeof(word_buf)) > 0)
          {
              k = atoi(word_buf);
              spconf->caster_affect_sound = k;
              n++;
          }
          if (get_conf_parameter_single(buf,&pos,len,word_buf,sizeof(word_buf)) > 0)
          {
              k = atoi(word_buf);
              spconf->caster_sounds_count = k;
              n++;
          }
          if (n < 3)
          {
              CONFWRNLOG("Couldn't read \"%s\" parameter in [%s] block of %s file.",
                  COMMAND_TEXT(cmd_num),block_buf,config_textname);
          }
          break;
      case 4: // CASTATTHING
          if (get_conf_parameter_single(buf,&pos,len,word_buf,sizeof(word_buf)) > 0)
          {
              k = atoi(word_buf);
              spconf->cast_at_thing = k;
              n++;
          }
          if (n < 1)
          {
              CONFWRNLOG("Couldn't read \"%s\" parameter in [%s] block of %s file.",
                  COMMAND_TEXT(cmd_num),block_buf,config_textname);
          }
          break;
      case 5: // SHOTMODEL
          if (get_conf_parameter_single(buf,&pos,len,word_buf,sizeof(word_buf)) > 0)
          {
              k = get_id(shot_desc, word_buf);
              if (k >= 0) {
                  spconf->shot_model = k;
                  n++;
              }
          }
          if (n < 1)
          {
              CONFWRNLOG("Incorrect shot model \"%s\" in [%s] block of %s file.",
                  word_buf,block_buf,config_textname);
              break;
          }
          break;
      case 6: // EFFECTMODEL
          if (get_conf_parameter_single(buf,&pos,len,word_buf,sizeof(word_buf)) > 0)
          {
              k = get_id(effect_desc, word_buf);
              if (k < 0)
              {
                  if (parameter_is_number(word_buf))
                  {
                      k = atoi(word_buf);
                      spconf->cast_effect_model = k;
                      n++;
                  }
              } else
              {
                  spconf->cast_effect_model = k;
                  n++;
              }
          }
          if (n < 1)
          {
              CONFWRNLOG("Incorrect effect model \"%s\" in [%s] block of %s file.",
                  word_buf,block_buf,config_textname);
              break;
          }
          break;
      case 7: // SYMBOLSPRITES
          if (get_conf_parameter_single(buf,&pos,len,word_buf,sizeof(word_buf)) > 0)
          {
              spconf->bigsym_sprite_idx = bad_icon_id;
              k = get_icon_id(word_buf);
              if (k >= 0)
              {
                  spconf->bigsym_sprite_idx = k;
                  n++;
              }
          }
          if (get_conf_parameter_single(buf,&pos,len,word_buf,sizeof(word_buf)) > 0)
          {
              spconf->medsym_sprite_idx = bad_icon_id;
              k = get_icon_id(word_buf);
              if (k >= 0)
              {
                  spconf->medsym_sprite_idx = k;
                  n++;
              }
          }
          if (n < 2)
          {
              CONFWRNLOG("Incorrect value of \"%s\" parameter in [%s] block of %s file.",
                  COMMAND_TEXT(cmd_num),block_buf,config_textname);
          }
          break;
      case 8: // SPELLPOWER
          if (get_conf_parameter_single(buf, &pos, len, word_buf, sizeof(word_buf)) > 0)
          {
              if (parameter_is_number(word_buf))
              {
                  k = atoi(word_buf);
              }
              else
              {
                  k = get_id(power_desc, word_buf);
              }
              if (k >= 0)
              {
                  spconf->linked_power = k;
                  n++;
              }
          }
          if (n < 1)
          {
              CONFWRNLOG("Couldn't read \"%s\" parameter in [%s] block of %s file.",
                  COMMAND_TEXT(cmd_num), block_buf, config_textname);
          }
          break;
      case 9: // AURAEFFECT
          if (get_conf_parameter_single(buf, &pos, len, word_buf, sizeof(word_buf)) > 0)
          {
              if (parameter_is_number(word_buf))
              {
                  k = atoi(word_buf);
                  spconf->aura_effect = k;
                  n++;
              }
              else
              {
                  k = get_id(effect_desc, word_buf);
                  if (k >= 0)
                  {
                      spconf->aura_effect = k;
                      n++;
                  }
              }
          }
          if (n < 1)
          {
              CONFWRNLOG("Couldn't read \"%s\" parameter in [%s] block of %s file.",
                  COMMAND_TEXT(cmd_num), block_buf, config_textname);
          }
          break;
      case 10: // SPELLFLAGS
          if (get_conf_parameter_single(buf, &pos, len, word_buf, sizeof(word_buf)) > 0)
          {
              k = atoi(word_buf);
              if (k >= 0)
              {
                  spconf->spell_flags = k;
                  n++;
              }
          }
          if (n < 1)
          {
              CONFWRNLOG("Couldn't read \"%s\" parameter in [%s] block of %s file.",
                  COMMAND_TEXT(cmd_num), block_buf, config_textname);
          }
          break;
        case 11: // SUMMONCREATURE
          if (get_conf_parameter_single(buf, &pos, len, word_buf, sizeof(word_buf)) > 0)
          {
              k = get_id(creature_desc, word_buf);
              if (k < 0)
              {
                  if (parameter_is_number(word_buf))
                  {
                      k = atoi(word_buf);
                      spconf->crtr_summon_model = k;
                      n++;
                  }
              }
              else
              {
                  spconf->crtr_summon_model = k;
                  n++;
              }
          }
          if (get_conf_parameter_single(buf, &pos, len, word_buf, sizeof(word_buf)) > 0)
          {
              k = atoi(word_buf);
              spconf->crtr_summon_level = k;
              n++;
          }
          if (get_conf_parameter_single(buf, &pos, len, word_buf, sizeof(word_buf)) > 0)
          {
              k = atoi(word_buf);
              spconf->crtr_summon_amount = k;
              n++;
          }
          if (n < 3)
          {
              CONFWRNLOG("Incorrect value of \"%s\" parameter in [%s] block of %s file.",
                  COMMAND_TEXT(cmd_num),block_buf,config_textname);
          }
          break;
      case 0: // comment
          break;
      case -1: // end of buffer
          break;
      default:
          CONFWRNLOG("Unrecognized command (%d) in [%s] block of %s file.",
              cmd_num,block_buf,config_textname);
          break;
      }
      skip_conf_to_next_line(buf,&pos,len);
    }
#undef COMMAND_TEXT
  }
  return true;
}

TbBool parse_magic_shot_blocks(char *buf, long len, const char *config_textname, unsigned short flags)
{
  struct ShotConfigStats *shotst;
  int i;
  // Block name and parameter word store variables
  // Initialize the array
  int arr_size = sizeof(game.conf.magic_conf.shot_cfgstats) / sizeof(game.conf.magic_conf.shot_cfgstats[0]);
    for (i = 0; i < arr_size; i++)
    {
        shotst = get_shot_model_stats(i);
        if (((flags & CnfLd_AcceptPartial) == 0) || (strlen(shotst->code_name) <= 0))
        {
            LbMemorySet(shotst->code_name, 0, COMMAND_WORD_LEN);
            shotst->model_flags = 0;
            if (i < game.conf.magic_conf.shot_types_count)
            {
                shot_desc[i].name = shotst->code_name;
                shot_desc[i].num = i;
            }
            else
            {
                shot_desc[i].name = NULL;
                shot_desc[i].num = 0;
            }
            shotst->area_hit_type = THit_CrtrsOnly;
            shotst->area_range = 0;
            shotst->area_damage = 0;
            shotst->area_blow = 0;
            shotst->bounce_angle = 0;
            shotst->damage = 0;
            shotst->fall_acceleration = 0;
            shotst->hidden_projectile = 0;
            shotst->hit_door.withstand = 0;
            shotst->hit_generic.withstand = 0;
            shotst->hit_lava.withstand = 0;
            shotst->hit_water.withstand = 0;
            shotst->no_air_damage = 0;
            shotst->push_on_hit = 0;
            shotst->max_range = 0;
            shotst->size_xy = 0;
            shotst->size_z = 0;
            shotst->speed = 0;
            shotst->destroy_on_first_hit = 0;
            shotst->experience_given_to_shooter = 0;
            shotst->wind_immune = 0;
            shotst->animation_transparency = 0;
            shotst->fixed_damage = 0;
            shotst->sound_priority = 0;
            shotst->light_radius = 0;
            shotst->light_intensity = 0;
            shotst->lightf_53 = 0;
            shotst->inertia_air = 0;
            shotst->inertia_floor = 0;
            shotst->target_hitstop_turns = 0;
            shotst->soft_landing = 0;
            shotst->periodical = 0;
        }
    }
  // Load the file
  arr_size = game.conf.magic_conf.shot_types_count;
  for (i=0; i < arr_size; i++)
  {
      char block_buf[COMMAND_WORD_LEN];
      sprintf(block_buf, "shot%d", i);
      long pos = 0;
      int k = find_conf_block(buf, &pos, len, block_buf);
      if (k < 0)
      {
          if ((flags & CnfLd_AcceptPartial) == 0)
          {
              WARNMSG("Block [%s] not found in %s file.", block_buf, config_textname);
              return false;
          }
          continue;
      }
      shotst = get_shot_model_stats(i);
#define COMMAND_TEXT(cmd_num) get_conf_parameter_text(magic_shot_commands,cmd_num)
    while (pos<len)
    {
      // Finding command number in this line
      int cmd_num = recognize_conf_command(buf, &pos, len, magic_shot_commands);
      // Now store the config item in correct place
      if (cmd_num == -3) break; // if next block starts
      if ((flags & CnfLd_ListOnly) != 0) {
          // In "List only" mode, accept only name command
          if (cmd_num > 1) {
              cmd_num = 0;
          }
      }
      int n = 0;
      char word_buf[COMMAND_WORD_LEN];
      switch (cmd_num)
      {
      case 1: // NAME
          if (get_conf_parameter_single(buf,&pos,len,shotst->code_name,COMMAND_WORD_LEN) <= 0)
          {
            CONFWRNLOG("Couldn't read \"%s\" parameter in [%s] block of %s file.",
                COMMAND_TEXT(cmd_num),block_buf,config_textname);
            break;
          }
          if (shot_desc[i].name == NULL) 
          {
              shot_desc[i].name = shotst->code_name;
              shot_desc[i].num = i;
          }
          n++;
          break;
      case 2: // HEALTH
          if (get_conf_parameter_single(buf,&pos,len,word_buf,sizeof(word_buf)) > 0)
          {
            k = atoi(word_buf);
            shotst->health = k;
            n++;
          }
          if (n < 1)
          {
            CONFWRNLOG("Couldn't read \"%s\" parameter in [%s] block of %s file.",
                COMMAND_TEXT(cmd_num),block_buf,config_textname);
          }
          break;
      case 3: // DAMAGE
          if (get_conf_parameter_single(buf,&pos,len,word_buf,sizeof(word_buf)) > 0)
          {
            k = atoi(word_buf);
            shotst->damage = k;
            n++;
          }
          if (n < 1)
          {
            CONFWRNLOG("Couldn't read \"%s\" parameter in [%s] block of %s file.",
                COMMAND_TEXT(cmd_num),block_buf,config_textname);
          }
          break;
      case 4: // DAMAGETYPE
          if (get_conf_parameter_single(buf,&pos,len,word_buf,sizeof(word_buf)) > 0)
          {
              k = get_id(shotmodel_damagetype_commands, word_buf);
              if (k >= 0) {
                  shotst->damage_type = k;
                  n++;
              }
          }
          if (n < 1)
          {
              //CONFWRNLOG("Incorrect shot model \"%s\" in [%s] block of %s file.",word_buf,block_buf,config_textname);
              shotst->damage_type = 0; //Default damage type to "none", to allow empty values in config.
              break;
          }
          break;
      case 5: // HITTYPE
          if (get_conf_parameter_single(buf,&pos,len,word_buf,sizeof(word_buf)) > 0)
          {
              k = atoi(word_buf);
              shotst->area_hit_type = k;
              n++;
          }
          if (n < 1)
          {
            CONFWRNLOG("Couldn't read \"%s\" parameter in [%s] block of %s file.",
                COMMAND_TEXT(cmd_num),block_buf,config_textname);
          }
          break;
      case 6: // AREADAMAGE
          if (get_conf_parameter_single(buf,&pos,len,word_buf,sizeof(word_buf)) > 0)
          {
              k = atoi(word_buf);
              shotst->area_range = k;
              n++;
          }
          if (get_conf_parameter_single(buf,&pos,len,word_buf,sizeof(word_buf)) > 0)
          {
              k = atoi(word_buf);
              shotst->area_damage = k;
              n++;
          }
          if (get_conf_parameter_single(buf,&pos,len,word_buf,sizeof(word_buf)) > 0)
          {
              k = atoi(word_buf);
              shotst->area_blow = k;
              n++;
          }
          if (n < 3)
          {
              CONFWRNLOG("Couldn't read \"%s\" parameter in [%s] block of %s file.",
                  COMMAND_TEXT(cmd_num),block_buf,config_textname);
          }
          break;
      case 7: // SPEED
          if (get_conf_parameter_single(buf,&pos,len,word_buf,sizeof(word_buf)) > 0)
          {
            k = atoi(word_buf);
            shotst->speed = k;
            n++;
          }
          if (n < 1)
          {
            CONFWRNLOG("Couldn't read \"%s\" parameter in [%s] block of %s file.",
                COMMAND_TEXT(cmd_num),block_buf,config_textname);
          }
          break;
      case 8: // PROPERTIES
          shotst->model_flags = 0;
          shotst->no_air_damage = 0;
          shotst->wind_immune = 0;
          shotst->hidden_projectile = 0;
          while (get_conf_parameter_single(buf,&pos,len,word_buf,sizeof(word_buf)) > 0)
          {
            k = get_id(shotmodel_properties_commands, word_buf);
            switch (k)
            {
            case 1: // SLAPPABLE
                shotst->model_flags |= ShMF_Slappable;
                n++;
                break;
            case 2: // NAVIGABLE
                shotst->model_flags |= ShMF_Navigable;
                n++;
                break;
            case 3: // BOULDER
                shotst->model_flags |= ShMF_Boulder;
                n++;
                break;
            case 4: // REBOUND_IMMUNE
                shotst->model_flags |= ShMF_ReboundImmune;
                n++;
                break;
            case 5: // DIGGING
                shotst->model_flags |= ShMF_Digging;
                n++;
                break;
            case 6: // LIFE_DRAIN
                shotst->model_flags |= ShMF_LifeDrain;
                n++;
                break;
            case 7: // GROUP_UP
                shotst->model_flags |= ShMF_GroupUp;
                n++;
                break;
            case 8: // NO_STUN
                shotst->model_flags |= ShMF_NoStun;
                n++;
                break;
            case 9: // NO_HIT
                shotst->model_flags |= ShMF_NoHit;
                n++;
                break;
            case 10: // STRENGTH_BASED
                shotst->model_flags |= ShMF_StrengthBased;
                n++;
                break;
            case 11: // ALARMS_UNITS
                shotst->model_flags |= ShMF_AlarmsUnits;
                n++;
                break;
            case 12: // CAN_COLLIDE
                shotst->model_flags |= ShMF_CanCollide;
                n++;
                break;
            case 13: // EXPLODE_FLESH
                shotst->model_flags |= ShMF_Exploding;
                n++;
                break;
            case 14: // NO_AIR_DAMAGE
                shotst->no_air_damage = 1;
                n++;
                break;
            case 15: // WIND_IMMUNE
                shotst->wind_immune = 1;
                n++;
                break;
            case 16: // FIXED_DAMAGE
                shotst->fixed_damage = 1;
                n++;
                break;
            case 17: // HIDDEN_PROJECTILE
                shotst->hidden_projectile = 1;
                n++;
                break;
            case 18: // DISARMING
                shotst->model_flags |= ShMF_Disarming;
                n++;
                break;
            case 19: // BlocksRebirth
                shotst->model_flags |= ShMF_BlocksRebirth;
                n++;
                break;
            case 20: // Penetrating
                shotst->model_flags |= ShMF_Penetrating;
                n++;
                break;
<<<<<<< HEAD
            case 21: // INTANGIBLE
                shotst->model_flags |= ShMF_Intangible;
=======
            case 21: // NeverBlock
                shotst->model_flags |= ShMF_NeverBlock;
>>>>>>> 60d61487
                n++;
                break;
            default:
                CONFWRNLOG("Incorrect value of \"%s\" parameter \"%s\" in [%s] block of %s file.",
                    COMMAND_TEXT(cmd_num),word_buf,block_buf,config_textname);
            }
          }
          break;
      case 9: // PUSHONHIT
          if (get_conf_parameter_single(buf, &pos, len, word_buf, sizeof(word_buf)) > 0)
          {
              k = atoi(word_buf);
              shotst->push_on_hit = k;
              n++;
          }
          if (n < 1)
          {
              CONFWRNLOG("Couldn't read \"%s\" parameter in [%s] block of %s file.",
                  COMMAND_TEXT(cmd_num), block_buf, config_textname);
          }
          break;
       case 10: //FIRINGSOUND
          if (get_conf_parameter_single(buf, &pos, len, word_buf, sizeof(word_buf)) > 0)
          {
              k = atoi(word_buf);
              shotst->firing_sound = k;
              n++;
          }
          if (n < 1)
          {
              CONFWRNLOG("Couldn't read \"%s\" parameter in [%s] block of %s file.",
                  COMMAND_TEXT(cmd_num), block_buf, config_textname);
          }
                   break;
      case 11: //SHOTSOUND
          if (get_conf_parameter_single(buf, &pos, len, word_buf, sizeof(word_buf)) > 0)
          {
              k = atoi(word_buf);
              shotst->shot_sound = k;
              n++;
          }
          if (n < 1)
          {
              CONFWRNLOG("Couldn't read \"%s\" parameter in [%s] block of %s file.",
                  COMMAND_TEXT(cmd_num), block_buf, config_textname);
          }
                   break;
      case 12: //FIRINGSOUNDVARIANTS
          if (get_conf_parameter_single(buf, &pos, len, word_buf, sizeof(word_buf)) > 0)
          {
              k = atoi(word_buf);
              shotst->firing_sound_variants = k;
              n++;
          }
          if (n < 1)
          {
                CONFWRNLOG("Couldn't read \"%s\" parameter in [%s] block of %s file.",
                    COMMAND_TEXT(cmd_num),block_buf,config_textname);
          }
                   break;
      case 13: //MAXRANGE
          if (get_conf_parameter_single(buf, &pos, len, word_buf, sizeof(word_buf)) > 0)
          {
              k = atoi(word_buf);
              shotst->max_range = k;
              n++;
          }
          if (n < 1)
          {
                CONFWRNLOG("Couldn't read \"%s\" parameter in [%s] block of %s file.",
                    COMMAND_TEXT(cmd_num),block_buf,config_textname);
          }
                   break;
      case 14: //ANIMATION
          if (get_conf_parameter_single(buf, &pos, len, word_buf, sizeof(word_buf)) > 0)
          {
              struct ObjectConfigStats obj_tmp;
              k = get_anim_id(word_buf, &obj_tmp);
              shotst->sprite_anim_idx = k;
              n++;
          }
          if (n < 1)
          {
              CONFWRNLOG("Couldn't read \"%s\" parameter in [%s] block of %s file.",
                  COMMAND_TEXT(cmd_num), block_buf, config_textname);
          }
          break;
      case 15: //ANIMATIONSIZE
          if (get_conf_parameter_single(buf, &pos, len, word_buf, sizeof(word_buf)) > 0)
          {
              k = atoi(word_buf);
              shotst->sprite_size_max = k;
              n++;
          }
          if (n < 1)
          {
              CONFWRNLOG("Couldn't read \"%s\" parameter in [%s] block of %s file.",
                  COMMAND_TEXT(cmd_num), block_buf, config_textname);
          }
          break;
      case 16: //SPELLEFFECT
          if (get_conf_parameter_single(buf, &pos, len, word_buf, sizeof(word_buf)) > 0)
          {
              k = atoi(word_buf);
              shotst->cast_spell_kind = k;
              n++;
          }
          if (n < 1)
          {
              CONFWRNLOG("Couldn't read \"%s\" parameter in [%s] block of %s file.",
                  COMMAND_TEXT(cmd_num), block_buf, config_textname);
          }
          break;
      case 17: //BOUNCEANGLE
          if (get_conf_parameter_single(buf, &pos, len, word_buf, sizeof(word_buf)) > 0)
          {
              k = atoi(word_buf);
              shotst->bounce_angle = k;
              n++;
          }
          if (n < 1)
          {
              CONFWRNLOG("Couldn't read \"%s\" parameter in [%s] block of %s file.",
                  COMMAND_TEXT(cmd_num), block_buf, config_textname);
          }
          break;
      case 18: //SIZE_XY
          if (get_conf_parameter_single(buf, &pos, len, word_buf, sizeof(word_buf)) > 0)
          {
              k = atoi(word_buf);
              shotst->size_xy = k;
              n++;
          }
          if (n < 1)
          {
              CONFWRNLOG("Couldn't read \"%s\" parameter in [%s] block of %s file.",
                  COMMAND_TEXT(cmd_num), block_buf, config_textname);
          }
          break;
      case 19: //SIZE_Z
          if (get_conf_parameter_single(buf, &pos, len, word_buf, sizeof(word_buf)) > 0)
          {
              k = atoi(word_buf);
              shotst->size_z = k;
              n++;
          }
          if (n < 1)
          {
              CONFWRNLOG("Couldn't read \"%s\" parameter in [%s] block of %s file.",
                  COMMAND_TEXT(cmd_num), block_buf, config_textname);
          }
          break;
      case 20: //FALLACCELERATION
          if (get_conf_parameter_single(buf, &pos, len, word_buf, sizeof(word_buf)) > 0)
          {
              k = atoi(word_buf);
              shotst->fall_acceleration = k;
              n++;
          }
          if (n < 1)
          {
              CONFWRNLOG("Couldn't read \"%s\" parameter in [%s] block of %s file.",
                  COMMAND_TEXT(cmd_num), block_buf, config_textname);
          }
          break; 
      case 21: //VISUALEFFECT
          if (get_conf_parameter_single(buf, &pos, len, word_buf, sizeof(word_buf)) > 0)
          {
              k = effect_or_effect_element_id(word_buf);
              shotst->visual.effect_model = k;
              n++;
          }
          if (n < 1)
          {
              CONFWRNLOG("Couldn't read \"%s\" parameter in [%s] block of %s file.",
                  COMMAND_TEXT(cmd_num), block_buf, config_textname);
          }
          break;
      case 22: //VISUALEFFECTAMOUNT
          if (get_conf_parameter_single(buf, &pos, len, word_buf, sizeof(word_buf)) > 0)
          {
              k = atoi(word_buf);
              shotst->visual.amount = k;
              n++;
          }
          if (n < 1)
          {
              CONFWRNLOG("Couldn't read \"%s\" parameter in [%s] block of %s file.",
                  COMMAND_TEXT(cmd_num), block_buf, config_textname);
          }
          break;
      case 23: //VISUALEFFECTSPREAD
          if (get_conf_parameter_single(buf, &pos, len, word_buf, sizeof(word_buf)) > 0)
          {
              k = atoi(word_buf);
              shotst->visual.random_range = k;
              n++;
          }
          if (n < 1)
          {
              CONFWRNLOG("Couldn't read \"%s\" parameter in [%s] block of %s file.",
                  COMMAND_TEXT(cmd_num), block_buf, config_textname);
          }
          break;
      case 24: //VISUALEFFECTHEALTH
          if (get_conf_parameter_single(buf, &pos, len, word_buf, sizeof(word_buf)) > 0)
          {
              k = atoi(word_buf);
              shotst->visual.shot_health = k;
              n++;
          }
          if (n < 1)
          {
              CONFWRNLOG("Couldn't read \"%s\" parameter in [%s] block of %s file.",
                  COMMAND_TEXT(cmd_num), block_buf, config_textname);
          }
          break;
      case 25: //HITWALLEFFECT
          if (get_conf_parameter_single(buf, &pos, len, word_buf, sizeof(word_buf)) > 0)
          {
              k = effect_or_effect_element_id(word_buf);
              shotst->hit_generic.effect_model = k;
              n++;
          }
          if (n < 1)
          {
              CONFWRNLOG("Couldn't read \"%s\" parameter in [%s] block of %s file.",
                  COMMAND_TEXT(cmd_num), block_buf, config_textname);
          }
          break;
      case 26: //HITWALLSOUND
          if (get_conf_parameter_single(buf, &pos, len, word_buf, sizeof(word_buf)) > 0)
          {
              k = atoi(word_buf);
              shotst->hit_generic.sndsample_idx = k;
              n++;
          }
          if (get_conf_parameter_single(buf, &pos, len, word_buf, sizeof(word_buf)) > 0)
          {
              k = atoi(word_buf);
              shotst->hit_generic.sndsample_range = k;
              n++;
          }
          if (n < 2)
          {
              CONFWRNLOG("Couldn't read \"%s\" parameter in [%s] block of %s file.",
                  COMMAND_TEXT(cmd_num), block_buf, config_textname);
          }
          break;
      case 27: //HITCREATUREEFFECT
          if (get_conf_parameter_single(buf, &pos, len, word_buf, sizeof(word_buf)) > 0)
          {
              k = effect_or_effect_element_id(word_buf);
              shotst->hit_creature.effect_model = k;
              n++;
          }
          if (n < 1)
          {
              CONFWRNLOG("Couldn't read \"%s\" parameter in [%s] block of %s file.",
                  COMMAND_TEXT(cmd_num), block_buf, config_textname);
          }
          break;
      case 28: //HITCREATURESOUND
          if (get_conf_parameter_single(buf, &pos, len, word_buf, sizeof(word_buf)) > 0)
          {
              k = atoi(word_buf);
              shotst->hit_creature.sndsample_idx = k;
              n++;
          }
          if (get_conf_parameter_single(buf, &pos, len, word_buf, sizeof(word_buf)) > 0)
          {
              k = atoi(word_buf);
              shotst->hit_creature.sndsample_range = k;
              n++;
          }
          if (n < 2)
          {
              CONFWRNLOG("Couldn't read \"%s\" parameter in [%s] block of %s file.",
                  COMMAND_TEXT(cmd_num), block_buf, config_textname);
          }
          break;
      case 29: //HITDOOREFFECT
          if (get_conf_parameter_single(buf, &pos, len, word_buf, sizeof(word_buf)) > 0)
          {
              k = effect_or_effect_element_id(word_buf);
              shotst->hit_door.effect_model = k;
              n++;
          }
          if (n < 1)
          {
              CONFWRNLOG("Couldn't read \"%s\" parameter in [%s] block of %s file.",
                  COMMAND_TEXT(cmd_num), block_buf, config_textname);
          }
          break;
      case 30: //HITDOORSOUND
          if (get_conf_parameter_single(buf, &pos, len, word_buf, sizeof(word_buf)) > 0)
          {
              k = atoi(word_buf);
              shotst->hit_door.sndsample_idx = k;
              n++;
          }
          if (get_conf_parameter_single(buf, &pos, len, word_buf, sizeof(word_buf)) > 0)
          {
              k = atoi(word_buf);
              shotst->hit_door.sndsample_range = k;
              n++;
          }
          if (n < 2)
          {
              CONFWRNLOG("Couldn't read \"%s\" parameter in [%s] block of %s file.",
                  COMMAND_TEXT(cmd_num), block_buf, config_textname);
          }
          break;
      case 31: //HITWATEREFFECT
          if (get_conf_parameter_single(buf, &pos, len, word_buf, sizeof(word_buf)) > 0)
          {
              k = effect_or_effect_element_id(word_buf);
              shotst->hit_water.effect_model = k;
              n++;
          }
          if (n < 1)
          {
              CONFWRNLOG("Couldn't read \"%s\" parameter in [%s] block of %s file.",
                  COMMAND_TEXT(cmd_num), block_buf, config_textname);
          }
          break;
      case 32: //HITWATERSOUND
          if (get_conf_parameter_single(buf, &pos, len, word_buf, sizeof(word_buf)) > 0)
          {
              k = atoi(word_buf);
              shotst->hit_water.sndsample_idx = k;
              n++;
          }
          if (get_conf_parameter_single(buf, &pos, len, word_buf, sizeof(word_buf)) > 0)
          {
              k = atoi(word_buf);
              shotst->hit_water.sndsample_range = k;
              n++;
          }
          if (n < 2)
          {
              CONFWRNLOG("Couldn't read \"%s\" parameter in [%s] block of %s file.",
                  COMMAND_TEXT(cmd_num), block_buf, config_textname);
          }
          break;
      case 33: //HITLAVAEFFECT
          if (get_conf_parameter_single(buf, &pos, len, word_buf, sizeof(word_buf)) > 0)
          {
              k = effect_or_effect_element_id(word_buf);
              shotst->hit_lava.effect_model = k;
              n++;
          }
          if (n < 1)
          {
              CONFWRNLOG("Couldn't read \"%s\" parameter in [%s] block of %s file.",
                  COMMAND_TEXT(cmd_num), block_buf, config_textname);
          }
          break;
      case 34: //HITLAVASOUND
          if (get_conf_parameter_single(buf, &pos, len, word_buf, sizeof(word_buf)) > 0)
          {
              k = atoi(word_buf);
              shotst->hit_lava.sndsample_idx = k;
              n++;
          }
          if (get_conf_parameter_single(buf, &pos, len, word_buf, sizeof(word_buf)) > 0)
          {
              k = atoi(word_buf);
              shotst->hit_lava.sndsample_range = k;
              n++;
          }
          if (n < 2)
          {
              CONFWRNLOG("Couldn't read \"%s\" parameter in [%s] block of %s file.",
                  COMMAND_TEXT(cmd_num), block_buf, config_textname);
          }
          break;
      case 35: //DIGHITEFFECT
          if (get_conf_parameter_single(buf, &pos, len, word_buf, sizeof(word_buf)) > 0)
          {
              k = effect_or_effect_element_id(word_buf);
              shotst->dig.effect_model = k;
              n++;
          }
          if (n < 1)
          {
              CONFWRNLOG("Couldn't read \"%s\" parameter in [%s] block of %s file.",
                  COMMAND_TEXT(cmd_num), block_buf, config_textname);
          }
          break;
      case 36: //DIGHITSOUND
          if (get_conf_parameter_single(buf, &pos, len, word_buf, sizeof(word_buf)) > 0)
          {
              k = atoi(word_buf);
              shotst->dig.sndsample_idx = k;
              n++;
          }
          if (get_conf_parameter_single(buf, &pos, len, word_buf, sizeof(word_buf)) > 0)
          {
              k = atoi(word_buf);
              shotst->dig.sndsample_range = k;
              n++;
          }
          if (n < 2)
          {
              CONFWRNLOG("Couldn't read \"%s\" parameter in [%s] block of %s file.",
                  COMMAND_TEXT(cmd_num), block_buf, config_textname);
          }
          break;
      case 37: // EXPLOSIONEFFECTS
          if (get_conf_parameter_single(buf, &pos, len, word_buf, sizeof(word_buf)) > 0)
          {
              k = effect_or_effect_element_id(word_buf);
              shotst->explode.effect1_model = k;
              n++;
          }
          if (get_conf_parameter_single(buf, &pos, len, word_buf, sizeof(word_buf)) > 0)
          {
              k = effect_or_effect_element_id(word_buf);
              shotst->explode.effect2_model = k;
              n++;
          }
          if (get_conf_parameter_single(buf, &pos, len, word_buf, sizeof(word_buf)) > 0)
          {
              k = effect_or_effect_element_id(word_buf);
              shotst->explode.around_effect1_model = k;
              n++;
          }
          if (get_conf_parameter_single(buf, &pos, len, word_buf, sizeof(word_buf)) > 0)
          {
              k = effect_or_effect_element_id(word_buf);
              shotst->explode.around_effect2_model = k;
              n++;
          }
          if (n < 4)
          {
              CONFWRNLOG("Couldn't read \"%s\" parameter in [%s] block of %s file.",
                  COMMAND_TEXT(cmd_num), block_buf, config_textname);
          }
          break;
      case 38: //WITHSTANDHITAGAINST
          while (get_conf_parameter_single(buf, &pos, len, word_buf, sizeof(word_buf)) > 0)
          {
              k = get_id(shotmodel_withstand_types, word_buf);
              switch (k)
              {
              case 1: // CREATURE
                  shotst->hit_creature.withstand = 1;
                  n++;
                  break;
              case 2: // WALL
                  shotst->hit_generic.withstand = 1;
                  n++;
                  break;
              case 3: // DOOR
                  shotst->hit_door.withstand = 1;
                  n++;
                  break;
              case 4: // WATER
                  shotst->hit_water.withstand = 1;
                  n++;
                  break;
              case 5: // LAVA
                  shotst->hit_lava.withstand = 1;
                  n++;
                  break;
              case 6: // DIG
                  shotst->dig.withstand = 1;
                  n++;
                  break;
              default:
                  CONFWRNLOG("Incorrect value of \"%s\" parameter \"%s\" in [%s] block of %s file.",
                      COMMAND_TEXT(cmd_num), word_buf, block_buf, config_textname);
              }
          }
          break;
      case 39: //ANIMATIONTRANSPARENCY
          if (get_conf_parameter_single(buf, &pos, len, word_buf, sizeof(word_buf)) > 0)
          {
              k = atoi(word_buf);
              shotst->animation_transparency = k;
              n++;
          }
          if (n < 1)
          {
              CONFWRNLOG("Couldn't read \"%s\" parameter in [%s] block of %s file.",
                  COMMAND_TEXT(cmd_num), block_buf, config_textname);
          }
          break;
      case 40: //DESTROYONHIT
          if (get_conf_parameter_single(buf, &pos, len, word_buf, sizeof(word_buf)) > 0)
          {
              k = atoi(word_buf);
              shotst->destroy_on_first_hit = k;
              n++;
          }
          if (n < 1)
          {
              CONFWRNLOG("Couldn't read \"%s\" parameter in [%s] block of %s file.",
                  COMMAND_TEXT(cmd_num), block_buf, config_textname);
          }
          break;
      case 41: //BASEEXPERIENCEGAIN
          if (get_conf_parameter_single(buf, &pos, len, word_buf, sizeof(word_buf)) > 0)
          {
              k = atoi(word_buf);
              shotst->experience_given_to_shooter = k;
              n++;
          }
          if (n < 1)
          {
              CONFWRNLOG("Couldn't read \"%s\" parameter in [%s] block of %s file.",
                  COMMAND_TEXT(cmd_num), block_buf, config_textname);
          }
          break;
      case 42: //TARGETHITSTOPTURNS
          if (get_conf_parameter_single(buf, &pos, len, word_buf, sizeof(word_buf)) > 0)
          {
              k = atoi(word_buf);
              shotst->target_hitstop_turns = k;
              n++;
          }
          if (n < 1)
          {
              CONFWRNLOG("Couldn't read \"%s\" parameter in [%s] block of %s file.",
                  COMMAND_TEXT(cmd_num), block_buf, config_textname);
          }
          break;
      case 43: //SHOTSOUNDPRIORITY
          if (get_conf_parameter_single(buf, &pos, len, word_buf, sizeof(word_buf)) > 0)
          {
              k = atoi(word_buf);
              shotst->sound_priority = k;
              n++;
          }
          if (n < 1)
          {
              CONFWRNLOG("Couldn't read \"%s\" parameter in [%s] block of %s file.",
                  COMMAND_TEXT(cmd_num), block_buf, config_textname);
          }
          break;
      case 44: // LIGHTING
          if (get_conf_parameter_single(buf, &pos, len, word_buf, sizeof(word_buf)) > 0)
          {
              k = atoi(word_buf);
              shotst->light_radius = k * COORD_PER_STL;
              n++;
          }
          if (get_conf_parameter_single(buf, &pos, len, word_buf, sizeof(word_buf)) > 0)
          {
              k = atoi(word_buf);
              shotst->light_intensity = k;
              n++;
          }
          if (get_conf_parameter_single(buf, &pos, len, word_buf, sizeof(word_buf)) > 0)
          {
              k = atoi(word_buf);
              shotst->lightf_53 = k;
              n++;
          }
          if (n < 3)
          {
              CONFWRNLOG("Couldn't read \"%s\" parameter in [%s] block of %s file.",
                  COMMAND_TEXT(cmd_num), block_buf, config_textname);
          }
          break;
      case 45: // INERTIA
          if (get_conf_parameter_single(buf, &pos, len, word_buf, sizeof(word_buf)) > 0)
          {
              k = atoi(word_buf);
              shotst->inertia_floor = k;
              n++;
          }
          if (get_conf_parameter_single(buf, &pos, len, word_buf, sizeof(word_buf)) > 0)
          {
              k = atoi(word_buf);
              shotst->inertia_air = k;
              n++;
          }
          if (n < 2)
          {
              CONFWRNLOG("Couldn't read \"%s\" parameter in [%s] block of %s file.",
                  COMMAND_TEXT(cmd_num), block_buf, config_textname);
          }
          break;
      case 46: //UNSHADED
          if (get_conf_parameter_single(buf, &pos, len, word_buf, sizeof(word_buf)) > 0)
          {
              k = atoi(word_buf);
              shotst->unshaded = k;
              n++;
          }
          if (n < 1)
          {
              CONFWRNLOG("Couldn't read \"%s\" parameter in [%s] block of %s file.",
                  COMMAND_TEXT(cmd_num), block_buf, config_textname);
          }
          break;
      case 47: //SOFTLANDING
          if (get_conf_parameter_single(buf, &pos, len, word_buf, sizeof(word_buf)) > 0)
          {
              k = atoi(word_buf);
              shotst->soft_landing = k;
              n++;
          }
          if (n < 1)
          {
              CONFWRNLOG("Couldn't read \"%s\" parameter in [%s] block of %s file.",
                  COMMAND_TEXT(cmd_num), block_buf, config_textname);
          }
          break;
      case 48: //EFFECTMODEL
          if (get_conf_parameter_single(buf, &pos, len, word_buf, sizeof(word_buf)) > 0)
          {
              k = effect_or_effect_element_id(word_buf);
              shotst->effect_id = k;
              n++;
          }
          if (n < 1)
          {
              CONFWRNLOG("Couldn't read \"%s\" parameter in [%s] block of %s file.",
                  COMMAND_TEXT(cmd_num), block_buf, config_textname);
          }
          break;
      case 49: //FIRELOGIC
          if (get_conf_parameter_single(buf, &pos, len, word_buf, sizeof(word_buf)) > 0)
          {
              k = atoi(word_buf);
              shotst->fire_logic = k;
              n++;
          }
          if (n < 1)
          {
              CONFWRNLOG("Couldn't read \"%s\" parameter in [%s] block of %s file.",
                  COMMAND_TEXT(cmd_num), block_buf, config_textname);
          }
          break;
      case 50: //UPDATELOGIC
          if (get_conf_parameter_single(buf, &pos, len, word_buf, sizeof(word_buf)) > 0)
          {
              k = atoi(word_buf);
              shotst->update_logic = k;
              n++;
          }
          if (n < 1)
          {
              CONFWRNLOG("Couldn't read \"%s\" parameter in [%s] block of %s file.",
                  COMMAND_TEXT(cmd_num), block_buf, config_textname);
          }
          break;
      case 51: //EFFECTSPACING
          if (get_conf_parameter_single(buf, &pos, len, word_buf, sizeof(word_buf)) > 0)
          {
              k = atoi(word_buf);
              shotst->effect_spacing = k;
              n++;
          }
          if (n < 1)
          {
              CONFWRNLOG("Couldn't read \"%s\" parameter in [%s] block of %s file.",
                  COMMAND_TEXT(cmd_num), block_buf, config_textname);
          }
          break;
      case 52: //EFFECTAMOUNT
          if (get_conf_parameter_single(buf, &pos, len, word_buf, sizeof(word_buf)) > 0)
          {
              k = atoi(word_buf);
              shotst->effect_amount = k;
              n++;
          }
          if (n < 1)
          {
              CONFWRNLOG("Couldn't read \"%s\" parameter in [%s] block of %s file.",
                  COMMAND_TEXT(cmd_num), block_buf, config_textname);
          }
          break;
      case 53: //HITHEARTEFFECT
          if (get_conf_parameter_single(buf, &pos, len, word_buf, sizeof(word_buf)) > 0)
          {
              k = effect_or_effect_element_id(word_buf);
              shotst->hit_heart.effect_model = k;
              n++;
          }
          if (n < 1)
          {
              CONFWRNLOG("Couldn't read \"%s\" parameter in [%s] block of %s file.",
                  COMMAND_TEXT(cmd_num), block_buf, config_textname);
          }
          break;
      case 54: //HITHEARTSOUND
          if (get_conf_parameter_single(buf, &pos, len, word_buf, sizeof(word_buf)) > 0)
          {
              k = atoi(word_buf);
              shotst->hit_heart.sndsample_idx = k;
              n++;
          }
          if (get_conf_parameter_single(buf, &pos, len, word_buf, sizeof(word_buf)) > 0)
          {
              k = atoi(word_buf);
              shotst->hit_heart.sndsample_range = k;
              n++;
          }
          if (n < 2)
          {
              CONFWRNLOG("Couldn't read \"%s\" parameter in [%s] block of %s file.",
                  COMMAND_TEXT(cmd_num), block_buf, config_textname);
          }
          break;
      case 55: // BLEEDINGEFFECT
          if (get_conf_parameter_single(buf, &pos, len, word_buf, sizeof(word_buf)) > 0)
          {
              k = effect_or_effect_element_id(word_buf);
              shotst->effect_bleeding = k;
              n++;
          }
          if (n < 1)
          {
              CONFWRNLOG("Couldn't read \"%s\" parameter in [%s] block of %s file.",
                  COMMAND_TEXT(cmd_num), block_buf, config_textname);
          }
          break;
      case 56: // FROZENEFFECT
          if (get_conf_parameter_single(buf, &pos, len, word_buf, sizeof(word_buf)) > 0)
          {
              k = effect_or_effect_element_id(word_buf);
              shotst->effect_frozen = k;
              n++;
          }
          if (n < 1)
          {
              CONFWRNLOG("Couldn't read \"%s\" parameter in [%s] block of %s file.",
                  COMMAND_TEXT(cmd_num), block_buf, config_textname);
          }
          break;
      case 57: // PERIODICAL
          if (get_conf_parameter_single(buf,&pos,len,word_buf,sizeof(word_buf)) > 0)
          {
            k = atoi(word_buf);
            shotst->periodical = k;
            n++;
          }
          if (n < 1)
          {
            CONFWRNLOG("Couldn't read \"%s\" parameter in [%s] block of %s file.",
                COMMAND_TEXT(cmd_num),block_buf,config_textname);
          }
          break;
      case 58: // SPEEDDEVIATION
          if (get_conf_parameter_single(buf, &pos, len, word_buf, sizeof(word_buf)) > 0)
          {
              k = atoi(word_buf);
              shotst->speed_deviation = k;
              n++;
          }
          if (n < 1)
          {
              CONFWRNLOG("Couldn't read \"%s\" parameter in [%s] block of %s file.",
                  COMMAND_TEXT(cmd_num), block_buf, config_textname);
          }
          break;
      case 59: // SPREAD_XY
          if (get_conf_parameter_single(buf, &pos, len, word_buf, sizeof(word_buf)) > 0)
          {
              k = atoi(word_buf);
              shotst->spread_xy = k;
              n++;
          }
          if (n < 1)
          {
              CONFWRNLOG("Couldn't read \"%s\" parameter in [%s] block of %s file.",
                  COMMAND_TEXT(cmd_num), block_buf, config_textname);
          }
          break;
      case 60: // SPREAD_Z
          if (get_conf_parameter_single(buf, &pos, len, word_buf, sizeof(word_buf)) > 0)
          {
              k = atoi(word_buf);
              shotst->spread_z = k;
              n++;
          }
          if (n < 1)
          {
              CONFWRNLOG("Couldn't read \"%s\" parameter in [%s] block of %s file.",
                  COMMAND_TEXT(cmd_num), block_buf, config_textname);
          }
          break;
      case 0: // comment
          break;
      case -1: // end of buffer
          break;
      default:
          CONFWRNLOG("Unrecognized command (%d) in [%s] block of %s file.",
              cmd_num,block_buf,config_textname);
          break;
      }
      skip_conf_to_next_line(buf,&pos,len);
    }
    //write_magic_shot_to_log(shotst, i);
#undef COMMAND_TEXT
  }
  return true;
}

TbBool parse_magic_power_blocks(char *buf, long len, const char *config_textname, unsigned short flags)
{
  struct PowerConfigStats *powerst;
  int i;
  // Block name and parameter word store variables
  // Initialize the array
  int arr_size;
  arr_size = sizeof(game.conf.magic_conf.power_cfgstats) / sizeof(game.conf.magic_conf.power_cfgstats[0]);
  for (i = 0; i < arr_size; i++)
  {
      if ((flags & CnfLd_AcceptPartial) == 0)
      {
          if ((i < game.conf.magic_conf.power_types_count) || (strlen(power_desc[i].name) <= 0))
          {
              powerst = get_power_model_stats(i);
              LbMemorySet(powerst->code_name, 0, COMMAND_WORD_LEN);
              powerst->artifact_model = 0;
              powerst->can_cast_flags = 0;
              powerst->config_flags = 0;
              powerst->overcharge_check_idx = 0;
              powerst->work_state = 0;
              powerst->bigsym_sprite_idx = 0;
              powerst->medsym_sprite_idx = 0;
              powerst->name_stridx = 0;
              powerst->tooltip_stridx = 0;
              powerst->select_sample_idx = 0;
              powerst->pointer_sprite_idx = 0;
              powerst->panel_tab_idx = 0;
              powerst->select_sound_idx = 0;
              powerst->cast_cooldown = 0;
              power_desc[i].name = powerst->code_name;
              power_desc[i].num = i;
          } else
          {
              power_desc[i].name = NULL;
              power_desc[i].num = 0;
          }
      }
      arr_size = sizeof(game.conf.object_conf.object_to_power_artifact)/sizeof(game.conf.object_conf.object_to_power_artifact[0]);
      for (i = 0; i < arr_size; i++)
      {
          if ((flags & CnfLd_AcceptPartial) == 0)
          {
              game.conf.object_conf.object_to_power_artifact[i] = 0;
          }
      }
  }
  arr_size = game.conf.magic_conf.power_types_count;
  // Load the file
  for (i=0; i < arr_size; i++)
  {
      char block_buf[COMMAND_WORD_LEN];
      sprintf(block_buf, "power%d", i);
      long pos = 0;
      long long k = find_conf_block(buf, &pos, len, block_buf);
      if (k < 0)
      {
          if ((flags & CnfLd_AcceptPartial) == 0)
          {
              WARNMSG("Block [%s] not found in %s file.", block_buf, config_textname);
              return false;
          }
          continue;
    }
    struct MagicStats* pwrdynst = get_power_dynamic_stats(i);
    powerst = get_power_model_stats(i);
#define COMMAND_TEXT(cmd_num) get_conf_parameter_text(magic_power_commands,cmd_num)
    while (pos<len)
    {
      // Finding command number in this line
      int cmd_num = recognize_conf_command(buf, &pos, len, magic_power_commands);
      // Now store the config item in correct place
      if (cmd_num == -3) break; // if next block starts
      if ((flags & CnfLd_ListOnly) != 0) {
          // In "List only" mode, accept only name command
          if (cmd_num > 1) {
              cmd_num = 0;
          }
      }
      int n = 0;
      char word_buf[COMMAND_WORD_LEN];
      switch (cmd_num)
      {
      case 1: // NAME
          if (get_conf_parameter_single(buf,&pos,len,powerst->code_name,COMMAND_WORD_LEN) <= 0)
          {
              CONFWRNLOG("Couldn't read \"%s\" parameter in [%s] block of %s file.",
                  COMMAND_TEXT(cmd_num),block_buf,config_textname);
              break;
          }
          power_desc[i].name = powerst->code_name;
          power_desc[i].num = i;
          break;
      case 2: // POWER
          while (get_conf_parameter_single(buf,&pos,len,word_buf,sizeof(word_buf)) > 0)
          {
              k = atoi(word_buf);
              if (n > SPELL_MAX_LEVEL)
              {
                CONFWRNLOG("Too many \"%s\" parameters in [%s] block of %s file.",
                    COMMAND_TEXT(cmd_num),block_buf,config_textname);
                break;
              }
              pwrdynst->strength[n] = k;
              n++;
          }
          if (n <= SPELL_MAX_LEVEL)
          {
              CONFWRNLOG("Couldn't read all \"%s\" parameters in [%s] block of %s file.",
                  COMMAND_TEXT(cmd_num),block_buf,config_textname);
          }
          break;
      case 3: // COST
          while (get_conf_parameter_single(buf,&pos,len,word_buf,sizeof(word_buf)) > 0)
          {
              k = atoi(word_buf);
              if (n > SPELL_MAX_LEVEL)
              {
                CONFWRNLOG("Too many \"%s\" parameters in [%s] block of %s file.",
                    COMMAND_TEXT(cmd_num),block_buf,config_textname);
                break;
              }
              pwrdynst->cost[n] = k;
              n++;
          }
          if (n <= SPELL_MAX_LEVEL)
          {
              CONFWRNLOG("Couldn't read all \"%s\" parameters in [%s] block of %s file.",
                  COMMAND_TEXT(cmd_num),block_buf,config_textname);
          }
          break;
      case 4: // Duration
          if (get_conf_parameter_single(buf,&pos,len,word_buf,sizeof(word_buf)) > 0)
          {
              k = atoi(word_buf);
              pwrdynst->duration = k;
              n++;
          }
          if (n < 1)
          {
              CONFWRNLOG("Couldn't read \"%s\" parameter in [%s] block of %s file.",
                  COMMAND_TEXT(cmd_num),block_buf,config_textname);
          }
          break;
      case 5: // CASTABILITY
          powerst->can_cast_flags = 0;
          while (get_conf_parameter_single(buf,&pos,len,word_buf,sizeof(word_buf)) > 0)
          {
              k = get_long_id(powermodel_castability_commands, word_buf);
              if ((k != 0) && (k != -1))
              {
                  powerst->can_cast_flags |= k;
                  n++;
              } else
              {
                  CONFWRNLOG("Incorrect value of \"%s\" parameter \"%s\" in [%s] block of %s file.",
                      COMMAND_TEXT(cmd_num),word_buf,block_buf,config_textname);
              }
          }
          break;
      case 6: // ARTIFACT
          if (get_conf_parameter_single(buf,&pos,len,word_buf,sizeof(word_buf)) > 0)
          {
              k = get_id(object_desc, word_buf);
              if (k >= 0) {
                  powerst->artifact_model = k;
                  game.conf.object_conf.object_to_power_artifact[k] = i;
                  n++;
              }
          }
          if (n < 1)
          {
              CONFWRNLOG("Incorrect object model \"%s\" in [%s] block of %s file.",
                  word_buf,block_buf,config_textname);
              break;
          }
          break;
      case 7: // NAMETEXTID
          if (get_conf_parameter_single(buf,&pos,len,word_buf,sizeof(word_buf)) > 0)
          {
              k = atoi(word_buf);
              powerst->name_stridx = k;
              n++;
          }
          if (n < 1)
          {
              CONFWRNLOG("Couldn't read \"%s\" parameter in [%s] block of %s file.",
                  COMMAND_TEXT(cmd_num),block_buf,config_textname);
          }
          break;
      case 8: // TOOLTIPTEXTID
          if (get_conf_parameter_single(buf,&pos,len,word_buf,sizeof(word_buf)) > 0)
          {
              k = atoi(word_buf);
              powerst->tooltip_stridx = k;
              n++;
          }
          if (n < 1)
          {
              CONFWRNLOG("Couldn't read \"%s\" parameter in [%s] block of %s file.",
                  COMMAND_TEXT(cmd_num),block_buf,config_textname);
          }
          break;
      case 10: // SYMBOLSPRITES
          if (get_conf_parameter_single(buf,&pos,len,word_buf,sizeof(word_buf)) > 0)
          {
              powerst->bigsym_sprite_idx = bad_icon_id;
              k = get_icon_id(word_buf);
              if (k >= 0)
              {
                  powerst->bigsym_sprite_idx = k;
                  n++;
              }
          }
          if (get_conf_parameter_single(buf,&pos,len,word_buf,sizeof(word_buf)) > 0)
          {
              powerst->medsym_sprite_idx = bad_icon_id;
              k = get_icon_id(word_buf);
              if (k >= 0)
              {
                  powerst->medsym_sprite_idx = k;
                  n++;
              }
          }
          if (n < 2)
          {
              CONFWRNLOG("Incorrect value of \"%s\" parameter in [%s] block of %s file.",
                  COMMAND_TEXT(cmd_num),block_buf,config_textname);
          }
          break;
      case 11: // POINTERSPRITES
          if (get_conf_parameter_single(buf,&pos,len,word_buf,sizeof(word_buf)) > 0)
          {
              k = get_icon_id(word_buf);
              if (k >= 0)
              {
                  powerst->pointer_sprite_idx = k;
                  n++;
              }
          }
          if (n < 1)
          {
              powerst->pointer_sprite_idx = bad_icon_id;
            CONFWRNLOG("Incorrect value of \"%s\" parameter in [%s] block of %s file.",
                COMMAND_TEXT(cmd_num),block_buf,config_textname);
          }
          break;
      case 12: // PANELTABINDEX
          if (get_conf_parameter_single(buf,&pos,len,word_buf,sizeof(word_buf)) > 0)
          {
            k = atoi(word_buf);
            if (k >= 0)
            {
                powerst->panel_tab_idx = k;
                n++;
            }
          }
          if (n < 1)
          {
            CONFWRNLOG("Incorrect value of \"%s\" parameter in [%s] block of %s file.",
                COMMAND_TEXT(cmd_num),block_buf,config_textname);
          }
          break;
      case 13: // SOUNDSAMPLES
          if (get_conf_parameter_single(buf,&pos,len,word_buf,sizeof(word_buf)) > 0)
          {
            k = atoi(word_buf);
            if (k >= 0)
            {
                powerst->select_sample_idx = k;
                n++;
            }
          }
          if (n < 1)
          {
            CONFWRNLOG("Incorrect value of \"%s\" parameter in [%s] block of %s file.",
                COMMAND_TEXT(cmd_num),block_buf,config_textname);
          }
          break;
      case 14: // PROPERTIES
          powerst->config_flags = 0;
          while (get_conf_parameter_single(buf,&pos,len,word_buf,sizeof(word_buf)) > 0)
          {
              k = get_id(powermodel_properties_commands, word_buf);
              if (k > 0) {
                  powerst->config_flags |= k;
                  n++;
              } else {
                  CONFWRNLOG("Incorrect value of \"%s\" parameter \"%s\" in [%s] block of %s file.",
                      COMMAND_TEXT(cmd_num),word_buf,block_buf,config_textname);
              }
          }
          break;
      case 15: // CASTEXPANDFUNC
          powerst->overcharge_check_idx = 0;
          k = recognize_conf_parameter(buf,&pos,len,powermodel_expand_check_func_type);
          if (k > 0)
          {
              powerst->overcharge_check_idx = k;
              n++;
          }
          if (n < 1)
          {
              CONFWRNLOG("Couldn't read \"%s\" parameter in [%s] block of %s file.",
                  COMMAND_TEXT(cmd_num),block_buf,config_textname);
          }
          break;
      case 16: // PLAYERSTATE
          if (get_conf_parameter_single(buf,&pos,len,word_buf,sizeof(word_buf)) > 0)
          {
              k = get_id(player_state_commands, word_buf);
              if (k >= 0) {
                  powerst->work_state = k;
                  n++;
              }
          }
          if (n < 1)
          {
              CONFWRNLOG("Incorrect player state \"%s\" in [%s] block of %s file.",
                  word_buf,block_buf,config_textname);
              break;
          }
          break;
      case 17: // PARENTPOWER
          if (get_conf_parameter_single(buf,&pos,len,word_buf,sizeof(word_buf)) > 0)
          {
              k = get_id(power_desc, word_buf);
              if (k >= 0) {
                  powerst->parent_power = k;
                  n++;
              }
          }
          if (n < 1)
          {
              CONFWRNLOG("Incorrect Keeper Power \"%s\" in [%s] block of %s file.",
                  word_buf,block_buf,config_textname);
              break;
          }
          break;
      case 18: //SOUNDPLAYED
          if (get_conf_parameter_single(buf,&pos,len,word_buf,sizeof(word_buf)) > 0)
          {
              k = atoi(word_buf);
              if (k >= 0)
              {
                  powerst->select_sound_idx = k;
                  n++;
              }
          }
          if (n < 1)
          {
              CONFWRNLOG("Incorrect value of \"%s\" parameter in [%s] block of %s file.",
                  COMMAND_TEXT(cmd_num),block_buf,config_textname);
          }
          break;
      case 19: //COOLDOWN
          if (get_conf_parameter_single(buf, &pos, len, word_buf, sizeof(word_buf)) > 0)
          {
              k = atoi(word_buf);
              if (k >= 0)
              {
                  powerst->cast_cooldown = k;
                  n++;
              }
          }
          if (n < 1)
          {
              CONFWRNLOG("Incorrect value of \"%s\" parameter in [%s] block of %s file.",
                  COMMAND_TEXT(cmd_num), block_buf, config_textname);
          }
          break;
      case 20: //SPELL
          if (get_conf_parameter_single(buf, &pos, len, word_buf, sizeof(word_buf)) > 0)
          {
              k = get_id(spell_desc,word_buf);
              if (k >= 0)
              {
                  powerst->spell_idx = k;
                  n++;
              }
          }
          if (n < 1)
          {
              CONFWRNLOG("Incorrect value of \"%s\" parameter in [%s] block of %s file.",
                  COMMAND_TEXT(cmd_num), block_buf, config_textname);
          }
          break;
      case 21: //EFFECT
          if (get_conf_parameter_single(buf, &pos, len, word_buf, sizeof(word_buf)) > 0)
          {
              k = effect_or_effect_element_id(word_buf);
              powerst->effect_id = k;
              n++;
          }
          if (n < 1)
          {
              CONFWRNLOG("Incorrect value of \"%s\" parameter in [%s] block of %s file.",
                  COMMAND_TEXT(cmd_num), block_buf, config_textname);
          }
          break;
      case 22: //USEFUNCTION
          if (get_conf_parameter_single(buf, &pos, len, word_buf, sizeof(word_buf)) > 0)
          {
              k = get_id(magic_use_func_commands,word_buf);
              if (k >= 0)
              {
                  powerst->magic_use_func_idx = k;
                  n++;
              }
          }
          if (n < 1)
          {
              CONFWRNLOG("Incorrect value of \"%s\" parameter in [%s] block of %s file.",
                  COMMAND_TEXT(cmd_num), block_buf, config_textname);
          }
          break;
      case 0: // comment
          break;
      case -1: // end of buffer
          break;
      default:
          CONFWRNLOG("Unrecognized command (%d) in [%s] block of %s file.",
              cmd_num,block_buf,config_textname);
          break;
      }
      skip_conf_to_next_line(buf,&pos,len);
    }
#undef COMMAND_TEXT
  }
  if ((flags & CnfLd_ListOnly) == 0)
  {
    // Mark powers which have children
    for (i = 0; i < game.conf.magic_conf.power_types_count; i++)
    {
        powerst = get_power_model_stats(i);
        struct PowerConfigStats* parent_powerst = get_power_model_stats(powerst->parent_power);
        if (!power_model_stats_invalid(parent_powerst)) {
            parent_powerst->config_flags |= PwCF_IsParent;
        }
    }
  }
  return true;
}

TbBool parse_magic_special_blocks(char *buf, long len, const char *config_textname, unsigned short flags)
{
  struct SpecialConfigStats *specst;
  int i;
  // Block name and parameter word store variables
  // Initialize the array
  int arr_size;
  if ((flags & CnfLd_AcceptPartial) == 0)
  {
      arr_size = sizeof(game.conf.magic_conf.special_cfgstats)/sizeof(game.conf.magic_conf.special_cfgstats[0]);
      for (i=0; i < arr_size; i++)
      {
          specst = get_special_model_stats(i);
          LbMemorySet(specst->code_name, 0, COMMAND_WORD_LEN);
          specst->artifact_model = 0;
          specst->tooltip_stridx = 0;
          if (i < game.conf.magic_conf.special_types_count)
          {
              special_desc[i].name = specst->code_name;
              special_desc[i].num = i;
          } else
          {
              special_desc[i].name = NULL;
              special_desc[i].num = 0;
          }
      }
      arr_size = sizeof(game.conf.object_conf.object_to_special_artifact)/sizeof(game.conf.object_conf.object_to_special_artifact[0]);
      for (i=0; i < arr_size; i++) {
          game.conf.object_conf.object_to_special_artifact[i] = 0;
      }
  }
  arr_size = game.conf.magic_conf.special_types_count;
  // Load the file
  for (i=0; i < arr_size; i++)
  {
      char block_buf[COMMAND_WORD_LEN];
      sprintf(block_buf, "special%d", i);
      long pos = 0;
      int k = find_conf_block(buf, &pos, len, block_buf);
      if (k < 0)
      {
          if ((flags & CnfLd_AcceptPartial) == 0)
          {
              WARNMSG("Block [%s] not found in %s file.", block_buf, config_textname);
              return false;
          }
          continue;
    }
    specst = get_special_model_stats(i);
#define COMMAND_TEXT(cmd_num) get_conf_parameter_text(magic_special_commands,cmd_num)
    while (pos<len)
    {
      // Finding command number in this line
      int cmd_num = recognize_conf_command(buf, &pos, len, magic_special_commands);
      // Now store the config item in correct place
      if (cmd_num == -3) break; // if next block starts
      if ((flags & CnfLd_ListOnly) != 0) {
          // In "List only" mode, accept only name command
          if (cmd_num > 1) {
              cmd_num = 0;
          }
      }
      int n = 0;
      char word_buf[COMMAND_WORD_LEN];
      switch (cmd_num)
      {
      case 1: // NAME
          if (get_conf_parameter_single(buf,&pos,len,specst->code_name,COMMAND_WORD_LEN) <= 0)
          {
              CONFWRNLOG("Couldn't read \"%s\" parameter in [%s] block of %s file.",
                  COMMAND_TEXT(cmd_num),block_buf,config_textname);
              break;
          }
          break;
      case 2: // ARTIFACT
          if (get_conf_parameter_single(buf,&pos,len,word_buf,sizeof(word_buf)) > 0)
          {
              k = get_id(object_desc, word_buf);
              if (k >= 0) {
                  specst->artifact_model = k;
                  game.conf.object_conf.object_to_special_artifact[k] = i;
                  n++;
              }
          }
          if (n < 1)
          {
              CONFWRNLOG("Incorrect object model \"%s\" in [%s] block of %s file.",
                  word_buf,block_buf,config_textname);
              break;
          }
          break;
      case 3: // TOOLTIPTEXTID
          if (get_conf_parameter_single(buf,&pos,len,word_buf,sizeof(word_buf)) > 0)
          {
            k = atoi(word_buf);
            if (k > 0)
            {
                specst->tooltip_stridx = k;
                n++;
            }
          }
          if (n < 1)
          {
            CONFWRNLOG("Incorrect value of \"%s\" parameter in [%s] block of %s file.",
                COMMAND_TEXT(cmd_num),block_buf,config_textname);
          }
          break;
      case 4: // SPEECHPLAYED
          if (get_conf_parameter_single(buf, &pos, len, word_buf, sizeof(word_buf)) > 0)
          {
              k = atoi(word_buf);
              if (k >= 0)
              {
                  specst->speech = k;
                  n++;
              }
          }
          if (n < 1)
          {
              CONFWRNLOG("Incorrect value of \"%s\" parameter in [%s] block of %s file.",
                  COMMAND_TEXT(cmd_num), block_buf, config_textname);
          }
          break;
      case 5: // ACTIVATIONEFFECT
          if (get_conf_parameter_single(buf, &pos, len, word_buf, sizeof(word_buf)) > 0)
          {
              k = effect_or_effect_element_id(word_buf);
              specst->effect_id = k;
              n++;
          }
          if (n < 1)
          {
              CONFWRNLOG("Incorrect value of \"%s\" parameter in [%s] block of %s file.",
                  COMMAND_TEXT(cmd_num), block_buf, config_textname);
          }
          break;
      case 6: // VALUE
          if (get_conf_parameter_single(buf, &pos, len, word_buf, sizeof(word_buf)) > 0)
          {
              k = atoi(word_buf);
              specst->value = k;
          }
          break;
      case 0: // comment
          break;
      case -1: // end of buffer
          break;
      default:
          CONFWRNLOG("Unrecognized command (%d) in [%s] block of %s file.",
              cmd_num,block_buf,config_textname);
          break;
      }
      skip_conf_to_next_line(buf,&pos,len);
    }
#undef COMMAND_TEXT
  }
  return true;
}

TbBool load_magic_config_file(const char *textname, const char *fname, unsigned short flags)
{
    SYNCDBG(0,"%s %s file \"%s\".",((flags & CnfLd_ListOnly) == 0)?"Reading":"Parsing",textname,fname);
    long len = LbFileLengthRnc(fname);
    if (len < MIN_CONFIG_FILE_SIZE)
    {
        if ((flags & CnfLd_IgnoreErrors) == 0)
            WARNMSG("The %s file \"%s\" doesn't exist or is too small.",textname,fname);
        return false;
    }
    char* buf = (char*)LbMemoryAlloc(len + 256);
    if (buf == NULL)
        return false;
    // Loading file data
    len = LbFileLoadAt(fname, buf);
    TbBool result = (len > 0);
    // Parse blocks of the config file
    if (result)
    {
        result = parse_magic_common_blocks(buf, len, textname, flags);
        if ((flags & CnfLd_AcceptPartial) != 0)
            result = true;
        if (!result)
            WARNMSG("Parsing %s file \"%s\" common blocks failed.",textname,fname);
    }
    if (result)
    {
        result = parse_magic_spell_blocks(buf, len, textname, flags);
        if ((flags & CnfLd_AcceptPartial) != 0)
            result = true;
        if (!result)
            WARNMSG("Parsing %s file \"%s\" spell blocks failed.",textname,fname);
    }
    if (result)
    {
        result = parse_magic_shot_blocks(buf, len, textname, flags);
        if ((flags & CnfLd_AcceptPartial) != 0)
            result = true;
        if (!result)
            WARNMSG("Parsing %s file \"%s\" shot blocks failed.",textname,fname);
    }
    if (result)
    {
      result = parse_magic_power_blocks(buf, len, textname, flags);
      if ((flags & CnfLd_AcceptPartial) != 0)
          result = true;
      if (!result)
          WARNMSG("Parsing %s file \"%s\" power blocks failed.",textname,fname);
    }
    if (result)
    {
      result = parse_magic_special_blocks(buf, len, textname, flags);
      if ((flags & CnfLd_AcceptPartial) != 0)
          result = true;
      if (!result)
          WARNMSG("Parsing %s file \"%s\" special blocks failed.",textname,fname);
    }
    //Freeing and exiting
    LbMemoryFree(buf);
    return result;
}

TbBool load_magic_config(const char *conf_fname, unsigned short flags)
{
    static const char config_global_textname[] = "global magic config";
    static const char config_campgn_textname[] = "campaign magic config";
    static const char config_level_textname[] = "level magic config";
    char* fname = prepare_file_path(FGrp_FxData, conf_fname);
    TbBool result = load_magic_config_file(config_global_textname, fname, flags);
    fname = prepare_file_path(FGrp_CmpgConfig,conf_fname);
    if (strlen(fname) > 0)
    {
        load_magic_config_file(config_campgn_textname,fname,flags|CnfLd_AcceptPartial|CnfLd_IgnoreErrors);
    }
    fname = prepare_file_fmtpath(FGrp_CmpgLvls, "map%05lu.%s", get_selected_level_number(), conf_fname);
    if (strlen(fname) > 0)
    {
        load_magic_config_file(config_level_textname,fname,flags|CnfLd_AcceptPartial|CnfLd_IgnoreErrors);
    }
    //Freeing and exiting
    return result;
}

/**
 * Returns Code Name (name to use in script file) of given spell model.
 */
const char *spell_code_name(SpellKind spmodel)
{
    const char* name = get_conf_parameter_text(spell_desc, spmodel);
    if (name[0] != '\0')
        return name;
    return "INVALID";
}

/**
 * Returns Code Name (name to use in script file) of given shot model.
 */
const char *shot_code_name(ThingModel tngmodel)
{
    const char* name = get_conf_parameter_text(shot_desc, tngmodel);
    if (name[0] != '\0')
        return name;
    return "INVALID";
}

/**
 * Returns Code Name (name to use in script file) of given keepers power kind.
 */
const char *power_code_name(PowerKind pwkind)
{
    const char* name = get_conf_parameter_text(power_desc, pwkind);
    if (name[0] != '\0')
        return name;
    return "INVALID";
}

/**
 * Returns the power model identifier for a given code name (found in script file).
 * Linear running time.
 * @param code_name
 * @return A positive integer for the power model if found, otherwise -1
 */
int power_model_id(const char * code_name)
{
    for (int i = 0; i < game.conf.magic_conf.power_types_count; ++i)
    {
        if (strncmp(game.conf.magic_conf.power_cfgstats[i].code_name, code_name,
                COMMAND_WORD_LEN) == 0) {
            return i;
        }
    }

    return -1;
}

/**
 * Adds given power to players available powers.
 *
 * @param pwkind
 * @param plyr_idx
 * @return
 * @note originally add_spell_to_player()
 */
TbBool add_power_to_player(PowerKind pwkind, PlayerNumber plyr_idx)
{
    if (pwkind >= game.conf.magic_conf.power_types_count)
    {
        ERRORLOG("Can't add incorrect power %d to player %d",(int)pwkind, (int)plyr_idx);
        return false;
    }
    struct Dungeon* dungeon = get_dungeon(plyr_idx);
    if (dungeon_invalid(dungeon))
    {
        ERRORLOG("Can't add %s to player %d which has no dungeon",power_code_name(pwkind), (int)plyr_idx);
        return false;
    }
    long i = dungeon->magic_level[pwkind];
    if (i >= 255)
    {
        ERRORLOG("Power %s has bad magic_level=%d for player %d, reset", power_code_name(pwkind), (int)i, (int)plyr_idx);
        i = 0;
    }
    dungeon->magic_level[pwkind] = i+1;
    return true;
}

void remove_power_from_player(PowerKind pwkind, PlayerNumber plyr_idx)
{
    struct Dungeon* dungeon = get_dungeon(plyr_idx);
    if (dungeon_invalid(dungeon))
    {
        ERRORLOG("Cannot remove spell %s from invalid dungeon %d!",power_code_name(pwkind),(int)plyr_idx);
        return;
    }
    long i = dungeon->magic_level[pwkind];
    if (i < 1)
    {
        ERRORLOG("Cannot remove spell %s (%d) from player %d as he doesn't have it!",power_code_name(pwkind),(int)pwkind,(int)plyr_idx);
        return;
    }
    SYNCDBG(4,"Decreasing spell %s of player %d to level %d",power_code_name(pwkind),(int)plyr_idx,(int)i-1);
    dungeon->magic_level[pwkind] = i-1;
    switch (pwkind)
    {
    case PwrK_OBEY:
        if (player_uses_power_obey(plyr_idx))
            turn_off_power_obey(plyr_idx);
        break;
    case PwrK_SIGHT:
        if (player_uses_power_sight(plyr_idx))
            turn_off_power_sight_of_evil(plyr_idx);
        break;
    case PwrK_CALL2ARMS:
        if (player_uses_power_call_to_arms(plyr_idx))
            turn_off_power_call_to_arms(plyr_idx);
        break;
    }
    if (game.chosen_spell_type == pwkind)
    {
        set_chosen_power_none();
    }
}

/**
 * Zeroes all the costs for all spells.
 */
TbBool make_all_powers_cost_free(void)
{
    for (long i = 0; i < game.conf.magic_conf.power_types_count; i++)
    {
        struct MagicStats* pwrdynst = get_power_dynamic_stats(i);
        for (long n = 0; n < MAGIC_OVERCHARGE_LEVELS; n++)
            pwrdynst->cost[n] = 0;
  }
  return true;
}

/**
 * Makes all keeper spells to be available to research.
 */
TbBool make_all_powers_researchable(PlayerNumber plyr_idx)
{
    struct Dungeon* dungeon = get_players_num_dungeon(plyr_idx);
    for (long i = 0; i < game.conf.magic_conf.power_types_count; i++)
    {
        dungeon->magic_resrchable[i] = 1;
    }
    return true;
}

/**
 * Sets power availability state.
 */
TbBool set_power_available(PlayerNumber plyr_idx, PowerKind pwkind, long resrch, long avail)
{
    SYNCDBG(8,"Starting for power %d, player %d, state %ld,%ld",(int)pwkind,(int)plyr_idx,resrch,avail);
    // note that we can't get_players_num_dungeon() because players
    // may be uninitialized yet when this is called.
    struct Dungeon* dungeon = get_dungeon(plyr_idx);
    if (dungeon_invalid(dungeon)) {
        ERRORDBG(11,"Cannot set power availability; player %d has no dungeon",(int)plyr_idx);
        return false;
    }
    dungeon->magic_resrchable[pwkind] = resrch;
    if (avail <= 0)
    {
        if (is_power_available(plyr_idx, pwkind))
        {
            remove_power_from_player(pwkind, plyr_idx);
        }
        return true;
    }
    if (is_power_available(plyr_idx, pwkind))
    {
        return true;
    }
    return add_power_to_player(pwkind, plyr_idx);
}

/**
 * Returns if the power can be used by a player.
 * Checks only if it's available and if the player is 'alive'.
 * Doesn't check if the player has enough money or map position is on correct spot.
 */
TbBool is_power_available(PlayerNumber plyr_idx, PowerKind pwkind)
{
    struct Dungeon* dungeon = get_players_num_dungeon(plyr_idx);
    // Check if the player even have a dungeon
    if (dungeon_invalid(dungeon)) {
        return false;
    }
    //TODO POWERS Mapping child powers to their parent - remove that when magic_level array is enlarged
    {
        const struct PowerConfigStats* powerst = get_power_model_stats(pwkind);
        if (powerst->parent_power != 0)
            pwkind = powerst->parent_power;
    }
    // Player must have dungeon heart to cast spells, with no heart only floating spirit spell works
    if (!player_has_heart(plyr_idx) && (pwkind != PwrK_POSSESS)) {
        return false;
    }
    if (pwkind >= game.conf.magic_conf.power_types_count)
    {
        ERRORLOG("Incorrect power %ld (player %ld)", pwkind, plyr_idx);
        return false;
    }
    if (dungeon->magic_level[pwkind] > 0) {
        return true;
    }
    return false;
}

/**
 * Returns if the power can be or already is obtained by a player.
 */
TbBool is_power_obtainable(PlayerNumber plyr_idx, PowerKind pwkind)
{
    struct Dungeon* dungeon = get_players_num_dungeon(plyr_idx);
    // Check if the player even have a dungeon
    if (dungeon_invalid(dungeon)) {
        return false;
    }
    //TODO POWERS Mapping child powers to their parent - remove that when magic_level array is enlarged
    {
        const struct PowerConfigStats* powerst = get_power_model_stats(pwkind);
        if (powerst->parent_power != 0)
            pwkind = powerst->parent_power;
    }
    // Player must have dungeon heart to cast spells, with no heart only floating spirit spell works
    if (!player_has_heart(plyr_idx) && (pwkind != PwrK_POSSESS)) {
        return false;
    }
    if (pwkind >= game.conf.magic_conf.power_types_count) {
        ERRORLOG("Incorrect power %ld (player %ld)",pwkind, plyr_idx);
        return false;
    }
    return (dungeon->magic_level[pwkind] > 0) || (dungeon->magic_resrchable[pwkind]);
}

/**
 * Makes all the powers, which are researchable, to be instantly available.
 */
TbBool make_available_all_researchable_powers(PlayerNumber plyr_idx)
{
  SYNCDBG(0,"Starting");
  TbBool ret = true;
  struct Dungeon* dungeon = get_players_num_dungeon(plyr_idx);
  if (dungeon_invalid(dungeon)) {
      ERRORDBG(11,"Cannot make research available; player %d has no dungeon",(int)plyr_idx);
      return false;
  }
  for (long i = 0; i < game.conf.magic_conf.power_types_count; i++)
  {
    if (dungeon->magic_resrchable[i])
    {
      ret &= add_power_to_player(i, plyr_idx);
    }
  }
  return ret;
}

/******************************************************************************/<|MERGE_RESOLUTION|>--- conflicted
+++ resolved
@@ -205,11 +205,8 @@
   {"DISARMING",           18},
   {"BLOCKS_REBIRTH",      19},
   {"PENETRATING",         20},
-<<<<<<< HEAD
-  {"INTANGIBLE",          21},
-=======
   {"NEVER_BLOCK",         21},
->>>>>>> 60d61487
+  {"INTANGIBLE",          22},
   {NULL,                   0},
   };
 
@@ -1159,14 +1156,13 @@
                 shotst->model_flags |= ShMF_Penetrating;
                 n++;
                 break;
-<<<<<<< HEAD
-            case 21: // INTANGIBLE
-                shotst->model_flags |= ShMF_Intangible;
-=======
             case 21: // NeverBlock
                 shotst->model_flags |= ShMF_NeverBlock;
->>>>>>> 60d61487
                 n++;
+                break;
+            case 22: // INTANGIBLE
+                shotst->model_flags |= ShMF_Intangible;
+                n++
                 break;
             default:
                 CONFWRNLOG("Incorrect value of \"%s\" parameter \"%s\" in [%s] block of %s file.",
