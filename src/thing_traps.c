--- conflicted
+++ resolved
@@ -768,15 +768,9 @@
         thing->rendering_flags &= ~TRF_Unknown02;
     }
     if (trapstat->unanimated) {
-<<<<<<< HEAD
-        thing->field_4F |= TF4F_Unmoving;
+        thing->rendering_flags |= TRF_Unmoving;
     } else {
-        thing->field_4F &= ~TF4F_Unmoving;
-=======
-        thing->rendering_flags |= TRF_Unknown40;
-    } else {
-        thing->rendering_flags &= ~TRF_Unknown40;
->>>>>>> db23ed4e
+        thing->rendering_flags &= ~TRF_Unmoving;
     }
     thing->clipbox_size_xy = trapstat->size_xy;
     thing->clipbox_size_yz = trapstat->field_16;
