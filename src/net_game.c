/******************************************************************************/
// Free implementation of Bullfrog's Dungeon Keeper strategy game.
/******************************************************************************/
/** @file net_game.c
 *     Network game support for Dungeon Keeper.
 * @par Purpose:
 *     Functions to exchange packets through network.
 * @par Comment:
 *     None.
 * @author   KeeperFX Team
 * @date     11 Mar 2010 - 09 Oct 2010
 * @par  Copying and copyrights:
 *     This program is free software; you can redistribute it and/or modify
 *     it under the terms of the GNU General Public License as published by
 *     the Free Software Foundation; either version 2 of the License, or
 *     (at your option) any later version.
 */
/******************************************************************************/
#include "pre_inc.h"
#include "net_game.h"

#include "globals.h"
#include "bflib_basics.h"
#include "bflib_coroutine.h"
#include "bflib_memory.h"
#include "bflib_network.h"

#include "player_data.h"
#include "front_landview.h"
#include "player_utils.h"
#include "packets.h"
#include "frontend.h"
#include "front_network.h"
#include "net_sync.h"
#include "config_settings.h"
#include "game_legacy.h"
#include "keeperfx.hpp"
#include "post_inc.h"

#ifdef __cplusplus
extern "C" {
#endif
/******************************************************************************/
struct TbNetworkPlayerInfo net_player_info[NET_PLAYERS_COUNT];
struct TbNetworkSessionNameEntry *net_session[32];
long net_number_of_sessions;
long net_session_index_active;
struct TbNetworkPlayerName net_player[NET_PLAYERS_COUNT];
struct ConfigInfo net_config_info;
char net_service[16][NET_SERVICE_LEN];
char net_player_name[20];
/******************************************************************************/
short setup_network_service(int srvidx)
{
  struct ServiceInitData *init_data = NULL;
  clear_flag(game.flags_font, FFlg_unk10);
  SYNCMSG("Initializing 4-players type %d network",srvidx);
  LbMemorySet(&net_player_info[0], 0, sizeof(struct TbNetworkPlayerInfo));
  if ( LbNetwork_Init(srvidx, NET_PLAYERS_COUNT, &net_player_info[0], init_data) )
  {
    if (srvidx > NS_ENET_UDP)
      process_network_error(-800);
    return 0;
  }
  net_service_index_selected = srvidx;
  if ((game.flags_font & FFlg_unk10) != 0)
    LbNetwork_ChangeExchangeTimeout(10);
  frontend_set_state(FeSt_NET_SESSION);
  return 1;
}

int setup_old_network_service(void)
{
    return setup_network_service(net_service_index_selected);
}

static TbBool setup_exchange_player_number_cb(void *context, unsigned long turn, int net_player_idx, unsigned char kind, void *packet_data, short size)
{
    if (kind == PckA_InitPlayerNum)
    {
        struct Packet *pckt = ((struct Packet*) context) + net_player_idx;
        memcpy(pckt, packet_data, size);
    }
    else
    {
        NETLOG("Unexpected packet %d from %d", kind, net_player_idx);
    }
    return false;
}

static CoroutineLoopState setup_exchange_player_number(CoroutineLoop *context)
{
<<<<<<< HEAD
    SYNCDBG(6,"Starting");
    clear_packets();
    struct PlayerInfo* player = get_my_player();
    if (coroutine_args(context)[0] == 0) // TODO: mb create "coroutine_once"
    {
        coroutine_args(context)[0] = 1;
        struct Packet* pckt = LbNetwork_AddPacket(PckA_InitPlayerNum, 0, sizeof(struct Packet));
        set_packet_action(pckt, PckA_InitPlayerNum, player->is_active, settings.video_rotate_mode, 0, 0);
    }
    if (LbNetwork_Exchange(game.packets, &setup_exchange_player_number_cb))
    {
        ERRORLOG("Network Exchange failed");
        return CLS_REPEAT; // Repeat
    }
    int k = 0;
    for (int i = 0; i < NET_PLAYERS_COUNT; i++)
    {
        struct Packet* pckt = get_packet_direct(i);
        if ((net_player_info[i].active) && (pckt->action == PckA_InitPlayerNum))
        {
            player = get_player(k);
            player->id_number = k;
            player->allocflags |= PlaF_Allocated;
            switch (pckt->actn_par2) {
                case 0: player->view_mode_restore = PVM_IsoWibbleView; break;
                case 1: player->view_mode_restore = PVM_IsoStraightView; break;
                case 2: player->view_mode_restore = PVM_FrontView; break;
                default: player->view_mode_restore = PVM_IsoWibbleView; break;
            }
            player->is_active = pckt->actn_par1;
            init_player(player, 0);
            snprintf(player->field_15, sizeof(struct TbNetworkPlayerName), "%s", net_player[i].name);
            k++;
        }
    }
    if (k != game.active_players_count)
    {
        return CLS_REPEAT; // Repeat
    }
    return CLS_CONTINUE; // Skip loop to next function
=======
  SYNCDBG(6,"Starting");
  clear_packets();
  struct PlayerInfo* player = get_my_player();
  struct Packet* pckt = get_packet_direct(my_player_number);
  set_packet_action(pckt, PckA_InitPlayerNum, player->is_active, settings.video_rotate_mode, 0, 0);
  if (LbNetwork_Exchange(pckt, game.packets, sizeof(struct Packet)))
      ERRORLOG("Network Exchange failed");
  int k = 0;
  for (int i = 0; i < NET_PLAYERS_COUNT; i++)
  {
      pckt = get_packet_direct(i);
      if ((net_player_info[i].active) && (pckt->action == PckA_InitPlayerNum))
      {
          player = get_player(k);
          player->id_number = k;
          player->allocflags |= PlaF_Allocated;
          switch (pckt->actn_par2) {
              case 0: player->view_mode_restore = PVM_IsoWibbleView; break;
              case 1: player->view_mode_restore = PVM_IsoStraightView; break;
              case 2: player->view_mode_restore = PVM_FrontView; break;
              default: player->view_mode_restore = PVM_IsoWibbleView; break;
          }
          player->is_active = pckt->actn_par1;
          init_player(player, 0);
          snprintf(player->player_name, sizeof(struct TbNetworkPlayerName), "%s", net_player[i].name);
          k++;
      }
  }
  if (k != game.active_players_count)
  {
      return CLS_REPEAT; // Repeat
  }
  return CLS_CONTINUE; // Skip loop to next function
>>>>>>> a616c12c
}

static short setup_select_player_number(void)
{
    short is_set = 0;
    int k = 0;
    SYNCDBG(6, "Starting");
    for (int i = 0; i < NET_PLAYERS_COUNT; i++)
    {
        struct PlayerInfo* player = get_player(i);
        if (net_player_info[i].active)
        {
            player->packet_num = i;
            if ((!is_set) && (my_player_number == i))
            {
                is_set = 1;
                my_player_number = k;
            }
            k++;
        }
    }
    return is_set;
}

void setup_count_players(void)
{
  if (game.game_kind == GKind_LocalGame)
  {
    game.active_players_count = 1;
  } else
  {
    game.active_players_count = 0;
    for (int i = 0; i < NET_PLAYERS_COUNT; i++)
    {
      if (net_player_info[i].active)
        game.active_players_count++;
    }
  }
}

void init_players_network_game(CoroutineLoop *context)
{
  SYNCDBG(4,"Starting");
  setup_select_player_number();
  coroutine_add(context, &setup_exchange_player_number);
  coroutine_add(context, &perform_checksum_verification);
  coroutine_add(context, &setup_alliances);
}

/** Check whether a network player is active.
 *
 * @param plyr_idx
 * @return
 */
TbBool network_player_active(int plyr_idx)
{
    if ((plyr_idx < 0) || (plyr_idx >= NET_PLAYERS_COUNT))
        return false;
    return (net_player_info[plyr_idx].active != 0);
}

const char *network_player_name(int plyr_idx)
{
    if ((plyr_idx < 0) || (plyr_idx >= NET_PLAYERS_COUNT))
        return NULL;
    return net_player[plyr_idx].name;
}

void set_network_player_name(int plyr_idx, const char *name)
{
    if ((plyr_idx < 0) || (plyr_idx >= NET_PLAYERS_COUNT)) {
        ERRORLOG("Outranged network player %d",plyr_idx);
        return;
    }
    snprintf(net_player[plyr_idx].name, sizeof(net_player[0].name), "%s", name);
}

long network_session_join(void)
{
    long plyr_num;
    display_attempting_to_join_message();
    if ( LbNetwork_Join(net_session[net_session_index_active], net_player_name, &plyr_num, NULL) )
    {
      process_network_error(-802);
      return -1;
    }
    return plyr_num;
}

void init_network_seed()
{
   if (!LbNetwork_Resync(&game.action_rand_seed, 4))
      ERRORLOG("Action seed initialisation failed"); 
}
/******************************************************************************/
#ifdef __cplusplus
}
#endif<|MERGE_RESOLUTION|>--- conflicted
+++ resolved
@@ -90,7 +90,6 @@
 
 static CoroutineLoopState setup_exchange_player_number(CoroutineLoop *context)
 {
-<<<<<<< HEAD
     SYNCDBG(6,"Starting");
     clear_packets();
     struct PlayerInfo* player = get_my_player();
@@ -122,7 +121,7 @@
             }
             player->is_active = pckt->actn_par1;
             init_player(player, 0);
-            snprintf(player->field_15, sizeof(struct TbNetworkPlayerName), "%s", net_player[i].name);
+            snprintf(player->player_name, sizeof(struct TbNetworkPlayerName), "%s", net_player[i].name);
             k++;
         }
     }
@@ -131,41 +130,6 @@
         return CLS_REPEAT; // Repeat
     }
     return CLS_CONTINUE; // Skip loop to next function
-=======
-  SYNCDBG(6,"Starting");
-  clear_packets();
-  struct PlayerInfo* player = get_my_player();
-  struct Packet* pckt = get_packet_direct(my_player_number);
-  set_packet_action(pckt, PckA_InitPlayerNum, player->is_active, settings.video_rotate_mode, 0, 0);
-  if (LbNetwork_Exchange(pckt, game.packets, sizeof(struct Packet)))
-      ERRORLOG("Network Exchange failed");
-  int k = 0;
-  for (int i = 0; i < NET_PLAYERS_COUNT; i++)
-  {
-      pckt = get_packet_direct(i);
-      if ((net_player_info[i].active) && (pckt->action == PckA_InitPlayerNum))
-      {
-          player = get_player(k);
-          player->id_number = k;
-          player->allocflags |= PlaF_Allocated;
-          switch (pckt->actn_par2) {
-              case 0: player->view_mode_restore = PVM_IsoWibbleView; break;
-              case 1: player->view_mode_restore = PVM_IsoStraightView; break;
-              case 2: player->view_mode_restore = PVM_FrontView; break;
-              default: player->view_mode_restore = PVM_IsoWibbleView; break;
-          }
-          player->is_active = pckt->actn_par1;
-          init_player(player, 0);
-          snprintf(player->player_name, sizeof(struct TbNetworkPlayerName), "%s", net_player[i].name);
-          k++;
-      }
-  }
-  if (k != game.active_players_count)
-  {
-      return CLS_REPEAT; // Repeat
-  }
-  return CLS_CONTINUE; // Skip loop to next function
->>>>>>> a616c12c
 }
 
 static short setup_select_player_number(void)
