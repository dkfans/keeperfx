--- conflicted
+++ resolved
@@ -287,15 +287,9 @@
 /******************************************************************************/
 struct SpellConfig *get_spell_config(int mgc_idx)
 {
-<<<<<<< HEAD
   if ((mgc_idx < 0) || (mgc_idx >= magic_conf.spell_types_count))
-    return &magic_conf.spell_config[0];
-  return &magic_conf.spell_config[mgc_idx];
-=======
-  if ((mgc_idx < 0) || (mgc_idx >= MAGIC_TYPES_COUNT))
     return &game.conf.magic_conf.spell_config[0];
   return &game.conf.magic_conf.spell_config[mgc_idx];
->>>>>>> 74fcabf9
 }
 
 TbBool spell_config_is_invalid(const struct SpellConfig *mgcinfo)
