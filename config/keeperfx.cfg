; Path to the DK files. Usually leaving it as "./" will work.
INSTALL_PATH=./

; Language definition; sets options for displaying texts.
LANGUAGE=ENG

; File format in which screenshots are written; BMP or PNG.
SCREENSHOT=PNG

; Video resolutions are in the format WxHx32 for fullscreen, WxHw32 for windowed: e.g. 1920x1080x32
; You can also use: "DESKTOP" for a borderless fullscreen window, or "DESKTOP_FULL" for real fullscreen at desktop res.

; Three frontend resolutions: failsafe, movies and menu resolution. Set movies and menu same as ingame resolution.
FRONTEND_RES=640x480w32 DESKTOP DESKTOP

; List of in-game resolutions. ALT+R will switch between them.
INGAME_RES=DESKTOP DESKTOP_FULL 1920x1080x32 

; The display number where the game will appear (1 for the main monitor, 2 for the second monitor, etc)
DISPLAY_NUMBER=1

; Configures how the movies are displayed.
; Options are: OFF, FIT, STRETCH, CROP, PIXELPERFECT, 4BY3, 4BY3PP
RESIZE_MOVIES=ON

; The game freezes when the window loses focus. Disable to keep playing in background.
FREEZE_GAME_ON_FOCUS_LOST=OFF

; When the game is paused, pause the music too.
PAUSE_MUSIC_WHEN_GAME_PAUSED=OFF

; When the window loses focus without freezing, still mute the game audio.
MUTE_AUDIO_ON_FOCUS_LOST=OFF

; Mouse pointer movement speed, 0 is normal OS speed. Dungeon Keeper default was 100. 50 is half speed.
POINTER_SENSITIVITY=0

; The camera moves when you push the edges of the screen with the mouse.
CURSOR_EDGE_CAMERA_PANNING=ON

; When pausing, the game will release the mouse cursor to use on other windows.
UNLOCK_CURSOR_WHEN_GAME_PAUSED=OFF

; Overwrite 'altinput' mode in possession to keep the cursor locked in possession.
LOCK_CURSOR_IN_POSSESSION=ON

; Run the game at high framerates while maintaining game speed.
DELTA_TIME=ON

; The maximum distance you can zoom out the camera [0 - 100].
; A value of 0 is equal to the original game's max distance.
MAX_ZOOM_DISTANCE=60

; Play random background noices, emulates the original AWE Sound Fonts.
ATMOSPHERIC_SOUNDS=OFF
ATMOS_VOLUME=MEDIUM
ATMOS_FREQUENCY=MEDIUM
ATMOS_SAMPLES=1014 1034 1013

; Censorship - originally was ON only if language is german.
CENSORSHIP=OFF

; Play the music from a folder on the disk.
MUSIC_FROM_DISK=ON

; The amount of Music tracks the game can support. Max 50.
MUSIC_TRACKS=7

; Disable the loading screen images and speed up the CD image fade-in.
; If you're a streamer or create video content, consider keeping the splash screens enabled so that viewers are aware of KeeperFX.
DISABLE_SPLASH_SCREENS=FALSE

; Skip the introductory zoom-in on the player's Dungeon Heart whenever you start a map.
SKIP_HEART_ZOOM=FALSE

; Creature flower size and thought bubble size.
CREATURE_STATUS_SIZE=16

; Size of the Hand of Evil.
HAND_SIZE=100

; Thickness of the slab selection box.
LINE_BOX_SIZE=150

<<<<<<< HEAD
; Display portal limit in GUI next to creature count.
DISPLAY_PORTAL_LIMIT=OFF
=======
; The character used for commands
COMMAND_CHAR=!

; API TCP Server
; This allows other applications to communicate with KeeperFX
API_ENABLED=FALSE
API_PORT=5599
>>>>>>> 8017dfa1
<|MERGE_RESOLUTION|>--- conflicted
+++ resolved
@@ -82,15 +82,10 @@
 ; Thickness of the slab selection box.
 LINE_BOX_SIZE=150
 
-<<<<<<< HEAD
-; Display portal limit in GUI next to creature count.
-DISPLAY_PORTAL_LIMIT=OFF
-=======
 ; The character used for commands
 COMMAND_CHAR=!
 
 ; API TCP Server
 ; This allows other applications to communicate with KeeperFX
 API_ENABLED=FALSE
-API_PORT=5599
->>>>>>> 8017dfa1
+API_PORT=5599