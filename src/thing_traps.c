--- conflicted
+++ resolved
@@ -796,12 +796,8 @@
     }
     if (traptng->trap.wait_for_rearm == true) // Trap rearming, so either 'shooting' anim or 'recharch' anim.
     {
-<<<<<<< HEAD
-        if ((traptng->trap.rearm_turn <= game.play_gameturn)) //Recharge complete, rearm
-=======
         struct TrapStats* trapstat = &game.conf.trap_stats[traptng->model];
         if ((traptng->trap.rearm_turn <= game.play_gameturn)) // Recharge complete, rearm.
->>>>>>> be2d1b41
         {
             // Back to regular anim.
             traptng->anim_sprite = convert_td_iso(trapstat->sprite_anim_idx);
@@ -829,7 +825,6 @@
             traptng->max_frames = get_lifespan_of_animation(traptng->anim_sprite, trapstat->anim_speed);
         }
     }
-<<<<<<< HEAD
     if (trapstat->activation_type == TrpAcT_CreatureShot)
     {
         if (traptng->trap.volley_delay > 0)
@@ -843,8 +838,6 @@
             return TUFRet_Modified;
         }
     }
-=======
->>>>>>> be2d1b41
     if (trap_is_active(traptng))
     {
         update_trap_trigger(traptng);
