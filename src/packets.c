/******************************************************************************/
// Free implementation of Bullfrog's Dungeon Keeper strategy game.
/******************************************************************************/
/** @file packets.c
 *     Packet processing routines.
 * @par Purpose:
 *     Functions for creating and executing packets.
 * @par Comment:
 *     None.
 * @author   Tomasz Lis
 * @date     30 Jan 2009 - 11 Oct 2012
 * @par  Copying and copyrights:
 *     This program is free software; you can redistribute it and/or modify
 *     it under the terms of the GNU General Public License as published by
 *     the Free Software Foundation; either version 2 of the License, or
 *     (at your option) any later version.
 */
/******************************************************************************/
#include "packets.h"

#include "globals.h"
#include "bflib_basics.h"
#include "bflib_memory.h"
#include "bflib_math.h"
#include "bflib_video.h"
#include "bflib_sprite.h"
#include "bflib_keybrd.h"
#include "bflib_vidraw.h"
#include "bflib_dernc.h"
#include "bflib_network.h"
#include "bflib_sound.h"
#include "bflib_sndlib.h"
#include "bflib_planar.h"

#include "kjm_input.h"
#include "front_input.h"
#include "front_simple.h"
#include "front_network.h"
#include "frontend.h"
#include "frontmenu_net.h"
#include "vidmode.h"
#include "config.h"
#include "config_creature.h"
#include "config_crtrmodel.h"
#include "config_effects.h"
#include "config_terrain.h"
#include "config_players.h"
#include "config_settings.h"
#include "hist_actions.h"
#include "player_instances.h"
#include "player_data.h"
#include "player_states.h"
#include "player_utils.h"
#include "thing_physics.h"
#include "thing_doors.h"
#include "thing_effects.h"
#include "thing_objects.h"
#include "thing_navigate.h"
#include "thing_creature.h"
#include "creature_states.h"
#include "creature_instances.h"
#include "creature_groups.h"
#include "console_cmd.h"
#include "dungeon_data.h"
#include "tasks_list.h"
#include "power_specials.h"
#include "power_hand.h"
#include "room_util.h"
#include "room_workshop.h"
#include "room_data.h"
#include "thing_stats.h"
#include "thing_traps.h"
#include "magic.h"
#include "map_blocks.h"
#include "map_utils.h"
#include "light_data.h"
#include "gui_draw.h"
#include "gui_topmsg.h"
#include "gui_frontmenu.h"
#include "gui_soundmsgs.h"
#include "gui_parchment.h"
#include "net_game.h"
#include "net_remap.h"
#include "net_sync.h"
#include "game_legacy.h"
#include "engine_redraw.h"
#include "frontmenu_ingame_tabs.h"
#include "vidfade.h"

#include "keeperfx.hpp"

#include "music_player.h"

TbBool packets_first_resync = true;

struct PacketContext
{
    // Here server will get movement controls of each player
    struct PacketEx last_packet_ex[NET_PLAYERS_COUNT];
};

/******************************************************************************/

static void process_players_dungeon_control_packet_action(
    struct PlayerInfo* player, enum TbPacketAction action, struct SmallActionPacket *packet);
static void process_players_creature_passenger_packet_action(
        struct PlayerInfo* player, enum TbPacketAction action, struct SmallActionPacket *packet);
static void process_players_creature_control_packet_action(
          struct PlayerInfo* player, enum TbPacketAction action, struct SmallActionPacket *packet);

/******************************************************************************/
static void loss_wait()
{
    if ((game.operation_flags & GOF_Paused) == 0)
    {
        NETDBG(3, "micro wait turn:%lu ui_turn:%lu", (unsigned long)game.play_gameturn, ui_turn);
        game.operation_flags |= GOF_Paused;
        game_flags2 |= GF2_ClearPauseOnPacket;
    }
}
/******************************************************************************/

extern struct Thing *create_gold_pile(struct Coord3d *pos, long value);
extern TbBool process_dungeon_control_packet_clicks(struct PlayerInfo* player, struct Packet* pckt);
/******************************************************************************/
static void set_mouse_light(struct PlayerInfo *player, struct Packet *pckt)
{
    SYNCDBG(7,"Starting");
    if (player->field_460 != 0)
    {
        if ((pckt->control_flags & PCtr_MapCoordsValid) != 0)
        {
            struct Coord3d pos;
            pos.x.val = pckt->pos_x;
            pos.y.val = pckt->pos_y;
            pos.z.val = get_floor_height_at(&pos);
            if (is_my_player(player)) {
                game.pos_14C006 = pos;
            }
            light_turn_light_on(player->field_460);
            light_set_light_position(player->field_460, &pos);
        }
        else
        {
            light_turn_light_off(player->field_460);
        }
    }
}

void update_double_click_detection(int plyr_idx, struct Packet* packet)
{
  // TODO: move to player?
  if ((packet->control_flags & PCtr_LBtnRelease) != 0)
  {
        if (packet_left_button_click_space_count[plyr_idx] < 5)
            packet_left_button_double_clicked[plyr_idx] = 1;
        packet_left_button_click_space_count[plyr_idx] = 0;
  }
  if ((packet->control_flags & (PCtr_LBtnClick|PCtr_LBtnHeld)) == 0)
  {
    if (packet_left_button_click_space_count[plyr_idx] < LONG_MAX)
      packet_left_button_click_space_count[plyr_idx]++;
  }
}

struct Room *keeper_build_room(long stl_x,long stl_y,long plyr_idx,long rkind)
{
    struct PlayerInfo* player = get_player(plyr_idx);
    struct Dungeon* dungeon = get_players_dungeon(player);
    struct RoomStats* rstat = room_stats_get_for_kind(rkind);
    MapCoord x = ((player->field_4A4 + 1) / 2) + slab_subtile(subtile_slab_fast(stl_x), 0);
    MapCoord y = ((player->field_4A4 + 1) / 2) + slab_subtile(subtile_slab_fast(stl_y), 0);
    struct Room* room = player_build_room_at(x, y, plyr_idx, rkind);
    if (!room_is_invalid(room))
    {
        if (player->boxsize > 1)
        {
            dungeon->camera_deviate_jump = 240;
        }
        else
        {
            dungeon->camera_deviate_jump = 192;
        }
        struct Coord3d pos;
        set_coords_to_slab_center(&pos, subtile_slab_fast(stl_x), subtile_slab_fast(stl_y));
        create_price_effect(&pos, plyr_idx, rstat->cost);
    }
    return room;
}

// Fake packet
TbBool process_dungeon_control_packet_spell_overcharge(struct PlayerInfo* player, struct Packet* pckt)
{
    struct Dungeon* dungeon = get_players_dungeon(player);
    SYNCDBG(6,"Starting for player %d state %s", (int)player->id_number, player_state_code_name(player->work_state));
    if ((pckt->control_flags & PCtr_LBtnHeld) != 0)
    {
      switch (player->work_state)
      {
      case PSt_CallToArms:
          if (player_uses_power_call_to_arms(player->id_number))
            player->cast_expand_level = (dungeon->cta_splevel << 2);
          else
            update_power_overcharge(player, PwrK_CALL2ARMS);
          break;
      case PSt_CaveIn:
          update_power_overcharge(player, PwrK_CAVEIN);
          break;
      case PSt_SightOfEvil:
          update_power_overcharge(player, PwrK_SIGHT);
          break;
      case PSt_Lightning:
          update_power_overcharge(player, PwrK_LIGHTNING);
          break;
      case PSt_SpeedUp:
          update_power_overcharge(player, PwrK_SPEEDCRTR);
          break;
      case PSt_Armour:
          update_power_overcharge(player, PwrK_PROTECT);
          break;
      case PSt_Conceal:
          update_power_overcharge(player, PwrK_CONCEAL);
          break;
      case PSt_Heal:
          update_power_overcharge(player, PwrK_HEALCRTR);
          break;
      default:
          player->cast_expand_level++;
          break;
      }
      return true;
<<<<<<< HEAD
=======
    }
    if ((pckt->control_flags & PCtr_LBtnRelease) == 0)
    {
        player->cast_expand_level = 0;
        return false;
    }
    return false;
}

TbBool player_sell_room_at_subtile(long plyr_idx, long stl_x, long stl_y)
{
    struct Room* room = subtile_room_get(stl_x, stl_y);
    if (room_is_invalid(room))
    {
        ERRORLOG("No room to delete at subtile (%d,%d)",(int)stl_x,(int)stl_y);
        return false;
    }
    struct RoomStats* rstat = room_stats_get_for_room(room);
    long revenue = compute_value_percentage(rstat->cost, gameadd.room_sale_percent);
    if (room->owner != game.neutral_player_num)
    {
        struct Dungeon* dungeon = get_players_num_dungeon(room->owner);
        dungeon->rooms_destroyed++;
        dungeon->camera_deviate_jump = 192;
    }
    delete_room_slab(subtile_slab_fast(stl_x), subtile_slab_fast(stl_y), 0);
    if (is_my_player_number(plyr_idx))
        play_non_3d_sample(115);
    if (revenue != 0)
    {
        struct Coord3d pos;
        set_coords_to_slab_center(&pos, subtile_slab_fast(stl_x), subtile_slab_fast(stl_y));
        create_price_effect(&pos, plyr_idx, revenue);
        player_add_offmap_gold(plyr_idx, revenue);
    }
    return true;
}

TbBool process_dungeon_control_packet_sell_operation(long plyr_idx)
{
    struct PlayerInfo* player = get_player(plyr_idx);
    struct Packet* pckt = get_packet_direct(player->packet_num);
    long keycode = 0;
    if ((pckt->control_flags & PCtr_MapCoordsValid) == 0)
    {
        if (((pckt->control_flags & PCtr_LBtnRelease) != 0) && (player->field_4AF != 0))
        {
            player->field_4AF = 0;
            unset_packet_control(pckt, PCtr_LBtnRelease);
        }
        return false;
    }
    MapCoord x = ((unsigned short)pckt->pos_x);
    MapCoord y = ((unsigned short)pckt->pos_y);
    MapSubtlCoord stl_x = coord_subtile(x);
    MapSubtlCoord stl_y = coord_subtile(y);
    player->field_4A4 = 1;
    if (is_my_player(player))
    {
        if (!game_is_busy_doing_gui())
        {
            get_dungeon_sell_user_roomspace(stl_x, stl_y);
            tag_cursor_blocks_sell_area(player->id_number, stl_x, stl_y, player->field_4A4, (is_game_key_pressed(Gkey_SellTrapOnSubtile, &keycode, true)));
        }
    }
    if ((pckt->control_flags & PCtr_LBtnClick) == 0)
    {
      if (((pckt->control_flags & PCtr_LBtnRelease) != 0) && (player->field_4AF != 0))
      {
          player->field_4AF = 0;
          unset_packet_control(pckt, PCtr_LBtnRelease);
      }
      return false;
    }
    if (!is_game_key_pressed(Gkey_SellTrapOnSubtile, &keycode, true))
    {
        //Slab Mode
        if (render_roomspace.slab_count > 1)
        {
            keeper_sell_roomspace(render_roomspace);
        }
        else
        {
            struct SlabMap* slb = get_slabmap_for_subtile(stl_x, stl_y);
            if (slabmap_owner(slb) != plyr_idx)
            {
                WARNLOG("Player %d can't sell item on %s owned by player %d at subtile (%d,%d).", (int)plyr_idx, slab_code_name(slb->kind), (int)slabmap_owner(slb), (int)stl_x, (int)stl_y);
                unset_packet_control(pckt, PCtr_LBtnClick);
                return false;
            }
            // Trying to sell room
            if (subtile_is_sellable_room(plyr_idx, stl_x, stl_y))
            {
                player_sell_room_at_subtile(plyr_idx, stl_x, stl_y);
            } else
            // Trying to sell door
            if (player_sell_door_at_subtile(plyr_idx, stl_x, stl_y))
            {
            // Nothing to do here - door already sold
            } else
            // Trying to sell trap
            if (player_sell_trap_at_subtile(plyr_idx, stl_x, stl_y))
            {
            // Nothing to do here - trap already sold
            } else
            {
                WARNLOG("Nothing to do for player %d request",(int)plyr_idx);
            }
        }
    }
    else
    {
        // Subtile Mode
        if (player_sell_trap_at_subtile(plyr_idx, stl_x, stl_y))
        {
            // Nothing to do here - trap already sold
        } else
        if (player_sell_door_at_subtile(plyr_idx, stl_x, stl_y))
        {
            // Nothing to do here - door already sold
        } else
        if (subtile_is_sellable_room(plyr_idx, stl_x, stl_y))
        {
            player_sell_room_at_subtile(plyr_idx, stl_x, stl_y);
        }
        else
        {
            WARNLOG("Nothing to do for player %d request",(int)plyr_idx);
        }
    }
    unset_packet_control(pckt, PCtr_LBtnClick);
    return true;
}

TbBool process_dungeon_power_hand_state(long plyr_idx)
{
    struct PlayerInfo* player = get_player(plyr_idx);
    struct Packet* pckt = get_packet_direct(player->packet_num);
    MapCoord x = ((unsigned short)pckt->pos_x);
    MapCoord y = ((unsigned short)pckt->pos_y);
    MapSubtlCoord stl_x = coord_subtile(x);
    MapSubtlCoord stl_y = coord_subtile(y);

    player->field_3 &= ~Pf3F_Unkn02;
    if ((player->field_455 != P454_Unkn0) && (player->field_455 != P454_Unkn3))
    {
      if (player->instance_num != PI_Grab) {
          delete_power_hand(player->id_number);
      }
      return false;
    }
    struct Thing* thing = get_nearest_thing_for_hand_or_slap(plyr_idx, x, y);
    if (!thing_is_invalid(thing))
    {
      SYNCDBG(19,"Thing %d under hand at (%d,%d)",(int)thing->index,(int)thing->mappos.x.stl.num,(int)thing->mappos.y.stl.num);
      if (player->hand_thing_idx == 0)
        create_power_hand(player->id_number);
      player->thing_under_hand = thing->index;
    }
    thing = get_first_thing_in_power_hand(player);
    if (!thing_is_invalid(thing))
    {
      if (player->hand_thing_idx == 0) {
        create_power_hand(player->id_number);
      }
      long i = thing_is_creature_special_digger(thing);
      if (can_drop_thing_here(stl_x, stl_y, player->id_number, i)
        || !can_dig_here(stl_x, stl_y, player->id_number))
      {
        tag_cursor_blocks_thing_in_hand(player->id_number, stl_x, stl_y, i, player->field_4A4);
      } else
      {
        player->field_3 |= Pf3F_Unkn02;
        tag_cursor_blocks_dig(player->id_number, stl_x, stl_y, player->field_4A4);
      }
    }
    if (player->hand_thing_idx != 0)
    {
      if ((player->instance_num != PI_Grab) && (player->instance_num != PI_Drop) &&
          (player->instance_num != PI_Whip) && (player->instance_num != PI_WhipEnd))
      {
        thing = get_first_thing_in_power_hand(player);
        if ((player->thing_under_hand != 0) || thing_is_invalid(thing))
        {
          set_power_hand_graphic(plyr_idx, 782, 256);
          if (!thing_is_invalid(thing))
            thing->field_4F |= TF4F_Unknown01;
        } else
        if ((thing->class_id == TCls_Object) && object_is_gold_pile(thing))
        {
          set_power_hand_graphic(plyr_idx, 781, 256);
          thing->field_4F &= ~TF4F_Unknown01;
        } else
        {
          set_power_hand_graphic(plyr_idx, 784, 256);
          thing->field_4F &= ~TF4F_Unknown01;
        }
      }
    }
    return true;
}

TbBool process_dungeon_control_packet_dungeon_build_room(long plyr_idx)
{
    struct PlayerInfo* player = get_player(plyr_idx);
    struct Packet* pckt = get_packet_direct(player->packet_num);
    MapCoord x = ((unsigned short)pckt->pos_x);
    MapCoord y = ((unsigned short)pckt->pos_y);
    MapSubtlCoord stl_x = coord_subtile(x);
    MapSubtlCoord stl_y = coord_subtile(y);
    int mode = box_placement_mode;
    long keycode = 0;
    if ((pckt->control_flags & PCtr_MapCoordsValid) == 0)
    {
      if (((pckt->control_flags & PCtr_LBtnRelease) != 0) && (player->field_4AF != 0))
      {
        player->field_4AF = 0;
        unset_packet_control(pckt, PCtr_LBtnRelease);
      }
      return false;
    }
    player->field_4A4 = 1;
    if (is_my_player(player))
    {
        gui_room_type_highlighted = player->chosen_room_kind;
    }
    TbBool drag_check = ((is_game_key_pressed(Gkey_BestRoomSpace, &keycode, true) || is_game_key_pressed(Gkey_SquareRoomSpace, &keycode, true)) && ((pckt->control_flags & PCtr_LBtnHeld) == PCtr_LBtnHeld));
    get_dungeon_build_user_roomspace(player->id_number, player->chosen_room_kind, stl_x, stl_y, &mode, drag_check);
    long i = tag_cursor_blocks_place_room(player->id_number, stl_x, stl_y, player->field_4A4);
    
    if (mode != drag_placement_mode) // allows the user to hold the left mouse to use "paint mode"
    {
        if ((pckt->control_flags & PCtr_LBtnClick) == 0)
        {
            if (((pckt->control_flags & PCtr_LBtnRelease) != 0) && (player->field_4AF != 0))
            {
                player->field_4AF = 0;
                unset_packet_control(pckt, PCtr_LBtnRelease);
            }
            return false;
        }
    }
    else if ((pckt->control_flags & PCtr_LBtnHeld) == PCtr_LBtnHeld)
    {
        if (player->boxsize == 0)
        {
            return false; //stops attempts at invalid rooms, if left mouse button held (i.e. don't repeat failure sound repeatedly in paint mode)
        }
    }
    if (i == 0)
    {
      if (is_my_player(player))
      {
        play_non_3d_sample(119);
        unset_packet_control(pckt, PCtr_LBtnClick);
      }
      return false;
    }
    if (player->boxsize > 0)
    {
        keeper_build_roomspace(render_roomspace);
    }
    else
    {
        if (is_my_player(player))
        {
            play_non_3d_sample(119);
        }
    }
    unset_packet_control(pckt, PCtr_LBtnClick);
    return true;
}

TbBool process_dungeon_control_packet_dungeon_place_trap(long plyr_idx)
{
    struct PlayerInfo* player = get_player(plyr_idx);
    struct Packet* pckt = get_packet_direct(player->packet_num);
    MapCoord x = ((unsigned short)pckt->pos_x);
    MapCoord y = ((unsigned short)pckt->pos_y);
    MapSubtlCoord stl_x = coord_subtile(x);
    MapSubtlCoord stl_y = coord_subtile(y);

    if ((pckt->control_flags & PCtr_MapCoordsValid) == 0)
    {
        if (((pckt->control_flags & PCtr_LBtnRelease) != 0) && (player->field_4AF != 0))
        {
          player->field_4AF = 0;
          unset_packet_control(pckt, PCtr_LBtnRelease);
        }
        return false;
    }
    player->field_4A4 = 1;
    long i = tag_cursor_blocks_place_trap(player->id_number, stl_x, stl_y);
    if ((pckt->control_flags & PCtr_LBtnClick) == 0)
    {
      if (((pckt->control_flags & PCtr_LBtnRelease) != 0) && (player->field_4AF != 0))
      {
        player->field_4AF = 0;
        unset_packet_control(pckt, PCtr_LBtnRelease);
      }
      return false;
    }
    if (i == 0)
    {
        if (is_my_player(player))
            play_non_3d_sample(119);
        unset_packet_control(pckt, PCtr_LBtnClick);
        return false;
    }
    if (!player_place_trap_at(stl_x, stl_y, plyr_idx, player->chosen_trap_kind))
    {
        unset_packet_control(pckt, PCtr_LBtnClick);
        return false;
    }
    unset_packet_control(pckt, PCtr_LBtnClick);
    return true;
}

TbBool process_dungeon_control_packet_dungeon_control(long plyr_idx)
{
    struct Thing *thing;

    long i;
    struct PlayerInfo* player = get_player(plyr_idx);
    struct Dungeon* dungeon = get_players_dungeon(player);
    struct Packet* pckt = get_packet_direct(player->packet_num);
    MapCoord x = ((unsigned short)pckt->pos_x);
    MapCoord y = ((unsigned short)pckt->pos_y);
    MapSubtlCoord stl_x = coord_subtile(x);
    MapSubtlCoord stl_y = coord_subtile(y);
    MapSubtlCoord cx = stl_slab_starting_subtile(stl_x);
    MapSubtlCoord cy = stl_slab_starting_subtile(stl_y);
    if ((pckt->control_flags & PCtr_LBtnAnyAction) == 0)
      player->field_455 = P454_Unkn0;
    player->field_454 = (unsigned short)(pckt->field_10 & PCAdV_ContextMask) >> 1;

    process_dungeon_power_hand_state(plyr_idx);

    if ((pckt->control_flags & PCtr_MapCoordsValid) != 0)
    {
      if (is_my_player(player) && !game_is_busy_doing_gui())
      {
        if (player->field_454 == P454_Unkn1)
          tag_cursor_blocks_dig(player->id_number, stl_x, stl_y, player->field_4A4);
      }
      if ((pckt->control_flags & PCtr_LBtnClick) != 0)
      {
        player->field_4AB = stl_x;
        player->field_4AD = stl_y;
        player->field_4AF = 1;
        player->field_455 = player->field_454;
        switch (player->field_454)
        {
        case P454_Unkn1:
          i = get_subtile_number(stl_slab_center_subtile(player->field_4AB),stl_slab_center_subtile(player->field_4AD));
          if (find_from_task_list(plyr_idx,i) != -1)
              player->allocflags |= PlaF_Unknown20;
          else
              player->allocflags &= ~PlaF_Unknown20;
          break;
        case P454_Unkn2:
          thing = get_door_for_position(player->field_4AB, player->field_4AD);
          if (thing_is_invalid(thing))
          {
            ERRORLOG("Door thing not found at map pos (%d,%d)",(int)player->field_4AB,(int)player->field_4AD);
            break;
          }
          if (thing->byte_18)
            unlock_door(thing);
          else
            lock_door(thing);
          break;
        case P454_Unkn3:
          if (player->thing_under_hand == 0)
          {
            i = get_subtile_number(stl_slab_center_subtile(player->field_4AB),stl_slab_center_subtile(player->field_4AD));
            if (find_from_task_list(plyr_idx,i) != -1)
                player->allocflags |= PlaF_Unknown20;
            else
                player->allocflags &= ~PlaF_Unknown20;
            player->field_3 |= Pf3F_Unkn01;
          }
          break;
        }
        unset_packet_control(pckt, PCtr_LBtnClick);
      }
      if ((pckt->control_flags & PCtr_RBtnClick) != 0)
      {
        player->field_4AB = stl_x;
        player->field_4AD = stl_y;
        player->field_4AF = 1;
        unset_packet_control(pckt, PCtr_RBtnClick);
      }
    }

    if ((pckt->control_flags & PCtr_LBtnHeld) != 0)
    {
        if (player->field_455 == P454_Unkn0)
        {
          player->field_455 = player->field_454;
          if (player->field_454 == P454_Unkn1)
          {
            i = get_subtile_number(stl_slab_center_subtile(stl_x),stl_slab_center_subtile(stl_y));
            if (find_from_task_list(plyr_idx,i) != -1)
                player->allocflags |= PlaF_Unknown20;
            else
                player->allocflags &= ~PlaF_Unknown20;
          }
        }
        if (player->field_4AF != 0)
        {
          if (player->field_454 == player->field_455)
          {
            if (player->field_455 == P454_Unkn1)
            {
              if ((player->allocflags & PlaF_Unknown20) != 0)
              {
                untag_blocks_for_digging_in_rectangle_around(cx, cy, plyr_idx);
              } else
              if (dungeon->task_count < 300)
              {
                tag_blocks_for_digging_in_rectangle_around(cx, cy, plyr_idx);
              } else
              if (is_my_player(player))
              {
                output_message(SMsg_WorkerJobsLimit, 500, true);
              }
            } else
            if ((player->field_455 == P454_Unkn3) && ((player->field_3 & Pf3F_Unkn01) != 0))
            {
              if ((player->allocflags & PlaF_Unknown20) != 0)
              {
                untag_blocks_for_digging_in_rectangle_around(cx, cy, plyr_idx);
              } else
              if (dungeon->task_count < 300)
              {
                if (can_dig_here(stl_x, stl_y, player->id_number))
                  tag_blocks_for_digging_in_rectangle_around(cx, cy, plyr_idx);
              } else
              if (is_my_player(player))
              {
                output_message(SMsg_WorkerJobsLimit, 500, true);
              }
            }
          }
          unset_packet_control(pckt, PCtr_LBtnRelease);
        }
    }
    if ((pckt->control_flags & PCtr_RBtnHeld) != 0)
    {
      if (player->field_4AF != 0)
        unset_packet_control(pckt, PCtr_RBtnRelease);
    }
    if ((pckt->control_flags & PCtr_LBtnRelease) != 0)
    {
      if (player->field_455 == P454_Unkn0)
        player->field_455 = player->field_454;
      if (player->field_4AF != 0)
      {
        thing = thing_get(player->thing_under_hand);
        if ((player->thing_under_hand != 0) && (player->input_crtr_control != 0)
          && (dungeon->things_in_hand[0] != player->thing_under_hand))
        {
            set_player_state(player, PSt_CtrlDirect, 0);
            if (magic_use_available_power_on_thing(plyr_idx, PwrK_POSSESS, 0, stl_x, stl_y, thing, PwMod_Default) == Lb_FAIL) {
                set_player_state(player, player->continue_work_state, 0);
            }
            unset_packet_control(pckt, PCtr_LBtnRelease);
        } else
        if ((player->thing_under_hand != 0) && (player->input_crtr_query != 0)
          && (dungeon->things_in_hand[0] != player->thing_under_hand)
          && can_thing_be_queried(thing, plyr_idx) )
        {
          if (player->thing_under_hand != player->controlled_thing_idx)
          {
            if (is_my_player(player))
            {
              turn_off_all_panel_menus();
              turn_on_menu(GMnu_CREATURE_QUERY1);
            }
            player->influenced_thing_idx = player->thing_under_hand;
            set_player_state(player, PSt_CreatrQuery, 0);
            set_player_instance(player, PI_QueryCrtr, 0);
          }
          unset_packet_control(pckt, PCtr_LBtnRelease);
        } else
        if (player->field_455 == player->field_454)
        {
          if (player->field_454 == P454_Unkn1)
          {
            if ((player->allocflags & PlaF_Unknown20) != 0)
            {
              untag_blocks_for_digging_in_rectangle_around(cx, cy, plyr_idx);
            } else
            if (300-dungeon->task_count >= 9)
            {
              tag_blocks_for_digging_in_rectangle_around(cx, cy, plyr_idx);
            } else
            if (is_my_player(player))
            {
              output_message(SMsg_WorkerJobsLimit, 500, true);
            }
          } else
          if (player->field_454 == P454_Unkn3)
          {
            if (player->thing_under_hand != 0) {
                // TODO SPELLS it's not a good idea to use this directly; change to magic_use_available_power_on_*()
                magic_use_power_hand(plyr_idx, stl_x, stl_y, 0);
            }
          }
        }
        player->field_4AF = 0;
        unset_packet_control(pckt, PCtr_LBtnRelease);
        player->field_455 = P454_Unkn0;
        player->field_3 &= ~Pf3F_Unkn01;
      }
    }

    if ((pckt->control_flags & PCtr_RBtnRelease) != 0)
    {
      if (player->field_4AF != 0)
      {
        if (!power_hand_is_empty(player))
        {
          if (dump_first_held_thing_on_map(player->id_number, stl_x, stl_y, 1)) {
              player->field_4AF = 0;
              unset_packet_control(pckt, PCtr_RBtnRelease);
          }
        } else
        {
          if (player->field_454 == P454_Unkn3) {
              thing = get_nearest_thing_for_slap(plyr_idx, subtile_coord_center(stl_x), subtile_coord_center(stl_y));
              magic_use_available_power_on_thing(plyr_idx, PwrK_SLAP, 0, stl_x, stl_y, thing, PwMod_Default);
          }
          player->field_4AF = 0;
          unset_packet_control(pckt, PCtr_RBtnRelease);
        }
      }
    }
    return true;
}

TbBool process_dungeon_control_packet_clicks(long plyr_idx)
{
    struct Thing *thing;
    PowerKind pwkind;
    struct PlayerInfo* player = get_player(plyr_idx);
    struct Packet* pckt = get_packet_direct(player->packet_num);
    SYNCDBG(6,"Starting for player %d state %s",(int)plyr_idx,player_state_code_name(player->work_state));
    player->field_4A4 = 1;
    packet_left_button_double_clicked[plyr_idx] = 0;
    if ((pckt->control_flags & PCtr_Unknown4000) != 0)
      return false;
    TbBool ret = true;

    process_dungeon_control_packet_spell_overcharge(plyr_idx);
    if ((pckt->control_flags & PCtr_RBtnHeld) != 0)
    {
      player->field_4D6++;
    } else
    if ((pckt->control_flags & PCtr_RBtnRelease) == 0)
    {
      player->boxsize = 1;
      player->field_4D6 = 0;
    }
    update_double_click_detection(plyr_idx);
    player->thing_under_hand = 0;
    MapCoord x = ((unsigned short)pckt->pos_x);
    MapCoord y = ((unsigned short)pckt->pos_y);
    MapSubtlCoord stl_x = coord_subtile(x);
    MapSubtlCoord stl_y = coord_subtile(y);
    short influence_own_creatures = false;
    struct SlabMap *slb;
    long i;
    struct Room* room;
    MapSlabCoord slb_x = subtile_slab_fast(stl_x);
    MapSlabCoord slb_y = subtile_slab_fast(stl_y);
    switch (player->work_state)
    {
    case PSt_CtrlDungeon:
        influence_own_creatures = 1;
        process_dungeon_control_packet_dungeon_control(plyr_idx);
        break;
    case PSt_BuildRoom:
        process_dungeon_control_packet_dungeon_build_room(plyr_idx);
        break;
    case PSt_MkGoodDigger:
        if (((pckt->control_flags & PCtr_LBtnRelease) != 0) && ((pckt->control_flags & PCtr_MapCoordsValid) != 0))
        {
            create_owned_special_digger(x, y, get_selected_player_for_cheat(game.hero_player_num));
            unset_packet_control(pckt, PCtr_LBtnRelease);
        }
        break;
    case PSt_MkGoodCreatr:
        if (((pckt->control_flags & PCtr_LBtnRelease) != 0) && ((pckt->control_flags & PCtr_MapCoordsValid) != 0))
        {
            create_random_hero_creature(x, y, get_selected_player_for_cheat(game.hero_player_num), CREATURE_MAX_LEVEL);
            unset_packet_control(pckt, PCtr_LBtnRelease);
        }
        break;
    case PSt_MkGoldPot:
        if (((pckt->control_flags & PCtr_LBtnRelease) != 0) && ((pckt->control_flags & PCtr_MapCoordsValid) != 0))
        {
            create_gold_pot_at(x, y, player->id_number);
            unset_packet_control(pckt, PCtr_LBtnRelease);
        }
        break;
    case PSt_CallToArms:
    case PSt_CaveIn:
    case PSt_SightOfEvil:
        if (((pckt->control_flags & PCtr_LBtnRelease) != 0) && ((pckt->control_flags & PCtr_MapCoordsValid) != 0))
        {
            pwkind = player_state_to_power_kind[player->work_state];
            i = get_power_overcharge_level(player);
            magic_use_available_power_on_subtile(plyr_idx, pwkind, i, stl_x, stl_y, PwCast_None);
            unset_packet_control(pckt, PCtr_LBtnRelease);
        }
        break;
    case PSt_Slap:
        influence_own_creatures = 1;
        thing = get_creature_near_to_be_keeper_power_target(x, y, PwrK_SLAP, plyr_idx);
        if (thing_is_invalid(thing)) {
            player->thing_under_hand = 0;
        } else {
            player->thing_under_hand = thing->index;
        }
        if (((pckt->control_flags & PCtr_LBtnRelease) != 0) && ((pckt->control_flags & PCtr_MapCoordsValid) != 0))
        {
            magic_use_available_power_on_thing(plyr_idx, PwrK_SLAP, 0, stl_x, stl_y, thing, PwMod_Default);
            unset_packet_control(pckt, PCtr_LBtnRelease);
        }
        break;
    case PSt_CtrlPassngr:
    case PSt_FreeCtrlPassngr:
        influence_own_creatures = 1;
        if (player->work_state == PSt_CtrlPassngr)
            thing = get_creature_near_and_owned_by(x, y, plyr_idx);
        else
            thing = get_creature_near_and_owned_by(x, y, -1);
        if (thing_is_invalid(thing))
            player->thing_under_hand = 0;
        else
            player->thing_under_hand = thing->index;
        if ((pckt->control_flags & PCtr_LBtnRelease) != 0)
        {
          if (player->thing_under_hand > 0)
          {
            player->influenced_thing_idx = player->thing_under_hand;
            set_player_instance(player, PI_PsngrCtrl, 0);
            unset_packet_control(pckt, PCtr_LBtnRelease);
          }
        }
        if ((pckt->control_flags & PCtr_RBtnRelease) != 0)
        {
          if (player->instance_num != PI_PsngrCtrl)
          {
            set_player_state(player, player->continue_work_state, 0);
            unset_packet_control(pckt, PCtr_RBtnRelease);
          }
        }
        break;
    case PSt_CtrlDirect:
    case PSt_FreeCtrlDirect:
        influence_own_creatures = 1;
        if (player->work_state == PSt_CtrlDirect)
            thing = get_creature_near_for_controlling(plyr_idx, x, y);
        else
            thing = get_creature_near(x, y);
        if (thing_is_invalid(thing))
          player->thing_under_hand = 0;
        else
          player->thing_under_hand = thing->index;
        if ((pckt->control_flags & PCtr_LBtnRelease) != 0)
        {
          if (player->thing_under_hand > 0)
          {
              magic_use_available_power_on_thing(plyr_idx, PwrK_POSSESS, 0, stl_x, stl_y, thing, PwMod_Default);
              unset_packet_control(pckt, PCtr_LBtnRelease);
          }
        }
        if ((pckt->control_flags & PCtr_RBtnRelease) != 0)
        {
          if (player->instance_num != PI_DirctCtrl)
          {
            set_player_state(player, player->continue_work_state, 0);
            unset_packet_control(pckt, PCtr_RBtnRelease);
          }
        }
        break;
    case PSt_CreatrQuery:
    case PSt_CreatrInfo:
        influence_own_creatures = 1;
        thing = get_creature_near_and_owned_by(x, y, plyr_idx);
        if (thing_is_invalid(thing))
            player->thing_under_hand = 0;
        else
            player->thing_under_hand = thing->index;
        if ((pckt->control_flags & PCtr_LBtnRelease) != 0)
        {
          if (player->thing_under_hand > 0)
          {
            if (player->controlled_thing_idx != player->thing_under_hand)
            {
              if (is_my_player(player))
              {
                turn_off_all_panel_menus();
                initialise_tab_tags_and_menu(GMnu_CREATURE_QUERY1);
                turn_on_menu(GMnu_CREATURE_QUERY1);
              }
              player->influenced_thing_idx = player->thing_under_hand;
              set_player_instance(player, PI_QueryCrtr, 0);
            }
            unset_packet_control(pckt, PCtr_LBtnRelease);
          }
        }
        if (player->work_state == PSt_CreatrInfo)
        {
          thing = thing_get(player->controlled_thing_idx);
          if ((pckt->control_flags & PCtr_RBtnRelease) != 0)
          {
            if (is_my_player(player))
            {
              turn_off_query_menus();
              turn_on_main_panel_menu();
            }
            set_player_instance(player, PI_UnqueryCrtr, 0);
            unset_packet_control(pckt, PCtr_RBtnRelease);
          } else
          if (creature_is_dying(thing))
          {
            set_player_instance(player, PI_UnqueryCrtr, 0);
            if (is_my_player(player))
            {
              turn_off_query_menus();
              turn_on_main_panel_menu();
            }
          }
        }
        break;
    case PSt_OrderCreatr:
        influence_own_creatures = 1;
        thing = get_creature_near(x, y);
        if (!thing_is_creature(thing))
            player->thing_under_hand = 0;
        else
            player->thing_under_hand = thing->index;
        if ((pckt->control_flags & PCtr_LBtnRelease) != 0)
        {
          if ((player->controlled_thing_idx > 0) && (player->controlled_thing_idx < THINGS_COUNT))
          {
            if ((pckt->control_flags & PCtr_MapCoordsValid) != 0)
            {
              thing = thing_get(player->controlled_thing_idx);
              if (!setup_person_move_to_position(thing, stl_x, stl_y, NavRtF_Default))
                  WARNLOG("Move %s order failed",thing_model_name(thing));
              thing->continue_state = CrSt_ManualControl;
            }
          } else
          {
            thing = get_creature_near(x, y);
            if (!thing_is_invalid(thing))
            {
                set_selected_creature(player, thing);
                initialise_thing_state(thing, CrSt_ManualControl);
                if (creature_is_group_member(thing)) {
                    make_group_member_leader(thing);
                }
            }
          }
          unset_packet_control(pckt, PCtr_LBtnRelease);
        }
        if ((pckt->control_flags & PCtr_RBtnRelease) != 0)
        {
          if ((player->controlled_thing_idx > 0) && (player->controlled_thing_idx < THINGS_COUNT))
          {
            thing = thing_get(player->controlled_thing_idx);
            set_start_state(thing);
            clear_selected_thing(player);
          }
          unset_packet_control(pckt, PCtr_RBtnRelease);
        }
        break;
    case PSt_MkBadCreatr:
        if (((pckt->control_flags & PCtr_LBtnRelease) != 0) && ((pckt->control_flags & PCtr_MapCoordsValid) != 0))
        {
            create_random_evil_creature(x, y, get_selected_player_for_cheat(plyr_idx), CREATURE_MAX_LEVEL);
            unset_packet_control(pckt, PCtr_LBtnRelease);
        }
        break;
    case PSt_PlaceTrap:
        process_dungeon_control_packet_dungeon_place_trap(plyr_idx);
        break;
    case PSt_Lightning:
        player->thing_under_hand = 0;
        if (((pckt->control_flags & PCtr_LBtnRelease) != 0) && ((pckt->control_flags & PCtr_MapCoordsValid) != 0))
        {
            i = get_power_overcharge_level(player);
            magic_use_available_power_on_subtile(plyr_idx, PwrK_LIGHTNING, i, stl_x, stl_y, PwCast_None);
            unset_packet_control(pckt, PCtr_LBtnRelease);
        }
        break;
    case PSt_PlaceDoor:
    {
        long k;
        if ((pckt->control_flags & PCtr_MapCoordsValid) != 0)
        {
            player->field_4A4 = 1;
            // Make the frame around active slab
            i = tag_cursor_blocks_place_door(player->id_number, stl_x, stl_y);
            if ((pckt->control_flags & PCtr_LBtnClick) != 0)
            {
              k = get_slab_number(slb_x, slb_y);
              delete_room_slabbed_objects(k);
              packet_place_door(stl_x, stl_y, player->id_number, player->chosen_door_kind, i);
            }
            unset_packet_control(pckt, PCtr_LBtnClick);
        }
        if ((pckt->control_flags & PCtr_LBtnRelease) != 0)
        {
            if (player->field_4AF != 0)
            {
              player->field_4AF = 0;
              unset_packet_control(pckt, PCtr_LBtnRelease);
            }
        }
        break;
    }
    case PSt_SpeedUp:
    case PSt_Armour:
    case PSt_Conceal:
    case PSt_Heal:
        influence_own_creatures = true;
        pwkind = player_state_to_power_kind[player->work_state];
        thing = get_creature_near_to_be_keeper_power_target(x, y, pwkind, plyr_idx);
        if (thing_is_invalid(thing))
        {
            player->thing_under_hand = 0;
            break;
        }
        player->thing_under_hand = thing->index;
        if ((pckt->control_flags & PCtr_LBtnRelease) != 0)
        {
            i = get_power_overcharge_level(player);
            magic_use_available_power_on_thing(plyr_idx, pwkind, i, stl_x, stl_y, thing, PwMod_Default);
            unset_packet_control(pckt, PCtr_LBtnRelease);
        }
        break;
    case PSt_Sell:
        process_dungeon_control_packet_sell_operation(plyr_idx);
        break;
    case PSt_CreateDigger:
    case PSt_DestroyWalls:
        if (((pckt->control_flags & PCtr_LBtnRelease) != 0) && ((pckt->control_flags & PCtr_MapCoordsValid) != 0))
        {
            pwkind = player_state_to_power_kind[player->work_state];
            i = get_power_overcharge_level(player);
            magic_use_available_power_on_subtile(plyr_idx, pwkind, i, stl_x, stl_y, PwCast_None);
            unset_packet_control(pckt, PCtr_LBtnRelease);
        }
        break;
    case PSt_CastDisease:
        pwkind = player_state_to_power_kind[player->work_state];
        thing = get_creature_near_to_be_keeper_power_target(x, y, pwkind, plyr_idx);
        if (thing_is_invalid(thing))
        {
            player->thing_under_hand = 0;
            break;
        }
        player->thing_under_hand = thing->index;
        if ((pckt->control_flags & PCtr_LBtnRelease) != 0)
        {
            i = get_power_overcharge_level(player);
            magic_use_available_power_on_thing(plyr_idx, pwkind, i, stl_x, stl_y, thing, PwMod_Default);
            unset_packet_control(pckt, PCtr_LBtnRelease);
        }
        break;
    case PSt_TurnChicken:
        influence_own_creatures = true;
        pwkind = player_state_to_power_kind[player->work_state];
        thing = get_creature_near_to_be_keeper_power_target(x, y, pwkind, plyr_idx);
        if (thing_is_invalid(thing))
        {
            player->thing_under_hand = 0;
            break;
        }
        player->thing_under_hand = thing->index;
        if ((pckt->control_flags & PCtr_LBtnRelease) != 0)
        {
            i = get_power_overcharge_level(player);
            magic_use_available_power_on_thing(plyr_idx, pwkind, i, stl_x, stl_y, thing, PwMod_Default);
            unset_packet_control(pckt, PCtr_LBtnRelease);
        }
        break;
    case PSt_FreeDestroyWalls:
        if (((pckt->control_flags & PCtr_LBtnRelease) != 0) && ((pckt->control_flags & PCtr_MapCoordsValid) != 0))
        {
            i = get_power_overcharge_level(player);
            magic_use_power_destroy_walls(plyr_idx, stl_x, stl_y, i, PwMod_CastForFree);
            unset_packet_control(pckt, PCtr_LBtnRelease);
        }
        break;
    case PSt_FreeTurnChicken:
    case PSt_FreeCastDisease:
        pwkind = player_state_to_power_kind[player->work_state];
        thing = get_creature_near_to_be_keeper_power_target(x, y, pwkind, plyr_idx);
        if (thing_is_invalid(thing))
        {
            player->thing_under_hand = 0;
            break;
        }
        player->thing_under_hand = thing->index;
        if ((pckt->control_flags & PCtr_LBtnRelease) != 0)
        {
            i = get_power_overcharge_level(player);
            switch (pwkind)
            {
            case PwrK_DISEASE:
                magic_use_power_disease(plyr_idx, thing, stl_x, stl_y, i, PwMod_CastForFree);
                break;
            case PwrK_CHICKEN:
                magic_use_power_chicken(plyr_idx, thing, stl_x, stl_y, i, PwMod_CastForFree);
                break;
            }
            unset_packet_control(pckt, PCtr_LBtnRelease);
        }
        break;
    case PSt_StealRoom:
        if (((pckt->control_flags & PCtr_LBtnRelease) != 0) && ((pckt->control_flags & PCtr_MapCoordsValid) != 0))
        {          
            slb = get_slabmap_block(slb_x, slb_y);
            if (slb->room_index)
                {
                    room = room_get(slb->room_index);
                    i = get_selected_player_for_cheat(plyr_idx);
                    if (is_key_pressed(KC_RALT, KMod_DONTCARE))
                    {
                        play_non_3d_sample(116);
                        create_effects_on_room_slabs(room, imp_spangle_effects[i], 0, i);
                    }
                    {
                        take_over_room(room, i);
                    }
                }
            unset_packet_control(pckt, PCtr_LBtnRelease);
        }
        break;
    case PSt_DestroyRoom:
        if (((pckt->control_flags & PCtr_LBtnRelease) != 0) && ((pckt->control_flags & PCtr_MapCoordsValid) != 0))
        {          
            slb = get_slabmap_block(slb_x, slb_y);
            if (slb->room_index)
                {
                    room = room_get(slb->room_index);
                    destroy_room_leaving_unclaimed_ground(room);
                }
            unset_packet_control(pckt, PCtr_LBtnRelease);
        }
        break;
    case PSt_KillCreatr:
        thing = get_creature_near(x, y);
        if (!thing_is_creature(thing))
        {
            player->thing_under_hand = 0;
        }
        else
        {
            player->thing_under_hand = thing->index;
        }
        if (((pckt->control_flags & PCtr_LBtnRelease) != 0) && ((pckt->control_flags & PCtr_MapCoordsValid) != 0))
        {
            if (player->thing_under_hand > 0)
            {
                kill_creature(thing, INVALID_THING, -1, CrDed_NoUnconscious);
            }
            unset_packet_control(pckt, PCtr_LBtnRelease);    
        }
        break;
    case PSt_ConvertCreatr:
        thing = get_creature_near(x, y);
        if (!thing_is_creature(thing))
        {
            player->thing_under_hand = 0;
        }
        else
        {
            player->thing_under_hand = thing->index;
        }
        if (((pckt->control_flags & PCtr_LBtnRelease) != 0) && ((pckt->control_flags & PCtr_MapCoordsValid) != 0))
        {
            if (player->thing_under_hand > 0)
            {
                change_creature_owner(thing, get_selected_player_for_cheat(plyr_idx));
            }
            unset_packet_control(pckt, PCtr_LBtnRelease);    
        }
        break;
    case PSt_StealSlab:
        if (((pckt->control_flags & PCtr_LBtnRelease) != 0) && ((pckt->control_flags & PCtr_MapCoordsValid) != 0))
        {          
            slb = get_slabmap_block(slb_x, slb_y);
            if (slb->kind >= SlbT_EARTH && slb->kind <= SlbT_CLAIMED)
            {
                short slbkind;
                switch(slb->kind)
                {
                    case SlbT_PATH:
                    {
                        slbkind = SlbT_CLAIMED;
                        break;
                    }
                    case SlbT_EARTH:
                    {
                        slbkind = rand() % (5) + 4;
                        break;
                    }
                    case SlbT_TORCHDIRT:
                    {
                        slbkind = SlbT_WALLTORCH;
                        break;
                    }
                    default:
                    {
                        slbkind = slb->kind;
                        break;
                    }
                }
                i = get_selected_player_for_cheat(plyr_idx);
                if ((slbkind == SlbT_CLAIMED) || ((slbkind >= SlbT_WALLDRAPE) && (slbkind <= SlbT_WALLPAIRSHR)))
                {
                    if (is_key_pressed(KC_RALT, KMod_DONTCARE))
                    {
                        struct Coord3d pos;                    
                        if (slbkind == SlbT_CLAIMED)
                        {
                            pos.x.val = subtile_coord_center(slab_subtile_center(subtile_slab(stl_x)));
                            pos.y.val = subtile_coord_center(slab_subtile_center(subtile_slab(stl_y))); 
                            pos.z.val = subtile_coord_center(1);
                            play_non_3d_sample(76);
                            create_effect(&pos, imp_spangle_effects[i], i);
                        }
                        else
                        {
                            play_non_3d_sample(41);
                            for (long n = 0; n < SMALL_AROUND_LENGTH; n++)
                            {
                                pos.x.stl.pos = 128;
                                pos.y.stl.pos = 128;
                                pos.z.stl.pos = 128;
                                pos.x.stl.num = stl_x + 2 * small_around[n].delta_x;
                                pos.y.stl.num = stl_y + 2 * small_around[n].delta_y;
                                struct Map* mapblk = get_map_block_at(pos.x.stl.num, pos.y.stl.num);
                                if (map_block_revealed(mapblk, i) && ((mapblk->flags & SlbAtFlg_Blocking) == 0))
                                {
                                    pos.z.val = get_floor_height_at(&pos);
                                    create_effect(&pos, imp_spangle_effects[i], i);
                                    // thing = thing_get(player->hand_thing_idx);
                                    // pos.z.val = get_thing_height_at(thing, &pos);   
                                }
                            }
                        }
                    }
                }
                place_slab_type_on_map(slbkind, stl_x, stl_y, i, 0);
                do_slab_efficiency_alteration(subtile_slab(stl_x), subtile_slab(stl_y));
                slb = get_slabmap_block(slb_x, slb_y);
                for (i = 0; i < PLAYERS_COUNT; i++)
                {
                    if (i != slabmap_owner(slb))
                    {
                        untag_blocks_for_digging_in_area(stl_x, stl_y, i);
                    }
                }
            }
            unset_packet_control(pckt, PCtr_LBtnRelease);
        }
        break;
    case PSt_LevelCreatureUp:
        thing = get_creature_near(x, y);
        if (!thing_is_creature(thing))
        {
            player->thing_under_hand = 0;
        }
        else
        {
            player->thing_under_hand = thing->index;
        }
        if (((pckt->control_flags & PCtr_LBtnRelease) != 0) && ((pckt->control_flags & PCtr_MapCoordsValid) != 0))
        {
             if (player->thing_under_hand > 0)
             {
                creature_increase_level(thing);
             }
        unset_packet_control(pckt, PCtr_LBtnRelease);    
        }
        break;
    case PSt_KillPlayer:
          i = get_selected_player_for_cheat(-1);
          struct PlayerInfo* PlayerToKill = get_player(i);
          if (player_exists(PlayerToKill))
          {
              thing = get_player_soul_container(PlayerToKill->id_number);
              if (thing_is_dungeon_heart(thing))
              {
                    thing->health = -1;
              }
          }
        break;
    case PSt_HeartHealth:
        thing = get_player_soul_container(plyr_idx);
        if (is_key_pressed(KC_ADD, KMod_ALT))
        {
            if (thing_is_dungeon_heart(thing))
            {
                thing->health++;
            }
        }
        else if (is_key_pressed(KC_EQUALS, KMod_SHIFT))
        {
            if (thing_is_dungeon_heart(thing))
            {
                thing->health++;
            }
        }
        else if (is_key_pressed(KC_PERIOD, KMod_SHIFT))
        {
            if (thing_is_dungeon_heart(thing))
            {
                thing->health = thing->health + 100;
            }
        }
        else if (is_key_pressed(KC_COMMA, KMod_SHIFT))
        {
            if (thing_is_dungeon_heart(thing))
            {
                thing->health = thing->health - 100;
            }
        }
        else if (is_key_pressed(KC_SUBTRACT, KMod_ALT))
        {
            if (thing_is_dungeon_heart(thing))
            {
                thing->health--;
            }
        }
        else if (is_key_pressed(KC_MINUS, KMod_NONE))
        {
            if (thing_is_dungeon_heart(thing))
            {
                thing->health--;
            }
        }
        else if (is_key_pressed(KC_SLASH, KMod_SHIFT))
        {
            if (thing_is_dungeon_heart(thing))
            {
                char hhealth[5];
                itoa(thing->health, hhealth, 10);
                message_add(plyr_idx, hhealth);
                clear_key_pressed(KC_SLASH);
            }
        }
        break;
    case PSt_CreatrQueryAll:
        influence_own_creatures = 1;
        thing = get_creature_near(x, y);
        if (thing_is_invalid(thing))
        {
            player->thing_under_hand = 0;
        }
        else
        {
            player->thing_under_hand = thing->index;
        }
        if ((pckt->control_flags & PCtr_LBtnRelease) != 0)
        {
            if (player->thing_under_hand > 0)
            {
                if (player->controlled_thing_idx != player->thing_under_hand)
                {
                    turn_off_all_panel_menus();
                    initialise_tab_tags_and_menu(GMnu_CREATURE_QUERY1);
                    turn_on_menu(GMnu_CREATURE_QUERY1);
                    player->influenced_thing_idx = player->thing_under_hand;
                    set_player_instance(player, PI_QueryCrtr, 0);
                }
            unset_packet_control(pckt, PCtr_LBtnRelease);
            }
        }
        break;
    case PSt_MkHappy:
    case PSt_MkAngry:
        influence_own_creatures = 1;
        thing = get_creature_near(x, y);
        if (!thing_is_creature(thing))
        {
            player->thing_under_hand = 0;
        }
        else
        {
            player->thing_under_hand = thing->index;
        }
        if ((pckt->control_flags & PCtr_LBtnRelease) != 0)
        {
            if (player->thing_under_hand > 0)
            {
                if (player->work_state == PSt_MkHappy)
                {
                    anger_set_creature_anger_all_types(thing, 0);
                }
                else if (player->work_state == PSt_MkAngry)
                {
                    anger_set_creature_anger_all_types(thing, 10000);
                }
                unset_packet_control(pckt, PCtr_LBtnRelease);
            }
        }
        break;
    case PSt_PlaceTerrain:
        if (((pckt->control_flags & PCtr_LBtnRelease) != 0) && ((pckt->control_flags & PCtr_MapCoordsValid) != 0))
        {          
            slb = get_slabmap_block(slb_x, slb_y);
            short slbkind;
            char s[3];
            if (is_key_pressed(KC_SLASH, KMod_NONE))
            {
                 itoa(slb->kind, s, 10);
                 message_add(plyr_idx, s);
                 clear_key_pressed(KC_SLASH);
            }
            else if (is_key_pressed(KC_SLASH, KMod_SHIFT))
            {
                 itoa(slabmap_owner(slb), s, 10);
                 message_add(plyr_idx, s);
                 clear_key_pressed(KC_SLASH);
            }
            else if (is_key_pressed(KC_X, KMod_NONE))
            {
                 itoa(stl_x, s, 10);
                 message_add(plyr_idx, s);
                 clear_key_pressed(KC_X);
            }
            else if (is_key_pressed(KC_Y, KMod_NONE))
            {
                 itoa(stl_y, s, 10);
                 message_add(plyr_idx, s);
                 clear_key_pressed(KC_Y);
            }
            else if (is_key_pressed(KC_X, KMod_SHIFT))
            {
                 itoa(slb_x, s, 10);
                 message_add(plyr_idx, s);
                 clear_key_pressed(KC_X);
            }
            else if (is_key_pressed(KC_Y, KMod_SHIFT))
            {
                 itoa(slb_y, s, 10);
                 message_add(plyr_idx, s);
                 clear_key_pressed(KC_Y);
            }
            else if (is_key_pressed(KC_N, KMod_NONE))
            {
                 itoa(get_slab_number(subtile_slab(stl_x), subtile_slab(stl_y)), s, 10);
                 message_add(plyr_idx, s);
                 clear_key_pressed(KC_N);
            }
            else
            {
                if (is_key_pressed(KC_NUMPAD0, KMod_NONE))
                {
                    slbkind = SlbT_ROCK;
                    clear_key_pressed(KC_NUMPAD0);
                }
                else if (is_key_pressed(KC_NUMPAD1, KMod_NONE))
                {
                    slbkind = SlbT_GOLD;
                    clear_key_pressed(KC_NUMPAD1);
                }
                else if (is_key_pressed(KC_NUMPAD2, KMod_NONE))
                {
                    slbkind = SlbT_GEMS;
                    clear_key_pressed(KC_NUMPAD2);
                }
                else if (is_key_pressed(KC_NUMPAD3, KMod_NONE))
                {
                    slbkind = SlbT_EARTH;
                    clear_key_pressed(KC_NUMPAD3);
                }
                else if (is_key_pressed(KC_NUMPAD4, KMod_NONE))
                {
                    slbkind = SlbT_TORCHDIRT;
                    clear_key_pressed(KC_NUMPAD4);
                }
                else if (is_key_pressed(KC_NUMPAD5, KMod_NONE))
                {
                    slbkind = SlbT_PATH;
                    clear_key_pressed(KC_NUMPAD5);
                }
                else if (is_key_pressed(KC_NUMPAD6, KMod_NONE))
                {
                    slbkind = SlbT_CLAIMED;
                    clear_key_pressed(KC_NUMPAD6);
                }
                else if (is_key_pressed(KC_NUMPAD7, KMod_NONE))
                {
                    slbkind = SlbT_LAVA;
                    clear_key_pressed(KC_NUMPAD7);
                }
                else if (is_key_pressed(KC_NUMPAD8, KMod_NONE))
                {
                    slbkind = SlbT_WATER;
                    clear_key_pressed(KC_NUMPAD8);
                }
                else if (is_key_pressed(KC_NUMPAD9, KMod_NONE))
                {
                    slbkind = rand() % (5) + 4;
                    clear_key_pressed(KC_NUMPAD9);
                }
                else
                {
                    slbkind = 0;
                }
                if (subtile_is_room(stl_x, stl_y)) 
                {
                    room = subtile_room_get(stl_x, stl_y);
                    delete_room_slab(slb_x, slb_y, true);
                }
                if (slab_kind_is_animated(slbkind))
                {
                    place_animating_slab_type_on_map(slbkind, 0, stl_x, stl_y, game.neutral_player_num);  
                }
                else
                {
                    place_slab_type_on_map(slbkind, stl_x, stl_y, game.neutral_player_num, 0);
                }
                do_slab_efficiency_alteration(subtile_slab(stl_x), subtile_slab(stl_y));
            }
        }
        unset_packet_control(pckt, PCtr_LBtnRelease);
        break;
    default:
        ERRORLOG("Unrecognized player %d work state: %d", (int)plyr_idx, (int)player->work_state);
        ret = false;
        break;
    }
    // resetting position variables - they may have been changed
    x = ((unsigned short)pckt->pos_x);
    y = ((unsigned short)pckt->pos_y);
    stl_x = coord_subtile(x);
    stl_y = coord_subtile(y);
    if (player->thing_under_hand == 0)
    {
      if ((x != 0) && (y != 0))  //originally was (y == 0), but it was probably a mistake
      {
          thing = get_queryable_object_near(x, y, plyr_idx);
          if (!thing_is_invalid(thing)) {
              player->thing_under_hand = thing->index;
          }
      }
    }
    if (((pckt->control_flags & PCtr_HeldAnyButton) != 0) && (influence_own_creatures))
    {
      if ((player->field_455 == P454_Unkn0) || (player->field_455 == P454_Unkn3))
        stop_creatures_around_hand(plyr_idx, stl_x, stl_y);
    }
    return ret;
}

TbBigChecksum get_thing_simple_checksum(const struct Thing *tng)
{
    return (ulong)tng->mappos.x.val + (ulong)tng->mappos.y.val + (ulong)tng->mappos.z.val
         + (ulong)tng->move_angle_xy + (ulong)tng->owner;
}

  TbBigChecksum get_packet_save_checksum(void)
  {
      TbBigChecksum sum = 0;
      for (long tng_idx = 0; tng_idx < THINGS_COUNT; tng_idx++)
      {
          struct Thing* tng = thing_get(tng_idx);
          if ((tng->alloc_flags & TAlF_Exists) != 0)
          {
              // It would be nice to completely ignore effects, but since
              // thing indices are used in packets, lack of effect may cause desync too.
              if ((tng->class_id != TCls_AmbientSnd) && (tng->class_id != TCls_EffectElem))
              {
                  sum += get_thing_simple_checksum(tng);
              }
          }
      }
      return sum;
}

TbBool reinit_packets_after_load(void)
{
    game.packet_save_enable = false;
    game.packet_load_enable = false;
    game.packet_save_fp = -1;
    game.packet_fopened = 0;
    return true;
}

TbBool open_new_packet_file_for_save(void)
{
    // Filling the header
    SYNCMSG("Starting packet saving, turn %lu",(unsigned long)game.play_gameturn);
    game.packet_save_head.game_ver_major = VER_MAJOR;
    game.packet_save_head.game_ver_minor = VER_MINOR;
    game.packet_save_head.game_ver_release = VER_RELEASE;
    game.packet_save_head.game_ver_build = VER_BUILD;
    game.packet_save_head.level_num = get_loaded_level_number();
    game.packet_save_head.players_exist = 0;
    game.packet_save_head.players_comp = 0;
    game.packet_save_head.chksum_available = game.packet_checksum_verify;
    for (int i = 0; i < PLAYERS_COUNT; i++)
    {
        struct PlayerInfo* player = get_player(i);
        if (player_exists(player))
        {
            game.packet_save_head.players_exist |= (1 << i) & 0xff;
            if ((player->allocflags & PlaF_CompCtrl) != 0)
              game.packet_save_head.players_comp |= (1 << i) & 0xff;
        }
    }
    LbFileDelete(game.packet_fname);
    game.packet_save_fp = LbFileOpen(game.packet_fname, Lb_FILE_MODE_NEW);
    if (game.packet_save_fp == -1)
    {
        ERRORLOG("Cannot open keeper packet file for save, \"%s\".",game.packet_fname);
        game.packet_fopened = 0;
        return false;
>>>>>>> d0b11cf6
    }
    if ((pckt->control_flags & PCtr_LBtnRelease) == 0)
    {
        player->cast_expand_level = 0;
        return false;
    }
    return false;
}

TbBool player_sell_room_at_subtile(long plyr_idx, long stl_x, long stl_y)
{
    struct Room* room = subtile_room_get(stl_x, stl_y);
    if (room_is_invalid(room))
    {
        ERRORLOG("No room to delete at subtile (%d,%d)",(int)stl_x,(int)stl_y);
        return false;
    }
    struct RoomStats* rstat = room_stats_get_for_room(room);
    long revenue = compute_value_percentage(rstat->cost, gameadd.room_sale_percent);
    if (room->owner != game.neutral_player_num)
    {
        struct Dungeon* dungeon = get_players_num_dungeon(room->owner);
        dungeon->rooms_destroyed++;
        dungeon->camera_deviate_jump = 192;
    }
    delete_room_slab(subtile_slab_fast(stl_x), subtile_slab_fast(stl_y), 0);
    if (is_my_player_number(plyr_idx))
        play_non_3d_sample(115);
    if (revenue != 0)
    {
        struct Coord3d pos;
        set_coords_to_slab_center(&pos, subtile_slab_fast(stl_x), subtile_slab_fast(stl_y));
        create_price_effect(&pos, plyr_idx, revenue);
        player_add_offmap_gold(plyr_idx, revenue);
    }
    return true;
}

/*
  this function remove any input flags from incoming packet
  That should be removed later because we dont want raw input from clients
*/
void clear_input(struct Packet* packet)
{
    packet->control_flags &= ~(PCtr_LBtnRelease | PCtr_LBtnClick | PCtr_RBtnRelease);
    NETDBG(7, "turn:%04ld", game.play_gameturn);
}

void process_pause_packet(long curr_pause, long new_pause)
{
  struct PlayerInfo *player;
  TbBool can = true;
  for (long i = 0; i < PLAYERS_COUNT; i++)
  {
    player = get_player(i);
    if (player_exists(player) && (player->is_active == 1))
    {
        if ((player->allocflags & PlaF_CompCtrl) == 0)
        {
            if ((player->instance_num == PI_MapFadeTo)
             || (player->instance_num == PI_MapFadeFrom)
             || (player->instance_num == PI_CrCtrlFade)
             || (player->instance_num == PI_DirctCtrl)
             || (player->instance_num == PI_PsngrCtrl)
             || (player->instance_num == PI_DirctCtLeave)
             || (player->instance_num == PI_PsngrCtLeave))
            {
              can = false;
              break;
            }
        }
    }
  }
  if ( can )
  {
      player = get_my_player();
      set_flag_byte(&game.operation_flags, GOF_Paused, curr_pause);
      if ((game.operation_flags & GOF_Paused) != 0)
          set_flag_byte(&game.operation_flags, GOF_WorldInfluence, new_pause);
      else
          set_flag_byte(&game.operation_flags, GOF_Paused, false);
      if ( !SoundDisabled )
      {
        if ((game.operation_flags & GOF_Paused) != 0)
        {
          SetSoundMasterVolume(settings.sound_volume >> 1);
          SetMusicPlayerVolume(settings.redbook_volume >> 1);
          SetMusicMasterVolume(settings.sound_volume >> 1);
        } else
        {
          SetSoundMasterVolume(settings.sound_volume);
          SetMusicPlayerVolume(settings.redbook_volume);
          SetMusicMasterVolume(settings.sound_volume);
        }
      }
      if ((game.operation_flags & GOF_Paused) != 0)
      {
          if ((player->field_3 & Pf3F_Unkn08) != 0)
          {
              PaletteSetPlayerPalette(player, engine_palette);
              player->field_3 &= ~Pf3F_Unkn08;
          }
      }
  }
}

static void process_players_dungeon_control_packet_control(struct PlayerInfo* player, struct Packet *pckt)
{
    SYNCDBG(6,"Processing player %d action %d",(int)player->id_number,(int)pckt->action);
    struct Camera* cam = player->acamera;
    long inter_val;
    switch (cam->view_mode)
    {
    case PVM_IsometricView:
        inter_val = 2560000 / cam->zoom;
        break;
    case PVM_FrontView:
        inter_val = 12800000 / cam->zoom;
        break;
    default:
        inter_val = 256;
        break;
    }
    if (pckt->field_10 & PCAdV_SpeedupPressed)
      inter_val *= 3;

    if ((pckt->control_flags & PCtr_MoveUp) != 0)
        view_set_camera_y_inertia(cam, -inter_val/4, -inter_val);
    if ((pckt->control_flags & PCtr_MoveDown) != 0)
        view_set_camera_y_inertia(cam, inter_val/4, inter_val);
    if ((pckt->control_flags & PCtr_MoveLeft) != 0)
        view_set_camera_x_inertia(cam, -inter_val/4, -inter_val);
    if ((pckt->control_flags & PCtr_MoveRight) != 0)
        view_set_camera_x_inertia(cam, inter_val/4, inter_val);
    if ((pckt->control_flags & PCtr_ViewRotateCCW) != 0)
    {
        switch (cam->view_mode)
        {
        case PVM_IsometricView:
            view_set_camera_rotation_inertia(cam, 16, 64);
            break;
        case PVM_FrontView:
            cam->orient_a = (cam->orient_a + LbFPMath_PI/2) & LbFPMath_AngleMask;
            break;
        }
    }
    if ((pckt->control_flags & PCtr_ViewRotateCW) != 0)
    {
        switch (cam->view_mode)
        {
        case PVM_IsometricView:
            view_set_camera_rotation_inertia(cam, -16, -64);
            break;
        case PVM_FrontView:
            cam->orient_a = (cam->orient_a - LbFPMath_PI/2) & LbFPMath_AngleMask;
            break;
        }
    }
    unsigned long zoom_min = adjust_min_camera_zoom(cam, game.operation_flags & GOF_ShowGui); // = CAMERA_ZOOM_MIN (+300 if gui is hidden in Isometric view)
    unsigned long zoom_max = CAMERA_ZOOM_MAX;
    if (pckt->control_flags & PCtr_ViewZoomIn)
    {
        switch (cam->view_mode)
        {
        case PVM_IsometricView:
            view_zoom_camera_in(cam, zoom_max, zoom_min);
            update_camera_zoom_bounds(cam, zoom_max, zoom_min);
            break;
        default:
            view_zoom_camera_in(cam, zoom_max, zoom_min);
            break;
        }
    }
    if (pckt->control_flags & PCtr_ViewZoomOut)
    {
        switch (cam->view_mode)
        {
        case PVM_IsometricView:
            view_zoom_camera_out(cam, zoom_max, zoom_min);
            update_camera_zoom_bounds(cam, zoom_max, zoom_min);
            break;
        default:
            view_zoom_camera_out(cam, zoom_max, zoom_min);
            break;
        }
    }
    // TODO: all reasonable things should be extracted from that function
    // process_dungeon_control_packet_clicks(player, pckt);
    set_mouse_light(player, pckt);
}

/**
 * Modifies a message string according to a key pressed.
 * @param message The message buffer.
 * @param maxlen Max length of the string (message buffer size - 1).
 * @param key The key which will affect the message.
 * @param kmodif Modifier keys pressed with the key.
 * @return Gives true if the message was modified by that key, false if it stayed without change.
 * @note We shouldn't use regional settings in this function, otherwise players playing different language
 * versions may get different messages from each other.
 */
TbBool message_text_key_add(char * message, long maxlen, TbKeyCode key, TbKeyMods kmodif)
{
    char chr = key_to_ascii(key, kmodif);
    int chpos = strlen(message);
    if (key == KC_BACK)
    {
      if (chpos>0) {
          message[chpos-1] = '\0';
          return true;
      }
    } else
    if (((chr >= 'a') && (chr <= 'z')) ||
        ((chr >= 'A') && (chr <= 'Z')) ||
        ((chr >= '0') && (chr <= '9')) ||
        (chr == ' ')  || (chr == '!') || (chr == ':') || (chr == ';') ||
        (chr == '(') || (chr == ')') || (chr == '.'))
    {
        if (chpos < maxlen)
        {
            message[chpos] = chr;
            message[chpos+1] = '\0';
            return true;
        }
    }
    return false;
}

static void process_players_message_character(struct PlayerInfo *player, struct SmallActionPacket* packet)
{
    NETDBG(8, "action:%d", packet->action);
    assert(packet->action == PckA_PlyrMsgChar);
    if (packet->arg0 > 0)
    {
        message_text_key_add(player->mp_message_text, PLAYER_MP_MESSAGE_LEN, packet->arg0, packet->arg1);
    }
}

void process_quit_packet(struct PlayerInfo *player, short complete_quit)
{
    struct PlayerInfo *swplyr;
    struct PlayerInfo* myplyr = get_my_player();
    long plyr_count;
    plyr_count = 0;
    if ((game.system_flags & GSF_NetworkActive) != 0)
    {
        short winning_quit = winning_player_quitting(player, &plyr_count);
        if (winning_quit)
        {
            // Set other players as losers
            for (int i = 0; i < PLAYERS_COUNT; i++)
            {
                swplyr = get_player(i);
                if (player_exists(swplyr))
                {
                    if (swplyr->is_active == 1)
                        if (swplyr->victory_state == VicS_Undecided)
                            swplyr->victory_state = VicS_WonLevel;
                }
            }
      }

      if ((player == myplyr) || (frontend_should_all_players_quit()))
      {
        if ((!winning_quit) || (plyr_count <= 1))
          LbNetwork_Stop();
        else
          myplyr->field_3 |= Pf3F_Unkn10;
      } else
      {
        if (!winning_quit)
        {
          if (player->victory_state != VicS_Undecided)
          {
            player->allocflags &= ~PlaF_Allocated;
          } else
          {
            player->allocflags |= PlaF_CompCtrl;
            toggle_computer_player(player->id_number);
          }
          if (player == myplyr)
          {
            quit_game = 1;
            if (complete_quit)
              exit_keeper = 1;
          }
          return;
        } else
        if (plyr_count <= 1)
          LbNetwork_Stop();
        else
          myplyr->field_3 |= Pf3F_Unkn10;
      }
      quit_game = 1;
      if (complete_quit)
        exit_keeper = 1;
      if (frontend_should_all_players_quit())
      {
        for (int i=0; i < PLAYERS_COUNT; i++)
        {
          swplyr = get_player(i);
          if (player_exists(swplyr))
          {
            swplyr->allocflags &= ~PlaF_Allocated;
            swplyr->flgfield_6 |= PlaF6_PlyrHasQuit;
          }
        }
      } else
      {
        player->allocflags &= ~PlaF_Allocated;
      }
      return;
    }
    player->allocflags &= ~PlaF_Allocated;
    if (player == myplyr)
    {
        quit_game = 1;
        if (complete_quit)
          exit_keeper = 1;
    }
}

static TbBool process_players_global_packet_action(
      struct PlayerInfo* player, unsigned char kind, struct SmallActionPacket* pckt)
{
  SYNCDBG(6,"Processing player:%d action:%d",(int)player->id_number,(int)kind);
  struct Dungeon *dungeon;
  Thingid thing_id;
  struct Thing *thing;
  struct ThingAdd *thingadd;
  struct Coord3d pos;
  int i;

  switch (kind)
  {
  case PckA_None:
      return true; // Nothing to do
  case PckA_Quitgame:
      if (is_my_player(player))
      {
        turn_off_all_menus();
        frontend_save_continue_game(true);
        free_swipe_graphic();
      }
      player->flgfield_6 |= PlaF6_PlyrHasQuit;
      process_quit_packet(player, 0);
      return 1;
  case PckA_Unknown003:
      if (is_my_player(player))
      {
        turn_off_all_menus();
        frontend_save_continue_game(true);
      }
      player->flgfield_6 |= PlaF6_PlyrHasQuit;
      process_quit_packet(player, 1);
      return 1;
  case PckA_Unknown004:
      return 1;
  case PckA_FinishGame:
      if (is_my_player(player))
      {
        turn_off_all_menus();
        free_swipe_graphic();
      }
      if ((game.system_flags & GSF_NetworkActive) != 0)
      {
        process_quit_packet(player, 0);
        return 0;
      }
      switch (player->victory_state)
      {
      case VicS_WonLevel:
          complete_level(player);
          break;
      case VicS_LostLevel:
          lose_level(player);
          break;
      default:
          resign_level(player);
          break;
      }
      player->allocflags &= ~PlaF_Allocated;
      if (is_my_player(player))
      {
        frontend_save_continue_game(false);
      }
      return 0;
  case PckA_PlyrMsgBegin:
      player->allocflags |= PlaF_NewMPMessage;
      return 1;
  case PckA_PlyrMsgEnd:
      player->allocflags &= ~PlaF_NewMPMessage;
      if (player->mp_message_text[0] == '!')
      {
          if (!cmd_exec(player->id_number, player->mp_message_text))
              message_add(player->id_number, player->mp_message_text);
          else
          {
              JUSTLOG("CMD player:%d cmd:%s", player->id_number, player->mp_message_text);
          }
      }
      else if (player->mp_message_text[0] != '\0')
          message_add(player->id_number, player->mp_message_text);
      LbMemorySet(player->mp_message_text, 0, PLAYER_MP_MESSAGE_LEN);
      return 1;
  case PckA_PlyrMsgClear:
      player->allocflags &= ~PlaF_NewMPMessage;
      LbMemorySet(player->mp_message_text, 0, PLAYER_MP_MESSAGE_LEN);
      return 1;
  case PckA_ToggleLights:
      if (is_my_player(player))
      {
          light_set_lights_on(game.lish.field_4614D == 0);
      }
      return 1;
  case PckA_SwitchScrnRes:
      if (is_my_player(player))
      {
          switch_to_next_video_mode();
      }
      return 1;
  case PckA_TogglePause:
      process_pause_packet((game.operation_flags & GOF_Paused) == 0, pckt->arg0);
      return 1;
  case PckA_SetCluedo:
      if (is_my_player(player))
      {
          settings.video_cluedo_mode = pckt->arg0;
          save_settings();
      }
      player->video_cluedo_mode = pckt->arg0;
      return 0;
  case PckA_Unknown025:
      if (is_my_player(player))
      {
        change_engine_window_relative_size(pckt->arg0, pckt->arg1);
        centre_engine_window();
      }
      return 0;
  case PckA_BookmarkLoad:
      set_player_cameras_position(player, subtile_coord_center(pckt->arg0), subtile_coord_center(pckt->arg1));
      return 0;
  case PckA_SetGammaLevel:
      if (is_my_player(player))
      {
        set_gamma(pckt->arg0, 1);
        save_settings();
      }
      return 0;
  case PckA_SetMinimapConf:
      player->minimap_zoom = pckt->arg0;
      return 0;
  case PckA_SetMapRotation:
      player->cameras[CamIV_Parchment].orient_a = pckt->arg0;
      player->cameras[CamIV_FrontView].orient_a = pckt->arg0;
      player->cameras[CamIV_Isometric].orient_a = pckt->arg0;
      return 0;
  case PckA_SetPlyrState:
      set_player_state(player, pckt->arg0, pckt->arg1);
      return 1;
  case PckA_SwitchView:
      set_engine_view(player, pckt->arg0);
      return 0;
  case PckA_ToggleTendency:
      toggle_creature_tendencies(player, pckt->arg0);
      if (is_my_player(player)) {
          dungeon = get_players_dungeon(player);
          game.creatures_tend_imprison = ((dungeon->creature_tendencies & 0x01) != 0);
          game.creatures_tend_flee = ((dungeon->creature_tendencies & 0x02) != 0);
      }
      return 0;
  case PckA_CheatEnter:
//      game.???[my_player_number].cheat_mode = 1;
      show_onscreen_msg(2*game.num_fps, "Cheat mode activated by player %d", player->id_number);
      return 1;
  case PckA_CheatAllFree:
      make_all_creatures_free();
      make_all_rooms_free();
      make_all_powers_cost_free();
      return 1;
  case PckA_CheatCrtSpells:
      //TODO: remake from beta
      return 0;
  case PckA_CheatRevealMap:
  {
      struct PlayerInfo* myplyr = get_my_player();
      reveal_whole_map(myplyr);
      return 0;
  }
  case PckA_CheatCrAllSpls:
      //TODO: remake from beta
      return 0;
  case PckA_Unknown065:
      //TODO: remake from beta
      return 0;
  case PckA_CheatAllMagic:
      make_available_all_researchable_powers(my_player_number);
      return 0;
  case PckA_CheatAllRooms:
      make_available_all_researchable_rooms(my_player_number);
      return 0;
  case PckA_Unknown068:
      //TODO: remake from beta
      return 0;
  case PckA_Unknown069:
      //TODO: remake from beta
      return 0;
  case PckA_CheatAllResrchbl:
      make_all_powers_researchable(my_player_number);
      make_all_rooms_researchable(my_player_number);
      return 0;
  case PckA_SetViewType:
      set_player_mode(player, pckt->arg0);
      return 0;
  case PckA_ZoomFromMap:
      //TODO: is it actually required on other end?
      set_player_cameras_position(player, subtile_coord_center(pckt->arg0), subtile_coord_center(pckt->arg1));
      player->cameras[CamIV_Parchment].orient_a = 0;
      player->cameras[CamIV_FrontView].orient_a = 0;
      player->cameras[CamIV_Isometric].orient_a = 0;
      if (((game.system_flags & GSF_NetworkActive) != 0)
          || (lbDisplay.PhysicalScreenWidth > 320))
      {
        if (is_my_player_number(player->id_number))
          toggle_status_menu((game.operation_flags & GOF_ShowPanel) != 0);
        set_player_mode(player, PVT_DungeonTop);
      } else
      {
        set_player_mode(player, PVT_MapFadeOut);
      }
      return true;
  case PckA_UpdatePause:
      process_pause_packet(pckt->arg0, pckt->arg1);
      return 1;
  case PckA_Unknown083:
      if (player->work_state == PSt_CreatrInfo)
        turn_off_query(player->id_number);
      event_move_player_towards_event(player, pckt->arg0);
      return 0;
  case PckA_ZoomToRoom:
  {
      if (player->work_state == PSt_CreatrInfo)
          turn_off_query(player->id_number);
      struct Room* room = room_get(pckt->arg0);
      player->zoom_to_pos_x = subtile_coord_center(room->central_stl_x);
      player->zoom_to_pos_y = subtile_coord_center(room->central_stl_y);
      set_player_instance(player, PI_ZoomToPos, 0);
      if (player->work_state == PSt_BuildRoom) {
          set_player_state(player, PSt_BuildRoom, room->kind);
      }
      return 0;
  }
  case PckA_ZoomToTrap:
      if (player->work_state == PSt_CreatrInfo)
        turn_off_query(player->id_number);
      thing_id = net_remap_thingid(player_to_client(player->id_number), pckt->arg0);
      thing = thing_get(thing_id);
      player->zoom_to_pos_x = thing->mappos.x.val;
      player->zoom_to_pos_y = thing->mappos.y.val;
      set_player_instance(player, PI_ZoomToPos, 0);
      if ((player->work_state == PSt_PlaceTrap) || (player->work_state == PSt_PlaceDoor)) {
          set_player_state(player, PSt_PlaceTrap, thing->model);
      }
      return 0;
  case PckA_ZoomToDoor:
      if (player->work_state == PSt_CreatrInfo)
        turn_off_query(player->id_number);
      thing_id = net_remap_thingid(player_to_client(player->id_number), pckt->arg0);
      thing = thing_get(thing_id);
      player->zoom_to_pos_x = thing->mappos.x.val;
      player->zoom_to_pos_y = thing->mappos.y.val;
      set_player_instance(player, PI_ZoomToPos, 0);
      if ((player->work_state == PSt_PlaceTrap) || (player->work_state == PSt_PlaceDoor)) {
          set_player_state(player, PSt_PlaceDoor, thing->model);
      }
      return 0;
  case PckA_ZoomToPosition:
      if (player->work_state == PSt_CreatrInfo)
        turn_off_query(player->id_number);
      player->zoom_to_pos_x = pckt->arg0;
      player->zoom_to_pos_y = pckt->arg1;
      set_player_instance(player, PI_ZoomToPos, 0);
      return 0;
  case PckA_Unknown088:
      game.numfield_D ^= (game.numfield_D ^ (GNFldD_Unkn04 * ((game.numfield_D & GNFldD_Unkn04) == 0))) & GNFldD_Unkn04;
      return 0;
  case PckA_PwrCTADis:
      turn_off_power_call_to_arms(player->id_number);
      return 0;
  case PckA_UsePwrHandPick:
      thing_id = net_remap_thingid(player_to_client(player->id_number), pckt->arg0);
      thing = thing_get(thing_id);
      if (magic_use_available_power_on_thing(player->id_number, PwrK_HAND, 0,thing->mappos.x.stl.num, thing->mappos.y.stl.num, thing, PwMod_Default))
      {
          if (player == get_my_player())
          {
              // Update sprites for the creature in hand, and power hand itself
              set_power_hand_offset(player, get_first_thing_in_power_hand(player));
              if (!thing_is_invalid(thing))
              {
                  set_power_hand_graphic(player->id_number, 784, 256);
              }
          }
      }
      return true;
  case PckA_UsePwrHandDrop:
      if (!dump_first_held_thing_on_map(player->id_number, pckt->arg0, pckt->arg1, 1))
      {
          if (player->id_number == my_player_number)
          {
              //TODO: revert to "FULL HAND" state?
              // player->field_4AF = !0;
          }
      }
      return true;
  case PckA_HandPreGrab: // Maybe not necessary action
      thing = thing_get(pckt->arg0);
      if (thing_is_creature(thing))
      {
        clear_creature_instance(thing);
      }
      return true; // processed
  case PckA_Unknown092:
      if (game.event[pckt->arg0].kind == 3)
      {
        turn_off_event_box_if_necessary(player->id_number, pckt->arg0);
      } else
      {
        event_delete_event(player->id_number, pckt->arg0);
      }
      return 0;
  case PckA_UsePwrObey:
      magic_use_available_power_on_level(player->id_number, PwrK_OBEY, 0, PwMod_Default);
      return 0;
  case PckA_UsePwrArmageddon:
      magic_use_available_power_on_level(player->id_number, PwrK_ARMAGEDDON, 0, PwMod_Default);
      return 0;
  case PckA_Unknown099:
      turn_off_query(player->id_number);
      return 0;
  case PckA_Unknown104:
      if (player->work_state == PSt_CreatrInfo)
        turn_off_query(player->id_number);
      battle_move_player_towards_battle(player, pckt->arg0);
      return 0;
  case PckA_ZoomToSpell:
      if (player->work_state == PSt_CreatrInfo)
        turn_off_query(player->id_number);
      {
          struct Coord3d locpos;
          if (find_power_cast_place(player->id_number, pckt->arg0, &locpos))
          {
              player->zoom_to_pos_x = locpos.x.val;
              player->zoom_to_pos_y = locpos.y.val;
              set_player_instance(player, PI_ZoomToPos, 0);
          }
      }
      if (!power_is_instinctive(pckt->arg0))
      {
          const struct PowerConfigStats *powerst;
          powerst = get_power_model_stats(pckt->arg0);
          i = get_power_index_for_work_state(player->work_state);
          if (i > 0)
            set_player_state(player, powerst->work_state, 0);
      }
      return 0;
  case PckA_PlyrFastMsg:
      //show_onscreen_msg(game.num_fps, "Message from player %d", player->id_number);
      output_message(SMsg_EnemyHarassments+pckt->arg0, 0, true);
      return 0;
  case PckA_SetComputerKind:
      set_autopilot_type(player->id_number, pckt->arg0);
      return 0;
  case PckA_GoSpectator:
      level_lost_go_first_person(player->id_number);
      return 0;
  case PckA_DumpHeldThingToOldPos:
      dungeon = get_players_num_dungeon(player->id_number);
      if (!power_hand_is_empty(player))
      {
          thing = get_first_thing_in_power_hand(player);
          dump_first_held_thing_on_map(player->id_number, thing->mappos.x.stl.num, thing->mappos.y.stl.num, 1);
      }
      return false;
  case PckA_PwrSOEDis:
      turn_off_power_sight_of_evil(player->id_number);
      return false;
  case PckA_EventBoxActivate:
      //TODO: is it actually required on net?
      go_on_then_activate_the_event_box(player->id_number, pckt->arg0);
      return true;
  case PckA_EventBoxClose:
      dungeon = get_players_num_dungeon(player->id_number);
      turn_off_event_box_if_necessary(player->id_number, dungeon->visible_event_idx);
      dungeon->visible_event_idx = 0;
      return false;
  case PckA_UsePwrOnThing:
      i = get_power_overcharge_level(player);
      directly_cast_spell_on_thing(player->id_number, pckt->arg0, pckt->arg1, i);
      return 0;
  case PckA_PlyrToggleAlly:
      toggle_ally_with_player(player->id_number, pckt->arg0);
      return 0;
  case PckA_SaveViewType:
      if (player->acamera != NULL)
        player->view_mode_restore = player->acamera->view_mode;
      set_player_mode(player, pckt->arg0);
      return false;
  case PckA_LoadViewType:
      set_player_mode(player, pckt->arg0);
      set_engine_view(player, player->view_mode_restore);
      return false;
  case PckA_CreateGoldPile:
      unpackpos_2d(&pos, pckt->arg0);
      thing = create_gold_pile(&pos, pckt->arg[2] | (pckt->arg[3] << 8));
      net_remap_update(player_to_client(player->id_number), pckt->arg[1], thing->index);
      NETDBG(4, "PckA_CreateGoldPile their:%d, mine:%d", (int)pckt->arg[1], (int)thing->index);
      pckt->arg[1] = thing->index;
      return true;
  default:
      return false;
  }
}

static void process_map_packet_clicks(struct PlayerInfo* player, struct Packet *pckt)
{
    SYNCDBG(7,"Starting");
    packet_left_button_double_clicked[player->id_number] = 0;
    if ((pckt->control_flags & PCtr_Unknown4000) == 0)
    {
        update_double_click_detection(player->id_number, pckt);
    }
    SYNCDBG(8,"Finished");
}

static void process_players_map_packet_control(struct PlayerInfo* player, struct Packet *pckt)
{
    SYNCDBG(6,"Starting");
    // Get map coordinates
    process_map_packet_clicks(player, pckt);
    player->cameras[CamIV_Parchment].mappos.x.val = pckt->pos_x;
    player->cameras[CamIV_Parchment].mappos.y.val = pckt->pos_y;
    set_mouse_light(player, pckt);
    SYNCDBG(8,"Finished");
}

/**
 * Process packet with input commands for given player.
 * @param plyr_idx Player to process packet for.
 */
static void process_players_packet(
    struct PlayerInfo* player, unsigned char kind, struct SmallActionPacket* packet_short)
{
    SYNCDBG(6, "Processing player %d packet of type %d.", player->id_number, (int)kind);

    if (kind == PckA_PlyrMsgChar)
    {
        if ((player->allocflags & PlaF_NewMPMessage) != 0)
        {
            process_players_message_character(player, packet_short);
        }
        else
        {
            WARNLOG("MsgChar without PlaF_NewMPMessage player:%d", player->id_number);
        }
    }
    else if (!process_players_global_packet_action(player, kind, packet_short))
    {
      // Different changes to the game are possible for different views.
      // For each there can be a control change (which is view change or mouse event not translated to action),
      // and action perform (which does specific action set in packet).
      switch (player->view_type)
      {
      case PVT_DungeonTop:
        process_players_dungeon_control_packet_action(player, (enum TbPacketAction)kind, packet_short);
        break;
      case PVT_CreatureContrl:
        process_players_creature_control_packet_action(player, (enum TbPacketAction)kind, packet_short);
        break;
      case PVT_CreaturePasngr:
        //process_players_creature_passenger_packet_control(player->id_number); -- there are no control changes in passenger mode
        process_players_creature_passenger_packet_action(player, (enum TbPacketAction)kind, packet_short);
        break;
      case PVT_MapScreen:
        //process_players_map_packet_action(player->id_number); -- there are no actions to perform from map screen
        break;
      default:
        break;
      }
  }
  SYNCDBG(8,"Finished");
}

static void process_players_creature_passenger_packet_action(
        struct PlayerInfo* player, enum TbPacketAction action, struct SmallActionPacket *packet)
{
    SYNCDBG(6,"Processing player %d action %d",(int)player->id_number,(int)packet->action);
    if (packet->action == PckA_PasngrCtrlExit)
    {
        player->influenced_thing_idx = packet->arg0;
        set_player_instance(player, PI_PsngrCtLeave, 0);
    }
    SYNCDBG(8,"Finished");
}

static void process_players_dungeon_control_packet_action(
    struct PlayerInfo* player, enum TbPacketAction action, struct SmallActionPacket *packet)
{

    struct BigActionPacket *big = (struct BigActionPacket *)packet;
    int plyr_idx = player->id_number;
    Thingid thing_id;
    SYNCDBG(6,"Processing player %d action %d",(int)plyr_idx,(int)action);
    switch (action)
    {
    case PckA_HoldAudience:
        magic_use_available_power_on_level(plyr_idx, PwrK_HOLDAUDNC, 0, PwMod_Default);
        break;
    case PckA_UseSpecialBox:
        activate_dungeon_special(thing_get(packet->arg0), player);
        break;
    case PckA_ResurrectCrtr:
        resurrect_creature(thing_get(packet->arg0), 
            (packet->arg1) & 0x0F, 
            (packet->arg1 >> 4) & 0xFF,
            (packet->arg1 >> 12) & 0x0F);
        break;
    case PckA_TransferCreatr:
        transfer_creature(thing_get(packet->arg0), thing_get(packet->arg1), plyr_idx);
        break;
    case PckA_ToggleComputer:
        toggle_computer_player(plyr_idx);
        break;
    case PckA_BuildRoom:
        NETDBG(5, "packet_kind:%d player_kind:%d", big->head.arg[2], player->chosen_room_kind);

        // TODO: we should track these events sometimes
        assert(big->head.arg[2] == player->chosen_room_kind);

        keeper_build_room(
            big->head.arg[0], //stl_x
            big->head.arg[1], //stl_y
            player->id_number,
            big->head.arg[2] //player->chosen_room_kind
            );
        break;
    case PckA_UsePower:
        thing_id = net_remap_thingid(player_to_client(player->id_number), big->head.arg[1]);
        NETDBG(5, "plyr:%d power:%d %s level:%d x:%d y:%d thing:%d(%d)",
            player->id_number,
            big->head.arg[0] & 255, // pwkind
            power_code_name(big->head.arg[0] & 255),
            big->head.arg[0] >> 8,  // powerlevel,
            big->head.arg[2], // stl_x
            big->head.arg[3], // stl_y
            thing_id, big->head.arg[1] // thing
              );
        if (big->head.arg[1] != 0)
        {
            magic_use_available_power_on_thing(player->id_number,
                big->head.arg[0] & 255, // pwkind
                big->head.arg[0] >> 8,  // powerlevel
                big->head.arg[2], // stl_x
                big->head.arg[3], // stl_y
                thing_get(thing_id), // thing
                PwMod_Default);
        }
        else
        {
            magic_use_available_power_on_subtile(player->id_number,
                big->head.arg[0] & 255, // pwkind
                big->head.arg[0] >> 8,  // powerlevel
                big->head.arg[2], // stl_x
                big->head.arg[3], // stl_y
                PwCast_None);
        }
        break;
    case PckA_TagUntag:
        NETDBG(5, "%s plyr:%d x:%d y:%d flags:%d",
            (big->head.arg[2] == 1)? "untag" : ((big->head.arg[2] == 0)? "tag" : "?" ),
            player->id_number,
            big->head.arg[0], // stl_x
            big->head.arg[1], // stl_y
            big->head.arg[2] // flags
            );
        struct Dungeon* dungeon = get_players_dungeon(player);
        if (big->head.arg[2] == 1)
        {
            NETDBG(6, "untagged");
            hist_map_action(HAT_Untag, player->id_number, big->head.arg[0], big->head.arg[1]);
            untag_blocks_for_digging_in_rectangle_around(big->head.arg[0], big->head.arg[1], player->id_number);
        }
        else if (big->head.arg[2] == 0)
        {
            if (dungeon->task_count < 300 - 9)
            {
                if (tag_blocks_for_digging_in_rectangle_around(big->head.arg[0], big->head.arg[1], player->id_number))
                {
                    NETDBG(6, "tagged");
                    hist_map_action(HAT_Tag, player->id_number, big->head.arg[0], big->head.arg[1]);
                }
                else
                {
                    NETDBG(6, "already tagged");
                }
            }
            else
            {
                NETDBG(6, "unable to tag - too many tasks for player:%d ", player->id_number);
            }
        }
        break;
    default:
        NETLOG("unexpected action: %d", (int) action);
    }
}

void process_players_creature_control_packet_control(struct PlayerInfo* player, struct Packet *pckt)
{
    struct InstanceInfo *inst_inf;
    long i;
    long n;

    SYNCDBG(6,"Starting");
    struct Thing* cctng = thing_get(player->controlled_thing_idx);
    if (cctng->class_id != TCls_Creature)
        return;
    struct CreatureControl* ccctrl = creature_control_get_from_thing(cctng);
    if (creature_is_dying(cctng))
        return;
    if ((ccctrl->stateblock_flags != 0) || (cctng->active_state == CrSt_CreatureUnconscious))
        return;
    long speed_limit = get_creature_speed(cctng);
    if ((pckt->control_flags & PCtr_MoveUp) != 0)
    {
        if (!creature_control_invalid(ccctrl))
        {
            ccctrl->move_speed = compute_controlled_speed_increase(ccctrl->move_speed, speed_limit);
            ccctrl->flgfield_1 |= CCFlg_Unknown40;
        } else
        {
            ERRORLOG("No creature to increase speed");
        }
    }
    if ((pckt->control_flags & PCtr_MoveDown) != 0)
    {
        if (!creature_control_invalid(ccctrl))
        {
            ccctrl->move_speed = compute_controlled_speed_decrease(ccctrl->move_speed, speed_limit);
            ccctrl->flgfield_1 |= CCFlg_Unknown40;
        } else
        {
            ERRORLOG("No creature to decrease speed");
        }
    }
    if ((pckt->control_flags & PCtr_MoveLeft) != 0)
    {
        if (!creature_control_invalid(ccctrl))
        {
            ccctrl->orthogn_speed = compute_controlled_speed_increase(ccctrl->orthogn_speed, speed_limit);
            ccctrl->flgfield_1 |= CCFlg_Unknown80;
        } else
        {
            ERRORLOG("No creature to increase speed");
        }
    }
    if ((pckt->control_flags & PCtr_MoveRight) != 0)
    {
        if (!creature_control_invalid(ccctrl))
        {
            ccctrl->orthogn_speed = compute_controlled_speed_decrease(ccctrl->orthogn_speed, speed_limit);
            ccctrl->flgfield_1 |= CCFlg_Unknown80;
        } else
        {
            ERRORLOG("No creature to decrease speed");
        }
    }

    if ((pckt->control_flags & PCtr_LBtnRelease) != 0)
    {
        i = ccctrl->active_instance_id;
        if (ccctrl->instance_id == CrInst_NULL)
        {
            if (creature_instance_is_available(cctng, i))
            {
                if (creature_instance_has_reset(cctng, i))
                {
                    inst_inf = creature_instance_info_get(i);
                    n = get_human_controlled_creature_target(cctng, inst_inf->field_1D);
                    set_creature_instance(cctng, i, 1, n, 0);
                }
            }
        }
    }
    if ((pckt->control_flags & PCtr_LBtnHeld) != 0)
    {
        // Button is held down - check whether the instance has auto-repeat
        i = ccctrl->active_instance_id;
        inst_inf = creature_instance_info_get(i);
        if ((inst_inf->flags & InstPF_RepeatTrigger) != 0)
        {
            if (ccctrl->instance_id == CrInst_NULL)
            {
                if (creature_instance_is_available(cctng, i))
                {
                    if (creature_instance_has_reset(cctng, i))
                    {
                        n = get_human_controlled_creature_target(cctng, inst_inf->field_1D);
                        set_creature_instance(cctng, i, 1, n, 0);
                    }
                }
            }
        }
    }
    struct CreatureStats* crstat = creature_stats_get_from_thing(cctng);
    i = pckt->pos_y;
    if (i < 5)
      i = 5;
    else
    if (i > 250)
      i = 250;
    long k = i - 127;
    long angle = (pckt->pos_x - 127) / player->field_14;
    if (angle != 0)
    {
      if (angle < -32)
          angle = -32;
      else
      if (angle > 32)
          angle = 32;
      ccctrl->field_6C += 56 * angle / 32;
    }
    long angle_limit = crstat->max_angle_change;
    if (angle_limit < 1)
        angle_limit = 1;
    angle = ccctrl->field_6C;
    if (angle < -angle_limit)
        angle = -angle_limit;
    else
    if (angle > angle_limit)
        angle = angle_limit;
    cctng->move_angle_xy = (cctng->move_angle_xy + angle) & LbFPMath_AngleMask;
    cctng->move_angle_z = (227 * k / 127) & LbFPMath_AngleMask;
    ccctrl->field_CC = 170 * angle / angle_limit;
    ccctrl->field_6C = 4 * angle / 8;
}

static void process_players_creature_control_packet_action(
          struct PlayerInfo* player, enum TbPacketAction action, struct SmallActionPacket *packet)
{
  struct CreatureControl *cctrl;
  struct InstanceInfo *inst_inf;
  struct Thing *thing;
  long i;
  long k;
  SYNCDBG(6,"Processing player %d action %d",(int)player->id_number, (int)packet->action);
  switch (packet->action)
  {
  case PckA_DirectCtrlExit:
      player->influenced_thing_idx = packet->arg0;
      set_player_instance(player, PI_DirctCtLeave, 0);
      break;
  case PckA_CtrlCrtrSetInstnc:
      thing = thing_get(player->controlled_thing_idx);
      if (thing_is_invalid(thing))
        break;
      cctrl = creature_control_get_from_thing(thing);
      if (creature_control_invalid(cctrl))
        break;
      i = packet->arg0;
      inst_inf = creature_instance_info_get(i);
      if (!inst_inf->instant)
      {
        cctrl->active_instance_id = i;
      } else
      if (cctrl->instance_id == CrInst_NULL)
      {
        if (creature_instance_is_available(thing,i) && creature_instance_has_reset(thing, packet->arg0))
        {
          i = packet->arg0;
          inst_inf = creature_instance_info_get(i);
          k = get_human_controlled_creature_target(thing, inst_inf->field_1D);
          set_creature_instance(thing, i, 1, k, 0);
          if (player->id_number == my_player_number) {
              instant_instance_selected(i);
          }
        }
      }
      break;
  }
}

static TbBool process_packet_cb(
        void *context_ptr, unsigned long turn, int plyr_idx, unsigned char kind, void *data, short size)
{
    struct PlayerInfo* player = get_player(plyr_idx);
    
    struct PacketContext *context = (struct PacketContext *)context_ptr;
    struct SmallActionPacket* packet_short = (struct SmallActionPacket*)data;
    struct PacketEx *packet_ex = (struct PacketEx*)data;

    switch (kind)
    {
    case PckA_RemapNotify:
        return net_remap_packet_cb(turn, plyr_idx, kind, data, size);
    case PckA_ForceResync:
        return net_sync_process_force_packet(turn, plyr_idx, kind, data, size);
    default:
        break;
    }

    net_remap_start(plyr_idx, kind, data, size);

    if (kind == PckA_PacketEx)
    {   // process First packet (with mouse coords and without action)
    
        if (size != sizeof(struct PacketEx))
        {
            NETLOG("WTF?! %d != %d", size, sizeof(struct PacketEx));
        }
        assert (size == sizeof(struct PacketEx));
        player->input_crtr_control = ((packet_ex->packet.field_10 & PCAdV_CrtrContrlPressed) != 0);
        player->input_crtr_query = ((packet_ex->packet.field_10 & PCAdV_CrtrQueryPressed) != 0);

        assert((packet_ex->packet.action == PckA_None) 
            || (packet_ex->packet.action == PckA_Invalid));

        context->last_packet_ex[player->id_number] = *packet_ex;
        
        switch (player->view_type)
        {
        case PVT_DungeonTop:
            //TODO: we should store valid packet_ex structure somewhere
            process_players_dungeon_control_packet_control(player, &packet_ex->packet);
            break;
        case PVT_CreaturePasngr:
            process_players_creature_control_packet_control(player, &packet_ex->packet);
            break;
        case PVT_MapScreen:
            process_players_map_packet_control(player, &packet_ex->packet);
            break;
        }
    }
    else
    {
        process_players_packet(player, kind, packet_short);
    }
    net_remap_finish();
    return true;
}
/**
 * Exchange packets if MP game, then process all packets influencing local game state.
 */
void process_packets(void)
{
    int i;
    int player_status;
    struct PlayerInfo* player;
    struct PacketContext context = { 0 };
    SYNCDBG(9, "Starting");
    // Do the network data exchange
    lbDisplay.DrawColour = colours[15][15][15];

    {
        player = get_my_player();
        player_status = 0;
        for (i = 0; i < 4; i++)
        {
            if (network_player_active(i))
                player_status ^= (1 << i);
        }
        if (!game.packet_load_enable || game.numfield_149F47)
        {
            if (check_resync_turn())
            {
                JUSTLOG("Time to resync! turn:%ld", game.play_gameturn);
                set_flag_byte(&game.system_flags,GSF_NetGameNoSync,true);
                set_flag_byte(&game.system_flags,GSF_NetSeedNoSync,true);
            }
            switch(LbNetwork_Exchange(&context, &process_packet_cb))
            {
            case NR_FAIL:
                ERRORLOG("LbNetwork_Exchange failed");
                loss_wait();
                return;
            case NR_RESYNC:
                if ((game.system_flags & GSF_NetGameNoSync) == 0)
                {
                    NETDBG(3, "got resync packet");
                    set_flag_byte(&game.system_flags,GSF_NetGameNoSync,true);
                    set_flag_byte(&game.system_flags,GSF_NetSeedNoSync,true);
                }
                break;
            case NR_OK:
                break;
            case NR_DISCONNECT:
                ERRORLOG("LbNetwork_Exchange says: NR_DISCONNECT");
                quit_game = 1;
                return;
            }
        }

        for (i = 0; i < 4; i++)
        {
            if (network_player_active(i))
                player_status ^= (1 << i);
        }
        if (player_status != 0) // Someone connected or disconnected
        {
            for (i = 0; i < 4; i++)
            {
                if ((player_status & (1 << i)) == 0)
                    continue;
                player = get_player(i);
                if (!network_player_active(player->packet_num))
                {
                    EVM_GLOBAL_EVENT("mp.disconnect,plyr=%d cnt=1", i);

                    game.operation_flags |= GOF_Paused;
                    //message_add_fmt(i, "AI in control!");
                    //player->allocflags |= PlaF_CompCtrl;
                    //toggle_computer_player(i);
                }
            }
        }
  }
  // Setting checksum problem flags
  if (((game.system_flags & GSF_NetGameNoSync) == 0) && checksums_different())
  {
      set_flag_byte(&game.system_flags,GSF_NetGameNoSync,true);
      set_flag_byte(&game.system_flags,GSF_NetSeedNoSync,true);
  }
  // Write packets into file, if requested
  if ((game.packet_save_enable) && (game.packet_fopened))
    save_packets();
//Debug code, to find packet errors
#if DEBUG_NETWORK_PACKETS
  if (((game.system_flags & GSF_NetGameNoSync) == 0)) || packets_first_resync)
  {
      write_debug_packets();
  }
#endif
  if (((game.system_flags & GSF_NetGameNoSync) != 0)
   || ((game.system_flags & GSF_NetSeedNoSync) != 0))

  {
      if (packets_first_resync)
      {
          game.operation_flags |= GOF_Paused;
          game_flags2 |= GF2_ClearPauseOnSync;
          SYNCDBG(0, "Resyncing");
          EVM_GLOBAL_EVENT("mp.resync,system_flags=0x%0x cnt=1", game.system_flags);
      }
      if (resync_game(packets_first_resync))
      {
          set_flag_byte(&game.system_flags, GSF_NetGameNoSync, false);
          set_flag_byte(&game.system_flags, GSF_NetSeedNoSync, false);
          packets_first_resync = true;
          if (game_flags2 & GF2_ClearPauseOnSync)
          {
              NETDBG(0, "Done resyncing, unpausing");
              game_flags2 &= ~GF2_ClearPauseOnSync;
              game.operation_flags &= ~GOF_Paused;
          }
          else
          {
              NETDBG(0, "Done resyncing");
          }
          EVM_GLOBAL_EVENT("mp.done_resync cnt=1");
      }
      else
      {
          packets_first_resync = false;
      }
  }
  else
  {
      // Clear all packets
      clear_packets();
  }
  SYNCDBG(13,"Finished");
}

void set_my_packet_action(struct PlayerInfo *player, enum TbPacketAction action, short arg0, short arg1)
{
    assert(is_my_player(player));
    create_packet_action(player, action, arg0, arg1);
}

struct PacketEx *create_outgoing_input_packet()
{
    struct PacketEx *ret = LbNetwork_AddPacket(PckA_PacketEx, game.play_gameturn, sizeof(struct PacketEx));
    return ret;
}
/******************************************************************************/<|MERGE_RESOLUTION|>--- conflicted
+++ resolved
@@ -229,1439 +229,6 @@
           break;
       }
       return true;
-<<<<<<< HEAD
-=======
-    }
-    if ((pckt->control_flags & PCtr_LBtnRelease) == 0)
-    {
-        player->cast_expand_level = 0;
-        return false;
-    }
-    return false;
-}
-
-TbBool player_sell_room_at_subtile(long plyr_idx, long stl_x, long stl_y)
-{
-    struct Room* room = subtile_room_get(stl_x, stl_y);
-    if (room_is_invalid(room))
-    {
-        ERRORLOG("No room to delete at subtile (%d,%d)",(int)stl_x,(int)stl_y);
-        return false;
-    }
-    struct RoomStats* rstat = room_stats_get_for_room(room);
-    long revenue = compute_value_percentage(rstat->cost, gameadd.room_sale_percent);
-    if (room->owner != game.neutral_player_num)
-    {
-        struct Dungeon* dungeon = get_players_num_dungeon(room->owner);
-        dungeon->rooms_destroyed++;
-        dungeon->camera_deviate_jump = 192;
-    }
-    delete_room_slab(subtile_slab_fast(stl_x), subtile_slab_fast(stl_y), 0);
-    if (is_my_player_number(plyr_idx))
-        play_non_3d_sample(115);
-    if (revenue != 0)
-    {
-        struct Coord3d pos;
-        set_coords_to_slab_center(&pos, subtile_slab_fast(stl_x), subtile_slab_fast(stl_y));
-        create_price_effect(&pos, plyr_idx, revenue);
-        player_add_offmap_gold(plyr_idx, revenue);
-    }
-    return true;
-}
-
-TbBool process_dungeon_control_packet_sell_operation(long plyr_idx)
-{
-    struct PlayerInfo* player = get_player(plyr_idx);
-    struct Packet* pckt = get_packet_direct(player->packet_num);
-    long keycode = 0;
-    if ((pckt->control_flags & PCtr_MapCoordsValid) == 0)
-    {
-        if (((pckt->control_flags & PCtr_LBtnRelease) != 0) && (player->field_4AF != 0))
-        {
-            player->field_4AF = 0;
-            unset_packet_control(pckt, PCtr_LBtnRelease);
-        }
-        return false;
-    }
-    MapCoord x = ((unsigned short)pckt->pos_x);
-    MapCoord y = ((unsigned short)pckt->pos_y);
-    MapSubtlCoord stl_x = coord_subtile(x);
-    MapSubtlCoord stl_y = coord_subtile(y);
-    player->field_4A4 = 1;
-    if (is_my_player(player))
-    {
-        if (!game_is_busy_doing_gui())
-        {
-            get_dungeon_sell_user_roomspace(stl_x, stl_y);
-            tag_cursor_blocks_sell_area(player->id_number, stl_x, stl_y, player->field_4A4, (is_game_key_pressed(Gkey_SellTrapOnSubtile, &keycode, true)));
-        }
-    }
-    if ((pckt->control_flags & PCtr_LBtnClick) == 0)
-    {
-      if (((pckt->control_flags & PCtr_LBtnRelease) != 0) && (player->field_4AF != 0))
-      {
-          player->field_4AF = 0;
-          unset_packet_control(pckt, PCtr_LBtnRelease);
-      }
-      return false;
-    }
-    if (!is_game_key_pressed(Gkey_SellTrapOnSubtile, &keycode, true))
-    {
-        //Slab Mode
-        if (render_roomspace.slab_count > 1)
-        {
-            keeper_sell_roomspace(render_roomspace);
-        }
-        else
-        {
-            struct SlabMap* slb = get_slabmap_for_subtile(stl_x, stl_y);
-            if (slabmap_owner(slb) != plyr_idx)
-            {
-                WARNLOG("Player %d can't sell item on %s owned by player %d at subtile (%d,%d).", (int)plyr_idx, slab_code_name(slb->kind), (int)slabmap_owner(slb), (int)stl_x, (int)stl_y);
-                unset_packet_control(pckt, PCtr_LBtnClick);
-                return false;
-            }
-            // Trying to sell room
-            if (subtile_is_sellable_room(plyr_idx, stl_x, stl_y))
-            {
-                player_sell_room_at_subtile(plyr_idx, stl_x, stl_y);
-            } else
-            // Trying to sell door
-            if (player_sell_door_at_subtile(plyr_idx, stl_x, stl_y))
-            {
-            // Nothing to do here - door already sold
-            } else
-            // Trying to sell trap
-            if (player_sell_trap_at_subtile(plyr_idx, stl_x, stl_y))
-            {
-            // Nothing to do here - trap already sold
-            } else
-            {
-                WARNLOG("Nothing to do for player %d request",(int)plyr_idx);
-            }
-        }
-    }
-    else
-    {
-        // Subtile Mode
-        if (player_sell_trap_at_subtile(plyr_idx, stl_x, stl_y))
-        {
-            // Nothing to do here - trap already sold
-        } else
-        if (player_sell_door_at_subtile(plyr_idx, stl_x, stl_y))
-        {
-            // Nothing to do here - door already sold
-        } else
-        if (subtile_is_sellable_room(plyr_idx, stl_x, stl_y))
-        {
-            player_sell_room_at_subtile(plyr_idx, stl_x, stl_y);
-        }
-        else
-        {
-            WARNLOG("Nothing to do for player %d request",(int)plyr_idx);
-        }
-    }
-    unset_packet_control(pckt, PCtr_LBtnClick);
-    return true;
-}
-
-TbBool process_dungeon_power_hand_state(long plyr_idx)
-{
-    struct PlayerInfo* player = get_player(plyr_idx);
-    struct Packet* pckt = get_packet_direct(player->packet_num);
-    MapCoord x = ((unsigned short)pckt->pos_x);
-    MapCoord y = ((unsigned short)pckt->pos_y);
-    MapSubtlCoord stl_x = coord_subtile(x);
-    MapSubtlCoord stl_y = coord_subtile(y);
-
-    player->field_3 &= ~Pf3F_Unkn02;
-    if ((player->field_455 != P454_Unkn0) && (player->field_455 != P454_Unkn3))
-    {
-      if (player->instance_num != PI_Grab) {
-          delete_power_hand(player->id_number);
-      }
-      return false;
-    }
-    struct Thing* thing = get_nearest_thing_for_hand_or_slap(plyr_idx, x, y);
-    if (!thing_is_invalid(thing))
-    {
-      SYNCDBG(19,"Thing %d under hand at (%d,%d)",(int)thing->index,(int)thing->mappos.x.stl.num,(int)thing->mappos.y.stl.num);
-      if (player->hand_thing_idx == 0)
-        create_power_hand(player->id_number);
-      player->thing_under_hand = thing->index;
-    }
-    thing = get_first_thing_in_power_hand(player);
-    if (!thing_is_invalid(thing))
-    {
-      if (player->hand_thing_idx == 0) {
-        create_power_hand(player->id_number);
-      }
-      long i = thing_is_creature_special_digger(thing);
-      if (can_drop_thing_here(stl_x, stl_y, player->id_number, i)
-        || !can_dig_here(stl_x, stl_y, player->id_number))
-      {
-        tag_cursor_blocks_thing_in_hand(player->id_number, stl_x, stl_y, i, player->field_4A4);
-      } else
-      {
-        player->field_3 |= Pf3F_Unkn02;
-        tag_cursor_blocks_dig(player->id_number, stl_x, stl_y, player->field_4A4);
-      }
-    }
-    if (player->hand_thing_idx != 0)
-    {
-      if ((player->instance_num != PI_Grab) && (player->instance_num != PI_Drop) &&
-          (player->instance_num != PI_Whip) && (player->instance_num != PI_WhipEnd))
-      {
-        thing = get_first_thing_in_power_hand(player);
-        if ((player->thing_under_hand != 0) || thing_is_invalid(thing))
-        {
-          set_power_hand_graphic(plyr_idx, 782, 256);
-          if (!thing_is_invalid(thing))
-            thing->field_4F |= TF4F_Unknown01;
-        } else
-        if ((thing->class_id == TCls_Object) && object_is_gold_pile(thing))
-        {
-          set_power_hand_graphic(plyr_idx, 781, 256);
-          thing->field_4F &= ~TF4F_Unknown01;
-        } else
-        {
-          set_power_hand_graphic(plyr_idx, 784, 256);
-          thing->field_4F &= ~TF4F_Unknown01;
-        }
-      }
-    }
-    return true;
-}
-
-TbBool process_dungeon_control_packet_dungeon_build_room(long plyr_idx)
-{
-    struct PlayerInfo* player = get_player(plyr_idx);
-    struct Packet* pckt = get_packet_direct(player->packet_num);
-    MapCoord x = ((unsigned short)pckt->pos_x);
-    MapCoord y = ((unsigned short)pckt->pos_y);
-    MapSubtlCoord stl_x = coord_subtile(x);
-    MapSubtlCoord stl_y = coord_subtile(y);
-    int mode = box_placement_mode;
-    long keycode = 0;
-    if ((pckt->control_flags & PCtr_MapCoordsValid) == 0)
-    {
-      if (((pckt->control_flags & PCtr_LBtnRelease) != 0) && (player->field_4AF != 0))
-      {
-        player->field_4AF = 0;
-        unset_packet_control(pckt, PCtr_LBtnRelease);
-      }
-      return false;
-    }
-    player->field_4A4 = 1;
-    if (is_my_player(player))
-    {
-        gui_room_type_highlighted = player->chosen_room_kind;
-    }
-    TbBool drag_check = ((is_game_key_pressed(Gkey_BestRoomSpace, &keycode, true) || is_game_key_pressed(Gkey_SquareRoomSpace, &keycode, true)) && ((pckt->control_flags & PCtr_LBtnHeld) == PCtr_LBtnHeld));
-    get_dungeon_build_user_roomspace(player->id_number, player->chosen_room_kind, stl_x, stl_y, &mode, drag_check);
-    long i = tag_cursor_blocks_place_room(player->id_number, stl_x, stl_y, player->field_4A4);
-    
-    if (mode != drag_placement_mode) // allows the user to hold the left mouse to use "paint mode"
-    {
-        if ((pckt->control_flags & PCtr_LBtnClick) == 0)
-        {
-            if (((pckt->control_flags & PCtr_LBtnRelease) != 0) && (player->field_4AF != 0))
-            {
-                player->field_4AF = 0;
-                unset_packet_control(pckt, PCtr_LBtnRelease);
-            }
-            return false;
-        }
-    }
-    else if ((pckt->control_flags & PCtr_LBtnHeld) == PCtr_LBtnHeld)
-    {
-        if (player->boxsize == 0)
-        {
-            return false; //stops attempts at invalid rooms, if left mouse button held (i.e. don't repeat failure sound repeatedly in paint mode)
-        }
-    }
-    if (i == 0)
-    {
-      if (is_my_player(player))
-      {
-        play_non_3d_sample(119);
-        unset_packet_control(pckt, PCtr_LBtnClick);
-      }
-      return false;
-    }
-    if (player->boxsize > 0)
-    {
-        keeper_build_roomspace(render_roomspace);
-    }
-    else
-    {
-        if (is_my_player(player))
-        {
-            play_non_3d_sample(119);
-        }
-    }
-    unset_packet_control(pckt, PCtr_LBtnClick);
-    return true;
-}
-
-TbBool process_dungeon_control_packet_dungeon_place_trap(long plyr_idx)
-{
-    struct PlayerInfo* player = get_player(plyr_idx);
-    struct Packet* pckt = get_packet_direct(player->packet_num);
-    MapCoord x = ((unsigned short)pckt->pos_x);
-    MapCoord y = ((unsigned short)pckt->pos_y);
-    MapSubtlCoord stl_x = coord_subtile(x);
-    MapSubtlCoord stl_y = coord_subtile(y);
-
-    if ((pckt->control_flags & PCtr_MapCoordsValid) == 0)
-    {
-        if (((pckt->control_flags & PCtr_LBtnRelease) != 0) && (player->field_4AF != 0))
-        {
-          player->field_4AF = 0;
-          unset_packet_control(pckt, PCtr_LBtnRelease);
-        }
-        return false;
-    }
-    player->field_4A4 = 1;
-    long i = tag_cursor_blocks_place_trap(player->id_number, stl_x, stl_y);
-    if ((pckt->control_flags & PCtr_LBtnClick) == 0)
-    {
-      if (((pckt->control_flags & PCtr_LBtnRelease) != 0) && (player->field_4AF != 0))
-      {
-        player->field_4AF = 0;
-        unset_packet_control(pckt, PCtr_LBtnRelease);
-      }
-      return false;
-    }
-    if (i == 0)
-    {
-        if (is_my_player(player))
-            play_non_3d_sample(119);
-        unset_packet_control(pckt, PCtr_LBtnClick);
-        return false;
-    }
-    if (!player_place_trap_at(stl_x, stl_y, plyr_idx, player->chosen_trap_kind))
-    {
-        unset_packet_control(pckt, PCtr_LBtnClick);
-        return false;
-    }
-    unset_packet_control(pckt, PCtr_LBtnClick);
-    return true;
-}
-
-TbBool process_dungeon_control_packet_dungeon_control(long plyr_idx)
-{
-    struct Thing *thing;
-
-    long i;
-    struct PlayerInfo* player = get_player(plyr_idx);
-    struct Dungeon* dungeon = get_players_dungeon(player);
-    struct Packet* pckt = get_packet_direct(player->packet_num);
-    MapCoord x = ((unsigned short)pckt->pos_x);
-    MapCoord y = ((unsigned short)pckt->pos_y);
-    MapSubtlCoord stl_x = coord_subtile(x);
-    MapSubtlCoord stl_y = coord_subtile(y);
-    MapSubtlCoord cx = stl_slab_starting_subtile(stl_x);
-    MapSubtlCoord cy = stl_slab_starting_subtile(stl_y);
-    if ((pckt->control_flags & PCtr_LBtnAnyAction) == 0)
-      player->field_455 = P454_Unkn0;
-    player->field_454 = (unsigned short)(pckt->field_10 & PCAdV_ContextMask) >> 1;
-
-    process_dungeon_power_hand_state(plyr_idx);
-
-    if ((pckt->control_flags & PCtr_MapCoordsValid) != 0)
-    {
-      if (is_my_player(player) && !game_is_busy_doing_gui())
-      {
-        if (player->field_454 == P454_Unkn1)
-          tag_cursor_blocks_dig(player->id_number, stl_x, stl_y, player->field_4A4);
-      }
-      if ((pckt->control_flags & PCtr_LBtnClick) != 0)
-      {
-        player->field_4AB = stl_x;
-        player->field_4AD = stl_y;
-        player->field_4AF = 1;
-        player->field_455 = player->field_454;
-        switch (player->field_454)
-        {
-        case P454_Unkn1:
-          i = get_subtile_number(stl_slab_center_subtile(player->field_4AB),stl_slab_center_subtile(player->field_4AD));
-          if (find_from_task_list(plyr_idx,i) != -1)
-              player->allocflags |= PlaF_Unknown20;
-          else
-              player->allocflags &= ~PlaF_Unknown20;
-          break;
-        case P454_Unkn2:
-          thing = get_door_for_position(player->field_4AB, player->field_4AD);
-          if (thing_is_invalid(thing))
-          {
-            ERRORLOG("Door thing not found at map pos (%d,%d)",(int)player->field_4AB,(int)player->field_4AD);
-            break;
-          }
-          if (thing->byte_18)
-            unlock_door(thing);
-          else
-            lock_door(thing);
-          break;
-        case P454_Unkn3:
-          if (player->thing_under_hand == 0)
-          {
-            i = get_subtile_number(stl_slab_center_subtile(player->field_4AB),stl_slab_center_subtile(player->field_4AD));
-            if (find_from_task_list(plyr_idx,i) != -1)
-                player->allocflags |= PlaF_Unknown20;
-            else
-                player->allocflags &= ~PlaF_Unknown20;
-            player->field_3 |= Pf3F_Unkn01;
-          }
-          break;
-        }
-        unset_packet_control(pckt, PCtr_LBtnClick);
-      }
-      if ((pckt->control_flags & PCtr_RBtnClick) != 0)
-      {
-        player->field_4AB = stl_x;
-        player->field_4AD = stl_y;
-        player->field_4AF = 1;
-        unset_packet_control(pckt, PCtr_RBtnClick);
-      }
-    }
-
-    if ((pckt->control_flags & PCtr_LBtnHeld) != 0)
-    {
-        if (player->field_455 == P454_Unkn0)
-        {
-          player->field_455 = player->field_454;
-          if (player->field_454 == P454_Unkn1)
-          {
-            i = get_subtile_number(stl_slab_center_subtile(stl_x),stl_slab_center_subtile(stl_y));
-            if (find_from_task_list(plyr_idx,i) != -1)
-                player->allocflags |= PlaF_Unknown20;
-            else
-                player->allocflags &= ~PlaF_Unknown20;
-          }
-        }
-        if (player->field_4AF != 0)
-        {
-          if (player->field_454 == player->field_455)
-          {
-            if (player->field_455 == P454_Unkn1)
-            {
-              if ((player->allocflags & PlaF_Unknown20) != 0)
-              {
-                untag_blocks_for_digging_in_rectangle_around(cx, cy, plyr_idx);
-              } else
-              if (dungeon->task_count < 300)
-              {
-                tag_blocks_for_digging_in_rectangle_around(cx, cy, plyr_idx);
-              } else
-              if (is_my_player(player))
-              {
-                output_message(SMsg_WorkerJobsLimit, 500, true);
-              }
-            } else
-            if ((player->field_455 == P454_Unkn3) && ((player->field_3 & Pf3F_Unkn01) != 0))
-            {
-              if ((player->allocflags & PlaF_Unknown20) != 0)
-              {
-                untag_blocks_for_digging_in_rectangle_around(cx, cy, plyr_idx);
-              } else
-              if (dungeon->task_count < 300)
-              {
-                if (can_dig_here(stl_x, stl_y, player->id_number))
-                  tag_blocks_for_digging_in_rectangle_around(cx, cy, plyr_idx);
-              } else
-              if (is_my_player(player))
-              {
-                output_message(SMsg_WorkerJobsLimit, 500, true);
-              }
-            }
-          }
-          unset_packet_control(pckt, PCtr_LBtnRelease);
-        }
-    }
-    if ((pckt->control_flags & PCtr_RBtnHeld) != 0)
-    {
-      if (player->field_4AF != 0)
-        unset_packet_control(pckt, PCtr_RBtnRelease);
-    }
-    if ((pckt->control_flags & PCtr_LBtnRelease) != 0)
-    {
-      if (player->field_455 == P454_Unkn0)
-        player->field_455 = player->field_454;
-      if (player->field_4AF != 0)
-      {
-        thing = thing_get(player->thing_under_hand);
-        if ((player->thing_under_hand != 0) && (player->input_crtr_control != 0)
-          && (dungeon->things_in_hand[0] != player->thing_under_hand))
-        {
-            set_player_state(player, PSt_CtrlDirect, 0);
-            if (magic_use_available_power_on_thing(plyr_idx, PwrK_POSSESS, 0, stl_x, stl_y, thing, PwMod_Default) == Lb_FAIL) {
-                set_player_state(player, player->continue_work_state, 0);
-            }
-            unset_packet_control(pckt, PCtr_LBtnRelease);
-        } else
-        if ((player->thing_under_hand != 0) && (player->input_crtr_query != 0)
-          && (dungeon->things_in_hand[0] != player->thing_under_hand)
-          && can_thing_be_queried(thing, plyr_idx) )
-        {
-          if (player->thing_under_hand != player->controlled_thing_idx)
-          {
-            if (is_my_player(player))
-            {
-              turn_off_all_panel_menus();
-              turn_on_menu(GMnu_CREATURE_QUERY1);
-            }
-            player->influenced_thing_idx = player->thing_under_hand;
-            set_player_state(player, PSt_CreatrQuery, 0);
-            set_player_instance(player, PI_QueryCrtr, 0);
-          }
-          unset_packet_control(pckt, PCtr_LBtnRelease);
-        } else
-        if (player->field_455 == player->field_454)
-        {
-          if (player->field_454 == P454_Unkn1)
-          {
-            if ((player->allocflags & PlaF_Unknown20) != 0)
-            {
-              untag_blocks_for_digging_in_rectangle_around(cx, cy, plyr_idx);
-            } else
-            if (300-dungeon->task_count >= 9)
-            {
-              tag_blocks_for_digging_in_rectangle_around(cx, cy, plyr_idx);
-            } else
-            if (is_my_player(player))
-            {
-              output_message(SMsg_WorkerJobsLimit, 500, true);
-            }
-          } else
-          if (player->field_454 == P454_Unkn3)
-          {
-            if (player->thing_under_hand != 0) {
-                // TODO SPELLS it's not a good idea to use this directly; change to magic_use_available_power_on_*()
-                magic_use_power_hand(plyr_idx, stl_x, stl_y, 0);
-            }
-          }
-        }
-        player->field_4AF = 0;
-        unset_packet_control(pckt, PCtr_LBtnRelease);
-        player->field_455 = P454_Unkn0;
-        player->field_3 &= ~Pf3F_Unkn01;
-      }
-    }
-
-    if ((pckt->control_flags & PCtr_RBtnRelease) != 0)
-    {
-      if (player->field_4AF != 0)
-      {
-        if (!power_hand_is_empty(player))
-        {
-          if (dump_first_held_thing_on_map(player->id_number, stl_x, stl_y, 1)) {
-              player->field_4AF = 0;
-              unset_packet_control(pckt, PCtr_RBtnRelease);
-          }
-        } else
-        {
-          if (player->field_454 == P454_Unkn3) {
-              thing = get_nearest_thing_for_slap(plyr_idx, subtile_coord_center(stl_x), subtile_coord_center(stl_y));
-              magic_use_available_power_on_thing(plyr_idx, PwrK_SLAP, 0, stl_x, stl_y, thing, PwMod_Default);
-          }
-          player->field_4AF = 0;
-          unset_packet_control(pckt, PCtr_RBtnRelease);
-        }
-      }
-    }
-    return true;
-}
-
-TbBool process_dungeon_control_packet_clicks(long plyr_idx)
-{
-    struct Thing *thing;
-    PowerKind pwkind;
-    struct PlayerInfo* player = get_player(plyr_idx);
-    struct Packet* pckt = get_packet_direct(player->packet_num);
-    SYNCDBG(6,"Starting for player %d state %s",(int)plyr_idx,player_state_code_name(player->work_state));
-    player->field_4A4 = 1;
-    packet_left_button_double_clicked[plyr_idx] = 0;
-    if ((pckt->control_flags & PCtr_Unknown4000) != 0)
-      return false;
-    TbBool ret = true;
-
-    process_dungeon_control_packet_spell_overcharge(plyr_idx);
-    if ((pckt->control_flags & PCtr_RBtnHeld) != 0)
-    {
-      player->field_4D6++;
-    } else
-    if ((pckt->control_flags & PCtr_RBtnRelease) == 0)
-    {
-      player->boxsize = 1;
-      player->field_4D6 = 0;
-    }
-    update_double_click_detection(plyr_idx);
-    player->thing_under_hand = 0;
-    MapCoord x = ((unsigned short)pckt->pos_x);
-    MapCoord y = ((unsigned short)pckt->pos_y);
-    MapSubtlCoord stl_x = coord_subtile(x);
-    MapSubtlCoord stl_y = coord_subtile(y);
-    short influence_own_creatures = false;
-    struct SlabMap *slb;
-    long i;
-    struct Room* room;
-    MapSlabCoord slb_x = subtile_slab_fast(stl_x);
-    MapSlabCoord slb_y = subtile_slab_fast(stl_y);
-    switch (player->work_state)
-    {
-    case PSt_CtrlDungeon:
-        influence_own_creatures = 1;
-        process_dungeon_control_packet_dungeon_control(plyr_idx);
-        break;
-    case PSt_BuildRoom:
-        process_dungeon_control_packet_dungeon_build_room(plyr_idx);
-        break;
-    case PSt_MkGoodDigger:
-        if (((pckt->control_flags & PCtr_LBtnRelease) != 0) && ((pckt->control_flags & PCtr_MapCoordsValid) != 0))
-        {
-            create_owned_special_digger(x, y, get_selected_player_for_cheat(game.hero_player_num));
-            unset_packet_control(pckt, PCtr_LBtnRelease);
-        }
-        break;
-    case PSt_MkGoodCreatr:
-        if (((pckt->control_flags & PCtr_LBtnRelease) != 0) && ((pckt->control_flags & PCtr_MapCoordsValid) != 0))
-        {
-            create_random_hero_creature(x, y, get_selected_player_for_cheat(game.hero_player_num), CREATURE_MAX_LEVEL);
-            unset_packet_control(pckt, PCtr_LBtnRelease);
-        }
-        break;
-    case PSt_MkGoldPot:
-        if (((pckt->control_flags & PCtr_LBtnRelease) != 0) && ((pckt->control_flags & PCtr_MapCoordsValid) != 0))
-        {
-            create_gold_pot_at(x, y, player->id_number);
-            unset_packet_control(pckt, PCtr_LBtnRelease);
-        }
-        break;
-    case PSt_CallToArms:
-    case PSt_CaveIn:
-    case PSt_SightOfEvil:
-        if (((pckt->control_flags & PCtr_LBtnRelease) != 0) && ((pckt->control_flags & PCtr_MapCoordsValid) != 0))
-        {
-            pwkind = player_state_to_power_kind[player->work_state];
-            i = get_power_overcharge_level(player);
-            magic_use_available_power_on_subtile(plyr_idx, pwkind, i, stl_x, stl_y, PwCast_None);
-            unset_packet_control(pckt, PCtr_LBtnRelease);
-        }
-        break;
-    case PSt_Slap:
-        influence_own_creatures = 1;
-        thing = get_creature_near_to_be_keeper_power_target(x, y, PwrK_SLAP, plyr_idx);
-        if (thing_is_invalid(thing)) {
-            player->thing_under_hand = 0;
-        } else {
-            player->thing_under_hand = thing->index;
-        }
-        if (((pckt->control_flags & PCtr_LBtnRelease) != 0) && ((pckt->control_flags & PCtr_MapCoordsValid) != 0))
-        {
-            magic_use_available_power_on_thing(plyr_idx, PwrK_SLAP, 0, stl_x, stl_y, thing, PwMod_Default);
-            unset_packet_control(pckt, PCtr_LBtnRelease);
-        }
-        break;
-    case PSt_CtrlPassngr:
-    case PSt_FreeCtrlPassngr:
-        influence_own_creatures = 1;
-        if (player->work_state == PSt_CtrlPassngr)
-            thing = get_creature_near_and_owned_by(x, y, plyr_idx);
-        else
-            thing = get_creature_near_and_owned_by(x, y, -1);
-        if (thing_is_invalid(thing))
-            player->thing_under_hand = 0;
-        else
-            player->thing_under_hand = thing->index;
-        if ((pckt->control_flags & PCtr_LBtnRelease) != 0)
-        {
-          if (player->thing_under_hand > 0)
-          {
-            player->influenced_thing_idx = player->thing_under_hand;
-            set_player_instance(player, PI_PsngrCtrl, 0);
-            unset_packet_control(pckt, PCtr_LBtnRelease);
-          }
-        }
-        if ((pckt->control_flags & PCtr_RBtnRelease) != 0)
-        {
-          if (player->instance_num != PI_PsngrCtrl)
-          {
-            set_player_state(player, player->continue_work_state, 0);
-            unset_packet_control(pckt, PCtr_RBtnRelease);
-          }
-        }
-        break;
-    case PSt_CtrlDirect:
-    case PSt_FreeCtrlDirect:
-        influence_own_creatures = 1;
-        if (player->work_state == PSt_CtrlDirect)
-            thing = get_creature_near_for_controlling(plyr_idx, x, y);
-        else
-            thing = get_creature_near(x, y);
-        if (thing_is_invalid(thing))
-          player->thing_under_hand = 0;
-        else
-          player->thing_under_hand = thing->index;
-        if ((pckt->control_flags & PCtr_LBtnRelease) != 0)
-        {
-          if (player->thing_under_hand > 0)
-          {
-              magic_use_available_power_on_thing(plyr_idx, PwrK_POSSESS, 0, stl_x, stl_y, thing, PwMod_Default);
-              unset_packet_control(pckt, PCtr_LBtnRelease);
-          }
-        }
-        if ((pckt->control_flags & PCtr_RBtnRelease) != 0)
-        {
-          if (player->instance_num != PI_DirctCtrl)
-          {
-            set_player_state(player, player->continue_work_state, 0);
-            unset_packet_control(pckt, PCtr_RBtnRelease);
-          }
-        }
-        break;
-    case PSt_CreatrQuery:
-    case PSt_CreatrInfo:
-        influence_own_creatures = 1;
-        thing = get_creature_near_and_owned_by(x, y, plyr_idx);
-        if (thing_is_invalid(thing))
-            player->thing_under_hand = 0;
-        else
-            player->thing_under_hand = thing->index;
-        if ((pckt->control_flags & PCtr_LBtnRelease) != 0)
-        {
-          if (player->thing_under_hand > 0)
-          {
-            if (player->controlled_thing_idx != player->thing_under_hand)
-            {
-              if (is_my_player(player))
-              {
-                turn_off_all_panel_menus();
-                initialise_tab_tags_and_menu(GMnu_CREATURE_QUERY1);
-                turn_on_menu(GMnu_CREATURE_QUERY1);
-              }
-              player->influenced_thing_idx = player->thing_under_hand;
-              set_player_instance(player, PI_QueryCrtr, 0);
-            }
-            unset_packet_control(pckt, PCtr_LBtnRelease);
-          }
-        }
-        if (player->work_state == PSt_CreatrInfo)
-        {
-          thing = thing_get(player->controlled_thing_idx);
-          if ((pckt->control_flags & PCtr_RBtnRelease) != 0)
-          {
-            if (is_my_player(player))
-            {
-              turn_off_query_menus();
-              turn_on_main_panel_menu();
-            }
-            set_player_instance(player, PI_UnqueryCrtr, 0);
-            unset_packet_control(pckt, PCtr_RBtnRelease);
-          } else
-          if (creature_is_dying(thing))
-          {
-            set_player_instance(player, PI_UnqueryCrtr, 0);
-            if (is_my_player(player))
-            {
-              turn_off_query_menus();
-              turn_on_main_panel_menu();
-            }
-          }
-        }
-        break;
-    case PSt_OrderCreatr:
-        influence_own_creatures = 1;
-        thing = get_creature_near(x, y);
-        if (!thing_is_creature(thing))
-            player->thing_under_hand = 0;
-        else
-            player->thing_under_hand = thing->index;
-        if ((pckt->control_flags & PCtr_LBtnRelease) != 0)
-        {
-          if ((player->controlled_thing_idx > 0) && (player->controlled_thing_idx < THINGS_COUNT))
-          {
-            if ((pckt->control_flags & PCtr_MapCoordsValid) != 0)
-            {
-              thing = thing_get(player->controlled_thing_idx);
-              if (!setup_person_move_to_position(thing, stl_x, stl_y, NavRtF_Default))
-                  WARNLOG("Move %s order failed",thing_model_name(thing));
-              thing->continue_state = CrSt_ManualControl;
-            }
-          } else
-          {
-            thing = get_creature_near(x, y);
-            if (!thing_is_invalid(thing))
-            {
-                set_selected_creature(player, thing);
-                initialise_thing_state(thing, CrSt_ManualControl);
-                if (creature_is_group_member(thing)) {
-                    make_group_member_leader(thing);
-                }
-            }
-          }
-          unset_packet_control(pckt, PCtr_LBtnRelease);
-        }
-        if ((pckt->control_flags & PCtr_RBtnRelease) != 0)
-        {
-          if ((player->controlled_thing_idx > 0) && (player->controlled_thing_idx < THINGS_COUNT))
-          {
-            thing = thing_get(player->controlled_thing_idx);
-            set_start_state(thing);
-            clear_selected_thing(player);
-          }
-          unset_packet_control(pckt, PCtr_RBtnRelease);
-        }
-        break;
-    case PSt_MkBadCreatr:
-        if (((pckt->control_flags & PCtr_LBtnRelease) != 0) && ((pckt->control_flags & PCtr_MapCoordsValid) != 0))
-        {
-            create_random_evil_creature(x, y, get_selected_player_for_cheat(plyr_idx), CREATURE_MAX_LEVEL);
-            unset_packet_control(pckt, PCtr_LBtnRelease);
-        }
-        break;
-    case PSt_PlaceTrap:
-        process_dungeon_control_packet_dungeon_place_trap(plyr_idx);
-        break;
-    case PSt_Lightning:
-        player->thing_under_hand = 0;
-        if (((pckt->control_flags & PCtr_LBtnRelease) != 0) && ((pckt->control_flags & PCtr_MapCoordsValid) != 0))
-        {
-            i = get_power_overcharge_level(player);
-            magic_use_available_power_on_subtile(plyr_idx, PwrK_LIGHTNING, i, stl_x, stl_y, PwCast_None);
-            unset_packet_control(pckt, PCtr_LBtnRelease);
-        }
-        break;
-    case PSt_PlaceDoor:
-    {
-        long k;
-        if ((pckt->control_flags & PCtr_MapCoordsValid) != 0)
-        {
-            player->field_4A4 = 1;
-            // Make the frame around active slab
-            i = tag_cursor_blocks_place_door(player->id_number, stl_x, stl_y);
-            if ((pckt->control_flags & PCtr_LBtnClick) != 0)
-            {
-              k = get_slab_number(slb_x, slb_y);
-              delete_room_slabbed_objects(k);
-              packet_place_door(stl_x, stl_y, player->id_number, player->chosen_door_kind, i);
-            }
-            unset_packet_control(pckt, PCtr_LBtnClick);
-        }
-        if ((pckt->control_flags & PCtr_LBtnRelease) != 0)
-        {
-            if (player->field_4AF != 0)
-            {
-              player->field_4AF = 0;
-              unset_packet_control(pckt, PCtr_LBtnRelease);
-            }
-        }
-        break;
-    }
-    case PSt_SpeedUp:
-    case PSt_Armour:
-    case PSt_Conceal:
-    case PSt_Heal:
-        influence_own_creatures = true;
-        pwkind = player_state_to_power_kind[player->work_state];
-        thing = get_creature_near_to_be_keeper_power_target(x, y, pwkind, plyr_idx);
-        if (thing_is_invalid(thing))
-        {
-            player->thing_under_hand = 0;
-            break;
-        }
-        player->thing_under_hand = thing->index;
-        if ((pckt->control_flags & PCtr_LBtnRelease) != 0)
-        {
-            i = get_power_overcharge_level(player);
-            magic_use_available_power_on_thing(plyr_idx, pwkind, i, stl_x, stl_y, thing, PwMod_Default);
-            unset_packet_control(pckt, PCtr_LBtnRelease);
-        }
-        break;
-    case PSt_Sell:
-        process_dungeon_control_packet_sell_operation(plyr_idx);
-        break;
-    case PSt_CreateDigger:
-    case PSt_DestroyWalls:
-        if (((pckt->control_flags & PCtr_LBtnRelease) != 0) && ((pckt->control_flags & PCtr_MapCoordsValid) != 0))
-        {
-            pwkind = player_state_to_power_kind[player->work_state];
-            i = get_power_overcharge_level(player);
-            magic_use_available_power_on_subtile(plyr_idx, pwkind, i, stl_x, stl_y, PwCast_None);
-            unset_packet_control(pckt, PCtr_LBtnRelease);
-        }
-        break;
-    case PSt_CastDisease:
-        pwkind = player_state_to_power_kind[player->work_state];
-        thing = get_creature_near_to_be_keeper_power_target(x, y, pwkind, plyr_idx);
-        if (thing_is_invalid(thing))
-        {
-            player->thing_under_hand = 0;
-            break;
-        }
-        player->thing_under_hand = thing->index;
-        if ((pckt->control_flags & PCtr_LBtnRelease) != 0)
-        {
-            i = get_power_overcharge_level(player);
-            magic_use_available_power_on_thing(plyr_idx, pwkind, i, stl_x, stl_y, thing, PwMod_Default);
-            unset_packet_control(pckt, PCtr_LBtnRelease);
-        }
-        break;
-    case PSt_TurnChicken:
-        influence_own_creatures = true;
-        pwkind = player_state_to_power_kind[player->work_state];
-        thing = get_creature_near_to_be_keeper_power_target(x, y, pwkind, plyr_idx);
-        if (thing_is_invalid(thing))
-        {
-            player->thing_under_hand = 0;
-            break;
-        }
-        player->thing_under_hand = thing->index;
-        if ((pckt->control_flags & PCtr_LBtnRelease) != 0)
-        {
-            i = get_power_overcharge_level(player);
-            magic_use_available_power_on_thing(plyr_idx, pwkind, i, stl_x, stl_y, thing, PwMod_Default);
-            unset_packet_control(pckt, PCtr_LBtnRelease);
-        }
-        break;
-    case PSt_FreeDestroyWalls:
-        if (((pckt->control_flags & PCtr_LBtnRelease) != 0) && ((pckt->control_flags & PCtr_MapCoordsValid) != 0))
-        {
-            i = get_power_overcharge_level(player);
-            magic_use_power_destroy_walls(plyr_idx, stl_x, stl_y, i, PwMod_CastForFree);
-            unset_packet_control(pckt, PCtr_LBtnRelease);
-        }
-        break;
-    case PSt_FreeTurnChicken:
-    case PSt_FreeCastDisease:
-        pwkind = player_state_to_power_kind[player->work_state];
-        thing = get_creature_near_to_be_keeper_power_target(x, y, pwkind, plyr_idx);
-        if (thing_is_invalid(thing))
-        {
-            player->thing_under_hand = 0;
-            break;
-        }
-        player->thing_under_hand = thing->index;
-        if ((pckt->control_flags & PCtr_LBtnRelease) != 0)
-        {
-            i = get_power_overcharge_level(player);
-            switch (pwkind)
-            {
-            case PwrK_DISEASE:
-                magic_use_power_disease(plyr_idx, thing, stl_x, stl_y, i, PwMod_CastForFree);
-                break;
-            case PwrK_CHICKEN:
-                magic_use_power_chicken(plyr_idx, thing, stl_x, stl_y, i, PwMod_CastForFree);
-                break;
-            }
-            unset_packet_control(pckt, PCtr_LBtnRelease);
-        }
-        break;
-    case PSt_StealRoom:
-        if (((pckt->control_flags & PCtr_LBtnRelease) != 0) && ((pckt->control_flags & PCtr_MapCoordsValid) != 0))
-        {          
-            slb = get_slabmap_block(slb_x, slb_y);
-            if (slb->room_index)
-                {
-                    room = room_get(slb->room_index);
-                    i = get_selected_player_for_cheat(plyr_idx);
-                    if (is_key_pressed(KC_RALT, KMod_DONTCARE))
-                    {
-                        play_non_3d_sample(116);
-                        create_effects_on_room_slabs(room, imp_spangle_effects[i], 0, i);
-                    }
-                    {
-                        take_over_room(room, i);
-                    }
-                }
-            unset_packet_control(pckt, PCtr_LBtnRelease);
-        }
-        break;
-    case PSt_DestroyRoom:
-        if (((pckt->control_flags & PCtr_LBtnRelease) != 0) && ((pckt->control_flags & PCtr_MapCoordsValid) != 0))
-        {          
-            slb = get_slabmap_block(slb_x, slb_y);
-            if (slb->room_index)
-                {
-                    room = room_get(slb->room_index);
-                    destroy_room_leaving_unclaimed_ground(room);
-                }
-            unset_packet_control(pckt, PCtr_LBtnRelease);
-        }
-        break;
-    case PSt_KillCreatr:
-        thing = get_creature_near(x, y);
-        if (!thing_is_creature(thing))
-        {
-            player->thing_under_hand = 0;
-        }
-        else
-        {
-            player->thing_under_hand = thing->index;
-        }
-        if (((pckt->control_flags & PCtr_LBtnRelease) != 0) && ((pckt->control_flags & PCtr_MapCoordsValid) != 0))
-        {
-            if (player->thing_under_hand > 0)
-            {
-                kill_creature(thing, INVALID_THING, -1, CrDed_NoUnconscious);
-            }
-            unset_packet_control(pckt, PCtr_LBtnRelease);    
-        }
-        break;
-    case PSt_ConvertCreatr:
-        thing = get_creature_near(x, y);
-        if (!thing_is_creature(thing))
-        {
-            player->thing_under_hand = 0;
-        }
-        else
-        {
-            player->thing_under_hand = thing->index;
-        }
-        if (((pckt->control_flags & PCtr_LBtnRelease) != 0) && ((pckt->control_flags & PCtr_MapCoordsValid) != 0))
-        {
-            if (player->thing_under_hand > 0)
-            {
-                change_creature_owner(thing, get_selected_player_for_cheat(plyr_idx));
-            }
-            unset_packet_control(pckt, PCtr_LBtnRelease);    
-        }
-        break;
-    case PSt_StealSlab:
-        if (((pckt->control_flags & PCtr_LBtnRelease) != 0) && ((pckt->control_flags & PCtr_MapCoordsValid) != 0))
-        {          
-            slb = get_slabmap_block(slb_x, slb_y);
-            if (slb->kind >= SlbT_EARTH && slb->kind <= SlbT_CLAIMED)
-            {
-                short slbkind;
-                switch(slb->kind)
-                {
-                    case SlbT_PATH:
-                    {
-                        slbkind = SlbT_CLAIMED;
-                        break;
-                    }
-                    case SlbT_EARTH:
-                    {
-                        slbkind = rand() % (5) + 4;
-                        break;
-                    }
-                    case SlbT_TORCHDIRT:
-                    {
-                        slbkind = SlbT_WALLTORCH;
-                        break;
-                    }
-                    default:
-                    {
-                        slbkind = slb->kind;
-                        break;
-                    }
-                }
-                i = get_selected_player_for_cheat(plyr_idx);
-                if ((slbkind == SlbT_CLAIMED) || ((slbkind >= SlbT_WALLDRAPE) && (slbkind <= SlbT_WALLPAIRSHR)))
-                {
-                    if (is_key_pressed(KC_RALT, KMod_DONTCARE))
-                    {
-                        struct Coord3d pos;                    
-                        if (slbkind == SlbT_CLAIMED)
-                        {
-                            pos.x.val = subtile_coord_center(slab_subtile_center(subtile_slab(stl_x)));
-                            pos.y.val = subtile_coord_center(slab_subtile_center(subtile_slab(stl_y))); 
-                            pos.z.val = subtile_coord_center(1);
-                            play_non_3d_sample(76);
-                            create_effect(&pos, imp_spangle_effects[i], i);
-                        }
-                        else
-                        {
-                            play_non_3d_sample(41);
-                            for (long n = 0; n < SMALL_AROUND_LENGTH; n++)
-                            {
-                                pos.x.stl.pos = 128;
-                                pos.y.stl.pos = 128;
-                                pos.z.stl.pos = 128;
-                                pos.x.stl.num = stl_x + 2 * small_around[n].delta_x;
-                                pos.y.stl.num = stl_y + 2 * small_around[n].delta_y;
-                                struct Map* mapblk = get_map_block_at(pos.x.stl.num, pos.y.stl.num);
-                                if (map_block_revealed(mapblk, i) && ((mapblk->flags & SlbAtFlg_Blocking) == 0))
-                                {
-                                    pos.z.val = get_floor_height_at(&pos);
-                                    create_effect(&pos, imp_spangle_effects[i], i);
-                                    // thing = thing_get(player->hand_thing_idx);
-                                    // pos.z.val = get_thing_height_at(thing, &pos);   
-                                }
-                            }
-                        }
-                    }
-                }
-                place_slab_type_on_map(slbkind, stl_x, stl_y, i, 0);
-                do_slab_efficiency_alteration(subtile_slab(stl_x), subtile_slab(stl_y));
-                slb = get_slabmap_block(slb_x, slb_y);
-                for (i = 0; i < PLAYERS_COUNT; i++)
-                {
-                    if (i != slabmap_owner(slb))
-                    {
-                        untag_blocks_for_digging_in_area(stl_x, stl_y, i);
-                    }
-                }
-            }
-            unset_packet_control(pckt, PCtr_LBtnRelease);
-        }
-        break;
-    case PSt_LevelCreatureUp:
-        thing = get_creature_near(x, y);
-        if (!thing_is_creature(thing))
-        {
-            player->thing_under_hand = 0;
-        }
-        else
-        {
-            player->thing_under_hand = thing->index;
-        }
-        if (((pckt->control_flags & PCtr_LBtnRelease) != 0) && ((pckt->control_flags & PCtr_MapCoordsValid) != 0))
-        {
-             if (player->thing_under_hand > 0)
-             {
-                creature_increase_level(thing);
-             }
-        unset_packet_control(pckt, PCtr_LBtnRelease);    
-        }
-        break;
-    case PSt_KillPlayer:
-          i = get_selected_player_for_cheat(-1);
-          struct PlayerInfo* PlayerToKill = get_player(i);
-          if (player_exists(PlayerToKill))
-          {
-              thing = get_player_soul_container(PlayerToKill->id_number);
-              if (thing_is_dungeon_heart(thing))
-              {
-                    thing->health = -1;
-              }
-          }
-        break;
-    case PSt_HeartHealth:
-        thing = get_player_soul_container(plyr_idx);
-        if (is_key_pressed(KC_ADD, KMod_ALT))
-        {
-            if (thing_is_dungeon_heart(thing))
-            {
-                thing->health++;
-            }
-        }
-        else if (is_key_pressed(KC_EQUALS, KMod_SHIFT))
-        {
-            if (thing_is_dungeon_heart(thing))
-            {
-                thing->health++;
-            }
-        }
-        else if (is_key_pressed(KC_PERIOD, KMod_SHIFT))
-        {
-            if (thing_is_dungeon_heart(thing))
-            {
-                thing->health = thing->health + 100;
-            }
-        }
-        else if (is_key_pressed(KC_COMMA, KMod_SHIFT))
-        {
-            if (thing_is_dungeon_heart(thing))
-            {
-                thing->health = thing->health - 100;
-            }
-        }
-        else if (is_key_pressed(KC_SUBTRACT, KMod_ALT))
-        {
-            if (thing_is_dungeon_heart(thing))
-            {
-                thing->health--;
-            }
-        }
-        else if (is_key_pressed(KC_MINUS, KMod_NONE))
-        {
-            if (thing_is_dungeon_heart(thing))
-            {
-                thing->health--;
-            }
-        }
-        else if (is_key_pressed(KC_SLASH, KMod_SHIFT))
-        {
-            if (thing_is_dungeon_heart(thing))
-            {
-                char hhealth[5];
-                itoa(thing->health, hhealth, 10);
-                message_add(plyr_idx, hhealth);
-                clear_key_pressed(KC_SLASH);
-            }
-        }
-        break;
-    case PSt_CreatrQueryAll:
-        influence_own_creatures = 1;
-        thing = get_creature_near(x, y);
-        if (thing_is_invalid(thing))
-        {
-            player->thing_under_hand = 0;
-        }
-        else
-        {
-            player->thing_under_hand = thing->index;
-        }
-        if ((pckt->control_flags & PCtr_LBtnRelease) != 0)
-        {
-            if (player->thing_under_hand > 0)
-            {
-                if (player->controlled_thing_idx != player->thing_under_hand)
-                {
-                    turn_off_all_panel_menus();
-                    initialise_tab_tags_and_menu(GMnu_CREATURE_QUERY1);
-                    turn_on_menu(GMnu_CREATURE_QUERY1);
-                    player->influenced_thing_idx = player->thing_under_hand;
-                    set_player_instance(player, PI_QueryCrtr, 0);
-                }
-            unset_packet_control(pckt, PCtr_LBtnRelease);
-            }
-        }
-        break;
-    case PSt_MkHappy:
-    case PSt_MkAngry:
-        influence_own_creatures = 1;
-        thing = get_creature_near(x, y);
-        if (!thing_is_creature(thing))
-        {
-            player->thing_under_hand = 0;
-        }
-        else
-        {
-            player->thing_under_hand = thing->index;
-        }
-        if ((pckt->control_flags & PCtr_LBtnRelease) != 0)
-        {
-            if (player->thing_under_hand > 0)
-            {
-                if (player->work_state == PSt_MkHappy)
-                {
-                    anger_set_creature_anger_all_types(thing, 0);
-                }
-                else if (player->work_state == PSt_MkAngry)
-                {
-                    anger_set_creature_anger_all_types(thing, 10000);
-                }
-                unset_packet_control(pckt, PCtr_LBtnRelease);
-            }
-        }
-        break;
-    case PSt_PlaceTerrain:
-        if (((pckt->control_flags & PCtr_LBtnRelease) != 0) && ((pckt->control_flags & PCtr_MapCoordsValid) != 0))
-        {          
-            slb = get_slabmap_block(slb_x, slb_y);
-            short slbkind;
-            char s[3];
-            if (is_key_pressed(KC_SLASH, KMod_NONE))
-            {
-                 itoa(slb->kind, s, 10);
-                 message_add(plyr_idx, s);
-                 clear_key_pressed(KC_SLASH);
-            }
-            else if (is_key_pressed(KC_SLASH, KMod_SHIFT))
-            {
-                 itoa(slabmap_owner(slb), s, 10);
-                 message_add(plyr_idx, s);
-                 clear_key_pressed(KC_SLASH);
-            }
-            else if (is_key_pressed(KC_X, KMod_NONE))
-            {
-                 itoa(stl_x, s, 10);
-                 message_add(plyr_idx, s);
-                 clear_key_pressed(KC_X);
-            }
-            else if (is_key_pressed(KC_Y, KMod_NONE))
-            {
-                 itoa(stl_y, s, 10);
-                 message_add(plyr_idx, s);
-                 clear_key_pressed(KC_Y);
-            }
-            else if (is_key_pressed(KC_X, KMod_SHIFT))
-            {
-                 itoa(slb_x, s, 10);
-                 message_add(plyr_idx, s);
-                 clear_key_pressed(KC_X);
-            }
-            else if (is_key_pressed(KC_Y, KMod_SHIFT))
-            {
-                 itoa(slb_y, s, 10);
-                 message_add(plyr_idx, s);
-                 clear_key_pressed(KC_Y);
-            }
-            else if (is_key_pressed(KC_N, KMod_NONE))
-            {
-                 itoa(get_slab_number(subtile_slab(stl_x), subtile_slab(stl_y)), s, 10);
-                 message_add(plyr_idx, s);
-                 clear_key_pressed(KC_N);
-            }
-            else
-            {
-                if (is_key_pressed(KC_NUMPAD0, KMod_NONE))
-                {
-                    slbkind = SlbT_ROCK;
-                    clear_key_pressed(KC_NUMPAD0);
-                }
-                else if (is_key_pressed(KC_NUMPAD1, KMod_NONE))
-                {
-                    slbkind = SlbT_GOLD;
-                    clear_key_pressed(KC_NUMPAD1);
-                }
-                else if (is_key_pressed(KC_NUMPAD2, KMod_NONE))
-                {
-                    slbkind = SlbT_GEMS;
-                    clear_key_pressed(KC_NUMPAD2);
-                }
-                else if (is_key_pressed(KC_NUMPAD3, KMod_NONE))
-                {
-                    slbkind = SlbT_EARTH;
-                    clear_key_pressed(KC_NUMPAD3);
-                }
-                else if (is_key_pressed(KC_NUMPAD4, KMod_NONE))
-                {
-                    slbkind = SlbT_TORCHDIRT;
-                    clear_key_pressed(KC_NUMPAD4);
-                }
-                else if (is_key_pressed(KC_NUMPAD5, KMod_NONE))
-                {
-                    slbkind = SlbT_PATH;
-                    clear_key_pressed(KC_NUMPAD5);
-                }
-                else if (is_key_pressed(KC_NUMPAD6, KMod_NONE))
-                {
-                    slbkind = SlbT_CLAIMED;
-                    clear_key_pressed(KC_NUMPAD6);
-                }
-                else if (is_key_pressed(KC_NUMPAD7, KMod_NONE))
-                {
-                    slbkind = SlbT_LAVA;
-                    clear_key_pressed(KC_NUMPAD7);
-                }
-                else if (is_key_pressed(KC_NUMPAD8, KMod_NONE))
-                {
-                    slbkind = SlbT_WATER;
-                    clear_key_pressed(KC_NUMPAD8);
-                }
-                else if (is_key_pressed(KC_NUMPAD9, KMod_NONE))
-                {
-                    slbkind = rand() % (5) + 4;
-                    clear_key_pressed(KC_NUMPAD9);
-                }
-                else
-                {
-                    slbkind = 0;
-                }
-                if (subtile_is_room(stl_x, stl_y)) 
-                {
-                    room = subtile_room_get(stl_x, stl_y);
-                    delete_room_slab(slb_x, slb_y, true);
-                }
-                if (slab_kind_is_animated(slbkind))
-                {
-                    place_animating_slab_type_on_map(slbkind, 0, stl_x, stl_y, game.neutral_player_num);  
-                }
-                else
-                {
-                    place_slab_type_on_map(slbkind, stl_x, stl_y, game.neutral_player_num, 0);
-                }
-                do_slab_efficiency_alteration(subtile_slab(stl_x), subtile_slab(stl_y));
-            }
-        }
-        unset_packet_control(pckt, PCtr_LBtnRelease);
-        break;
-    default:
-        ERRORLOG("Unrecognized player %d work state: %d", (int)plyr_idx, (int)player->work_state);
-        ret = false;
-        break;
-    }
-    // resetting position variables - they may have been changed
-    x = ((unsigned short)pckt->pos_x);
-    y = ((unsigned short)pckt->pos_y);
-    stl_x = coord_subtile(x);
-    stl_y = coord_subtile(y);
-    if (player->thing_under_hand == 0)
-    {
-      if ((x != 0) && (y != 0))  //originally was (y == 0), but it was probably a mistake
-      {
-          thing = get_queryable_object_near(x, y, plyr_idx);
-          if (!thing_is_invalid(thing)) {
-              player->thing_under_hand = thing->index;
-          }
-      }
-    }
-    if (((pckt->control_flags & PCtr_HeldAnyButton) != 0) && (influence_own_creatures))
-    {
-      if ((player->field_455 == P454_Unkn0) || (player->field_455 == P454_Unkn3))
-        stop_creatures_around_hand(plyr_idx, stl_x, stl_y);
-    }
-    return ret;
-}
-
-TbBigChecksum get_thing_simple_checksum(const struct Thing *tng)
-{
-    return (ulong)tng->mappos.x.val + (ulong)tng->mappos.y.val + (ulong)tng->mappos.z.val
-         + (ulong)tng->move_angle_xy + (ulong)tng->owner;
-}
-
-  TbBigChecksum get_packet_save_checksum(void)
-  {
-      TbBigChecksum sum = 0;
-      for (long tng_idx = 0; tng_idx < THINGS_COUNT; tng_idx++)
-      {
-          struct Thing* tng = thing_get(tng_idx);
-          if ((tng->alloc_flags & TAlF_Exists) != 0)
-          {
-              // It would be nice to completely ignore effects, but since
-              // thing indices are used in packets, lack of effect may cause desync too.
-              if ((tng->class_id != TCls_AmbientSnd) && (tng->class_id != TCls_EffectElem))
-              {
-                  sum += get_thing_simple_checksum(tng);
-              }
-          }
-      }
-      return sum;
-}
-
-TbBool reinit_packets_after_load(void)
-{
-    game.packet_save_enable = false;
-    game.packet_load_enable = false;
-    game.packet_save_fp = -1;
-    game.packet_fopened = 0;
-    return true;
-}
-
-TbBool open_new_packet_file_for_save(void)
-{
-    // Filling the header
-    SYNCMSG("Starting packet saving, turn %lu",(unsigned long)game.play_gameturn);
-    game.packet_save_head.game_ver_major = VER_MAJOR;
-    game.packet_save_head.game_ver_minor = VER_MINOR;
-    game.packet_save_head.game_ver_release = VER_RELEASE;
-    game.packet_save_head.game_ver_build = VER_BUILD;
-    game.packet_save_head.level_num = get_loaded_level_number();
-    game.packet_save_head.players_exist = 0;
-    game.packet_save_head.players_comp = 0;
-    game.packet_save_head.chksum_available = game.packet_checksum_verify;
-    for (int i = 0; i < PLAYERS_COUNT; i++)
-    {
-        struct PlayerInfo* player = get_player(i);
-        if (player_exists(player))
-        {
-            game.packet_save_head.players_exist |= (1 << i) & 0xff;
-            if ((player->allocflags & PlaF_CompCtrl) != 0)
-              game.packet_save_head.players_comp |= (1 << i) & 0xff;
-        }
-    }
-    LbFileDelete(game.packet_fname);
-    game.packet_save_fp = LbFileOpen(game.packet_fname, Lb_FILE_MODE_NEW);
-    if (game.packet_save_fp == -1)
-    {
-        ERRORLOG("Cannot open keeper packet file for save, \"%s\".",game.packet_fname);
-        game.packet_fopened = 0;
-        return false;
->>>>>>> d0b11cf6
     }
     if ((pckt->control_flags & PCtr_LBtnRelease) == 0)
     {
