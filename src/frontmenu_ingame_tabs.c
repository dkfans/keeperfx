/******************************************************************************/
// Free implementation of Bullfrog's Dungeon Keeper strategy game.
/******************************************************************************/
/** @file frontmenu_ingame_tabs.c
 *     Main in-game GUI, visible during gameplay.
 * @par Purpose:
 *     Functions to show and maintain tabbed menu appearing ingame.
 * @par Comment:
 *     None.
 * @author   KeeperFX Team
 * @date     05 Jan 2009 - 03 Jan 2011
 * @par  Copying and copyrights:
 *     This program is free software; you can redistribute it and/or modify
 *     it under the terms of the GNU General Public License as published by
 *     the Free Software Foundation; either version 2 of the License, or
 *     (at your option) any later version.
 */
/******************************************************************************/
#include "frontmenu_ingame_tabs.h"
#include "globals.h"
#include "bflib_basics.h"

#include "bflib_keybrd.h"
#include "bflib_guibtns.h"
#include "bflib_sprite.h"
#include "bflib_sprfnt.h"
#include "bflib_vidraw.h"
#include "player_data.h"
#include "dungeon_data.h"
#include "thing_data.h"
#include "thing_stats.h"
#include "thing_traps.h"
#include "thing_doors.h"
#include "creature_control.h"
#include "creature_graphics.h"
#include "creature_states.h"
#include "creature_states_rsrch.h"
#include "creature_instances.h"
#include "config_strings.h"
#include "config_creature.h"
#include "config_magic.h"
#include "config_trapdoor.h"
#include "config_terrain.h"
#include "room_workshop.h"
#include "room_list.h"
#include "gui_frontbtns.h"
#include "gui_parchment.h"
#include "gui_draw.h"
#include "packets.h"
#include "magic.h"
#include "player_computer.h"
#include "player_instances.h"
#include "player_states.h"
#include "frontmenu_ingame_evnt.h"
#include "frontmenu_ingame_opts.h"
#include "frontmenu_ingame_map.h"
#include "frontend.h"
#include "front_input.h"
#include "game_legacy.h"
#include "keeperfx.hpp"
#include "vidfade.h"
#include "kjm_input.h"
#include "custom_sprites.h"

/******************************************************************************/
/******************************************************************************/
void gui_zoom_in(struct GuiButton *gbtn)
{
    struct PlayerInfo* player = get_my_player();
    if (player->minimap_zoom > 0x80) {
        set_players_packet_action(player, PckA_SetMinimapConf, player->minimap_zoom >> 1, 0, 0, 0);
    }
}

void gui_zoom_out(struct GuiButton *gbtn)
{
    struct PlayerInfo* player = get_my_player();
    if (player->minimap_zoom < 0x800) {
        set_players_packet_action(player, PckA_SetMinimapConf, player->minimap_zoom << 1, 0, 0, 0);
    }
}

void gui_go_to_map(struct GuiButton *gbtn)
{
    zoom_to_parchment_map();
}

void gui_turn_on_autopilot(struct GuiButton *gbtn)
{
    struct PlayerInfo* player = get_my_player();
    if (player->victory_state != VicS_LostLevel)
    {
      set_players_packet_action(player, PckA_ToggleComputer, 0, 0, 0, 0);
    }
}

void menu_tab_maintain(struct GuiButton *gbtn)
{
    struct PlayerInfo* player = get_my_player();
    if (player->victory_state != VicS_LostLevel)
        gbtn->flags |= LbBtnF_Enabled;
    else
        gbtn->flags &= ~LbBtnF_Enabled;
}

/**
 * Returns tab designation ID if the button with given designation ID is within a tab.
 * @param btn_designt_id
 */
short button_designation_to_tab_designation(short btn_designt_id)
{
    if ((btn_designt_id >= BID_QRY_IMPRSN) && (btn_designt_id <= BID_QRY_BTN3))
        return BID_INFO_TAB;
    if ((btn_designt_id >= BID_ROOM_TD01) && (btn_designt_id <= BID_ROOM_TD16))
        return BID_ROOM_TAB;
    if ((btn_designt_id >= BID_POWER_TD01) && (btn_designt_id <= BID_POWER_TD16))
        return BID_SPELL_TAB;
    if ((btn_designt_id >= BID_MNFCT_TD01) && (btn_designt_id <= BID_MNFCT_TD16))
        return BID_MNFCT_TAB;
    if ((btn_designt_id >= BID_CRTR_NXWNDR) && (btn_designt_id <= BID_CRTR_NXFIGT))
        return BID_CREATR_TAB;
    return BID_DEFAULT;
}

/**
 * Converts button group and item index into designation ID.
 * To be used for referencing interface items within scripts.
 *
 * @param btn_group Group definition, from IngameButtonGroupIDs.
 * @param btn_item Item definition within group, may be room index, manufacture index, power index or just button within group index.
 */
short get_button_designation(short btn_group, short btn_item)
{
    int i;
    int n;
    switch (btn_group)
    {
    case GID_MINIMAP_AREA:
        return BID_MAP_ZOOM_FS+btn_item-1;
    case GID_TABS_AREA:
        return BID_INFO_TAB+btn_item-1;
    case GID_INFO_PANE:
        return BID_QRY_IMPRSN+btn_item-1;
    case GID_ROOM_PANE:
        switch (btn_item)
        {
        case TERRAIN_ITEMS_MAX+1:
            return BID_ROOM_TD16;
        }
        for (i=0; i < 4*4; i++)
        {
            struct GuiButtonInit * ibtn;
            ibtn = &room_menu.buttons[i];
            if (ibtn->content.lval == btn_item)
                return ibtn->id_num;
        }
        break;
    case GID_POWER_PANE:
        for (i=0; i < 4*4; i++)
        {
            struct GuiButtonInit * ibtn;
            ibtn = &spell_menu.buttons[i];
            if (ibtn->content.lval == btn_item)
                return ibtn->id_num;
        }
        break;
    case GID_TRAP_PANE:
        switch (btn_item)
        {
        case TRAPDOOR_TYPES_MAX+1:
            return BID_MNFCT_TD10;
        }
        n = get_manufacture_data_index_for_thing(TCls_Trap, btn_item);
        for (i=0; i < 4*4; i++)
        {
            struct GuiButtonInit * ibtn;
            ibtn = &trap_menu.buttons[i];
            if (ibtn->content.lval == n)
                return ibtn->id_num;
        }
        break;
    case GID_DOOR_PANE:
        switch (btn_item)
        {
        case TRAPDOOR_TYPES_MAX+1:
            return BID_MNFCT_TD10;
        }
        n = get_manufacture_data_index_for_thing(TCls_Door, btn_item);
        for (i=0; i < 4*4; i++)
        {
            struct GuiButtonInit * ibtn;
            ibtn = &trap_menu.buttons[i];
            if (ibtn->content.lval == n)
                return ibtn->id_num;
        }
        break;
    case GID_CREATR_PANE:
        return BID_CRTR_NXWNDR+btn_item-1;
    case GID_MESSAGE_AREA:
        return BID_MSG_EV01+btn_item-1;
    }
    return BID_DEFAULT;
}

void gui_area_autopilot_button(struct GuiButton *gbtn)
{
    struct Dungeon* dungeon = get_players_num_dungeon(my_player_number);
    int spr_idx = gbtn->sprite_idx;
    if (gbtn->gbtype == LbBtnT_ToggleBtn) {
        ERRORLOG("Cycle button cannot have a normal button draw function!");
    }
    int ps_units_per_px = simple_gui_panel_sprite_height_units_per_px(gbtn, spr_idx, 100);
    if ((gbtn->flags & LbBtnF_Enabled) != 0)
    {
        if ((dungeon->computer_enabled & 0x01) != 0)
        {
          if (game.play_gameturn & 1)
            spr_idx += 2;
        }
        if ((gbtn->gbactn_1 == 0) && (gbtn->gbactn_2 == 0))
          spr_idx += 1;
        draw_gui_panel_sprite_left(gbtn->scr_pos_x, gbtn->scr_pos_y, ps_units_per_px, spr_idx);
    }
    else
    {
        draw_gui_panel_sprite_rmleft(gbtn->scr_pos_x, gbtn->scr_pos_y, ps_units_per_px, spr_idx, 12);
    }
}

void maintain_turn_on_autopilot(struct GuiButton *gbtn)
{
    struct PlayerInfo* player = get_my_player();
    struct Computer2* comp = get_computer_player(player->id_number);
    unsigned long cplr_model = comp->model;
    //TODO COMPUTER_PLAYER change limit to comp_player_conf.computers_count when the array is inside computer player config
    if (cplr_model < COMPUTER_MODELS_COUNT) {
        gbtn->tooltip_stridx = computer_types_tooltip_stridx[cplr_model];
    } else {
        ERRORLOG("Illegal computer player model %d",(int)cplr_model);
    }
}

void gui_choose_room(struct GuiButton *gbtn)
{
    // prepare to enter room build mode
    activate_room_build_mode((long)gbtn->content, gbtn->tooltip_stridx);
}

void gui_area_event_button(struct GuiButton *gbtn)
{
    if ((gbtn->flags & LbBtnF_Enabled) != 0)
    {
        int ps_units_per_px = simple_gui_panel_sprite_height_units_per_px(gbtn, 258, 100);
        struct Dungeon* dungeon = get_players_num_dungeon(my_player_number);
        unsigned long i = (unsigned long)gbtn->content;
        if ((gbtn->gbactn_1) || (gbtn->gbactn_2))
        {
            draw_gui_panel_sprite_left(gbtn->scr_pos_x, gbtn->scr_pos_y, ps_units_per_px, gbtn->sprite_idx);
        } else
        if ((i <= EVENT_BUTTONS_COUNT) && (dungeon->event_button_index[i] == dungeon->visible_event_idx))
        {
            draw_gui_panel_sprite_left(gbtn->scr_pos_x, gbtn->scr_pos_y, ps_units_per_px, gbtn->sprite_idx);
        } else
        {
            draw_gui_panel_sprite_left(gbtn->scr_pos_x, gbtn->scr_pos_y, ps_units_per_px, gbtn->sprite_idx+1);
        }
    }
}

#define BAR_FULL_WIDTH 32
void gui_area_progress_bar_short(struct GuiButton *gbtn, int units_per_px, int progress, int total)
{
    int bar_fill = BAR_FULL_WIDTH;
    if (progress < 0) {
        progress = 0;
    } else
    if (progress > total) {
        progress = total;
    }
    if (total > 0)
    {
        bar_fill = 2 * ((BAR_FULL_WIDTH/2) - ((BAR_FULL_WIDTH/2) * progress / total));
        if (bar_fill < 0) {
            bar_fill = 0;
        } else
        if (bar_fill > BAR_FULL_WIDTH) {
            bar_fill = BAR_FULL_WIDTH;
        }
    }
    int bar_fill_scaled = (bar_fill * units_per_px + units_per_px / 2) / 16;
    int bar_whole_scaled = (BAR_FULL_WIDTH * units_per_px + units_per_px / 2) / 16;
    LbDrawBox(gbtn->scr_pos_x + (22*units_per_px + 16/2)/16 + bar_whole_scaled - bar_fill_scaled,
              gbtn->scr_pos_y + (8*units_per_px + 16/2)/16,
              bar_fill_scaled, (8*units_per_px + units_per_px/2)/16, colours[0][0][0]);
}
#undef BAR_FULL_WIDTH

#define BAR_FULL_WIDTH 42
void gui_area_progress_bar_med1(struct GuiButton *gbtn, int units_per_px, int progress, int total)
{
    int bar_fill = BAR_FULL_WIDTH;
    if (progress < 0) {
        progress = 0;
    } else
    if (progress > total) {
        progress = total;
    }
    if (total > 0)
    {
        bar_fill = 2 * ((BAR_FULL_WIDTH/2) - ((BAR_FULL_WIDTH/2) * progress / total));
        if (bar_fill < 0) {
            bar_fill = 0;
        } else
        if (bar_fill > BAR_FULL_WIDTH) {
            bar_fill = BAR_FULL_WIDTH;
        }
    }
    int bar_fill_scaled = (bar_fill * units_per_px + units_per_px / 2) / 16;
    int bar_whole_scaled = (BAR_FULL_WIDTH * units_per_px + units_per_px / 2) / 16;
    LbDrawBox(gbtn->scr_pos_x + (72*units_per_px + 16/2)/16 + bar_whole_scaled - bar_fill_scaled,
              gbtn->scr_pos_y + (12*units_per_px + 16/2)/16,
              bar_fill_scaled, (6*units_per_px + units_per_px/2)/16, colours[0][0][0]);
}
#undef BAR_FULL_WIDTH

#define BAR_FULL_WIDTH 48
void gui_area_progress_bar_med2(struct GuiButton *gbtn, int units_per_px, int progress, int total)
{
    int bar_fill = BAR_FULL_WIDTH;
    if (progress < 0) {
        progress = 0;
    } else
    if (progress > total) {
        progress = total;
    }
    if (total > 0)
    {
        bar_fill = 2 * ((BAR_FULL_WIDTH/2) - ((BAR_FULL_WIDTH/2) * progress / total));
        if (bar_fill < 0) {
            bar_fill = 0;
        } else
        if (bar_fill > BAR_FULL_WIDTH) {
            bar_fill = BAR_FULL_WIDTH;
        }
    }
    int bar_fill_scaled = (bar_fill * units_per_px + units_per_px / 2) / 16;
    int bar_whole_scaled = (BAR_FULL_WIDTH * units_per_px + units_per_px / 2) / 16;
    LbDrawBox(gbtn->scr_pos_x + (4*units_per_px + 16/2)/16 + bar_whole_scaled - bar_fill_scaled,
              gbtn->scr_pos_y + (4*units_per_px + 16/2)/16,
              bar_fill_scaled, (16*units_per_px + units_per_px/2)/16, colours[0][0][0]);
}
#undef BAR_FULL_WIDTH

#define BAR_FULL_WIDTH 96
void gui_area_progress_bar_wide(struct GuiButton *gbtn, int units_per_px, int progress, int total)
{
    int bar_fill = BAR_FULL_WIDTH;
    if (progress < 0) {
        progress = 0;
    } else
    if (progress > total) {
        progress = total;
    }
    if (total > 0)
    {
        bar_fill = 2 * ((BAR_FULL_WIDTH/2) - ((BAR_FULL_WIDTH/2) * progress / total));
        if (bar_fill < 0) {
            bar_fill = 0;
        } else
        if (bar_fill > BAR_FULL_WIDTH) {
            bar_fill = BAR_FULL_WIDTH;
        }
    }
    int bar_fill_scaled = (bar_fill * units_per_px + units_per_px / 2) / 16;
    int bar_whole_scaled = (BAR_FULL_WIDTH * units_per_px + units_per_px / 2) / 16;
    LbDrawBox(gbtn->scr_pos_x + (28*units_per_px + 16/2)/16 + bar_whole_scaled - bar_fill_scaled,
              gbtn->scr_pos_y + (12*units_per_px + 16/2)/16,
              bar_fill_scaled, (8*units_per_px + units_per_px/2)/16, colours[0][0][0]);
}
#undef BAR_FULL_WIDTH

void gui_remove_area_for_rooms(struct GuiButton *gbtn)
{
    game.chosen_room_kind = 0;
    game.chosen_room_spridx = 0;
    game.chosen_room_tooltip = 0;
    struct Packet* pckt = get_packet(my_player_number);
    set_packet_action(pckt, PckA_SetPlyrState, PSt_Sell, 0, 0, 0);
}

long find_room_type_capacity_total_percentage(PlayerNumber plyr_idx, RoomKind rkind)
{
    int used_cap = 0;
    int total_cap = 0;
    struct Dungeon* dungeon = get_dungeon(plyr_idx);
    long i = dungeon->room_kind[rkind];
    unsigned long k = 0;
    while (i != 0)
    {
        struct Room* room = room_get(i);
        if (room_is_invalid(room))
        {
            ERRORLOG("Jump to invalid room detected");
            break;
        }
        i = room->next_of_owner;
        // Per-room code
        used_cap += room->used_capacity;
        total_cap += room->total_capacity;
        // Per-room code ends
        k++;
        if (k > ROOMS_COUNT)
        {
            ERRORLOG("Infinite loop detected when sweeping rooms list");
            break;
        }
    }
    if (total_cap < 1)
        return -1;
    return (used_cap << 8) / total_cap;
}

void gui_area_big_room_button(struct GuiButton *gbtn)
{
    RoomKind rkind = (int)gbtn->content;
    struct PlayerInfo* player = get_my_player();

    struct Dungeon* dungeon = get_players_dungeon(player);

    unsigned short flg_mem = lbDisplay.DrawFlags;
    int units_per_px = (gbtn->width * 16 + 126 / 2) / 126;
    int ps_units_per_px = simple_gui_panel_sprite_width_units_per_px(gbtn, 26, 100);

    if (rkind == 0) {
        draw_gui_panel_sprite_left(gbtn->scr_pos_x, gbtn->scr_pos_y, ps_units_per_px, 26);
        lbDisplay.DrawFlags = flg_mem;
        return;
    }
    lbDisplay.DrawFlags &= ~Lb_SPRITE_TRANSPAR4;
    lbDisplay.DrawFlags &= ~Lb_SPRITE_OUTLINE;
    int i = find_room_type_capacity_total_percentage(player->id_number, rkind);
    if ((rkind == RoK_ENTRANCE) || (rkind == RoK_DUNGHEART) || (i < 0))
    {
        draw_gui_panel_sprite_left(gbtn->scr_pos_x, gbtn->scr_pos_y, ps_units_per_px, 26);
    } else
    {
        draw_gui_panel_sprite_left(gbtn->scr_pos_x, gbtn->scr_pos_y, ps_units_per_px, 23);
        gui_area_progress_bar_med1(gbtn, units_per_px, i, 256);
    }
    lbDisplay.DrawFlags &= ~Lb_TEXT_ONE_COLOR;

    struct RoomStats* rstat = room_stats_get_for_kind(rkind);
    if ((player->work_state == PSt_BuildRoom) && (player->boxsize > 1))
    {
        sprintf(gui_textbuf, "%ld", (long)rstat->cost * player->boxsize);
    }
    else
    {
        sprintf(gui_textbuf, "%ld", (long)rstat->cost);
    }
    if (rstat->cost * player->boxsize <= dungeon->total_money_owned)
    {
        if ((player->work_state == PSt_BuildRoom) && (player->chosen_room_kind == game.chosen_room_kind)
          && ((game.play_gameturn & 1) == 0))
        {
            draw_gui_panel_sprite_rmleft(gbtn->scr_pos_x - 4*units_per_px/16, gbtn->scr_pos_y - 32*units_per_px/16, ps_units_per_px, gbtn->sprite_idx, 44);
        } else {
            draw_gui_panel_sprite_left(gbtn->scr_pos_x - 4*units_per_px/16, gbtn->scr_pos_y - 32*units_per_px/16, ps_units_per_px, gbtn->sprite_idx);
        }
        // We will use a special coding for our "string" - we want chars to represent
        // sprite index directly, without code pages and multibyte chars interpretation
        for (i=0; gui_textbuf[i] != '\0'; i++)
            gui_textbuf[i] -= 120;
    } else
    {
        draw_gui_panel_sprite_left(gbtn->scr_pos_x - 4*units_per_px/16, gbtn->scr_pos_y - 32*units_per_px/16, ps_units_per_px, gbtn->sprite_idx + 1);
    }
    LbTextUseByteCoding(false);
    int tx_units_per_px = (22 * units_per_pixel) / LbTextLineHeight();
    draw_string64k(gbtn->scr_pos_x + 44*units_per_px/16, gbtn->scr_pos_y + (8 - 6)*units_per_px/16, tx_units_per_px, gui_textbuf);

    long amount = count_player_rooms_of_type(player->id_number, rkind);
    // Note that "@" is "x" in that font
    sprintf(gui_textbuf, "@%ld", amount);
    draw_string64k(gbtn->scr_pos_x + 40*units_per_px/16, gbtn->scr_pos_y - (14 + 6)*units_per_px/16, tx_units_per_px, gui_textbuf);
    LbTextUseByteCoding(true);
    lbDisplay.DrawFlags = flg_mem;
}

/**
 * Sets a new chosen spell.
 * Fills packet with the previous spell disable action.
 */
void gui_choose_spell(struct GuiButton *gbtn)
{
    //NOTE by Petter: factored out original gui_choose_spell code to choose_spell
    choose_spell((int) gbtn->content, gbtn->tooltip_stridx);
}

void go_to_next_spell_of_type(PowerKind pwkind, PlayerNumber plyr_idx)
{
    struct Packet* pckt = get_packet(plyr_idx);
    set_packet_action(pckt, PckA_ZoomToSpell, pwkind, 0, 0, 0);
}

void gui_go_to_next_spell(struct GuiButton *gbtn)
{
    PowerKind pwkind = (int)gbtn->content;
    struct PlayerInfo* player = get_my_player();
    go_to_next_spell_of_type(pwkind, player->id_number);
    set_chosen_power(pwkind, gbtn->tooltip_stridx);
}

void gui_area_spell_button(struct GuiButton *gbtn)
{
    unsigned short flg_mem = lbDisplay.DrawFlags;

    int ps_units_per_px = simple_gui_panel_sprite_height_units_per_px(gbtn, 24, 128);

    PowerKind pwkind = (long)gbtn->content;
    draw_gui_panel_sprite_left(gbtn->scr_pos_x, gbtn->scr_pos_y, ps_units_per_px, 24);
    struct Dungeon* dungeon = get_my_dungeon();
    if ((dungeon->magic_resrchable[pwkind]) || (dungeon->magic_level[pwkind] > 0))
    {
        int spr_idx;
        if ((gbtn->flags & LbBtnF_Enabled) != 0)
        {
            const struct PowerConfigStats* powerst = get_power_model_stats(pwkind);
            int i = powerst->work_state;
            if (((i == PSt_CallToArms) && player_uses_power_call_to_arms(my_player_number))
             || ((i == PSt_SightOfEvil) && player_uses_power_sight(my_player_number))
             || ((pwkind == PwrK_OBEY) && player_uses_power_obey(my_player_number))) {
                draw_gui_panel_sprite_left(gbtn->scr_pos_x, gbtn->scr_pos_y, ps_units_per_px, 27);
            }
            GoldAmount price = compute_power_price(dungeon->owner, pwkind, 0);
            spr_idx = gbtn->sprite_idx;
            if (dungeon->total_money_owned < price)
                spr_idx++;
            TbBool drawn = false;
            if ((gbtn->gbactn_1 == 0) && (gbtn->gbactn_2 == 0))
            {
                if ((((i != PSt_CallToArms) || !player_uses_power_call_to_arms(my_player_number))
                  && ((i != PSt_SightOfEvil) || !player_uses_power_sight(my_player_number)))
                 || ((game.play_gameturn & 1) == 0))
                {
                    draw_gui_panel_sprite_left(gbtn->scr_pos_x, gbtn->scr_pos_y, ps_units_per_px, spr_idx);
                    drawn = true;
                }
            }
            if (!drawn)
            {
                draw_gui_panel_sprite_rmleft(gbtn->scr_pos_x, gbtn->scr_pos_y, ps_units_per_px, spr_idx, 44);
            }
        } else
        {
            if ((pwkind == PwrK_HOLDAUDNC) && (dungeon->magic_level[pwkind] > 0)) {
                spr_idx = gbtn->sprite_idx + 1;
            } else {
                // Draw a question mark over the button, to indicate it can be researched
                spr_idx = 25;
            }
            draw_gui_panel_sprite_left(gbtn->scr_pos_x, gbtn->scr_pos_y, ps_units_per_px, spr_idx);
        }
    }
    lbDisplay.DrawFlags = flg_mem;
}

void gui_choose_special_spell(struct GuiButton *gbtn)
{
    //NOTE by Petter: factored out original gui_choose_special_spell code to choose_special_spell
    //TODO: equivalent to gui_choose_spell now... try merge
    choose_spell(((int) gbtn->content) % POWER_TYPES_COUNT, gbtn->tooltip_stridx);
}

void gui_area_big_spell_button(struct GuiButton *gbtn)
{
    unsigned short flg_mem = lbDisplay.DrawFlags;

    int units_per_px = (gbtn->width * 16 + 126 / 2) / 126;

    int ps_units_per_px = simple_gui_panel_sprite_width_units_per_px(gbtn, 26, 100);
    PowerKind pwkind = (long)gbtn->content;
    struct PowerConfigStats* powerst = get_power_model_stats(pwkind);
    if (power_model_stats_invalid(powerst))
    {
        draw_gui_panel_sprite_left(gbtn->scr_pos_x, gbtn->scr_pos_y, ps_units_per_px, 26);
        lbDisplay.DrawFlags = flg_mem;
        return;
    }
    struct PlayerInfo* player = get_my_player();
    struct Dungeon* dungeon = get_players_dungeon(player);

    lbDisplay.DrawFlags &= ~Lb_SPRITE_TRANSPAR4;
    lbDisplay.DrawFlags &= ~Lb_SPRITE_OUTLINE;
    int pwage = find_spell_age_percentage(player->id_number, pwkind);
    if (((powerst->config_flags & PwCF_HasProgress) != 0) && (pwage >= 0))
    {
        draw_gui_panel_sprite_left(gbtn->scr_pos_x, gbtn->scr_pos_y, ps_units_per_px, 23);
        int fill_bar = 42 - (2 * 21 * pwage / 256);
        LbDrawBox(
            gbtn->scr_pos_x + (114 - fill_bar)*units_per_px/16,
            gbtn->scr_pos_y + 12*units_per_px/16,
          fill_bar*units_per_px/16, 6*units_per_px/16, colours[0][0][0]);
    } else
    {
        draw_gui_panel_sprite_left(gbtn->scr_pos_x, gbtn->scr_pos_y, ps_units_per_px, 26);
    }
    lbDisplay.DrawFlags &= ~Lb_TEXT_ONE_COLOR;

    GoldAmount price = compute_power_price(dungeon->owner, pwkind, 0);
    char* text = buf_sprintf("%ld", (long)price);
    if (dungeon->total_money_owned >= price)
    {
        if ((player->work_state == powerst->work_state) && ((game.play_gameturn & 1) != 0)) {
            draw_gui_panel_sprite_rmleft(gbtn->scr_pos_x - 4*units_per_px/16, gbtn->scr_pos_y - 32*units_per_px/16, ps_units_per_px, gbtn->sprite_idx, 44);
        } else {
            draw_gui_panel_sprite_left(gbtn->scr_pos_x - 4*units_per_px/16, gbtn->scr_pos_y - 32*units_per_px/16, ps_units_per_px, gbtn->sprite_idx);
        }
        for (char* c = text; *c != 0; c++)
        {
            *c -= 120;
        }
    } else
    {
        draw_gui_panel_sprite_left(gbtn->scr_pos_x - 4*units_per_px/16, gbtn->scr_pos_y - 32*units_per_px/16, ps_units_per_px, gbtn->sprite_idx + 1);
    }
    LbTextUseByteCoding(false);
    int tx_units_per_px = (22 * units_per_pixel) / LbTextLineHeight();
    draw_string64k(gbtn->scr_pos_x + 44*units_per_px/16, gbtn->scr_pos_y + (8 - 6)*units_per_px/16, tx_units_per_px, text);
    LbTextUseByteCoding(true);
    lbDisplay.DrawFlags = flg_mem;
}

/**
 * Choose a trap or a door.
 * @param manufctr_idx An index into manufacture data array, beware as this is different from models.
 * @param tooltip_id The tooltip string to display.
 */
void choose_workshop_item(int manufctr_idx, TextStringId tooltip_id)
{
    struct PlayerInfo* player = get_my_player();
    struct ManufactureData* manufctr = get_manufacture_data(manufctr_idx);
    set_players_packet_action(player, PckA_SetPlyrState, manufctr->work_state,
        manufctr->tngmodel, 0, 0);

    game.manufactr_element = manufctr_idx;
    game.manufactr_spridx = manufctr->bigsym_sprite_idx;
    game.manufactr_tooltip = tooltip_id;
}

void gui_choose_trap(struct GuiButton *gbtn)
{
    //Note by Petter: factored out gui_choose_trap to choose_workshop_item (better name as well)
    choose_workshop_item((int) gbtn->content, gbtn->tooltip_stridx);
}

void go_to_next_trap_of_type(ThingModel tngmodel, PlayerNumber plyr_idx)
{
    struct Thing *thing;
    if (tngmodel >= 8) {
        ERRORLOG("Bad trap kind");
        return;
    }
    unsigned long k = 0;
    static unsigned short seltrap[8];
    int i = seltrap[tngmodel];
    SYNCDBG(9,"Starting, prev index %d",i);
    {
        if (i != 0) {
            thing = thing_get(i);
        } else {
            thing = INVALID_THING;
        }
        if (!thing_exists(thing) || (thing->class_id != TCls_Trap)) {
            i = get_thing_class_list_head(TCls_Trap);
        } else {
            i = thing->next_of_class;
        }
    }
    seltrap[tngmodel] = 0;
    while (i != 0)
    {
        thing = thing_get(i);
        if (thing_is_invalid(thing))
        {
          ERRORLOG("Jump to invalid thing detected");
          break;
        }
        i = thing->next_of_class;
        // Per-thing code
        if ((thing->owner == plyr_idx) && (thing->model == tngmodel)) {
            seltrap[tngmodel] = thing->index;
            break;
        }
        if (i == 0) {
            i = get_thing_class_list_head(TCls_Trap);
        }
        // Per-thing code ends
        k++;
        if (k > THINGS_COUNT)
        {
          ERRORLOG("Infinite loop detected when sweeping things list");
          break;
        }
    }
    i = seltrap[tngmodel];
    if (i > 0) {
        struct Packet* pckt = get_packet(plyr_idx);
        set_packet_action(pckt, PckA_ZoomToTrap, i, 0, 0, 0);
    }
}

void go_to_next_door_of_type(ThingModel tngmodel, PlayerNumber plyr_idx)
{
    struct Thing *thing;
    if (tngmodel >= 8) {
        ERRORLOG("Bad door kind");
        return;
    }
    unsigned long k = 0;
    static unsigned short seldoor[8];
    int i = seldoor[tngmodel];
    {
        if (i != 0) {
            thing = thing_get(i);
        } else {
            thing = INVALID_THING;
        }
        if (!thing_exists(thing) || (thing->class_id != TCls_Door)) {
            i = get_thing_class_list_head(TCls_Door);
        } else {
            i = thing->next_of_class;
        }
    }
    seldoor[tngmodel] = 0;
    while (i != 0)
    {
        thing = thing_get(i);
        if (thing_is_invalid(thing))
        {
          ERRORLOG("Jump to invalid thing detected");
          break;
        }
        i = thing->next_of_class;
        // Per-thing code
        if ((thing->owner == plyr_idx) && (thing->model == tngmodel)) {
            seldoor[tngmodel] = thing->index;
            break;
        }
        if (i == 0) {
            i = get_thing_class_list_head(TCls_Door);
        }
        // Per-thing code ends
        k++;
        if (k > THINGS_COUNT)
        {
          ERRORLOG("Infinite loop detected when sweeping things list");
          break;
        }
    }
    i = seldoor[tngmodel];
    if (i > 0) {
        struct Packet* pckt = get_packet(plyr_idx);
        set_packet_action(pckt, PckA_ZoomToDoor, i, 0, 0, 0);
    }
}

void gui_go_to_next_trap(struct GuiButton *gbtn)
{
    int manufctr_idx = (int)gbtn->content;
    struct PlayerInfo* player = get_my_player();
    struct ManufactureData* manufctr = get_manufacture_data(manufctr_idx);
    go_to_next_trap_of_type(manufctr->tngmodel, player->id_number);
    game.manufactr_element = manufctr_idx;
    game.manufactr_spridx = manufctr->bigsym_sprite_idx;
    game.manufactr_tooltip = manufctr->tooltip_stridx;
}

void gui_over_trap_button(struct GuiButton *gbtn)
{
    int manufctr_idx = (long)gbtn->content;
    struct ManufactureData* manufctr = get_manufacture_data(manufctr_idx);
    gui_trap_type_highlighted = manufctr->tngmodel;
}

void gui_area_trap_button(struct GuiButton *gbtn)
{
    unsigned short flg_mem = lbDisplay.DrawFlags;

    int ps_units_per_px = simple_gui_panel_sprite_height_units_per_px(gbtn, 24, 128);

    int manufctr_idx = (long)gbtn->content;
    draw_gui_panel_sprite_left(gbtn->scr_pos_x, gbtn->scr_pos_y, ps_units_per_px, 24);
    struct ManufactureData* manufctr = get_manufacture_data(manufctr_idx);
    // Check if we should draw anything
    if (manufctr->tngclass == TCls_Trap)
    {
        if (!is_trap_buildable(my_player_number, manufctr->tngmodel)
          && !is_trap_placeable(my_player_number, manufctr->tngmodel)
          && !is_trap_built(my_player_number, manufctr->tngmodel)) {
            lbDisplay.DrawFlags = flg_mem;
            return;
        }
    } else
    if (manufctr->tngclass == TCls_Door)
    {
        if (!is_door_buildable(my_player_number, manufctr->tngmodel)
          && !is_door_placeable(my_player_number, manufctr->tngmodel)
          && !is_door_built(my_player_number, manufctr->tngmodel)) {
            lbDisplay.DrawFlags = flg_mem;
            return;
        }
    } else
    {
        SYNCDBG(15,"Invalid manufacture index %d",(int)manufctr_idx);
        lbDisplay.DrawFlags = flg_mem;
        return;
    }
    // We should draw; maybe just disabled button
    if ((gbtn->flags & LbBtnF_Enabled) == 0)
    {
        draw_gui_panel_sprite_left(gbtn->scr_pos_x, gbtn->scr_pos_y, ps_units_per_px, 25);
        lbDisplay.DrawFlags = flg_mem;
        return;
    }
    struct Dungeon* dungeon = get_players_num_dungeon(my_player_number);
    struct DungeonAdd* dungeonadd = get_dungeonadd(dungeon->owner);
    // Check how many traps/doors do we have to place
    unsigned int amount;
    switch (manufctr->tngclass)
    {
    case TCls_Trap:
        // If there are traps of that type placed on map
        if (player_has_deployed_trap_of_model(my_player_number, manufctr->tngmodel)) {
            draw_gui_panel_sprite_left(gbtn->scr_pos_x, gbtn->scr_pos_y, ps_units_per_px, 27);
        }
        amount = dungeonadd->mnfct_info.trap_amount_placeable[manufctr->tngmodel];
        break;
    case TCls_Door:
        // If there are doors of that type placed on map
        if (player_has_deployed_door_of_model(my_player_number, manufctr->tngmodel, -1)) {
            draw_gui_panel_sprite_left(gbtn->scr_pos_x, gbtn->scr_pos_y, ps_units_per_px, 27);
        }
        amount = dungeonadd->mnfct_info.door_amount_placeable[manufctr->tngmodel];
        break;
    default:
        amount = 0;
        break;
    }
    int i = gbtn->sprite_idx + (amount < 1);
    if (gbtn->gbactn_1 || gbtn->gbactn_2)
    {
        draw_gui_panel_sprite_rmleft(gbtn->scr_pos_x, gbtn->scr_pos_y, ps_units_per_px, i, 22);
    } else
    {
        draw_gui_panel_sprite_left(gbtn->scr_pos_x, gbtn->scr_pos_y, ps_units_per_px, i);
    }
    lbDisplay.DrawFlags = flg_mem;
}

void gui_go_to_next_door(struct GuiButton *gbtn)
{
    int manufctr_idx = (int)gbtn->content;
    struct PlayerInfo* player = get_my_player();
    struct ManufactureData* manufctr = get_manufacture_data(manufctr_idx);
    go_to_next_door_of_type(manufctr->tngmodel, player->id_number);
    game.manufactr_element = manufctr_idx;
    game.manufactr_spridx = manufctr->bigsym_sprite_idx;
    game.manufactr_tooltip = manufctr->tooltip_stridx;
}

void gui_over_door_button(struct GuiButton *gbtn)
{
    int manufctr_idx = (long)gbtn->content;
    struct ManufactureData* manufctr = get_manufacture_data(manufctr_idx);
    gui_door_type_highlighted = manufctr->tngmodel;
}

void gui_remove_area_for_traps(struct GuiButton *gbtn)
{
    struct PlayerInfo* player = get_my_player();
    game.manufactr_element = 0;
    game.manufactr_spridx = 0;
    game.manufactr_tooltip = 0;
    set_players_packet_action(player, PckA_SetPlyrState, PSt_Sell, 0, 0, 0);
}

void gui_area_big_trap_button(struct GuiButton *gbtn)
{
    int manufctr_idx = (int)gbtn->content;
    struct PlayerInfo* player = get_my_player();

    struct Dungeon* dungeon = get_players_dungeon(player);
    struct DungeonAdd* dungeonadd = get_dungeonadd(dungeon->owner);
    struct ManufactureData* manufctr = get_manufacture_data(manufctr_idx);
    unsigned short flg_mem = lbDisplay.DrawFlags;
    int units_per_px = (gbtn->width * 16 + 126 / 2) / 126;
    int ps_units_per_px = simple_gui_panel_sprite_width_units_per_px(gbtn, 26, 100);

    draw_gui_panel_sprite_left(gbtn->scr_pos_x, gbtn->scr_pos_y, ps_units_per_px, 26);
    if (manufctr_idx == 0) {
        lbDisplay.DrawFlags = flg_mem;
        return;
    }
    lbDisplay.DrawFlags &= ~Lb_TEXT_ONE_COLOR;
    unsigned int amount;
    switch (manufctr->tngclass)
    {
    case TCls_Trap:
        amount = dungeonadd->mnfct_info.trap_amount_placeable[manufctr->tngmodel];
        break;
    case TCls_Door:
        amount = dungeonadd->mnfct_info.door_amount_placeable[manufctr->tngmodel];
        break;
    default:
        amount = 0;
        break;
    }
    // Note that "@" is "x" in that font
    sprintf(gui_textbuf, "@%ld", (long)amount);
    if (amount <= 0) {
        draw_gui_panel_sprite_left(gbtn->scr_pos_x - 4*units_per_px/16, gbtn->scr_pos_y - 32*units_per_px/16, ps_units_per_px, gbtn->sprite_idx + 1);
    } else
    if ((((manufctr->tngclass == TCls_Trap) && (player->chosen_trap_kind == manufctr->tngmodel) && (player->work_state == PSt_PlaceTrap))
      || ((manufctr->tngclass == TCls_Door) && (player->chosen_door_kind == manufctr->tngmodel) && (player->work_state == PSt_PlaceDoor)))
      && ((game.play_gameturn & 1) == 0) )
    {
        draw_gui_panel_sprite_rmleft(gbtn->scr_pos_x - 4*units_per_px/16, gbtn->scr_pos_y - 32*units_per_px/16, ps_units_per_px, gbtn->sprite_idx, 44);
    } else {
        draw_gui_panel_sprite_left(gbtn->scr_pos_x - 4*units_per_px/16, gbtn->scr_pos_y - 32*units_per_px/16, ps_units_per_px, gbtn->sprite_idx);
    }
    int tx_units_per_px = (22 * units_per_pixel) / LbTextLineHeight();
    draw_string64k(gbtn->scr_pos_x + 44*units_per_px/16, gbtn->scr_pos_y + (8 - 6)*units_per_px/16, tx_units_per_px, gui_textbuf);
    lbDisplay.DrawFlags = flg_mem;
}

void maintain_big_spell(struct GuiButton *gbtn)
{
    long spl_idx = game.chosen_spell_type;
    if ((spl_idx < 0) || (spl_idx >= KEEPER_POWERS_COUNT)) {
        return;
    }
    gbtn->content = (unsigned long *)spl_idx;
    gbtn->sprite_idx = game.chosen_spell_spridx;
    gbtn->tooltip_stridx = game.chosen_spell_tooltip;
    struct Dungeon* dungeon = get_players_num_dungeon(my_player_number);
    if (dungeon->magic_level[spl_idx] > 0) {
        gbtn->btype_value &= LbBFeF_IntValueMask;
        gbtn->flags |= LbBtnF_Enabled;
    } else {
        gbtn->btype_value |= LbBFeF_NoTooltip;
        gbtn->flags &= ~LbBtnF_Enabled;
    }
}

void maintain_room(struct GuiButton *gbtn)
{
    RoomKind rkind = (long)gbtn->content;
    struct Dungeon* dungeon = get_players_num_dungeon(my_player_number);
    if ((rkind < 1) || (rkind >= ROOM_TYPES_COUNT)) {
        return;
    }
    if (dungeon_invalid(dungeon)) {
        ERRORDBG(8,"Cannot do; player %d has no dungeon",(int)my_player_number);
        return;
    }
    if (dungeon->room_buildable[rkind] & 1) {
        gbtn->btype_value &= LbBFeF_IntValueMask;
        gbtn->flags |= LbBtnF_Enabled;
    } else {
        gbtn->btype_value |= LbBFeF_NoTooltip;
        gbtn->flags &= ~LbBtnF_Enabled;
    }
}

void maintain_big_room(struct GuiButton *gbtn)
{
    long rkind = game.chosen_room_kind;
    struct Dungeon* dungeon = get_players_num_dungeon(my_player_number);
    if ((rkind < 1) || (rkind >= ROOM_TYPES_COUNT)) {
        return;
    }
    if (dungeon_invalid(dungeon)) {
        ERRORDBG(8,"Cannot do; player %d has no dungeon",(int)my_player_number);
        return;
    }
    gbtn->content = (unsigned long *)rkind;
    gbtn->sprite_idx = game.chosen_room_spridx;
    gbtn->tooltip_stridx = game.chosen_room_tooltip;
    if (dungeon->room_buildable[rkind] & 1) {
        gbtn->btype_value &= LbBFeF_IntValueMask;
        gbtn->flags |= LbBtnF_Enabled;
    } else {
        gbtn->btype_value |= LbBFeF_NoTooltip;
        gbtn->flags &= ~LbBtnF_Enabled;
    }
}

void maintain_spell(struct GuiButton *gbtn)
{
    struct PlayerInfo* player = get_my_player();
    long i = (unsigned long)(gbtn->content) & 0xff;
    if (!is_power_available(player->id_number, i))
    {
        gbtn->btype_value |= LbBFeF_NoTooltip;
        gbtn->flags &= ~LbBtnF_Enabled;
  } else
  if (i == PwrK_ARMAGEDDON)
  {
      if (game.armageddon_cast_turn != 0)
      {
        gbtn->btype_value |= LbBFeF_NoTooltip;
        gbtn->flags &= ~LbBtnF_Enabled;
      } else
      {
        gbtn->btype_value &= LbBFeF_IntValueMask;
        gbtn->flags |= LbBtnF_Enabled;
      }
  } else
  if (i == PwrK_HOLDAUDNC)
  {
      if (player_uses_power_hold_audience(my_player_number))
      {
        gbtn->btype_value |= LbBFeF_NoTooltip;
        gbtn->flags &= ~LbBtnF_Enabled;
      } else
      {
        gbtn->btype_value &= LbBFeF_IntValueMask;
        gbtn->flags |= LbBtnF_Enabled;
      }
  } else
  {
    gbtn->btype_value &= LbBFeF_IntValueMask;
    gbtn->flags |= LbBtnF_Enabled;
  }
}

void maintain_trap(struct GuiButton *gbtn)
{
    int manufctr_idx = (unsigned int)gbtn->content;
    struct ManufactureData* manufctr = get_manufacture_data(manufctr_idx);
    if (is_trap_placeable(my_player_number, manufctr->tngmodel) || is_trap_built(my_player_number, manufctr->tngmodel))
    {
        gbtn->btype_value &= LbBFeF_IntValueMask;
        gbtn->flags |= LbBtnF_Enabled;
    } else
    {
        gbtn->btype_value |= LbBFeF_NoTooltip;
        gbtn->flags &= ~LbBtnF_Enabled;
    }
}

void maintain_door(struct GuiButton *gbtn)
{
    int manufctr_idx = (unsigned int)gbtn->content;
    struct ManufactureData* manufctr = get_manufacture_data(manufctr_idx);
    if (is_door_placeable(my_player_number, manufctr->tngmodel) || is_door_built(my_player_number, manufctr->tngmodel))
    {
        gbtn->btype_value &= LbBFeF_IntValueMask;
        gbtn->flags |= LbBtnF_Enabled;
    } else
    {
        gbtn->btype_value |= LbBFeF_NoTooltip;
        gbtn->flags &= ~LbBtnF_Enabled;
    }
}

void maintain_big_trap(struct GuiButton *gbtn)
{
<<<<<<< HEAD
    int manufctr_idx = game.manufactr_element;
=======
    int manufctr_idx = game.manufactr_element % gameadd.trapdoor_conf.manufacture_types_count;
>>>>>>> 00a47d68
    struct ManufactureData* manufctr = get_manufacture_data(manufctr_idx);
    gbtn->content = (unsigned long *)manufctr_idx;
    gbtn->sprite_idx = game.manufactr_spridx;
    gbtn->tooltip_stridx = game.manufactr_tooltip;
    if ( ((manufctr->tngclass == TCls_Trap) && is_trap_placeable(my_player_number, manufctr->tngmodel))
      || ((manufctr->tngclass == TCls_Door) && is_door_placeable(my_player_number, manufctr->tngmodel)) )
    {
        gbtn->btype_value &= LbBFeF_IntValueMask;
        gbtn->flags |= LbBtnF_Enabled;
    } else
    {
        gbtn->btype_value |= LbBFeF_NoTooltip;
        gbtn->flags &= ~LbBtnF_Enabled;
    }
}

void draw_centred_string64k(const char *text, short x, short y, short base_w, short dst_w)
{
    unsigned long flg_mem = lbDisplay.DrawFlags;
    lbDisplay.DrawFlags &= ~Lb_TEXT_ONE_COLOR;
    LbTextSetJustifyWindow((x - (dst_w / 2)), y, dst_w);
    LbTextSetClipWindow( (x - (dst_w / 2)), y, dst_w, 16*dst_w/base_w);
    lbDisplay.DrawFlags |= Lb_TEXT_HALIGN_CENTER;
    LbTextDrawResized(0, -6*dst_w/base_w, (22 * units_per_pixel) / LbTextLineHeight(), text);
    LbTextSetJustifyWindow(0, 0, LbGraphicsScreenWidth());
    LbTextSetClipWindow(0, 0, LbGraphicsScreenWidth(), LbGraphicsScreenHeight());
    LbTextSetWindow(0, 0, MyScreenWidth, MyScreenHeight);
    lbDisplay.DrawFlags = flg_mem;
}

void draw_name_box(long x, long y, int width, struct Thing *thing)
{
    int ps_units_per_px;
    {
        struct TbSprite* spr = &gui_panel_sprites[458];
        ps_units_per_px = (width*95/100) * 16 / spr->SWidth;
    }
    draw_gui_panel_sprite_left(x, y, ps_units_per_px, 458);
    if (thing_is_creature(thing) && (thing->ccontrol_idx > 0))
    {
        // Draw health bar
        struct PlayerInfo* player = get_my_player();
        struct Thing* ctrltng = thing_get(player->controlled_thing_idx);
        struct CreatureControl* cctrl = creature_control_get_from_thing(ctrltng);
        HitPoints maxhealth = cctrl->max_health;
        HitPoints curhealth = ctrltng->health;
        if (curhealth <= 0) {
            curhealth = 0;
        } else
        if (curhealth > maxhealth) {
            curhealth = maxhealth;
        }
        if (maxhealth > 0)
        {
            long i = 63 * curhealth / maxhealth;
            long bar_fill = 126 - 2 * i;
            if (bar_fill < 0) {
                bar_fill = 0;
            } else
            if (bar_fill > 126) {
                bar_fill = 126;
            }
            LbDrawBox(x + ((128-bar_fill)*width + 70)/140, y + (4*width + 70)/140, (bar_fill*width + 70)/140, (14*width + 70)/140, colours[0][0][0]);
        }
        // Draw creature name
        const char* text = creature_own_name(thing);
        draw_centred_string64k(text, x + 63*width/140, y + 2*width/140, 120, 120*width/140);
    }
}

void gui_creature_query_background1(struct GuiMenu *gmnu)
{
    SYNCDBG(19,"Starting");
    int units_per_px = (gmnu->width * 16 + 140 / 2) / 140;
    struct PlayerInfo* player = get_my_player();
    struct Thing* ctrltng = thing_get(player->controlled_thing_idx);
    draw_name_box(gmnu->pos_x + 4*units_per_px/16, gmnu->pos_y + 262*units_per_px/16, gmnu->width, ctrltng);
    int portrt_x = gmnu->pos_x + (4 * units_per_px + 8) / 16;
    int portrt_y = gmnu->pos_y + (188 * units_per_px + 8) / 16;
    if (thing_is_creature(ctrltng) && (ctrltng->ccontrol_idx > 0))
    {
        long spr_idx = get_creature_model_graphics(ctrltng->model, CGI_QuerySymbol);
        const struct TbSprite* spr = get_button_sprite(spr_idx);
        int bs_units_per_px = (gmnu->width * 35 / 100) * 16 / spr->SWidth;
        LbSpriteDrawResized(portrt_x + 12*units_per_px/16, portrt_y + 12*units_per_px/16, bs_units_per_px, get_button_sprite(spr_idx));
    }
    {
        struct TbSprite* spr = &gui_panel_sprites[464];
        int ps_units_per_px = (gmnu->width * 52 / 100) * 16 / spr->SWidth;
        draw_gui_panel_sprite_left(portrt_x, portrt_y, ps_units_per_px, 464);
    }
}

void gui_creature_query_background2(struct GuiMenu *gmnu)
{
    SYNCDBG(19,"Starting");
    int units_per_px = (gmnu->width * 16 + 140 / 2) / 140;
    struct PlayerInfo* player = get_my_player();
    struct Thing* ctrltng = thing_get(player->controlled_thing_idx);
    int nambox_x = gmnu->pos_x + 4 * units_per_px / 16;
    int nambox_y = gmnu->pos_y + 200 * units_per_px / 16;
    draw_name_box(nambox_x, nambox_y, gmnu->width, ctrltng);
    if (thing_is_creature(ctrltng) && (ctrltng->ccontrol_idx > 0))
    {
        long spr_idx = get_creature_model_graphics(ctrltng->model, CGI_HandSymbol);
        struct TbSprite* spr = &gui_panel_sprites[spr_idx];
        int ps_units_per_px = (gmnu->width * 22 / 100) * 16 / spr->SWidth;
        draw_gui_panel_sprite_left(nambox_x, nambox_y - 22*units_per_px/16, ps_units_per_px, spr_idx);
    }
}
unsigned short get_creature_pick_flags(TbBool pick_up)
{
    unsigned short pick_flags = pick_up ? TPF_PickableCheck : 0;
    if (lbKeyOn[KC_LCONTROL] || lbKeyOn[KC_RCONTROL])
    {
        pick_flags |= TPF_OrderedPick;
    }
    if (lbKeyOn[KC_LSHIFT] || lbKeyOn[KC_RSHIFT])
    {
        pick_flags |= TPF_OrderedPick | TPF_ReverseOrder;
    }
    return pick_flags;
}

void pick_up_creature_doing_activity(struct GuiButton *gbtn)
{
    SYNCDBG(8,"Starting");
    long i = gbtn->btype_value & LbBFeF_IntValueMask;
    ThingModel crmodel;
    if (i > 0)
        crmodel = breed_activities[(top_of_breed_list+i)%CREATURE_TYPES_COUNT];
    else
        crmodel = get_players_special_digger_model(my_player_number);
    // Get index from pointer
    long job_idx = ((long*)gbtn->content - &activity_list[0]);
    unsigned char pick_flags = get_creature_pick_flags(1);
    pick_up_creature_of_model_and_gui_job(crmodel, (job_idx & 0x03), my_player_number, pick_flags);
}

void gui_go_to_next_creature_activity(struct GuiButton *gbtn)
{
    ThingModel crmodel;
    int i = gbtn->btype_value & LbBFeF_IntValueMask;
    if (i > 0) {
        crmodel = breed_activities[(top_of_breed_list+i)%CREATURE_TYPES_COUNT];
    } else {
        crmodel = get_players_special_digger_model(my_player_number);
    }
    // Get index from pointer
    int job_idx = ((long*)gbtn->content - &activity_list[0]);
    unsigned short pick_flags = get_creature_pick_flags(0);
    go_to_next_creature_of_model_and_gui_job(crmodel, (job_idx & 0x3), pick_flags);
}

RoomIndex find_my_next_room_of_type(RoomKind rkind)
{
    return find_next_room_of_type(my_player_number, rkind);
}

RoomIndex find_next_room_of_type(PlayerNumber plyr_idx, RoomKind rkind)
{
    static RoomIndex next_room[ROOM_TYPES_COUNT];
    if (next_room[rkind] > 0)
    {
        struct Room* room = room_get(next_room[rkind]);
        if (room_exists(room) && (room->owner == plyr_idx) && (room->kind == rkind))
          next_room[rkind] = room->next_of_owner;
        else
          next_room[rkind] = 0;
    }
    if (next_room[rkind] <= 0)
    {
        struct Dungeon* dungeon = get_dungeon(plyr_idx);
        next_room[rkind] = dungeon->room_kind[rkind];
    }
    return next_room[rkind];
}

void go_to_my_next_room_of_type_and_select(RoomKind rkind)
{
    RoomIndex room_idx = find_my_next_room_of_type(rkind);
    struct PlayerInfo* player = get_my_player();
    if (room_idx > 0) {
        set_players_packet_action(player, PckA_ZoomToRoom, room_idx, 0, 0, 0);
    }
}

void go_to_my_next_room_of_type(RoomKind rkind)
{
    //_DK_go_to_my_next_room_of_type(rkind); return;
    RoomIndex room_idx = find_my_next_room_of_type(rkind);
    struct PlayerInfo* player = get_my_player();
    if (room_idx > 0) {
        struct Room* room = room_get(room_idx);
        set_players_packet_action(player, PckA_ZoomToPosition, subtile_coord_center(room->central_stl_x), subtile_coord_center(room->central_stl_y), 0, 0);
    }
}

void gui_go_to_next_room(struct GuiButton *gbtn)
{
    unsigned long rkind = (long)gbtn->content;
    go_to_my_next_room_of_type_and_select(rkind);
    game.chosen_room_kind = rkind;
    struct RoomConfigStats* roomst = &slab_conf.room_cfgstats[rkind];
    game.chosen_room_spridx = roomst->bigsym_sprite_idx;
    game.chosen_room_tooltip = gbtn->tooltip_stridx;
}

void gui_over_room_button(struct GuiButton *gbtn)
{
    gui_room_type_highlighted = (long)gbtn->content;
}

void gui_area_room_button(struct GuiButton *gbtn)
{
    unsigned short flg_mem = lbDisplay.DrawFlags;

    int ps_units_per_px = simple_gui_panel_sprite_height_units_per_px(gbtn, 24, 128);

    RoomKind rkind = (long)gbtn->content;
    draw_gui_panel_sprite_left(gbtn->scr_pos_x, gbtn->scr_pos_y, ps_units_per_px, 24);
    struct Dungeon* dungeon = get_my_dungeon();
    if ((dungeon->room_buildable[rkind] & 1) // One can build it now
         || (dungeon->room_resrchable[rkind] == 1) // One can research it at any time
         || (dungeon->room_resrchable[rkind] == 2) // One can research it and get instantly then found
         || ((dungeon->room_resrchable[rkind] == 4) && (dungeon->room_buildable[rkind] & 2)) // Player able to research
         )
    {
        if ((gbtn->flags & LbBtnF_Enabled) != 0)
        {
            if (dungeon->room_kind[rkind] > 0)
                draw_gui_panel_sprite_left(gbtn->scr_pos_x, gbtn->scr_pos_y, ps_units_per_px, 27);
            int spr_idx = (dungeon->total_money_owned < game.room_stats[rkind].cost) + gbtn->sprite_idx;
            if ((gbtn->gbactn_1 == 0) && (gbtn->gbactn_2 == 0)) {
                draw_gui_panel_sprite_left(gbtn->scr_pos_x, gbtn->scr_pos_y, ps_units_per_px, spr_idx);
            } else {
                draw_gui_panel_sprite_rmleft(gbtn->scr_pos_x, gbtn->scr_pos_y, ps_units_per_px, spr_idx, 44);
            }
        } else
        {
            // Draw a question mark over the button, to indicate it can be researched
            draw_gui_panel_sprite_left(gbtn->scr_pos_x, gbtn->scr_pos_y, ps_units_per_px, 25);
        }
    }
    lbDisplay.DrawFlags = flg_mem;
}

void pick_up_next_creature(struct GuiButton *gbtn)
{
    int kind;

    int i = gbtn->btype_value & LbBFeF_IntValueMask;
    if (i > 0) {
        kind = breed_activities[(i + top_of_breed_list) % CREATURE_TYPES_COUNT];
    }
    else {
        kind = get_players_special_digger_model(my_player_number);
    }

    unsigned short pick_flags = get_creature_pick_flags(1);
    pick_up_creature_of_model_and_gui_job(kind, CrGUIJob_Any, my_player_number, pick_flags);
}

void gui_go_to_next_creature(struct GuiButton *gbtn)
{
    SYNCDBG(8,"Starting");
    long i = gbtn->btype_value & LbBFeF_IntValueMask;
    ThingModel crmodel;
    if (i > 0) {
        crmodel = breed_activities[(top_of_breed_list+i)%CREATURE_TYPES_COUNT];
    } else {
        crmodel = get_players_special_digger_model(my_player_number);
    }
    unsigned char pick_flags = get_creature_pick_flags(0);
    go_to_next_creature_of_model_and_gui_job(crmodel, CrGUIJob_Any, pick_flags);
}

void gui_area_anger_button(struct GuiButton *gbtn)
{
    long crmodel;
    SYNCDBG(10,"Starting");
    long i = gbtn->btype_value & LbBFeF_IntValueMask;
    // Get index from pointer
    long job_idx = ((long*)gbtn->content - &activity_list[0]);
    if ( (i > 0) && (top_of_breed_list+i < CREATURE_TYPES_COUNT) )
        crmodel = breed_activities[top_of_breed_list+i];
    else
        crmodel = get_players_special_digger_model(my_player_number);
    // Get scale factor
    int units_per_px = (gbtn->width * 16 + 32 / 2) / 32;
    int ps_units_per_px = simple_gui_panel_sprite_width_units_per_px(gbtn, 288, 113);
    // Now draw the button
    long cr_total = 0;
    if ((crmodel > 0) && (crmodel < CREATURE_TYPES_COUNT) && (gbtn->flags & LbBtnF_Enabled))
    {
        struct Dungeon* dungeon = get_players_num_dungeon(my_player_number);
        int spridx = gbtn->sprite_idx;
        if (gbtn->content != NULL)
        {
          cr_total = *(long *)gbtn->content;
          if (cr_total > 0)
          {
            i = dungeon->guijob_angry_creatrs_count[crmodel][(job_idx & 0x03)];
            if (i > cr_total)
            {
              WARNDBG(7,"Creature %d stats inconsistency; total=%d, doing activity%d=%d",crmodel,cr_total,(job_idx & 0x03),i);
              i = cr_total;
            }
            if (i < 0)
            {
              i = 0;
            }
            spridx += 14 * i / cr_total;
          }
        }
        if ((gbtn->gbactn_1) || (gbtn->gbactn_2))
        {
          draw_gui_panel_sprite_rmleft(gbtn->scr_pos_x, gbtn->scr_pos_y-2*units_per_px/16, ps_units_per_px, spridx, 12);
        } else
        {
          draw_gui_panel_sprite_left(gbtn->scr_pos_x, gbtn->scr_pos_y-2*units_per_px/16, ps_units_per_px, spridx);
        }
        if (gbtn->content != NULL)
        {
          sprintf(gui_textbuf, "%ld", cr_total);
          // We will use a special coding for our "string" - we want chars to represent
          // sprite index directly, without code pages and multibyte chars interpretation
          if ((cr_total > 0) && (dungeon->guijob_all_creatrs_count[crmodel][(job_idx & 0x03)] ))
          {
              for (i=0; gui_textbuf[i] != '\0'; i++)
                  gui_textbuf[i] -= 120;
          }
          LbTextUseByteCoding(false);
          draw_button_string(gbtn, 32, gui_textbuf);
          LbTextUseByteCoding(true);
        }
    }
    SYNCDBG(12,"Finished");
}

long anger_get_creature_highest_anger_type_and_byte_percentage(struct Thing *creatng, long *out_angr_typ, long *out_angr_prct)
{
    struct CreatureControl* cctrl = creature_control_get_from_thing(creatng);
    struct CreatureStats* crstat = creature_stats_get_from_thing(creatng);
    long angr_lmt = crstat->annoy_level;
    int angr_typ = 0;
    long angr_lvl = 0;
    for (int i = 1; i < 5; i++)
    {
        if (angr_lvl < cctrl->annoyance_level[i])
        {
            angr_lvl = cctrl->annoyance_level[i];
            angr_typ = i;
        }
    }
    if (angr_lmt <= 0)
    {
        *out_angr_prct = 0;
        *out_angr_typ = 0;
        return 0;
    }
    if (angr_lvl < 0) {
        angr_lvl = 0;
    } else
    if (angr_lvl > 2 * angr_lmt) {
        angr_lvl = 2 * angr_lmt;
    }
    // Return value scaled 0..256
    *out_angr_prct = (angr_lvl << 8) / (2 * angr_lmt);
    *out_angr_typ = angr_typ;
    return 1;
}

void gui_area_smiley_anger_button(struct GuiButton *gbtn)
{
    struct PlayerInfo* player = get_my_player();
    // Get scale factor
    int units_per_px = (gbtn->width * 16 + 56 / 2) / 56;
    int ps_units_per_px = simple_gui_panel_sprite_width_units_per_px(gbtn, gbtn->sprite_idx, 100);
    draw_gui_panel_sprite_left(gbtn->scr_pos_x, gbtn->scr_pos_y, ps_units_per_px, gbtn->sprite_idx);
    struct Thing* ctrltng = thing_get(player->controlled_thing_idx);
    TRACE_THING(ctrltng);
    if (thing_is_creature(ctrltng))
    {
        long angr_typ;
        long angr_prct;
        anger_get_creature_highest_anger_type_and_byte_percentage(ctrltng, &angr_typ, &angr_prct);
        int angr_pos = 5 * angr_prct / 256;
        if (angr_pos < 0) {
            angr_pos = 0;
        } else
        if (angr_pos > 4) {
            angr_pos = 4;
        }
        int spr_idx = angr_pos + 468;
        int shift_x = (48 * angr_prct - 16) / 256;
        if (shift_x < 0) {
            shift_x = 0;
        } else
        if ( shift_x > 36 ) {
            shift_x = 36;
        }
        draw_gui_panel_sprite_left(gbtn->scr_pos_x + (shift_x - 12) * units_per_px / 16, gbtn->scr_pos_y - 22 * units_per_px / 16, ps_units_per_px, spr_idx);
    }
}

void gui_area_experience_button(struct GuiButton *gbtn)
{
    struct PlayerInfo* player = get_my_player();
    int units_per_px = (gbtn->width * 16 + 56 / 2) / 56;
    int ps_units_per_px = simple_gui_panel_sprite_width_units_per_px(gbtn, gbtn->sprite_idx, 100);
    struct Thing* ctrltng = thing_get(player->controlled_thing_idx);
    TRACE_THING(ctrltng);
    if (thing_is_creature(ctrltng))
    {
        draw_gui_panel_sprite_left(gbtn->scr_pos_x, gbtn->scr_pos_y, ps_units_per_px, gbtn->sprite_idx);
        struct CreatureStats* crstat = creature_stats_get_from_thing(ctrltng);
        struct CreatureControl* cctrl = creature_control_get_from_thing(ctrltng);
        long points_progress = cctrl->exp_points;
        long points_required = (crstat->to_level[cctrl->explevel] << 8);
        gui_area_progress_bar_med2(gbtn, units_per_px, points_progress, points_required);
        char* text = buf_sprintf("%d", (int)(cctrl->explevel + 1));
        draw_button_string(gbtn, 56, text);
    } else
    if (thing_is_dead_creature(ctrltng))
    {
        draw_gui_panel_sprite_left(gbtn->scr_pos_x, gbtn->scr_pos_y, ps_units_per_px, gbtn->sprite_idx);
        //TODO maybe show some info about dead creature too?
    }
}

void gui_area_instance_button(struct GuiButton *gbtn)
{
    struct PlayerInfo* player = get_my_player();
    int units_per_px = (gbtn->width * 16 + 60 / 2) / 60;
    int ps_units_per_px = simple_gui_panel_sprite_width_units_per_px(gbtn, 463, 100);
    struct Thing* ctrltng = thing_get(player->controlled_thing_idx);
    TRACE_THING(ctrltng);
    if (!thing_is_creature(ctrltng))
    {
        draw_gui_panel_sprite_left(gbtn->scr_pos_x, gbtn->scr_pos_y, ps_units_per_px, 463);
        gui_area_progress_bar_short(gbtn, units_per_px, 0, 32);
        return;
    }
    int curbtn_avail_pos = (long)gbtn->content;
    int curbtn_inst_id = creature_instance_get_available_id_for_pos(ctrltng, curbtn_avail_pos);
    if (!creature_instance_is_available(ctrltng, curbtn_inst_id))
    {
        draw_gui_panel_sprite_left(gbtn->scr_pos_x, gbtn->scr_pos_y, ps_units_per_px, 463);
        gui_area_progress_bar_short(gbtn, units_per_px, 0, 32);
        return;
    }
    struct CreatureControl* cctrl = creature_control_get_from_thing(ctrltng);
    int spr_idx;
    if (cctrl->active_instance_id == curbtn_inst_id) {
      spr_idx = 462;
    } else {
      spr_idx = 463;
    }
    draw_gui_panel_sprite_left(gbtn->scr_pos_x, gbtn->scr_pos_y, ps_units_per_px, spr_idx);
    struct InstanceInfo* inst_inf = creature_instance_info_get(curbtn_inst_id);
    if (cctrl->instance_id == curbtn_inst_id)
    {
        gui_area_progress_bar_short(gbtn, units_per_px, 0, 32);
    } else
    if (!creature_instance_has_reset(ctrltng, curbtn_inst_id))
    {
        long turns_progress;
        long turns_required;
        if ((ctrltng->alloc_flags & TAlF_IsControlled) != 0) {
            turns_required = inst_inf->fp_reset_time;
        } else {
            turns_required = inst_inf->reset_time;
        }
        turns_progress = (long)game.play_gameturn - (long)cctrl->instance_use_turn[curbtn_inst_id] + cctrl->inst_action_turns - cctrl->inst_total_turns;
        gui_area_progress_bar_short(gbtn, units_per_px, turns_progress, turns_required);
    } else
    {
        gui_area_progress_bar_short(gbtn, units_per_px, 32, 32);
    }

    // Calculating text size.
    int tx_units_per_px = (gbtn->height * 11 / 12) * 16 / LbTextLineHeight();
    const char* text = buf_sprintf("%d", (curbtn_avail_pos + 1) % 10);
    LbTextDrawResized(gbtn->scr_pos_x + 52*units_per_px/16, gbtn->scr_pos_y + 9*units_per_px/16, tx_units_per_px, text);
    spr_idx = gbtn->sprite_idx;

    long spkind = inst_inf->func_params[0];
    if (!creature_instance_has_reset(ctrltng, curbtn_inst_id) || ((spkind != 0) && thing_affected_by_spell(ctrltng, spkind)))
      spr_idx++;
    draw_gui_panel_sprite_left(gbtn->scr_pos_x - 4*units_per_px/16, gbtn->scr_pos_y - 8*units_per_px/16, ps_units_per_px, spr_idx);
}

/** Callback function of maintaining creature skill button. */
void maintain_instance(struct GuiButton *gbtn)
{
    struct PlayerInfo* player = get_my_player();
    struct Thing* ctrltng = thing_get(player->controlled_thing_idx);
    TRACE_THING(ctrltng);
    if (!thing_is_creature(ctrltng))
    {
        gbtn->btype_value |= LbBFeF_NoTooltip;
        gbtn->flags &= ~LbBtnF_Enabled;
        gbtn->sprite_idx = 0;
        gbtn->tooltip_stridx = 0;
        return;
    }
    int curbtn_avail_pos = (long)gbtn->content;
    int curbtn_inst_id = creature_instance_get_available_id_for_pos(ctrltng, curbtn_avail_pos);
    gbtn->sprite_idx = instance_button_init[curbtn_inst_id].symbol_spridx;
    gbtn->tooltip_stridx = instance_button_init[curbtn_inst_id].tooltip_stridx;
    if (creature_instance_is_available(ctrltng, curbtn_inst_id))
    {
        gbtn->btype_value &= LbBFeF_IntValueMask;
        gbtn->flags |= LbBtnF_Enabled;
        return;
    }
    gbtn->btype_value |= LbBFeF_NoTooltip;
    gbtn->flags &= ~LbBtnF_Enabled;
}

void gui_activity_background(struct GuiMenu *gmnu)
{
    SYNCDBG(9,"Starting");
    unsigned short flg_mem = lbDisplay.DrawFlags;
    lbDisplay.DrawFlags &= ~Lb_TEXT_ONE_COLOR;
    if (no_of_breeds_owned <= 6) {
        top_of_breed_list = 0;
    }
    struct Dungeon* dungeon = get_my_dungeon();
    int visible_count = no_of_breeds_owned;
    if (no_of_breeds_owned <= 1)
      visible_count = 1;
    if (visible_count >= 6)
        visible_count = 6;
    for (int i = 0; i < visible_count; i++)
    {
        ThingModel crmodel;
        if ( (i > 0) && (top_of_breed_list+i < CREATURE_TYPES_COUNT) )
            crmodel = breed_activities[top_of_breed_list+i];
        else
            crmodel = get_players_special_digger_model(my_player_number);
        // Clear activity list
        activity_list[4*i+0] = 0;
        activity_list[4*i+1] = 0;
        activity_list[4*i+2] = 0;
        for (int n = 0; n < 15; n++)
        {
            int job_idx = state_type_to_gui_state[n];
            switch (job_idx)
            {
            case 0:
                activity_list[4*i+0] += dungeon->field_64[crmodel][n];
                break;
            case 1:
                activity_list[4*i+1] += dungeon->field_64[crmodel][n];
                break;
            case 2:
                activity_list[4*i+2] += dungeon->field_64[crmodel][n];
                break;
            default:
                ERRORLOG("Outranged GUI state value %d",(int)job_idx);
                break;
            }
        }
    }
    lbDisplay.DrawFlags |= Lb_SPRITE_TRANSPAR4;
    int units_per_px = gmnu->width * 16 / 140;
    LbDrawBox(gmnu->pos_x + 2*units_per_px/16, gmnu->pos_y + 218*units_per_px/16, 134*units_per_px/16, 24*units_per_px/16, colours[0][0][0]);
    lbDisplay.DrawFlags = flg_mem;
}

void maintain_activity_up(struct GuiButton *gbtn)
{
    if (no_of_breeds_owned <= 6)
    {
        gbtn->flags &= ~LbBtnF_Visible;
        gbtn->flags &= ~LbBtnF_Enabled;
    } else
    {
        gbtn->flags |= LbBtnF_Visible;
        gbtn->flags ^= (gbtn->flags ^ LbBtnF_Enabled * (top_of_breed_list > 0)) & LbBtnF_Enabled;
    }
    if (wheel_scrolled_up & lbKeyOn[KC_LSHIFT])
    {
        if (top_of_breed_list > 0)
        {
            top_of_breed_list--;
        }
    }
}

void maintain_activity_down(struct GuiButton *gbtn)
{
    if (no_of_breeds_owned <= 6)
    {
        gbtn->flags &= ~LbBtnF_Visible;
        gbtn->flags &= ~LbBtnF_Enabled;
    }
    else
    {
        gbtn->flags |= LbBtnF_Visible;
        gbtn->flags ^= (gbtn->flags ^ LbBtnF_Enabled * (no_of_breeds_owned - 6 > top_of_breed_list)) & LbBtnF_Enabled;
    }
    if (wheel_scrolled_down & lbKeyOn[KC_LSHIFT])
    {
        if (top_of_breed_list + 6 < no_of_breeds_owned)
        {
            top_of_breed_list++;
        }
    }
}

void maintain_activity_pic(struct GuiButton *gbtn)
{
    ThingModel crmodel;
    int i = gbtn->btype_value & LbBFeF_IntValueMask;
    if (i > 0) {
        crmodel = breed_activities[(top_of_breed_list+i)%CREATURE_TYPES_COUNT];
    } else {
        crmodel = get_players_special_digger_model(my_player_number);
    }
    struct Dungeon* dungeon = get_my_dungeon();
    /*if (crmodel == get_players_special_digger_model(my_player_number))
      amount = dungeon->num_active_diggers;
    else*/
    int amount = dungeon->owned_creatures_of_model[crmodel];
    gbtn->flags ^= (gbtn->flags ^ LbBtnF_Enabled * (amount > 0)) & LbBtnF_Enabled;
    gbtn->flags ^= (gbtn->flags ^ LbBtnF_Visible * (no_of_breeds_owned > i)) & LbBtnF_Visible;
    gbtn->sprite_idx = get_creature_model_graphics(crmodel, CGI_HandSymbol);
}

void maintain_activity_row(struct GuiButton *gbtn)
{
    ThingModel crmodel;
    int i = gbtn->btype_value & LbBFeF_IntValueMask;
    if (i > 0) {
        crmodel = breed_activities[(top_of_breed_list+i)%CREATURE_TYPES_COUNT];
    } else {
        crmodel = get_players_special_digger_model(my_player_number);
    }
    struct Dungeon* dungeon = get_my_dungeon();
    /*if (crmodel == get_players_special_digger_model(my_player_number))
      amount = dungeon->num_active_diggers;
    else*/
    int amount = dungeon->owned_creatures_of_model[crmodel];
    gbtn->flags ^= (gbtn->flags ^ LbBtnF_Enabled * (amount > 0)) & LbBtnF_Enabled;
    gbtn->flags ^= (gbtn->flags ^ LbBtnF_Visible * (no_of_breeds_owned > i)) & LbBtnF_Visible;
}

void gui_scroll_activity_up(struct GuiButton *gbtn)
{
    if (top_of_breed_list > 0)
      top_of_breed_list--;
}

void gui_scroll_activity_down(struct GuiButton *gbtn)
{
    if (top_of_breed_list + 6 < no_of_breeds_owned)
        top_of_breed_list++;
}

void gui_area_ally(struct GuiButton *gbtn)
{
    PlayerNumber plyr_idx = (int)gbtn->content;
    int spr_idx = 498;
    if ((gbtn->flags & LbBtnF_Enabled) == 0) {
        return;
    }
    int ps_units_per_px = simple_gui_panel_sprite_height_units_per_px(gbtn, 498, 100);
    if (game.play_gameturn & 1)
    {
        struct PlayerInfo* player = get_my_player();
        if (player_allied_with(player, plyr_idx)) {
            spr_idx = 488 + (plyr_idx & 0x0f);
        }
    } else
    {
        struct PlayerInfo* player = get_player(plyr_idx);
        if (player_allied_with(player, my_player_number)) {
            spr_idx = 488 + (plyr_idx & 0x0f);
        }
    }
    if ( gbtn->gbactn_1 || gbtn->gbactn_2 )
    {
        draw_gui_panel_sprite_rmleft(gbtn->scr_pos_x, gbtn->scr_pos_y, ps_units_per_px, spr_idx, 44);
    } else
    {
        draw_gui_panel_sprite_left(gbtn->scr_pos_x, gbtn->scr_pos_y, ps_units_per_px, spr_idx);
    }
}

void gui_area_stat_button(struct GuiButton *gbtn)
{
    int ps_units_per_px = simple_gui_panel_sprite_height_units_per_px(gbtn, 459, 100);
    draw_gui_panel_sprite_left(gbtn->scr_pos_x, gbtn->scr_pos_y, ps_units_per_px, 459);
    struct PlayerInfo* player = get_my_player();
    struct Thing* thing = thing_get(player->controlled_thing_idx);
    if (!thing_exists(thing))
        return;
    if (thing->class_id == TCls_Creature)
    {
        const char* text = creature_statistic_text(thing, (long)gbtn->content);
        draw_gui_panel_sprite_left(gbtn->scr_pos_x - 6*ps_units_per_px/16, gbtn->scr_pos_y - 12*ps_units_per_px/16, ps_units_per_px, gbtn->sprite_idx);
        draw_button_string(gbtn, 60, text);
    }
}

void maintain_event_button(struct GuiButton *gbtn)
{
    struct Dungeon* dungeon = get_players_num_dungeon(my_player_number);
    EventIndex evidx;
    unsigned long evbtn_idx = (unsigned long)gbtn->content;
    long keycode;
    if (evbtn_idx <= EVENT_BUTTONS_COUNT)
    {
        evidx = dungeon->event_button_index[evbtn_idx];
    } 
    else 
    {
        evidx = 0;
    }
    struct Event* event = &game.event[evidx];
    if ((dungeon->visible_event_idx != 0) && (evidx == dungeon->visible_event_idx))
    {
        turn_on_event_info_panel_if_necessary(dungeon->visible_event_idx);
        //TODO: that should be not here, Keys should be processed at one place
        if (is_game_key_pressed(Gkey_ToggleMessage, &keycode, false)
            && ((get_player(my_player_number)->allocflags & PlaF_NewMPMessage) == 0))
        {
            gui_kill_event(gbtn);
            clear_key_pressed(keycode);
        }
    }
    else
    {
        if (dungeon->visible_event_idx == 0)
        {
            if (is_game_key_pressed(Gkey_ToggleMessage, &keycode, false)
                && ((get_player(my_player_number)->allocflags & PlaF_NewMPMessage) == 0))
            {
                int i = EVENT_BUTTONS_COUNT;
                for (i=EVENT_BUTTONS_COUNT; i > 0; i--)
                {
                    struct Event* evloop = &game.event[i];
                    if((evloop->kind > 0) && (evloop->owner == my_player_number))
                    {
                        activate_event_box(i);
                        break;
                        
                    }
                }
                clear_key_pressed(keycode);
            }
        }
    }

    if (evidx == 0)
    {
      gbtn->btype_value |= LbBFeF_NoMouseOver;
      gbtn->sprite_idx = 0;
      gbtn->flags &= ~LbBtnF_Enabled;
      gbtn->gbactn_1 = 0;
      gbtn->gbactn_2 = 0;
      gbtn->tooltip_stridx = GUIStr_Empty;
      return;
    }
    if ((event->kind == EvKind_Objective) && (new_objective))
    {
        activate_event_box(evidx);
    }
    gbtn->sprite_idx = event_button_info[event->kind].bttn_sprite;
    if (((event->kind == EvKind_FriendlyFight) || (event->kind == EvKind_EnemyFight))
        && ((event->mappos_x != 0) || (event->mappos_y != 0)) && ((game.play_gameturn & 0x01) != 0))
    {
        // Fight icon flashes when there are fights to show
        gbtn->sprite_idx += 2;
        if(is_game_key_pressed(Gkey_ZoomToFight, &keycode, true) && lbKeyOn[KC_LSHIFT])
        {
            if ((evidx == dungeon->visible_event_idx)) 
            {
            clear_key_pressed(keycode);
            gui_close_objective(gbtn);
            }
            else
            {
            clear_key_pressed(keycode);
            activate_event_box(evidx);
            }
        }
    } else
    if (((event->kind == EvKind_Information) || (event->kind == EvKind_QuickInformation))
      && (event->target < 0) && ((game.play_gameturn & 0x01) != 0))
    {
        // Unread information flashes
        gbtn->sprite_idx += 2;
    }
    gbtn->tooltip_stridx = event_button_info[event->kind].tooltip_stridx;
    gbtn->flags |= LbBtnF_Enabled;
    gbtn->btype_value &= LbBFeF_IntValueMask;
}

void gui_toggle_ally(struct GuiButton *gbtn)
{
    PlayerNumber plyr_idx = (int)gbtn->content;
    if ((gbtn->flags & LbBtnF_Enabled) != 0) {
        struct Packet* pckt = get_packet(my_player_number);
        set_packet_action(pckt, PckA_PlyrToggleAlly, plyr_idx, 0, 0, 0);
    }
}

void maintain_ally(struct GuiButton *gbtn)
{
    PlayerNumber plyr_idx = (int)gbtn->content;
    struct PlayerInfo* player = get_player(plyr_idx);
    if (!is_my_player_number(plyr_idx) && ((player->allocflags & PlaF_Allocated) != 0))
    {
        gbtn->btype_value &= LbBFeF_IntValueMask;
        gbtn->flags |= LbBtnF_Enabled;
    } else
    {
        gbtn->btype_value |= LbBFeF_NoTooltip;
        gbtn->flags &= ~LbBtnF_Enabled;
    }
}

void maintain_prison_bar(struct GuiButton *gbtn)
{
    if (player_has_room_of_role(my_player_number, RoRoF_Prison))
    {
        gbtn->sprite_idx = 350;
        gbtn->flags |= LbBtnF_Enabled;
    } else
    {
        gbtn->sprite_idx = 354;
        gbtn->flags &= ~LbBtnF_Enabled;
        /*if (gbtn->gbactn_1) - this does nothing, but was in original function
        {
            menu_id_to_number(7);
        }*/
    }
}

void maintain_room_and_creature_button(struct GuiButton *gbtn)
{
    PlayerNumber plyr_idx = (int)gbtn->content;
    struct PlayerInfo* player = get_player(plyr_idx);
    if (player_exists(player))
    {
        gbtn->btype_value &= LbBFeF_IntValueMask;
        gbtn->flags |= LbBtnF_Enabled;
    } else
    {
        gbtn->btype_value |= LbBFeF_NoMouseOver;
        gbtn->flags &= ~LbBtnF_Enabled;
        gbtn->tooltip_stridx = 201;
    }
}

void pick_up_next_wanderer(struct GuiButton *gbtn)
{
    unsigned short pick_flags = get_creature_pick_flags(1);
    pick_up_creature_of_model_and_gui_job(-1, CrGUIJob_Wandering, my_player_number, pick_flags);
}

void gui_go_to_next_wanderer(struct GuiButton *gbtn)
{
    unsigned short pick_flags = get_creature_pick_flags(0);
    go_to_next_creature_of_model_and_gui_job(-1, CrGUIJob_Wandering, pick_flags);
}

void pick_up_next_worker(struct GuiButton *gbtn)
{
    unsigned short pick_flags = get_creature_pick_flags(1);
    pick_up_creature_of_model_and_gui_job(-1, CrGUIJob_Working, my_player_number, pick_flags);
}

void gui_go_to_next_worker(struct GuiButton *gbtn)
{
    unsigned short pick_flags = get_creature_pick_flags(0);
    go_to_next_creature_of_model_and_gui_job(-1, CrGUIJob_Working, pick_flags);
}

void pick_up_next_fighter(struct GuiButton *gbtn)
{
    unsigned short pick_flags = get_creature_pick_flags(1);
    pick_up_creature_of_model_and_gui_job(-1, CrGUIJob_Fighting, my_player_number, pick_flags);
}

void gui_go_to_next_fighter(struct GuiButton *gbtn)
{
    unsigned short pick_flags = get_creature_pick_flags(0);
    go_to_next_creature_of_model_and_gui_job(-1, CrGUIJob_Fighting, pick_flags);
}

void gui_area_payday_button(struct GuiButton *gbtn)
{
    int units_per_px = (gbtn->width * 16 + 132 / 2) / 132;
    int ps_units_per_px = simple_gui_panel_sprite_width_units_per_px(gbtn, gbtn->sprite_idx, 100);
    draw_gui_panel_sprite_left(gbtn->scr_pos_x, gbtn->scr_pos_y, ps_units_per_px, gbtn->sprite_idx);
    gui_area_progress_bar_wide(gbtn, units_per_px, game.pay_day_progress, game.pay_day_gap);
    struct Dungeon* dungeon = get_players_num_dungeon(my_player_number);
    char* text = buf_sprintf("%d", (int)dungeon->creatures_total_pay);
    draw_centred_string64k(text, gbtn->scr_pos_x + (gbtn->width >> 1), gbtn->scr_pos_y + 8*units_per_px/16, 130, gbtn->width);
}

void gui_area_research_bar(struct GuiButton *gbtn)
{
    int units_per_px = (gbtn->width * 16 + 60 / 2) / 60;
    struct Dungeon* dungeon = get_players_num_dungeon(my_player_number);
    int resrch_required;
    int resrch_progress;
    struct ResearchVal* rsrchval = get_players_current_research_val(my_player_number);
    if (rsrchval != NULL)
    {
        resrch_required = rsrchval->req_amount;
        resrch_progress = (dungeon->research_progress >> 8);
    } else
    {
        resrch_required = 0;
        resrch_progress = 0;
    }
    int ps_units_per_px = simple_gui_panel_sprite_height_units_per_px(gbtn, 462, 100);
    draw_gui_panel_sprite_left(gbtn->scr_pos_x, gbtn->scr_pos_y, ps_units_per_px, 462);
    draw_gui_panel_sprite_left(gbtn->scr_pos_x - 8*units_per_px/16, gbtn->scr_pos_y - 10*units_per_px/16, ps_units_per_px, gbtn->sprite_idx);
    gui_area_progress_bar_short(gbtn, units_per_px, resrch_progress, resrch_required);
}

void gui_area_workshop_bar(struct GuiButton *gbtn)
{
    int units_per_px = (gbtn->width * 16 + 60 / 2) / 60;
    struct Dungeon* dungeon = get_players_num_dungeon(my_player_number);
    int manufct_required;
    int manufct_progress;
    if (dungeon->manufacture_class != TCls_Empty)
    {
        manufct_required = manufacture_points_required(dungeon->manufacture_class, dungeon->manufacture_kind);
        manufct_progress = (dungeon->manufacture_progress >> 8);
    } else
    {
        manufct_required = 0;
        manufct_progress = 0;
    }
    int ps_units_per_px = simple_gui_panel_sprite_height_units_per_px(gbtn, 462, 100);
    draw_gui_panel_sprite_left(gbtn->scr_pos_x, gbtn->scr_pos_y, ps_units_per_px, 462);
    draw_gui_panel_sprite_left(gbtn->scr_pos_x - 8, gbtn->scr_pos_y - 10, ps_units_per_px, gbtn->sprite_idx);
    gui_area_progress_bar_short(gbtn, units_per_px, manufct_progress, manufct_required);
}

void gui_area_player_creature_info(struct GuiButton *gbtn)
{
    PlayerNumber plyr_idx = (int)gbtn->content;
    int ps_units_per_px = simple_gui_panel_sprite_height_units_per_px(gbtn, 459, 100);
    struct PlayerInfo* player = get_player(plyr_idx);
    draw_gui_panel_sprite_left(gbtn->scr_pos_x, gbtn->scr_pos_y, ps_units_per_px, 459);
    struct Dungeon* dungeon = get_players_dungeon(player);
    if (player_exists(player) && !dungeon_invalid(dungeon))
    {
        if (((dungeon->num_active_creatrs < dungeon->max_creatures_attracted) && (!game.pool.is_empty))
            || ((game.play_gameturn & 1) != 0))
        {
            draw_gui_panel_sprite_left(gbtn->scr_pos_x, gbtn->scr_pos_y, ps_units_per_px, gbtn->sprite_idx);
        } else
        {
            draw_gui_panel_sprite_rmleft(gbtn->scr_pos_x, gbtn->scr_pos_y, ps_units_per_px, gbtn->sprite_idx, 44);
        }
        long i = dungeon->num_active_creatrs;
        char* text = buf_sprintf("%ld", i);
        draw_button_string(gbtn, 60, text);
    }
}

void gui_area_player_room_info(struct GuiButton *gbtn)
{
    PlayerNumber plyr_idx = (int)gbtn->content;
    int ps_units_per_px = simple_gui_panel_sprite_height_units_per_px(gbtn, 459, 100);
    struct PlayerInfo* player = get_player(plyr_idx);
    draw_gui_panel_sprite_left(gbtn->scr_pos_x, gbtn->scr_pos_y, ps_units_per_px, 459);
    struct Dungeon* dungeon = get_players_dungeon(player);
    if (player_exists(player) && !dungeon_invalid(dungeon))
    {
        draw_gui_panel_sprite_left(gbtn->scr_pos_x, gbtn->scr_pos_y, ps_units_per_px, gbtn->sprite_idx);
        long i = dungeon->total_rooms;
        char* text = buf_sprintf("%ld", i);
        draw_button_string(gbtn, 60, text);
    }
}

void spell_lost_first_person(struct GuiButton *gbtn)
{
    SYNCDBG(19,"Starting");
    struct PlayerInfo* player = get_my_player();
    set_players_packet_action(player, PckA_GoSpectator, 0, 0, 0, 0);
}

void gui_set_tend_to(struct GuiButton *gbtn)
{
    struct PlayerInfo* player = get_my_player();
    set_players_packet_action(player, PckA_ToggleTendency, gbtn->btype_value & LbBFeF_IntValueMask, 0, 0, 0);
}

void gui_set_query(struct GuiButton *gbtn)
{
    struct PlayerInfo* player = get_my_player();
    set_players_packet_action(player, PckA_SetPlyrState, PSt_CreatrQuery, 0, 0, 0);
}

void draw_gold_total(PlayerNumber plyr_idx, long scr_x, long scr_y, long units_per_px, long long value)
{
    long long i;
    unsigned int flg_mem = lbDisplay.DrawFlags;
    int ndigits = 0;
    int val_width = 0;
    for (i = value; i > 0; i /= 10) {
        ndigits++;
    }
    struct TbSprite* spr = &button_sprite[71];
    val_width = scale_value_for_resolution_with_upp(spr->SWidth, units_per_px) * ndigits;
    if (ndigits > 0)
    {
        long pos_x = scr_x + val_width / 2;
        for (i = value; i > 0; i /= 10)
        {
            // Make space for the character first, as we're drawing right char towards left
            pos_x -= scale_value_for_resolution_with_upp(spr->SWidth, units_per_px);
            spr = &button_sprite[i % 10 + 71];
            LbSpriteDrawResized(pos_x, scr_y, units_per_px, spr);
        }
    } else
    {
        // Just draw zero
        spr = &button_sprite[71];
        LbSpriteDrawResized(scr_x, scr_y, units_per_px, spr);
    }
    lbDisplay.DrawFlags = flg_mem;
}

void draw_whole_status_panel(void)
{
    long mmzoom;
    struct PlayerInfo* player = get_my_player();
    struct Dungeon* dungeon = get_players_dungeon(player);
    // Get the menu scale
    struct GuiMenu *gmnu;
    int fs_units_per_px;
    int mm_units_per_px;
    int bs_units_per_px;
    {
        int mnu_num = menu_id_to_number(GMnu_MAIN);
        gmnu = get_active_menu(mnu_num);
        mm_units_per_px = (gmnu->width * 16 + 140/2) / 140;
        if (mm_units_per_px < 1)
            mm_units_per_px = 1;
        fs_units_per_px = (gmnu->height * 16 + 8) / LbTiledSpriteHeight(&status_panel, gui_panel_sprites);
        bs_units_per_px = gmnu->width * 4 / 35;
    }
    lbDisplay.DrawColour = colours[15][15][15];
    lbDisplay.DrawFlags = 0;
    LbTiledSpriteDraw(0, 0, fs_units_per_px, &status_panel, gui_panel_sprites);
    // Draws gold amount; note that button_sprite[] is used instead of full font
    draw_gold_total(player->id_number, gmnu->pos_x + gmnu->width/2, gmnu->pos_y + gmnu->height*67/200, fs_units_per_px, dungeon->total_money_owned);
    if (16/mm_units_per_px < 3)
        mmzoom = (player->minimap_zoom) / scale_value_for_resolution_with_upp(2,mm_units_per_px);
    else
        mmzoom = player->minimap_zoom;
    pannel_map_draw_slabs(player->minimap_pos_x, player->minimap_pos_y, mm_units_per_px, mmzoom);
    long basic_zoom = player->minimap_zoom;
    pannel_map_draw_overlay_things(mm_units_per_px, mmzoom, basic_zoom);
}

void gui_set_button_flashing(long btn_idx, long gameturns)
{
    game.flash_button_index = btn_idx;
    game.flash_button_gameturns = gameturns;
}

void update_room_tab_to_config(void)
{
    int i;
    // Clear 4x4 area of buttons, but skip "sell" button at end
    for (i=0; i < 4*4-1; i++)
    {
        struct GuiButtonInit* ibtn = &room_menu.buttons[i];
        ibtn->sprite_idx = 24;
        ibtn->tooltip_stridx = GUIStr_Empty;
        ibtn->content.lval = 0;
        ibtn->click_event = NULL;
        ibtn->rclick_event = NULL;
        ibtn->ptover_event = NULL;
        ibtn->draw_call = gui_area_new_null_button;
    }
    for (i=0; i < slab_conf.room_types_count; i++)
    {
        struct RoomConfigStats* roomst = &slab_conf.room_cfgstats[i];
        if (roomst->panel_tab_idx < 1)
            continue;
        struct GuiButtonInit* ibtn = &room_menu.buttons[roomst->panel_tab_idx - 1];
        ibtn->sprite_idx = roomst->medsym_sprite_idx;
        ibtn->tooltip_stridx = roomst->tooltip_stridx;
        ibtn->content.lval = i;
        ibtn->click_event = gui_choose_room;
        ibtn->rclick_event = gui_go_to_next_room;
        ibtn->ptover_event = gui_over_room_button;
        ibtn->draw_call = gui_area_room_button;
    }
}

void update_trap_tab_to_config(void)
{
    int i;
    // Clear 4x4 area of buttons, but skip "sell" button at end
    for (i=0; i < 4*4-1; i++)
    {
        struct GuiButtonInit* ibtn = &trap_menu.buttons[i];
        ibtn->sprite_idx = 24;
        ibtn->tooltip_stridx = GUIStr_Empty;
        ibtn->content.lval = 0;
        ibtn->click_event = NULL;
        ibtn->rclick_event = NULL;
        ibtn->ptover_event = NULL;
        ibtn->draw_call = gui_area_new_null_button;
        ibtn->maintain_call = NULL;
    }
    for (i=0; i < gameadd.trapdoor_conf.manufacture_types_count; i++)
    {
        struct ManufactureData* manufctr = get_manufacture_data(i);
        if (manufctr->panel_tab_idx < 1)
            continue;
        struct GuiButtonInit* ibtn = &trap_menu.buttons[manufctr->panel_tab_idx - 1];
        ibtn->sprite_idx = manufctr->medsym_sprite_idx;
        ibtn->tooltip_stridx = manufctr->tooltip_stridx;
        ibtn->content.lval = i;
        switch (manufctr->tngclass)
        {
        case TCls_Trap:
            ibtn->click_event = gui_choose_trap;
            ibtn->rclick_event = gui_go_to_next_trap;
            ibtn->ptover_event = gui_over_trap_button;
            ibtn->draw_call = gui_area_trap_button;
            ibtn->maintain_call = maintain_trap;
            break;
        case TCls_Door:
            ibtn->click_event = gui_choose_trap;
            ibtn->rclick_event = gui_go_to_next_door;
            ibtn->ptover_event = gui_over_door_button;
            ibtn->draw_call = gui_area_trap_button;
            ibtn->maintain_call = maintain_door;
            break;
        default:
            break;
        }
    }
    // Update active menu
    if ( menu_is_active(GMnu_TRAP) )
    {
        turn_off_menu(GMnu_TRAP);
        turn_on_menu(GMnu_TRAP);
    }
}

void update_powers_tab_to_config(void)
{
    int i;
    // Clear 4x4 area of buttons, no "sell" button at end
    for (i=0; i < 4*4; i++)
    {
        struct GuiButtonInit* ibtn = &spell_menu.buttons[i];
        ibtn->sprite_idx = 24;
        ibtn->tooltip_stridx = GUIStr_Empty;
        ibtn->content.lval = 0;
        ibtn->click_event = NULL;
        ibtn->rclick_event = NULL;
        ibtn->ptover_event = NULL;
        ibtn->draw_call = gui_area_new_null_button;
        ibtn->maintain_call = NULL;
    }
    for (i=0; i < magic_conf.power_types_count; i++)
    {
        struct PowerConfigStats* powerst = get_power_model_stats(i);
        if (powerst->panel_tab_idx < 1)
            continue;
        struct GuiButtonInit* ibtn = &spell_menu.buttons[powerst->panel_tab_idx - 1];
        ibtn->sprite_idx = powerst->medsym_sprite_idx;
        ibtn->tooltip_stridx = powerst->tooltip_stridx;
        ibtn->content.lval = i;
        if (is_special_power(i)) {
            ibtn->click_event = gui_choose_special_spell;
            ibtn->rclick_event = NULL;
            ibtn->ptover_event = NULL;
        } else {
            ibtn->click_event = gui_choose_spell;
            ibtn->rclick_event = gui_go_to_next_spell;
            ibtn->ptover_event = NULL;
        }
        ibtn->draw_call = gui_area_spell_button;
        ibtn->maintain_call = maintain_spell;
    }
}
/******************************************************************************/<|MERGE_RESOLUTION|>--- conflicted
+++ resolved
@@ -1067,11 +1067,7 @@
 
 void maintain_big_trap(struct GuiButton *gbtn)
 {
-<<<<<<< HEAD
-    int manufctr_idx = game.manufactr_element;
-=======
     int manufctr_idx = game.manufactr_element % gameadd.trapdoor_conf.manufacture_types_count;
->>>>>>> 00a47d68
     struct ManufactureData* manufctr = get_manufacture_data(manufctr_idx);
     gbtn->content = (unsigned long *)manufctr_idx;
     gbtn->sprite_idx = game.manufactr_spridx;
