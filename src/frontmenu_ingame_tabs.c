/******************************************************************************/
// Free implementation of Bullfrog's Dungeon Keeper strategy game.
/******************************************************************************/
/** @file frontmenu_ingame_tabs.c
 *     Main in-game GUI, visible during gameplay.
 * @par Purpose:
 *     Functions to show and maintain tabbed menu appearing ingame.
 * @par Comment:
 *     None.
 * @author   KeeperFX Team
 * @date     05 Jan 2009 - 03 Jan 2011
 * @par  Copying and copyrights:
 *     This program is free software; you can redistribute it and/or modify
 *     it under the terms of the GNU General Public License as published by
 *     the Free Software Foundation; either version 2 of the License, or
 *     (at your option) any later version.
 */
/******************************************************************************/
#include "pre_inc.h"
#include "frontmenu_ingame_tabs.h"
#include "globals.h"
#include "bflib_basics.h"

#include "bflib_keybrd.h"
#include "bflib_guibtns.h"
#include "bflib_sound.h"
#include "bflib_sprite.h"
#include "bflib_sprfnt.h"
#include "bflib_vidraw.h"
#include "player_data.h"
#include "dungeon_data.h"
#include "thing_data.h"
#include "thing_stats.h"
#include "thing_traps.h"
#include "thing_doors.h"
#include "creature_control.h"
#include "creature_graphics.h"
#include "creature_states.h"
#include "creature_states_rsrch.h"
#include "creature_instances.h"
#include "config_strings.h"
#include "config_creature.h"
#include "config_magic.h"
#include "config_trapdoor.h"
#include "config_terrain.h"
#include "room_workshop.h"
#include "room_list.h"
#include "gui_frontbtns.h"
#include "gui_parchment.h"
#include "gui_draw.h"
#include "packets.h"
#include "magic.h"
#include "player_computer.h"
#include "player_instances.h"
#include "player_states.h"
#include "frontmenu_ingame_evnt.h"
#include "frontmenu_ingame_opts.h"
#include "frontmenu_ingame_map.h"
#include "frontend.h"
#include "front_input.h"
#include "game_legacy.h"
#include "keeperfx.hpp"
#include "vidfade.h"
#include "kjm_input.h"
#include "custom_sprites.h"
#include "sprites.h"
#include "post_inc.h"

struct Around const draw_square[] = {
{ 0, 0},
{ 1, 0},{ 1, 1},{ 0, 1},{-1, 1},{-1, 0},{-1,-1},{ 0,-1},
{ 1,-1},{ 2,-1},{ 2, 0},{ 2, 1},{ 2, 2},{ 1, 2},{ 0, 2},
{-1, 2},{-2, 2},{-2, 1},{-2, 0},{-2,-1},{-2,-2},{-1,-2},
{ 0,-2},{ 1,-2},{ 2,-2},{ 3,-2},{ 3,-1},{ 3, 0},{ 3, 1},
{ 3, 2},{ 3, 3},{ 2, 3},{ 1, 3},{ 0, 3},{-1, 3},{-2, 3}
};

const short pixels_needed[] = {
    1,
    1,
    AROUND_2x2_PIXEL,
    AROUND_3x3_PIXEL,
    AROUND_4x4_PIXEL,
    AROUND_5x5_PIXEL,
    AROUND_6x6_PIXEL,
};

long activity_list[24];
char gui_room_type_highlighted;
char gui_door_type_highlighted;
char gui_trap_type_highlighted;
char gui_creature_type_highlighted;
unsigned long first_person_instance_top_half_selected;
/******************************************************************************/
/******************************************************************************/

short scale_pixel(long basic_zoom)
{
    short pixels_per_map_dot = 5;
    if (basic_zoom >= ONE_PIXEL)
    {
        pixels_per_map_dot = 1;
    }
    else if (basic_zoom >= TWO_PIXELS)
    {
        pixels_per_map_dot = 2;
    }
    else if (basic_zoom >= THREE_PIXELS)
    {
        pixels_per_map_dot = 3;
    }
    else if (basic_zoom >= FOUR_PIXELS)
    {
        pixels_per_map_dot = 4;
    } // 128 = 5

    short draw_pixels = scale_fixed_DK_value(pixels_per_map_dot) * 2 / 5;
    if (draw_pixels > 6)
    {
        draw_pixels = 6; // We just support 6 pixels for now
    }
    return draw_pixels;
}

short get_pixels_scaled_and_zoomed(long basic_zoom)
{
    short draw_pixels = scale_pixel(basic_zoom);
    return pixels_needed[draw_pixels];
}

void gui_zoom_in(struct GuiButton *gbtn)
{
    struct PlayerInfo* player = get_my_player();
    if (player->minimap_zoom > 128) {
        set_players_packet_action(player, PckA_SetMinimapConf, player->minimap_zoom >> 1, 0, 0, 0);
    }
}

void gui_zoom_out(struct GuiButton *gbtn)
{
    struct PlayerInfo* player = get_my_player();
    if (player->minimap_zoom < 2048) {
        set_players_packet_action(player, PckA_SetMinimapConf, player->minimap_zoom << 1, 0, 0, 0);
    }
}

void gui_go_to_map(struct GuiButton *gbtn)
{
    zoom_to_parchment_map();
}

void gui_turn_on_autopilot(struct GuiButton *gbtn)
{
    struct PlayerInfo* player = get_my_player();
    if (player->victory_state != VicS_LostLevel)
    {
      set_players_packet_action(player, PckA_ToggleComputer, 0, 0, 0, 0);
    }
}

void menu_tab_maintain(struct GuiButton *gbtn)
{
    struct PlayerInfo* player = get_my_player();
    if (player->victory_state != VicS_LostLevel)
        gbtn->flags |= LbBtnF_Enabled;
    else
        gbtn->flags &= ~LbBtnF_Enabled;
}

/**
 * Returns tab designation ID if the button with given designation ID is within a tab.
 * @param btn_designt_id
 */
short button_designation_to_tab_designation(short btn_designt_id)
{
    if ((btn_designt_id >= BID_QRY_IMPRSN) && (btn_designt_id <= BID_QRY_BTN3))
        return BID_INFO_TAB;
    if ((btn_designt_id >= BID_ROOM_TD01) && (btn_designt_id <= BID_ROOM_TD16))
        return BID_ROOM_TAB;
    if ( ((btn_designt_id >= BID_POWER_TD01) && (btn_designt_id <= BID_POWER_TD16)) || ((btn_designt_id >= BID_POWER_TD17) && (btn_designt_id <= BID_POWER_TD32)) )
        return BID_SPELL_TAB;
    if ((btn_designt_id >= BID_MNFCT_TD01) && (btn_designt_id <= BID_MNFCT_TD16))
        return BID_MNFCT_TAB;
    if ((btn_designt_id >= BID_CRTR_NXWNDR) && (btn_designt_id <= BID_CRTR_NXFIGT))
        return BID_CREATR_TAB;
    return BID_DEFAULT;
}

/**
 * Converts button group and item index into designation ID.
 * To be used for referencing interface items within scripts.
 *
 * @param btn_group Group definition, from IngameButtonGroupIDs.
 * @param btn_item Item definition within group, may be room index, manufacture index, power index or just button within group index.
 */
short get_button_designation(short btn_group, short btn_item)
{
    int i;
    int n;
    switch (btn_group)
    {
    case GID_MINIMAP_AREA:
        return BID_MAP_ZOOM_FS+btn_item-1;
    case GID_TABS_AREA:
        return BID_INFO_TAB+btn_item-1;
    case GID_INFO_PANE:
        return BID_QRY_IMPRSN+btn_item-1;
    case GID_ROOM_PANE:
        switch (btn_item)
        {
        case TERRAIN_ITEMS_MAX+1:
            return BID_ROOM_TD16;
        }
        for (i=0; i < 4*4; i++)
        {
            struct GuiButtonInit * ibtn;
            ibtn = &room_menu.buttons[i];
            if (ibtn->content.lval == btn_item)
                return ibtn->id_num;
        }
        break;
    case GID_POWER_PANE:
        for (i=0; i < 4*4; i++)
        {
            struct GuiButtonInit * ibtn;
            ibtn = &spell_menu.buttons[i];
            if (ibtn->content.lval == btn_item)
                return ibtn->id_num;
        }
        break;
    case GID_TRAP_PANE:
        switch (btn_item)
        {
        case TRAPDOOR_TYPES_MAX+1:
            return BID_MNFCT_TD10;
        }
        n = get_manufacture_data_index_for_thing(TCls_Trap, btn_item);
        for (i=0; i < 4*4; i++)
        {
            struct GuiButtonInit * ibtn;
            ibtn = &trap_menu.buttons[i];
            if (ibtn->content.lval == n)
                return ibtn->id_num;
        }
        break;
    case GID_DOOR_PANE:
        switch (btn_item)
        {
        case TRAPDOOR_TYPES_MAX+1:
            return BID_MNFCT_TD10;
        }
        n = get_manufacture_data_index_for_thing(TCls_Door, btn_item);
        for (i=0; i < 4*4; i++)
        {
            struct GuiButtonInit * ibtn;
            ibtn = &trap_menu.buttons[i];
            if (ibtn->content.lval == n)
                return ibtn->id_num;
        }
        break;
    case GID_CREATR_PANE:
        return BID_CRTR_NXWNDR+btn_item-1;
    case GID_MESSAGE_AREA:
        return BID_MSG_EV01+btn_item-1;
    }
    return BID_DEFAULT;
}

void gui_area_autopilot_button(struct GuiButton *gbtn)
{
    struct Dungeon* dungeon = get_players_num_dungeon(my_player_number);
    int spr_idx = gbtn->sprite_idx;
    if (gbtn->gbtype == LbBtnT_ToggleBtn) {
        ERRORLOG("Cycle button cannot have a normal button draw function!");
    }
    int ps_units_per_px = simple_gui_panel_sprite_height_units_per_px(gbtn, spr_idx, 100);
    if ((gbtn->flags & LbBtnF_Enabled) != 0)
    {
        if ((dungeon->computer_enabled & 0x01) != 0)
        {
          if (game.play_gameturn & 1)
            spr_idx += 2;
        }
        if ((gbtn->gbactn_1 == 0) && (gbtn->gbactn_2 == 0))
          spr_idx += 1;
        draw_gui_panel_sprite_left(gbtn->scr_pos_x, gbtn->scr_pos_y, ps_units_per_px, spr_idx);
    }
    else
    {
        draw_gui_panel_sprite_rmleft(gbtn->scr_pos_x, gbtn->scr_pos_y, ps_units_per_px, spr_idx, 12);
    }
}

void maintain_turn_on_autopilot(struct GuiButton *gbtn)
{
    struct PlayerInfo* player = get_my_player();
    struct Computer2* comp = get_computer_player(player->id_number);
    unsigned long cplr_model = comp->model;
    //TODO COMPUTER_PLAYER change limit to comp_player_conf.computers_count when the array is inside computer player config
    if (cplr_model < COMPUTER_MODELS_COUNT) {
        gbtn->tooltip_stridx = computer_types_tooltip_stridx[cplr_model];
    } else {
        ERRORLOG("Illegal computer player model %d",(int)cplr_model);
    }
}

void gui_choose_room(struct GuiButton *gbtn)
{
    // prepare to enter room build mode
    activate_room_build_mode((long)gbtn->content, gbtn->tooltip_stridx);
}

void gui_area_event_button(struct GuiButton *gbtn)
{
    if ((gbtn->flags & LbBtnF_Enabled) != 0)
    {
        int ps_units_per_px = simple_gui_panel_sprite_height_units_per_px(gbtn, GPS_message_rpanel_msg_questn_act, 100);
        struct Dungeon* dungeon = get_players_num_dungeon(my_player_number);
        unsigned long i = (unsigned long)gbtn->content;
        if ((gbtn->gbactn_1) || (gbtn->gbactn_2))
        {
            draw_gui_panel_sprite_left(gbtn->scr_pos_x, gbtn->scr_pos_y, ps_units_per_px, gbtn->sprite_idx);
        } else
        if ((i <= EVENT_BUTTONS_COUNT) && (dungeon->event_button_index[i] == dungeon->visible_event_idx))
        {
            draw_gui_panel_sprite_left(gbtn->scr_pos_x, gbtn->scr_pos_y, ps_units_per_px, gbtn->sprite_idx);
        } else
        {
            draw_gui_panel_sprite_left(gbtn->scr_pos_x, gbtn->scr_pos_y, ps_units_per_px, gbtn->sprite_idx+1);
        }
    }
}

#define BAR_FULL_WIDTH 32
void gui_area_progress_bar_short(struct GuiButton *gbtn, int units_per_px, int progress, int total)
{
    int bar_fill = BAR_FULL_WIDTH;
    if (progress < 0) {
        progress = 0;
    } else
    if (progress > total) {
        progress = total;
    }
    if (total > 0)
    {
        bar_fill = 2 * ((BAR_FULL_WIDTH/2) - ((BAR_FULL_WIDTH/2) * progress / total));
        if (bar_fill < 0) {
            bar_fill = 0;
        } else
        if (bar_fill > BAR_FULL_WIDTH) {
            bar_fill = BAR_FULL_WIDTH;
        }
    }
    int bar_fill_scaled = (bar_fill * units_per_px + units_per_px / 2) / 16;
    int bar_whole_scaled = (BAR_FULL_WIDTH * units_per_px + units_per_px / 2) / 16;
    LbDrawBox(gbtn->scr_pos_x + (22*units_per_px + 16/2)/16 + bar_whole_scaled - bar_fill_scaled,
              gbtn->scr_pos_y + (8*units_per_px + 16/2)/16,
              bar_fill_scaled, (8*units_per_px + units_per_px/2)/16, colours[0][0][0]);
}
#undef BAR_FULL_WIDTH

#define BAR_FULL_WIDTH 42
void gui_area_progress_bar_med1(struct GuiButton *gbtn, int units_per_px, int progress, int total)
{
    int bar_fill = BAR_FULL_WIDTH;
    if (progress < 0) {
        progress = 0;
    } else
    if (progress > total) {
        progress = total;
    }
    if (total > 0)
    {
        bar_fill = 2 * ((BAR_FULL_WIDTH/2) - ((BAR_FULL_WIDTH/2) * progress / total));
        if (bar_fill < 0) {
            bar_fill = 0;
        } else
        if (bar_fill > BAR_FULL_WIDTH) {
            bar_fill = BAR_FULL_WIDTH;
        }
    }
    int bar_fill_scaled = (bar_fill * units_per_px + units_per_px / 2) / 16;
    int bar_whole_scaled = (BAR_FULL_WIDTH * units_per_px + units_per_px / 2) / 16;
    LbDrawBox(gbtn->scr_pos_x + (72*units_per_px + 16/2)/16 + bar_whole_scaled - bar_fill_scaled,
              gbtn->scr_pos_y + (12*units_per_px + 16/2)/16,
              bar_fill_scaled, (6*units_per_px + units_per_px/2)/16, colours[0][0][0]);
}
#undef BAR_FULL_WIDTH

#define BAR_FULL_WIDTH 48
void gui_area_progress_bar_med2(struct GuiButton *gbtn, int units_per_px, int progress, int total)
{
    int bar_fill = BAR_FULL_WIDTH;
    if (progress < 0) {
        progress = 0;
    } else
    if (progress > total) {
        progress = total;
    }
    if (total > 0)
    {
        bar_fill = 2 * ((BAR_FULL_WIDTH/2) - ((BAR_FULL_WIDTH/2) * progress / total));
        if (bar_fill < 0) {
            bar_fill = 0;
        } else
        if (bar_fill > BAR_FULL_WIDTH) {
            bar_fill = BAR_FULL_WIDTH;
        }
    }
    int bar_fill_scaled = (bar_fill * units_per_px + units_per_px / 2) / 16;
    int bar_whole_scaled = (BAR_FULL_WIDTH * units_per_px + units_per_px / 2) / 16;
    LbDrawBox(gbtn->scr_pos_x + (4*units_per_px + 16/2)/16 + bar_whole_scaled - bar_fill_scaled,
              gbtn->scr_pos_y + (4*units_per_px + 16/2)/16,
              bar_fill_scaled, (16*units_per_px + units_per_px/2)/16, colours[0][0][0]);
}
#undef BAR_FULL_WIDTH

#define BAR_FULL_WIDTH 96
void gui_area_progress_bar_wide(struct GuiButton *gbtn, int units_per_px, int progress, int total)
{
    int bar_fill = BAR_FULL_WIDTH;
    if (progress < 0) {
        progress = 0;
    } else
    if (progress > total) {
        progress = total;
    }
    if (total > 0)
    {
        bar_fill = 2 * ((BAR_FULL_WIDTH/2) - ((BAR_FULL_WIDTH/2) * progress / total));
        if (bar_fill < 0) {
            bar_fill = 0;
        } else
        if (bar_fill > BAR_FULL_WIDTH) {
            bar_fill = BAR_FULL_WIDTH;
        }
    }
    int bar_fill_scaled = (bar_fill * units_per_px + units_per_px / 2) / 16;
    int bar_whole_scaled = (BAR_FULL_WIDTH * units_per_px + units_per_px / 2) / 16;
    LbDrawBox(gbtn->scr_pos_x + (28*units_per_px + 16/2)/16 + bar_whole_scaled - bar_fill_scaled,
              gbtn->scr_pos_y + (12*units_per_px + 16/2)/16,
              bar_fill_scaled, (8*units_per_px + units_per_px/2)/16, colours[0][0][0]);
}
#undef BAR_FULL_WIDTH

void gui_remove_area_for_rooms(struct GuiButton *gbtn)
{
    game.chosen_room_kind = 0;
    game.chosen_room_spridx = 0;
    game.chosen_room_tooltip = 0;
    struct Packet* pckt = get_packet(my_player_number);
    set_packet_action(pckt, PckA_SetPlyrState, PSt_Sell, 0, 0, 0);
}

long find_room_type_capacity_total_percentage(PlayerNumber plyr_idx, RoomKind rkind)
{
    int used_cap = 0;
    int total_cap = 0;
    struct DungeonAdd* dungeonadd = get_dungeonadd(plyr_idx);
    long i = dungeonadd->room_kind[rkind];
    unsigned long k = 0;
    while (i != 0)
    {
        struct Room* room = room_get(i);
        if (room_is_invalid(room))
        {
            ERRORLOG("Jump to invalid room detected");
            break;
        }
        i = room->next_of_owner;
        // Per-room code
        used_cap += room->used_capacity;
        total_cap += room->total_capacity;
        // Per-room code ends
        k++;
        if (k > ROOMS_COUNT)
        {
            ERRORLOG("Infinite loop detected when sweeping rooms list");
            break;
        }
    }
    if (total_cap < 1)
        return -1;
    return (used_cap << 8) / total_cap;
}

void gui_area_big_room_button(struct GuiButton *gbtn)
{
    RoomKind rkind = (int)gbtn->content;
    struct PlayerInfo* player = get_my_player();

    struct Dungeon* dungeon = get_players_dungeon(player);

    unsigned short flg_mem = lbDisplay.DrawFlags;
    int units_per_px = (gbtn->width * 16 + 126 / 2) / 126;
    int ps_units_per_px = simple_gui_panel_sprite_width_units_per_px(gbtn, GPS_rpanel_frame_wide_empty, 100);

    if (rkind == RoK_NONE) {
        draw_gui_panel_sprite_left(gbtn->scr_pos_x, gbtn->scr_pos_y, ps_units_per_px, GPS_rpanel_frame_wide_empty);
        lbDisplay.DrawFlags = flg_mem;
        return;
    }
    lbDisplay.DrawFlags &= ~Lb_SPRITE_TRANSPAR4;
    lbDisplay.DrawFlags &= ~Lb_SPRITE_OUTLINE;
    int i = find_room_type_capacity_total_percentage(player->id_number, rkind);
    if ((rkind == RoK_ENTRANCE) || (rkind == RoK_DUNGHEART) || (i < 0))
    {
        draw_gui_panel_sprite_left(gbtn->scr_pos_x, gbtn->scr_pos_y, ps_units_per_px, GPS_rpanel_frame_wide_empty);
    } else
    {
        draw_gui_panel_sprite_left(gbtn->scr_pos_x, gbtn->scr_pos_y, ps_units_per_px, GPS_rpanel_frame_wide_wbar);
        gui_area_progress_bar_med1(gbtn, units_per_px, i, 256);
    }
    lbDisplay.DrawFlags &= ~Lb_TEXT_ONE_COLOR;

    struct RoomConfigStats* roomst = get_room_kind_stats(rkind);
    unsigned char boxsize = player->boxsize;
    if (boxsize == 0)
    {
        boxsize = 1;
    }
    if ((player->work_state == PSt_BuildRoom) && (boxsize > 1))
    {
        sprintf(gui_textbuf, "%ld", (long)roomst->cost * boxsize);
    }
    else
    {
        sprintf(gui_textbuf, "%ld", (long)roomst->cost);
    }
    if ((roomst->cost * boxsize) <= dungeon->total_money_owned)
    {
        if ((player->work_state == PSt_BuildRoom) && (player->chosen_room_kind == game.chosen_room_kind)
          && ((game.play_gameturn & 1) == 0))
        {
            draw_gui_panel_sprite_rmleft(gbtn->scr_pos_x - 4*units_per_px/16, gbtn->scr_pos_y - 32*units_per_px/16, ps_units_per_px, gbtn->sprite_idx, 44);
        } else {
            draw_gui_panel_sprite_left(gbtn->scr_pos_x - 4*units_per_px/16, gbtn->scr_pos_y - 32*units_per_px/16, ps_units_per_px, gbtn->sprite_idx);
        }
        // We will use a special coding for our "string" - we want chars to represent
        // sprite index directly, without code pages and multibyte chars interpretation
        for (i=0; gui_textbuf[i] != '\0'; i++)
            gui_textbuf[i] -= 120;
    } else
    {
        draw_gui_panel_sprite_left(gbtn->scr_pos_x - 4*units_per_px/16, gbtn->scr_pos_y - 32*units_per_px/16, ps_units_per_px, gbtn->sprite_idx + 1);
    }
    LbTextUseByteCoding(false);
    int tx_units_per_px = (22 * units_per_pixel) / LbTextLineHeight();
    draw_string64k(gbtn->scr_pos_x + 44*units_per_px/16, gbtn->scr_pos_y + (8 - 6)*units_per_px/16, tx_units_per_px, gui_textbuf);

    long amount = count_player_rooms_of_type(player->id_number, rkind);
    // Note that "@" is "x" in that font
    sprintf(gui_textbuf, "@%ld", amount);
    draw_string64k(gbtn->scr_pos_x + 40*units_per_px/16, gbtn->scr_pos_y - (14 + 6)*units_per_px/16, tx_units_per_px, gui_textbuf);
    LbTextUseByteCoding(true);
    lbDisplay.DrawFlags = flg_mem;
}

/**
 * Sets a new chosen spell.
 * Fills packet with the previous spell disable action.
 */
void gui_choose_spell(struct GuiButton *gbtn)
{
    //NOTE by Petter: factored out original gui_choose_spell code to choose_spell
    choose_spell((int) gbtn->content, gbtn->tooltip_stridx);
}

void go_to_next_spell_of_type(PowerKind pwkind, PlayerNumber plyr_idx)
{
    struct Packet* pckt = get_packet(plyr_idx);
    set_packet_action(pckt, PckA_ZoomToSpell, pwkind, 0, 0, 0);
}

void gui_go_to_next_spell(struct GuiButton *gbtn)
{
    PowerKind pwkind = (int)gbtn->content;
    struct PlayerInfo* player = get_my_player();
    go_to_next_spell_of_type(pwkind, player->id_number);
    set_chosen_power(pwkind, gbtn->tooltip_stridx);
}

void gui_area_spell_button(struct GuiButton *gbtn)
{
    unsigned short flg_mem = lbDisplay.DrawFlags;

    int ps_units_per_px = simple_gui_panel_sprite_height_units_per_px(gbtn, GPS_rpanel_frame_portrt_empty, 128);

    PowerKind pwkind = (long)gbtn->content;
    draw_gui_panel_sprite_left(gbtn->scr_pos_x, gbtn->scr_pos_y, ps_units_per_px, GPS_rpanel_frame_portrt_empty);
    struct Dungeon* dungeon = get_my_dungeon();
    if ((dungeon->magic_resrchable[pwkind]) || (dungeon->magic_level[pwkind] > 0))
    {
        int spr_idx;
        if ((gbtn->flags & LbBtnF_Enabled) != 0)
        {
            const struct PowerConfigStats* powerst = get_power_model_stats(pwkind);
            int i = powerst->work_state;
            if (((i == PSt_CallToArms) && player_uses_power_call_to_arms(my_player_number))
             || ((i == PSt_SightOfEvil) && player_uses_power_sight(my_player_number))
             || ((pwkind == PwrK_OBEY) && player_uses_power_obey(my_player_number))) {
                draw_gui_panel_sprite_left(gbtn->scr_pos_x, gbtn->scr_pos_y, ps_units_per_px, GPS_rpanel_frame_portrt_light);
            }
            GoldAmount price = compute_power_price(dungeon->owner, pwkind, 0);
            spr_idx = gbtn->sprite_idx;
            if (dungeon->total_money_owned < price)
                spr_idx++;
            TbBool drawn = false;
            if ((gbtn->gbactn_1 == 0) && (gbtn->gbactn_2 == 0))
            {
                if ((((i != PSt_CallToArms) || !player_uses_power_call_to_arms(my_player_number))
                  && ((i != PSt_SightOfEvil) || !player_uses_power_sight(my_player_number)))
                 || ((game.play_gameturn & 1) == 0))
                {
                    draw_gui_panel_sprite_left(gbtn->scr_pos_x, gbtn->scr_pos_y, ps_units_per_px, spr_idx);
                    drawn = true;
                }
            }
            if (!drawn)
            {
                draw_gui_panel_sprite_rmleft(gbtn->scr_pos_x, gbtn->scr_pos_y, ps_units_per_px, spr_idx, 44);
            }
        } else
        {
            if ((pwkind == PwrK_HOLDAUDNC) && (dungeon->magic_level[pwkind] > 0)) {
                spr_idx = gbtn->sprite_idx + 1;
            } else {
                // Draw a question mark over the button, to indicate it can be researched
                spr_idx = GPS_rpanel_frame_portrt_qmark;
            }
            draw_gui_panel_sprite_left(gbtn->scr_pos_x, gbtn->scr_pos_y, ps_units_per_px, spr_idx);
        }
    }
    lbDisplay.DrawFlags = flg_mem;
}

void gui_choose_special_spell(struct GuiButton *gbtn)
{
    //NOTE by Petter: factored out original gui_choose_special_spell code to choose_special_spell
    //TODO: equivalent to gui_choose_spell now... try merge
    choose_spell(((int) gbtn->content) % POWER_TYPES_MAX, gbtn->tooltip_stridx);
}

void gui_area_big_spell_button(struct GuiButton *gbtn)
{
    unsigned short flg_mem = lbDisplay.DrawFlags;

    int units_per_px = (gbtn->width * 16 + 126 / 2) / 126;

    int ps_units_per_px = simple_gui_panel_sprite_width_units_per_px(gbtn, GPS_rpanel_frame_wide_empty, 100);
    PowerKind pwkind = (long)gbtn->content;
    struct PowerConfigStats* powerst = get_power_model_stats(pwkind);
    if (power_model_stats_invalid(powerst))
    {
        draw_gui_panel_sprite_left(gbtn->scr_pos_x, gbtn->scr_pos_y, ps_units_per_px, GPS_rpanel_frame_wide_empty);
        lbDisplay.DrawFlags = flg_mem;
        return;
    }
    struct PlayerInfo* player = get_my_player();
    struct Dungeon* dungeon = get_players_dungeon(player);

    lbDisplay.DrawFlags &= ~Lb_SPRITE_TRANSPAR4;
    lbDisplay.DrawFlags &= ~Lb_SPRITE_OUTLINE;
    int pwage = find_spell_age_percentage(player->id_number, pwkind);
    if (((powerst->config_flags & PwCF_HasProgress) != 0) && (pwage >= 0))
    {
        draw_gui_panel_sprite_left(gbtn->scr_pos_x, gbtn->scr_pos_y, ps_units_per_px, GPS_rpanel_frame_wide_wbar);
        int fill_bar = 42 - (2 * 21 * pwage / 256);
        LbDrawBox(
            gbtn->scr_pos_x + (114 - fill_bar)*units_per_px/16,
            gbtn->scr_pos_y + 12*units_per_px/16,
          fill_bar*units_per_px/16, 6*units_per_px/16, colours[0][0][0]);
    } else
    {
        draw_gui_panel_sprite_left(gbtn->scr_pos_x, gbtn->scr_pos_y, ps_units_per_px, GPS_rpanel_frame_wide_empty);
    }
    lbDisplay.DrawFlags &= ~Lb_TEXT_ONE_COLOR;

    GoldAmount price = compute_power_price(dungeon->owner, pwkind, 0);
    char* text = buf_sprintf("%ld", (long)price);
    if (dungeon->total_money_owned >= price)
    {
        if ((player->work_state == powerst->work_state) && ((game.play_gameturn & 1) != 0)) {
            draw_gui_panel_sprite_rmleft(gbtn->scr_pos_x - 4*units_per_px/16, gbtn->scr_pos_y - 32*units_per_px/16, ps_units_per_px, gbtn->sprite_idx, 44);
        } else {
            draw_gui_panel_sprite_left(gbtn->scr_pos_x - 4*units_per_px/16, gbtn->scr_pos_y - 32*units_per_px/16, ps_units_per_px, gbtn->sprite_idx);
        }
        for (char* c = text; *c != 0; c++)
        {
            *c -= 120;
        }
    } else
    {
        draw_gui_panel_sprite_left(gbtn->scr_pos_x - 4*units_per_px/16, gbtn->scr_pos_y - 32*units_per_px/16, ps_units_per_px, gbtn->sprite_idx + 1);
    }
    LbTextUseByteCoding(false);
    int tx_units_per_px = (22 * units_per_pixel) / LbTextLineHeight();
    draw_string64k(gbtn->scr_pos_x + 44*units_per_px/16, gbtn->scr_pos_y + (8 - 6)*units_per_px/16, tx_units_per_px, text);
    LbTextUseByteCoding(true);
    lbDisplay.DrawFlags = flg_mem;
}

/**
 * Choose a trap or a door.
 * @param manufctr_idx An index into manufacture data array, beware as this is different from models.
 * @param tooltip_id The tooltip string to display.
 */
void choose_workshop_item(int manufctr_idx, TextStringId tooltip_id)
{
    struct PlayerInfo* player = get_my_player();
    struct ManufactureData* manufctr = get_manufacture_data(manufctr_idx);
    set_players_packet_action(player, PckA_SetPlyrState, manufctr->work_state,
        manufctr->tngmodel, 0, 0);

    game.manufactr_element = manufctr_idx;
    game.manufactr_spridx = manufctr->bigsym_sprite_idx;
    game.manufactr_tooltip = tooltip_id;
}

void gui_choose_trap(struct GuiButton *gbtn)
{
    //Note by Petter: factored out gui_choose_trap to choose_workshop_item (better name as well)
    choose_workshop_item((int) gbtn->content, gbtn->tooltip_stridx);
}

void go_to_next_trap_of_type(ThingModel tngmodel, PlayerNumber plyr_idx)
{
    struct Thing *thing;
    if (tngmodel >= 8) {
        ERRORLOG("Bad trap kind");
        return;
    }
    unsigned long k = 0;
    static unsigned short seltrap[8];
    int i = seltrap[tngmodel];
    SYNCDBG(9,"Starting, prev index %d",i);
    {
        if (i != 0) {
            thing = thing_get(i);
        } else {
            thing = INVALID_THING;
        }
        if (!thing_exists(thing) || (thing->class_id != TCls_Trap)) {
            i = get_thing_class_list_head(TCls_Trap);
        } else {
            i = thing->next_of_class;
        }
    }
    seltrap[tngmodel] = 0;
    while (i != 0)
    {
        thing = thing_get(i);
        if (thing_is_invalid(thing))
        {
          ERRORLOG("Jump to invalid thing detected");
          break;
        }
        i = thing->next_of_class;
        // Per-thing code
        if ((thing->owner == plyr_idx) && (thing->model == tngmodel)) {
            seltrap[tngmodel] = thing->index;
            break;
        }
        if (i == 0) {
            i = get_thing_class_list_head(TCls_Trap);
        }
        // Per-thing code ends
        k++;
        if (k > THINGS_COUNT)
        {
          ERRORLOG("Infinite loop detected when sweeping things list");
          break;
        }
    }
    i = seltrap[tngmodel];
    if (i > 0) {
        struct Packet* pckt = get_packet(plyr_idx);
        set_packet_action(pckt, PckA_ZoomToTrap, i, 0, 0, 0);
    }
}

void go_to_next_door_of_type(ThingModel tngmodel, PlayerNumber plyr_idx)
{
    struct Thing *thing;
    if (tngmodel >= 8) {
        ERRORLOG("Bad door kind");
        return;
    }
    unsigned long k = 0;
    static unsigned short seldoor[8];
    int i = seldoor[tngmodel];
    {
        if (i != 0) {
            thing = thing_get(i);
        } else {
            thing = INVALID_THING;
        }
        if (!thing_exists(thing) || (thing->class_id != TCls_Door)) {
            i = get_thing_class_list_head(TCls_Door);
        } else {
            i = thing->next_of_class;
        }
    }
    seldoor[tngmodel] = 0;
    while (i != 0)
    {
        thing = thing_get(i);
        if (thing_is_invalid(thing))
        {
          ERRORLOG("Jump to invalid thing detected");
          break;
        }
        i = thing->next_of_class;
        // Per-thing code
        if ((thing->owner == plyr_idx) && (thing->model == tngmodel)) {
            seldoor[tngmodel] = thing->index;
            break;
        }
        if (i == 0) {
            i = get_thing_class_list_head(TCls_Door);
        }
        // Per-thing code ends
        k++;
        if (k > THINGS_COUNT)
        {
          ERRORLOG("Infinite loop detected when sweeping things list");
          break;
        }
    }
    i = seldoor[tngmodel];
    if (i > 0) {
        struct Packet* pckt = get_packet(plyr_idx);
        set_packet_action(pckt, PckA_ZoomToDoor, i, 0, 0, 0);
    }
}

void gui_go_to_next_trap(struct GuiButton *gbtn)
{
    int manufctr_idx = (int)gbtn->content;
    struct PlayerInfo* player = get_my_player();
    struct ManufactureData* manufctr = get_manufacture_data(manufctr_idx);
    go_to_next_trap_of_type(manufctr->tngmodel, player->id_number);
    game.manufactr_element = manufctr_idx;
    game.manufactr_spridx = manufctr->bigsym_sprite_idx;
    game.manufactr_tooltip = manufctr->tooltip_stridx;
}

void gui_over_trap_button(struct GuiButton *gbtn)
{
    int manufctr_idx = (long)gbtn->content;
    struct ManufactureData* manufctr = get_manufacture_data(manufctr_idx);
    gui_trap_type_highlighted = manufctr->tngmodel;
}

void gui_area_trap_button(struct GuiButton *gbtn)
{
    unsigned short flg_mem = lbDisplay.DrawFlags;

    int ps_units_per_px = simple_gui_panel_sprite_height_units_per_px(gbtn, GPS_rpanel_frame_portrt_empty, 128);

    int manufctr_idx = (long)gbtn->content;
    draw_gui_panel_sprite_left(gbtn->scr_pos_x, gbtn->scr_pos_y, ps_units_per_px, GPS_rpanel_frame_portrt_empty);
    struct ManufactureData* manufctr = get_manufacture_data(manufctr_idx);
    // Check if we should draw anything
    if (manufctr->tngclass == TCls_Trap)
    {
        if (!is_trap_buildable(my_player_number, manufctr->tngmodel)
          && !is_trap_placeable(my_player_number, manufctr->tngmodel)
          && !is_trap_built(my_player_number, manufctr->tngmodel)) {
            lbDisplay.DrawFlags = flg_mem;
            return;
        }
    } else
    if (manufctr->tngclass == TCls_Door)
    {
        if (!is_door_buildable(my_player_number, manufctr->tngmodel)
          && !is_door_placeable(my_player_number, manufctr->tngmodel)
          && !is_door_built(my_player_number, manufctr->tngmodel)) {
            lbDisplay.DrawFlags = flg_mem;
            return;
        }
    } else
    {
        SYNCDBG(15,"Invalid manufacture index %d",(int)manufctr_idx);
        lbDisplay.DrawFlags = flg_mem;
        return;
    }
    // We should draw; maybe just disabled button
    if ((gbtn->flags & LbBtnF_Enabled) == 0)
    {
        draw_gui_panel_sprite_left(gbtn->scr_pos_x, gbtn->scr_pos_y, ps_units_per_px, GPS_rpanel_frame_portrt_qmark);
        lbDisplay.DrawFlags = flg_mem;
        return;
    }
    struct Dungeon* dungeon = get_players_num_dungeon(my_player_number);
    struct DungeonAdd* dungeonadd = get_dungeonadd(dungeon->owner);
    // Check how many traps/doors do we have to place
    unsigned int amount;
    switch (manufctr->tngclass)
    {
    case TCls_Trap:
        // If there are traps of that type placed on map
        if (player_has_deployed_trap_of_model(my_player_number, manufctr->tngmodel)) {
            draw_gui_panel_sprite_left(gbtn->scr_pos_x, gbtn->scr_pos_y, ps_units_per_px, GPS_rpanel_frame_portrt_light);
        }
        amount = dungeonadd->mnfct_info.trap_amount_placeable[manufctr->tngmodel];
        break;
    case TCls_Door:
        // If there are doors of that type placed on map
        if (player_has_deployed_door_of_model(my_player_number, manufctr->tngmodel, -1)) {
            draw_gui_panel_sprite_left(gbtn->scr_pos_x, gbtn->scr_pos_y, ps_units_per_px, GPS_rpanel_frame_portrt_light);
        }
        amount = dungeonadd->mnfct_info.door_amount_placeable[manufctr->tngmodel];
        break;
    default:
        amount = 0;
        break;
    }
    int i = gbtn->sprite_idx + (amount < 1);
    if (gbtn->gbactn_1 || gbtn->gbactn_2)
    {
        draw_gui_panel_sprite_rmleft(gbtn->scr_pos_x, gbtn->scr_pos_y, ps_units_per_px, i, 22);
    } else
    {
        draw_gui_panel_sprite_left(gbtn->scr_pos_x, gbtn->scr_pos_y, ps_units_per_px, i);
    }
    lbDisplay.DrawFlags = flg_mem;
}

void gui_go_to_next_door(struct GuiButton *gbtn)
{
    int manufctr_idx = (int)gbtn->content;
    struct PlayerInfo* player = get_my_player();
    struct ManufactureData* manufctr = get_manufacture_data(manufctr_idx);
    go_to_next_door_of_type(manufctr->tngmodel, player->id_number);
    game.manufactr_element = manufctr_idx;
    game.manufactr_spridx = manufctr->bigsym_sprite_idx;
    game.manufactr_tooltip = manufctr->tooltip_stridx;
}

void gui_over_creature_button(struct GuiButton* gbtn)
{
    SYNCDBG(8, "Starting");
    long i = gbtn->btype_value & LbBFeF_IntValueMask;
    ThingModel crmodel;
    if (i > 0) {
        crmodel = breed_activities[(top_of_breed_list + i) % gameadd.crtr_conf.model_count];
    }
    else {
        crmodel = get_players_special_digger_model(my_player_number);
    }
    gui_creature_type_highlighted = crmodel;
}

void gui_over_door_button(struct GuiButton *gbtn)
{
    int manufctr_idx = (long)gbtn->content;
    struct ManufactureData* manufctr = get_manufacture_data(manufctr_idx);
    gui_door_type_highlighted = manufctr->tngmodel;
}

void gui_remove_area_for_traps(struct GuiButton *gbtn)
{
    struct PlayerInfo* player = get_my_player();
    game.manufactr_element = 0;
    game.manufactr_spridx = 0;
    game.manufactr_tooltip = 0;
    set_players_packet_action(player, PckA_SetPlyrState, PSt_Sell, 0, 0, 0);
}

void gui_area_big_trap_button(struct GuiButton *gbtn)
{
    int manufctr_idx = (int)gbtn->content;
    struct PlayerInfo* player = get_my_player();

    struct Dungeon* dungeon = get_players_dungeon(player);
    struct DungeonAdd* dungeonadd = get_dungeonadd(dungeon->owner);
    struct ManufactureData* manufctr = get_manufacture_data(manufctr_idx);
    unsigned short flg_mem = lbDisplay.DrawFlags;
    int units_per_px = (gbtn->width * 16 + 126 / 2) / 126;
    int ps_units_per_px = simple_gui_panel_sprite_width_units_per_px(gbtn, GPS_rpanel_frame_wide_empty, 100);

    draw_gui_panel_sprite_left(gbtn->scr_pos_x, gbtn->scr_pos_y, ps_units_per_px, GPS_rpanel_frame_wide_empty);
    if (manufctr_idx == 0) {
        lbDisplay.DrawFlags = flg_mem;
        return;
    }
    lbDisplay.DrawFlags &= ~Lb_TEXT_ONE_COLOR;
    unsigned int amount;
    switch (manufctr->tngclass)
    {
    case TCls_Trap:
        amount = dungeonadd->mnfct_info.trap_amount_placeable[manufctr->tngmodel];
        break;
    case TCls_Door:
        amount = dungeonadd->mnfct_info.door_amount_placeable[manufctr->tngmodel];
        break;
    default:
        amount = 0;
        break;
    }
    // Note that "@" is "x" in that font
    sprintf(gui_textbuf, "@%ld", (long)amount);
    if (amount <= 0) {
        draw_gui_panel_sprite_left(gbtn->scr_pos_x - 4*units_per_px/16, gbtn->scr_pos_y - 32*units_per_px/16, ps_units_per_px, gbtn->sprite_idx + 1);
    } else
    if ((((manufctr->tngclass == TCls_Trap) && (player->chosen_trap_kind == manufctr->tngmodel) && (player->work_state == PSt_PlaceTrap))
      || ((manufctr->tngclass == TCls_Door) && (player->chosen_door_kind == manufctr->tngmodel) && (player->work_state == PSt_PlaceDoor)))
      && ((game.play_gameturn & 1) == 0) )
    {
        draw_gui_panel_sprite_rmleft(gbtn->scr_pos_x - 4*units_per_px/16, gbtn->scr_pos_y - 32*units_per_px/16, ps_units_per_px, gbtn->sprite_idx, 44);
    } else {
        draw_gui_panel_sprite_left(gbtn->scr_pos_x - 4*units_per_px/16, gbtn->scr_pos_y - 32*units_per_px/16, ps_units_per_px, gbtn->sprite_idx);
    }
    int tx_units_per_px = (22 * units_per_pixel) / LbTextLineHeight();
    draw_string64k(gbtn->scr_pos_x + 44*units_per_px/16, gbtn->scr_pos_y + (8 - 6)*units_per_px/16, tx_units_per_px, gui_textbuf);
    lbDisplay.DrawFlags = flg_mem;
}

void maintain_big_spell(struct GuiButton *gbtn)
{
    long spl_idx = game.chosen_spell_type;
    if ((spl_idx < 0) || (spl_idx >= magic_conf.power_types_count)) {
        return;
    }
    gbtn->content = (unsigned long *)spl_idx;
    gbtn->sprite_idx = game.chosen_spell_spridx;
    gbtn->tooltip_stridx = game.chosen_spell_tooltip;
    struct Dungeon* dungeon = get_players_num_dungeon(my_player_number);
    if (dungeon->magic_level[spl_idx] > 0) {
        gbtn->btype_value &= LbBFeF_IntValueMask;
        gbtn->flags |= LbBtnF_Enabled;
    } else {
        gbtn->btype_value |= LbBFeF_NoTooltip;
        gbtn->flags &= ~LbBtnF_Enabled;
    }
}

void maintain_room(struct GuiButton *gbtn)
{
    RoomKind rkind = (long)gbtn->content;
    struct DungeonAdd* dungeonadd = get_dungeonadd(my_player_number);
    if ((rkind < 1) || (rkind >= game.slab_conf.room_types_count)) {
        return;
    }
    if (dungeonadd_invalid(dungeonadd)) {
        ERRORDBG(8,"Cannot do; player %d has no dungeon",(int)my_player_number);
        return;
    }
    if (dungeonadd->room_buildable[rkind] & 1) {
        gbtn->btype_value &= LbBFeF_IntValueMask;
        gbtn->flags |= LbBtnF_Enabled;
    } else {
        gbtn->btype_value |= LbBFeF_NoTooltip;
        gbtn->flags &= ~LbBtnF_Enabled;
    }
}

void maintain_big_room(struct GuiButton *gbtn)
{
    long rkind = game.chosen_room_kind;
    struct DungeonAdd* dungeonadd = get_dungeonadd(my_player_number);
    if ((rkind < 1) || (rkind >= game.slab_conf.room_types_count)) {
        return;
    }
    if (dungeonadd_invalid(dungeonadd)) {
        ERRORDBG(8,"Cannot do; player %d has no dungeon",(int)my_player_number);
        return;
    }
    gbtn->content = (unsigned long *)rkind;
    gbtn->sprite_idx = game.chosen_room_spridx;
    gbtn->tooltip_stridx = game.chosen_room_tooltip;
    if (dungeonadd->room_buildable[rkind] & 1) {
        gbtn->btype_value &= LbBFeF_IntValueMask;
        gbtn->flags |= LbBtnF_Enabled;
    } else {
        gbtn->btype_value |= LbBFeF_NoTooltip;
        gbtn->flags &= ~LbBtnF_Enabled;
    }
}

void maintain_spell(struct GuiButton *gbtn)
{
    struct PlayerInfo* player = get_my_player();
    long i = (unsigned long)(gbtn->content) & 0xff;
    if (!is_power_available(player->id_number, i))
    {
        gbtn->btype_value |= LbBFeF_NoTooltip;
        gbtn->flags &= ~LbBtnF_Enabled;
  } else
  if (i == PwrK_ARMAGEDDON)
  {
      if (game.armageddon_cast_turn != 0)
      {
        gbtn->btype_value |= LbBFeF_NoTooltip;
        gbtn->flags &= ~LbBtnF_Enabled;
      } else
      {
        gbtn->btype_value &= LbBFeF_IntValueMask;
        gbtn->flags |= LbBtnF_Enabled;
      }
  } else
  if (i == PwrK_HOLDAUDNC)
  {
      if (player_uses_power_hold_audience(my_player_number))
      {
        gbtn->btype_value |= LbBFeF_NoTooltip;
        gbtn->flags &= ~LbBtnF_Enabled;
      } else
      {
        gbtn->btype_value &= LbBFeF_IntValueMask;
        gbtn->flags |= LbBtnF_Enabled;
      }
  } else
  {
    gbtn->btype_value &= LbBFeF_IntValueMask;
    gbtn->flags |= LbBtnF_Enabled;
  }
}

void maintain_trap(struct GuiButton *gbtn)
{
    int manufctr_idx = (unsigned int)gbtn->content;
    struct ManufactureData* manufctr = get_manufacture_data(manufctr_idx);
    if (is_trap_placeable(my_player_number, manufctr->tngmodel) || is_trap_built(my_player_number, manufctr->tngmodel))
    {
        gbtn->btype_value &= LbBFeF_IntValueMask;
        gbtn->flags |= LbBtnF_Enabled;
    } else
    {
        gbtn->btype_value |= LbBFeF_NoTooltip;
        gbtn->flags &= ~LbBtnF_Enabled;
    }
}

void maintain_door(struct GuiButton *gbtn)
{
    int manufctr_idx = (unsigned int)gbtn->content;
    struct ManufactureData* manufctr = get_manufacture_data(manufctr_idx);
    if (is_door_placeable(my_player_number, manufctr->tngmodel) || is_door_built(my_player_number, manufctr->tngmodel))
    {
        gbtn->btype_value &= LbBFeF_IntValueMask;
        gbtn->flags |= LbBtnF_Enabled;
    } else
    {
        gbtn->btype_value |= LbBFeF_NoTooltip;
        gbtn->flags &= ~LbBtnF_Enabled;
    }
}

void maintain_big_trap(struct GuiButton *gbtn)
{
    int manufctr_idx = game.manufactr_element % gameadd.trapdoor_conf.manufacture_types_count;
    struct ManufactureData* manufctr = get_manufacture_data(manufctr_idx);
    gbtn->content = (unsigned long *)manufctr_idx;
    gbtn->sprite_idx = game.manufactr_spridx;
    gbtn->tooltip_stridx = game.manufactr_tooltip;
    if ( ((manufctr->tngclass == TCls_Trap) && is_trap_placeable(my_player_number, manufctr->tngmodel))
      || ((manufctr->tngclass == TCls_Door) && is_door_placeable(my_player_number, manufctr->tngmodel)) )
    {
        gbtn->btype_value &= LbBFeF_IntValueMask;
        gbtn->flags |= LbBtnF_Enabled;
    } else
    {
        gbtn->btype_value |= LbBFeF_NoTooltip;
        gbtn->flags &= ~LbBtnF_Enabled;
    }
}

void draw_centred_string64k(const char *text, short x, short y, short base_w, short dst_w)
{
    unsigned long flg_mem = lbDisplay.DrawFlags;
    lbDisplay.DrawFlags &= ~Lb_TEXT_ONE_COLOR;
    LbTextSetJustifyWindow((x - (dst_w / 2)), y, dst_w);
    LbTextSetClipWindow( (x - (dst_w / 2)), y, dst_w, 16*dst_w/base_w);
    lbDisplay.DrawFlags |= Lb_TEXT_HALIGN_CENTER;
    int tx_units_per_px;
    int text_x;
    int text_y = -6*dst_w/base_w;
    if ( (MyScreenHeight < 400) && (dbc_language > 0) ) 
    {
        tx_units_per_px = scale_ui_value(32);
        text_x = 12;
    }
    else
    {
        tx_units_per_px = (22 * units_per_pixel) / LbTextLineHeight();
        if ( (dbc_language > 0) && (MyScreenWidth > 640) )
        {
            tx_units_per_px = scale_value_by_horizontal_resolution(12 + (MyScreenWidth / 640));
            text_y += 12;
        }
        else
        {
            tx_units_per_px = (22 * units_per_pixel) / LbTextLineHeight();
        }
        text_x = 0;
    }
    LbTextDrawResized(text_x, text_y, tx_units_per_px, text);
    LbTextSetJustifyWindow(0, 0, LbGraphicsScreenWidth());
    LbTextSetClipWindow(0, 0, LbGraphicsScreenWidth(), LbGraphicsScreenHeight());
    LbTextSetWindow(0, 0, MyScreenWidth, MyScreenHeight);
    lbDisplay.DrawFlags = flg_mem;
}

void draw_name_box(long x, long y, int width, struct Thing *thing)
{
    int ps_units_per_px;
    {
        struct TbSprite* spr = &gui_panel_sprites[GPS_rpanel_bar_long_full];
        ps_units_per_px = (width*95/100) * 16 / spr->SWidth;
    }
    draw_gui_panel_sprite_left(x, y, ps_units_per_px, GPS_rpanel_bar_long_full);
    if (thing_is_creature(thing) && (thing->ccontrol_idx > 0))
    {
        // Draw health bar
        struct PlayerInfo* player = get_my_player();
        struct Thing* ctrltng = thing_get(player->controlled_thing_idx);
        struct CreatureControl* cctrl = creature_control_get_from_thing(ctrltng);
        HitPoints maxhealth = cctrl->max_health;
        HitPoints curhealth = ctrltng->health;
        if (curhealth <= 0) {
            curhealth = 0;
        } else
        if (curhealth > maxhealth) {
            curhealth = maxhealth;
        }
        if (maxhealth > 0)
        {
            long i = 63 * curhealth / maxhealth;
            long bar_fill = 126 - 2 * i;
            if (bar_fill < 0) {
                bar_fill = 0;
            } else
            if (bar_fill > 126) {
                bar_fill = 126;
            }
            LbDrawBox(x + ((128-bar_fill)*width + 70)/140, y + (4*width + 70)/140, (bar_fill*width + 70)/140, (14*width + 70)/140, colours[0][0][0]);
        }
        // Draw creature name
        const char* text = creature_own_name(thing);
        draw_centred_string64k(text, x + 63*width/140, y + 2*width/140, 120, 120*width/140);
    }
}

void gui_creature_query_background1(struct GuiMenu *gmnu)
{
    SYNCDBG(19,"Starting");
    int units_per_px = (gmnu->width * 16 + 140 / 2) / 140;
    struct PlayerInfo* player = get_my_player();
    struct Thing* ctrltng = thing_get(player->controlled_thing_idx);
    draw_name_box(gmnu->pos_x + 4*units_per_px/16, gmnu->pos_y + 262*units_per_px/16, gmnu->width, ctrltng);
    int portrt_x = gmnu->pos_x + (4 * units_per_px + 8) / 16;
    int portrt_y = gmnu->pos_y + (188 * units_per_px + 8) / 16;
    if (thing_is_creature(ctrltng) && (ctrltng->ccontrol_idx > 0))
    {
        long spr_idx = get_creature_model_graphics(ctrltng->model, CGI_QuerySymbol);
        if (spr_idx > 0)
        {
            const struct TbSprite* spr = get_button_sprite(spr_idx);
            int bs_units_per_px = (gmnu->width * 35 / 100) * 16 / spr->SWidth;
            LbSpriteDrawResized(portrt_x + 12 * units_per_px / 16, portrt_y + 12 * units_per_px / 16, bs_units_per_px, get_button_sprite(spr_idx));
        }
    }
    {
        struct TbSprite* spr = &gui_panel_sprites[GPS_rpanel_frame_double_hex_med];
        int ps_units_per_px = (gmnu->width * 52 / 100) * 16 / spr->SWidth;
        draw_gui_panel_sprite_left(portrt_x, portrt_y, ps_units_per_px, GPS_rpanel_frame_double_hex_med);
    }
}

void gui_creature_query_background2(struct GuiMenu *gmnu)
{
    SYNCDBG(19,"Starting");
    int units_per_px = (gmnu->width * 16 + 140 / 2) / 140;
    struct PlayerInfo* player = get_my_player();
    struct Thing* ctrltng = thing_get(player->controlled_thing_idx);
    int nambox_x = gmnu->pos_x + 4 * units_per_px / 16;
    int nambox_y = gmnu->pos_y + 200 * units_per_px / 16;
    draw_name_box(nambox_x, nambox_y, gmnu->width, ctrltng);
    if (thing_is_creature(ctrltng) && (ctrltng->ccontrol_idx > 0))
    {
        long spr_idx = get_creature_model_graphics(ctrltng->model, CGI_HandSymbol);
        if (spr_idx > 0)
        {
            struct TbSprite* spr = &gui_panel_sprites[spr_idx];
            int ps_units_per_px = (gmnu->width * 22 / 100) * 16 / spr->SWidth;
            draw_gui_panel_sprite_left(nambox_x, nambox_y - 22*units_per_px/16, ps_units_per_px, spr_idx);
        }
    }
}

unsigned short get_creature_pick_flags(TbBool pick_up)
{
    unsigned short pick_flags = pick_up ? TPF_PickableCheck : 0;
    if (lbKeyOn[KC_LCONTROL] || lbKeyOn[KC_RCONTROL])
    {
        pick_flags |= TPF_OrderedPick;
    }
    if (lbKeyOn[KC_LSHIFT] || lbKeyOn[KC_RSHIFT])
    {
        pick_flags |= TPF_OrderedPick | TPF_ReverseOrder;
    }
    return pick_flags;
}

void pick_up_creature_doing_activity(struct GuiButton *gbtn)
{
    SYNCDBG(8,"Starting");
    long i = gbtn->btype_value & LbBFeF_IntValueMask;
    ThingModel crmodel;
    if (i > 0)
        crmodel = breed_activities[(top_of_breed_list+i)%gameadd.crtr_conf.model_count];
    else
        crmodel = get_players_special_digger_model(my_player_number);
    // Get index from pointer
    long job_idx = ((long*)gbtn->content - &activity_list[0]);
    unsigned char pick_flags = get_creature_pick_flags(1);
    pick_up_creature_of_model_and_gui_job(crmodel, (job_idx & 0x03), my_player_number, pick_flags);
}

void gui_go_to_next_creature_activity(struct GuiButton *gbtn)
{
    ThingModel crmodel;
    int i = gbtn->btype_value & LbBFeF_IntValueMask;
    if (i > 0) {
        crmodel = breed_activities[(top_of_breed_list+i)%gameadd.crtr_conf.model_count];
    } else {
        crmodel = get_players_special_digger_model(my_player_number);
    }
    // Get index from pointer
    int job_idx = ((long*)gbtn->content - &activity_list[0]);
    unsigned short pick_flags = get_creature_pick_flags(0);
    go_to_next_creature_of_model_and_gui_job(crmodel, (job_idx & 0x3), pick_flags);
}

RoomIndex find_my_next_room_of_type(RoomKind rkind)
{
    return find_next_room_of_type(my_player_number, rkind);
}

RoomIndex find_next_room_of_type(PlayerNumber plyr_idx, RoomKind rkind)
{
    static RoomIndex next_room[TERRAIN_ITEMS_MAX];
    if (next_room[rkind] > 0)
    {
        struct Room* room = room_get(next_room[rkind]);
        if (room_exists(room) && (room->owner == plyr_idx) && (room->kind == rkind))
          next_room[rkind] = room->next_of_owner;
        else
          next_room[rkind] = 0;
    }
    if (next_room[rkind] <= 0)
    {
        struct DungeonAdd* dungeonadd = get_dungeonadd(plyr_idx);
        next_room[rkind] = dungeonadd->room_kind[rkind];
    }
    return next_room[rkind];
}

void go_to_my_next_room_of_type_and_select(RoomKind rkind)
{
    RoomIndex room_idx = find_my_next_room_of_type(rkind);
    struct PlayerInfo* player = get_my_player();
    if (room_idx > 0) {
        set_players_packet_action(player, PckA_ZoomToRoom, room_idx, 0, 0, 0);
    }
}

void go_to_my_next_room_of_type(RoomKind rkind)
{
    //_DK_go_to_my_next_room_of_type(rkind); return;
    RoomIndex room_idx = find_my_next_room_of_type(rkind);
    struct PlayerInfo* player = get_my_player();
    if (room_idx > 0) {
        struct Room* room = room_get(room_idx);
        set_players_packet_action(player, PckA_ZoomToPosition, subtile_coord_center(room->central_stl_x), subtile_coord_center(room->central_stl_y), 0, 0);
    }
}

void gui_go_to_next_room(struct GuiButton *gbtn)
{
    unsigned long rkind = (long)gbtn->content;
    go_to_my_next_room_of_type_and_select(rkind);
    game.chosen_room_kind = rkind;
    struct RoomConfigStats* roomst = &game.slab_conf.room_cfgstats[rkind];
    game.chosen_room_spridx = roomst->bigsym_sprite_idx;
    game.chosen_room_tooltip = gbtn->tooltip_stridx;
}

void gui_over_room_button(struct GuiButton *gbtn)
{
    gui_room_type_highlighted = (long)gbtn->content;
}

void gui_area_room_button(struct GuiButton *gbtn)
{
    unsigned short flg_mem = lbDisplay.DrawFlags;

    int ps_units_per_px = simple_gui_panel_sprite_height_units_per_px(gbtn, GPS_rpanel_frame_portrt_empty, 128);

    RoomKind rkind = (long)gbtn->content;
    draw_gui_panel_sprite_left(gbtn->scr_pos_x, gbtn->scr_pos_y, ps_units_per_px, GPS_rpanel_frame_portrt_empty);
    struct Dungeon* dungeon = get_my_dungeon();
    struct DungeonAdd* dungeonadd = get_dungeonadd(my_player_number);
    if ((dungeonadd->room_buildable[rkind] & 1) // One can build it now
         || (dungeonadd->room_resrchable[rkind] == 1) // One can research it at any time
         || (dungeonadd->room_resrchable[rkind] == 2) // One can research it and get instantly then found
         || ((dungeonadd->room_resrchable[rkind] == 4) && (dungeonadd->room_buildable[rkind] & 2)) // Player able to research
         )
    {
        if ((gbtn->flags & LbBtnF_Enabled) != 0)
        {
            if (dungeonadd->room_kind[rkind] > 0)
                draw_gui_panel_sprite_left(gbtn->scr_pos_x, gbtn->scr_pos_y, ps_units_per_px, GPS_rpanel_frame_portrt_light);
            int spr_idx = (dungeon->total_money_owned < get_room_kind_stats(rkind)->cost) + gbtn->sprite_idx;
            if ((gbtn->gbactn_1 == 0) && (gbtn->gbactn_2 == 0)) {
                draw_gui_panel_sprite_left(gbtn->scr_pos_x, gbtn->scr_pos_y, ps_units_per_px, spr_idx);
            } else {
                draw_gui_panel_sprite_rmleft(gbtn->scr_pos_x, gbtn->scr_pos_y, ps_units_per_px, spr_idx, 44);
            }
        } else
        {
            // Draw a question mark over the button, to indicate it can be researched
            draw_gui_panel_sprite_left(gbtn->scr_pos_x, gbtn->scr_pos_y, ps_units_per_px, GPS_rpanel_frame_portrt_qmark);
        }
    }
    lbDisplay.DrawFlags = flg_mem;
}

void pick_up_next_creature(struct GuiButton *gbtn)
{
    int kind;

    int i = gbtn->btype_value & LbBFeF_IntValueMask;
    if (i > 0) {
        kind = breed_activities[(i + top_of_breed_list) % gameadd.crtr_conf.model_count];
    }
    else {
        kind = get_players_special_digger_model(my_player_number);
    }

    unsigned short pick_flags = get_creature_pick_flags(1);
    pick_up_creature_of_model_and_gui_job(kind, CrGUIJob_Any, my_player_number, pick_flags);
}

void gui_go_to_next_creature(struct GuiButton *gbtn)
{
    SYNCDBG(8,"Starting");
    long i = gbtn->btype_value & LbBFeF_IntValueMask;
    ThingModel crmodel;
    if (i > 0) {
        crmodel = breed_activities[(top_of_breed_list+i)%gameadd.crtr_conf.model_count];
    } else {
        crmodel = get_players_special_digger_model(my_player_number);
    }
    unsigned char pick_flags = get_creature_pick_flags(0);
    go_to_next_creature_of_model_and_gui_job(crmodel, CrGUIJob_Any, pick_flags);
}

void gui_area_anger_button(struct GuiButton *gbtn)
{
    long crmodel;
    SYNCDBG(10,"Starting");
    long i = gbtn->btype_value & LbBFeF_IntValueMask;
    // Get index from pointer
    long job_idx = ((long*)gbtn->content - &activity_list[0]);
    if ( (i > 0) && (top_of_breed_list+i < gameadd.crtr_conf.model_count) )
        crmodel = breed_activities[top_of_breed_list+i];
    else
        crmodel = get_players_special_digger_model(my_player_number);
    // Get scale factor
    int units_per_px = (gbtn->width * 16 + 32 / 2) / 32;
    int ps_units_per_px = simple_gui_panel_sprite_width_units_per_px(gbtn, GPS_rpanel_tab_crtr_annoy_lv00, 113);
    // Now draw the button
    long cr_total = 0;
    if ((crmodel > 0) && (crmodel < gameadd.crtr_conf.model_count) && (gbtn->flags & LbBtnF_Enabled))
    {
        struct Dungeon* dungeon = get_players_num_dungeon(my_player_number);
        int spridx = gbtn->sprite_idx;
        if (gbtn->content != NULL)
        {
          cr_total = *(long *)gbtn->content;
          if (cr_total > 0)
          {
            i = dungeon->guijob_angry_creatrs_count[crmodel][(job_idx & 0x03)];
            if (i > cr_total)
            {
              WARNDBG(7,"Creature %d stats inconsistency; total=%d, doing activity%d=%d",crmodel,cr_total,(job_idx & 0x03),i);
              i = cr_total;
            }
            if (i < 0)
            {
              i = 0;
            }
            spridx += 14 * i / cr_total;
          }
        }
        if ((gbtn->gbactn_1) || (gbtn->gbactn_2))
        {
          draw_gui_panel_sprite_rmleft(gbtn->scr_pos_x, gbtn->scr_pos_y-2*units_per_px/16, ps_units_per_px, spridx, 12);
        } else
        {
          draw_gui_panel_sprite_left(gbtn->scr_pos_x, gbtn->scr_pos_y-2*units_per_px/16, ps_units_per_px, spridx);
        }
        if (gbtn->content != NULL)
        {
          sprintf(gui_textbuf, "%ld", cr_total);
          // We will use a special coding for our "string" - we want chars to represent
          // sprite index directly, without code pages and multibyte chars interpretation
          if ((cr_total > 0) && (dungeon->guijob_all_creatrs_count[crmodel][(job_idx & 0x03)] ))
          {
              for (i=0; gui_textbuf[i] != '\0'; i++)
                  gui_textbuf[i] -= 120;
          }
          LbTextUseByteCoding(false);
          draw_button_string(gbtn, 32, gui_textbuf);
          LbTextUseByteCoding(true);
        }
    }
    SYNCDBG(12,"Finished");
}

long anger_get_creature_highest_anger_type_and_byte_percentage(struct Thing *creatng, long *out_angr_typ, long *out_angr_prct)
{
    struct CreatureControl* cctrl = creature_control_get_from_thing(creatng);
    struct CreatureStats* crstat = creature_stats_get_from_thing(creatng);
    long angr_lmt = crstat->annoy_level;
    int angr_typ = 0;
    long angr_lvl = 0;
    for (int i = 1; i < 5; i++)
    {
        if (angr_lvl < cctrl->annoyance_level[i])
        {
            angr_lvl = cctrl->annoyance_level[i];
            angr_typ = i;
        }
    }
    if (angr_lmt <= 0)
    {
        *out_angr_prct = 0;
        *out_angr_typ = 0;
        return 0;
    }
    if (angr_lvl < 0) {
        angr_lvl = 0;
    } else
    if (angr_lvl > 2 * angr_lmt) {
        angr_lvl = 2 * angr_lmt;
    }
    // Return value scaled 0..256
    *out_angr_prct = (angr_lvl << 8) / (2 * angr_lmt);
    *out_angr_typ = angr_typ;
    return 1;
}

void gui_area_smiley_anger_button(struct GuiButton *gbtn)
{
    struct PlayerInfo* player = get_my_player();
    // Get scale factor
    int units_per_px = (gbtn->width * 16 + 56 / 2) / 56;
    int ps_units_per_px = simple_gui_panel_sprite_width_units_per_px(gbtn, gbtn->sprite_idx, 100);
    draw_gui_panel_sprite_left(gbtn->scr_pos_x, gbtn->scr_pos_y, ps_units_per_px, gbtn->sprite_idx);
    struct Thing* ctrltng = thing_get(player->controlled_thing_idx);
    TRACE_THING(ctrltng);
    if (thing_is_creature(ctrltng))
    {
        long angr_typ;
        long angr_prct;
        anger_get_creature_highest_anger_type_and_byte_percentage(ctrltng, &angr_typ, &angr_prct);
        int angr_pos = 5 * angr_prct / 256;
        if (angr_pos < 0) {
            angr_pos = 0;
        } else
        if (angr_pos > 4) {
            angr_pos = 4;
        }
        int spr_idx = angr_pos + GPS_symbols_creatr_mood_vhappy_std;
        int shift_x = (48 * angr_prct - 16) / 256;
        if (shift_x < 0) {
            shift_x = 0;
        } else
        if ( shift_x > 36 ) {
            shift_x = 36;
        }
        draw_gui_panel_sprite_left(gbtn->scr_pos_x + (shift_x - 12) * units_per_px / 16, gbtn->scr_pos_y - 22 * units_per_px / 16, ps_units_per_px, spr_idx);
    }
}

void gui_area_experience_button(struct GuiButton *gbtn)
{
    struct PlayerInfo* player = get_my_player();
    int units_per_px = (gbtn->width * 16 + 56 / 2) / 56;
    int ps_units_per_px = simple_gui_panel_sprite_width_units_per_px(gbtn, gbtn->sprite_idx, 100);
    struct Thing* ctrltng = thing_get(player->controlled_thing_idx);
    TRACE_THING(ctrltng);
    if (thing_is_creature(ctrltng))
    {
        draw_gui_panel_sprite_left(gbtn->scr_pos_x, gbtn->scr_pos_y, ps_units_per_px, gbtn->sprite_idx);
        struct CreatureStats* crstat = creature_stats_get_from_thing(ctrltng);
        struct CreatureControl* cctrl = creature_control_get_from_thing(ctrltng);
        long points_progress = cctrl->exp_points;
        long points_required = (crstat->to_level[cctrl->explevel] << 8);
        gui_area_progress_bar_med2(gbtn, units_per_px, points_progress, points_required);
        char* text = buf_sprintf("%d", (int)(cctrl->explevel + 1));
        draw_button_string(gbtn, 56, text);
    } else
    if (thing_is_dead_creature(ctrltng))
    {
        draw_gui_panel_sprite_left(gbtn->scr_pos_x, gbtn->scr_pos_y, ps_units_per_px, gbtn->sprite_idx);
        //TODO maybe show some info about dead creature too?
    }
}

void gui_area_instance_button(struct GuiButton *gbtn)
{
    struct PlayerInfo* player = get_my_player();
    int units_per_px = (gbtn->width * 16 + 60 / 2) / 60;
    int ps_units_per_px = simple_gui_panel_sprite_width_units_per_px(gbtn, GPS_rpanel_bar_with_pic_full_blue_down, 100);
    struct Thing* ctrltng = thing_get(player->controlled_thing_idx);
    TRACE_THING(ctrltng);
    if (!thing_is_creature(ctrltng))
    {
        draw_gui_panel_sprite_left(gbtn->scr_pos_x, gbtn->scr_pos_y, ps_units_per_px, GPS_rpanel_bar_with_pic_full_blue_down);
        gui_area_progress_bar_short(gbtn, units_per_px, 0, 32);
        return;
    }
    int curbtn_avail_pos = (long)gbtn->content;
    int curbtn_inst_id = creature_instance_get_available_id_for_pos(ctrltng, curbtn_avail_pos);
    if (!creature_instance_is_available(ctrltng, curbtn_inst_id))
    {
        draw_gui_panel_sprite_left(gbtn->scr_pos_x, gbtn->scr_pos_y, ps_units_per_px, GPS_rpanel_bar_with_pic_full_blue_down);
        gui_area_progress_bar_short(gbtn, units_per_px, 0, 32);
        return;
    }
    struct CreatureControl* cctrl = creature_control_get_from_thing(ctrltng);
    int spr_idx;
    if (cctrl->active_instance_id == curbtn_inst_id) {
      spr_idx = GPS_rpanel_bar_with_pic_full_blue_up;
    } else {
      spr_idx = GPS_rpanel_bar_with_pic_full_blue_down;
    }
    draw_gui_panel_sprite_left(gbtn->scr_pos_x, gbtn->scr_pos_y, ps_units_per_px, spr_idx);
    struct InstanceInfo* inst_inf = creature_instance_info_get(curbtn_inst_id);
    if (cctrl->instance_id == curbtn_inst_id)
    {
        gui_area_progress_bar_short(gbtn, units_per_px, 0, 32);
    } else
    if (!creature_instance_has_reset(ctrltng, curbtn_inst_id))
    {
        long turns_progress;
        long turns_required;
        if ((ctrltng->alloc_flags & TAlF_IsControlled) != 0) {
            turns_required = inst_inf->fp_reset_time;
        } else {
            turns_required = inst_inf->reset_time;
        }
        turns_progress = (long)game.play_gameturn - (long)cctrl->instance_use_turn[curbtn_inst_id] + cctrl->inst_action_turns - cctrl->inst_total_turns;
        gui_area_progress_bar_short(gbtn, units_per_px, turns_progress, turns_required);
    } else
    {
        gui_area_progress_bar_short(gbtn, units_per_px, 32, 32);
    }

    // Calculating text size.
    int tx_units_per_px = ( (MyScreenHeight < 400) && (dbc_language > 0) ) ? scale_ui_value(32) : (gbtn->height * 11 / 12) * 16 / LbTextLineHeight();
    const char* text = buf_sprintf("%d", (curbtn_avail_pos + 1) % 10);
    LbTextDrawResized(gbtn->scr_pos_x + 52*units_per_px/16, gbtn->scr_pos_y + 9*units_per_px/16, tx_units_per_px, text);
    spr_idx = gbtn->sprite_idx;

    if ( (!creature_instance_has_reset(ctrltng, curbtn_inst_id)) || ( (thing_affected_by_spell(ctrltng, SplK_Freeze)) && (!inst_inf->instant ) ) )
      spr_idx++;
    if (MyScreenHeight < 400)
    {
        struct TbSprite* spr = &gui_panel_sprites[488];
        ps_units_per_px = (22 * units_per_pixel) / spr->SHeight;
    }
    draw_gui_panel_sprite_left(gbtn->scr_pos_x - 4*units_per_px/16, gbtn->scr_pos_y - 8*units_per_px/16, ps_units_per_px, spr_idx);
}

/** Callback function of maintaining creature skill button. */
void maintain_instance(struct GuiButton *gbtn)
{
    struct PlayerInfo* player = get_my_player();
    struct Thing* ctrltng = thing_get(player->controlled_thing_idx);
    TRACE_THING(ctrltng);
    if (!thing_is_creature(ctrltng))
    {
        gbtn->btype_value |= LbBFeF_NoTooltip;
        gbtn->flags &= ~LbBtnF_Enabled;
        gbtn->sprite_idx = 0;
        gbtn->tooltip_stridx = 0;
        return;
    }
    int curbtn_avail_pos = (long)gbtn->content;
    int curbtn_inst_id = creature_instance_get_available_id_for_pos(ctrltng, curbtn_avail_pos);
    struct InstanceInfo* inst_inf = creature_instance_info_get(curbtn_inst_id);
    gbtn->sprite_idx = inst_inf->symbol_spridx;
    gbtn->tooltip_stridx = inst_inf->tooltip_stridx;
    if (creature_instance_is_available(ctrltng, curbtn_inst_id))
    {
        gbtn->btype_value &= LbBFeF_IntValueMask;
        gbtn->flags |= LbBtnF_Enabled;
        return;
    }
    gbtn->btype_value |= LbBFeF_NoTooltip;
    gbtn->flags &= ~LbBtnF_Enabled;
}

void gui_activity_background(struct GuiMenu *gmnu)
{
    SYNCDBG(9,"Starting");
    unsigned short flg_mem = lbDisplay.DrawFlags;
    lbDisplay.DrawFlags &= ~Lb_TEXT_ONE_COLOR;
    if (no_of_breeds_owned <= 6) {
        top_of_breed_list = 0;
    }
    struct Dungeon* dungeon = get_my_dungeon();
    int visible_count = no_of_breeds_owned;
    if (no_of_breeds_owned <= 1)
      visible_count = 1;
    if (visible_count >= 6)
        visible_count = 6;
    for (int i = 0; i < visible_count; i++)
    {
        ThingModel crmodel;
        if ( (i > 0) && (top_of_breed_list+i < gameadd.crtr_conf.model_count) )
            crmodel = breed_activities[top_of_breed_list+i];
        else
            crmodel = get_players_special_digger_model(my_player_number);
        // Clear activity list
        activity_list[4*i+0] = 0;
        activity_list[4*i+1] = 0;
        activity_list[4*i+2] = 0;
        for (int n = 0; n < 15; n++)
        {
            int job_idx = state_type_to_gui_state[n];
            switch (job_idx)
            {
            case 0:
                activity_list[4*i+0] += dungeon->field_64[crmodel][n];
                break;
            case 1:
                activity_list[4*i+1] += dungeon->field_64[crmodel][n];
                break;
            case 2:
                activity_list[4*i+2] += dungeon->field_64[crmodel][n];
                break;
            default:
                ERRORLOG("Outranged GUI state value %d",(int)job_idx);
                break;
            }
        }
    }
    int mm_units_per_px = (gmnu->width * 16 + 140 / 2) / 140;
    lbDisplay.DrawFlags |= Lb_SPRITE_TRANSPAR4;
    LbDrawBox(gmnu->pos_x + scale_value_for_resolution_with_upp(2, mm_units_per_px), gmnu->pos_y + scale_value_for_resolution_with_upp(218, mm_units_per_px), scale_value_for_resolution_with_upp(134, mm_units_per_px), scale_value_for_resolution_with_upp(24, mm_units_per_px), colours[0][0][0]);
    lbDisplay.DrawFlags = flg_mem;
}

void maintain_activity_up(struct GuiButton *gbtn)
{
    if (no_of_breeds_owned <= 6)
    {
        gbtn->flags &= ~LbBtnF_Visible;
        gbtn->flags &= ~LbBtnF_Enabled;
    } else
    {
        gbtn->flags |= LbBtnF_Visible;
        gbtn->flags ^= (gbtn->flags ^ LbBtnF_Enabled * (top_of_breed_list > 0)) & LbBtnF_Enabled;
    }
    if (wheel_scrolled_up & lbKeyOn[KC_LSHIFT])
    {
        if (top_of_breed_list > 0)
        {
            top_of_breed_list--;
        }
    }
}

void maintain_activity_down(struct GuiButton *gbtn)
{
    if (no_of_breeds_owned <= 6)
    {
        gbtn->flags &= ~LbBtnF_Visible;
        gbtn->flags &= ~LbBtnF_Enabled;
    }
    else
    {
        gbtn->flags |= LbBtnF_Visible;
        gbtn->flags ^= (gbtn->flags ^ LbBtnF_Enabled * (no_of_breeds_owned - 6 > top_of_breed_list)) & LbBtnF_Enabled;
    }
    if (wheel_scrolled_down & lbKeyOn[KC_LSHIFT])
    {
        if (top_of_breed_list + 6 < no_of_breeds_owned)
        {
            top_of_breed_list++;
        }
    }
}

void maintain_activity_pic(struct GuiButton *gbtn)
{
    ThingModel crmodel;
    int i = gbtn->btype_value & LbBFeF_IntValueMask;
    if (i > 0) {
        crmodel = breed_activities[(top_of_breed_list+i)%gameadd.crtr_conf.model_count];
    } else {
        crmodel = get_players_special_digger_model(my_player_number);
    }
    struct Dungeon* dungeon = get_my_dungeon();
    /*if (crmodel == get_players_special_digger_model(my_player_number))
      amount = dungeon->num_active_diggers;
    else*/
    int amount = dungeon->owned_creatures_of_model[crmodel];
    gbtn->flags ^= (gbtn->flags ^ LbBtnF_Enabled * (amount > 0)) & LbBtnF_Enabled;
    gbtn->flags ^= (gbtn->flags ^ LbBtnF_Visible * (no_of_breeds_owned > i)) & LbBtnF_Visible;
    gbtn->sprite_idx = get_creature_model_graphics(crmodel, CGI_HandSymbol);
}

void maintain_activity_row(struct GuiButton *gbtn)
{
    ThingModel crmodel;
    int i = gbtn->btype_value & LbBFeF_IntValueMask;
    if (i > 0) {
        crmodel = breed_activities[(top_of_breed_list+i)%gameadd.crtr_conf.model_count];
    } else {
        crmodel = get_players_special_digger_model(my_player_number);
    }
    struct Dungeon* dungeon = get_my_dungeon();
    /*if (crmodel == get_players_special_digger_model(my_player_number))
      amount = dungeon->num_active_diggers;
    else*/
    int amount = dungeon->owned_creatures_of_model[crmodel];
    gbtn->flags ^= (gbtn->flags ^ LbBtnF_Enabled * (amount > 0)) & LbBtnF_Enabled;
    gbtn->flags ^= (gbtn->flags ^ LbBtnF_Visible * (no_of_breeds_owned > i)) & LbBtnF_Visible;
}

void gui_scroll_activity_up(struct GuiButton *gbtn)
{
    if (top_of_breed_list > 0)
      top_of_breed_list--;
}

void gui_scroll_activity_down(struct GuiButton *gbtn)
{
    if (top_of_breed_list + 6 < no_of_breeds_owned)
        top_of_breed_list++;
}

void gui_area_ally(struct GuiButton *gbtn)
{
    PlayerNumber plyr_idx = (int)gbtn->content;
    int spr_idx = GPS_plyrsym_symbol_player_any_dis;
    if ((gbtn->flags & LbBtnF_Enabled) == 0) {
        return;
    }
    int ps_units_per_px = simple_gui_panel_sprite_height_units_per_px(gbtn, GPS_plyrsym_symbol_player_any_dis, 100);
    if (game.play_gameturn & 1)
    {
        struct PlayerInfo* player = get_my_player();
        if (player_allied_with(player, plyr_idx)) {
            spr_idx = GPS_plyrsym_symbol_player_red_std_b + (plyr_idx & 0x0f);
        }
    } else
    {
        struct PlayerInfo* player = get_player(plyr_idx);
        if (player_allied_with(player, my_player_number)) {
            spr_idx = GPS_plyrsym_symbol_player_red_std_b + (plyr_idx & 0x0f);
        }
    }
    if ( gbtn->gbactn_1 || gbtn->gbactn_2 )
    {
        draw_gui_panel_sprite_rmleft(gbtn->scr_pos_x, gbtn->scr_pos_y, ps_units_per_px, spr_idx, 44);
    } else
    {
        draw_gui_panel_sprite_left(gbtn->scr_pos_x, gbtn->scr_pos_y, ps_units_per_px, spr_idx);
    }
}

void gui_area_stat_button(struct GuiButton *gbtn)
{
    int ps_units_per_px = simple_gui_panel_sprite_height_units_per_px(gbtn, GPS_rpanel_frame_rect_wide_up, 100);
    draw_gui_panel_sprite_left(gbtn->scr_pos_x, gbtn->scr_pos_y, ps_units_per_px, GPS_rpanel_frame_rect_wide_up);
    struct PlayerInfo* player = get_my_player();
    struct Thing* thing = thing_get(player->controlled_thing_idx);
    if (!thing_exists(thing))
        return;
    if (thing->class_id == TCls_Creature)
    {
        const char* text = creature_statistic_text(thing, (long)gbtn->content);
        int x = gbtn->scr_pos_x - 6*ps_units_per_px/16;
        int y = gbtn->scr_pos_y - 12*ps_units_per_px/16;
        if (MyScreenHeight < 400)
        {
            y += (gbtn->height / 2);
        }
        draw_gui_panel_sprite_left(x, y, ps_units_per_px, gbtn->sprite_idx);
        draw_button_string(gbtn, 60, text);
    }
}

void maintain_event_button(struct GuiButton *gbtn)
{
    struct Dungeon* dungeon = get_players_num_dungeon(my_player_number);
    EventIndex evidx;
    unsigned long evbtn_idx = (unsigned long)gbtn->content;
    long keycode;
    if (evbtn_idx <= EVENT_BUTTONS_COUNT)
    {
        evidx = dungeon->event_button_index[evbtn_idx];
    }
    else
    {
        evidx = 0;
    }
    struct Event* event = &game.event[evidx];
    if ((dungeon->visible_event_idx != 0) && (evidx == dungeon->visible_event_idx))
    {
        turn_on_event_info_panel_if_necessary(dungeon->visible_event_idx);
        //TODO: that should be not here, Keys should be processed at one place
        if (is_game_key_pressed(Gkey_ToggleMessage, &keycode, false)
            && ((get_player(my_player_number)->allocflags & PlaF_NewMPMessage) == 0))
        {
            gui_kill_event(gbtn);
            clear_key_pressed(keycode);
        }
    }
    else
    {
        if (dungeon->visible_event_idx == 0)
        {
            if (is_game_key_pressed(Gkey_ToggleMessage, &keycode, false)
                && ((get_player(my_player_number)->allocflags & PlaF_NewMPMessage) == 0))
            {
                int i = EVENT_BUTTONS_COUNT;
                for (i=EVENT_BUTTONS_COUNT; i > 0; i--)
                {
                    struct Event* evloop = &game.event[i];
                    if((evloop->kind > 0) && (evloop->owner == my_player_number))
                    {
                        activate_event_box(i);
                        break;

                    }
                }
                clear_key_pressed(keycode);
            }
        }
    }

    if (evidx == 0)
    {
      gbtn->btype_value |= LbBFeF_NoMouseOver;
      gbtn->sprite_idx = 0;
      gbtn->flags &= ~LbBtnF_Enabled;
      gbtn->gbactn_1 = 0;
      gbtn->gbactn_2 = 0;
      gbtn->tooltip_stridx = GUIStr_Empty;
      return;
    }
    if ((event->kind == EvKind_Objective) && (new_objective))
    {
        activate_event_box(evidx);
    }
    gbtn->sprite_idx = event_button_info[event->kind].bttn_sprite;
    if (((event->kind == EvKind_FriendlyFight) || (event->kind == EvKind_EnemyFight))
        && ((event->mappos_x != 0) || (event->mappos_y != 0)) && ((game.play_gameturn & 0x01) != 0))
    {
        // Fight icon flashes when there are fights to show
        gbtn->sprite_idx += 2;
        if(is_game_key_pressed(Gkey_ZoomToFight, &keycode, true) && lbKeyOn[KC_LSHIFT])
        {
            if ((evidx == dungeon->visible_event_idx))
            {
            clear_key_pressed(keycode);
            gui_close_objective(gbtn);
            }
            else
            {
            clear_key_pressed(keycode);
            activate_event_box(evidx);
            }
        }
    } else
    if (((event->kind == EvKind_Information) || (event->kind == EvKind_QuickInformation))
      && (event->target < 0) && ((game.play_gameturn & 0x01) != 0))
    {
        // Unread information flashes
        gbtn->sprite_idx += 2;
    }
    gbtn->tooltip_stridx = event_button_info[event->kind].tooltip_stridx;
    gbtn->flags |= LbBtnF_Enabled;
    gbtn->btype_value &= LbBFeF_IntValueMask;
}

void gui_toggle_ally(struct GuiButton *gbtn)
{
    PlayerNumber plyr_idx = (int)gbtn->content;
    if ((gbtn->flags & LbBtnF_Enabled) != 0) {
        struct Packet* pckt = get_packet(my_player_number);
        set_packet_action(pckt, PckA_PlyrToggleAlly, plyr_idx, 0, 0, 0);
    }
}

void maintain_ally(struct GuiButton *gbtn)
{
    PlayerNumber plyr_idx = (int)gbtn->content;
    struct PlayerInfo* player = get_player(plyr_idx);
    if (!is_my_player_number(plyr_idx) && ((player->allocflags & PlaF_Allocated) != 0))
    {
        gbtn->btype_value &= LbBFeF_IntValueMask;
        gbtn->flags |= LbBtnF_Enabled;
    } else
    {
        gbtn->btype_value |= LbBFeF_NoTooltip;
        gbtn->flags &= ~LbBtnF_Enabled;
    }
}

void maintain_prison_bar(struct GuiButton *gbtn)
{
    if (player_has_room_of_role(my_player_number, RoRoF_Prison))
    {
        gbtn->sprite_idx = 350;
        gbtn->flags |= LbBtnF_Enabled;
    } else
    {
        gbtn->sprite_idx = 354;
        gbtn->flags &= ~LbBtnF_Enabled;
        /*if (gbtn->gbactn_1) - this does nothing, but was in original function
        {
            menu_id_to_number(7);
        }*/
    }
}

void maintain_room_button(struct GuiButton *gbtn)
{
    PlayerNumber plyr_idx = (int)gbtn->content;
    struct PlayerInfo* player = get_player(plyr_idx);
    if (player_exists(player))
    {
        gbtn->btype_value &= LbBFeF_IntValueMask;
        gbtn->flags |= LbBtnF_Enabled;
    } else
    {
        gbtn->btype_value |= LbBFeF_NoMouseOver;
        gbtn->flags &= ~LbBtnF_Enabled;
        gbtn->tooltip_stridx = 201;
    }
}
void maintain_creature_button(struct GuiButton* gbtn)
{
    PlayerNumber plyr_idx = (int)gbtn->content;
    struct PlayerInfo* player = get_player(plyr_idx);
    if (player_exists(player))
    {
        if (player_has_heart(plyr_idx))
        {
            gbtn->sprite_idx = 323 + (plyr_idx * 2);
        }
        else
        {
            gbtn->sprite_idx = 535 + (plyr_idx);
        }
        gbtn->btype_value &= LbBFeF_IntValueMask;
        gbtn->flags |= LbBtnF_Enabled;
    }
    else
    {
        gbtn->btype_value |= LbBFeF_NoMouseOver;
        gbtn->flags &= ~LbBtnF_Enabled;
        gbtn->tooltip_stridx = 201;
    }
}

void pick_up_next_wanderer(struct GuiButton *gbtn)
{
    unsigned short pick_flags = get_creature_pick_flags(1);
    pick_up_creature_of_model_and_gui_job(CREATURE_ANY, CrGUIJob_Wandering, my_player_number, pick_flags);
}

void gui_go_to_next_wanderer(struct GuiButton *gbtn)
{
    unsigned short pick_flags = get_creature_pick_flags(0);
    go_to_next_creature_of_model_and_gui_job(CREATURE_ANY, CrGUIJob_Wandering, pick_flags);
}

void pick_up_next_worker(struct GuiButton *gbtn)
{
    unsigned short pick_flags = get_creature_pick_flags(1);
    pick_up_creature_of_model_and_gui_job(CREATURE_ANY, CrGUIJob_Working, my_player_number, pick_flags);
}

void gui_go_to_next_worker(struct GuiButton *gbtn)
{
    unsigned short pick_flags = get_creature_pick_flags(0);
    go_to_next_creature_of_model_and_gui_job(CREATURE_ANY, CrGUIJob_Working, pick_flags);
}

void pick_up_next_fighter(struct GuiButton *gbtn)
{
    unsigned short pick_flags = get_creature_pick_flags(1);
    pick_up_creature_of_model_and_gui_job(CREATURE_ANY, CrGUIJob_Fighting, my_player_number, pick_flags);
}

void gui_go_to_next_fighter(struct GuiButton *gbtn)
{
    unsigned short pick_flags = get_creature_pick_flags(0);
    go_to_next_creature_of_model_and_gui_job(CREATURE_ANY, CrGUIJob_Fighting, pick_flags);
}

void gui_area_payday_button(struct GuiButton *gbtn)
{
    int units_per_px = (gbtn->width * 16 + 132 / 2) / 132;
    int ps_units_per_px = simple_gui_panel_sprite_width_units_per_px(gbtn, gbtn->sprite_idx, 100);
    draw_gui_panel_sprite_left(gbtn->scr_pos_x, gbtn->scr_pos_y, ps_units_per_px, gbtn->sprite_idx);
    gui_area_progress_bar_wide(gbtn, units_per_px, game.pay_day_progress, game.pay_day_gap);
    struct Dungeon* dungeon = get_players_num_dungeon(my_player_number);
    char* text = buf_sprintf("%d", (int)dungeon->creatures_total_pay);
    draw_centred_string64k(text, gbtn->scr_pos_x + (gbtn->width >> 1), gbtn->scr_pos_y + 8*units_per_px/16, 130, gbtn->width);
}

void gui_area_research_bar(struct GuiButton *gbtn)
{
    int units_per_px = (gbtn->width * 16 + 60 / 2) / 60;
    struct Dungeon* dungeon = get_players_num_dungeon(my_player_number);
    int resrch_required;
    int resrch_progress;
    struct ResearchVal* rsrchval = get_players_current_research_val(my_player_number);
    if (rsrchval != NULL)
    {
        resrch_required = rsrchval->req_amount;
        resrch_progress = (dungeon->research_progress >> 8);
    } else
    {
        resrch_required = 0;
        resrch_progress = 0;
    }
    int ps_units_per_px = simple_gui_panel_sprite_height_units_per_px(gbtn, GPS_rpanel_bar_with_pic_full_blue_up, 100);
    draw_gui_panel_sprite_left(gbtn->scr_pos_x, gbtn->scr_pos_y, ps_units_per_px, GPS_rpanel_bar_with_pic_full_blue_up);
    draw_gui_panel_sprite_left(gbtn->scr_pos_x - 8*units_per_px/16, gbtn->scr_pos_y - 10*units_per_px/16, ps_units_per_px, gbtn->sprite_idx);
    gui_area_progress_bar_short(gbtn, units_per_px, resrch_progress, resrch_required);
}

void gui_area_workshop_bar(struct GuiButton *gbtn)
{
    int units_per_px = (gbtn->width * 16 + 60 / 2) / 60;
    struct Dungeon* dungeon = get_players_num_dungeon(my_player_number);
    int manufct_required;
    int manufct_progress;
    if (dungeon->manufacture_class != TCls_Empty)
    {
        manufct_required = manufacture_points_required(dungeon->manufacture_class, dungeon->manufacture_kind);
        manufct_progress = (dungeon->manufacture_progress >> 8);
    } else
    {
        manufct_required = 0;
        manufct_progress = 0;
    }
    int ps_units_per_px = simple_gui_panel_sprite_height_units_per_px(gbtn, GPS_rpanel_bar_with_pic_full_blue_up, 100);
    draw_gui_panel_sprite_left(gbtn->scr_pos_x, gbtn->scr_pos_y, ps_units_per_px, GPS_rpanel_bar_with_pic_full_blue_up);
    draw_gui_panel_sprite_left(gbtn->scr_pos_x - 8*units_per_px/16, gbtn->scr_pos_y - 10*units_per_px/16, ps_units_per_px, gbtn->sprite_idx);
    gui_area_progress_bar_short(gbtn, units_per_px, manufct_progress, manufct_required);
}

void gui_area_player_creature_info(struct GuiButton *gbtn)
{
    PlayerNumber plyr_idx = (int)gbtn->content;
    int ps_units_per_px = simple_gui_panel_sprite_height_units_per_px(gbtn, GPS_rpanel_frame_rect_wide_up, 100);
    struct PlayerInfo* player = get_player(plyr_idx);
    draw_gui_panel_sprite_left(gbtn->scr_pos_x, gbtn->scr_pos_y, ps_units_per_px, GPS_rpanel_frame_rect_wide_up);
    struct Dungeon* dungeon = get_players_dungeon(player);
    if (player_exists(player) && !dungeon_invalid(dungeon))
    {
        if (((dungeon->num_active_creatrs < dungeon->max_creatures_attracted) && (!game.pool.is_empty))
            || ((game.play_gameturn & 1) != 0))
        {
            draw_gui_panel_sprite_left(gbtn->scr_pos_x, gbtn->scr_pos_y, ps_units_per_px, gbtn->sprite_idx);
        } else
        {
            draw_gui_panel_sprite_rmleft(gbtn->scr_pos_x, gbtn->scr_pos_y, ps_units_per_px, gbtn->sprite_idx, 44);
        }
        long i = dungeon->num_active_creatrs;
        char* text = buf_sprintf("%ld", i);
        draw_button_string(gbtn, 60, text);
    }
}

void gui_area_player_room_info(struct GuiButton *gbtn)
{
    PlayerNumber plyr_idx = (int)gbtn->content;
    int ps_units_per_px = simple_gui_panel_sprite_height_units_per_px(gbtn, GPS_rpanel_frame_rect_wide_up, 100);
    struct PlayerInfo* player = get_player(plyr_idx);
    draw_gui_panel_sprite_left(gbtn->scr_pos_x, gbtn->scr_pos_y, ps_units_per_px, GPS_rpanel_frame_rect_wide_up);
    struct Dungeon* dungeon = get_players_dungeon(player);
    if (player_exists(player) && !dungeon_invalid(dungeon))
    {
        draw_gui_panel_sprite_left(gbtn->scr_pos_x, gbtn->scr_pos_y, ps_units_per_px, gbtn->sprite_idx);
        long i = dungeon->total_rooms;
        char* text = buf_sprintf("%ld", i);
        draw_button_string(gbtn, 60, text);
    }
}

void spell_lost_first_person(struct GuiButton *gbtn)
{
    SYNCDBG(19,"Starting");
    struct PlayerInfo* player = get_my_player();
    set_players_packet_action(player, PckA_GoSpectator, 0, 0, 0, 0);
}

void gui_set_tend_to(struct GuiButton *gbtn)
{
    struct PlayerInfo* player = get_my_player();
    set_players_packet_action(player, PckA_ToggleTendency, gbtn->btype_value & LbBFeF_IntValueMask, 0, 0, 0);
}

void gui_set_query(struct GuiButton *gbtn)
{
    struct PlayerInfo* player = get_my_player();
    set_players_packet_action(player, PckA_SetPlyrState, PSt_CreatrQuery, 0, 0, 0);
}

void draw_gold_total(PlayerNumber plyr_idx, long scr_x, long scr_y, long units_per_px, long long value)
{
    long long i;
    unsigned int flg_mem = lbDisplay.DrawFlags;
    int ndigits = 0;
    int val_width = 0;
    for (i = value; i > 0; i /= 10) {
        ndigits++;
    }
    struct TbSprite* spr = &button_sprite[GBS_fontchars_number_dig0];
    val_width = scale_value_for_resolution_with_upp(spr->SWidth, units_per_px) * ndigits;
    if (ndigits > 0)
    {
        long pos_x = scr_x + val_width / 2;
        for (i = value; i > 0; i /= 10)
        {
            // Make space for the character first, as we're drawing right char towards left
            pos_x -= scale_value_for_resolution_with_upp(spr->SWidth, units_per_px);
            spr = &button_sprite[i % 10 + GBS_fontchars_number_dig0];
            LbSpriteDrawResized(pos_x, scr_y, units_per_px, spr);
        }
    } else
    {
        // Just draw zero
        spr = &button_sprite[GBS_fontchars_number_dig0];
        LbSpriteDrawResized(scr_x, scr_y, units_per_px, spr);
    }
    lbDisplay.DrawFlags = flg_mem;
}

void draw_whole_status_panel(void)
{
    long mmzoom;
    struct PlayerInfo* player = get_my_player();
    struct Dungeon* dungeon = get_players_dungeon(player);
    // Get the menu scale
    struct GuiMenu *gmnu;
    int fs_units_per_px;
    int mm_units_per_px;
    {
        int mnu_num = menu_id_to_number(GMnu_MAIN);
        gmnu = get_active_menu(mnu_num);
        mm_units_per_px = (gmnu->width * 16 + 140/2) / 140;
        if (mm_units_per_px < 1)
            mm_units_per_px = 1;
        fs_units_per_px = (gmnu->height * 16 + 8) / LbTiledSpriteHeight(&status_panel, gui_panel_sprites);
    }
    lbDisplay.DrawColour = colours[15][15][15];
    lbDisplay.DrawFlags = 0;
    LbTiledSpriteDraw(0, 0, fs_units_per_px, &status_panel, gui_panel_sprites);
    // Draws gold amount; note that button_sprite[] is used instead of full font
    draw_gold_total(player->id_number, gmnu->pos_x + gmnu->width/2, gmnu->pos_y + gmnu->height*67/200, fs_units_per_px, dungeon->total_money_owned);
    if (16/mm_units_per_px < 3)
        mmzoom = (player->minimap_zoom) / scale_value_for_resolution_with_upp(2,mm_units_per_px);
    else
        mmzoom = player->minimap_zoom;
    pannel_map_draw_slabs(player->minimap_pos_x, player->minimap_pos_y, mm_units_per_px, mmzoom);
    long basic_zoom = player->minimap_zoom;
    pannel_map_draw_overlay_things(mm_units_per_px, mmzoom, basic_zoom);
    reset_all_minimap_interpolation = false; // Done resetting
    unsigned char placefill_threshold = (LbScreenHeight() >= 400) ? 80 : 40;
    if (LbScreenHeight() - gmnu->height >= placefill_threshold)
    {
        draw_placefiller(0, gmnu->pos_y + gmnu->height, fs_units_per_px);
    }
}

void gui_set_button_flashing(long btn_idx, long gameturns)
{
    game.flash_button_index = btn_idx;
    gameadd.flash_button_time = gameturns;
}

void update_room_tab_to_config(void)
{
    SYNCDBG(8, "Starting");
    int i;
    // Clear 4x4 area of buttons, but skip "sell" button at end
    for (i=0; i < 4*4-1; i++)
    {
        struct GuiButtonInit* ibtn = &room_menu.buttons[i];
        ibtn->sprite_idx = 24;
        ibtn->tooltip_stridx = GUIStr_Empty;
        ibtn->content.lval = 0;
        ibtn->click_event = NULL;
        ibtn->rclick_event = NULL;
        ibtn->ptover_event = NULL;
        ibtn->draw_call = gui_area_new_null_button;
    }
    for (i=0; i < game.slab_conf.room_types_count; i++)
    {
        struct RoomConfigStats* roomst = &game.slab_conf.room_cfgstats[i];
        if (roomst->panel_tab_idx < 1)
            continue;
        struct GuiButtonInit* ibtn = &room_menu.buttons[roomst->panel_tab_idx - 1];
        ibtn->sprite_idx = roomst->medsym_sprite_idx;
        ibtn->tooltip_stridx = roomst->tooltip_stridx;
        ibtn->content.lval = i;
        ibtn->click_event = gui_choose_room;
        ibtn->rclick_event = gui_go_to_next_room;
        ibtn->ptover_event = gui_over_room_button;
        ibtn->draw_call = gui_area_room_button;
    }
    // Update active menu
    if (menu_is_active(GMnu_ROOM))
    {
        turn_off_menu(GMnu_ROOM);
        turn_on_menu(GMnu_ROOM);
    }
}

void update_trap_tab_to_config(void)
{
    SYNCDBG(8, "Starting");
    int i;
    // Clear 4x4 area of buttons, but skip "sell" button at end
    for (i=0; i < 4*4-1; i++)
    {
        struct GuiButtonInit* ibtn = &trap_menu.buttons[i];
        ibtn->sprite_idx = 24;
        ibtn->tooltip_stridx = GUIStr_Empty;
        ibtn->content.lval = 0;
        ibtn->click_event = NULL;
        ibtn->rclick_event = NULL;
        ibtn->ptover_event = NULL;
        ibtn->draw_call = gui_area_new_null_button;
        ibtn->maintain_call = NULL;
    }
    for (i=0; i < gameadd.trapdoor_conf.manufacture_types_count; i++)
    {
        struct ManufactureData* manufctr = get_manufacture_data(i);
        if (manufctr->panel_tab_idx < 1)
            continue;
        struct GuiButtonInit* ibtn = &trap_menu.buttons[manufctr->panel_tab_idx - 1];
        ibtn->sprite_idx = manufctr->medsym_sprite_idx;
        ibtn->tooltip_stridx = manufctr->tooltip_stridx;
        ibtn->content.lval = i;
        switch (manufctr->tngclass)
        {
        case TCls_Trap:
            ibtn->click_event = gui_choose_trap;
            ibtn->rclick_event = gui_go_to_next_trap;
            ibtn->ptover_event = gui_over_trap_button;
            ibtn->draw_call = gui_area_trap_button;
            ibtn->maintain_call = maintain_trap;
            break;
        case TCls_Door:
            ibtn->click_event = gui_choose_trap;
            ibtn->rclick_event = gui_go_to_next_door;
            ibtn->ptover_event = gui_over_door_button;
            ibtn->draw_call = gui_area_trap_button;
            ibtn->maintain_call = maintain_door;
            break;
        default:
            break;
        }
    }
    // Update active menu
    if ( menu_is_active(GMnu_TRAP) )
    {
        turn_off_menu(GMnu_TRAP);
        turn_on_menu(GMnu_TRAP);
    }
}

void update_powers_tab_to_config(void)
{
    SYNCDBG(8, "Starting");
    int i;
    // Clear 4x4 area of buttons, no "sell" button at end
    for (i=0; i < 16; i++)
    {
        struct GuiButtonInit* ibtn = &spell_menu.buttons[i];
        ibtn->sprite_idx = 24;
        ibtn->tooltip_stridx = GUIStr_Empty;
        ibtn->content.lval = PwrK_None;
        ibtn->click_event = NULL;
        ibtn->rclick_event = NULL;
        ibtn->ptover_event = NULL;
        ibtn->draw_call = gui_area_new_null_button;
        ibtn->maintain_call = NULL;
        struct GuiButtonInit* ibtn2 = &spell_menu2.buttons[i];
        ibtn2->sprite_idx = 24;
        ibtn2->tooltip_stridx = GUIStr_Empty;
        ibtn2->content.lval = PwrK_None;
        ibtn2->click_event = NULL;
        ibtn2->rclick_event = NULL;
        ibtn2->ptover_event = NULL;
        ibtn2->draw_call = gui_area_new_null_button;
        ibtn2->maintain_call = NULL;
    }
    for (PowerKind pwkind = PwrK_None; pwkind < magic_conf.power_types_count; pwkind++)
    {
        struct PowerConfigStats* powerst = get_power_model_stats(pwkind);
        if (powerst->panel_tab_idx < 1)
            continue;
        struct GuiButtonInit* ibtn; 
        if (powerst->panel_tab_idx <= 16)
        {
            ibtn = &spell_menu.buttons[powerst->panel_tab_idx - 1];
        }
        else
        {
            ibtn = &spell_menu2.buttons[powerst->panel_tab_idx - 17];
        }
        ibtn->sprite_idx = powerst->medsym_sprite_idx;
        ibtn->tooltip_stridx = powerst->tooltip_stridx;
        ibtn->content.lval = pwkind;
        if (is_special_power(pwkind)) {
            ibtn->click_event = gui_choose_special_spell;
            ibtn->rclick_event = NULL;
            ibtn->ptover_event = NULL;
        } else {
            ibtn->click_event = gui_choose_spell;
            ibtn->rclick_event = gui_go_to_next_spell;
            ibtn->ptover_event = NULL;
        }
        ibtn->draw_call = gui_area_spell_button;
        ibtn->maintain_call = maintain_spell;
    }
}

void draw_placefiller(long scr_x, long scr_y, long units_per_px)
{
    struct TbSprite* spr = &gui_panel_sprites[547];
    LbSpriteDrawResized(scr_x, scr_y, units_per_px, spr);
}

<<<<<<< HEAD
void maintain_spell_next_page_button(struct GuiButton *gbtn)
{
    for (int i=0; i < 16; i++)
    {
        struct GuiButtonInit* ibtn = &spell_menu2.buttons[i];
        if (is_power_obtainable(my_player_number, ibtn->content.lval))
        {
            gbtn->flags |= (LbBtnF_Visible|LbBtnF_Enabled);
            return;
        }
    }
    gbtn->flags &= ~(LbBtnF_Visible|LbBtnF_Enabled);
=======
void gui_query_next_creature_of_owner_and_model(struct GuiButton *gbtn)
{
    struct PlayerInfo *player = get_my_player();
    struct Thing *creatng = thing_get(player->influenced_thing_idx);
    ThingIndex next_creature = get_index_of_next_creature_of_owner_and_model(creatng, creatng->owner, creatng->model);
    if (next_creature != player->influenced_thing_idx)
    {
        struct Packet* pckt = get_packet(player->id_number);
        set_packet_action(pckt, PckA_PlyrQueryCreature, next_creature, 0, 1, 0);
        play_non_3d_sample(62);
    }
}

void gui_query_next_creature_of_owner(struct GuiButton *gbtn)
{
    struct PlayerInfo *player = get_my_player();
    struct Thing *creatng = thing_get(player->influenced_thing_idx);
    ThingIndex next_creature = get_index_of_next_creature_of_owner_and_model(creatng, creatng->owner, 0);
    if (next_creature != player->influenced_thing_idx)
    {
        struct Packet* pckt = get_packet(player->id_number);
        set_packet_action(pckt, PckA_PlyrQueryCreature, next_creature, 0, 1, 0);
        play_non_3d_sample(62);
    }
>>>>>>> 9eb70eba
}
/******************************************************************************/<|MERGE_RESOLUTION|>--- conflicted
+++ resolved
@@ -2451,20 +2451,6 @@
     LbSpriteDrawResized(scr_x, scr_y, units_per_px, spr);
 }
 
-<<<<<<< HEAD
-void maintain_spell_next_page_button(struct GuiButton *gbtn)
-{
-    for (int i=0; i < 16; i++)
-    {
-        struct GuiButtonInit* ibtn = &spell_menu2.buttons[i];
-        if (is_power_obtainable(my_player_number, ibtn->content.lval))
-        {
-            gbtn->flags |= (LbBtnF_Visible|LbBtnF_Enabled);
-            return;
-        }
-    }
-    gbtn->flags &= ~(LbBtnF_Visible|LbBtnF_Enabled);
-=======
 void gui_query_next_creature_of_owner_and_model(struct GuiButton *gbtn)
 {
     struct PlayerInfo *player = get_my_player();
@@ -2489,6 +2475,19 @@
         set_packet_action(pckt, PckA_PlyrQueryCreature, next_creature, 0, 1, 0);
         play_non_3d_sample(62);
     }
->>>>>>> 9eb70eba
+}
+
+void maintain_spell_next_page_button(struct GuiButton *gbtn)
+{
+    for (int i=0; i < 16; i++)
+    {
+        struct GuiButtonInit* ibtn = &spell_menu2.buttons[i];
+        if (is_power_obtainable(my_player_number, ibtn->content.lval))
+        {
+            gbtn->flags |= (LbBtnF_Visible|LbBtnF_Enabled);
+            return;
+        }
+    }
+    gbtn->flags &= ~(LbBtnF_Visible|LbBtnF_Enabled);
 }
 /******************************************************************************/