/******************************************************************************/
// Free implementation of Bullfrog's Dungeon Keeper strategy game.
/******************************************************************************/
/** @file lvl_script.c
 *     Level script commands support.
 * @par Purpose:
 *     Load, recognize and maintain the level script.
 * @par Comment:
 *     None.
 * @author   Tomasz Lis
 * @date     12 Feb 2009 - 11 Apr 2014
 * @par  Copying and copyrights:
 *     This program is free software; you can redistribute it and/or modify
 *     it under the terms of the GNU General Public License as published by
 *     the Free Software Foundation; either version 2 of the License, or
 *     (at your option) any later version.
 */
/******************************************************************************/
#include <math.h>

#include "lvl_script.h"

#include "globals.h"
#include "bflib_basics.h"
#include "bflib_memory.h"
#include "bflib_fileio.h"
#include "bflib_dernc.h"
#include "bflib_sound.h"
#include "bflib_math.h"
#include "bflib_guibtns.h"
#include "engine_redraw.h"
#include "front_simple.h"
#include "config.h"
#include "config_creature.h"
#include "config_crtrmodel.h"
#include "config_effects.h"
#include "config_lenses.h"
#include "config_magic.h"
#include "config_rules.h"
#include "config_terrain.h"
#include "config_trapdoor.h"
#include "creature_states_mood.h"
#include "creature_control.h"
#include "gui_msgs.h"
#include "gui_soundmsgs.h"
#include "gui_topmsg.h"
#include "frontmenu_ingame_evnt.h"
#include "frontmenu_ingame_tabs.h"
#include "player_instances.h"
#include "player_data.h"
#include "player_utils.h"
#include "thing_factory.h"
#include "thing_physics.h"
#include "thing_effects.h"
#include "thing_navigate.h"
#include "thing_stats.h"
#include "creature_states.h"
#include "creature_states_hero.h"
#include "creature_groups.h"
#include "power_hand.h"
#include "room_library.h"
#include "room_entrance.h"
#include "room_util.h"
#include "magic.h"
#include "power_specials.h"
#include "map_blocks.h"
#include "lvl_filesdk1.h"
#include "frontend.h"
#include "game_merge.h"
#include "dungeon_data.h"
#include "game_legacy.h"
#include "keeperfx.hpp"
#include "music_player.h"
#include "custom_sprites.h"
#include "console_cmd.h"

#ifdef __cplusplus
extern "C" {
#endif

/******************************************************************************/
static struct Thing *script_process_new_object(long crmodel, TbMapLocation location, long arg);
static void command_init_value(struct ScriptValue* value, unsigned long var_index, unsigned long plr_range_id);
static struct ScriptValue *allocate_script_value(void);
static TbBool get_coords_at_action_point(struct Coord3d *pos, long apt_idx, unsigned char random_factor);
extern void process_sacrifice_creature(struct Coord3d *pos, int model, int owner, TbBool partial);
extern TbBool find_temple_pool(int player_idx, struct Coord3d *pos);
extern void find_location_pos(long location, PlayerNumber plyr_idx, struct Coord3d *pos, const char *func_name);

extern long near_map_block_creature_filter_diagonal_random(const struct Thing *thing, MaxTngFilterParam param, long maximizer);

static int script_current_condition = 0;

const struct CommandDesc dk1_command_desc[];
const struct CommandDesc subfunction_desc[] = {
    {"RANDOM",                     "Aaaaaaaa", Cmd_RANDOM, NULL, NULL},
    {"DRAWFROM",                   "Aaaaaaaa", Cmd_DRAWFROM, NULL, NULL},
    {"IMPORT",                     "PA      ", Cmd_IMPORT, NULL, NULL},
    {NULL,                         "        ", Cmd_NONE, NULL, NULL},
  };

const struct NamedCommand newcrtr_desc[] = {
  {"NEW_CREATURE_A",   1},
  {"NEW_CREATURE_B",   2},
  {NULL,               0},
};

const struct NamedCommand player_desc[] = {
  {"PLAYER0",          PLAYER0},
  {"PLAYER1",          PLAYER1},
  {"PLAYER2",          PLAYER2},
  {"PLAYER3",          PLAYER3},
  {"PLAYER_GOOD",      PLAYER_GOOD},
  {"ALL_PLAYERS",      ALL_PLAYERS},
  {"PLAYER_NEUTRAL",   PLAYER_NEUTRAL},
  {NULL,               0},
};

const struct NamedCommand variable_desc[] = {
    {"MONEY",                       SVar_MONEY},
    {"GAME_TURN",                   SVar_GAME_TURN},
    {"BREAK_IN",                    SVar_BREAK_IN},
    //{"CREATURE_NUM",              SVar_CREATURE_NUM},
    {"TOTAL_DIGGERS",               SVar_TOTAL_DIGGERS},
    {"TOTAL_CREATURES",             SVar_TOTAL_CREATURES},
    {"TOTAL_RESEARCH",              SVar_TOTAL_RESEARCH},
    {"TOTAL_DOORS",                 SVar_TOTAL_DOORS},
    {"TOTAL_AREA",                  SVar_TOTAL_AREA},
    {"TOTAL_CREATURES_LEFT",        SVar_TOTAL_CREATURES_LEFT},
    {"CREATURES_ANNOYED",           SVar_CREATURES_ANNOYED},
    {"BATTLES_LOST",                SVar_BATTLES_LOST},
    {"BATTLES_WON",                 SVar_BATTLES_WON},
    {"ROOMS_DESTROYED",             SVar_ROOMS_DESTROYED},
    {"SPELLS_STOLEN",               SVar_SPELLS_STOLEN},
    {"TIMES_BROKEN_INTO",           SVar_TIMES_BROKEN_INTO},
    {"GOLD_POTS_STOLEN",            SVar_GOLD_POTS_STOLEN},
    {"HEART_HEALTH",                SVar_HEART_HEALTH},
    {"GHOSTS_RAISED",               SVar_GHOSTS_RAISED},
    {"SKELETONS_RAISED",            SVar_SKELETONS_RAISED},
    {"VAMPIRES_RAISED",             SVar_VAMPIRES_RAISED},
    {"CREATURES_CONVERTED",         SVar_CREATURES_CONVERTED},
    {"EVIL_CREATURES_CONVERTED",    SVar_EVIL_CREATURES_CONVERTED},
    {"GOOD_CREATURES_CONVERTED",    SVar_GOOD_CREATURES_CONVERTED},
    {"TIMES_ANNOYED_CREATURE",      SVar_TIMES_ANNOYED_CREATURE},
    {"TIMES_TORTURED_CREATURE",     SVar_TIMES_TORTURED_CREATURE},
    {"TOTAL_DOORS_MANUFACTURED",    SVar_TOTAL_DOORS_MANUFACTURED},
    {"TOTAL_TRAPS_MANUFACTURED",    SVar_TOTAL_TRAPS_MANUFACTURED},
    {"TOTAL_MANUFACTURED",          SVar_TOTAL_MANUFACTURED},
    {"TOTAL_TRAPS_USED",            SVar_TOTAL_TRAPS_USED},
    {"TOTAL_DOORS_USED",            SVar_TOTAL_DOORS_USED},
    {"KEEPERS_DESTROYED",           SVar_KEEPERS_DESTROYED},
    {"CREATURES_SACRIFICED",        SVar_CREATURES_SACRIFICED},
    {"CREATURES_FROM_SACRIFICE",    SVar_CREATURES_FROM_SACRIFICE},
    {"TIMES_LEVELUP_CREATURE",      SVar_TIMES_LEVELUP_CREATURE},
    {"TOTAL_SALARY",                SVar_TOTAL_SALARY},
    {"CURRENT_SALARY",              SVar_CURRENT_SALARY},
    //{"TIMER",                     SVar_TIMER},
    {"DUNGEON_DESTROYED",           SVar_DUNGEON_DESTROYED},
    {"TOTAL_GOLD_MINED",            SVar_TOTAL_GOLD_MINED},
    //{"FLAG",                      SVar_FLAG},
    //{"ROOM",                      SVar_ROOM_SLABS},
    {"DOORS_DESTROYED",             SVar_DOORS_DESTROYED},
    {"CREATURES_SCAVENGED_LOST",    SVar_CREATURES_SCAVENGED_LOST},
    {"CREATURES_SCAVENGED_GAINED",  SVar_CREATURES_SCAVENGED_GAINED},
    {"ALL_DUNGEONS_DESTROYED",      SVar_ALL_DUNGEONS_DESTROYED},
    //{"DOOR",                      SVar_DOOR_NUM},
    {"GOOD_CREATURES",              SVar_GOOD_CREATURES},
    {"EVIL_CREATURES",              SVar_EVIL_CREATURES},
    {"TRAPS_SOLD",                  SVar_TRAPS_SOLD},
    {"DOORS_SOLD",                  SVar_DOORS_SOLD},
    {"MANUFACTURED_SOLD",           SVar_MANUFACTURED_SOLD},
    {"MANUFACTURE_GOLD",            SVar_MANUFACTURE_GOLD},
    {"TOTAL_SCORE",                 SVar_TOTAL_SCORE},
    {"BONUS_TIME",                  SVar_BONUS_TIME},
    {NULL,                           0},
};

const struct NamedCommand dk1_variable_desc[] = {
    {"MONEY",                       SVar_MONEY},
    {"GAME_TURN",                   SVar_GAME_TURN},
    {"BREAK_IN",                    SVar_BREAK_IN},
    //{"CREATURE_NUM",                SVar_CREATURE_NUM},
    {"TOTAL_IMPS",                  SVar_TOTAL_DIGGERS},
    {"TOTAL_CREATURES",             SVar_CONTROLS_TOTAL_CREATURES},
    {"TOTAL_RESEARCH",              SVar_TOTAL_RESEARCH},
    {"TOTAL_DOORS",                 SVar_TOTAL_DOORS},
    {"TOTAL_AREA",                  SVar_TOTAL_AREA},
    {"TOTAL_CREATURES_LEFT",        SVar_TOTAL_CREATURES_LEFT},
    {"CREATURES_ANNOYED",           SVar_CREATURES_ANNOYED},
    {"BATTLES_LOST",                SVar_BATTLES_LOST},
    {"BATTLES_WON",                 SVar_BATTLES_WON},
    {"ROOMS_DESTROYED",             SVar_ROOMS_DESTROYED},
    {"SPELLS_STOLEN",               SVar_SPELLS_STOLEN},
    {"TIMES_BROKEN_INTO",           SVar_TIMES_BROKEN_INTO},
    {"GOLD_POTS_STOLEN",            SVar_GOLD_POTS_STOLEN},
    //{"TIMER",                     SVar_TIMER},
    {"DUNGEON_DESTROYED",           SVar_DUNGEON_DESTROYED},
    {"TOTAL_GOLD_MINED",            SVar_TOTAL_GOLD_MINED},
    //{"FLAG",                      SVar_FLAG},
    //{"ROOM",                      SVar_ROOM_SLABS},
    {"DOORS_DESTROYED",             SVar_DOORS_DESTROYED},
    {"CREATURES_SCAVENGED_LOST",    SVar_CREATURES_SCAVENGED_LOST},
    {"CREATURES_SCAVENGED_GAINED",  SVar_CREATURES_SCAVENGED_GAINED},
    {"ALL_DUNGEONS_DESTROYED",      SVar_ALL_DUNGEONS_DESTROYED},
    //{"DOOR",                      SVar_DOOR_NUM},
    {NULL,                           0},
};

const struct NamedCommand controls_variable_desc[] = {
    {"TOTAL_DIGGERS",               SVar_CONTROLS_TOTAL_DIGGERS},
    {"TOTAL_CREATURES",             SVar_CONTROLS_TOTAL_CREATURES},
    {"TOTAL_DOORS",                 SVar_TOTAL_DOORS},
    {"TOTAL_AREA",                  SVar_TOTAL_AREA},
    {"GOOD_CREATURES",              SVar_CONTROLS_GOOD_CREATURES},
    {"EVIL_CREATURES",              SVar_CONTROLS_EVIL_CREATURES},
    {NULL,                           0},
};

const struct NamedCommand comparison_desc[] = {
  {"==",     MOp_EQUAL},
  {"!=",     MOp_NOT_EQUAL},
  {"<",      MOp_SMALLER},
  {">",      MOp_GREATER},
  {"<=",     MOp_SMALLER_EQ},
  {">=",     MOp_GREATER_EQ},
  {NULL,     0},
};

const struct NamedCommand head_for_desc[] = {
  {"ACTION_POINT",         MLoc_ACTIONPOINT},
  {"DUNGEON",              MLoc_PLAYERSDUNGEON},
  {"DUNGEON_HEART",        MLoc_PLAYERSHEART},
  {"APPROPIATE_DUNGEON",   MLoc_APPROPRTDUNGEON},
  {NULL,                   0},
};

const struct NamedCommand timer_desc[] = {
  {"TIMER0", 0},
  {"TIMER1", 1},
  {"TIMER2", 2},
  {"TIMER3", 3},
  {"TIMER4", 4},
  {"TIMER5", 5},
  {"TIMER6", 6},
  {"TIMER7", 7},
  {NULL,     0},
};

const struct NamedCommand flag_desc[] = {
  {"FLAG0",  0},
  {"FLAG1",  1},
  {"FLAG2",  2},
  {"FLAG3",  3},
  {"FLAG4",  4},
  {"FLAG5",  5},
  {"FLAG6",  6},
  {"FLAG7",  7},
  {NULL,     0},
};

const struct NamedCommand hero_objective_desc[] = {
  {"STEAL_GOLD",           CHeroTsk_StealGold},
  {"STEAL_SPELLS",         CHeroTsk_StealSpells},
  {"ATTACK_ENEMIES",       CHeroTsk_AttackEnemies},
  {"ATTACK_DUNGEON_HEART", CHeroTsk_AttackDnHeart},
  {"ATTACK_ROOMS",         CHeroTsk_AttackRooms},
  {"DEFEND_PARTY",         CHeroTsk_DefendParty},
  {"DEFEND_LOCATION",      CHeroTsk_DefendSpawn},
  {"DEFEND_HEART",         CHeroTsk_DefendHeart},
  {"DEFEND_ROOMS",         CHeroTsk_DefendRooms},
  {NULL,                   0},
};

const struct NamedCommand msgtype_desc[] = {
  {"SPEECH",           1},
  {"SOUND",            2},
  {NULL,               0},
};

const struct NamedCommand tendency_desc[] = {
  {"IMPRISON",         1},
  {"FLEE",             2},
  {NULL,               0},
};

const struct NamedCommand creature_select_criteria_desc[] = {
  {"MOST_EXPERIENCED",     CSelCrit_MostExperienced},
  {"MOST_EXP_WANDERING",   CSelCrit_MostExpWandering},
  {"MOST_EXP_WORKING",     CSelCrit_MostExpWorking},
  {"MOST_EXP_FIGHTING",    CSelCrit_MostExpFighting},
  {"LEAST_EXPERIENCED",    CSelCrit_LeastExperienced},
  {"LEAST_EXP_WANDERING",  CSelCrit_LeastExpWandering},
  {"LEAST_EXP_WORKING",    CSelCrit_LeastExpWorking},
  {"LEAST_EXP_FIGHTING",   CSelCrit_LeastExpFighting},
  {"NEAR_OWN_HEART",       CSelCrit_NearOwnHeart},
  {"NEAR_ENEMY_HEART",     CSelCrit_NearEnemyHeart},
  {"ON_ENEMY_GROUND",      CSelCrit_OnEnemyGround},
  {"ON_FRIENDLY_GROUND",   CSelCrit_OnFriendlyGround},
  {"ANYWHERE",             CSelCrit_Any},
  {NULL,                   0},
};

const struct NamedCommand game_rule_desc[] = {
  {"BodiesForVampire",           1},
  {"PrisonSkeletonChance",       2},
  {"GhostConvertChance",         3},
  {"TortureConvertChance",       4},
  {"TortureDeathChance",         5},
  {"FoodGenerationSpeed",        6},
  {"StunEvilEnemyChance",        7},
  {"StunGoodEnemyChance",        8},
  {"BodyRemainsFor",             9},
  {"FightHateKillValue",        10},
  {"PreserveClassicBugs",       11},
  {"DungeonHeartHealHealth",    12},
  {"ImpWorkExperience",         13},
  {"GemEffectiveness",          14},
  {"RoomSellGoldBackPercent",   15},
  {"DoorSellValuePercent",      16},
  {"TrapSellValuePercent",      17},
  {"PayDayGap",                 18},
  {"PayDaySpeed",               19},
  {"PayDayProgress",            20},
  {"PlaceTrapsOnSubtiles",      21},
  {"DiseaseHPTemplePercentage", 22},
  {"DungeonHeartHealth",        23},
  {NULL,                         0},
};

const struct NamedCommand door_config_desc[] = {
  {"ManufactureLevel",      1},
  {"ManufactureRequired",   2},
  {"Health",                3},
  {"SellingValue",          4},
  {"NametextId",            5},
  {"TooltipTextId",         6},
  {"Crate",                 7},
  {"SymbolSprites",         8},
  {"PointerSprites",        9},
  {"PanelTabIndex",        10},
  {NULL,                    0},
};

const struct NamedCommand object_config_desc[] = {
  {"Genre",           1},
  {"AnimationID",     2},
  {"AnimationSpeed",  3},
  {"Size_XY",         4},
  {"Size_YZ",         5},
  {"MaximumSize",     6},
  {"DestroyOnLava",   7},
  {"DestroyOnLiquid", 8},
  {"MapIcon",         9},
  {"Properties",     10},
  {NULL,              0},
};

const struct NamedCommand trap_config_desc[] = {
  {"NameTextID",           1},
  {"TooltipTextID",        2},
  {"SymbolSprites",        3},
  {"PointerSprites",       4},
  {"PanelTabIndex",        5},
  {"Crate",                6},
  {"ManufactureLevel",     7},
  {"ManufactureRequired",  8},
  {"Shots",                9},
  {"TimeBetweenShots",    10},
  {"SellingValue",        11},
  {"Model",               12},
  {"ModelSize",           13},
  {"AnimationSpeed",      14},
  {"TriggerType",         15},
  {"ActivationType",      16},
  {"EffectType",          17},
  {"Hidden",              18},
  {"TriggerAlarm",        19},
  {"Slappable",           20},
  {"Unanimated",          21},
  {NULL,                   0},
};

/**
 * Text names of groups of GUI Buttons.
 */
const struct NamedCommand gui_button_group_desc[] = {
  {"MINIMAP",         GID_MINIMAP_AREA},
  {"TABS",            GID_TABS_AREA},
  {"INFO",            GID_INFO_PANE},
  {"ROOM",            GID_ROOM_PANE},
  {"POWER",           GID_POWER_PANE},
  {"TRAP",            GID_TRAP_PANE},
  {"DOOR",            GID_DOOR_PANE},
  {"CREATURE",        GID_CREATR_PANE},
  {"MESSAGE",         GID_MESSAGE_AREA},
  {NULL,               0},
};

/**
 * Text names of campaign flags.
 */
const struct NamedCommand campaign_flag_desc[] = {
  {"CAMPAIGN_FLAG0",  0},
  {"CAMPAIGN_FLAG1",  1},
  {"CAMPAIGN_FLAG2",  2},
  {"CAMPAIGN_FLAG3",  3},
  {"CAMPAIGN_FLAG4",  4},
  {"CAMPAIGN_FLAG5",  5},
  {"CAMPAIGN_FLAG6",  6},
  {"CAMPAIGN_FLAG7",  7},
  {NULL,     0},
};

const struct NamedCommand script_operator_desc[] = {
  {"SET",         1},
  {"INCREASE",    2},
  {"DECREASE",    3},
  {"MULTIPLY",    4},
  {NULL,          0},
};

static struct ScriptValue *allocate_script_value(void)
{
    if (gameadd.script.values_num >= SCRIPT_VALUES_COUNT)
        return NULL;
    struct ScriptValue* value = &gameadd.script.values[gameadd.script.values_num];
    gameadd.script.values_num++;
    return value;
}

static void command_init_value(struct ScriptValue* value, unsigned long var_index, unsigned long plr_range_id)
{
    set_flag_byte(&value->flags, TrgF_REUSABLE, next_command_reusable);
    set_flag_byte(&value->flags, TrgF_DISABLED, false);
    value->valtype = var_index;
    value->plyr_range = plr_range_id;
    value->condit_idx = script_current_condition;
}

#define ALLOCATE_SCRIPT_VALUE(var_index, plr_range_id) \
    struct ScriptValue tmp_value = {0}; \
    struct ScriptValue* value; \
    if ((script_current_condition == CONDITION_ALWAYS) && (next_command_reusable == 0)) \
    { \
    /* Fill local structure */ \
        value = &tmp_value; \
    } \
    else \
    { \
        value = allocate_script_value(); \
        if (value == NULL) \
        { \
            SCRPTERRLOG("Too many VALUEs in script (limit is %d)", SCRIPT_VALUES_COUNT); \
            return; \
        } \
    } \
    command_init_value(value, var_index, plr_range_id);

#define DEALLOCATE_SCRIPT_VALUE \
    if (value != &tmp_value) \
    {                           \
        value->flags = TrgF_DISABLED; \
        gameadd.script.values_num--; \
    }

#define PROCESS_SCRIPT_VALUE(cmd) \
    if ((script_current_condition == CONDITION_ALWAYS) && (next_command_reusable == 0)) \
    { \
        script_process_value(cmd, 0, 0, 0, 0, value); \
    }

// For dynamic strings
static char* script_strdup(const char *src)
{
    char *ret = gameadd.script.next_string;
    int remain_len = sizeof(gameadd.script.strings) - (gameadd.script.next_string - gameadd.script.strings);
    if (strlen(src) >= remain_len)
    {
        return NULL;
    }
    strcpy(ret, src);
    gameadd.script.next_string += strlen(src) + 1;
    return ret;
}
/******************************************************************************/
DLLIMPORT long _DK_script_support_send_tunneller_to_appropriate_dungeon(struct Thing *creatng);
/******************************************************************************/
static int filter_criteria_type(long desc_type)
{
    return desc_type & 0x0F;
}

static long filter_criteria_loc(long desc_type)
{
    return desc_type >> 4;
}
/******************************************************************************/
/**
 * Reads word from 'line' into 'param'. Sets if 'line_end' was reached.
 * @param line The input line position pointer.
 * @param param Output parameter acquired from the line.
 * @param parth_level Paraenesis level within the line, set to -1 on EOLN.
 */
const struct CommandDesc *get_next_word(char **line, char *param, int *para_level, const struct CommandDesc *cmdlist_desc)
{
    char chr;
    SCRIPTDBG(12,"Starting");
    const struct CommandDesc* cmnd_desc = NULL;
    // Find start of an item to read
    unsigned int pos = 0;
    param[pos] = '\0';
    while (1)
    {
        chr = **line;
        // letter or number
        if ((isalnum(chr)) || (chr == '-'))
            break;
        // operator
        if ((chr == '\"') || (chr == '=') || (chr == '!') || (chr == '<') || (chr == '>') || (chr == '~'))
            break;
        // end of line
        if ((chr == '\r') || (chr == '\n') || (chr == '\0'))
        {
            (*para_level) = -1;
            return NULL;
        }
        // paraenesis open
        if (chr == '(') {
            (*para_level)++;
        } else
        // paraenesis close
        if (chr == ')') {
            (*para_level)--;
        }
        (*line)++;
    }

    chr = **line;
    // Text string
    if (isalpha(chr))
    {
        // Read the parameter
        while (isalnum(chr) || (chr == '_') || (chr == '[') || (chr == ']') || (chr == ':'))
        {
            param[pos] = chr;
            pos++;
            (*line)++;
            chr = **line;
            if (pos+1 >= MAX_TEXT_LENGTH) break;
        }
        param[pos] = '\0';
        strupr(param);
        // Check if it's a command
        int i = 0;
        cmnd_desc = NULL;
        while (cmdlist_desc[i].textptr != NULL)
        {
            if (strcmp(param, cmdlist_desc[i].textptr) == 0)
            {
                cmnd_desc = &cmdlist_desc[i];
                break;
            }
            i++;
        }
    } else
    // Number string
    if (isdigit(chr) || (chr == '-'))
    {
        if (chr == '-')
        {
          param[pos] = chr;
          pos++;
          (*line)++;
        }
        chr = **line;
        if (!isdigit(chr))
        {
          SCRPTERRLOG("Unexpected '-' not followed by a number");
          return NULL;
        }
        while ( isdigit(chr) )
        {
          param[pos] = chr;
          pos++;
          (*line)++;
          chr = **line;
          if (pos+1 >= MAX_TEXT_LENGTH) break;
        }
    } else
    // Multiword string taken into quotes
    if (chr == '\"')
    {
        (*line)++;
        chr = **line;
        while ((chr != '\0') && (chr != '\n') && (chr != '\r'))
        {
          if (chr == '\"')
          {
            (*line)++;
            break;
          }
          param[pos] = chr;
          pos++;
          (*line)++;
          chr = **line;
          if (pos+1 >= MAX_TEXT_LENGTH) break;
      }
    } else
    // Other cases - only operators are left
    {
        param[pos] = chr;
        pos++;
        (*line)++;
        switch (chr)
        {
        case '!':
            chr = **line;
            if (chr != '=')
            {
                SCRPTERRLOG("Expected '=' after '!'");
                return NULL;
            }
            param[pos] = chr;
            pos++;
            (*line)++;
            break;
        case '>':
        case '<':
            chr = **line;
            if (chr == '=')
            {
              param[pos] = chr;
              pos++;
              (*line)++;
            }
            break;
        case '=':
            chr = **line;
            if (chr != '=')
            {
              SCRPTERRLOG("Expected '=' after '='");
              return 0;
            }
            param[pos] = chr;
            pos++;
            (*line)++;
            break;
        default:
            break;
        }
    }
    chr = **line;
    if ((chr == '\0') || (chr == '\r')  || (chr == '\n'))
        *para_level = -1;
    param[pos] = '\0';
    return cmnd_desc;
}

const char *script_get_command_name(long cmnd_index)
{
    long i = 0;
    while (command_desc[i].textptr != NULL)
    {
        if (command_desc[i].index == cmnd_index)
            return command_desc[i].textptr;
        i++;
  }
  return NULL;
}

/**
 * Returns if the command is 'preloaded'. Preloaded commands are initialized
 * before the whole level data is loaded.
 */
TbBool script_is_preloaded_command(long cmnd_index)
{
  switch (cmnd_index)
  {
  case Cmd_SWAP_CREATURE:
  case Cmd_LEVEL_VERSION:
      return true;
  default:
      return false;
  }
}

#define get_players_range_single(plr_range_id) get_players_range_single_f(plr_range_id, __func__, text_line_number)
long get_players_range_single_f(long plr_range_id, const char *func_name, long ln_num)
{
    if (plr_range_id < 0) {
        return -1;
    }
    if (plr_range_id == ALL_PLAYERS) {
        return -3;
    }
    if (plr_range_id == PLAYER_GOOD) {
        return game.hero_player_num;
    }
    if (plr_range_id == PLAYER_NEUTRAL) {
        return game.neutral_player_num;
    }
    if (plr_range_id < PLAYERS_COUNT)
    {
        return plr_range_id;
    }
    return -2;
}

#define get_players_range(plr_range_id, plr_start, plr_end) get_players_range_f(plr_range_id, plr_start, plr_end, __func__, text_line_number)
long get_players_range_f(long plr_range_id, int *plr_start, int *plr_end, const char *func_name, long ln_num)
{
    if (plr_range_id < 0)
    {
        return -1;
    }
    if (plr_range_id == ALL_PLAYERS)
    {
        *plr_start = 0;
        *plr_end = PLAYERS_COUNT;
        return plr_range_id;
    } else
    if (plr_range_id == PLAYER_GOOD)
    {
        *plr_start = game.hero_player_num;
        *plr_end = game.hero_player_num+1;
        return plr_range_id;
    } else
    if (plr_range_id == PLAYER_NEUTRAL)
    {
        *plr_start = game.neutral_player_num;
        *plr_end = game.neutral_player_num+1;
        return plr_range_id;
    } else
    if (plr_range_id < PLAYERS_COUNT)
    {
        *plr_start = plr_range_id;
        *plr_end = (*plr_start) + 1;
        return plr_range_id;
    }
    return -2;
}

#define get_players_range_from_str(plrname, plr_start, plr_end) get_players_range_from_str_f(plrname, plr_start, plr_end, __func__, text_line_number)
long get_players_range_from_str_f(const char *plrname, int *plr_start, int *plr_end, const char *func_name, long ln_num)
{
    long plr_range_id = get_rid(player_desc, plrname);
    if (plr_range_id == -1)
    {
        plr_range_id = get_rid(cmpgn_human_player_options, plrname);
    }
    switch (get_players_range_f(plr_range_id, plr_start, plr_end, func_name, ln_num))
    {
    case -1:
        ERRORMSG("%s(line %lu): Invalid player name, '%s'",func_name,ln_num, plrname);
        *plr_start = 0;
        *plr_end = 0;
        return -1;
    case -2:
        ERRORMSG("%s(line %lu): Player '%s' out of range",func_name,ln_num, plrname);
        *plr_start = 0;
        *plr_end = 0;
        return -2;
    default:
        break;
    }
    return plr_range_id;
}

#define get_player_id(plrname, plr_range_id) get_player_id_f(plrname, plr_range_id, __func__, text_line_number)
TbBool get_player_id_f(const char *plrname, long *plr_range_id, const char *func_name, long ln_num)
{
    *plr_range_id = get_rid(player_desc, plrname);
    if (*plr_range_id == -1)
    {
      *plr_range_id = get_rid(cmpgn_human_player_options, plrname);
      if (*plr_range_id == -1)
      {
        ERRORMSG("%s(line %lu): Invalid player name, '%s'",func_name,ln_num, plrname);
        return false;
      }
    }
    return true;
}

unsigned short get_map_location_type(TbMapLocation location)
{
  return location & 0x0F;
}

unsigned long get_map_location_longval(TbMapLocation location)
{
  return (location >> 4);
}

unsigned long get_map_location_plyrval(TbMapLocation location)
{
  return (location >> 12);
}

unsigned short get_map_location_plyridx(TbMapLocation location)
{
  return (location >> 4) & 0xFF;
}

/**
 * Returns location id for 1-param location from script.
 * @param locname
 * @param location
 * @return
 * @see get_map_heading_id()
 */
#define get_map_location_id(locname, location) get_map_location_id_f(locname, location, __func__, text_line_number)
TbBool get_map_location_id_f(const char *locname, TbMapLocation *location, const char *func_name, long ln_num)
{
    // If there's no locname, then coordinates are set directly as (x,y)
    if (locname == NULL)
    {
      *location = MLoc_NONE;
      return true;
    }
    // Player name means the location of player's Dungeon Heart
    long i = get_rid(player_desc, locname);
    if (i != -1)
    {
      if ((i != ALL_PLAYERS) && (i != PLAYER_NEUTRAL)) {
          if (!player_has_heart(i)) {
              WARNMSG("%s(line %lu): Target player %d has no heart",func_name,ln_num, (int)i);
          }
          *location = ((unsigned long)i << 4) | MLoc_PLAYERSHEART;
      } else {
          *location = MLoc_NONE;
      }
      return true;
    }
    // Creature name means location of such creature belonging to player0
    i = get_rid(creature_desc, locname);
    if (i != -1)
    {
        *location = ((unsigned long)i << 12) | ((unsigned long)my_player_number << 4) | MLoc_CREATUREKIND;
        return true;
    }
    // Room name means location of such room belonging to player0
    i = get_rid(room_desc, locname);
    if (i != -1)
    {
        *location = ((unsigned long)i << 12) | ((unsigned long)my_player_number << 4) | MLoc_ROOMKIND;
        return true;
    }
    // Todo list of functions
    if (strcmp(locname, "LAST_EVENT") == 0)
    {
        *location = (((unsigned long)MML_LAST_EVENT) << 12)
            | (((unsigned long)CurrentPlayer) << 4) //TODO: other players
            | MLoc_METALOCATION;
        return true;
    }
    else if (strcmp(locname, "COMBAT") == 0)
    {
        *location = (((unsigned long)MML_RECENT_COMBAT) << 12)
            | ((unsigned long)my_player_number << 4)
            | MLoc_METALOCATION;
        return true;
    }
    i = atol(locname);
    // Negative number means Hero Gate
    if (i < 0)
    {
        long n = -i;
        struct Thing* thing = find_hero_gate_of_number(n);
        if (thing_is_invalid(thing))
        {
            ERRORMSG("%s(line %lu): Non-existing Hero Door, no %d",func_name,ln_num,(int)-i);
            *location = MLoc_NONE;
            return false;
        }
        *location = (((unsigned long)n) << 4) | MLoc_HEROGATE;
    } else
    // Positive number means Action Point
    if (i > 0)
    {
        long n = action_point_number_to_index(i);
        if (!action_point_exists_idx(n))
        {
            ERRORMSG("%s(line %lu): Non-existing Action Point, no %d",func_name,ln_num,(int)i);
            *location = MLoc_NONE;
            return false;
        }
        // Set to action point number
        *location = (((unsigned long)n) << 4) | MLoc_ACTIONPOINT;
    } else
    // Zero is an error; reset to no location
    {
      ERRORMSG("%s(line %lu): Invalid LOCATION = '%s'",func_name,ln_num, locname);
      *location = MLoc_NONE;
    }
    return true;
}

/**
 * Writes Code Name (name to use in script file) of given map location to buffer.
 * @ name Output buffer. It should be COMMAND_WORD_LEN long.
 */
TbBool get_map_location_code_name(TbMapLocation location, char *name)
{
    long i;
    switch (get_map_location_type(location))
    {
    case MLoc_ACTIONPOINT:{
        i = get_map_location_longval(location);
        struct ActionPoint* apt = action_point_get(i);
        if (apt->num <= 0) {
            break;
        }
        itoa(apt->num, name, 10);
        };return true;
    case MLoc_HEROGATE:{
        i = get_map_location_longval(location);
        if (i <= 0) {
            break;
        }
        itoa(-i, name, 10);
        };return true;
    case MLoc_PLAYERSHEART:{
        i = get_map_location_longval(location);
        const char* cnstname = get_conf_parameter_text(player_desc, i);
        if (cnstname[0] == '\0') {
            break;
        }
        strcpy(name, cnstname);
        };return true;
    case MLoc_CREATUREKIND:{
        i = get_map_location_plyrval(location);
        const char* cnstname = get_conf_parameter_text(creature_desc, i);
        if (cnstname[0] == '\0') {
            break;
        }
        strcpy(name, cnstname);
        };return true;
    case MLoc_ROOMKIND:{
        i = get_map_location_plyrval(location);
        const char* cnstname = get_conf_parameter_text(room_desc, i);
        if (cnstname[0] == '\0') {
            break;
        }
        strcpy(name, cnstname);
        };return true;
    case MLoc_OBJECTKIND:
    case MLoc_THING:
    case MLoc_PLAYERSDUNGEON:
    case MLoc_APPROPRTDUNGEON:
    case MLoc_DOORKIND:
    case MLoc_TRAPKIND:
    case MLoc_NONE:
    default:
        break;
    }
    strcpy(name, "INVALID");
    return false;
}

/**
 * Returns location id for 2-param tunneler heading from script.
 * @param headname
 * @param target
 * @param location
 * @return
 * @see get_map_location_id()
 */
#define get_map_heading_id(headname, target, location) get_map_heading_id_f(headname, target, location, __func__, text_line_number)
TbBool get_map_heading_id_f(const char *headname, long target, TbMapLocation *location, const char *func_name, long ln_num)
{
    // If there's no headname, then there's an error
    if (headname == NULL)
    {
        SCRPTERRLOG("No heading objective");
        *location = MLoc_NONE;
        return false;
    }
    long head_id = get_rid(head_for_desc, headname);
    if (head_id == -1)
    {
        SCRPTERRLOG("Unhandled heading objective, '%s'", headname);
        *location = MLoc_NONE;
        return false;
    }
    // Check if the target place exists, and set 'location'
    // Note that we only need to support enum items which are in head_for_desc[].
    switch (head_id)
    {
    case MLoc_ACTIONPOINT:
    {
        long n = action_point_number_to_index(target);
        *location = ((unsigned long)n << 4) | head_id;
        if (!action_point_exists_idx(n)) {
            SCRPTWRNLOG("Target action point no %d doesn't exist", (int)target);
        }
        return true;
    }
    case MLoc_PLAYERSDUNGEON:
    case MLoc_PLAYERSHEART:
        *location = ((unsigned long)target << 4) | head_id;
        if (!player_has_heart(target)) {
            SCRPTWRNLOG("Target player %d has no heart", (int)target);
        }
        return true;
    case MLoc_APPROPRTDUNGEON:
        *location = (0) | head_id; // This option has no 'target' value
        return true;
    default:
        *location = MLoc_NONE;
        SCRPTWRNLOG("Unsupported Heading objective %d", (int)head_id);
        break;
    }
    return false;
}

TbBool script_support_setup_player_as_computer_keeper(PlayerNumber plyridx, long comp_model)
{
    struct PlayerInfo* player = get_player(plyridx);
    if (player_invalid(player)) {
        SCRPTWRNLOG("Tried to set up invalid player %d",(int)plyridx);
        return false;
    }
    // It uses >= because the count will be one higher than
    // the actual highest possible computer model number.
    if ((comp_model < 0) || (comp_model >= COMPUTER_MODELS_COUNT)) {
        SCRPTWRNLOG("Tried to set up player %d as outranged computer model %d",(int)plyridx,(int)comp_model);
        comp_model = 0;
    }
    player->allocflags |= PlaF_Allocated;
    player->id_number = plyridx;
    player->is_active = 1;
    player->allocflags |= PlaF_CompCtrl;
    init_player_start(player, false);
    if (!setup_a_computer_player(plyridx, comp_model)) {
        player->allocflags &= ~PlaF_CompCtrl;
        player->allocflags &= ~PlaF_Allocated;
        return false;
    }
    return true;
}

static void set_object_configuration_check(const struct ScriptLine *scline)
{
    ALLOCATE_SCRIPT_VALUE(scline->command, 0);
    const char *objectname = scline->tp[0];
    const char *property = scline->tp[1];
    const char *new_value = scline->tp[2];

    long objct_id = get_id(object_desc, objectname);
    if (objct_id == -1)
    {
        SCRPTERRLOG("Unknown object, '%s'", objectname);
        DEALLOCATE_SCRIPT_VALUE
        return;
    }

    long number_value;
    long objectvar = get_id(object_config_desc, property);
    if (objectvar == -1)
    {
        SCRPTERRLOG("Unknown object variable");
        DEALLOCATE_SCRIPT_VALUE
        return;
    }
    switch (objectvar)
    {
        case 1: // Genre
            number_value = get_id(objects_genres_desc, new_value);
            if (number_value == -1)
            {
                SCRPTERRLOG("Unknown object variable");
                DEALLOCATE_SCRIPT_VALUE
                return;
            }
            value->arg2 = number_value;
            break;
        case  2: // AnimId
        {
            struct Objects obj_tmp;
            number_value = get_anim_id(new_value, &obj_tmp);
            if (number_value == 0)
            {
                SCRPTERRLOG("Invalid animation id");
                DEALLOCATE_SCRIPT_VALUE
                return;
            }

            value->str2 = script_strdup(new_value);
            if (value->str2 == NULL)
            {
                SCRPTERRLOG("Run out script strings space");
                DEALLOCATE_SCRIPT_VALUE
                return;
            }
            break;
        }
        default:
            value->arg2 = atoi(new_value);
    }

    SCRIPTDBG(7, "Setting object %s property %s to %d", objectname, property, number_value);
    value->arg0 = objct_id;
    value->arg1 = objectvar;

    PROCESS_SCRIPT_VALUE(scline->command);
}

static void set_object_configuration_process(struct ScriptContext *context)
{
    struct Objects* objdat = get_objects_data(context->value->arg0);
    struct ObjectConfigStats* objst = &gameadd.object_conf.object_cfgstats[context->value->arg0];
    switch (context->value->arg1)
    {
        case 1: // Genre
            objst->genre = context->value->arg2;
            break;
        case 2: // AnimationID
            objdat->sprite_anim_idx = get_anim_id(context->value->str2, objdat);
            break;
        case 3: // AnimationSpeed
            objdat->anim_speed = context->value->arg2;
            break;
        case 4: //Size_XY
            objdat->size_xy = context->value->arg2;
            break;
        case 5: // Size_YZ
            objdat->size_yz = context->value->arg2;
            break;
        case 6: // MaximumSize
            objdat->sprite_size_max = context->value->arg2;
            break;
        case 7: // DestroyOnLava
            objdat->destroy_on_lava = context->value->arg2;
            break;
        case 8: // DestroyOnLiquid
            objdat->destroy_on_liquid = context->value->arg2;
            break;
        case 9: // MapIcon
            objst->map_icon = context->value->arg2;
            break;
        case 10: // Properties
            objst->model_flags = context->value->arg2;
            break;
        default:
            WARNMSG("Unsupported Object configuration, variable %d.", context->value->arg1);
            break;
    }
    update_all_object_stats();
}

static void display_timer_check(const struct ScriptLine *scline)
{
    const char *timrname = scline->tp[1];
    char timr_id = get_rid(timer_desc, timrname);
    if (timr_id == -1)
    {
        SCRPTERRLOG("Unknown timer, '%s'", timrname);
        return;
    }
    ALLOCATE_SCRIPT_VALUE(scline->command, 0);
    value->bytes[0] = (unsigned char)scline->np[0];
    value->bytes[1] = timr_id;
    value->arg1 = 0;
    value->bytes[2] = (TbBool)scline->np[2];
    PROCESS_SCRIPT_VALUE(scline->command);
}


static void display_timer_process(struct ScriptContext *context)
{
    gameadd.script_player = context->value->bytes[0];
    gameadd.script_timer_id = context->value->bytes[1];
    gameadd.script_timer_limit = context->value->arg1;
    gameadd.timer_real = context->value->bytes[2];
    game.flags_gui |= GGUI_ScriptTimer;
}

static void add_to_timer_check(const struct ScriptLine *scline)
{
    const char *timrname = scline->tp[1];
    long timr_id = get_rid(timer_desc, timrname);
    if (timr_id == -1)
    {
        SCRPTERRLOG("Unknown timer, '%s'", timrname);
        return;
    }
    ALLOCATE_SCRIPT_VALUE(scline->command, 0);
    value->arg0 = scline->np[0];
    value->arg1 = timr_id;
    value->arg2 = scline->np[2];
    PROCESS_SCRIPT_VALUE(scline->command);
}

static void add_to_timer_process(struct ScriptContext *context)
{
   add_to_script_timer(context->value->arg0, context->value->arg1, context->value->arg2); 
}

static void add_bonus_time_check(const struct ScriptLine *scline)
{
    ALLOCATE_SCRIPT_VALUE(scline->command, 0);
    value->arg0 = scline->np[0];
    PROCESS_SCRIPT_VALUE(scline->command);
}

static void add_bonus_time_process(struct ScriptContext *context)
{
   game.bonus_time += context->value->arg0;
}

static void display_variable_check(const struct ScriptLine *scline)
{
    long varib_id, varib_type;
    if (!parse_get_varib(scline->tp[1], &varib_id, &varib_type))
    {
        SCRPTERRLOG("Unknown variable, '%s'", scline->tp[1]);
        return;
    }
    ALLOCATE_SCRIPT_VALUE(scline->command, 0);
    value->bytes[0] = scline->np[0];
    value->bytes[1] = scline->np[3];
    gameadd.script_value_type = varib_type;
    value->arg1 = varib_id;
    value->arg2 = scline->np[2];
    PROCESS_SCRIPT_VALUE(scline->command);
}

static void display_variable_process(struct ScriptContext *context)
{
   gameadd.script_player = context->value->bytes[0];
   gameadd.script_value_id = context->value->arg1;
   gameadd.script_variable_target = context->value->arg2;
   gameadd.script_variable_target_type = context->value->bytes[1];
   game.flags_gui |= GGUI_Variable;
}

static void display_countdown_check(const struct ScriptLine *scline)
{
    if (scline->np[2] <= 0)
    {
        SCRPTERRLOG("Can't have a countdown to %ld turns.", scline->np[2]);
        return; 
    }
    const char *timrname = scline->tp[1];
    char timr_id = get_rid(timer_desc, timrname);
    if (timr_id == -1)
    {
        SCRPTERRLOG("Unknown timer, '%s'", timrname);
        return;
    }
    ALLOCATE_SCRIPT_VALUE(scline->command, 0);
    value->bytes[0] = (unsigned char)scline->np[0];
    value->bytes[1] = timr_id;
    value->arg1 = scline->np[2];
    value->bytes[2] = (TbBool)scline->np[3];
    PROCESS_SCRIPT_VALUE(scline->command);
}

static void cmd_no_param_check(const struct ScriptLine *scline)
{
    ALLOCATE_SCRIPT_VALUE(scline->command, 0);
    PROCESS_SCRIPT_VALUE(scline->command);
}

static void hide_timer_process(struct ScriptContext *context)
{
   game.flags_gui &= ~GGUI_ScriptTimer;
}

static void hide_variable_process(struct ScriptContext *context)
{
   game.flags_gui &= ~GGUI_Variable;
}

static void create_effect_check(const struct ScriptLine *scline)
{
    ALLOCATE_SCRIPT_VALUE(scline->command, 0);
    TbMapLocation location;
    const char *effect_name = scline->tp[0];
    long effct_id = get_rid(effect_desc, effect_name);
    if (effct_id == -1)
    {
        if (parameter_is_number(effect_name))
        {
            effct_id = atoi(effect_name);
        }
        else
        {
            SCRPTERRLOG("Unrecognised effect: %s", effect_name);
            return;
        }
    }
    value->bytes[0] = effct_id;
    const char *locname = scline->tp[1];
    if (!get_map_location_id(locname, &location))
    {
        return;
    }
    long stl_x;
    long stl_y;
    find_map_location_coords(location, &stl_x, &stl_y, 0, __func__);
    value->bytes[1] = stl_x;
    value->bytes[2] = stl_y;
    value->arg1 = scline->np[2];
    PROCESS_SCRIPT_VALUE(scline->command);
}

static void create_effect_at_pos_check(const struct ScriptLine *scline)
{
    ALLOCATE_SCRIPT_VALUE(scline->command, 0);
    const char *effect_name = scline->tp[0];
    long effct_id = get_rid(effect_desc, effect_name);
    if (effct_id == -1)
    {
        if (parameter_is_number(effect_name))
        {
            effct_id = atoi(effect_name);
        }
        else
        {
            SCRPTERRLOG("Unrecognised effect: %s", effect_name);
            return;
        }
    }
    value->bytes[0] = effct_id;
    if (subtile_coords_invalid(scline->np[1], scline->np[2]))
    {
        SCRPTERRLOG("Invalid co-ordinates: %ld, %ld", scline->np[1], scline->np[2]);
        return;
    }
    value->bytes[1] = scline->np[1];
    value->bytes[2] = scline->np[2];
    value->arg1 = scline->np[3];
    PROCESS_SCRIPT_VALUE(scline->command);
}

static void create_effect_process(struct ScriptContext *context)
{
    struct Coord3d pos;
    pos.x.stl.num = (MapSubtlCoord)context->value->bytes[1];
    pos.y.stl.num = (MapSubtlCoord)context->value->bytes[2];
    pos.z.val = get_floor_height(pos.x.stl.num, pos.y.stl.num);
    TbBool Price = ((char)context->value->bytes[0] == -(TngEffElm_Price));
    if (Price)
    {
        pos.z.val += 128;
    }
    struct Thing* efftng;
    if ((char)context->value->bytes[0] >= 0)
    {
        efftng = create_effect(&pos, context->value->bytes[0], game.neutral_player_num);
    }
    else
    {
        efftng = create_effect_element(&pos, ~(context->value->bytes[0]) + 1, game.neutral_player_num);
    }
    if (!thing_is_invalid(efftng))
    {
        if (thing_in_wall_at(efftng, &efftng->mappos))
        {
            move_creature_to_nearest_valid_position(efftng);
        }
        if (Price)
        {   
            efftng->long_13 = context->value->arg1;
        }
    }
}

static void set_heart_health_check(const struct ScriptLine *scline)
{
    ALLOCATE_SCRIPT_VALUE(scline->command, 0);
    value->arg0 = scline->np[0];
    if (scline->np[1] > (signed long)game.dungeon_heart_health)
    {
        SCRPTWRNLOG("Value %ld is greater than maximum: %ld", scline->np[1], game.dungeon_heart_health);
        value->arg1 = game.dungeon_heart_health;
    }
    else
    {
        value->arg1 = scline->np[1];
    }
    PROCESS_SCRIPT_VALUE(scline->command);
}

static void set_heart_health_process(struct ScriptContext *context)
{
    struct Thing* heartng = get_player_soul_container(context->value->arg0);
    if (!thing_is_invalid(heartng))
    {
        heartng->health = (short)context->value->arg1;
    }
}

<<<<<<< HEAD
static void add_heart_health_check(const struct ScriptLine *scline)
{
    ALLOCATE_SCRIPT_VALUE(scline->command, 0);
    value->arg0 = scline->np[0];
    value->arg1 = scline->np[1];
    value->arg2 = scline->np[2];
    PROCESS_SCRIPT_VALUE(scline->command);
}

static void add_heart_health_process(struct ScriptContext *context)
{
    struct Thing* heartng = get_player_soul_container(context->value->arg0);
    if (!thing_is_invalid(heartng))
    {
        short old_health = heartng->health;
        long new_health = heartng->health + context->value->arg1;
        if (new_health > (signed long)game.dungeon_heart_health)
        {
            SCRIPTDBG(7,"Player %d's calculated heart health (%ld) is greater than maximum: %ld", heartng->owner, new_health, game.dungeon_heart_health);
            new_health = game.dungeon_heart_health;
        }
        heartng->health = (short)new_health;
        TbBool warn_on_damage = (context->value->arg2);
        if (warn_on_damage)
        {
            if (heartng->health < old_health)
            {
                event_create_event_or_update_nearby_existing_event(heartng->mappos.x.val, heartng->mappos.y.val, EvKind_HeartAttacked, heartng->owner, heartng->index);
                if (is_my_player_number(heartng->owner))
                {
                    output_message(SMsg_HeartUnderAttack, 400, true);
                }
            }
        }
    }
}

=======
>>>>>>> ae247d7d
static void null_process(struct ScriptContext *context)
{
}

TbBool script_support_setup_player_as_zombie_keeper(unsigned short plyridx)
{
    SYNCDBG(8,"Starting for player %d",(int)plyridx);
    struct PlayerInfo* player = get_player(plyridx);
    if (player_invalid(player)) {
        SCRPTWRNLOG("Tried to set up invalid player %d",(int)plyridx);
        return false;
    }
    player->allocflags &= ~PlaF_Allocated; // mark as non-existing
    player->id_number = plyridx;
    player->is_active = 0;
    player->allocflags &= ~PlaF_CompCtrl;
    init_player_start(player, false);
    return true;
}

void command_create_party(const char *prtname)
{
    if (script_current_condition != CONDITION_ALWAYS)
    {
        SCRPTWRNLOG("Party '%s' defined inside conditional statement",prtname);
    }
    create_party(prtname);
}

long pop_condition(void)
{
  if (script_current_condition == CONDITION_ALWAYS)
  {
    SCRPTERRLOG("unexpected ENDIF");
    return -1;
  }
  if ( condition_stack_pos )
  {
    condition_stack_pos--;
    script_current_condition = condition_stack[condition_stack_pos];
  } else
  {
    script_current_condition = CONDITION_ALWAYS;
  }
  return script_current_condition;
}

static void delete_from_party_check(const struct ScriptLine *scline)
{
    int party_id = get_party_index_of_name(scline->tp[0]);
    if (party_id < 0)
    {
        SCRPTERRLOG("Invalid Party:%s",scline->tp[0]);
        return;
    }
    long creature_id = get_rid(creature_desc, scline->tp[1]);
    if (creature_id == -1)
    {
      SCRPTERRLOG("Unknown creature, '%s'", scline->tp[1]);
      return;
    }
    if ((script_current_condition == CONDITION_ALWAYS) && (next_command_reusable == 0))
    {
        delete_member_from_party(party_id, creature_id, scline->np[2]);
    } else
    {
        struct PartyTrigger* pr_trig = &gameadd.script.party_triggers[gameadd.script.party_triggers_num % PARTY_TRIGGERS_COUNT];
        pr_trig->flags = TrgF_DELETE_FROM_PARTY;
        pr_trig->flags |= next_command_reusable?TrgF_REUSABLE:0;
        pr_trig->party_id = party_id;
        pr_trig->creatr_id = creature_id;
        pr_trig->crtr_level = scline->np[2];
        pr_trig->condit_idx = script_current_condition;

        gameadd.script.party_triggers_num++;
    }
}

static void add_to_party_check(const struct ScriptLine *scline)
{
    int party_id = get_party_index_of_name(scline->tp[0]);
    if (party_id < 0)
    {
        SCRPTERRLOG("Invalid Party:%s",scline->tp[1]);
        return;
    }
    if ((scline->np[2] < 1) || (scline->np[2] > CREATURE_MAX_LEVEL))
    {
      SCRPTERRLOG("Invalid Creature Level parameter; %ld not in range (%d,%d)",scline->np[2],1,CREATURE_MAX_LEVEL);
      return;
    }
    long crtr_id = get_rid(creature_desc, scline->tp[1]);
    if (crtr_id == -1)
    {
      SCRPTERRLOG("Unknown creature, '%s'", scline->tp[1]);
      return;
    }
    long objective_id = get_rid(hero_objective_desc, scline->tp[4]);
    if (objective_id == -1)
    {
      SCRPTERRLOG("Unknown party member objective, '%s'", scline->tp[4]);
      return;
    }
  //SCRPTLOG("Party '%s' member kind %d, level %d",prtname,crtr_id,crtr_level);

    if ((script_current_condition == CONDITION_ALWAYS) && (next_command_reusable == 0))
    {
        add_member_to_party(party_id, crtr_id, scline->np[2], scline->np[3], objective_id, scline->np[5]);
    } else
    {
        struct PartyTrigger* pr_trig = &gameadd.script.party_triggers[gameadd.script.party_triggers_num % PARTY_TRIGGERS_COUNT];
        pr_trig->flags = TrgF_ADD_TO_PARTY;
        pr_trig->flags |= next_command_reusable?TrgF_REUSABLE:0;
        pr_trig->party_id = party_id;
        pr_trig->creatr_id = crtr_id;
        pr_trig->crtr_level = scline->np[2];
        pr_trig->carried_gold = scline->np[3];
        pr_trig->objectv = objective_id;
        pr_trig->countdown = scline->np[5];
        pr_trig->condit_idx = script_current_condition;

        gameadd.script.party_triggers_num++;
    }
}

static void add_to_party_process(struct ScriptContext *context)
{
    struct PartyTrigger* pr_trig = context->pr_trig;
    add_member_to_party(pr_trig->party_id, pr_trig->creatr_id, pr_trig->crtr_level, pr_trig->carried_gold, pr_trig->objectv, pr_trig->countdown);
}

static int sac_compare_fn(const void *ptr_a, const void *ptr_b)
{
    const char *a = (const char*)ptr_a;
    const char *b = (const char*)ptr_b;
    return *a < *b;
}
static void set_sacrifice_recipe_check(const struct ScriptLine *scline)
{
    ALLOCATE_SCRIPT_VALUE(scline->command, 0);

    value->sac.action = get_rid(rules_sacrifices_commands, scline->tp[0]);
    if (value->sac.action == -1)
    {
        SCRPTERRLOG("Unexpected action:%s", scline->tp[0]);
        return;
    }
    long param;
    if ((value->sac.action == SacA_CustomPunish) || (value->sac.action == SacA_CustomReward))
    {
        param = get_id(flag_desc, scline->tp[1]) + 1;
    }
    else
    {
        param = get_id(creature_desc, scline->tp[1]);
        if (param == -1)
        {
            param = get_id(sacrifice_unique_desc, scline->tp[1]);
        }
        if (param == -1)
        {
            param = get_id(spell_desc, scline->tp[1]);
        }
    }
    if (param == -1 && (strcmp(scline->tp[1], "NONE") == 0))
    {
        param = 0;
    }

    if (param < 0)
    {
        param = 0;
        value->sac.action = SacA_None;
        SCRPTERRLOG("Unexpcepdted parameter:%s", scline->tp[1]);
    }
    value->sac.param = param;

    for (int i = 0; i < MAX_SACRIFICE_VICTIMS; i++)
    {
       long vi = get_rid(creature_desc, scline->tp[i + 2]);
       if (vi < 0)
         vi = 0;
       value->sac.victims[i] = vi;
    }
    qsort(value->sac.victims, MAX_SACRIFICE_VICTIMS, sizeof(value->sac.victims[0]), &sac_compare_fn);

    PROCESS_SCRIPT_VALUE(scline->command);
}

static void remove_sacrifice_recipe_check(const struct ScriptLine *scline)
{
    ALLOCATE_SCRIPT_VALUE(scline->command, 0);

    value->sac.action = SacA_None;
    value->sac.param = 0;

    for (int i = 0; i < MAX_SACRIFICE_VICTIMS; i++)
    {
       long vi = get_rid(creature_desc, scline->tp[i]);
       if (vi < 0)
         vi = 0;
       value->sac.victims[i] = vi;
    }
    qsort(value->sac.victims, MAX_SACRIFICE_VICTIMS, sizeof(value->sac.victims[0]), &sac_compare_fn);

    PROCESS_SCRIPT_VALUE(scline->command);
}

static void set_sacrifice_recipe_process(struct ScriptContext *context)
{
    long victims[MAX_SACRIFICE_VICTIMS];
    struct Coord3d pos;
    int action = context->value->sac.action;
    int param = context->value->sac.param;
    for (int i = 0; i < MAX_SACRIFICE_VICTIMS; i++)
    {
        victims[i] = context->value->sac.victims[i];
    }
    for (int i = 1; i < MAX_SACRIFICE_RECIPES; i++)
    {
        struct SacrificeRecipe* sac = &gameadd.sacrifice_recipes[i];
        if (sac->action == (long)SacA_None)
        {
            break;
        }
        if (memcmp(victims, sac->victims, sizeof(victims)) == 0)
        {
            sac->action = action;
            sac->param = param;
            if (action == (long)SacA_None)
            {
                // remove empty space
                memmove(sac, sac + 1, (MAX_SACRIFICE_RECIPES - 1 - (sac - &gameadd.sacrifice_recipes[0])) * sizeof(*sac));
            }
            return;
        }
    }
    if (action == (long)SacA_None) // No rule found
    {
        WARNLOG("Unable to find sacrifice rule to remove");
        return;
    }
    struct SacrificeRecipe* sac = get_unused_sacrifice_recipe_slot();
    if (sac == &gameadd.sacrifice_recipes[0])
    {
        ERRORLOG("No free sacrifice rules");
        return;
    }
    memcpy(sac->victims, victims, sizeof(victims));
    sac->action = action;
    sac->param = param;

    if (find_temple_pool(context->player_idx, &pos))
    {
        // Check if sacrifice pool already matches
        for (int i = 0; i < sizeof(victims); i++)
        {
            if (victims[i] == 0)
                break;
            process_sacrifice_creature(&pos, victims[i], context->player_idx, false);
        }
    }
}

static void set_box_tooltip(const struct ScriptLine *scline)
{
  if ((scline->np[0] < 0) || (scline->np[0] >= CUSTOM_BOX_COUNT))
  {
    SCRPTERRLOG("Invalid CUSTOM_BOX number (%ld)", scline->np[0]);
    return;
  }
  int idx = scline->np[0];
  if (strlen(scline->tp[1]) >= MESSAGE_TEXT_LEN)
  {
      SCRPTWRNLOG("Tooltip TEXT too long; truncating to %d characters", MESSAGE_TEXT_LEN-1);
  }
  if ((gameadd.box_tooltip[idx][0] != '\0') && (strcmp(gameadd.box_tooltip[idx], scline->tp[1]) != 0))
  {
      SCRPTWRNLOG("Box tooltip #%d overwritten by different text", idx);
  }
  strncpy(gameadd.box_tooltip[idx], scline->tp[1], MESSAGE_TEXT_LEN-1);
  gameadd.box_tooltip[idx][MESSAGE_TEXT_LEN-1] = '\0';
}

static void set_box_tooltip_id(const struct ScriptLine *scline)
{
  if ((scline->np[0] < 0) || (scline->np[0] >= CUSTOM_BOX_COUNT))
  {
    SCRPTERRLOG("Invalid CUSTOM_BOX number (%ld)", scline->np[0]);
    return;
  }
  int idx = scline->np[0];
  strncpy(gameadd.box_tooltip[idx], get_string(scline->np[1]), MESSAGE_TEXT_LEN-1);
  gameadd.box_tooltip[idx][MESSAGE_TEXT_LEN-1] = '\0';
}

// 1/4 turn minimal
#define FX_LINE_TIME_PARTS 4

static void create_effects_line_check(const struct ScriptLine *scline)
{
    ALLOCATE_SCRIPT_VALUE(scline->command, 0);

    ((long*)(&value->bytes[0]))[0] = scline->np[0]; // AP `from`
    ((long*)(&value->bytes[4]))[0] = scline->np[1]; // AP `to`
    value->chars[8] = scline->np[2]; // curvature
    value->bytes[9] = scline->np[3]; // spatial stepping
    value->bytes[10] = scline->np[4]; // temporal stepping
    // TODO: use effect elements when below zero?
    value->chars[11] = scline->np[5]; // effect

    PROCESS_SCRIPT_VALUE(scline->command);
}

static void create_effects_line_process(struct ScriptContext *context)
{
    struct ScriptFxLine *fx_line = NULL;
    for (int i = 0; i < (sizeof(gameadd.fx_lines) / sizeof(gameadd.fx_lines[0])); i++)
    {
        if (!gameadd.fx_lines[i].used)
        {
            fx_line = &gameadd.fx_lines[i];
            fx_line->used = true;
            gameadd.active_fx_lines++;
            break;
        }
    }
    if (fx_line == NULL)
    {
        ERRORLOG("Too many fx_lines");
        return;
    }
    find_location_pos(((long *)(&context->value->bytes[0]))[0], context->player_idx, &fx_line->from, __func__);
    find_location_pos(((long *)(&context->value->bytes[4]))[0], context->player_idx, &fx_line->to, __func__);
    fx_line->curvature = context->value->chars[8];
    fx_line->spatial_step = context->value->bytes[9] * 32;
    fx_line->steps_per_turn = context->value->bytes[10];
    fx_line->effect = context->value->chars[11];
    fx_line->here = fx_line->from;
    fx_line->step = 0;

    if (fx_line->steps_per_turn <= 0)
    {
        fx_line->steps_per_turn = 32 * 255; // whole map
    }

    int dx = fx_line->to.x.val - fx_line->from.x.val;
    int dy = fx_line->to.y.val - fx_line->from.y.val;
    if ((dx * dx + dy * dy) != 0)
    {
        float len = sqrt((float)dx * dx + dy * dy);
        fx_line->total_steps = (int)(len / fx_line->spatial_step) + 1;

        int d_cx = -dy * fx_line->curvature / 32;
        int d_cy = +dx * fx_line->curvature / 32;
        fx_line->cx = (fx_line->to.x.val + fx_line->from.x.val - d_cx)/2;
        fx_line->cy = (fx_line->to.y.val + fx_line->from.y.val - d_cy)/2;
    }
    else
    {
      fx_line->total_steps = 1;
    }
    fx_line->partial_steps = FX_LINE_TIME_PARTS;
}

static void process_fx_line(struct ScriptFxLine *fx_line)
{
    fx_line->partial_steps += fx_line->steps_per_turn;
    for (;fx_line->partial_steps >= FX_LINE_TIME_PARTS; fx_line->partial_steps -= FX_LINE_TIME_PARTS)
    {
        fx_line->here.z.val = get_floor_height_at(&fx_line->here);
        if (fx_line->here.z.val < FILLED_COLUMN_HEIGHT)
        {
          if (fx_line->effect > 0)
          {
            create_effect(&fx_line->here, fx_line->effect, 5); // Owner - neutral
          } else if (fx_line->effect < 0)
          {
            create_effect_element(&fx_line->here, -fx_line->effect, 5); // Owner - neutral
          }
        }

        fx_line->step++;
        if (fx_line->step >= fx_line->total_steps)
        {
          fx_line->used = false;
          break;
        }

        int remain_t = fx_line->total_steps - fx_line->step;

        int bx = fx_line->from.x.val * remain_t + fx_line->cx * fx_line->step;
        int by = fx_line->from.y.val * remain_t + fx_line->cy * fx_line->step;
        int dx = fx_line->cx * remain_t + fx_line->to.x.val * fx_line->step;
        int dy = fx_line->cy * remain_t + fx_line->to.y.val * fx_line->step;

        fx_line->here.x.val = (bx * remain_t + dx * fx_line->step) / fx_line->total_steps / fx_line->total_steps;
        fx_line->here.y.val = (by * remain_t + dy * fx_line->step) / fx_line->total_steps / fx_line->total_steps;
    }
}

void command_tutorial_flash_button(long btn_id, long duration)
{
    command_add_value(Cmd_TUTORIAL_FLASH_BUTTON, ALL_PLAYERS, btn_id, duration, 0);
}

void command_add_party_to_level(long plr_range_id, const char *prtname, const char *locname, long ncopies)
{
    TbMapLocation location;
    if (ncopies < 1)
    {
        SCRPTERRLOG("Invalid NUMBER parameter");
        return;
    }
    if (gameadd.script.party_triggers_num >= PARTY_TRIGGERS_COUNT)
    {
        SCRPTERRLOG("Too many ADD_CREATURE commands in script");
        return;
    }
    // Verify player
    long plr_id = get_players_range_single(plr_range_id);
    if (plr_id < 0) {
        SCRPTERRLOG("Given owning player is not supported in this command");
        return;
    }
    // Recognize place where party is created
    if (!get_map_location_id(locname, &location))
        return;
    // Recognize party name
    long prty_id = get_party_index_of_name(prtname);
    if (prty_id < 0)
    {
        SCRPTERRLOG("Party of requested name, '%s', is not defined",prtname);
        return;
    }
    if ((script_current_condition == CONDITION_ALWAYS) && (next_command_reusable == 0))
    {
        struct Party* party = &gameadd.script.creature_partys[prty_id];
        script_process_new_party(party, plr_id, location, ncopies);
    } else
    {
        struct PartyTrigger* pr_trig = &gameadd.script.party_triggers[gameadd.script.party_triggers_num % PARTY_TRIGGERS_COUNT];
        pr_trig->flags = TrgF_CREATE_PARTY;
        pr_trig->flags |= next_command_reusable?TrgF_REUSABLE:0;
        pr_trig->plyr_idx = plr_id;
        pr_trig->creatr_id = prty_id;
        pr_trig->location = location;
        pr_trig->ncopies = ncopies;
        pr_trig->condit_idx = script_current_condition;
        gameadd.script.party_triggers_num++;
    }
}

void command_add_object_to_level(const char *obj_name, const char *locname, long arg)
{
    TbMapLocation location;
    long obj_id = get_rid(object_desc, obj_name);
    if (obj_id == -1)
    {
        SCRPTERRLOG("Unknown object, '%s'", obj_name);
        return;
    }
    if (gameadd.script.party_triggers_num >= PARTY_TRIGGERS_COUNT)
    {
        SCRPTERRLOG("Too many ADD_CREATURE commands in script");
        return;
    }
    // Recognize place where party is created
    if (!get_map_location_id(locname, &location))
        return;
    if (script_current_condition == CONDITION_ALWAYS)
    {
        script_process_new_object(obj_id, location, arg);
    } else
    {
        struct PartyTrigger* pr_trig = &gameadd.script.party_triggers[gameadd.script.party_triggers_num % PARTY_TRIGGERS_COUNT];
        pr_trig->flags = TrgF_CREATE_OBJECT;
        pr_trig->flags |= next_command_reusable?TrgF_REUSABLE:0;
        pr_trig->plyr_idx = 0; //That is because script is inside `struct Game` and it is not possible to enlarge it
        pr_trig->creatr_id = obj_id & 0x7F;
        pr_trig->crtr_level = ((obj_id >> 7) & 7); // No more than 1023 different classes of objects :)
        pr_trig->carried_gold = arg;
        pr_trig->location = location;
        pr_trig->ncopies = 1;
        pr_trig->condit_idx = script_current_condition;
        gameadd.script.party_triggers_num++;
    }
}

void command_add_creature_to_level(long plr_range_id, const char *crtr_name, const char *locname, long ncopies, long crtr_level, long carried_gold)
{
    TbMapLocation location;
    if ((crtr_level < 1) || (crtr_level > CREATURE_MAX_LEVEL))
    {
        SCRPTERRLOG("Invalid CREATURE LEVEL parameter");
        return;
    }
    if ((ncopies <= 0) || (ncopies >= CREATURES_COUNT))
    {
        SCRPTERRLOG("Invalid number of creatures to add");
        return;
    }
    if (gameadd.script.party_triggers_num >= PARTY_TRIGGERS_COUNT)
    {
        SCRPTERRLOG("Too many ADD_CREATURE commands in script");
        return;
    }
    long crtr_id = get_rid(creature_desc, crtr_name);
    if (crtr_id == -1)
    {
        SCRPTERRLOG("Unknown creature, '%s'", crtr_name);
        return;
    }
    // Verify player
    long plr_id = get_players_range_single(plr_range_id);
    if (plr_id < 0) {
        SCRPTERRLOG("Given owning player is not supported in this command");
        return;
    }
    // Recognize place where party is created
    if (!get_map_location_id(locname, &location))
        return;
    if (script_current_condition == CONDITION_ALWAYS)
    {
        script_process_new_creatures(plr_id, crtr_id, location, ncopies, carried_gold, crtr_level-1);
    } else
    {
        struct PartyTrigger* pr_trig = &gameadd.script.party_triggers[gameadd.script.party_triggers_num % PARTY_TRIGGERS_COUNT];
        pr_trig->flags = TrgF_CREATE_CREATURE;
        pr_trig->flags |= next_command_reusable?TrgF_REUSABLE:0;

        pr_trig->plyr_idx = plr_id;
        pr_trig->creatr_id = crtr_id;
        pr_trig->crtr_level = crtr_level-1;
        pr_trig->carried_gold = carried_gold;
        pr_trig->location = location;
        pr_trig->ncopies = ncopies;
        pr_trig->condit_idx = script_current_condition;
        gameadd.script.party_triggers_num++;
    }
}

void command_add_condition(long plr_range_id, long opertr_id, long varib_type, long varib_id, long value)
{
    // TODO: replace with pointer to functions
    struct Condition* condt = &gameadd.script.conditions[gameadd.script.conditions_num];
    condt->condit_idx = script_current_condition;
    condt->plyr_range = plr_range_id;
    condt->variabl_type = varib_type;
    condt->variabl_idx = varib_id;
    condt->operation = opertr_id;
    condt->rvalue = value;
    if (condition_stack_pos >= CONDITIONS_COUNT)
    {
        gameadd.script.conditions_num++;
        SCRPTWRNLOG("Conditions too deep in script");
        return;
    }
    if (script_current_condition != CONDITION_ALWAYS)
    {
        condition_stack[condition_stack_pos] = script_current_condition;
        condition_stack_pos++;
    }
    script_current_condition = gameadd.script.conditions_num;
    gameadd.script.conditions_num++;
}

TbBool parse_get_varib(const char *varib_name, long *varib_id, long *varib_type)
{
    char c;
    int len = 0;
    char arg[MAX_TEXT_LENGTH];

    if (level_file_version > 0)
    {
        *varib_type = get_id(variable_desc, varib_name);
    } else
    {
        *varib_type = get_id(dk1_variable_desc, varib_name);
    }
    if (*varib_type == -1)
      *varib_id = -1;
    else
      *varib_id = 0;
    if (*varib_id == -1)
    {
      *varib_id = get_id(creature_desc, varib_name);
      *varib_type = SVar_CREATURE_NUM;
    }
    //TODO: list of lambdas
    if (*varib_id == -1)
    {
      *varib_id = get_id(room_desc, varib_name);
      *varib_type = SVar_ROOM_SLABS;
    }
    if (*varib_id == -1)
    {
      *varib_id = get_id(timer_desc, varib_name);
      *varib_type = SVar_TIMER;
    }
    if (*varib_id == -1)
    {
      *varib_id = get_id(flag_desc, varib_name);
      *varib_type = SVar_FLAG;
    }
    if (*varib_id == -1)
    {
      *varib_id = get_id(door_desc, varib_name);
      *varib_type = SVar_DOOR_NUM;
    }
    if (*varib_id == -1)
    {
        *varib_id = get_id(trap_desc, varib_name);
        *varib_type = SVar_TRAP_NUM;
    }
    if (*varib_id == -1)
    {
      *varib_id = get_id(campaign_flag_desc, varib_name);
      *varib_type = SVar_CAMPAIGN_FLAG;
    }
    if (*varib_id == -1)
    {
        if (2 == sscanf(varib_name, "BOX%ld_ACTIVATE%c", varib_id, &c) && (c == 'D'))
        {
            // activateD
            *varib_type = SVar_BOX_ACTIVATED;
        }
        else
        {
            *varib_id = -1;
        }
        if (2 == sscanf(varib_name, "SACRIFICED[%n%[^]]%c", &len, arg, &c) && (c == ']'))
        {
            *varib_id = get_id(creature_desc, arg);
            *varib_type = SVar_SACRIFICED;
        }
        if (2 == sscanf(varib_name, "REWARDED[%n%[^]]%c", &len, arg, &c) && (c == ']'))
        {
            *varib_id = get_id(creature_desc, arg);
            *varib_type = SVar_REWARDED;
        }
    }
    if (*varib_id == -1)
    {
      SCRPTERRLOG("Unknown variable name, '%s'", varib_name);
      return false;
    }
    return true;
}

// Variables that could be set
static TbBool parse_set_varib(const char *varib_name, long *varib_id, long *varib_type)
{
    char c;
    int len = 0;
    char arg[MAX_TEXT_LENGTH];

    *varib_id = -1;
    if (*varib_id == -1)
    {
      *varib_id = get_id(flag_desc, varib_name);
      *varib_type = SVar_FLAG;
    }
    if (*varib_id == -1)
    {
      *varib_id = get_id(campaign_flag_desc, varib_name);
      *varib_type = SVar_CAMPAIGN_FLAG;
    }
    if (*varib_id == -1)
    {
        if (2 == sscanf(varib_name, "BOX%ld_ACTIVATE%c", varib_id, &c) && (c == 'D'))
        {
            // activateD
            *varib_type = SVar_BOX_ACTIVATED;
        }
        else
        {
            *varib_id = -1;
        }
        if (2 == sscanf(varib_name, "SACRIFICED[%n%[^]]%c", &len, arg, &c) && (c == ']'))
        {
            *varib_id = get_id(creature_desc, arg);
            *varib_type = SVar_SACRIFICED;
        }
        if (2 == sscanf(varib_name, "REWARDED[%n%[^]]%c", &len, arg, &c) && (c == ']'))
        {
            *varib_id = get_id(creature_desc, arg);
            *varib_type = SVar_REWARDED;
        }
    }
    if (*varib_id == -1)
    {
      SCRPTERRLOG("Unknown variable name, '%s'", varib_name);
      return false;
    }
    return true;
}

static long parse_criteria(const char *criteria)
{
    char c;
    int arg;

    long ret = get_id(creature_select_criteria_desc, criteria);
    if (ret == -1)
    {
        if (2 == sscanf(criteria, "AT_ACTION_POINT[%d%c", &arg, &c) && (c == ']'))
        {
            ActionPointId loc = action_point_number_to_index(arg);
            if (loc == -1)
            {
                SCRPTERRLOG("Unknown action point at criteria, '%s'", criteria);
                return -1;
            }
            ret = (CSelCrit_NearAP) | (loc << 4);
        }
    }
    return ret;
}

static long parse_creature_name(const char *creature_name)
{
    long ret = get_rid(creature_desc, creature_name);
    if (ret == -1)
    {
        if (0 == strcasecmp(creature_name, "ANY_CREATURE"))
        {
            return CREATURE_ANY;
        }
    }
    return ret;
}

void command_if(long plr_range_id, const char *varib_name, const char *operatr, long value)
{
    long varib_type;
    long varib_id;
    if (gameadd.script.conditions_num >= CONDITIONS_COUNT)
    {
      SCRPTERRLOG("Too many (over %d) conditions in script", CONDITIONS_COUNT);
      return;
    }
    // Recognize variable
    if (!parse_get_varib(varib_name, &varib_id, &varib_type))
    {
        return;
    }
    { // Warn if using the command for a player without Dungeon struct
        int plr_start;
        int plr_end;
        if (get_players_range(plr_range_id, &plr_start, &plr_end) >= 0) {
            struct Dungeon* dungeon = get_dungeon(plr_start);
            if ((plr_start+1 == plr_end) && dungeon_invalid(dungeon)) {
                // Note that this list should be kept updated with the changes in get_condition_value()
                if ((varib_type != SVar_GAME_TURN) && (varib_type != SVar_ALL_DUNGEONS_DESTROYED)
                 && (varib_type != SVar_DOOR_NUM) && (varib_type != SVar_TRAP_NUM))
                    SCRPTWRNLOG("Found player without dungeon used in IF clause in script; this will not work correctly");
            }
        }
    }
    // Recognize comparison
    long opertr_id = get_id(comparison_desc, operatr);
    if (opertr_id == -1)
    {
      SCRPTERRLOG("Unknown comparison name, '%s'", operatr);
      return;
    }
    // Add the condition to script structure
    command_add_condition(plr_range_id, opertr_id, varib_type, varib_id, value);
}

void command_add_value(unsigned long var_index, unsigned long plr_range_id, long val2, long val3, long val4)
{
    ALLOCATE_SCRIPT_VALUE(var_index, plr_range_id);

    value->arg0 = val2;
    value->arg1 = val3;
    value->arg2 = val4;

    if ((script_current_condition == CONDITION_ALWAYS) && (next_command_reusable == 0))
    {
        script_process_value(var_index, plr_range_id, val2, val3, val4, value);
        return;
    }
}

void command_display_information(long msg_num, const char *where, long x, long y)
{
    TbMapLocation location;
    if ((msg_num < 0) || (msg_num >= STRINGS_MAX))
    {
      SCRPTERRLOG("Invalid TEXT number");
      return;
    }
    if (!get_map_location_id(where, &location))
      return;
    command_add_value(Cmd_DISPLAY_INFORMATION, ALL_PLAYERS, msg_num, location, get_subtile_number(x,y));
}

void command_set_generate_speed(long game_turns)
{
    if (game_turns <= 0)
    {
      SCRPTERRLOG("Generation speed must be positive number");
      return;
    }
    command_add_value(Cmd_SET_GENERATE_SPEED, ALL_PLAYERS, game_turns, 0, 0);
}

void command_dead_creatures_return_to_pool(long val)
{
    command_add_value(Cmd_DEAD_CREATURES_RETURN_TO_POOL, ALL_PLAYERS, val, 0, 0);
}

void command_bonus_level_time(long game_turns, long real)
{
    if (game_turns < 0)
    {
        SCRPTERRLOG("Bonus time must be nonnegative");
        return;
    }
    command_add_value(Cmd_BONUS_LEVEL_TIME, ALL_PLAYERS, game_turns, real, 0);
}

static void player_reveal_map_area(PlayerNumber plyr_idx, long x, long y, long w, long h)
{
  SYNCDBG(0,"Revealing around (%d,%d)",x,y);
  reveal_map_area(plyr_idx, x-(w>>1), x+(w>>1)+(w%1), y-(h>>1), y+(h>>1)+(h%1));
}

void player_reveal_map_location(int plyr_idx, TbMapLocation target, long r)
{
    SYNCDBG(0, "Revealing location type %d", target);
    long x = 0;
    long y = 0;
    find_map_location_coords(target, &x, &y, plyr_idx, __func__);
    if ((x == 0) && (y == 0))
    {
        WARNLOG("Can't decode location %d", target);
        return;
  }
  reveal_map_area(plyr_idx, x-(r>>1), x+(r>>1)+(r&1), y-(r>>1), y+(r>>1)+(r&1));
}

void command_set_start_money(long plr_range_id, long gold_val)
{
    int plr_start;
    int plr_end;
    if (get_players_range(plr_range_id, &plr_start, &plr_end) < 0)
    {
        SCRPTERRLOG("Given owning player range %d is not supported in this command", (int)plr_range_id);
        return;
  }
  if (script_current_condition != CONDITION_ALWAYS)
  {
    SCRPTWRNLOG("Start money set inside conditional block; condition ignored");
  }
  for (int i = plr_start; i < plr_end; i++)
  {
      if (gold_val > SENSIBLE_GOLD)
      {
          gold_val = SENSIBLE_GOLD;
          SCRPTWRNLOG("Gold added to player %d reduced to %d", (int)plr_range_id, SENSIBLE_GOLD);
      }
      player_add_offmap_gold(i, gold_val);
  }
}

void command_room_available(long plr_range_id, const char *roomname, unsigned long can_resrch, unsigned long can_build)
{
    long room_id = get_rid(room_desc, roomname);
    if (room_id == -1)
    {
      SCRPTERRLOG("Unknown room name, '%s'", roomname);
      return;
    }
    command_add_value(Cmd_ROOM_AVAILABLE, plr_range_id, room_id, can_resrch, can_build);
}

void command_creature_available(long plr_range_id, const char *crtr_name, unsigned long can_be_avail, unsigned long force_avail)
{
    long crtr_id = get_rid(creature_desc, crtr_name);
    if (crtr_id == -1)
    {
      SCRPTERRLOG("Unknown creature, '%s'", crtr_name);
      return;
    }
    command_add_value(Cmd_CREATURE_AVAILABLE, plr_range_id, crtr_id, can_be_avail, force_avail);
}

void command_magic_available(long plr_range_id, const char *magname, unsigned long can_resrch, unsigned long can_use)
{
    long mag_id = get_rid(power_desc, magname);
    if (mag_id == -1)
    {
      SCRPTERRLOG("Unknown magic, '%s'", magname);
      return;
    }
    command_add_value(Cmd_MAGIC_AVAILABLE, plr_range_id, mag_id, can_resrch, can_use);
}

void command_trap_available(long plr_range_id, const char *trapname, unsigned long can_build, unsigned long amount)
{
    long trap_id = get_rid(trap_desc, trapname);
    if (trap_id == -1)
    {
      SCRPTERRLOG("Unknown trap, '%s'", trapname);
      return;
    }
    command_add_value(Cmd_TRAP_AVAILABLE, plr_range_id, trap_id, can_build, amount);
}

/**
 * Updates amount of RESEARCH points needed for the item to be researched.
 * Will not reorder the RESEARCH items.
 */
void command_research(long plr_range_id, const char *trg_type, const char *trg_name, unsigned long val)
{
    long item_type = get_rid(research_desc, trg_type);
    long item_id = get_research_id(item_type, trg_name, __func__);
    if (item_id < 0)
      return;
    command_add_value(Cmd_RESEARCH, plr_range_id, item_type, item_id, val);
}

/**
 * Updates amount of RESEARCH points needed for the item to be researched.
 * Reorders the RESEARCH items - needs all items to be re-added.
 */
void command_research_order(long plr_range_id, const char *trg_type, const char *trg_name, unsigned long val)
{
    int plr_start;
    int plr_end;
    if (get_players_range(plr_range_id, &plr_start, &plr_end) < 0) {
        SCRPTERRLOG("Given owning player range %d is not supported in this command",(int)plr_range_id);
        return;
    }
    for (long i = plr_start; i < plr_end; i++)
    {
        struct Dungeon* dungeon = get_dungeon(i);
        if (dungeon_invalid(dungeon))
            continue;
        if (dungeon->research_num >= DUNGEON_RESEARCH_COUNT)
        {
          SCRPTERRLOG("Too many RESEARCH ITEMS, for player %d", i);
          return;
        }
    }
    long item_type = get_rid(research_desc, trg_type);
    long item_id = get_research_id(item_type, trg_name, __func__);
    if (item_id < 0)
      return;
    command_add_value(Cmd_RESEARCH_ORDER, plr_range_id, item_type, item_id, val);
}

void command_if_action_point(long apt_num, long plr_range_id)
{
    if (gameadd.script.conditions_num >= CONDITIONS_COUNT)
    {
        SCRPTERRLOG("Too many (over %d) conditions in script", CONDITIONS_COUNT);
        return;
    }
    // Check the Action Point
    long apt_idx = action_point_number_to_index(apt_num);
    if (!action_point_exists_idx(apt_idx))
    {
        SCRPTERRLOG("Non-existing Action Point, no %d", apt_num);
        return;
    }
    command_add_condition(plr_range_id, 0, SVar_ACTION_POINT_TRIGGERED, apt_idx, 0);
}

void command_if_slab_owner(MapSlabCoord slb_x, MapSlabCoord slb_y, long plr_range_id)
{
    if (gameadd.script.conditions_num >= CONDITIONS_COUNT)
    {
        SCRPTERRLOG("Too many (over %d) conditions in script", CONDITIONS_COUNT);
        return;
    }
    command_add_condition(slb_x, 1, SVar_SLAB_OWNER, slb_y, plr_range_id);
}

void command_if_slab_type(MapSlabCoord slb_x, MapSlabCoord slb_y, long slab_type)
{
    if (gameadd.script.conditions_num >= CONDITIONS_COUNT)
    {
        SCRPTERRLOG("Too many (over %d) conditions in script", CONDITIONS_COUNT);
        return;
    }
    command_add_condition(slb_x, 1, SVar_SLAB_TYPE, slb_y, slab_type);
}

void command_computer_player(long plr_range_id, long comp_model)
{
    if (script_current_condition != CONDITION_ALWAYS)
    {
        SCRPTWRNLOG("Computer player setup inside conditional block; condition ignored");
    }
    int plr_start;
    int plr_end;
    if (get_players_range(plr_range_id, &plr_start, &plr_end) < 0) {
        SCRPTERRLOG("Given owning player range %d is not supported in this command",(int)plr_range_id);
        return;
    }
    for (long i = plr_start; i < plr_end; i++)
    {
        script_support_setup_player_as_computer_keeper(i, comp_model);
    }
}

void command_set_timer(long plr_range_id, const char *timrname)
{
    long timr_id = get_rid(timer_desc, timrname);
    if (timr_id == -1)
    {
        SCRPTERRLOG("Unknown timer, '%s'", timrname);
        return;
    }
    command_add_value(Cmd_SET_TIMER, plr_range_id, timr_id, 0, 0);
}

void command_win_game(void)
{
    if (script_current_condition == CONDITION_ALWAYS)
    {
        SCRPTERRLOG("Command WIN GAME found with no condition");
        return;
    }
    if (gameadd.script.win_conditions_num >= WIN_CONDITIONS_COUNT)
    {
        SCRPTERRLOG("Too many WIN GAME conditions in script");
        return;
    }
    gameadd.script.win_conditions[gameadd.script.win_conditions_num] = script_current_condition;
    gameadd.script.win_conditions_num++;
}

void command_lose_game(void)
{
  if (script_current_condition == CONDITION_ALWAYS)
  {
    SCRPTERRLOG("Command LOSE GAME found with no condition");
    return;
  }
  if (gameadd.script.lose_conditions_num >= WIN_CONDITIONS_COUNT)
  {
    SCRPTERRLOG("Too many LOSE GAME conditions in script");
    return;
  }
  gameadd.script.lose_conditions[gameadd.script.lose_conditions_num] = script_current_condition;
  gameadd.script.lose_conditions_num++;
}

void command_set_flag(long plr_range_id, const char *flgname, long val)
{
    long flg_id;
    long flag_type;
    if (!parse_set_varib(flgname, &flg_id, &flag_type))
    {
        SCRPTERRLOG("Unknown flag, '%s'", flgname);
        return;
    }
    command_add_value(Cmd_SET_FLAG, plr_range_id, flg_id, val, flag_type);
}

void command_add_to_flag(long plr_range_id, const char *flgname, long val)
{
    long flg_id;
    long flag_type;

    if (!parse_set_varib(flgname, &flg_id, &flag_type))
    {
        SCRPTERRLOG("Unknown flag, '%s'", flgname);
        return;
    }
    command_add_value(Cmd_ADD_TO_FLAG, plr_range_id, flg_id, val, flag_type);
}

void command_max_creatures(long plr_range_id, long val)
{
    command_add_value(Cmd_MAX_CREATURES, plr_range_id, val, 0, 0);
}

void command_door_available(long plr_range_id, const char *doorname, unsigned long a3, unsigned long a4)
{
    long door_id = get_rid(door_desc, doorname);
    if (door_id == -1)
    {
        SCRPTERRLOG("Unknown door, '%s'", doorname);
        return;
  }
  command_add_value(Cmd_DOOR_AVAILABLE, plr_range_id, door_id, a3, a4);
}

static void display_objective_check(const struct ScriptLine *scline)
{
  long msg_num = scline->np[0];
  long x, y;
  TbMapLocation location = 0;
  if ((msg_num < 0) || (msg_num >= STRINGS_MAX))
  {
    SCRPTERRLOG("Invalid TEXT number");
    return;
  }
  if (scline->command == Cmd_DISPLAY_OBJECTIVE)
  {
    const char *where = scline->tp[1];
    if (!get_map_location_id(where, &location))
    {
      return;
    }
    command_add_value(Cmd_DISPLAY_OBJECTIVE, ALL_PLAYERS, msg_num, location, 0);
  }
  else
  {
    x = scline->np[1];
    y = scline->np[2];
    command_add_value(Cmd_DISPLAY_OBJECTIVE, ALL_PLAYERS, msg_num, location, get_subtile_number(x,y));
  }
}

static void display_objective_process(struct ScriptContext *context)
{
      if ( (my_player_number >= context->plr_start) && (my_player_number < context->plr_end) )
      {
          set_general_objective(context->value->arg0,
              context->value->arg1,
              stl_num_decode_x(context->value->arg2),
              stl_num_decode_y(context->value->arg2));
      }
}

static void conceal_map_rect_check(const struct ScriptLine *scline)
{
    TbBool all = strcmp(scline->tp[5], "ALL") == 0;
    if (!all)
        all = strcmp(scline->tp[5], "1") == 0;

    command_add_value(Cmd_CONCEAL_MAP_RECT, scline->np[0], scline->np[1], scline->np[2],
                      (scline->np[4]<<16) | scline->np[3] | (all?1<<24:0));
}

static void conceal_map_rect_process(struct ScriptContext *context)
{
    long w = context->value->bytes[8];
    long h = context->value->bytes[10];

    conceal_map_area(context->value->plyr_range, context->value->arg0 - (w>>1), context->value->arg0 + (w>>1) + (w&1),
                     context->value->arg1 - (h>>1), context->value->arg1 + (h>>1) + (h&1), context->value->bytes[11]);
}

void command_add_tunneller_to_level(long plr_range_id, const char *locname, const char *objectv, long target, unsigned char crtr_level, unsigned long carried_gold)
{
    TbMapLocation location;
    TbMapLocation heading;
    if ((crtr_level < 1) || (crtr_level > CREATURE_MAX_LEVEL))
    {
        SCRPTERRLOG("Invalid CREATURE LEVEL parameter");
        return;
    }
    if (gameadd.script.tunneller_triggers_num >= TUNNELLER_TRIGGERS_COUNT)
    {
        SCRPTERRLOG("Too many ADD_TUNNELLER commands in script");
        return;
    }
    // Verify player
    long plr_id = get_players_range_single(plr_range_id);
    if (plr_id < 0) {
        SCRPTERRLOG("Given owning player is not supported in this command");
        return;
    }
    // Recognize place where party is created
    if (!get_map_location_id(locname, &location))
        return;
    // Recognize place where party is going
    if (!get_map_heading_id(objectv, target, &heading))
        return;
    if (script_current_condition == CONDITION_ALWAYS)
    {
        script_process_new_tunneler(plr_id, location, heading, crtr_level-1, carried_gold);
    } else
    {
        struct TunnellerTrigger* tn_trig = &gameadd.script.tunneller_triggers[gameadd.script.tunneller_triggers_num % TUNNELLER_TRIGGERS_COUNT];
        set_flag_byte(&(tn_trig->flags), TrgF_REUSABLE, next_command_reusable);
        set_flag_byte(&(tn_trig->flags), TrgF_DISABLED, false);
        tn_trig->plyr_idx = plr_id;
        tn_trig->location = location;
        tn_trig->heading = heading;
        tn_trig->heading_OLD = 0; //target is now contained in heading and this is unused
        tn_trig->carried_gold = carried_gold;
        tn_trig->crtr_level = crtr_level-1;
        tn_trig->carried_gold = carried_gold;
        tn_trig->party_id = 0;
        tn_trig->condit_idx = script_current_condition;
        gameadd.script.tunneller_triggers_num++;
    }
}

void command_add_tunneller_party_to_level(long plr_range_id, const char *prtname, const char *locname, const char *objectv, long target, char crtr_level, unsigned long carried_gold)
{
    TbMapLocation location;
    TbMapLocation heading;
    if ((crtr_level < 1) || (crtr_level > CREATURE_MAX_LEVEL))
    {
        SCRPTERRLOG("Invalid CREATURE LEVEL parameter");
        return;
    }
    if (gameadd.script.tunneller_triggers_num >= TUNNELLER_TRIGGERS_COUNT)
    {
        SCRPTERRLOG("Too many ADD_TUNNELLER commands in script");
        return;
    }
    // Verify player
    long plr_id = get_players_range_single(plr_range_id);
    if (plr_id < 0) {
        SCRPTERRLOG("Given owning player is not supported in this command");
        return;
    }
    // Recognize place where party is created
    if (!get_map_location_id(locname, &location))
        return;
    // Recognize place where party is going
    if (!get_map_heading_id(objectv, target, &heading))
        return;
    // Recognize party name
    long prty_id = get_party_index_of_name(prtname);
    if (prty_id < 0)
    {
        SCRPTERRLOG("Party of requested name, '%s', is not defined", prtname);
        return;
    }
    struct Party* party = &gameadd.script.creature_partys[prty_id];
    if (party->members_num >= GROUP_MEMBERS_COUNT-1)
    {
        SCRPTERRLOG("Party too big for ADD_TUNNELLER (Max %d members)", GROUP_MEMBERS_COUNT-1);
        return;
    }
    // Either add the party or add item to conditional triggers list
    if (script_current_condition == CONDITION_ALWAYS)
    {
        script_process_new_tunneller_party(plr_id, prty_id, location, heading, crtr_level-1, carried_gold);
    } else
    {
        struct TunnellerTrigger* tn_trig = &gameadd.script.tunneller_triggers[gameadd.script.tunneller_triggers_num % TUNNELLER_TRIGGERS_COUNT];
        set_flag_byte(&(tn_trig->flags), TrgF_REUSABLE, next_command_reusable);
        set_flag_byte(&(tn_trig->flags), TrgF_DISABLED, false);
        tn_trig->plyr_idx = plr_id;
        tn_trig->location = location;
        tn_trig->heading = heading;
        tn_trig->heading_OLD = 0; //target is now contained in heading and this is unused
        tn_trig->carried_gold = carried_gold;
        tn_trig->crtr_level = crtr_level-1;
        tn_trig->carried_gold = carried_gold;
        tn_trig->party_id = prty_id+1;
        tn_trig->condit_idx = script_current_condition;
        gameadd.script.tunneller_triggers_num++;
    }
}

void command_add_creature_to_pool(const char *crtr_name, long amount)
{
    long crtr_id = get_rid(creature_desc, crtr_name);
    if (crtr_id == -1)
    {
        SCRPTERRLOG("Unknown creature, '%s'", crtr_name);
        return;
    }
    if ((amount < 0) || (amount >= CREATURES_COUNT))
    {
        SCRPTERRLOG("Invalid number of '%s' creatures for pool, %d", crtr_name, amount);
        return;
    }
    command_add_value(Cmd_ADD_CREATURE_TO_POOL, ALL_PLAYERS, crtr_id, amount, 0);
}

void command_reset_action_point(long apt_num)
{
    long apt_idx = action_point_number_to_index(apt_num);
    if (!action_point_exists_idx(apt_idx))
    {
        SCRPTERRLOG("Non-existing Action Point, no %d", apt_num);
        return;
  }
  command_add_value(Cmd_RESET_ACTION_POINT, ALL_PLAYERS, apt_idx, 0, 0);
}

void command_set_creature_max_level(long plr_range_id, const char *crtr_name, long crtr_level)
{
    long crtr_id = get_rid(creature_desc, crtr_name);
    if (crtr_id == -1)
    {
        SCRPTERRLOG("Unknown creature, '%s'", crtr_name);
        return;
  }
  if ((crtr_level < 1) || (crtr_level > CREATURE_MAX_LEVEL))
  {
    SCRPTERRLOG("Invalid '%s' experience level, %d", crtr_name, crtr_level);
  }
  command_add_value(Cmd_SET_CREATURE_MAX_LEVEL, plr_range_id, crtr_id, crtr_level-1, 0);
}

void command_set_music(long val)
{
  if (script_current_condition != CONDITION_ALWAYS)
  {
    SCRPTWRNLOG("Music set inside conditional block; condition ignored");
  }
  if (val >= FIRST_TRACK && val <= max_track)
  {
    game.audiotrack = val;
  }
  else
  {
    SCRPTERRLOG("Invalid music track %d, track must be between %d and %d", val,FIRST_TRACK,max_track);
    return;
  }
}

void command_set_hate(long trgt_plr_range_id, long enmy_plr_range_id, long hate_val)
{
    // Verify enemy player
    long enmy_plr_id = get_players_range_single(enmy_plr_range_id);
    if (enmy_plr_id < 0) {
        SCRPTERRLOG("Given enemy player is not supported in this command");
        return;
    }
    command_add_value(Cmd_SET_HATE, trgt_plr_range_id, enmy_plr_id, hate_val, 0);
}

void command_if_available(long plr_range_id, const char *varib_name, const char *operatr, long value)
{
    long varib_type;
    if (gameadd.script.conditions_num >= CONDITIONS_COUNT)
    {
      SCRPTERRLOG("Too many (over %d) conditions in script", CONDITIONS_COUNT);
      return;
    }
    // Recognize variable
    long varib_id = -1;
    if (varib_id == -1)
    {
      varib_id = get_id(door_desc, varib_name);
      varib_type = SVar_AVAILABLE_DOOR;
    }
    if (varib_id == -1)
    {
      varib_id = get_id(trap_desc, varib_name);
      varib_type = SVar_AVAILABLE_TRAP;
    }
    if (varib_id == -1)
    {
      varib_id = get_id(room_desc, varib_name);
      varib_type = SVar_AVAILABLE_ROOM;
    }
    if (varib_id == -1)
    {
      varib_id = get_id(power_desc, varib_name);
      varib_type = SVar_AVAILABLE_MAGIC;
    }
    if (varib_id == -1)
    {
      varib_id = get_id(creature_desc, varib_name);
      varib_type = SVar_AVAILABLE_CREATURE;
    }
    if (varib_id == -1)
    {
      SCRPTERRLOG("Unrecognized VARIABLE, '%s'", varib_name);
      return;
    }
    // Recognize comparison
    long opertr_id = get_id(comparison_desc, operatr);
    if (opertr_id == -1)
    {
      SCRPTERRLOG("Unknown comparison name, '%s'", operatr);
      return;
    }
    { // Warn if using the command for a player without Dungeon struct
        int plr_start;
        int plr_end;
        if (get_players_range(plr_range_id, &plr_start, &plr_end) >= 0) {
            struct Dungeon* dungeon = get_dungeon(plr_start);
            if ((plr_start+1 == plr_end) && dungeon_invalid(dungeon)) {
                SCRPTWRNLOG("Found player without dungeon used in IF_AVAILABLE clause in script; this will not work correctly");
            }
        }
    }
    // Add the condition to script structure
    command_add_condition(plr_range_id, opertr_id, varib_type, varib_id, value);
}

void command_if_controls(long plr_range_id, const char *varib_name, const char *operatr, long value)
{
    long varib_id;
    if (gameadd.script.conditions_num >= CONDITIONS_COUNT)
    {
      SCRPTERRLOG("Too many (over %d) conditions in script", CONDITIONS_COUNT);
      return;
    }
    // Recognize variable
    long varib_type = get_id(controls_variable_desc, varib_name);
    if (varib_type == -1)
      varib_id = -1;
    else
      varib_id = 0;
    if (varib_id == -1)
    {
      varib_id = get_id(creature_desc, varib_name);
      varib_type = SVar_CONTROLS_CREATURE;
    }
    if (varib_id == -1)
    {
      SCRPTERRLOG("Unrecognized VARIABLE, '%s'", varib_name);
      return;
    }
    // Recognize comparison
    long opertr_id = get_id(comparison_desc, operatr);
    if (opertr_id == -1)
    {
      SCRPTERRLOG("Unknown comparison name, '%s'", operatr);
      return;
    }
    { // Warn if using the command for a player without Dungeon struct
        int plr_start;
        int plr_end;
        if (get_players_range(plr_range_id, &plr_start, &plr_end) >= 0) {
            struct Dungeon* dungeon = get_dungeon(plr_start);
            if ((plr_start+1 == plr_end) && dungeon_invalid(dungeon)) {
                SCRPTWRNLOG("Found player without dungeon used in IF_CONTROLS clause in script; this will not work correctly");
            }
        }
    }
    // Add the condition to script structure
    command_add_condition(plr_range_id, opertr_id, varib_type, varib_id, value);
}

void command_set_computer_globals(long plr_range_id, long val1, long val2, long val3, long val4, long val5, long val6)
{
  int plr_start;
  int plr_end;
  if (get_players_range(plr_range_id, &plr_start, &plr_end) < 0) {
      SCRPTERRLOG("Given owning player range %d is not supported in this command",(int)plr_range_id);
      return;
  }
  if (script_current_condition != CONDITION_ALWAYS)
  {
    SCRPTWRNLOG("Computer globals altered inside conditional block; condition ignored");
  }
  for (long i = plr_start; i < plr_end; i++)
  {
      struct Computer2* comp = get_computer_player(i);
      if (computer_player_invalid(comp))
      {
          continue;
    }
    comp->field_1C = val1;
    comp->field_14 = val2;
    comp->field_18 = val3;
    comp->max_room_build_tasks = val4;
    comp->field_2C = val5;
    comp->sim_before_dig = val6;
  }
}

void command_set_computer_checks(long plr_range_id, const char *chkname, long val1, long val2, long val3, long val4, long val5)
{
  int plr_start;
  int plr_end;
  if (get_players_range(plr_range_id, &plr_start, &plr_end) < 0) {
      SCRPTERRLOG("Given owning player range %d is not supported in this command",(int)plr_range_id);
      return;
  }
  if (script_current_condition != CONDITION_ALWAYS)
  {
    SCRPTWRNLOG("Computer check altered inside conditional block; condition ignored");
  }
  long n = 0;
  for (long i = plr_start; i < plr_end; i++)
  {
      struct Computer2* comp = get_computer_player(i);
      if (computer_player_invalid(comp)) {
          continue;
      }
      for (long k = 0; k < COMPUTER_CHECKS_COUNT; k++)
      {
          struct ComputerCheck* ccheck = &comp->checks[k];
          if ((ccheck->flags & ComChk_Unkn0002) != 0)
            break;
          if (ccheck->name == NULL)
            break;
          if (strcasecmp(chkname, ccheck->name) == 0)
          {
            ccheck->turns_interval = val1;
            ccheck->param1 = val2;
            ccheck->param2 = val3;
            ccheck->param3 = val4;
            ccheck->last_run_turn = val5;
            n++;
          }
      }
  }
  if (n == 0)
  {
    SCRPTERRLOG("No computer check found named '%s' in players %d to %d",chkname,(int)plr_start,(int)plr_end-1);
    return;
  }
  SCRIPTDBG(6,"Altered %d checks named '%s'",n,chkname);
}


void refresh_trap_anim(long trap_id)
{
    int k = 0;
    const struct StructureList* slist = get_list_for_thing_class(TCls_Trap);
    int i = slist->index;
    while (i != 0)
    {
        struct Thing* traptng = thing_get(i);
        if (thing_is_invalid(traptng))
        {
            ERRORLOG("Jump to invalid thing detected");
            break;
        }
        i = traptng->next_of_class;
        // Per thing code
        if (traptng->model == trap_id)
        {
            traptng->anim_sprite = gameadd.trap_stats[trap_id].sprite_anim_idx;
            struct TrapStats* trapstat = &gameadd.trap_stats[traptng->model];
            char start_frame;
            if (trapstat->field_13) {
                start_frame = -1;
            }
            else {
                start_frame = 0;
            }
            set_thing_draw(traptng, trapstat->sprite_anim_idx, trapstat->anim_speed, trapstat->sprite_size_max, trapstat->unanimated, start_frame, 2);
        }
        // Per thing code ends
        k++;
        if (k > slist->index)
        {
            ERRORLOG("Infinite loop detected when sweeping things list");
            break;
        }
    }
}


void command_set_trap_configuration(const char* trapname, const char* property, long value, long optvalue)
{
    long trap_id = get_rid(trap_desc, trapname);
    if (trap_id == -1)
    {
        SCRPTERRLOG("Unknown trap, '%s'", trapname);
    }

    long trapvar = get_id(trap_config_desc, property);
    if (trapvar == -1)
    {
        SCRPTERRLOG("Unknown trap variable");
        return;
    }

    //val2 is an optional variable, used when there's 2 numbers on one command. Pass them along as one merged val.
    if ((value > 0xFFFF) || (value < 0))
    {
        SCRPTERRLOG("Value out of range: %d", value);
        return;
    }
    if ((optvalue > 0xFFFF) || (optvalue < 0))
    {
        SCRPTERRLOG("Value out of range: %d", optvalue);
        return;
    }
    long mergedval = value + (optvalue << 16);
    SCRIPTDBG(7, "Setting trap %s property %s to %d", trapname, property, mergedval);
    command_add_value(Cmd_SET_TRAP_CONFIGURATION, 0, trap_id, trapvar, mergedval);
 }


void command_set_door_configuration(const char* doorname, const char* property, long value, long optvalue)
{
    long door_id = get_rid(door_desc, doorname);
    if (door_id == -1)
    {
        SCRPTERRLOG("Unknown door, '%s'", doorname);
    }

    long doorvar = get_id(door_config_desc, property);
    if (doorvar == -1)
    {
        SCRPTERRLOG("Unknown door variable");
        return;
    }

    //val2 is an optional variable, used when there's 2 numbers on one command. Pass them along as one merged val.
    if ((value > 0xFFFF) || (value < 0))
    {
        SCRPTERRLOG("Value out of range: %d", value);
        return;
    }
    if ((optvalue > 0xFFFF) || (optvalue < 0))
    {
        SCRPTERRLOG("Value out of range: %d", optvalue);
        return;
    }
    long mergedval = value + (optvalue << 16);
    SCRIPTDBG(7, "Setting door %s property %s to %d", doorname, property, mergedval);
    command_add_value(Cmd_SET_DOOR_CONFIGURATION, 0, door_id, doorvar, mergedval);
}

void command_set_computer_events(long plr_range_id, const char *evntname, long val1, long val2, long val3, long val4, long val5)
{
  int plr_start;
  int plr_end;
  if (get_players_range(plr_range_id, &plr_start, &plr_end) < 0) {
      SCRPTERRLOG("Given owning player range %d is not supported in this command",(int)plr_range_id);
      return;
  }
  if (script_current_condition != CONDITION_ALWAYS)
  {
    SCRPTWRNLOG("Computer event altered inside conditional block; condition ignored");
  }
  long n = 0;
  for (long i = plr_start; i < plr_end; i++)
  {
      struct Computer2* comp = get_computer_player(i);
      if (computer_player_invalid(comp)) {
          continue;
      }
      for (long k = 0; k < COMPUTER_EVENTS_COUNT; k++)
      {
          struct ComputerEvent* event = &comp->events[k];
          if (event->name == NULL)
              break;
          if (strcasecmp(evntname, event->name) == 0)
          {
              if (level_file_version > 0)
              {
                  SCRIPTDBG(7, "Changing computer %d event '%s' config from (%d,%d,%d,%d,%d) to (%d,%d,%d,%d,%d)", (int)i, event->name,
                      (int)event->test_interval, (int)event->param1, (int)event->param2, (int)event->param3, (int)event->last_test_gameturn, (int)val1, (int)val2, (int)val3, (int)val4);
                  event->test_interval = val1;
                  event->param1 = val2;
                  event->param2 = val3;
                  event->param3 = val4;
                  event->last_test_gameturn = val5;
                  n++;
              } else
              {
                SCRIPTDBG(7, "Changing computer %d event '%s' config from (%d,%d) to (%d,%d)", (int)i, event->name,
                  (int)event->param1, (int)event->param2, (int)val1, (int)val2);
                  event->param1 = val1;
                  event->param2 = val2;
                  n++;
              }
          }
      }
  }
  if (n == 0)
  {
    SCRPTERRLOG("No computer event found named '%s' in players %d to %d", evntname,(int)plr_start,(int)plr_end-1);
    return;
  }
  SCRIPTDBG(6,"Altered %d events named '%s'",n,evntname);
}

void command_set_computer_process(long plr_range_id, const char *procname, long val1, long val2, long val3, long val4, long val5)
{
  int plr_start;
  int plr_end;
  if (get_players_range(plr_range_id, &plr_start, &plr_end) < 0) {
      SCRPTERRLOG("Given owning player range %d is not supported in this command",(int)plr_range_id);
      return;
  }
  if (script_current_condition != CONDITION_ALWAYS)
  {
    SCRPTWRNLOG("Computer process altered inside conditional block; condition ignored");
  }
  long n = 0;
  for (long i = plr_start; i < plr_end; i++)
  {
      struct Computer2* comp = get_computer_player(i);
      if (computer_player_invalid(comp)) {
          continue;
      }
      for (long k = 0; k < COMPUTER_PROCESSES_COUNT; k++)
      {
          struct ComputerProcess* cproc = &comp->processes[k];
          if ((cproc->flags & ComProc_Unkn0002) != 0)
              break;
          if (cproc->name == NULL)
              break;
          if (strcasecmp(procname, cproc->name) == 0)
          {
              SCRIPTDBG(7,"Changing computer %d process '%s' config from (%d,%d,%d,%d,%d) to (%d,%d,%d,%d,%d)",(int)i,cproc->name,
                  (int)cproc->priority,(int)cproc->confval_2,(int)cproc->confval_3,(int)cproc->confval_4,(int)cproc->confval_5,
                  (int)val1,(int)val2,(int)val3,(int)val4,(int)val5);
              cproc->priority = val1;
              cproc->confval_2 = val2;
              cproc->confval_3 = val3;
              cproc->confval_4 = val4;
              cproc->confval_5 = val5;
              n++;
          }
      }
  }
  if (n == 0)
  {
    SCRPTERRLOG("No computer process found named '%s' in players %d to %d", procname,(int)plr_start,(int)plr_end-1);
    return;
  }
  SCRIPTDBG(6,"Altered %d processes named '%s'",n,procname);
}

void command_set_creature_health(const char *crtr_name, long val)
{
    long crtr_id = get_rid(creature_desc, crtr_name);
    if (crtr_id == -1)
    {
        SCRPTERRLOG("Unknown creature, '%s'", crtr_name);
        return;
  }
  if ((val < 0) || (val > 65535))
  {
    SCRPTERRLOG("Invalid '%s' health value, %d", crtr_name, val);
    return;
  }
  command_add_value(Cmd_SET_CREATURE_HEALTH, ALL_PLAYERS, crtr_id, val, 0);
}

void command_set_creature_strength(const char *crtr_name, long val)
{
    long crtr_id = get_rid(creature_desc, crtr_name);
    if (crtr_id == -1)
    {
        SCRPTERRLOG("Unknown creature, '%s'", crtr_name);
        return;
  }
  if ((val < 0) || (val > 255))
  {
    SCRPTERRLOG("Invalid '%s' strength value, %d", crtr_name, val);
    return;
  }
  command_add_value(Cmd_SET_CREATURE_STRENGTH, ALL_PLAYERS, crtr_id, val, 0);
}

void command_set_creature_armour(const char *crtr_name, long val)
{
    long crtr_id = get_rid(creature_desc, crtr_name);
    if (crtr_id == -1)
    {
        SCRPTERRLOG("Unknown creature, '%s'", crtr_name);
        return;
  }
  if ((val < 0) || (val > 255))
  {
    SCRPTERRLOG("Invalid '%s' armour value, %d", crtr_name, val);
    return;
  }
  command_add_value(Cmd_SET_CREATURE_ARMOUR, ALL_PLAYERS, crtr_id, val, 0);
}

void command_set_creature_fear_wounded(const char *crtr_name, long val)
{
    long crtr_id = get_rid(creature_desc, crtr_name);
    if (crtr_id == -1)
    {
        SCRPTERRLOG("Unknown creature, '%s'", crtr_name);
        return;
  }
  if ((val < 0) || (val > 255))
  {
    SCRPTERRLOG("Invalid '%s' fear value, %d", crtr_name, val);
    return;
  }
  command_add_value(Cmd_SET_CREATURE_FEAR_WOUNDED, ALL_PLAYERS, crtr_id, val, 0);
}

void command_set_creature_fear_stronger(const char *crtr_name, long val)
{
    long crtr_id = get_rid(creature_desc, crtr_name);
    if (crtr_id == -1)
    {
        SCRPTERRLOG("Unknown creature, '%s'", crtr_name);
        return;
  }
  if ((val < 0) || (val > 32767))
  {
    SCRPTERRLOG("Invalid '%s' fear value, %d", crtr_name, val);
    return;
  }
  command_add_value(Cmd_SET_CREATURE_FEAR_STRONGER, ALL_PLAYERS, crtr_id, val, 0);
}

void command_set_creature_fearsome_factor(const char* crtr_name, long val)
{
    long crtr_id = get_rid(creature_desc, crtr_name);
    if (crtr_id == -1)
    {
        SCRPTERRLOG("Unknown creature, '%s'", crtr_name);
        return;
    }
    if ((val < 0) || (val > 32767))
    {
        SCRPTERRLOG("Invalid '%s' fearsome value, %d", crtr_name, val);
        return;
    }
    command_add_value(Cmd_SET_CREATURE_FEARSOME_FACTOR, ALL_PLAYERS, crtr_id, val, 0);
}

void command_set_creature_property(const char* crtr_name, long property, short val)
{
    long crtr_id = get_rid(creature_desc, crtr_name);
    if (crtr_id == -1)
    {
        SCRPTERRLOG("Unknown creature, '%s'", crtr_name);
        return;
    }
    command_add_value(Cmd_SET_CREATURE_PROPERTY, ALL_PLAYERS, crtr_id, property, val);
}

/**
 * Enables or disables an alliance between two players.
 *
 * @param plr1_range_id First player range identifier.
 * @param plr2_range_id Second player range identifier.
 * @param ally Controls whether the alliance is being created or being broken.
 */
void command_ally_players(long plr1_range_id, long plr2_range_id, TbBool ally)
{
    // Verify enemy player
    long plr2_id = get_players_range_single(plr2_range_id);
    if (plr2_id < 0) {
        SCRPTERRLOG("Given second player is not supported in this command");
        return;
    }
    command_add_value(Cmd_ALLY_PLAYERS, plr1_range_id, plr2_id, ally, 0);
}

void command_quick_objective(int idx, const char *msgtext, const char *where, long x, long y)
{
  TbMapLocation location;
  if ((idx < 0) || (idx >= QUICK_MESSAGES_COUNT))
  {
    SCRPTERRLOG("Invalid QUICK OBJECTIVE number (%d)", idx);
    return;
  }
  if (strlen(msgtext) >= MESSAGE_TEXT_LEN)
  {
      SCRPTWRNLOG("Objective TEXT too long; truncating to %d characters", MESSAGE_TEXT_LEN-1);
  }
  if ((gameadd.quick_messages[idx][0] != '\0') && (strcmp(gameadd.quick_messages[idx],msgtext) != 0))
  {
      SCRPTWRNLOG("Quick Objective no %d overwritten by different text", idx);
  }
  strncpy(gameadd.quick_messages[idx], msgtext, MESSAGE_TEXT_LEN-1);
  gameadd.quick_messages[idx][MESSAGE_TEXT_LEN-1] = '\0';
  if (!get_map_location_id(where, &location))
    return;
  command_add_value(Cmd_QUICK_OBJECTIVE, ALL_PLAYERS, idx, location, get_subtile_number(x,y));
}

void command_quick_information(int idx, const char *msgtext, const char *where, long x, long y)
{
  TbMapLocation location;
  if ((idx < 0) || (idx >= QUICK_MESSAGES_COUNT))
  {
    SCRPTERRLOG("Invalid information ID number (%d)", idx);
    return;
  }
  if (strlen(msgtext) > MESSAGE_TEXT_LEN)
  {
      SCRPTWRNLOG("Information TEXT too long; truncating to %d characters", MESSAGE_TEXT_LEN-1);
  }
  if ((gameadd.quick_messages[idx][0] != '\0') && (strcmp(gameadd.quick_messages[idx],msgtext) != 0))
  {
      SCRPTWRNLOG("Quick Message no %d overwritten by different text", idx);
  }
  strncpy(gameadd.quick_messages[idx], msgtext, MESSAGE_TEXT_LEN-1);
  gameadd.quick_messages[idx][MESSAGE_TEXT_LEN-1] = '\0';
  if (!get_map_location_id(where, &location))
    return;
  command_add_value(Cmd_QUICK_INFORMATION, ALL_PLAYERS, idx, location, get_subtile_number(x,y));
}

void command_play_message(long plr_range_id, const char *msgtype, int msg_num)
{
    long msgtype_id = get_id(msgtype_desc, msgtype);
    if (msgtype_id == -1)
    {
        SCRPTERRLOG("Unrecognized message type, '%s'", msgtype);
        return;
  }
  command_add_value(Cmd_PLAY_MESSAGE, plr_range_id, msgtype_id, msg_num, 0);
}

void command_add_gold_to_player(long plr_range_id, long amount)
{
    command_add_value(Cmd_ADD_GOLD_TO_PLAYER, plr_range_id, amount, 0, 0);
}

void command_set_creature_tendencies(long plr_range_id, const char *tendency, long value)
{
    long tend_id = get_rid(tendency_desc, tendency);
    if (tend_id == -1)
    {
      SCRPTERRLOG("Unrecognized tendency type, '%s'", tendency);
      return;
    }
    command_add_value(Cmd_SET_CREATURE_TENDENCIES, plr_range_id, tend_id, value, 0);
}

void command_reveal_map_rect(long plr_range_id, long x, long y, long w, long h)
{
    command_add_value(Cmd_REVEAL_MAP_RECT, plr_range_id, x, y, (h<<16)+w);
}

void command_change_slab_owner(long x, long y, long plr_range_id)
{
    command_add_value(Cmd_CHANGE_SLAB_OWNER, plr_range_id, x, y, 0);
}

void command_change_slab_type(long x, long y, long slab_type)
{
    command_add_value(Cmd_CHANGE_SLAB_TYPE, 0, x, y, slab_type);
}

void command_reveal_map_location(long plr_range_id, const char *locname, long range)
{
    TbMapLocation location;
    if (!get_map_location_id(locname, &location)) {
        return;
    }
    command_add_value(Cmd_REVEAL_MAP_LOCATION, plr_range_id, location, range, 0);
}

void command_message(const char *msgtext, unsigned char kind)
{
  const char *cmd;
  if (kind == 80)
    cmd = script_get_command_name(Cmd_PRINT);
  else
    cmd = script_get_command_name(Cmd_MESSAGE);
  SCRPTWRNLOG("Command '%s' is only supported in Dungeon Keeper Beta", cmd);
}

void command_quick_message(int idx, const char *msgtext, const char *range_id)
{
  if ((idx < 0) || (idx >= QUICK_MESSAGES_COUNT))
  {
      SCRPTERRLOG("Invalid information ID number (%d)", idx);
      return;
  }
  if (strlen(msgtext) > MESSAGE_TEXT_LEN)
  {
      SCRPTWRNLOG("Information TEXT too long; truncating to %d characters", MESSAGE_TEXT_LEN-1);
  }
  if ((gameadd.quick_messages[idx][0] != '\0') && (strcmp(gameadd.quick_messages[idx],msgtext) != 0))
  {
      SCRPTWRNLOG("Quick Message no %d overwritten by different text", idx);
  }
  strncpy(gameadd.quick_messages[idx], msgtext, MESSAGE_TEXT_LEN-1);
  gameadd.quick_messages[idx][MESSAGE_TEXT_LEN-1] = '\0';
  char id = get_player_number_from_value(range_id);
  command_add_value(Cmd_QUICK_MESSAGE, 0, id, idx, 0);
}

void command_display_message(int msg_num, const char *range_id)
{
    char id = get_player_number_from_value(range_id);
    command_add_value(Cmd_DISPLAY_MESSAGE, 0, id, msg_num, 0);
}

void command_swap_creature(const char *ncrt_name, const char *crtr_name)
{
    long ncrt_id = get_rid(newcrtr_desc, ncrt_name);
    if (ncrt_id == -1)
    {
        SCRPTERRLOG("Unknown new creature, '%s'", ncrt_name);
        return;
  }
  long crtr_id = get_rid(creature_desc, crtr_name);
  if (crtr_id == -1)
  {
      SCRPTERRLOG("Unknown creature, '%s'", crtr_name);
      return;
  }
  struct CreatureModelConfig* crconf = &gameadd.crtr_conf.model[crtr_id];
  if ((crconf->model_flags & CMF_IsSpecDigger) != 0)
  {
      SCRPTERRLOG("Unable to swap special diggers");
  }
  if (script_current_condition != CONDITION_ALWAYS)
  {
      SCRPTWRNLOG("Creature swapping placed inside conditional statement");
  }
  if (!swap_creature(ncrt_id, crtr_id))
  {
      SCRPTERRLOG("Error swapping creatures '%s'<->'%s'", ncrt_name, crtr_name);
  }
}

void command_kill_creature(long plr_range_id, const char *crtr_name, const char *criteria, int count)
{
    SCRIPTDBG(11, "Starting");
    if (count <= 0)
    {
        SCRPTERRLOG("Bad creatures count, %d", count);
        return;
  }
  long crtr_id = parse_creature_name(crtr_name);
  if (crtr_id == CREATURE_NONE) {
    SCRPTERRLOG("Unknown creature, '%s'", crtr_name);
    return;
  }
  long select_id = parse_criteria(criteria);
  if (select_id == -1)
  {
    SCRPTERRLOG("Unknown select criteria, '%s'", criteria);
    return;
  }
  command_add_value(Cmd_KILL_CREATURE, plr_range_id, crtr_id, select_id, count);
}

void command_level_up_creature(long plr_range_id, const char *crtr_name, const char *criteria, int count)
{
    SCRIPTDBG(11, "Starting");
    if (count <= 0)
    {
        SCRPTERRLOG("Bad count, %d", count);
        return;
  }
  long crtr_id = parse_creature_name(crtr_name);
  if (crtr_id == CREATURE_NONE)
  {
    SCRPTERRLOG("Unknown creature, '%s'", crtr_name);
    return;
  }
  long select_id = parse_criteria(criteria);
  if (select_id == -1) {
    SCRPTERRLOG("Unknown select criteria, '%s'", criteria);
    return;
  }
  if (count < 1)
  {
    SCRPTERRLOG("Parameter has no positive value; discarding command");
    return;
  }
  if (count > 9)
  {
      count = 9;
  }
  command_add_value(Cmd_LEVEL_UP_CREATURE, plr_range_id, crtr_id, select_id, count);
}

void command_use_power_on_creature(long plr_range_id, const char *crtr_name, const char *criteria, long caster_plyr_idx, const char *magname, int splevel, char free)
{
  SCRIPTDBG(11, "Starting");
  if (splevel < 1)
  {
    SCRPTWRNLOG("Spell %s level too low: %d, setting to 1.", magname, splevel);
    splevel = 1;
  }
  if (splevel > MAGIC_OVERCHARGE_LEVELS)
  {
    SCRPTWRNLOG("Spell %s level too high: %d, setting to %d.", magname, splevel, MAGIC_OVERCHARGE_LEVELS);
    splevel = MAGIC_OVERCHARGE_LEVELS;
  }
  splevel--;
  long mag_id = get_rid(power_desc, magname);
  if (mag_id == -1)
  {
    SCRPTERRLOG("Unknown magic, '%s'", magname);
    return;
  }
  long crtr_id = parse_creature_name(crtr_name);
  if (crtr_id == CREATURE_NONE) {
    SCRPTERRLOG("Unknown creature, '%s'", crtr_name);
    return;
  }
  long select_id = parse_criteria(criteria);
  if (select_id == -1) {
    SCRPTERRLOG("Unknown select criteria, '%s'", criteria);
    return;
  }
  PowerKind pwr = mag_id;
  if((PlayerNumber) caster_plyr_idx > PLAYER3)
  {
    if(pwr == PwrK_CALL2ARMS || pwr == PwrK_LIGHTNING)
    {
        SCRPTERRLOG("Only players 0-3 can cast %s", magname);
        return;
    }
  }

  // encode params: free, magic, caster, level -> into 4xbyte: FMCL
  long fmcl_bytes;
  {
      signed char f = free, m = mag_id, c = caster_plyr_idx, lvl = splevel;
      fmcl_bytes = (f << 24) | (m << 16) | (c << 8) | lvl;
  }
  command_add_value(Cmd_USE_POWER_ON_CREATURE, plr_range_id, crtr_id, select_id, fmcl_bytes);
}

void command_use_power_at_pos(long plr_range_id, int stl_x, int stl_y, const char *magname, int splevel, char free)
{
  SCRIPTDBG(11, "Starting");
  if (splevel < 1)
  {
    SCRPTWRNLOG("Spell %s level too low: %d, setting to 1.", magname, splevel);
    splevel = 1;
  }
  if (splevel > MAGIC_OVERCHARGE_LEVELS)
  {
    SCRPTWRNLOG("Spell %s level too high: %d, setting to %d.", magname, splevel, MAGIC_OVERCHARGE_LEVELS);
    splevel = MAGIC_OVERCHARGE_LEVELS;
  }
  splevel--;
  long mag_id = get_rid(power_desc, magname);
  if (mag_id == -1)
  {
    SCRPTERRLOG("Unknown magic, '%s'", magname);
    return;
  }
  PowerKind pwr = mag_id;
  if((PlayerNumber) plr_range_id > PLAYER3)
  {
    if(pwr == PwrK_CALL2ARMS || pwr == PwrK_LIGHTNING)
    {
        SCRPTERRLOG("Only players 0-3 can cast %s", magname);
        return;
    }
  }

  // encode params: free, magic, level -> into 3xbyte: FML
  long fml_bytes;
  {
      signed char f = free, m = mag_id, lvl = splevel;
      fml_bytes = (f << 16) | (m << 8) | lvl;
  }
  command_add_value(Cmd_USE_POWER_AT_POS, plr_range_id, stl_x, stl_y, fml_bytes);
}

void command_use_power_at_location(long plr_range_id, const char *locname, const char *magname, int splevel, char free)
{
  SCRIPTDBG(11, "Starting");
  if (splevel < 1)
  {
    SCRPTWRNLOG("Spell %s level too low: %d, setting to 1.", magname, splevel);
    splevel = 1;
  }
  if (splevel > MAGIC_OVERCHARGE_LEVELS)
  {
    SCRPTWRNLOG("Spell %s level too high: %d, setting to %d.", magname, splevel, MAGIC_OVERCHARGE_LEVELS);
    splevel = MAGIC_OVERCHARGE_LEVELS;
  }
  splevel--;
  long mag_id = get_rid(power_desc, magname);
  if (mag_id == -1)
  {
    SCRPTERRLOG("Unknown magic, '%s'", magname);
    return;
  }
  PowerKind pwr = mag_id;
  if((PlayerNumber) plr_range_id > PLAYER3)
  {
    if(pwr == PwrK_CALL2ARMS || pwr == PwrK_LIGHTNING)
    {
        SCRPTERRLOG("Only players 0-3 can cast %s", magname);
        return;
    }
  }

  TbMapLocation location;
  if (!get_map_location_id(locname, &location))
  {
    SCRPTWRNLOG("Use power script command at invalid location: %s", locname);
    return;
  }

  // encode params: free, magic, level -> into 3xbyte: FML
  long fml_bytes;
  {
      signed char f = free, m = mag_id, lvl = splevel;
      fml_bytes = (f << 16) | (m << 8) | lvl;
  }
  command_add_value(Cmd_USE_POWER_AT_LOCATION, plr_range_id, location, fml_bytes, 0);
}

void command_use_power(long plr_range_id, const char *magname, char free)
{
    SCRIPTDBG(11, "Starting");
    long mag_id = get_rid(power_desc, magname);
    if (mag_id == -1)
    {
        SCRPTERRLOG("Unknown magic, '%s'", magname);
        return;
    }
    PowerKind pwr = mag_id;
    if (pwr == PwrK_ARMAGEDDON && (PlayerNumber) plr_range_id > PLAYER3)
    {
        SCRPTERRLOG("Only players 0-3 can cast %s", magname);
        return;
    }
    command_add_value(Cmd_USE_POWER, plr_range_id, mag_id, free, 0);
}

void command_use_special_increase_level(long plr_range_id, long count)
{
    if (count < 1)
    {
        SCRPTWRNLOG("Invalid count: %d, setting to 1.", count);
        count = 1;
    }

    if (count > 9)
    {
        SCRPTWRNLOG("Count too high: %d, setting to 9.", count);
        count = 9;
    }
    command_add_value(Cmd_USE_SPECIAL_INCREASE_LEVEL, plr_range_id, count, 0, 0);
}

void command_use_special_multiply_creatures(long plr_range_id, long count)
{
    if (count < 1)
    {
        SCRPTWRNLOG("Invalid count: %d, setting to 1.", count);
        count = 1;
    }

    if (count > 9)
    {
        SCRPTWRNLOG("Count too high: %d, setting to 9.", count);
        count = 9;
    }
    command_add_value(Cmd_USE_SPECIAL_MULTIPLY_CREATURES, plr_range_id, count, 0, 0);
}

void command_use_special_make_safe(long plr_range_id)
{
    command_add_value(Cmd_USE_SPECIAL_MAKE_SAFE, plr_range_id, 0, 0, 0);
}

void command_use_special_locate_hidden_world()
{
    command_add_value(Cmd_USE_SPECIAL_LOCATE_HIDDEN_WORLD, 0, 0, 0, 0);
}

/**
 * Modifies player's creatures' anger.
 * @param plyr_idx target player
 * @param anger anger value. Use double AnnoyLevel (from creature's config file) to fully piss creature. More for longer calm time
 */
TbBool script_change_creatures_annoyance(PlayerNumber plyr_idx, ThingModel crmodel, long operation, long anger)
{
    SYNCDBG(8, "Starting");
    struct Dungeon* dungeon = get_players_num_dungeon(plyr_idx);
    unsigned long k = 0;
    int i = dungeon->creatr_list_start;
    while (i != 0)
    {
        struct Thing* thing = thing_get(i);
        TRACE_THING(thing);
        struct CreatureControl* cctrl = creature_control_get_from_thing(thing);
        if (thing_is_invalid(thing) || creature_control_invalid(cctrl))
        {
            ERRORLOG("Jump to invalid creature detected");
            break;
        }
        i = cctrl->players_next_creature_idx;
        // Per creature code
        if (thing->model == crmodel || crmodel == 0)
        {
            i = cctrl->players_next_creature_idx;
            if (operation == SOpr_SET)
            {
                anger_set_creature_anger(thing, anger, AngR_Other);
            }
            else if (operation == SOpr_INCREASE)
            {
                anger_increase_creature_anger(thing, anger, AngR_Other);
            }
            else if (operation == SOpr_DECREASE)
            {
                anger_reduce_creature_anger(thing, -anger, AngR_Other);
            }
            else if (operation == SOpr_MULTIPLY)
            {
                anger_set_creature_anger(thing, cctrl->annoyance_level[AngR_Other] * anger, AngR_Other);
            }

        }
        // Thing list loop body ends
        k++;
        if (k > CREATURES_COUNT)
        {
            ERRORLOG("Infinite loop detected when sweeping creatures list");
            break;
        }
    }
    SYNCDBG(19, "Finished");
    return true;
}

static void change_creatures_annoyance_check(const struct ScriptLine* scline)
{
    long crtr_id = parse_creature_name(scline->tp[1]);
    if (crtr_id == CREATURE_NONE)
    {
        SCRPTERRLOG("Unknown creature, '%s'", scline->tp[1]);
        return;
    }
    long op_id = get_rid(script_operator_desc, scline->tp[2]);
    if (op_id == -1)
    {
        SCRPTERRLOG("Invalid operation for changing creatures' annoyance: '%s'", scline->tp[2]);
        return;
    }
    command_add_value(Cmd_CHANGE_CREATURES_ANNOYANCE, scline->np[0], crtr_id, op_id, scline->np[3]);
}

static void change_creatures_annoyance_process(struct ScriptContext* context)
{
    for (int i = context->plr_start; i < context->plr_end; i++)
    {
        script_change_creatures_annoyance(i, context->value->arg0, context->value->arg1, context->value->arg2);
    }
}

void command_change_creature_owner(long origin_plyr_idx, const char *crtr_name, const char *criteria, long dest_plyr_idx)
{
    SCRIPTDBG(11, "Starting");
    long crtr_id = parse_creature_name(crtr_name);
    if (crtr_id == CREATURE_NONE)
    {
        SCRPTERRLOG("Unknown creature, '%s'", crtr_name);
        return;
  }
  long select_id = parse_criteria(criteria);
  if (select_id == -1) {
    SCRPTERRLOG("Unknown select criteria, '%s'", criteria);
    return;
  }
  command_add_value(Cmd_CHANGE_CREATURE_OWNER, origin_plyr_idx, crtr_id, select_id, dest_plyr_idx);
}


void command_computer_dig_to_location(long plr_range_id, const char* origin, const char* destination)
{
    TbMapLocation orig_loc;
    if (!get_map_location_id(origin, &orig_loc))
    {
        SCRPTWRNLOG("Dig to location script command has invalid source location: %s", origin);
        return;
    }
    TbMapLocation dest_loc;
    if (!get_map_location_id(destination, &dest_loc))
    {
        SCRPTWRNLOG("Dig to location script command has invalid destination location: %s", destination);
        return;
    }

    command_add_value(Cmd_COMPUTER_DIG_TO_LOCATION, plr_range_id, orig_loc, dest_loc, 0);
}

void command_set_campaign_flag(long plr_range_id, const char *cmpflgname, long val)
{
    long flg_id = get_rid(campaign_flag_desc, cmpflgname);
    if (flg_id == -1)
    {
        SCRPTERRLOG("Unknown campaign flag, '%s'", cmpflgname);
        return;
  }
  command_add_value(Cmd_SET_CAMPAIGN_FLAG, plr_range_id, flg_id, val, 0);
}

void command_add_to_campaign_flag(long plr_range_id, const char *cmpflgname, long val)
{
    long flg_id = get_rid(campaign_flag_desc, cmpflgname);
    if (flg_id == -1)
    {
        SCRPTERRLOG("Unknown campaign flag, '%s'", cmpflgname);
        return;
  }
  command_add_value(Cmd_ADD_TO_CAMPAIGN_FLAG, plr_range_id, flg_id, val, 0);
}

void command_export_variable(long plr_range_id, const char *varib_name, const char *cmpflgname)
{
    long src_type;
    long src_id;
    // Recognize flag
    long flg_id = get_rid(campaign_flag_desc, cmpflgname);
    if (flg_id == -1)
    {
        SCRPTERRLOG("Unknown CAMPAIGN FLAG, '%s'", cmpflgname);
        return;
    }
    if (!parse_get_varib(varib_name, &src_id, &src_type))
    {
        SCRPTERRLOG("Unknown VARIABLE, '%s'", varib_name);
        return;
    }
    command_add_value(Cmd_EXPORT_VARIABLE, plr_range_id, src_type, src_id, flg_id);
}

void command_set_game_rule(const char* objectv, unsigned long roomvar)
{
    long ruledesc = get_id(game_rule_desc, objectv);
    if (ruledesc == -1)
    {
        SCRPTERRLOG("Unknown game rule variable");
        return;
    }
    command_add_value(Cmd_SET_GAME_RULE, 0, ruledesc, roomvar, 0);
}

void command_use_spell_on_creature(long plr_range_id, const char *crtr_name, const char *criteria, const char *magname, int splevel)
{
  SCRIPTDBG(11, "Starting");
  long mag_id = get_rid(spell_desc, magname);
  if (splevel < 1)
  {
    if ( (mag_id == SplK_Heal) || (mag_id == SplK_Armour) || (mag_id == SplK_Speed) || (mag_id == SplK_Disease) || (mag_id == SplK_Invisibility) || (mag_id == SplK_Chicken) )
    {
        SCRPTWRNLOG("Spell %s level too low: %d, setting to 1.", magname, splevel);
    }
    splevel = 1;
  }
  if (splevel > (MAGIC_OVERCHARGE_LEVELS+1)) //Creatures cast spells from level 1 to 10, but 10=9.
  {
    SCRPTWRNLOG("Spell %s level too high: %d, setting to %d.", magname, splevel, (MAGIC_OVERCHARGE_LEVELS+1));
    splevel = MAGIC_OVERCHARGE_LEVELS;
  }
  splevel--;
  if (mag_id == -1)
  {
    SCRPTERRLOG("Unknown magic, '%s'", magname);
    return;
  }
  long crtr_id = parse_creature_name(crtr_name);
  if (crtr_id == CREATURE_NONE) {
    SCRPTERRLOG("Unknown creature, '%s'", crtr_name);
    return;
  }
  long select_id = parse_criteria(criteria);
  if (select_id == -1) {
    SCRPTERRLOG("Unknown select criteria, '%s'", criteria);
    return;
  }
  // SpellKind sp = mag_id;
  // encode params: free, magic, caster, level -> into 4xbyte: FMCL
  long fmcl_bytes;
  {
      signed char m = mag_id, lvl = splevel;
      fmcl_bytes = (m << 8) | lvl;
  }
  command_add_value(Cmd_USE_SPELL_ON_CREATURE, plr_range_id, crtr_id, select_id, fmcl_bytes);
}

<<<<<<< HEAD
=======
void command_add_heart_health(long plr_range_id, int health, TbBool warning)
{
  command_add_value(Cmd_ADD_HEART_HEALTH, plr_range_id, health, warning, 0);
}

>>>>>>> ae247d7d
void command_creature_entrance_level(long plr_range_id, unsigned char val)
{
  command_add_value(Cmd_CREATURE_ENTRANCE_LEVEL, plr_range_id, val, 0, 0);
}

void command_randomise_flag(long plr_range_id, const char *flgname, long val)
{
    long flg_id;
    long flag_type;
    if (!parse_set_varib(flgname, &flg_id, &flag_type))
    {
        SCRPTERRLOG("Unknown flag, '%s'", flgname);
        return;
    }
  command_add_value(Cmd_RANDOMISE_FLAG, plr_range_id, flg_id, val, flag_type);
}

void command_compute_flag(long plr_range_id, const char *flgname, const char *operator_name, long src_plr_range_id, const char *src_flgname, long alt)
{
    long flg_id;
    long flag_type;
    if (!parse_set_varib(flgname, &flg_id, &flag_type))
    {
        SCRPTERRLOG("Unknown target flag, '%s'", flgname);
        return;
    }

    long src_flg_id;
    long src_flag_type;
    // try to identify source flag as a power, if it agrees, change flag type to SVar_AVAILABLE_MAGIC, keep power id
    // with rooms, traps, doors, etc. parse_get_varib assumes we want the count flag of them. Change it later in 'alt' switch if 'available' flag is needed
    src_flg_id = get_id(power_desc, src_flgname);
    if (src_flg_id == -1)
    {
        if (!parse_get_varib(src_flgname, &src_flg_id, &src_flag_type))
        {
            SCRPTERRLOG("Unknown source flag, '%s'", src_flgname);
            return;
        }
    } else
    {
        src_flag_type = SVar_AVAILABLE_MAGIC;
    }

    long op_id = get_rid(script_operator_desc, operator_name);
    if (op_id == -1)
    {
        SCRPTERRLOG("Invalid operation for modifying flag's value: '%s'", operator_name);
        return;
    }

    if (alt != 0)
    {
        switch (src_flag_type)
        {
            case SVar_CREATURE_NUM:
                src_flag_type = SVar_CONTROLS_CREATURE;
                break;
            case SVar_TOTAL_CREATURES:
                src_flag_type = SVar_CONTROLS_TOTAL_CREATURES;
                break;
            case SVar_TOTAL_DIGGERS:
                src_flag_type = SVar_CONTROLS_TOTAL_DIGGERS;
                break;
            case SVar_GOOD_CREATURES:
                src_flag_type = SVar_CONTROLS_GOOD_CREATURES;
                break;
            case SVar_EVIL_CREATURES:
                src_flag_type = SVar_CONTROLS_EVIL_CREATURES;
                break;
            case SVar_DOOR_NUM:
                src_flag_type = SVar_AVAILABLE_DOOR;
                break;
            case SVar_TRAP_NUM:
                src_flag_type = SVar_AVAILABLE_TRAP;
                break;
            case SVar_ROOM_SLABS:
                src_flag_type = SVar_AVAILABLE_ROOM;
                break;
        }
    }
    // encode 4 byte params into 4xbyte integer (from high-order bit to low-order):
    // 1st byte: src player range idx
    // 2nd byte: operation id
    // 3rd byte: flag type
    // 4th byte: src flag type
    long srcplr_op_flagtype_srcflagtype = (src_plr_range_id << 24) | (op_id << 16) | (flag_type << 8) | src_flag_type;
    command_add_value(Cmd_COMPUTE_FLAG, plr_range_id, srcplr_op_flagtype_srcflagtype, flg_id, src_flg_id);
}

/** Adds a script command to in-game structures.
 *
 * @param cmd_desc
 * @param scline
 */
void script_add_command(const struct CommandDesc *cmd_desc, const struct ScriptLine *scline)
{
    if (cmd_desc->check_fn != NULL)
    {
        cmd_desc->check_fn(scline);
        return;
    }
    switch (cmd_desc->index)
    {
    case Cmd_CREATE_PARTY:
        command_create_party(scline->tp[0]);
        break;
    case Cmd_ADD_PARTY_TO_LEVEL:
        command_add_party_to_level(scline->np[0], scline->tp[1], scline->tp[2], scline->np[3]);
        break;
    case Cmd_ADD_CREATURE_TO_LEVEL:
        command_add_creature_to_level(scline->np[0], scline->tp[1], scline->tp[2], scline->np[3], scline->np[4], scline->np[5]);
        break;
    case Cmd_ADD_OBJECT_TO_LEVEL:
        command_add_object_to_level(scline->tp[0], scline->tp[1], scline->np[2]);
        break;
    case Cmd_IF:
        command_if(scline->np[0], scline->tp[1], scline->tp[2], scline->np[3]);
        break;
    case Cmd_ENDIF:
        pop_condition();
        break;
    case Cmd_SET_HATE:
        command_set_hate(scline->np[0], scline->np[1], scline->np[2]);
        break;
    case Cmd_SET_GENERATE_SPEED:
        command_set_generate_speed(scline->np[0]);
        break;
    case Cmd_START_MONEY:
        command_set_start_money(scline->np[0], scline->np[1]);
        break;
    case Cmd_ROOM_AVAILABLE:
        command_room_available(scline->np[0], scline->tp[1], scline->np[2], scline->np[3]);
        break;
    case Cmd_CREATURE_AVAILABLE:
        if (level_file_version > 0) {
            command_creature_available(scline->np[0], scline->tp[1], scline->np[2], scline->np[3]);
        } else {
            command_creature_available(scline->np[0], scline->tp[1], scline->np[3], 0);
        }
        break;
    case Cmd_MAGIC_AVAILABLE:
        command_magic_available(scline->np[0], scline->tp[1], scline->np[2], scline->np[3]);
        break;
    case Cmd_TRAP_AVAILABLE:
        command_trap_available(scline->np[0], scline->tp[1], scline->np[2], scline->np[3]);
        break;
    case Cmd_RESEARCH:
        command_research(scline->np[0], scline->tp[1], scline->tp[2], scline->np[3]);
        break;
    case Cmd_RESEARCH_ORDER:
        command_research_order(scline->np[0], scline->tp[1], scline->tp[2], scline->np[3]);
        break;
    case Cmd_COMPUTER_PLAYER:
        command_computer_player(scline->np[0], scline->np[1]);
        break;
    case Cmd_SET_TIMER:
        command_set_timer(scline->np[0], scline->tp[1]);
        break;
    case Cmd_IF_ACTION_POINT:
        command_if_action_point(scline->np[0], scline->np[1]);
        break;
    case Cmd_ADD_TUNNELLER_TO_LEVEL:
        command_add_tunneller_to_level(scline->np[0], scline->tp[1], scline->tp[2], scline->np[3], scline->np[4], scline->np[5]);
        break;
    case Cmd_WIN_GAME:
        command_win_game();
        break;
    case Cmd_LOSE_GAME:
        command_lose_game();
        break;
    case Cmd_SET_FLAG:
        command_set_flag(scline->np[0], scline->tp[1], scline->np[2]);
        break;
    case Cmd_MAX_CREATURES:
        command_max_creatures(scline->np[0], scline->np[1]);
        break;
    case Cmd_NEXT_COMMAND_REUSABLE:
        next_command_reusable = 2;
        break;
    case Cmd_DOOR_AVAILABLE:
        command_door_available(scline->np[0], scline->tp[1], scline->np[2], scline->np[3]);
        break;
    case Cmd_DISPLAY_INFORMATION:
        if (level_file_version > 0)
          command_display_information(scline->np[0], scline->tp[1], 0, 0);
        else
          command_display_information(scline->np[0], "ALL_PLAYERS", 0, 0);
        break;
    case Cmd_ADD_TUNNELLER_PARTY_TO_LEVEL:
        command_add_tunneller_party_to_level(scline->np[0], scline->tp[1], scline->tp[2], scline->tp[3], scline->np[4], scline->np[5], scline->np[6]);
        break;
    case Cmd_ADD_CREATURE_TO_POOL:
        command_add_creature_to_pool(scline->tp[0], scline->np[1]);
        break;
    case Cmd_RESET_ACTION_POINT:
        command_reset_action_point(scline->np[0]);
        break;
    case Cmd_TUTORIAL_FLASH_BUTTON:
        command_tutorial_flash_button(scline->np[0], scline->np[1]);
        break;
    case Cmd_SET_CREATURE_MAX_LEVEL:
        command_set_creature_max_level(scline->np[0], scline->tp[1], scline->np[2]);
        break;
    case Cmd_SET_MUSIC:
        command_set_music(scline->np[0]);
        break;
    case Cmd_SET_CREATURE_HEALTH:
        command_set_creature_health(scline->tp[0], scline->np[1]);
        break;
    case Cmd_SET_CREATURE_STRENGTH:
        command_set_creature_strength(scline->tp[0], scline->np[1]);
        break;
    case Cmd_SET_CREATURE_ARMOUR:
        command_set_creature_armour(scline->tp[0], scline->np[1]);
        break;
    case Cmd_SET_CREATURE_FEAR_WOUNDED:
        if (level_file_version > 0)
            command_set_creature_fear_wounded(scline->tp[0], scline->np[1]);
        else
            command_set_creature_fear_wounded(scline->tp[0], 101*scline->np[1]/255); // old fear was scaled 0..255
        break;
    case Cmd_SET_CREATURE_FEAR_STRONGER:
        command_set_creature_fear_stronger(scline->tp[0], scline->np[1]);
        break;
    case Cmd_SET_CREATURE_FEARSOME_FACTOR:
        command_set_creature_fearsome_factor(scline->tp[0], scline->np[1]);
        break;
    case Cmd_SET_CREATURE_PROPERTY:
        command_set_creature_property(scline->tp[0], scline->np[1], scline->np[2]);
        break;
    case Cmd_IF_AVAILABLE:
        command_if_available(scline->np[0], scline->tp[1], scline->tp[2], scline->np[3]);
        break;
    case Cmd_IF_CONTROLS:
        command_if_controls(scline->np[0], scline->tp[1], scline->tp[2], scline->np[3]);
        break;
    case Cmd_IF_SLAB_OWNER:
        command_if_slab_owner(scline->np[0], scline->np[1], scline->np[2]);
        break;
    case Cmd_IF_SLAB_TYPE:
        command_if_slab_type(scline->np[0], scline->np[1], scline->np[2]);
        break;
    case Cmd_SET_COMPUTER_GLOBALS:
        command_set_computer_globals(scline->np[0], scline->np[1], scline->np[2], scline->np[3], scline->np[4], scline->np[5], scline->np[6]);
        break;
    case Cmd_SET_COMPUTER_CHECKS:
        command_set_computer_checks(scline->np[0], scline->tp[1], scline->np[2], scline->np[3], scline->np[4], scline->np[5], scline->np[6]);
        break;
    case Cmd_SET_COMPUTER_EVENT:
        command_set_computer_events(scline->np[0], scline->tp[1], scline->np[2], scline->np[3], scline->np[4], scline->np[5], scline->np[6]);
        break;
    case Cmd_SET_COMPUTER_PROCESS:
        command_set_computer_process(scline->np[0], scline->tp[1], scline->np[2], scline->np[3], scline->np[4], scline->np[5], scline->np[6]);
        break;
    case Cmd_ALLY_PLAYERS:
        if (level_file_version > 0)
            command_ally_players(scline->np[0], scline->np[1], scline->np[2]);
        else
            command_ally_players(scline->np[0], scline->np[1], true);
        break;
    case Cmd_DEAD_CREATURES_RETURN_TO_POOL:
        command_dead_creatures_return_to_pool(scline->np[0]);
        break;
    case Cmd_DISPLAY_INFORMATION_WITH_POS:
        command_display_information(scline->np[0], NULL, scline->np[1], scline->np[2]);
        break;
    case Cmd_BONUS_LEVEL_TIME:
        command_bonus_level_time(scline->np[0], scline->np[1]);
        break;
    case Cmd_QUICK_OBJECTIVE:
        command_quick_objective(scline->np[0], scline->tp[1], scline->tp[2], 0, 0);
        break;
    case Cmd_QUICK_INFORMATION:
        if (level_file_version > 0)
          command_quick_information(scline->np[0], scline->tp[1], scline->tp[2], 0, 0);
        else
          command_quick_information(scline->np[0], scline->tp[1], "ALL_PLAYERS", 0, 0);
        break;
    case Cmd_QUICK_OBJECTIVE_WITH_POS:
        command_quick_objective(scline->np[0], scline->tp[1], NULL, scline->np[2], scline->np[3]);
        break;
    case Cmd_QUICK_INFORMATION_WITH_POS:
        command_quick_information(scline->np[0], scline->tp[1], NULL, scline->np[2], scline->np[3]);
        break;
    case Cmd_SWAP_CREATURE:
        command_swap_creature(scline->tp[0], scline->tp[1]);
        break;
    case Cmd_PRINT:
        command_message(scline->tp[0],80);
        break;
    case Cmd_QUICK_MESSAGE:
        command_quick_message(scline->np[0], scline->tp[1], scline->tp[2]);
        break;
    case Cmd_DISPLAY_MESSAGE:
        command_display_message(scline->np[0], scline->tp[1]);
        break;
    case Cmd_MESSAGE:
        command_message(scline->tp[0],68);
        break;
    case Cmd_PLAY_MESSAGE:
        command_play_message(scline->np[0], scline->tp[1], scline->np[2]);
        break;
    case Cmd_ADD_GOLD_TO_PLAYER:
        command_add_gold_to_player(scline->np[0], scline->np[1]);
        break;
    case Cmd_SET_CREATURE_TENDENCIES:
        command_set_creature_tendencies(scline->np[0], scline->tp[1], scline->np[2]);
        break;
    case Cmd_REVEAL_MAP_RECT:
        command_reveal_map_rect(scline->np[0], scline->np[1], scline->np[2], scline->np[3], scline->np[4]);
        break;
    case Cmd_REVEAL_MAP_LOCATION:
        command_reveal_map_location(scline->np[0], scline->tp[1], scline->np[2]);
        break;
    case Cmd_KILL_CREATURE:
        command_kill_creature(scline->np[0], scline->tp[1], scline->tp[2], scline->np[3]);
        break;
    case Cmd_LEVEL_UP_CREATURE:
        command_level_up_creature(scline->np[0], scline->tp[1], scline->tp[2], scline->np[3]);
        break;
    case Cmd_USE_POWER_ON_CREATURE:
        command_use_power_on_creature(scline->np[0], scline->tp[1], scline->tp[2], scline->np[3], scline->tp[4], scline->np[5], scline->np[6]);
        break;
    case Cmd_USE_SPELL_ON_CREATURE:
        command_use_spell_on_creature(scline->np[0], scline->tp[1], scline->tp[2], scline->tp[3], scline->np[4]);
        break;
    case Cmd_USE_POWER_AT_POS:
        command_use_power_at_pos(scline->np[0], scline->np[1], scline->np[2], scline->tp[3], scline->np[4], scline->np[5]);
        break;
    case Cmd_USE_POWER_AT_LOCATION:
        command_use_power_at_location(scline->np[0], scline->tp[1], scline->tp[2], scline->np[3], scline->np[4]);
        break;
    case Cmd_USE_POWER:
        command_use_power(scline->np[0], scline->tp[1], scline->np[2]);
        break;
    case Cmd_USE_SPECIAL_INCREASE_LEVEL:
        command_use_special_increase_level(scline->np[0], scline->np[1]);
        break;
    case Cmd_USE_SPECIAL_MULTIPLY_CREATURES:
        command_use_special_multiply_creatures(scline->np[0], scline->np[1]);
        break;
    case Cmd_USE_SPECIAL_MAKE_SAFE:
        command_use_special_make_safe(scline->np[0]);
        break;
    case Cmd_USE_SPECIAL_LOCATE_HIDDEN_WORLD:
        command_use_special_locate_hidden_world();
        break;
    case Cmd_CHANGE_CREATURE_OWNER:
        command_change_creature_owner(scline->np[0], scline->tp[1], scline->tp[2], scline->np[3]);
        break;
    case Cmd_LEVEL_VERSION:
        level_file_version = scline->np[0];
        SCRPTLOG("Level files version %d.",level_file_version);
        break;
    case Cmd_ADD_TO_FLAG:
        command_add_to_flag(scline->np[0], scline->tp[1], scline->np[2]);
        break;
    case Cmd_SET_CAMPAIGN_FLAG:
        command_set_campaign_flag(scline->np[0], scline->tp[1], scline->np[2]);
        break;
    case Cmd_ADD_TO_CAMPAIGN_FLAG:
        command_add_to_campaign_flag(scline->np[0], scline->tp[1], scline->np[2]);
        break;
    case Cmd_EXPORT_VARIABLE:
        command_export_variable(scline->np[0], scline->tp[1], scline->tp[2]);
        break;
    case Cmd_RUN_AFTER_VICTORY:
        if (scline->np[0] == 1)
        {
            game.system_flags |= GSF_RunAfterVictory;
        }
        break;
    case Cmd_SET_GAME_RULE:
        command_set_game_rule(scline->tp[0], scline->np[1]);
        break;
    case Cmd_SET_TRAP_CONFIGURATION:
        command_set_trap_configuration(scline->tp[0], scline->tp[1], scline->np[2], scline->np[3]);
        break;
    case Cmd_SET_DOOR_CONFIGURATION:
        command_set_door_configuration(scline->tp[0], scline->tp[1], scline->np[2], scline->np[3]);
        break;
    case Cmd_CHANGE_SLAB_OWNER:
        command_change_slab_owner(scline->np[0], scline->np[1], scline->np[2]);
        break;
    case Cmd_CHANGE_SLAB_TYPE:
        command_change_slab_type(scline->np[0], scline->np[1], scline->np[2]);
        break;
    case Cmd_COMPUTER_DIG_TO_LOCATION:
        command_computer_dig_to_location(scline->np[0], scline->tp[1], scline->tp[2]);
        break;
<<<<<<< HEAD
=======
    case Cmd_ADD_HEART_HEALTH:
        command_add_heart_health(scline->np[0], scline->np[1], scline->np[2]);
        break;
>>>>>>> ae247d7d
    case Cmd_CREATURE_ENTRANCE_LEVEL:
        command_creature_entrance_level(scline->np[0], scline->np[1]);
        break;
    case Cmd_RANDOMISE_FLAG:
        command_randomise_flag(scline->np[0], scline->tp[1], scline->np[2]);
        break;
    case Cmd_COMPUTE_FLAG:
        command_compute_flag(scline->np[0], scline->tp[1], scline->tp[2], scline->np[3], scline->tp[4], scline->np[5]);
        break;
    default:
        SCRPTERRLOG("Unhandled SCRIPT command '%s'", scline->tcmnd);
        break;
    }
}

static TbBool script_command_param_to_number(char type_chr, struct ScriptLine *scline, int idx, TbBool extended)
{
    switch (toupper(type_chr))
    {
    case 'N':
    {
        char* text;
        scline->np[idx] = strtol(scline->tp[idx], &text, 0);
        if (text != &scline->tp[idx][strlen(scline->tp[idx])]) {
            SCRPTWRNLOG("Numerical value \"%s\" interpreted as %ld", scline->tp[idx], scline->np[idx]);
        }
        break;
    }
    case 'P':{
        long plr_range_id;
        if (!get_player_id(scline->tp[idx], &plr_range_id)) {
            return false;
        }
        scline->np[idx] = plr_range_id;
        };break;
    case 'C':{
        long crtr_id = get_rid(creature_desc, scline->tp[idx]);
        if (extended)
        {
            if (crtr_id == -1)
            {
                if (0 == strcmp(scline->tp[idx], "ANY_CREATURE"))
                {
                    crtr_id = 0;
                }
            }
        }
        if (crtr_id == -1)
        {
            SCRPTERRLOG("Unknown creature, \"%s\"", scline->tp[idx]);
            return false;
        }
        scline->np[idx] = crtr_id;
        };break;
    case 'R':{
        long room_id = get_rid(room_desc, scline->tp[idx]);
        if (room_id == -1)
        {
            SCRPTERRLOG("Unknown room kind, \"%s\"", scline->tp[idx]);
            return false;
        }
        scline->np[idx] = room_id;
        };break;
    case 'S': {
        long slab_id = get_rid(slab_desc, scline->tp[idx]);
        if (slab_id == -1)
        {
            SCRPTERRLOG("Unknown slab kind, \"%s\"", scline->tp[idx]);
            return false;
        }
        scline->np[idx] = slab_id;
    }; break;
    case 'L':{
        TbMapLocation loc;
        if (!get_map_location_id(scline->tp[idx], &loc)) {
            return false;
        }
        scline->np[idx] = loc;
        };break;
    case 'O':{
        long opertr_id = get_rid(comparison_desc, scline->tp[idx]);
        if (opertr_id == -1) {
            SCRPTERRLOG("Unknown operator, \"%s\"", scline->tp[idx]);
            return false;
        }
        scline->np[idx] = opertr_id;
        };break;
    case 'X': {
        long prop_id = get_rid(creatmodel_properties_commands, scline->tp[idx]);
        if (prop_id == -1)
        {
            SCRPTERRLOG("Unknown creature property kind, \"%s\"", scline->tp[idx]);
            return false;
        }
        scline->np[idx] = prop_id;
    }; break;
    case 'A':
        break;
    case '!': // extended sign
        return true;
    default:
        return false;
    }
    return true;
}

TbBool script_command_param_to_text(char type_chr, struct ScriptLine *scline, int idx)
{
    switch (toupper(type_chr))
    {
    case 'N':
        itoa(scline->np[idx], scline->tp[idx], 10);
        break;
    case 'P':
        strcpy(scline->tp[idx], player_code_name(scline->np[idx]));
        break;
    case 'C':
        strcpy(scline->tp[idx], creature_code_name(scline->np[idx]));
        break;
    case 'R':
        strcpy(scline->tp[idx], room_code_name(scline->np[idx]));
        break;
    case 'L':
        get_map_location_code_name(scline->np[idx], scline->tp[idx]);
        break;
    case 'A':
        break;
    case '!': // extended sign
        return true;
    default:
        return false;
    }
    return true;
}

static int count_required_parameters(const char *args)
{
    int required = 0;
    for (int i = 0; i < COMMANDDESC_ARGS_COUNT; i++)
    {
        char chr = args[i];
        if (isupper(chr)) // Required arguments have upper-case type letters
        {
            required++;
        }
        else if (chr == '!')
        {
            continue;
        }
        else
            break;
    }
    return required;
}

int script_recognize_params(char **line, const struct CommandDesc *cmd_desc, struct ScriptLine *scline, int *para_level, int expect_level)
{
    int dst, src;
    for (dst = 0, src = 0; dst <= COMMANDDESC_ARGS_COUNT; dst++, src++)
    {
        TbBool extended = false;
        char chr = cmd_desc->args[src];
        if (*para_level < expect_level)
            break;
        if (chr == '!')
        {
            dst--;
            continue;
        }
        // Read the next parameter
        const struct CommandDesc *funcmd_desc;
        {
            char* funline = *line;
            int funpara_level = *para_level;
            char funcmd_buf[MAX_TEXT_LENGTH];
            LbMemorySet(funcmd_buf, 0, MAX_TEXT_LENGTH);
            funcmd_desc = get_next_word(&funline, funcmd_buf, &funpara_level, subfunction_desc);
            if (funpara_level < expect_level+1) {
                // Break the loop keeping variables as if the parameter wasn't read
                break;
            }
            if (funpara_level > (*para_level)+(dst > 0 ? 0 : 1)) {
                SCRPTWRNLOG("Unexpected paraenesis in parameter %d of command \"%s\"", dst + 1, scline->tcmnd);
            }
            *line = funline;
            *para_level = funpara_level;
            if (!isalpha(chr))
            {
                // Don't show parameter index - it may be bad, as we're decreasing dst to not overflow cmd_desc->args
                SCRPTWRNLOG("Excessive parameter of command \"%s\", value \"%s\"; ignoring", scline->tcmnd, funcmd_buf);
                dst--;
                continue;
            }
            // Access tp[dst] only if we're sure dst < COMMANDDESC_ARGS_COUNT
            LbMemoryCopy(scline->tp[dst], funcmd_buf, MAX_TEXT_LENGTH);
        }
        if (funcmd_desc != NULL)
        {
            struct ScriptLine* funscline = (struct ScriptLine*)LbMemoryAlloc(sizeof(struct ScriptLine));
            if (funscline == NULL) {
                SCRPTERRLOG("Can't allocate buffer to recognize line");
                return -1;
            }
            LbMemorySet(funscline, 0, sizeof(struct ScriptLine));
            LbMemoryCopy(funscline->tcmnd, scline->tp[dst], MAX_TEXT_LENGTH);
            int args_count = script_recognize_params(line, funcmd_desc, funscline, para_level, *para_level);
            if (args_count < 0)
            {
                LbMemoryFree(funscline);
                return -1;
            }
            // Count valid args
            if (args_count < COMMANDDESC_ARGS_COUNT)
            {
                int required = count_required_parameters(funcmd_desc->args);
                if (args_count < required)
                {
                  SCRPTERRLOG("Not enough parameters for \"%s\", got only %d", funcmd_desc->textptr,(int)args_count);
                  LbMemoryFree(funscline);
                  return -1;
                }
            }
            switch (funcmd_desc->index)
            {
            case Cmd_RANDOM:
            case Cmd_DRAWFROM:{
                // Create array of value ranges
                long range_total = 0;
                int fi;
                struct MinMax ranges[COMMANDDESC_ARGS_COUNT];
                if (level_file_version > 0)
                {
                    chr = cmd_desc->args[src];
                    int ri;
                    for (fi = 0, ri = 0; fi < COMMANDDESC_ARGS_COUNT; fi++, ri++)
                    {
                        if (funscline->tp[fi][0] == '\0') {
                            break;
                        }
                        if (toupper(chr) == 'A')
                        {
                            // Values which do not support range
                            if (strcmp(funscline->tp[fi],"~") == 0) {
                                SCRPTERRLOG("Parameter %d of function \"%s\" within command \"%s\" does not support range", fi+1, funcmd_desc->textptr, scline->tcmnd);
                                LbMemoryFree(funscline);
                                return -1;
                            }
                            // Values of that type cannot define ranges, as we cannot interpret them
                            ranges[ri].min = fi;
                            ranges[ri].max = fi;
                            range_total += 1;
                        } else
                        if ((ri > 0) && (strcmp(funscline->tp[fi],"~") == 0))
                        {
                            // Second step of defining range
                            ri--;
                            fi++;
                            if (!script_command_param_to_number(chr, funscline, fi, false)) {
                                SCRPTERRLOG("Parameter %d of function \"%s\" within command \"%s\" has unexpected range end value; discarding command", fi+1, funcmd_desc->textptr, scline->tcmnd);
                                LbMemoryFree(funscline);
                                return -1;
                            }
                            ranges[ri].max = funscline->np[fi];
                            if (ranges[ri].max < ranges[ri].min) {
                                SCRPTWRNLOG("Range definition in argument of function \"%s\" within command \"%s\" should have lower value first", funcmd_desc->textptr, scline->tcmnd);
                                ranges[ri].max = ranges[ri].min;
                            }
                            range_total += ranges[ri].max - ranges[ri].min; // +1 was already added
                        } else
                        {
                            // Single value or first step of defining range
                            if (!script_command_param_to_number(chr, funscline, fi, false)) {
                                SCRPTERRLOG("Parameter %d of function \"%s\" within command \"%s\" has unexpected value; discarding command", fi+1, funcmd_desc->textptr, scline->tcmnd);
                                LbMemoryFree(funscline);
                                return -1;
                            }
                            ranges[ri].min = funscline->np[fi];
                            ranges[ri].max = funscline->np[fi];
                            range_total += 1;
                        }
                    }
                } else
                {
                    // Old RANDOM command accepts only one range, and gives only numbers
                    fi = 0;
                    {
                        ranges[fi].min = atol(funscline->tp[0]);
                        ranges[fi].max = atol(funscline->tp[1]);
                    }
                    if (ranges[fi].max < ranges[fi].min) {
                        SCRPTWRNLOG("Range definition in argument of function \"%s\" within command \"%s\" should have lower value first", funcmd_desc->textptr, scline->tcmnd);
                        ranges[fi].max = ranges[fi].min;
                    }
                    range_total += ranges[fi].max - ranges[fi].min + 1;
                    fi++;
                }
                if (range_total <= 0) {
                    SCRPTERRLOG("Arguments of function \"%s\" within command \"%s\" define no values to select from", funcmd_desc->textptr, scline->tcmnd);
                    break;
                }
                if ((funcmd_desc->index != Cmd_RANDOM) && (level_file_version == 0)) {
                    SCRPTERRLOG("The function \"%s\" used within command \"%s\" is not supported in old level format", funcmd_desc->textptr, scline->tcmnd);
                    break;
                }
                // The new RANDOM command stores values to allow selecting different one every turn during gameplay
                if ((funcmd_desc->index == Cmd_RANDOM) && (level_file_version > 0))
                {
                    //TODO RANDOM make implementation - store ranges as variable to be used for selecting random value during gameplay
                    SCRPTERRLOG("The function \"%s\" used within command \"%s\" is not supported yet", funcmd_desc->textptr, scline->tcmnd);
                    break;
                }
                // DRAWFROM support - select random index now
                long range_index = rand() % range_total;
                // Get value from ranges array
                range_total = 0;
                for (fi=0; fi < COMMANDDESC_ARGS_COUNT; fi++)
                {
                    if ((range_index >= range_total) && (range_index <= range_total + ranges[fi].max - ranges[fi].min)) {
                        chr = cmd_desc->args[src];
                        if (toupper(chr) == 'A') {
                            strcpy(scline->tp[dst], funscline->tp[ranges[fi].min]);
                        } else {
                            scline->np[dst] = ranges[fi].min + range_index - range_total;
                            // Set text value for that number
                            script_command_param_to_text(chr, scline, dst);
                        }
                        break;
                    }
                    range_total += ranges[fi].max - ranges[fi].min + 1;
                }
                SCRPTLOG("Function \"%s\" returned value \"%s\"", funcmd_desc->textptr, scline->tp[dst]);
                };break;
            case Cmd_IMPORT:
            {
                long player_id = get_id(player_desc, funscline->tp[0]);
                if (player_id >= PLAYERS_FOR_CAMPAIGN_FLAGS)
                {
                    SCRPTERRLOG("Cannot fetch flag values for player, '%s'", funscline->tp[0]);
                    strcpy(scline->tp[dst], "0");
                    break;
                }
                long flag_id = get_id(campaign_flag_desc, funscline->tp[1]);
                if (flag_id == -1)
                {
                    SCRPTERRLOG("Unknown campaign flag name, '%s'", funscline->tp[1]);
                    strcpy(scline->tp[dst], "0");
                    break;
                }
                SCRPTLOG("Function \"%s\" returned value \"%ld\"", funcmd_desc->textptr,
                    intralvl.campaign_flags[player_id][flag_id]);
                ltoa(intralvl.campaign_flags[player_id][flag_id], scline->tp[dst], 10);
                break;
            }
            default:
                SCRPTWRNLOG("Parameter value \"%s\" is a command which isn't supported as function", scline->tp[dst]);
                break;
            }
            LbMemoryFree(funscline);
        }
        if (scline->tp[dst][0] == '\0') {
          break;
        }
        if (*para_level > expect_level+2) {
            SCRPTWRNLOG("Parameter %d of command \"%s\", value \"%s\", is at too high paraenesis level %d", dst + 1, scline->tcmnd, scline->tp[dst], (int)*para_level);
        }
        chr = cmd_desc->args[src];
        if (cmd_desc->args[src + 1] == '+')
        {
            // All other parameters will be same
            src -= 1;
        }
        if (cmd_desc->args[src + 1] == '!') //extended set (dst.e. ANY_CREATURE)
        {
            extended = true;
        }
        if (!script_command_param_to_number(chr, scline, dst, extended)) {
            SCRPTERRLOG("Parameter %d of command \"%s\", type %c, has unexpected value; discarding command", dst + 1, scline->tcmnd, chr);
            return -1;
        }
    }
    return dst;
}

long script_scan_line(char *line,TbBool preloaded)
{
    const struct CommandDesc *cmd_desc;
    SCRIPTDBG(12,"Starting");
    struct ScriptLine* scline = (struct ScriptLine*)LbMemoryAlloc(sizeof(struct ScriptLine));
    if (scline == NULL)
    {
      SCRPTERRLOG("Can't allocate buffer to recognize line");
      return 0;
    }
    int para_level = 0;
    LbMemorySet(scline, 0, sizeof(struct ScriptLine));
    if (next_command_reusable > 0)
        next_command_reusable--;
    if (level_file_version > 0)
    {
        cmd_desc = get_next_word(&line, scline->tcmnd, &para_level, command_desc);
    } else
    {
        cmd_desc = get_next_word(&line, scline->tcmnd, &para_level, dk1_command_desc);
    }
    if (cmd_desc == NULL)
    {
        if (isalnum(scline->tcmnd[0])) {
          SCRPTERRLOG("Invalid command, '%s' (lev ver %d)", scline->tcmnd,level_file_version);
        }
        LbMemoryFree(scline);
        return 0;
    }
    SCRIPTDBG(12,"Executing command %lu",cmd_desc->index);
    // Handling comments
    if (cmd_desc->index == Cmd_REM)
    {
        LbMemoryFree(scline);
        return 0;
    }
    scline->command = cmd_desc->index;
    // selecting only preloaded/not preloaded commands
    if (script_is_preloaded_command(cmd_desc->index) != preloaded)
    {
        LbMemoryFree(scline);
        return 0;
    }
    // Recognizing parameters
    int args_count = script_recognize_params(&line, cmd_desc, scline, &para_level, 0);
    if (args_count < 0)
    {
        LbMemoryFree(scline);
        return -1;
    }
    if (args_count < COMMANDDESC_ARGS_COUNT)
    {
        int required = count_required_parameters(cmd_desc->args);
        if (args_count < required) // Required arguments have upper-case type letters
        {
            SCRPTERRLOG("Not enough parameters for \"%s\", got only %d", cmd_desc->textptr,(int)args_count);
            LbMemoryFree(scline);
            return -1;
        }
    }
    script_add_command(cmd_desc, scline);
    LbMemoryFree(scline);
    SCRIPTDBG(13,"Finished");
    return 0;
}

short clear_script(void)
{
    LbMemorySet(&game.script, 0, sizeof(struct LevelScriptOld));
    LbMemorySet(&gameadd.script, 0, sizeof(struct LevelScript));
    gameadd.script.next_string = gameadd.script.strings;
    script_current_condition = CONDITION_ALWAYS;
    text_line_number = 1;
    return true;
}

short clear_quick_messages(void)
{
    for (long i = 0; i < QUICK_MESSAGES_COUNT; i++)
        LbMemorySet(gameadd.quick_messages[i], 0, MESSAGE_TEXT_LEN);
    return true;
}

static char* process_multiline_comment(char *buf, char *buf_end)
{
    for (char *p = buf; p < buf_end - 1; p++)
    {
        if ((*p == ' ') || (*p == 9)) // Tabs or spaces
            continue;
        if (p[0] == '/') // /
        {
            if (p[1] != '*') // /*
                break;
            p += 2;
            for (; p < buf_end - 1; p++)
            {
                if ((p[0] == '*') && (p[1] == '/'))
                {
                    buf = p + 2;
                    break;
                }
            }
            break;
        }
        else
            break;
    }
    return buf;
}

short preload_script(long lvnum)
{
  SYNCDBG(7,"Starting");
  script_current_condition = CONDITION_ALWAYS;
  next_command_reusable = 0;
  text_line_number = 1;
  level_file_version = DEFAULT_LEVEL_VERSION;
  clear_quick_messages();
  // Load the file
  long script_len = 1;
  char* script_data = (char*)load_single_map_file_to_buffer(lvnum, "txt", &script_len, LMFF_None);
  if (script_data == NULL)
    return false;
  // Process the file lines
  char* buf = script_data;
  char* buf_end = script_data + script_len;
  while (buf < buf_end)
  {
      // Check for long comment
      buf = process_multiline_comment(buf, buf_end);
    // Find end of the line
    int lnlen = 0;
    while (&buf[lnlen] < buf_end)
    {
      if ((buf[lnlen] == '\r') || (buf[lnlen] == '\n'))
        break;
      lnlen++;
    }
    // Get rid of the next line characters
    buf[lnlen] = 0;
    lnlen++;
    if (&buf[lnlen] < buf_end)
    {
      if ((buf[lnlen] == '\r') || (buf[lnlen] == '\n'))
        lnlen++;
    }
    //SCRPTLOG("Analyse");
    // Analyze the line
    script_scan_line(buf, true);
    // Set new line start
    text_line_number++;
    buf += lnlen;
  }
  LbMemoryFree(script_data);
  SYNCDBG(8,"Finished");
  return true;
}

short load_script(long lvnum)
{
    SYNCDBG(7,"Starting");

    // Clear script data
    gui_set_button_flashing(0, 0);
    clear_script();
    script_current_condition = CONDITION_ALWAYS;
    next_command_reusable = 0;
    text_line_number = 1;
    game.bonus_time = 0;
    game.flags_gui &= ~GGUI_CountdownTimer;
    game.flags_cd |= MFlg_DeadBackToPool;
    reset_creature_max_levels();
    reset_script_timers_and_flags();
    if ((game.operation_flags & GOF_ColumnConvert) != 0)
    {
        convert_old_column_file(lvnum);
        game.operation_flags &= ~GOF_ColumnConvert;
    }
    // Load the file
    long script_len = 1;
    char* script_data = (char*)load_single_map_file_to_buffer(lvnum, "txt", &script_len, LMFF_None);
    if (script_data == NULL)
      return false;
    // Process the file lines
    char* buf = script_data;
    char* buf_end = script_data + script_len;
    while (buf < buf_end)
    {
        buf = process_multiline_comment(buf, buf_end);
      // Find end of the line
      int lnlen = 0;
      while (&buf[lnlen] < buf_end)
      {
        if ((buf[lnlen] == '\r') || (buf[lnlen] == '\n'))
          break;
        lnlen++;
      }
      // Get rid of the next line characters
      buf[lnlen] = 0;
      lnlen++;
      if (&buf[lnlen] < buf_end)
      {
        if ((buf[lnlen] == '\r') || (buf[lnlen] == '\n'))
          lnlen++;
      }
      // Analyze the line
      script_scan_line(buf, false);
      // Set new line start
      text_line_number++;
      buf += lnlen;
    }
    LbMemoryFree(script_data);
    if (gameadd.script.win_conditions_num == 0)
      WARNMSG("No WIN GAME conditions in script file.");
    if (script_current_condition != CONDITION_ALWAYS)
      WARNMSG("Missing ENDIF's in script file.");
    JUSTLOG("Used script resources: %d/%d tunneller triggers, %d/%d party triggers, %d/%d script values, %d/%d IF conditions, %d/%d party definitions",
        (int)gameadd.script.tunneller_triggers_num,TUNNELLER_TRIGGERS_COUNT,
        (int)gameadd.script.party_triggers_num,PARTY_TRIGGERS_COUNT,
        (int)gameadd.script.values_num,SCRIPT_VALUES_COUNT,
        (int)gameadd.script.conditions_num,CONDITIONS_COUNT,
        (int)gameadd.script.creature_partys_num,CREATURE_PARTYS_COUNT);
    return true;
}

void script_process_win_game(PlayerNumber plyr_idx)
{
    struct PlayerInfo* player = get_player(plyr_idx);
    set_player_as_won_level(player);
}

void script_process_lose_game(PlayerNumber plyr_idx)
{
    struct PlayerInfo* player = get_player(plyr_idx);
    set_player_as_lost_level(player);
}

struct Thing *create_thing_at_position_then_move_to_valid_and_add_light(struct Coord3d *pos, unsigned char tngclass, unsigned char tngmodel, unsigned char tngowner)
{
    struct Thing* thing = create_thing(pos, tngclass, tngmodel, tngowner, -1);
    if (thing_is_invalid(thing))
    {
        return INVALID_THING;
    }
    thing->mappos.z.val = get_thing_height_at(thing, &thing->mappos);
    // Try to move thing out of the solid wall if it's inside one
    if (thing_in_wall_at(thing, &thing->mappos))
    {
        if (!move_creature_to_nearest_valid_position(thing)) {
            ERRORLOG("The %s was created in wall, removing",thing_model_name(thing));
            delete_thing_structure(thing, 0);
            return INVALID_THING;
        }
    }

    if (thing_is_creature(thing))
    {
        struct CreatureControl* cctrl = creature_control_get_from_thing(thing);
        cctrl->flee_pos.x.val = thing->mappos.x.val;
        cctrl->flee_pos.y.val = thing->mappos.y.val;
        cctrl->flee_pos.z.val = thing->mappos.z.val;
        cctrl->flee_pos.z.val = get_thing_height_at(thing, &thing->mappos);
        cctrl->party.target_plyr_idx = -1;
    }

    long light_rand = GAME_RANDOM(8); // this may be unsynced random
    if (light_rand < 2)
    {
        struct InitLight ilght;
        LbMemorySet(&ilght, 0, sizeof(struct InitLight));
        ilght.mappos.x.val = thing->mappos.x.val;
        ilght.mappos.y.val = thing->mappos.y.val;
        ilght.mappos.z.val = thing->mappos.z.val;
        if (light_rand == 1)
        {
            ilght.field_2 = 48;
            ilght.field_3 = 5;
        } else
        {
            ilght.field_2 = 36;
            ilght.field_3 = 1;
        }
        ilght.is_dynamic = 1;
        ilght.field_0 = 2560;
        thing->light_id = light_create_light(&ilght);
        if (thing->light_id != 0) {
            light_set_light_never_cache(thing->light_id);
        } else {
            ERRORLOG("Cannot allocate light to new hero");
        }
    }
    return thing;
}

static TbBool get_coords_at_hero_door(struct Coord3d *pos, long gate_num, unsigned char random_factor)
{
    SYNCDBG(7,"Starting at HG%d", (int)gate_num);
    if (gate_num <= 0)
    {
        ERRORLOG("Script error - invalid hero gate index %d",(int)gate_num);
        return false;
    }
    struct Thing* gatetng = find_hero_gate_of_number(gate_num);
    if (thing_is_invalid(gatetng))
    {
        ERRORLOG("Script error - attempt to create thing at non-existing hero gate index %d",(int)gate_num);
        return false;
    }
    pos->x.val = gatetng->mappos.x.val;
    pos->y.val = gatetng->mappos.y.val;
    pos->z.val = gatetng->mappos.z.val + 384;
    return true;
}

static TbBool get_coords_at_action_point(struct Coord3d *pos, long apt_idx, unsigned char random_factor)
{
    SYNCDBG(7,"Starting at action point %d", (int)apt_idx);

    struct ActionPoint* apt = action_point_get(apt_idx);
    if (!action_point_exists(apt))
    {
        ERRORLOG("Script error - attempt to create thing at non-existing action point %d",(int)apt_idx);
        return false;
    }

    if ( (random_factor == 0) || (apt->range == 0) )
    {
        pos->x.val = apt->mappos.x.val;
        pos->y.val = apt->mappos.y.val;
    } else
    {
        long direction = GAME_RANDOM(2 * LbFPMath_PI);
        long delta_x = (apt->range * LbSinL(direction) >> 8);
        long delta_y = (apt->range * LbCosL(direction) >> 8);
        pos->x.val = apt->mappos.x.val + (delta_x >> 8);
        pos->y.val = apt->mappos.y.val - (delta_y >> 8);
    }
    return true;
}

/**
 * Creates a thing on given players dungeon heart.
 * Originally was script_support_create_creature_at_dungeon_heart().
 * @param plyr_idx
 */
TbBool get_coords_at_dungeon_heart(struct Coord3d *pos, PlayerNumber plyr_idx)
{
    SYNCDBG(7,"Starting at player %d", (int)plyr_idx);
    struct Thing* heartng = get_player_soul_container(plyr_idx);
    TRACE_THING(heartng);
    if (thing_is_invalid(heartng))
    {
        ERRORLOG("Script error - attempt to create thing in player %d dungeon with no heart",(int)plyr_idx);
        return false;
    }
    pos->x.val = heartng->mappos.x.val + PLAYER_RANDOM(plyr_idx, 65) - 32;
    pos->y.val = heartng->mappos.y.val + PLAYER_RANDOM(plyr_idx, 65) - 32;
    pos->z.val = heartng->mappos.z.val;
    return true;
}

TbBool get_coords_at_meta_action(struct Coord3d *pos, PlayerNumber target_plyr_idx, long i)
{
    SYNCDBG(7,"Starting with loc:%ld", i);
    struct Coord3d *src;
    PlayerNumber loc_player = i & 0xF;
    if (loc_player == 15) // CURRENT_PLAYER
        loc_player = gameadd.script_current_player;

    struct DungeonAdd* dungeonadd = get_dungeonadd(loc_player);

    switch (i >> 8)
    {
    case MML_LAST_EVENT:
        src = &gameadd.triggered_object_location;
        break;
    case MML_RECENT_COMBAT:
        src = &dungeonadd->last_combat_location;
        break;
    default:
        return false;
    }

    pos->x.val = src->x.val + PLAYER_RANDOM(target_plyr_idx, 33) - 16;
    pos->y.val = src->y.val + PLAYER_RANDOM(target_plyr_idx, 33) - 16;
    pos->z.val = src->z.val;

    return true;
}

long send_tunneller_to_point(struct Thing *thing, struct Coord3d *pos)
{
    struct CreatureControl* cctrl = creature_control_get_from_thing(thing);
    cctrl->party.target_plyr_idx = -1;
    setup_person_tunnel_to_position(thing, pos->x.stl.num, pos->y.stl.num, 0);
    thing->continue_state = CrSt_TunnellerDoingNothing;
    return 1;
}

TbBool script_support_send_tunneller_to_action_point(struct Thing *thing, long apt_idx)
{
    SYNCDBG(7,"Starting");
    struct ActionPoint* apt = action_point_get(apt_idx);
    struct Coord3d pos;
    if (action_point_exists(apt)) {
        pos.x.val = apt->mappos.x.val;
        pos.y.val = apt->mappos.y.val;
    } else {
        ERRORLOG("Attempt to send to non-existing action point %d",(int)apt_idx);
        pos.x.val = subtile_coord_center(map_subtiles_x/2);
        pos.y.val = subtile_coord_center(map_subtiles_y/2);
    }
    pos.z.val = subtile_coord(1,0);
    send_tunneller_to_point(thing, &pos);
    return true;
}

TbBool script_support_send_tunneller_to_dungeon(struct Thing *creatng, PlayerNumber plyr_idx)
{
    SYNCDBG(7,"Send %s to player %d",thing_model_name(creatng),(int)plyr_idx);
    struct Thing* heartng = get_player_soul_container(plyr_idx);
    TRACE_THING(heartng);
    if (thing_is_invalid(heartng))
    {
        WARNLOG("Tried to send %s to player %d which has no heart", thing_model_name(creatng), (int)plyr_idx);
        return false;
    }
    struct Coord3d pos;
    if (!get_random_position_in_dungeon_for_creature(plyr_idx, CrWaS_WithinDungeon, creatng, &pos)) {
        WARNLOG("Tried to send %s to player %d but can't find position", thing_model_name(creatng), (int)plyr_idx);
        return send_tunneller_to_point_in_dungeon(creatng, plyr_idx, &heartng->mappos);
    }
    if (!send_tunneller_to_point_in_dungeon(creatng, plyr_idx, &pos)) {
        WARNLOG("Tried to send %s to player %d but can't start the task", thing_model_name(creatng), (int)plyr_idx);
        return false;
    }
    SYNCDBG(17,"Moving %s to (%d,%d)",thing_model_name(creatng),(int)pos.x.stl.num,(int)pos.y.stl.num);
    return true;
}

TbBool script_support_send_tunneller_to_dungeon_heart(struct Thing *creatng, PlayerNumber plyr_idx)
{
    SYNCDBG(7,"Send %s to player %d",thing_model_name(creatng),(int)plyr_idx);
    struct Thing* heartng = get_player_soul_container(plyr_idx);
    TRACE_THING(heartng);
    if (thing_is_invalid(heartng)) {
        WARNLOG("Tried to send %s to player %d which has no heart", thing_model_name(creatng), (int)plyr_idx);
        return false;
    }
    if (!send_tunneller_to_point_in_dungeon(creatng, plyr_idx, &heartng->mappos)) {
        WARNLOG("Tried to send %s to player %d but can't start the task", thing_model_name(creatng), (int)plyr_idx);
        return false;
    }
    SYNCDBG(17,"Moving %s to (%d,%d)",thing_model_name(creatng),(int)heartng->mappos.x.stl.num,(int)heartng->mappos.y.stl.num);
    return true;
}

TbBool script_support_send_tunneller_to_appropriate_dungeon(struct Thing *creatng)
{
    SYNCDBG(7,"Starting");
    //return _DK_script_support_send_tunneller_to_appropriate_dungeon(thing);
    PlayerNumber plyr_idx;
    struct Coord3d pos;
    plyr_idx = get_best_dungeon_to_tunnel_to(creatng);
    if (plyr_idx == -1) {
        ERRORLOG("Could not find appropriate dungeon to send %s to",thing_model_name(creatng));
        return false;
    }
    if (!get_random_position_in_dungeon_for_creature(plyr_idx, CrWaS_WithinDungeon, creatng, &pos)) {
        WARNLOG("Tried to send %s to player %d but can't find position", thing_model_name(creatng), (int)plyr_idx);
        return false;
    }
    return send_tunneller_to_point_in_dungeon(creatng, plyr_idx, &pos);
}

static struct Thing *script_create_creature_at_location(PlayerNumber plyr_idx, ThingModel crmodel, TbMapLocation location)
{
    long effect;
    long i = get_map_location_longval(location);
    struct Coord3d pos;
    TbBool fall_from_gate = false;

    const unsigned char tngclass = TCls_Creature;

    switch (get_map_location_type(location))
    {
    case MLoc_ACTIONPOINT:
        if (!get_coords_at_action_point(&pos, i, 1))
        {
            return INVALID_THING;
        }
        effect = 1;
        break;
    case MLoc_HEROGATE:
        if (!get_coords_at_hero_door(&pos, i, 1))
        {
            return INVALID_THING;
        }
        effect = 0;
        fall_from_gate = true;
        break;
    case MLoc_PLAYERSHEART:
        if (!get_coords_at_dungeon_heart(&pos, i))
        {
            return INVALID_THING;
        }
        effect = 0;
        break;
    case MLoc_METALOCATION:
        if (!get_coords_at_meta_action(&pos, plyr_idx, i))
        {
            return INVALID_THING;
        }
        effect = 0;
        break;      
    case MLoc_CREATUREKIND:
    case MLoc_OBJECTKIND:
    case MLoc_ROOMKIND:
    case MLoc_THING:
    case MLoc_PLAYERSDUNGEON:
    case MLoc_APPROPRTDUNGEON:
    case MLoc_DOORKIND:
    case MLoc_TRAPKIND:
    case MLoc_NONE:
    default:
        effect = 0;
        return INVALID_THING;
    }
    struct Thing* thing = create_thing_at_position_then_move_to_valid_and_add_light(&pos, tngclass, crmodel, plyr_idx);
    if (thing_is_invalid(thing))
    {
        ERRORLOG("Couldn't create %s at location %d",thing_class_and_model_name(tngclass, crmodel),(int)location);
            // Error is already logged
        return INVALID_THING;
    }
    struct CreatureControl* cctrl = creature_control_get_from_thing(thing);
    if (fall_from_gate)
    {
        cctrl->field_AE |= 0x02;
        cctrl->spell_flags |= CSAfF_MagicFall;
        thing->veloc_push_add.x.val += PLAYER_RANDOM(plyr_idx, 193) - 96;
        thing->veloc_push_add.y.val += PLAYER_RANDOM(plyr_idx, 193) - 96;
        if ((thing->movement_flags & TMvF_Flying) != 0) {
            thing->veloc_push_add.z.val -= PLAYER_RANDOM(plyr_idx, 32);
        } else {
            thing->veloc_push_add.z.val += PLAYER_RANDOM(plyr_idx, 96) + 80;
        }
        thing->state_flags |= TF1_PushAdd;
    }

    if (thing->owner != PLAYER_NEUTRAL)
    {   // Was set only when spawned from action point

        struct Thing* heartng = get_player_soul_container(thing->owner);
        if (thing_exists(heartng) && creature_can_navigate_to(thing, &heartng->mappos, NavRtF_NoOwner))
        {
            cctrl->field_AE |= 0x01;
        }
    }
    
    if ((get_creature_model_flags(thing) & CMF_IsLordOTLand) != 0)
    {
        output_message(SMsg_LordOfLandComming, MESSAGE_DELAY_LORD, 1);
        output_message(SMsg_EnemyLordQuote + UNSYNC_RANDOM(8), MESSAGE_DELAY_LORD, 1);
    }
    switch (effect)
    {
    case 1:
        if (plyr_idx == game.hero_player_num)
        {
            thing->mappos.z.val = get_ceiling_height(&thing->mappos);
            create_effect(&thing->mappos, TngEff_CeilingBreach, thing->owner);
            initialise_thing_state(thing, CrSt_CreatureHeroEntering);
            thing->field_4F |= TF4F_Unknown01;
            cctrl->countdown_282 = 24;
        }
    default:
        break;
    }
    return thing;
}

struct Thing *script_process_new_tunneler(unsigned char plyr_idx, TbMapLocation location, TbMapLocation heading, unsigned char crtr_level, unsigned long carried_gold)
{
    ThingModel diggerkind = get_players_special_digger_model(game.hero_player_num);
    struct Thing* creatng = script_create_creature_at_location(plyr_idx, diggerkind, location);
    if (thing_is_invalid(creatng))
        return INVALID_THING;
    creatng->creature.gold_carried = carried_gold;
    init_creature_level(creatng, crtr_level);
    switch (get_map_location_type(heading))
    {
    case MLoc_ACTIONPOINT:
        script_support_send_tunneller_to_action_point(creatng, get_map_location_longval(heading));
        break;
    case MLoc_PLAYERSDUNGEON:
        script_support_send_tunneller_to_dungeon(creatng, get_map_location_longval(heading));
        break;
    case MLoc_PLAYERSHEART:
        script_support_send_tunneller_to_dungeon_heart(creatng, get_map_location_longval(heading));
        break;
    case MLoc_APPROPRTDUNGEON:
        script_support_send_tunneller_to_appropriate_dungeon(creatng);
        break;
    default:
        ERRORLOG("Invalid Heading objective %d",(int)get_map_location_type(heading));
        break;
    }
    return creatng;
}

static struct Thing *script_process_new_object(long tngmodel, TbMapLocation location, long arg)
{
    long i = get_map_location_longval(location);
    int tngowner = 5; // Neutral
    struct Coord3d pos;

    const unsigned char tngclass = TCls_Object;

    // TODO: move into a function
    switch (get_map_location_type(location))
    {
    case MLoc_ACTIONPOINT:
        if (!get_coords_at_action_point(&pos, i, 1))
        {
            return INVALID_THING;
        }
        break;
    case MLoc_HEROGATE:
        if (!get_coords_at_hero_door(&pos, i, 1))
        {
            return INVALID_THING;
        }
        break;
    case MLoc_PLAYERSHEART:
        if (!get_coords_at_dungeon_heart(&pos, i))
        {
            return INVALID_THING;
        }
        break;
    case MLoc_METALOCATION:
        if (!get_coords_at_meta_action(&pos, 0, i))
        {
            return INVALID_THING;
        }
        break;      
    case MLoc_CREATUREKIND:
    case MLoc_OBJECTKIND:
    case MLoc_ROOMKIND:
    case MLoc_THING:
    case MLoc_PLAYERSDUNGEON:
    case MLoc_APPROPRTDUNGEON:
    case MLoc_DOORKIND:
    case MLoc_TRAPKIND:
    case MLoc_NONE:
    default:
        return INVALID_THING;
    }
    struct Thing* thing = create_thing(&pos, tngclass, tngmodel, tngowner, -1);
    if (thing_is_invalid(thing))
    {
        ERRORLOG("Couldn't create %s at location %d",thing_class_and_model_name(tngclass, tngmodel),(int)location);
        return INVALID_THING;
    }
    thing->mappos.z.val = get_thing_height_at(thing, &thing->mappos);
    // Try to move thing out of the solid wall if it's inside one
    if (thing_in_wall_at(thing, &thing->mappos))
    {
        if (!move_creature_to_nearest_valid_position(thing)) {
            ERRORLOG("The %s was created in wall, removing",thing_model_name(thing));
            delete_thing_structure(thing, 0);
            return INVALID_THING;
        }
    }
    switch (tngmodel)
    {
        case OBJECT_TYPE_SPECBOX_CUSTOM: // Custom box from SPECBOX_HIDNWRL
            thing->custom_box.box_kind = (unsigned char)arg;
            break;
        case 3:
        case 6: //GOLD
        case 43:
            thing->valuable.gold_stored = arg;
            break;
    }
    return thing;
}

/**
 * Spawns new creature parties. Makes given amount of the parties.
 * @param party The party to be spawned.
 * @param plyr_idx Player to own the creatures within group.
 * @param location Where the party will be spawned.
 * @param copies_num Amount of copies to be spawned.
 * @return Gives leader of last party spawned.
 */
struct Thing *script_process_new_party(struct Party *party, PlayerNumber plyr_idx, TbMapLocation location, long copies_num)
{
    struct Thing* leadtng = INVALID_THING;
    for (long i = 0; i < copies_num; i++)
    {
        struct Thing* grptng = INVALID_THING;
        for (long k = 0; k < party->members_num; k++)
        {
          if (k >= GROUP_MEMBERS_COUNT)
          {
              ERRORLOG("Party too big, %d is the limit",GROUP_MEMBERS_COUNT);
              break;
          }
          struct PartyMember* member = &(party->members[k]);
          struct Thing* thing = script_create_new_creature(plyr_idx, member->crtr_kind, location, member->carried_gold, member->crtr_level);
          if (!thing_is_invalid(thing))
          {
              struct CreatureControl* cctrl = creature_control_get_from_thing(thing);
              cctrl->party_objective = member->objectv;
              cctrl->wait_to_turn = game.play_gameturn + member->countdown;
              if (thing_is_invalid(grptng))
              {
                  // If it is the first creature - set it as only group member and leader
                  // Inside the thing, we don't need to mark it in any way (two creatures are needed to form a real group)
                  SYNCDBG(5,"First member %s index %d",thing_model_name(thing),(int)thing->index);
                  leadtng = thing;
                  grptng = thing;
              } else
              {
                  struct Thing* bestng = get_best_creature_to_lead_group(grptng);
                  struct CreatureControl* bestctrl = creature_control_get_from_thing(bestng);
                  // If current leader wants to defend, and current unit has an objective, new unit will be group leader.
                  if ((cctrl->party_objective != CHeroTsk_DefendParty) && (bestctrl->party_objective == CHeroTsk_DefendParty))
                  {
                      add_creature_to_group_as_leader(thing, grptng);
                      leadtng = thing;
                  } else
                  // if best and current unit want to defend party, or neither do, the strongest will be leader
                  if (((cctrl->party_objective == CHeroTsk_DefendParty) && (bestctrl->party_objective == CHeroTsk_DefendParty)) || ((cctrl->party_objective != CHeroTsk_DefendParty) && (bestctrl->party_objective != CHeroTsk_DefendParty)))
                  {
                      if ((cctrl->explevel > bestctrl->explevel) || ((cctrl->explevel == bestctrl->explevel) && (get_creature_thing_score(thing) > get_creature_thing_score(bestng))))
                      {
                          add_creature_to_group_as_leader(thing, grptng);
                          leadtng = thing;
                      }
                      else
                      // If it's weaker than the current leader, joind as a group
                      {
                          add_creature_to_group(thing, grptng);
                      }
                  }
                  else
                  // If it wants to defend, but the group leader has an objective, just add it to group
                  {
                      add_creature_to_group(thing, grptng);
                  }
              }
          }
        }
    }
    return leadtng;
}

struct Thing *script_create_new_creature(PlayerNumber plyr_idx, ThingModel crmodel, TbMapLocation location, long carried_gold, long crtr_level)
{
    struct Thing* creatng = script_create_creature_at_location(plyr_idx, crmodel, location);
    if (thing_is_invalid(creatng))
        return INVALID_THING;
    creatng->creature.gold_carried = carried_gold;
    init_creature_level(creatng, crtr_level);
    return creatng;
}

void script_process_new_tunneller_party(PlayerNumber plyr_idx, long prty_id, TbMapLocation location, TbMapLocation heading, unsigned char crtr_level, unsigned long carried_gold)
{
    struct Thing* ldthing = script_process_new_tunneler(plyr_idx, location, heading, crtr_level, carried_gold);
    if (thing_is_invalid(ldthing))
    {
        ERRORLOG("Couldn't create tunneling group leader");
        return;
    }
    struct Thing* gpthing = script_process_new_party(&gameadd.script.creature_partys[prty_id], plyr_idx, location, 1);
    if (thing_is_invalid(gpthing))
    {
        ERRORLOG("Couldn't create creature group");
        return;
    }
    add_creature_to_group_as_leader(ldthing, gpthing);
}

void script_process_new_creatures(PlayerNumber plyr_idx, long crmodel, long location, long copies_num, long carried_gold, long crtr_level)
{
    for (long i = 0; i < copies_num; i++)
    {
        script_create_new_creature(plyr_idx, crmodel, location, carried_gold, crtr_level);
    }
}

struct Thing *get_creature_in_range_around_any_of_enemy_heart(PlayerNumber plyr_idx, ThingModel crmodel, MapSubtlDelta range)
{
    int n = GAME_RANDOM(PLAYERS_COUNT);
    for (int i = 0; i < PLAYERS_COUNT; i++, n = (n + 1) % PLAYERS_COUNT)
    {
        if (!players_are_enemies(plyr_idx, n))
            continue;
        struct Thing* heartng = get_player_soul_container(n);
        if (thing_exists(heartng))
        {
            struct Thing* creatng = get_creature_in_range_of_model_owned_and_controlled_by(heartng->mappos.x.val, heartng->mappos.y.val, range, crmodel, plyr_idx);
            if (!thing_is_invalid(creatng)) {
                return creatng;
            }
        }
    }
    return INVALID_THING;
}

static struct Thing *script_get_creature_by_criteria(PlayerNumber plyr_idx, long crmodel, long criteria) {
    switch (filter_criteria_type(criteria))
    {
    case CSelCrit_Any:
        return get_random_players_creature_of_model(plyr_idx, crmodel);
    case CSelCrit_MostExperienced:
        return find_players_highest_level_creature_of_breed_and_gui_job(crmodel, CrGUIJob_Any, plyr_idx, 0);
    case CSelCrit_MostExpWandering:
        return find_players_highest_level_creature_of_breed_and_gui_job(crmodel, CrGUIJob_Wandering, plyr_idx, 0);
    case CSelCrit_MostExpWorking:
        return find_players_highest_level_creature_of_breed_and_gui_job(crmodel, CrGUIJob_Working, plyr_idx, 0);
    case CSelCrit_MostExpFighting:
        return find_players_highest_level_creature_of_breed_and_gui_job(crmodel, CrGUIJob_Fighting, plyr_idx, 0);
    case CSelCrit_LeastExperienced:
        return find_players_lowest_level_creature_of_breed_and_gui_job(crmodel, CrGUIJob_Any, plyr_idx, 0);
    case CSelCrit_LeastExpWandering:
        return find_players_lowest_level_creature_of_breed_and_gui_job(crmodel, CrGUIJob_Wandering, plyr_idx, 0);
    case CSelCrit_LeastExpWorking:
        return find_players_lowest_level_creature_of_breed_and_gui_job(crmodel, CrGUIJob_Working, plyr_idx, 0);
    case CSelCrit_LeastExpFighting:
        return find_players_lowest_level_creature_of_breed_and_gui_job(crmodel, CrGUIJob_Fighting, plyr_idx, 0);
    case CSelCrit_NearOwnHeart:
    {
        const struct Coord3d* pos = dungeon_get_essential_pos(plyr_idx);
        return get_creature_near_and_owned_by(pos->x.val, pos->y.val, plyr_idx, crmodel);
    }
    case CSelCrit_NearEnemyHeart:
        return get_creature_in_range_around_any_of_enemy_heart(plyr_idx, crmodel, 11);
    case CSelCrit_OnEnemyGround:
        return get_random_players_creature_of_model_on_territory(plyr_idx, crmodel, 0);
    case CSelCrit_OnFriendlyGround:
        return get_random_players_creature_of_model_on_territory(plyr_idx, crmodel, 1);
    case CSelCrit_NearAP:
    {
        int loc = filter_criteria_loc(criteria);
        struct ActionPoint *apt = action_point_get(loc);
        if (!action_point_exists(apt))
        {
            WARNLOG("Action point is invalid:%d", apt->num);
            return INVALID_THING;
        }
        if (apt->range == 0)
        {
            WARNLOG("Action point with zero range:%d", apt->num);
            return INVALID_THING;
        }
        // Action point range should be inside spiral in subtiles
        int dist = 2 * coord_subtile(apt->range + COORD_PER_STL - 1 ) + 1;
        dist = dist * dist;

        Thing_Maximizer_Filter filter = near_map_block_creature_filter_diagonal_random;
        struct CompoundTngFilterParam param;
        param.model_id = crmodel;
        param.plyr_idx = (unsigned char)plyr_idx;
        param.num1 = apt->mappos.x.val;
        param.num2 = apt->mappos.y.val;
        param.num3 = apt->range;
        return get_thing_spiral_near_map_block_with_filter(apt->mappos.x.val, apt->mappos.y.val,
                                                           dist,
                                                           filter, &param);
    }
    default:
        ERRORLOG("Invalid level up criteria %d",(int)criteria);
        return INVALID_THING;
    }
}

/**
 * Kills a creature which meets given criteria.
 * @param plyr_idx The player whose creature will be affected.
 * @param crmodel Model of the creature to find.
 * @param criteria Criteria, from CreatureSelectCriteria enumeration.
 * @return True if a creature was found and killed.
 */
TbBool script_kill_creature_with_criteria(PlayerNumber plyr_idx, long crmodel, long criteria)
{
    struct Thing *thing = script_get_creature_by_criteria(plyr_idx, crmodel, criteria);
    if (thing_is_invalid(thing)) {
        SYNCDBG(5,"No matching player %d creature of model %d found to kill",(int)plyr_idx,(int)crmodel);
        return false;
    }
    kill_creature(thing, INVALID_THING, -1, CrDed_NoUnconscious);
    return true;
}
/**
 * Changes owner of a creature which meets given criteria.
 * @param origin_plyr_idx The player whose creature will be affected.
 * @param dest_plyr_idx The player who will receive the creature.
 * @param crmodel Model of the creature to find.
 * @param criteria Criteria, from CreatureSelectCriteria enumeration.
 * @return True if a creature was found and changed owner.
 */
TbBool script_change_creature_owner_with_criteria(PlayerNumber origin_plyr_idx, long crmodel, long criteria, PlayerNumber dest_plyr_idx)
{
    struct Thing *thing = script_get_creature_by_criteria(origin_plyr_idx, crmodel, criteria);
    if (thing_is_invalid(thing)) {
        SYNCDBG(5,"No matching player %d creature of model %d found to kill",(int)origin_plyr_idx,(int)crmodel);
        return false;
    }
    change_creature_owner(thing, dest_plyr_idx);
    return true;
}

void script_kill_creatures(PlayerNumber plyr_idx, long crmodel, long criteria, long copies_num)
{
    SYNCDBG(3,"Killing %d of %s owned by player %d.",(int)copies_num,creature_code_name(crmodel),(int)plyr_idx);
    for (long i = 0; i < copies_num; i++)
    {
        script_kill_creature_with_criteria(plyr_idx, crmodel, criteria);
    }
}

/**
 * Increase level of  a creature which meets given criteria.
 * @param plyr_idx The player whose creature will be affected.
 * @param crmodel Model of the creature to find.
 * @param criteria Criteria, from CreatureSelectCriteria enumeration.
 * @return True if a creature was found and leveled.
 */
TbBool script_level_up_creature(PlayerNumber plyr_idx, long crmodel, long criteria, int count)
{
    struct Thing *thing = script_get_creature_by_criteria(plyr_idx, crmodel, criteria);
    if (thing_is_invalid(thing)) {
        SYNCDBG(5,"No matching player %d creature of model %d found to level up",(int)plyr_idx,(int)crmodel);
        return false;
    }
    creature_increase_multiple_levels(thing,count);
    return true;
}

/**
 * Cast a spell on a creature which meets given criteria.
 * @param plyr_idx The player whose creature will be affected.
 * @param crmodel Model of the creature to find.
 * @param criteria Criteria, from CreatureSelectCriteria enumeration.
 * @param fmcl_bytes encoded bytes: f=cast for free flag,m=power kind,c=caster player index,l=spell level.
 * @return TbResult whether the spell was successfully cast
 */
TbResult script_use_power_on_creature(PlayerNumber plyr_idx, long crmodel, long criteria, long fmcl_bytes)
{
    struct Thing *thing = script_get_creature_by_criteria(plyr_idx, crmodel, criteria);
    if (thing_is_invalid(thing)) {
        SYNCDBG(5,"No matching player %d creature of model %d found to use power on.",(int)plyr_idx,(int)crmodel);
        return Lb_FAIL;
    }

    char is_free = (fmcl_bytes >> 24) != 0;
    PowerKind pwkind = (fmcl_bytes >> 16) & 255;
    PlayerNumber caster =  (fmcl_bytes >> 8) & 255;
    long splevel = fmcl_bytes & 255;

    if (thing_is_in_power_hand_list(thing, plyr_idx))
    {
        char block = pwkind == PwrK_SLAP;
        block |= pwkind == PwrK_CALL2ARMS;
        block |= pwkind == PwrK_CAVEIN;
        block |= pwkind == PwrK_LIGHTNING;
        block |= pwkind == PwrK_MKDIGGER;
        block |= pwkind == PwrK_SIGHT;
        if (block)
        {
          SYNCDBG(5,"Found creature to use power on but it is being held.");
          return Lb_FAIL;
        }
    }

    MapSubtlCoord stl_x = thing->mappos.x.stl.num;
    MapSubtlCoord stl_y = thing->mappos.y.stl.num;
    unsigned long spell_flags = is_free ? PwMod_CastForFree : 0;

    switch (pwkind)
    {
      case PwrK_HEALCRTR:
        return magic_use_power_heal(caster, thing, 0, 0, splevel, spell_flags);
      case PwrK_SPEEDCRTR:
        return magic_use_power_speed(caster, thing, 0, 0, splevel, spell_flags);
      case PwrK_PROTECT:
        return magic_use_power_armour(caster, thing, 0, 0, splevel, spell_flags);
      case PwrK_CONCEAL:
        return magic_use_power_conceal(caster, thing, 0, 0, splevel, spell_flags);
      case PwrK_DISEASE:
        return magic_use_power_disease(caster, thing, 0, 0, splevel, spell_flags);
      case PwrK_CHICKEN:
        return magic_use_power_chicken(caster, thing, 0, 0, splevel, spell_flags);
      case PwrK_SLAP:
        return magic_use_power_slap_thing(caster, thing, spell_flags);
      case PwrK_CALL2ARMS:
        return magic_use_power_call_to_arms(caster, stl_x, stl_y, splevel, spell_flags);
      case PwrK_LIGHTNING:
        return magic_use_power_lightning(caster, stl_x, stl_y, splevel, spell_flags);
      case PwrK_CAVEIN:
        return magic_use_power_cave_in(caster, stl_x, stl_y, splevel, spell_flags);
      case PwrK_MKDIGGER:
        return magic_use_power_imp(caster, stl_x, stl_y, spell_flags);
      case PwrK_SIGHT:
        return magic_use_power_sight(caster, stl_x, stl_y, splevel, spell_flags);
      default:
        SCRPTERRLOG("Power not supported for this command: %d", (int) pwkind);
        return Lb_FAIL;
    }
}

TbResult script_use_spell_on_creature(PlayerNumber plyr_idx, long crmodel, long criteria, long fmcl_bytes)
{
    struct Thing *thing = script_get_creature_by_criteria(plyr_idx, crmodel, criteria);
    if (thing_is_invalid(thing)) {
        SYNCDBG(5,"No matching player %d creature of model %d found to use spell on.",(int)plyr_idx,(int)crmodel);
        return Lb_FAIL;
    }
    SpellKind spkind = (fmcl_bytes >> 8) & 255;
    const struct SpellInfo* spinfo = get_magic_info(spkind);

    if (spinfo->caster_affected ||
            (spkind == SplK_Freeze) || (spkind == SplK_Slow) || // These four should be also marked at configs somehow
            ( (spkind == SplK_Disease) && ((get_creature_model_flags(thing) & CMF_NeverSick) == 0) ) ||
            ( (spkind == SplK_Chicken) && ((get_creature_model_flags(thing) & CMF_NeverChickens) == 0) ) )
    {
        if (thing_is_picked_up(thing))
        {
            SYNCDBG(5,"Found creature to cast the spell on but it is being held.");
            return Lb_FAIL;          
        }
        unsigned short sound;
        if (spinfo->caster_affected)
        {
            sound = spinfo->caster_affect_sound;
        }
        else if ( (spkind == SplK_Freeze) || (spkind == SplK_Slow) )
        {
            sound = 50;
        }
        else if (spkind == SplK_Disease)
        {
            sound = 59;
        }
        else if (spkind == SplK_Chicken)
        {
            sound = 109;
        }
        else
        {
            sound = 0;
        }
        long splevel = fmcl_bytes & 255;
        thing_play_sample(thing, sound, NORMAL_PITCH, 0, 3, 0, 4, FULL_LOUDNESS);
        apply_spell_effect_to_thing(thing, spkind, splevel);
        if (spkind == SplK_Disease)
        {
            struct CreatureControl *cctrl;
            cctrl = creature_control_get_from_thing(thing);
            cctrl->disease_caster_plyridx = game.neutral_player_num;
        }
        return Lb_SUCCESS;
    }
    else
    {
        SCRPTERRLOG("Spell not supported for this command: %d", (int)spkind);
        return Lb_FAIL; 
    }
}

/**
 * Adds a dig task for the player between 2 map locations.
 * @param plyr_idx: The player who does the task.
 * @param origin: The start location of the disk task.
 * @param destination: The desitination of the disk task.
 * @return TbResult whether the spell was successfully cast
 */
TbResult script_computer_dig_to_location(long plyr_idx, long origin, long destination)
{
    struct Computer2* comp = get_computer_player(plyr_idx);
    long orig_x, orig_y = 0;
    long dest_x, dest_y = 0;

    //dig origin
    find_map_location_coords(origin, &orig_x, &orig_y, plyr_idx, __func__);
    if ((orig_x == 0) && (orig_y == 0))
    {
        WARNLOG("Can't decode origin location %d", origin);
        return Lb_FAIL;
    }
    struct Coord3d startpos;
    startpos.x.val = subtile_coord_center(stl_slab_center_subtile(orig_x));
    startpos.y.val = subtile_coord_center(stl_slab_center_subtile(orig_y));
    startpos.z.val = subtile_coord(1, 0);

    //dig destination
    find_map_location_coords(destination, &dest_x, &dest_y, plyr_idx, __func__);
    if ((dest_x == 0) && (dest_y == 0))
    {
        WARNLOG("Can't decode destination location %d", destination);
        return Lb_FAIL;
    }
    struct Coord3d endpos;
    endpos.x.val = subtile_coord_center(stl_slab_center_subtile(dest_x));
    endpos.y.val = subtile_coord_center(stl_slab_center_subtile(dest_y));
    endpos.z.val = subtile_coord(1, 0);

    if (create_task_dig_to_neutral(comp, startpos, endpos))
    {
        return Lb_SUCCESS;
    }
    return Lb_FAIL;
}

/**
 * Casts spell at a location set by subtiles.
 * @param plyr_idx caster player.
 * @param stl_x subtile's x position.
 * @param stl_y subtile's y position
 * @param fml_bytes encoded bytes: f=cast for free flag,m=power kind,l=spell level.
 * @return TbResult whether the spell was successfully cast
 */
TbResult script_use_power_at_pos(PlayerNumber plyr_idx, MapSubtlCoord stl_x, MapSubtlCoord stl_y, long fml_bytes)
{
    char is_free = (fml_bytes >> 16) != 0;
    PowerKind powerKind = (fml_bytes >> 8) & 255;
    long splevel = fml_bytes & 255;
    
    unsigned long spell_flags = PwCast_AllGround | PwCast_Unrevealed;
    if (is_free)
        spell_flags |= PwMod_CastForFree;

    return magic_use_power_on_subtile(plyr_idx, powerKind, splevel, stl_x, stl_y, spell_flags);
}

/**
 * Casts spell at a location set by action point/hero gate.
 * @param plyr_idx caster player.
 * @param target action point/hero gate.
 * @param fml_bytes encoded bytes: f=cast for free flag,m=power kind,l=spell level.
 * @return TbResult whether the spell was successfully cast
 */
TbResult script_use_power_at_location(PlayerNumber plyr_idx, TbMapLocation target, long fml_bytes)
{
    SYNCDBG(0, "Using power at location of type %d", target);
    long x = 0;
    long y = 0;
    find_map_location_coords(target, &x, &y, plyr_idx, __func__);
    if ((x == 0) && (y == 0))
    {
        WARNLOG("Can't decode location %d", target);
        return Lb_FAIL;
    }
    return script_use_power_at_pos(plyr_idx, x, y, fml_bytes);
}

/**
 * Casts a spell for player.
 * @param plyr_idx caster player.
 * @param power_kind the spell: magic id.
 * @param free cast for free flag.
 * @return TbResult whether the spell was successfully cast
 */
TbResult script_use_power(PlayerNumber plyr_idx, PowerKind power_kind, char free)
{
    return magic_use_power_on_level(plyr_idx, power_kind, 1, free != 0 ? PwMod_CastForFree : 0); // splevel gets ignored anyway -> pass 1
}

/**
 * Increases creatures' levels for player.
 * @param plyr_idx target player
 * @param count how many times should the level be increased
 */
void script_use_special_increase_level(PlayerNumber plyr_idx, int count)
{
    increase_level(get_player(plyr_idx), count);
}

/**
 * Multiplies every creature for player.
 * @param plyr_idx target player
 */
void script_use_special_multiply_creatures(PlayerNumber plyr_idx)
{
    multiply_creatures(get_player(plyr_idx));
}

/**
 * Fortifies player's dungeon.
 * @param plyr_idx target player
 */
void script_use_special_make_safe(PlayerNumber plyr_idx)
{
    make_safe(get_player(plyr_idx));
}

/**
 * Enables bonus level for current player.
 */
TbBool script_use_special_locate_hidden_world()
{
    return activate_bonus_level(get_player(my_player_number));
}

/**
 * Returns if the action point condition was activated.
 * Action point index and player to be activated should be stored inside condition.
 */
TbBool process_activation_status(struct Condition *condt)
{
    TbBool new_status;
    int plr_start;
    int plr_end;
    if (get_players_range(condt->plyr_range, &plr_start, &plr_end) < 0)
    {
        WARNLOG("Invalid player range %d in CONDITION command %d.",(int)condt->plyr_range,(int)condt->variabl_type);
        return false;
    }
    {
        new_status = false;
        for (long i = plr_start; i < plr_end; i++)
        {
            new_status = action_point_activated_by_player(condt->variabl_idx,i);
            if (new_status) break;
        }
    }
    return new_status;
}

/**
 * Returns if the action point of given index was triggered by given player.
 */
TbBool action_point_activated_by_player(ActionPointId apt_idx, PlayerNumber plyr_idx)
{
    unsigned long i = get_action_point_activated_by_players_mask(apt_idx);
    return ((i & (1 << plyr_idx)) != 0);
}

long get_condition_value(PlayerNumber plyr_idx, unsigned char valtype, unsigned char validx)
{
    SYNCDBG(10,"Checking condition %d for player %d",(int)valtype,(int)plyr_idx);
    struct Dungeon* dungeon;
    struct DungeonAdd* dungeonadd;
    struct Thing* thing;
    switch (valtype)
    {
    case SVar_MONEY:
        dungeon = get_dungeon(plyr_idx);
        return dungeon->total_money_owned;
    case SVar_GAME_TURN:
        return game.play_gameturn;
    case SVar_BREAK_IN:
        dungeon = get_dungeon(plyr_idx);
        return dungeon->times_breached_dungeon;
    case SVar_CREATURE_NUM:
        return count_player_creatures_of_model(plyr_idx, validx);
    case SVar_TOTAL_DIGGERS:
        dungeon = get_dungeon(plyr_idx);
        return dungeon->num_active_diggers;
    case SVar_TOTAL_CREATURES:
        dungeon = get_dungeon(plyr_idx);
        return dungeon->num_active_creatrs;
    case SVar_TOTAL_RESEARCH:
        dungeon = get_dungeon(plyr_idx);
        return dungeon->total_research_points / 256;
    case SVar_TOTAL_DOORS:
        dungeon = get_dungeon(plyr_idx);
        return dungeon->total_doors;
    case SVar_TOTAL_AREA:
        dungeon = get_dungeon(plyr_idx);
        return dungeon->total_area;
    case SVar_TOTAL_CREATURES_LEFT:
        dungeon = get_dungeon(plyr_idx);
        return dungeon->total_creatures_left;
    case SVar_CREATURES_ANNOYED:
        dungeon = get_dungeon(plyr_idx);
        return dungeon->creatures_annoyed;
    case SVar_BATTLES_LOST:
        dungeon = get_dungeon(plyr_idx);
        return dungeon->battles_lost;
    case SVar_BATTLES_WON:
        dungeon = get_dungeon(plyr_idx);
        return dungeon->battles_won;
    case SVar_ROOMS_DESTROYED:
        dungeon = get_dungeon(plyr_idx);
        return dungeon->rooms_destroyed;
    case SVar_SPELLS_STOLEN:
        dungeon = get_dungeon(plyr_idx);
        return dungeon->spells_stolen;
    case SVar_TIMES_BROKEN_INTO:
        dungeon = get_dungeon(plyr_idx);
        return dungeon->times_broken_into;
    case SVar_GHOSTS_RAISED:
        dungeon = get_dungeon(plyr_idx);
        return dungeon->lvstats.ghosts_raised;
    case SVar_SKELETONS_RAISED:
        dungeon = get_dungeon(plyr_idx);
        return dungeon->lvstats.skeletons_raised;
    case SVar_VAMPIRES_RAISED:
        dungeon = get_dungeon(plyr_idx);
        return dungeon->lvstats.vamps_created;
    case SVar_CREATURES_CONVERTED:
        dungeon = get_dungeon(plyr_idx);
        return dungeon->lvstats.creatures_converted;
    case SVar_TIMES_ANNOYED_CREATURE:
        dungeon = get_dungeon(plyr_idx);
        return dungeon->lvstats.lies_told;
    case SVar_TOTAL_DOORS_MANUFACTURED:
        dungeon = get_dungeon(plyr_idx);
        return dungeon->lvstats.manufactured_doors;
    case SVar_TOTAL_TRAPS_MANUFACTURED:
        dungeon = get_dungeon(plyr_idx);
        return dungeon->lvstats.manufactured_traps;
    case SVar_TOTAL_MANUFACTURED:
        dungeon = get_dungeon(plyr_idx);
        return dungeon->lvstats.manufactured_items;
    case SVar_TOTAL_TRAPS_USED:
        dungeon = get_dungeon(plyr_idx);
        return dungeon->lvstats.traps_used;
    case SVar_TOTAL_DOORS_USED:
        dungeon = get_dungeon(plyr_idx);
        return dungeon->lvstats.doors_used;
    case SVar_KEEPERS_DESTROYED:
        dungeon = get_dungeon(plyr_idx);
        return dungeon->lvstats.keepers_destroyed;
    case SVar_TIMES_LEVELUP_CREATURE:
        dungeon = get_dungeon(plyr_idx);
        return dungeon->lvstats.creatures_trained;
    case SVar_TIMES_TORTURED_CREATURE:
        dungeon = get_dungeon(plyr_idx);
        return dungeon->lvstats.creatures_tortured;
    case SVar_CREATURES_SACRIFICED:
        dungeon = get_dungeon(plyr_idx);
        return dungeon->lvstats.creatures_sacrificed;
    case SVar_CREATURES_FROM_SACRIFICE:
        dungeon = get_dungeon(plyr_idx);
        return dungeon->lvstats.creatures_from_sacrifice;
    case SVar_TOTAL_SALARY:
        dungeon = get_dungeon(plyr_idx);
        return dungeon->lvstats.salary_cost;
    case SVar_CURRENT_SALARY:
        dungeon = get_dungeon(plyr_idx);
        return dungeon->creatures_total_pay;
    case SVar_GOLD_POTS_STOLEN:
        dungeon = get_dungeon(plyr_idx);
        return dungeon->gold_pots_stolen;
    case SVar_HEART_HEALTH:
        thing = get_player_soul_container(plyr_idx);
        if (thing_is_dungeon_heart(thing))
        {
            return thing->health;
        }
        return 0;
    case SVar_TIMER:
        dungeon = get_dungeon(plyr_idx);
        if (dungeon->turn_timers[validx].state)
          return game.play_gameturn - dungeon->turn_timers[validx].count;
        else
          return 0;
    case SVar_DUNGEON_DESTROYED:
        return !player_has_heart(plyr_idx);
    case SVar_TOTAL_GOLD_MINED:
        dungeon = get_dungeon(plyr_idx);
        return dungeon->lvstats.gold_mined;
    case SVar_FLAG:
        dungeon = get_dungeon(plyr_idx);
        return dungeon->script_flags[validx];
    case SVar_ROOM_SLABS:
        return get_room_slabs_count(plyr_idx, validx);
    case SVar_DOORS_DESTROYED:
        dungeon = get_dungeon(plyr_idx);
        return dungeon->doors_destroyed;
    case SVar_CREATURES_SCAVENGED_LOST:
        dungeon = get_dungeon(plyr_idx);
        return dungeon->creatures_scavenge_lost;
    case SVar_CREATURES_SCAVENGED_GAINED:
        dungeon = get_dungeon(plyr_idx);
        return dungeon->creatures_scavenge_gain;
    case SVar_AVAILABLE_MAGIC: // IF_AVAILABLE(MAGIC)
        return is_power_available(plyr_idx, validx);
    case SVar_AVAILABLE_TRAP: // IF_AVAILABLE(TRAP)
        dungeonadd = get_dungeonadd(plyr_idx);
        return dungeonadd->mnfct_info.trap_amount_stored[validx%gameadd.trapdoor_conf.trap_types_count]
              + dungeonadd->mnfct_info.trap_amount_offmap[validx%gameadd.trapdoor_conf.trap_types_count];
    case SVar_AVAILABLE_DOOR: // IF_AVAILABLE(DOOR)
        dungeonadd = get_dungeonadd(plyr_idx);
        return dungeonadd->mnfct_info.door_amount_stored[validx%gameadd.trapdoor_conf.door_types_count]
              + dungeonadd->mnfct_info.door_amount_offmap[validx%gameadd.trapdoor_conf.door_types_count];
    case SVar_AVAILABLE_ROOM: // IF_AVAILABLE(ROOM)
        dungeon = get_dungeon(plyr_idx);
        return (dungeon->room_buildable[validx%ROOM_TYPES_COUNT] & 1);
    case SVar_AVAILABLE_CREATURE: // IF_AVAILABLE(CREATURE)
        dungeon = get_dungeon(plyr_idx);
        if (creature_will_generate_for_dungeon(dungeon, validx)) {
            return min(game.pool.crtr_kind[validx%CREATURE_TYPES_COUNT],dungeon->max_creatures_attracted - (long)dungeon->num_active_creatrs);
        }
        return 0;
    case SVar_SLAB_OWNER: //IF_SLAB_OWNER
    {
        long varib_id = get_slab_number(plyr_idx, validx);
        struct SlabMap* slb = get_slabmap_direct(varib_id);
        return slabmap_owner(slb);
    }
    case SVar_SLAB_TYPE: //IF_SLAB_TYPE
    {
        long varib_id = get_slab_number(plyr_idx, validx);
        struct SlabMap* slb = get_slabmap_direct(varib_id);
        return slb->kind;
    }
    case SVar_CONTROLS_CREATURE: // IF_CONTROLS(CREATURE)
        dungeon = get_dungeon(plyr_idx);
        return dungeon->owned_creatures_of_model[validx%CREATURE_TYPES_COUNT]
          - count_player_list_creatures_of_model_matching_bool_filter(plyr_idx, validx, creature_is_kept_in_custody_by_enemy_or_dying);
    case SVar_CONTROLS_TOTAL_CREATURES:// IF_CONTROLS(TOTAL_CREATURES)
        dungeon = get_dungeon(plyr_idx);
        return dungeon->num_active_creatrs - count_player_creatures_not_counting_to_total(plyr_idx);
    case SVar_CONTROLS_TOTAL_DIGGERS:// IF_CONTROLS(TOTAL_DIGGERS)
        dungeon = get_dungeon(plyr_idx);
        return dungeon->num_active_diggers - count_player_diggers_not_counting_to_total(plyr_idx);
    case SVar_ALL_DUNGEONS_DESTROYED:
    {
        struct PlayerInfo* player = get_player(plyr_idx);
        return all_dungeons_destroyed(player);
    }
    case SVar_DOOR_NUM:
        return count_player_deployed_doors_of_model(plyr_idx, validx);
    case SVar_TRAP_NUM:
        return count_player_deployed_traps_of_model(plyr_idx, validx);
    case SVar_GOOD_CREATURES:
        dungeon = get_dungeon(plyr_idx);
        return count_creatures_in_dungeon_of_model_flags(dungeon, 0, CMF_IsEvil|CMF_IsSpectator|CMF_IsSpecDigger);
    case SVar_EVIL_CREATURES:
        dungeon = get_dungeon(plyr_idx);
        return count_creatures_in_dungeon_of_model_flags(dungeon, CMF_IsEvil, CMF_IsSpectator|CMF_IsSpecDigger);
    case SVar_CONTROLS_GOOD_CREATURES:
        dungeon = get_dungeon(plyr_idx);
        return count_creatures_in_dungeon_controlled_and_of_model_flags(dungeon, 0, CMF_IsEvil|CMF_IsSpectator|CMF_IsSpecDigger);
    case SVar_CONTROLS_EVIL_CREATURES:
        dungeon = get_dungeon(plyr_idx);
        return count_creatures_in_dungeon_controlled_and_of_model_flags(dungeon, CMF_IsEvil, CMF_IsSpectator|CMF_IsSpecDigger);
    case SVar_CAMPAIGN_FLAG:
        return intralvl.campaign_flags[plyr_idx][validx];
    case SVar_BOX_ACTIVATED:
        dungeonadd = get_dungeonadd(plyr_idx);
        return dungeonadd->box_info.activated[validx];
    case SVar_SACRIFICED:
        dungeon = get_dungeon(plyr_idx);
        return dungeon->creature_sacrifice[validx];
    case SVar_REWARDED:
        dungeonadd = get_dungeonadd(plyr_idx);
        return dungeonadd->creature_awarded[validx];
    case SVar_EVIL_CREATURES_CONVERTED:
        dungeonadd = get_dungeonadd(plyr_idx);
        return dungeonadd->evil_creatures_converted;
    case SVar_GOOD_CREATURES_CONVERTED:
        dungeonadd = get_dungeonadd(plyr_idx);
        return dungeonadd->good_creatures_converted;
    case SVar_TRAPS_SOLD:
        dungeonadd = get_dungeonadd(plyr_idx);
        return dungeonadd->traps_sold;
    case SVar_DOORS_SOLD:
        dungeonadd = get_dungeonadd(plyr_idx);
        return dungeonadd->doors_sold;
    case SVar_MANUFACTURED_SOLD:
        dungeonadd = get_dungeonadd(plyr_idx);
        return dungeonadd->traps_sold + dungeonadd->doors_sold;
    case SVar_MANUFACTURE_GOLD:
        dungeonadd = get_dungeonadd(plyr_idx);
        return dungeonadd->manufacture_gold;
    case SVar_TOTAL_SCORE:
        dungeon = get_dungeon(plyr_idx);
        return dungeon->total_score;
    case SVar_BONUS_TIME:
        return (game.bonus_time - game.play_gameturn);
    default:
        break;
    };
    return 0;
}

TbBool get_condition_status(unsigned char opkind, long val1, long val2)
{
  return LbMathOperation(opkind, val1, val2) != 0;
}

static TbBool is_condition_met(unsigned char cond_idx)
{
    if (cond_idx >= CONDITIONS_COUNT)
    {
      if (cond_idx == CONDITION_ALWAYS)
          return true;
      else
          return false;
    }
    unsigned long i = gameadd.script.conditions[cond_idx].status;
    return ((i & 0x01) != 0);
}

TbBool condition_inactive(long cond_idx)
{
  if ((cond_idx < 0) || (cond_idx >= CONDITIONS_COUNT))
  {
      return false;
  }
  unsigned long i = gameadd.script.conditions[cond_idx].status;
  if (((i & 0x01) == 0) || ((i & 0x04) != 0))
    return true;
  return false;
}

static void process_condition(struct Condition *condt, int idx)
{
    TbBool new_status;
    int plr_start;
    int plr_end;
    long i;
    SYNCDBG(18,"Starting for type %d, player %d",(int)condt->variabl_type,(int)condt->plyr_range);
    if (condition_inactive(condt->condit_idx))
    {
        set_flag_byte(&condt->status, 0x01, false);
        return;
    }
    if ((condt->variabl_type == SVar_SLAB_OWNER) || (condt->variabl_type == SVar_SLAB_TYPE)) //These variable types abuse the plyr_range, since all slabs don't fit in an unsigned short
    {
        new_status = false;
        long k = get_condition_value(condt->plyr_range, condt->variabl_type, condt->variabl_idx);
        new_status = get_condition_status(condt->operation, k, condt->rvalue);
    }
    else
    {
        if (get_players_range(condt->plyr_range, &plr_start, &plr_end) < 0)
        {
            WARNLOG("Invalid player range %d in CONDITION command %d.", (int)condt->plyr_range, (int)condt->variabl_type);
            return;
        }
        if (condt->variabl_type == SVar_ACTION_POINT_TRIGGERED)
        {
            new_status = false;
            for (i = plr_start; i < plr_end; i++)
            {
                new_status = action_point_activated_by_player(condt->variabl_idx, i);
                if (new_status) break;
            }
        }
        else
        {
            new_status = false;
            for (i = plr_start; i < plr_end; i++)
            {
                long k = get_condition_value(i, condt->variabl_type, condt->variabl_idx);
                new_status = get_condition_status(condt->operation, k, condt->rvalue);
                if (new_status != false)
                {
                  break;
                }
            }
        }
    }
    SYNCDBG(19,"Condition type %d status %d",(int)condt->variabl_type,(int)new_status);
    set_flag_byte(&condt->status, 0x01,  new_status);
    if (((condt->status & 0x01) == 0) || ((condt->status & 0x02) != 0))
    {
        set_flag_byte(&condt->status, 0x04,  false);
    } else
    {
        set_flag_byte(&condt->status, 0x02,  true);
        set_flag_byte(&condt->status, 0x04,  true);
    }
    SCRIPTDBG(19,"Finished");
}

void process_conditions(void)
{
    if (gameadd.script.conditions_num > CONDITIONS_COUNT)
      gameadd.script.conditions_num = CONDITIONS_COUNT;
    for (long i = 0; i < gameadd.script.conditions_num; i++)
    {
      process_condition(&gameadd.script.conditions[i], i);
    }
}

static void process_party(struct PartyTrigger* pr_trig)
{
    struct ScriptContext context = {0};
    long n = pr_trig->creatr_id;

    context.pr_trig = pr_trig;

    switch (pr_trig->flags & TrgF_COMMAND_MASK)
    {
    case TrgF_ADD_TO_PARTY:
        add_to_party_process(&context);
        break;
    case TrgF_DELETE_FROM_PARTY:
        delete_member_from_party(pr_trig->party_id, pr_trig->creatr_id, pr_trig->crtr_level);
        break;
    case TrgF_CREATE_OBJECT:
        n |= ((pr_trig->crtr_level & 7) << 7);
        SYNCDBG(6, "Adding object %d at location %d", (int)n, (int)pr_trig->location);
        script_process_new_object(n, pr_trig->location, pr_trig->carried_gold);
        break;
    case TrgF_CREATE_PARTY:
        SYNCDBG(6, "Adding player %d party %d at location %d", (int)pr_trig->plyr_idx, (int)n, (int)pr_trig->location);
        script_process_new_party(&gameadd.script.creature_partys[n],
            pr_trig->plyr_idx, pr_trig->location, pr_trig->ncopies);
        break;
    case TrgF_CREATE_CREATURE:
        SCRIPTDBG(6, "Adding creature %d", n);
        script_process_new_creatures(pr_trig->plyr_idx, n, pr_trig->location,
            pr_trig->ncopies, pr_trig->carried_gold, pr_trig->crtr_level);
        break;
    }
}

void process_check_new_creature_partys(void)
{
    for (long i = 0; i < gameadd.script.party_triggers_num; i++)
    {
        struct PartyTrigger* pr_trig = &gameadd.script.party_triggers[i];
        if ((pr_trig->flags & TrgF_DISABLED) == 0)
        {
            if (is_condition_met(pr_trig->condit_idx))
            {
                process_party(pr_trig);
                if ((pr_trig->flags & TrgF_REUSABLE) == 0)
                    set_flag_byte(&pr_trig->flags, TrgF_DISABLED, true);
            }
      }
    }
}

void process_check_new_tunneller_partys(void)
{
    for (long i = 0; i < gameadd.script.tunneller_triggers_num; i++)
    {
        struct TunnellerTrigger* tn_trig = &gameadd.script.tunneller_triggers[i];
        if ((tn_trig->flags & TrgF_DISABLED) == 0)
        {
            if (is_condition_met(tn_trig->condit_idx))
            {
                long k = tn_trig->party_id;
                if (k > 0)
                {
                    long n = tn_trig->plyr_idx;
                    SCRIPTDBG(6, "Adding tunneler party %d", k);
                    struct Thing* thing = script_process_new_tunneler(n, tn_trig->location, tn_trig->heading,
                        tn_trig->crtr_level, tn_trig->carried_gold);
                    if (!thing_is_invalid(thing))
                    {
                        struct Thing* grptng = script_process_new_party(&gameadd.script.creature_partys[k - 1], n, tn_trig->location, 1);
                        if (!thing_is_invalid(grptng))
                        {
                            add_creature_to_group_as_leader(thing, grptng);
                        }
                        else
                        {
                            WARNLOG("No party created, only lone %s", thing_model_name(thing));
                        }
                    }
                }
                else
                {
                    SCRIPTDBG(6, "Adding tunneler, heading %d", tn_trig->heading);
                    script_process_new_tunneler(tn_trig->plyr_idx, tn_trig->location, tn_trig->heading,
                        tn_trig->crtr_level, tn_trig->carried_gold);
                }
                if ((tn_trig->flags & TrgF_REUSABLE) == 0)
                    tn_trig->flags |= TrgF_DISABLED;
            }
      }
    }
}

void process_win_and_lose_conditions(PlayerNumber plyr_idx)
{
    long i;
    long k;
    struct PlayerInfo* player = get_player(plyr_idx);
    if ((game.system_flags & GSF_NetworkActive) != 0)
      return;
    for (i=0; i < gameadd.script.win_conditions_num; i++)
    {
      k = gameadd.script.win_conditions[i];
      if (is_condition_met(k)) {
          SYNCDBG(8,"Win condition %d (cond. %d) met for player %d.",(int)i,(int)k,(int)plyr_idx);
          set_player_as_won_level(player);
      }
    }
    for (i=0; i < gameadd.script.lose_conditions_num; i++)
    {
      k = gameadd.script.lose_conditions[i];
      if (is_condition_met(k)) {
          SYNCDBG(8,"Lose condition %d (cond. %d) met for player %d.",(int)i,(int)k,(int)plyr_idx);
          set_player_as_lost_level(player);
      }
    }
}

void process_values(void)
{
    for (long i = 0; i < gameadd.script.values_num; i++)
    {
        struct ScriptValue* value = &gameadd.script.values[i];
        if ((value->flags & TrgF_DISABLED) == 0)
        {
            if (is_condition_met(value->condit_idx))
            {
                script_process_value(value->valtype, value->plyr_range, value->arg0, value->arg1, value->arg2, value);
                if ((value->flags & TrgF_REUSABLE) == 0)
                  set_flag_byte(&value->flags, TrgF_DISABLED, true);
            }
        }
    }

    for (int i = 0; i < gameadd.active_fx_lines; i++)
    {
        if (gameadd.fx_lines[i].used)
        {
            process_fx_line(&gameadd.fx_lines[i]);
        }
    }
    for (int i = gameadd.active_fx_lines; i > 0; i--)
    {
        if (gameadd.fx_lines[i-1].used)
        {
            break;
        }
        gameadd.active_fx_lines--;
    }
}

static void set_variable(int player_idx, long var_type, long var_idx, long new_val)
{
    struct Dungeon *dungeon = get_dungeon(player_idx);
    struct DungeonAdd *dungeonadd = get_dungeonadd(player_idx);
    struct Coord3d pos = {0};

    switch (var_type)
    {
    case SVar_FLAG:
        set_script_flag(player_idx, var_idx, saturate_set_unsigned(new_val, 8));
        break;
    case SVar_CAMPAIGN_FLAG:
        intralvl.campaign_flags[player_idx][var_idx] = new_val;
        break;
    case SVar_BOX_ACTIVATED:
        dungeonadd->box_info.activated[var_idx] = new_val;
        break;
    case SVar_SACRIFICED:
        dungeon->creature_sacrifice[var_idx] = new_val;
        if (find_temple_pool(player_idx, &pos))
        {
            process_sacrifice_creature(&pos, var_idx, player_idx, false);
        }
        break;
    case SVar_REWARDED:
        dungeonadd->creature_awarded[var_idx] = new_val;
        break;
    default:
        WARNLOG("Unexpected type:%d",(int)var_type);
    }
}
/**
 * Processes given VALUE immediately.
 * This processes given script command. It is used to process VALUEs at start when they have
 * no conditions, or during the gameplay when conditions are met.
 */
void script_process_value(unsigned long var_index, unsigned long plr_range_id, long val2, long val3, long val4, struct ScriptValue *value)
{
  struct CreatureStats *crstat;
  struct CreatureModelConfig *crconf;
  struct PlayerInfo *player;
  struct Dungeon *dungeon;
  struct SlabMap *slb;
  struct TrapConfigStats* trapst;
  struct DoorConfigStats* doorst;
  struct ManfctrConfig* mconf;
  struct ManufactureData* manufctr;
  int plr_start;
  int plr_end;
  long i;
  if (get_players_range(plr_range_id, &plr_start, &plr_end) < 0)
  {
      WARNLOG("Invalid player range %d in VALUE command %d.",(int)plr_range_id,(int)var_index);
      return;
  }
  //TODO: split and make indexed by var_index
  const struct CommandDesc *desc;
  for (desc = command_desc; desc->textptr != NULL; desc++)
      if (desc-> index == var_index)
          break;
  if (desc == NULL)
  {
      WARNLOG("Unexpected index:%d", var_index);
      return;
  }
  if (desc->process_fn)
  {
      // TODO: move two functions up
      struct ScriptContext context;
      context.plr_start = plr_start;
      context.plr_end = plr_end;
      // TODO: this should be checked for sanity
      //for (i=plr_start; i < plr_end; i++)
      {
          context.player_idx = plr_start;
          context.value = value;
          desc->process_fn(&context);
      }
      return;
  }
  
  switch (var_index)
  {
  case Cmd_SET_HATE:
      for (i=plr_start; i < plr_end; i++)
      {
        dungeon = get_dungeon(i);
        if (dungeon_invalid(dungeon))
            continue;
        dungeon->hates_player[val2%DUNGEONS_COUNT] = val3;
      }
      break;
  case Cmd_SET_GENERATE_SPEED:
      game.generate_speed = saturate_set_unsigned(val2, 16);
      update_dungeon_generation_speeds();
      break;
  case Cmd_ROOM_AVAILABLE:
      for (i=plr_start; i < plr_end; i++)
      {
        set_room_available(i, val2, val3, val4);
      }
      break;
  case Cmd_CREATURE_AVAILABLE:
      for (i=plr_start; i < plr_end; i++)
      {
          if (!set_creature_available(i,val2,val3,val4)) {
              WARNLOG("Setting creature %s availability for player %d failed.",creature_code_name(val2),(int)i);
          }
      }
      break;
  case Cmd_MAGIC_AVAILABLE:
      for (i=plr_start; i < plr_end; i++)
      {
          if (!set_power_available(i,val2,val3,val4)) {
              WARNLOG("Setting power %s availability for player %d failed.",power_code_name(val2),(int)i);
          }
      }
      break;
  case Cmd_TRAP_AVAILABLE:
      for (i=plr_start; i < plr_end; i++)
      {
          if (!set_trap_buildable_and_add_to_amount(i, val2, val3, val4)) {
              WARNLOG("Setting trap %s availability for player %d failed.",trap_code_name(val2),(int)i);
          }
      }
      break;
  case Cmd_RESEARCH:
      for (i=plr_start; i < plr_end; i++)
      {
          if (!update_or_add_players_research_amount(i, val2, val3, val4)) {
              WARNLOG("Updating research points for type %d kind %d of player %d failed.",(int)val2,(int)val3,(int)i);
          }
      }
      break;
  case Cmd_RESEARCH_ORDER:
      for (i=plr_start; i < plr_end; i++)
      {
        if (!research_overriden_for_player(i))
          remove_all_research_from_player(i);
        add_research_to_player(i, val2, val3, val4);
      }
      break;
  case Cmd_SET_TIMER:
      for (i=plr_start; i < plr_end; i++)
      {
          restart_script_timer(i,val2);
      }
      break;
  case Cmd_SET_FLAG:
      for (i=plr_start; i < plr_end; i++)
      {
          set_variable(i, val4, val2, val3);
      }
      break;
  case Cmd_ADD_TO_FLAG:
      for (i=plr_start; i < plr_end; i++)
      {
          set_variable(i, val4, val2, get_condition_value(i, val4, val2) + val3);
      }
      break;
  case Cmd_MAX_CREATURES:
      for (i=plr_start; i < plr_end; i++)
      {
          SYNCDBG(4,"Setting player %d max attracted creatures to %d.",(int)i,(int)val2);
          dungeon = get_dungeon(i);
          if (dungeon_invalid(dungeon))
              continue;
          dungeon->max_creatures_attracted = val2;
      }
      break;
  case Cmd_DOOR_AVAILABLE:
      for (i=plr_start; i < plr_end; i++) {
          set_door_buildable_and_add_to_amount(i, val2, val3, val4);
      }
      break;
  case Cmd_DISPLAY_INFORMATION:
      if ((my_player_number >= plr_start) && (my_player_number < plr_end)) {
          set_general_information(val2, val3, stl_num_decode_x(val4), stl_num_decode_y(val4));
      }
      break;
  case Cmd_ADD_CREATURE_TO_POOL:
      add_creature_to_pool(val2, val3, 0);
      break;
  case Cmd_RESET_ACTION_POINT:
      action_point_reset_idx(val2);
      break;
  case Cmd_TUTORIAL_FLASH_BUTTON:
      gui_set_button_flashing(val2, val3);
      break;
  case Cmd_SET_CREATURE_MAX_LEVEL:
      for (i=plr_start; i < plr_end; i++)
      {
          dungeon = get_dungeon(i);
          if (dungeon_invalid(dungeon))
              continue;
          dungeon->creature_max_level[val2%CREATURE_TYPES_COUNT] = val3;
      }
      break;
  case Cmd_SET_CREATURE_HEALTH:
      change_max_health_of_creature_kind(val2, val3);
      break;
  case Cmd_SET_CREATURE_STRENGTH:
      crstat = creature_stats_get(val2);
      if (creature_stats_invalid(crstat))
          break;
      crstat->strength = saturate_set_unsigned(val3, 8);
      creature_stats_updated(val2);
      break;
  case Cmd_SET_CREATURE_ARMOUR:
      crstat = creature_stats_get(val2);
      if (creature_stats_invalid(crstat))
          break;
      crstat->armour = saturate_set_unsigned(val3, 8);
      creature_stats_updated(val2);
      break;
  case Cmd_SET_CREATURE_FEAR_WOUNDED:
      crstat = creature_stats_get(val2);
      if (creature_stats_invalid(crstat))
          break;
      crstat->fear_wounded = saturate_set_unsigned(val3, 8);
      creature_stats_updated(val2);
      break;
  case Cmd_SET_CREATURE_FEAR_STRONGER:
      crstat = creature_stats_get(val2);
      if (creature_stats_invalid(crstat))
          break;
      crstat->fear_stronger = saturate_set_unsigned(val3, 16);
      creature_stats_updated(val2);
      break;
  case Cmd_SET_CREATURE_FEARSOME_FACTOR:
      crstat = creature_stats_get(val2);
      if (creature_stats_invalid(crstat))
          break;
      crstat->fearsome_factor = saturate_set_unsigned(val3, 16);
      creature_stats_updated(val2);
      break;
  case Cmd_SET_CREATURE_PROPERTY:
      crconf = &gameadd.crtr_conf.model[val2];
      crstat = creature_stats_get(val2);
      switch (val3)
      {
      case 1: // BLEEDS
          crstat->bleeds = val4;
          break;
      case 2: // UNAFFECTED_BY_WIND
          crstat->affected_by_wind = val4;
          break;
      case 3: // IMMUNE_TO_GAS
          crstat->immune_to_gas = val4;
          break;
      case 4: // HUMANOID_SKELETON
          crstat->humanoid_creature = val4;
          break;
      case 5: // PISS_ON_DEAD
          crstat->piss_on_dead = val4;
          break;
      case 7: // FLYING
          crstat->flying = val4;
          break;
      case 8: // SEE_INVISIBLE
          crstat->can_see_invisible = val4;
          break;
      case 9: // PASS_LOCKED_DOORS
          crstat->can_go_locked_doors = val4;
          break;
      case 10: // SPECIAL_DIGGER
          if (val4 >= 1)
          {
              crconf->model_flags |= CMF_IsSpecDigger;
          }
          else
          {
              crconf->model_flags ^= CMF_IsSpecDigger;
          }
          break;
      case 11: // ARACHNID
          if (val4 >= 1)
          {
              crconf->model_flags |= CMF_IsArachnid;
          }
          else
          {
              crconf->model_flags ^= CMF_IsArachnid;
          }
          break;
      case 12: // DIPTERA
          if (val4 >= 1)
          {
              crconf->model_flags |= CMF_IsDiptera;
          }
          else
          {
              crconf->model_flags ^= CMF_IsDiptera;
          }
          break;
      case 13: // LORD
          if (val4 >= 1)
          {
              crconf->model_flags |= CMF_IsLordOTLand;
          }
          else
          {
              crconf->model_flags ^= CMF_IsLordOTLand;
          }
          break;
      case 14: // SPECTATOR
          if (val4 >= 1)
          {
              crconf->model_flags |= CMF_IsSpectator;
          }
          else
          {
              crconf->model_flags ^= CMF_IsSpectator;
          }
          break;
      case 15: // EVIL
          if (val4 >= 1)
          {
              crconf->model_flags |= CMF_IsEvil;
          }
          else
          {
              crconf->model_flags ^= CMF_IsEvil;
          }
          break; 
      case 16: // NEVER_CHICKENS
          if (val4 >= 1)
          {
              crconf->model_flags |= CMF_NeverChickens;
          }
          else
          {
              crconf->model_flags ^= CMF_NeverChickens;
          }
          break; 
      case 17: // IMMUNE_TO_BOULDER
          if (val4 >= 1)
          {
              crconf->model_flags |= CMF_ImmuneToBoulder;
          }
          else
          {
              crconf->model_flags ^= CMF_ImmuneToBoulder;
          }
          break; 
      case 18: // NO_CORPSE_ROTTING
          if (val4 >= 1)
          {
              crconf->model_flags |= CMF_NoCorpseRotting;
          }
          else
          {
              crconf->model_flags ^= CMF_NoCorpseRotting;
          }
          break; 
      case 19: // NO_ENMHEART_ATTCK
          if (val4 >= 1)
          {
              crconf->model_flags |= CMF_NoEnmHeartAttack;
          }
          else
          {
              crconf->model_flags ^= CMF_NoEnmHeartAttack;
          }
          break; 
      case 20: // TREMBLING_FAT
          if (val4 >= 1)
          {
              crconf->model_flags |= CMF_TremblingFat;
          }
          else
          {
              crconf->model_flags ^= CMF_TremblingFat;
          }
          break; 
      case 21: // FEMALE
          if (val4 >= 1)
          {
              crconf->model_flags |= CMF_Female;
          }
          else
          {
              crconf->model_flags ^= CMF_Female;
          }
          break; 
      case 22: // INSECT
          if (val4 >= 1)
          {
              crconf->model_flags |= CMF_Insect;
          }
          else
          {
              crconf->model_flags ^= CMF_Insect;
          }
          break; 
      case 23: // ONE_OF_KIND
          if (val4 >= 1)
          {
              crconf->model_flags |= CMF_OneOfKind;
          }
          else
          {
              crconf->model_flags ^= CMF_OneOfKind;
          }
          break; 
      case 24: // NO_IMPRISONMENT
          if (val4 >= 1)
          {
              crconf->model_flags |= CMF_NoImprisonment;
          }
          else
          {
              crconf->model_flags ^= CMF_NoImprisonment;
          }
          break; 
      case 25: // NEVER_SICK
          if (val4 >= 1)
          {
              crconf->model_flags |= CMF_NeverSick;
          }
          else
          {
              crconf->model_flags ^= CMF_NeverSick;
          }
          break;
      case 26: // ILLUMINATED
          crstat->illuminated = val4;
          break;
      case 27: // ALLURING_SCVNGR
          crstat->entrance_force = val4;
          break;
      default:
          SCRPTERRLOG("Unknown creature property '%d'", val3);
          break;
      }
      creature_stats_updated(val2);
      break;
  case Cmd_ALLY_PLAYERS:
      for (i=plr_start; i < plr_end; i++)
      {
          set_ally_with_player(i, val2, val3);
          set_ally_with_player(val2, i, val3);
      }
      break;
      break;
  case Cmd_DEAD_CREATURES_RETURN_TO_POOL:
      set_flag_byte(&game.flags_cd, MFlg_DeadBackToPool, val2);
      break;
  case Cmd_BONUS_LEVEL_TIME:
      if (val2 > 0) {
          game.bonus_time = game.play_gameturn + val2;
          game.flags_gui |= GGUI_CountdownTimer;
      } else {
          game.bonus_time = 0;
          game.flags_gui &= ~GGUI_CountdownTimer;
      }
      if (level_file_version > 0)
      {
          gameadd.timer_real = (TbBool)val3;
      }
      else
      {
          gameadd.timer_real = false;
      }
      break;
  case Cmd_QUICK_OBJECTIVE:
      if ((my_player_number >= plr_start) && (my_player_number < plr_end))
          process_objective(gameadd.quick_messages[val2%QUICK_MESSAGES_COUNT], val3, stl_num_decode_x(val4), stl_num_decode_y(val4));
      break;
  case Cmd_QUICK_INFORMATION:
      if ((my_player_number >= plr_start) && (my_player_number < plr_end))
          set_quick_information(val2, val3, stl_num_decode_x(val4), stl_num_decode_y(val4));
      break;
  case Cmd_PLAY_MESSAGE:
      if ((my_player_number >= plr_start) && (my_player_number < plr_end))
      {
          switch (val2)
          {
          case 1:
              output_message(val3, 0, true);
              break;
          case 2:
              play_non_3d_sample(val3);
              break;
          }
      }
      break;
  case Cmd_ADD_GOLD_TO_PLAYER:
      for (i=plr_start; i < plr_end; i++)
      {
          if (val2 > SENSIBLE_GOLD)
          {
              val2 = SENSIBLE_GOLD;
              SCRPTWRNLOG("Gold added to player %d reduced to %d", (int)plr_range_id, SENSIBLE_GOLD);
          }
          player_add_offmap_gold(i, val2);
      }
      break;
  case Cmd_SET_CREATURE_TENDENCIES:
      for (i=plr_start; i < plr_end; i++)
      {
          player = get_player(i);
          set_creature_tendencies(player, val2, val3);
          if (is_my_player(player)) {
              dungeon = get_players_dungeon(player);
              game.creatures_tend_imprison = ((dungeon->creature_tendencies & 0x01) != 0);
              game.creatures_tend_flee = ((dungeon->creature_tendencies & 0x02) != 0);
          }
      }
      break;
  case Cmd_REVEAL_MAP_RECT:
      for (i=plr_start; i < plr_end; i++)
      {
          player_reveal_map_area(i, val2, val3, (val4)&0xffff, (val4>>16)&0xffff);
      }
      break;
  case Cmd_REVEAL_MAP_LOCATION:
      for (i=plr_start; i < plr_end; i++)
      {
          player_reveal_map_location(i, val2, val3);
      }
      break;
  case Cmd_CHANGE_SLAB_OWNER:
      if (val2 < 0 || val2 > 85)
      {
          SCRPTERRLOG("Value '%d' out of range. Range 0-85 allowed.", val2);
      } else
      if (val3 < 0 || val3 > 85)
      {
          SCRPTERRLOG("Value '%d' out of range. Range 0-85 allowed.", val3);
      } else
      {
          slb = get_slabmap_block(val2, val3);
          if (slb->room_index)
          {
              struct Room* room = room_get(slb->room_index);
              take_over_room(room, plr_range_id);
          } else
          if (slb->kind >= SlbT_WALLDRAPE && slb->kind <= SlbT_CLAIMED) //All slabs that can be owned but aren't rooms
          {
              short slbkind;
              if (slb->kind == SlbT_PATH)
              {
                  slbkind = SlbT_CLAIMED;
              }
              else
              {
                  slbkind = slb->kind;
              }
              place_slab_type_on_map(slbkind, slab_subtile(val2, 0), slab_subtile(val3, 0), plr_range_id, 0);
          }
      }
      break;
  case Cmd_CHANGE_SLAB_TYPE:
      if (val2 < 0 || val2 > 85)
      {
          SCRPTERRLOG("Value '%d' out of range. Range 0-85 allowed.", val2); 
      } else
      if (val3 < 0 || val3 > 85)
      {
          SCRPTERRLOG("Value '%d' out of range. Range 0-85 allowed.", val3);
      } else
      if (val4 < 0 || val4 > 53)
      {
          SCRPTERRLOG("Unsupported slab '%d'. Slabs range 0-53 allowed.", val4);
      } else
      {
          replace_slab_from_script(val2, val3, val4);
      }
      break;
  case Cmd_KILL_CREATURE:
      for (i=plr_start; i < plr_end; i++)
      {
          script_kill_creatures(i, val2, val3, val4);
      }
      break;
    case Cmd_LEVEL_UP_CREATURE:
      for (i=plr_start; i < plr_end; i++)
      {
          script_level_up_creature(i, val2, val3, val4);
      }
      break;
    case Cmd_USE_POWER_ON_CREATURE:
      for (i=plr_start; i < plr_end; i++)
      {
          script_use_power_on_creature(i, val2, val3, val4);
      }
      break;
    case Cmd_USE_SPELL_ON_CREATURE:
      script_use_spell_on_creature(plr_range_id, val2, val3, val4);
      break;
    case Cmd_COMPUTER_DIG_TO_LOCATION:
        for (i = plr_start; i < plr_end; i++)
        {
            script_computer_dig_to_location(i, val2, val3);
        }
        break;
    case Cmd_USE_POWER_AT_POS:
      for (i=plr_start; i < plr_end; i++)
      {
          script_use_power_at_pos(i, val2, val3, val4);
      }
      break;
    case Cmd_USE_POWER_AT_LOCATION:
      for (i=plr_start; i < plr_end; i++)
      {
          script_use_power_at_location(i, val2, val3);
      }
      break;
    case Cmd_USE_POWER:
      for (i=plr_start; i < plr_end; i++)
      {
          script_use_power(i, val2, val3);
      }
      break;
    case Cmd_USE_SPECIAL_INCREASE_LEVEL:
      for (i=plr_start; i < plr_end; i++)
      {
          script_use_special_increase_level(i, val2);
      }
      break;
    case Cmd_USE_SPECIAL_MULTIPLY_CREATURES:
      for (i=plr_start; i < plr_end; i++)
      {
          for (int count = 0; count < val2; count++)
          {
            script_use_special_multiply_creatures(i);
          }
      }
      break;
    case Cmd_USE_SPECIAL_MAKE_SAFE:
      for (i=plr_start; i < plr_end; i++)
      {
          script_use_special_make_safe(i);
      }
      break;
    case Cmd_USE_SPECIAL_LOCATE_HIDDEN_WORLD:
      script_use_special_locate_hidden_world();
      break;
    case Cmd_CHANGE_CREATURE_OWNER:
      for (i=plr_start; i < plr_end; i++)
      {
          script_change_creature_owner_with_criteria(i, val2, val3, val4);
      }
      break;
  case Cmd_SET_CAMPAIGN_FLAG:
      for (i=plr_start; i < plr_end; i++)
      {
          intralvl.campaign_flags[i][val2] = saturate_set_signed(val3, 32);
      }
      break;
  case Cmd_ADD_TO_CAMPAIGN_FLAG:

      for (i=plr_start; i < plr_end; i++)
      {
          intralvl.campaign_flags[i][val2] = saturate_set_signed(intralvl.campaign_flags[i][val2] + val3, 32);
      }
      break;
  case Cmd_EXPORT_VARIABLE:
      for (i=plr_start; i < plr_end; i++)
      {
          SYNCDBG(8, "Setting campaign flag[%ld][%ld] to %ld.", i, val4, get_condition_value(i, val2, val3));
          intralvl.campaign_flags[i][val4] = get_condition_value(i, val2, val3);
      }
      break;
  case Cmd_QUICK_MESSAGE:
  {
      message_add_fmt(val2, "%s", gameadd.quick_messages[val3]);
      break;
  }
  case Cmd_DISPLAY_MESSAGE:
  {
        message_add_fmt(val2, "%s", get_string(val3));
        break;        
  }
<<<<<<< HEAD
=======
  case Cmd_ADD_HEART_HEALTH:
  {
    struct Thing* heartng = get_player_soul_container(plr_range_id);
    if (thing_is_dungeon_heart(heartng))
    {
        short health = heartng->health;
        heartng->health += val2;
        if (val3)
        {
            if (heartng->health < health)
            {
                event_create_event_or_update_nearby_existing_event(heartng->mappos.x.val, heartng->mappos.y.val, EvKind_HeartAttacked, heartng->owner, heartng->index);
                if (is_my_player_number(heartng->owner))
                {
                    output_message(SMsg_HeartUnderAttack, 400, true);
                }
            }
        }
    }
    break;
  }
>>>>>>> ae247d7d
  case Cmd_CREATURE_ENTRANCE_LEVEL:
  {
    if (val2 > 0)
    {
        struct DungeonAdd* dungeonadd;
        if (plr_range_id == ALL_PLAYERS)
        {
            for (i = PLAYER3; i >= PLAYER0; i--)
            {
                dungeonadd = get_dungeonadd(i);
                if (!dungeonadd_invalid(dungeonadd))
                {
                    dungeonadd->creature_entrance_level = (val2 - 1);
                }
            }
        }
        else
        {
            dungeonadd = get_dungeonadd(plr_range_id);
            if (!dungeonadd_invalid(dungeonadd))
            {
                dungeonadd->creature_entrance_level = (val2 - 1);
            }
        }
    }
    break;
  }
  case Cmd_RANDOMISE_FLAG:
      for (i=plr_start; i < plr_end; i++)
      {
          set_variable(i, val4, val2, (rand() % val3) + 1);
      }
      break;
  case Cmd_COMPUTE_FLAG:
      {
        long src_plr_range = (val2 >> 24) & 255;
        long operation = (val2 >> 16) & 255;
        unsigned char flag_type = (val2 >> 8) & 255;
        unsigned char src_flag_type = val2 & 255;
        int src_plr_start, src_plr_end;
        if (get_players_range(src_plr_range, &src_plr_start, &src_plr_end) < 0)
        {
            WARNLOG("Invalid player range %d in VALUE command %d.",(int)src_plr_range,(int)var_index);
            return;
        }
        long sum = 0;
        for (i=src_plr_start; i < src_plr_end; i++)
        {
            sum += get_condition_value(i, src_flag_type, val4);
        }
        for (i=plr_start; i < plr_end; i++)
        {
            long current_flag_val = get_condition_value(i, flag_type, val3);
            long computed = sum;
            if (operation == SOpr_INCREASE) computed = current_flag_val + sum;
            if (operation == SOpr_DECREASE) computed = current_flag_val - sum;
            if (operation == SOpr_MULTIPLY) computed = current_flag_val * sum;
            computed = min(255, max(0, computed));
            SCRIPTDBG(7,"Changing player%d's %d flag from %d to %d based on flag of type %d.", i, val3, current_flag_val, computed, src_flag_type);
            set_variable(i, flag_type, val3, computed);
        }
      }
      break;
  case Cmd_SET_GAME_RULE:
      switch (val2)
      {
      case 1: //BodiesForVampire
          if (val3 >= 0)
          {
              SCRIPTDBG(7,"Changing rule %d from %d to %d", val2, game.bodies_for_vampire, val3);
              game.bodies_for_vampire = val3;
          }
          else
          {
              SCRPTERRLOG("Rule '%d' value %d out of range", val2, val3);
          }
          break;
      case 2: //PrisonSkeletonChance
          if (val3 >= 0 && val3 <= 100)
          {
              SCRIPTDBG(7, "Changing rule %d from %d to %d", val2, game.prison_skeleton_chance, val3);
              game.prison_skeleton_chance = val3;
          }
          else
          {
              SCRPTERRLOG("Rule '%d' value %d out of range", val2, val3);
          }
          break;
      case 3: //GhostConvertChance
          if (val3 >= 0 && val3 <= 100)
          {
              SCRIPTDBG(7, "Changing rule %d from %d to %d", val2, game.ghost_convert_chance, val3);
              game.ghost_convert_chance = val3;
          }
          else
          {
              SCRPTERRLOG("Rule '%d' value %d out of range", val2, val3);
          }
          break;
      case 4: //TortureConvertChance
          if (val3 >= 0 && val3 <= 100)
          {
              SCRIPTDBG(7, "Changing rule %d from %d to %d", val2, gameadd.torture_convert_chance, val3);
              gameadd.torture_convert_chance = val3;
          }
          else
          {
              SCRPTERRLOG("Rule '%d' value %d out of range", val2, val3);
          }
          break;
      case 5: //TortureDeathChance
          if (val3 >= 0 && val3 <= 100)
          {
              SCRIPTDBG(7, "Changing rule %d from %d to %d", val2, gameadd.torture_death_chance, val3);
              gameadd.torture_death_chance = val3;
          }
          else
          {
              SCRPTERRLOG("Rule '%d' value %d out of range", val2, val3);
          }
          break;
      case 6: //FoodGenerationSpeed
          if (val3 >= 0)
          {
              SCRIPTDBG(7, "Changing rule %d from %d to %d", val2, game.food_generation_speed, val3);
              game.food_generation_speed = val3;
          }
          else
          {
              SCRPTERRLOG("Rule '%d' value %d out of range", val2, val3);
          }
          break;
      case 7: //StunEvilEnemyChance
          if (val3 >= 0 && val3 <= 100)
          {
              SCRIPTDBG(7, "Changing rule %d from %d to %d", val2, gameadd.stun_enemy_chance_evil, val3);
              gameadd.stun_enemy_chance_evil = val3;
          }
          else
          {
              SCRPTERRLOG("Rule '%d' value %d out of range", val2, val3);
          }
          break;
      case 8: //StunGoodEnemyChance
          if (val3 >= 0 && val3 <= 100)
          {
              SCRIPTDBG(7, "Changing rule %d from %d to %d", val2, gameadd.stun_enemy_chance_good, val3);
              gameadd.stun_enemy_chance_good = val3;
          }
          else
          {
              SCRPTERRLOG("Rule '%d' value %d out of range", val2, val3);
          }
          break;
      case 9: //BodyRemainsFor
          if (val3 >= 0)
          {
              SCRIPTDBG(7, "Changing rule %d from %d to %d", val2, game.body_remains_for, val3);
              game.body_remains_for = val3;
          }
          else
          {
              SCRPTERRLOG("Rule '%d' value %d out of range", val2, val3);
          }
          break;
      case 10: //FightHateKillValue
          SCRIPTDBG(7, "Changing rule %d from %d to %d", val2, game.fight_hate_kill_value, val3);
          game.fight_hate_kill_value = val3;
          break;
      case 11: //PreserveClassicBugs
          if (val3 >= 0 && val3 <= 4096)
          {
              SCRIPTDBG(7, "Changing rule %d from %d to %d", val2, gameadd.classic_bugs_flags, val3);
              gameadd.classic_bugs_flags = val3;
          }
          else
          {
              SCRPTERRLOG("Rule '%d' value %d out of range", val2, val3);
          }
          break;
      case 12: //DungeonHeartHealHealth
          SCRIPTDBG(7, "Changing rule %d from %d to %d", val2, game.dungeon_heart_heal_health, val3);
          game.dungeon_heart_heal_health = val3;
          break;
      case 13: //ImpWorkExperience
          SCRIPTDBG(7, "Changing rule %d from %d to %d", val2, gameadd.digger_work_experience, val3);
          gameadd.digger_work_experience = val3;
          break;
      case 14: //GemEffectiveness
          SCRIPTDBG(7, "Changing rule %d from %d to %d", val2, gameadd.gem_effectiveness, val3);
          gameadd.gem_effectiveness = val3;
          break;
      case 15: //RoomSellGoldBackPercent
          SCRIPTDBG(7, "Changing rule %d from %d to %d", val2, gameadd.room_sale_percent, val3);
          gameadd.room_sale_percent = val3;
          break;
      case 16: //DoorSellGoldBackPercent
          SCRIPTDBG(7, "Changing rule %d from %d to %d", val2, gameadd.door_sale_percent, val3);
          gameadd.door_sale_percent = val3;
          break;
      case 17: //TrapSellGoldBackPercent
          SCRIPTDBG(7, "Changing rule %d from %d to %d", val2, gameadd.trap_sale_percent, val3);
          gameadd.trap_sale_percent = val3;
          break;
      case 18: //PayDayGap
          SCRIPTDBG(7, "Changing rule %d from %d to %d", val2, game.pay_day_gap, val3);
          game.pay_day_gap = val3;
          break;
      case 19: //PayDaySpeed
          if (val3 >= 0)
          {
              SCRIPTDBG(7, "Changing rule %s from %d to %d", val2, gameadd.pay_day_speed, val3);
              gameadd.pay_day_speed = val3;
          }
          else
          {
              SCRPTERRLOG("Rule '%d' value %d out of range", val2, val3);
          }
          break;
      case 20: //PayDayProgress
          if (val3 >= 0)
          {
              SCRIPTDBG(7, "Changing rule %d from %d to %d", val2, game.pay_day_progress, val3);
              game.pay_day_progress = val3;
          }
          else
          {
              SCRPTERRLOG("Rule '%d' value %d out of range", val2, val3);
          }
          break;
      case 21: //PlaceTrapsOnSubtiles
          SCRIPTDBG(7, "Changing rule %d from %d to %d", val2, gameadd.place_traps_on_subtiles, val3);
          gameadd.place_traps_on_subtiles = (TbBool)val3;
          break;
      case 22: //DiseaseHPTemplePercentage
          if (val3 >= 0 && val3 <= 100)
          {
              SCRIPTDBG(7, "Changing rule %d from %d to %d", val2, gameadd.disease_to_temple_pct, val3);
              gameadd.disease_to_temple_pct = val3;
          }
          else
          {
              SCRPTERRLOG("Rule '%d' value %d out of range", val2, val3);
          }
          break;
      case 23:  //DungeonHeartHealth
          if (val3 <= SHRT_MAX)
          {
              SCRIPTDBG(7, "Changing rule %d from %d to %d", val2, game.dungeon_heart_health, val3);
              game.dungeon_heart_health = val3;
              game.objects_config[5].health = val3;
              gameadd.object_conf.base_config[5].health = val3;
          }
          else
          {
              SCRPTERRLOG("Rule '%d' value %d out of range. Max %d.", val2, val3, SHRT_MAX);
          }
          break;
      default:
          WARNMSG("Unsupported Game RULE, command %d.", val2);
          break;
      }
      break;
  case Cmd_SET_TRAP_CONFIGURATION:  
      trapst = &gameadd.trapdoor_conf.trap_cfgstats[val2];
      mconf = &gameadd.traps_config[val2];
      manufctr = get_manufacture_data(val2);
      switch (val3)
      {
      case 1: // NameTextID
          trapst->name_stridx = val4;
          break;
      case 2: // TooltipTextID
          trapst->tooltip_stridx = val4;
          break;
      case 3: // SymbolSprites
          trapst->bigsym_sprite_idx = val4 << 16 >> 16;
          trapst->medsym_sprite_idx = val4 >> 16;
          manufctr->bigsym_sprite_idx = trapst->bigsym_sprite_idx;
          manufctr->medsym_sprite_idx = trapst->medsym_sprite_idx;
          update_trap_tab_to_config();
          break;
      case 4: // PointerSprites
          trapst->pointer_sprite_idx = val4;
          break;
      case 5: // PanelTabIndex
          trapst->panel_tab_idx = val4;
          manufctr->panel_tab_idx = val4;
          update_trap_tab_to_config();
          break;
      case 6: // Crate
          gameadd.object_conf.object_to_door_or_trap[val4] = val2;
          gameadd.object_conf.workshop_object_class[val4] = TCls_Trap;
          gameadd.trapdoor_conf.trap_to_object[val2] = val4;
          break;
      case 7: // ManufactureLevel
          mconf->manufct_level = val4;
          break;
      case 8: // ManufactureRequired
          mconf->manufct_required = val4;
          break;
      case 9: // Shots
          mconf->shots = val4;
          break;
      case 10: // TimeBetweenShots
          mconf->shots_delay = val4;
          break;
      case 11: // SellingValue
          mconf->selling_value = val4;
          break;
      case 12: // Model
          gameadd.trap_stats[val2].sprite_anim_idx = val4;
          refresh_trap_anim(val2);
          break;
      case 13: // ModelSize
          gameadd.trap_stats[val2].sprite_size_max = val4;
          refresh_trap_anim(val2);
          break;
      case 14: // AnimationSpeed
          gameadd.trap_stats[val2].anim_speed = val4;
          refresh_trap_anim(val2);
          break;
      case 15: // TriggerType
          gameadd.trap_stats[val2].trigger_type = val4;
          break;
      case 16: // ActivationType
          gameadd.trap_stats[val2].activation_type = val4;
          break;
      case 17: // EffectType
          gameadd.trap_stats[val2].created_itm_model = val4;
          break;
      case 18: // Hidden
          trapst->hidden = val4;
          break;
      case 19: // TriggerAlarm
          trapst->notify = val4;
          break;
      case 20: // Slappable
          trapst->slappable = val4;
          break;
      case 21: // Unanimated
          gameadd.trap_stats[val2].unanimated = val4;
          refresh_trap_anim(val2);
          break;
      default:
          WARNMSG("Unsupported Trap configuration, variable %d.", val3);
          break;
      }
      break;
  case Cmd_SET_DOOR_CONFIGURATION:
      doorst = get_door_model_stats(val2);
      mconf = &gameadd.doors_config[val2];
      manufctr = get_manufacture_data(gameadd.trapdoor_conf.trap_types_count - 1 + val2);
      switch (val3)
      {
      case 1: // ManufactureLevel
          mconf->manufct_level = val4;
          break;
      case 2: // ManufactureRequired
          mconf->manufct_required = val4;
          break;
      case 3: // Health
          if (val2 < DOOR_TYPES_COUNT)
          {
              door_stats[val2][0].health = val4;
              door_stats[val2][1].health = val4;
          }
          update_all_door_stats();
          break;
      case 4: //SellingValue
          mconf->selling_value = val4;
          break;
      case 5: // NametextId
          doorst->name_stridx = val4;
          break;
      case 6: // TooltipTextId
          doorst->tooltip_stridx = val4;
          break;
      case 7: // Crate
          gameadd.object_conf.object_to_door_or_trap[val4] = val2;
          gameadd.object_conf.workshop_object_class[val4] = TCls_Door;
          gameadd.trapdoor_conf.door_to_object[val2] = val4;
          break;
      case 8: //SymbolSprites 
          doorst->bigsym_sprite_idx = val4 << 16 >> 16;
          doorst->medsym_sprite_idx = val4 >> 16;
          manufctr->bigsym_sprite_idx = doorst->bigsym_sprite_idx;
          manufctr->medsym_sprite_idx = doorst->medsym_sprite_idx;
          update_trap_tab_to_config();
          break;
      case 9: // PointerSprites
          doorst->pointer_sprite_idx = val4;
          break;
      case 10: // PanelTabIndex
          doorst->panel_tab_idx = val4;
          manufctr->panel_tab_idx = val4;
          update_trap_tab_to_config();
          break;
      default:
          WARNMSG("Unsupported Door configuration, variable %d.", val3);
          break;
      }
      break;
  default:
      WARNMSG("Unsupported Game VALUE, command %d.",var_index);
      break;
  }
}

// TODO: z location
void find_location_pos(long location, PlayerNumber plyr_idx, struct Coord3d *pos, const char *func_name)
{
  struct ActionPoint *apt;
  struct Thing *thing;
  unsigned long i = get_map_location_longval(location);
  memset(pos, 0, sizeof(*pos));

  switch (get_map_location_type(location))
  {
    case MLoc_ACTIONPOINT:
      // Location stores action point index
      apt = action_point_get(i);
      if (!action_point_is_invalid(apt))
      {
        pos->x.val = apt->mappos.x.val;
        pos->y.val = apt->mappos.y.val;
      } else
        WARNMSG("%s: Action Point %d location not found",func_name,i);
      break;
    case MLoc_HEROGATE:
      thing = find_hero_gate_of_number(i);
      if (!thing_is_invalid(thing))
      {
        *pos = thing->mappos;
      } else
        WARNMSG("%s: Hero Gate %d location not found",func_name,i);
      break;
    case MLoc_PLAYERSHEART:
      if (i < PLAYERS_COUNT)
      {
        thing = get_player_soul_container(i);
      } else
        thing = INVALID_THING;
      if (!thing_is_invalid(thing))
      {
        *pos = thing->mappos;
      } else
        WARNMSG("%s: Dungeon Heart location for player %d not found",func_name,i);
      break;
    case MLoc_NONE:
      pos->x.val = 0;
      pos->y.val = 0;
      pos->z.val = 0;
      break;
    case MLoc_THING:
      thing = thing_get(i);
      if (!thing_is_invalid(thing))
      {
        *pos = thing->mappos;
      } else
        WARNMSG("%s: Thing %d location not found",func_name,i);
      break;
    case MLoc_METALOCATION:
      if (!get_coords_at_meta_action(pos, plyr_idx, i))
        WARNMSG("%s: Metalocation not found %d",func_name,i);
      break;
    case MLoc_CREATUREKIND:
    case MLoc_OBJECTKIND:
    case MLoc_ROOMKIND:
    case MLoc_PLAYERSDUNGEON:
    case MLoc_APPROPRTDUNGEON:
    case MLoc_DOORKIND:
    case MLoc_TRAPKIND:
    default:
      WARNMSG("%s: Unsupported location, %lu.",func_name,location);
      break;
  }
  SYNCDBG(15,"From %s; Location %ld, pos(%ld,%ld)",func_name, location, pos->x.stl.num, pos->y.stl.num);
}

char get_player_number_from_value(const char* txt)
{
    char id;
    if (strcasecmp(txt, "None") == 0)
    {
        id = 127;
    }
    else if (strcasecmp(txt, "Kills") == 0)
    {
        id = -114;
    }
    else if (strcasecmp(txt, "Strength") == 0)
    {
        id = -115;
    }
    else if (strcasecmp(txt, "Gold") == 0)
    {
        id = -116;
    }
    else if (strcasecmp(txt, "Wage") == 0)
    {
        id = -117;
    }
    else if (strcasecmp(txt, "Armour") == 0)
    {
        id = -118;
    }
    else if (strcasecmp(txt, "Time") == 0)
    {
        id = -119;
    }
    else if (strcasecmp(txt, "Dexterity") == 0)
    {
        id = -120;
    }
    else if (strcasecmp(txt, "Defence") == 0)
    {
        id = -121;
    }
    else if (strcasecmp(txt, "Luck") == 0)
    {
        id = -122;
    }
    else if (strcasecmp(txt, "Blood") == 0)
    {
        id = -123;
    }
    else
    {
        id = get_rid(player_desc, txt);
    }
    if (id == -1)
    {
        id = get_rid(cmpgn_human_player_options, txt);
        if (id == -1)
        {
            id = get_rid(creature_desc, txt);
            if (id != -1)
            {
                id = (~id) + 1;
            }
            else
            {
                id = get_rid(spell_desc, txt);
                if (id != -1)
                {
                    id = -35 - id;
                }
                else
                {
                    id = get_rid(room_desc, txt);
                    if (id != -1)
                    {
                        id = -78 - id;
                    }
                    else
                    {
                        id = get_rid(power_desc, txt);
                        if (id != -1)
                        {
                            id = -94 - id;
                        }
                        else
                        {
                            id = atoi(txt);
                        }
                    }
                }
            }   
        }        
    }
    return id;
}
/******************************************************************************/
/**
 * Descriptions of script commands for parser.
 * Arguments are: A-string, N-integer, C-creature model, P- player, R- room kind, L- location, O- operator, S- slab kind, X- creature property
 * Lower case letters are optional arguments.
 */
const struct CommandDesc command_desc[] = {
  {"CREATE_PARTY",                      "A       ", Cmd_CREATE_PARTY, NULL, NULL},
  {"ADD_TO_PARTY",                      "ACNNAN  ", Cmd_ADD_TO_PARTY, &add_to_party_check, NULL},
  {"DELETE_FROM_PARTY",                 "ACN     ", Cmd_DELETE_FROM_PARTY, &delete_from_party_check, NULL},
  {"ADD_PARTY_TO_LEVEL",                "PAAN    ", Cmd_ADD_PARTY_TO_LEVEL, NULL, NULL},
  {"ADD_CREATURE_TO_LEVEL",             "PCANNN  ", Cmd_ADD_CREATURE_TO_LEVEL, NULL, NULL},
  {"ADD_OBJECT_TO_LEVEL",               "AAN     ", Cmd_ADD_OBJECT_TO_LEVEL, NULL, NULL},
  {"IF",                                "PAON    ", Cmd_IF, NULL, NULL},
  {"IF_ACTION_POINT",                   "NP      ", Cmd_IF_ACTION_POINT, NULL, NULL},
  {"ENDIF",                             "        ", Cmd_ENDIF, NULL, NULL},
  {"SET_HATE",                          "PPN     ", Cmd_SET_HATE, NULL, NULL},
  {"SET_GENERATE_SPEED",                "N       ", Cmd_SET_GENERATE_SPEED, NULL, NULL},
  {"REM",                               "        ", Cmd_REM, NULL, NULL},
  {"START_MONEY",                       "PN      ", Cmd_START_MONEY, NULL, NULL},
  {"ROOM_AVAILABLE",                    "PRNN    ", Cmd_ROOM_AVAILABLE, NULL, NULL},
  {"CREATURE_AVAILABLE",                "PCNN    ", Cmd_CREATURE_AVAILABLE, NULL, NULL},
  {"MAGIC_AVAILABLE",                   "PANN    ", Cmd_MAGIC_AVAILABLE, NULL, NULL},
  {"TRAP_AVAILABLE",                    "PANN    ", Cmd_TRAP_AVAILABLE, NULL, NULL},
  {"RESEARCH",                          "PAAN    ", Cmd_RESEARCH, NULL, NULL},
  {"RESEARCH_ORDER",                    "PAAN    ", Cmd_RESEARCH_ORDER, NULL, NULL},
  {"COMPUTER_PLAYER",                   "PN      ", Cmd_COMPUTER_PLAYER, NULL, NULL},
  {"SET_TIMER",                         "PA      ", Cmd_SET_TIMER, NULL, NULL},
  {"ADD_TUNNELLER_TO_LEVEL",            "PAANNN  ", Cmd_ADD_TUNNELLER_TO_LEVEL, NULL, NULL},
  {"WIN_GAME",                          "        ", Cmd_WIN_GAME, NULL, NULL},
  {"LOSE_GAME",                         "        ", Cmd_LOSE_GAME, NULL, NULL},
  {"SET_FLAG",                          "PAN     ", Cmd_SET_FLAG, NULL, NULL},
  {"MAX_CREATURES",                     "PN      ", Cmd_MAX_CREATURES, NULL, NULL},
  {"NEXT_COMMAND_REUSABLE",             "        ", Cmd_NEXT_COMMAND_REUSABLE, NULL, NULL},
  {"DOOR_AVAILABLE",                    "PANN    ", Cmd_DOOR_AVAILABLE, NULL, NULL},
  {"DISPLAY_OBJECTIVE",                 "NL      ", Cmd_DISPLAY_OBJECTIVE, &display_objective_check, &display_objective_process},
  {"DISPLAY_OBJECTIVE_WITH_POS",        "NNN     ", Cmd_DISPLAY_OBJECTIVE_WITH_POS, &display_objective_check, &display_objective_process},
  {"DISPLAY_INFORMATION",               "NL      ", Cmd_DISPLAY_INFORMATION, NULL, NULL},
  {"DISPLAY_INFORMATION_WITH_POS",      "NNN     ", Cmd_DISPLAY_INFORMATION_WITH_POS, NULL, NULL},
  {"ADD_TUNNELLER_PARTY_TO_LEVEL",      "PAAANNN ", Cmd_ADD_TUNNELLER_PARTY_TO_LEVEL, NULL, NULL},
  {"ADD_CREATURE_TO_POOL",              "CN      ", Cmd_ADD_CREATURE_TO_POOL, NULL, NULL},
  {"RESET_ACTION_POINT",                "N       ", Cmd_RESET_ACTION_POINT, NULL, NULL},
  {"SET_CREATURE_MAX_LEVEL",            "PCN     ", Cmd_SET_CREATURE_MAX_LEVEL, NULL, NULL},
  {"SET_MUSIC",                         "N       ", Cmd_SET_MUSIC, NULL, NULL},
  {"TUTORIAL_FLASH_BUTTON",             "NN      ", Cmd_TUTORIAL_FLASH_BUTTON, NULL, NULL},
  {"SET_CREATURE_STRENGTH",             "CN      ", Cmd_SET_CREATURE_STRENGTH, NULL, NULL},
  {"SET_CREATURE_HEALTH",               "CN      ", Cmd_SET_CREATURE_HEALTH, NULL, NULL},
  {"SET_CREATURE_ARMOUR",               "CN      ", Cmd_SET_CREATURE_ARMOUR, NULL, NULL},
  {"SET_CREATURE_FEAR_WOUNDED",         "CN      ", Cmd_SET_CREATURE_FEAR_WOUNDED, NULL, NULL},
  {"SET_CREATURE_FEAR_STRONGER",        "CN      ", Cmd_SET_CREATURE_FEAR_STRONGER, NULL, NULL},
  {"SET_CREATURE_FEARSOME_FACTOR",      "CN      ", Cmd_SET_CREATURE_FEARSOME_FACTOR, NULL, NULL},
  {"SET_CREATURE_PROPERTY",             "CXN     ", Cmd_SET_CREATURE_PROPERTY, NULL, NULL},
  {"IF_AVAILABLE",                      "PAON    ", Cmd_IF_AVAILABLE, NULL, NULL},
  {"IF_CONTROLS",                       "PAON    ", Cmd_IF_CONTROLS, NULL, NULL},
  {"SET_COMPUTER_GLOBALS",              "PNNNNNN ", Cmd_SET_COMPUTER_GLOBALS, NULL, NULL},
  {"SET_COMPUTER_CHECKS",               "PANNNNN ", Cmd_SET_COMPUTER_CHECKS, NULL, NULL},
  {"SET_COMPUTER_EVENT",                "PANNNNN ", Cmd_SET_COMPUTER_EVENT, NULL, NULL},
  {"SET_COMPUTER_PROCESS",              "PANNNNN ", Cmd_SET_COMPUTER_PROCESS, NULL, NULL},
  {"ALLY_PLAYERS",                      "PPN     ", Cmd_ALLY_PLAYERS, NULL, NULL},
  {"DEAD_CREATURES_RETURN_TO_POOL",     "N       ", Cmd_DEAD_CREATURES_RETURN_TO_POOL, NULL, NULL},
  {"BONUS_LEVEL_TIME",                  "Nn      ", Cmd_BONUS_LEVEL_TIME, NULL, NULL},
  {"QUICK_OBJECTIVE",                   "NAL     ", Cmd_QUICK_OBJECTIVE, NULL, NULL},
  {"QUICK_INFORMATION",                 "NAL     ", Cmd_QUICK_INFORMATION, NULL, NULL},
  {"QUICK_OBJECTIVE_WITH_POS",          "NANN    ", Cmd_QUICK_OBJECTIVE_WITH_POS, NULL, NULL},
  {"QUICK_INFORMATION_WITH_POS",        "NANN    ", Cmd_QUICK_INFORMATION_WITH_POS, NULL, NULL},
  {"SWAP_CREATURE",                     "AC      ", Cmd_SWAP_CREATURE, NULL, NULL},
  {"PRINT",                             "A       ", Cmd_PRINT, NULL, NULL},
  {"MESSAGE",                           "A       ", Cmd_MESSAGE, NULL, NULL},
  {"PLAY_MESSAGE",                      "PAN     ", Cmd_PLAY_MESSAGE, NULL, NULL},
  {"ADD_GOLD_TO_PLAYER",                "PN      ", Cmd_ADD_GOLD_TO_PLAYER, NULL, NULL},
  {"SET_CREATURE_TENDENCIES",           "PAN     ", Cmd_SET_CREATURE_TENDENCIES, NULL, NULL},
  {"REVEAL_MAP_RECT",                   "PNNNN   ", Cmd_REVEAL_MAP_RECT, NULL, NULL},
  {"CONCEAL_MAP_RECT",                  "PNNNNa  ", Cmd_CONCEAL_MAP_RECT, &conceal_map_rect_check, &conceal_map_rect_process},
  {"REVEAL_MAP_LOCATION",               "PNN     ", Cmd_REVEAL_MAP_LOCATION, NULL, NULL},
  {"LEVEL_VERSION",                     "N       ", Cmd_LEVEL_VERSION, NULL, NULL},
  {"KILL_CREATURE",                     "PC!AN   ", Cmd_KILL_CREATURE, NULL, NULL},
  {"COMPUTER_DIG_TO_LOCATION",          "PLL     ", Cmd_COMPUTER_DIG_TO_LOCATION, NULL, NULL},
  {"USE_POWER_ON_CREATURE",             "PC!APANN", Cmd_USE_POWER_ON_CREATURE, NULL, NULL},
  {"USE_POWER_AT_POS",                  "PNNANN  ", Cmd_USE_POWER_AT_POS, NULL, NULL},
  {"USE_POWER_AT_SUBTILE",              "PNNANN  ", Cmd_USE_POWER_AT_POS, NULL, NULL},  //todo: Remove after mapmakers have received time to use USE_POWER_AT_POS
  {"USE_POWER_AT_LOCATION",             "PNANN   ", Cmd_USE_POWER_AT_LOCATION, NULL, NULL},
  {"USE_POWER",                         "PAN     ", Cmd_USE_POWER, NULL, NULL},
  {"USE_SPECIAL_INCREASE_LEVEL",        "PN      ", Cmd_USE_SPECIAL_INCREASE_LEVEL, NULL, NULL},
  {"USE_SPECIAL_MULTIPLY_CREATURES",    "PN      ", Cmd_USE_SPECIAL_MULTIPLY_CREATURES, NULL, NULL},
  {"USE_SPECIAL_MAKE_SAFE",             "P       ", Cmd_USE_SPECIAL_MAKE_SAFE, NULL, NULL},
  {"USE_SPECIAL_LOCATE_HIDDEN_WORLD",   "        ", Cmd_USE_SPECIAL_LOCATE_HIDDEN_WORLD, NULL, NULL},
  {"CHANGE_CREATURES_ANNOYANCE",        "PC!AN   ", Cmd_CHANGE_CREATURES_ANNOYANCE, &change_creatures_annoyance_check, &change_creatures_annoyance_process},
  {"ADD_TO_FLAG",                       "PAN     ", Cmd_ADD_TO_FLAG, NULL, NULL},
  {"SET_CAMPAIGN_FLAG",                 "PAN     ", Cmd_SET_CAMPAIGN_FLAG, NULL, NULL},
  {"ADD_TO_CAMPAIGN_FLAG",              "PAN     ", Cmd_ADD_TO_CAMPAIGN_FLAG, NULL, NULL},
  {"EXPORT_VARIABLE",                   "PAA     ", Cmd_EXPORT_VARIABLE, NULL, NULL},
  {"RUN_AFTER_VICTORY",                 "N       ", Cmd_RUN_AFTER_VICTORY, NULL, NULL},
  {"LEVEL_UP_CREATURE",                 "PC!AN   ", Cmd_LEVEL_UP_CREATURE, NULL, NULL},
  {"CHANGE_CREATURE_OWNER",             "PC!AP   ", Cmd_CHANGE_CREATURE_OWNER, NULL, NULL},
  {"SET_GAME_RULE",                     "AN      ", Cmd_SET_GAME_RULE, NULL, NULL},
  {"SET_TRAP_CONFIGURATION",            "AANn    ", Cmd_SET_TRAP_CONFIGURATION, NULL, NULL},
  {"SET_DOOR_CONFIGURATION",            "AANn    ", Cmd_SET_DOOR_CONFIGURATION, NULL, NULL},
  {"SET_OBJECT_CONFIGURATION",          "AAA     ", Cmd_SET_OBJECT_CONFIGURATION, &set_object_configuration_check, &set_object_configuration_process},
  {"SET_SACRIFICE_RECIPE",              "AAA+    ", Cmd_SET_SACRIFICE_RECIPE, &set_sacrifice_recipe_check, &set_sacrifice_recipe_process},
  {"REMOVE_SACRIFICE_RECIPE",           "A+      ", Cmd_REMOVE_SACRIFICE_RECIPE, &remove_sacrifice_recipe_check, &set_sacrifice_recipe_process},
  {"SET_BOX_TOOLTIP",                   "NA      ", Cmd_SET_BOX_TOOLTIP, &set_box_tooltip, &null_process},
  {"SET_BOX_TOOLTIP_ID",                "NN      ", Cmd_SET_BOX_TOOLTIP_ID, &set_box_tooltip_id, &null_process},
  {"CHANGE_SLAB_OWNER",                 "NNP     ", Cmd_CHANGE_SLAB_OWNER, NULL, NULL},
  {"CHANGE_SLAB_TYPE",                  "NNS     ", Cmd_CHANGE_SLAB_TYPE, NULL, NULL},
  {"CREATE_EFFECTS_LINE",               "LLNNNN  ", Cmd_CREATE_EFFECTS_LINE, &create_effects_line_check, &create_effects_line_process},
  {"IF_SLAB_OWNER",                     "NNP     ", Cmd_IF_SLAB_OWNER, NULL, NULL},
  {"IF_SLAB_TYPE",                      "NNS     ", Cmd_IF_SLAB_TYPE, NULL, NULL},
  {"QUICK_MESSAGE",                     "NAA     ", Cmd_QUICK_MESSAGE, NULL, NULL},
  {"DISPLAY_MESSAGE",                   "NA      ", Cmd_DISPLAY_MESSAGE, NULL, NULL},
  {"USE_SPELL_ON_CREATURE",             "PC!AAN  ", Cmd_USE_SPELL_ON_CREATURE, NULL, NULL},
  {"SET_HEART_HEALTH",                  "PN      ", Cmd_SET_HEART_HEALTH, &set_heart_health_check, &set_heart_health_process},
<<<<<<< HEAD
  {"ADD_HEART_HEALTH",                  "PNn     ", Cmd_ADD_HEART_HEALTH, &add_heart_health_check, &add_heart_health_process},
=======
  {"ADD_HEART_HEALTH",                  "PNN     ", Cmd_ADD_HEART_HEALTH, NULL, NULL},
>>>>>>> ae247d7d
  {"CREATURE_ENTRANCE_LEVEL",           "PN      ", Cmd_CREATURE_ENTRANCE_LEVEL, NULL, NULL},
  {"RANDOMISE_FLAG",                    "PAN     ", Cmd_RANDOMISE_FLAG, NULL, NULL},
  {"COMPUTE_FLAG",                      "PAAPAN  ", Cmd_COMPUTE_FLAG, NULL, NULL},
  {"DISPLAY_TIMER",                     "PAn     ", Cmd_DISPLAY_TIMER, &display_timer_check, &display_timer_process},
  {"ADD_TO_TIMER",                      "PAN     ", Cmd_ADD_TO_TIMER, &add_to_timer_check, &add_to_timer_process},
  {"ADD_BONUS_TIME",                    "N       ", Cmd_ADD_BONUS_TIME, &add_bonus_time_check, &add_bonus_time_process},
  {"DISPLAY_VARIABLE",                  "PAnn    ", Cmd_DISPLAY_VARIABLE, &display_variable_check, &display_variable_process},
  {"DISPLAY_COUNTDOWN",                 "PANn    ", Cmd_DISPLAY_COUNTDOWN, &display_countdown_check, &display_timer_process},
  {"HIDE_TIMER",                        "        ", Cmd_HIDE_TIMER, &cmd_no_param_check, &hide_timer_process},
  {"HIDE_VARIABLE",                     "        ", Cmd_HIDE_VARIABLE, &cmd_no_param_check, &hide_variable_process},
  {"CREATE_EFFECT",                     "AAn     ", Cmd_CREATE_EFFECT, &create_effect_check, &create_effect_process},
  {"CREATE_EFFECT_AT_POS",              "ANNn    ", Cmd_CREATE_EFFECT_AT_POS, &create_effect_at_pos_check, &create_effect_process},
  {NULL,                                "        ", Cmd_NONE, NULL, NULL},
};

const struct CommandDesc dk1_command_desc[] = {
  {"CREATE_PARTY",                 "A       ", Cmd_CREATE_PARTY, NULL, NULL},
  {"ADD_TO_PARTY",                 "ACNNAN  ", Cmd_ADD_TO_PARTY, &add_to_party_check, NULL},
  {"ADD_PARTY_TO_LEVEL",           "PAAN    ", Cmd_ADD_PARTY_TO_LEVEL, NULL, NULL},
  {"ADD_CREATURE_TO_LEVEL",        "PCANNN  ", Cmd_ADD_CREATURE_TO_LEVEL, NULL, NULL},
  {"IF",                           "PAON    ", Cmd_IF, NULL, NULL},
  {"IF_ACTION_POINT",              "NP      ", Cmd_IF_ACTION_POINT, NULL, NULL},
  {"ENDIF",                        "        ", Cmd_ENDIF, NULL, NULL},
  {"SET_HATE",                     "PPN     ", Cmd_SET_HATE, NULL, NULL},
  {"SET_GENERATE_SPEED",           "N       ", Cmd_SET_GENERATE_SPEED, NULL, NULL},
  {"REM",                          "        ", Cmd_REM, NULL, NULL},
  {"START_MONEY",                  "PN      ", Cmd_START_MONEY, NULL, NULL},
  {"ROOM_AVAILABLE",               "PRNN    ", Cmd_ROOM_AVAILABLE, NULL, NULL},
  {"CREATURE_AVAILABLE",           "PCNN    ", Cmd_CREATURE_AVAILABLE, NULL, NULL},
  {"MAGIC_AVAILABLE",              "PANN    ", Cmd_MAGIC_AVAILABLE, NULL, NULL},
  {"TRAP_AVAILABLE",               "PANN    ", Cmd_TRAP_AVAILABLE, NULL, NULL},
  {"RESEARCH",                     "PAAN    ", Cmd_RESEARCH_ORDER, NULL, NULL},
  {"COMPUTER_PLAYER",              "PN      ", Cmd_COMPUTER_PLAYER, NULL, NULL},
  {"SET_TIMER",                    "PA      ", Cmd_SET_TIMER, NULL, NULL},
  {"ADD_TUNNELLER_TO_LEVEL",       "PAANNN  ", Cmd_ADD_TUNNELLER_TO_LEVEL, NULL, NULL},
  {"WIN_GAME",                     "        ", Cmd_WIN_GAME, NULL, NULL},
  {"LOSE_GAME",                    "        ", Cmd_LOSE_GAME, NULL, NULL},
  {"SET_FLAG",                     "PAN     ", Cmd_SET_FLAG, NULL, NULL},
  {"MAX_CREATURES",                "PN      ", Cmd_MAX_CREATURES, NULL, NULL},
  {"NEXT_COMMAND_REUSABLE",        "        ", Cmd_NEXT_COMMAND_REUSABLE, NULL, NULL},
  {"DOOR_AVAILABLE",               "PANN    ", Cmd_DOOR_AVAILABLE, NULL, NULL},
  {"DISPLAY_OBJECTIVE",            "NA      ", Cmd_DISPLAY_OBJECTIVE, &display_objective_check, &display_objective_process},
  {"DISPLAY_OBJECTIVE_WITH_POS",   "NNN     ", Cmd_DISPLAY_OBJECTIVE_WITH_POS, &display_objective_check, &display_objective_process},
  {"DISPLAY_INFORMATION",          "N       ", Cmd_DISPLAY_INFORMATION, NULL, NULL},
  {"DISPLAY_INFORMATION_WITH_POS", "NNN     ", Cmd_DISPLAY_INFORMATION_WITH_POS, NULL, NULL},
  {"ADD_TUNNELLER_PARTY_TO_LEVEL", "PAAANNN ", Cmd_ADD_TUNNELLER_PARTY_TO_LEVEL, NULL, NULL},
  {"ADD_CREATURE_TO_POOL",         "CN      ", Cmd_ADD_CREATURE_TO_POOL, NULL, NULL},
  {"RESET_ACTION_POINT",           "N       ", Cmd_RESET_ACTION_POINT, NULL, NULL},
  {"SET_CREATURE_MAX_LEVEL",       "PCN     ", Cmd_SET_CREATURE_MAX_LEVEL, NULL, NULL},
  {"SET_MUSIC",                    "N       ", Cmd_SET_MUSIC, NULL, NULL},
  {"TUTORIAL_FLASH_BUTTON",        "NN      ", Cmd_TUTORIAL_FLASH_BUTTON, NULL, NULL},
  {"SET_CREATURE_STRENGTH",        "CN      ", Cmd_SET_CREATURE_STRENGTH, NULL, NULL},
  {"SET_CREATURE_HEALTH",          "CN      ", Cmd_SET_CREATURE_HEALTH, NULL, NULL},
  {"SET_CREATURE_ARMOUR",          "CN      ", Cmd_SET_CREATURE_ARMOUR, NULL, NULL},
  {"SET_CREATURE_FEAR",            "CN      ", Cmd_SET_CREATURE_FEAR_WOUNDED, NULL, NULL},
  {"IF_AVAILABLE",                 "PAON    ", Cmd_IF_AVAILABLE, NULL, NULL},
  {"SET_COMPUTER_GLOBALS",         "PNNNNNN ", Cmd_SET_COMPUTER_GLOBALS, NULL, NULL},
  {"SET_COMPUTER_CHECKS",          "PANNNNN ", Cmd_SET_COMPUTER_CHECKS, NULL, NULL},
  {"SET_COMPUTER_EVENT",           "PANN    ", Cmd_SET_COMPUTER_EVENT, NULL, NULL},
  {"SET_COMPUTER_PROCESS",         "PANNNNN ", Cmd_SET_COMPUTER_PROCESS, NULL, NULL},
  {"ALLY_PLAYERS",                 "PP      ", Cmd_ALLY_PLAYERS, NULL, NULL},
  {"DEAD_CREATURES_RETURN_TO_POOL","N       ", Cmd_DEAD_CREATURES_RETURN_TO_POOL, NULL, NULL},
  {"BONUS_LEVEL_TIME",             "N       ", Cmd_BONUS_LEVEL_TIME, NULL, NULL},
  {"QUICK_OBJECTIVE",              "NAA     ", Cmd_QUICK_OBJECTIVE, NULL, NULL},
  {"QUICK_INFORMATION",            "NA      ", Cmd_QUICK_INFORMATION, NULL, NULL},
  {"SWAP_CREATURE",                "AC      ", Cmd_SWAP_CREATURE, NULL, NULL},
  {"PRINT",                        "A       ", Cmd_PRINT, NULL, NULL},
  {"MESSAGE",                      "A       ", Cmd_MESSAGE, NULL, NULL},
  {"LEVEL_VERSION",                "N       ", Cmd_LEVEL_VERSION, NULL, NULL},
  {NULL,                           "        ", Cmd_NONE, NULL, NULL},
};

/******************************************************************************/
#ifdef __cplusplus
}
#endif<|MERGE_RESOLUTION|>--- conflicted
+++ resolved
@@ -1393,7 +1393,6 @@
     }
 }
 
-<<<<<<< HEAD
 static void add_heart_health_check(const struct ScriptLine *scline)
 {
     ALLOCATE_SCRIPT_VALUE(scline->command, 0);
@@ -1431,8 +1430,6 @@
     }
 }
 
-=======
->>>>>>> ae247d7d
 static void null_process(struct ScriptContext *context)
 {
 }
@@ -3894,14 +3891,6 @@
   command_add_value(Cmd_USE_SPELL_ON_CREATURE, plr_range_id, crtr_id, select_id, fmcl_bytes);
 }
 
-<<<<<<< HEAD
-=======
-void command_add_heart_health(long plr_range_id, int health, TbBool warning)
-{
-  command_add_value(Cmd_ADD_HEART_HEALTH, plr_range_id, health, warning, 0);
-}
-
->>>>>>> ae247d7d
 void command_creature_entrance_level(long plr_range_id, unsigned char val)
 {
   command_add_value(Cmd_CREATURE_ENTRANCE_LEVEL, plr_range_id, val, 0, 0);
@@ -4293,12 +4282,6 @@
     case Cmd_COMPUTER_DIG_TO_LOCATION:
         command_computer_dig_to_location(scline->np[0], scline->tp[1], scline->tp[2]);
         break;
-<<<<<<< HEAD
-=======
-    case Cmd_ADD_HEART_HEALTH:
-        command_add_heart_health(scline->np[0], scline->np[1], scline->np[2]);
-        break;
->>>>>>> ae247d7d
     case Cmd_CREATURE_ENTRANCE_LEVEL:
         command_creature_entrance_level(scline->np[0], scline->np[1]);
         break;
@@ -7092,30 +7075,6 @@
         message_add_fmt(val2, "%s", get_string(val3));
         break;        
   }
-<<<<<<< HEAD
-=======
-  case Cmd_ADD_HEART_HEALTH:
-  {
-    struct Thing* heartng = get_player_soul_container(plr_range_id);
-    if (thing_is_dungeon_heart(heartng))
-    {
-        short health = heartng->health;
-        heartng->health += val2;
-        if (val3)
-        {
-            if (heartng->health < health)
-            {
-                event_create_event_or_update_nearby_existing_event(heartng->mappos.x.val, heartng->mappos.y.val, EvKind_HeartAttacked, heartng->owner, heartng->index);
-                if (is_my_player_number(heartng->owner))
-                {
-                    output_message(SMsg_HeartUnderAttack, 400, true);
-                }
-            }
-        }
-    }
-    break;
-  }
->>>>>>> ae247d7d
   case Cmd_CREATURE_ENTRANCE_LEVEL:
   {
     if (val2 > 0)
@@ -7800,11 +7759,7 @@
   {"DISPLAY_MESSAGE",                   "NA      ", Cmd_DISPLAY_MESSAGE, NULL, NULL},
   {"USE_SPELL_ON_CREATURE",             "PC!AAN  ", Cmd_USE_SPELL_ON_CREATURE, NULL, NULL},
   {"SET_HEART_HEALTH",                  "PN      ", Cmd_SET_HEART_HEALTH, &set_heart_health_check, &set_heart_health_process},
-<<<<<<< HEAD
   {"ADD_HEART_HEALTH",                  "PNn     ", Cmd_ADD_HEART_HEALTH, &add_heart_health_check, &add_heart_health_process},
-=======
-  {"ADD_HEART_HEALTH",                  "PNN     ", Cmd_ADD_HEART_HEALTH, NULL, NULL},
->>>>>>> ae247d7d
   {"CREATURE_ENTRANCE_LEVEL",           "PN      ", Cmd_CREATURE_ENTRANCE_LEVEL, NULL, NULL},
   {"RANDOMISE_FLAG",                    "PAN     ", Cmd_RANDOMISE_FLAG, NULL, NULL},
   {"COMPUTE_FLAG",                      "PAAPAN  ", Cmd_COMPUTE_FLAG, NULL, NULL},
