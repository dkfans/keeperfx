--- conflicted
+++ resolved
@@ -30,10 +30,6 @@
 {
 #endif
 
-<<<<<<< HEAD
-DKIMPORT long _DK_ceiling_init(unsigned long a1, unsigned long a2);
-=======
->>>>>>> 2ca6be97
 static char ceiling_cache[256*256];
 
 static int find_column_height_including_lintels(struct Column *col)
