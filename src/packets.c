--- conflicted
+++ resolved
@@ -1662,16 +1662,9 @@
     if (campaign_len <= 0 || campaign_len >= 64) {
         return false;
     }
-<<<<<<< HEAD
-    
-    char *level_str = colon_pos + 1;
-
+
+    char *level_str = separator_pos + 1;
     if (level_str[0] != '_' && !isdigit(level_str[0])) {
-=======
-
-    char *level_str = separator_pos + 1;
-    if (!isdigit(level_str[0])) {
->>>>>>> 42b46186
         return false;
     }
     
