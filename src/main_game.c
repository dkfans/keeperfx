/******************************************************************************/
// Free implementation of Bullfrog's Dungeon Keeper strategy game.
/******************************************************************************/
/** @file main_game.c
 * @author KeeperFX Team
 * @date 24 Sep 2021
 * @par  Copying and copyrights:
 *     This program is free software; you can redistribute it and/or modify
 *     it under the terms of the GNU General Public License as published by
 *     the Free Software Foundation; either version 2 of the License, or
 *     (at your option) any later version.
 */
/******************************************************************************/
#include "pre_inc.h"
#include "keeperfx.hpp"

#include "bflib_coroutine.h"
#include "bflib_datetm.h"
#include "bflib_math.h"
#include "bflib_memory.h"
#include "bflib_sound.h"

#include "config_compp.h"
#include "config_settings.h"
#include "creature_states_combt.h"
#include "dungeon_data.h"
#include "engine_lenses.h"
#include "engine_redraw.h"
#include "engine_textures.h"
#include "frontend.h"
#include "frontmenu_ingame_tabs.h"
#include "frontmenu_ingame_map.h"
#include "game_heap.h"
#include "game_legacy.h"
#include "game_merge.h"
#include "gui_topmsg.h"
#include "gui_soundmsgs.h"
#include "kjm_input.h"
#include "lvl_filesdk1.h"
#include "net_sync.h"
#include "room_library.h"
#include "room_list.h"
#include "power_specials.h"
#include "player_data.h"
#include "player_instances.h"
#include "player_utils.h"
#include "vidfade.h"
#include "vidmode.h"
#include "custom_sprites.h"
#include "gui_boxmenu.h"
#include "sounds.h"
#include "api.h"

#ifdef FUNCTESTING
  #include "ftests/ftest.h"
#endif

#include "post_inc.h"

extern TbBool force_player_num;

extern void setup_players_count();

CoroutineLoopState set_not_has_quit(CoroutineLoop *context);

/**
 * Resets timers and flags of all players into default (zeroed) state.
 * Also enables spells which are always enabled by default.
 */
void reset_script_timers_and_flags(void)
{
    struct Dungeon *dungeon;
    int plyr_idx;
    int k;
    TbBool freeplay = is_map_pack();
    for (plyr_idx=0; plyr_idx < PLAYERS_COUNT; plyr_idx++)
    {
        add_power_to_player(PwrK_HAND, plyr_idx);
        add_power_to_player(PwrK_SLAP, plyr_idx);
        add_power_to_player(PwrK_POSSESS, plyr_idx);
        dungeon = get_dungeon(plyr_idx);
        for (k=0; k<TURN_TIMERS_COUNT; k++)
        {
            memset(&dungeon->turn_timers[k], 0, sizeof(struct TurnTimer));
            dungeon->turn_timers[k].state = 0;
        }
        for (k=0; k<SCRIPT_FLAGS_COUNT; k++)
        {
            dungeon->script_flags[k] = 0;
            if (freeplay)
            {
                intralvl.campaign_flags[plyr_idx][k] = 0;
            }
        }
    }
}

void init_player_types()
{
    for (size_t plr_idx = 0; plr_idx < PLAYERS_COUNT; plr_idx++)
    {
        struct PlayerInfo *player;
        player = get_player(plr_idx);
        switch (plr_idx)
        {
        case PLAYER_GOOD:
            player->allocflags |= PlaF_Allocated;
            player->allocflags |= PlaF_CompCtrl;
            player->player_type = PT_Roaming;
            player->id_number = plr_idx;
            break;
        case PLAYER_NEUTRAL:
            player->player_type = PT_Neutral;
            break;
        default:
            player->player_type = PT_Keeper;
            break;
        }
    }
}

/******************************************************************************/
void init_lookups(void)
{
    long i;
    SYNCDBG(8,"Starting");
    for (i=0; i < THINGS_COUNT; i++)
    {
        game.things.lookup[i] = &game.things_data[i];
    }
    game.things.end = &game.things_data[THINGS_COUNT];

    memset(&game.persons, 0, sizeof(struct Persons));
    for (i=0; i < CREATURES_COUNT; i++)
    {
        game.persons.cctrl_lookup[i] = &game.cctrl_data[i];
    }
    game.persons.cctrl_end = &game.cctrl_data[CREATURES_COUNT];

    for (i=0; i < COLUMNS_COUNT; i++)
    {
        game.columns.lookup[i] = &game.columns_data[i];
    }
    game.columns.end = &game.columns_data[COLUMNS_COUNT];
}

static void init_level(void)
{
    SYNCDBG(6,"Starting");
    struct IntralevelData transfer_mem;
    //LbMemoryCopy(&transfer_mem,&game.intralvl.transferred_creature,sizeof(struct CreatureStorage));
    LbMemoryCopy(&transfer_mem,&intralvl,sizeof(struct IntralevelData));
    game.flags_gui = GGUI_SoloChatEnabled;
    clear_flag(game.system_flags, GSF_RunAfterVictory);
    free_swipe_graphic();
    game.loaded_swipe_idx = -1;
    game.play_gameturn = 0;
    game.paused_at_gameturn = false;
    game_flags2 &= (GF2_PERSISTENT_FLAGS | GF2_Timer);
    clear_game();
    reset_heap_manager();
    lens_mode = 0;
    setup_heap_manager();

    // Load configs which may have per-campaign part, and can even be modified within a level
    load_computer_player_config(CnfLd_Standard);
    init_custom_sprites(get_selected_level_number());
    load_stats_files();
    check_and_auto_fix_stats();

    // We should do this after 'load stats'
    update_room_tab_to_config();
    update_powers_tab_to_config();
    update_trap_tab_to_config();

    init_creature_scores();

    init_player_types();
    light_set_lights_on(1);
    start_rooms = &game.rooms[1];
    end_rooms = &game.rooms[ROOMS_COUNT];

    erstats_clear();
    init_dungeons();
    setup_panel_colors();
    init_map_size(get_selected_level_number());
    clear_messages();
    init_seeds();
    // Load the actual level files
    TbBool script_preloaded = preload_script(get_selected_level_number());
    if (!load_map_file(get_selected_level_number()))
    {
        // TODO: whine about missing file to screen
        JUSTMSG("Unable to load level %lu from %s", get_selected_level_number(), campaign.name);
        return;
    }
    else
    {
        if (script_preloaded == false)
        {
            show_onscreen_msg(200,"%s: No Script %lu", get_string(GUIStr_Error), get_selected_level_number());
            JUSTMSG("Unable to load script level %lu from %s", get_selected_level_number(), campaign.name);
        }
    }

    init_navigation();
    LbStringCopy(game.campaign_fname,campaign.fname,sizeof(game.campaign_fname));
    light_set_lights_on(1);
    {
        for (size_t i = 0; i < PLAYERS_COUNT; i++)
        {
            if(player_is_roaming(i))
            {
                struct PlayerInfo *player;
                player = get_player(i);
                init_player_start(player, false);
            }
        }
    }
    game.numfield_D |= GNFldD_Unkn04;
    //LbMemoryCopy(&game.intralvl.transferred_creature,&transfer_mem,sizeof(struct CreatureStorage));
    LbMemoryCopy(&intralvl,&transfer_mem,sizeof(struct IntralevelData));
    event_initialise_all();
    battle_initialise();
    ambient_sound_prepare();
    zero_messages();
    game.armageddon_cast_turn = 0;
    game.armageddon_over_turn = 0;
    init_messages();
    game.creatures_tend_imprison = 0;
    game.creatures_tend_flee = 0;
    game.pay_day_progress = 0;
    game.chosen_room_kind = 0;
    game.chosen_room_spridx = 0;
    game.chosen_room_tooltip = 0;
    set_chosen_power_none();
    game.manufactr_element = 0;
    game.manufactr_spridx = 0;
    game.manufactr_tooltip = 0;
<<<<<<< HEAD
    JUSTMSG("Started level %lu from %s", get_selected_level_number(), campaign.name);
=======
    reset_postal_instance_cache();
    JUSTMSG("Started level %d from %s", get_selected_level_number(), campaign.name);
>>>>>>> 0cf115a4

    api_event("GAME_STARTED");
}

static void post_init_level(void)
{
    SYNCDBG(8,"Starting");
    if (game.packet_save_enable)
        open_new_packet_file_for_save();
    calculate_dungeon_area_scores();
    init_animating_texture_maps();
    reset_creature_max_levels();
    clear_creature_pool();
    setup_computer_players2();
    load_script(get_loaded_level_number());
    init_dungeons_research();
    init_dungeons_essential_position();
    if (!is_map_pack())
    {
        create_transferred_creatures_on_level();
    }
    update_dungeons_scores();
    update_dungeon_generation_speeds();
    init_traps();
    init_all_creature_states();
    init_keepers_map_exploration();
    SYNCDBG(9,"Finished");
}

/******************************************************************************/

void startup_saved_packet_game(void)
{
    struct CatalogueEntry centry;
    clear_packets();
    open_packet_file_for_load(game.packet_fname,&centry);
    if (!change_campaign(centry.campaign_fname))
    {
        ERRORLOG("Unable to load campaign associated with packet file");
    }
    set_selected_level_number(game.packet_save_head.level_num);
    lbDisplay.DrawColour = colours[15][15][15];
    game.pckt_gameturn = 0;
#if (BFDEBUG_LEVEL > 0)
    SYNCDBG(0,"Initialising level %d", (int)get_selected_level_number());
    SYNCMSG("Packet Loading Active (File contains %lu turns)", game.turns_stored);
    SYNCMSG("Packet Checksum Verification %s",game.packet_checksum_verify ? "Enabled" : "Disabled");
    SYNCMSG("Fast Forward through %lu game turns", game.turns_fastforward);
    if (game.turns_packetoff != -1)
        SYNCMSG("Packet Quit at %lu", game.turns_packetoff);
    if (game.packet_load_enable)
    {
      if (game.log_things_end_turn != game.log_things_start_turn)
        SYNCMSG("Logging things, game turns %lu -> %lu", game.log_things_start_turn, game.log_things_end_turn);
    }
    SYNCMSG("Packet file prepared on KeeperFX %d.%d.%d.%d",(int)game.packet_save_head.game_ver_major,(int)game.packet_save_head.game_ver_minor,
        (int)game.packet_save_head.game_ver_release,(int)game.packet_save_head.game_ver_build);
#endif
    if ((game.packet_save_head.game_ver_major != VER_MAJOR) || (game.packet_save_head.game_ver_minor != VER_MINOR)
        || (game.packet_save_head.game_ver_release != VER_RELEASE) || (game.packet_save_head.game_ver_build != VER_BUILD)) {
        WARNLOG("Packet file was created with different version of the game; this rarely works");
    }
    game.game_kind = GKind_LocalGame;
    if (!flag_is_set(game.packet_save_head.players_exist, to_flag(game.local_plyr_idx))
        || flag_is_set(game.packet_save_head.players_comp, to_flag(game.local_plyr_idx)))
        my_player_number = 0;
    else
        my_player_number = game.local_plyr_idx;
    settings.isometric_view_zoom_level = game.packet_save_head.isometric_view_zoom_level;
    settings.frontview_zoom_level = game.packet_save_head.frontview_zoom_level;
    settings.isometric_tilt = game.packet_save_head.isometric_tilt;
    init_level();
    setup_zombie_players();//TODO GUI What about packet file from network game? No zombies there..
    init_players();
    if (game.active_players_count == 1)
        game.game_kind = GKind_LocalGame;
    if (game.turns_stored < game.turns_fastforward)
        game.turns_fastforward = game.turns_stored;
    post_init_level();
    post_init_players();
    set_selected_level_number(0);
    struct PlayerInfo* player = get_my_player();
    set_engine_view(player, rotate_mode_to_view_mode(game.packet_save_head.video_rotate_mode));
}

static CoroutineLoopState startup_network_game_tail(CoroutineLoop *context);

void startup_network_game(CoroutineLoop *context, TbBool local)
{
    SYNCDBG(0,"Starting up network game");
    stop_streamed_sample();
    unsigned int flgmem;
    struct PlayerInfo *player;
    setup_count_players();
    player = get_my_player();
    flgmem = player->is_active;
    if (local && (campaign.human_player >= 0) && (!force_player_num))
    {
        default_loc_player = campaign.human_player;
        game.local_plyr_idx = default_loc_player;
        my_player_number = default_loc_player;
    }
    init_level();
    player = get_my_player();
    player->is_active = flgmem;
    //if (game.flagfield_14EA4A == 2) //was wrong because init_level sets this to 2. global variables are evil (though perhaps that's why they were chosen for DK? ;-))
    TbBool ShouldAssignCpuKeepers = 0;
    if (local)
    {
        game.game_kind = GKind_LocalGame;
        init_players_local_game();
        if (AssignCpuKeepers || campaign.assignCpuKeepers) {
            ShouldAssignCpuKeepers = 1;
        }
    } else
    {
        game.game_kind = GKind_MultiGame;
        init_players_network_game(context);

        // Fix desyncs when two players have a different zoom distance cfg setting
        // This temporary solution just disregards their cfg value and sets it here
        int max_zoom_in_multiplayer = 60;
        zoom_distance_setting = LbLerp(4100, CAMERA_ZOOM_MIN, (float)max_zoom_in_multiplayer/100.0);
        frontview_zoom_distance_setting = LbLerp(16384, FRONTVIEW_CAMERA_ZOOM_MIN, (float)max_zoom_in_multiplayer/100.0);
    }
    setup_count_players(); // It is reset by init_level
    int args[COROUTINE_ARGS] = {ShouldAssignCpuKeepers, 0};
    coroutine_add_args(context, &startup_network_game_tail, args);
}

static CoroutineLoopState startup_network_game_tail(CoroutineLoop *context)
{
    TbBool ShouldAssignCpuKeepers = coroutine_args(context)[0];
    if (fe_computer_players || ShouldAssignCpuKeepers)
    {
        SYNCDBG(5,"Setting up uninitialized players as computer players");
        setup_computer_players();
    } else
    {
        SYNCDBG(5,"Setting up uninitialized players as zombie players");
        setup_zombie_players();
    }
    post_init_level();
    post_init_players();
    post_init_packets();
    set_selected_level_number(0);

#ifdef FUNCTESTING
    set_flag(start_params.functest_flags, FTF_LevelLoaded);
#endif

    return CLS_CONTINUE;
}

/******************************************************************************/

void faststartup_network_game(CoroutineLoop *context)
{
    struct PlayerInfo *player;
    SYNCDBG(3,"Starting");
    reenter_video_mode();
    my_player_number = default_loc_player;
    game.game_kind = GKind_LocalGame;
    if (!is_campaign_loaded())
    {
        if (!change_campaign(""))
            ERRORLOG("Unable to load campaign");
    }
    player = get_my_player();
    player->is_active = 1;
    startup_network_game(context, true);
    coroutine_add(context, &set_not_has_quit);
}

CoroutineLoopState set_not_has_quit(CoroutineLoop *context)
{
    get_my_player()->flgfield_6 &= ~PlaF6_PlyrHasQuit;
    return CLS_CONTINUE;
}

void faststartup_saved_packet_game(void)
{
    reenter_video_mode();
    startup_saved_packet_game();
    {
        struct PlayerInfo *player;
        player = get_my_player();
        player->flgfield_6 &= ~PlaF6_PlyrHasQuit;
    }
    set_gui_visible(false);
    clear_flag(game.operation_flags, GOF_ShowPanel);
}

/******************************************************************************/

/**
 * Clears the Game structure completely, and copies startup parameters
 * from start_params structure.
 */
void clear_complete_game(void)
{
    memset(&game, 0, sizeof(struct Game));
    memset(&gameadd, 0, sizeof(struct GameAdd));
    memset(&intralvl, 0, sizeof(struct IntralevelData));
    game.turns_packetoff = -1;
    game.local_plyr_idx = default_loc_player;
    game.packet_checksum_verify = start_params.packet_checksum_verify;
    game.flags_font = start_params.flags_font;
    game.numfield_149F47 = 0;
    // Set levels to 0, as we may not have the campaign loaded yet
    set_continue_level_number(first_singleplayer_level());
    if ((start_params.operation_flags & GOF_SingleLevel) != 0)
        set_selected_level_number(start_params.selected_level_number);
    else
        set_selected_level_number(first_singleplayer_level());
    game_num_fps = start_params.num_fps;
    game.flags_cd = start_params.flags_cd;
    game.no_intro = start_params.no_intro;
    set_flag_value(game.system_flags, GSF_AllowOnePlayer, start_params.one_player);
    gameadd.computer_chat_flags = start_params.computer_chat_flags;
    game.operation_flags = start_params.operation_flags;
    snprintf(game.packet_fname,150, "%s", start_params.packet_fname);
    game.packet_save_enable = start_params.packet_save_enable;
    game.packet_load_enable = start_params.packet_load_enable;
    my_player_number = default_loc_player;
}

void init_seeds()
{
#if FUNCTESTING
    if (flag_is_set(start_params.functest_flags, FTF_Enabled))
    {
        ftest_srand();
    }
    else
#endif
    {
        // Initialize random seeds (the value may be different
        // on computers in MP, as it shouldn't affect game actions)
        game.unsync_rand_seed = (unsigned long)LbTimeSec();
        game.action_rand_seed = (game.packet_save_head.action_seed != 0) ? game.packet_save_head.action_seed : game.unsync_rand_seed;
        if ((game.system_flags & GSF_NetworkActive) != 0)
        {
            init_network_seed();
        }
        start_seed = game.action_rand_seed;
    }
}<|MERGE_RESOLUTION|>--- conflicted
+++ resolved
@@ -237,12 +237,8 @@
     game.manufactr_element = 0;
     game.manufactr_spridx = 0;
     game.manufactr_tooltip = 0;
-<<<<<<< HEAD
+    reset_postal_instance_cache();
     JUSTMSG("Started level %lu from %s", get_selected_level_number(), campaign.name);
-=======
-    reset_postal_instance_cache();
-    JUSTMSG("Started level %d from %s", get_selected_level_number(), campaign.name);
->>>>>>> 0cf115a4
 
     api_event("GAME_STARTED");
 }
