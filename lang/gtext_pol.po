# *****************************************************************************
#  Free implementation of Bullfrog's Dungeon Keeper strategy game.
# *****************************************************************************
#   @file gtext_pol.po
#      KeeperFX GUI Strings translation file
#  @par Purpose:
#      Contains translation of the national strings in the game.
#  @par Comment:
#      Use this file to improve the translation for specific language.
#  @author   KeeperFX Team
#  @date     25 Aug 2012 - 02 Oct 2012
#  @par  Copying and copyrights:
#      This program is free software; you can redistribute it and/or modify
#      it under the terms of the GNU General Public License as published by
#      the Free Software Foundation; either version 2 of the License, or
#      (at your option) any later version.
#
# *****************************************************************************
msgid ""
msgstr ""
"Project-Id-Version: GUI Strings for KeeperFX\n"
"Report-Msgid-Bugs-To: https://code.google.com/p/keeperfx/issues/list\n"
"POT-Creation-Date: 2012-09-02 01:12+0200\n"
"PO-Revision-Date: 2014-11-10 23:37+0100\n"
"Last-Translator: Tomasz Lis <listom@gmail.com>\n"
"Language-Team: KeeperFX Team <code.google.com>\n"
"Language: pl_PL\n"
"MIME-Version: 1.0\n"
"Content-Type: text/plain; charset=UTF-8\n"
"Content-Transfer-Encoding: 8bit\n"
"X-Poedit-SourceCharset: utf-8\n"
"X-Generator: Poedit 1.5.7\n"

#. Generic victory message
#: guitext:0
msgctxt "In-game message"
msgid "Success! The land is yours. Press Space to proceed to the next realm."
msgstr ""
"Zwycięstwo! Kraina jest twoja. Naciśnij spację, by przejść do następnego "
"królestwa."

#. Level Eversmile information soon after start
#: guitext:1
msgctxt "In-game message"
msgid "This is a message. Right click to delete it."
msgstr ""
"To jest komunikat. Kliknij prawym przyciskiem myszy (PPM), aby go "
"zlikwidować."

#. Level Eversmile first objective
#: guitext:2
msgctxt "In-game message"
msgid ""
"The first thing a Keeper needs is somewhere to keep gold, when it's been "
"mined out of the rock by his imps. To create a Treasure Room, select the "
"Treasure Room icon from the Rooms Panel and fill the empty area to the west "
"with Treasure Room tiles."
msgstr ""
"Gospodarz powinien po pierwsze postarać się o miejsce do przechowywania "
"złota, które Chochliki będą wydobywać. Aby zbudować skarbiec, kliknij na "
"ikonie skarbca na pulpicie pomieszczeń i wypełnij pusty obszar na zachodzie "
"segmentami skarbca."

#. Level Eversmile information when started building Treasure Room
#: guitext:3
msgctxt "In-game message"
msgid ""
"Use the cursor keys to see other areas of the underworld. Rotate and zoom "
"the view with the right ctrl key and cursor keys."
msgstr ""
"Użyj klawiszy strzałek, aby obejrzeć inne obszary podziemia. Możesz także "
"obracać i przybliżać widok, przytrzymując prawy <ctrl> i naciskając "
"odpowiednie klawisze strzałek."

#. Level Eversmile objective when built Treasure Room
#: guitext:4
msgctxt "In-game message"
msgid ""
"Expertly done. Press the right mouse button to turn the pointer back into "
"the Hand of Evil. Mine out the gold to the east by tagging the area with the "
"left mouse button. Your Imps will dig out the gold and carry it back to your "
"Treasure Room."
msgstr ""
"Sprawnie, sprawnie. Naciśnij PPM, aby przekształcić kursor z powrotem w Rękę "
"Zła. Wykop złoto widoczne na wschodzie, zaznaczając obszar lewym przyciskiem "
"myszy (LPM). Chochliki wydobędą złoto i zaniosą je do twego skarbca."

#. Level Eversmile information while digging gold
#: guitext:5
msgctxt "In-game message"
msgid ""
"If you want to make your creatures work harder, slap them by right clicking "
"the Hand of Evil on them. Slapping will harm your creatures."
msgstr ""
"Jeśli chcesz zmusić swoje stwory do cięższej pracy, daj im klapsa Ręką Zła, "
"klikając na nich PPM. Nie popadaj w przesadę, ponieważ klapsy szkodzą "
"stworom."

#. Level Eversmile information while digging gold
#: guitext:6
msgctxt "In-game message"
msgid ""
"Use the left mouse button to pluck your creatures from the dungeon. Use the "
"right mouse button to drop them over a room or tile belonging to your "
"dungeon. Creatures perform the task most relevant to the situation they're "
"dropped into."
msgstr ""
"Możesz podnosić swoje stwory, klikając na nich LPM. Kliknięcie PPM powoduje "
"umieszczenie stwora w pomieszczeniu lub segmencie należącym do twego lochu. "
"Przeniesione stwory wykonują pracę najbardziej odpowiednią do miejsca, w "
"którym się znalazły."

#. Level Eversmile objective after digging gold
#: guitext:7
msgctxt "In-game message"
msgid ""
"Greedily done, Keeper. Now, you need to turn some of your dungeon into a "
"Lair. Lairs are where creatures rest and recover. The area your imps just "
"mined out would be an ideal spot for some creatures to lurk. Select the Lair "
"icon from the Rooms Panel."
msgstr ""
"Jesteś zachłanny, strażniku. Teraz zmień część lochu w Legowiska - miejsca "
"regeneracji sił i odpoczynku stworów. Obszar, z którego chochliki wydobyły "
"złoto, będzie znakomitym miejscem przyczajenia się kilku stworów. Użyj ikony "
"Legowiska z Pulpitu Pomieszczeń."

#. Level Eversmile objective after Lair built
#: guitext:8
msgctxt "In-game message"
msgid ""
"Dig a tunnel that connects to the Portal to the north. Portals appear on the "
"map as flashing squares, until they are claimed. Creatures only use Portals "
"claimed by a Keeper. Your imps claim a Portal as soon as it connects to your "
"dungeon."
msgstr ""
"Wykop tunel, który poprowadzi do Wejścia na północy. Wolne Wejścia widoczne "
"są na mapie jako pulsujące kwadraty. Stwory korzystają tylko z Wejść "
"należących do jakiegoś gospodarza. Chochliki oznaczą wejście jako twoje, gdy "
"tylko połączą je z twoim lochem."

#. Level Eversmile objective when digging w/o Treasure Room
#: guitext:9
msgctxt "In-game message"
msgid ""
"You should build a Treasure Room first. Select the Treasure Room icon from "
"the Rooms Panel and left click on the tiles in the area to the west of your "
"Dungeon Heart."
msgstr ""
"Najpierw powinieneś wybudować Skarbiec. Kliknij na ikonie Skarbca na "
"Pulpicie Pomieszczeń, a następnie kliknij LPM na segmentach w obszarze na "
"zachód od Serca Labiryntu."

#. Level Eversmile information after some digging
#: guitext:10
msgctxt "In-game message"
msgid ""
"Pick up creatures by left clicking on them. Drop them by right clicking over "
"a room or tile belonging to your dungeon. Creatures perform tasks relevant "
"to the situation they're dropped into."
msgstr ""
"Możesz podnosić stwory przebywające w lochu, klikając na nich LPM. "
"Kliknięcie PPM umieści stwora w komnacie lub segmencie należącym do twojego "
"lochu. Przeniesione stwory zajmą się pracą najodpowiedniejszą do miejsca, w "
"którym się znalazły."

#. Level Eversmile information after some digging
#: guitext:11
msgctxt "In-game message"
msgid ""
"If you want your creatures to work harder, slap them with a right click of "
"the hand. Your creatures take damage from each slap they receive."
msgstr ""
"Jeśli chcesz zmusić swoje stwory do cięższej pracy, daj im klapsa Ręką Zła, "
"klikając na nich PPM. Każdy klaps powoduje u stwora pewien uszczerbek na "
"zdrowiu."

#. Level Eversmile objective after digging gold w/o Treasure Room
#: guitext:12
msgctxt "In-game message"
msgid ""
"You have not yet built a Treasure Room. Until you build this room, you will "
"be unable to pay any creatures. Only imps give their loyalty freely. No "
"other creatures will serve you unpaid."
msgstr ""
"Nie zbudowałeś jeszcze Skarbca. Jeśli tego nie zrobisz, nie będziesz w "
"stanie płacić swym stworom, a tylko lojalność Chochlików jest bezpłatna. "
"Żaden inny stwór nie będzie służył ci za darmo."

#. Level Eversmile objective after getting first creature
#: guitext:13
msgctxt "In-game message"
msgid ""
"Your first minion has arrived. It's a giant Fly. It can spit corrosive vomit "
"at your enemies and its wings grant the hideous insect the speed to "
"intercept the most nimble trespassers."
msgstr ""
"Przybył twój pierwszy sługa. To wielka Mucha. Może ona pluć na wrogów żrącym "
"sokiem żołądkowym. Skrzydła zapewniają temu ohydnemu owadowi szybkość "
"umożliwiającą dogonienie najzwinniejszych intruzów."

#. Level Eversmile objective after getting first beetle
#: guitext:14
msgctxt "In-game message"
msgid ""
"A Beetle has scuttled into your realm. It's tough enough to absorb a lot of "
"damage. Like most creatures, Beetles require food. Dig out a new area, "
"select the Hatchery icon and create your Hatchery. Tasty snacks will soon "
"emerge from its enchanted soil."
msgstr ""
"Do twego królestwa przyturlał się Żuk, stwór o sporej wytrzymałości. "
"Podobnie jak większość stworów, Żuki wymagają żywności. Wykop nowy obszar, "
"kliknij na ikonie Kurnika i zbuduj źródło jadła. Z zaklętej ziemi wnet "
"wyłonią się smaczne kąski."

#. Level Eversmile objective after Hatchery built
#: guitext:15
msgctxt "In-game message"
msgid ""
"Imps fortify your walls to prevent intruders tunnelling in. If you want to "
"create more imps, go to the Research Panel, select the Imp icon and left "
"click anywhere in your dungeon. Each Imp you create costs more than the "
"previous one."
msgstr ""
"Chochliki wzmacniają ściany, aby powierzchniacy nie mogli się przez nie "
"przekopać. Jeśli potrzeba ich więcej, kliknij na ikonie Chochlika na "
"Pulpicie Badań, a następnie LPM w dowolnym punkcie swego lochu. Każdy nowy "
"Chochlik kosztuje więcej niż poprzedni."

#. Level Eversmile information after having few creatures
#: guitext:16
msgctxt "In-game message"
msgid ""
"Why not have a handful of creatures ready to drop on top of intruders? To "
"pick up creatures quickly, left click on them from within the Creatures "
"Panel. You can only drop creatures within the confines of your own dungeon."
msgstr ""
"Może warto trzymać w pogotowiu grupkę stworów, by poszczuć nimi intruzów? "
"Możesz szybko podnosić stwory, klikając LPM na ich ikonach na Pulpicie "
"Stworów. Pamiętaj, że możesz umieszczać stwory jedynie na obszarze własnego "
"lochu."

#. Level Eversmile objective some time after all rooms are built
#: guitext:17
msgctxt "In-game message"
msgid ""
"Intruders approach. They seek gaps in your fortifications, in order to gain "
"entry to your dungeon. A white trail on the map indicates their progress. "
"Click the icon at the top of the Control Panel to see a bigger map."
msgstr ""
"Nadchodzą intruzi. Poszukują luki w twoich umocnieniach, by wedrzeć się do "
"twego lochu. Biały ślad na mapie ukazuje ich postępy. Kliknij na ikonie u "
"góry Pulpitu Sterowniczego, aby obejrzeć większą mapę."

#. Level Eversmile objective after first wave defeat
#: guitext:18
msgctxt "In-game message"
msgid ""
"Savour your first victory while you can. You have attracted the wrath of the "
"Lord of this realm. His party will soon be here."
msgstr ""
"Ciesz się swym pierwszym zwycięstwem... póki możesz. Ściągnąłeś na siebie "
"gniew Władcy tej krainy. Jego hufce wnet się tu zjawią."

#. Levels Eversmile and Tickle objective, when LOTL comes
#: guitext:19
msgctxt "In-game message"
msgid ""
"The Lord of the Land has arrived. I can smell his fear. Defeat him and the "
"realm is yours."
msgstr ""
"Oto przybył Władca Krainy. Czuję jego strach. Pokonaj go, a królestwo będzie "
"twoje."

#. Level Eversmile objective after LOTL defeat
#: guitext:20
msgctxt "In-game message"
msgid ""
"Your work here is done. Now there is no-one to prevent you from obliterating "
"this nauseating realm and expanding your empire into a neighbouring land. "
"Nice."
msgstr ""
"Twoje dzieło zostało zakończone. Już nikt nie przeszkodzi ci w unicestwieniu "
"tego cukierkowatego królestwa i w rozszerzeniu swego panowania na sąsiedni "
"kraj. To miłe."

#. Level Eversmile objective when having no Imps
#: guitext:21
msgctxt "In-game message"
msgid ""
"You require more Imps. Use the Create Imp spell to conjure them into your "
"domain. Remember, each Imp you create is more expensive than the last."
msgstr ""
"Potrzeba ci więcej Chochlików. Skorzystaj z zaklęcia Tworzenia Chochlika, "
"aby sprowadzić ich do swych włości. Pamiętaj jednak, że każdy kolejny "
"Chochlik kosztuje więcej od poprzedniego."

#. Level Cosyton information soon after start
#: guitext:22
msgctxt "In-game message"
msgid ""
"When Imps have no other orders, they run around reinforcing your dungeon. "
"Fortified walls keep out intruders. Rooms with reinforced walls make your "
"creatures feel more at home and heroes more terrified."
msgstr ""
"Gdy Chochliki nie mają innych rozkazów, przebiegają twój loch, wzmacniając "
"jego ściany. Umocnione ściany bronią dostępu intruzom oraz sprawiają, że "
"stwory czują się w pomieszczeniach bardziej swojsko, a bohaterowie mają "
"większego stracha."

#. Level Cosyton information soon after start
#: guitext:23
msgctxt "In-game message"
msgid ""
"Possess creatures by choosing the Possess spell from the Research Panel and "
"left-clicking on the creature you want to control. Right-click to leave the "
"creature again."
msgstr ""
"Opętuj stwory z wykorzystaniem zaklęcia Opętania z Pulpitu Badań. Uaktywnij "
"zaklęcie i kliknij LPM na stworze, którego chcesz kontrolować. Kliknięcie "
"PPM zwalnia opętanego."

#. Level Cosyton first objective
#: guitext:24
msgctxt "In-game message"
msgid ""
"Remember the lessons you learned in Brana Hauk. You must build a Treasure "
"Room, a Lair and a Hatchery and you will need to claim a Portal. Build rooms "
"in squares of at least nine tiles to increase the efficiency of the room."
msgstr ""
"Pamiętaj lekcje, jakie otrzymałeś zdobywając Wyrzynowo. Musisz zbudować "
"Skarbiec, Legowisko i Kurnik, powinieneś też przejąć jakieś Wejście. Buduj "
"pomieszczenia o rozmiarach co najmniej dziewięciu segmentów, aby podnieść "
"ich wydajność."

#. Level Cosyton objective after basic rooms built
#: guitext:25
msgctxt "In-game message"
msgid ""
"You will need to make your creatures stronger. In a Training Room, your "
"creatures can hone their fighting skills, gain new abilities and learn more "
"powerful spells."
msgstr ""
"Powinieneś wzmocnić kondycję swoich stworów. Sala Treningowa pozwoli im "
"szlifować sztukę walki, uzyskiwać nowe umiejętności i uczyć się "
"potężniejszych zaklęć."

#. Level Cosyton objective after Training Room built
#: guitext:26
msgctxt "In-game message"
msgid ""
"Your plan proceeds smoothly, keeper. Allow your Imps time to fortify the "
"walls of your dungeon. This increases the efficiency of rooms and repels "
"would-be invaders."
msgstr ""
"Realizacja twego planu przebiega gładko. Daj Chochlikom czas na wzmocnienie "
"ścian lochu. Zwiększy to wydajność pomieszczeń i będzie przeszkodą dla "
"potencjalnych natrętów."

#. Level Cosyton information after Training Room built
#: guitext:27
msgctxt "In-game message"
msgid ""
"The Training Room attracts ever more ferocious creatures, such as Demon "
"Spawn. Build it and they will come."
msgstr ""
"Sala Treningowa przyciąga jeszcze dziksze stwory, jak na przykład Pączkujące "
"Demony. Zbuduj ją, a zaczną się zjawiać."

#. Level Cosyton information after attracting Demon Spawn
#: guitext:28
msgctxt "In-game message"
msgid ""
"To train creatures, drop them in the Training Room. The number that "
"occasionally appears above a creature's head indicates how much gold it has "
"cost for that creature to train."
msgstr ""
"Aby szkolić stwory, przenoś je do Sali Treningowej. Liczba wyskakująca nad "
"głową stwora informuje, jaki koszt ponosisz szkoląc go."

#. Level Cosyton information some time after Demon Spawn
#: guitext:29
msgctxt "In-game message"
msgid ""
"You can train creatures more rapidly by slapping them as they work out in "
"the Training Room."
msgstr ""
"Możesz przyspieszać szkolenie istot, rozdając klapsy w trakcie zajęć w Sali "
"Treningowej."

#. Level Cosyton objective soon after 2nd Demon Spawn
#: guitext:30
msgctxt "In-game message"
msgid ""
"Heroes are already on their way. Make sure your creatures are well trained "
"and ready for the attack. The heroes you will face in this realm are tougher "
"than those you met beneath Brana Hauk."
msgstr ""
"Bohaterowie są już w drodze. Upewnij się, że twoje stwory są dobrze "
"wyszkolone i gotowe na odparcie ataku. Bohaterowie, których napotkasz w tym "
"królestwie, są potężniejsi od wyrżniętych w Wyrzynowie."

#. Level Cosyton objective after defeating LOTL (option 1)
#: guitext:31
msgctxt "In-game message"
msgid ""
"Harder the heroes may have been but they were obviously no match for your "
"forces."
msgstr ""
"Może i byli potężniejsi ci bohaterowie, nie stanowili jednak wyzwania dla "
"twych sił."

#. Level Cosyton objective after AP reached
#: guitext:32
msgctxt "In-game message"
msgid ""
"The heroes are on their way. Make sure your creatures are well trained and "
"ready for the attack."
msgstr ""
"Bohaterowie są już w drodze. Upewnij się, że twoje stwory są dobrze "
"wyszkolone i gotowe na odparcie ataku."

#. Level Cosyton objective after defeating LOTL (option 2)
#: guitext:33
msgctxt "In-game message"
msgid "Congratulations. You have conquered the enemy hordes."
msgstr "Gratulacje. Pokonałeś hordy nieprzyjaciela."

#. Level Waterdream Warm first objective
#: guitext:34
msgctxt "In-game message"
msgid ""
"Build a dungeon with a Treasure Room, a Lair, a Hatchery and a Training "
"Room. Make sure they're all big enough. Cramped conditions do nothing for "
"the morale of your minions."
msgstr ""
"Zbuduj loch zaopatrzony w Skarbiec, Legowisko, Kurnik i Salę Treningową. "
"Zadbaj, by pomieszczenia były odpowiednio duże. Ciasnota nie ma najlepszego "
"wpływu na morale twych sług."

#. Level Waterdream Warm objective after basic 5 rooms are built/claimed
#: guitext:35
msgctxt "In-game message"
msgid ""
"The time has come to build a Library. Libraries are where new devices, room "
"designs and magic spells are researched. Make a Library at least as big as "
"the other rooms. Researchers like quiet too, so try to build your Library "
"off the side of a corridor."
msgstr ""
"Nadszedł czas budowy Biblioteki. Jest to miejsce projektowania nowych "
"urządzeń, schematów komant i zaklęć. Zbuduj Bibliotekę co najmniej tak dużą, "
"jak inne pomieszczenia. Uczeni lubią spokój, umieść zatem Bibliotekę z dala "
"od ruchliwych korytarzy."

#. Level Waterdream Warm information after started building library
#: guitext:36
msgctxt "In-game message"
msgid ""
"Your new Library will attract creatures like Warlocks, who are interested in "
"researching magic and dungeon designs. These evil mages are real bookworms, "
"as well as being magically proficient themselves."
msgstr ""
"Twoja nowa Biblioteka zwabi takie istoty, jak Czarnoksiężnicy, którzy są "
"zainteresowani badaniem magii i projektowaniem podziemi. Ci źli magowie to "
"prawdziwe mole książkowe, biegle władają też czarami."

#. Level Waterdream Warm objective after finished building library
#: guitext:37
msgctxt "In-game message"
msgid ""
"That's a fine collection of parchments and tomes you've assembled. Most "
"creatures can engage in research but Warlocks make the best and keenest "
"researchers. Stupid Trolls have trouble holding books the right way up and "
"sometimes even chew the pages."
msgstr ""
"Zgromadziłeś niezłą kolekcję zwojów i ksiąg. Do badań można zaangażować "
"większość stworów, ale najlepsze efekty osiągają Czarnoksiężnicy. Głupie "
"Trolle nierzadko trzymają książki do góry nogami, a nawet zdarza im się "
"zjeść stronę czy dwie."

#. Level Waterdream Warm objective after attracting warlock
#: guitext:38
msgctxt "In-game message"
msgid ""
"The scent of arcane knowledge has lured a greedy Warlock into your dungeon. "
"Don't forget to train your Warlocks occasionally. Their spell casting "
"abilities make them fine long range fighters."
msgstr ""
"Woń tajemnej wiedzy zwabiła do twego podziemia chciwego Czarnoksiężnika. Nie "
"zapominaj, że Czarnoksiężników trzeba od czasu do czasu szkolić. Dzięki "
"umiejętności rzucania czarów są znakomici w walce na odległość."

#. Level Waterdream Warm objective
#: guitext:39
msgctxt "In-game message"
msgid ""
"The first wave of attackers lie hacked to pieces on the floor and give your "
"domain that lived in feeling but it surely won't be long before their kin "
"launch another assault."
msgstr ""
"Pierwsza fala napastników leży posiekana na plasterki i daje rozkoszne "
"poczucie władzy. Ale z pewnością nie upłynie dużo czasu, nim ich szef wyśle "
"następny oddział."

#. Level Waterdream Warm objective
#: guitext:40
msgctxt "In-game message"
msgid ""
"You meet with success yet again, Keeper. All those corpses will keep your "
"Hatchery's topsoil fertile. They also serve as warnings to other foolhardy "
"adventurers, of course."
msgstr ""
"I znów odniosłeś sukces, gospodarzu. Wszystkie te zwłoki użyźnią glebę w "
"twoim Kurniku. Posłużą także jako przestroga dla innych upartych i "
"natrętnych poszukiwaczy szczęścia."

#. Level Waterdream Warm objective
#: guitext:41
msgctxt "In-game message"
msgid ""
"All is quiet again. Use this time to ready yourself for the next attacks. "
"The enemy is only regrouping. It is not yet defeated."
msgstr ""
"Znów jest spokojnie. Wykorzystaj ten moment na przygotowania przed "
"następnymi atakami. Wróg jedynie się przegrupowuje. Jeszcze nie został "
"pokonany."

#. Level Waterdream Warm information
#: guitext:42
msgctxt "In-game message"
msgid ""
"Is that Imp playing football with a decapitated head? Stay alert, Keeper."
msgstr "Czy ten Chochlik gra w nogę odrąbaną głową? Bądź czujny, strażniku."

#. Level Waterdream Warm objective
#: guitext:43
msgctxt "In-game message"
msgid "Now would be an excellent time to train a Warlock."
msgstr "Nadeszła odpowiednia pora na szkolenie Czarnoksiężnika."

#. Level Waterdream Warm information
#: guitext:44
msgctxt "In-game message"
msgid ""
"Already your research bears fruit. The Speed Creature spell has been "
"perfected. Cast it on a creature and observe the dramatic increase in its "
"speed. The effect wears off after a while."
msgstr ""
"Twoje badania przynoszą owoce. Wynaleziono zaklęcie o nazwie Przyspieszacz. "
"Rzuć je na jakiegoś stwora i obserwuj to wspaniałe przyspieszenie. Efekt "
"czaru mija po jakimś czasie."

#. Level Flowerhat objective
#: guitext:45
msgctxt "In-game message"
msgid ""
"Build up your dungeon with the rooms available to you and claim the Portal "
"nearby but do not yet venture north. Powerful adversaries lurk there. It "
"would be wiser not to disturb them until you are prepared."
msgstr ""
"Zbuduj swój loch, zaopatrz go w dostępne pomieszczenia i przejmij pobliskie "
"Wejście, ale nie zapuszczaj się jeszcze na północ. Kryją się tam potężni "
"przeciwnicy. Najlepiej nie przeszkadzać im, dopóki nie będziesz gotów do "
"starcia."

#. Level Flowerhat information
#: guitext:46
msgctxt "In-game message"
msgid ""
"Clever research has given your Imps the engineering skill to build Bridges. "
"You will need Bridges to cross some of the more hazardous underworld terrain."
msgstr ""
"Badania nad inteligencją dały twym Chochlikom inżynierską umiejętność budowy "
"Mostów. Mosty przydadzą się, gdy trzeba się będzie zapuścić w zdradliwe "
"rejony podziemia."

#. Level Flowerhat objective
#: guitext:47
msgctxt "In-game message"
msgid ""
"A study of dungeon designs reveals that Workshops manufacture essential "
"furniture, such as Doors and Traps. If your Workshop occupies a square of at "
"least nine tiles, its mere presence will lure the underworld's finest "
"artisans into your dungeon."
msgstr ""
"Badania nad strukturą lochu wykazują, że to Warsztaty wytwarzają "
"umeblowanie, takie jak Drzwi i Pułapki. Jeśli Warsztat ma rozmiar "
"przynajmniej 9 segmentów, sama jego obecność zwabi do lochu najlepszych "
"rzemieślników podziemia."

#. Level Flowerhat information
#: guitext:48
msgctxt "In-game message"
msgid ""
"To manufacture Traps and Doors in your Workshop you will need to assign "
"creatures to it, by dropping them into the room. Manufactured items can be "
"selected from the Workshop Panel as soon as they're ready."
msgstr ""
"Aby produkować w Warsztacie Pułapki i Drzwi, musisz umieść w nim odpowiednie "
"stwory. Wytworzone przedmioty będą dostępne na Pulpicie Warsztatu, gdy tylko "
"zostaną ukończone."

#. Level Flowerhat objective
#: guitext:49
msgctxt "In-game message"
msgid ""
"When your troops are sufficient in number and have had some training, lead "
"them north and crush any who oppose you."
msgstr ""
"Gdy będziesz posiadał odpowiednią liczbę dobrze wyszkolonego personelu, "
"poprowadź go na północ i zgnieć każdego, kto stanie ci na drodze."

#. Level Flowerhat objective
#: guitext:50
msgctxt "In-game message"
msgid ""
"You will have to find a way to cross the river of molten lava that bars your "
"way."
msgstr ""
"Będziesz musiał znaleźć sposób przebycia rzeki płynnej magmy, która zagradza "
"ci drogę."

#. Level Flowerhat objective
#: guitext:51
msgctxt "In-game message"
msgid ""
"The enemy's Dungeon Heart throbs before you. Assemble your minions nearby "
"and administer the coup de grace."
msgstr ""
"Przed tobą pulsuje Serce nieprzyjacielskiego labiryntu. Umieść przy nim swe "
"sługi i zadaj ostateczny cios."

#. Level Flowerhat information
#: guitext:52
msgctxt "In-game message"
msgid ""
"A Troll has joined you. Skilled in the craft of manufacturing, trolls are "
"best employed doing dark deeds in your Workshop. They don't complain about "
"the hours, because their labours keep them away from combat."
msgstr ""
"Przyłączył się do ciebie Troll. Trolle, zdolnych rzemieślników, najlepiej "
"zatrudnić przy mrocznych machinacjach w warsztacie. Trolle nie narzekają na "
"nadgodziny, ponieważ umożliwiają im trzymanie się z dala od walki."

#. Level Flowerhat objective
#: guitext:53
msgctxt "In-game message"
msgid ""
"With the enemy Dungeon Heart in ruins, you have trounced the once proud "
"opposition. Rule your new domain with terror and loathing, for a laugh."
msgstr ""
"Zmieniając Serce wrogiego labiryntu w zgliszcza, ukarałeś niegdyś tak "
"dumnych przeciwników. Władaj swą nową krainą, szerząc postrach i lament, tak "
"dla zabawy."

#. Level Flowerhat information
#: guitext:54
msgctxt "In-game message"
msgid ""
"Your Workshop has created a Wooden Door. Placed in a corridor, it restricts "
"access to the enemy. Your creatures may pass freely. Lock or unlock Doors by "
"clicking over them with the left mouse button."
msgstr ""
"W twoim Warsztacie skonstruowano Drewniane Drzwi. Gdy zostaną umieszczone w "
"korytarzu, będą stanowić przeszkodę dla wroga. Twoje stwory będą przechodzić "
"swobodnie. Drzwi mogą być zamykane na klucz lub otwierane, przez kliknięcie "
"LPM."

#. Level Flowerhat information
#: guitext:55
msgctxt "In-game message"
msgid ""
"Your Workshop has produced a Poison Gas trap. Position it and, when an "
"intruder sets it off, it will envelop the area in deadly vapours."
msgstr ""
"W twoim Warsztacie skonstruowano Pułapkę Gazową. Umieść ją w lochu. Gdy "
"jakiś intruz ją uruchomi, okolicę pokryją śmiercionośne opary."

#. Level Flowerhat information
#: guitext:56
msgctxt "In-game message"
msgid ""
"You have researched the Call to Arms spell. The first time you cast it, your "
"creatures gather around a banner created by the spell. Cast it again in a "
"target area. Call to Arms only costs gold when it's targetted beyond your "
"territory."
msgstr ""
"Wynalazłeś zaklęcie Do Broni. Gdy rzucisz je pierwszy raz, twoje stwory "
"zgromadzą się przy sztandarze zaklęcia. Wtedy rzuć je po raz drugi w punkcie "
"docelowym. Rzucanie tego zaklęcia jest płatne tylko wtedy, gdy cel leży poza "
"twoim terytorium."

#. Level Lushmeadow-on-Down objective
#: guitext:57
msgctxt "In-game message"
msgid ""
"Another Keeper controls this underworld realm. His dungeon lies to the "
"north. If you are to entice creatures to work for you instead of him, you "
"will have to build a more magnificent dungeon. Get on with it then."
msgstr ""
"Inny strażnik włada tym podziemnym królestwem. Jego loch leży na północy. "
"Jeśli chcesz sprawić, by stwory pracowały dla ciebie, zamiast dla niego, "
"musisz wybudować wspanialszy loch. Zatem do dzieła."

#. Level Lushmeadow-on-Down objective
#: guitext:58
msgctxt "In-game message"
msgid ""
"You have slain your rival. His defeat is a testimony to your clever dungeon "
"design. You have the makings of a Dungeon Keeper worthy of the name."
msgstr ""
"Wykończyłeś swego rywala. Jego porażka jest hołdem dla twych umiejętności "
"rozbudowy lochu. Jesteś zaiste godny miana gospodarza podziemia."

#. Level Lushmeadow-on-Down information
#: guitext:59
msgctxt "In-game message"
msgid ""
"A Bile Demon chooses to side with you. Bile Demons demand large Lairs and "
"ample Hatcheries. These corpulent monstrosities attack somewhat "
"unconventionally."
msgstr ""
"Demon Żółciowy opowiada się po twojej stronie. Demony Żółciowe wymagają "
"dużego Legowiska i wydajnych Kurników. Te tęgie potworności atakują w sposób "
"cokolwiek niekonwencjonalny."

#. Level Lushmeadow-on-Down information
#: guitext:60
msgctxt "In-game message"
msgid ""
"Your loyal researchers have perfected the Sight of Evil spell. Cast it on an "
"unexplored area and it will be revealed to you for a moment."
msgstr ""
"Twoi wierni badacze wynaleźli zaklęcie Oko Zła. Rzuć je na nieznany obszar "
"podziemia, a będziesz go mógł na chwilę zobaczyć."

#. Level Lushmeadow-on-Down information
#: guitext:61
msgctxt "In-game message"
msgid ""
"You have claimed a Prison. Select imprison from the Information Panel and "
"your creatures subdue their foe, at which point your imps drag the bodies "
"off to a cell. Prisoners who die of starvation may rise again as Skeleton "
"warriors for you to command."
msgstr ""
"Przejąłeś Więzienie. Skorzystaj z opcji pojmania na Pulpicie Informacyjnym, "
"a twoje stwory będą ogłuszać nieprzyjaciół, by Chochliki mogły powlec ich do "
"cel. Z więźniów, którzy umrą z głodu, mogą powstać Szkieletory, zasilające "
"twe szeregi."

#. Level Lushmeadow-on-Down information
#: guitext:62
msgctxt "In-game message"
msgid ""
"Your dedicated librarians have designed a Guard Post. Place a Guard Post in "
"a strategically important area and assign creatures to occupy it by dropping "
"them there."
msgstr ""
"Twoi oddani bibliotekarze zaprojektowali Posterunek. Umieść Posterunek w "
"miejscu o dużym znaczeniu strategicznym i przydziel mu obsadę, umieszczając "
"na nim swoje stwory."

#. Level Lushmeadow-on-Down information
#: guitext:63
msgctxt "In-game message"
msgid ""
"A Spider has joined your dungeon. They are natural enemies of Flies, so "
"endeavour to keep them apart. Overcoming such obstacles will temper your "
"mettle - whatever that means."
msgstr ""
"Do twoich stworów dołączył Pająk. Pająki są naturalnymi wrogami Much, zadbaj "
"więc o to, by się z nimi nie zetknęły. Pokonywanie tego typu przeszkód "
"będzie hartować twój charakter - cokolwiek to znaczy."

#. Level Snuggledell objective
#: guitext:64
msgctxt "In-game message"
msgid ""
"It's time to mete out the ultimate punishment to a keeper who dares to "
"challenge you for this corner of your subterranean empire. The price of "
"failure shall be oblivion."
msgstr ""
"Nadszedł czas wymierzenia ostatecznej kary rywalowi, który ośmiela się "
"wyzwać cię do walki o ten fragment twego podziemnego imperium. Karą za "
"klęskę będzie zapomnienie."

#. Level Snuggledell objective
#: guitext:65
msgctxt "In-game message"
msgid ""
"How satisfying it is to see an enemy Keeper's dungeon crumble and his power "
"dissipate. There'll be no controversy over this year's hall of infamy "
"nomination."
msgstr ""
"Jak miło obserwować porażkę wrogiego strażnika i rozpad jego potęgi. Nie "
"będzie problemów z tegoroczną nominacją do salonu niesławy."

#. Level Snuggledell information
#: guitext:66
msgctxt "In-game message"
msgid ""
"You have claimed a Torture Room. Place captive heroes and creatures into "
"this chamber of horrors to convert them to your supremely evil way. "
"Alternatively, place your own creatures within the room whenever "
"disciplinary measures become necessary."
msgstr ""
"Przejąłeś Salę Tortur. Możesz umieszczać w tym gabinecie grozy pojmanych "
"bohaterów i stwory, aby przekonać ich do twego nadzwyczaj złego stylu życia. "
"Możesz także wysłać tam własnych podwładnych, gdy pojawi się potrzeba "
"zaprowadzenia dyscypliny."

#. Level Snuggledell information
#: guitext:67
msgctxt "In-game message"
msgid ""
"You have finally constructed a dungeon impressive enough to attract a Dark "
"Mistress. You must discipline these wicked wenches frequently. They respond "
"particularly well to a good slapping."
msgstr ""
"W końcu udało ci się skonstruować na tyle wspaniały loch, aby zwabić Czarną "
"Damę. Te niegodziwe dziewoje należy często karać. Kilka solidnych klapsów "
"daje szczególnie pożądane rezultaty."

#. Level Snuggledell information
#: guitext:68
msgctxt "In-game message"
msgid ""
"Your manufacturers have created a Braced Door. If security matters, you can "
"be sure when you buy a Braced Door. You couldn't be certain with only a "
"curtain and a hole in the wall is no help at all."
msgstr ""
"Twoi rzemieślnicy skonstruowali Okute Drzwi. Gdy chodzi o bezpieczeństwo, "
"Okute Drzwi są cenną inwestycją. A tak na marginesie, rozpatrując kwestię "
"ochrony - dziura w ścianie to za mało, zasłona też nie wystarczy."

#. Level Snuggledell information
#: guitext:69
msgctxt "In-game message"
msgid ""
"Your researchers have devised a spell that unleashes the energy of a "
"thunderstorm on the target of your choice. Select the spell, aim at a "
"hostile creature and flash-fry him with a Lightning Strike."
msgstr ""
"Twoi bibliofile opracowali zaklęcie, które umożliwia zesłanie na głowę "
"wybranego celu całej mocy burzy z piorunami. Uaktywnij zaklęcie, wybierz "
"wrogiego stwora i błyskawicznie usmaż go Błyskawicą."

#. Level Snuggledell information
#: guitext:70
msgctxt "In-game message"
msgid ""
"You have manufactured a powerful Lightning Trap. Try it out. It's bound to "
"give someone a shock."
msgstr ""
"Skonstruowałeś potężną Pułapkę Elektryczną. Wypróbuj ją. Z pewnością "
"znajdzie się ktoś, dla kogo okaże się wstrząsająca."

#. Level Wishvale objective
#: guitext:71
msgctxt "In-game message"
msgid ""
"It appears you have arrived in the middle of a raging battle. Perhaps it "
"would be wise to stay out of the way until you are strong enough to "
"eliminate both sides."
msgstr ""
"Wygląda na to, że trafiłeś w środek szaleńczej wojny. Najlepiej chyba będzie "
"trzymać się na uboczu do chwili, kiedy urośniesz w siłę na tyle, by "
"rozprawić się z obiema stronami."

#. Level Wishvale information
#: guitext:72
msgctxt "In-game message"
msgid ""
"An Orc warlord joins you and brings with him the plans for building a "
"Barracks. In this room you can form creatures into teams."
msgstr ""
"Wódz Orków przyłącza się do ciebie, przynosząc plany konstrukcji Koszar. W "
"tym pomieszczeniu będziesz mógł grupować stwory w oddziały."

#. Level Wishvale objective
#: guitext:73
msgctxt "In-game message"
msgid ""
"I think I hear the clanking of plate armour. Yes, the Lord of the Land has "
"finally roused himself from the fireside to find out where all his loyal "
"servants have gone."
msgstr ""
"Wydaje mi się, że słychać chrzęst pełnej zbroi. Tak, to Władca Krainy ruszył "
"się wreszcie od kominka, aby sprawdzić, gdzie przepadli wszyscy jego wierni "
"słudzy."

#. Level Wishvale objective
#: guitext:74
msgctxt "In-game message"
msgid ""
"You have turned local heroes into something of an endangered species, now "
"make the enemy Dungeon Keeper extinct."
msgstr ""
"Sprawiłeś, że miejscowi bohaterowie należą do ginącego gatunku. Wrogi "
"strażnik też powinien już być na wymarciu - zajmij się tym."

#. Level Wishvale objective
#: guitext:75
msgctxt "In-game message"
msgid ""
"You have prevailed, Keeper. The bodies of your enemies litter the most "
"forlorn alcoves of your domain, in tribute to their futile efforts to keep "
"you at bay."
msgstr ""
"Jesteś górą, strażniku. Ciała wrogów zaśmiecają najbardziej ponure zakątki "
"twych włości, jako niesławna pamiątka ich daremnych starań, by cię "
"powstrzymać."

#. Level Tickle objective
#: guitext:76
msgctxt "In-game message"
msgid ""
"Seek out the one who would be your rival in this region of the underworld. "
"Explain the concept of early retirement to him. On the other hand, string "
"him up. It's in the only language he understands."
msgstr ""
"Odszukaj tego, który jest twoim rywalem w tym rejonie podziemia. Objaśnij mu "
"od ręki koncepcję wcześniejszego przejścia na emeryturę. Drugą ręką chwyć go "
"za gardło (i ściśnij palce). to jedyny język, jaki zrozumie."

#. Level Tickle information
#: guitext:77
msgctxt "In-game message"
msgid ""
"You have researched the power of Invisibility. Cast it on a creature to hide "
"it from enemy eyes."
msgstr ""
"Opanowałeś potęgę Niewidzialności. Rzuć to zaklęcie, aby ukryć stwora przed "
"wścibskim spojrzeniem wroga."

#. Level Tickle information
#: guitext:78
msgctxt "In-game message"
msgid ""
"The Protect Creature spell has been researched at last. Cast it on a "
"creature to increase its toughness."
msgstr ""
"Udało się opracować zaklęcie Ochrony Stwora. Rzuć je na stwora, aby "
"zwiększyć jego wytrzymałość."

#. Level Tickle objective
#: guitext:79
msgctxt "In-game message"
msgid ""
"That's another enemy successfully written off. The defenceless inhabitants "
"of the land above bow down before your depraved presence. As if that will "
"save them..."
msgstr ""
"Oto kolejny nieprzyjaciel spisany na straty. Bezbronni mieszkańcy krainy na "
"powierzchni padają na kolana przed waszą nieprawością. Jakby to mogło ich "
"ocalić..."

#. Level Tickle information
#: guitext:80
msgctxt "In-game message"
msgid ""
"Researchers have found instructions for building a Temple to the dark gods. "
"Sacrifice creatures in the Temple's pool to receive gifts from these gods. "
"You might have to experiment with the offerings you make. The dark gods are "
"not easy to please."
msgstr ""
"Badacze wyszperali instrukcje budowy Świątyni Ciemnych Bogów. Składaj na "
"świątynnym ołtarzu ofiary ze stworów, aby otrzymywać dary. Być może "
"osiągnięcie pożądanych efektów będzie wymagało kilku eksperymentów. Ciemnych "
"bogów trudno zadowolić."

#. Level Moonbrush Wood objective
#: guitext:81
msgctxt "In-game message"
msgid ""
"This realm is ruled by four arrogant Wizards who think they've got "
"everything under control, because their feeble magical power impresses the "
"locals. But you're not from these parts..."
msgstr ""
"W tym królestwie rządy sprawują czterej zarozumiali Czarodzieje, którzy "
"uważają, że mają nad wszystkim kontrolę, ponieważ ich beznadziejna moc "
"magiczna robi wrażenie na prostaczkach. Ty jednak nie dasz się na to "
"nabrać..."

#. Level Moonbrush Wood objective
#: guitext:82
msgctxt "In-game message"
msgid ""
"Well, you're done down here. Time to introduce yourself to the locals and re-"
"organise their nice little lives."
msgstr ""
"Cóż, na dole wszystko gotowe. Pora przedstawić się powierzchniakom i "
"zmodyfikować ich sielską egzystencję."

#. Levels Tickle and Moonbrush Wood information
#: guitext:83
msgctxt "In-game message"
msgid ""
"Behold, you have summoned a Horned Reaper. Try not make it angry. You'll "
"fail, because everything makes a Horned Reaper angry but at least try to "
"make sure that everything near it is an enemy creature when it finally goes "
"ballistic."
msgstr ""
"Strzeż się, przyzwałeś Rogatego Rozpruwacza. Postaraj się nie denerwować go. "
"To się co prawda nie uda, gdyż rogacza denerwuje właściwie wszystko. Dołóż "
"przynajmniej starań, aby wtedy, gdy wyjdzie z siebie, w pobliżu znajdowały "
"się jedynie siły wroga."

#. Level Moonbrush Wood information
#: guitext:84
msgctxt "In-game message"
msgid ""
"Your researchers have concocted a Disease spell. Cast it on enemy creatures "
"and watch the affliction spread like the plague."
msgstr ""
"Twoi badacze upichcili zaklęcie Choroby. Rzuć je na stwory przeciwnika i "
"obserwuj, jak cierpienie szerzy się niczym zaraza."

#. Level Moonbrush Wood information
#: guitext:85
msgctxt "In-game message"
msgid ""
"A Vampire has risen from your Graveyard, nourished by the souls of the dead "
"which have been brought here. You have to suck up to Vampires or they go off "
"in a huff, but they're extremely powerful and fearsome underlings to have in "
"your employ."
msgstr ""
"Na twoim Cmentarzysku przebudził się Wampir, wyhodowany na duszach "
"nieszczęśników, których tu przywleczono. Pozwól im się przyssać, bo odejdą w "
"gniewie, a stanowią nadzwyczaj potężny i budzący przerażenie personel."

#. Level Moonbrush Wood information
#: guitext:86
msgctxt "In-game message"
msgid ""
"You have researched the Graveyard. Your Imps will drag corpses here to "
"rot... And possibly to rise again as Vampires, ready to do your bidding. "
"That's style."
msgstr ""
"Wynalazłeś Cmentarzysko. Twoje Chochliki będą odnosić tam walające się po "
"lochu zwłoki... Niech się rozkładają, na zdrowie powstającym z nich "
"Wampirom, gotowym na twoje rozkazy. Coś pięknego."

#. Levels Tickle and Moonbrush Wood information
#: guitext:87
msgctxt "In-game message"
msgid ""
"You have manufactured an Iron Door. It's a formidable barrier. Use it well."
msgstr "Skonstruowałeś Drzwi Żelazne. To znakomita zapora. Stosuj je mądrze."

#. Level Elf's Dance objective
#: guitext:88
msgctxt "In-game message"
msgid ""
"Powerful creatures inhabit a cave south of here. There's a party of heroes "
"between you and them but, if you reach them and convert them to your side "
"before they join the other keepers, you will be unstoppable, unless you do "
"something stupid."
msgstr ""
"Jaskinię na południu zamieszkują potężne stwory. Oddziela cię od nich "
"drużyna bohaterów, ale jeśli zdołasz do nich dotrzeć i przekabacić je na "
"swoją stronę, zanim zrobią to rywale, będziesz niezwyciężony. O ile nie "
"popełnisz jakiegoś głupstwa."

#. Level Elf's Dance objective
#: guitext:89
msgctxt "In-game message"
msgid ""
"You have overcome all resistance to your rule, O despicable one. It's time "
"to flex the old misery muscle on the pathetic inhabitants of the land above."
msgstr ""
"Wszystkich opornych poddałeś swej władzy, o nikczemny. Pora poćwiczyć "
"mięśnie na tych beznadziejnych powierzchniakach."

#. Level Nevergrim information
#: guitext:90
msgctxt "In-game message"
msgid ""
"You have manufactured a Boulder Trap. Place it in a corridor and howl "
"deliriously as it rumbles inexorably towards unwary trespassers."
msgstr ""
"Skonstruowałeś Pułapkę Kamienną. Umieść ją w korytarzu i zawyj w "
"zapamiętałym zachwycie, gdy wielki głaz będzie turlać się po zaskoczonych "
"przechodniach."

#. Level Nevergrim information
#: guitext:91
msgctxt "In-game message"
msgid ""
"With typical brilliance, you have researched the Cave-In spell. Use it to "
"block off passages and repair dungeon breaches. Interestingly, the rockfall "
"will crush to death any creatures caught beneath it."
msgstr ""
"Z właściwą sobie bystrością wynalazłeś zaklęcie Zawalenia. Wykorzystaj je do "
"blokowania przejść i likwidacji włamań do lochu. Co ciekawe, spadające skały "
"mogą śmiertelnie zgnieść wszystkie stwory, jakie przypadkiem znajdą się pod "
"nimi."

#. Level Nevergrim information
#: guitext:92
msgctxt "In-game message"
msgid ""
"Your tireless librarians have researched the Scavenger Room. Creatures "
"placed within a Scavenger Room will lure their kin from other dungeons and "
"the outside world, into your domain."
msgstr ""
"Twoi niestrudzeni bibliotekarze zaprojektowali Oczyszczalnię. Stwory "
"umieszczone w Oczyszczalni będą wabić do twojego podziemia swych pobratymców "
"z innych lochów i ze świata zewnętrznego."

#. Level Nevergrim information
#: guitext:93
msgctxt "In-game message"
msgid ""
"Your great wealth has bought the loyalty of a passing Dragon. They are "
"fickle creatures. Keep your eye on this one."
msgstr ""
"Twoje wielkie bogactwo zwabiło przechodzącego w pobliżu Smoka. Smoki to "
"płoche istoty. Miej go na oku."

#. Level Nevergrim information
#: guitext:94
msgctxt "In-game message"
msgid "A Hell Hound has been lured to your domain by your Scavenger Room."
msgstr "Oczyszczalnia zwabiła do twojego lochu Ogara Piekieł."

#. Level Buffy Oak objective
#: guitext:95
msgctxt "In-game message"
msgid ""
"The other two Keepers in this region have put aside their differences for "
"the moment and joined forces, in an effort to destroy you. That's almost a "
"compliment. Kill the creeps."
msgstr ""
"Dwaj pozostali strażnicy tego rejonu chwilowo odłożyli na bok swoje animozje "
"i połączyli siły, aby cię zniszczyć. To niemal komplement. Wykończ te "
"fajtłapy."

#. Level Buffy Oak objective
#: guitext:96
msgctxt "In-game message"
msgid ""
"You have won a magnificent victory, Master. You have a talent for twisted "
"mercilessness that makes other Keepers look well behaved by comparison."
msgstr ""
"Odniosłeś wspaniałe zwycięstwo, panie. Wykazałeś się zamiłowaniem do tak "
"wyrafinowanego okazywania braku miłosierdzia, że zachowanie innych "
"strażników w porównaniu z twoim wydaje się grzeczne i poprawne."

#. Level Hearth information
#: guitext:97
msgctxt "In-game message"
msgid ""
"You have discovered a devastating magical power. Target it against a "
"creature to transform a fearsome monster into a clucking chicken. Marvellous."
msgstr ""
"Odkryłeś magiczną siłę o druzgocącej mocy. Skieruj ją przeciwko jakiemuś "
"stworowi, a zmienisz straszliwe monstrum w godne politowania kurczę. "
"Cudownie."

#. Level Hearth information
#: guitext:98
msgctxt "In-game message"
msgid ""
"Your manufacturers have built an Alarm Trap. It will warn you of your "
"enemies' approach and summon nearby creatures to deal with the intruders."
msgstr ""
"Twoi rzemieślnicy skonstruowali Czujnik Alarmowy. Będzie on ostrzegał o "
"nadchodzącym nieprzyjacielu i wzywał pobliskie stwory do walki z najeźdźcami."

#. Level Buffy Oak information
#: guitext:99
msgctxt "In-game message"
msgid ""
"You have created a Magic Door. These are almost impregnable to all but "
"magical attacks. I recommend sealing off your Treasure Room or Dungeon Heart."
msgstr ""
"Stworzyłeś Drzwi Magiczne. Są one praktycznie nieprzenikliwe dla wszystkiego "
"poza magią. Zalecam zainstalowanie ich w Skarbcu i przy Sercu Labiryntu."

#. Level Nevergrim objective
#: guitext:100
msgctxt "In-game message"
msgid ""
"Elsewhere in this fiery realm you have a rival Keeper to contend with. I "
"advise extreme antisocial behaviour on your part."
msgstr ""
"Gdzieś w tym gorejącym królestwie jest twój rywal, z którym musisz sobie "
"poradzić. Oczekujemy nadzwyczaj aspołecznego zachowania z twojej strony."

#. Level Nevergrim objective
#: guitext:101
msgctxt "In-game message"
msgid ""
"Notch up another victory, most malicious one. You have another land to add "
"to your dismal collection."
msgstr ""
"Możesz odfajkować kolejne zwycięstwo, o najzłośliwszy. Oto następna kraina "
"zostaje dodana do twej ponurej kolekcji."

#. Level Hearth objective
#: guitext:102
msgctxt "In-game message"
msgid ""
"Your annihilation of the first wave has met with the approval of a pack of "
"demons from the fifth plane of hell. Train your creatures and prepare for "
"another battle. You're attracting quite an audience."
msgstr ""
"Likwidacja pierwszej fali natrętów została doceniona przez grupę demonów z "
"piątego kręgu piekieł. Ćwicz swe stwory i gotuj się do następnej bitwy. Twe "
"poczynania przyciągają uwagę."

#. Level Hearth objective
#: guitext:103
msgctxt "In-game message"
msgid ""
"The enemy are upon us. I'm just telling you in case you were having a doze."
msgstr ""
"Wróg nadciąga. Mówię ci to, panie, na wypadek, gdybyś się akurat był "
"zdrzemnął."

#. Level Hearth objective
#: guitext:104
msgctxt "In-game message"
msgid ""
"All the heroes are dead, which is as it should be. This land and all its "
"spoils are yours. May I suggest that you waste everything?"
msgstr ""
"Wszyscy bohaterowie leżą nieżywi, czyli jest tak, jak być powinno. Ta kraina "
"i wszystkie jej dobra należą do ciebie. Czy wolno mi zasugerować, abyś "
"wszystko to zmarnotrawił, panie?"

#. Level Hearth objective
#: guitext:105
msgctxt "In-game message"
msgid ""
"If lands had legs this one would be on its knees. Its desperate inhabitants "
"are preparing a full scale attack on your dungeon. It will be an ideal "
"opportunity to practise unspeakable evil on a massive scale. Go for it, "
"master."
msgstr ""
"Gdyby ziemia miała nogi, ten obszar zostałby rzucony na kolana. Jego "
"zrozpaczeni mieszkańcy szykują ostateczny atak na twoje podziemie. Będzie to "
"świetna okazja do okazania niewymownej podłości na wielką skalę. Do dzieła, "
"panie."

#. Level Woodly Rhyme information
#: guitext:106
msgctxt "In-game message"
msgid ""
"Your latest discovery is the Word of Power Trap. When activated, the trap "
"triggers an expanding ring of demonic energy that incinerates anything "
"caught in its area of effect. What a scream that should be."
msgstr ""
"Twój najnowszy wynalazek to Pułapka Mocnego Słowa. Uaktywniona, emituje "
"rozszerzający się krąg demonicznej energii, pieklący wszystko, co znajdzie "
"się w sąsiedztwie. Ależ to będzie wrzask."

#. Level Moonbrush Wood information
#: guitext:107
msgctxt "In-game message"
msgid ""
"The Hold Audience spell has been researched. It will immediately teleport "
"all of your creatures back to your Dungeon Heart. Let's hope you never need "
"it."
msgstr ""
"Opracowano zaklęcie Audiencji. Zaklęcie to natychmiast skieruje wszystkie "
"stwory do Serca Labiryntu. Miejmy nadzieję, że nigdy nie będzie potrzebne."

#. Level Sleepiburgh objective
#: guitext:108
msgctxt "In-game message"
msgid ""
"You can't swing a cat for Dungeon Keepers fighting over the destiny of this "
"region. It should fall to you to settle the disagreement once and for all."
msgstr ""
"Nie wcisnąłbyś nawet szpilki między Gospodarzy Podziemia walczących o "
"przeznaczenie tej krainy. Twoim zadaniem będzie położyć kres tym swarom - "
"raz na zawsze."

#. Level Buffy Oak information
#: guitext:109
msgctxt "In-game message"
msgid ""
"Your researchers have discovered the devastating Chicken spell. Cast it on "
"any creature to instantly transform the target into poultry. It's a fowl "
"weapon."
msgstr ""
"Twoi badacze odkryli przerażające zaklęcie Przemiany w Kurczaka. Rzuć je na "
"stwora, aby natychmiast zmienić go w drób. To broń dobor.. drobor.... "
"drobiowa."

#. Level Sleepiburgh information
#: guitext:110
msgctxt "In-game message"
msgid ""
"So, now you have a spell that turns fortified walls to dust. It's expensive "
"to cast and it's also possible that your enemies possess the same magic "
"power. This could still turn out to be one of those days."
msgstr ""
"A zatem masz teraz do dyspozycji zaklęcie, zmieniające Umocnione Ściany w "
"pył. Jest ono kosztowne i prawdopodobnie znane także twoim wrogom. Niemniej "
"jednak może to oznaczać przełom w zmaganiach."

#. Level Sleepiburgh objective
#: guitext:111
msgctxt "In-game message"
msgid ""
"Only the Lord of this Land stands between you and hectares of desolation and "
"woe. I bet you can't wait to meet him."
msgstr ""
"Jedynie władca krainy stoi między tobą a hektarami spustoszenia i niedoli. "
"Dam głowę, że nie możesz doczekać się spotkania z nim."

#. Level Sleepiburgh objective
#: guitext:112
msgctxt "In-game message"
msgid "Your continued success makes me sick. Thank you, your wickedness."
msgstr ""
"Te ciągłe sukcesy wywołują u mnie mdłości. Dzięki, o wasza niegodziwość."

#. Level Woodly Rhyme objective
#: guitext:113
msgctxt "In-game message"
msgid ""
"You seem to have started a trend. Two other Dungeon Keepers also have "
"designs on this dark domain. Expect no quarter from your rivals."
msgstr ""
"Jak się wydaje, zapoczątkowałeś pewną modę. Dwaj pozostali strażnicy także "
"mają plany co do tych mrocznych włości. Nie oczekuj, że będą cię oszczędzać."

#. Level Woodly Rhyme information
#: guitext:114
msgctxt "In-game message"
msgid ""
"Can you see how vulnerable one of your opponents has become? Then kill him."
msgstr ""
"Czy widzisz, jak podatny na atak stał się jeden z przeciwników? No to zabij "
"go."

#. Level Woodly Rhyme information
#: guitext:115
msgctxt "In-game message"
msgid ""
"I spy a keeper with hardly any creatures left under his control. I spy a "
"Keeper who's about to die."
msgstr ""
"Wytropiłem Strażnika, któremu pozostało już niewielu podwładnych. Wytropiłem "
"Gospodarza, którego przeznaczeniem jest śmierć."

#. Level Woodly Rhyme information
#: guitext:116
msgctxt "In-game message"
msgid ""
"This ancient dungeon possesses great archaeological significance. This "
"simply means there should be some interesting treasure worth stealing. Now "
"that's what I call practical archaeology."
msgstr ""
"Ten starożytny loch ma wielkie znaczenie archeologiczne. Co oznacza, że "
"powinniśmy tu znaleźć kilka ciekawych skarbów wartych przywłaszczenia sobie. "
"Jest to tak zwana archeologia stosowana."

#. Level Woodly Rhyme information
#: guitext:117
msgctxt "In-game message"
msgid ""
"Your librarians have learned a spell that can break through fortified walls. "
"Give them a slap for not learning it earlier."
msgstr ""
"Twoi bibliofile nauczyli się zaklęcia umożliwiającego przebicie się przez "
"Wzmocnione Ściany. To karygodne, że nie zrobili tego wcześniej - daj im "
"klapsa."

#. Level Woodly Rhyme information
#: guitext:118
msgctxt "In-game message"
msgid ""
"One of your opponents has developed a spell that can break through fortified "
"walls. Typical. Be on your guard."
msgstr ""
"Jeden z twoich przeciwników opanował zaklęcie, które pozwala mu na przebicie "
"Umocnionych Ścian. Typowe, typowe. Zachowaj czujność."

#. Level Woodly Rhyme information
#: guitext:119
msgctxt "In-game message"
msgid ""
"You have developed the Armageddon spell. That's quite a name to live up to. "
"Make sure you're the most powerful force in the region before casting it."
msgstr ""
"Wynalazłeś zaklęcie o nazwie Armageddon. Niezła nazwa, co nie? Upewnij się, "
"że jesteś największą potęgą w okolicy... zanim je rzucisz."

#. Level Tulipscent information
#: guitext:120
msgctxt "In-game message"
msgid ""
"You will not find any easy path through this region. You will have to fight "
"hard to gain any advantage. But, if you intend to rule the world, you've "
"simply got to get through days like this."
msgstr ""
"W tym rejonie nie będziesz miał łatwego życia. Zanosi się na ciężką walkę o "
"zdobycie przewagi. Ale jeśli chce się władać światem, trzeba radzić sobie z "
"codziennymi trudami."

#. Level Elf's Dance information
#: guitext:121
msgctxt "In-game message"
msgid ""
"Your manufacturers have crafted the Lava Trap. After enemy creature steps on "
"it, the area around changes into molten lava, which most creatures won't "
"even try to pass."
msgstr ""
"Twoi rzemieślnicy skonstruowali Pułapkę Magmową. Gdy depnie na nią wróg, "
"teren wokól zmieni się w płynną Magmę, której większość stworów nie będzie w "
"stanie przebyć."

#. Level Mirthshire objective
#: guitext:122
msgctxt "In-game message"
msgid ""
"Your location is already known to the heroes of this land. They have moved "
"quickly to mobilise their forces against you. It's pathetic. They deserve to "
"have their heads impaled on lances for such impudence."
msgstr ""
"Bohaterowie tego kraju wiedzą już, gdzie cię szukać. Zajęli się właśnie "
"mobilizacją swych sił. To takie romantyczne. Zasługują, by ozdobić ich "
"głowami włócznie zatknięte u wejścia do lochu."

#. Level Mirthshire objective
#: guitext:123
msgctxt "In-game message"
msgid ""
"You've upset the local Lord. He's on his way right now. Shall I alert the "
"media?"
msgstr ""
"Zdenerwowałeś miejscowego władcę. Właśnie nadchodzi. Czy mam zawiadomić "
"prasę?"

#. Level Mirthshire information
#: guitext:124
msgctxt "In-game message"
msgid ""
"The heroes of this realm possess treasures of great power. Obviously, these "
"should belong to you. I'm certain you will settle the matter of their "
"ownership in your own way."
msgstr ""
"Bohaterowie tego królestwa są w posiadaniu potężnych skarbów. Oczywiście "
"powinny zmienić właściciela. Jestem przekonany, że rozwiążesz tę kwestię we "
"właściwy sobie sposób, panie."

#. Level Tulipscent objective
#: guitext:125
msgctxt "In-game message"
msgid ""
"It appears you have a rival. Another Keeper believes he is more ruthless and "
"evil than you. We shall soon see."
msgstr ""
"Wygląda na to, że masz rywala. Innemu strażnikowi wydaje się, że jest "
"bardziej bezlitosny i przesiąknięty złem, niż ty. To się okaże..."

#. Level Tulipscent information
#: guitext:126
msgctxt "In-game message"
msgid "This ancient realm is rich in magical artifacts. Go forth and plunder."
msgstr ""
"To starożytne królestwo obfituje w magiczne przedmioty. Nic tylko plądrować."

#. Level Blaise End objective
#: guitext:127
msgctxt "In-game message"
msgid ""
"The guardians of this realm are asleep at the moment. Attack them as soon as "
"you can or they'll be breakfasted, wide awake and inherently more difficult "
"to slaughter."
msgstr ""
"Warty tego królestwa właśnie śpią. Zaatakuj szybko tych śpiących rycerzy, w "
"przeciwnym razie, zdążą się posilić, rozbudzić i - co za tym idzie - ich "
"pokonanie będzie trudniejsze."

#. Level Blaise End information
#: guitext:128
msgctxt "In-game message"
msgid ""
"If you should encounter hero patrols, ensure that none of their number "
"escape. Otherwise your presence will be revealed and then you will be in "
"trouble."
msgstr ""
"Jeśli natkniesz się na patrole bohaterów, powinieneś zadbać o to, aby nikt z "
"nich nie umknął. W przeciwnym razie twoja obecność zostanie odkryta i "
"będziesz miał kłopoty."

#. Level Blaise End information
#: guitext:129
msgctxt "In-game message"
msgid ""
"You're taking forever over this. Attack and destroy the heroes' stronghold "
"soon, preferably before hell freezes over."
msgstr ""
"To trwa już całe wieki. Zaatakuj i zniszcz twierdzę bohaterów, nim "
"temperatura w piekle spadnie poniżej zera."

#. Level Blaise End information
#: guitext:130
msgctxt "In-game message"
msgid ""
"Enemy reinforcements have arrived. So what? Let's hear it for more killing."
msgstr ""
"Przybyły posiłki wroga. No i co z tego? To tylko trochę więcej zabijania."

#. Level Blaise End objective
#: guitext:131
msgctxt "In-game message"
msgid ""
"The heroes of this realm have prepared for your coming by building an "
"underground stronghold of their own. Who do they think they are? Sorry, "
"master, that was a rhetorical question."
msgstr ""
"Bohaterowie tego królestwa przygotowali się na twe przybycie, budując własną "
"podziemną twierdzę. Za kogo oni się uważają?... Wybacz, panie, to było "
"pytanie retoryczne."

#. Level Bonus 6 information
#: guitext:132
msgctxt "In-game message"
msgid ""
"You are about to face the greatest challenge yet to your evil aspirations. "
"Here it comes, ready or not."
msgstr ""
"Za chwilę stawisz czoła największemu wyzwaniu dla twych pokrętnych ambicji. "
"Gotów czy nie, ono nadchodzi."

#. Level Bonus 6 objective
#: guitext:133
msgctxt "In-game message"
msgid ""
"Three other Dungeon Keepers, each as evil and powerful as you, have expanded "
"their empires into this realm. Ultimately, only the one who rules the "
"underworld can conquer the realms above."
msgstr ""
"Trzej inni strażnicy, każdy równie występny i potężny, jak ty, utworzyli swe "
"mocarstwa w tym królestwie. Ale ostatecznie tylko jedyny władca podziemia "
"będzie mógł zdobyć krainę powierzchniaków."

#. Level Skybird Trill objective
#: guitext:134
msgctxt "In-game message"
msgid ""
"This realm is begging to be plunged into darkness. The Avatar himself has a "
"castle here. Another Keeper also seeks his soul. This could get messy."
msgstr ""
"To królestwa aż się prosi, by zapanowała w nim wieczna ciemność. Sam Avatar "
"ma tutaj swój zamek. Co więcej, jeszcze jeden gospodarz pożąda jego duszy. "
"Ależ będzie bałagan."

#. Level Skybird Trill objective
#: guitext:135
msgctxt "In-game message"
msgid ""
"You have destroyed the Avatar's castle but your rival has already taken the "
"Avatar prisoner. Be that as it may, only the Keeper with the blackest heart "
"can destroy this legendary hero, so ransack your rival's dungeon and take "
"the prize."
msgstr ""
"Zniszczyłeś zamek Avatara, ale twój rywal zdążył wziąć bohatera do niewoli. "
"Jak było, tak było, ale tylko gospodarz o najmroczniejszym sercu może "
"zlikwidować tego legendarnego bohatera, splądruj zatem loch rywala i odbierz "
"nagrodę."

#. Level Skybird Trill objective
#: guitext:136
msgctxt "In-game message"
msgid ""
"The Avatar has been resurrected by loyal lieutenants in hiding. But their "
"act has revealed them to us, here in this realm. Now the Avatar rallies all "
"those who would stand against you. It's time you gave this self-righteous "
"oaf a proper kicking, master."
msgstr ""
"Avatar został skrycie wskrzeszony przez swych podwładnych. Lecz dzięki temu "
"odkryliśmy ich kryjówkę, tu w tym królestwie. Teraz Avatar zbiera "
"wszystkich, którzy mogliby ci się przeciwstawić. Czas, abyś dał temu "
"zadufanemu niezgule lekcję, panie."

#. Level Bonus 5 objective
#: guitext:137
msgctxt "In-game message"
msgid ""
"Powerful magic permeating through the rock from the realm above prevents a "
"dungeon from being constructed here. You will have to conquer this realm "
"another way."
msgstr ""
"Przenikająca skałę potężna magia królestwa na powierzchni uniemożliwia "
"budowę podziemia. Ten kraj musisz podbić w inny sposób."

#. Level Bonus 5 information
#: guitext:138
msgctxt "In-game message"
msgid ""
"Possess this Dragon to help you negotiate the fiery pits but be prepared to "
"transfer your soul to a more appropriate creature when the situation demands "
"it."
msgstr ""
"Opętaj Smoka, aby łatwiej przebyć te ogniste kratery. Bądź jednak "
"przygotowany na przeniesienie swego ducha w ciało bardziej odpowiedniego "
"stwora, jeśli sytuacja będzie tego wymagała."

#. Level Bonus 5 objective
#: guitext:139
msgctxt "In-game message"
msgid ""
"Possess the Vampire below. Should you succeed in killing every hero in this "
"region, the Vampire will accompany you to the realm beyond."
msgstr ""
"Opętaj Wampira. Gdy uda ci się zabić wszystkich bohaterów w tej okolicy, "
"Wampir będzie ci towarzyszył do zewnętrznego królestwa."

#. Level Bonus 2 objective
#: guitext:140
msgctxt "In-game message"
msgid ""
"These Imps have all turned rogue and therefore must die. The speed with "
"which you accomplish their destruction will determine your fitness for "
"greater tasks ahead."
msgstr ""
"Tym Chochlikom tylko psoty w głowie i dlatego muszą umrzeć. Szybkość, z jaką "
"zrealizujesz ich zagładę, zadecyduje o twej przydatności do czekających cię, "
"ważniejszych zadań."

#. Level Bonus 2 information
#: guitext:141
msgctxt "In-game message"
msgid "Tempus fugit, Keeper. You have been warned."
msgstr "Czas umyka, Gospodarzu. Czuj się ostrzeżony."

#. Level Bonus 2 objective
#: guitext:142
msgctxt "In-game message"
msgid ""
"You have failed. Perhaps you're not the harbinger of doom the forces of "
"darkness were hoping for."
msgstr ""
"Zawiodłeś. Prawdopodobnie nie jesteś tym zwiastunem zagłady, na którego "
"czekały siły ciemności chodziło."

#. Level Bonus 2 objective
#: guitext:143
msgctxt "In-game message"
msgid ""
"You are indeed a twisted soul, master. You made the Imps extinct with such "
"panache that not one but two Dark Mistresses have devoted themselves to "
"helping you achieve your next goal. You may proceed to your next conquest."
msgstr ""
"Zaiste, masz pokrętną duszę, panie. Zagładę tych Chochlików uczyniłeś tak "
"bolesną, że Czarna Dama ofiaruje ci swoją pomoc w wykonaniu następnego "
"zlecenia. Zajmij się kolejnym podbojem."

#. Level Bonus 3 objective
#: guitext:144
msgctxt "In-game message"
msgid ""
"You must have lightning reflexes to complete the task ahead of you. Kill "
"these Imps as quickly as you can."
msgstr ""
"Zadanie, które przed tobą stawiamy, musisz wykonać z szybkością błyskawicy. "
"Zabij te Chochliki tak szybko, jak tylko potrafisz."

#. Level Bonus 3 information
#: guitext:145
msgctxt "In-game message"
msgid "Half your allotted time has elapsed."
msgstr "Upłynęła połowa wyznaczonego czasu."

#. Level Bonus 3 objective
#: guitext:146
msgctxt "In-game message"
msgid "You are out of time. That was a shocking performance."
msgstr "Zabrakło ci czasu. Ten ładunek niezdarności przyprawia o czkawkę."

#. Level Bonus 3 objective
#: guitext:147
msgctxt "In-game message"
msgid ""
"It is done. Tiny heaps of charred flesh smoulder where Imps once stood. You "
"certainly had your finger on the pulse this time. The dark gods will send "
"you a vicious creature to help you conquer the next realm."
msgstr ""
"To koniec. Już tylko drobne skrawki przysmażonego mięsa drgają w miejscach, "
"gdzie wałęsały się Chochliki. Tym razem niewątpliwie trzymałeś rękę na "
"pulsie. Ciemni bogowie zsyłają ci nieboskie stworzenie, które pomoże w "
"podboju następnego królestwa."

#. Level Bonus 3 objective
#: guitext:148
msgctxt "In-game message"
msgid ""
"You have no gold left. It pays to keep your head in such a charged "
"environment."
msgstr ""
"Nie masz już złota. W tak elektryzującej sytuacji opłaca się działać z głową."

#: guitext:149
msgctxt "In-game message"
msgid ""
"You have been called to this realm to punish a horde of revolting Bile "
"Demons by crushing them with Boulder Traps scattered around the perimeter of "
"the dungeon. You have very little time, so rock and roll!"
msgstr ""
"Zostałeś wezwany do tego królestwa, aby ukarać zgraję buntujących się "
"Demonów Żółciowych, miażdżąc ich za pomocą kamiennych pułapek, rozproszonych "
"na obrzeżach podziemia. Masz bardzo mało czasu, więc, niech te kamienie "
"spadną na serca."

#. Level Bonus 4 objective
#: guitext:150
msgctxt "In-game message"
msgid "Half your time has expired."
msgstr "Upłynęła połowa wyznaczonego czasu."

#. Level Bonus 4 objective
#: guitext:151
msgctxt "In-game message"
msgid ""
"Your time is up. You have failed. I'm embarrassed to come from the same "
"inter-dimensional void as you."
msgstr ""
"Czas minął. Zawiodłeś. Wstyd mi, że pochodzę z tej samej międzywymiarowej "
"otchłani, co ty."

#. Level Bonus 4 objective
#: guitext:152
msgctxt "In-game message"
msgid ""
"Well done. You have excelled in your use of large balls of stone for which "
"the dark gods will repay you, by allowing you to use the warrior you found "
"when you reach the next realm."
msgstr ""
"Dobra robota. Twoja gorliwość w użyciu wielkich głazów zostanie nagrodzona "
"przez ciemnych bogów. Gdy przybędziesz do następnego królestwa, będziesz "
"mógł użyć wojownika znalezionego w tej krainie."

#. Level Bonus 4 objective
#: guitext:153
msgctxt "In-game message"
msgid ""
"This region of the underworld will test your ability to traverse the network "
"of caverns. Indeed, time is your enemy here. Defeat it and you will find "
"where a legendary warrior is imprisoned. That warrior will serve you well in "
"the future."
msgstr ""
"Ten rejon podziemia posłuży wypróbowaniu twojej umiejętności przemierzania "
"labiryntu jaskiń. Zaiste, największym wrogiem jest tu czas. Pokonaj go, a "
"dowiesz się, gdzie uwięziono legendarnego wojownika. Taki sojusznik będzie w "
"przyszłości bardzo użyteczny."

#. Level Mistle objective
#: guitext:154
msgctxt "In-game message"
msgid ""
"The people of this realm speak of a Dungeon Keeper called Wisel, who is "
"bound to get in your way. When he does, you will have to consign him to "
"history. This will be no mean feat. Resources are scarce because of his "
"activities."
msgstr ""
"Lud tego królestwa wspominał coś o strażniku, imieniem Wisel, który będzie "
"ci się plątał pod nogami. Gdy się zaplącze, będziesz musiał przenieść go do "
"historii. Nic w tym złego. Niestety, z uwagi na działalność Wisela, mało tu "
"surowców."

#. Level Mistle objective
#: guitext:155
msgctxt "In-game message"
msgid ""
"Wisel is defeated. The land is yours to plunder and despoil for all "
"eternity. Give 'em hell, master."
msgstr ""
"Wisel został pokonany. Możesz bez przeszkód niszczyć i plądrować tę krainę "
"przez całą wieczność. Ześlij na nią wszystkie ognie piekieł, o panie."

#. Level Mistle information
#: guitext:156
msgctxt "In-game message"
msgid ""
"Your evil has corrupted a Samurai Warrior, he has forsaken honour to join "
"your cause. Should your minions suffer heavy casualties, this Warrior will "
"even call upon his brothers in arms to offer assistance. How kind. How "
"stupid!"
msgstr ""
"Twoje zło zdeprawowało pewnego Samuraja, który zapomniał o honorze i "
"przyłączył się do ciebie. Jeśli twoje sługi poniosą znaczne straty, ten "
"wojownik wezwie swoich towarzyszy broni, aby wzmocnili twe szeregi. Co za "
"uprzejmość. Co za głupota!"

#. Level Mistle information
#: guitext:157
msgctxt "In-game message"
msgid ""
"This region of the underworld is riddled with tunnels and many heroes "
"explore their labyrinthine ways. No-one said being evil would be easy."
msgstr ""
"Ten rejon podziemia jest przeryty tunelami pełnymi dzielnych poszukiwaczy "
"przygód. Nikt jednak nie twierdził, że szerzenie zła to bułka z masłem."

#. Level Mistle information
#: guitext:158
msgctxt "In-game message"
msgid ""
"It is rumoured that two Dragons are held captive somewhere east of here. "
"Were you to find them and free them, they would make powerful servants."
msgstr ""
"Plotka głosi, że gdzieś na wschodzie uwięzione zostały dwa Smoki. Jeśli "
"zdołasz je odnaleźć i uwolnić, będą potężnymi sługami."

#. Level Mistle information
#: guitext:159
msgctxt "In-game message"
msgid ""
"A tunnel to the north leads to the Lord of the Realm's domain. This gate is "
"guarded well. It might be wise to direct the humans' attention towards your "
"subterranean enemy."
msgstr ""
"Tunel na północy prowadzi do władcy podziemnych włości. Brama jest jednak "
"dobrze strzeżona. Być może najrozsądniej jest skierować na nią uwagę "
"powierzchniaków."

#. Level Mistle information
#: guitext:160
msgctxt "In-game message"
msgid ""
"These Boulder Traps are ideal for crushing the foe but there are only three "
"of them at your disposal, so use them wisely."
msgstr ""
"Pułapki kamienne są wyśmienite w zgniataniu wroga, ale masz do dyspozycji "
"tylko trzy, więc wykorzystaj je mądrze."

#: guitext:161
msgctxt "In-game message"
msgid "May I suggest that you kill or imprison anything that gets in your way?"
msgstr ""
"Czy wolno mi zaproponować, panie, abyś zabił lub uwięził każdego, kto stanie "
"na twej drodze?"

#. Level Blaise End objective
#: guitext:162
msgctxt "In-game message"
msgid ""
"Another realm falls under your evil reign. Another cloud of misery and "
"despair gathers. Lovely."
msgstr ""
"Kolejne królestwo dostało się pod twe niegodziwe panowanie. Wnosi się "
"kolejny obłok rozpaczliwych westchnień i desperacji. Ślicznie."

#. Level Skybird Trill objective
#: guitext:163
msgctxt "In-game message"
msgid "You have failed. This is a grim day for evil."
msgstr "Zawiodłeś. To gorzki dzień dla wszechświatowego zła."

#: guitext:164
msgctxt "In-game message"
msgid ""
"Dispense with a particularly obnoxious party of Dwarves which wanders this "
"region and recruit as many Bile Demons as you can. If you free the Wizard "
"held captive in this realm, he will serve you for some time to come."
msgstr ""
"Rozpraw się ze szczególnie nieznośną drużyną Krasnoludów, która wałęsa się "
"po okolicy i zwerbuj tyle Demonów Żółciowych, ile się da. Jeśli uwolnisz "
"Czarnoksiężnika, więzionego w tym królestwie, będzie ci służył przez jakiś "
"czas."

#: guitext:165
msgctxt "In-game message"
msgid ""
"Take more care of your Bile Demons or you will never make it beyond this "
"realm."
msgstr ""
"Opiekuj się lepiej swoimi Demonami Żółciowymi, albo nigdy nie wydostaniesz "
"się z tego królestwa."

#. Level Bonus 1 objective
#: guitext:166
msgctxt "In-game message"
msgid "How time flies... hurry!"
msgstr "Czas ucieka... spiesz się!"

#. Level Skybird Trill information
#: guitext:167
msgctxt "In-game message"
msgid ""
"You will meet your nemesis, the Avatar, in this subterranean place. This is "
"your ultimate test. Remember, mercy is for losers."
msgstr ""
"W tym podziemnym miejscu spotkasz swe przeznaczenie - Avatara. To twoja "
"ostateczna próba. Pamiętaj, że miłosierdzie jest dla mięczaków."

#: guitext:168
msgctxt "In-game message"
msgid ""
"The Avatar and his allies are defeated, yet his power over this land "
"lingers. Prepare thyself..."
msgstr ""
"Choć Avatar i jego sojusznicy zostali pokonani, jego władza nad tą krainą "
"jeszcze trwa. Bądź gotów..."

#. Level Skybird Trill objective
#: guitext:169
msgctxt "In-game message"
msgid ""
"You got rid of that Keeper easily. Now all that stands between you and total "
"world domination is that ponce in shining armour. Let's get him."
msgstr ""
"Gładko pozbyłeś się tego Strażnika. Teraz między tobą a bezgraniczną władzą "
"nad światem stoi jedynie ta ofiara losu w błyszczącej zbroi. Weźmy się za "
"niego."

#. Level Mirthshire objective
#: guitext:170
msgctxt "In-game message"
msgid "Success is thine. Truly, you have earned your title, Dungeon Keeper."
msgstr ""
"Zwycięstwo należy do ciebie. Zaprawdę, zasłużyłeś sobie na swój tytuł, "
"Gospodarzu Podziemia."

#. Level Skybird Trill objective
#: guitext:171
msgctxt "In-game message"
msgid "What is this? The Avatar lives!"
msgstr "A to co? Avatar żyje!"

#. Level Skybird Trill win objective, also used in DD Level Belial
#: guitext:172
msgctxt "In-game message"
msgid ""
"Finally, you stand unchallenged. The world is yours to waste and despoil. I "
"bet you have never felt so bad."
msgstr ""
"Teraz już nikt nie zakwestionuje twej władzy. Możesz niszczyć i deprawować "
"cały świat. Dam głowę, że nigdy nie czułeś się tak podle."

#. Level Skybird Trill objective
#: guitext:173
msgctxt "In-game message"
msgid ""
"Marvellous, Keeper! The Avatar and all his pathetic army are finally dead! "
"There's only one Keeper to get rid of before becoming the absolute master! "
"So, what are you waiting for?"
msgstr ""
"Dobrze ci idzie, strażniku! Avatar i jego nieszczęsna armia ścielą swymi "
"ciałami korytarze podziemia. Drugi strażnik przygląda się z zakłopotaniem "
"całej sytuacji. Strąć go w otchłań!"

#. Levels Moonbrush Wood and Bonus 1 information
#: guitext:174
msgctxt "In-game message"
msgid ""
"Did you see? Your Demon Spawn has evolved to become a powerful Dragon ready "
"to reduces your enemies into ashes!"
msgstr ""
"Czy zauważyłeś? Twój Pączkujący Demon przeszedł ewolucje i stał się potężnym "
"Smokiem, zdolnym do spalenia w proch wszelkich bohaterów!"

#. Level Bonus 6 objective
#: guitext:175
msgctxt "In-game message"
msgid ""
"Well done! Your immense wealth has drew the attention of a Thief. He will "
"serve you well in the next realm!"
msgstr ""
"Gratulacje! Twoje bogactwa zwróciły uwagę Złodzieja. Będzie on ci służył w "
"kolejnej krainie!"

#. Level Flowerhat information
#: guitext:176
msgctxt "In-game message"
msgid ""
"Your researchers have discovered the Heal Creature spell that allows to "
"replenish the health of your creatures and keep them from dying for a while "
"longer."
msgstr ""
"Twoje badania naukowe pozwoliły opanować moc leczenia stworów. Teraz możesz "
"przywrócić wojownikom utracone zdrowie by zwiększyć ich szanse w walce."

#. Level Tulipscent information
#: guitext:177
msgctxt "In-game message"
msgid ""
"Try the Must Obey spell. When activated, it constantly forces your creatures "
"to obey to all your orders, making all of them working faster without the "
"possibility for them to take a nap. Be sure to have plenty of money so that "
"the spell will stay activated."
msgstr ""
"Wypróbuj zaklęcie Przymus. Jego rzucenie zmusza stwory by ślepo wykonywały "
"twoje rozkazy, przyspieszając ich pracę i odbierając możliwość "
"oportunistycznej drzemki w Leżu. Upewnij się tylko czy masz fundusze by "
"utrzymać aktywność zaklęcia."

#. Level Tulipscent information
#: guitext:178
msgctxt "In-game message"
msgid ""
"A Tentacle has joined your dungeon. These rare little creatures enjoy to be "
"in water and their spine can even pierce the most solid armors and paralyze "
"your enemies! Marvellous!"
msgstr ""
"Przyłączyła się do ciebie Macka. Jest to rzadki gatunek, który uwielbia "
"chlapanie się w wodzie i zawsze przebywa w jej pobliżu. Jej twarda ssawka "
"przebije się przez wszelkie pancerze by wstrzyknąć ofierze paraliżujący jad."

#. Level Bonus 1 objective
#: guitext:179
msgctxt "In-game message"
msgid ""
"You have entered this realm to gain a creature for your further efforts. You "
"got the creature from start, so you must only keep it safe. And the only way "
"to make this place safe is to kill every hero in the realm."
msgstr ""
"Wkroczyłeś do tej krainy by pozyskać stwora do wykorzystania w nasyępnej "
"krainie. Stwora masz już przy sobie, wystarczy więc się nim zaopiekować. O "
"bezpiecznej opiece można mówić tylko, gdy wszyscy bohaterowie z tej krainy "
"będą martwi."

#: guitext:180 guitext:181 guitext:182 guitext:183 guitext:184 guitext:185
#: guitext:186 guitext:187 guitext:188 guitext:189 guitext:190 guitext:191
#: guitext:192 guitext:193 guitext:194 guitext:195 guitext:196 guitext:197
#: guitext:198 guitext:199 guitext:200
msgctxt "In-game message"
msgid "Moo"
msgstr "Muuuu"

#: guitext:202
msgctxt "Level name"
msgid "Eversmile"
msgstr "Śmiechowice"

#: guitext:203
msgctxt "Level name"
msgid "Cosyton"
msgstr "Przytulice"

#: guitext:204
msgctxt "Level name"
msgid "Waterdream Warm"
msgstr "Cieplice Letnie"

#: guitext:205
msgctxt "Level name"
msgid "Flowerhat"
msgstr "Kwiatowice"

#: guitext:206
msgctxt "Level name"
msgid "Lushmeadow-on-Down"
msgstr "Spokojnowo Niżne"

#: guitext:207
msgctxt "Level name"
msgid "Snuggledell"
msgstr "Pieszczochów"

#: guitext:208
msgctxt "Level name"
msgid "Wishvale"
msgstr "Wymarzenice"

#: guitext:209
msgctxt "Level name"
msgid "Tickle"
msgstr "Łaskotniki"

#: guitext:210
msgctxt "Level name"
msgid "Moonbrush Wood"
msgstr "Księżylas"

#: guitext:211
msgctxt "Level name"
msgid "Nevergrim"
msgstr "Niesmuta"

#: guitext:212
msgctxt "Level name"
msgid "Hearth"
msgstr "Zacisze"

#: guitext:213
msgctxt "Level name"
msgid "Elf's Dance"
msgstr "Elfitan"

#: guitext:214
msgctxt "Level name"
msgid "Buffy Oak"
msgstr "Dąbrowa Imprezowa"

#: guitext:215
msgctxt "Level name"
msgid "Sleepiburgh"
msgstr "Śpiochowice"

#: guitext:216
msgctxt "Level name"
msgid "Woodly Rhyme"
msgstr "Sielanków"

#: guitext:217
msgctxt "Level name"
msgid "Tulipscent"
msgstr "Ogrodowo"

#: guitext:218
msgctxt "Level name"
msgid "Mirthshire"
msgstr "Uciechów"

#: guitext:219
msgctxt "Level name"
msgid "Blaise End"
msgstr "Młoda Miłosna"

#: guitext:220
msgctxt "Level name"
msgid "Mistle"
msgstr "Miłościn"

#: guitext:221
msgctxt "Level name"
msgid "Skybird Trill"
msgstr "Ptaszkoćwierkowo"

#: guitext:222
msgctxt "In-game interface description"
msgid ""
"Name and Health: Each creature has its own name. Behind is the creature "
"health bar. The higher the red bar, the better health the creature is in."
msgstr ""
"Imię i zdrowie: Każdy ze stworów ma imię. Za imieniem jest pasek zdrowia. Im "
"wyższy poziom na pasku, tym lepiej stwór się czuje."

#: guitext:223
msgctxt "In-game interface description"
msgid ""
"Experience: The creature's experience level. Behind the level number is a "
"bar indicating the creatures progress towards attaining more experience."
msgstr ""
"Doświadczenie: Poziom doświadczenia stwora. Za numerem poziomu jest pasek "
"wskazujący postępy w zdobywaniu kolejnego poziomu."

#: guitext:224
msgctxt "In-game interface description"
msgid "Hunger: How badly a creature needs to suck down a chicken or two."
msgstr "Głód: Jak głośno burczy stworowi w brzuchu."

#: guitext:225
msgctxt "In-game interface description"
msgid "Cancel"
msgstr "Rezygnacja"

#: guitext:226
msgctxt "Creature spell"
msgid "Arrow: The basic ranged weapon, effective at long distance."
msgstr "Strzała: Najprostsza broń dystansowa, efektywna z duzej odległości."

#: guitext:227
msgctxt "Creature spell"
msgid ""
"Freeze: Changes the target creature to ice. It is then in suspended "
"animation and can be shattered with a well-aimed blow."
msgstr ""
"Zamrażacz: Robi ze stwora bryłę lodu. Cel nie może się poruszać, jest też "
"narażony na roztrzaskanie przy dobrze wymierzonym uderzeniu."

#: guitext:228
msgctxt "Creature spell"
msgid ""
"Armour: This lowers the amount of damage a creature takes each time it is "
"hit, and provides complete immunity to electric shocks."
msgstr ""
"Pancerz: Obniża wartość obrażeń otrzymywanych przez stwora przy tafieniach, "
"powoduje też całkowitą odporność na ataki elektryczne."

#: guitext:229
msgctxt "Creature spell"
msgid ""
"Lightning: A powerful magical weapon with electric attack. Casts a bolt of "
"lighting from the creature."
msgstr ""
"Błyskawica: Potężna broń magiczna z atakiem elektrycznym. Rzuca paczkę "
"błyskawic w nieszczęsny cel."

#: guitext:230
msgctxt "Creature spell"
msgid "Rebound: Causes any spell fired at you to bounce back at the attacker."
msgstr ""
"Odbicie: Powoduje że wystrzelone wrogie zaklęcia odbijają się na atakującego"

#: guitext:231
msgctxt "Creature spell"
msgid ""
"Fear: Causes the opponent to be terrified and wanting to skip engageing into "
"combat."
msgstr ""
"Strach: Sprawia że przeciwnik truchleje i szuka okazji na unikniecie "
"konfrontacji."

#: guitext:232
msgctxt "Creature spell"
msgid ""
"Sight: Allows the creature to temporarely increase its awareness and notice "
"the invisible."
msgstr ""
"Jasnowidzenie: Pozwala stworowi czasowo poszerzyć postrzeganie i dostrzec to "
"co niewidzialne."

#: guitext:233
msgctxt "Creature spell"
msgid ""
"Missile: A simple spell that sends a screaming magic reptile at the "
"invaders. Very disconcerting."
msgstr ""
"Pocisk: Podstawowe zaklęcie wysyłające wrzeszczącą magiczną gadzinę w stronę "
"wroga. Bardzo niepokojące."

#: guitext:234
msgctxt "Creature spell"
msgid ""
"Grenade: Throws a powerful explosive at the approaching enemy. It can also "
"bounce off walls and has the traditional delayed fuse."
msgstr ""
"Granat: Rzuca silny ładunek wybuchowy  na wroga. Pocisk odbija się od ścian "
"i ma tradycyjny zapalnik czasowy."

#: guitext:235
msgctxt "Creature spell"
msgid ""
"Navigating Missile: This homes in on the nearest hero or enemy creature and "
"explodes with devastating force."
msgstr ""
"Pocisk samonawodzący: Odczuwa nieodpartą potrzebę przytulenia się do "
"najbliższych wrogów i eksploduje z dewastującym efektem."

#: guitext:236
msgctxt "Creature spell"
msgid ""
"Speed: Speeds up the creature so that it can perform fighting and working "
"tasks really quickly."
msgstr ""
"Przyspieszacz: Pozwala zwiększyć metabolizm każdego stwora dwukrotnie, "
"przyspieszając tak pracę jak i walkę."

#: guitext:237
msgctxt "Creature spell"
msgid ""
"Poison Cloud: Forms a cloud of noxious gas capable of damaging both the "
"enemy and your own creatures. The gas affects all who breathe it."
msgstr ""
"Trujący obłok: Formuje chmurę gazu szkodliwego zarówno wroga i własnych "
"stworów. Wpływa na wszystkich, wezmą wdech."

#: guitext:238
msgctxt "Creature spell"
msgid "Group: Not used"
msgstr "Grupowanie: nie używane"

#: guitext:239
msgctxt "Creature spell"
msgid ""
"Invisibility: Cast on one of your minions, it makes the host creature "
"invisible to all enemies. Unless they possess a subnatural Sight."
msgstr ""
"Niewidzialność: Rzucona na twojego podopiecznego sprawia, że jest "
"niewidzialny dla wszystkich wrogów. Chyba, że posiadają zaklęcie "
"jasnowidzenia."

#: guitext:240
msgctxt "Creature spell"
msgid ""
"Teleport: With this spell, a creature can teleport anywhere on the map. If "
"you are Possessing a creature, then it teleports to its Lair or to the "
"Dungeon Heart."
msgstr ""
"Teleportacja: Pozwala teleportować się w dowolne miejsce na mapie. Opętany "
"stwór teleportuje się do Legowiska lub Serca Lochu."

#: guitext:241
msgctxt "Creature spell"
msgid "Flame Breath: The devasting constant stream of searing fire."
msgstr "Ognisty dech: Ciągły strumień piekącego ognia."

#: guitext:242
msgctxt "Creature spell"
msgid ""
"Illumination: Brings light onto darkness, allowing the creature to see but "
"also be seen by others."
msgstr ""
"Oświecenie: Przywołuje światło wrród ciemności, poprawiając widoczność dla "
"twojego stwora, jak i dla innych."

#: guitext:243
msgctxt "Creature spell"
msgid ""
"Flight: Causes the creature to take off from the ground and attack creatures "
"from the air or cross lava unharmed."
msgstr ""
"Lot: Pozwala stworom unosić się nad ziemią, pokonując przeszkody i atakując "
"z powietrza."

#: guitext:244
msgctxt "Creature spell"
msgid "Hail Storm: Creates a fury of hailstones."
msgstr "Burza gradowa: Tworzy opad wielkiego gradu w miejscu rzucenia czaru."

#: guitext:245
msgctxt "Creature spell"
msgid ""
"Slow: Slows down the target creature, making it attacks and movement delayed."
msgstr "Spowolnienie: Spowalnia stwora, opóźniając jego ruch i ataki."

#: guitext:246
msgctxt "Creature spell"
msgid ""
"Drain: This spell drains the target creature a part of its health and gives it "
"to the caster."
msgstr ""
"Wyssanie: Zaklęcie wykrada nieszczęśnikowi znaczącą część zdrowia i "
"zdolności magicznych."

#: guitext:247
msgctxt "Creature spell"
msgid ""
"Word of Power: Causes rings of demonic energy to emanate from the creature's "
"body and inflicts massive damage on the vicinity. Very effective against "
"crowded hordes of enemies, also pushes them back."
msgstr ""
"Mocne słowo: Pierścienie demonicznej energii rozchodzą się od ciała potwora "
"i wyrządzają ogromne obrażenia w pobliżu. Efektywne przy stłoczonym zawale "
"wrogów, powoduje też ich odrzucenie."

#: guitext:248
msgctxt "Creature spell"
msgid ""
"Heal: When this is cast, the creature is massively healed."
msgstr ""
"Uzdrowienie: Przywraca dużą cześć zdrowia stwora. Również stwory w pobliżu "
"są lekko odczuwają takie skutki."

#: guitext:249
msgctxt "Creature spell"
msgid ""
"Wind: Creates a force twelve gale in your dungeon blowing every creature "
"away from you. And nasty smells of course."
msgstr ""
"Huragan: Wiatr o sile 12 w skali Beauforta w korytarzu lochu. Zdmuchuje "
"wszelkie stwory w pobliżu."

#: guitext:250
msgctxt "Creature spell"
msgid ""
"Meteor: More powerful that the fireball, this spell throws out a solid ball "
"of fire which does a lot of damage to an enemy."
msgstr ""
"Meteor: Mocniejszy niż Piorun, to zaklęcie rzuca solidną kulę ognia, który "
"robi dużo obrażeń wrogowi."

#: guitext:251
msgctxt "Creature spell"
msgid ""
"Fireball: Fires a single fireball which homes in on the nearest enemy. Also "
"inflicts minor damage to a Dungeon's walls and doors."
msgstr ""
"Piorun: Wystrzeliwuje kulę ognia, która zmierza za najbliższym "
"przeciwnikiek. Zadaje drobne uszkodzenia również ścianom lochu i drzwiom."

#: guitext:252
msgctxt "Creature spell"
msgid ""
"Hand to Hand: The basic battle ability that allows to attack the enemy with "
"either bare hands or a sword."
msgstr ""
"Ręka w rękę: Podstawowa umiejętność bitewna, pozwala na atak wroga mieczem "
"lub gołymi rękami."

#: guitext:253
msgctxt "Creature spell"
msgid ""
"Fart: A close range gas attack that only damages enemy creatures."
msgstr ""
"Pierdnięcie: Uwalnia gazy bliskiego zasięgu, szkodliwe dla wrogich "
"stworów."

#: guitext:254
msgctxt "Creature spell"
msgid ""
"Dig: This is the basic ability of the Imp and allows it to tunnel through "
"earth."
msgstr ""
"Drążenie: Podstawowa umiejętnośc Choclików, pozwala im przekopywać tunele w "
"ziemi."

#: guitext:255
msgctxt "Creature spell"
msgid ""
"Disease: Fired at a foe, gives them a Disease which is then spread to other "
"creatures. The infected are slowly dying and can only be healed in the "
"Temple."
msgstr ""
"Choroba: Rzucona na przeciwnika, sprawia że będzie roznosił ją i zarażał "
"innych. Zainfekowany powoli umiera, może być uzdrowiony w świątyni."

#: guitext:256
msgctxt "Creature spell"
msgid ""
"Chicken: Turns enemy into chicken for a while. The enemy isn't able to "
"attack but has the same strength and thus won't be as easy to kill as a "
"normal chicken."
msgstr ""
"Kurczak: Na chwilę pokazuje przeciwnikowi świat z perspektywy kurczaka. Wróg "
"nie jest w stanie atakować, ale ma niezmienioną siłę, więc nie da się zabić "
"tak łatwo jak kurczak."

#: guitext:257
msgctxt "Creature spell"
msgid "Time Bomb: Turns your creature into a suicidal bomber."
msgstr ""
"Bomba zegarowa: Uzbraja stwora w ładunek wybuchowy i wysyła do wrogiego "
"lochu. Stwór rozerwie się na wycieczce, więc już z niej nie wróci."

#: guitext:258
msgctxt "Creature name"
msgid "Fairy"
msgstr "Wróżka"

#: guitext:259
msgctxt "Creature name"
msgid "Imp"
msgstr "Chochlik"

#: guitext:260
msgctxt "Creature name"
msgid "Beetle"
msgstr "Żuk"

#: guitext:261
msgctxt "Creature name"
msgid "Troll"
msgstr "Troll"

#: guitext:262
msgctxt "Creature name"
msgid "Demon Spawn"
msgstr "Pączkujący demon"

#: guitext:263
msgctxt "Creature name"
msgid "Warlock"
msgstr "Czarnoksiężnik "

#: guitext:264
msgctxt "Creature name"
msgid "Fly"
msgstr "Mucha"

#: guitext:265
msgctxt "Creature name"
msgid "Spider"
msgstr "Pająk"

#: guitext:266
msgctxt "Creature name"
msgid "Skeleton"
msgstr "Szkieletor"

#: guitext:267
msgctxt "Creature name"
msgid "Horned Reaper"
msgstr "Rogaty Rozpruwacz"

#: guitext:268
msgctxt "Creature name"
msgid "Dragon"
msgstr "Smok"

#: guitext:269
msgctxt "Creature name"
msgid "Tentacle"
msgstr "Macka"

#: guitext:270
msgctxt "Creature name"
msgid "Hound"
msgstr "Ogar"

#: guitext:271
msgctxt "Creature name"
msgid "Ghost"
msgstr "Duch"

#: guitext:272
msgctxt "Creature name"
msgid "Mistress"
msgstr "Dama"

#: guitext:273
msgctxt "Creature name"
msgid "Bile Demon"
msgstr "Demon żółciowy"

#: guitext:274
msgctxt "Creature name"
msgid "Vampire"
msgstr "Wampir"

#: guitext:275
msgctxt "Creature name"
msgid "Barbarian"
msgstr "Barbarzyńca"

#: guitext:276
msgctxt "Creature name"
msgid "Knight"
msgstr "Rycerz"

#: guitext:277
msgctxt "Creature name"
msgid "Wizard"
msgstr "Czarodziej"

#: guitext:278
msgctxt "Creature name"
msgid "Orc"
msgstr "Ork"

#: guitext:279
msgctxt "Creature name"
msgid "Mountain Dwarf"
msgstr "Krasnolud górski"

#: guitext:280
msgctxt "Creature name"
msgid "Valley Dwarf"
msgstr "Krasnolud nizinny"

#: guitext:281
msgctxt "Creature name"
msgid "Thief"
msgstr "Złodziej"

#: guitext:282
msgctxt "Creature name"
msgid "Samurai"
msgstr "Samuraj"

#: guitext:283
msgctxt "Creature name"
msgid "Priestess"
msgstr "Kapłanka"

#: guitext:284
msgctxt "Creature name"
msgid "Giant"
msgstr "Olbrzym"

#: guitext:285
msgctxt "Creature name"
msgid "Archer"
msgstr "Łucznik"

#: guitext:286
msgctxt "Creature name"
msgid "Monk"
msgstr "Mnich"

#: guitext:287
msgctxt "In-game interface description"
msgid ""
"Query: Select this and left click on a creature to view information on that "
"creature and track it on screen. LMB select."
msgstr ""
"Przesłuchanie: Uaktywnij to narzędzie i kliknij LPM na stworze, aby "
"przeczytać informacje na jego temat."

#: guitext:288
msgctxt "Menu interface item"
msgid "Select game"
msgstr "Wybierz grę"

#: guitext:289
msgctxt "Menu interface item"
msgid "Network Menu"
msgstr "Menu Sieciowe"

#: guitext:290
msgctxt "Menu interface item"
msgid "Main Menu"
msgstr "Menu Główne"

#: guitext:343
msgctxt "Menu interface, Main Menu title"
msgid "Main Menu"
msgstr "Menu Główne"

#: guitext:291
msgctxt "In-game interface description"
msgid ""
"Anger: How angry the creature is. The higher the bar is, the angrier the "
"creature is."
msgstr ""
"Złość: Jak bardzo stwór jest zdenerwowany. Im Wyższy pasek, tym bardziej "
"jest niezadowolony."

#: guitext:292
msgctxt "In-game interface description"
msgid "Creature Kills: The total number of enemies the creature has slain."
msgstr "Liczba uśmierconych: Liczba wrogów zabitych przez stwora."

#: guitext:293
msgctxt "In-game interface description"
msgid ""
"Strength: The amount of damage the creature inflicts upon it's enemies with "
"each hit."
msgstr "Siła: Określa wielkość uszkodzeń zadawanych trafionemu wrogowi."

#: guitext:294
msgctxt "In-game interface description"
msgid "Wage: The creature's salary in gold which it takes on each payday."
msgstr ""
"Wynagrodzenie: Pensja stwora, w złocie, którą pobiera w każdy dzień wypłaty."

#: guitext:295
msgctxt "In-game interface description"
msgid "Gold Held: The amount of gold the creature is carrying."
msgstr "Posiadane złoto: Ilość złota, jaką niesie ze sobą stwór."

#: guitext:296
msgctxt "In-game interface description"
msgid ""
"Defence: The chance a creature will avoid a blow. The higher the number, the "
"greater the chance of avoidance."
msgstr ""
"Obrona: Szansa, że stwór uniknie ciosu. Im większa wartość obrony, tym "
"większe prawdopodobieństwo zablokowania ciosu."

#: guitext:297
msgctxt "In-game interface description"
msgid ""
"Skill: The creature's ability to perform tasks. The higher the Skill level, "
"the better the creature's performance."
msgstr ""
"Umiejętności: Sprawność, z jaką stwór pracuje. Im wyższa, tym lepiej stwór "
"radzi sobie z pracą."

#: guitext:298
msgctxt "In-game interface description"
msgid "Age/Time In Dungeon: The length of time you have employed the creature."
msgstr ""
"Wiek/czas spędzony w lochu: Czas, przez jaki stwór pozostaje na Twoim "
"chlebie."

#: guitext:299
msgctxt "In-game interface description"
msgid ""
"Dexterity: The chance of a successful attack. Used to break enemy defence. "
"The higher the number, the greater the chance of hitting."
msgstr ""
"Zręczność: Szansa na udany cios. Służy przełamywaniu obrony przeciwnika. "
"Wyższa wartość to większa szansa, że cios dosięgnie celu."

#: guitext:300
msgctxt "In-game interface description"
msgid ""
"Luck: The chance that a creature will do a double attack or a double defence "
"in combat. Taken into account only when the hit is not avoided."
msgstr ""
"Szczęście: Szansa, że stwór przeprowadzi w walce podwójny atak lub podwójną "
"obronę. Ma znaczenie tylko gdy przeciwnik nie zablokował ciosu."

#: guitext:301
msgctxt "In-game interface description"
msgid "Blood type: As if you care. Blood is blood, right?"
msgstr "Grupa krwi: Jakby to robiło różnicę. Krew to krew, no nie?"

#: guitext:302
msgctxt "In-game interface description"
msgid ""
"Idle: The creature is either sleeping or not working. It's not involved in "
"anything constructive or useful. LMB pick up creature. RMB zoom."
msgstr ""
"Bezczynny: Ten stwór śpi lub nie pracuje. Nie jest zaangażowany w żadne "
"użyteczne zajęcie. Kliknij LPM, aby go uaktywnić, lub PPM, aby zbliżyć się "
"do niego."

#: guitext:303
msgctxt "In-game interface description"
msgid ""
"Working: The creature is performing tasks and doing work for you. LMB pick "
"up creature. RMB zoom."
msgstr ""
"Pracujący: Ten stwór zajmuje się pracą. Kliknij LPM, aby go uaktywnić, lub "
"PPM, aby zbliżyć się do niego."

#: guitext:304
msgctxt "In-game interface description"
msgid "Fighting: The creature is in a battle. LMB pick up creature. RMB zoom."
msgstr ""
"Walczący: Ten stwór toczy walkę. Kliknij LPM, aby go uaktywnić, lub PPM, aby "
"zbliżyć do niego."

#: guitext:305
msgctxt "In-game interface description"
msgid ""
"Fight: Your creatures always attack and not avoid any combat. LMB select."
msgstr ""
"Walka: Twoje stwory będą zawsze atakować i nie zrezygnują z walki. LPM "
"uaktywnia."

#: guitext:306
msgctxt "In-game interface description"
msgid ""
"Flee: Your creatures attempt to preserve their lives, running away if they "
"are too badly injured. LMB select."
msgstr ""
"Ucieczka: Twoje stwory będą próbować ocalić życie, uciekając z walki gdy "
"sytuacja jest zbyt niebezpieczna. LPM uaktywnia."

#: guitext:307
msgctxt "In-game interface description"
msgid ""
"Imprison: Your creatures stun their enemies in battle and imprison those "
"they defeat. LMB select."
msgstr ""
"Pojmanie: Twoje stwory będą ogłuszać wrogów podczas walki i zamykać "
"pokonanych w więzieniu. LPM uaktywnia."

#: guitext:308
msgctxt "In-game interface description"
msgid ""
"Defending: The creature is concentrating on avoiding its adversary's blows."
msgstr "Obrona: Stwór skoncentruje się na unikaniu ciosów nieprzyjaciela."

#: guitext:309
msgctxt "In-game interface item"
msgid "Are you sure?"
msgstr "Czy jesteś pewny?"

#: guitext:310
msgctxt "In-game interface item"
msgid "Yes"
msgstr "Tak"

#: guitext:311
msgctxt "In-game interface item"
msgid "No"
msgstr "Nie"

#: guitext:312
msgctxt "In-game interface item"
msgid "For"
msgstr "DLA"

#: guitext:313
msgctxt "In-game interface description"
msgid "Shadows: The number of shadows cast by each creature. LMB toggle."
msgstr "Cienie: Ilość cieni rzucanych przez każdego stwora. LPM przełącza."

#: guitext:314
#, fuzzy
msgctxt "In-game interface description"
msgid ""
"View Type: Swap between perspective views. Default view has warped walls "
"and can be rotated. Disable the warp effect for clean lines. Forced perspective "
"can only be rotated 90 degrees and changes the viewing angle. LMB toggle."
msgstr ""
"Typ widoku: Przełącza pomiędzy widokiem domyślnym a widokiem przymusowej "
"perspektywy. Domyślny widok ma pogięte ściany i może być obracany. "
"Przymusowa perspektywa pokazuje większy obszar, ale może być obrócona "
"wyłącznie o 90 stopni. LPM przełącza."

#: guitext:315
msgctxt "In-game interface description"
msgid ""
"Wall Height: Swap between high or low walls. If you make the walls one block "
"high, they are easier to see over. LMB toggle."
msgstr ""
"Wysokość ścian: Kliknięcie LPM przełącza między ścianami wysokimi a niskimi. "
"Niskie ściany ułatwiają obserwację korytarzy."

#: guitext:316
msgctxt "In-game interface description"
msgid ""
"View Distance: The amount of dungeon drawn. This directly affects the speed "
"of the game. LMB toggle."
msgstr ""
"Odległość horyzontu: Określa, jak duży fragment podziemia jest wyświetlany "
"na ekranie. Stan tej opcji wpływa bezpośrednio na szybkość działania "
"programu. LPM przełącza."

#: guitext:317
msgctxt "In-game interface description"
msgid "Gamma Correction: Adjust the brightness of the game. LMB toggle."
msgstr "Rozjaśnienie obrazu: Klikając LPM wyreguluj jasność ekranu."

#: guitext:318
msgctxt "In-game interface item"
msgid "Of"
msgstr "O"

#: guitext:319
msgctxt "Slab description"
msgid "Empty Lair: Would suit itinerant creature."
msgstr "Puste legowisko: Posłuży wędrownemu stworowi."

#: guitext:320
msgctxt "Menu interface item"
msgid "Paused"
msgstr "Przerwa w grze"

#: guitext:321
msgctxt "In-game interface description"
msgid ""
"Zoom In: Zoom in the Dynamic Map. This increases the scale of the map. LMB "
"select."
msgstr "Przybliżenie: Powiększenie obrazu na mapie dynamicznej. Kliknij LPM."

#: guitext:322
msgctxt "In-game interface description"
msgid ""
"Zoom Out: Zoom out the Dynamic Map. This decreases the scale of the map. LMB "
"select."
msgstr "Oddalenie: Zmniejszenie obrazu na mapie dynamicznej. Kliknij LPM."

#: guitext:323
msgctxt "In-game interface description"
msgid ""
"Full Screen Map: Takes you to the Map Screen which displays your entire "
"Dungeon and the surrounding area. LMB select."
msgstr ""
"Mapa pełnoekranowa: Zabierze cię do ekranu z widokiem całego lochu i jego "
"otoczenia. Kliknij LPM, aby przejść do ekranu mapy."

#: guitext:324
msgctxt "Slab description"
msgid ""
"Impenetrable Rock: Your Imps cannot dig through this, the only solution is "
"to go round. It is visible even if far from your territory."
msgstr ""
"Skała nie do przebycia: Twoje chochliki nie mogą się przez nią przebić, a "
"jedynie ominąć kopiąc wokół. Widoczna nawet z dala od twojego lochu."

#: guitext:325
msgctxt "Slab description"
msgid ""
"Earth: You can excavate this. To dig out some new caverns, choose a location "
"and tag for digging with LMB. Press LMB again to untag."
msgstr ""
"Ziemia: Tu możesz kopać. By stworzyć jaskinię, oznacz miejsca do kopania "
"LPM. Ponowne wciśnięcie LPM cofa zaznaczenie."

#: guitext:326
msgctxt "Slab description"
msgid ""
"Gold Seam: Your source of wealth. Dig this out and your Imps will take it to "
"your Treasure Room. You can also pick up the lumps of treasure left on the "
"ground."
msgstr ""
"Żyła złota: Źródło bogactwa. Wykop złoto, a chochliki zaniosą je do skarbca. "
"Możesz też podnosić stosiki pozostawione na ziemii."

#: guitext:327
msgctxt "Slab description"
msgid ""
"Lava: Burns any creature that step on it. Get over lava by casting Cave-In "
"or building a Bridge."
msgstr ""
"Magma: Pali wszystko, co na nią wlezie. Przejść przez nią mozna z użyciem "
"Mostu lub Zawalenia."

#: guitext:328
msgctxt "Slab description"
msgid ""
"Water: Creatures move more slowly through water. Build the Bridge to make "
"new land on the water."
msgstr ""
"Woda: Spowalnia ruch stworów. Aby zapobiec brodzeniu stworów, zbuduj Most."

#: guitext:329
msgctxt "Slab description"
msgid ""
"Wall: A reinforced stone wall that enemies cannot break through. At least "
"without the Destroy Walls spell."
msgstr ""
"Ściana: Przez umocnioną ścianę nie przedostanie się nieprzyjaciel. O ile nie "
"dysponuje odpowiednim zaklęciem."

#: guitext:330
msgctxt "Slab description"
msgid "Damaged Wall: Unless repaired, this wall will eventually collapse."
msgstr "Uszkodzona ściana: Jeśli jej nie naprawisz, kiedyś się zawali."

#: guitext:331
msgctxt "Slab description"
msgid ""
"Path: Unclaimed earth floor. You can claim it if it is connected to already "
"claimed territory."
msgstr ""
"Ścieżka: Bezpański kawałek klepiska. Może zostać namazany jeśli styka się z "
"twoim terenem."

#: guitext:332
msgctxt "Slab description"
msgid ""
"Claimed area: Your dungeon territory. You can build rooms and drop your "
"creatures on it."
msgstr ""
"Namazany teren: Twoje terytorium lochu. Możesz tu budować komnaty i "
"upuszczać swe stwory."

#: guitext:333
msgctxt "In-game interface item"
msgid "More..."
msgstr "Więcej..."

#: guitext:334
msgctxt "In-game message"
msgid "Level completed - press Escape to continue"
msgstr "Poziom ukończony - naciśnij Escape, aby przejść dalej"

#: guitext:335
msgctxt "In-game message"
msgid "You have been defeated. Press Space to restart."
msgstr "Poziom przegrany - naciśnij Escape, aby zacząć od nowa"

#: guitext:336
msgctxt "On-screen message"
msgid "Recording FLIC"
msgstr "Nagrywanie filmu"

#: guitext:337
msgctxt "On-screen message"
msgid "Error recording FLIC"
msgstr "Błąd nagrywania filmu"

#: guitext:338
msgctxt "On-screen message"
msgid "Finished recording FLIC"
msgstr "Nagrywanie filmu zakończone"

#: guitext:339
msgctxt "Unused"
msgid "Time Bomb"
msgstr "Bomba Zegarowa"

#: guitext:340
msgctxt "In-game interface item"
msgid "Sound FX"
msgstr "Efekty dźwiękowe"

#: guitext:341
msgctxt "In-game interface item"
msgid "Music"
msgstr "Muzyka"

#: guitext:342
msgctxt "In-game interface item"
msgid "UNUSED"
msgstr "NIEUŻYWANE"

#: guitext:344
msgctxt "Menu interface item"
msgid "Load Menu"
msgstr "Menu wczytywania"

#: guitext:345
msgctxt "Menu interface, Main Menu item"
msgid "Load Game"
msgstr "Wczytanie gry"

#: guitext:346
msgctxt "Menu interface, Main Menu item"
msgid "Continue Game"
msgstr "Kontynuacja gry"

#: guitext:347
msgctxt "Menu interface, Main Menu item"
msgid "Multiplayer"
msgstr "Gra wieloosobowa"

#: guitext:348
msgctxt "Menu interface item"
msgid "Return to Main Menu"
msgstr "Powrót do menu głównego"

#: guitext:349
msgctxt "Menu interface item"
msgid "Play Intro"
msgstr "Odtworzenie wstępu"

#: guitext:350
msgctxt "Menu interface item"
msgid "Service Menu"
msgstr "Menu usług"

#: guitext:351
msgctxt "Menu interface item"
msgid "Session Menu"
msgstr "Menu sesji"

#: guitext:352
msgctxt "Menu interface item"
msgid "Speed"
msgstr "Szybkość"

#: guitext:353
msgctxt "Menu interface item"
msgid "COM Port"
msgstr "Port COM"

#: guitext:354
msgctxt "Menu interface item"
msgid "Phone Number"
msgstr "Numer telefonu"

#: guitext:355
msgctxt "Menu interface item"
msgid "IRQ"
msgstr "IRQ"

#: guitext:356
msgctxt "Menu interface item"
msgid "Statistics"
msgstr "Statystyka"

#: guitext:357
msgctxt "Menu interface item"
msgid "Level Completed"
msgstr "Poziom ukończony"

#: guitext:358
msgctxt "Menu interface item"
msgid "UNUSED"
msgstr "NIEUŻYWANE"

#: guitext:359
msgctxt "Menu interface, Main Menu item"
msgid "Quit"
msgstr "Wyjście"

#: guitext:360
msgctxt "Menu interface, Main Menu item"
msgid "Start New Game"
msgstr "Rozpoczęcie nowej gry"

#: guitext:361
msgctxt "Unused"
msgid "This is a tale of valour and honour and how tasty heroes are...."
msgstr ""
"Oto opowieść o męstwie, honorze i jeszcze o tym, jak smakują bohaterowie..."

#: guitext:362
msgctxt "Credits"
msgid "Designed By"
msgstr "Autor Projektu"

#: guitext:363
msgctxt "Credits"
msgid "Project Leader"
msgstr "Kierownik Projektu"

#: guitext:364
msgctxt "Credits"
msgid "Lead Programmer"
msgstr "Główny Programista"

#: guitext:365
msgctxt "Credits"
msgid "Lead Artist"
msgstr "Główny Grafik"

#: guitext:366
msgctxt "Credits"
msgid "Programming"
msgstr "Programowanie"

#: guitext:367
msgctxt "Credits"
msgid "Engine Design"
msgstr "Projekt Silnika"

#: guitext:368
msgctxt "Credits"
msgid "Music and Sfx"
msgstr "Muzyka i Dźwięk"

#: guitext:369
msgctxt "Credits"
msgid "Graphics Programmers"
msgstr "Programiści Grafiki"

#: guitext:370
msgctxt "Credits"
msgid "Artists"
msgstr "Graficy"

#: guitext:371
msgctxt "Credits"
msgid "Network Programming"
msgstr "Programowanie Trybu Sieciowego"

#: guitext:372
msgctxt "Credits"
msgid "Testing Manager"
msgstr "Kierownik Testowania"

#: guitext:373
msgctxt "Credits"
msgid "Lead Testers"
msgstr "Główni Testerzy"

#: guitext:374
msgctxt "Credits"
msgid "Lead Tester"
msgstr "Główny Tester"

#: guitext:375
msgctxt "Credits"
msgid "Management"
msgstr "Kierownictwo"

#: guitext:376
msgctxt "Credits"
msgid "Marketing and PR"
msgstr "Marketing i kontakty z prasą"

#: guitext:377
msgctxt "Credits"
msgid "Tech Support"
msgstr "Pomoc Techniczna"

#: guitext:378
msgctxt "Credits"
msgid "Administration"
msgstr "Zarządzanie"

#: guitext:379
msgctxt "Credits"
msgid "Thanks To"
msgstr "Podziękowania Otrzymują"

#: guitext:380
msgctxt "Credits"
msgid "Producer"
msgstr "Producent"

#: guitext:381
msgctxt "Credits"
msgid "Level Design"
msgstr "Projekt Poziomów"

#: guitext:382
msgctxt "Credits"
msgid "Script By"
msgstr "Oskryptowanie"

#: guitext:383
msgctxt "Credits"
msgid "Libraries and Tools"
msgstr "Biblioteki i Narzędzia"

#: guitext:384
msgctxt "Credits"
msgid "Playtesters"
msgstr "Testerzy"

#: guitext:385
msgctxt "Credits"
msgid "Localisation"
msgstr "Lokalizacja"

#: guitext:386
msgctxt "Credits"
msgid "Special Thanks To"
msgstr "Specjalne podziekowania otrzymują"

#: guitext:387
msgctxt "Credits"
msgid "Package Design"
msgstr "Projekt opakowania"

#: guitext:388
msgctxt "Credits"
msgid "Documentation"
msgstr "Dokumentacja"

#: guitext:389
msgctxt "Credits"
msgid "Documentation Layout"
msgstr "Oprawa graficzna dokumentacji"

#: guitext:390
msgctxt "Credits"
msgid "Production"
msgstr "Produkcja"

#: guitext:391
msgctxt "Credits"
msgid "Quality Assurance"
msgstr "Kontrola jakości"

#: guitext:392
msgctxt "Credits"
msgid "Lead Level Design"
msgstr "Główny projektant poziomów"

#: guitext:393
msgctxt "Credits"
msgid "Intro"
msgstr "Sekwencja wstępna"

#: guitext:394
msgctxt "Credits"
msgid "Testers"
msgstr "Testerzy"

#: guitext:395
msgctxt "Menu interface item"
msgid "Sessions"
msgstr "Sesje"

#: guitext:396
msgctxt "Menu interface item"
msgid "Name"
msgstr "Nazwa"

#: guitext:397
msgctxt "Menu interface item"
msgid "Services"
msgstr "Usługi"

#: guitext:398
msgctxt "Menu interface item"
msgid "Messages"
msgstr "Komunikaty"

#: guitext:399
msgctxt "Menu interface item"
msgid "Create Game"
msgstr "Utwórz grę"

#: guitext:400
msgctxt "Menu interface item"
msgid "Join Game"
msgstr "Dołącz do gry"

#: guitext:401
msgctxt "Menu interface item"
msgid "Start Game"
msgstr "Rozpocznij grę"

#: guitext:402
msgctxt "Menu interface item"
msgid "Game Menu"
msgstr "Menu gry"

#: guitext:403
msgctxt "Menu interface item"
msgid "Cancel"
msgstr "Rezygnacja"

#: guitext:404
msgctxt "Menu interface item"
msgid "No Name"
msgstr "BEZ NAZWY"

#: guitext:405
msgctxt "Menu interface item"
msgid "Players"
msgstr "Gracze"

#. Creature experience level
#: guitext:406
msgctxt "Menu interface item"
msgid "Level"
msgstr "Poziom"

#: guitext:407
msgctxt "Menu interface item"
msgid "Levels"
msgstr "Poziomy"

#: guitext:408
msgctxt "Menu interface item"
msgid "Games"
msgstr "Gry"

#: guitext:409
msgctxt "Menu interface item"
msgid "Modem Menu"
msgstr "Menu modemu"

#: guitext:410
msgctxt "Menu interface item"
msgid "Serial Menu"
msgstr "Menu połączenia szeregowego"

#: guitext:411
msgctxt "Menu interface item"
msgid "Init"
msgstr "Init"

#: guitext:412
msgctxt "Menu interface item"
msgid "Hangup"
msgstr "Przerwij"

#: guitext:413
msgctxt "Menu interface item"
msgid "Clear"
msgstr "Kasuj"

#: guitext:414
msgctxt "Menu interface item"
msgid "Answer"
msgstr "Odbierz"

#: guitext:415
msgctxt "Menu interface item"
msgid "Start"
msgstr "Rozpoczęcie"

#: guitext:416
msgctxt "Menu interface item"
msgid "Ally"
msgstr "Sojusznik"

#: guitext:417
msgctxt "Menu interface item"
msgid "Alliance"
msgstr "Sojusz"

#: guitext:418
msgctxt "Menu interface item"
msgid "Credits"
msgstr "Twórcy"

#: guitext:419
msgctxt "Menu interface item"
msgid "Ok"
msgstr "OK"

#: guitext:420
msgctxt "Dungeon special decription"
msgid "Reveal Map: Reveals the entire underground realm to you."
msgstr "Odsłonięcie mapy: Odkrywa przed Tobą całe podziemne królestwo."

#: guitext:421
msgctxt "Dungeon special decription"
msgid ""
"Resurrect Creature: You may raise one of your fallen minions from the dead."
msgstr "Wskrzeszenie stwora: Możesz wskrzesić jednego ze swych poległych sług."

#: guitext:422
msgctxt "Dungeon special decription"
msgid ""
"Transfer Creature: Pick one of your creatures to accompany you to the next "
"realm."
msgstr ""
"Przeniesienie stwora: Wybierz jednego sługę, który będzie Ci towarzyszył do "
"następnego królestwa."

#: guitext:423
msgctxt "Dungeon special decription"
msgid "Steal Hero: Subvert a hero to your cause."
msgstr "Kradzież bohatera: Skaptowanie jednego z bohaterów dla swojej sprawy."

#: guitext:424
msgctxt "Dungeon special decription"
msgid "Multiply Creatures: Create a double of each of your creatures."
msgstr "Pomnożenie stworów: Utworzenie sobowtóra dla każdego stwora."

#: guitext:425
msgctxt "Dungeon special decription"
msgid "Increase Level: Bestows greater skill on all your creatures."
msgstr "Podwyższenie poziomu: Zwiększa umiejętności wszystkich Twoich stworów."

#: guitext:426
msgctxt "Dungeon special decription"
msgid "Make Safe: Reinforces your entire dungeon."
msgstr "Zabezpieczenie: Fortyfikuje całe Twoje podziemie."

#: guitext:427
msgctxt "Dungeon special decription"
msgid ""
"Locate Hidden World: You will be transported to a secret realm after you "
"have conquered this one."
msgstr ""
"Odkrycie ukrytego świata: Po ukończeniu poziomu zostaniesz przeniesiony do "
"tajnego poziomu."

#: guitext:428
msgctxt "Dungeon special name"
msgid "Resurrect Creature"
msgstr "Wskrzeszenie stwora"

#: guitext:429
msgctxt "Dungeon special name"
msgid "Transfer Creature"
msgstr "Przeniesienie stwora"

#: guitext:430
msgctxt "Menu interface item"
msgid "Bonus"
msgstr "Premiowa kraina"

#: guitext:431
msgctxt "Menu interface, Main Menu item"
msgid "High Score Table"
msgstr "Tabela rekordów"

#: guitext:432
msgctxt "Menu interface item"
msgid "Go to Query Mode"
msgstr "Przejście w Tryb Przesłuchiwania"

#: guitext:433
msgctxt "Menu interface item"
msgid "More information"
msgstr "Więcej danych"

#: guitext:434
msgctxt "Menu interface item"
msgid "Back to main Query Screen"
msgstr "Powrót do Ekranu Przesłuchiwania"

#: guitext:435
msgctxt "Menu interface item"
msgid "Selected action"
msgstr "Wybrana czynność"

#: guitext:436
msgctxt "Menu interface item"
msgid "Choose party"
msgstr "Wybierz drużynę"

#: guitext:437
msgctxt "Menu interface item"
msgid "Enter dungeon"
msgstr "Wejdź do lochu"

#: guitext:438
msgctxt "Menu interface item"
msgid "Party members"
msgstr "Członkowie drużyny"

#: guitext:439
msgctxt "Menu interface item"
msgid "Available creatures"
msgstr "Dostępne stwory"

#: guitext:440
msgctxt "Menu interface item"
msgid "Creature"
msgstr "Stwór"

#: guitext:441
msgctxt "Menu interface item"
msgid "Money available"
msgstr "Dostępne pieniądze"

#: guitext:442
msgctxt "Menu interface item"
msgid "Leader"
msgstr "Dowódca"

#: guitext:443
msgctxt "Menu interface item"
msgid "Hire"
msgstr "Wynajmij"

#: guitext:444
msgctxt "Menu interface item"
msgid "Fire"
msgstr "Zwolnij"

#: guitext:445
msgctxt "Menu interface item"
msgid "Cost"
msgstr "Koszt"

#: guitext:446
msgctxt "Menu interface item"
msgid "Type"
msgstr "Rodzaj"

#: guitext:447
msgctxt "In-game interface description"
msgid ""
"Information Panel: Miscellaneous information. Shows your and enemy progress "
"and allows changing creature tendencies."
msgstr ""
"Pulpit informacyjny: Komplet przeróżnych informacji. Pokazuje postęp lochu "
"twojego i wrogów, pozwala też na zmianę zachowania stworów."

#: guitext:448
msgctxt "In-game interface description"
msgid ""
"Room Panel: The rooms available for you to build. Here you can center map on "
"rooms or build new ones."
msgstr ""
"Pulpit pomieszczeń: Dostępne pomieszczenia. Ustaw widok na posiadane "
"pomieszczenie PPM, lub zbuduj nowe wybierając LPM i klikając LPM na terenie "
"lochu."

#: guitext:449
msgctxt "In-game interface description"
msgid ""
"Research Panel: The spells available to you. Here you can cast or cancel "
"them."
msgstr ""
"Pulpit badań: Dostępne zaklęcia. Tu możesz je rzucać, lub przerwać ich "
"działanie."

#: guitext:450
msgctxt "In-game interface description"
msgid ""
"Workshop Panel: The traps and doors available to you. You can center the map "
"on them, place new ones or sell existing."
msgstr ""
"Pulpit warsztatu: Dostępne drzwi i pułapki. Możesz ustawić na nich widok "
"PPM, rozstawić nowe lub sprzedać już rozstawione LPM."

#: guitext:451
msgctxt "In-game interface description"
msgid ""
"Creature Panel: Information on your creatures. Shows activity of your "
"creatures and allows picking them up."
msgstr ""
"Pulpit stworów: Informacje o Twoich stworach. Tu sprawdzisz czym się "
"zajmują, możesz też je podnosić."

#: guitext:452
msgctxt "In-game interface description"
msgid ""
"Research Time: The time until a new spell is researched. Scholars in your "
"Library are making progress on this bar."
msgstr ""
"Czas badań: Czas, jaki upłynie do odkrycia nowego zaklęcia. Rośnie gdy "
"stwory w twojej bibliotece czynią postępy w badaniach."

#: guitext:453
msgctxt "In-game interface description"
msgid ""
"Workshop Time: The time until a new trap is manufactured. Workers in your "
"Workshop are making progress on this bar."
msgstr ""
"Czas konstrukcji: Czas, jaki upłynie do ukończenia pułapki. Rośnie wraz z "
"postępami pracowników Warsztatu."

#: guitext:454
msgctxt "In-game interface description"
msgid ""
"Time: The time until the next Creature Payday. This bar increases over time "
"and, when it reaches its peak, all of your creatures receive their wages."
msgstr ""
"Czas do wypłaty: Czas, jaki upłynie do następnego dnia wypłaty. Ten pasek z "
"czasem się wydłuża, aż do nadejścia chwili kiedy stwory otrzymują "
"wynagrodzenie."

#: guitext:455
msgctxt "In-game interface description"
msgid ""
"Number of Rooms: The number of rooms held by this Keeper. Allows you to "
"compare your dungeon with the competitors."
msgstr ""
"Liczba pomieszczeń: Liczba pomieszczeń, jakie posiada dany strażnik. Pozwala "
"ci porównać rozwój lochu z rywalami."

#: guitext:456
msgctxt "In-game interface description"
msgid ""
"Number of Creatures: The number of creatures owned by this Keeper. Allows "
"you to compare your army with other Keepers."
msgstr ""
"Liczba stworów: Liczba stworów, jakie posiada dany strażnik. Pozwala ci "
"porównać liczność armii z innymi strażnikami."

#: guitext:457
msgctxt "Menu interface item"
msgid "Choose game"
msgstr "Wybierz grę"

#: guitext:458
msgctxt "Menu interface item"
msgid "Game type"
msgstr "Typ gry"

#: guitext:459
msgctxt "Menu interface item"
msgid "Keeper vs keeper"
msgstr "Strażnik kontra strażnik"

#: guitext:460
msgctxt "Menu interface item"
msgid "Keeper vs heroes"
msgstr "Strażnik kontra bohaterowie"

#: guitext:461
msgctxt "Menu interface item"
msgid "Deathmatch"
msgstr "Śmiertelne starcie"

#: guitext:462
msgctxt "In-game interface description"
msgid "Sell Room: Sell a room tile for half the building price. LMB select."
msgstr ""
"Sprzedaż pomieszczenia: Kliknij LPM, a spieniężysz komnatę otrzymując połowę "
"kosztów budowy."

#: guitext:463
msgctxt "In-game interface description"
msgid ""
"Sell Item: Sell a Trap or Door. Allows you to earn gold on manufacturing. "
"LMB select."
msgstr ""
"Sprzedaż obiektu: Kliknij LPM aby sprzedać drzwi lub pułapkę, otrzymując "
"równowartość w złocie."

#: guitext:464
msgctxt "In-game interface description"
msgid "Next Battle: Zoom to the next battle. LMB select."
msgstr "Następna bitwa: Kliknij LPM, aby przejść do następnego starcia."

#: guitext:465
msgctxt "In-game interface item"
msgid "Close Window"
msgstr "Zamknięcie okna"

#: guitext:466
msgctxt "In-game interface item"
msgid "Zoom to area"
msgstr "Zbliżenie obszaru"

#: guitext:467
msgctxt "Menu interface item"
msgid "No mouse installed"
msgstr "Brak myszy"

#: guitext:468
msgctxt "Menu interface item"
msgid "Define keys"
msgstr "Konfiguracja klawiatury"

#: guitext:469
msgctxt "Game controls"
msgid "Ally with player"
msgstr "Sojusz z graczem"

#: guitext:470
msgctxt "Game controls"
msgid "Press a key"
msgstr "Naciśnij jakiś klawisz"

#: guitext:471
msgctxt "Game controls"
msgid "UP"
msgstr "GÓRA"

#: guitext:472
msgctxt "Game controls"
msgid "DOWN"
msgstr "DÓŁ"

#: guitext:473
msgctxt "Game controls"
msgid "LEFT"
msgstr "W LEWO"

#: guitext:474
msgctxt "Game controls"
msgid "RIGHT"
msgstr "W PRAWO"

#: guitext:475
msgctxt "Game controls"
msgid "ROTATE"
msgstr "OBRÓT"

#: guitext:476
msgctxt "Game controls"
msgid "SPEED"
msgstr "SZYBKOŚĆ"

#: guitext:477
msgctxt "Game controls"
msgid "ROTATE LEFT"
msgstr "OBRÓT W LEWO"

#: guitext:478
msgctxt "Game controls"
msgid "ROTATE RIGHT"
msgstr "OBRÓT W PRAWO"

#: guitext:479
msgctxt "Game controls"
msgid "ZOOM IN"
msgstr "PRZYBLIŻENIE"

#: guitext:480
msgctxt "Game controls"
msgid "ZOOM OUT"
msgstr "ODDALENIE"

#: guitext:481
msgctxt "Keyboard"
msgid "LEFT CONTROL"
msgstr "LEWY <CTRL>"

#: guitext:482
msgctxt "Keyboard"
msgid "RIGHT CONTROL"
msgstr "PRAWY <CTRL>"

#: guitext:483
msgctxt "Keyboard"
msgid "LEFT SHIFT"
msgstr "LEWY <SHIFT>"

#: guitext:484
msgctxt "Keyboard"
msgid "RIGHT SHIFT"
msgstr "PRAWY <SHIFT>"

#: guitext:485
msgctxt "Keyboard"
msgid "LEFT ALT"
msgstr "LEWY <ALT>"

#: guitext:486
msgctxt "Keyboard"
msgid "RIGHT ALT"
msgstr "PRAWY <ALT>"

#: guitext:487
msgctxt "Keyboard"
msgid "SPACE"
msgstr "SPACJA"

#: guitext:488
msgctxt "Keyboard"
msgid "RETURN"
msgstr "ENTER"

#: guitext:489
msgctxt "Keyboard"
msgid "TAB"
msgstr "TAB"

#: guitext:490
msgctxt "Keyboard"
msgid "CAPS LOCK"
msgstr "CAPS LOCK"

#: guitext:491
msgctxt "Keyboard"
msgid "BACKSPACE"
msgstr "BACKSPACE"

#: guitext:492
msgctxt "Keyboard"
msgid "INSERT"
msgstr "INSERT"

#: guitext:493
msgctxt "Keyboard"
msgid "DELETE"
msgstr "DELETE"

#: guitext:494
msgctxt "Keyboard"
msgid "HOME"
msgstr "HOME"

#: guitext:495
msgctxt "Keyboard"
msgid "END"
msgstr "END"

#: guitext:496
msgctxt "Keyboard"
msgid "PAGE UP"
msgstr "PAGE UP"

#: guitext:497
msgctxt "Keyboard"
msgid "PAGE DOWN"
msgstr "PAGE DOWN"

#: guitext:498
msgctxt "Keyboard"
msgid "NUM LOCK"
msgstr "NUM LOCK"

#: guitext:499
msgctxt "Keyboard"
msgid "NUM /"
msgstr "/ (klawiatura numeryczna)"

#: guitext:500
msgctxt "Keyboard"
msgid "NUM *"
msgstr "* (klawiatura numeryczna)"

#: guitext:501
msgctxt "Keyboard"
msgid "NUM -"
msgstr "- (klawiatura numeryczna)"

#: guitext:502
msgctxt "Keyboard"
msgid "NUM +"
msgstr "+ (klawiatura numeryczna)"

#: guitext:503
msgctxt "Keyboard"
msgid "NUM ENTER"
msgstr "ENTER (klawiatura numeryczna)"

#: guitext:504
msgctxt "Keyboard"
msgid "NUM DELETE"
msgstr "DELETE (klawiatura numeryczna)"

#: guitext:505
msgctxt "Keyboard"
msgid "NUM 1"
msgstr "1 (klawiatura numeryczna)"

#: guitext:506
msgctxt "Keyboard"
msgid "NUM 2"
msgstr "2 (klawiatura numeryczna)"

#: guitext:507
msgctxt "Keyboard"
msgid "NUM 3"
msgstr "3 (klawiatura numeryczna)"

#: guitext:508
msgctxt "Keyboard"
msgid "NUM 4"
msgstr "4 (klawiatura numeryczna)"

#: guitext:509
msgctxt "Keyboard"
msgid "NUM 5"
msgstr "5 (klawiatura numeryczna)"

#: guitext:510
msgctxt "Keyboard"
msgid "NUM 6"
msgstr "6 (klawiatura numeryczna)"

#: guitext:511
msgctxt "Keyboard"
msgid "NUM 7"
msgstr "7 (klawiatura numeryczna)"

#: guitext:512
msgctxt "Keyboard"
msgid "NUM 8"
msgstr "8 (klawiatura numeryczna)"

#: guitext:513
msgctxt "Keyboard"
msgid "NUM 9"
msgstr "9 (klawiatura numeryczna)"

#: guitext:514
msgctxt "Keyboard"
msgid "NUM 0"
msgstr "0 (klawiatura numeryczna)"

#: guitext:515
msgctxt "Keyboard"
msgid "F1"
msgstr "F1"

#: guitext:516
msgctxt "Keyboard"
msgid "F2"
msgstr "F2"

#: guitext:517
msgctxt "Keyboard"
msgid "F3"
msgstr "F3"

#: guitext:518
msgctxt "Keyboard"
msgid "F4"
msgstr "F4"

#: guitext:519
msgctxt "Keyboard"
msgid "F5"
msgstr "F5"

#: guitext:520
msgctxt "Keyboard"
msgid "F6"
msgstr "F6"

#: guitext:521
msgctxt "Keyboard"
msgid "F7"
msgstr "F7"

#: guitext:522
msgctxt "Keyboard"
msgid "F8"
msgstr "F8"

#: guitext:523
msgctxt "Keyboard"
msgid "F9"
msgstr "F9"

#: guitext:524
msgctxt "Keyboard"
msgid "F10"
msgstr "F10"

#: guitext:525
msgctxt "Keyboard"
msgid "F11"
msgstr "F11"

#: guitext:526
msgctxt "Keyboard"
msgid "F12"
msgstr "F12"

#: guitext:527
msgctxt "Keyboard"
msgid "UP"
msgstr "GÓRA"

#: guitext:528
msgctxt "Keyboard"
msgid "DOWN"
msgstr "DÓŁ"

#: guitext:529
msgctxt "Keyboard"
msgid "LEFT"
msgstr "W LEWO"

#: guitext:530
msgctxt "Keyboard"
msgid "RIGHT"
msgstr "W PRAWO"

#: guitext:531
msgctxt "Network game message"
msgid "Initialising Modem"
msgstr "Inicjalizacja modemu"

#: guitext:532
msgctxt "Network game message"
msgid "Connecting Modem"
msgstr "Łączenie modemu"

#: guitext:533
msgctxt "Network game message"
msgid "Dial"
msgstr "Wybieranie numeru"

#: guitext:534
msgctxt "Network game message"
msgid "Continue"
msgstr "Kontynuacja"

#: guitext:535
msgctxt "Network game message"
msgid "Line Engaged"
msgstr "Linia zajęta"

#: guitext:536
msgctxt "Network game message"
msgid "Unknown Error"
msgstr "Nieznany błąd"

#: guitext:537
msgctxt "Network game message"
msgid "No Carrier"
msgstr "Brak nośnej"

#: guitext:538
msgctxt "Network game message"
msgid "No Dial Tone"
msgstr "Brak sygnału"

#: guitext:539
msgctxt "Network game message"
msgid "No Response"
msgstr "Brak odpowiedzi"

#: guitext:540
msgctxt "Network game message"
msgid "No Server"
msgstr "Brak serwera"

#: guitext:541
msgctxt "Network game message"
msgid "Unable to initialise"
msgstr "Inicjalizacja niemożliwa"

#: guitext:542
msgctxt "Network game message"
msgid "Unable to create game"
msgstr "Utworzenie gry niemożliwe"

#: guitext:543
msgctxt "Network game message"
msgid "Unable to join game"
msgstr "Dołączenie do gry niemożliwe"

#: guitext:544
msgctxt "Slab description"
msgid ""
"Gems: Infinite wealth for your Imps to extract. Cannot be destroyed, but "
"takes longer to mine than Gold."
msgstr ""
"Klejnoty: Niewyczerpane źródło bogactwa. Nigdy nie zostają całkowicie "
"wykopane, ale wydobywa się je wolniej niż Złoto."

#: guitext:545
msgctxt "Object description"
msgid ""
"Hero Gate: Heroes use this portal to invade your dungeon. It cannot be "
"closed on your side."
msgstr ""
"Wejście bohaterów: Za pośrednictwem tego przejścia bohaterowie dostają się "
"do lochu. Od tej strony nie można go zamknąć."

#: guitext:546
msgctxt "Creature name"
msgid "Tunneller"
msgstr "Kret"

#: guitext:547
msgctxt "Creature name"
msgid "Avatar"
msgstr "Avatar"

#: guitext:548
msgctxt "In-game interface description"
msgid "Toggle Computer Assistant: Currently - Aggressive. LMB toggle."
msgstr ""
"Przełącznik komputerowego pomocnika: Bieżący tryb - agresywny. LPM przełącza."

#: guitext:549
msgctxt "In-game interface description"
msgid "Toggle Computer Assistant: Currently - Defensive. LMB toggle."
msgstr ""
"Przełącznik komputerowego pomocnika: Bieżący tryb - defensywny. LPM "
"przełącza."

#: guitext:550
msgctxt "In-game interface description"
msgid "Toggle Computer Assistant: Currently - Construction Only. LMB toggle."
msgstr ""
"Przełącznik komputerowego pomocnika: Bieżący tryb - rozbudowa. LPM przełącza."

#: guitext:551
msgctxt "In-game interface description"
msgid "Toggle Computer Assistant: Currently - Move Only. LMB toggle."
msgstr ""
"Przełącznik komputerowego pomocnika: Bieżący tryb - przemieszczanie. LPM "
"przełącza."

#: guitext:552
msgctxt "In-game tab with rooms"
msgid "Treasure Room"
msgstr "Skarbiec"

#: guitext:553
msgctxt "In-game tab with rooms"
msgid "Library"
msgstr "Biblioteka"

#: guitext:554
msgctxt "In-game tab with rooms"
msgid "Lair"
msgstr "Legowisko"

#: guitext:555
msgctxt "In-game tab with rooms"
msgid "Prison"
msgstr "Więzienie"

#: guitext:556
msgctxt "In-game tab with rooms"
msgid "Torture Room"
msgstr "Sala Tortur"

#: guitext:557
msgctxt "In-game tab with rooms"
msgid "Training Room"
msgstr "Sala Treningowa"

#: guitext:558
msgctxt "In-game tab with rooms"
msgid "Dungeon Heart"
msgstr "Serce Labiryntu"

#: guitext:559
msgctxt "In-game tab with rooms"
msgid "Workshop"
msgstr "Warsztat"

#: guitext:560
msgctxt "In-game tab with rooms"
msgid "Scavenger Room"
msgstr "Oczyszczalnia"

#: guitext:561
msgctxt "In-game tab with rooms"
msgid "Temple"
msgstr "Świątynia"

#: guitext:562
msgctxt "In-game tab with rooms"
msgid "Graveyard"
msgstr "Cmentarzysko"

#: guitext:563
msgctxt "In-game tab with rooms"
msgid "Barracks"
msgstr "Koszary"

#: guitext:564
msgctxt "In-game tab with rooms"
msgid "Hatchery"
msgstr "Kurnik"

#: guitext:565
msgctxt "In-game tab with rooms"
msgid "Guard Post"
msgstr "Posterunek"

#: guitext:566
msgctxt "In-game tab with rooms"
msgid "Bridge"
msgstr "Most"

#: guitext:567
msgid "Fight"
msgstr "Walka"

#: guitext:568
msgid "Annoyed"
msgstr "Zdenerwowany"

#: guitext:569
msgctxt "Keyboard"
msgid "Shift"
msgstr "Shift"

#: guitext:570
msgctxt "Keyboard"
msgid "Control"
msgstr "Ctrl"

#: guitext:571
msgctxt "Keyboard"
msgid "Alt"
msgstr "Alt"

#: guitext:572
msgctxt "Credits"
msgid "Additional Artwork"
msgstr "Dodatkowa grafika"

#: guitext:573
msgctxt "Credits"
msgid "Additional Programming"
msgstr "Dodatkowe programowanie"

#: guitext:574
msgctxt "Credits"
msgid "Manual And Documentation"
msgstr "Instrukcja i Dokumentacja"

#: guitext:575
msgctxt "Credits"
msgid "Installer"
msgstr "Program instalacyjny"

#: guitext:576
msgctxt "Credits"
msgid "Additional Level Design"
msgstr "Dodatkowe projekty poziomów"

#: guitext:577 guitext:863
msgctxt "Credits"
msgid "Additional Thanks"
msgstr "Dodatkowe podziękowania"

#: guitext:578
msgctxt "Trap names"
msgid "Boulder Trap"
msgstr "Pułapka kamienna"

#: guitext:579
msgctxt "Trap names"
msgid "Alarm Trap"
msgstr "Czujnik alarmowy"

#: guitext:580
msgctxt "Trap names"
msgid "Poison Gas Trap"
msgstr "Pułapka gazowa"

#: guitext:581
msgctxt "Trap names"
msgid "Lightning Trap"
msgstr "Pułapka elektryczna"

#: guitext:582
msgctxt "Trap names"
msgid "Word of Power Trap"
msgstr "Pułapka mocnego słowa"

#: guitext:583
msgctxt "Trap names"
msgid "Lava Trap"
msgstr "Pułapka magmowa"

#: guitext:584
msgctxt "Trap description"
msgid ""
"Boulder Trap: A rolling rock that crushes everything in its path. Triggered "
"when enemy creature is close and within line of sight, or when slapped by a "
"Keeper. LMB select. RMB zoom."
msgstr ""
"Pułapka kamienna: Toczący się głaz, który miażdży wszystko na swej drodze. "
"Aktywuje się gdy wróg ukaże się w linii toczenia, bądź gdy dasz jej klapsa. "
"LPM uaktywnia. PPM przybliża."

#: guitext:585
msgctxt "Trap description"
msgid ""
"Alarm Trap: Triggers a Call To Arms spell, so that creatures in the area are "
"summoned to it. LMB select. RMB zoom."
msgstr ""
"Czujnik alarmowy: Uruchamia zaklęcie 'Do broni', wzywając twe okoliczne "
"stwory w miejsce uaktywnienia. LPM uaktywnia. PPM przybliża."

#: guitext:586
msgctxt "Trap description"
msgid ""
"Poison Gas Trap: A cloud of noxious vapours triggered by your enemies. Can "
"hurt owner creatures if they inhale it. LMB select. RMB zoom."
msgstr ""
"Pułapka gazowa: Obłok trujących oparów, wyzwalany przez nieostrożnych "
"intruzów. Działa na wszystkie wdychające je stwory, również twoje. LPM "
"uaktywnia. PPM przybliża."

#: guitext:587
msgctxt "Trap description"
msgid ""
"Lightning Trap: Strikes nearby enemy creatures with bolts of lightning when "
"tripped. Does no harm to owner creatures. LMB select. RMB zoom."
msgstr ""
"Pułapka elektryczna: Ostrzeliwuje błyskawicami pobliskie wrogie stwory. "
"Wystarczająco precyzyjna by nie szkodzić twoim stworom. LPM uaktywnia. PPM "
"przybliża."

#: guitext:588
msgctxt "Trap description"
msgid ""
"Word of Power Trap: Radiates devastating rings of demonic energy, pushing "
"and damaging all enemy creatures within range. LMB select. RMB zoom."
msgstr ""
"Pułapka mocnego słowa: Emituje niszczycielskie pierścienie demonicznej "
"energii, czyniąc szkody wszystkim znajdującym się w pobliżu. LPM uaktywnia. "
"PPM przybliża."

#: guitext:589
msgctxt "Trap description"
msgid ""
"Lava Trap: The tile disintegrates revealing a pool of molten lava. Effects "
"are irreversible, so Bridge is needed to be able to step on affected area "
"again. LMB select. RMB zoom."
msgstr ""
"Pułapka magmowa: Powoduje zniknięcie posadzki, zamiast której pojawi się "
"wrząca magma. Efekt jest nieodwracalny, więc by stwór mógł znowu postawić "
"stopę w tym miejscu, niezbedny będzie Most. LPM uaktywnia. PPM przybliża."

#: guitext:590
msgctxt "Door name"
msgid "Wooden Door"
msgstr "Drzwi drewniane"

#: guitext:591
msgctxt "Door name"
msgid "Braced Door"
msgstr "Drzwi okute"

#: guitext:592
msgctxt "Door name"
msgid "Iron Door"
msgstr "Drzwi żelazne"

#: guitext:593
msgctxt "Door name"
msgid "Magic Door"
msgstr "Drzwi magiczne"

#: guitext:594
msgctxt "Door description"
msgid ""
"Wooden Door: The simplest means of restricting access. Can be broken down "
"easily. LMB select. RMB zoom."
msgstr ""
"Drzwi drewniane: Najprostszy sposób zablokowania przejścia. Kilkanaście "
"ciosów wroga zwykle wystarcza do ich wyważenia. LPM uaktywnia. PPM przybliża."

#: guitext:595
msgctxt "Door description"
msgid ""
"Braced Door: A wooden door reinforced with iron to last longer. LMB select. "
"RMB zoom."
msgstr ""
"Drzwi okute: Drewniane drzwi wzmocnione żelazem, dzięki czemu potrafią "
"znieść nieco więcej. LPM uaktywnia. PPM przybliża."

#: guitext:596
msgctxt "Door description"
msgid ""
"Iron Door: Strong, heavy door capable of sustaining massive damage. LMB "
"select. RMB zoom."
msgstr ""
"Drzwi żelazne: Ciężkie drzwi, odporne na duże uszkodzenia. LPM uaktywnia. "
"PPM przybliża."

#: guitext:597
msgctxt "Door description"
msgid ""
"Magic Door: A special door, highly resistant to physical damage but "
"susceptible to magical damage. LMB select. RMB zoom."
msgstr ""
"Drzwi magiczne: Specjalne drzwi, w najwyższym stopniu odporne na wyważenie, "
"ale wrażliwe na magię. LPM uaktywnia. PPM przybliża."

#: guitext:598
msgctxt "Room name"
msgid "Portal"
msgstr "Wejście"

#: guitext:599
msgctxt "Room name"
msgid "Treasure Room"
msgstr "Skarbiec"

#: guitext:600
msgctxt "Room name"
msgid "Library"
msgstr "Biblioteka"

#: guitext:601
msgctxt "Room name"
msgid "Prison"
msgstr "Więzienie"

#: guitext:602
msgctxt "Room name"
msgid "Torture Chamber"
msgstr "Sala tortur"

#: guitext:603
msgctxt "Room name"
msgid "Training Room"
msgstr "Sala treningowa"

#: guitext:604
msgctxt "Room name"
msgid "Dungeon Heart"
msgstr "Serce lochu"

#: guitext:605
msgctxt "Room name"
msgid "Workshop"
msgstr "Warsztat"

#: guitext:606
msgctxt "Room name"
msgid "Graveyard"
msgstr "Cmentarzysko"

#: guitext:607
msgctxt "Room name"
msgid "Barracks"
msgstr "Koszary"

#: guitext:608
msgctxt "Room name"
msgid "Hatchery"
msgstr "Kurnik"

#: guitext:609
msgctxt "Room name"
msgid "Lair"
msgstr "Legowisko"

#: guitext:610
msgctxt "Room name"
msgid "Bridge"
msgstr "Most"

#: guitext:611
msgctxt "Room name"
msgid "Guard Post"
msgstr "Posterunek"

#: guitext:612
msgctxt "Room name"
msgid "Temple"
msgstr "Świątynia"

#: guitext:613
msgctxt "Room name"
msgid "Scavenger Room"
msgstr "Oczyszczalnia"

#: guitext:614
msgctxt "Object name"
msgid "Hero Gate"
msgstr "Wejście bohaterów"

#: guitext:615
msgctxt "Room description"
msgid "Treasure Room: Your gold is stored here. LMB select. RMB zoom. [17.1]"
msgstr ""
"Skarbiec: Tutaj przechowywane jest Twoje złoto. LPM uaktywnia. PPM "
"przybliża. [17.1]"

#: guitext:616
msgctxt "Room description"
msgid ""
"Library: The room where spells are researched. LMB select. RMB zoom. [17.4]"
msgstr ""
"Biblioteka: Służy między innymi do opracowywania zaklęć. LPM uaktywnia. PPM "
"przybliża. [17.4]"

#: guitext:617
msgctxt "Room description"
msgid ""
"Prison: Place enemy creatures here for safe keeping. LMB select. RMB zoom. "
"[17.10]"
msgstr ""
"Więzienie: Tutaj umieszczaj wrogie stwory. LPM uaktywnia. PPM przybliża. "
"[17.10]"

#: guitext:618
msgctxt "Room description"
msgid ""
"Training Room: Place creatures in here to improve their experience. LMB "
"select. RMB zoom. [17.5]"
msgstr ""
"Sala treningowa: Tutaj umieszczaj swoje stwory, by zdobyły doświadczenie. "
"LPM uaktywnia. PPM przybliża. [17.5]"

#: guitext:619
msgctxt "Room description"
msgid ""
"Torture Chamber: Torture creatures for your own evil ends. LMB select. RMB "
"zoom. [17.11]"
msgstr ""
"Sala tortur: Torturuj stwory dla własnych mrocznych celów. LPM uaktywnia. "
"PPM przybliża. [17.11]"

#: guitext:620
msgctxt "Room description"
msgid "Dungeon Heart: The life force of your dungeon. [11.2]"
msgstr "Serce labiryntu: Ośrodek życia Twego podziemia. [11.2]"

#: guitext:621
msgctxt "Room description"
msgid ""
"Workshop: Place creatures inside to manufacture Traps and Doors. LMB select. "
"RMB zoom. [17.8]"
msgstr ""
"Warsztat: Umieść tu swoje stwory, aby produkowały drzwi i pułapki. LPM "
"uaktywnia. PPM przybliża. [17.8]"

#: guitext:622
msgctxt "Room description"
msgid ""
"Graveyard: Dead creatures are taken to this room to rot. LMB select. RMB "
"zoom. [17.13]"
msgstr ""
"Cmentarzysko: Tutaj gniją różnorodne zwłoki. LPM uaktywnia. PPM przybliża. "
"[17.13]"

#: guitext:623
msgctxt "Room description"
msgid ""
"Barracks: Group creatures by placing them into the room. LMB select. RMB "
"zoom. [17.9]"
msgstr ""
"Koszary: Formuj oddziały, umieszczając stwory w tym pomieszczeniu. LPM "
"uaktywnia. PPM przybliża. [17.9]"

#: guitext:624
msgctxt "Room description"
msgid ""
"Hatchery: Where creatures feast on cute, helpless little chicks. LMB select. "
"RMB zoom. [17.3]"
msgstr ""
"Kurnik: Tutaj stwory posilają się bezbronnymi, pożywnymi kurczakami. LPM "
"uaktywnia. PPM przybliża. [17.3]"

#: guitext:625
msgctxt "Room description"
msgid ""
"Lair: Where your creatures sleep and replenish their energy. LMB select. RMB "
"zoom. [17.2]"
msgstr ""
"Legowisko: Tu stwory śpią i regenerują energię. LPM uaktywnia. PPM "
"przybliża. [17.2]"

#: guitext:626
msgctxt "Room description"
msgid ""
"Bridge: Place this on water and lava to allow creatures to cross. LMB "
"select. RMB zoom. [17.6]"
msgstr ""
"Most: Umożliwia stworom przechodzenie nad wodą i lawą. LPM uaktywnia. PPM "
"przybliża. [17.6]"

#: guitext:627
msgctxt "Room description"
msgid ""
"Guard Post: Your creatures keep watch over your dungeon when placed on this "
"room. LMB select. RMB zoom. [17.7]"
msgstr ""
"Posterunek: Umieszczone na nim stwory strzegą lochu. LPM uaktywnia. PPM "
"przybliża. [17.8]"

#: guitext:628
msgctxt "Room description"
msgid ""
"Temple: Worshipping the dark gods makes creatures happier. Sacrifice "
"creatures by dropping them into the font. LMB select. RMB zoom. [17.12]"
msgstr ""
"Świątynia: Odddawanie czci Ciemnym Bogom uszczęśliwia stwory. Możesz także "
"składać stwory w ofierze na ołtarzu. LPM uaktywnia. PPM przybliża. [17.12]"

#: guitext:629
msgctxt "Room description"
msgid ""
"Scavenger Room: Creatures placed onto the room lure their kin away from "
"other dungeons or through portals. LMB select. RMB zoom. [17.14]"
msgstr ""
"Oczyszczalnia: Umieszczone tutaj stwory wabią swych pobratymców z "
"pozostałych części podziemia lub przez wejścia. LPM uaktywnia. PPM "
"przybliża. [17.14]"

#: guitext:630
msgctxt "Keeper spell name"
msgid "Possess Creature"
msgstr "Opętanie"

#: guitext:631
msgctxt "Keeper spell name"
msgid "Create Imp"
msgstr "Tworzenie chochlika"

#: guitext:632
msgctxt "Keeper spell name"
msgid "Sight of Evil"
msgstr "Oko zła"

#: guitext:633
msgctxt "Keeper spell name"
msgid "Call To Arms"
msgstr "Do broni"

#: guitext:634
msgctxt "Keeper spell name"
msgid "Hold Audience"
msgstr "Audiencja"

#: guitext:635
msgctxt "Keeper spell name"
msgid "Cave-In"
msgstr "Zawalenie"

#: guitext:636
msgctxt "Keeper spell name"
msgid "Must Obey"
msgstr "Przymus"

#: guitext:637
msgctxt "Keeper spell name"
msgid "Speed Monster"
msgstr "Przyspieszacz potwora"

#: guitext:638
msgctxt "Keeper spell name"
msgid "Protect Monster"
msgstr "Ochrona potwora"

#: guitext:639
msgctxt "Keeper spell name"
msgid "Conceal Monster"
msgstr "Ukrycie potwora"

#: guitext:640
msgctxt "Keeper spell name"
msgid "Lightning Strike"
msgstr "Błyskawica"

#: guitext:641
msgctxt "Keeper spell name"
msgid "Chicken"
msgstr "Kurczak"

#: guitext:642
msgctxt "Keeper spell name"
msgid "Disease"
msgstr "Choroba"

#: guitext:643
msgctxt "Keeper spell name"
msgid "Destroy Walls"
msgstr "Zniszczenie ścian"

#: guitext:644
msgctxt "Keeper spell name"
msgid "Heal"
msgstr "Uzdrowienie"

#: guitext:645
msgctxt "Keeper spell name"
msgid "Time Bomb"
msgstr "Bomba zegarowa"

#: guitext:646
msgctxt "Keeper spell name"
msgid "Armageddon"
msgstr "Armageddon"

#: guitext:647
msgctxt "Keeper spell description"
msgid "Possess Creature: Control a creature directly. LMB select. [18.1]"
msgstr ""
"Opętanie: Umożliwia bezpośrednie kierowanie stworem. LPM uaktywnia. [18.1]"

#: guitext:648
msgctxt "Keeper spell description"
msgid ""
"Create Imp: Create summon a new Imp anywhere in your dungeon. LMB select. "
"[18.2]"
msgstr ""
"Tworzenie chochlika: Przywołuje nowego chochlika w dowolnym punkcie lochu. "
"LPM uaktywnia. [18.2]"

#: guitext:649
msgctxt "Keeper spell description"
msgid ""
"Sight of Evil: Reveal a hidden area of the map for a limited time. LMB "
"select. RMB zoom. [18.3]"
msgstr ""
"Oko zła: Na pewien czas odsłania ukryty fragment mapy. LPM uaktywnia. PPM "
"przybliża. [18.3]"

#: guitext:650
msgctxt "Keeper spell description"
msgid ""
"Call To Arms: Calls all your creatures to an area of your dungeon. LMB "
"select, LMB again to reselect, LMB a third time to cancel. RMB zoom. [18.6]"
msgstr ""
"Do broni: Wzywa wszystkie stwory do określonego punktu lochu. LPM uaktywnia, "
"kolejne kliknięcie LPM uaktywnia powtórnie, trzecie kliknięcie LPM "
"dezaktywuje. PPM przybliża. [18.6]"

#: guitext:651
msgctxt "Keeper spell description"
msgid ""
"Hold Audience: Calls all your creatures to the Dungeon Heart. LMB select. "
"RMB zoom. [18.8]"
msgstr ""
"Audiencja: Wzywa wszystkie Twoje stwory do Serca labiryntu. LPM uaktywnia. "
"PPM przybliża. [18.8]"

#: guitext:652
msgctxt "Keeper spell description"
msgid "Cave In: Collapses the roof of the dungeon. LMB select. [18.13]"
msgstr "Zawalenie: Powoduje zapadnięcie się stropu. LPM uaktywnia. [18.13]"

#: guitext:653
msgctxt "Keeper spell description"
msgid ""
"Must Obey: Forces your creatures to obey your every command. LMB select. "
"[18.5]"
msgstr ""
"Przymus: Zmusza wszystkie Twoje stwory do natychmiastowego wykonania Twoich "
"poleceń. LPM uaktywnia. [18.5]"

#: guitext:654
msgctxt "Keeper spell description"
msgid "Speed Monster: Increases the speed of your monsters. LMB select. [18.4]"
msgstr ""
"Przyspieszacz potwora: Zwiększa szybkość działania Twoich stworów. LPM "
"uaktywnia. [18.4]"

#: guitext:655
msgctxt "Keeper spell description"
msgid ""
"Protect Monster: Shields your creatures from attack. LBM select. [18.11]"
msgstr ""
"Ochrona potwora: Osłania Twoje stwory przed atakiem. LPM uaktywnia. [18.11]"

#: guitext:656
msgctxt "Keeper spell description"
msgid ""
"Conceal Monster: Makes your creatures invisible to the enemy. LMB select. "
"[18.7]"
msgstr ""
"Ukrycie potwora: Czyni Twoje stwory niewidzialnymi dla wroga. LPM uaktywnia. "
"[18.7]"

#: guitext:657
msgctxt "Keeper spell description"
msgid ""
"Lightning Strike: Strikes an area of the dungeon with a devastating bolt of "
"lightning. LMB select. [18.10]"
msgstr ""
"Błyskawica: Uderza w pewien obszar lochu niszczycielską energią. LPM "
"uaktywnia. [18.10]"

#: guitext:658
msgctxt "Keeper spell description"
msgid "Chicken: Transforms the enemy into a tasty morsel. LMB select. [18.12]"
msgstr "Kurczak: Przekształca wroga w smaczny kąsek. LPM uaktywnia. [18.12]"

#: guitext:659
msgctxt "Keeper spell description"
msgid ""
"Disease: Inflicts a deadly plague on an enemy creature. LMB select. [18.14]"
msgstr "Choroba: zaraża wrogiego śmiertelną chorobą. LPM uaktywnia. [18.14]"

#: guitext:660
msgctxt "Keeper spell description"
msgid ""
"Destroy Walls: Breaks down reinforcemed enemy's walls. LMB select. [18.16]"
msgstr ""
" Zniszczenie ścian: Kruszy umocnione ściany lochu wroga. LPM uaktywnia. "
"[18.16]"

#: guitext:661
msgctxt "Keeper spell description"
msgid ""
"Heal: Cast on an area of the dungeon to improve the health of your "
"creatures. LMB select. [18.9]"
msgstr ""
"Uzdrowienie: Rzucone na określony obszar lochu poprawia stan zdrowia Twoich "
"stworów. LPM uaktywnia. [18.9]"

#: guitext:662
msgctxt "Keeper spell description"
msgid "Time Bomb: Turns your creature into a suicidal bomber."
msgstr ""
"Bomba zegarowa: Uzbraja stwora w ładunek wybuchowy i wysyła do wrogiego "
"lochu. Stwór rozerwie się na wycieczce, więc już z niej nie wróci."

#: guitext:663
msgctxt "Keeper spell description"
msgid ""
"Armageddon: Transports all the creatures in the land to your Dungeon Heart "
"for a final, decisive battle. LMB select. [18.15]"
msgstr ""
"Armageddon: Przenosi wszystkie stwory obecne w krainie do Serca Twego "
"labiryntu, by uczestniczyły w ostatecznej bitwie. LPM uaktywnia. [18.15]"

#: guitext:664
msgctxt "Game event name"
msgid "Treasure Room full"
msgstr "Skarbiec jest pełny"

#: guitext:665
msgctxt "Game event name"
msgid "Scavenging detected"
msgstr "Wykryto pozyskiwanie"

#: guitext:666
msgctxt "Game event name"
msgid "Creature Payday"
msgstr "Wypłata dla stworów"

#: guitext:667
msgctxt "Game event name"
msgid "New spell picked up"
msgstr "Znaleziono nowe zaklęcie"

#: guitext:668
msgctxt "Game event name"
msgid "New room taken over"
msgstr "Przejęto nowe pomieszczenie"

#: guitext:669
msgctxt "Game event name"
msgid "New area discovered"
msgstr "Odkryto nowy obszar"

#: guitext:670
msgctxt "Game event name"
msgid "Information"
msgstr "Informacja"

#: guitext:671
msgctxt "Game event name"
msgid "Room lost"
msgstr "Pomieszczenie utracone"

#: guitext:672
msgctxt "Game event name"
msgid "Heart attacked"
msgstr "Serce zaatakowane"

#: guitext:673
msgctxt "Game event name"
msgid "Fight"
msgstr "Walka"

#: guitext:674
msgctxt "Game event name"
msgid "Objective"
msgstr "Cel"

#: guitext:675
msgctxt "Game event name"
msgid "Breach"
msgstr "Włamanie"

#: guitext:676
msgctxt "Game event name"
msgid "New spell researched"
msgstr "Wynaleziono nowe zaklęcie"

#: guitext:677
msgctxt "Game event name"
msgid "New room researched"
msgstr "Opracowano nowe pomieszczenie"

#: guitext:678
msgctxt "Game event name"
msgid "New Trap"
msgstr "Nowa pułapka"

#: guitext:679
msgctxt "Game event name"
msgid "New Door"
msgstr "Nowe drzwi"

#: guitext:680
msgctxt "Game event name"
msgid "New creature in dungeon"
msgstr "Nowy stwór w podziemiu"

#: guitext:681
msgctxt "Game event name"
msgid "Creature annoyed"
msgstr "Stwór zdenerwowany"

#: guitext:682
msgctxt "Game event name"
msgid "No more living space"
msgstr "Brak przestrzeni życiowej"

#: guitext:683
msgctxt "Game event name"
msgid "Alarm triggered"
msgstr "Ogłoszono alarm"

#: guitext:684
msgctxt "Game event name"
msgid "Room under attack"
msgstr "Komanata atakowana"

#: guitext:685
msgctxt "Game event name"
msgid "Treasure Room needed"
msgstr "Potrzebny skarbiec"

#: guitext:686
msgctxt "Game event name"
msgid "Creatures becoming hungry"
msgstr "Stworzy stają się głodne"

#: guitext:687
msgctxt "Game event name"
msgid "Trap crate found"
msgstr "Znaleziono skrzynię z pułapką"

#: guitext:688
msgctxt "Game event name"
msgid "Door crate found"
msgstr "Znaleziono skrzynię z drzwiami"

#: guitext:689
msgctxt "Game event name"
msgid "Dungeon Special found"
msgstr "Znaleziono coś specjalnego"

#: guitext:690
msgctxt "Game event description"
msgid "Treasure Room full: LMB toggle. RMB delete."
msgstr "Skarbiec jest pełny: LPM przełącza, PPM likwiduje."

#: guitext:691
msgctxt "Game event description"
msgid "Creature being scavenged: LMB toggle. RMB delete."
msgstr "Stwór wabiony przez przeciwnika: LPM przełącza, PPM likwiduje."

#: guitext:692
msgctxt "Game event description"
msgid "Creature Payday: LMB toggle. RMB delete."
msgstr "Wypłata dla stworów: LPM przełącza, PPM likwiduje."

#: guitext:693
msgctxt "Game event description"
msgid "New spell picked up: LMB toggle. RMB delete."
msgstr "Znaleziono nowe zaklęcie: LPM przełącza, PPM likwiduje."

#: guitext:694
msgctxt "Game event description"
msgid "New room taken over: LBM toggle. RMB delete."
msgstr "Przejęto nową salę: LPM przełącza, PPM likwiduje."

#: guitext:695
msgctxt "Game event description"
msgid "New area discovered: LMB toggle. RMB delete."
msgstr "Odkryto nowy obszar: LPM przełącza, PPM likwiduje."

#: guitext:696
msgctxt "Game event description"
msgid "Information: LMB toggle. RMB delete."
msgstr "Informacja: LPM przełącza, PPM likwiduje."

#: guitext:697
msgctxt "Game event description"
msgid "Room lost: LMB toggle. RMB delete."
msgstr "Pomieszczenie utracone: LPM przełącza, PPM likwiduje."

#: guitext:698
msgctxt "Game event description"
msgid "Dungeon Heart Attacked: LMB toggle. RMB delete."
msgstr "Serce labiryntu zaatakowane: LPM przełącza, PPM likwiduje."

#: guitext:699
msgctxt "Game event description"
msgid "Fight: LMB toggle. RMB delete. [10.5]"
msgstr "Walka: LPM przełącza, PPM likwiduje. [10.5]"

#: guitext:700
msgctxt "Game event description"
msgid "Objective: LMB toggle. [11.3]"
msgstr "Cel: LPM przełącza. [11.3]"

#: guitext:701
msgctxt "Game event description"
msgid "Breach: LMB toggle. RMB delete."
msgstr "Włamanie: LPM przełącza, PPM likwiduje."

#: guitext:702
msgctxt "Game event description"
msgid "New spell researched: LMB toggle. RMB delete."
msgstr "Wynaleziono nowe zaklęcie: LPM przełącza, PPM likwiduje."

#: guitext:703
msgctxt "Game event description"
msgid "New room researched: LMB toggle. RMB delete."
msgstr "Opracowano nową komnatę: LPM przełącza, PPM likwiduje."

#: guitext:704
msgctxt "Game event description"
msgid "New trap: LMB toggle. RMB delete."
msgstr "Nowa pułapka: LPM przełącza, PPM likwiduje."

#: guitext:705
msgctxt "Game event description"
msgid "New door: LMB toggle. RMB delete."
msgstr "Nowe drzwi: LPM przełącza, PPM likwiduje."

#: guitext:706
msgctxt "Game event description"
msgid "New creature in dungeon: LMB toggle. RMB delete."
msgstr "Nowy stwór w podziemiu: LPM przełącza, PPM likwiduje."

#: guitext:707
msgctxt "Game event description"
msgid "Creature is annoyed: LMB toggle. RMB delete."
msgstr "Stwór zdenerwowany: LPM przełącza, PPM likwiduje."

#: guitext:708
msgctxt "Game event description"
msgid "No more living set: LMB toggle. RMB delete."
msgstr "Brak przestrzeni życiowej: LPM przełącza, PPM likwiduje."

#: guitext:709
msgctxt "Game event description"
msgid "Alarm triggered: LMB toggle. RMB delete."
msgstr "Ogłoszono alarm: LPM przełącza, PPM likwiduje."

#: guitext:710
msgctxt "Game event description"
msgid "Room under attack: LMB toggle. RMB delete."
msgstr "Atak na komnatę: LPM przełącza, PPM likwiduje."

#: guitext:711
msgctxt "Game event description"
msgid "Need Treasure Room: LMB toggle. RMB delete."
msgstr "Potrzebny skarbiec: LPM przełącza, PPM likwiduje."

#: guitext:712
msgctxt "Game event description"
msgid "Creatures becoming hungry: LMB toggle. RMB delete."
msgstr "Potrzebny skarbiec: LPM przełącza, PPM likwiduje."

#: guitext:713
msgctxt "Game event description"
msgid "Trap crate found: LMB toggle. RMB delete."
msgstr "Znaleziono skrzynię z pułapką: LPM przełącza, PPM likwiduje."

#: guitext:714
msgctxt "Game event description"
msgid "Door crate found: LMB toggle. RMB delete."
msgstr "Znaleziono skrzynię z drzwiami: LPM przełącza, PPM likwiduje."

#: guitext:715
msgctxt "Game event description"
msgid "Dungeon special found: LMB toggle. RMB delete."
msgstr "Znaleziono coś specjalnego: LPM przełącza, PPM likwiduje."

#: guitext:716
msgctxt "Menu interface, Main Menu item; In-game interface, Options title"
msgid "Options"
msgstr "Opcje"

#: guitext:717
msgctxt "In-game interface item"
msgid "Graphics Options"
msgstr "Opcje grafiki"

#: guitext:718
msgctxt "In-game interface item"
msgid "Sound Options"
msgstr "Opcje dźwięku"

#: guitext:719
msgctxt "In-game interface item"
msgid "Load"
msgstr "Wczytaj"

#: guitext:720
msgctxt "In-game interface item"
msgid "Save"
msgstr "Zapisz"

#: guitext:721
msgctxt "In-game interface item"
msgid "Computer Assistance"
msgstr "Pomocnik komputerowy"

#: guitext:722
msgctxt "In-game interface description"
msgid "Options: Open Options Panel. LMB open panel. [3.2]"
msgstr "Opcje: Otwarcie okna opcji. LPM otwiera okno. [3.2]"

#: guitext:723
msgctxt "In-game interface description"
msgid "Graphics Menu: Customise the graphics. [3.2.2]"
msgstr "Menu grafiki: Dostosowanie grafiki. [3.2.2]"

#: guitext:724
msgctxt "In-game interface description"
msgid "Sound Menu: Adjust the sound and music volumes. [3.2.3]"
msgstr "Menu dźwięku: Regulacja głośności dźwięku i muzyki. [3.2.3]"

#: guitext:725
msgctxt "In-game interface description"
msgid "Load Game: Load a previously saved game. [3.2.1]"
msgstr "Wczytaj grę: Umożliwia wczytanie zapisanej wcześniej gry. [3.2.1]"

#: guitext:726
msgctxt "In-game interface description"
msgid "Save Game: Save your current game. [3.2.1]"
msgstr "Zapisz grę: Powoduje zapisanie bieżącej gry na dysku. [3.2.1]"

#: guitext:727
msgctxt "In-game interface description"
msgid "Quit Game: Quit back to the Level Map. [3.2.5]"
msgstr "Wyjście z gry: Powoduje powrót do mapy poziomów. [3.2.5]"

#: guitext:728
msgctxt "In-game interface description"
msgid "Computer Assistance Menu: Customise the Computer Assistant. [3.2.4]"
msgstr ""
"Menu komputerowego pomocnika: Dostosowanie parametrów komputerowego "
"pomocnika. [3.2.4]"

#: guitext:729
msgctxt "In-game interface description"
msgid ""
"Aggressive Computer Assistant: Constructs your dungeon and always trys to "
"attack the enemy. LMB select. [3.2.4]"
msgstr ""
"Pomocnik agresywny: Rozbudowuje Twój loch i zawsze próbuje atakować wroga. "
"Kliknij LPM. [3.2.4]"

#: guitext:730
msgctxt "In-game interface description"
msgid ""
"Defensive Computer Assistant: Constructs your dungeon but does not attack "
"the enemy. LMB select. [3.2.4]"
msgstr ""
"Pomocnik defensywny: Rozbudowuje Twój loch, ale nie atakuje wroga. Kliknij "
"LPM. [3.2.4]"

#: guitext:731
msgctxt "In-game interface description"
msgid ""
"Construction Only Computer Assistant: Digs, places rooms and traps but does "
"not move creatures. LMB select. [3.2.4]"
msgstr ""
"Pomocnik rozbudowy: Drąży nowe korytarze, rozmieszcza komnaty i pułapki, ale "
"nie przemieszcza stworów. Kliknij LPM. [3.2.4]"

#: guitext:732
msgctxt "In-game interface description"
msgid ""
"Move Only Computer Assistant: Moves and slaps your creatures. LMB select. "
"[3.2.4]"
msgstr ""
"Pomocnik przemieszczania: Przemieszcza stwory i daje im klapsy. Kliknij LPM. "
"[3.2.4]"

#: guitext:733
msgctxt "In-game interface description"
msgid ""
"Pick up creatures: LMB All creatures. Ctrl LMB Experienced Creatures. RMB Zoom. [22.2.1]"
msgstr ""
"Wybierz najbardziej doświadczone stwory. LPM uaktywnia stwora. PPM "
"przybliża. [22.2.1]"

#: guitext:734
msgctxt "In-game interface description"
msgid "Pick idle creatures: LMB Pick up creature. RMB Zoom. [22.2.1]"
msgstr ""
"Wybierz bezczynne stwory. LPM uaktywnia stwora. PPM przybliża. [22.2.1]"

#: guitext:735
msgctxt "In-game interface description"
msgid "Pick working creatures: LMB Pick up creature. RMB Zoom. [22.2.1]"
msgstr ""
"Wybierz pracujące stwory. LPM uaktywnia stwora. PPM przybliża. [22.2.1]"

#: guitext:736
msgctxt "In-game interface description"
msgid "Pick fighting creatures: LMB Pick up creature. RMB Zoom. [22.2.1]"
msgstr "Wybierz walczące stwory. LPM uaktywnia stwora. PPM przybliża. [22.2.1]"

#: guitext:737
msgctxt "In-game interface description"
msgid ""
"Invert Mouse: Inverts the vertical mouse movements while Possessing a "
"creature. LMB toggle."
msgstr ""
"Odwrócenie myszy. Odwraca kierunek sterowania myszą w pionie podczas "
"opętania stwora. LPM przełącza."

#: guitext:738
msgctxt "In-game interface description"
msgid ""
"Possess Creature mouse sensitivity: Adjusts the sensitivity of the mouse "
"movements when in Possess Creature mode. LMB toggle."
msgstr ""
"Czułość myszy podczas opętania: Reguluje wrażliwość myszy na ruch podczas "
"opętania stwora. LPM przełącza."

#: guitext:739
msgctxt "In-game interface description"
msgid "More sensitive."
msgstr "Bardziej czuła"

#: guitext:740
msgctxt "In-game interface description"
msgid "Less sensitive."
msgstr "Mniej czuła"

#: guitext:741
msgctxt "Statistic name"
msgid "Number of Creatures"
msgstr "Liczba stworów"

#: guitext:742
msgctxt "Statistic name"
msgid "Gold Mined"
msgstr "Wydobyte złoto"

#: guitext:743
msgctxt "Statistic name"
msgid "Efficiency"
msgstr "Wydajność"

#: guitext:744
msgctxt "Statistic name"
msgid "Secrets"
msgstr "Tajemnice"

#: guitext:745
msgctxt "Statistic name"
msgid "Money"
msgstr "Pieniądze"

#: guitext:746
msgctxt "Statistic name"
msgid "Time"
msgstr "Czas"

#: guitext:747
msgctxt "Statistic name"
msgid "Style"
msgstr "Styl"

#: guitext:748
msgctxt "Statistic name"
msgid "Rating"
msgstr "Ocena"

#: guitext:749
msgctxt "Statistic name"
msgid "Creatures Attracted"
msgstr "Zwabione stwory"

#: guitext:750
msgctxt "Statistic name"
msgid "Battles Won"
msgstr "Wygrane bitwy"

#: guitext:751
msgctxt "Statistic name"
msgid "Battles Lost"
msgstr "Przegrane bitwy"

#: guitext:752
msgctxt "Statistic name"
msgid "Times Dungeon Breached"
msgstr "Liczba włamań"

#: guitext:753
msgctxt "Statistic name"
msgid "Imps Deployed"
msgstr "Zatrudnione chochliki"

#: guitext:754
msgctxt "Statistic name"
msgid "Creatures Left"
msgstr "Pozostało stworów"

#: guitext:755
msgctxt "Statistic name"
msgid "Doors Destroyed"
msgstr "Zniszczone drzwi"

#: guitext:756
msgctxt "Statistic name"
msgid "Rooms Destroyed"
msgstr "Zniszczone pomieszczenia"

#: guitext:757
msgctxt "Statistic name"
msgid "Dungeon Area"
msgstr "Obszar lochu"

#: guitext:758
msgctxt "Statistic name"
msgid "Ideas Researched"
msgstr "Opracowane koncepcje"

#: guitext:759
msgctxt "Statistic name"
msgid "Creatures Scavenged"
msgstr "Pozyskane stwory"

#: guitext:760
msgctxt "Statistic name"
msgid "Creatures Summoned"
msgstr "Przywołane stwory"

#: guitext:761
msgctxt "Statistic name"
msgid "Creatures Sacrificed"
msgstr "Stwory złożone w ofierze"

#: guitext:762
msgctxt "Statistic name"
msgid "Creatures Tortured"
msgstr "Torturowane stwory"

#: guitext:763
msgctxt "Statistic name"
msgid "Creatures Trained"
msgstr "Trenowane stwory"

#: guitext:764
msgctxt "Statistic name"
msgid "Gold Pots Stolen"
msgstr "Ukradzione garnce złota"

#: guitext:765
msgctxt "Statistic name"
msgid "Spells Stolen"
msgstr "Ukradzione zaklęcia"

#: guitext:766
msgctxt "Statistic name"
msgid "Traps Manufactured"
msgstr "Skonstruowane pułapki"

#: guitext:767
msgctxt "Statistic name"
msgid "Traps Unused"
msgstr "Niewykorzystane pułapki"

#: guitext:768
msgctxt "Statistic name"
msgid "Doors Manufactured"
msgstr "Skonstuowane drzwi"

#: guitext:769
msgctxt "Statistic name"
msgid "Doors Unused"
msgstr "Niewykorzystane drzwi"

#: guitext:770
msgctxt "Statistic name"
msgid "Number of Rooms"
msgstr "Liczba komnat"

#: guitext:771
msgctxt "Statistic name"
msgid "Number of Portals"
msgstr "Liczba wejść"

#: guitext:772
msgctxt "Statistic name"
msgid "Slaps"
msgstr "Klapsy"

#: guitext:773
msgctxt "Statistic name"
msgid "Cave-Ins"
msgstr "Zawały"

#: guitext:774
msgctxt "Statistic name"
msgid "Skeletons Raised"
msgstr "Wzbudzone szkieletory"

#: guitext:775
msgctxt "Statistic name"
msgid "Bridges Built"
msgstr "Zbudowane mosty"

#: guitext:776
msgctxt "Statistic name"
msgid "Rock Dug Out"
msgstr "Wykopane skały"

#: guitext:777
msgctxt "Statistic name"
msgid "Salary Cost"
msgstr "Suma wynagrodzeń"

#: guitext:778
msgctxt "Statistic name"
msgid "Flies Eaten By Spiders"
msgstr "Muchy pożarte przez pająki"

#: guitext:779
msgctxt "Statistic name"
msgid "Territory Destroyed"
msgstr "Zniszczone terytoria"

#: guitext:780
msgctxt "Statistic name"
msgid "Rooms Constructed"
msgstr "Wybudowane komnaty"

#: guitext:781
msgctxt "Statistic name"
msgid "Traps Used"
msgstr "Wykorzystane pułapki"

#: guitext:782
msgctxt "Statistic name"
msgid "Keepers Destroyed"
msgstr "Zniszczeni strażnicy"

#: guitext:783
msgctxt "Statistic name"
msgid "Area Claimed"
msgstr "Zajęte obszary"

#: guitext:784
msgctxt "Statistic name"
msgid "Backs Stabbed"
msgstr "Noże wbite w plecy"

#: guitext:785
msgctxt "Statistic name"
msgid "Chickens Hatched"
msgstr "Wyhodowane kurczaki"

#: guitext:786
msgctxt "Statistic name"
msgid "Chickens Eaten"
msgstr "Spożyte kurczaki"

#: guitext:787
msgctxt "Statistic name"
msgid "Hopes Dashed"
msgstr "Zawiedzione nadzieje"

#: guitext:788
msgctxt "Statistic name"
msgid "Promises Broken"
msgstr "Złamane obietnice"

#: guitext:789
msgctxt "Statistic name"
msgid "Ghosts Raised"
msgstr "Wywołane duchy"

#: guitext:790
msgctxt "Statistic name"
msgid "Doors Used"
msgstr "Wykorzystane drzwi"

#: guitext:791
msgctxt "Statistic name"
msgid "Your Creatures Killed By You"
msgstr "Własne stwory zabite własnoręcznie"

#: guitext:792
msgctxt "Statistic name"
msgid "Things Researched"
msgstr "Opracowane obiekty"

#: guitext:793
msgctxt "Statistic name"
msgid "Last Creature Attracted"
msgstr "Ostatni zwabiony potwór"

#: guitext:794
msgctxt "Statistic name"
msgid "Items Manufactured"
msgstr "Skonstruowane obiekty"

#: guitext:795
msgctxt "Statistic name"
msgid "Creatures Converted"
msgstr "Skaptowane stwory"

#: guitext:796
msgctxt "Statistic name"
msgid "Territory Lost"
msgstr "Utracone terytorium"

#: guitext:797
msgctxt "Statistic name"
msgid "Traps Armed"
msgstr "Uzbrojone pułapki"

#: guitext:798
msgctxt "Statistic name"
msgid "Chickens Wasted"
msgstr "Zmarnowane kurczaki"

#: guitext:799
msgctxt "Statistic name"
msgid "Lies Told"
msgstr "Wypowiedziane kłamstwa"

#: guitext:800
msgctxt "Statistic name"
msgid "Creatures Annoyed"
msgstr "Zdenerwowane stwory"

#: guitext:801
msgctxt "Statistic name"
msgid "Graveyard Body Count"
msgstr "Liczba ciał na cmentarzysku"

#: guitext:802
msgctxt "Statistic name"
msgid "Vampires Created"
msgstr "Stworzone wampiry"

#: guitext:803
msgctxt "Easter egg"
msgid ""
"When night does not give way to day, And children are too scared to play, "
"Abandon hope, embrace despair, You're destined for my Dragon's lair"
msgstr ""
"Kiedy przed nocą zmyka dzień i dzieci bawić boją się, porzuć nadzieje, "
"poczuj strach, wnet smok na obiad Cię będzie żarł."

#: guitext:804
msgctxt "Easter egg"
msgid "If thou art bold and pure of heart, Come down here, be torn apart."
msgstr "Jeśliś dzielny i uparty, do nas przyjdź, będziesz pożarty."

#: guitext:805
msgctxt "Easter egg"
msgid "Through my dungeon you may tread, But rest assured, you'll end up dead."
msgstr ""
"W moim podziemiu możesz się kryć, lecz gdy Cię znajdę, przestaniesz żyć."

#: guitext:806
msgctxt "Easter egg"
msgid "If you find you lose it all, Why not play Theme Hospital?"
msgstr ""
"Jeśli nie wiedzie Ci się w lochu, w Theme Hospital graj - będziesz miał "
"spokój."

#: guitext:807
msgctxt "Easter egg"
msgid "Armoured Knights who have true grit, Roast more quickly on a spit."
msgstr "Opancerzeni i ostrożni najlepiej pieką się na rożnie."

#: guitext:808
msgctxt "Easter egg"
msgid "Evil, malice, death, decay, I think you'll find they're here to stay."
msgstr "Zło, nienawiść, rozkład, śmierć, nikt stąd nie wydostanie się."

#: guitext:809
msgctxt "Easter egg"
msgid "Evil, malice, death, decay, Just another working day."
msgstr "Zło, nienawiść, rozkład, śmierć, oto nowy wstaje dzień."

#: guitext:810
msgctxt "Easter egg"
msgid "Evil, malice, death, decay, There really is no better way."
msgstr "Zło, nienawiść, rozkład, śmierć, to najlepszy życia bieg."

#: guitext:811
msgctxt "Easter egg"
msgid "Giant, Dwarf, Thief and Fairy, None of you are very scary."
msgstr ""
"Olbrzym, karzeł, wróżka, złodziej, nikt z was strachu w nas nie budzi. "

#: guitext:812
msgctxt "Easter egg"
msgid "The denizens of your domain, Just cannot wait to kill again."
msgstr "Potwory i obywatele! Niech zniszczenia będzie wiele!"

#: guitext:813
msgctxt "Easter egg"
msgid "The better creatures you employ, The greater carnage you enjoy."
msgstr "Kiedy stwory rosną w siłę, powierzchniakom źle się żyje."

#: guitext:814
msgctxt "Easter egg"
msgid "Hark! The Avatar's abroad, And I can smell a frightened Lord."
msgstr "Czuję zapach Avatara, próżno zbiec się będzie starał."

#: guitext:815
msgctxt "Easter egg"
msgid "Trespassers will meet their doom, In your dungeon's Torture Room."
msgstr "Wstęp wzbroniony! Kto tu wkroczy, w sali tortur straci oczy."

#: guitext:816
msgctxt "Easter egg"
msgid "Though intruders' hearts be pure, They'll end up on your dungeon floor."
msgstr "Nawet czystego serca śmiałkowie skończą swe życie w podziemnym grobie."

#: guitext:817
msgctxt "Easter egg"
msgid ""
"Your tunnels will be dark and cold, And no place for a Knight of old, Even "
"if he claims he's bold."
msgstr ""
"Zimny, mroczny loch nie dla starca w zbroi, nawet jeśli mówi, że się nic nie "
"boi."

#: guitext:818
msgctxt "Easter egg"
msgid "The fools who enter your domain, Will never see the light again."
msgstr "Głupiec, co wkracza pod Twój dach, na zawsze już opuszcza świat."

#: guitext:819
msgctxt "Easter egg"
msgid "Pain and anguish are your tools, To use upon intruding fools."
msgstr "Ból i strach niechaj Ci służą, zwłaszcza gdy gości ściąga dużo."

#: guitext:820
msgctxt "Easter egg"
msgid ""
"When good guys head right for your treasure, Hunt and kill them at your "
"leisure."
msgstr ""
"Gdy dobrzy faceci szukają skarbów, zedrzyj z nich skórę, potem wygarbuj."

#: guitext:821
msgctxt "Easter egg"
msgid ""
"Protect your gold and Dungeon Heart, And slap your minions till they fart."
msgstr "Strzeż swego serca i swego złota, postrach niech doda stworom ochoty."

#: guitext:822
msgctxt "Easter egg"
msgid "Use your creatures' fear of you. To make them do what you want them to."
msgstr " Każdy potwór postępowy szybko, sprawnie ścina głowy."

#: guitext:823
msgctxt "Easter egg"
msgid "Wizard in your dungeon grim? A trap will make short work of him."
msgstr "Czarodziej zaszedł do podziemia? Pułapka skróci mu cierpienia."

#: guitext:824
msgctxt "Easter egg"
msgid "When your creatures give you hell, Stick them in your Prison Cell."
msgstr "Gdy denerwuje Cię Twój stwór, to drzwi do celi pokaż mu."

#: guitext:825
msgctxt "Easter egg"
msgid "Torture is the crowning glory, Of your Dungeon Keeper story."
msgstr "Tortury drogą do szczęścia i rozwiązania problemów świata."

#: guitext:826
msgctxt "Easter egg"
msgid "You are the Keeper, chosen one, And being evil is great fun."
msgstr "Tyś gospodarz, Tyś wybraniec, ach, być złym - piekielny taniec! "

#: guitext:827
msgctxt "Easter egg"
msgid "When your troops are hunger-stricken, Your Hatchery has yummy chicken."
msgstr "Gdy głodne Twe zabijaki - do kurnika na kurczaki."

#: guitext:828
msgctxt "Easter egg"
msgid "Fill the Avatar with dread. Really make him wet the bed."
msgstr "Strasz Avatara do poduszki, niechaj mokre ma pieluszki."

#: guitext:829
msgctxt "In-game hint message"
msgid ""
"Imps are the lifeblood of your dungeon. Like blood, they must be allowed to "
"circulate."
msgstr ""
"Chochliki stanowią krwinki twego lochu. podobnie jak krew, powinny stale "
"krążyć."

#: guitext:830
msgctxt "In-game hint message"
msgid ""
"Feeling mean? Set your minions to imprison and when your cells are full, "
"spend some time torturing..."
msgstr ""
"Podłe samopoczucie? Wyślij kilka stworów do więzienia, a jeśli cele są "
"pełne, zabaw się torturami"

#: guitext:831
msgctxt "In-game hint message"
msgid ""
"If your creatures get unhappy, slap some sense into them. They'll soon "
"realise how lucky they are."
msgstr ""
"Jeśli twoje stwory stają się niezadowolone, wybij im to klapsami z głowY. "
"Szybko spostrzegą, że tak naprawdę są szczęśliwe."

#: guitext:832
msgctxt "In-game hint message"
msgid ""
"The underworld is your domain and the adventurers come to steal it. Never "
"show pity, even when the intruders are defenceless and pathetic."
msgstr ""
" Podziemie stanowi twą dziedzinę, a poszukiwacze przygód przychodzą ją "
"okraść. Dlatego nigdy ich nie żałuj, nawet gdy są bezbronni i beznadziejni."

#: guitext:833
msgctxt "In-game hint message"
msgid ""
"Compassion is the hallmark of the good Keeper. But good Keepers never win. "
"Only evil ones."
msgstr ""
"Współczucie jest charakterystyczne dla dobrego gospodarza. Ale dobrzy "
"gospodarze nie wygrywają, tylko źli."

#: guitext:834
msgctxt "In-game hint message"
msgid ""
"There's never a moment to waste. Already the bravest of the brave are "
"queuing up to enter your dungeon. So stop reading this and get going."
msgstr ""
"Nigdy nie ma chwili do stracenia. Najdzielniejsi z dzielnych ustawiają się "
"już w kolejce do twojego lochu. Skończ zatem czytać ten tekst i do roboty. "

#: guitext:835
msgctxt "In-game hint message"
msgid ""
"Build fast. You'll want the biggest possible welcoming committee ready for "
"the intruders."
msgstr ""
"Buduj się szybko. Intruzi powinni spotkać się z możliwie jak największym "
"komitetem powitalnym."

#: guitext:836
msgctxt "In-game hint message"
msgid ""
"Keep your Imps digging. There are always surprises to be found deep in the "
"earth."
msgstr ""
"Niech twe chochliki nie ustają w kopaniu. W ziemi zawsze znajdzie się coś "
"zaskakującego."

#: guitext:837
msgctxt "In-game hint message"
msgid "He who controls the most gold controls the entire Underworld."
msgstr "Kto posiada najwięcej złota, posiada całe podziemie "

#: guitext:838
msgctxt "In-game hint message"
msgid "Fear and lack of mercy are your greatest weapons. Use them wisely."
msgstr "Strach i brak litości są twoją najlepszą bronią. Używaj jej mądrze."

#: guitext:839
msgctxt "In-game hint message"
msgid ""
"Foolish is the Keeper who sells all his rooms and refuses to pay his "
"creatures."
msgstr ""
"Zaprawdę głupi jest gospodarz, który sprzedaje wszystkie pomieszczenia i "
"odmawia zapłaty swoim sługom."

#: guitext:840
msgctxt "Menu interface item"
msgid "Return to options menu"
msgstr "Powrót do menu opcji"

#: guitext:841
msgctxt "Menu interface item"
msgid "Exit"
msgstr "Wyjście"

#: guitext:842
msgctxt "Menu interface item"
msgid "Audio"
msgstr "Dźwięk"

#: guitext:843
msgctxt "Menu interface item"
msgid "Invert Mouse"
msgstr "Odwrócenie myszy"

#: guitext:844
msgctxt "Menu interface item"
msgid "Mouse Sensitivity"
msgstr "Czułośc myszy"

#: guitext:845
msgctxt "Menu interface item"
msgid "Computer"
msgstr "Komputer"

#: guitext:846
msgctxt "Menu interface item"
msgid "Computer Players"
msgstr "Gracze komputerowi"

#: guitext:847
msgctxt "Menu interface item"
msgid "On"
msgstr "Wł."

#: guitext:848
msgctxt "Menu interface item"
msgid "Off"
msgstr "Wył."

#: guitext:849
msgctxt "Menu interface item"
msgid "Sensitivity"
msgstr "Czułość"

#: guitext:850
msgctxt "Menu interface item"
msgid "Mouse Options"
msgstr "Opcje myszy"

#: guitext:851
msgctxt "Menu interface item"
msgid "Mouse"
msgstr "Mysz"

#: guitext:852
msgctxt "Menu interface item"
msgid "Undo Pickup"
msgstr "Postawienie stwora"

#: guitext:853
msgctxt "Menu interface item"
msgid "Pause"
msgstr "Pauza"

#: guitext:854
msgctxt "Menu interface item"
msgid "Map"
msgstr "Mapa"

#: guitext:855
msgctxt "On-screen message"
msgid "Insufficient Memory"
msgstr "Brak pamięci"

#: guitext:856
msgctxt "On-screen message"
msgid "Unable To Change Screen Resolution"
msgstr "Nie można zmienić rozdzelczości ekranu"

#: guitext:857
msgctxt "Menu interface item"
msgid "Query"
msgstr "Pomoc"

#: guitext:858
msgctxt "Credits"
msgid "Support Art"
msgstr "Wsparcie artystyczne"

#: guitext:859
msgctxt "Credits"
msgid "Navigation System"
msgstr "System nawigacji"

#: guitext:860
msgctxt "Credits"
msgid "Script"
msgstr "Scenariusz"

#: guitext:861
msgctxt "Credits"
msgid "Voice Over"
msgstr "Głosy"

#: guitext:862
msgctxt "Credits"
msgid "Finance"
msgstr "Finanse"

#: guitext:864
msgctxt "Credits"
msgid "Localisation Management"
msgstr "Kierownictwo wersji językowych"

#: guitext:865
msgctxt "Credits"
msgid "Language Test Supervisor"
msgstr "Kierownik testów językowych"

#: guitext:866
msgctxt "Credits"
msgid "Language Testers"
msgstr "Testerzy wersji językowych"

#: guitext:867
msgctxt "Credits"
msgid "Localisation Audio Management"
msgstr "Kierownictwo dźwięku wersji językowych"

#: guitext:868
msgctxt "Network game message"
msgid "Attempting To Join"
msgstr "Próbuję Dołączyć się do Gry"

#: guitext:869
msgctxt "Network game message"
msgid "Resyncing"
msgstr "Synchronizacja"

#: guitext:870
msgctxt "Menu interface item"
msgid "1 Player"
msgstr "1 Gracz"

#: guitext:871
msgctxt "Menu interface item"
msgid "2 Players"
msgstr "2 Graczy"

#: guitext:872
msgctxt "Menu interface item"
msgid "3 Players"
msgstr "3 Graczy"

#: guitext:873
msgctxt "Menu interface item"
msgid "4 Players"
msgstr "4 Graczy"

#: guitext:874
msgctxt "Menu interface item"
msgid "Serial"
msgstr "Połączenie Szeregowe"

#: guitext:875
msgctxt "Menu interface item"
msgid "Modem"
msgstr "Modem"

#: guitext:876
msgctxt "Menu interface item"
msgid "IPX"
msgstr "IPX"

#: guitext:877
msgctxt "World direction"
msgid "N"
msgstr "PN"

#: guitext:878
msgctxt "World direction"
msgid "E"
msgstr "W"

#: guitext:879
msgctxt "World direction"
msgid "S"
msgstr "PD"

#: guitext:880
msgctxt "World direction"
msgid "W"
msgstr "Z"

#: guitext:881
msgctxt "Menu interface item"
msgid "Vs"
msgstr "Kontra"

#: guitext:882
msgctxt "Credits"
msgid "Game design"
msgstr "Projekt gry"

#: guitext:883
msgctxt "Credits"
msgid "Associate Producer"
msgstr "Współproducent"

#: guitext:884
msgctxt "Credits"
msgid "Additional Script"
msgstr "Dodatki do Scenariusza"

#: guitext:885
msgctxt "Easter egg"
msgid "Happy Birthday"
msgstr "Wszystkiego Naj w Dniu Urodzin"

#: guitext:886
msgctxt "Menu interface message"
msgid "Error"
msgstr "Błąd"

#: guitext:887
msgctxt "Menu interface message"
msgid "Error Saving"
msgstr "Błąd zapisu"

#: guitext:888
msgctxt "Menu interface message"
msgid "New Levels"
msgstr "Nowe poziomy"

#: guitext:889
msgctxt "Menu interface message"
msgid "Please insert Data Disk CD-ROM"
msgstr "Włóż do napędu płytę Data Disk"

#: guitext:890
msgctxt "Menu interface message"
msgid "Please insert Dungeon Keeper CD-ROM"
msgstr "Włóż do napędu płytę Dungeon Keeper"

#: guitext:891
msgctxt "Menu interface message"
msgid "Please insert The Deeper Dungeons CD-ROM"
msgstr "Włóż do napędu płytę The Deeper Dungeons"

#. DD Level Korros Tor first objective
#: guitext:892
msgctxt "In-game message"
msgid ""
"The might of two rival Dungeon Keepers challenge your claim to this realm. "
"Decimate them both to achieve total domination, but beware of bands of "
"heroes hidden in the caverns."
msgstr ""
"Dwaj potężni Strażnicy bronią tego królestwa przed Twymi zakusami. Aby "
"przejąć panowanie, musisz ich zniszczyć; pamiętaj też o kryjących się w "
"jaskiniach bandach bohaterów."

#. DD Level Kari-Mar first objective
#: guitext:893
msgctxt "In-game message"
msgid ""
"Another Keeper has already claimed this realm. He is unfit to rule so "
"destroy him and take what is rightfully yours. Great riches lie in the "
"caverns around the land; explore to gain more power."
msgstr ""
"To królestwo podbił już inny Strażnik. Niestety nie nadaje się na władcę - "
"zniszcz go i weź, co Twoje. Ogromne bogactwa ukryte są w okolicznych "
"jaskiniach; zbadaj je, by zdobyć większą potęgę."

#. DD Level Belbata first objective
#: guitext:894
msgctxt "In-game message"
msgid ""
"This land is highly coveted amongst the evil and there are three enemy "
"Dungeon Keepers you must battle with to claim supremacy. Keep an eye out for "
"any rogue bands of heroes waiting to ambush a careless Keeper."
msgstr ""
"Ta kraina budzi dużą pożądliwość sił zła - jeśli chcesz przejąć władzę, "
"musisz pokonać trzech innych Gospodarzy. Miej baczenie na bandy "
"wypomadowanych bohaterów, czyhających, by schwytać w pułapkę każdego "
"nieostrożnego Strażnika."

#. DD Level Pladitz waypoint objective
#: guitext:895
msgctxt "In-game message"
msgid ""
"The Lord of the Land and his pitiful band of followers lie dead. Good "
"riddance to them and their sad, happy lives. Now seize your chance and "
"attack your rival Keeper. Domination awaits."
msgstr ""
"Pan tej ziemi i jego budzący politowanie poddani legli martwi. To wielce "
"szczęśliwy koniec ich przygnębiająco radosnego żywota. Wykorzystaj szansę i "
"zaatakuj wrogich Strażników. Władza czeka."

#. DD Level Pladitz first objective
#: guitext:896
msgctxt "In-game message"
msgid ""
"You and a rival Dungeon Keeper are vying for control of this realm but the "
"Lord of the Land has constructed his own dungeon between you to halt your "
"conquest. Destroy him and the enemy Keeper to reign supreme."
msgstr ""
"Walczysz o to królestwo z innym Strażnikiem, ale władca krainy zbudował "
"między wami własny loch, by przerwać waszą rywalizację. Zniszcz go, a potem "
"rywala, by zdobyć pełnię władzy."

#. DD Level Pladitz waypoint objective
#: guitext:897
msgctxt "In-game message"
msgid ""
"You have done well to come this far but further hardships await. Search the "
"map carefully and you may find many secrets to aid your conquest."
msgstr ""
"Nieźle sobie radzisz, skoro zaszedłeś tak daleko, ale czekają Cię następne "
"trudy. Dokładnie przeszukaj mapę, bowiem ukryto tu liczne niespodzianki, "
"które z pewnością pomogą Ci w dalszych podbojach."

#. DD Level Abbadon first objective
#: guitext:898
msgctxt "In-game message"
msgid ""
"You have come to this realm with little to assist you so you must explore to "
"gain more power. Keep an eye out for any loathsome heroes who may try to "
"thwart your progress."
msgstr ""
"Przybyłeś tu z pustymi rękami, musisz więc odkrywać, by zdobyć potęgę. "
"Strzeż się tych obrzydliwych bohaterów, bo mogą próbować powstrzymać Twoją "
"ekspansję."

#. DD Level Daka-Gorn first objective
#: guitext:899
msgctxt "In-game message"
msgid ""
"Beware Keeper. This realm is infested with the sickly goodness of heroes and "
"fairies. Hunt them down and feed them their own entrails."
msgstr ""
"Uważaj Strażniku. Ta okolica przepełniona jest mdlącą dobrocią bohaterów i "
"wróżek. Zapoluj na nich, niech udławią się własnymi trzewiami."

#. DD Level Morkardar first objective
#: guitext:900
msgctxt "In-game message"
msgid ""
"Your opponent for this realm has foolishly challenged your superior skill. "
"Such disrespect should be punished so make an example of his insolence."
msgstr ""
"Strażnik, który pretenduje do miana władcy tego królestwa, niebacznie wyzwał "
"Twoje nieprzeciętne umiejętności. Taka zniewaga powinna zostać przykładnie "
"ukarana; niech będzie to przestroga dla innych zuchwalców."

#. DD Level Morkardar information soon after start
#: guitext:901
msgctxt "In-game message"
msgid ""
"Ancient powers lie hidden in this realm. Seek them out and use them for your "
"own evil purposes."
msgstr ""
"W tym królestwie kryją się starożytne moce. Odszukaj je i wykorzystaj w "
"sobie wiadomych, demoniczny celach."

#. DD Level Abbadon objective after rooms built
#: guitext:902
msgctxt "In-game message"
msgid ""
"A foolish challenger stands between you and total dominance. Annihilate his "
"forces and feed his body to your ravenous minions."
msgstr ""
"Między Tobą a całkowitą dominacją stanął nierozważny śmiałek. Zetrzyj z "
"powierzchni ziemi wspierające go siły, a jego ciało rzuć na pożarcie swym "
"żarłocznym sługom."

#. DD Level Daka-Gorn information after AP reached
#: guitext:903
msgctxt "In-game message"
msgid ""
"I can hear footsteps beyond the walls of the hero castle which dominates "
"this land. Tread carefully Keeper and rid the land of goodness once and for "
"all."
msgstr ""
"Słyszę zza ścian zamczyska odgłos kroków bohatera, który włada tą krainą. "
"Postępuj ostrożnie Gospodarzu, a raz na zawsze wygnasz dobro z tego "
"królestwa."

#. DD Level Netzcaro first objective
#: guitext:904
msgctxt "In-game message"
msgid ""
"The once strong hero fortress of this realm has grown rotten and weak. Tear "
"down it's walls and let your creatures feast on the heroes within."
msgstr ""
"Niegdyś potężna forteca górująca nad tym królestwem rozpada się i wietrzeje. "
"Zburz jej mury i pozwól swym stworom poharcować z okolicznymi bohaterami."

#. DD Level Netzcaro information after AP reached
#: guitext:905
msgctxt "In-game message"
msgid ""
"This realm will be a test of your cunning and deviousness. Your dungeon has "
"been fortified with seven steel doors to aid you in your conquest."
msgstr ""
"To królestwo będzie sprawdzianem Twojej pomysłowości i niegodziwości. Na "
"szczęście Twój loch zamyka siedem stalowych drzwi."

#. DD Level Netzcaro objective after AP reached
#: guitext:906
msgctxt "In-game message"
msgid ""
"Congratulations Keeper. This vial has given your researchers a much needed "
"boost. You can now construct Bridges that enable you to traverse water and "
"fire."
msgstr ""
"Gratulacje Strażniku. Ta fiolka dała Twoim badaczom tak potrzebny bodziec. "
"Teraz możesz budować mosty, które pozwolą pokonywać wodę i ogień."

#. DD Level Belial information soon after start
#: guitext:907
msgctxt "In-game message"
msgid ""
"Food is scarce in this land and the only Hatchery available to you is inside "
"a hero dungeon. Find this food before your creatures turn against you."
msgstr ""
"Żywność jest tu bezcenna. Jedyny kurnik znajduje się w zamku bohatera. "
"Zdobądź pożywienie nim Twoje stwory zwrócą się przeciw Tobie."

#. DD Level Belial information after getting vampire
#: guitext:908
msgctxt "In-game message"
msgid ""
"Entombed in stone by a cruel band of heroes, the Vampire you have rescued "
"demands revenge for his imprisonment. His anger will make him a valuable "
"asset to your army of evil."
msgstr ""
"Zamieniony w kamień przez okrutną bandę bohaterów Wampir, którego "
"uratowałeś, żąda zemsty na swych oprawcach. Przepełniająca go wściekłość "
"sprawia, że jest cennym nabytkiem dla Twojej armii zła."

#. DD Level Batezek first objective
#: guitext:909
msgctxt "In-game message"
msgid ""
"You are surrounded on all sides by valiant heroes so show them the true "
"meaning of evil and terror."
msgstr ""
"Ze wszystkich stron otaczają Cię mężni bohaterowie, więc pokaż im, co "
"naprawdę znaczą słowa 'zło' i 'terror'."

#. DD Level Batezek objective after cleaning all good creatures
#: guitext:910
msgctxt "In-game message"
msgid ""
"The Lord of the Land has sent his fiercest warriors against you. Show them "
"no mercy and flay them alive."
msgstr ""
"Pan tej krainy wysłał przeciw Tobie swych najwaleczniejszych wojowników. "
"Zapomnij o litości i żywcem obedrzyj ich ze skóry."

#. DD Level Benetzaron first objective
#: guitext:911
msgctxt "In-game message"
msgid ""
"Explore this realm to uncover riches and secrets. Tread carefully Keeper, or "
"you could be burned."
msgstr ""
"Zbadanie tej krainy pozwoli odkryć bogactwa i tajemnice. Bądź ostrożny "
"Strażniku, inaczej spłoniesz."

#. DD Level Svatona first objective
#: guitext:912
msgctxt "In-game message"
msgid ""
"Only one Dungeon Keeper can reign victorious over this land. Do not suffer a "
"humiliating defeat Keeper, the penalty for such failure is torture and death."
msgstr ""
"Tylko jeden Gospodarz może zawładnąć tą krainą. Jeśli pozwolisz sobie na "
"upokarzającą klęskę, czekają Cię tortury i śmierć. Nie popełnij błędu, "
"Strażniku."

#. DD Level Caddis Fell first objective
#: guitext:913
msgctxt "In-game message"
msgid ""
"Choices, choices Keeper. Choose your path wisely. Some routes are more "
"perilous than others ..."
msgstr ""
"Wybory, wybory Strażniku. Mądrze wybierz drogę. Niektóre ścieżki są bardziej "
"niebezpieczne niż inne..."

#. DD Level Caddis Fell objective after good destroyed
#: guitext:914
msgctxt "In-game message"
msgid ""
"Congratulations Keeper, you have a powerful army indeed. Do not grow "
"complacent though, you still have another challenger to the north ..."
msgstr ""
"Gratulacje Gospodarzu, masz doprawdy potężną armię. Ale nie spoczywaj na "
"laurach, na północy masz następnego rywala..."

#. DD Level Caddis Fell objective after player1 destroyed
#: guitext:915
msgctxt "In-game message"
msgid ""
"Congratulations Keeper, you have a powerful army indeed. Do not grow "
"complacent though, you still have another challenger to the south ..."
msgstr ""
"Gratulacje Gospodarzu, masz doprawdy potężną armię. Ale nie spoczywaj na "
"laurach, na południu masz następnego rywala..."

#. DD Level Caddis Fell objective after entrance claimed
#: guitext:916
msgctxt "In-game message"
msgid ""
"The Lord of the Land is a pathetic individual who breeds fluffy bunnies. "
"Pound him into the ground and then destroy the rival Keeper to achieve total "
"domination."
msgstr ""
"Władca tej krainy to patetyczne indywiduum, które hoduje puszyste angorki. "
"Wgnieć go w ziemię, a potem zniszcz Strażnika, który próbuje wejść Ci w "
"drogę, a osiągniesz pełnię władzy."

#. DD Level Kanasko first objective
#: guitext:917
msgctxt "In-game message"
msgid ""
"Make haste Keeper. The heroes of this realm are many and strong. Prepare "
"your forces well or face a humiliating defeat ..."
msgstr ""
"Spiesz się Gospodarzu. Bohaterowie w tym królestwie są liczni i mocni. "
"Przygotuj dobrze swoje siły, bo poniesiesz poniżającą klęskę..."

#. DD Level Belial first objective
#: guitext:918
msgctxt "In-game message"
msgid ""
"The Avatar is a wretched being, full of happiness and good cheer. Food is "
"scarce in his land and the only Hatchery available is inside his dungeons. "
"Destroy his mighty fortress and wipe the smile from his face before your "
"creatures turn against you."
msgstr ""
"Avatar to nędzna istota, pełna radości i dobrych chęci. Żywność jest w tym "
"królestwie bardzo cennym dobrem, jedyny kurnik znajduje się w zamku Avatara. "
"Zniszcz jego potężną fortecę i zetrzyj mu uśmiech z twarzy, nim Twoje stwory "
"obrócą się przeciw Tobie."

#. DD Level Belial objective after AP reached
#: guitext:919
msgctxt "In-game message"
msgid ""
"The Avatar has massed an army of heroic Lords to confront you. Prepare to be "
"attacked!"
msgstr ""
"Avatar skrzyknął przeciw Tobie armię bohaterskich rycerzy. Przygotuj się na "
"atak!"

#. DD Level Belial objective after AP reached
#: guitext:920
msgctxt "In-game message"
msgid "Decimate this outpost and send fear into the heart of the Avatar."
msgstr "Zdziesiątkuj ten posterunek i zasiej strach w sercu Avatara."

#. DD Level Belial objective after AP reached
#: guitext:921
msgctxt "In-game message"
msgid ""
"The Avatar's castle is ripe for the taking. Train your forces well, Keeper. "
"The ultimate battle awaits ..."
msgstr ""
"Zamek Avatara dojrzał, by go przejąć. Dobrze wytrenuj oddziały, Strażniku. "
"Przed Tobą ostateczna rozgrywka..."

#. DD Level Belial objective when adding Avatar
#: guitext:922
msgctxt "In-game message"
msgid ""
"You are now in the heart of the Avatar's castle. The sickly sweet smell of "
"goodness still hangs in the air. Kill the Avatar and send his soul to "
"eternal damnation."
msgstr ""
"Znalazłeś się w sercu avatarowego zamczyska. W powietrzu wciąż unosi się "
"mdląco słodki zapach dobra. Zabij Avatara i skaż jego duszę na wieczne "
"potępienie."

#. DD Levels generic information after finding a Mistress
#: guitext:923
msgctxt "In-game message"
msgid ""
"Well done, Keeper. The Mistress you have discovered is an excellent prize."
msgstr ""
"Dobrze zrobione, Strażniku. Dama, którą pozyskałeś, to wspaniała nagroda."

#. DD Levels generic information after finding a Bile Demon
#: guitext:924
msgctxt "In-game message"
msgid ""
"The Bile Demon you have rescued will be a valuable but hungry asset to your "
"dungeon. Make sure your Hatchery can satisfy his voracious appetite."
msgstr ""
"Demon żółciowy, którego uratowałeś, to wartościowy, ale żarłoczny sojusznik. "
"Upewnij się, czy Twój kurnik zaspokoi jego monstrualny apetyt."

#. DD Level Dixaroc first objective
#: guitext:925
msgctxt "In-game message"
msgid ""
"A devious Wizard has cheated you of your magical powers. Use your only "
"Spider and explore the realm. Find the Wizard, kill him and make an example "
"of his foolishness."
msgstr ""
"Zbłąkany czarownik podstępem pozbawił Cię mocy magicznej. Przy pomocy swego "
"jedynego pająka przeszukaj królestwo. Znajdź czarownika i zabij go - kara za "
"jego głupotę powinna być przestrogą dla innych."

#. DD Level Dixaroc information after getting Imps
#: guitext:926
msgctxt "In-game message"
msgid "You have found some Imps who consider it a great honour to serve you."
msgstr ""
"Znalazłeś kilka chochlików, które poczytują sobie za honor służbę w Twych "
"szeregach."

#. DD Levels Dixaroc information after finding Bile Demons
#: guitext:927
msgctxt "In-game message"
msgid ""
"You have discovered a group of Bile Demons who will aid you in your fight."
msgstr "Odkryłeś grupę demonów żółciowych, które będą wspierać Cię w walce."

#. DD Level Dixaroc information just after PLAYER1 destroyed
#: guitext:928
msgctxt "In-game message"
msgid ""
"The destruction of this pathetic Keeper brings with it a useful bonus. You "
"now have the ability to build Bridges. Dig deeper and you may find more "
"secrets to strengthen your powers."
msgstr ""
"Zniszczenie tego żałosnego Strażnika przyniesie Ci wartościową premię. "
"Będziesz mógł budować mosty. Jeśli pokopiesz głębiej, może znajdziesz "
"sposób, by wzmocnić swoje siły."

#. DD Level Dixaroc information some time after PLAYER1 destroyed
#: guitext:929
msgctxt "In-game message"
msgid "A warning, Keeper. There is a stench of hero in the air."
msgstr "Ostrzeżenie, Strażniku. W powietrzu unosi się swąd bohaterów."

#. DD Level Dixaroc information after AP reached
#: guitext:930
msgctxt "In-game message"
msgid ""
"You have done well to get this far Keeper. Do not become complacent, "
"however. A great struggle lies ahead."
msgstr ""
"Dobrze sobie radzisz Strażniku, skoro zaszedłeś tak daleko. Ale nie "
"spoczywaj na laurach. Przed Tobą wielka bitwa."

#. DD Level Dixaroc information after AP reached
#: guitext:931
msgctxt "In-game message"
msgid ""
"Before you lies the Wizard's domain. Defeat him and you will regain your "
"powers."
msgstr ""
"Rozciąga się przed Tobą dominium czarownika. Pokonaj go, a odzyskasz moc."

#. DD Level Dixaroc objective after wizard is dead
#: guitext:932
msgctxt "In-game message"
msgid ""
"Your magical powers are restored Keeper. You can finally show these fools "
"what you are made of."
msgstr ""
"Twoje zdolności magiczne wróciły, Strażniku. Teraz możesz nareszcie pokazać "
"tym głupcom, gdzie raki zimują."

#. DD Level Caddis Fell objective after AP reached
#: guitext:933
msgctxt "In-game message"
msgid ""
"A black shadow is creeping over this land. Now is the time to strike. Take "
"control of your Vampire and use him to find and kill the Lord of the Land. "
"If you succeed, the Vampire will join you in the next realm."
msgstr ""
"Czarny cień rozciąga się nad tą krainą. Przyszedł czas, by uderzyć. Przejmij "
"kontrolę nad wampirem i użyj go do zgładzenia władcy tej ziemi. Jeśli Ci się "
"powiedzie, wampir przejdzie wraz z Tobą do następnego królestwa."

#. DD Level Belial information after winning
#: guitext:934
msgctxt "In-game message"
msgid ""
"Your achievements are legendary Keeper. Tales of your evil and cunning will "
"become the horror stories of generations."
msgstr ""
"Strażniku, Twoje dokonania stały się legendą. Opowieści o Twej niegodziwości "
"i przebiegłości będą wzbudzać strach w sercach przyszłych pokoleń."

#: guitext:935 
msgctxt "Door name"
msgid "Secret Door"
msgstr "Tajne drzwi"

#: guitext:936
msgctxt "Door description"
msgid ""
"Secret Door: This door remains hidden to enemies unless they observe it closely or see it "
"opening. RMB zoom."
msgstr ""
"Tajne drzwi: Te drzwi pozostają ukryte dla wrogów, chyba że obserwują je z bliska lub widzą, jak się otwierają. lub PPM, aby zbliżyć się "
"do niego."

#: guitext:937
msgctxt "Game event description"
msgid "Secret Door discovered: LMB toggle. RMB delete."
msgstr "Tajne przez odkryte: LPM przełącza, PPM likwiduje."

#: guitext:938
msgctxt "Game event name"
msgid "Secret Door discovered"
msgstr "Tajne przez odkryte"

#: guitext:939
msgctxt "Game event description"
msgid "Enemy spotted your Secret Door: LMB toggle. RMB delete."
msgstr "Wróg wykrył twoje tajne drzwi: LPM przełącza, PPM likwiduje."

#: guitext:940
msgctxt "Game event name"
msgid "Enemy spotted your secret door"
msgstr "Wróg wykrył twoje tajne drzwi"

#: guitext:941
msgctxt "Menu interface, Main Menu item"
msgid "Free Play levels"
msgstr "Odrębne poziomy"

#: guitext:942
msgctxt "Menu interface item"
msgid "Land selection"
msgstr "Lista krain"

#: guitext:943
msgctxt "Menu interface item"
msgid "Campaigns"
msgstr "Kampanie"

#: guitext:944
msgctxt "Menu interface item"
msgid "Add computer"
msgstr "Dodaj komputer"

#: guitext:945
msgctxt "Game event name"
msgid "Your creature cannot reach the room it needs"
msgstr "Część twoich stworów nie może dostać się do komnaty"

#: guitext:946
msgctxt "Game event description"
msgid "Work room unreachable: LMB toggle. RMB delete."
msgstr "Komnata nieosiągalna dla pracownika: LPM przełącza, PPM likwiduje."

#: guitext:947
msgctxt "Game event name"
msgid "Your Imp cannot reach a room to drag something into"
msgstr ""
"Część twoich stworów nie może dostać się do komnaty by zaciągnąć tam co "
"trzeba"

#: guitext:948
msgctxt "Game event description"
msgid "Storage room unreachable: LMB toggle. RMB delete."
msgstr "Komnata magazynująca nieosiągalna: LPM przełącza, PPM likwiduje."

#: guitext:949
msgctxt "In-game interface description"
msgid ""
"Armour: Part of the damage which won't affect creature health. The higher "
"the number, the larger part of damage is discarded."
msgstr ""

#: guitext:950
msgctxt "In-game interface description"
msgid "Speed: How fast the creature moves and perform its dungeon tasks."
msgstr ""

#: guitext:951
msgctxt "In-game interface description"
msgid "Loyalty: How resistant the creature is against scavenging by the enemy."
msgstr ""

#: guitext:952
msgctxt "In-game interface description"
msgid "Research Skill: unused."
msgstr ""

#: guitext:953
msgctxt "In-game interface description"
msgid ""
"Manufacture Skill: How fast the creature works in Workshop. The higher the "
"Skill level, the better the creature's performance."
msgstr ""
"Umiejętność produkcji: Sprawność, z jaką stwór pracuje w Warsztacie. Im "
"wyższa, tym lepiej stwór radzi sobie z tą pracą."

#: guitext:954
msgctxt "In-game interface description"
msgid ""
"Training Skill: How fast the creature works on training. The higher the "
"Skill level, the better the creature's performance."
msgstr ""
"Umiejętność treningu: Sprawność, z jaką stwór trenuje w Sal Treningowej. Im "
"wyższa, tym lepiej stwór radzi sobie z tą pracą."

#: guitext:955
msgctxt "In-game interface description"
msgid ""
"Scavenge Skill: How fast the creature works on scavenging. The higher the "
"Skill level, the better the creature's performance."
msgstr ""
"Umiejętność pozyskiwania: Sprawność, z jaką stwór pracuje w Oczyszczalni. Im "
"wyższa, tym lepiej stwór radzi sobie z tą pracą."

#: guitext:956
msgctxt "In-game interface description"
msgid "Training Cost: Gold used for training the creature."
msgstr ""

#: guitext:957
msgctxt "In-game interface description"
msgid "Scavenge Cost: Gold used for scavenging by the creature."
msgstr ""

#: guitext:958
msgctxt "In-game interface description"
msgid ""
"Best Damage: How much harm can be made by the strongest attack the creature "
"has."
msgstr ""

#: guitext:959
msgctxt "In-game interface description"
msgid ""
"Weight: Mass of the creature. Some people say overweight can lead to heart "
"attack."
msgstr ""

#: guitext:960
msgctxt "In-game interface description"
msgid "Score: Estimate of an overall creature value. Added to player score when finishing the level."
msgstr ""

#: guitext:961
msgctxt "Keeper spell name"
msgid "Hand Of Evil"
msgstr "Ręka Zła"

#: guitext:962
msgctxt "Keeper spell name"
msgid "Slap"
msgstr "Klaps"

#: guitext:963
msgctxt "Keeper spell description"
msgid ""
"Hand Of Evil: Ability to pick up your creatures and hold them in your hand. "
"Just don't hold them forever or they may get irritated."
msgstr ""
"Ręka Zła: Umiejętność podnoszenia stworów i trzymania ich w dłoni. Stwory "
"trzymane zbyt długo mogą się zirytować."

#: guitext:964
msgctxt "Keeper spell description"
msgid "Slap: Makes your creatures work harder, for some time. "
"Your creatures take some damage from each slap they receive."
msgstr ""
"Klaps: Zmusza twoje stwory do cięższej pracy, przez pewien czas. Każdy klaps "
"powoduje u stwora pewien uszczerbek na zdrowiu."

#: guitext:965
msgctxt "In-game interface description"
msgid ""
"Health: How much health points the creature has left to lose."
msgstr "Zdrowie: Ilość punktów zdrowia, która pozostała stworowi."

#: guitext:966
msgctxt "In-game interface description"
msgid ""
"Health: The maximum amount of health points for this creature."
msgstr "Zdrowie: Maksymalna ilość punktów zdrowia stwora.""

#: guitext:967
msgctxt "Menu interface item"
msgid "Toggle Message"
msgstr ""

#: guitext:968
msgctxt "Menu interface item"
msgid "Return to Free Play levels"
msgstr ""

#: guitext:969
msgctxt "Menu interface item"
msgid "Map packs"
msgstr ""

#: guitext:970
msgctxt "Menu interface item"
msgid "The Deeper Dungeons"
msgstr ""

#: guitext:971
msgctxt "Menu interface item"
msgid "Standard Levels"
msgstr ""

#: guitext:972
msgctxt "Menu interface item"
msgid "Classic Levels"
msgstr ""

#: guitext:973
msgctxt "Menu interface item"
msgid "Legacy Levels"
msgstr ""

#: guitext:974
msgctxt "Menu interface item"
msgid "Personal Levels"
msgstr ""

#: guitext:975
msgctxt "Menu interface item"
msgid "Lost Levels"
msgstr ""

#: guitext:976 guitext:977 guitext:978 guitext:979 guitext:980
msgctxt "Unused"
msgid "Moo3"
msgstr "Muuu3"

#: guitext:981
msgctxt "Trap names"
msgid "Special Trap"
msgstr "Pułapka specjalna"

#: guitext:982
msgctxt "Trap names"
msgid "Freeze Trap"
msgstr "Pułapka zamrażająca"

#: guitext:983
msgctxt "Trap names"
msgid "Fear Trap"
msgstr ""

#: guitext:984
msgctxt "Trap names"
msgid "Sentry Trap"
msgstr ""

#: guitext:985
msgctxt "Trap names"
msgid "Mimic Trap"
msgstr ""

#: guitext:986
msgctxt "Trap names"
msgid "Spawn Trap"
msgstr ""

#: guitext:987
msgctxt "Trap names"
msgid "Wind Trap"
msgstr "Pułapka huraganu"

#: guitext:988
msgctxt "Trap names"
msgid "Spitfire Trap"
msgstr ""

#: guitext:989
msgctxt "Trap names"
msgid "Chicken Trap"
msgstr "Pułapka kurczaka"

#: guitext:990
msgctxt "Trap names"
msgid "Disease Trap"
msgstr "Pułapka choroby"

#: guitext:991
msgctxt "Trap names"
msgid "Power Trap"
msgstr "Pułapka mocy"

#: guitext:992
msgctxt "Trap names"
msgid "Switch"
msgstr "Przełącznik"

#: guitext:993
msgctxt "Trap names"
msgid "Hidden Switch"
msgstr "Ukryty Przełącznik"

#: guitext:994
msgctxt "Door name"
msgid "Special Door"
msgstr "Drzwi specjalne"

#: guitext:995
msgctxt "Door name"
msgid "Hidden Door"
msgstr "Ukryte Drzwi"

#: guitext:996
msgctxt "Mouse"
msgid "Scroll Wheel Up"
msgstr ""

#: guitext:997
msgctxt "Mouse"
msgid "Scroll Wheel Down"
msgstr ""

#: guitext:998
msgctxt "Mouse"
msgid "Mouse Button"
msgstr "Przycisk Myszy"

#: guitext:999
msgctxt "Game controls"
msgid "Build Square Room"
msgstr ""

#: guitext:1000
msgctxt "Game controls"
msgid "Detect Room"
msgstr ""

#: guitext:1001
msgctxt "Game controls"
msgid "Increase Room Size"
msgstr "Zwiększ Rozmiar Komanty"

#: guitext:1002
msgctxt "Game controls"
msgid "Decrease Room Size"
msgstr "Zmniejsz Rozmiar Komnaty"

#: guitext:1003
msgctxt "Game controls"
msgid "Precision Sell"
msgstr "Precyzyjne Sprzedanie"

#: guitext:1004
msgctxt "Game controls"
msgid "Snap Camera"
msgstr ""

#: guitext:1005
msgctxt "Dungeon special decription"
msgid "Mysterious Box: There's no telling what this will do."
msgstr "Tajemnicze Pudło: Niewiadomo co to zrobi"

#: guitext:1006
msgctxt "Network game message"
msgid "Joined player has different map version from host."
msgstr "Gracz który dołączył ma inną wersję mapy od hosta"

#: guitext:1007
msgctxt "In-game interface description"
msgid "Display Resolution: Switch to the next configured display resolution. LMB toggle. RMB display current resolution."
msgstr ""

#: guitext:1008
#, fuzzy
msgctxt "In-game interface item"
msgid "Voice"
msgstr ""

#: guitext:1009
#, fuzzy
msgctxt "In-game interface item"
msgid "Ambience"
msgstr ""

#: guitext:1010
msgctxt "Unused"
msgid "Moo4"
msgstr ""

#: guitext:1011
msgctxt "Menu interface item""
msgid "Dungeon Keeper - Original Campaign"
msgstr ""

#: guitext:1012
msgctxt "Menu interface item""
msgid "Assmist Isle"
msgstr ""

#: guitext:1013
msgctxt "Menu interface item""
msgid "Ancient Keeper campaign"
msgstr ""

#: guitext:1014
msgctxt "Menu interface item""
msgid "Burdened Imps' Level Pack"
msgstr ""

#: guitext:1015
msgctxt "Menu interface item""
msgid "Conquest of the Arctic"
msgstr ""

#: guitext:1016
msgctxt "Menu interface item""
msgid "The Destiny of Ninja"
msgstr ""

#: guitext:1017
msgctxt "Menu interface item""
msgid "DzjeeAr's  6-level campaign"
msgstr ""

#: guitext:1018
msgctxt "Menu interface item""
msgid "DzjeeAr's 10-level campaign"
msgstr ""

#: guitext:1019
msgctxt "Menu interface item""
msgid "DzjeeAr's 25-level campaign"
msgstr ""

#: guitext:1020
msgctxt "Menu interface item""
msgid "Evil Keeper campaign"
msgstr ""

#: guitext:1021
msgctxt "Menu interface item""
msgid "Grinics' KReign campaign"
msgstr ""

#: guitext:1022
msgctxt "Menu interface item""
msgid "Japanese DKMaps8 pack"
msgstr ""

#: guitext:1023
msgctxt "Menu interface item""
msgid "KDK Levels"
msgstr ""

#: guitext:1024
msgctxt "Menu interface item""
msgid "Good Campaign"
msgstr ""

#: guitext:1025
msgctxt "Menu interface item""
msgid "Lord Vexer campaign"
msgstr ""

#: guitext:1026
msgctxt "Menu interface item""
msgid "Nikolai's Castles campaign"
msgstr ""

#: guitext:1027
msgctxt "Menu interface item""
msgid "Dungeon Keeper - NG+"
msgstr ""

#: guitext:1028
msgctxt "Menu interface item""
msgid "Post Ancient Keeper campaign"
msgstr ""

#: guitext:1029
msgctxt "Menu interface item""
msgid "Post Undead Keeper campaign"
msgstr ""

#: guitext:1030
msgctxt "Menu interface item""
msgid "Quest for the Hero campaign"
msgstr ""

#: guitext:1031
msgctxt "Menu interface item""
msgid "Revenge of the Lord"
msgstr ""

#: guitext:1032
msgctxt "Menu interface item""
msgid "Twin Keepers Campaign"
msgstr ""

#: guitext:1033
msgctxt "Menu interface item""
msgid "Undead Keeper campaign"
msgstr ""

#: guitext:1034 guitext:1035
msgctxt "Unused"
msgid "Moo5"
msgstr ""

#: guitext:1036
msgctxt "Trap names"
msgid "Demolition Trap"
msgstr ""

#: guitext:1037
msgctxt "Trap description"
msgid ""
"Demolition Trap: An explosive with unrivaled destructive power."
msgstr ""

#: guitext:1038
msgctxt "Trap description"
msgid ""
"Sentry Trap: Stands guard and shoots at enemies in sight."
msgstr ""

#: guitext:1039 guitext:1040
msgctxt "Unused"
msgid "Moo6"
msgstr ""

#: guitext:1041
msgctxt "Creature name"
msgid "Spirit"
msgstr ""

#: guitext:1042
msgctxt "Creature name"
msgid "Druid"
msgstr ""

#: guitext:1043
msgctxt "Creature name"
msgid "Time Mage"
msgstr ""

#: guitext:1044 guitext:1045 guitext:1046 guitext:1047 guitext:1048 guitext:1049
msgctxt "Unused"
msgid "Moo7"
msgstr ""

#: guitext:1050
msgctxt "Slab description"
msgid "Rock Formation."
msgstr "Formacja skalna."

#: guitext:1051
msgctxt "Slab description"
msgid "Bedrock: Unclaimed rock floor. You cannot claim it or build on it."
msgstr "Skała podstawowa: Niepomocne podłoże skalne. Nie możesz go oznaczyć ani na nim budować."

#: guitext:1052
msgctxt "Slab description"
msgid "Dense Gold Seam: Holds a lot of wealth for your Imps to extract. "
msgstr "Gęste żyłki złota: Zawiera dużo bogactwa do wydobycia przez twoje Chochliki."

#: guitext:1053
<<<<<<< HEAD
msgctxt "Creature spell"
msgid "Cleanse: Cures all negative effects inflicted on the creature."
msgstr "Oczyszczenie: Leczy wszystkie negatywne efekty zadane stworzeniu."
=======
msgctxt "Keeper spell name"
msgid "Rebound"
msgstr "Odbicie"

#: guitext:1054
msgctxt "Keeper spell name"
msgid "Freeze"
msgstr "Zamrażacz"

#: guitext:1055
msgctxt "Keeper spell name"
msgid "Slow"
msgstr "Spowolnienie"

#: guitext:1056
msgctxt "Keeper spell name"
msgid "Flight"
msgstr "Lot"

#: guitext:1057
msgctxt "Keeper spell name"
msgid "Illumination"
msgstr "Oświecenie"

#: guitext:1058
msgctxt "Keeper spell name"
msgid "Sight"
msgstr "Jasnowidzenie"
>>>>>>> 74fcabf9
<|MERGE_RESOLUTION|>--- conflicted
+++ resolved
@@ -7022,11 +7022,6 @@
 msgstr "Gęste żyłki złota: Zawiera dużo bogactwa do wydobycia przez twoje Chochliki."
 
 #: guitext:1053
-<<<<<<< HEAD
-msgctxt "Creature spell"
-msgid "Cleanse: Cures all negative effects inflicted on the creature."
-msgstr "Oczyszczenie: Leczy wszystkie negatywne efekty zadane stworzeniu."
-=======
 msgctxt "Keeper spell name"
 msgid "Rebound"
 msgstr "Odbicie"
@@ -7055,4 +7050,8 @@
 msgctxt "Keeper spell name"
 msgid "Sight"
 msgstr "Jasnowidzenie"
->>>>>>> 74fcabf9
+
+#: guitext:1059
+msgctxt "Creature spell"
+msgid "Cleanse: Cures all negative effects inflicted on the creature."
+msgstr "Oczyszczenie: Leczy wszystkie negatywne efekty zadane stworzeniu."