/******************************************************************************/
// Free implementation of Bullfrog's Dungeon Keeper strategy game.
/******************************************************************************/
/** @file creature_graphics.c
 *     Creature graphics support functions.
 * @par Purpose:
 *     Functions to maintain and use creature graphics sprites.
 * @par Comment:
 *     None.
 * @author   Tomasz Lis
 * @date     11 Mar 2010 - 23 May 2010
 * @par  Copying and copyrights:
 *     This program is free software; you can redistribute it and/or modify
 *     it under the terms of the GNU General Public License as published by
 *     the Free Software Foundation; either version 2 of the License, or
 *     (at your option) any later version.
 */
/******************************************************************************/
#include "pre_inc.h"
#include "creature_graphics.h"

#include "globals.h"
#include "bflib_basics.h"

#include "player_data.h"
#include "thing_creature.h"
#include "config_creature.h"
#include "creature_instances.h"
#include "creature_states.h"
#include "engine_lenses.h"
#include "engine_arrays.h"
#include "gui_draw.h"
#include "game_legacy.h"
#include "vidfade.h"
#include "keeperfx.hpp"
#include "engine_render.h"
#include "player_instances.h"
#include "post_inc.h"

#ifdef __cplusplus
extern "C" {
#endif
/******************************************************************************/

struct KeeperSprite *creature_table;

/******************************************************************************/
static const unsigned short creature_list[CREATURE_FRAMELIST_LENGTH] = {
    0, 30, 60, 65, 70, 95, 120, 125, 130, 134, 138, 140,
    142, 148, 154, 158, 162, 169, 176, 191, 206, 214, 222,
    232, 242, 272, 302, 307, 312, 337, 362, 367, 372, 376,
    380, 382, 384, 390, 396, 400, 404, 412, 420, 425, 430,
    438, 446, 447, 448, 456, 464, 472, 480, 488, 496, 504,
    512, 520, 528, 536, 544, 552, 560, 568, 576, 584, 592,
    600, 608, 616, 624, 630, 636, 640, 644, 652, 660, 668,
    676, 684, 692, 700, 708, 716, 724, 732, 740, 748, 756,
    764, 772, 780, 788, 796, 804, 808, 812, 862, 870, 878,
    886, 887, 888, 896, 904, 912, 920, 928, 936, 944, 952,
    973, 994, 998, 1006, 1022, 1038, 1054, 1070, 1086, 1102,
    1110, 1118, 1124, 1130, 1134, 1138, 1139, 1140, 1141,
    1142, 1150, 1158, 1159, 1160, 1161, 1162, 1166, 1170,
    1171, 1172, 1180, 1188, 1196, 1204, 1208, 1212, 1216,
    1220, 1224, 1228, 1229, 1230, 1234, 1238, 1239, 1240,
    1244, 1248, 1252, 1256, 1316, 1376, 1381, 1386, 1456,
    1526, 1531, 1536, 1540, 1544, 1569, 1594, 1600, 1606,
    1612, 1618, 1622, 1626, 1631, 1636, 1642, 1648, 1678,
    1708, 1713, 1718, 1743, 1768, 1773, 1778, 1779, 1780,
    1782, 1784, 1790, 1796, 1800, 1804, 1812, 1820, 1825,
    1830, 1834, 1838, 1868, 1898, 1903, 1908, 1933, 1958,
    1963, 1968, 1972, 1976, 1978, 1980, 1986, 1992, 1996,
    2000, 2008, 2016, 2021, 2026, 2030, 2034, 2064, 2094,
    2099, 2104, 2139, 2174, 2179, 2184, 2208, 2232, 2244,
    2256, 2262, 2268, 2272, 2276, 2284, 2292, 2297, 2302,
    2310, 2318, 2348, 2378, 2383, 2388, 2413, 2438, 2443,
    2448, 2452, 2456, 2458, 2460, 2466, 2472, 2476, 2480,
    2488, 2496, 2501, 2506, 2514, 2522, 2552, 2582, 2612,
    2642, 2667, 2692, 2697, 2702, 2706, 2710, 2712, 2714,
    2720, 2726, 2730, 2734, 2742, 2750, 2755, 2760, 2768,
    2776, 2806, 2836, 2841, 2846, 2871, 2896, 2901, 2906,
    2910, 2914, 2916, 2918, 2924, 2930, 2934, 2938, 2946,
    2954, 2959, 2964, 2972, 2980, 3010, 3040, 3045, 3050,
    3080, 3110, 3115, 3120, 3124, 3128, 3130, 3132, 3138,
    3144, 3148, 3152, 3158, 3164, 3169, 3174, 3182, 3190,
    3220, 3250, 3255, 3260, 3285, 3310, 3315, 3320, 3324,
    3328, 3330, 3332, 3338, 3344, 3349, 3354, 3362, 3370,
    3375, 3380, 3388, 3396, 3426, 3456, 3461, 3466, 3491,
    3516, 3521, 3526, 3530, 3534, 3536, 3538, 3544, 3550,
    3555, 3560, 3568, 3576, 3581, 3586, 3594, 3602, 3632,
    3662, 3667, 3672, 3702, 3732, 3737, 3742, 3746, 3750,
    3752, 3754, 3760, 3766, 3770, 3774, 3782, 3790, 3795,
    3800, 3808, 3816, 3846, 3876, 3881, 3886, 3911, 3936,
    3941, 3946, 3950, 3954, 3956, 3958, 3964, 3970, 3974,
    3978, 3986, 3994, 3999, 4004, 4012, 4020, 4050, 4080,
    4085, 4090, 4115, 4140, 4145, 4150, 4154, 4158, 4160,
    4162, 4168, 4174, 4178, 4182, 4190, 4198, 4203, 4208,
    4216, 4224, 4254, 4284, 4289, 4294, 4324, 4354, 4359,
    4364, 4368, 4372, 4374, 4376, 4382, 4388, 4392, 4396,
    4404, 4412, 4417, 4422, 4430, 4438, 4468, 4498, 4528,
    4558, 4588, 4618, 4623, 4628, 4634, 4640, 4646, 4652,
    4658, 4664, 4670, 4676, 4680, 4684, 4690, 4696, 4726,
    4756, 4761, 4766, 4796, 4826, 4831, 4836, 4840, 4844,
    4846, 4848, 4854, 4860, 4864, 4868, 4872, 4876, 4881,
    4886, 4894, 4902, 4932, 4962, 4967, 4972, 4997, 5022,
    5027, 5032, 5036, 5040, 5042, 5044, 5050, 5056, 5061,
    5066, 5070, 5074, 5079, 5084, 5092, 5100, 5125, 5150,
    5155, 5160, 5180, 5200, 5205, 5210, 5214, 5218, 5220,
    5222, 5227, 5232, 5236, 5240, 5248, 5256, 5281, 5306,
    5314, 5322, 5352, 5382, 5387, 5392, 5422, 5452, 5457,
    5462, 5472, 5482, 5512, 5542, 5572, 5602, 5642, 5682,
    5686, 5690, 5692, 5694, 5700, 5706, 5711, 5716, 5746,
    5776, 5781, 5786, 5826, 5866, 5871, 5876, 5880, 5884,
    5886, 5888, 5894, 5900, 5904, 5908, 5916, 5924, 5929,
    5934, 5942, 5950, 5980, 6010, 6015, 6020, 6045, 6070,
    6075, 6080, 6084, 6088, 6090, 6092, 6098, 6104, 6108,
    6112, 6120, 6128, 6133, 6138, 6146, 6154, 6184, 6214,
    6219, 6224, 6249, 6274, 6279, 6284, 6288, 6292, 6294,
    6296, 6302, 6308, 6312, 6316, 6324, 6332, 6337, 6342,
    6350, 6358, 6368, 6378, 6388, 6398, 6403, 6408, 6412,
    6416, 6418, 6420, 6426, 6432, 6436, 6440, 6448, 6456,
    6486, 6516, 6520, 6524, 6554, 6584, 6589, 6594, 6624,
    6654, 6659, 6664, 6668, 6672, 6674, 6676, 6682, 6688,
    6692, 6696, 6704, 6712, 6717, 6722, 6730, 6738, 6768,
    6798, 6803, 6808, 6833, 6858, 6863, 6868, 6872, 6876,
    6879, 6882, 6888, 6894, 6898, 6902, 6910, 6918, 6923,
    6928, 6936, 6944, 6974, 7004, 7009, 7014, 7039, 7064,
    7069, 7074, 7078, 7082, 7084, 7086, 7092, 7098, 7102,
    7106, 7114, 7122, 7127, 7132, 7140, 7148, 7178, 7208,
    7213, 7218, 7243, 7268, 7273, 7278, 7282, 7286, 7288,
    7290, 7296, 7302, 7306, 7310, 7311, 7312, 7317, 7322,
    7330, 7338, 7368, 7398, 7403, 7408, 7433, 7458, 7463,
    7468, 7472, 7476, 7478, 7480, 7486, 7492, 7512, 7532,
    7536, 7540, 7545, 7550, 7558, 7566, 7571, 7576, 7592,
    7608, 7624, 7640, 7644, 7648, 7656, 7660, 7661, 7669,
    7673, 7677, 7678, 7679, 7683, 7687, 7688, 7689, 7701,
    7713, 7714, 7722, 7738, 7754, 7770, 7786, 7798, 7799,
    7800, 7801, 7802, 7803, 7804, 7820, 7836, 7837, 7838,
    7839, 7840, 7841, 7842, 7858, 7859, 7889, 7904, 7934,
    7949, 7953, 7961, 7967, 7973, 7974, 7980, 7981, 7982,
    7986, 7994, 8002, 8010, 8025, 8030, 8035, 8040, 8045,
    8046, 8047, 8048, 8049, 8057, 8065, 8073, 8081, 8089,
    8097, 8103, 8105, 8117, 8129, 8141, 8153, 8161, 8169,
    8177, 8185, 8193, 8233, 8273, 8281, 8289, 8297, 8305,
    8312, 8320, 8329, 8336, 8344, 8353, 8360, 8368, 8377,
    8384, 8392, 8401, 8408, 8416, 8425, 8432, 8440, 8449,
    8456, 8464, 8473, 8480, 8488, 8497, 8513, 8529, 8534,
    8535, 8539, 8560, 8565, 8566, 8570, 8591, 8597, 8603,
    8611, 8619, 8620, 8621, 8629, 8633, 8641, 8645, 8654,
    8658, 8666, 8674, 8682, 8686, 8687, 8691, 8695, 8699,
    8703, 8743, 8783, 8803, 8823, 8839, 8847, 8855, 8859,
    8860, 8861, 8862, 8863, 8869, 8875, 8879, 8883, 8887,
    8891, 8895, 8899, 8903, 8907, 8911, 8915, 8916, 8917,
    8929, 8941, 8945, 8949, 8950, 8951, 8952, 8953, 8954,
    8955, 8956, 8957, 8958, 8959, 8960, 8961, 8965, 8969,
    8990, 9011, 9032, 9053, 9061, 9069, 9077, 9085, 9093,
    9101, 9109, 9117, 9125, 9133, 9141
};
/******************************************************************************/

/******************************************************************************/
struct CreaturePickedUpOffset *get_creature_picked_up_offset(struct Thing *thing)
{
    ThingModel crmodel = thing->model;
    if ((crmodel < 1) || (crmodel >= game.conf.crtr_conf.model_count))
        crmodel = 0;
    struct CreatureStats* crstat = creature_stats_get(crmodel);
    return &crstat->creature_picked_up_offset;
}

unsigned char keepersprite_frames(unsigned short n)
{
  if ((n >= CREATURE_FRAMELIST_LENGTH && n < KEEPERSPRITE_ADD_OFFSET)
        || (n > KEEPERSPRITE_ADD_OFFSET + KEEPERSPRITE_ADD_NUM)
        )
  {
      ERRORLOG("Frame %d out of range",(int)n);
      n = 0;
  }
  else if (n >= KEEPERSPRITE_ADD_OFFSET)
  {
      return creature_table_add[n - KEEPERSPRITE_ADD_OFFSET].FramesCount;
  }
  unsigned long i = creature_list[n];
  return creature_table[i].FramesCount;
}

unsigned char keepersprite_rotable(unsigned short n)
{
    if ((n >= CREATURE_FRAMELIST_LENGTH && n < KEEPERSPRITE_ADD_OFFSET)
        || (n > KEEPERSPRITE_ADD_OFFSET + KEEPERSPRITE_ADD_NUM)
        )
    {
      ERRORLOG("Frame %d out of range",(int)n);
      n = 0;
    }
    else if (n >= KEEPERSPRITE_ADD_OFFSET)
    {
        return creature_table_add[n - KEEPERSPRITE_ADD_OFFSET].Rotable;
    }
    unsigned long i = creature_list[n];
    return creature_table[i].Rotable;
}

struct KeeperSprite * keepersprite_array(unsigned short n)
{
    if ((n >= CREATURE_FRAMELIST_LENGTH && n < KEEPERSPRITE_ADD_OFFSET)
        || (n > KEEPERSPRITE_ADD_OFFSET + KEEPERSPRITE_ADD_NUM)
        )
    {
        ERRORLOG("Frame %d out of range",(int)n);
        n = 0;
    }
    else if (n >= KEEPERSPRITE_ADD_OFFSET)
    {
        return &creature_table_add[n - KEEPERSPRITE_ADD_OFFSET];
    }
    unsigned long i = creature_list[n];
    return &creature_table[i];
}

unsigned long keepersprite_index(unsigned short n)
{
    if ((n >= CREATURE_FRAMELIST_LENGTH && n < KEEPERSPRITE_ADD_OFFSET)
        || (n > KEEPERSPRITE_ADD_OFFSET + KEEPERSPRITE_ADD_NUM)
        )
    {
      ERRORLOG("Frame %d out of range",(int)n);
      n = 0;
    }
    else if (n >= KEEPERSPRITE_ADD_OFFSET)
    {
        return n;
    }
    return creature_list[n];
}

long get_lifespan_of_animation(long ani, long speed)
{
    if (speed == 0)
    {
        WARNLOG("Animation %ld has no speed value", ani);
        return keepersprite_frames(ani);
    }
    return (keepersprite_frames(ani) << 8) / speed;
}

static struct KeeperSprite* sprite_by_frame(long kspr_frame)
{
    if (kspr_frame >= KEEPERSPRITE_ADD_OFFSET)
    {
        return &creature_table_add[kspr_frame - KEEPERSPRITE_ADD_OFFSET];
    }
    unsigned long i = creature_list[kspr_frame];
    return &creature_table[i];
}

void get_keepsprite_unscaled_dimensions(long kspr_anim, long angle, long frame, short *orig_w, short *orig_h, short *unsc_w, short *unsc_h)
{
    TbBool val_in_range;
    struct KeeperSprite* kspr = sprite_by_frame(kspr_anim);
    if (((angle & 0x7FF) <= 1151) || ((angle & 0x7FF) >= 1919) )
        val_in_range = 0;
    else
        val_in_range = 1;
    if ( val_in_range )
      lbDisplay.DrawFlags |= Lb_SPRITE_FLIP_HORIZ;
    else
      lbDisplay.DrawFlags &= ~Lb_SPRITE_FLIP_HORIZ;
    if (kspr->Rotable == 0)
    {
        kspr += frame;
        *orig_w = kspr->FrameWidth;
        *orig_h = kspr->FrameHeight;
        if ( val_in_range )
        {
          *unsc_w = *orig_w - (long)kspr->SWidth - (long)kspr->FrameOffsW;
          *unsc_h = kspr->FrameOffsH;
        }
        else
        {
          *unsc_w = kspr->FrameOffsW;
          *unsc_h = kspr->FrameOffsH;
        }
    }
    else if (kspr->Rotable == 2)
    {
        kspr += frame + abs(4 - (((angle + 128) & 0x7FF) >> 8)) * kspr->FramesCount;
        *orig_w = kspr->SWidth;
        *orig_h = kspr->SHeight;
        if ( val_in_range )
        {
          *unsc_w = (long)kspr->FrameWidth - (long)kspr->FrameOffsW - *orig_w;
          *unsc_h = kspr->FrameOffsH;
        }
        else
        {
          *unsc_w = kspr->FrameOffsW;
          *unsc_h = kspr->FrameOffsH;
        }
    }
    *unsc_w += kspr->offset_x;
    *unsc_h += kspr->offset_y;

}

short get_creature_model_graphics(long crmodel, unsigned short seq_idx)
{
<<<<<<< HEAD
  if (seq_idx >= CREATURE_GRAPHICS_INSTANCES) {
      ERRORLOG("Invalid model %ld graphics sequence %u",crmodel,seq_idx);
      seq_idx = 0;
  }
  if ((crmodel < 0) || (crmodel >= game.conf.crtr_conf.model_count)) {
      ERRORLOG("Invalid model %ld graphics sequence %u",crmodel,seq_idx);
      crmodel = 0;
  }
  return game.conf.crtr_conf.creature_graphics[crmodel][seq_idx];
=======
    if (seq_idx >= CREATURE_GRAPHICS_INSTANCES)
    {
        ERRORLOG("Invalid model %d graphics sequence %d", crmodel,seq_idx);
        seq_idx = 0;
    }
    if ((crmodel < 0) || (crmodel >= game.conf.crtr_conf.model_count))
    {
        ERRORLOG("Invalid model %d graphics sequence %d", crmodel,seq_idx);
        crmodel = 0;
    }
    // Backward compatibility for custom creatures. Use the attack animation if the extra animation is undefined, return 0 if the attack animation is also undefined.
    if (game.conf.crtr_conf.creature_graphics[crmodel][seq_idx] < 0)
    {
        if ((seq_idx >= CGI_CastSpell) && (game.conf.crtr_conf.creature_graphics[crmodel][CGI_Attack] > 0))
        {
            return game.conf.crtr_conf.creature_graphics[crmodel][CGI_Attack];
        }
        return 0;
    }
    return game.conf.crtr_conf.creature_graphics[crmodel][seq_idx];
>>>>>>> 0cf115a4
}

void set_creature_model_graphics(long crmodel, unsigned short seq_idx, unsigned long val)
{
<<<<<<< HEAD
    if (seq_idx >= CREATURE_GRAPHICS_INSTANCES) {
        ERRORLOG("Invalid model %ld graphics sequence %u",crmodel,seq_idx);
        return;
    }
    if ((crmodel < 0) || (crmodel >= game.conf.crtr_conf.model_count)) {
        ERRORLOG("Invalid model %ld graphics sequence %u",crmodel,seq_idx);
=======
    if (seq_idx >= CREATURE_GRAPHICS_INSTANCES)
    {
        ERRORLOG("Invalid model %d graphics sequence %d", crmodel,seq_idx);
        return;
    }
    if ((crmodel < 0) || (crmodel >= game.conf.crtr_conf.model_count))
    {
        ERRORLOG("Invalid model %d graphics sequence %d", crmodel,seq_idx);
>>>>>>> 0cf115a4
        return;
    }
    game.conf.crtr_conf.creature_graphics[crmodel][seq_idx] = val;
}

short get_creature_anim(struct Thing *thing, unsigned short seq_idx)
{
    short idx = get_creature_model_graphics(thing->model, seq_idx);
    return convert_td_iso(idx);
}

void untint_thing(struct Thing *thing)
{
    thing->tint_colour = 0;
    thing->rendering_flags &= ~(TRF_Tint_1|TRF_Tint_2);
}

void tint_thing(struct Thing *thing, TbPixel colour, unsigned char tint)
{
    thing->rendering_flags ^= (thing->rendering_flags ^ (tint << 2)) & (TRF_Tint_1|TRF_Tint_2);
    thing->tint_colour = colour;
}

TbBool update_creature_anim(struct Thing *thing, long speed, long seq_idx)
{
    unsigned long i = get_creature_anim(thing, seq_idx);
    if (i != thing->anim_sprite)
    {
        set_thing_draw(thing, i, speed, -1, -1, 0, ODC_Default);
        return true;
    }
    return false;
}

TbBool update_creature_anim_td(struct Thing *thing, long speed, long td_idx)
{
    unsigned long i = convert_td_iso(td_idx);
    if (i != thing->anim_sprite)
    {
        set_thing_draw(thing, i, speed, -1, -1, 0, ODC_Default);
        return true;
    }
    return false;
}

void update_creature_rendering_flags(struct Thing *thing)
{
    // Clear related flags
    thing->rendering_flags &= ~TRF_Invisible;
    thing->rendering_flags &= ~TRF_Transpar_Flags;
    thing->rendering_flags &= ~TRF_AnimateOnce;
    // Now set only those that should be
    if ( (is_thing_directly_controlled_by_player(thing, my_player_number)) || (is_thing_passenger_controlled_by_player(thing, my_player_number)) )
    {
        thing->rendering_flags |= TRF_Invisible;
    }
    if (thing_is_creature(thing))
    {
        struct CreatureStats* crstat = creature_stats_get_from_thing(thing);
        if (crstat->transparency_flags != 0)
        {
            set_flag(thing->rendering_flags, crstat->transparency_flags);
        }
    }
    if (creature_is_invisible(thing))
    {
      if (is_my_player_number(thing->owner))
      {
          thing->rendering_flags &= ~TRF_Transpar_Flags;
          thing->rendering_flags |= TRF_Transpar_4;
      } else
      {
            thing->rendering_flags |= TRF_Invisible;
            struct PlayerInfo* player = get_my_player();
            struct Thing* creatng = thing_get(player->influenced_thing_idx);
            if (creatng != thing)
            {
                if ( (is_thing_directly_controlled_by_player(creatng, player->id_number)) || (is_thing_passenger_controlled_by_player(creatng, player->id_number)) )
                {
                    if (creature_can_see_invisible(creatng))
                    {
                        thing->rendering_flags &= ~TRF_Invisible;
                        thing->rendering_flags &= ~TRF_Transpar_Flags;
                        thing->rendering_flags |= TRF_Transpar_4;
                    }
                }
            }
      }
    }
}

void update_creature_graphic_anim(struct Thing *thing)
{
    long i;

    TRACE_THING(thing);
    struct CreatureControl* cctrl = creature_control_get_from_thing(thing);
    struct CreatureStats* crstat = creature_stats_get_from_thing(thing);

    if ((thing->size_change & TSC_ChangeSize) != 0)
    {
      thing->size_change &= ~TSC_ChangeSize;
    } else
    if ((thing->active_state == CrSt_CreatureHeroEntering) && (cctrl->countdown_282 >= 0))
    {
      thing->rendering_flags |= TRF_Invisible;
    } else
    if (!creature_affected_by_spell(thing, SplK_Chicken))
    {
        if (cctrl->instance_id != CrInst_NULL)
        {
          if (cctrl->instance_id == CrInst_TORTURED)
          {
              thing->rendering_flags &= ~(TRF_Transpar_Flags);
          }
          struct InstanceInfo* inst_inf = creature_instance_info_get(cctrl->instance_id);
          update_creature_anim(thing, cctrl->instance_anim_step_turns, inst_inf->graphics_idx);
        } else
        if ((cctrl->frozen_on_hit != 0) || creature_is_dying(thing) || creature_affected_by_spell(thing, SplK_Freeze))
        {
            update_creature_anim(thing, 256, CGI_GotHit);
        } else
        if ((cctrl->stateblock_flags & CCSpl_ChickenRel) != 0)
        {
            update_creature_anim(thing, 256, CGI_Stand);
        } else
        if (thing->active_state == CrSt_CreatureSlapCowers)
        {
            update_creature_anim(thing, 256, CGI_GotSlapped);
        } else
        if (thing->active_state == CrSt_CreatureRoar)
        {
            update_creature_anim(thing, 128, CGI_Roar);
        } else
        if (thing->active_state == CrSt_CreaturePiss)
        {
            update_creature_anim(thing, 128, CGI_Piss);
        } else
        if (thing->active_state == CrSt_CreatureUnconscious)
        {
            update_creature_anim(thing, 64, CGI_DropDead);
            thing->rendering_flags |= TRF_AnimateOnce;
        } else
        if (thing->active_state == CrSt_CreatureSleep)
        {
            thing->rendering_flags &= ~(TRF_Transpar_Flags);
            update_creature_anim(thing, 128, CGI_Sleep);
        } else
        if (cctrl->distance_to_destination == 0)
        {
            update_creature_anim(thing, 256, CGI_Stand);
        } else
        if (thing->floor_height < thing->mappos.z.val)
        {
            update_creature_anim(thing, 256, CGI_Stand);
        } else
        if ((cctrl->dragtng_idx != 0) && (thing_get(cctrl->dragtng_idx)->state_flags & TF1_IsDragged1))
        {
            i = (((long)cctrl->distance_to_destination) << 8) / (crstat->walking_anim_speed+1);
            update_creature_anim(thing, i, CGI_Drag);
        } else
        if (crstat->fixed_anim_speed)
        {
            update_creature_anim(thing, 256, CGI_Ambulate);
        } else
        {
            i = (((long)cctrl->distance_to_destination) << 8) / (crstat->walking_anim_speed+1);
            if (!update_creature_anim(thing, i, CGI_Ambulate))
            {
                thing->anim_speed = i;
            }
        }
    } else
    {
        thing->rendering_flags &= ~(TRF_Transpar_Flags);
        if (cctrl->distance_to_destination == 0)
        {
            update_creature_anim_td(thing, 256, 820);
        } else
        if (thing->floor_height < thing->mappos.z.val)
        {
            update_creature_anim_td(thing, 256, 820);
        } else
        if (crstat->fixed_anim_speed)
        {
            update_creature_anim_td(thing, 256, 819);
        } else
        {
            i = (((long)cctrl->distance_to_destination) << 8) / (crstat->walking_anim_speed+1);
            if (!update_creature_anim_td(thing, i, 819))
            {
                thing->anim_speed = i;
            }
        }
    }
}


void update_creature_graphic_tint(struct Thing *thing)
{
    struct CreatureControl* cctrl = creature_control_get_from_thing(thing);
    if (creature_affected_by_spell(thing, SplK_Freeze))
    {
        tint_thing(thing, colours[4][4][15], 1);
    } else
    if (((cctrl->combat_flags & CmbtF_Melee) == 0) && ((cctrl->combat_flags & CmbtF_Ranged) == 0))
    {
        untint_thing(thing);
    } else
    if (((game.play_gameturn % 3) == 0) || is_hero_thing(thing))
    {
        untint_thing(thing);
    } else
    {
        tint_thing(thing, possession_hit_colours[get_player_color_idx(thing->owner)], 1);
    }
}

void set_creature_graphic(struct Thing *thing)
{
    update_creature_rendering_flags(thing);
    update_creature_graphic_anim(thing);
    // Update tint
    update_creature_graphic_tint(thing);
}

size_t creature_table_load_get_size(size_t disk_size)
{
    size_t items = disk_size / sizeof(struct KeeperSpriteDisk);
    if (items * sizeof(struct KeeperSpriteDisk) != disk_size)
    {
        ERRORLOG("Unexpected creature.tab");
    }
    return items * sizeof(struct KeeperSprite);
}

void creature_table_load_unpack(unsigned char *src_buf, size_t disk_size)
{
    size_t items = disk_size / sizeof(struct KeeperSpriteDisk);
    struct KeeperSpriteDisk* src = (struct KeeperSpriteDisk*)src_buf;
    struct KeeperSprite *tmp = malloc(items * sizeof(struct KeeperSprite));
    for (int i = 0; i < items; i++, src++)
    {
        tmp[i].DataOffset = src->DataOffset;
        tmp[i].SWidth = src->SWidth;
        tmp[i].SHeight = src->SHeight;
        tmp[i].FrameWidth = src->FrameWidth;
        tmp[i].FrameHeight = src->FrameHeight;
        tmp[i].Rotable = src->Rotable;
        tmp[i].FramesCount = src->FramesCount;
        tmp[i].FrameOffsW = src->FrameOffsW;
        tmp[i].FrameOffsH = src->FrameOffsH;
        tmp[i].offset_x = src->offset_x;
        tmp[i].offset_y = src->offset_y;
        tmp[i].shadow_offset = 0;
    }
    memcpy(src_buf, tmp, items * sizeof(struct KeeperSprite));
    free(tmp);
}

/******************************************************************************/
#ifdef __cplusplus
}
#endif<|MERGE_RESOLUTION|>--- conflicted
+++ resolved
@@ -304,25 +304,14 @@
 
 short get_creature_model_graphics(long crmodel, unsigned short seq_idx)
 {
-<<<<<<< HEAD
-  if (seq_idx >= CREATURE_GRAPHICS_INSTANCES) {
-      ERRORLOG("Invalid model %ld graphics sequence %u",crmodel,seq_idx);
-      seq_idx = 0;
-  }
-  if ((crmodel < 0) || (crmodel >= game.conf.crtr_conf.model_count)) {
-      ERRORLOG("Invalid model %ld graphics sequence %u",crmodel,seq_idx);
-      crmodel = 0;
-  }
-  return game.conf.crtr_conf.creature_graphics[crmodel][seq_idx];
-=======
     if (seq_idx >= CREATURE_GRAPHICS_INSTANCES)
     {
-        ERRORLOG("Invalid model %d graphics sequence %d", crmodel,seq_idx);
+        ERRORLOG("Invalid model %ld graphics sequence %u", crmodel, seq_idx);
         seq_idx = 0;
     }
     if ((crmodel < 0) || (crmodel >= game.conf.crtr_conf.model_count))
     {
-        ERRORLOG("Invalid model %d graphics sequence %d", crmodel,seq_idx);
+        ERRORLOG("Invalid model %ld graphics sequence %u", crmodel, seq_idx);
         crmodel = 0;
     }
     // Backward compatibility for custom creatures. Use the attack animation if the extra animation is undefined, return 0 if the attack animation is also undefined.
@@ -335,28 +324,18 @@
         return 0;
     }
     return game.conf.crtr_conf.creature_graphics[crmodel][seq_idx];
->>>>>>> 0cf115a4
 }
 
 void set_creature_model_graphics(long crmodel, unsigned short seq_idx, unsigned long val)
 {
-<<<<<<< HEAD
-    if (seq_idx >= CREATURE_GRAPHICS_INSTANCES) {
-        ERRORLOG("Invalid model %ld graphics sequence %u",crmodel,seq_idx);
+    if (seq_idx >= CREATURE_GRAPHICS_INSTANCES)
+    {
+        ERRORLOG("Invalid model %ld graphics sequence %u", crmodel, seq_idx);
         return;
     }
-    if ((crmodel < 0) || (crmodel >= game.conf.crtr_conf.model_count)) {
-        ERRORLOG("Invalid model %ld graphics sequence %u",crmodel,seq_idx);
-=======
-    if (seq_idx >= CREATURE_GRAPHICS_INSTANCES)
-    {
-        ERRORLOG("Invalid model %d graphics sequence %d", crmodel,seq_idx);
-        return;
-    }
     if ((crmodel < 0) || (crmodel >= game.conf.crtr_conf.model_count))
     {
-        ERRORLOG("Invalid model %d graphics sequence %d", crmodel,seq_idx);
->>>>>>> 0cf115a4
+        ERRORLOG("Invalid model %ld graphics sequence %u", crmodel, seq_idx);
         return;
     }
     game.conf.crtr_conf.creature_graphics[crmodel][seq_idx] = val;
