/******************************************************************************/
// Free implementation of Bullfrog's Dungeon Keeper strategy game.
/******************************************************************************/
/** @file front_input.c
 *     Front-end user keyboard and mouse input.
 * @par Purpose:
 *     Reacts on events by creating packets or directly modifying various parameters.
 * @par Comment:
 *     None.
 * @author   Tomasz Lis
 * @date     20 Jan 2009 - 09 Aug 2014
 * @par  Copying and copyrights:
 *     This program is free software; you can redistribute it and/or modify
 *     it under the terms of the GNU General Public License as published by
 *     the Free Software Foundation; either version 2 of the License, or
 *     (at your option) any later version.
 */
/******************************************************************************/
#include "front_input.h"

#include "globals.h"
#include "bflib_basics.h"
#include "bflib_planar.h"

#include "bflib_video.h"
#include "bflib_keybrd.h"
#include "bflib_mouse.h"
#include "bflib_sprfnt.h"
#include "bflib_datetm.h"
#include "bflib_fileio.h"
#include "bflib_memory.h"
#include "bflib_network.h"
#include "bflib_inputctrl.h"
#include "bflib_sound.h"

#include "kjm_input.h"
#include "frontend.h"
#include "frontmenu_ingame_tabs.h"
#include "frontmenu_ingame_map.h"
#include "frontmenu_ingame_evnt.h"
#include "scrcapt.h"
#include "player_instances.h"
#include "player_states.h"
#include "config_creature.h"
#include "config_terrain.h"
#include "config_trapdoor.h"
#include "creature_instances.h"
#include "creature_states.h"
#include "gui_boxmenu.h"
#include "gui_frontmenu.h"
#include "gui_frontbtns.h"
#include "gui_tooltips.h"
#include "gui_topmsg.h"
#include "gui_parchment.h"
#include "power_hand.h"
#include "thing_creature.h"
#include "thing_shots.h"
#include "thing_traps.h"
#include "room_workshop.h"
#include "kjm_input.h"
#include "config_settings.h"
#include "game_legacy.h"
#include "spdigger_stack.h"
#include "room_graveyard.h"
#include "gui_soundmsgs.h"
#include "creature_states_spdig.h"
#include "room_data.h"
#include "map_blocks.h"

#include "keeperfx.hpp"
#include "KeeperSpeech.h"

#include <math.h>

#ifdef __cplusplus
extern "C" {
#endif
/******************************************************************************/

unsigned short const zoom_key_room_order[] =
    {RoK_TREASURE, RoK_LIBRARY, RoK_LAIR, RoK_PRISON,
     RoK_TORTURE, RoK_TRAINING, RoK_DUNGHEART, RoK_WORKSHOP,
     RoK_SCAVENGER, RoK_TEMPLE, RoK_GRAVEYARD, RoK_BARRACKS,
     RoK_GARDEN, RoK_GUARDPOST, RoK_BRIDGE, RoK_NONE,};

KEEPERSPEECH_EVENT last_speech_event;

// define the current GUI layer as the default
struct GuiLayer gui_layer = {GuiLayer_Default};

TbBool first_person_see_item_desc = false;

/******************************************************************************/
void get_dungeon_control_nonaction_inputs(void);
void get_creature_control_nonaction_inputs(void);
short zoom_shortcuts(void);
short get_bookmark_inputs(void);
/******************************************************************************/
#ifdef __cplusplus
}
#endif
/******************************************************************************/
long get_current_gui_layer()
{
    return gui_layer.current_gui_layer;
}

TbBool set_current_gui_layer(long layer_id)
{
    gui_layer.current_gui_layer = layer_id;
    return true;
}

TbBool check_current_gui_layer(long layer_id)
{
    // Check the current gui layer against the one passed as a parameter
    // Also checks if the passed layer_id is the parent of the current gui layer
    
    // This is just a basic example, GuiLayer objects should be created with parent properties etc etc
    
    if (gui_layer.current_gui_layer == layer_id)
    {
        return true;
    }
    else
    {
        // check children
        switch (layer_id)
        {
            case GuiLayer_OneClick:
                switch (gui_layer.current_gui_layer)
                {
                    case GuiLayer_OneClickBridgeBuild:
                        return true;
                        break;
                    default:
                        return false;
                }
                break;
            default:
                return false;
        }
    }
}

void update_gui_layer()
{
    // Determine the current/correct GUI Layer to use at this moment

    if ((game.system_flags & GSF_NetworkActive) == 1) // no one click on multiplayer.
    {
        //todo Make multiplayer work with 1-click
        set_current_gui_layer(GuiLayer_Default);
        return;
    }

    struct PlayerInfo* player = get_my_player();
    if ( ((player->work_state == PSt_Sell) || (player->work_state == PSt_BuildRoom) || (render_roomspace.highlight_mode))  &&
         (is_game_key_pressed(Gkey_BestRoomSpace, NULL, true) || is_game_key_pressed(Gkey_SquareRoomSpace, NULL, true)) )
    {
        if (render_roomspace.one_click_mode_exclusive)
        {
            // Is the user in "one-click bridge building" mode
            set_current_gui_layer(GuiLayer_OneClickBridgeBuild);
        }
        else
        {
            // Is the user in "one-click" mode (i.e. they are in the build/sell player state, and are pressing the square/automagic button)
            set_current_gui_layer(GuiLayer_OneClick);
        }
    }
    else
    {
        // For now this is equivilent to "old input behaviour"
        set_current_gui_layer(GuiLayer_Default);
    }
}

short game_is_busy_doing_gui_string_input(void)
{
  return (input_button != NULL);
}

short current_view_supports_status_menu()
{
    struct PlayerInfo* player = get_my_player();
    return (player->view_type != PVT_MapScreen);
}

int is_game_key_pressed(long key_id, long *val, TbBool ignore_mods)
{
  int result;
  int i;
  if ((key_id < 0) || (key_id >= GAME_KEYS_COUNT))
    return 0;
  if (val != NULL)
  {
    *val = settings.kbkeys[key_id].code;
  }
  if (get_current_gui_layer() == GuiLayer_OneClickBridgeBuild)
  {
    if ( (key_id == Gkey_RotateMod) && (
         (settings.kbkeys[Gkey_RotateMod].code == settings.kbkeys[Gkey_BestRoomSpace].code) ||
         (settings.kbkeys[Gkey_RotateMod].code == settings.kbkeys[Gkey_SquareRoomSpace].code) ) )
    {
      return 0;
    }
    if ( (key_id == Gkey_SpeedMod) && (
         (settings.kbkeys[Gkey_SpeedMod].code == settings.kbkeys[Gkey_BestRoomSpace].code) ||
         (settings.kbkeys[Gkey_SpeedMod].code == settings.kbkeys[Gkey_SquareRoomSpace].code) ) )
    {
      return 0;
    }
    if ( (key_id == Gkey_CrtrContrlMod) && (
         (settings.kbkeys[Gkey_CrtrContrlMod].code == settings.kbkeys[Gkey_BestRoomSpace].code) ||
         (settings.kbkeys[Gkey_CrtrContrlMod].code == settings.kbkeys[Gkey_SquareRoomSpace].code) ) )
    {
      return 0;
    }
  }
  if ((key_id == Gkey_RotateMod) || (key_id == Gkey_SpeedMod) || (key_id == Gkey_CrtrContrlMod) || (key_id == Gkey_CrtrQueryMod))
  {
      i = settings.kbkeys[key_id].code;
      switch (i)
      {
        case KC_LSHIFT:
        case KC_RSHIFT:
          result = key_modifiers & KMod_SHIFT;
          break;
        case KC_LCONTROL:
        case KC_RCONTROL:
          result = key_modifiers & KMod_CONTROL;
          break;
        case KC_LALT:
        case KC_RALT:
          result = key_modifiers & KMod_ALT;
          break;
        default:
          result = lbKeyOn[i];
          break;
      }
  } else
  {
      if ((ignore_mods) || (key_modifiers == settings.kbkeys[key_id].mods)) {
          i = settings.kbkeys[key_id].code;
          result = lbKeyOn[i];
      } else {
          result = 0;
      }
  }
  return result;
}

/**
 *  Reacts on a keystoke by sending text message packets.
 */
short get_players_message_inputs(void)
{
    struct PlayerInfo* player = get_my_player();
    if (is_key_pressed(KC_RETURN, KMod_NONE))
    {
        set_players_packet_action(player, PckA_PlyrMsgEnd, 0, 0, 0, 0);
        clear_key_pressed(KC_RETURN);
        return true;
    } else if (is_key_pressed(KC_ESCAPE, KMod_DONTCARE))
    {
        set_players_packet_action(player, PckA_PlyrMsgClear, 0, 0, 0, 0);
        clear_key_pressed(KC_ESCAPE);
        return true;
    }
    LbTextSetFont(winfont);
    int msg_width = pixel_size * LbTextStringWidth(player->mp_message_text);
    if ( (is_key_pressed(KC_BACK,KMod_DONTCARE)) || (msg_width < 450) )
    {
        set_players_packet_action(player,PckA_PlyrMsgChar,lbInkey,key_modifiers,0,0);
        clear_key_pressed(lbInkey);
        return true;
    }
    return false;
}

/**
 * Captures the screen to make a gameplay movie or screenshot image.
 * @return Returns true if packet was created, false otherwise.
 */
short get_screen_capture_inputs(void)
{
  if (is_key_pressed(KC_M,KMod_SHIFT))
  {
      if ((game.system_flags & GSF_CaptureMovie) != 0)
        movie_record_stop();
      else
        movie_record_start();
      clear_key_pressed(KC_M);
  }
  if (is_key_pressed(KC_C,KMod_SHIFT))
  {
      set_flag_byte(&game.system_flags,GSF_CaptureSShot,true);
      clear_key_pressed(KC_C);
  }
  return false;
}

/**
 * Checks if mouse pointer is currently over a specific button.
 * @param gbtn The button which position is to be verified.
 * @return Returns true it mouse is over the button.
 */
TbBool check_if_mouse_is_over_button(const struct GuiButton *gbtn)
{
    if ((gbtn->flags & LbBtnF_Visible) == 0)
        return false;
    return check_if_pos_is_over_button(gbtn, GetMouseX(), GetMouseY());
}

void clip_frame_skip(void)
{
  if (game.frame_skip > 512)
    game.frame_skip = 512;
  if (game.frame_skip < 0)
    game.frame_skip = 0;
}

void increaseFrameskip(void)
{
    if (game.frame_skip < 2)
    {
        game.frame_skip ++;
    }
    else if (game.frame_skip < 16)
    {
        game.frame_skip += 2;
    }
    else
    {
        game.frame_skip += (game.frame_skip/3);
    }
    clip_frame_skip();
    show_onscreen_msg(game.num_fps+game.frame_skip, "Frame skip %d",game.frame_skip);
}

void decreaseFrameskip(void)
{
    if (game.frame_skip <= 2)
    {
        game.frame_skip --;
    }
    else if (game.frame_skip <= 16)
    {
        game.frame_skip -= 2;
    }
    else
    {
        game.frame_skip -= (game.frame_skip/4);
    }
    clip_frame_skip();
    show_onscreen_msg(game.num_fps+game.frame_skip, "Frame skip %d",game.frame_skip);
}

/**
 * Handles game speed control inputs.
 * @return Returns true if packet was created, false otherwise.
 */
short get_speed_control_inputs(void)
{
  if (is_key_pressed(KC_ADD,KMod_CONTROL))
  {
      increaseFrameskip();
      clear_key_pressed(KC_ADD);
  }
  if (is_key_pressed(KC_EQUALS,KMod_CONTROL))
  {
      increaseFrameskip();
      clear_key_pressed(KC_EQUALS);
  }
  if (is_key_pressed(KC_SUBTRACT,KMod_CONTROL))
  {
      decreaseFrameskip();
      clear_key_pressed(KC_SUBTRACT);
  }
  if (is_key_pressed(KC_MINUS,KMod_CONTROL))
  {
      decreaseFrameskip();
      clear_key_pressed(KC_MINUS);
  }
  return false;
}

/**
 * Handles control inputs in PacketLoad mode.
 */
short get_packet_load_game_control_inputs(void)
{
  if (lbKeyOn[KC_LALT] && lbKeyOn[KC_X])
  {
    clear_key_pressed(KC_X);
    if ((game.system_flags & GSF_NetworkActive) != 0)
      LbNetwork_Stop();
    quit_game = 1;
    exit_keeper = 1;
    return true;
  }
  if (is_key_pressed(KC_T,KMod_ALT))
  {
    clear_key_pressed(KC_T);
    close_packet_file();
    game.packet_load_enable = false;
    game.packet_save_enable = false;
    show_onscreen_msg(2*game.num_fps, "Packet mode disabled");
    set_gui_visible(true);
    return true;
  }
  return false;
}

long get_small_map_inputs(long x, long y, long zoom)
{
  SYNCDBG(7,"Starting");
  short result = 0;
  long curr_mx = GetMouseX();
  long curr_my = GetMouseY();
  dummy_x = curr_mx;
  dummy_y = curr_my;
  dummy = 1;
  if (!grabbed_small_map)
    game.small_map_state = 0;
  if (((game.operation_flags & GOF_ShowGui) != 0) && (mouse_is_over_pannel_map(x,y) || grabbed_small_map))
  {
    if (left_button_clicked)
    {
      clicked_on_small_map = 1;
      left_button_clicked = 0;
    }
    if ( do_left_map_click(x, y, curr_mx, curr_my, zoom)
      || do_right_map_click(x, y, curr_mx, curr_my, zoom)
      || do_left_map_drag(x, y, curr_mx, curr_my, zoom) )
      result = 1;
  } else
  {
    clicked_on_small_map = 0;
  }
  if (grabbed_small_map)
  {
    LbMouseSetPosition((MyScreenWidth/pixel_size) >> 1, (MyScreenHeight/pixel_size) >> 1);
  }
  old_mx = curr_mx;
  old_my = curr_my;
  if (grabbed_small_map)
    game.small_map_state = 2;
  SYNCDBG(8,"Finished");
  return result;
}

short get_bookmark_inputs(void)
{
    struct PlayerInfo* player = get_my_player();
    for (int i = 0; i < BOOKMARKS_COUNT; i++)
    {
        struct Bookmark* bmark = &game.bookmark[i];
        int kcode = KC_1 + i;
        // Store bookmark check
        if (is_key_pressed(kcode, KMod_CONTROL))
        {
            clear_key_pressed(kcode);
            if (player->acamera != NULL)
            {
                bmark->x = player->acamera->mappos.x.stl.num;
                bmark->y = player->acamera->mappos.y.stl.num;
                bmark->flags |= 0x01;
                show_onscreen_msg(game.num_fps, "Bookmark %d stored", i + 1);
            }
            return true;
        }
        // Load bookmark check
        if (is_key_pressed(kcode, KMod_SHIFT))
        {
            clear_key_pressed(kcode);
            if ((bmark->flags & 0x01) != 0)
            {
                set_players_packet_action(player, PckA_BookmarkLoad, bmark->x, bmark->y, 0, 0);
                return true;
            }
        }
  }
  return false;
}

short zoom_shortcuts(void)
{
    for (int i = 0; i <= ZOOM_KEY_ROOMS_COUNT; i++)
    {
        long val;
        if (is_game_key_pressed(Gkey_ZoomRoom00 + i, &val, false))
        {
            clear_key_pressed(val);
            go_to_my_next_room_of_type(zoom_key_room_order[i]);
            return true;
        }
  }
  return false;
}

/**
 * Handles minimap control inputs.
 * @return Returns true if packet was created, false otherwise.
 */
short get_minimap_control_inputs(void)
{
    struct PlayerInfo* player = get_my_player();
    short packet_made = false;
    if (is_key_pressed(KC_SUBTRACT, KMod_NONE))
    {
        if (player->minimap_zoom < 2048)
        {
            set_players_packet_action(player, PckA_SetMinimapConf, 2 * (long)player->minimap_zoom, 0, 0, 0);
            packet_made = true;
        }
        clear_key_pressed(KC_SUBTRACT);
        if (packet_made)
            return true;
  }
  if (is_key_pressed(KC_ADD,KMod_NONE))
  {
      if ( player->minimap_zoom > 128 )
      {
        set_players_packet_action(player, PckA_SetMinimapConf, player->minimap_zoom >> 1, 0, 0, 0);
        packet_made = true;
      }
      clear_key_pressed(KC_ADD);
      if (packet_made) return true;
  }
  return false;
}

/**
 * Handles screen control inputs.
 * @return Returns true if packet was created, false otherwise.
 */
short get_screen_control_inputs(void)
{
    struct PlayerInfo* player = get_my_player();
    short packet_made = false;
    if (is_key_pressed(KC_R, KMod_ALT))
    {
        set_players_packet_action(player, PckA_SwitchScrnRes, 0, 0, 0, 0);
        packet_made = true;
        clear_key_pressed(KC_R);
        if (packet_made)
            return true;
  }
  return false;
}

short get_global_inputs(void)
{
  if (game_is_busy_doing_gui_string_input())
    return false;
  struct PlayerInfo* player = get_my_player();
  long keycode;
  if ((player->allocflags & PlaF_NewMPMessage) != 0)
  {
    get_players_message_inputs();
    return true;
  }
  if ((player->view_type == PVT_DungeonTop)
  && (((game.system_flags & GSF_NetworkActive) != 0) ||
     ((game.flags_gui & GGUI_SoloChatEnabled) != 0)))
  {
      if (is_key_pressed(KC_RETURN,KMod_NONE))
      {
        set_players_packet_action(player, PckA_PlyrMsgBegin, 0, 0, 0, 0);
        clear_key_pressed(KC_RETURN);
        return true;
      }
  }
  // Code for debugging purposes
  if ( is_key_pressed(KC_D,KMod_ALT) )
  {
    JUSTMSG("REPORT for gameturn %d",game.play_gameturn);
    // Timing report
    JUSTMSG("Now time is %d, last loop time was %d, clock is %d, requested fps is %d",LbTimerClock(),last_loop_time,clock(),game.num_fps);
    test_variable = !test_variable;
  }

  for (int idx = KC_F1; idx <= KC_F8; idx++)
  {
      if ( is_key_pressed(idx,KMod_CONTROL) )
      {
        set_players_packet_action(player, PckA_PlyrFastMsg, idx-KC_F1, 0, 0, 0);
        clear_key_pressed(idx);
        return true;
      }
  }
  if ((player->instance_num != PI_MapFadeTo) &&
      (player->instance_num != PI_MapFadeFrom) &&
      (!game_is_busy_doing_gui_string_input()))
  {
      if ( is_game_key_pressed(Gkey_TogglePause, &keycode, false) )
      {
        long grab_check_flags = (((game.operation_flags & GOF_Paused) == 0) ? MG_OnPauseEnter : MG_OnPauseLeave);// the paused flag is currently set to the current pause state, not the state we are about to enter
        LbGrabMouseCheck(grab_check_flags);
        if (pause_music_when_game_paused())
        {
            // only pause music, rather than pause all audio, because otherwise announcer messages will be lost (it continues to play while muted, it needs a new feature)
            pause_music(((grab_check_flags & MG_OnPauseEnter) != 0));
        }
        if (((grab_check_flags & MG_OnPauseEnter) != 0))
        {
            for (int i = 0; i < PLAYER_NEUTRAL; i++)
            {
                stop_thing_playing_sample(find_players_dungeon_heart(i), 93);
            }
        }
        set_packet_pause_toggle();
        clear_key_pressed(keycode);
        return true;
      }
  }
  if ((game.operation_flags & GOF_Paused) != 0)
      return true;
  if (get_speed_control_inputs())
      return true;
  if (get_minimap_control_inputs())
      return true;
  if (get_screen_control_inputs())
      return true;
  if (get_screen_capture_inputs())
      return true;
  if (is_key_pressed(KC_SPACE,KMod_NONE))
  {
      if (player->victory_state != VicS_Undecided)
      {
        if ( timer_enabled() )
        {
            update_time();
            struct GameTime GameT = get_game_time(game.play_gameturn, game.num_fps);
            SYNCMSG("Finished level %ld. Total turns taken: %ld (%02d:%02d:%02d at %d fps). Real time elapsed: %02d:%02d:%02d:%03d.",game.loaded_level_number, game.play_gameturn, GameT.Hours, GameT.Minutes, GameT.Seconds, game.num_fps, Timer.Hours, Timer.Minutes, Timer.Seconds, Timer.MSeconds);
        }
        set_players_packet_action(player, PckA_FinishGame, 0, 0, 0, 0);
        clear_key_pressed(KC_SPACE);
        return true;
      }
  }
  if ( is_game_key_pressed(Gkey_DumpToOldPos, &keycode, false) )
  {
      set_players_packet_action(player, PckA_DumpHeldThingToOldPos, 0, 0, 0, 0);
      clear_key_pressed(keycode);
  }
  return false;
}

TbBool get_level_lost_inputs(void)
{
    long keycode;
    SYNCDBG(6,"Starting");
    struct PlayerInfo* player = get_my_player();
    if ((player->allocflags & PlaF_NewMPMessage) != 0)
    {
      get_players_message_inputs();
      return true;
    }
    if ((game.system_flags & GSF_NetworkActive) != 0)
    {
      if (is_key_pressed(KC_RETURN,KMod_NONE))
      {
        set_players_packet_action(player, PckA_PlyrMsgBegin, 0,0,0,0);
        clear_key_pressed(KC_RETURN);
        return true;
      }
    }
    if (get_speed_control_inputs())
        return true;
    if (get_minimap_control_inputs())
        return true;
    if (get_screen_control_inputs())
        return true;
    if (get_screen_capture_inputs())
        return true;
    if (is_key_pressed(KC_SPACE,KMod_NONE))
    {
        set_players_packet_action(player, PckA_FinishGame, 0,0,0,0);
        clear_key_pressed(KC_SPACE);
    }
    if (player->view_type == PVT_MapScreen)
    {
        long mouse_x = GetMouseX();
        long mouse_y = GetMouseY();
        // Position on the parchment map on which we're doing action
        long map_x;
        long map_y;
        TbBool map_valid = point_to_overhead_map(player->acamera, mouse_x / pixel_size, mouse_y / pixel_size, &map_x, &map_y);
        if (is_game_key_pressed(Gkey_SwitchToMap, &keycode, false))
        {
            lbKeyOn[keycode] = 0;
            zoom_from_patchment_map();
        } else
        if ( right_button_released )
        {
            right_button_released = 0;
            zoom_from_patchment_map();
        } else
        if ( left_button_released )
        {
            if  ( map_valid ) {
                MapSubtlCoord stl_x = coord_subtile(map_x);
                MapSubtlCoord stl_y = coord_subtile(map_y);
                set_players_packet_action(player, PckA_ZoomFromMap, stl_x, stl_y, 0, 0);
                left_button_released = 0;
            }
        }
    } else
    if (player->view_type == PVT_DungeonTop)
    {
      if (is_key_pressed(KC_TAB,KMod_DONTCARE))
      {
          if ((player->view_mode == PVM_IsometricView) || (player->view_mode == PVM_FrontView))
          {
            clear_key_pressed(KC_TAB);
            toggle_gui();
          }
      } else
      if (is_game_key_pressed(Gkey_SwitchToMap, &keycode, false))
      {
        lbKeyOn[keycode] = 0;
        if (player->view_mode != PVM_ParchFadeOut)
        {
          turn_off_all_window_menus();
          set_flag_byte(&game.operation_flags, GOF_ShowPanel, (game.operation_flags & GOF_ShowGui) != 0);
          if (((game.system_flags & GSF_NetworkActive) != 0)
            || (lbDisplay.PhysicalScreenWidth > 320))
          {
                if (toggle_status_menu(0))
                  set_flag_byte(&game.operation_flags,GOF_ShowPanel,true);
                else
                  set_flag_byte(&game.operation_flags,GOF_ShowPanel,false);
                set_players_packet_action(player, PckA_SaveViewType, PVT_MapScreen, 0,0,0);
          } else
          {
                set_players_packet_action(player, PckA_SetViewType, PVT_MapFadeIn, 0,0,0);
          }
          turn_off_roaming_menus();
        }
      }
    }
    if (is_key_pressed(KC_ESCAPE,KMod_DONTCARE))
    {
      clear_key_pressed(KC_ESCAPE);
      if ( a_menu_window_is_active() )
        turn_off_all_window_menus();
      else
        turn_on_menu(GMnu_OPTIONS);
    }
    TbBool inp_done=false;
    switch (player->view_type)
    {
      case PVT_DungeonTop:
        inp_done = menu_is_active(GMnu_SPELL_LOST);
        if ( !inp_done )
        {
          if ((game.operation_flags & GOF_ShowGui) != 0)
          {
            initialise_tab_tags_and_menu(GMnu_SPELL);
            turn_off_all_panel_menus();
            turn_on_menu(GMnu_SPELL_LOST);
          }
        }
        inp_done = get_gui_inputs(1);
        if ( !inp_done )
        {
          if ( (player->work_state == PSt_CreatrInfo) || (player->work_state == PSt_CreatrInfoAll) )
          {
              set_player_instance(player, PI_UnqueryCrtr, 0);
          } else
          {
              int mm_units_per_px;
              {
                  int mnu_num;
                  mnu_num = menu_id_to_number(GMnu_MAIN);
                  struct GuiMenu *gmnu;
                  gmnu = get_active_menu(mnu_num);
                  mm_units_per_px = (gmnu->width * 16 + 140/2) / 140;
                  if (mm_units_per_px < 1)
                      mm_units_per_px = 1;
              }
              long mmzoom;
              if (16/mm_units_per_px < 3)
                  mmzoom = (player->minimap_zoom) / (3-16/mm_units_per_px);
              else
                  mmzoom = (player->minimap_zoom);
              inp_done = get_small_map_inputs(player->minimap_pos_x*mm_units_per_px/16, player->minimap_pos_y*mm_units_per_px/16, mmzoom);
              if ( !inp_done )
                get_bookmark_inputs();
              get_dungeon_control_nonaction_inputs();
          }
        }
        break;
      case PVT_CreatureContrl:
      {
          struct Thing* thing = thing_get(player->controlled_thing_idx);
          TRACE_THING(thing);
          if (thing->class_id == TCls_Creature)
          {
              struct CreatureControl* cctrl = creature_control_get_from_thing(thing);
              if ((cctrl->flgfield_2 & TF2_Spectator) == 0)
              {
                  set_players_packet_action(player, PckA_DirectCtrlExit, player->controlled_thing_idx, 0, 0, 0);
                  inp_done = true;
              }
          } else
        {
          set_players_packet_action(player, PckA_DirectCtrlExit, player->controlled_thing_idx,0,0,0);
          inp_done = true;
        }
        break;
      }
      case PVT_CreaturePasngr:
        set_players_packet_action(player, PckA_PasngrCtrlExit, player->controlled_thing_idx,0,0,0);
        break;
      case PVT_MapScreen:
        if (menu_is_active(GMnu_SPELL_LOST))
        {
          if ((game.operation_flags & GOF_ShowGui) != 0)
            turn_off_menu(GMnu_SPELL_LOST);
        }
        break;
      default:
          break;
    }
    return inp_done;
}

short get_status_panel_keyboard_action_inputs(void)
{
  struct PlayerInfo* player = get_my_player();
  if ( (player->work_state == PSt_PlaceTerrain) || (player->work_state == PSt_MkDigger) || (player->work_state == PSt_MkGoodCreatr) || (player->work_state == PSt_MkBadCreatr) )
  {
      return false;
  }
  if (is_key_pressed(KC_1, KMod_NONE))
  {
    clear_key_pressed(KC_1);
    fake_button_click(1);
  }
  if (is_key_pressed(KC_2, KMod_NONE))
  {
    clear_key_pressed(KC_2);
    fake_button_click(2);
  }
  if (is_key_pressed(KC_3, KMod_NONE))
  {
    clear_key_pressed(KC_3);
    fake_button_click(3);
  }
  if (is_key_pressed(KC_4, KMod_NONE))
  {
    clear_key_pressed(KC_4);
    fake_button_click(4);
  }
  if (is_key_pressed(KC_5, KMod_NONE))
  {
    clear_key_pressed(KC_5);
    fake_button_click(5);
  }
  return false;
}

long get_dungeon_control_action_inputs(void)
{
    long val;
    struct PlayerInfo* player = get_my_player();
    if (get_players_packet_action(player) != PckA_None)
      return 1;
    int mm_units_per_px;
    {
        int mnu_num = menu_id_to_number(GMnu_MAIN);
        struct GuiMenu* gmnu = get_active_menu(mnu_num);
        mm_units_per_px = (gmnu->width * 16 + 140/2) / 140;
        if (mm_units_per_px < 1)
        {
            mm_units_per_px = 1;
        }
    }
    long mmzoom;
    if (16/mm_units_per_px < 3)
    {
        mmzoom = (player->minimap_zoom) / (3-16/mm_units_per_px);
    }
    else
        mmzoom = (player->minimap_zoom);
    if (get_small_map_inputs(player->minimap_pos_x*mm_units_per_px/16, player->minimap_pos_y*mm_units_per_px/16, mmzoom))
      return 1;

    if (get_bookmark_inputs())
      return 1;

    if (is_key_pressed(KC_F8, KMod_NONE))
    {
        clear_key_pressed(KC_F8);
        toggle_tooltips();
    }
    if (is_key_pressed(KC_NUMPADENTER,KMod_NONE))
    {
        if (toggle_main_cheat_menu())
            clear_key_pressed(KC_NUMPADENTER);
    }
    // also use the main keyboard enter key (while holding shift) for cheat menu
    if (is_key_pressed(KC_RETURN,KMod_SHIFT))
        {
            if (toggle_main_cheat_menu())
                clear_key_pressed(KC_RETURN);
        }
    if (is_key_pressed(KC_F12,KMod_DONTCARE))
    {
        // Note that we're using "close", not "toggle". Menu can't be opened here.
        if (close_creature_cheat_menu())
            clear_key_pressed(KC_F12);
    }
    if (player->view_mode == PVM_IsometricView)
    {
      if (is_key_pressed(KC_TAB, !KMod_CONTROL))
      {
          clear_key_pressed(KC_TAB);
      }
      if (is_key_pressed(KC_TAB, KMod_CONTROL))
      {
          clear_key_pressed(KC_TAB);
          toggle_gui();
      }
      // Middle mouse camera actions for IsometricView
      if (is_game_key_pressed(Gkey_SnapCamera, &val, true))
      {
          struct Camera* cam = &player->cameras[CamIV_Isometric];
          struct Packet* pckt = get_packet(my_player_number);
          int angle = cam->orient_a;
          if (lbKeyOn[KC_LCONTROL])
          {
              if ((angle >= 0 && angle < 256) || angle == 2048)
              {
                  angle = 256;
              }
              else if (angle >= 256 && angle < 512)
              {
                  angle = 512;
              }
              else if (angle >= 512 && angle < 768)
              {
                  angle = 768;
              }
              else if (angle >= 768 && angle < 1024)
              {
                  angle = 1024;
              }
              else if (angle >= 1024 && angle < 1280)
              {
                  angle = 1280;
              }
              else if (angle >= 1280 && angle < 1536)
              {
                  angle = 1536;
              }
              else if (angle >= 1536 && angle < 1792)
              {
                  angle = 1792;
              }
              else if (angle >= 1792 && angle < 2048)
              {
                  angle = 0;
              }
        }
        else if (lbKeyOn[KC_LSHIFT])
        {
            if (angle > 0 && angle <= 256)
            {angle = 2048;}
            else if (angle > 256 && angle <= 512)
            {angle = 256;}
            else if (angle > 512 && angle <= 768)
            {angle = 512;}
            else if (angle > 768 && angle <= 1024)
            {angle = 768;}
            else if (angle > 1024 && angle <= 1280)
            {angle = 1024;}
            else if (angle > 1280 && angle <= 1536)
            {angle = 1280;}
            else if (angle > 1536 && angle <= 1792)
            {angle = 1536;}
            else if ((angle > 1792 && angle <= 2048) || angle == 0)
            {angle = 1792;}
        }
        else if (angle == 0 || angle == 2048)
        {
            (angle = 1024);
        }
        else if (angle == 512)
        {
            (angle = 1536);
        }
        else if (angle == 1536)
        {
            (angle = 512);
        }
        else
        {
            (angle = 0);
        }
        set_packet_action(pckt,PckA_SetMapRotation,angle,0,0,0);
        clear_key_pressed(val);
      }
    }
    if (player->view_mode == PVM_FrontView)
    {
      if (is_key_pressed(KC_TAB, !KMod_CONTROL))
      {
          clear_key_pressed(KC_TAB);
      }
      if (is_key_pressed(KC_TAB, KMod_CONTROL))
      {
          clear_key_pressed(KC_TAB);
          toggle_gui();
      }
      // Middle mouse camera actions for FrontView
      if (is_game_key_pressed(Gkey_SnapCamera, &val, true))
      {
          struct Camera* cam = &player->cameras[CamIV_FrontView];
          struct Packet* pckt = get_packet(my_player_number);
          int angle = cam->orient_a;
          if (lbKeyOn[KC_LCONTROL])
          {
              set_packet_control(pckt, PCtr_ViewRotateCW);
        }
        else if (lbKeyOn[KC_LSHIFT])
        {
            set_packet_control(pckt, PCtr_ViewRotateCCW);
        }
        else
        {
            if (angle == 0 || angle == 2048)
            {
                (angle = 1024);
            }
            else if (angle == 512)
            {
                (angle = 1536);
            }
            else if (angle == 1536)
            {
                (angle = 512);
            }
            else
            {
                (angle = 0);
            }
        set_packet_action(pckt,PckA_SetMapRotation,angle,0,0,0);
        }
        clear_key_pressed(val);
      }
    }

    if (is_game_key_pressed(Gkey_ZoomToFight, &val, false))
    {
        clear_key_pressed(val);
        zoom_to_fight(player->id_number);
        return 1;
    }
    if ( is_game_key_pressed(Gkey_ZoomCrAnnoyed, &val, false) )
    {
        clear_key_pressed(val);
        zoom_to_next_annoyed_creature();
        return 1;
    }
    if (zoom_shortcuts())
    {
        return 1;
    }
    if ( (player->work_state == PSt_PlaceTerrain) || (player->work_state == PSt_MkDigger) || (player->work_state == PSt_MkBadCreatr) || (player->work_state == PSt_MkGoodCreatr) 
        || (player->work_state == PSt_KillPlayer) || (player->work_state == PSt_HeartHealth) || (player->work_state == PSt_StealRoom) || 
        (player->work_state == PSt_StealSlab) || (player->work_state == PSt_ConvertCreatr) )
    {
        process_cheat_mode_selection_inputs();
    }
    if (is_game_key_pressed(Gkey_SwitchToMap, &val, false))
    {
      clear_key_pressed(val);
      if ((player->view_mode != PVM_ParchFadeOut) && (game.small_map_state != 2))
      {
          turn_off_all_window_menus();
          zoom_to_parchment_map();
      }
      return 1;
    }
    if (is_key_pressed(KC_F, KMod_ALT))
    {
        clear_key_pressed(KC_F);
        toggle_hero_health_flowers();
    }
    get_status_panel_keyboard_action_inputs();
    return 0;
}

short get_creature_passenger_action_inputs(void)
{
    struct PlayerInfo* player = get_my_player();
    if (get_players_packet_action(player) != PckA_None)
        return 1;
    if (((game.operation_flags & GOF_Paused) == 0) || ((game.operation_flags & GOF_WorldInfluence) != 0))
        get_gui_inputs(1);
    if (player->controlled_thing_idx == 0)
        return false;
    if (right_button_released)
    {
        set_players_packet_action(player, PckA_PasngrCtrlExit, player->controlled_thing_idx, 0, 0, 0);
        return true;
  }
  struct Thing* thing = thing_get(player->controlled_thing_idx);
  TRACE_THING(thing);
  if (!thing_exists(thing) || (player->controlled_thing_creatrn != thing->creation_turn))
  {
    set_players_packet_action(player, PckA_PasngrCtrlExit, player->controlled_thing_idx,0,0,0);
    return true;
  }
  if (is_key_pressed(KC_TAB,KMod_NONE))
  {
    clear_key_pressed(KC_TAB);
    toggle_gui_overlay_map();
  }
  return false;
}

short get_creature_control_action_inputs(void)
{
    long keycode;
    SYNCDBG(6,"Starting");
    struct PlayerInfo* player = get_my_player();
    if (get_players_packet_action(player) != PckA_None)
        return 1;
    if ( ((game.operation_flags & GOF_Paused) == 0) || ((game.operation_flags & GOF_WorldInfluence) != 0))
        get_gui_inputs(1);
    if (is_key_pressed(KC_NUMPADENTER,KMod_DONTCARE))
    {
        if (toggle_instance_cheat_menu())
            clear_key_pressed(KC_NUMPADENTER);
    }
    // also use the main keyboard enter key (while holding shift) for cheat menu
    if (is_key_pressed(KC_RETURN,KMod_SHIFT))
        {
            toggle_instance_cheat_menu();
                clear_key_pressed(KC_RETURN);
        }
    if (is_key_pressed(KC_F12,KMod_DONTCARE))
    {
        toggle_creature_cheat_menu();
            clear_key_pressed(KC_F12);
    }

    if (player->controlled_thing_idx != 0)
    {
        short make_packet = right_button_released || is_key_pressed(KC_ESCAPE, KMod_DONTCARE);
        if (!make_packet)
        {
            struct Thing* thing = thing_get(player->controlled_thing_idx);
            TRACE_THING(thing);
            if ((player->controlled_thing_creatrn != thing->creation_turn) || ((thing->alloc_flags & TAlF_Exists) == 0) || (thing->active_state == CrSt_CreatureUnconscious))
                make_packet = true;
        }
        if (make_packet)
        {
            right_button_released = 0;
            clear_key_pressed(KC_ESCAPE);
            set_players_packet_action(player, PckA_DirectCtrlExit, player->controlled_thing_idx,0,0,0);
        }
    }
    // Use the Query/Message keys and mouse wheel to scroll through query pages and go to correct query page when selecting an instance.
    struct Thing* thing = thing_get(player->controlled_thing_idx);
    if (menu_is_active(GMnu_CREATURE_QUERY1))
    {
      if ( ( (is_key_pressed(KC_7,KMod_DONTCARE) || (is_key_pressed(KC_NUMPAD7,KMod_DONTCARE))) & (creature_instance_get_available_id_for_pos(thing,6) > 0) ) ||
           ( (is_key_pressed(KC_8,KMod_DONTCARE) || (is_key_pressed(KC_NUMPAD8,KMod_DONTCARE))) & (creature_instance_get_available_id_for_pos(thing,7) > 0) ) ||
           ( (is_key_pressed(KC_9,KMod_DONTCARE) || (is_key_pressed(KC_NUMPAD9,KMod_DONTCARE))) & (creature_instance_get_available_id_for_pos(thing,8) > 0) ) ||
           ( (is_key_pressed(KC_0,KMod_DONTCARE) || (is_key_pressed(KC_NUMPAD0,KMod_DONTCARE))) & (creature_instance_get_available_id_for_pos(thing,9) > 0) )  )
      {
        turn_off_menu(GMnu_CREATURE_QUERY1);
        turn_on_menu(GMnu_CREATURE_QUERY2);
      }
      if (is_game_key_pressed(Gkey_ToggleMessage, &keycode, false) || wheel_scrolled_down)
      {
        turn_off_menu(GMnu_CREATURE_QUERY1);
        if (creature_instance_get_available_id_for_pos(thing,6) > 0)
        {
            turn_on_menu(GMnu_CREATURE_QUERY2);
        } else
        {
            turn_on_menu(GMnu_CREATURE_QUERY3);
        }
        clear_key_pressed(keycode);
        fake_button_click(0);
        update_wheel_scrolled();
      }
      if (is_game_key_pressed(Gkey_CrtrQueryMod, &keycode, false) || wheel_scrolled_up)
      {
        turn_off_menu(GMnu_CREATURE_QUERY1);
        turn_on_menu(GMnu_CREATURE_QUERY4);
        clear_key_pressed(keycode);
        fake_button_click(0);
        update_wheel_scrolled();
      }
    }
    if (menu_is_active(GMnu_CREATURE_QUERY2))
    {
      if ( ( (is_key_pressed(KC_1,KMod_DONTCARE) || (is_key_pressed(KC_NUMPAD1,KMod_DONTCARE))) ) ||
           ( (is_key_pressed(KC_2,KMod_DONTCARE) || (is_key_pressed(KC_NUMPAD2,KMod_DONTCARE))) & (creature_instance_get_available_id_for_pos(thing,1) > 0) ) ||
           ( (is_key_pressed(KC_3,KMod_DONTCARE) || (is_key_pressed(KC_NUMPAD3,KMod_DONTCARE))) & (creature_instance_get_available_id_for_pos(thing,2) > 0) ) ||
           ( (is_key_pressed(KC_4,KMod_DONTCARE) || (is_key_pressed(KC_NUMPAD4,KMod_DONTCARE))) & (creature_instance_get_available_id_for_pos(thing,3) > 0) )  )
      {
        turn_off_menu(GMnu_CREATURE_QUERY2);
        turn_on_menu(GMnu_CREATURE_QUERY1);
      }
      if (is_game_key_pressed(Gkey_ToggleMessage, &keycode, false) || wheel_scrolled_down)
      {
        turn_off_menu(GMnu_CREATURE_QUERY2);
        turn_on_menu(GMnu_CREATURE_QUERY3);
        clear_key_pressed(keycode);
        fake_button_click(0);
        update_wheel_scrolled();
      }
      if (is_game_key_pressed(Gkey_CrtrQueryMod, &keycode, false) || wheel_scrolled_up)
      {
        turn_off_menu(GMnu_CREATURE_QUERY2);
        turn_on_menu(GMnu_CREATURE_QUERY1);
        clear_key_pressed(keycode);
        fake_button_click(0);
        update_wheel_scrolled();
      }
    }
    if (menu_is_active(GMnu_CREATURE_QUERY3))
    {
      if ( ( (is_key_pressed(KC_1,KMod_DONTCARE) || (is_key_pressed(KC_NUMPAD1,KMod_DONTCARE))) ) ||
           ( (is_key_pressed(KC_2,KMod_DONTCARE) || (is_key_pressed(KC_NUMPAD2,KMod_DONTCARE))) & (creature_instance_get_available_id_for_pos(thing,1) > 0) ) ||
           ( (is_key_pressed(KC_3,KMod_DONTCARE) || (is_key_pressed(KC_NUMPAD3,KMod_DONTCARE))) & (creature_instance_get_available_id_for_pos(thing,2) > 0) ) ||
           ( (is_key_pressed(KC_4,KMod_DONTCARE) || (is_key_pressed(KC_NUMPAD4,KMod_DONTCARE))) & (creature_instance_get_available_id_for_pos(thing,3) > 0) )  )
      {
        turn_off_menu(GMnu_CREATURE_QUERY3);
        turn_on_menu(GMnu_CREATURE_QUERY1);
      }
      if ( ( (is_key_pressed(KC_7,KMod_DONTCARE) || (is_key_pressed(KC_NUMPAD7,KMod_DONTCARE))) & (creature_instance_get_available_id_for_pos(thing,6) > 0) ) ||
           ( (is_key_pressed(KC_8,KMod_DONTCARE) || (is_key_pressed(KC_NUMPAD8,KMod_DONTCARE))) & (creature_instance_get_available_id_for_pos(thing,7) > 0) ) ||
           ( (is_key_pressed(KC_9,KMod_DONTCARE) || (is_key_pressed(KC_NUMPAD9,KMod_DONTCARE))) & (creature_instance_get_available_id_for_pos(thing,8) > 0) ) ||
           ( (is_key_pressed(KC_0,KMod_DONTCARE) || (is_key_pressed(KC_NUMPAD0,KMod_DONTCARE))) & (creature_instance_get_available_id_for_pos(thing,9) > 0) )  )
      {
        turn_off_menu(GMnu_CREATURE_QUERY3);
        turn_on_menu(GMnu_CREATURE_QUERY2);
      }
      if (is_game_key_pressed(Gkey_ToggleMessage, &keycode, false) || wheel_scrolled_down)
      {
        turn_off_menu(GMnu_CREATURE_QUERY3);
        turn_on_menu(GMnu_CREATURE_QUERY4);
        clear_key_pressed(keycode);
        fake_button_click(0);
        update_wheel_scrolled();
      }
      if (is_game_key_pressed(Gkey_CrtrQueryMod, &keycode, false) || wheel_scrolled_up)
      {
        turn_off_menu(GMnu_CREATURE_QUERY3);
        if (creature_instance_get_available_id_for_pos(thing,6) > 0)
        {
            turn_on_menu(GMnu_CREATURE_QUERY2);
        } else
        {
            turn_on_menu(GMnu_CREATURE_QUERY1);
        }
        clear_key_pressed(keycode);
        fake_button_click(0);
        update_wheel_scrolled();
      }
    }
    if (menu_is_active(GMnu_CREATURE_QUERY4))
    {
      if ( ( (is_key_pressed(KC_1,KMod_DONTCARE) || (is_key_pressed(KC_NUMPAD1,KMod_DONTCARE))) ) ||
           ( (is_key_pressed(KC_2,KMod_DONTCARE) || (is_key_pressed(KC_NUMPAD2,KMod_DONTCARE))) & (creature_instance_get_available_id_for_pos(thing,1) > 0) ) ||
           ( (is_key_pressed(KC_3,KMod_DONTCARE) || (is_key_pressed(KC_NUMPAD3,KMod_DONTCARE))) & (creature_instance_get_available_id_for_pos(thing,2) > 0) ) ||
           ( (is_key_pressed(KC_4,KMod_DONTCARE) || (is_key_pressed(KC_NUMPAD4,KMod_DONTCARE))) & (creature_instance_get_available_id_for_pos(thing,3) > 0) )  )
      {
        turn_off_menu(GMnu_CREATURE_QUERY4);
        turn_on_menu(GMnu_CREATURE_QUERY1);
      }
      if ( ( (is_key_pressed(KC_7,KMod_DONTCARE) || (is_key_pressed(KC_NUMPAD7,KMod_DONTCARE))) & (creature_instance_get_available_id_for_pos(thing,6) > 0) ) ||
           ( (is_key_pressed(KC_8,KMod_DONTCARE) || (is_key_pressed(KC_NUMPAD8,KMod_DONTCARE))) & (creature_instance_get_available_id_for_pos(thing,7) > 0) ) ||
           ( (is_key_pressed(KC_9,KMod_DONTCARE) || (is_key_pressed(KC_NUMPAD9,KMod_DONTCARE))) & (creature_instance_get_available_id_for_pos(thing,8) > 0) ) ||
           ( (is_key_pressed(KC_0,KMod_DONTCARE) || (is_key_pressed(KC_NUMPAD0,KMod_DONTCARE))) & (creature_instance_get_available_id_for_pos(thing,9) > 0) )  )
      {
        turn_off_menu(GMnu_CREATURE_QUERY4);
        turn_on_menu(GMnu_CREATURE_QUERY2);
      }
      if (is_game_key_pressed(Gkey_ToggleMessage, &keycode, false) || wheel_scrolled_down)
      {
        turn_off_menu(GMnu_CREATURE_QUERY4);
        turn_on_menu(GMnu_CREATURE_QUERY1);
        clear_key_pressed(keycode);
        fake_button_click(0);
        update_wheel_scrolled();
      }
      if (is_game_key_pressed(Gkey_CrtrQueryMod, &keycode, false) || wheel_scrolled_up)
      {
        turn_off_menu(GMnu_CREATURE_QUERY4);
        turn_on_menu(GMnu_CREATURE_QUERY3);
        clear_key_pressed(keycode);
        fake_button_click(0);
        update_wheel_scrolled();
      }
    }
 
    if (is_key_pressed(KC_TAB, !KMod_CONTROL))
    {
        clear_key_pressed(KC_TAB);
    }
    if (is_key_pressed(KC_TAB, KMod_CONTROL))
    {
        clear_key_pressed(KC_TAB);
        toggle_gui();
    }
    int numkey = -1;
    for (keycode=KC_1; keycode <= KC_0; keycode++)
    {
        if (is_key_pressed(keycode,KMod_DONTCARE))
        {
            clear_key_pressed(keycode);
            numkey = keycode-KC_1;
            break;
        }
    }
    if (numkey == -1)
    {   
        if (is_key_pressed(79,KMod_DONTCARE))
        {
            clear_key_pressed(79);
            numkey = 0;
        } else 
        if (is_key_pressed(80,KMod_DONTCARE))
        {
            clear_key_pressed(80);
            numkey = 1;
        } else 
        if (is_key_pressed(81,KMod_DONTCARE))
        {
            clear_key_pressed(81);
            numkey = 2;
        } else 
        if (is_key_pressed(75,KMod_DONTCARE))
        {
            clear_key_pressed(75);
            numkey = 3;
        } else 
        if (is_key_pressed(76,KMod_DONTCARE))
        {
            clear_key_pressed(76);
            numkey = 4;
        } else 
        if (is_key_pressed(77,KMod_DONTCARE))
        {
            clear_key_pressed(77);
            numkey = 5;
        } else 
        if (is_key_pressed(71,KMod_DONTCARE))
        {
            clear_key_pressed(71);
            numkey = 6;
        } else 
        if (is_key_pressed(72,KMod_DONTCARE))
        {
            clear_key_pressed(72);
            numkey = 7;
        } else 
        if (is_key_pressed(73,KMod_DONTCARE))
        {
            clear_key_pressed(73);
            numkey = 8;
        } else 
        if (is_key_pressed(82,KMod_DONTCARE))
        {
            clear_key_pressed(82);
            numkey = 9;
        }
    }
        long val;
        TextStringId StrID = 0;
        for (int i = 0; i <= 15; i++)
        {
            if (is_game_key_pressed(Gkey_ZoomRoom00 + i, &val, false))
            {
                clear_key_pressed(val);
                set_players_packet_action(player, PckA_SwitchTeleportDest, i, 0, 0, 0);
                if (i == 15)
                {
                    StrID = 567;
                }
                else
                {
                    struct RoomConfigStats* roomst = get_room_kind_stats(zoom_key_room_order[i]);
                    StrID = roomst->name_stridx;
                }
            }
        
        }
        if (is_key_pressed(KC_SEMICOLON,KMod_DONTCARE))
        {
            set_players_packet_action(player, PckA_SwitchTeleportDest, 16, 0, 0, 0);; // Last work room
        }
        else if (is_key_pressed(KC_SLASH,KMod_DONTCARE))
        {
            set_players_packet_action(player, PckA_SwitchTeleportDest, 17, 0, 0, 0);; // Call to Arms
            struct PowerConfigStats *powerst = get_power_model_stats(PwrK_CALL2ARMS);
            StrID = powerst->name_stridx;
        }
        else if (is_key_pressed(KC_COMMA,KMod_DONTCARE))
        {
<<<<<<< HEAD
            set_players_packet_action(player, PckA_SwitchTeleportDest, 18, 0, 0, 0);
=======
            set_players_packet_action(player, PckA_SwitchTeleportDest, 18, 0, 0, 0); // default behaviour
>>>>>>> 3df6530f
            StrID = 609;
        }
        struct Thing* creatng = thing_get(player->controlled_thing_idx);
        if ( (StrID != 0) && (creature_instance_is_available(creatng, CrInst_TELEPORT)) )
        {
            char CrInst = -45;
            if (game.active_messages_count > 0)
            {
                clear_messages_from_player(CrInst);
            }
            message_add(CrInst, get_string(StrID));
        }
<<<<<<< HEAD
        if (is_game_key_pressed(Gkey_CrtrContrlMod, &val, false))
        {
            set_players_packet_action(player, PckA_ToggleFirstPersonReinforce, 0, 0, 0, 0);
            struct GameKey* GKey = &settings.kbkeys[Gkey_CrtrContrlMod];
            clear_key_pressed(GKey->code);
=======
        struct PlayerInfoAdd* playeradd = get_playeradd(player->id_number);
        if (is_game_key_pressed(Gkey_CrtrContrlMod, &val, false))
        {
            if (!playeradd->first_person_dig_claim_mode)
            {
                set_players_packet_action(player, PckA_SetFirstPersonDigMode, true, 0, 0, 0);
            }
        }
        else
        {
            if (playeradd->first_person_dig_claim_mode)
            {
                set_players_packet_action(player, PckA_SetFirstPersonDigMode, false, 0, 0, 0);
            }
>>>>>>> 3df6530f
        }
        player->thing_under_hand = 0;
        struct CreatureControl* cctrl = creature_control_get_from_thing(thing);
        if (cctrl->active_instance_id == CrInst_FIRST_PERSON_DIG)
        {
            if (is_game_key_pressed(Gkey_SellTrapOnSubtile, &val, true))
            {
                first_person_see_item_desc = true;
            }
            else
            {
                first_person_see_item_desc = false;
            }
            struct Thing* dragtng = thing_get(cctrl->dragtng_idx);
            if (thing_is_trap_crate(dragtng))
            {
                struct Thing* traptng = controlled_get_trap_to_rearm(thing);
                if (!thing_is_invalid(traptng))
                {
                    player->thing_under_hand = traptng->index;
                }
            }
            else if (thing_is_invalid(dragtng))
            {
                struct ShotConfigStats* shotst = get_shot_model_stats(ShM_Dig);
                TbBool diggable_subtile;
                MapSubtlCoord stl_x = thing->mappos.x.stl.num;
                MapSubtlCoord stl_y = thing->mappos.y.stl.num;
                for (unsigned char range = 0; range < shotst->health; range++)
                {
                    controlled_continue_looking_excluding_diagonal(thing, &stl_x, &stl_y);
                    diggable_subtile = subtile_is_diggable_for_player(thing->owner, stl_x, stl_y, true);
                    if (diggable_subtile)
                    {
                        break;
                    }
                }
                if (!diggable_subtile)
                {
                    struct Thing* picktng = controlled_get_thing_to_pick_up(thing);
                    if (!thing_is_invalid(picktng))
                    {
                        player->thing_under_hand = picktng->index;
                        if (first_person_see_item_desc)
                        {
                            display_controlled_pick_up_thing_name(picktng, 1, player->id_number);
                        }
                    }
                }
            }
            if (playeradd->selected_fp_thing_pickup != player->thing_under_hand)
            {
                set_players_packet_action(player, PckA_SelectFPPickup, player->thing_under_hand, 0, 0, 0);
            }
        }
        if (!creature_affected_by_spell(thing, SplK_Chicken))
        {
            if (numkey != -1)
            {
                int num_avail = 0;
                for (int idx = 0; idx < LEARNED_INSTANCES_COUNT; idx++)
                {
                    struct Thing* cthing = thing_get(player->controlled_thing_idx);
                    TRACE_THING(cthing);
                    struct CreatureStats* crstat = creature_stats_get_from_thing(cthing);
                    int inst_id = crstat->learned_instance_id[idx];
                    if (creature_instance_is_available(cthing, inst_id))
                    {
                        if (numkey == num_avail)
                        {
                            set_players_packet_action(player, PckA_CtrlCrtrSetInstnc, inst_id, 0, 0, 0);
                            break;
                        }
                        num_avail++;
                    }
                }
            }
        }
    return false;
}

void get_packet_control_mouse_clicks(void)
{
    static int synthetic_left = 0; //arbitrary state machine, not deserving own enum
    static int synthetic_right = 0;
    SYNCDBG(8,"Starting");

    if ( ((game.operation_flags & GOF_Paused) != 0) || (busy_doing_gui) )
    {
        return;
    }

    struct PlayerInfo* player = get_my_player();

    if ( left_button_held || synthetic_left == 1)
    {
      set_players_packet_control(player, PCtr_LBtnHeld);
      synthetic_left = 2;
    }

    if ( right_button_held || synthetic_right == 1 )
    {
      set_players_packet_control(player, PCtr_RBtnHeld);
      synthetic_right = 2;
    }

    if ( left_button_clicked || last_speech_event.type == KS_HAND_CHOOSE )
    {
      set_players_packet_control(player, PCtr_LBtnClick);

      if ( last_speech_event.type == KS_HAND_CHOOSE ) {
        synthetic_left = 1;
      }
      else {
        synthetic_left = 0; //good idea to cancel current pick up, mouse takes precedence
      }
    }

    if ( right_button_clicked || last_speech_event.type == KS_HAND_ACTION )
    {
      set_players_packet_control(player, PCtr_RBtnClick);

      if ( last_speech_event.type == KS_HAND_ACTION ) {
        synthetic_right = 1;
      }
      else {
        synthetic_right = 0; //good idea to cancel current slap
      }
    }

    if ( left_button_released || synthetic_left == 3)
    {
      set_players_packet_control(player, PCtr_LBtnRelease);
      synthetic_left = 0;
    }

    if ( right_button_released || synthetic_right == 3 )
    {
      set_players_packet_control(player, PCtr_RBtnRelease);
      synthetic_right = 0;
    }

    if (synthetic_right == 2) {
        synthetic_right = 3;
    }
    if (synthetic_left == 2) {
        synthetic_left = 3;
    }
}

short get_map_action_inputs(void)
{
    struct PlayerInfo* player = get_my_player();
    long mouse_x = GetMouseX();
    long mouse_y = GetMouseY();
    // Get map coordinates from mouse position on parchment screen
    long map_x;
    long map_y;
    TbBool map_valid = point_to_overhead_map(player->acamera, mouse_x / pixel_size, mouse_y / pixel_size, &map_x, &map_y);
    if  (map_valid)
    {
        MapSubtlCoord stl_x = coord_subtile(map_x);
        MapSubtlCoord stl_y = coord_subtile(map_y);
        if (left_button_clicked) {
            left_button_clicked = 0;
        }
        if (left_button_released) {
            left_button_released = 0;
            set_players_packet_action(player, PckA_ZoomFromMap, stl_x, stl_y, 0, 0);
            return true;
        }
    }

    if (right_button_clicked) {
        right_button_clicked = 0;
    }
    if (right_button_released) {
        right_button_released = 0;
        zoom_from_patchment_map();
        return true;
    }
    if (get_players_packet_action(player) != PckA_None)
        return true;
    {
      if (is_key_pressed(KC_F8,KMod_NONE))
      {
          toggle_tooltips();
          clear_key_pressed(KC_F8);
      }
      if (is_key_pressed(KC_NUMPADENTER,KMod_NONE))
      {
          if (toggle_main_cheat_menu())
            clear_key_pressed(KC_NUMPADENTER);
      }
      // also use the main keyboard enter key (while holding shift) for cheat menu
      if (is_key_pressed(KC_RETURN,KMod_SHIFT))
      {
          if (toggle_main_cheat_menu())
            clear_key_pressed(KC_RETURN);
      }
      long keycode;
      if (is_game_key_pressed(Gkey_SwitchToMap, &keycode, false))
      {
          clear_key_pressed(keycode);
          turn_off_all_window_menus();
          zoom_from_patchment_map();
          return true;
      }
      return false;
    }
}

// TODO: Might want to initiate this in main() and pass a reference to it
// rather than using this global variable. But this works.
int global_frameskipTurn = 0;

void get_isometric_or_front_view_mouse_inputs(struct Packet *pckt,int rotate_pressed,int speed_pressed)
{
    // Reserve the scroll wheel for the resurrect and transfer creature specials
    if ((menu_is_active(GMnu_RESURRECT_CREATURE) || menu_is_active(GMnu_TRANSFER_CREATURE) || lbKeyOn[KC_LSHIFT] || lbKeyOn[KC_LCONTROL]) == 0)
    {
        // mouse scroll zoom unaffected by frameskip
        if ((pckt->control_flags & PCtr_MapCoordsValid) != 0)
        {
            if (wheel_scrolled_up)
            {
                set_packet_control(pckt, PCtr_ViewZoomIn);
            }
            if (wheel_scrolled_down)
            {
                set_packet_control(pckt, PCtr_ViewZoomOut);
            }
        }
    }
    if (menu_is_active(GMnu_BATTLE) && lbKeyOn[KC_LCONTROL])
    {
        if (wheel_scrolled_up)
        {
            gui_previous_battle(0);
        }
        if (wheel_scrolled_down)
        {
            gui_next_battle(0);
        }
    }
    // Only pan the camera as often as normal despite frameskip
    if (game.frame_skip > 0)
    {
        int frameskipMax = 1;
        if (game.frame_skip < 4)
        {
            frameskipMax = game.frame_skip;
        }
        else if (game.frame_skip == 4)
        {
            frameskipMax = 3;
        }
        else if (game.frame_skip > 20 && game.frame_skip < 50)
        {
            frameskipMax = (game.frame_skip) / ( log(game.frame_skip) / log(17) );
        }
        else if (game.frame_skip < 200)
        {
            frameskipMax = game.frame_skip / ( log(game.frame_skip) / log(10) );
        }
        else if (game.frame_skip == 512) // max frameskip
        {
            frameskipMax = 60;
        }
        else // more than 200 but less than 512
        {
            frameskipMax = game.frame_skip / ( log(game.frame_skip) / log(4) );
        }
        TbBool moveTheCamera = (global_frameskipTurn == 0);
        //Checking for evenly distributed camera movement for the various frameskip amounts
        //JUSTMSG("moveTheCamera: %d", moveTheCamera);
        global_frameskipTurn++;
        if (global_frameskipTurn > frameskipMax) global_frameskipTurn = 0;
        if (!moveTheCamera) return;
    }
    // Camera Panning : mouse at window edge scrolling feature
    if (!LbIsMouseActive())
    {
        return; // don't pan the camera if the mouse has left the window
    }
    long mx = my_mouse_x;
    long my = my_mouse_y;
    long edge_scrolling_border = max(4, scale_fixed_DK_value(4));
    if (mx <= edge_scrolling_border)
    {
        if ( is_game_key_pressed(Gkey_MoveLeft, NULL, false) || is_key_pressed(KC_LEFT,KMod_DONTCARE) )
        {
          if (!rotate_pressed)
            pckt->additional_packet_values |= PCAdV_SpeedupPressed;
        }
        set_packet_control(pckt, PCtr_MoveLeft);
    }
    if (mx >= MyScreenWidth-edge_scrolling_border)
    {
        if ( is_game_key_pressed(Gkey_MoveRight, NULL, false) || is_key_pressed(KC_RIGHT,KMod_DONTCARE) )
        {
          if (!rotate_pressed)
            pckt->additional_packet_values |= PCAdV_SpeedupPressed;
        }
        set_packet_control(pckt, PCtr_MoveRight);
    }
    if (my <= edge_scrolling_border)
    {
        if ( is_game_key_pressed(Gkey_MoveUp, NULL, false) || is_key_pressed(KC_UP,KMod_DONTCARE) )
        {
          if (!rotate_pressed)
            pckt->additional_packet_values |= PCAdV_SpeedupPressed;
        }
        set_packet_control(pckt, PCtr_MoveUp);
    }
    if (my >= MyScreenHeight-edge_scrolling_border)
    {
        if ( is_game_key_pressed(Gkey_MoveDown, NULL, false) || is_key_pressed(KC_DOWN,KMod_DONTCARE) )
        {
          if (!rotate_pressed)
            pckt->additional_packet_values |= PCAdV_SpeedupPressed;
        }
        set_packet_control(pckt, PCtr_MoveDown);
    }
}

void get_isometric_view_nonaction_inputs(void)
{
    struct PlayerInfo* player = get_my_player();
    struct Packet* packet = get_packet(my_player_number);
    int rotate_pressed = is_game_key_pressed(Gkey_RotateMod, NULL, true);
    int speed_pressed = is_game_key_pressed(Gkey_SpeedMod, NULL, true);
    if ((player->allocflags & PlaF_KeyboardInputDisabled) != 0)
      return;
    if (speed_pressed != 0)
        packet->additional_packet_values |= PCAdV_SpeedupPressed;
    TbBool no_mods = false;
    if ((rotate_pressed != 0) || (speed_pressed != 0) || (check_current_gui_layer(GuiLayer_OneClick)))
      no_mods = true;

    get_isometric_or_front_view_mouse_inputs(packet, rotate_pressed, speed_pressed);

    if ( rotate_pressed )
    {
        if ( is_game_key_pressed(Gkey_MoveLeft, NULL, no_mods) || is_key_pressed(KC_LEFT,KMod_DONTCARE) )
            set_packet_control(packet, PCtr_ViewRotateCW);
        if ( is_game_key_pressed(Gkey_MoveRight, NULL, no_mods) || is_key_pressed(KC_RIGHT,KMod_DONTCARE) )
            set_packet_control(packet, PCtr_ViewRotateCCW);
        if ( is_game_key_pressed(Gkey_MoveUp, NULL, no_mods) || is_key_pressed(KC_UP,KMod_DONTCARE) )
            set_packet_control(packet, PCtr_ViewZoomIn);
        if ( is_game_key_pressed(Gkey_MoveDown, NULL, no_mods) || is_key_pressed(KC_DOWN,KMod_DONTCARE) )
            set_packet_control(packet, PCtr_ViewZoomOut);
    } else
    {
        if ( is_game_key_pressed(Gkey_RotateCW, NULL, false) )
            set_packet_control(packet, PCtr_ViewRotateCW);
        if ( is_game_key_pressed(Gkey_RotateCCW, NULL, false) )
            set_packet_control(packet, PCtr_ViewRotateCCW);
        if ( is_game_key_pressed(Gkey_ZoomIn, NULL, false) )
            set_packet_control(packet, PCtr_ViewZoomIn);
        if ( is_game_key_pressed(Gkey_ZoomOut, NULL, false) )
            set_packet_control(packet, PCtr_ViewZoomOut);
        if ( is_game_key_pressed(Gkey_MoveLeft, NULL, no_mods) || is_key_pressed(KC_LEFT,KMod_DONTCARE) )
            set_packet_control(packet, PCtr_MoveLeft);
        if ( is_game_key_pressed(Gkey_MoveRight, NULL, no_mods) || is_key_pressed(KC_RIGHT,KMod_DONTCARE) )
            set_packet_control(packet, PCtr_MoveRight);
        if ( is_game_key_pressed(Gkey_MoveUp, NULL, no_mods) || is_key_pressed(KC_UP,KMod_DONTCARE) )
            set_packet_control(packet, PCtr_MoveUp);
        if ( is_game_key_pressed(Gkey_MoveDown, NULL, no_mods) || is_key_pressed(KC_DOWN,KMod_DONTCARE) )
            set_packet_control(packet, PCtr_MoveDown);
    }
}

void get_overhead_view_nonaction_inputs(void)
{
    SYNCDBG(19,"Starting");
    struct PlayerInfo* player = get_my_player();
    struct Packet* pckt = get_packet(my_player_number);
    long my = my_mouse_y;
    long mx = my_mouse_x;
    int rotate_pressed = is_game_key_pressed(Gkey_RotateMod, NULL, true);
    int speed_pressed = is_game_key_pressed(Gkey_SpeedMod, NULL, true);
    if ((player->allocflags & PlaF_KeyboardInputDisabled) == 0)
    {
        if (speed_pressed)
          pckt->additional_packet_values |= PCAdV_SpeedupPressed;
        if (rotate_pressed)
        {
          if ( is_game_key_pressed(Gkey_MoveUp, NULL, speed_pressed!=0) )
            set_packet_control(pckt, PCtr_ViewZoomIn);
          if ( is_game_key_pressed(Gkey_MoveDown, NULL, speed_pressed!=0) )
            set_packet_control(pckt, PCtr_ViewZoomOut);
        }
        if (my <= 4)
          set_packet_control(pckt, PCtr_MoveUp);
        if (my >= MyScreenHeight-4)
          set_packet_control(pckt, PCtr_MoveDown);
        if (mx <= 4)
          set_packet_control(pckt, PCtr_MoveLeft);
        if (mx >= MyScreenWidth-4)
          set_packet_control(pckt, PCtr_MoveRight);
    }
}

void get_front_view_nonaction_inputs(void)
{
    static TbClockMSec last_rotate_left_time = 0;
    static TbClockMSec last_rotate_right_time = 0;
    struct PlayerInfo* player = get_my_player();
    struct Packet* pckt = get_packet(my_player_number);
    int rotate_pressed = is_game_key_pressed(Gkey_RotateMod, NULL, true);
    int speed_pressed = is_game_key_pressed(Gkey_SpeedMod, NULL, true);
    TbBool no_mods = false;
    if ((rotate_pressed != 0) || (speed_pressed != 0) || (check_current_gui_layer(GuiLayer_OneClick)))
      no_mods = true;

    if ((player->allocflags & PlaF_KeyboardInputDisabled) != 0)
      return;
    if (speed_pressed != 0)
      pckt->additional_packet_values |= PCAdV_SpeedupPressed;

    get_isometric_or_front_view_mouse_inputs(pckt,rotate_pressed,speed_pressed);

    if ( rotate_pressed )
    {
        if ( is_game_key_pressed(Gkey_MoveLeft, NULL, no_mods) || is_key_pressed(KC_LEFT,KMod_DONTCARE) )
        {
          if ( LbTimerClock() > last_rotate_left_time+250 )
          {
            set_packet_control(pckt, PCtr_ViewRotateCW);
            last_rotate_left_time = LbTimerClock();
          }
        }
        if ( is_game_key_pressed(Gkey_MoveRight, NULL, no_mods) || is_key_pressed(KC_RIGHT,KMod_DONTCARE) )
        {
          if ( LbTimerClock() > last_rotate_right_time+250 )
          {
            set_packet_control(pckt, PCtr_ViewRotateCCW);
            last_rotate_right_time = LbTimerClock();
          }
        }
        if ( is_game_key_pressed(Gkey_MoveUp, NULL, no_mods) || is_key_pressed(KC_UP,KMod_DONTCARE) )
            set_packet_control(pckt, PCtr_ViewZoomIn);
        if ( is_game_key_pressed(Gkey_MoveDown, NULL, no_mods) || is_key_pressed(KC_DOWN,KMod_DONTCARE) )
            set_packet_control(pckt, PCtr_ViewZoomOut);
    } else
    {
        if ( is_game_key_pressed(Gkey_RotateCW, NULL, false) )
        {
          if ( LbTimerClock() > last_rotate_left_time+250 )
          {
            set_packet_control(pckt, PCtr_ViewRotateCW);
            last_rotate_left_time = LbTimerClock();
          }
        }
        if ( is_game_key_pressed(Gkey_RotateCCW, NULL, false) )
        {
          if ( LbTimerClock() > last_rotate_right_time+250 )
          {
            set_packet_control(pckt, PCtr_ViewRotateCCW);
            last_rotate_right_time = LbTimerClock();
          }
        }
        if ( is_game_key_pressed(Gkey_MoveLeft, NULL, no_mods) || is_key_pressed(KC_LEFT,KMod_DONTCARE) )
            set_packet_control(pckt, PCtr_MoveLeft);
        if ( is_game_key_pressed(Gkey_MoveRight, NULL, no_mods) || is_key_pressed(KC_RIGHT,KMod_DONTCARE) )
            set_packet_control(pckt, PCtr_MoveRight);
        if ( is_game_key_pressed(Gkey_MoveUp, NULL, no_mods) || is_key_pressed(KC_UP,KMod_DONTCARE) )
            set_packet_control(pckt, PCtr_MoveUp);
        if ( is_game_key_pressed(Gkey_MoveDown, NULL, no_mods) || is_key_pressed(KC_DOWN,KMod_DONTCARE) )
            set_packet_control(pckt, PCtr_MoveDown);
    }
    if ( is_game_key_pressed(Gkey_ZoomIn, NULL, false) )
        set_packet_control(pckt, PCtr_ViewZoomIn);
    if ( is_game_key_pressed(Gkey_ZoomOut, NULL, false) )
        set_packet_control(pckt, PCtr_ViewZoomOut);
}

/**
 * Updates given position and context variables.
 * Makes no changes to the Game or Packets.
 */
TbBool get_player_coords_and_context(struct Coord3d *pos, unsigned char *context)
{
  unsigned long x;
  unsigned long y;
  struct PlayerInfo* player = get_my_player();
  struct DungeonAdd* dungeonadd = get_dungeonadd(player->id_number);
  if ((pointer_x < 0) || (pointer_y < 0)
   || (pointer_x >= player->engine_window_width/pixel_size)
   || (pointer_y >= player->engine_window_height/pixel_size))
      return false;
  if (top_pointed_at_x <= map_subtiles_x)
    x = top_pointed_at_x;
  else
    x = map_subtiles_x;
  if (top_pointed_at_y <= map_subtiles_y)
    y = top_pointed_at_y;
  else
    y = map_subtiles_y;
  unsigned int slb_x = subtile_slab_fast(x);
  unsigned int slb_y = subtile_slab_fast(y);
  struct SlabMap* slb = get_slabmap_block(slb_x, slb_y);
  struct SlabAttr* slbattr = get_slab_attrs(slb);
  if (slab_kind_is_door(slb->kind) && (slabmap_owner(slb) == player->id_number) && (!dungeonadd->one_click_lock_cursor))
  {
    *context = CSt_DoorKey;
    pos->x.val = (x<<8) + top_pointed_at_frac_x;
    pos->y.val = (y<<8) + top_pointed_at_frac_y;
  } else
  if (!power_hand_is_empty(player))
  {
    *context = CSt_PowerHand;
    pos->x.val = (x<<8) + top_pointed_at_frac_x;
    pos->y.val = (y<<8) + top_pointed_at_frac_y;
  } else
  if (!subtile_revealed(x,y,player->id_number))
  {
    *context = CSt_PickAxe;
    pos->x.val = (x<<8) + top_pointed_at_frac_x;
    pos->y.val = (y<<8) + top_pointed_at_frac_y;
  } else
  if (((slb_x >= map_tiles_x) || (slb_y >= map_tiles_y)) && (!dungeonadd->one_click_lock_cursor))
  {
    *context = CSt_DefaultArrow;
    pos->x.val = (block_pointed_at_x<<8) + pointed_at_frac_x;
    pos->y.val = (block_pointed_at_y<<8) + pointed_at_frac_y;
  } else
  if (((slbattr->block_flags & (SlbAtFlg_Filled|SlbAtFlg_Digable|SlbAtFlg_Valuable)) != 0) || (dungeonadd->one_click_lock_cursor))
  {
    *context = CSt_PickAxe;
    pos->x.val = (x<<8) + top_pointed_at_frac_x;
    pos->y.val = (y<<8) + top_pointed_at_frac_y;
  } else
  {
    pos->x.val = (block_pointed_at_x<<8) + pointed_at_frac_x;
    pos->y.val = (block_pointed_at_y<<8) + pointed_at_frac_y;
    struct Thing* thing = get_nearest_thing_for_hand_or_slap(player->id_number, pos->x.val, pos->y.val);
    if (!thing_is_invalid(thing))
      *context = CSt_PowerHand;
    else
      *context = CSt_DefaultArrow;
  }
  if (pos->x.val >= (map_subtiles_x << 8))
    pos->x.val = (map_subtiles_x << 8)-1;
  if (pos->y.val >= (map_subtiles_y << 8))
    pos->y.val = (map_subtiles_y << 8)-1;
  return true;
}

/**
 * Fill packet structure with non action user input in dungeon view.
 */
void get_dungeon_control_nonaction_inputs(void)
{
  struct Coord3d pos;
  my_mouse_x = GetMouseX();
  my_mouse_y = GetMouseY();
  struct PlayerInfo* player = get_my_player();
  struct Packet* pckt = get_packet(my_player_number);
  unset_packet_control(pckt, PCtr_MapCoordsValid);
  if (player->work_state == PSt_CtrlDungeon)
  {
      unsigned char context;
      if (get_player_coords_and_context(&pos, &context))
      {
          set_players_packet_position(pckt, pos.x.val, pos.y.val, context);
    }
  } else
  if (screen_to_map(player->acamera, my_mouse_x, my_mouse_y, &pos))
  {
      set_players_packet_position(pckt, pos.x.val, pos.y.val, 0);
      pckt->additional_packet_values &= ~PCAdV_ContextMask; // reset cursor states to 0 (CSt_DefaultArrow)
  }
  if (lbKeyOn[KC_LALT] && lbKeyOn[KC_X])
  {
    clear_key_pressed(KC_X);
    turn_on_menu(GMnu_QUIT);
  }
  switch (player->view_mode)
  {
  case PVM_IsometricView:
      get_isometric_view_nonaction_inputs();
      break;
  case PVM_ParchmentView:
      get_overhead_view_nonaction_inputs();
      break;
  case PVM_FrontView:
      get_front_view_nonaction_inputs();
      break;
  }
}

void get_map_nonaction_inputs(void)
{
    SYNCDBG(9,"Starting");
    struct Coord3d pos;
    pos.x.val = 0;
    pos.y.val = 0;
    pos.z.val = 0;
    struct PlayerInfo* player = get_my_player();
    TbBool coords_valid = screen_to_map(player->acamera, GetMouseX(), GetMouseY(), &pos);
    set_players_packet_position(get_packet(my_player_number), pos.x.val, pos.y.val, 0);
    struct Packet* pckt = get_packet(my_player_number);
    if (coords_valid) {
        set_packet_control(pckt, PCtr_MapCoordsValid);
    } else {
        unset_packet_control(pckt, PCtr_MapCoordsValid);
    }
    if (((game.operation_flags & GOF_Paused) == 0) && (player->view_mode == PVM_ParchmentView))
    {
        get_overhead_view_nonaction_inputs();
    }
}

short get_packet_load_game_inputs(void)
{
    load_packets_for_turn(game.pckt_gameturn);
    game.pckt_gameturn++;
    get_packet_load_game_control_inputs();
    if (get_speed_control_inputs())
        return false;
    if (get_screen_control_inputs())
        return false;
    if (get_screen_capture_inputs())
        return false;
    return false;
}

/**
 * Inputs for demo mode. In this mode, the only control keys
 * should take the game back into main menu.
 */
TbBool get_packet_load_demo_inputs(void)
{
  if (is_key_pressed(KC_SPACE,KMod_DONTCARE) ||
      is_key_pressed(KC_ESCAPE,KMod_DONTCARE) ||
      is_key_pressed(KC_RETURN,KMod_DONTCARE) ||
      (lbKeyOn[KC_LALT] && lbKeyOn[KC_X]) ||
      left_button_clicked)
  {
      clear_key_pressed(KC_SPACE);
      clear_key_pressed(KC_ESCAPE);
      clear_key_pressed(KC_RETURN);
      lbKeyOn[KC_X] = 0;
      left_button_clicked = 0;
      quit_game = 1;
      return true;
  }
  return false;
}

void get_creature_control_nonaction_inputs(void)
{
  long k;
  struct PlayerInfo* player = get_my_player();
  struct Packet* pckt = get_packet(my_player_number);

  long x = GetMouseX();
  long y = GetMouseY();
  struct Thing* thing = thing_get(player->controlled_thing_idx);
  TRACE_THING(thing);
  pckt->pos_x = 127;
  pckt->pos_y = 127;
  if ((player->allocflags & PlaF_Unknown8) != 0)
    return;
TbBool cheat_menu_active = ( (gui_box != NULL) || (gui_cheat_box != NULL) );
if (((MyScreenWidth >> 1) != GetMouseX()) || (GetMouseY() != y))
  {
      if (cheat_menu_active == false)
      {
          LbMouseSetPositionInitial((MyScreenWidth/pixel_size) >> 1, y/pixel_size); // use LbMouseSetPositionInitial because we don't want to keep moving the host cursor
      }
  }
  // Set pos_x and pos_y
  if (cheat_menu_active == false)
  {
      if (settings.first_person_move_invert)
        pckt->pos_y = 255 * ((long)MyScreenHeight - y) / MyScreenHeight;
      else
        pckt->pos_y = 255 * y / MyScreenHeight;
      pckt->pos_x = 255 * x / MyScreenWidth;
      // Update the position based on current settings
      long i = settings.first_person_move_sensitivity + 1;
      x = pckt->pos_x - 127;
      y = pckt->pos_y - 127;
      if (i < 6)
      {
          k = 5 - settings.first_person_move_sensitivity;
          pckt->pos_x = x/k + 127;
          pckt->pos_y = y/k + 127;
      } else
      if (i > 6)
      {
          k = settings.first_person_move_sensitivity - 5;
          pckt->pos_x = k*x + 127;
          pckt->pos_y = k*y + 127;
      }
      // Bound posx and pos_y
      if (pckt->pos_x > map_subtiles_x)
        pckt->pos_x = map_subtiles_x;
      if (pckt->pos_y > map_subtiles_y)
        pckt->pos_y = map_subtiles_y;
  }
      // Now do user actions
      if (thing_is_invalid(thing))
        return;
      if (thing->class_id == TCls_Creature)
      {
          if ( left_button_clicked )
          {
              left_button_clicked = 0;
              left_button_released = 0;
          }
          if ( right_button_clicked )
          {
              right_button_clicked = 0;
              right_button_released = 0;
          }
          if ( is_game_key_pressed(Gkey_MoveLeft, NULL, true) || is_key_pressed(KC_LEFT,KMod_DONTCARE) )
              set_packet_control(pckt, PCtr_MoveLeft);
          if ( is_game_key_pressed(Gkey_MoveRight, NULL, true) || is_key_pressed(KC_RIGHT,KMod_DONTCARE) )
              set_packet_control(pckt, PCtr_MoveRight);
          if ( is_game_key_pressed(Gkey_MoveUp, NULL, true) || is_key_pressed(KC_UP,KMod_DONTCARE) )
              set_packet_control(pckt, PCtr_MoveUp);
          if ( is_game_key_pressed(Gkey_MoveDown, NULL, true) || is_key_pressed(KC_DOWN,KMod_DONTCARE) )
              set_packet_control(pckt, PCtr_MoveDown);
      }
}

static void speech_pickup_of_gui_job(int job_idx)
{
    SYNCDBG(7, "Picking up creature of breed %s for job of type %d",
        last_speech_event.u.creature.model_name, job_idx);
    int kind = creature_model_id(last_speech_event.u.creature.model_name);
    if (kind < 0) {
        SYNCDBG(0, "No such creature");
        return;
    }

    unsigned short pick_flags = TPF_PickableCheck;
    if (lbKeyOn[KC_LCONTROL] || lbKeyOn[KC_RCONTROL] || (job_idx == -1))
        pick_flags |= TPF_OrderedPick;
    if (lbKeyOn[KC_LSHIFT] || lbKeyOn[KC_RSHIFT])
        pick_flags |= TPF_ReverseOrder;
    pick_up_creature_of_model_and_gui_job(kind, job_idx, my_player_number, pick_flags);
}

/**
 * Processes speech inputs that can be handled separately without interfacing with
 * mouse/keyboard code.
 */
static void get_dungeon_speech_inputs(void)
{
    SYNCDBG(8,"Starting");

    int id;
    switch (last_speech_event.type)
    {
    case KS_PICKUP_IDLE:
        speech_pickup_of_gui_job(CrGUIJob_Wandering);
        break;
    case KS_PICKUP_WORKING:
        speech_pickup_of_gui_job(CrGUIJob_Working);
        break;
    case KS_PICKUP_FIGHTING:
        speech_pickup_of_gui_job(CrGUIJob_Fighting);
        break;
    case KS_PICKUP_ANY:
        speech_pickup_of_gui_job(CrGUIJob_Any);
        break;
    case KS_SELECT_ROOM:
    {
        struct RoomConfigStats* room_stats = get_room_kind_stats(last_speech_event.u.room.id);
        activate_room_build_mode(last_speech_event.u.room.id, room_stats->tooltip_stridx);
        break;
    }
    case KS_SELECT_POWER:
        id = power_model_id(last_speech_event.u.power.model_name);
        if (id < 0) {
            WARNLOG("Bad power string %s", last_speech_event.u.power.model_name);
        }
        else {
            choose_spell(id, 2); //TODO: see what happens with tool tip
        }
        break;
    case KS_SELECT_TRAP:
        id = trap_model_id(last_speech_event.u.trapdoor.model_name);
        if (id < 0) {
            WARNLOG("Bad trap string %s", last_speech_event.u.trapdoor.model_name);
        }
        else if ((id = get_manufacture_data_index_for_thing(TCls_Trap, id)) > 0) {
            choose_workshop_item(id, 2); //TODO: see what happens with tool tip
        }
        else {
            WARNLOG("Trap %s is not in trap data array", last_speech_event.u.trapdoor.model_name);
        }
        break;
    case KS_SELECT_DOOR:
        id = door_model_id(last_speech_event.u.trapdoor.model_name);
        if (id < 0) {
            WARNLOG("Bad door string %s", last_speech_event.u.trapdoor.model_name);
        }
        else if ((id = get_manufacture_data_index_for_thing(TCls_Door, id)) > 0) {
            choose_workshop_item(id, 2); //TODO: see what happens with tool tip
        }
        else {
            WARNLOG("Door %s is not in trap data array", last_speech_event.u.trapdoor.model_name);
        }
        break;
    case KS_VIEW_INFO:
        set_menu_mode(BID_INFO_TAB); //TODO SPEECH not working for some reason, debug
        break;
    case KS_VIEW_ROOMS:
        set_menu_mode(BID_ROOM_TAB);
        break;
    case KS_VIEW_POWERS:
        set_menu_mode(BID_SPELL_TAB);
        break;
    case KS_VIEW_TRAPS:
        set_menu_mode(BID_MNFCT_TAB);
        break;
    case KS_VIEW_CREATURES:
        set_menu_mode(BID_CREATR_TAB);
        break;
    default:
        break; //don't care
    }
}

/** Fill packet struct with game action information.
 */
short get_inputs(void)
{
    if ((game.flags_cd & MFlg_IsDemoMode) != 0)
    {
        SYNCDBG(5,"Starting for demo mode");
        load_packets_for_turn(game.pckt_gameturn);
        game.pckt_gameturn++;
        get_packet_load_demo_inputs();
        return false;
    }
    if (game.packet_load_enable)
    {
        SYNCDBG(5,"Loading packet inputs");
        return get_packet_load_game_inputs();
    }
    struct PlayerInfo* player = get_my_player();
    if ((player->allocflags & PlaF_MouseInputDisabled) != 0)
    {
        SYNCDBG(5,"Starting for creature fade");
        set_players_packet_position(get_packet(my_player_number), 127, 127 , 0);
        if ((!game_is_busy_doing_gui_string_input()) && ((game.operation_flags & GOF_Paused) != 0))
        {
            long keycode;
            if (is_game_key_pressed(Gkey_TogglePause, &keycode, false))
            {
                lbKeyOn[keycode] = 0;
                set_packet_pause_toggle();
          }
        }
        return false;
    }
    SYNCDBG(5,"Starting");
    if (gui_process_inputs())
    {
        return true;
    }
    if (player->victory_state == VicS_LostLevel)
    {
        if (player->is_active != 1)
        {
            get_level_lost_inputs();
            return true;
        }
        struct Thing* thing = thing_get(player->controlled_thing_idx);
        TRACE_THING(thing);
        if (!thing_is_creature(thing))
        {
            get_level_lost_inputs();
            return true;
        }
        struct CreatureControl* cctrl = creature_control_get_from_thing(thing);
        if ((cctrl->flgfield_2 & TF2_Spectator) == 0)
        {
            get_level_lost_inputs();
            return true;
        }
    }
    TbBool inp_handled = false;
    if (((game.operation_flags & GOF_Paused) == 0) || ((game.operation_flags & GOF_WorldInfluence) != 0))
        inp_handled = get_gui_inputs(1);
    if (!inp_handled)
        inp_handled = get_global_inputs();
    if (game_is_busy_doing_gui_string_input())
      return false;
    SYNCDBG(7,"Getting inputs for view %d",(int)player->view_type);
    switch (player->view_type)
    {
    case PVT_DungeonTop:
        if (!inp_handled)
            inp_handled = get_dungeon_control_action_inputs();
        get_dungeon_control_nonaction_inputs();
        get_player_gui_clicks();
        get_packet_control_mouse_clicks();
        get_dungeon_speech_inputs();
        return inp_handled;
    case PVT_CreatureContrl:
        if (!inp_handled)
            inp_handled = get_creature_control_action_inputs();
        get_creature_control_nonaction_inputs();
        get_player_gui_clicks();
        get_packet_control_mouse_clicks();
        return inp_handled;
    case PVT_CreaturePasngr:
        if (!inp_handled)
            inp_handled = get_creature_passenger_action_inputs();
        get_player_gui_clicks();
        get_packet_control_mouse_clicks();
        return inp_handled;
    case PVT_MapScreen:
        if (!inp_handled)
            inp_handled = get_map_action_inputs();
        get_map_nonaction_inputs();
        get_player_gui_clicks();
        get_packet_control_mouse_clicks();
        // Unset button release events if we're going to do an action; this is to avoid casting
        // spells or doing other actions just after switch from parchment to dungeon view
        if (get_players_packet_action(player) != PckA_None)
            unset_players_packet_control(player, PCtr_LBtnRelease|PCtr_RBtnRelease);
        return inp_handled;
    case PVT_MapFadeIn:
        if (player->view_mode != PVM_ParchFadeIn)
        {
          if ((game.system_flags & GSF_NetworkActive) == 0)
            game.operation_flags &= ~GOF_Paused;
          if (toggle_status_menu(0))
            player->field_1 |= 0x01;
          else
            player->field_1 &= ~0x01;
          set_players_packet_action(player, PckA_SetViewType, PVT_MapScreen, 0,0,0);
        }
        return false;
    case PVT_MapFadeOut:
        if (player->view_mode != PVM_ParchFadeOut)
        {
          set_players_packet_action(player, PckA_SetViewType, PVT_DungeonTop, 0,0,0);
        }
        return false;
    default:
        SYNCDBG(7,"Default exit");
        return false;
    }
}

void input(void)
{
    SYNCDBG(4,"Starting");

    update_mouse();
    update_key_modifiers();
    update_gui_layer();

    if (KeeperSpeechPopEvent(&last_speech_event)) {
      last_speech_event.type = KS_UNUSED;
    }

    if ((game_is_busy_doing_gui_string_input()) && (lbInkey>0))
    {
      lbKeyOn[lbInkey] = 0;
    }
    struct Packet* pckt = get_packet(my_player_number);
    if (is_game_key_pressed(Gkey_CrtrContrlMod, NULL, false) != 0)
      pckt->additional_packet_values |= PCAdV_CrtrContrlPressed;
    else
      pckt->additional_packet_values &= ~PCAdV_CrtrContrlPressed;
    if (is_game_key_pressed(Gkey_CrtrQueryMod, NULL, false) != 0)
      pckt->additional_packet_values |= PCAdV_CrtrQueryPressed;
    else
      pckt->additional_packet_values &= ~PCAdV_CrtrQueryPressed;

    get_inputs();

    SYNCDBG(7,"Finished");
}

short get_gui_inputs(short gameplay_on)
{
  static ActiveButtonID over_slider_button = -1;
  SYNCDBG(7,"Starting");
  battle_creature_over = 0;
  gui_room_type_highlighted = -1;
  gui_door_type_highlighted = -1;
  gui_trap_type_highlighted = -1;
  gui_creature_type_highlighted = -1;
  if (gameplay_on) {
      update_creatr_model_activities_list();
      maintain_my_battle_list();
  }
  if (!lbDisplay.MLeftButton)
  {
      drag_menu_x = -999;
      drag_menu_y = -999;
      for (int idx = 0; idx < ACTIVE_BUTTONS_COUNT; idx++)
      {
        struct GuiButton *gbtn = &active_buttons[idx];
        if ((gbtn->flags & LbBtnF_Active) && (gbtn->gbtype == LbBtnT_Unknown6))
            gbtn->gbactn_1 = 0;
      }
  }
  update_busy_doing_gui_on_menu();
  int fmmenu_idx = first_monopoly_menu();
  struct PlayerInfo* player = get_my_player();
  int gmbtn_idx = -1;
  ActiveButtonID nx_over_slider_button = -1;
  struct GuiButton *gbtn;
  // Sweep through buttons
  for (int gidx = 0; gidx < ACTIVE_BUTTONS_COUNT; gidx++)
  {
      gbtn = &active_buttons[gidx];
      if ((gbtn->flags & LbBtnF_Active) == 0)
          continue;
      if (!get_active_menu(gbtn->gmenu_idx)->is_turned_on)
          continue;
      Gf_Btn_Callback callback = gbtn->maintain_call;
      if (callback != NULL)
          callback(gbtn);
      if ((gbtn->btype_value & LbBFeF_NoMouseOver) != 0)
          continue;
      // TODO GUI Introduce circular buttons instead of specific condition for pannel map
      if ((menu_id_to_number(GMnu_MAIN) >= 0) && mouse_is_over_pannel_map(player->minimap_pos_x,player->minimap_pos_y))
          continue;
      if ( (check_if_mouse_is_over_button(gbtn) && !game_is_busy_doing_gui_string_input())
        || ((gbtn->gbtype == LbBtnT_Unknown6) && (gbtn->gbactn_1 != 0)) )
      {
          if ((fmmenu_idx == -1) || (gbtn->gmenu_idx == fmmenu_idx))
          {
            gmbtn_idx = gidx;
            gbtn->flags |= LbBtnF_Unknown10;
            busy_doing_gui = 1;
            callback = gbtn->ptover_event;
            if (callback != NULL)
                callback(gbtn);
            if (gbtn->gbtype == LbBtnT_Unknown6)
                break;
            if (gbtn->gbtype == LbBtnT_HorizSlider)
                nx_over_slider_button = gidx;
          } else
          {
            gbtn->flags &= ~LbBtnF_Unknown10;
          }
      } else
      {
          gbtn->flags &= ~LbBtnF_Unknown10;
      }
      if (gbtn->gbtype == LbBtnT_HorizSlider)
      {
          if (gui_slider_button_mouse_over_slider_tracker(gidx))
          {
              if ( left_button_clicked )
              {
                left_button_clicked = 0;
                nx_over_slider_button = gidx;
                over_slider_button = gidx;
                do_sound_menu_click();
              }
          }
      }
  }  // end for

  // Reset slider button if we were not really over it
  if (over_slider_button != nx_over_slider_button)
      over_slider_button = -1;

  TbBool result = false;
  if (game_is_busy_doing_gui_string_input())
  {
    busy_doing_gui = 1;
    if (get_button_area_input(input_button,input_button->id_num) != 0)
        result = true;
  }
  if ((over_slider_button != -1) && (left_button_released))
  {
      left_button_released = 0;
      if (gmbtn_idx != -1) {
          gbtn = &active_buttons[gmbtn_idx];
          gbtn->gbactn_1 = 0;
      }
      over_slider_button = -1;
      do_sound_menu_click();
  }

  gui_button_tooltip_update(gmbtn_idx);
  if (gui_slider_button_inputs(over_slider_button))
      return true;
  result |= gui_button_click_inputs(gmbtn_idx);
  gui_clear_buttons_not_over_mouse(gmbtn_idx);
  result |= gui_button_release_inputs(gmbtn_idx);
  input_gameplay_tooltips(gameplay_on);
  SYNCDBG(8,"Finished");
  return result;
}

void process_cheat_mode_selection_inputs()
{
    struct PlayerInfo *player = get_my_player();
    unsigned char new_value;
    struct PlayerInfoAdd* playeradd = get_playeradd(player->id_number);
    // player selection
    if (player->work_state == PSt_PlaceTerrain)
    {
        if (slab_kind_has_no_ownership(playeradd->cheatselection.chosen_terrain_kind))
        {
            goto INPUTS;
        }
    }        
    if (is_key_pressed(KC_NUMPAD0, KMod_DONTCARE))
    {
        new_value = 0;
        set_players_packet_action(player, PckA_CheatSwitchPlayer, new_value, 0, 0, 0);
        clear_key_pressed(KC_NUMPAD0);
    }
    else if (is_key_pressed(KC_NUMPAD1, KMod_DONTCARE))
    {
        new_value = 1;
        set_players_packet_action(player, PckA_CheatSwitchPlayer, new_value, 0, 0, 0);
        clear_key_pressed(KC_NUMPAD1);
    }
    else if (is_key_pressed(KC_NUMPAD2, KMod_DONTCARE))
    {
        new_value = 2;
        set_players_packet_action(player, PckA_CheatSwitchPlayer, new_value, 0, 0, 0);
        clear_key_pressed(KC_NUMPAD2);
    }
    else if (is_key_pressed(KC_NUMPAD3, KMod_DONTCARE))
    {
        new_value = 3;
        set_players_packet_action(player, PckA_CheatSwitchPlayer, new_value, 0, 0, 0);
        clear_key_pressed(KC_NUMPAD3);
    }
    else if (is_key_pressed(KC_NUMPAD4, KMod_DONTCARE))
    {
        new_value = game.hero_player_num;
        set_players_packet_action(player, PckA_CheatSwitchPlayer, new_value, 0, 0, 0);
        clear_key_pressed(KC_NUMPAD4);
    }
    else if (is_key_pressed(KC_NUMPAD5, KMod_DONTCARE))
    {
        new_value = game.neutral_player_num;
        set_players_packet_action(player, PckA_CheatSwitchPlayer, new_value, 0, 0, 0);
        clear_key_pressed(KC_NUMPAD5);
    }
    INPUTS:
    // state-specific inputs
    switch (player->work_state)
    {
        case PSt_MkBadCreatr:
        case PSt_MkGoodCreatr:
        case PSt_MkDigger:
        {
            if (is_key_pressed(KC_1, KMod_NONE))
            {
                new_value = 0;
                set_players_packet_action(player, PckA_CheatSwitchExperience, new_value, 0, 0, 0);
                clear_key_pressed(KC_1);
            }
            else if (is_key_pressed(KC_2, KMod_NONE))
            {
                new_value = 1;
                set_players_packet_action(player, PckA_CheatSwitchExperience, new_value, 0, 0, 0);
                clear_key_pressed(KC_2);
            }
            else if (is_key_pressed(KC_3, KMod_NONE))
            {
                new_value = 2;
                set_players_packet_action(player, PckA_CheatSwitchExperience, new_value, 0, 0, 0);
                clear_key_pressed(KC_3);
            }
            else if (is_key_pressed(KC_4, KMod_NONE))
            {
                new_value = 3;
                set_players_packet_action(player, PckA_CheatSwitchExperience, new_value, 0, 0, 0);
                clear_key_pressed(KC_4);
            }
            else if (is_key_pressed(KC_5, KMod_NONE))
            {
                new_value = 4;
                set_players_packet_action(player, PckA_CheatSwitchExperience, new_value, 0, 0, 0);
                clear_key_pressed(KC_5);
            }
            else if (is_key_pressed(KC_6, KMod_NONE))
            {
                new_value = 5;
                set_players_packet_action(player, PckA_CheatSwitchExperience, new_value, 0, 0, 0);
                clear_key_pressed(KC_6);
            }
            else if (is_key_pressed(KC_7, KMod_NONE))
            {
                new_value = 6;
                set_players_packet_action(player, PckA_CheatSwitchExperience, new_value, 0, 0, 0);
                clear_key_pressed(KC_7);
            }
            else if (is_key_pressed(KC_8, KMod_NONE))
            {
                new_value = 7;
                set_players_packet_action(player, PckA_CheatSwitchExperience, new_value, 0, 0, 0);
                clear_key_pressed(KC_8);
            }
            else if (is_key_pressed(KC_9, KMod_NONE))
            {
                new_value = 8;
                set_players_packet_action(player, PckA_CheatSwitchExperience, new_value, 0, 0, 0);
                clear_key_pressed(KC_9);
            }
            else if (is_key_pressed(KC_0, KMod_NONE))
            {
                new_value = 9;
                set_players_packet_action(player, PckA_CheatSwitchExperience, new_value, 0, 0, 0);
                clear_key_pressed(KC_0);
            }
            else if (is_key_pressed(KC_EQUALS, KMod_DONTCARE))
            {
                
                new_value = playeradd->cheatselection.chosen_experience_level;
                if (new_value < 9)
                {
                    new_value++;
                    set_players_packet_action(player, PckA_CheatSwitchExperience, new_value, 0, 0, 0);
                }
                clear_key_pressed(KC_EQUALS);
            }
            else if (is_key_pressed(KC_MINUS, KMod_DONTCARE))
            {
                new_value = playeradd->cheatselection.chosen_experience_level;
                if (new_value > 0)
                {
                    new_value--;
                    set_players_packet_action(player, PckA_CheatSwitchExperience, new_value, 0, 0, 0);
                }
                clear_key_pressed(KC_MINUS); 
            }
            else if (is_key_pressed(KC_LSHIFT, KMod_DONTCARE))
            {
                if (player->work_state == PSt_MkGoodCreatr)
                {
                    new_value = playeradd->cheatselection.chosen_hero_kind;
                    new_value++;
                    if (new_value> 13)
                    {
                        new_value = 0;
                    }
                    set_players_packet_action(player, PckA_CheatSwitchHero, new_value, 0, 0, 0);
                }
                else if (player->work_state == PSt_MkBadCreatr)
                {
                    new_value = playeradd->cheatselection.chosen_creature_kind;
                    new_value++;
                    if (new_value > 17)
                    {
                        new_value = 0;
                    }
                    set_players_packet_action(player, PckA_CheatSwitchCreature, new_value, 0, 0, 0);
                }
                clear_key_pressed(KC_LSHIFT);
            }
            break;
        }
        case PSt_PlaceTerrain:
        {
            new_value = playeradd->cheatselection.chosen_terrain_kind;
            if (is_key_pressed(KC_0, KMod_NONE))
            {
                new_value = SlbT_ROCK;
                set_players_packet_action(player, PckA_CheatSwitchTerrain, new_value, 0, 0, 0);
                clear_key_pressed(KC_0);
            }
            else if (is_key_pressed(KC_1, KMod_NONE))
            {
                new_value = SlbT_GOLD;
                set_players_packet_action(player, PckA_CheatSwitchTerrain, new_value, 0, 0, 0);
                clear_key_pressed(KC_1);
            }
            else if (is_key_pressed(KC_2, KMod_NONE))
            {
                new_value = SlbT_GEMS;
                set_players_packet_action(player, PckA_CheatSwitchTerrain, new_value, 0, 0, 0);
                clear_key_pressed(KC_2);
            }
            else if (is_key_pressed(KC_3, KMod_NONE))
            {
                new_value = SlbT_EARTH;
                set_players_packet_action(player, PckA_CheatSwitchTerrain, new_value, 0, 0, 0);
                clear_key_pressed(KC_3);
            }
            else if (is_key_pressed(KC_4, KMod_NONE))
            {
                new_value = SlbT_TORCHDIRT;
                set_players_packet_action(player, PckA_CheatSwitchTerrain, new_value, 0, 0, 0);
                clear_key_pressed(KC_4);
            }
            else if (is_key_pressed(KC_5, KMod_NONE))
            {
                new_value = SlbT_PATH;
                set_players_packet_action(player, PckA_CheatSwitchTerrain, new_value, 0, 0, 0);
                clear_key_pressed(KC_5);
            }
            else if (is_key_pressed(KC_6, KMod_NONE))
            {
                new_value = SlbT_CLAIMED;
                set_players_packet_action(player, PckA_CheatSwitchTerrain, new_value, 0, 0, 0);
                clear_key_pressed(KC_6);
            }
            else if (is_key_pressed(KC_7, KMod_NONE))
            {
                new_value = SlbT_LAVA;
                set_players_packet_action(player, PckA_CheatSwitchTerrain, new_value, 0, 0, 0);
                clear_key_pressed(KC_7);
            }
            else if (is_key_pressed(KC_8, KMod_NONE))
            {
                new_value = SlbT_WATER;
                set_players_packet_action(player, PckA_CheatSwitchTerrain, new_value, 0, 0, 0);
                clear_key_pressed(KC_8);
            }
            else if (is_key_pressed(KC_9, KMod_NONE))
            {
                new_value = rand() % (5) + 4;
                set_players_packet_action(player, PckA_CheatSwitchTerrain, new_value, 0, 0, 0);
                clear_key_pressed(KC_9);
            }
            else if (is_key_pressed(KC_MINUS, KMod_NONE))
            {
                new_value = SlbT_DAMAGEDWALL;
                set_players_packet_action(player, PckA_CheatSwitchTerrain, new_value, 0, 0, 0);
                clear_key_pressed(KC_MINUS);
            }
            else if (is_key_pressed(KC_EQUALS, KMod_NONE))
            {
                new_value = SlbT_SLAB50;
                set_players_packet_action(player, PckA_CheatSwitchTerrain, new_value, 0, 0, 0);
                clear_key_pressed(KC_EQUALS);
            }
            else if (is_key_pressed(KC_LSHIFT, KMod_DONTCARE))
            {
                new_value++;
                if (new_value > SlbT_PURPLE)
                {
                    new_value = SlbT_ROCK;
                }
                set_players_packet_action(player, PckA_CheatSwitchTerrain, new_value, 0, 0, 0);
                clear_key_pressed(KC_LSHIFT);
            }
            if ( (playeradd->cheatselection.chosen_terrain_kind >= SlbT_WALLDRAPE) && (playeradd->cheatselection.chosen_terrain_kind <= SlbT_WALLPAIRSHR) )
            {
                if (is_key_pressed(KC_LALT, KMod_DONTCARE))
                {
                    struct Coord3d pos;
                    if (screen_to_map(player->acamera, GetMouseX(), GetMouseY(), &pos))
                    {
                        MapSlabCoord slb_x = subtile_slab_fast(pos.x.stl.num);
                        MapSlabCoord slb_y = subtile_slab_fast(pos.y.stl.num);
                        struct SlabMap* slb = get_slabmap_block(slb_x, slb_y);
                        PlayerNumber id;
                        if ( (slb->kind == SlbT_CLAIMED) || ( (slb->kind >= SlbT_WALLDRAPE) && (slb->kind <= SlbT_DAMAGEDWALL) ) )
                        {
                            id = slabmap_owner(slb);
                        }
                        else
                        {
                            id = playeradd->cheatselection.chosen_player;
                        }
                        new_value = choose_pretty_type(id, slb_x, slb_y);
                        set_players_packet_action(player, PckA_CheatSwitchTerrain, new_value, 0, 0, 0);
                    }
                    clear_key_pressed(KC_LALT);
                }
            }
            break;
        }
        default:
        {
            break;
        }
    }
}

TbBool process_cheat_heart_health_inputs(short *value)
{
   short new_health = *value;
   if ( (is_key_pressed(KC_ADD, KMod_ALT)) || (is_key_pressed(KC_EQUALS, KMod_SHIFT)) || (is_key_pressed(KC_EQUALS, KMod_NONE)) )
   {
        if (new_health < game.dungeon_heart_health)
        {
            new_health++;
            *value = new_health;
            clear_key_pressed(KC_ADD);
            clear_key_pressed(KC_EQUALS);
            return true;
        }
    }
    else if ( (is_key_pressed(KC_PERIOD, KMod_SHIFT)) || (is_key_pressed(KC_PERIOD, KMod_NONE)) )
    {
        new_health += 100;
        *value = new_health;
        clear_key_pressed(KC_PERIOD);
        return true;
    }
    else if ( (is_key_pressed(KC_COMMA, KMod_SHIFT)) || (is_key_pressed(KC_COMMA, KMod_NONE)) )
    {
        new_health -= 100;
        *value = new_health;
        clear_key_pressed(KC_COMMA);
        return true;
    }
    else if ( (is_key_pressed(KC_SUBTRACT, KMod_ALT)) || (is_key_pressed(KC_MINUS, KMod_NONE)) )
    {
        new_health--;
        *value = new_health;
        clear_key_pressed(KC_SUBTRACT);
        clear_key_pressed(KC_MINUS);
        return true;
    }
    return false;
}

/******************************************************************************/<|MERGE_RESOLUTION|>--- conflicted
+++ resolved
@@ -1411,11 +1411,7 @@
         }
         else if (is_key_pressed(KC_COMMA,KMod_DONTCARE))
         {
-<<<<<<< HEAD
-            set_players_packet_action(player, PckA_SwitchTeleportDest, 18, 0, 0, 0);
-=======
             set_players_packet_action(player, PckA_SwitchTeleportDest, 18, 0, 0, 0); // default behaviour
->>>>>>> 3df6530f
             StrID = 609;
         }
         struct Thing* creatng = thing_get(player->controlled_thing_idx);
@@ -1428,13 +1424,6 @@
             }
             message_add(CrInst, get_string(StrID));
         }
-<<<<<<< HEAD
-        if (is_game_key_pressed(Gkey_CrtrContrlMod, &val, false))
-        {
-            set_players_packet_action(player, PckA_ToggleFirstPersonReinforce, 0, 0, 0, 0);
-            struct GameKey* GKey = &settings.kbkeys[Gkey_CrtrContrlMod];
-            clear_key_pressed(GKey->code);
-=======
         struct PlayerInfoAdd* playeradd = get_playeradd(player->id_number);
         if (is_game_key_pressed(Gkey_CrtrContrlMod, &val, false))
         {
@@ -1449,7 +1438,6 @@
             {
                 set_players_packet_action(player, PckA_SetFirstPersonDigMode, false, 0, 0, 0);
             }
->>>>>>> 3df6530f
         }
         player->thing_under_hand = 0;
         struct CreatureControl* cctrl = creature_control_get_from_thing(thing);
