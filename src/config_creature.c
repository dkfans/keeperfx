/******************************************************************************/
// Free implementation of Bullfrog's Dungeon Keeper strategy game.
/******************************************************************************/
/** @file config_creature.c
 *     Creature names, appearance and parameters configuration loading functions.
 * @par Purpose:
 *     Support of configuration files for creatures list.
 * @par Comment:
 *     None.
 * @author   Tomasz Lis
 * @date     25 May 2009 - 03 Aug 2009
 * @par  Copying and copyrights:
 *     This program is free software; you can redistribute it and/or modify
 *     it under the terms of the GNU General Public License as published by
 *     the Free Software Foundation; either version 2 of the License, or
 *     (at your option) any later version.
 */
/******************************************************************************/
#include "pre_inc.h"
#include "config_creature.h"
#include "globals.h"

#include "bflib_basics.h"
#include "bflib_memory.h"
#include "bflib_math.h"
#include "bflib_fileio.h"
#include "bflib_dernc.h"

#include "globals.h"
#include "config.h"
#include "config_terrain.h"
#include "config_strings.h"
#include "config_crtrstates.h"
#include "thing_doors.h"
#include "thing_creature.h"
#include "creature_instances.h"
#include "creature_graphics.h"
#include "creature_states.h"
#include "creature_states_combt.h"
#include "creature_jobs.h"
#include "engine_arrays.h"
#include "game_legacy.h"
#include "custom_sprites.h"
#include "post_inc.h"

#ifdef __cplusplus
extern "C" {
#endif
/******************************************************************************/
const char keeper_creaturetp_file[]="creature.cfg";

const struct NamedCommand creaturetype_common_commands[] = {
  {"CREATURES",              1},
  {"JOBSCOUNT",              2},
  {"ANGERJOBSCOUNT",         3},
  {"ATTACKPREFERENCESCOUNT", 4},
  {"SPRITESIZE",             5},
  {NULL,                     0},
  };

const struct NamedCommand creaturetype_experience_commands[] = {
  {"PAYINCREASEONEXP",             1},
  {"SPELLDAMAGEINCREASEONEXP",     2},
  {"RANGEINCREASEONEXP",           3},
  {"JOBVALUEINCREASEONEXP",        4},
  {"HEALTHINCREASEONEXP",          5},
  {"STRENGTHINCREASEONEXP",        6},
  {"DEXTERITYINCREASEONEXP",       7},
  {"DEFENSEINCREASEONEXP",         8},
  {"LOYALTYINCREASEONEXP",         9},
  {"ARMOURINCREASEONEXP",         10},
  {"SIZEINCREASEONEXP",           11},
  {"EXPFORHITTINGINCREASEONEXP",  12},
  {"TRAININGCOSTINCREASEONEXP",   13},
  {"SCAVENGINGCOSTINCREASEONEXP", 14},
  {NULL,                           0},
  };

// It is pointless to use all uppercase letters here.
// The comparison is case-insensitive and we use Camel-Case in the cfg files.
const struct NamedCommand creaturetype_instance_commands[] = {
  {"NAME",            1},
  {"TIME",            2},
  {"ACTIONTIME",      3},
  {"RESETTIME",       4},
  {"FPTIME",          5},
  {"FPACTIONTIME",    6},
  {"FPRESETTIME",     7},
  {"FORCEVISIBILITY", 8},
  {"TOOLTIPTEXTID",   9},
  {"SYMBOLSPRITES",  10},
  {"GRAPHICS",       11},
  {"FUNCTION",       12},
  {"RANGEMIN",       13},
  {"RANGEMAX",       14},
  {"PROPERTIES",     15},
  {"FPINSTANTCAST",  16},
  {"PRIMARYTARGET",  17},
  {"ValidateSourceFunc",   18},
  {"ValidateTargetFunc",   19},
  {"SearchTargetsFunc",    20},
  {NULL,              0},
  };

const struct NamedCommand creaturetype_instance_properties[] = {
  {"REPEAT_TRIGGER",       InstPF_RepeatTrigger},
  {"RANGED_ATTACK",        InstPF_RangedAttack},
  {"MELEE_ATTACK",         InstPF_MeleeAttack},
  {"RANGED_DEBUFF",        InstPF_RangedDebuff},
  {"SELF_BUFF",            InstPF_SelfBuff},
  {"DANGEROUS",            InstPF_Dangerous},
  {"DESTRUCTIVE",          InstPF_Destructive},
  {"QUICK",                InstPF_Quick},
  {"DISARMING",            InstPF_Disarming},
  {"DISPLAY_SWIPE",        InstPF_UsesSwipe},
  {"RANGED_BUFF",          InstPF_RangedBuff},
  {"NEEDS_TARGET",         InstPF_NeedsTarget},
  {NULL,                     0},
  };

const struct NamedCommand creaturetype_job_commands[] = {
  {"NAME",              1},
  {"RELATEDROOMROLE",   2},
  {"RELATEDEVENT",      3},
  {"ASSIGN",            4},
  {"INITIALSTATE",      5},
  {"CONTINUESTATE",     6},
  {"PLAYERFUNCTIONS",   7},
  {"COORDSFUNCTIONS",   8},
  {"PROPERTIES",        9},
  {NULL,                0},
  };

const struct NamedCommand creaturetype_job_assign[] = {
  {"HUMAN_DROP",             JoKF_AssignHumanDrop},
  {"COMPUTER_DROP",          JoKF_AssignComputerDrop},
  {"CREATURE_INIT",          JoKF_AssignCeatureInit},
  {"AREA_WITHIN_ROOM",       JoKF_AssignAreaWithinRoom},
  {"AREA_OUTSIDE_ROOM",      JoKF_AssignAreaOutsideRoom},
  {"BORDER_ONLY",            JoKF_AssignOnAreaBorder},
  {"CENTER_ONLY",            JoKF_AssignOnAreaCenter},
  {"WHOLE_AREA",             JoKF_AssignOnAreaBorder|JoKF_AssignOnAreaCenter},
  {"OWNED_CREATURES",        JoKF_OwnedCreatures},
  {"ENEMY_CREATURES",        JoKF_EnemyCreatures},
  {"OWNED_DIGGERS",          JoKF_OwnedDiggers},
  {"ENEMY_DIGGERS",          JoKF_EnemyDiggers},
  {"ONE_TIME",               JoKF_AssignOneTime},
  {"NEEDS_HAVE_JOB",         JoKF_NeedsHaveJob},
  {NULL,                     0},
  };

const struct NamedCommand creaturetype_job_properties[] = {
  {"WORK_BORDER_ONLY",       JoKF_WorkOnAreaBorder},
  {"WORK_CENTER_ONLY",       JoKF_WorkOnAreaCenter},
  {"WORK_WHOLE_AREA",        JoKF_WorkOnAreaBorder|JoKF_WorkOnAreaCenter},
  {"NEEDS_CAPACITY",         JoKF_NeedsCapacity},
  {"NO_SELF_CONTROL",        JoKF_NoSelfControl},
  {"NO_GROUPS",              JoKF_NoGroups},
  {"ALLOW_CHICKENIZED",      JoKF_AllowChickenized},
  {NULL,                     0},
  };

const struct NamedCommand creaturetype_angerjob_commands[] = {
  {"NAME",            1},
  {NULL,              0},
  };

const struct NamedCommand creaturetype_attackpref_commands[] = {
  {"NAME",            1},
  {NULL,              0},
  };

const struct NamedCommand creature_graphics_desc[] = {
  {"STAND",             1+CGI_Stand},
  {"AMBULATE",          1+CGI_Ambulate},
  {"DRAG",              1+CGI_Drag},
  {"ATTACK",            1+CGI_Attack},
  {"DIG",               1+CGI_Dig},
  {"SMOKE",             1+CGI_Smoke},
  {"RELAX",             1+CGI_Relax},
  {"PRETTYDANCE",       1+CGI_PrettyDance},
  {"GOTHIT",            1+CGI_GotHit},
  {"POWERGRAB",         1+CGI_PowerGrab},
  {"GOTSLAPPED",        1+CGI_GotSlapped},
  {"CELEBRATE",         1+CGI_Celebrate},
  {"SLEEP",             1+CGI_Sleep},
  {"EATCHICKEN",        1+CGI_EatChicken},
  {"TORTURE",           1+CGI_Torture},
  {"SCREAM",            1+CGI_Scream},
  {"DROPDEAD",          1+CGI_DropDead},
  {"DEADSPLAT",         1+CGI_DeadSplat},
// These below seems to be not from JTY file
  {"GFX18",             1+CGI_GFX18},
  {"QUERYSYMBOL",       1+CGI_QuerySymbol},
  {"HANDSYMBOL",        1+CGI_HandSymbol},
  {"GFX21",             1+CGI_GFX21},
  {NULL,                 0},
  };

const struct NamedCommand instance_range_desc[] = {
  {"MAX",          INT_MAX},
  {"MIN",                0},
  {NULL,                -1},
};

/******************************************************************************/
struct NamedCommand creature_desc[CREATURE_TYPES_MAX];
struct NamedCommand instance_desc[INSTANCE_TYPES_MAX];
struct NamedCommand creaturejob_desc[INSTANCE_TYPES_MAX];
struct NamedCommand angerjob_desc[INSTANCE_TYPES_MAX];
struct NamedCommand attackpref_desc[INSTANCE_TYPES_MAX];

ThingModel breed_activities[CREATURE_TYPES_MAX];
/******************************************************************************/
extern const struct NamedCommand creature_job_player_assign_func_type[];
extern const struct NamedCommand creature_job_player_check_func_type[];
extern Creature_Job_Player_Assign_Func creature_job_player_assign_func_list[];
extern const struct NamedCommand creature_job_coords_check_func_type[];
extern Creature_Job_Coords_Check_Func creature_job_coords_check_func_list[];
extern const struct NamedCommand creature_job_coords_assign_func_type[];
extern Creature_Job_Coords_Assign_Func creature_job_coords_assign_func_list[];

const struct NamedCommand mevents_desc[] = {
    {"MEVENT_NOTHING",         EvKind_Nothing},
    {"MEVENT_HEARTATTACKED",   EvKind_HeartAttacked},
    {"MEVENT_ENEMYFIGHT",      EvKind_EnemyFight},
    {"MEVENT_OBJECTIVE",       EvKind_Objective},
    {"MEVENT_BREACH",          EvKind_Breach},
    {"MEVENT_NEWROOMRESRCH",   EvKind_NewRoomResrch},
    {"MEVENT_NEWCREATURE",     EvKind_NewCreature},
    {"MEVENT_NEWSPELLRESRCH",  EvKind_NewSpellResrch},
    {"MEVENT_NEWTRAP",         EvKind_NewTrap},
    {"MEVENT_NEWDOOR",         EvKind_NewDoor},
    {"MEVENT_CREATRSCAVENGED", EvKind_CreatrScavenged},
    {"MEVENT_TREASUREROOMFULL",EvKind_TreasureRoomFull},
    {"MEVENT_CREATUREPAYDAY",  EvKind_CreaturePayday},
    {"MEVENT_AREADISCOVERED",  EvKind_AreaDiscovered},
    {"MEVENT_SPELLPICKEDUP",   EvKind_SpellPickedUp},
    {"MEVENT_ROOMTAKENOVER",   EvKind_RoomTakenOver},
    {"MEVENT_CREATRISANNOYED", EvKind_CreatrIsAnnoyed},
    {"MEVENT_NOMORELIVINGSET", EvKind_NoMoreLivingSet},
    {"MEVENT_ALARMTRIGGERED",  EvKind_AlarmTriggered},
    {"MEVENT_ROOMUNDERATTACK", EvKind_RoomUnderAttack},
    {"MEVENT_NEEDTREASUREROOM",EvKind_NeedTreasureRoom},
    {"MEVENT_INFORMATION",     EvKind_Information},
    {"MEVENT_ROOMLOST",        EvKind_RoomLost},
    {"MEVENT_CREATRHUNGRY",    EvKind_CreatrHungry},
    {"MEVENT_TRAPCRATEFOUND",  EvKind_TrapCrateFound},
    {"MEVENT_DOORCRATEFOUND",  EvKind_DoorCrateFound},
    {"MEVENT_DNSPECIALFOUND",  EvKind_DnSpecialFound},
    {"MEVENT_QUICKINFORMATION",EvKind_QuickInformation},
    {"MEVENT_FRIENDLYFIGHT",   EvKind_FriendlyFight},
    {"MEVENT_WORKROMUNREACHBL",EvKind_WorkRoomUnreachable},
    {"MEVENT_STRGROMUNREACHBL",EvKind_StorageRoomUnreachable},
    {NULL,                    0},
};

const char *name_starts[] = {
    "B", "C", "D", "F",
    "G", "H", "J", "K",
    "L", "M", "N", "P",
    "R", "S", "T", "V",
    "Y", "Z", "Ch",
    "Sh", "Al", "Th",
};

const char *name_vowels[] = {
    "a",  "e",  "i", "o",
    "u",  "ee", "oo",
    "oa", "ai", "ea",
};

const char *name_consonants[] = {
    "b", "c", "d", "f",
    "g", "h", "j", "k",
    "l", "m", "n", "p",
    "r", "s", "t", "v",
    "y", "z", "ch", "sh"
};

/******************************************************************************/
/**
 * Returns CreatureStats of given creature model.
 */
struct CreatureStats *creature_stats_get(ThingModel crstat_idx)
{
  if ((crstat_idx < 1) || (crstat_idx >= CREATURE_TYPES_MAX))
    return &game.conf.creature_stats[0];
  return &game.conf.creature_stats[crstat_idx];
}

/**
 * Returns CreatureStats assigned to given thing.
 * Thing must be a creature.
 */
struct CreatureStats *creature_stats_get_from_thing(const struct Thing *thing)
{
  if ((thing->model < 1) || (thing->model >= game.conf.crtr_conf.model_count))
    return &game.conf.creature_stats[0];
  return &game.conf.creature_stats[thing->model];
}

/**
 * Returns if given CreatureStats pointer is incorrect.
 */
TbBool creature_stats_invalid(const struct CreatureStats *crstat)
{
  return (crstat <= &game.conf.creature_stats[0]) || (crstat == NULL);
}

void check_and_auto_fix_stats(void)
{
    SYNCDBG(8,"Starting for %d models",(int)game.conf.crtr_conf.model_count);
    for (long model = 0; model < game.conf.crtr_conf.model_count; model++)
    {
        struct CreatureStats* crstat = creature_stats_get(model);
        if ( (crstat->lair_size <= 0) && (crstat->toking_recovery <= 0) && (crstat->heal_requirement != 0) )
        {
            ERRORLOG("Creature model %d (%s) has no LairSize and no TokingRecovery but has HealRequirment - Fixing", (int)model, creature_code_name(model));
            crstat->heal_requirement = 0;
        }
        if (crstat->heal_requirement > crstat->heal_threshold)
        {
            ERRORLOG("Creature model %d (%s) Heal Requirment > Heal Threshold - Fixing", (int)model, creature_code_name(model));
            crstat->heal_threshold = crstat->heal_requirement;
        }
        if ( (crstat->hunger_rate != 0) && (crstat->hunger_fill == 0) )
        {
            ERRORLOG("Creature model %d (%s) HungerRate > 0 & Hunger Fill = 0 - Fixing", (int)model, creature_code_name(model));
            crstat->hunger_fill = 1;
        }
        if ( (crstat->sleep_exp_slab != 0) && (crstat->sleep_experience == 0) )
        {
            ERRORLOG("Creature model %d (%s) SleepSlab set but SleepExperience = 0 - Fixing", (int)model, creature_code_name(model));
            crstat->sleep_exp_slab = 0;
        }
        if ((crstat->grow_up >= game.conf.crtr_conf.model_count) && !(crstat->grow_up == CREATURE_NOT_A_DIGGER))
        {
            ERRORLOG("Creature model %d (%s) Invalid GrowUp model - Fixing", (int)model, creature_code_name(model));
            crstat->grow_up = 0;
        }
        if (crstat->grow_up > 0)
        {
          if ( (crstat->grow_up_level < 1) || (crstat->grow_up_level > CREATURE_MAX_LEVEL) )
          {
              ERRORLOG("Creature model %d (%s) GrowUp & GrowUpLevel invalid - Fixing", (int)model, creature_code_name(model));
              crstat->grow_up_level = 1;
          }
        }
        if (crstat->rebirth > CREATURE_MAX_LEVEL)
        {
            ERRORLOG("Creature model %d (%s) Rebirth Invalid - Fixing", (int)model, creature_code_name(model));
            crstat->rebirth = 0;
        }
        for (long i = 0; i < LEARNED_INSTANCES_COUNT; i++)
        {
            long n = crstat->learned_instance_level[i];
            if (crstat->learned_instance_id[i] != CrInst_NULL)
            {
                if ((n < 1) || (n > CREATURE_MAX_LEVEL))
                {
                    ERRORLOG("Creature model %d (%s) Learn Level for Instance slot %d Invalid - Fixing", (int)model, creature_code_name(model), (int)(i+1));
                    crstat->learned_instance_level[i] = 1;
                }
            } else
            {
                if (n != 0)
                {
                    ERRORLOG("Creature model %d (%s) Learn Level for Empty Instance slot %d - Fixing", (int)model, creature_code_name(model), (int)(i+1));
                    crstat->learned_instance_level[i] = 0;
                }
            }
        }
    }
    SYNCDBG(9,"Finished");
}

TbBool is_creature_model_wildcard(ThingModel crmodel)
{
    if((crmodel == CREATURE_ANY) || (crmodel == CREATURE_NOT_A_DIGGER) || (crmodel == CREATURE_DIGGER))
    {
        return true;
    }
    return false;
}

/**
 * Returns Code Name (name to use in script file) of given creature model.
 */
const char *creature_code_name(ThingModel crmodel)
{
    const char* name = get_conf_parameter_text(creature_desc, crmodel);
    if (name[0] != '\0')
        return name;
    return "INVALID";
}

/**
 * Returns the creature associated with a given model name.
 * Linear lookup time so don't use in tight loop.
 * @param name
 * @return
 */
long creature_model_id(const char * name)
{
    for (int i = 0; i < game.conf.crtr_conf.model_count; ++i)
    {
        if (strncmp(name, game.conf.crtr_conf.model[i].name, COMMAND_WORD_LEN) == 0) {
            return i + 1;
        }
    }

    return -1;
}

TbBool parse_creaturetypes_common_blocks(char *buf, long len, const char *config_textname, unsigned short flags)
{
    // Initialize block data
    if ((flags & CnfLd_AcceptPartial) == 0)
    {
        game.conf.crtr_conf.model_count = 1;
        game.conf.crtr_conf.jobs_count = 1;
        game.conf.crtr_conf.angerjobs_count = 1;
        game.conf.crtr_conf.attacktypes_count = 1;
        game.conf.crtr_conf.special_digger_good = 0;
        game.conf.crtr_conf.special_digger_evil = 0;
        game.conf.crtr_conf.spectator_breed = 0;
        game.conf.crtr_conf.sprite_size = 300;
        for (int i = 0; i < CREATURE_TYPES_MAX; i++)
        {
          LbMemorySet(game.conf.crtr_conf.model[i].name, 0, COMMAND_WORD_LEN);
        }
        for (int i = 0; i < CREATURE_TYPES_MAX - 1; ++i) {
          // model 0 is reserved
          creature_desc[i].name = game.conf.crtr_conf.model[i + 1].name;
          creature_desc[i].num = i + 1;
        }
    }
    creature_desc[CREATURE_TYPES_MAX - 1].name = NULL; // must be null for get_id
    LbStringCopy(game.conf.crtr_conf.model[0].name, "NOCREATURE", COMMAND_WORD_LEN);
    // Find the block
    char block_buf[COMMAND_WORD_LEN];
    sprintf(block_buf, "common");
    long pos = 0;
    int k = find_conf_block(buf,&pos,len,block_buf);
    if (k < 0)
    {
        if ((flags & CnfLd_AcceptPartial) == 0)
            WARNMSG("Block [%s] not found in %s file.",block_buf,config_textname);
        return false;
    }
#define COMMAND_TEXT(cmd_num) get_conf_parameter_text(creaturetype_common_commands,cmd_num)
    while (pos<len)
    {
        // Finding command number in this line
        int cmd_num = recognize_conf_command(buf, &pos, len, creaturetype_common_commands);
        // Now store the config item in correct place
        if (cmd_num == ccr_endOfBlock) break; // if next block starts
        int n = 0;
        char word_buf[COMMAND_WORD_LEN];
        switch (cmd_num)
        {
        case 1: // CREATURES
            while (get_conf_parameter_single(buf,&pos,len,game.conf.crtr_conf.model[n+1].name,COMMAND_WORD_LEN) > 0)
            {
              n++;
              if (n+1 >= CREATURE_TYPES_MAX)
              {
                CONFWRNLOG("Too many species defined with \"%s\" in [%s] block of %s file.",
                    COMMAND_TEXT(cmd_num),block_buf,config_textname);
                break;
              }
            }
            game.conf.crtr_conf.model_count = n+1;
            break;
        case 2: // JOBSCOUNT
            if (get_conf_parameter_single(buf,&pos,len,word_buf,sizeof(word_buf)) > 0)
            {
              k = atoi(word_buf);
              if ((k > 0) && (k <= INSTANCE_TYPES_MAX))
              {
                game.conf.crtr_conf.jobs_count = k;
                n++;
              }
            }
            if (n < 1)
            {
              CONFWRNLOG("Incorrect value of \"%s\" parameter in [%s] block of %s file.",
                  COMMAND_TEXT(cmd_num),block_buf,config_textname);
            }
            break;
        case 3: // ANGERJOBSCOUNT
            if (get_conf_parameter_single(buf,&pos,len,word_buf,sizeof(word_buf)) > 0)
            {
              k = atoi(word_buf);
              if ((k > 0) && (k <= INSTANCE_TYPES_MAX))
              {
                game.conf.crtr_conf.angerjobs_count = k;
                n++;
              }
            }
            if (n < 1)
            {
              CONFWRNLOG("Incorrect value of \"%s\" parameter in [%s] block of %s file.",
                  COMMAND_TEXT(cmd_num),block_buf,config_textname);
            }
            break;
        case 4: // ATTACKPREFERENCESCOUNT
            if (get_conf_parameter_single(buf,&pos,len,word_buf,sizeof(word_buf)) > 0)
            {
              k = atoi(word_buf);
              if ((k > 0) && (k <= INSTANCE_TYPES_MAX))
              {
                game.conf.crtr_conf.attacktypes_count = k;
                n++;
              }
            }
            if (n < 1)
            {
              CONFWRNLOG("Incorrect value of \"%s\" parameter in [%s] block of %s file.",
                  COMMAND_TEXT(cmd_num),block_buf,config_textname);
            }
            break;
        case 5: // SPRITESIZE
            if (get_conf_parameter_single(buf, &pos, len, word_buf, sizeof(word_buf)) > 0)
            {
                k = atoi(word_buf);
                if ((k > 0) && (k <= 1024))
                {
                    game.conf.crtr_conf.sprite_size = k;
                    n++;
                }
            }
            if (n < 1)
            {
                CONFWRNLOG("Incorrect value of \"%s\" parameter in [%s] block of %s file.",
                    COMMAND_TEXT(cmd_num), block_buf, config_textname);
            }
            break;
        case ccr_comment:
            break;
        case ccr_endOfFile:
            break;
        default:
            CONFWRNLOG("Unrecognized command (%d) in [%s] block of %s file.",
                cmd_num,block_buf,config_textname);
            break;
        }
        skip_conf_to_next_line(buf,&pos,len);
    }
#undef COMMAND_TEXT
    if (game.conf.crtr_conf.model_count < 1)
    {
        WARNLOG("No creature species defined in [%s] block of %s file.",
            block_buf,config_textname);
    }
    return true;
}

TbBool parse_creaturetype_experience_blocks(char *buf, long len, const char *config_textname, unsigned short flags)
{
    // Block name and parameter word store variables
    // Initialize block data
    if ((flags & CnfLd_AcceptPartial) == 0)
    {
        game.conf.crtr_conf.exp.size_increase_on_exp = 0;
        game.conf.crtr_conf.exp.pay_increase_on_exp = CREATURE_PROPERTY_INCREASE_ON_EXP;
        game.conf.crtr_conf.exp.spell_damage_increase_on_exp = CREATURE_PROPERTY_INCREASE_ON_EXP;
        game.conf.crtr_conf.exp.range_increase_on_exp = CREATURE_PROPERTY_INCREASE_ON_EXP;
        game.conf.crtr_conf.exp.job_value_increase_on_exp = CREATURE_PROPERTY_INCREASE_ON_EXP;
        game.conf.crtr_conf.exp.health_increase_on_exp = CREATURE_PROPERTY_INCREASE_ON_EXP;
        game.conf.crtr_conf.exp.strength_increase_on_exp = CREATURE_PROPERTY_INCREASE_ON_EXP;
        game.conf.crtr_conf.exp.dexterity_increase_on_exp = CREATURE_PROPERTY_INCREASE_ON_EXP;
        game.conf.crtr_conf.exp.defense_increase_on_exp = CREATURE_PROPERTY_INCREASE_ON_EXP;
        game.conf.crtr_conf.exp.loyalty_increase_on_exp = CREATURE_PROPERTY_INCREASE_ON_EXP;
        game.conf.crtr_conf.exp.exp_on_hitting_increase_on_exp = CREATURE_PROPERTY_INCREASE_ON_EXP;
        game.conf.crtr_conf.exp.armour_increase_on_exp = 0;
        game.conf.crtr_conf.exp.training_cost_increase_on_exp = 0;
        game.conf.crtr_conf.exp.scavenging_cost_increase_on_exp = 0;
    }
    // Find the block
    char block_buf[COMMAND_WORD_LEN];
    sprintf(block_buf, "experience");
    long pos = 0;
    int k = find_conf_block(buf, &pos, len, block_buf);
    if (k < 0)
    {
        if ((flags & CnfLd_AcceptPartial) == 0)
            WARNMSG("Block [%s] not found in %s file.",block_buf,config_textname);
        return false;
    }
#define COMMAND_TEXT(cmd_num) get_conf_parameter_text(creaturetype_experience_commands,cmd_num)
    while (pos<len)
    {
        // Finding command number in this line
        int cmd_num = recognize_conf_command(buf, &pos, len, creaturetype_experience_commands);
        // Now store the config item in correct place
        if (cmd_num == ccr_endOfBlock) break; // if next block starts
        int n = 0;
        char word_buf[COMMAND_WORD_LEN];
        switch (cmd_num)
        {
        case 1: // PAYINCREASEONEXP
            if (get_conf_parameter_single(buf,&pos,len,word_buf,sizeof(word_buf)) > 0)
            {
                k = atoi(word_buf);
                game.conf.crtr_conf.exp.pay_increase_on_exp = k;
                n++;
            }
            if (n < 1)
            {
                CONFWRNLOG("Incorrect value of \"%s\" parameter in [%s] block of %s file.",
                    COMMAND_TEXT(cmd_num),block_buf,config_textname);
            }
            break;
        case 2: // SPELLDAMAGEINCREASEONEXP
            if (get_conf_parameter_single(buf,&pos,len,word_buf,sizeof(word_buf)) > 0)
            {
                k = atoi(word_buf);
                game.conf.crtr_conf.exp.spell_damage_increase_on_exp = k;
                n++;
            }
            if (n < 1)
            {
                CONFWRNLOG("Incorrect value of \"%s\" parameter in [%s] block of %s file.",
                    COMMAND_TEXT(cmd_num),block_buf,config_textname);
            }
            break;
        case 3: // RANGEINCREASEONEXP
            if (get_conf_parameter_single(buf,&pos,len,word_buf,sizeof(word_buf)) > 0)
            {
                k = atoi(word_buf);
                game.conf.crtr_conf.exp.range_increase_on_exp = k;
                n++;
            }
            if (n < 1)
            {
                CONFWRNLOG("Incorrect value of \"%s\" parameter in [%s] block of %s file.",
                    COMMAND_TEXT(cmd_num),block_buf,config_textname);
            }
            break;
        case 4: // JOBVALUEINCREASEONEXP
            if (get_conf_parameter_single(buf,&pos,len,word_buf,sizeof(word_buf)) > 0)
            {
                k = atoi(word_buf);
                game.conf.crtr_conf.exp.job_value_increase_on_exp = k;
                n++;
            }
            if (n < 1)
            {
                CONFWRNLOG("Incorrect value of \"%s\" parameter in [%s] block of %s file.",
                    COMMAND_TEXT(cmd_num),block_buf,config_textname);
            }
            break;
        case 5: // HEALTHINCREASEONEXP
            if (get_conf_parameter_single(buf,&pos,len,word_buf,sizeof(word_buf)) > 0)
            {
                k = atoi(word_buf);
                game.conf.crtr_conf.exp.health_increase_on_exp = k;
                n++;
            }
            if (n < 1)
            {
                CONFWRNLOG("Incorrect value of \"%s\" parameter in [%s] block of %s file.",
                    COMMAND_TEXT(cmd_num),block_buf,config_textname);
            }
            break;
        case 6: // STRENGTHINCREASEONEXP
            if (get_conf_parameter_single(buf,&pos,len,word_buf,sizeof(word_buf)) > 0)
            {
                k = atoi(word_buf);
                game.conf.crtr_conf.exp.strength_increase_on_exp = k;
                n++;
            }
            if (n < 1)
            {
                CONFWRNLOG("Incorrect value of \"%s\" parameter in [%s] block of %s file.",
                    COMMAND_TEXT(cmd_num),block_buf,config_textname);
            }
            break;
        case 7: // DEXTERITYINCREASEONEXP
            if (get_conf_parameter_single(buf,&pos,len,word_buf,sizeof(word_buf)) > 0)
            {
                k = atoi(word_buf);
                game.conf.crtr_conf.exp.dexterity_increase_on_exp = k;
                n++;
            }
            if (n < 1)
            {
                CONFWRNLOG("Incorrect value of \"%s\" parameter in [%s] block of %s file.",
                    COMMAND_TEXT(cmd_num),block_buf,config_textname);
            }
            break;
        case 8: // DEFENSEINCREASEONEXP
            if (get_conf_parameter_single(buf,&pos,len,word_buf,sizeof(word_buf)) > 0)
            {
                k = atoi(word_buf);
                game.conf.crtr_conf.exp.defense_increase_on_exp = k;
                n++;
            }
            if (n < 1)
            {
                CONFWRNLOG("Incorrect value of \"%s\" parameter in [%s] block of %s file.",
                    COMMAND_TEXT(cmd_num),block_buf,config_textname);
            }
            break;
        case 9: // LOYALTYINCREASEONEXP
            if (get_conf_parameter_single(buf,&pos,len,word_buf,sizeof(word_buf)) > 0)
            {
                k = atoi(word_buf);
                game.conf.crtr_conf.exp.loyalty_increase_on_exp = k;
                n++;
            }
            if (n < 1)
            {
                CONFWRNLOG("Incorrect value of \"%s\" parameter in [%s] block of %s file.",
                    COMMAND_TEXT(cmd_num),block_buf,config_textname);
            }
            break;
        case 10: // ARMOURINCREASEONEXP
            if (get_conf_parameter_single(buf,&pos,len,word_buf,sizeof(word_buf)) > 0)
            {
                k = atoi(word_buf);
                game.conf.crtr_conf.exp.armour_increase_on_exp = k;
                n++;
            }
            if (n < 1)
            {
                CONFWRNLOG("Incorrect value of \"%s\" parameter in [%s] block of %s file.",
                    COMMAND_TEXT(cmd_num),block_buf,config_textname);
            }
            break;
        case 11: // SIZEINCREASEONEXP
            if (get_conf_parameter_single(buf, &pos, len, word_buf, sizeof(word_buf)) > 0)
            {
                k = atoi(word_buf);
                game.conf.crtr_conf.exp.size_increase_on_exp = k;
                n++;
            }
            if (n < 1)
            {
                CONFWRNLOG("Incorrect value of \"%s\" parameter in [%s] block of %s file.",
                    COMMAND_TEXT(cmd_num), block_buf, config_textname);
            }
            break;
        case 12: // EXPFORHITTINGINCREASEONEXP
            if (get_conf_parameter_single(buf, &pos, len, word_buf, sizeof(word_buf)) > 0)
            {
                k = atoi(word_buf);
                game.conf.crtr_conf.exp.exp_on_hitting_increase_on_exp = k;
                n++;
            }
            if (n < 1)
            {
                CONFWRNLOG("Incorrect value of \"%s\" parameter in [%s] block of %s file.",
                    COMMAND_TEXT(cmd_num), block_buf, config_textname);
            }
            break;
        case 13: // TRAININGCOSTINCREASEONEXP
            if (get_conf_parameter_single(buf,&pos,len,word_buf,sizeof(word_buf)) > 0)
            {
                k = atoi(word_buf);
                game.conf.crtr_conf.exp.training_cost_increase_on_exp = k;
                n++;
            }
            if (n < 1)
            {
                CONFWRNLOG("Incorrect value of \"%s\" parameter in [%s] block of %s file.",
                    COMMAND_TEXT(cmd_num),block_buf,config_textname);
            }
            break;
        case 14: // SCAVENGINGCOSTINCREASEONEXP
            if (get_conf_parameter_single(buf,&pos,len,word_buf,sizeof(word_buf)) > 0)
            {
                k = atoi(word_buf);
                game.conf.crtr_conf.exp.scavenging_cost_increase_on_exp = k;
                n++;
            }
            if (n < 1)
            {
                CONFWRNLOG("Incorrect value of \"%s\" parameter in [%s] block of %s file.",
                    COMMAND_TEXT(cmd_num),block_buf,config_textname);
            }
            break;
        case ccr_comment:
            break;
        case ccr_endOfFile:
            break;
        default:
            CONFWRNLOG("Unrecognized command (%d) in [%s] block of %s file.",
                cmd_num,block_buf,config_textname);
            break;
        }
        skip_conf_to_next_line(buf,&pos,len);
    }
#undef COMMAND_TEXT
    if (game.conf.crtr_conf.model_count < 1)
    {
        WARNLOG("No creature species defined in [%s] block of %s file.",
            block_buf,config_textname);
    }
    return true;
}

TbBool parse_creaturetype_instance_blocks(char *buf, long len, const char *config_textname, unsigned short flags)
{
    struct CreatureInstanceConfig * inst_cfg;
    struct InstanceInfo* inst_inf;
    int k = 0;
    // Initialize the array
<<<<<<< HEAD
    int arr_size = INSTANCE_TYPES_MAX;
    for (i = 0; i < arr_size; i++)
    {
        if (((flags & CnfLd_AcceptPartial) == 0) || (strlen(game.conf.crtr_conf.instances[i].name) <= 0))
        {
            LbMemorySet(game.conf.crtr_conf.instances[i].name, 0, COMMAND_WORD_LEN);
            if (i < INSTANCE_TYPES_MAX)
            {
                instance_desc[i].name = game.conf.crtr_conf.instances[i].name;
                instance_desc[i].num = i;
                game.conf.magic_conf.instance_info[i].instant = 0;
                game.conf.magic_conf.instance_info[i].time = 0;
                game.conf.magic_conf.instance_info[i].fp_time = 0;
                game.conf.magic_conf.instance_info[i].action_time = 0;
                game.conf.magic_conf.instance_info[i].fp_action_time = 0;
                game.conf.magic_conf.instance_info[i].reset_time = 0;
                game.conf.magic_conf.instance_info[i].fp_reset_time = 0;
                game.conf.magic_conf.instance_info[i].graphics_idx = 0;
                game.conf.magic_conf.instance_info[i].instance_property_flags = 0;
                game.conf.magic_conf.instance_info[i].force_visibility = 0;
                game.conf.magic_conf.instance_info[i].primary_target = 0;
                game.conf.magic_conf.instance_info[i].func_idx = 0;
                game.conf.magic_conf.instance_info[i].func_params[0] = 0;
                game.conf.magic_conf.instance_info[i].func_params[1] = 0;
                game.conf.magic_conf.instance_info[i].symbol_spridx = 0;
                game.conf.magic_conf.instance_info[i].tooltip_stridx = 0;
                game.conf.magic_conf.instance_info[i].range_min = -1;
                game.conf.magic_conf.instance_info[i].range_max = -1;
                game.conf.magic_conf.instance_info[i].validate_source_func = 0;
                game.conf.magic_conf.instance_info[i].validate_source_func_params[0] = 0;
                game.conf.magic_conf.instance_info[i].validate_source_func_params[1] = 0;
                game.conf.magic_conf.instance_info[i].validate_target_func = 0;
                game.conf.magic_conf.instance_info[i].validate_target_func_params[0] = 0;
                game.conf.magic_conf.instance_info[i].validate_target_func_params[1] = 0;
                game.conf.magic_conf.instance_info[i].search_func = 0;
            }
=======
    for (int i = 0; i < INSTANCE_TYPES_MAX; i++) {
        inst_cfg = &game.conf.crtr_conf.instances[i];
        if (((flags & CnfLd_AcceptPartial) == 0) || (strlen(inst_cfg->name) <= 0)) {
            LbMemorySet(inst_cfg->name, 0, COMMAND_WORD_LEN);
            instance_desc[i].name = inst_cfg->name;
            instance_desc[i].num = i;
            inst_inf = &game.conf.magic_conf.instance_info[i];
            inst_inf->instant = 0;
            inst_inf->time = 0;
            inst_inf->fp_time = 0;
            inst_inf->action_time = 0;
            inst_inf->fp_action_time = 0;
            inst_inf->reset_time = 0;
            inst_inf->fp_reset_time = 0;
            inst_inf->graphics_idx = 0;
            inst_inf->instance_property_flags = 0;
            inst_inf->force_visibility = 0;
            inst_inf->primary_target = 0;
            inst_inf->func_idx = 0;
            inst_inf->func_params[0] = 0;
            inst_inf->func_params[1] = 0;
            inst_inf->symbol_spridx = 0;
            inst_inf->tooltip_stridx = 0;
            inst_inf->range_min = -1;
            inst_inf->range_max = -1;
            inst_inf->validate_func_idx[0] = 1;
            inst_inf->validate_func_idx[1] = 2;
            inst_inf->search_func_idx = 1;
>>>>>>> 7a11f9af
        }
    }
    instance_desc[INSTANCE_TYPES_MAX - 1].name = NULL; // must be null for get_id
    // Load the file blocks
    const char * blockname = NULL;
    int blocknamelen = 0;
    long pos = 0;
    while (iterate_conf_blocks(buf, &pos, len, &blockname, &blocknamelen))
    {
        // look for blocks starting with "instance", followed by one or more digits
        if (blocknamelen < 9) {
            continue;
        } else if (memcmp(blockname, "instance", 8) != 0) {
            continue;
        }
        const int i = natoi(&blockname[8], blocknamelen - 8);
        if (i < 0 || i >= INSTANCE_TYPES_MAX) {
            continue;
        } else if (i >= game.conf.crtr_conf.instances_count) {
            game.conf.crtr_conf.instances_count = i + 1;
        }
        inst_inf = &game.conf.magic_conf.instance_info[i];
        inst_cfg = &game.conf.crtr_conf.instances[i];
#define COMMAND_TEXT(cmd_num) get_conf_parameter_text(creaturetype_instance_commands,cmd_num)
      while (pos<len)
      {
        // Finding command number in this line
        int cmd_num = recognize_conf_command(buf, &pos, len, creaturetype_instance_commands);
        // Now store the config item in correct place
        if (cmd_num == ccr_endOfBlock) break; // if next block starts
        if ((flags & CnfLd_ListOnly) != 0) {
            // In "List only" mode, accept only name command
            if (cmd_num > 1) {
                cmd_num = 0;
            }
        }
        int n = 0;
        char word_buf[COMMAND_WORD_LEN];
        switch (cmd_num)
        {
        case 1: // NAME
            if (get_conf_parameter_single(buf, &pos, len, inst_cfg->name, COMMAND_WORD_LEN) <= 0)
            {
                CONFWRNLOG("Couldn't read \"%s\" parameter in [%.*s] block of %s file.", COMMAND_TEXT(cmd_num), blocknamelen, blockname, config_textname);
                break;
            }
            n++;
            break;
        case 2: // TIME
            if (get_conf_parameter_single(buf,&pos,len,word_buf,sizeof(word_buf)) > 0)
            {
              k = atoi(word_buf);
              inst_inf->time = k;
              n++;
            }
            if (n < 1)
            {
                CONFWRNLOG("Couldn't read \"%s\" parameter in [%.*s] block of %s file.",
                    COMMAND_TEXT(cmd_num), blocknamelen, blockname, config_textname);
            }
            break;
        case 3: // ACTIONTIME
            if (get_conf_parameter_single(buf,&pos,len,word_buf,sizeof(word_buf)) > 0)
            {
              k = atoi(word_buf);
              inst_inf->action_time = k;
              n++;
            }
            if (n < 1)
            {
                CONFWRNLOG("Couldn't read \"%s\" parameter in [%.*s] block of %s file.",
                    COMMAND_TEXT(cmd_num), blocknamelen, blockname, config_textname);
            }
            break;
        case 4: // RESETTIME
            if (get_conf_parameter_single(buf,&pos,len,word_buf,sizeof(word_buf)) > 0)
            {
              k = atoi(word_buf);
              inst_inf->reset_time = k;
              n++;
            }
            if (n < 1)
            {
                CONFWRNLOG("Couldn't read \"%s\" parameter in [%.*s] block of %s file.",
                    COMMAND_TEXT(cmd_num), blocknamelen, blockname, config_textname);
            }
            break;
        case 5: // FPTIME
            if (get_conf_parameter_single(buf,&pos,len,word_buf,sizeof(word_buf)) > 0)
            {
              k = atoi(word_buf);
              inst_inf->fp_time = k;
              n++;
            }
            if (n < 1)
            {
                CONFWRNLOG("Couldn't read \"%s\" parameter in [%.*s] block of %s file.",
                    COMMAND_TEXT(cmd_num), blocknamelen, blockname, config_textname);
            }
            break;
        case 6: // FPACTIONTIME
            if (get_conf_parameter_single(buf,&pos,len,word_buf,sizeof(word_buf)) > 0)
            {
              k = atoi(word_buf);
              inst_inf->fp_action_time = k;
              n++;
            }
            if (n < 1)
            {
                CONFWRNLOG("Couldn't read \"%s\" parameter in [%.*s] block of %s file.",
                    COMMAND_TEXT(cmd_num), blocknamelen, blockname, config_textname);
            }
            break;
        case 7: // FPRESETTIME
            if (get_conf_parameter_single(buf,&pos,len,word_buf,sizeof(word_buf)) > 0)
            {
              k = atoi(word_buf);
              inst_inf->fp_reset_time = k;
              n++;
            }
            if (n < 1)
            {
                CONFWRNLOG("Couldn't read \"%s\" parameter in [%.*s] block of %s file.",
                    COMMAND_TEXT(cmd_num), blocknamelen, blockname, config_textname);
            }
            break;
        case 8: // FORCEVISIBILITY
            if (get_conf_parameter_single(buf,&pos,len,word_buf,sizeof(word_buf)) > 0)
            {
              k = atoi(word_buf);
              inst_inf->force_visibility = k;
              n++;
            }
            if (n < 1)
            {
                CONFWRNLOG("Couldn't read \"%s\" parameter in [%.*s] block of %s file.",
                    COMMAND_TEXT(cmd_num), blocknamelen, blockname, config_textname);
            }
            break;
        case 9: // TOOLTIPTEXTID
            if (get_conf_parameter_single(buf,&pos,len,word_buf,sizeof(word_buf)) > 0)
            {
              k = atoi(word_buf);
              if (k > 0)
              {
                  inst_inf->tooltip_stridx = k;
                  n++;
              }
            }
            if (n < 1)
            {
                CONFWRNLOG("Couldn't read \"%s\" parameter in [%.*s] block of %s file.",
                    COMMAND_TEXT(cmd_num), blocknamelen, blockname, config_textname);
            }
            break;
        case 10: // SYMBOLSPRITES
            if (get_conf_parameter_single(buf,&pos,len,word_buf,sizeof(word_buf)) > 0)
            {
              k = get_icon_id(word_buf);
              if (k >= 0)
              {
                  inst_inf->symbol_spridx = k;
                  n++;
              }
            }
            if (n < 1)
            {
                CONFWRNLOG("Couldn't read \"%s\" parameter in [%.*s] block of %s file.",
                    COMMAND_TEXT(cmd_num), blocknamelen, blockname, config_textname);
            }
            break;
        case 11: // GRAPHICS
            if (get_conf_parameter_single(buf,&pos,len,word_buf,sizeof(word_buf)) > 0)
            {
                k = get_id(creature_graphics_desc, word_buf);
                if (k > 0)
                {
                    inst_inf->graphics_idx = k-1;
                    n++;
                }
            }
            if (n < 1)
            {
                CONFWRNLOG("Couldn't read \"%s\" parameter in [%.*s] block of %s file.",
                    COMMAND_TEXT(cmd_num), blocknamelen, blockname, config_textname);
            }
            break;
        case 12: // FUNCTION
            k = recognize_conf_parameter(buf,&pos,len,creature_instances_func_type);
            if (k > 0)
            {
                inst_inf->func_idx = k;
                n++;
                //JUSTLOG("Function = %s %s %d",creature_instances_func_type[k-1].name,spell_code_name(inst_inf->func_params[0]),inst_inf->func_params[1]);
            }
            // Second parameter may be a different thing based on first parameter
            switch (k)
            {
            case 2: // Special code for casting spell instances
                k = recognize_conf_parameter(buf,&pos,len,spell_desc);
                if (k > 0)
                {
                    inst_inf->func_params[0] = k;
                    n++;
                }
                break;
            case 3: // Special code for firing shot instances
                k = recognize_conf_parameter(buf,&pos,len,shot_desc);
                if (k > 0)
                {
                    inst_inf->func_params[0] = k;
                    n++;
                }
                break;
            default:
                if (get_conf_parameter_single(buf,&pos,len,word_buf,sizeof(word_buf)) > 0)
                {
                    k = atoi(word_buf);
                    inst_inf->func_params[0] = k;
                    n++;
                }
            }
            // Third parameter is always integer
            if (get_conf_parameter_single(buf,&pos,len,word_buf,sizeof(word_buf)) > 0)
            {
                k = atoi(word_buf);
                inst_inf->func_params[1] = k;
                n++;
            }
            if (n < 3)
            {
                CONFWRNLOG("Couldn't read \"%s\" parameter in [%.*s] block of %s file.",
                    COMMAND_TEXT(cmd_num), blocknamelen, blockname, config_textname);
            }
            break;
        case 13: //RANGEMIN
            if (get_conf_parameter_single(buf, &pos, len, word_buf, sizeof(word_buf)) > 0)
            {
                k = get_id(instance_range_desc, word_buf);
                if (k < 0)
                {
                    k = atoi(word_buf);
                }
                inst_inf->range_min = k;
                n++;
            }
            if (n < 1)
            {
                CONFWRNLOG("Couldn't read \"%s\" parameter in [%.*s] block of %s file.",
                    COMMAND_TEXT(cmd_num), blocknamelen, blockname, config_textname);
            }
            break;
        case 14: //RANGEMAX
            if (get_conf_parameter_single(buf, &pos, len, word_buf, sizeof(word_buf)) > 0)
            {
                k = get_id(instance_range_desc, word_buf);
                if (k < 0)
                {
                    k = atoi(word_buf);
                }
                inst_inf->range_max = k;
                n++;
            }
            if (n < 1)
            {
                CONFWRNLOG("Couldn't read \"%s\" parameter in [%.*s] block of %s file.",
                    COMMAND_TEXT(cmd_num), blocknamelen, blockname, config_textname);
            }
            break;
        case 15: // PROPERTIES
            inst_inf->instance_property_flags = 0;
            while (get_conf_parameter_single(buf,&pos,len,word_buf,sizeof(word_buf)) > 0)
            {
                k = get_id(creaturetype_instance_properties, word_buf);
                if (k > 0)
                {
                    inst_inf->instance_property_flags |= k;
                    n++;
                } else {
                    CONFWRNLOG("Incorrect value of \"%s\" parameter \"%s\" in [%.*s] block of %s file.",
                        COMMAND_TEXT(cmd_num), word_buf, blocknamelen, blockname, config_textname);
                    break;
                }
            }
            break;
        case 16: // FPINSTANTCAST
            if (get_conf_parameter_single(buf,&pos,len,word_buf,sizeof(word_buf)) > 0)
            {
              k = atoi(word_buf);
              inst_inf->instant = (TbBool)k;
              n++;
            }
            if (n < 1)
            {
                CONFWRNLOG("Couldn't read \"%s\" parameter in [%.*s] block of %s file.",
                    COMMAND_TEXT(cmd_num), blocknamelen, blockname, config_textname);
            }
            break;
        case 17: // PRIMARYTARGET
            if (get_conf_parameter_single(buf, &pos, len, word_buf, sizeof(word_buf)) > 0)
            {
                k = atoi(word_buf);
                inst_inf->primary_target = k;
                n++;
            }
            if (n < 1)
            {
                CONFWRNLOG("Couldn't read \"%s\" parameter in [%.*s] block of %s file.",
                    COMMAND_TEXT(cmd_num), blocknamelen, blockname, config_textname);
            }
            break;
        case 18: // ValidateSourceFunc
            k = recognize_conf_parameter(buf, &pos, len, creature_instances_validate_func_type);
            if (k > 0)
            {
                inst_inf->validate_source_func = k;
                n++;
            }
            if (get_conf_parameter_single(buf, &pos, len, word_buf, sizeof(word_buf)) > 0)
            {
                k = atoi(word_buf);
                inst_inf->validate_source_func_params[0] = k;
                n++;
                if (get_conf_parameter_single(buf, &pos, len, word_buf, sizeof(word_buf)) > 0)
                {
                    k = atoi(word_buf);
                    inst_inf->validate_source_func_params[1] = k;
                    n++;
                }
            }
            break;
        case 19: // ValidateTargetFunc
            k = recognize_conf_parameter(buf, &pos, len, creature_instances_validate_func_type);
            if (k > 0)
            {
                inst_inf->validate_target_func = k;
                n++;
            }
            if (get_conf_parameter_single(buf, &pos, len, word_buf, sizeof(word_buf)) > 0)
            {
                k = atoi(word_buf);
                inst_inf->validate_target_func_params[0] = k;
                n++;
                if (get_conf_parameter_single(buf, &pos, len, word_buf, sizeof(word_buf)) > 0)
                {
                    k = atoi(word_buf);
                    inst_inf->validate_target_func_params[1] = k;
                    n++;
                }
            }
            break;
        case 20: // SearchTargetsFunc
            k = recognize_conf_parameter(buf, &pos, len, creature_instances_search_targets_func_type);
            if (k > 0)
            {
                inst_inf->search_func = k;
                n++;
            }
            if (get_conf_parameter_single(buf, &pos, len, word_buf, sizeof(word_buf)) > 0)
            {
                k = atoi(word_buf);
                inst_inf->search_func_params[0] = k;
                n++;
                if (get_conf_parameter_single(buf, &pos, len, word_buf, sizeof(word_buf)) > 0)
                {
                    k = atoi(word_buf);
                    inst_inf->search_func_params[1] = k;
                    n++;
                }
            }
            break;
        case ccr_comment:
            break;
        case ccr_endOfFile:
            break;
        default:
            CONFWRNLOG("Unrecognized command (%d) in [%.*s] block of %s file.",
                cmd_num, blocknamelen, blockname, config_textname);
            break;
        }
        skip_conf_to_next_line(buf,&pos,len);
      }
#undef COMMAND_TEXT
    }
    return true;
}

TbBool parse_creaturetype_job_blocks(char *buf, long len, const char *config_textname, unsigned short flags)
{
    struct CreatureJobConfig *jobcfg;
    int k = 0;
    // Initialize the array
    if ((flags & CnfLd_AcceptPartial) == 0) {
        for (int i = 0; i < INSTANCE_TYPES_MAX; i++) {
            jobcfg = &game.conf.crtr_conf.jobs[i];
            LbMemorySet(jobcfg->name, 0, COMMAND_WORD_LEN);
            jobcfg->room_role = RoRoF_None;
            jobcfg->initial_crstate = CrSt_Unused;
            jobcfg->continue_crstate = CrSt_Unused;
            jobcfg->job_flags = 0;
            jobcfg->func_plyr_check_idx = 0;
            jobcfg->func_plyr_assign_idx = 0;
            jobcfg->func_cord_check_idx = 0;
            jobcfg->func_cord_assign_idx = 0;
            creaturejob_desc[i].name = game.conf.crtr_conf.jobs[i].name;
            creaturejob_desc[i].num = (1 << (i-1)); // creature jobs are a bit mask
        }
    }
    creaturejob_desc[INSTANCE_TYPES_MAX - 1].name = NULL; // must be null for get_id
    // Load the file blocks
    const char * blockname = NULL;
    int blocknamelen = 0;
    long pos = 0;
    TbBool seen[INSTANCE_TYPES_MAX];
    LbMemorySet(seen, 0, sizeof(seen));
    while (iterate_conf_blocks(buf, &pos, len, &blockname, &blocknamelen))
    {
        // look for blocks starting with "job", followed by one or more digits
        if (blocknamelen < 4) {
            continue;
        } else if (memcmp(blockname, "job", 3) != 0) {
            continue;
        }
        const int i = natoi(&blockname[3], blocknamelen - 3);
        if (i < 0 || i >= INSTANCE_TYPES_MAX) {
            continue;
        } else if (i >= game.conf.crtr_conf.jobs_count) {
            game.conf.crtr_conf.jobs_count = i + 1;
        }
        jobcfg = &game.conf.crtr_conf.jobs[i];
        seen[i] = true;
#define COMMAND_TEXT(cmd_num) get_conf_parameter_text(creaturetype_job_commands,cmd_num)
        while (pos<len)
        {
            // Finding command number in this line
            int cmd_num = recognize_conf_command(buf, &pos, len, creaturetype_job_commands);
            // Now store the config item in correct place
            if (cmd_num == ccr_endOfBlock) break; // if next block starts
            if ((flags & CnfLd_ListOnly) != 0) {
                // In "List only" mode, accept only name command
                if (cmd_num > 1) {
                    cmd_num = 0;
                }
            }
            int n = 0;
            char word_buf[COMMAND_WORD_LEN];
            switch (cmd_num)
            {
            case 1: // NAME
                if (get_conf_parameter_single(buf,&pos,len,game.conf.crtr_conf.jobs[i].name,COMMAND_WORD_LEN) <= 0)
                {
                    CONFWRNLOG("Couldn't read \"%s\" parameter in [%.*s] block of %s file.",
                        COMMAND_TEXT(cmd_num), blocknamelen, blockname, config_textname);
                    break;
                }
                n++;
                break;
            case 2: // RELATEDROOMROLE
                jobcfg->room_role = RoRoF_None;
                if (get_conf_parameter_single(buf,&pos,len,word_buf,sizeof(word_buf)) > 0)
                {
                    k = get_id(room_roles_desc, word_buf);
                    if (k >= 0)
                    {
                        jobcfg->room_role = k;
                        n++;
                    } else
                    {
                        if (strcasecmp(word_buf,"NULL") == 0)
                            n++;
                    }
                }
                if (n < 1)
                {
                  CONFWRNLOG("Incorrect value of \"%s\" parameter in [%.*s] block of %s file.",
                      COMMAND_TEXT(cmd_num), blocknamelen, blockname, config_textname);
                }
                break;
            case 3: // RELATEDEVENT
                jobcfg->event_kind = 0;
                if (get_conf_parameter_single(buf,&pos,len,word_buf,sizeof(word_buf)) > 0)
                {
                    k = get_id(mevents_desc, word_buf);
                    if (k >= 0)
                    {
                        jobcfg->event_kind = k;
                        n++;
                    }
                }
                if (n < 1)
                {
                  CONFWRNLOG("Incorrect value of \"%s\" parameter in [%.*s] block of %s file.",
                      COMMAND_TEXT(cmd_num), blocknamelen, blockname, config_textname);
                }
                break;
            case 4: // ASSIGN
                jobcfg->job_flags &= ~(JoKF_AssignHumanDrop|JoKF_AssignComputerDrop|JoKF_AssignCeatureInit|
                    JoKF_AssignAreaWithinRoom|JoKF_AssignAreaOutsideRoom|JoKF_AssignOnAreaBorder|JoKF_AssignOnAreaCenter|
                    JoKF_OwnedCreatures|JoKF_EnemyCreatures|JoKF_OwnedDiggers|JoKF_EnemyDiggers|
                    JoKF_AssignOneTime|JoKF_NeedsHaveJob);
                while (get_conf_parameter_single(buf,&pos,len,word_buf,sizeof(word_buf)) > 0)
                {
                    k = get_id(creaturetype_job_assign, word_buf);
                    if (k > 0)
                    {
                        jobcfg->job_flags |= k;
                      n++;
                    } else {
                        CONFWRNLOG("Incorrect value of \"%s\" parameter \"%s\" in [%.*s] block of %s file.",
                            COMMAND_TEXT(cmd_num), word_buf, blocknamelen, blockname, config_textname);
                        break;
                    }
                }
                break;
            case 5: // INITIALSTATE
                jobcfg->initial_crstate = CrSt_Unused;
                if (get_conf_parameter_single(buf,&pos,len,word_buf,sizeof(word_buf)) > 0)
                {
                    k = get_id(creatrstate_desc, word_buf);
                    if (k >= 0)
                    {
                        jobcfg->initial_crstate = k;
                        n++;
                    } else
                    {
                        if (strcasecmp(word_buf,"NONE") == 0)
                            n++;
                    }
                }
                if (n < 1)
                {
                  CONFWRNLOG("Incorrect value of \"%s\" parameter in [%.*s] block of %s file.",
                      COMMAND_TEXT(cmd_num), blocknamelen, blockname, config_textname);
                }
                break;
            case 6: // CONTINUESTATE
                jobcfg->continue_crstate = CrSt_Unused;
                if (get_conf_parameter_single(buf,&pos,len,word_buf,sizeof(word_buf)) > 0)
                {
                    k = get_id(creatrstate_desc, word_buf);
                    if (k >= 0)
                    {
                        jobcfg->continue_crstate = k;
                        n++;
                    } else
                    {
                        if (strcasecmp(word_buf,"NONE") == 0)
                            n++;
                    }
                }
                if (n < 1)
                {
                  CONFWRNLOG("Incorrect value of \"%s\" parameter in [%.*s] block of %s file.",
                      COMMAND_TEXT(cmd_num), blocknamelen, blockname, config_textname);
                }
                break;
            case 7: // PLAYERFUNCTIONS
                jobcfg->func_plyr_check_idx = 0;
                jobcfg->func_plyr_assign_idx = 0;
                k = recognize_conf_parameter(buf,&pos,len,creature_job_player_check_func_type);
                if (k > 0)
                {
                    jobcfg->func_plyr_check_idx = k;
                    n++;
                }
                k = recognize_conf_parameter(buf,&pos,len,creature_job_player_assign_func_type);
                if (k > 0)
                {
                    jobcfg->func_plyr_assign_idx = k;
                    n++;
                }
                if (n < 2)
                {
                    CONFWRNLOG("Couldn't read \"%s\" parameter in [%.*s] block of %s file.",
                        COMMAND_TEXT(cmd_num), blocknamelen, blockname, config_textname);
                }
                break;
            case 8: // COORDSFUNCTIONS
                jobcfg->func_cord_check_idx = 0;
                jobcfg->func_cord_assign_idx = 0;
                k = recognize_conf_parameter(buf,&pos,len,creature_job_coords_check_func_type);
                if (k > 0)
                {
                    jobcfg->func_cord_check_idx = k;
                    n++;
                }
                k = recognize_conf_parameter(buf,&pos,len,creature_job_coords_assign_func_type);
                if (k > 0)
                {
                    jobcfg->func_cord_assign_idx = k;
                    n++;
                }
                if (n < 2)
                {
                    CONFWRNLOG("Couldn't read \"%s\" parameter in [%.*s] block of %s file.",
                        COMMAND_TEXT(cmd_num), blocknamelen, blockname, config_textname);
                }
                break;
            case 9: // PROPERTIES
                jobcfg->job_flags &= ~(JoKF_WorkOnAreaBorder|JoKF_WorkOnAreaCenter|JoKF_NeedsCapacity|JoKF_NoSelfControl|JoKF_NoGroups|JoKF_AllowChickenized);
                while (get_conf_parameter_single(buf,&pos,len,word_buf,sizeof(word_buf)) > 0)
                {
                    k = get_id(creaturetype_job_properties, word_buf);
                    if (k > 0)
                    {
                        jobcfg->job_flags |= k;
                      n++;
                    } else {
                        CONFWRNLOG("Incorrect value of \"%s\" parameter \"%s\" in [%.*s] block of %s file.",
                            COMMAND_TEXT(cmd_num), word_buf, blocknamelen, blockname,config_textname);
                        break;
                    }
                }
                break;
            case ccr_comment:
                break;
            case ccr_endOfFile:
                break;
            default:
                CONFWRNLOG("Unrecognized command (%d) in [%.*s] block of %s file.",
                    cmd_num, blocknamelen, blockname, config_textname);
                break;
            }
            skip_conf_to_next_line(buf,&pos,len);
        }
        if (((jobcfg->job_flags & JoKF_NeedsHaveJob) != 0) && ((jobcfg->job_flags & JoKF_AssignOneTime) != 0))
        {
            WARNLOG("Job configured to need to have worker primary or secondary job set, but is one time job which cannot; in [%.*s] block of %s file.",
                blocknamelen, blockname, config_textname);
        }
#undef COMMAND_TEXT
    }
    if ((flags & CnfLd_AcceptPartial) == 0) {
        TbBool jobs_missing = false;
        char block_buf[COMMAND_WORD_LEN];
        for (int i = 0; i < game.conf.crtr_conf.jobs_count; i++) {
            if (!seen[i]) {
                snprintf(block_buf, sizeof(block_buf), "job%d", i);
                jobs_missing = true;
                WARNMSG("Block [%s] not found in %s file.", block_buf, config_textname);
            }
        }
        return !jobs_missing;
    }
    return true;
}

TbBool parse_creaturetype_angerjob_blocks(char *buf, long len, const char *config_textname, unsigned short flags)
{
    struct CreatureAngerJobConfig *agjobcfg;
    // Initialize the array
    if ((flags & CnfLd_AcceptPartial) == 0) {
        for (int i = 0; i < INSTANCE_TYPES_MAX; i++) {
            agjobcfg = &game.conf.crtr_conf.angerjobs[i];
            LbMemorySet(agjobcfg->name, 0, COMMAND_WORD_LEN);
            angerjob_desc[i].name = agjobcfg->name;
            angerjob_desc[i].num = (1 << (i-1)); // anger jobs are a bit mask
        }
    }
    // arr_size = game.conf.crtr_conf.angerjobs_count;
    angerjob_desc[INSTANCE_TYPES_MAX - 1].name = NULL; // must be null for get_id
    // Load the file blocks
    const char * blockname = NULL;
    int blocknamelen = 0;
    long pos = 0;
    TbBool seen[INSTANCE_TYPES_MAX];
    LbMemorySet(seen, 0, sizeof(seen));
    while (iterate_conf_blocks(buf, &pos, len, &blockname, &blocknamelen))
    {
        // look for blocks starting with "angerjob", followed by one or more digits
        if (blocknamelen < 9) {
            continue;
        } else if (memcmp(blockname, "angerjob", 8) != 0) {
            continue;
        }
        const int i = natoi(&blockname[8], blocknamelen - 8);
        if (i < 0 || i >= INSTANCE_TYPES_MAX) {
            continue;
        } else if (i >= game.conf.crtr_conf.angerjobs_count) {
            game.conf.crtr_conf.angerjobs_count = i + 1;
        }
        agjobcfg = &game.conf.crtr_conf.angerjobs[i];
        seen[i] = true;
#define COMMAND_TEXT(cmd_num) get_conf_parameter_text(creaturetype_angerjob_commands,cmd_num)
        while (pos<len)
        {
            // Finding command number in this line
            int cmd_num = recognize_conf_command(buf, &pos, len, creaturetype_angerjob_commands);
            // Now store the config item in correct place
            if (cmd_num == ccr_endOfBlock) break; // if next block starts
            if ((flags & CnfLd_ListOnly) != 0) {
                // In "List only" mode, accept only name command
                if (cmd_num > 1) {
                    cmd_num = 0;
                }
            }
            int n = 0;
            switch (cmd_num)
            {
            case 1: // NAME
                if (get_conf_parameter_single(buf,&pos,len,game.conf.crtr_conf.angerjobs[i].name,COMMAND_WORD_LEN) <= 0)
                {
                    CONFWRNLOG("Couldn't read \"%s\" parameter in [%.*s] block of %s file.",
                        COMMAND_TEXT(cmd_num), blocknamelen, blockname, config_textname);
                    break;
                }
                n++;
                break;
            case ccr_comment:
                break;
            case ccr_endOfFile:
                break;
            default:
                CONFWRNLOG("Unrecognized command (%d) in [%.*s] block of %s file.",
                    cmd_num, blocknamelen, blockname, config_textname);
                break;
            }
            skip_conf_to_next_line(buf,&pos,len);
        }
#undef COMMAND_TEXT
    }
    if ((flags & CnfLd_AcceptPartial) == 0) {
        TbBool jobs_missing = false;
        char block_buf[COMMAND_WORD_LEN];
        for (int i = 0; i < game.conf.crtr_conf.angerjobs_count; i++) {
            if (!seen[i]) {
                snprintf(block_buf, sizeof(block_buf), "angerjob%d", i);
                jobs_missing = true;
                WARNMSG("Block [%s] not found in %s file.", block_buf, config_textname);
            }
        }
        return !jobs_missing;
    }
    return true;
}

TbBool parse_creaturetype_attackpref_blocks(char *buf, long len, const char *config_textname, unsigned short flags)
{
    struct CommandWord * attacktype;
    // Initialize the array
    if ((flags & CnfLd_AcceptPartial) == 0) {
        for (int i = 0; i < INSTANCE_TYPES_MAX; i++) {
            attacktype = &game.conf.crtr_conf.attacktypes[i];
            LbMemorySet(attacktype->text, 0, COMMAND_WORD_LEN);
            attackpref_desc[i].name = attacktype->text;
            attackpref_desc[i].num = i;
        }
    }
    attackpref_desc[INSTANCE_TYPES_MAX - 1].name = NULL; // must be null for get_id
    // Load the file blocks
    const char * blockname = NULL;
    int blocknamelen = 0;
    long pos = 0;
    TbBool seen[INSTANCE_TYPES_MAX];
    LbMemorySet(seen, 0, sizeof(seen));
    while (iterate_conf_blocks(buf, &pos, len, &blockname, &blocknamelen))
    {
        // look for blocks starting with "attackpref", followed by one or more digits
        if (blocknamelen < 11) {
            continue;
        } else if (memcmp(blockname, "attackpref", 10) != 0) {
            continue;
        }
        const int i = natoi(&blockname[10], blocknamelen - 10);
        if (i < 0 || i >= INSTANCE_TYPES_MAX) {
            continue;
        } else if (i >= game.conf.crtr_conf.attacktypes_count) {
            game.conf.crtr_conf.attacktypes_count = i + 1;
        }
        seen[i] = true;
        attacktype = &game.conf.crtr_conf.attacktypes[i];
#define COMMAND_TEXT(cmd_num) get_conf_parameter_text(creaturetype_attackpref_commands,cmd_num)
        while (pos<len)
        {
            // Finding command number in this line
            int cmd_num = recognize_conf_command(buf, &pos, len, creaturetype_attackpref_commands);
            // Now store the config item in correct place
            if (cmd_num == ccr_endOfBlock) break; // if next block starts
            if ((flags & CnfLd_ListOnly) != 0) {
                // In "List only" mode, accept only name command
                if (cmd_num > 1) {
                    cmd_num = 0;
                }
            }
            int n = 0;
            switch (cmd_num)
            {
            case 1: // NAME
                if (get_conf_parameter_single(buf,&pos,len, attacktype->text,COMMAND_WORD_LEN) <= 0)
                {
                    CONFWRNLOG("Couldn't read \"%s\" parameter in [%.*s] block of %s file.",
                        COMMAND_TEXT(cmd_num), blocknamelen, blockname, config_textname);
                    break;
                }
                n++;
                break;
            case ccr_comment:
                break;
            case ccr_endOfFile:
                break;
            default:
                CONFWRNLOG("Unrecognized command (%d) in [%.*s] block of %s file.",
                    cmd_num, blocknamelen, blockname, config_textname);
                break;
            }
            skip_conf_to_next_line(buf,&pos,len);
        }
#undef COMMAND_TEXT
    }
    if ((flags & CnfLd_AcceptPartial) == 0) {
        TbBool jobs_missing = false;
        char block_buf[COMMAND_WORD_LEN];
        for (int i = 0; i < game.conf.crtr_conf.attacktypes_count; i++) {
            if (!seen[i]) {
                snprintf(block_buf, sizeof(block_buf), "attackpref%d", i);
                jobs_missing = true;
                WARNMSG("Block [%s] not found in %s file.", block_buf, config_textname);
            }
        }
        return !jobs_missing;
    }
    return true;
}

TbBool load_creaturetypes_config_file(const char *textname, const char *fname, unsigned short flags)
{
    SYNCDBG(0,"%s %s file \"%s\".",((flags & CnfLd_ListOnly) == 0)?"Reading":"Parsing",textname,fname);
    long len = LbFileLengthRnc(fname);
    if (len < MIN_CONFIG_FILE_SIZE)
    {
        if ((flags & CnfLd_IgnoreErrors) == 0)
            WARNMSG("The %s file \"%s\" doesn't exist or is too small.",textname,fname);
        return false;
    }
    char* buf = (char*)LbMemoryAlloc(len + 256);
    if (buf == NULL)
        return false;

    if ((flags & CnfLd_AcceptPartial) == 0)
    {
        for (int i = 0; i < INSTANCE_TYPES_MAX; i++)
        {
                instance_desc[i].name = game.conf.crtr_conf.instances[i].name;
                instance_desc[i].num = i;
                game.conf.magic_conf.instance_info[i].instant = 0;
                game.conf.magic_conf.instance_info[i].time = 0;
                game.conf.magic_conf.instance_info[i].fp_time = 0;
                game.conf.magic_conf.instance_info[i].action_time = 0;
                game.conf.magic_conf.instance_info[i].fp_action_time = 0;
                game.conf.magic_conf.instance_info[i].reset_time = 0;
                game.conf.magic_conf.instance_info[i].fp_reset_time = 0;
                game.conf.magic_conf.instance_info[i].graphics_idx = 0;
                game.conf.magic_conf.instance_info[i].instance_property_flags = 0;
                game.conf.magic_conf.instance_info[i].force_visibility = 0;
                game.conf.magic_conf.instance_info[i].primary_target = 0;
                game.conf.magic_conf.instance_info[i].func_idx = 0;
                game.conf.magic_conf.instance_info[i].func_params[0] = 0;
                game.conf.magic_conf.instance_info[i].func_params[1] = 0;
                game.conf.magic_conf.instance_info[i].symbol_spridx = 0;
                game.conf.magic_conf.instance_info[i].tooltip_stridx = 0;
                game.conf.magic_conf.instance_info[i].range_min = 0;
                game.conf.magic_conf.instance_info[i].range_max = 0;
        }
    }
    // Loading file data
    len = LbFileLoadAt(fname, buf);
    TbBool result = (len > 0);
    // Parse blocks of the config file
    if (result)
    {
        result = parse_creaturetypes_common_blocks(buf, len, textname, flags);
        if ((flags & CnfLd_AcceptPartial) != 0)
            result = true;
        if (!result)
          WARNMSG("Parsing %s file \"%s\" common blocks failed.",textname,fname);
    }
    if ((result) && ((flags & CnfLd_ListOnly) == 0)) // This block doesn't have anything we'd like to parse in list mode
    {
        result = parse_creaturetype_experience_blocks(buf, len, textname, flags);
        if ((flags & CnfLd_AcceptPartial) != 0)
            result = true;
        if (!result)
          WARNMSG("Parsing %s file \"%s\" experience block failed.",textname,fname);
    }
    if (result)
    {
        result = parse_creaturetype_instance_blocks(buf, len, textname, flags);
        if ((flags & CnfLd_AcceptPartial) != 0)
            result = true;
        if (!result)
          WARNMSG("Parsing %s file \"%s\" instance blocks failed.",textname,fname);
    }
    if (result)
    {
        result = parse_creaturetype_job_blocks(buf, len, textname, flags);
        if ((flags & CnfLd_AcceptPartial) != 0)
            result = true;
        if (!result)
          WARNMSG("Parsing %s file \"%s\" job blocks failed.",textname,fname);
    }
    if (result)
    {
        result = parse_creaturetype_angerjob_blocks(buf, len, textname, flags);
        if ((flags & CnfLd_AcceptPartial) != 0)
            result = true;
        if (!result)
          WARNMSG("Parsing %s file \"%s\" angerjob blocks failed.",textname,fname);
    }
    if (result)
    {
        result = parse_creaturetype_attackpref_blocks(buf, len, textname, flags);
        if ((flags & CnfLd_AcceptPartial) != 0)
            result = true;
        if (!result)
          WARNMSG("Parsing %s file \"%s\" attackpref blocks failed.",textname,fname);
    }
    //Freeing and exiting
    LbMemoryFree(buf);
    return result;
}

TbBool load_creaturetypes_config(const char *conf_fname, unsigned short flags)
{
    static const char config_global_textname[] = "global creature types config";
    static const char config_campgn_textname[] = "campaign creature types config";
    static const char config_level_textname[] = "level creature types config";
    char* fname = prepare_file_path(FGrp_FxData, conf_fname);
    TbBool result = load_creaturetypes_config_file(config_global_textname, fname, flags);
    fname = prepare_file_path(FGrp_CmpgConfig,conf_fname);
    if (strlen(fname) > 0)
    {
        load_creaturetypes_config_file(config_campgn_textname,fname,flags|CnfLd_AcceptPartial|CnfLd_IgnoreErrors);
    }
    fname = prepare_file_fmtpath(FGrp_CmpgLvls, "map%05lu.%s", get_selected_level_number(), conf_fname);
    if (strlen(fname) > 0)
    {
        load_creaturetypes_config_file(config_level_textname,fname,flags|CnfLd_AcceptPartial|CnfLd_IgnoreErrors);
    }
    //Freeing and exiting
    return result;
}

unsigned long get_creature_model_flags(const struct Thing *thing)
{
    if ((thing->model < 1) || (thing->model >= game.conf.crtr_conf.model_count))
      return 0;
  return game.conf.crtr_conf.model[thing->model].model_flags;
}

ThingModel get_creature_model_with_model_flags(unsigned long needflags)
{
    for (ThingModel crmodel = 0; crmodel < game.conf.crtr_conf.model_count; crmodel++)
    {
        if ((game.conf.crtr_conf.model[crmodel].model_flags & needflags) == needflags) {
            return crmodel;
        }
    }
    return 0;
}

/**
 * Sets creature availability state.
 */
TbBool set_creature_available(PlayerNumber plyr_idx, ThingModel crtr_model, long can_be_avail, long force_avail)
{
    // note that we can't get_players_num_dungeon() because players
    // may be uninitialized yet when this is called.
    struct Dungeon* dungeon = get_dungeon(plyr_idx);
    if (dungeon_invalid(dungeon)) {
        ERRORDBG(11,"Cannot set %s availability; player %d has no dungeon.",thing_class_and_model_name(TCls_Creature, crtr_model),(int)plyr_idx);
        return false;
    }
    if ((crtr_model < 1) || (crtr_model >= game.conf.crtr_conf.model_count)) {
        ERRORDBG(4,"Cannot set creature availability; invalid model %d.",(int)plyr_idx,(int)crtr_model);
        return false;
    }
    if (force_avail < 0)
        force_avail = 0;
    if (force_avail >= CREATURES_COUNT)
        force_avail = CREATURES_COUNT-1;
    SYNCDBG(7,"Setting %s availability for player %d to allowed=%d, forced=%d.",thing_class_and_model_name(TCls_Creature, crtr_model),(int)plyr_idx,(int)can_be_avail,(int)force_avail);
    dungeon->creature_allowed[crtr_model] = can_be_avail;
    dungeon->creature_force_enabled[crtr_model] = force_avail;
    return true;
}

ThingModel get_players_special_digger_model(PlayerNumber plyr_idx)
{
    ThingModel crmodel;

    if (player_is_roaming(plyr_idx))
    {
        crmodel = game.conf.crtr_conf.special_digger_good;
        if (crmodel == 0)
        {
            WARNLOG("Heroes (player %d) have no digger breed!",(int)plyr_idx);
            crmodel = game.conf.crtr_conf.special_digger_evil;
        }
    } else
    {
        crmodel = game.conf.crtr_conf.special_digger_evil;
        if (crmodel == 0)
        {
            WARNLOG("Keepers have no digger breed!");
            crmodel = game.conf.crtr_conf.special_digger_good;
        }
    }
    return crmodel;
}

ThingModel get_players_spectator_model(PlayerNumber plyr_idx)
{
    ThingModel breed = game.conf.crtr_conf.spectator_breed;
    if (breed == 0)
    {
        WARNLOG("There is no spectator breed for player %d!",(int)plyr_idx);
        breed = game.conf.crtr_conf.special_digger_good;
    }
    return breed;
}

/**
 * Returns personal name of a creature.
 *
 * @param creatng The input creature.
 * @return Pointer to the buffer containing name.
 */
const char *creature_own_name(const struct Thing *creatng)
{
    TRACE_THING(creatng);
    struct CreatureControl* cctrl = creature_control_get_from_thing(creatng);
    char *text;
    if ((get_creature_model_flags(creatng) & CMF_OneOfKind) != 0) {
        struct CreatureModelConfig* crconf = &game.conf.crtr_conf.model[creatng->model];
        text = buf_sprintf("%s",get_string(crconf->namestr_idx));
        return text;
    }
    if (cctrl->creature_name[0] > 0)
    {
        return cctrl->creature_name;
    }
    const char ** starts;
    long starts_len;
    const char ** vowels;
    long vowels_len;
    const char ** consonants;
    long consonants_len;
    const char ** end_vowels;
    long end_vowels_len;
    const char ** end_consonants;
    long end_consonants_len;
    {
        starts = name_starts;
        starts_len = sizeof(name_starts)/sizeof(name_starts[0]);
        vowels = name_vowels;
        vowels_len = sizeof(name_vowels)/sizeof(name_vowels[0]);
        consonants = name_consonants;
        consonants_len = sizeof(name_consonants)/sizeof(name_consonants[0]);
        end_vowels = name_vowels;
        end_vowels_len = sizeof(name_vowels)/sizeof(name_vowels[0]);
        end_consonants = name_consonants;
        end_consonants_len = sizeof(name_consonants)/sizeof(name_consonants[0]);
    }
    {
        unsigned long seed = creatng->creation_turn + creatng->index + (cctrl->blood_type << 8);
        // Get amount of nucleus
        int name_len;
        {
        int n = LB_RANDOM(65536, &seed);
        name_len = ((n & 7) + ((n>>8) & 7)) >> 1;
        if (name_len < 2)
            name_len = 2;
        else
        if (name_len > 8)
            name_len = 8;
        }
        // Get starting part of a name
        {
            int n = LB_RANDOM(starts_len, &seed);
            const char* part = starts[n];
            text = buf_sprintf("%s", part);
        }
        // Append nucleus items to the name
        int i;
        for (i=0; i < name_len-1; i++)
        {
            const char *part;
            int n;
            if (i & 1) {
                n = LB_RANDOM(consonants_len, &seed);
                part = consonants[n];
            } else {
                n = LB_RANDOM(vowels_len, &seed);
                part = vowels[n];
            }
            strcat(text,part);
        }
        {
            const char *part;
            int n;
            if (i & 1) {
                n = LB_RANDOM(end_consonants_len, &seed);
                part = end_consonants[n];
            } else {
                n = LB_RANDOM(end_vowels_len, &seed);
                part = end_vowels[n];
            }
            strcat(text,part);
        }
    }
    strcpy(cctrl->creature_name, text);
    return text;
}

struct CreatureInstanceConfig *get_config_for_instance(CrInstance inst_id)
{
    if ((inst_id < 0) || (inst_id >= game.conf.crtr_conf.instances_count)) {
        return &game.conf.crtr_conf.instances[0];
    }
    return &game.conf.crtr_conf.instances[inst_id];
}

/**
 * Returns Code Name (name to use in script file) of given creature instance.
 */
const char *creature_instance_code_name(CrInstance inst_id)
{
    struct CreatureInstanceConfig* crinstcfg = get_config_for_instance(inst_id);
    const char* name = crinstcfg->name;
    if (name[0] != '\0')
        return name;
    return "INVALID";
}

struct CreatureJobConfig *get_config_for_job(CreatureJob job_flags)
{
    long i = 0;
    unsigned long k = job_flags;
    while (k)
    {
        k >>= 1;
        i++;
    }
    if (i >= game.conf.crtr_conf.jobs_count) {
        return &game.conf.crtr_conf.jobs[0];
    }
    return &game.conf.crtr_conf.jobs[i];
}

/**
 * Returns a job which creature could be doing on specific subtile.
 * @param creatng
 * @param stl_x
 * @param stl_y
 * @return
 */
CreatureJob get_job_for_subtile(const struct Thing *creatng, MapSubtlCoord stl_x, MapSubtlCoord stl_y, unsigned long drop_kind_flags)
{
    // Detect the job which we will do in the area
    unsigned long required_kind_flags = drop_kind_flags;
    if (slab_is_area_inner_fill(subtile_slab(stl_x), subtile_slab(stl_y))) {
        required_kind_flags |= JoKF_AssignOnAreaCenter;
    } else {
        required_kind_flags |= JoKF_AssignOnAreaBorder;
    }
    struct SlabMap* slb = get_slabmap_for_subtile(stl_x, stl_y);
    struct Room* room = get_room_thing_is_on(creatng);
    struct CreatureStats* crstat = creature_stats_get_from_thing(creatng);
    RoomKind rkind;
    if (!room_is_invalid(room)) 
    {
        required_kind_flags |= JoKF_AssignAreaWithinRoom;
        rkind = room->kind;
    } 
    else 
    {
        required_kind_flags |= JoKF_AssignAreaOutsideRoom;
        rkind = RoK_NONE;
    }
    if (creatng->owner == slabmap_owner(slb))
    {
        if (thing_is_creature_special_digger(creatng)) 
        {
            if (creatng->model == get_players_special_digger_model(creatng->owner))
            {
                required_kind_flags |= JoKF_OwnedDiggers;
            }
            else
            {
                CreatureJob jobpref = get_job_for_room(rkind, required_kind_flags | JoKF_OwnedDiggers, crstat->job_primary | crstat->job_secondary);
                if (jobpref == Job_NULL)
                {
                    return get_job_for_room(rkind, required_kind_flags | JoKF_OwnedCreatures, crstat->job_primary | crstat->job_secondary);
                }
                else
                {
                    return jobpref;
                }
            }
        } 
        else 
        {
            required_kind_flags |= JoKF_OwnedCreatures;
        }
    } else
    {
        if (creatng->model == get_players_special_digger_model(creatng->owner)) {
            required_kind_flags |= JoKF_EnemyDiggers;
        } else {
            required_kind_flags |= JoKF_EnemyCreatures;
        }
    }
    return get_job_for_room(rkind, required_kind_flags, crstat->job_primary | crstat->job_secondary);
}

/**
 * Returns a job creature can do in a room of given role, or anywhere else.
 * @param rrole Room roles for which at least one needs to match the job to be returned.
 * @param required_kind_flags Only jobs which have all of the flags set can be returned.
 *     For example, to only include jobs which can be assigned by dropping creatures by computer player,
 *     use JoKF_AssignComputerDrop flag.
 * @param has_jobs Primary and secondary jobs of a creature to be assigned; if only jobs which have
 *     no need to be in primary/secondary list should be qualified, this can be Job_NULL.
 * @return A single job flag.
 */
CreatureJob get_job_for_room_role(RoomRole rrole, unsigned long required_kind_flags, CreatureJob has_jobs)
{
    for (long i = 0; i < game.conf.crtr_conf.jobs_count; i++)
    {
        struct CreatureJobConfig* jobcfg = &game.conf.crtr_conf.jobs[i];
        if ((jobcfg->job_flags & required_kind_flags) == required_kind_flags)
        {
            CreatureJob new_job = 1 << (i - 1);
            if (((jobcfg->job_flags & JoKF_NeedsHaveJob) == 0) || ((has_jobs & new_job) != 0))
            {
                if (((jobcfg->room_role & rrole) != 0) || ((jobcfg->job_flags & JoKF_AssignAreaOutsideRoom) != 0)) {
                    return new_job;
                }
            }
        }
    }
    return Job_NULL;
}

/**
 * Returns a job creature can do in a room, or anywhere else.
 * @param rkind Room kind for which job is to be returned.
 * @param required_kind_flags Only jobs which have all of the flags set can be returned.
 *     For example, to only include jobs which can be assigned by dropping creatures by computer player,
 *     use JoKF_AssignComputerDrop flag.
 * @param has_jobs Primary and secondary jobs of a creature to be assigned; if only jobs which have
 *     no need to be in primary/secondary list should be qualified, this can be Job_NULL.
 * @return A single job flag.
 */
CreatureJob get_job_for_room(RoomKind rkind, unsigned long required_kind_flags, CreatureJob has_jobs)
{
    return get_job_for_room_role(get_room_roles(rkind), required_kind_flags, has_jobs);
}

/**
 * Returns a job creature can do in a room with given role.
 * @param rrole Room roles for which at least one needs to match the job to be returned.
 * @param qualify_flags Only jobs which have at least one of the flags set can be returned.
 * @param prevent_flags Only jobs which have none of the flags set can be returned.
 * @return A single job flag.
 */
CreatureJob get_job_which_qualify_for_room_role(RoomRole rrole, unsigned long qualify_flags, unsigned long prevent_flags)
{
    if (rrole == RoRoF_None) {
        return Job_NULL;
    }
    for (long i = 0; i < game.conf.crtr_conf.jobs_count; i++)
    {
        struct CreatureJobConfig* jobcfg = &game.conf.crtr_conf.jobs[i];
        if ((jobcfg->job_flags & qualify_flags) != 0)
        {
            if ((jobcfg->job_flags & prevent_flags) == 0)
            {
                if ((jobcfg->room_role & rrole) != 0) {
                    return 1<<(i-1);
                }
            }
        }
    }
    return Job_NULL;
}

/**
 * Returns a job creature can do in a room.
 * @param rkind Room kind for which job is to be returned.
 * @param qualify_flags Only jobs which have at least one of the flags set can be returned.
 * @param prevent_flags Only jobs which have none of the flags set can be returned.
 * @return A single job flag.
 */
CreatureJob get_job_which_qualify_for_room(RoomKind rkind, unsigned long qualify_flags, unsigned long prevent_flags)
{
    return get_job_which_qualify_for_room_role(get_room_roles(rkind), qualify_flags, prevent_flags);
}

/**
 * Returns jobs which creatures owned by enemy players may be assigned to do work in rooms of specific role.
 * @param rrole Room roles for which at least one needs to match the job to be returned.
 * @return Job flags matching.
 */
CreatureJob get_jobs_enemies_may_do_in_room_role(RoomRole rrole)
{
    CreatureJob jobpref = Job_NULL;
    for (long i = 0; i < game.conf.crtr_conf.jobs_count; i++)
    {
        struct CreatureJobConfig* jobcfg = &game.conf.crtr_conf.jobs[i];
        // Accept only jobs in given room
        if ((jobcfg->room_role & rrole) != 0)
        {
            // Check whether enemies can do this job
            if ((jobcfg->job_flags & (JoKF_EnemyCreatures|JoKF_EnemyDiggers)) != 0)
            {
                jobpref |= 1<<(i-1);
            }
        }
    }
    return jobpref;
}

/**
 * Returns jobs which creatures owned by enemy players may be assigned to do work in specific room.
 * @param rkind Room kind to be checked.
 * @return Job flags matching.
 */
CreatureJob get_jobs_enemies_may_do_in_room(RoomKind rkind)
{
    return get_jobs_enemies_may_do_in_room_role(get_room_roles(rkind));
}

/**
 * Returns first room kind which matches role from given job.
 * Note that more than one room kind may have given role, so use
 * of this function should be limited.
 * @param job_flags
 * @return
 */
RoomKind get_first_room_kind_for_job(CreatureJob job_flags)
{
    struct CreatureJobConfig* jobcfg = get_config_for_job(job_flags);
    for (RoomKind rkind = 0; rkind < game.conf.slab_conf.room_types_count; rkind++)
    {
        if (room_role_matches(rkind, jobcfg->room_role))
            return rkind;
    }
    return RoK_NONE;
}

/**
 * Returns room role from given job.
 * @param job_flags
 * @return
 */
RoomRole get_room_role_for_job(CreatureJob job_flags)
{
    struct CreatureJobConfig* jobcfg = get_config_for_job(job_flags);
    return jobcfg->room_role;
}

EventKind get_event_for_job(CreatureJob job_flags)
{
    struct CreatureJobConfig* jobcfg = get_config_for_job(job_flags);
    return jobcfg->event_kind;
}

CrtrStateId get_initial_state_for_job(CreatureJob jobpref)
{
    struct CreatureJobConfig* jobcfg = get_config_for_job(jobpref);
    return jobcfg->initial_crstate;
}

unsigned long get_flags_for_job(CreatureJob jobpref)
{
    struct CreatureJobConfig* jobcfg = get_config_for_job(jobpref);
    return jobcfg->job_flags;
}

int get_required_room_capacity_for_job(CreatureJob jobpref, ThingModel crmodel)
{
    struct CreatureJobConfig* jobcfg = get_config_for_job(jobpref);
    switch (jobcfg->room_role)
    {
    case RoRoF_None:
        WARNLOG("Job needs capacity but has no related room role.");
        return 0;
    case RoRoF_LairStorage:
    case RoRoF_CrHealSleep:
    {
        struct CreatureStats* crstat = creature_stats_get(crmodel);
        return crstat->lair_size;
    }
    default:
        break;
    }
    if ((jobcfg->job_flags & JoKF_NeedsCapacity) == 0)
    {
        return 0;
    }
    return 1;
}

CrtrStateId get_arrive_at_state_for_job(CreatureJob jobpref)
{
    struct CreatureJobConfig* jobcfg = get_config_for_job(jobpref);
    return jobcfg->initial_crstate;
}

CrtrStateId get_continue_state_for_job(CreatureJob jobpref)
{
    struct CreatureJobConfig* jobcfg = get_config_for_job(jobpref);
    return jobcfg->continue_crstate;
}

CreatureJob get_job_for_creature_state(CrtrStateId crstat_id)
{
    if (crstat_id == CrSt_Unused) {
        return Job_NULL;
    }
    for (long i = 0; i < game.conf.crtr_conf.jobs_count; i++)
    {
        struct CreatureJobConfig* jobcfg = &game.conf.crtr_conf.jobs[i];
        //TODO CREATURE_JOBS Add other job-related states here
        if ((jobcfg->initial_crstate == crstat_id)
         || (jobcfg->continue_crstate == crstat_id)) {
            return 1<<(i-1);
        }
    }
    // Some additional hacks
    switch (crstat_id)
    {
    case CrSt_CreatureEat:
    case CrSt_CreatureEatingAtGarden:
    case CrSt_CreatureToGarden:
    case CrSt_CreatureArrivedAtGarden:
        return Job_TAKE_FEED;
    case CrSt_CreatureWantsSalary:
    case CrSt_CreatureTakeSalary:
        return Job_TAKE_SALARY;
    case CrSt_CreatureSleep:
    case CrSt_CreatureGoingHomeToSleep:
    case CrSt_AtLairToSleep:
    case CrSt_CreatureChooseRoomForLairSite:
    case CrSt_CreatureAtNewLair:
    case CrSt_CreatureWantsAHome:
    case CrSt_CreatureChangeLair:
    case CrSt_CreatureAtChangedLair:
        return Job_TAKE_SLEEP;
    default:
        break;
    }
    return Job_NULL;
}

/**
 * Returns Code Name (name to use in script file) of given creature model.
 */
const char *creature_job_code_name(CreatureJob job_flag)
{
    struct CreatureJobConfig* jobcfg = get_config_for_job(job_flag);
    const char* name = jobcfg->name;
    if (name[0] != '\0')
        return name;
    return "INVALID";
}

/**
 * Gives the job which can cause creature stress in specific room.
 *
 * @param job_flags Primary job flags of a creature kind to be checked.
 * @param rkind Room kind to be checked.
 * @return Returns a single job flag, or Job_NULL.
 */
CreatureJob get_creature_job_causing_stress(CreatureJob job_flags, RoomKind rkind)
{
    // Allowing one-time jobs to be stressful would make this job selection ambiguous
    // TODO CREATURE_JOBS it would be better to get stressful job based on creature state, not on room
    CreatureJob qualified_job = get_job_which_qualify_for_room(rkind, JoKF_OwnedCreatures | JoKF_OwnedDiggers, JoKF_AssignOneTime);
    return (job_flags & qualified_job);
}

/**
 * Gives the job which can cause creature going postal in specific room.
 *
 * @param job_flags Primary job flags of a creature kind to be checked.
 * @param rkind Room kind to be checked.
 * @return Returns a single job flag, or Job_NULL.
 */
CreatureJob get_creature_job_causing_going_postal(CreatureJob job_flags, RoomKind rkind)
{
    CreatureJob qualified_job = get_job_which_qualify_for_room(rkind, JoKF_OwnedCreatures | JoKF_OwnedDiggers, JoKF_EnemyCreatures | JoKF_EnemyDiggers | JoKF_AssignOneTime | JoKF_NoSelfControl);
    return (job_flags & qualified_job);
}

const char *attack_type_job_code_name(CrAttackType attack_type)
{
    const struct CommandWord * attack_type_info;
    if (attack_type < game.conf.crtr_conf.attacktypes_count) {
        attack_type_info = &game.conf.crtr_conf.attacktypes[attack_type];
    } else {
        attack_type_info = &game.conf.crtr_conf.attacktypes[0];
    }
    const char* name = attack_type_info->text;
    if (name[0] != '\0')
        return name;
    return "INVALID";
}
/******************************************************************************/
#ifdef __cplusplus
}
#endif<|MERGE_RESOLUTION|>--- conflicted
+++ resolved
@@ -808,44 +808,6 @@
     struct InstanceInfo* inst_inf;
     int k = 0;
     // Initialize the array
-<<<<<<< HEAD
-    int arr_size = INSTANCE_TYPES_MAX;
-    for (i = 0; i < arr_size; i++)
-    {
-        if (((flags & CnfLd_AcceptPartial) == 0) || (strlen(game.conf.crtr_conf.instances[i].name) <= 0))
-        {
-            LbMemorySet(game.conf.crtr_conf.instances[i].name, 0, COMMAND_WORD_LEN);
-            if (i < INSTANCE_TYPES_MAX)
-            {
-                instance_desc[i].name = game.conf.crtr_conf.instances[i].name;
-                instance_desc[i].num = i;
-                game.conf.magic_conf.instance_info[i].instant = 0;
-                game.conf.magic_conf.instance_info[i].time = 0;
-                game.conf.magic_conf.instance_info[i].fp_time = 0;
-                game.conf.magic_conf.instance_info[i].action_time = 0;
-                game.conf.magic_conf.instance_info[i].fp_action_time = 0;
-                game.conf.magic_conf.instance_info[i].reset_time = 0;
-                game.conf.magic_conf.instance_info[i].fp_reset_time = 0;
-                game.conf.magic_conf.instance_info[i].graphics_idx = 0;
-                game.conf.magic_conf.instance_info[i].instance_property_flags = 0;
-                game.conf.magic_conf.instance_info[i].force_visibility = 0;
-                game.conf.magic_conf.instance_info[i].primary_target = 0;
-                game.conf.magic_conf.instance_info[i].func_idx = 0;
-                game.conf.magic_conf.instance_info[i].func_params[0] = 0;
-                game.conf.magic_conf.instance_info[i].func_params[1] = 0;
-                game.conf.magic_conf.instance_info[i].symbol_spridx = 0;
-                game.conf.magic_conf.instance_info[i].tooltip_stridx = 0;
-                game.conf.magic_conf.instance_info[i].range_min = -1;
-                game.conf.magic_conf.instance_info[i].range_max = -1;
-                game.conf.magic_conf.instance_info[i].validate_source_func = 0;
-                game.conf.magic_conf.instance_info[i].validate_source_func_params[0] = 0;
-                game.conf.magic_conf.instance_info[i].validate_source_func_params[1] = 0;
-                game.conf.magic_conf.instance_info[i].validate_target_func = 0;
-                game.conf.magic_conf.instance_info[i].validate_target_func_params[0] = 0;
-                game.conf.magic_conf.instance_info[i].validate_target_func_params[1] = 0;
-                game.conf.magic_conf.instance_info[i].search_func = 0;
-            }
-=======
     for (int i = 0; i < INSTANCE_TYPES_MAX; i++) {
         inst_cfg = &game.conf.crtr_conf.instances[i];
         if (((flags & CnfLd_AcceptPartial) == 0) || (strlen(inst_cfg->name) <= 0)) {
@@ -874,7 +836,6 @@
             inst_inf->validate_func_idx[0] = 1;
             inst_inf->validate_func_idx[1] = 2;
             inst_inf->search_func_idx = 1;
->>>>>>> 7a11f9af
         }
     }
     instance_desc[INSTANCE_TYPES_MAX - 1].name = NULL; // must be null for get_id
