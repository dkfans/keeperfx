/******************************************************************************/
// Free implementation of Bullfrog's Dungeon Keeper strategy game.
/******************************************************************************/
/** @file front_input.c
 *     Front-end user keyboard and mouse input.
 * @par Purpose:
 *     Reacts on events by creating packets or directly modifying various parameters.
 * @par Comment:
 *     None.
 * @author   Tomasz Lis
 * @date     20 Jan 2009 - 09 Aug 2014
 * @par  Copying and copyrights:
 *     This program is free software; you can redistribute it and/or modify
 *     it under the terms of the GNU General Public License as published by
 *     the Free Software Foundation; either version 2 of the License, or
 *     (at your option) any later version.
 */
/******************************************************************************/
#include "pre_inc.h"
#include "front_input.h"

#include "globals.h"
#include "bflib_basics.h"
#include "bflib_planar.h"

#include "bflib_video.h"
#include "bflib_keybrd.h"
#include "bflib_mouse.h"
#include "bflib_sprfnt.h"
#include "bflib_datetm.h"
#include "bflib_fileio.h"
#include "bflib_memory.h"
#include "bflib_network.h"
#include "bflib_inputctrl.h"
#include "bflib_sound.h"

#include "kjm_input.h"
#include "frontend.h"
#include "frontmenu_ingame_tabs.h"
#include "frontmenu_ingame_map.h"
#include "frontmenu_ingame_evnt.h"
#include "scrcapt.h"
#include "player_instances.h"
#include "player_states.h"
#include "config_creature.h"
#include "config_terrain.h"
#include "config_trapdoor.h"
#include "creature_instances.h"
#include "creature_states.h"
#include "gui_boxmenu.h"
#include "gui_frontmenu.h"
#include "gui_frontbtns.h"
#include "gui_tooltips.h"
#include "gui_topmsg.h"
#include "gui_parchment.h"
#include "power_hand.h"
#include "thing_creature.h"
#include "thing_shots.h"
#include "thing_traps.h"
#include "room_workshop.h"
#include "kjm_input.h"
#include "config_settings.h"
#include "game_legacy.h"
#include "spdigger_stack.h"
#include "room_graveyard.h"
#include "gui_soundmsgs.h"
#include "creature_states_spdig.h"
#include "room_data.h"
#include "map_blocks.h"

#include "keeperfx.hpp"
#include "KeeperSpeech.h"

#include <math.h>
#include "post_inc.h"

#ifdef __cplusplus
extern "C" {
#endif
/******************************************************************************/

unsigned short const zoom_key_room_order[] =
    {RoK_TREASURE, RoK_LIBRARY, RoK_LAIR, RoK_PRISON,
     RoK_TORTURE, RoK_TRAINING, RoK_DUNGHEART, RoK_WORKSHOP,
     RoK_SCAVENGER, RoK_TEMPLE, RoK_GRAVEYARD, RoK_BARRACKS,
     RoK_GARDEN, RoK_GUARDPOST, RoK_BRIDGE, RoK_ENTRANCE, RoK_NONE,};

KEEPERSPEECH_EVENT last_speech_event;

// define the current GUI layer as the default
struct GuiLayer gui_layer = {GuiLayer_Default};

TbBool first_person_see_item_desc = false;

/******************************************************************************/
void get_dungeon_control_nonaction_inputs(void);
void get_creature_control_nonaction_inputs(void);
short zoom_shortcuts(void);
short get_bookmark_inputs(void);
/******************************************************************************/
#ifdef __cplusplus
}
#endif
/******************************************************************************/
long get_current_gui_layer()
{
    return gui_layer.current_gui_layer;
}

TbBool set_current_gui_layer(long layer_id)
{
    gui_layer.current_gui_layer = layer_id;
    return true;
}

TbBool check_current_gui_layer(long layer_id)
{
    // Check the current gui layer against the one passed as a parameter
    // Also checks if the passed layer_id is the parent of the current gui layer

    // This is just a basic example, GuiLayer objects should be created with parent properties etc etc

    if (gui_layer.current_gui_layer == layer_id)
    {
        return true;
    }
    else
    {
        // check children
        switch (layer_id)
        {
            case GuiLayer_OneClick:
                switch (gui_layer.current_gui_layer)
                {
                    case GuiLayer_OneClickBridgeBuild:
                        return true;
                        break;
                    default:
                        return false;
                }
                break;
            default:
                return false;
        }
    }
}

void update_gui_layer()
{
    // Determine the current/correct GUI Layer to use at this moment

    if ((game.system_flags & GSF_NetworkActive) == 1) // no one click on multiplayer.
    {
        //todo Make multiplayer work with 1-click
        set_current_gui_layer(GuiLayer_Default);
        return;
    }

    struct PlayerInfo* player = get_my_player();
    struct PlayerInfoAdd* playeradd = get_playeradd(player->id_number);
    if ( ((player->work_state == PSt_Sell) || (player->work_state == PSt_BuildRoom) || (playeradd->render_roomspace.highlight_mode))  &&
         (is_game_key_pressed(Gkey_BestRoomSpace, NULL, true) || is_game_key_pressed(Gkey_SquareRoomSpace, NULL, true)) )
    {
        if (playeradd->render_roomspace.one_click_mode_exclusive)
        {
            // Is the user in "one-click bridge building" mode
            set_current_gui_layer(GuiLayer_OneClickBridgeBuild);
        }
        else
        {
            // Is the user in "one-click" mode (i.e. they are in the build/sell player state, and are pressing the square/automagic button)
            set_current_gui_layer(GuiLayer_OneClick);
        }
    }
    else
    {
        // For now this is equivilent to "old input behaviour"
        set_current_gui_layer(GuiLayer_Default);
    }
}

short game_is_busy_doing_gui_string_input(void)
{
  return (input_button != NULL);
}

short current_view_supports_status_menu()
{
    struct PlayerInfo* player = get_my_player();
    return (player->view_type != PVT_MapScreen);
}

int is_game_key_pressed(long key_id, long *val, TbBool ignore_mods)
{
  int result;
  int i;
  if ((key_id < 0) || (key_id >= GAME_KEYS_COUNT))
    return 0;
  if (val != NULL)
  {
    *val = settings.kbkeys[key_id].code;
  }
  if (get_current_gui_layer() == GuiLayer_OneClickBridgeBuild)
  {
    if ( (key_id == Gkey_RotateMod) && (
         (settings.kbkeys[Gkey_RotateMod].code == settings.kbkeys[Gkey_BestRoomSpace].code) ||
         (settings.kbkeys[Gkey_RotateMod].code == settings.kbkeys[Gkey_SquareRoomSpace].code) ) )
    {
      return 0;
    }
    if ( (key_id == Gkey_SpeedMod) && (
         (settings.kbkeys[Gkey_SpeedMod].code == settings.kbkeys[Gkey_BestRoomSpace].code) ||
         (settings.kbkeys[Gkey_SpeedMod].code == settings.kbkeys[Gkey_SquareRoomSpace].code) ) )
    {
      return 0;
    }
    if ( (key_id == Gkey_CrtrContrlMod) && (
         (settings.kbkeys[Gkey_CrtrContrlMod].code == settings.kbkeys[Gkey_BestRoomSpace].code) ||
         (settings.kbkeys[Gkey_CrtrContrlMod].code == settings.kbkeys[Gkey_SquareRoomSpace].code) ) )
    {
      return 0;
    }
  }
  if ((key_id == Gkey_RotateMod) || (key_id == Gkey_SpeedMod) || (key_id == Gkey_CrtrContrlMod) || (key_id == Gkey_CrtrQueryMod))
  {
      i = settings.kbkeys[key_id].code;
      switch (i)
      {
        case KC_LSHIFT:
        case KC_RSHIFT:
          result = key_modifiers & KMod_SHIFT;
          break;
        case KC_LCONTROL:
        case KC_RCONTROL:
          result = key_modifiers & KMod_CONTROL;
          break;
        case KC_LALT:
        case KC_RALT:
          result = key_modifiers & KMod_ALT;
          break;
        default:
          result = lbKeyOn[i];
          break;
      }
  } else
  {
      if ((ignore_mods) || (key_modifiers == settings.kbkeys[key_id].mods)) {
          i = settings.kbkeys[key_id].code;
          result = lbKeyOn[i];
      } else {
          result = 0;
      }
  }
  return result;
}

/**
 *  Reacts on a keystoke by sending text message packets.
 */
short get_players_message_inputs(void)
{
    struct PlayerInfo* player = get_my_player();
    if (is_key_pressed(KC_RETURN, KMod_NONE))
    {
        set_players_packet_action(player, PckA_PlyrMsgEnd, 0, 0, 0, 0);
        clear_key_pressed(KC_RETURN);
        return true;
    } else if (is_key_pressed(KC_ESCAPE, KMod_DONTCARE))
    {
        set_players_packet_action(player, PckA_PlyrMsgClear, 0, 0, 0, 0);
        clear_key_pressed(KC_ESCAPE);
        return true;
    }
    LbTextSetFont(winfont);
    int msg_width = pixel_size * LbTextStringWidth(player->mp_message_text);
    if ( (is_key_pressed(KC_BACK,KMod_DONTCARE)) || (msg_width < 450) )
    {
        set_players_packet_action(player,PckA_PlyrMsgChar,lbInkey,key_modifiers,0,0);
        clear_key_pressed(lbInkey);
        return true;
    }
    return false;
}

/**
 * Captures the screen to make a gameplay movie or screenshot image.
 * @return Returns true if packet was created, false otherwise.
 */
short get_screen_capture_inputs(void)
{
  if (is_key_pressed(KC_M,KMod_SHIFT))
  {
      if ((game.system_flags & GSF_CaptureMovie) != 0)
        movie_record_stop();
      else
        movie_record_start();
      clear_key_pressed(KC_M);
  }
  if (is_key_pressed(KC_C,KMod_SHIFT))
  {
      set_flag_byte(&game.system_flags,GSF_CaptureSShot,true);
      clear_key_pressed(KC_C);
  }
  return false;
}

/**
 * Checks if mouse pointer is currently over a specific button.
 * @param gbtn The button which position is to be verified.
 * @return Returns true it mouse is over the button.
 */
TbBool check_if_mouse_is_over_button(const struct GuiButton *gbtn)
{
    if ((gbtn->flags & LbBtnF_Visible) == 0)
        return false;
    return check_if_pos_is_over_button(gbtn, GetMouseX(), GetMouseY());
}

void clip_frame_skip(void)
{
  if (game.frame_skip > 512)
    game.frame_skip = 512;
  if (game.frame_skip < 0)
    game.frame_skip = 0;
}

void increaseFrameskip(void)
{
    if (game.frame_skip < 2)
    {
        game.frame_skip ++;
    }
    else if (game.frame_skip < 16)
    {
        game.frame_skip += 2;
    }
    else
    {
        game.frame_skip += (game.frame_skip/3);
    }
    clip_frame_skip();
    show_onscreen_msg(game.num_fps+game.frame_skip, "Frame skip %d",game.frame_skip);
}

void decreaseFrameskip(void)
{
    if (game.frame_skip <= 2)
    {
        game.frame_skip --;
    }
    else if (game.frame_skip <= 16)
    {
        game.frame_skip -= 2;
    }
    else
    {
        game.frame_skip -= (game.frame_skip/4);
    }
    clip_frame_skip();
    show_onscreen_msg(game.num_fps+game.frame_skip, "Frame skip %d",game.frame_skip);
}

/**
 * Handles game speed control inputs.
 * @return Returns true if packet was created, false otherwise.
 */
short get_speed_control_inputs(void)
{
  if (is_key_pressed(KC_ADD,KMod_CONTROL))
  {
      increaseFrameskip();
      clear_key_pressed(KC_ADD);
  }
  if (is_key_pressed(KC_EQUALS,KMod_CONTROL))
  {
      increaseFrameskip();
      clear_key_pressed(KC_EQUALS);
  }
  if (is_key_pressed(KC_SUBTRACT,KMod_CONTROL))
  {
      decreaseFrameskip();
      clear_key_pressed(KC_SUBTRACT);
  }
  if (is_key_pressed(KC_MINUS,KMod_CONTROL))
  {
      decreaseFrameskip();
      clear_key_pressed(KC_MINUS);
  }
  return false;
}

/**
 * Handles control inputs in PacketLoad mode.
 */
short get_packet_load_game_control_inputs(void)
{
  if (lbKeyOn[KC_LALT] && lbKeyOn[KC_X])
  {
    clear_key_pressed(KC_X);
    if ((game.system_flags & GSF_NetworkActive) != 0)
      LbNetwork_Stop();
    quit_game = 1;
    exit_keeper = 1;
    return true;
  }
  if (is_key_pressed(KC_T,KMod_ALT))
  {
    clear_key_pressed(KC_T);
    close_packet_file();
    game.packet_load_enable = false;
    game.packet_save_enable = false;
    show_onscreen_msg(2*game.num_fps, "Packet mode disabled");
    set_gui_visible(true);
    return true;
  }
  return false;
}

long get_small_map_inputs(long x, long y, long zoom)
{
  SYNCDBG(7,"Starting");
  short result = 0;
  long curr_mx = GetMouseX();
  long curr_my = GetMouseY();
  dummy_x = curr_mx;
  dummy_y = curr_my;
  dummy = 1;
  if (!grabbed_small_map)
    game.small_map_state = 0;
  if (((game.operation_flags & GOF_ShowGui) != 0) && (mouse_is_over_pannel_map(x,y) || grabbed_small_map))
  {
    if (left_button_clicked)
    {
      clicked_on_small_map = 1;
      left_button_clicked = 0;
    }
    if ( do_left_map_click(x, y, curr_mx, curr_my, zoom)
      || do_right_map_click(x, y, curr_mx, curr_my, zoom)
      || do_left_map_drag(x, y, curr_mx, curr_my, zoom) )
      result = 1;
  } else
  {
    clicked_on_small_map = 0;
  }
  if (grabbed_small_map)
  {
    LbMouseSetPosition((MyScreenWidth/pixel_size) >> 1, (MyScreenHeight/pixel_size) >> 1);
  }
  old_mx = curr_mx;
  old_my = curr_my;
  if (grabbed_small_map)
    game.small_map_state = 2;
  SYNCDBG(8,"Finished");
  return result;
}

short get_bookmark_inputs(void)
{
    struct PlayerInfo* player = get_my_player();
    for (int i = 0; i < BOOKMARKS_COUNT; i++)
    {
        struct Bookmark* bmark = &game.bookmark[i];
        int kcode = KC_1 + i;
        // Store bookmark check
        if (is_key_pressed(kcode, KMod_CONTROL))
        {
            clear_key_pressed(kcode);
            if (player->acamera != NULL)
            {
                bmark->x = player->acamera->mappos.x.stl.num;
                bmark->y = player->acamera->mappos.y.stl.num;
                bmark->flags |= 0x01;
                show_onscreen_msg(game.num_fps, "Bookmark %d stored", i + 1);
            }
            return true;
        }
        // Load bookmark check
        if (is_key_pressed(kcode, KMod_SHIFT))
        {
            clear_key_pressed(kcode);
            if ((bmark->flags & 0x01) != 0)
            {
                set_players_packet_action(player, PckA_BookmarkLoad, bmark->x, bmark->y, 0, 0);
                return true;
            }
        }
  }
  return false;
}

short zoom_shortcuts(void)
{
    for (int i = 0; i <= ZOOM_KEY_ROOMS_COUNT; i++)
    {
        long val;
        if (is_game_key_pressed(Gkey_ZoomRoom00 + i, &val, false))
        {
            clear_key_pressed(val);
            go_to_my_next_room_of_type(zoom_key_room_order[i]);
            return true;
        }
  }
  return false;
}

/**
 * Handles minimap control inputs.
 * @return Returns true if packet was created, false otherwise.
 */
short get_minimap_control_inputs(void)
{
    struct PlayerInfo* player = get_my_player();
    short packet_made = false;
    if (is_key_pressed(KC_SUBTRACT, KMod_NONE))
    {
        if (player->minimap_zoom < 2048)
        {
            set_players_packet_action(player, PckA_SetMinimapConf, 2 * (long)player->minimap_zoom, 0, 0, 0);
            packet_made = true;
        }
        clear_key_pressed(KC_SUBTRACT);
        if (packet_made)
            return true;
  }
  if (is_key_pressed(KC_ADD,KMod_NONE))
  {
      if ( player->minimap_zoom > 128 )
      {
        set_players_packet_action(player, PckA_SetMinimapConf, player->minimap_zoom >> 1, 0, 0, 0);
        packet_made = true;
      }
      clear_key_pressed(KC_ADD);
      if (packet_made) return true;
  }
  return false;
}

/**
 * Handles screen control inputs.
 * @return Returns true if packet was created, false otherwise.
 */
short get_screen_control_inputs(void)
{
    struct PlayerInfo* player = get_my_player();
    short packet_made = false;
    if (is_key_pressed(KC_R, KMod_ALT))
    {
        set_players_packet_action(player, PckA_SwitchScrnRes, 0, 0, 0, 0);
        packet_made = true;
        clear_key_pressed(KC_R);
        if (packet_made)
            return true;
  }
  return false;
}

short get_global_inputs(void)
{
  if (game_is_busy_doing_gui_string_input())
    return false;
  struct PlayerInfo* player = get_my_player();
  long keycode;
  if ((player->allocflags & PlaF_NewMPMessage) != 0)
  {
    get_players_message_inputs();
    return true;
  }
  if ((player->view_type == PVT_DungeonTop)
  && (((game.system_flags & GSF_NetworkActive) != 0) ||
     ((game.flags_gui & GGUI_SoloChatEnabled) != 0)))
  {
      if (is_key_pressed(KC_RETURN,KMod_NONE))
      {
          if (menu_is_active(GMnu_QUIT))
          {
              set_players_packet_action(player, PckA_Unknown001, 0, 0, 0, 0);
              clear_key_pressed(KC_RETURN);
              return true;
          }
        set_players_packet_action(player, PckA_PlyrMsgBegin, 0, 0, 0, 0);
        clear_key_pressed(KC_RETURN);
        return true;
      }
  }
  // Code for debugging purposes
  if ( is_key_pressed(KC_D,KMod_ALT) )
  {
    JUSTMSG("REPORT for gameturn %d",game.play_gameturn);
    // Timing report
    JUSTMSG("Now time is %d, last loop time was %d, clock is %d, requested fps is %d",LbTimerClock(),last_loop_time,clock(),game.num_fps);
    test_variable = !test_variable;
  }

  for (int idx = KC_F1; idx <= KC_F8; idx++)
  {
      if ( is_key_pressed(idx,KMod_CONTROL) )
      {
        set_players_packet_action(player, PckA_PlyrFastMsg, idx-KC_F1, 0, 0, 0);
        clear_key_pressed(idx);
        return true;
      }
  }
  if ((player->instance_num != PI_MapFadeTo) &&
      (player->instance_num != PI_MapFadeFrom) &&
      (!game_is_busy_doing_gui_string_input()))
  {
      if ( is_game_key_pressed(Gkey_TogglePause, &keycode, false) )
      {
        long grab_check_flags = (((game.operation_flags & GOF_Paused) == 0) ? MG_OnPauseEnter : MG_OnPauseLeave);// the paused flag is currently set to the current pause state, not the state we are about to enter
        LbGrabMouseCheck(grab_check_flags);
        if (pause_music_when_game_paused())
        {
            // only pause music, rather than pause all audio, because otherwise announcer messages will be lost (it continues to play while muted, it needs a new feature)
            pause_music(((grab_check_flags & MG_OnPauseEnter) != 0));
        }
        if (((grab_check_flags & MG_OnPauseEnter) != 0))
        {
            for (int i = 0; i < PLAYER_NEUTRAL; i++)
            {
                stop_thing_playing_sample(find_players_dungeon_heart(i), 93);
            }
        }
        set_packet_pause_toggle();
        clear_key_pressed(keycode);
        return true;
      }
  }
  if ((game.operation_flags & GOF_Paused) != 0)
      return true;
  if (get_speed_control_inputs())
      return true;
  if (get_minimap_control_inputs())
      return true;
  if (get_screen_control_inputs())
      return true;
  if (get_screen_capture_inputs())
      return true;
  if (is_key_pressed(KC_SPACE,KMod_NONE))
  {
      if (player->victory_state != VicS_Undecided)
      {
        if ( timer_enabled() )
        {
            update_time();
            struct GameTime GameT = get_game_time(game.play_gameturn, game.num_fps);
            SYNCMSG("Finished level %ld. Total turns taken: %ld (%02d:%02d:%02d at %d fps). Real time elapsed: %02d:%02d:%02d:%03d.",game.loaded_level_number, game.play_gameturn, GameT.Hours, GameT.Minutes, GameT.Seconds, game.num_fps, Timer.Hours, Timer.Minutes, Timer.Seconds, Timer.MSeconds);
        }
        set_players_packet_action(player, PckA_FinishGame, 0, 0, 0, 0);
        clear_key_pressed(KC_SPACE);
        return true;
      }
  }
  if ( is_game_key_pressed(Gkey_DumpToOldPos, &keycode, false) )
  {
      set_players_packet_action(player, PckA_DumpHeldThingToOldPos, 0, 0, 0, 0);
      clear_key_pressed(keycode);
  }
  return false;
}

TbBool get_level_lost_inputs(void)
{
    long keycode;
    SYNCDBG(6,"Starting");
    struct PlayerInfo* player = get_my_player();
    if ((player->allocflags & PlaF_NewMPMessage) != 0)
    {
      get_players_message_inputs();
      return true;
    }
    if ((game.system_flags & GSF_NetworkActive) != 0)
    {
      if (is_key_pressed(KC_RETURN,KMod_NONE))
      {
        set_players_packet_action(player, PckA_PlyrMsgBegin, 0,0,0,0);
        clear_key_pressed(KC_RETURN);
        return true;
      }
    }
    if (get_speed_control_inputs())
        return true;
    if (get_minimap_control_inputs())
        return true;
    if (get_screen_control_inputs())
        return true;
    if (get_screen_capture_inputs())
        return true;
    if (is_key_pressed(KC_SPACE,KMod_NONE))
    {
        set_players_packet_action(player, PckA_FinishGame, 0,0,0,0);
        clear_key_pressed(KC_SPACE);
    }
    if (player->view_type == PVT_MapScreen)
    {
        long mouse_x = GetMouseX();
        long mouse_y = GetMouseY();
        // Position on the parchment map on which we're doing action
        long map_x;
        long map_y;
        TbBool map_valid = point_to_overhead_map(player->acamera, mouse_x / pixel_size, mouse_y / pixel_size, &map_x, &map_y);
        if (is_game_key_pressed(Gkey_SwitchToMap, &keycode, false))
        {
            lbKeyOn[keycode] = 0;
            zoom_from_patchment_map();
        } else
        if ( right_button_released )
        {
            right_button_released = 0;
            zoom_from_patchment_map();
        } else
        if ( left_button_released )
        {
            if  ( map_valid ) {
                MapSubtlCoord stl_x = coord_subtile(map_x);
                MapSubtlCoord stl_y = coord_subtile(map_y);
                set_players_packet_action(player, PckA_ZoomFromMap, stl_x, stl_y, 0, 0);
                left_button_released = 0;
            }
        }
    } else
    if (player->view_type == PVT_DungeonTop)
    {
      if (is_key_pressed(KC_TAB,KMod_DONTCARE))
      {
          if (
            player->view_mode == PVM_IsoWibbleView ||
            player->view_mode == PVM_FrontView ||
            player->view_mode == PVM_IsoStraightView
          ) {
            clear_key_pressed(KC_TAB);
            toggle_gui();
          }
      } else
      if (is_game_key_pressed(Gkey_SwitchToMap, &keycode, false))
      {
        lbKeyOn[keycode] = 0;
        if (player->view_mode != PVM_ParchFadeOut)
        {
          turn_off_all_window_menus();
          set_flag_byte(&game.operation_flags, GOF_ShowPanel, (game.operation_flags & GOF_ShowGui) != 0);
          if (((game.system_flags & GSF_NetworkActive) != 0)
            || (lbDisplay.PhysicalScreenWidth > 320))
          {
                if (toggle_status_menu(0))
                  set_flag_byte(&game.operation_flags,GOF_ShowPanel,true);
                else
                  set_flag_byte(&game.operation_flags,GOF_ShowPanel,false);
                set_players_packet_action(player, PckA_SaveViewType, PVT_MapScreen, 0,0,0);
          } else
          {
                set_players_packet_action(player, PckA_SetViewType, PVT_MapFadeIn, 0,0,0);
          }
          turn_off_roaming_menus();
        }
      }
    }
    if (is_key_pressed(KC_ESCAPE,KMod_DONTCARE))
    {
      clear_key_pressed(KC_ESCAPE);
      if ( a_menu_window_is_active() )
        turn_off_all_window_menus();
      else
        turn_on_menu(GMnu_OPTIONS);
    }
    TbBool inp_done=false;
    switch (player->view_type)
    {
      case PVT_DungeonTop:
        inp_done = menu_is_active(GMnu_SPELL_LOST);
        if ( !inp_done )
        {
          if ((game.operation_flags & GOF_ShowGui) != 0)
          {
            initialise_tab_tags_and_menu(GMnu_SPELL);
            turn_off_all_panel_menus();
            turn_on_menu(GMnu_SPELL_LOST);
          }
        }
        inp_done = get_gui_inputs(1);
        if ( !inp_done )
        {
          if ( (player->work_state == PSt_CreatrInfo) || (player->work_state == PSt_CreatrInfoAll) )
          {
              set_player_instance(player, PI_UnqueryCrtr, 0);
          } else
          {
              int mm_units_per_px;
              {
                  int mnu_num;
                  mnu_num = menu_id_to_number(GMnu_MAIN);
                  struct GuiMenu *gmnu;
                  gmnu = get_active_menu(mnu_num);
                  mm_units_per_px = (gmnu->width * 16 + 140/2) / 140;
                  if (mm_units_per_px < 1)
                      mm_units_per_px = 1;
              }
              long mmzoom;
              if (16/mm_units_per_px < 3)
                  mmzoom = (player->minimap_zoom) / (3-16/mm_units_per_px);
              else
                  mmzoom = (player->minimap_zoom);
              inp_done = get_small_map_inputs(player->minimap_pos_x*mm_units_per_px/16, player->minimap_pos_y*mm_units_per_px/16, mmzoom);
              if ( !inp_done )
                get_bookmark_inputs();
              get_dungeon_control_nonaction_inputs();
          }
        }
        break;
      case PVT_CreatureContrl:
      {
          struct Thing* thing = thing_get(player->controlled_thing_idx);
          TRACE_THING(thing);
          if (thing->class_id == TCls_Creature)
          {
              struct CreatureControl* cctrl = creature_control_get_from_thing(thing);
              if ((cctrl->flgfield_2 & TF2_Spectator) == 0)
              {
                  set_players_packet_action(player, PckA_DirectCtrlExit, player->controlled_thing_idx, 0, 0, 0);
                  inp_done = true;
              }
          } else
        {
          set_players_packet_action(player, PckA_DirectCtrlExit, player->controlled_thing_idx,0,0,0);
          inp_done = true;
        }
        break;
      }
      case PVT_CreaturePasngr:
        set_players_packet_action(player, PckA_PasngrCtrlExit, player->controlled_thing_idx,0,0,0);
        break;
      case PVT_MapScreen:
        if (menu_is_active(GMnu_SPELL_LOST))
        {
          if ((game.operation_flags & GOF_ShowGui) != 0)
            turn_off_menu(GMnu_SPELL_LOST);
        }
        break;
      default:
          break;
    }
    return inp_done;
}

short get_status_panel_keyboard_action_inputs(void)
{
  struct PlayerInfo* player = get_my_player();
  if ( (player->work_state == PSt_PlaceTerrain) || (player->work_state == PSt_MkDigger) || (player->work_state == PSt_MkGoodCreatr) || (player->work_state == PSt_MkBadCreatr) )
  {
      return false;
  }
  if (is_key_pressed(KC_1, KMod_NONE))
  {
    clear_key_pressed(KC_1);
    fake_button_click(1);
  }
  if (is_key_pressed(KC_2, KMod_NONE))
  {
    clear_key_pressed(KC_2);
    fake_button_click(2);
  }
  if (is_key_pressed(KC_3, KMod_NONE))
  {
    clear_key_pressed(KC_3);
    fake_button_click(3);
  }
  if (is_key_pressed(KC_4, KMod_NONE))
  {
    clear_key_pressed(KC_4);
    fake_button_click(4);
  }
  if (is_key_pressed(KC_5, KMod_NONE))
  {
    clear_key_pressed(KC_5);
    fake_button_click(5);
  }
  return false;
}

long get_dungeon_control_action_inputs(void)
{
    long val;
    struct PlayerInfo* player = get_my_player();
    if (get_players_packet_action(player) != PckA_None)
      return 1;
    int mm_units_per_px;
    {
        int mnu_num = menu_id_to_number(GMnu_MAIN);
        struct GuiMenu* gmnu = get_active_menu(mnu_num);
        mm_units_per_px = (gmnu->width * 16 + 140/2) / 140;
        if (mm_units_per_px < 1)
        {
            mm_units_per_px = 1;
        }
    }
    long mmzoom;
    if (16/mm_units_per_px < 3)
    {
        mmzoom = (player->minimap_zoom) / scale_value_for_resolution_with_upp(2, mm_units_per_px);
    }
    else
        mmzoom = (player->minimap_zoom);
    if (get_small_map_inputs(player->minimap_pos_x*mm_units_per_px/16, player->minimap_pos_y*mm_units_per_px/16, mmzoom))
      return 1;

    if (get_bookmark_inputs())
      return 1;

    if (is_key_pressed(KC_F8, KMod_NONE))
    {
        clear_key_pressed(KC_F8);
        toggle_tooltips();
    }
    if (is_key_pressed(KC_NUMPADENTER,KMod_NONE))
    {
        if (close_instance_cheat_menu())
        {
            clear_key_pressed(KC_NUMPADENTER);
        }
        else
        if (toggle_main_cheat_menu())
        {
            clear_key_pressed(KC_NUMPADENTER);
        }
    }
    // also use the main keyboard enter key (while holding shift) for cheat menu
    if (is_key_pressed(KC_RETURN,KMod_SHIFT))
        {
            if (close_instance_cheat_menu())
            {
                clear_key_pressed(KC_RETURN);
            }
        else
            if (toggle_main_cheat_menu())
            {
                clear_key_pressed(KC_RETURN);
            }
        }
    if (is_key_pressed(KC_F12,KMod_DONTCARE))
    {
        // Note that we're using "close", not "toggle". Menu can't be opened here.
        if (close_creature_cheat_menu())
        {
            clear_key_pressed(KC_F12);
        }
    }
    if (player->view_mode == PVM_IsoWibbleView || player->view_mode == PVM_IsoStraightView)
    {
      if (is_key_pressed(KC_TAB, !KMod_CONTROL))
      {
          clear_key_pressed(KC_TAB);
      }
      if (is_key_pressed(KC_TAB, KMod_CONTROL))
      {
          clear_key_pressed(KC_TAB);
          toggle_gui();
      }
      // Middle mouse camera actions for IsometricView
      if (is_game_key_pressed(Gkey_SnapCamera, &val, true))
      {
          struct Camera* cam = &player->cameras[CamIV_Isometric];
          struct Packet* pckt = get_packet(my_player_number);
          int angle = cam->orient_a;
          if (lbKeyOn[KC_LCONTROL])
          {
              if ((angle >= 0 && angle < 256) || angle == 2048)
              {
                  angle = 256;
              }
              else if (angle >= 256 && angle < 512)
              {
                  angle = 512;
              }
              else if (angle >= 512 && angle < 768)
              {
                  angle = 768;
              }
              else if (angle >= 768 && angle < 1024)
              {
                  angle = 1024;
              }
              else if (angle >= 1024 && angle < 1280)
              {
                  angle = 1280;
              }
              else if (angle >= 1280 && angle < 1536)
              {
                  angle = 1536;
              }
              else if (angle >= 1536 && angle < 1792)
              {
                  angle = 1792;
              }
              else if (angle >= 1792 && angle < 2048)
              {
                  angle = 0;
              }
        }
        else if (lbKeyOn[KC_LSHIFT])
        {
            if (angle > 0 && angle <= 256)
            {angle = 2048;}
            else if (angle > 256 && angle <= 512)
            {angle = 256;}
            else if (angle > 512 && angle <= 768)
            {angle = 512;}
            else if (angle > 768 && angle <= 1024)
            {angle = 768;}
            else if (angle > 1024 && angle <= 1280)
            {angle = 1024;}
            else if (angle > 1280 && angle <= 1536)
            {angle = 1280;}
            else if (angle > 1536 && angle <= 1792)
            {angle = 1536;}
            else if ((angle > 1792 && angle <= 2048) || angle == 0)
            {angle = 1792;}
        }
        else if (angle == 0 || angle == 2048)
        {
            (angle = 1024);
        }
        else if (angle == 512)
        {
            (angle = 1536);
        }
        else if (angle == 1536)
        {
            (angle = 512);
        }
        else
        {
            (angle = 0);
        }
        set_packet_action(pckt,PckA_SetMapRotation,angle,0,0,0);
        clear_key_pressed(val);
        return 1;
      }
    }
    if (player->view_mode == PVM_FrontView)
    {
      if (is_key_pressed(KC_TAB, !KMod_CONTROL))
      {
          clear_key_pressed(KC_TAB);
      }
      if (is_key_pressed(KC_TAB, KMod_CONTROL))
      {
          clear_key_pressed(KC_TAB);
          toggle_gui();
      }
      // Middle mouse camera actions for FrontView
      if (is_game_key_pressed(Gkey_SnapCamera, &val, true))
      {
          struct Camera* cam = &player->cameras[CamIV_FrontView];
          struct Packet* pckt = get_packet(my_player_number);
          int angle = cam->orient_a;
          if (lbKeyOn[KC_LCONTROL])
          {
              set_packet_control(pckt, PCtr_ViewRotateCW);
        }
        else if (lbKeyOn[KC_LSHIFT])
        {
            set_packet_control(pckt, PCtr_ViewRotateCCW);
        }
        else
        {
            if (angle == 0 || angle == 2048)
            {
                (angle = 1024);
            }
            else
            {
                (angle = 0);
            }
        set_packet_action(pckt,PckA_SetMapRotation,angle,0,0,0);
        }
        clear_key_pressed(val);
        return 1;
      }
    }

    if (is_game_key_pressed(Gkey_ZoomToFight, &val, false))
    {
        clear_key_pressed(val);
        zoom_to_fight(player->id_number);
        return 1;
    }
    if ( is_game_key_pressed(Gkey_ZoomCrAnnoyed, &val, false) )
    {
        clear_key_pressed(val);
        zoom_to_next_annoyed_creature();
        return 1;
    }
    if (zoom_shortcuts())
    {
        return 1;
    }
    if (player->work_state == PSt_CtrlDungeon)
    {
        if ( (player->primary_cursor_state == CSt_PickAxe) || (player->primary_cursor_state == CSt_PowerHand) )
        {
            process_highlight_roomspace_inputs(player->id_number);
        }
    }
    else if (player->work_state == PSt_BuildRoom)
    {
        process_build_roomspace_inputs(player->id_number);
    }
    else if (player->work_state == PSt_Sell)
    {
        process_sell_roomspace_inputs(player->id_number);
    }
    else if ( (player->work_state == PSt_PlaceTerrain) || (player->work_state == PSt_MkDigger) || (player->work_state == PSt_MkBadCreatr) || (player->work_state == PSt_MkGoodCreatr)
        || (player->work_state == PSt_KillPlayer) || (player->work_state == PSt_HeartHealth) || (player->work_state == PSt_StealRoom) ||
        (player->work_state == PSt_StealSlab) || (player->work_state == PSt_ConvertCreatr) )
    {
        process_cheat_mode_selection_inputs();
    }
    if (is_game_key_pressed(Gkey_SwitchToMap, &val, false))
    {
      clear_key_pressed(val);
      if ((player->view_mode != PVM_ParchFadeOut) && (game.small_map_state != 2))
      {
          turn_off_all_window_menus();
          zoom_to_parchment_map();
      }
      return 1;
    }
    if (is_key_pressed(KC_F, KMod_ALT))
    {
        clear_key_pressed(KC_F);
        toggle_hero_health_flowers();
    }
    get_status_panel_keyboard_action_inputs();
    return 0;
}

short get_creature_passenger_action_inputs(void)
{
    struct PlayerInfo* player = get_my_player();
    if (get_players_packet_action(player) != PckA_None)
        return 1;
    if (((game.operation_flags & GOF_Paused) == 0) || ((game.operation_flags & GOF_WorldInfluence) != 0))
        get_gui_inputs(1);
    if (player->controlled_thing_idx == 0)
        return false;
    if (right_button_released)
    {
        set_players_packet_action(player, PckA_PasngrCtrlExit, player->controlled_thing_idx, 0, 0, 0);
        return true;
  }
  struct Thing* thing = thing_get(player->controlled_thing_idx);
  TRACE_THING(thing);
  if (!thing_exists(thing) || (player->controlled_thing_creatrn != thing->creation_turn))
  {
    set_players_packet_action(player, PckA_PasngrCtrlExit, player->controlled_thing_idx,0,0,0);
    return true;
  }
  if (is_key_pressed(KC_TAB,KMod_NONE))
  {
    clear_key_pressed(KC_TAB);
    toggle_gui_overlay_map();
  }
  return false;
}

short get_creature_control_action_inputs(void)
{
    long keycode;
    SYNCDBG(6,"Starting");
    struct PlayerInfo* player = get_my_player();
    if (get_players_packet_action(player) != PckA_None)
        return 1;
    if ( ((game.operation_flags & GOF_Paused) == 0) || ((game.operation_flags & GOF_WorldInfluence) != 0))
        get_gui_inputs(1);
    if (is_key_pressed(KC_NUMPADENTER,KMod_DONTCARE))
    {
        // Note that we're using "close", not "toggle". Menu can't be opened here.
        if (close_main_cheat_menu())
        {
            clear_key_pressed(KC_NUMPADENTER);
        } else
        if (toggle_instance_cheat_menu())
        {
            clear_key_pressed(KC_NUMPADENTER);
        }
    }
    // also use the main keyboard enter key (while holding shift) for cheat menu
    if (is_key_pressed(KC_RETURN,KMod_SHIFT))
    {
        // Note that we're using "close", not "toggle". Menu can't be opened here.
        if (close_main_cheat_menu())
        {
            clear_key_pressed(KC_RETURN);
        }
        else
        {
            toggle_instance_cheat_menu();
            clear_key_pressed(KC_RETURN);
        }
    }
    if (is_key_pressed(KC_F12,KMod_DONTCARE))
    {
        toggle_creature_cheat_menu();
        clear_key_pressed(KC_F12);
    }

    if (player->controlled_thing_idx != 0)
    {
        short make_packet = right_button_released || is_key_pressed(KC_ESCAPE, KMod_DONTCARE);
        if (!make_packet)
        {
            struct Thing* thing = thing_get(player->controlled_thing_idx);
            TRACE_THING(thing);
            if ((player->controlled_thing_creatrn != thing->creation_turn) || ((thing->alloc_flags & TAlF_Exists) == 0) || (thing->active_state == CrSt_CreatureUnconscious))
                make_packet = true;
        }
        if (make_packet)
        {
            right_button_released = 0;
            clear_key_pressed(KC_ESCAPE);
            set_players_packet_action(player, PckA_DirectCtrlExit, player->controlled_thing_idx,0,0,0);
        }
    }
    // Use the Query/Message keys and mouse wheel to scroll through query pages and go to correct query page when selecting an instance.
    struct Thing* thing = thing_get(player->controlled_thing_idx);
    if (menu_is_active(GMnu_CREATURE_QUERY1))
    {
      if ( ( (is_key_pressed(KC_7,KMod_DONTCARE) || (is_key_pressed(KC_NUMPAD7,KMod_DONTCARE))) & (creature_instance_get_available_id_for_pos(thing,6) > 0) ) ||
           ( (is_key_pressed(KC_8,KMod_DONTCARE) || (is_key_pressed(KC_NUMPAD8,KMod_DONTCARE))) & (creature_instance_get_available_id_for_pos(thing,7) > 0) ) ||
           ( (is_key_pressed(KC_9,KMod_DONTCARE) || (is_key_pressed(KC_NUMPAD9,KMod_DONTCARE))) & (creature_instance_get_available_id_for_pos(thing,8) > 0) ) ||
           ( (is_key_pressed(KC_0,KMod_DONTCARE) || (is_key_pressed(KC_NUMPAD0,KMod_DONTCARE))) & (creature_instance_get_available_id_for_pos(thing,9) > 0) )  )
      {
        turn_off_menu(GMnu_CREATURE_QUERY1);
        turn_on_menu(GMnu_CREATURE_QUERY2);
      }
      if (is_game_key_pressed(Gkey_ToggleMessage, &keycode, false) || wheel_scrolled_down)
      {
        turn_off_menu(GMnu_CREATURE_QUERY1);
        if (creature_instance_get_available_id_for_pos(thing,6) > 0)
        {
            turn_on_menu(GMnu_CREATURE_QUERY2);
        } else
        {
            turn_on_menu(GMnu_CREATURE_QUERY3);
        }
        clear_key_pressed(keycode);
        fake_button_click(0);
        update_wheel_scrolled();
      }
      if (is_game_key_pressed(Gkey_CrtrQueryMod, &keycode, false) || wheel_scrolled_up)
      {
        turn_off_menu(GMnu_CREATURE_QUERY1);
        turn_on_menu(GMnu_CREATURE_QUERY4);
        clear_key_pressed(keycode);
        fake_button_click(0);
        update_wheel_scrolled();
      }
    }
    if (menu_is_active(GMnu_CREATURE_QUERY2))
    {
      if ( ( (is_key_pressed(KC_1,KMod_DONTCARE) || (is_key_pressed(KC_NUMPAD1,KMod_DONTCARE))) ) ||
           ( (is_key_pressed(KC_2,KMod_DONTCARE) || (is_key_pressed(KC_NUMPAD2,KMod_DONTCARE))) & (creature_instance_get_available_id_for_pos(thing,1) > 0) ) ||
           ( (is_key_pressed(KC_3,KMod_DONTCARE) || (is_key_pressed(KC_NUMPAD3,KMod_DONTCARE))) & (creature_instance_get_available_id_for_pos(thing,2) > 0) ) ||
           ( (is_key_pressed(KC_4,KMod_DONTCARE) || (is_key_pressed(KC_NUMPAD4,KMod_DONTCARE))) & (creature_instance_get_available_id_for_pos(thing,3) > 0) )  )
      {
        turn_off_menu(GMnu_CREATURE_QUERY2);
        turn_on_menu(GMnu_CREATURE_QUERY1);
      }
      if (is_game_key_pressed(Gkey_ToggleMessage, &keycode, false) || wheel_scrolled_down)
      {
        turn_off_menu(GMnu_CREATURE_QUERY2);
        turn_on_menu(GMnu_CREATURE_QUERY3);
        clear_key_pressed(keycode);
        fake_button_click(0);
        update_wheel_scrolled();
      }
      if (is_game_key_pressed(Gkey_CrtrQueryMod, &keycode, false) || wheel_scrolled_up)
      {
        turn_off_menu(GMnu_CREATURE_QUERY2);
        turn_on_menu(GMnu_CREATURE_QUERY1);
        clear_key_pressed(keycode);
        fake_button_click(0);
        update_wheel_scrolled();
      }
    }
    if (menu_is_active(GMnu_CREATURE_QUERY3))
    {
      if ( ( (is_key_pressed(KC_1,KMod_DONTCARE) || (is_key_pressed(KC_NUMPAD1,KMod_DONTCARE))) ) ||
           ( (is_key_pressed(KC_2,KMod_DONTCARE) || (is_key_pressed(KC_NUMPAD2,KMod_DONTCARE))) & (creature_instance_get_available_id_for_pos(thing,1) > 0) ) ||
           ( (is_key_pressed(KC_3,KMod_DONTCARE) || (is_key_pressed(KC_NUMPAD3,KMod_DONTCARE))) & (creature_instance_get_available_id_for_pos(thing,2) > 0) ) ||
           ( (is_key_pressed(KC_4,KMod_DONTCARE) || (is_key_pressed(KC_NUMPAD4,KMod_DONTCARE))) & (creature_instance_get_available_id_for_pos(thing,3) > 0) )  )
      {
        turn_off_menu(GMnu_CREATURE_QUERY3);
        turn_on_menu(GMnu_CREATURE_QUERY1);
      }
      if ( ( (is_key_pressed(KC_7,KMod_DONTCARE) || (is_key_pressed(KC_NUMPAD7,KMod_DONTCARE))) & (creature_instance_get_available_id_for_pos(thing,6) > 0) ) ||
           ( (is_key_pressed(KC_8,KMod_DONTCARE) || (is_key_pressed(KC_NUMPAD8,KMod_DONTCARE))) & (creature_instance_get_available_id_for_pos(thing,7) > 0) ) ||
           ( (is_key_pressed(KC_9,KMod_DONTCARE) || (is_key_pressed(KC_NUMPAD9,KMod_DONTCARE))) & (creature_instance_get_available_id_for_pos(thing,8) > 0) ) ||
           ( (is_key_pressed(KC_0,KMod_DONTCARE) || (is_key_pressed(KC_NUMPAD0,KMod_DONTCARE))) & (creature_instance_get_available_id_for_pos(thing,9) > 0) )  )
      {
        turn_off_menu(GMnu_CREATURE_QUERY3);
        turn_on_menu(GMnu_CREATURE_QUERY2);
      }
      if (is_game_key_pressed(Gkey_ToggleMessage, &keycode, false) || wheel_scrolled_down)
      {
        turn_off_menu(GMnu_CREATURE_QUERY3);
        turn_on_menu(GMnu_CREATURE_QUERY4);
        clear_key_pressed(keycode);
        fake_button_click(0);
        update_wheel_scrolled();
      }
      if (is_game_key_pressed(Gkey_CrtrQueryMod, &keycode, false) || wheel_scrolled_up)
      {
        turn_off_menu(GMnu_CREATURE_QUERY3);
        if (creature_instance_get_available_id_for_pos(thing,6) > 0)
        {
            turn_on_menu(GMnu_CREATURE_QUERY2);
        } else
        {
            turn_on_menu(GMnu_CREATURE_QUERY1);
        }
        clear_key_pressed(keycode);
        fake_button_click(0);
        update_wheel_scrolled();
      }
    }
    if (menu_is_active(GMnu_CREATURE_QUERY4))
    {
      if ( ( (is_key_pressed(KC_1,KMod_DONTCARE) || (is_key_pressed(KC_NUMPAD1,KMod_DONTCARE))) ) ||
           ( (is_key_pressed(KC_2,KMod_DONTCARE) || (is_key_pressed(KC_NUMPAD2,KMod_DONTCARE))) & (creature_instance_get_available_id_for_pos(thing,1) > 0) ) ||
           ( (is_key_pressed(KC_3,KMod_DONTCARE) || (is_key_pressed(KC_NUMPAD3,KMod_DONTCARE))) & (creature_instance_get_available_id_for_pos(thing,2) > 0) ) ||
           ( (is_key_pressed(KC_4,KMod_DONTCARE) || (is_key_pressed(KC_NUMPAD4,KMod_DONTCARE))) & (creature_instance_get_available_id_for_pos(thing,3) > 0) )  )
      {
        turn_off_menu(GMnu_CREATURE_QUERY4);
        turn_on_menu(GMnu_CREATURE_QUERY1);
      }
      if ( ( (is_key_pressed(KC_7,KMod_DONTCARE) || (is_key_pressed(KC_NUMPAD7,KMod_DONTCARE))) & (creature_instance_get_available_id_for_pos(thing,6) > 0) ) ||
           ( (is_key_pressed(KC_8,KMod_DONTCARE) || (is_key_pressed(KC_NUMPAD8,KMod_DONTCARE))) & (creature_instance_get_available_id_for_pos(thing,7) > 0) ) ||
           ( (is_key_pressed(KC_9,KMod_DONTCARE) || (is_key_pressed(KC_NUMPAD9,KMod_DONTCARE))) & (creature_instance_get_available_id_for_pos(thing,8) > 0) ) ||
           ( (is_key_pressed(KC_0,KMod_DONTCARE) || (is_key_pressed(KC_NUMPAD0,KMod_DONTCARE))) & (creature_instance_get_available_id_for_pos(thing,9) > 0) )  )
      {
        turn_off_menu(GMnu_CREATURE_QUERY4);
        turn_on_menu(GMnu_CREATURE_QUERY2);
      }
      if (is_game_key_pressed(Gkey_ToggleMessage, &keycode, false) || wheel_scrolled_down)
      {
        turn_off_menu(GMnu_CREATURE_QUERY4);
        turn_on_menu(GMnu_CREATURE_QUERY1);
        clear_key_pressed(keycode);
        fake_button_click(0);
        update_wheel_scrolled();
      }
      if (is_game_key_pressed(Gkey_CrtrQueryMod, &keycode, false) || wheel_scrolled_up)
      {
        turn_off_menu(GMnu_CREATURE_QUERY4);
        turn_on_menu(GMnu_CREATURE_QUERY3);
        clear_key_pressed(keycode);
        fake_button_click(0);
        update_wheel_scrolled();
      }
    }

    if (is_key_pressed(KC_TAB, !KMod_CONTROL))
    {
        clear_key_pressed(KC_TAB);
    }
    if (is_key_pressed(KC_TAB, KMod_CONTROL))
    {
        clear_key_pressed(KC_TAB);
        toggle_gui();
    }
    int numkey = -1;
    for (keycode=KC_1; keycode <= KC_0; keycode++)
    {
        if (is_key_pressed(keycode,KMod_DONTCARE))
        {
            clear_key_pressed(keycode);
            numkey = keycode-KC_1;
            break;
        }
    }
    if (numkey == -1)
    {
        if (is_key_pressed(79,KMod_DONTCARE))
        {
            clear_key_pressed(79);
            numkey = 0;
        } else
        if (is_key_pressed(80,KMod_DONTCARE))
        {
            clear_key_pressed(80);
            numkey = 1;
        } else
        if (is_key_pressed(81,KMod_DONTCARE))
        {
            clear_key_pressed(81);
            numkey = 2;
        } else
        if (is_key_pressed(75,KMod_DONTCARE))
        {
            clear_key_pressed(75);
            numkey = 3;
        } else
        if (is_key_pressed(76,KMod_DONTCARE))
        {
            clear_key_pressed(76);
            numkey = 4;
        } else
        if (is_key_pressed(77,KMod_DONTCARE))
        {
            clear_key_pressed(77);
            numkey = 5;
        } else
        if (is_key_pressed(71,KMod_DONTCARE))
        {
            clear_key_pressed(71);
            numkey = 6;
        } else
        if (is_key_pressed(72,KMod_DONTCARE))
        {
            clear_key_pressed(72);
            numkey = 7;
        } else
        if (is_key_pressed(73,KMod_DONTCARE))
        {
            clear_key_pressed(73);
            numkey = 8;
        } else
        if (is_key_pressed(82,KMod_DONTCARE))
        {
            clear_key_pressed(82);
            numkey = 9;
        }
    }
        long val;
        TextStringId StrID = 0;
        for (int i = 0; i <= 15; i++)
        {
            if (is_game_key_pressed(Gkey_ZoomRoom00 + i, &val, false))
            {
                clear_key_pressed(val);
                set_players_packet_action(player, PckA_SwitchTeleportDest, i, 0, 0, 0);
                if (i == 15)
                {
                    StrID = 567;
                }
                else
                {
                    struct RoomConfigStats* roomst = get_room_kind_stats(zoom_key_room_order[i]);
                    StrID = roomst->name_stridx;
                }
            }

        }
        if (is_key_pressed(KC_SEMICOLON,KMod_DONTCARE))
        {
            set_players_packet_action(player, PckA_SwitchTeleportDest, 16, 0, 0, 0);; // Last work room
        }
        else if (is_key_pressed(KC_SLASH,KMod_DONTCARE))
        {
            set_players_packet_action(player, PckA_SwitchTeleportDest, 17, 0, 0, 0);; // Call to Arms
            struct PowerConfigStats *powerst = get_power_model_stats(PwrK_CALL2ARMS);
            StrID = powerst->name_stridx;
        }
        else if (is_key_pressed(KC_COMMA,KMod_DONTCARE))
        {
            set_players_packet_action(player, PckA_SwitchTeleportDest, 18, 0, 0, 0); // default behaviour
            StrID = 609;
        }
        struct Thing* creatng = thing_get(player->controlled_thing_idx);
        if ( (StrID != 0) && (creature_instance_is_available(creatng, CrInst_TELEPORT)) )
        {
            char CrInst = -45;
            if (game.active_messages_count > 0)
            {
                clear_messages_from_player(CrInst);
            }
            message_add(CrInst, get_string(StrID));
        }
        struct PlayerInfoAdd* playeradd = get_playeradd(player->id_number);
        if (is_game_key_pressed(Gkey_CrtrContrlMod, &val, false))
        {
            if (!playeradd->first_person_dig_claim_mode)
            {
                set_players_packet_action(player, PckA_SetFirstPersonDigMode, true, 0, 0, 0);
            }
        }
        else
        {
            if (playeradd->first_person_dig_claim_mode)
            {
                set_players_packet_action(player, PckA_SetFirstPersonDigMode, false, 0, 0, 0);
            }
        }
        if (is_key_pressed(KC_LALT,KMod_DONTCARE))
        {
            if (!playeradd->nearest_teleport)
            {
                set_players_packet_action(player, PckA_SetNearestTeleport, true, 0, 0, 0);
            }
        }
        else
        {
            if (playeradd->nearest_teleport)
            {
                set_players_packet_action(player, PckA_SetNearestTeleport, false, 0, 0, 0);
            }
        }
        player->thing_under_hand = 0;
        struct CreatureControl* cctrl = creature_control_get_from_thing(thing);
        if (cctrl->active_instance_id == CrInst_FIRST_PERSON_DIG)
        {
            if (is_game_key_pressed(Gkey_SellTrapOnSubtile, &val, true))
            {
                first_person_see_item_desc = true;
            }
            else
            {
                first_person_see_item_desc = false;
            }
            struct Thing* dragtng = thing_get(cctrl->dragtng_idx);
            if (thing_is_trap_crate(dragtng))
            {
                struct Thing* traptng = controlled_get_trap_to_rearm(thing);
                if (!thing_is_invalid(traptng))
                {
                    player->thing_under_hand = traptng->index;
                }
            }
            else if (thing_is_invalid(dragtng))
            {
                struct ShotConfigStats* shotst = get_shot_model_stats(ShM_Dig);
                TbBool diggable_subtile = false;
                MapSubtlCoord stl_x = thing->mappos.x.stl.num;
                MapSubtlCoord stl_y = thing->mappos.y.stl.num;
                for (unsigned char range = 0; range < shotst->health; range++)
                {
                    controlled_continue_looking_excluding_diagonal(thing, &stl_x, &stl_y);
                    diggable_subtile = subtile_is_diggable_for_player(thing->owner, stl_x, stl_y, true);
                    if (diggable_subtile)
                    {
                        break;
                    }
                }
                if (!diggable_subtile)
                {
                    struct Thing* picktng = controlled_get_thing_to_pick_up(thing);
                    if (!thing_is_invalid(picktng))
                    {
                        player->thing_under_hand = picktng->index;
                        if (first_person_see_item_desc)
                        {
                            display_controlled_pick_up_thing_name(picktng, 1, player->id_number);
                        }
                    }
                }
            }
            if (playeradd->selected_fp_thing_pickup != player->thing_under_hand)
            {
                set_players_packet_action(player, PckA_SelectFPPickup, player->thing_under_hand, 0, 0, 0);
            }
        }
        if (!creature_affected_by_spell(thing, SplK_Chicken))
        {
            if (numkey != -1)
            {
                int num_avail = 0;
                for (int idx = 0; idx < LEARNED_INSTANCES_COUNT; idx++)
                {
                    struct Thing* cthing = thing_get(player->controlled_thing_idx);
                    TRACE_THING(cthing);
                    struct CreatureStats* crstat = creature_stats_get_from_thing(cthing);
                    int inst_id = crstat->learned_instance_id[idx];
                    if (creature_instance_is_available(cthing, inst_id))
                    {
                        if (numkey == num_avail)
                        {
                            set_players_packet_action(player, PckA_CtrlCrtrSetInstnc, inst_id, 0, 0, 0);
                            break;
                        }
                        num_avail++;
                    }
                }
            }
        }
    return false;
}

void get_packet_control_mouse_clicks(void)
{
    static int synthetic_left = 0; //arbitrary state machine, not deserving own enum
    static int synthetic_right = 0;
    SYNCDBG(8,"Starting");

    if ( ((game.operation_flags & GOF_Paused) != 0) || (busy_doing_gui) )
    {
        return;
    }

    struct PlayerInfo* player = get_my_player();

    if ( left_button_held || synthetic_left == 1)
    {
      set_players_packet_control(player, PCtr_LBtnHeld);
      synthetic_left = 2;
    }

    if ( right_button_held || synthetic_right == 1 )
    {
      set_players_packet_control(player, PCtr_RBtnHeld);
      synthetic_right = 2;
    }

    if ( left_button_clicked || last_speech_event.type == KS_HAND_CHOOSE )
    {
      set_players_packet_control(player, PCtr_LBtnClick);

      if ( last_speech_event.type == KS_HAND_CHOOSE ) {
        synthetic_left = 1;
      }
      else {
        synthetic_left = 0; //good idea to cancel current pick up, mouse takes precedence
      }
    }

    if ( right_button_clicked || last_speech_event.type == KS_HAND_ACTION )
    {
      set_players_packet_control(player, PCtr_RBtnClick);

      if ( last_speech_event.type == KS_HAND_ACTION ) {
        synthetic_right = 1;
      }
      else {
        synthetic_right = 0; //good idea to cancel current slap
      }
    }

    if ( left_button_released || synthetic_left == 3)
    {
      set_players_packet_control(player, PCtr_LBtnRelease);
      synthetic_left = 0;
    }

    if ( right_button_released || synthetic_right == 3 )
    {
      set_players_packet_control(player, PCtr_RBtnRelease);
      synthetic_right = 0;
    }

    if (synthetic_right == 2) {
        synthetic_right = 3;
    }
    if (synthetic_left == 2) {
        synthetic_left = 3;
    }
}

short get_map_action_inputs(void)
{
    struct PlayerInfo* player = get_my_player();
    long mouse_x = GetMouseX();
    long mouse_y = GetMouseY();
    // Get map coordinates from mouse position on parchment screen
    long map_x;
    long map_y;
    TbBool map_valid = point_to_overhead_map(player->acamera, mouse_x / pixel_size, mouse_y / pixel_size, &map_x, &map_y);
    if  (map_valid)
    {
        MapSubtlCoord stl_x = coord_subtile(map_x);
        MapSubtlCoord stl_y = coord_subtile(map_y);
        if (left_button_clicked) {
            left_button_clicked = 0;
        }
        if (left_button_released) {
            left_button_released = 0;
            set_players_packet_action(player, PckA_ZoomFromMap, stl_x, stl_y, 0, 0);
            reset_interpolation_for_parchment_view(player);
            return true;
        }
    }

    if (right_button_clicked) {
        right_button_clicked = 0;
    }
    if (right_button_released) {
        right_button_released = 0;
        zoom_from_patchment_map();
        return true;
    }
    if (get_players_packet_action(player) != PckA_None)
        return true;
    {
      if (is_key_pressed(KC_F8,KMod_NONE))
      {
          toggle_tooltips();
          clear_key_pressed(KC_F8);
      }
      if (is_key_pressed(KC_NUMPADENTER,KMod_NONE))
      {
          if (toggle_main_cheat_menu())
            clear_key_pressed(KC_NUMPADENTER);
      }
      // also use the main keyboard enter key (while holding shift) for cheat menu
      if (is_key_pressed(KC_RETURN,KMod_SHIFT))
      {
          if (toggle_main_cheat_menu())
            clear_key_pressed(KC_RETURN);
      }
      long keycode;
      if (is_game_key_pressed(Gkey_SwitchToMap, &keycode, false))
      {
          clear_key_pressed(keycode);
          turn_off_all_window_menus();
          zoom_from_patchment_map();
          return true;
      }
      return false;
    }
}

// TODO: Might want to initiate this in main() and pass a reference to it
// rather than using this global variable. But this works.
int global_frameskipTurn = 0;

void get_isometric_or_front_view_mouse_inputs(struct Packet *pckt,int rotate_pressed,int speed_pressed)
{
    // Reserve the scroll wheel for the resurrect and transfer creature specials
    if ((menu_is_active(GMnu_RESURRECT_CREATURE) || menu_is_active(GMnu_TRANSFER_CREATURE) || lbKeyOn[KC_LSHIFT] || lbKeyOn[KC_LCONTROL]) == 0)
    {
        // mouse scroll zoom unaffected by frameskip
        if ((pckt->control_flags & PCtr_MapCoordsValid) != 0)
        {
            if (wheel_scrolled_up)
            {
                set_packet_control(pckt, PCtr_ViewZoomIn);
            }
            if (wheel_scrolled_down)
            {
                set_packet_control(pckt, PCtr_ViewZoomOut);
            }
        }
    }
    if (menu_is_active(GMnu_BATTLE) && lbKeyOn[KC_LCONTROL])
    {
        if (wheel_scrolled_up)
        {
            gui_previous_battle(0);
        }
        if (wheel_scrolled_down)
        {
            gui_next_battle(0);
        }
    }
    // Only pan the camera as often as normal despite frameskip
    if (game.frame_skip > 0)
    {
        int frameskipMax = 1;
        if (game.frame_skip < 4)
        {
            frameskipMax = game.frame_skip;
        }
        else if (game.frame_skip == 4)
        {
            frameskipMax = 3;
        }
        else if (game.frame_skip > 20 && game.frame_skip < 50)
        {
            frameskipMax = (game.frame_skip) / ( log(game.frame_skip) / log(17) );
        }
        else if (game.frame_skip < 200)
        {
            frameskipMax = game.frame_skip / ( log(game.frame_skip) / log(10) );
        }
        else if (game.frame_skip == 512) // max frameskip
        {
            frameskipMax = 60;
        }
        else // more than 200 but less than 512
        {
            frameskipMax = game.frame_skip / ( log(game.frame_skip) / log(4) );
        }
        TbBool moveTheCamera = (global_frameskipTurn == 0);
        //Checking for evenly distributed camera movement for the various frameskip amounts
        //JUSTMSG("moveTheCamera: %d", moveTheCamera);
        global_frameskipTurn++;
        if (global_frameskipTurn > frameskipMax) global_frameskipTurn = 0;
        if (!moveTheCamera) return;
    }
    // Camera Panning : mouse at window edge scrolling feature
    if (!LbIsMouseActive())
    {
        return; // don't pan the camera if the mouse has left the window
    }
    if (is_feature_on(Ft_DisableCursorCameraPanning) == false)
    {
        long mx = my_mouse_x;
        long my = my_mouse_y;
        long edge_scrolling_border = max(4, scale_fixed_DK_value(4));
        if (mx <= edge_scrolling_border)
        {
            if ( is_game_key_pressed(Gkey_MoveLeft, NULL, false) || is_key_pressed(KC_LEFT,KMod_DONTCARE) )
            {
              if (!rotate_pressed)
                pckt->additional_packet_values |= PCAdV_SpeedupPressed;
            }
            set_packet_control(pckt, PCtr_MoveLeft);
        }
        if (mx >= MyScreenWidth-edge_scrolling_border)
        {
            if ( is_game_key_pressed(Gkey_MoveRight, NULL, false) || is_key_pressed(KC_RIGHT,KMod_DONTCARE) )
            {
              if (!rotate_pressed)
                pckt->additional_packet_values |= PCAdV_SpeedupPressed;
            }
            set_packet_control(pckt, PCtr_MoveRight);
        }
        if (my <= edge_scrolling_border)
        {
            if ( is_game_key_pressed(Gkey_MoveUp, NULL, false) || is_key_pressed(KC_UP,KMod_DONTCARE) )
            {
              if (!rotate_pressed)
                pckt->additional_packet_values |= PCAdV_SpeedupPressed;
            }
            set_packet_control(pckt, PCtr_MoveUp);
        }
        if (my >= MyScreenHeight-edge_scrolling_border)
        {
            if ( is_game_key_pressed(Gkey_MoveDown, NULL, false) || is_key_pressed(KC_DOWN,KMod_DONTCARE) )
            {
              if (!rotate_pressed)
                pckt->additional_packet_values |= PCAdV_SpeedupPressed;
            }
            set_packet_control(pckt, PCtr_MoveDown);
        }
    }
}

void get_isometric_view_nonaction_inputs(void)
{
    struct PlayerInfo* player = get_my_player();
    struct Packet* packet = get_packet(my_player_number);
    int rotate_pressed = is_game_key_pressed(Gkey_RotateMod, NULL, true);
    int speed_pressed = is_game_key_pressed(Gkey_SpeedMod, NULL, true);
    if ((player->allocflags & PlaF_KeyboardInputDisabled) != 0)
      return;
    if (speed_pressed != 0)
        packet->additional_packet_values |= PCAdV_SpeedupPressed;
    TbBool no_mods = false;
    if ((rotate_pressed != 0) || (speed_pressed != 0) || (check_current_gui_layer(GuiLayer_OneClick)))
      no_mods = true;

    get_isometric_or_front_view_mouse_inputs(packet, rotate_pressed, speed_pressed);

    if ( rotate_pressed )
    {
        if ( is_game_key_pressed(Gkey_MoveLeft, NULL, no_mods) || is_key_pressed(KC_LEFT,KMod_DONTCARE) )
            set_packet_control(packet, PCtr_ViewRotateCW);
        if ( is_game_key_pressed(Gkey_MoveRight, NULL, no_mods) || is_key_pressed(KC_RIGHT,KMod_DONTCARE) )
            set_packet_control(packet, PCtr_ViewRotateCCW);
        if ( is_game_key_pressed(Gkey_MoveUp, NULL, no_mods) || is_key_pressed(KC_UP,KMod_DONTCARE) )
            set_packet_control(packet, PCtr_ViewZoomIn);
        if ( is_game_key_pressed(Gkey_MoveDown, NULL, no_mods) || is_key_pressed(KC_DOWN,KMod_DONTCARE) )
            set_packet_control(packet, PCtr_ViewZoomOut);
    } else
    {
        if ( is_game_key_pressed(Gkey_RotateCW, NULL, false) )
            set_packet_control(packet, PCtr_ViewRotateCW);
        if ( is_game_key_pressed(Gkey_RotateCCW, NULL, false) )
            set_packet_control(packet, PCtr_ViewRotateCCW);
        if ( is_game_key_pressed(Gkey_ZoomIn, NULL, false) )
            set_packet_control(packet, PCtr_ViewZoomIn);
        if ( is_game_key_pressed(Gkey_ZoomOut, NULL, false) )
            set_packet_control(packet, PCtr_ViewZoomOut);
        if ( is_game_key_pressed(Gkey_MoveLeft, NULL, no_mods) || is_key_pressed(KC_LEFT,KMod_DONTCARE) )
            set_packet_control(packet, PCtr_MoveLeft);
        if ( is_game_key_pressed(Gkey_MoveRight, NULL, no_mods) || is_key_pressed(KC_RIGHT,KMod_DONTCARE) )
            set_packet_control(packet, PCtr_MoveRight);
        if ( is_game_key_pressed(Gkey_MoveUp, NULL, no_mods) || is_key_pressed(KC_UP,KMod_DONTCARE) )
            set_packet_control(packet, PCtr_MoveUp);
        if ( is_game_key_pressed(Gkey_MoveDown, NULL, no_mods) || is_key_pressed(KC_DOWN,KMod_DONTCARE) )
            set_packet_control(packet, PCtr_MoveDown);
    }
}

void get_overhead_view_nonaction_inputs(void)
{
    SYNCDBG(19,"Starting");
    struct PlayerInfo* player = get_my_player();
    struct Packet* pckt = get_packet(my_player_number);
    long my = my_mouse_y;
    long mx = my_mouse_x;
    int rotate_pressed = is_game_key_pressed(Gkey_RotateMod, NULL, true);
    int speed_pressed = is_game_key_pressed(Gkey_SpeedMod, NULL, true);
    if ((player->allocflags & PlaF_KeyboardInputDisabled) == 0)
    {
        if (speed_pressed)
          pckt->additional_packet_values |= PCAdV_SpeedupPressed;
        if (rotate_pressed)
        {
          if ( is_game_key_pressed(Gkey_MoveUp, NULL, speed_pressed!=0) )
            set_packet_control(pckt, PCtr_ViewZoomIn);
          if ( is_game_key_pressed(Gkey_MoveDown, NULL, speed_pressed!=0) )
            set_packet_control(pckt, PCtr_ViewZoomOut);
        }
        if (my <= 4)
          set_packet_control(pckt, PCtr_MoveUp);
        if (my >= MyScreenHeight-4)
          set_packet_control(pckt, PCtr_MoveDown);
        if (mx <= 4)
          set_packet_control(pckt, PCtr_MoveLeft);
        if (mx >= MyScreenWidth-4)
          set_packet_control(pckt, PCtr_MoveRight);
    }
}

void get_front_view_nonaction_inputs(void)
{
    static TbClockMSec last_rotate_left_time = 0;
    static TbClockMSec last_rotate_right_time = 0;
    struct PlayerInfo* player = get_my_player();
    struct Packet* pckt = get_packet(my_player_number);
    int rotate_pressed = is_game_key_pressed(Gkey_RotateMod, NULL, true);
    int speed_pressed = is_game_key_pressed(Gkey_SpeedMod, NULL, true);
    TbBool no_mods = false;
    if ((rotate_pressed != 0) || (speed_pressed != 0) || (check_current_gui_layer(GuiLayer_OneClick)))
      no_mods = true;

    if ((player->allocflags & PlaF_KeyboardInputDisabled) != 0)
      return;
    if (speed_pressed != 0)
      pckt->additional_packet_values |= PCAdV_SpeedupPressed;

    get_isometric_or_front_view_mouse_inputs(pckt,rotate_pressed,speed_pressed);

    if ( rotate_pressed )
    {
        if ( is_game_key_pressed(Gkey_MoveLeft, NULL, no_mods) || is_key_pressed(KC_LEFT,KMod_DONTCARE) )
        {
          if ( LbTimerClock() > last_rotate_left_time+250 )
          {
            set_packet_control(pckt, PCtr_ViewRotateCW);
            last_rotate_left_time = LbTimerClock();
          }
        }
        if ( is_game_key_pressed(Gkey_MoveRight, NULL, no_mods) || is_key_pressed(KC_RIGHT,KMod_DONTCARE) )
        {
          if ( LbTimerClock() > last_rotate_right_time+250 )
          {
            set_packet_control(pckt, PCtr_ViewRotateCCW);
            last_rotate_right_time = LbTimerClock();
          }
        }
        if ( is_game_key_pressed(Gkey_MoveUp, NULL, no_mods) || is_key_pressed(KC_UP,KMod_DONTCARE) )
            set_packet_control(pckt, PCtr_ViewZoomIn);
        if ( is_game_key_pressed(Gkey_MoveDown, NULL, no_mods) || is_key_pressed(KC_DOWN,KMod_DONTCARE) )
            set_packet_control(pckt, PCtr_ViewZoomOut);
    } else
    {
        if ( is_game_key_pressed(Gkey_RotateCW, NULL, false) )
        {
          if ( LbTimerClock() > last_rotate_left_time+250 )
          {
            set_packet_control(pckt, PCtr_ViewRotateCW);
            last_rotate_left_time = LbTimerClock();
          }
        }
        if ( is_game_key_pressed(Gkey_RotateCCW, NULL, false) )
        {
          if ( LbTimerClock() > last_rotate_right_time+250 )
          {
            set_packet_control(pckt, PCtr_ViewRotateCCW);
            last_rotate_right_time = LbTimerClock();
          }
        }
        if ( is_game_key_pressed(Gkey_MoveLeft, NULL, no_mods) || is_key_pressed(KC_LEFT,KMod_DONTCARE) )
            set_packet_control(pckt, PCtr_MoveLeft);
        if ( is_game_key_pressed(Gkey_MoveRight, NULL, no_mods) || is_key_pressed(KC_RIGHT,KMod_DONTCARE) )
            set_packet_control(pckt, PCtr_MoveRight);
        if ( is_game_key_pressed(Gkey_MoveUp, NULL, no_mods) || is_key_pressed(KC_UP,KMod_DONTCARE) )
            set_packet_control(pckt, PCtr_MoveUp);
        if ( is_game_key_pressed(Gkey_MoveDown, NULL, no_mods) || is_key_pressed(KC_DOWN,KMod_DONTCARE) )
            set_packet_control(pckt, PCtr_MoveDown);
    }
    if ( is_game_key_pressed(Gkey_ZoomIn, NULL, false) )
        set_packet_control(pckt, PCtr_ViewZoomIn);
    if ( is_game_key_pressed(Gkey_ZoomOut, NULL, false) )
        set_packet_control(pckt, PCtr_ViewZoomOut);
}

/**
 * Updates given position and context variables.
 * Makes no changes to the Game or Packets.
 */
TbBool get_player_coords_and_context(struct Coord3d *pos, unsigned char *context)
{
  unsigned long x;
  unsigned long y;
  struct PlayerInfo* player = get_my_player();
  struct PlayerInfoAdd* playeradd = get_playeradd(player->id_number);
  if ((pointer_x < 0) || (pointer_y < 0)
   || (pointer_x >= player->engine_window_width/pixel_size)
   || (pointer_y >= player->engine_window_height/pixel_size))
      return false;
  if (top_pointed_at_x <= gameadd.map_subtiles_x)
    x = top_pointed_at_x;
  else
    x = gameadd.map_subtiles_x;
  if (top_pointed_at_y <= gameadd.map_subtiles_y)
    y = top_pointed_at_y;
  else
<<<<<<< HEAD
    y = map_subtiles_y;
  unsigned int slb_x = subtile_slab(x);
  unsigned int slb_y = subtile_slab(y);
=======
    y = gameadd.map_subtiles_y;
  unsigned int slb_x = subtile_slab_fast(x);
  unsigned int slb_y = subtile_slab_fast(y);
>>>>>>> df5f1c10
  struct SlabMap* slb = get_slabmap_block(slb_x, slb_y);
  struct SlabAttr* slbattr = get_slab_attrs(slb);
  if (slab_kind_is_door(slb->kind) && (slabmap_owner(slb) == player->id_number) && (!playeradd->one_click_lock_cursor))
  {
    *context = CSt_DoorKey;
    pos->x.val = (x<<8) + top_pointed_at_frac_x;
    pos->y.val = (y<<8) + top_pointed_at_frac_y;
  } else
  if (!power_hand_is_empty(player))
  {
    *context = CSt_PowerHand;
    pos->x.val = (x<<8) + top_pointed_at_frac_x;
    pos->y.val = (y<<8) + top_pointed_at_frac_y;
  } else
  if (!subtile_revealed(x,y,player->id_number))
  {
    *context = CSt_PickAxe;
    pos->x.val = (x<<8) + top_pointed_at_frac_x;
    pos->y.val = (y<<8) + top_pointed_at_frac_y;
  } else
  if (((slb_x >= gameadd.map_tiles_x) || (slb_y >= gameadd.map_tiles_y)) && (!playeradd->one_click_lock_cursor))
  {
    *context = CSt_DefaultArrow;
    pos->x.val = (block_pointed_at_x<<8) + pointed_at_frac_x;
    pos->y.val = (block_pointed_at_y<<8) + pointed_at_frac_y;
  } else
  if (((slbattr->block_flags & (SlbAtFlg_Filled|SlbAtFlg_Digable|SlbAtFlg_Valuable)) != 0) || (playeradd->one_click_lock_cursor))
  {
    *context = CSt_PickAxe;
    pos->x.val = (x<<8) + top_pointed_at_frac_x;
    pos->y.val = (y<<8) + top_pointed_at_frac_y;
  } else
  {
    pos->x.val = (block_pointed_at_x<<8) + pointed_at_frac_x;
    pos->y.val = (block_pointed_at_y<<8) + pointed_at_frac_y;
    struct Thing* thing = get_nearest_thing_for_hand_or_slap(player->id_number, pos->x.val, pos->y.val);
    if (!thing_is_invalid(thing))
      *context = CSt_PowerHand;
    else
      *context = CSt_DefaultArrow;
  }
  if (pos->x.val >= (gameadd.map_subtiles_x << 8))
    pos->x.val = (gameadd.map_subtiles_x << 8)-1;
  if (pos->y.val >= (gameadd.map_subtiles_y << 8))
    pos->y.val = (gameadd.map_subtiles_y << 8)-1;
  return true;
}

/**
 * Fill packet structure with non action user input in dungeon view.
 */
void get_dungeon_control_nonaction_inputs(void)
{
  struct Coord3d pos;
  my_mouse_x = GetMouseX();
  my_mouse_y = GetMouseY();
  struct PlayerInfo* player = get_my_player();
  struct Packet* pckt = get_packet(my_player_number);
  unset_packet_control(pckt, PCtr_MapCoordsValid);
  if (player->work_state == PSt_CtrlDungeon)
  {
      unsigned char context;
      if (get_player_coords_and_context(&pos, &context))
      {
          set_players_packet_position(pckt, pos.x.val, pos.y.val, context);
    }
  } else
  if (screen_to_map(player->acamera, my_mouse_x, my_mouse_y, &pos))
  {
      set_players_packet_position(pckt, pos.x.val, pos.y.val, 0);
      pckt->additional_packet_values &= ~PCAdV_ContextMask; // reset cursor states to 0 (CSt_DefaultArrow)
  }
  if (lbKeyOn[KC_LALT] && lbKeyOn[KC_X])
  {
    clear_key_pressed(KC_X);
    turn_on_menu(GMnu_QUIT);
  }
  switch (player->view_mode)
  {
  case PVM_IsoWibbleView:
  case PVM_IsoStraightView:
      get_isometric_view_nonaction_inputs();
      break;
  case PVM_ParchmentView:
      get_overhead_view_nonaction_inputs();
      break;
  case PVM_FrontView:
      get_front_view_nonaction_inputs();
      break;
  }
}

void get_map_nonaction_inputs(void)
{
    SYNCDBG(9,"Starting");
    struct Coord3d pos;
    pos.x.val = 0;
    pos.y.val = 0;
    pos.z.val = 0;
    struct PlayerInfo* player = get_my_player();
    TbBool coords_valid = screen_to_map(player->acamera, GetMouseX(), GetMouseY(), &pos);
    set_players_packet_position(get_packet(my_player_number), pos.x.val, pos.y.val, 0);
    struct Packet* pckt = get_packet(my_player_number);
    if (coords_valid) {
        set_packet_control(pckt, PCtr_MapCoordsValid);
    } else {
        unset_packet_control(pckt, PCtr_MapCoordsValid);
    }
    if (((game.operation_flags & GOF_Paused) == 0) && (player->view_mode == PVM_ParchmentView))
    {
        get_overhead_view_nonaction_inputs();
    }
}

short get_packet_load_game_inputs(void)
{
    load_packets_for_turn(game.pckt_gameturn);
    game.pckt_gameturn++;
    get_packet_load_game_control_inputs();
    if (get_speed_control_inputs())
        return false;
    if (get_screen_control_inputs())
        return false;
    if (get_screen_capture_inputs())
        return false;
    return false;
}

/**
 * Inputs for demo mode. In this mode, the only control keys
 * should take the game back into main menu.
 */
TbBool get_packet_load_demo_inputs(void)
{
  if (is_key_pressed(KC_SPACE,KMod_DONTCARE) ||
      is_key_pressed(KC_ESCAPE,KMod_DONTCARE) ||
      is_key_pressed(KC_RETURN,KMod_DONTCARE) ||
      (lbKeyOn[KC_LALT] && lbKeyOn[KC_X]) ||
      left_button_clicked)
  {
      clear_key_pressed(KC_SPACE);
      clear_key_pressed(KC_ESCAPE);
      clear_key_pressed(KC_RETURN);
      lbKeyOn[KC_X] = 0;
      left_button_clicked = 0;
      quit_game = 1;
      return true;
  }
  return false;
}

void get_creature_control_nonaction_inputs(void)
{
  long k;
  struct PlayerInfo* player = get_my_player();
  struct Packet* pckt = get_packet(my_player_number);

  long x = GetMouseX();
  long y = GetMouseY();
  struct Thing* thing = thing_get(player->controlled_thing_idx);
  TRACE_THING(thing);
  pckt->pos_x = 127;
  pckt->pos_y = 127;
  if ((player->allocflags & PlaF_Unknown8) != 0)
    return;
if (((MyScreenWidth >> 1) != GetMouseX()) || (GetMouseY() != y))
  {
    LbMouseSetPositionInitial((MyScreenWidth/pixel_size) >> 1, y/pixel_size); // use LbMouseSetPositionInitial because we don't want to keep moving the host cursor
  }
    if (settings.first_person_move_invert) {
        pckt->pos_y = 255 * y / MyScreenHeight;
    } else {
        pckt->pos_y = 255 * ((long)MyScreenHeight - y) / MyScreenHeight;
    }
    pckt->pos_x = 255 * x / MyScreenWidth;
    // Update the position based on current settings
    long i = settings.first_person_move_sensitivity + 1;
    x = pckt->pos_x - 127;
    y = pckt->pos_y - 127;
    if (i < 6)
    {
        k = 5 - settings.first_person_move_sensitivity;
        pckt->pos_x = x/k + 127;
        pckt->pos_y = y/k + 127;
    } else
    if (i > 6)
    {
        k = settings.first_person_move_sensitivity - 5;
        pckt->pos_x = k*x + 127;
        pckt->pos_y = k*y + 127;
    }
    // Bound posx and pos_y
    if (pckt->pos_x > 255)
    pckt->pos_x = 255;
    if (pckt->pos_y > 255)
    pckt->pos_y = 255;

    // Now do user actions
    if (thing_is_invalid(thing))
    return;
    if (thing->class_id == TCls_Creature)
    {
        if (left_button_clicked)
        {
            left_button_clicked = 0;
            left_button_released = 0;
        }
        if (right_button_clicked)
        {
            right_button_clicked = 0;
            right_button_released = 0;
        }
        if (is_game_key_pressed(Gkey_MoveLeft, NULL, true) || is_key_pressed(KC_LEFT, KMod_DONTCARE))
            set_packet_control(pckt, PCtr_MoveLeft);
        if (is_game_key_pressed(Gkey_MoveRight, NULL, true) || is_key_pressed(KC_RIGHT, KMod_DONTCARE))
            set_packet_control(pckt, PCtr_MoveRight);
        if (is_game_key_pressed(Gkey_MoveUp, NULL, true) || is_key_pressed(KC_UP, KMod_DONTCARE))
            set_packet_control(pckt, PCtr_MoveUp);
        if (is_game_key_pressed(Gkey_MoveDown, NULL, true) || is_key_pressed(KC_DOWN, KMod_DONTCARE))
            set_packet_control(pckt, PCtr_MoveDown);
    }
}

static void speech_pickup_of_gui_job(int job_idx)
{
    SYNCDBG(7, "Picking up creature of breed %s for job of type %d",
        last_speech_event.u.creature.model_name, job_idx);
    int kind = creature_model_id(last_speech_event.u.creature.model_name);
    if (kind < 0) {
        SYNCDBG(0, "No such creature");
        return;
    }

    unsigned short pick_flags = TPF_PickableCheck;
    if (lbKeyOn[KC_LCONTROL] || lbKeyOn[KC_RCONTROL] || (job_idx == -1))
        pick_flags |= TPF_OrderedPick;
    if (lbKeyOn[KC_LSHIFT] || lbKeyOn[KC_RSHIFT])
        pick_flags |= TPF_ReverseOrder;
    pick_up_creature_of_model_and_gui_job(kind, job_idx, my_player_number, pick_flags);
}

/**
 * Processes speech inputs that can be handled separately without interfacing with
 * mouse/keyboard code.
 */
static void get_dungeon_speech_inputs(void)
{
    SYNCDBG(8,"Starting");

    int id;
    switch (last_speech_event.type)
    {
    case KS_PICKUP_IDLE:
        speech_pickup_of_gui_job(CrGUIJob_Wandering);
        break;
    case KS_PICKUP_WORKING:
        speech_pickup_of_gui_job(CrGUIJob_Working);
        break;
    case KS_PICKUP_FIGHTING:
        speech_pickup_of_gui_job(CrGUIJob_Fighting);
        break;
    case KS_PICKUP_ANY:
        speech_pickup_of_gui_job(CrGUIJob_Any);
        break;
    case KS_SELECT_ROOM:
    {
        struct RoomConfigStats* room_stats = get_room_kind_stats(last_speech_event.u.room.id);
        activate_room_build_mode(last_speech_event.u.room.id, room_stats->tooltip_stridx);
        break;
    }
    case KS_SELECT_POWER:
        id = power_model_id(last_speech_event.u.power.model_name);
        if (id < 0) {
            WARNLOG("Bad power string %s", last_speech_event.u.power.model_name);
        }
        else {
            choose_spell(id, 2); //TODO: see what happens with tool tip
        }
        break;
    case KS_SELECT_TRAP:
        id = trap_model_id(last_speech_event.u.trapdoor.model_name);
        if (id < 0) {
            WARNLOG("Bad trap string %s", last_speech_event.u.trapdoor.model_name);
        }
        else if ((id = get_manufacture_data_index_for_thing(TCls_Trap, id)) > 0) {
            choose_workshop_item(id, 2); //TODO: see what happens with tool tip
        }
        else {
            WARNLOG("Trap %s is not in trap data array", last_speech_event.u.trapdoor.model_name);
        }
        break;
    case KS_SELECT_DOOR:
        id = door_model_id(last_speech_event.u.trapdoor.model_name);
        if (id < 0) {
            WARNLOG("Bad door string %s", last_speech_event.u.trapdoor.model_name);
        }
        else if ((id = get_manufacture_data_index_for_thing(TCls_Door, id)) > 0) {
            choose_workshop_item(id, 2); //TODO: see what happens with tool tip
        }
        else {
            WARNLOG("Door %s is not in trap data array", last_speech_event.u.trapdoor.model_name);
        }
        break;
    case KS_VIEW_INFO:
        set_menu_mode(BID_INFO_TAB); //TODO SPEECH not working for some reason, debug
        break;
    case KS_VIEW_ROOMS:
        set_menu_mode(BID_ROOM_TAB);
        break;
    case KS_VIEW_POWERS:
        set_menu_mode(BID_SPELL_TAB);
        break;
    case KS_VIEW_TRAPS:
        set_menu_mode(BID_MNFCT_TAB);
        break;
    case KS_VIEW_CREATURES:
        set_menu_mode(BID_CREATR_TAB);
        break;
    default:
        break; //don't care
    }
}

/** Fill packet struct with game action information.
 */
short get_inputs(void)
{
    if ((game.flags_cd & MFlg_IsDemoMode) != 0)
    {
        SYNCDBG(5,"Starting for demo mode");
        load_packets_for_turn(game.pckt_gameturn);
        game.pckt_gameturn++;
        get_packet_load_demo_inputs();
        return false;
    }
    if (game.packet_load_enable)
    {
        SYNCDBG(5,"Loading packet inputs");
        return get_packet_load_game_inputs();
    }
    struct PlayerInfo* player = get_my_player();
    if ((player->allocflags & PlaF_MouseInputDisabled) != 0)
    {
        SYNCDBG(5,"Starting for creature fade");
        set_players_packet_position(get_packet(my_player_number), 127, 127 , 0);
        if ((!game_is_busy_doing_gui_string_input()) && ((game.operation_flags & GOF_Paused) != 0))
        {
            long keycode;
            if (is_game_key_pressed(Gkey_TogglePause, &keycode, false))
            {
                lbKeyOn[keycode] = 0;
                set_packet_pause_toggle();
          }
        }
        return false;
    }
    SYNCDBG(5,"Starting");
    gui_process_inputs();
    if (player->victory_state == VicS_LostLevel)
    {
        if (player->is_active != 1)
        {
            get_level_lost_inputs();
            return true;
        }
        struct Thing* thing = thing_get(player->controlled_thing_idx);
        TRACE_THING(thing);
        if (!thing_is_creature(thing))
        {
            get_level_lost_inputs();
            return true;
        }
        struct CreatureControl* cctrl = creature_control_get_from_thing(thing);
        if ((cctrl->flgfield_2 & TF2_Spectator) == 0)
        {
            get_level_lost_inputs();
            return true;
        }
    }
    TbBool inp_handled = false;
    if (((game.operation_flags & GOF_Paused) == 0) || ((game.operation_flags & GOF_WorldInfluence) != 0))
        inp_handled = get_gui_inputs(1);
    if (!inp_handled)
        inp_handled = get_global_inputs();
    if (game_is_busy_doing_gui_string_input())
      return false;
    SYNCDBG(7,"Getting inputs for view %d",(int)player->view_type);
    switch (player->view_type)
    {
    case PVT_DungeonTop:
        if (!inp_handled)
            inp_handled = get_dungeon_control_action_inputs();
        get_dungeon_control_nonaction_inputs();
        get_player_gui_clicks();
        get_packet_control_mouse_clicks();
        get_dungeon_speech_inputs();
        return inp_handled;
    case PVT_CreatureContrl:
        if (!inp_handled)
            inp_handled = get_creature_control_action_inputs();
        get_creature_control_nonaction_inputs();
        get_player_gui_clicks();
        get_packet_control_mouse_clicks();
        return inp_handled;
    case PVT_CreaturePasngr:
        if (!inp_handled)
            inp_handled = get_creature_passenger_action_inputs();
        get_player_gui_clicks();
        get_packet_control_mouse_clicks();
        return inp_handled;
    case PVT_MapScreen:
        if (!inp_handled)
            inp_handled = get_map_action_inputs();
        get_map_nonaction_inputs();
        get_player_gui_clicks();
        get_packet_control_mouse_clicks();
        // Unset button release events if we're going to do an action; this is to avoid casting
        // spells or doing other actions just after switch from parchment to dungeon view
        if (get_players_packet_action(player) != PckA_None)
            unset_players_packet_control(player, PCtr_LBtnRelease|PCtr_RBtnRelease);
        return inp_handled;
    case PVT_MapFadeIn:
        if (player->view_mode != PVM_ParchFadeIn)
        {
          if ((game.system_flags & GSF_NetworkActive) == 0)
            game.operation_flags &= ~GOF_Paused;
          if (toggle_status_menu(0))
            player->field_1 |= 0x01;
          else
            player->field_1 &= ~0x01;
          set_players_packet_action(player, PckA_SetViewType, PVT_MapScreen, 0,0,0);
        }
        return false;
    case PVT_MapFadeOut:
        if (player->view_mode != PVM_ParchFadeOut)
        {
          set_players_packet_action(player, PckA_SetViewType, PVT_DungeonTop, 0,0,0);
        }
        return false;
    default:
        SYNCDBG(7,"Default exit");
        return false;
    }
}

void input(void)
{
    SYNCDBG(4,"Starting");

    update_mouse();
    update_key_modifiers();
    update_gui_layer();

    if (KeeperSpeechPopEvent(&last_speech_event)) {
      last_speech_event.type = KS_UNUSED;
    }

    if ((game_is_busy_doing_gui_string_input()) && (lbInkey>0))
    {
      lbKeyOn[lbInkey] = 0;
    }
    struct Packet* pckt = get_packet(my_player_number);
    if (is_game_key_pressed(Gkey_CrtrContrlMod, NULL, false) != 0)
      pckt->additional_packet_values |= PCAdV_CrtrContrlPressed;
    else
      pckt->additional_packet_values &= ~PCAdV_CrtrContrlPressed;
    if (is_game_key_pressed(Gkey_CrtrQueryMod, NULL, false) != 0)
      pckt->additional_packet_values |= PCAdV_CrtrQueryPressed;
    else
      pckt->additional_packet_values &= ~PCAdV_CrtrQueryPressed;

    get_inputs();

    SYNCDBG(7,"Finished");
}

short get_gui_inputs(short gameplay_on)
{
  static ActiveButtonID over_slider_button = -1;
  SYNCDBG(7,"Starting");
  battle_creature_over = 0;
  gui_room_type_highlighted = -1;
  gui_door_type_highlighted = -1;
  gui_trap_type_highlighted = -1;
  gui_creature_type_highlighted = -1;
  if (gameplay_on) {
      update_creatr_model_activities_list();
      maintain_my_battle_list();
  }
  if (!lbDisplay.MLeftButton)
  {
      drag_menu_x = -999;
      drag_menu_y = -999;
      for (int idx = 0; idx < ACTIVE_BUTTONS_COUNT; idx++)
      {
        struct GuiButton *gbtn = &active_buttons[idx];
        if ((gbtn->flags & LbBtnF_Active) && (gbtn->gbtype == LbBtnT_Unknown6))
            gbtn->gbactn_1 = 0;
      }
  }
  update_busy_doing_gui_on_menu();
  int fmmenu_idx = first_monopoly_menu();
  struct PlayerInfo* player = get_my_player();
  int gmbtn_idx = -1;
  ActiveButtonID nx_over_slider_button = -1;
  struct GuiButton *gbtn;
  // Sweep through buttons
  for (int gidx = 0; gidx < ACTIVE_BUTTONS_COUNT; gidx++)
  {
      gbtn = &active_buttons[gidx];
      if ((gbtn->flags & LbBtnF_Active) == 0)
          continue;
      if (!get_active_menu(gbtn->gmenu_idx)->is_turned_on)
          continue;
      Gf_Btn_Callback callback = gbtn->maintain_call;
      if (callback != NULL)
          callback(gbtn);
      if ((gbtn->btype_value & LbBFeF_NoMouseOver) != 0)
          continue;
      // TODO GUI Introduce circular buttons instead of specific condition for pannel map
      if ((menu_id_to_number(GMnu_MAIN) >= 0) && mouse_is_over_pannel_map(player->minimap_pos_x,player->minimap_pos_y))
          continue;
      if ( (check_if_mouse_is_over_button(gbtn) && !game_is_busy_doing_gui_string_input())
        || ((gbtn->gbtype == LbBtnT_Unknown6) && (gbtn->gbactn_1 != 0)) )
      {
          if ((fmmenu_idx == -1) || (gbtn->gmenu_idx == fmmenu_idx))
          {
            gmbtn_idx = gidx;
            gbtn->flags |= LbBtnF_Unknown10;
            busy_doing_gui = 1;
            callback = gbtn->ptover_event;
            if (callback != NULL)
                callback(gbtn);
            if (gbtn->gbtype == LbBtnT_Unknown6)
                break;
            if (gbtn->gbtype == LbBtnT_HorizSlider)
                nx_over_slider_button = gidx;
          } else
          {
            gbtn->flags &= ~LbBtnF_Unknown10;
          }
      } else
      {
          gbtn->flags &= ~LbBtnF_Unknown10;
      }
      if (gbtn->gbtype == LbBtnT_HorizSlider)
      {
          if (gui_slider_button_mouse_over_slider_tracker(gidx))
          {
              if ( left_button_clicked )
              {
                left_button_clicked = 0;
                nx_over_slider_button = gidx;
                over_slider_button = gidx;
                do_sound_menu_click();
              }
          }
      }
  }  // end for

  // Reset slider button if we were not really over it
  if (over_slider_button != nx_over_slider_button)
      over_slider_button = -1;

  TbBool result = false;
  if (game_is_busy_doing_gui_string_input())
  {
    busy_doing_gui = 1;
    if (get_button_area_input(input_button,input_button->id_num) != 0)
        result = true;
  }
  if ((over_slider_button != -1) && (left_button_released))
  {
      left_button_released = 0;
      if (gmbtn_idx != -1) {
          gbtn = &active_buttons[gmbtn_idx];
          gbtn->gbactn_1 = 0;
      }
      over_slider_button = -1;
      do_sound_menu_click();
  }
  set_flag_byte(&tool_tip_box.flags,TTip_Visible,false);
  gui_button_tooltip_update(gmbtn_idx);
  if (gui_slider_button_inputs(over_slider_button))
      return true;
  result |= gui_button_click_inputs(gmbtn_idx);
  gui_clear_buttons_not_over_mouse(gmbtn_idx);
  result |= gui_button_release_inputs(gmbtn_idx);
  input_gameplay_tooltips(gameplay_on);
  SYNCDBG(8,"Finished");
  return result;
}

void process_cheat_mode_selection_inputs()
{
    struct PlayerInfo *player = get_my_player();
    unsigned char new_value;
    struct PlayerInfoAdd* playeradd = get_playeradd(player->id_number);
    // player selection
    if (player->work_state == PSt_PlaceTerrain)
    {
        if (slab_kind_has_no_ownership(playeradd->cheatselection.chosen_terrain_kind))
        {
            goto INPUTS;
        }
    }
    if (is_key_pressed(KC_NUMPAD0, KMod_DONTCARE))
    {
        new_value = 0;
        set_players_packet_action(player, PckA_CheatSwitchPlayer, new_value, 0, 0, 0);
        clear_key_pressed(KC_NUMPAD0);
    }
    else if (is_key_pressed(KC_NUMPAD1, KMod_DONTCARE))
    {
        new_value = 1;
        set_players_packet_action(player, PckA_CheatSwitchPlayer, new_value, 0, 0, 0);
        clear_key_pressed(KC_NUMPAD1);
    }
    else if (is_key_pressed(KC_NUMPAD2, KMod_DONTCARE))
    {
        new_value = 2;
        set_players_packet_action(player, PckA_CheatSwitchPlayer, new_value, 0, 0, 0);
        clear_key_pressed(KC_NUMPAD2);
    }
    else if (is_key_pressed(KC_NUMPAD3, KMod_DONTCARE))
    {
        new_value = 3;
        set_players_packet_action(player, PckA_CheatSwitchPlayer, new_value, 0, 0, 0);
        clear_key_pressed(KC_NUMPAD3);
    }
    else if (is_key_pressed(KC_NUMPAD4, KMod_DONTCARE))
    {
        new_value = game.hero_player_num;
        set_players_packet_action(player, PckA_CheatSwitchPlayer, new_value, 0, 0, 0);
        clear_key_pressed(KC_NUMPAD4);
    }
    else if (is_key_pressed(KC_NUMPAD5, KMod_DONTCARE))
    {
        new_value = game.neutral_player_num;
        set_players_packet_action(player, PckA_CheatSwitchPlayer, new_value, 0, 0, 0);
        clear_key_pressed(KC_NUMPAD5);
    }
    INPUTS:
    // state-specific inputs
    switch (player->work_state)
    {
        case PSt_MkBadCreatr:
        case PSt_MkGoodCreatr:
        case PSt_MkDigger:
        {
            if (is_key_pressed(KC_1, KMod_NONE))
            {
                new_value = 0;
                set_players_packet_action(player, PckA_CheatSwitchExperience, new_value, 0, 0, 0);
                clear_key_pressed(KC_1);
            }
            else if (is_key_pressed(KC_2, KMod_NONE))
            {
                new_value = 1;
                set_players_packet_action(player, PckA_CheatSwitchExperience, new_value, 0, 0, 0);
                clear_key_pressed(KC_2);
            }
            else if (is_key_pressed(KC_3, KMod_NONE))
            {
                new_value = 2;
                set_players_packet_action(player, PckA_CheatSwitchExperience, new_value, 0, 0, 0);
                clear_key_pressed(KC_3);
            }
            else if (is_key_pressed(KC_4, KMod_NONE))
            {
                new_value = 3;
                set_players_packet_action(player, PckA_CheatSwitchExperience, new_value, 0, 0, 0);
                clear_key_pressed(KC_4);
            }
            else if (is_key_pressed(KC_5, KMod_NONE))
            {
                new_value = 4;
                set_players_packet_action(player, PckA_CheatSwitchExperience, new_value, 0, 0, 0);
                clear_key_pressed(KC_5);
            }
            else if (is_key_pressed(KC_6, KMod_NONE))
            {
                new_value = 5;
                set_players_packet_action(player, PckA_CheatSwitchExperience, new_value, 0, 0, 0);
                clear_key_pressed(KC_6);
            }
            else if (is_key_pressed(KC_7, KMod_NONE))
            {
                new_value = 6;
                set_players_packet_action(player, PckA_CheatSwitchExperience, new_value, 0, 0, 0);
                clear_key_pressed(KC_7);
            }
            else if (is_key_pressed(KC_8, KMod_NONE))
            {
                new_value = 7;
                set_players_packet_action(player, PckA_CheatSwitchExperience, new_value, 0, 0, 0);
                clear_key_pressed(KC_8);
            }
            else if (is_key_pressed(KC_9, KMod_NONE))
            {
                new_value = 8;
                set_players_packet_action(player, PckA_CheatSwitchExperience, new_value, 0, 0, 0);
                clear_key_pressed(KC_9);
            }
            else if (is_key_pressed(KC_0, KMod_NONE))
            {
                new_value = 9;
                set_players_packet_action(player, PckA_CheatSwitchExperience, new_value, 0, 0, 0);
                clear_key_pressed(KC_0);
            }
            else if (is_key_pressed(KC_EQUALS, KMod_DONTCARE))
            {

                new_value = playeradd->cheatselection.chosen_experience_level;
                if (new_value < 9)
                {
                    new_value++;
                    set_players_packet_action(player, PckA_CheatSwitchExperience, new_value, 0, 0, 0);
                }
                clear_key_pressed(KC_EQUALS);
            }
            else if (is_key_pressed(KC_MINUS, KMod_DONTCARE))
            {
                new_value = playeradd->cheatselection.chosen_experience_level;
                if (new_value > 0)
                {
                    new_value--;
                    set_players_packet_action(player, PckA_CheatSwitchExperience, new_value, 0, 0, 0);
                }
                clear_key_pressed(KC_MINUS);
            }
            else if (is_key_pressed(KC_LSHIFT, KMod_DONTCARE))
            {
                if (player->work_state == PSt_MkGoodCreatr)
                {
                    new_value = playeradd->cheatselection.chosen_hero_kind;
                    new_value++;
                    if (new_value> 13)
                    {
                        new_value = 0;
                    }
                    set_players_packet_action(player, PckA_CheatSwitchHero, new_value, 0, 0, 0);
                }
                else if (player->work_state == PSt_MkBadCreatr)
                {
                    new_value = playeradd->cheatselection.chosen_creature_kind;
                    new_value++;
                    if (new_value > 17)
                    {
                        new_value = 0;
                    }
                    set_players_packet_action(player, PckA_CheatSwitchCreature, new_value, 0, 0, 0);
                }
                clear_key_pressed(KC_LSHIFT);
            }
            break;
        }
        case PSt_PlaceTerrain:
        {
            new_value = playeradd->cheatselection.chosen_terrain_kind;
            if (is_key_pressed(KC_0, KMod_NONE))
            {
                new_value = SlbT_ROCK;
                set_players_packet_action(player, PckA_CheatSwitchTerrain, new_value, 0, 0, 0);
                clear_key_pressed(KC_0);
            }
            else if (is_key_pressed(KC_1, KMod_NONE))
            {
                new_value = SlbT_GOLD;
                set_players_packet_action(player, PckA_CheatSwitchTerrain, new_value, 0, 0, 0);
                clear_key_pressed(KC_1);
            }
            else if (is_key_pressed(KC_2, KMod_NONE))
            {
                new_value = SlbT_GEMS;
                set_players_packet_action(player, PckA_CheatSwitchTerrain, new_value, 0, 0, 0);
                clear_key_pressed(KC_2);
            }
            else if (is_key_pressed(KC_3, KMod_NONE))
            {
                new_value = SlbT_EARTH;
                set_players_packet_action(player, PckA_CheatSwitchTerrain, new_value, 0, 0, 0);
                clear_key_pressed(KC_3);
            }
            else if (is_key_pressed(KC_4, KMod_NONE))
            {
                new_value = SlbT_TORCHDIRT;
                set_players_packet_action(player, PckA_CheatSwitchTerrain, new_value, 0, 0, 0);
                clear_key_pressed(KC_4);
            }
            else if (is_key_pressed(KC_5, KMod_NONE))
            {
                new_value = SlbT_PATH;
                set_players_packet_action(player, PckA_CheatSwitchTerrain, new_value, 0, 0, 0);
                clear_key_pressed(KC_5);
            }
            else if (is_key_pressed(KC_6, KMod_NONE))
            {
                new_value = SlbT_CLAIMED;
                set_players_packet_action(player, PckA_CheatSwitchTerrain, new_value, 0, 0, 0);
                clear_key_pressed(KC_6);
            }
            else if (is_key_pressed(KC_7, KMod_NONE))
            {
                new_value = SlbT_LAVA;
                set_players_packet_action(player, PckA_CheatSwitchTerrain, new_value, 0, 0, 0);
                clear_key_pressed(KC_7);
            }
            else if (is_key_pressed(KC_8, KMod_NONE))
            {
                new_value = SlbT_WATER;
                set_players_packet_action(player, PckA_CheatSwitchTerrain, new_value, 0, 0, 0);
                clear_key_pressed(KC_8);
            }
            else if (is_key_pressed(KC_9, KMod_NONE))
            {
                new_value = rand() % (5) + 4;
                set_players_packet_action(player, PckA_CheatSwitchTerrain, new_value, 0, 0, 0);
                clear_key_pressed(KC_9);
            }
            else if (is_key_pressed(KC_MINUS, KMod_NONE))
            {
                new_value = SlbT_DAMAGEDWALL;
                set_players_packet_action(player, PckA_CheatSwitchTerrain, new_value, 0, 0, 0);
                clear_key_pressed(KC_MINUS);
            }
            else if (is_key_pressed(KC_EQUALS, KMod_NONE))
            {
                new_value = SlbT_SLAB50;
                set_players_packet_action(player, PckA_CheatSwitchTerrain, new_value, 0, 0, 0);
                clear_key_pressed(KC_EQUALS);
            }
            else if (is_key_pressed(KC_LSHIFT, KMod_DONTCARE))
            {
                new_value++;
                if (new_value > SlbT_PURPLE)
                {
                    new_value = SlbT_ROCK;
                }
                set_players_packet_action(player, PckA_CheatSwitchTerrain, new_value, 0, 0, 0);
                clear_key_pressed(KC_LSHIFT);
            }
            if ( (playeradd->cheatselection.chosen_terrain_kind >= SlbT_WALLDRAPE) && (playeradd->cheatselection.chosen_terrain_kind <= SlbT_WALLPAIRSHR) )
            {
                if (is_key_pressed(KC_LALT, KMod_DONTCARE))
                {
                    struct Coord3d pos;
                    if (screen_to_map(player->acamera, GetMouseX(), GetMouseY(), &pos))
                    {
                        MapSlabCoord slb_x = subtile_slab(pos.x.stl.num);
                        MapSlabCoord slb_y = subtile_slab(pos.y.stl.num);
                        struct SlabMap* slb = get_slabmap_block(slb_x, slb_y);
                        PlayerNumber id;
                        if ( (slb->kind == SlbT_CLAIMED) || ( (slb->kind >= SlbT_WALLDRAPE) && (slb->kind <= SlbT_DAMAGEDWALL) ) )
                        {
                            id = slabmap_owner(slb);
                        }
                        else
                        {
                            id = playeradd->cheatselection.chosen_player;
                        }
                        new_value = choose_pretty_type(id, slb_x, slb_y);
                        set_players_packet_action(player, PckA_CheatSwitchTerrain, new_value, 0, 0, 0);
                    }
                    clear_key_pressed(KC_LALT);
                }
            }
            break;
        }
        default:
        {
            break;
        }
    }
}

TbBool process_cheat_heart_health_inputs(short *value)
{
   short new_health = *value;
   if ( (is_key_pressed(KC_ADD, KMod_ALT)) || (is_key_pressed(KC_EQUALS, KMod_SHIFT)) || (is_key_pressed(KC_EQUALS, KMod_NONE)) )
   {
        if (new_health < game.dungeon_heart_health)
        {
            new_health++;
            *value = new_health;
            clear_key_pressed(KC_ADD);
            clear_key_pressed(KC_EQUALS);
            return true;
        }
    }
    else if ( (is_key_pressed(KC_PERIOD, KMod_SHIFT)) || (is_key_pressed(KC_PERIOD, KMod_NONE)) )
    {
        new_health += 100;
        *value = new_health;
        clear_key_pressed(KC_PERIOD);
        return true;
    }
    else if ( (is_key_pressed(KC_COMMA, KMod_SHIFT)) || (is_key_pressed(KC_COMMA, KMod_NONE)) )
    {
        new_health -= 100;
        *value = new_health;
        clear_key_pressed(KC_COMMA);
        return true;
    }
    else if ( (is_key_pressed(KC_SUBTRACT, KMod_ALT)) || (is_key_pressed(KC_MINUS, KMod_NONE)) )
    {
        new_health--;
        *value = new_health;
        clear_key_pressed(KC_SUBTRACT);
        clear_key_pressed(KC_MINUS);
        return true;
    }
    return false;
}

/******************************************************************************/<|MERGE_RESOLUTION|>--- conflicted
+++ resolved
@@ -2007,15 +2007,10 @@
   if (top_pointed_at_y <= gameadd.map_subtiles_y)
     y = top_pointed_at_y;
   else
-<<<<<<< HEAD
-    y = map_subtiles_y;
+    y = gameadd.map_subtiles_y;
   unsigned int slb_x = subtile_slab(x);
   unsigned int slb_y = subtile_slab(y);
-=======
-    y = gameadd.map_subtiles_y;
-  unsigned int slb_x = subtile_slab_fast(x);
-  unsigned int slb_y = subtile_slab_fast(y);
->>>>>>> df5f1c10
+
   struct SlabMap* slb = get_slabmap_block(slb_x, slb_y);
   struct SlabAttr* slbattr = get_slab_attrs(slb);
   if (slab_kind_is_door(slb->kind) && (slabmap_owner(slb) == player->id_number) && (!playeradd->one_click_lock_cursor))
