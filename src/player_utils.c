/******************************************************************************/
// Free implementation of Bullfrog's Dungeon Keeper strategy game.
/******************************************************************************/
/** @file player_utils.c
 *     Player data structures definitions.
 * @par Purpose:
 *     Defines functions for player-related structures support.
 * @par Comment:
 *     None.
 * @author   Tomasz Lis
 * @date     10 Nov 2009 - 20 Nov 2012
 * @par  Copying and copyrights:
 *     This program is free software; you can redistribute it and/or modify
 *     it under the terms of the GNU General Public License as published by
 *     the Free Software Foundation; either version 2 of the License, or
 *     (at your option) any later version.
 */
/******************************************************************************/
#include "pre_inc.h"
#include "player_utils.h"

#include "globals.h"
#include "bflib_basics.h"
#include "bflib_memory.h"
#include "bflib_math.h"
#include "bflib_sound.h"

#include "player_data.h"
#include "player_instances.h"
#include "player_states.h"
#include "player_computer.h"
#include "dungeon_data.h"
#include "power_hand.h"
#include "thing_objects.h"
#include "thing_effects.h"
#include "frontmenu_ingame_evnt.h"
#include "front_simple.h"
#include "front_lvlstats.h"
#include "gui_msgs.h"
#include "gui_soundmsgs.h"
#include "gui_frontmenu.h"
#include "config_settings.h"
#include "config_terrain.h"
#include "map_blocks.h"
#include "map_utils.h"
#include "ariadne_wallhug.h"
#include "game_saves.h"
#include "game_legacy.h"
#include "frontend.h"
#include "magic.h"
#include "engine_redraw.h"
#include "frontmenu_ingame_tabs.h"
#include "frontmenu_ingame_map.h"
#include "keeperfx.hpp"
#include "kjm_input.h"
#include "post_inc.h"

/******************************************************************************/
TbBool player_has_won(PlayerNumber plyr_idx)
{
    struct PlayerInfo* player = get_player(plyr_idx);
    if (player_invalid(player))
        return false;
    return (player->victory_state == VicS_WonLevel);
}

TbBool player_has_lost(PlayerNumber plyr_idx)
{
    struct PlayerInfo* player = get_player(plyr_idx);
    if (player_invalid(player))
        return false;
    return (player->victory_state == VicS_LostLevel);
}

/**
 * Returns whether given player has no longer any chance to win.
 * @param plyr_idx
 * @return
 */
TbBool player_cannot_win(PlayerNumber plyr_idx)
{
    if (plyr_idx == game.neutral_player_num)
        return true;
    struct PlayerInfo* player = get_player(plyr_idx);
    if (!player_exists(player))
        return true;
    if (player->victory_state == VicS_LostLevel)
        return true;
    struct Thing* heartng = get_player_soul_container(player->id_number);
    if (!thing_exists(heartng) || (heartng->active_state == ObSt_BeingDestroyed))
        return true;
    return false;
}

void set_player_as_won_level(struct PlayerInfo *player)
{
  if (player->victory_state != VicS_Undecided)
  {
      //WARNLOG("Player fate is already decided to %d",(int)player->victory_state);
      return;
  }
  TbBool my_player = (is_my_player(player));
  struct Dungeon* dungeon = get_dungeon(player->id_number);
  if (my_player)
  {
      frontstats_initialise();
      if ( timer_enabled() )
      {
        if (TimerGame)
        {
            TimerTurns = dungeon->lvstats.hopes_dashed;
            update_time();
        }
        else
        {
            show_real_time_taken();
        }
        struct GameTime GameT = get_game_time(dungeon->lvstats.hopes_dashed, game.num_fps);
        SYNCMSG("Won level %ld. Total turns taken: %ld (%02d:%02d:%02d at %d fps). Real time elapsed: %02d:%02d:%02d:%03d.", game.loaded_level_number, dungeon->lvstats.hopes_dashed, GameT.Hours, GameT.Minutes, GameT.Seconds, game.num_fps, Timer.Hours, Timer.Minutes, Timer.Seconds, Timer.MSeconds);
      }
  }
  player->victory_state = VicS_WonLevel;
  // Computing player score
  dungeon->lvstats.player_score = compute_player_final_score(player, dungeon->max_gameplay_score);
  dungeon->lvstats.allow_save_score = 1;
  if ((game.system_flags & GSF_NetworkActive) == 0)
    player->display_objective_turn = game.play_gameturn + 300;
  if (my_player)
  {
    if (lord_of_the_land_in_prison_or_tortured())
    {
        SYNCLOG("Lord Of The Land kept captive. Torture tower unlocked.");
        player->additional_flags |= PlaAF_UnlockedLordTorture;
    }
    output_message(SMsg_LevelWon, 0, true);
  }
}

void set_player_as_lost_level(struct PlayerInfo *player)
{
    if (player->victory_state != VicS_Undecided)
    {
        // Suppress redundant warnings
        if ((game.system_flags & GSF_RunAfterVictory) == 0)
        {
            WARNLOG("Victory state already set to %d",(int)player->victory_state);
        }
        return;
    }
    SYNCLOG("Player %d lost",(int)player->id_number);
    if (is_my_player(player))
    {
        frontstats_initialise();
    }
    player->victory_state = VicS_LostLevel;
    struct Dungeon* dungeon = get_dungeon(player->id_number);
    // Computing player score
    dungeon->lvstats.player_score = compute_player_final_score(player, dungeon->max_gameplay_score);
    if (is_my_player(player))
    {
        output_message(SMsg_LevelFailed, 0, true);
        turn_off_all_menus();
        clear_transfered_creatures();
    }
    if ((gameadd.classic_bugs_flags & ClscBug_NoHandPurgeOnDefeat) == 0) {
        clear_things_in_hand(player);
        dungeon->num_things_in_hand = 0;
    }
    if (player_uses_power_call_to_arms(player->id_number))
        turn_off_power_call_to_arms(player->id_number);
    if (player_uses_power_sight(player->id_number))
    {
        struct Thing* thing = thing_get(dungeon->sight_casted_thing_idx);
        delete_thing_structure(thing, 0);
        dungeon->sight_casted_thing_idx = 0;
    }
    if (is_my_player(player))
        gui_set_button_flashing(0, 0);
    set_player_mode(player, PVT_DungeonTop);
    set_player_state(player, PSt_CtrlDungeon, 0);
    if ((game.system_flags & GSF_NetworkActive) == 0)
        player->display_objective_turn = game.play_gameturn + 300;
    if ((game.system_flags & GSF_NetworkActive) != 0)
        reveal_whole_map(player);
    if ((dungeon->computer_enabled & 0x01) != 0)
        toggle_computer_player(player->id_number);
}

long compute_player_final_score(struct PlayerInfo *player, long gameplay_score)
{
    long i;
    if (((game.system_flags & GSF_NetworkActive) != 0)
      || !is_singleplayer_level(game.loaded_level_number)) {
        i = 2 * gameplay_score;
    } else {
        i = gameplay_score + 10 * gameplay_score * array_index_for_singleplayer_level(game.loaded_level_number) / 100;
    }
    if (player_has_lost(player->id_number))
        i /= 2;
    return i;
}

/**
 * Takes money from hoards stored in given room.
 * @param room The room which contains gold hoards.
 * @param amount_take Amount of gold to be taken.
 * @return Gives amount of gold taken from room.
 */
GoldAmount take_money_from_room(struct Room *room, GoldAmount amount_take)
{
    GoldAmount amount = amount_take;
    // Remove gold from room border slabs
    unsigned long k = 0;
    unsigned long slbnum = room->slabs_list;
    while (slbnum > 0)
    {
        struct SlabMap* slb = get_slabmap_direct(slbnum);
        if (slabmap_block_invalid(slb)) {
            ERRORLOG("Jump to invalid room slab detected");
            break;
        }
        // Per-slab code starts
        MapSlabCoord slb_x = slb_num_decode_x(slbnum);
        MapSlabCoord slb_y = slb_num_decode_y(slbnum);
        MapSubtlCoord stl_x = slab_subtile_center(slb_x);
        MapSubtlCoord stl_y = slab_subtile_center(slb_y);
        if (slab_is_area_outer_border(slb_x, slb_y))
        {
            struct Thing* hrdtng = find_gold_hoard_at(stl_x, stl_y);
            if (!thing_is_invalid(hrdtng)) {
                amount -= remove_gold_from_hoarde(hrdtng, room, amount);
            }
        }
        if (amount <= 0)
          break;
        // Per-slab code ends
        slbnum = get_next_slab_number_in_room(slbnum);
        k++;
        if (k > gameadd.map_tiles_x * gameadd.map_tiles_y)
        {
            ERRORLOG("Infinite loop detected when sweeping room slabs");
            break;
        }
    }
    if (amount <= 0)
        return amount_take-amount;
    // Remove gold from room center only if borders are clear
    k = 0;
    slbnum = room->slabs_list;
    while (slbnum > 0)
    {
        struct SlabMap* slb = get_slabmap_direct(slbnum);
        if (slabmap_block_invalid(slb)) {
            ERRORLOG("Jump to invalid room slab detected");
            break;
        }
        // Per-slab code starts
        MapSubtlCoord stl_x = slab_subtile_center(slb_num_decode_x(slbnum));
        MapSubtlCoord stl_y = slab_subtile_center(slb_num_decode_y(slbnum));
        {
            struct Thing* hrdtng = find_gold_hoard_at(stl_x, stl_y);
            if (!thing_is_invalid(hrdtng)) {
                amount -= remove_gold_from_hoarde(hrdtng, room, amount);
            }
        }
        if (amount <= 0)
          break;
        // Per-slab code ends
        slbnum = get_next_slab_number_in_room(slbnum);
        k++;
        if (k > gameadd.map_tiles_x * gameadd.map_tiles_y)
        {
            ERRORLOG("Infinite loop detected when sweeping room slabs");
            break;
        }
    }
    return amount_take-amount;
}

long take_money_from_dungeon_f(PlayerNumber plyr_idx, GoldAmount amount_take, TbBool only_whole_sum, const char *func_name)
{
    struct Dungeon* dungeon = get_players_num_dungeon(plyr_idx);
    struct DungeonAdd* dungeonadd = get_dungeonadd(plyr_idx);
    if (dungeon_invalid(dungeon)) {
        WARNLOG("%s: Cannot take gold from player %d with no dungeon",func_name,(int)plyr_idx);
        return -1;
    }
    GoldAmount take_remain = amount_take;
    GoldAmount total_money = dungeon->total_money_owned;
    if (take_remain <= 0) {
        WARNLOG("%s: No gold needed to be taken from player %d",func_name,(int)plyr_idx);
        return 0;
    }
    if (take_remain > total_money)
    {
        SYNCDBG(7,"%s: Player %d has only %d gold, cannot get %d from him",func_name,(int)plyr_idx,(int)total_money,(int)take_remain);
        if ((only_whole_sum) || (total_money == 0)) {
            return -1;
        }
        take_remain = dungeon->total_money_owned;
        amount_take = dungeon->total_money_owned;
    }
    GoldAmount offmap_money = dungeon->offmap_money_owned;
    if (offmap_money > 0)
    {
        if (take_remain <= offmap_money)
        {
            dungeon->offmap_money_owned -= take_remain;
            dungeon->total_money_owned -= take_remain;
            return amount_take;
        }
        take_remain -= offmap_money;
        dungeon->total_money_owned -= offmap_money;
        dungeon->offmap_money_owned = 0;
    }

    for (RoomKind rkind = 0; rkind < slab_conf.room_types_count; rkind++)
    {
        if(room_role_matches(rkind,RoRoF_GoldStorage))
        {
            long i = dungeonadd->room_kind[rkind];
            unsigned long k = 0;
            while (i != 0)
            {
                struct Room* room = room_get(i);
                if (room_is_invalid(room))
                {
                ERRORLOG("Jump to invalid room detected");
                break;
                }
                i = room->next_of_owner;
                // Per-room code
                if (room->capacity_used_for_storage > 0)
                {
                    take_remain -= take_money_from_room(room, take_remain);
                    if (take_remain <= 0)
                    {
                        if (is_my_player_number(plyr_idx))
                        {
                        if ((total_money >= 1000) && (total_money - amount_take < 1000)) {
                            output_message(SMsg_GoldLow, MESSAGE_DELAY_TREASURY, true);
                        }
                        }
                        return amount_take;
                    }
                }
                // Per-room code ends
                k++;
                if (k > ROOMS_COUNT)
                {
                ERRORLOG("Infinite loop detected when sweeping rooms list");
                break;
                }
            }
        }
    }



    WARNLOG("%s: Player %d could not give %d gold, %d was missing; his total gold was %d",func_name,(int)plyr_idx,(int)amount_take,(int)take_remain,(int)total_money);
    return -1;
}

long update_dungeon_generation_speeds(void)
{
    int plyr_idx;
    // Get value of generation
    int max_manage_score = 0;
    for (plyr_idx=0; plyr_idx < PLAYERS_COUNT; plyr_idx++)
    {
        struct PlayerInfo* player = get_player(plyr_idx);
        if (player_exists(player) && (player->is_active == 1))
        {
            struct Dungeon* dungeon = get_players_dungeon(player);
            if (dungeon->total_score > max_manage_score)
                max_manage_score = dungeon->manage_score;
        }
    }
    // Update the values
    for (plyr_idx = 0; plyr_idx < PLAYERS_COUNT; plyr_idx++)
    {
        struct PlayerInfo* player = get_player(plyr_idx);
        if (player_exists(player) && (player->is_active == 1))
        {
            struct Dungeon* dungeon = get_players_dungeon(player);
            if (dungeon->manage_score > 0)
                dungeon->turns_between_entrance_generation = max_manage_score * game.generate_speed / dungeon->manage_score;
            else
                dungeon->turns_between_entrance_generation = game.generate_speed;
        }
    }

    return 1;
}

void calculate_dungeon_area_scores(void)
{
    // Zero dungeon areas
    for (PlayerNumber plyr_idx = 0; plyr_idx < PLAYERS_COUNT; plyr_idx++)
    {
        struct Dungeon* dungeon = get_players_num_dungeon(plyr_idx);
        if (!dungeon_invalid(dungeon))
        {
            dungeon->total_area = 0;
            dungeon->room_manage_area = 0;
        }
    }
    // Compute new values for dungeon areas
    for (MapSlabCoord slb_y = 0; slb_y < gameadd.map_tiles_y; slb_y++)
    {
        for (MapSlabCoord slb_x = 0; slb_x < gameadd.map_tiles_x; slb_x++)
        {
            SlabCodedCoords slb_num = get_slab_number(slb_x, slb_y);
            struct SlabMap* slb = get_slabmap_direct(slb_num);
            const struct SlabAttr* slbattr = get_slab_attrs(slb);
            if (slbattr->category == SlbAtCtg_RoomInterior)
            {
                struct Dungeon *dungeon;
                if (slabmap_owner(slb) != game.neutral_player_num) {
                    dungeon = get_players_num_dungeon(slabmap_owner(slb));
                } else {
                    dungeon = INVALID_DUNGEON;
                }
                if (!dungeon_invalid(dungeon))
                {
                    dungeon->total_area++;
                    dungeon->room_manage_area++;
                }
            } else
            if (slbattr->category == SlbAtCtg_FortifiedGround)
            {
                struct Dungeon *dungeon;
                if (slabmap_owner(slb) != game.neutral_player_num) {
                    dungeon = get_players_num_dungeon(slabmap_owner(slb));
                } else {
                    dungeon = INVALID_DUNGEON;
                }
                if (!dungeon_invalid(dungeon))
                {
                    dungeon->total_area++;
                }
            }
        }
    }
}

void init_player_music(struct PlayerInfo *player)
{
    LevelNumber lvnum = get_loaded_level_number();
    game.audiotrack = 3 + ((lvnum - 1) % 4);
}

TbBool map_position_has_sibling_slab(MapSlabCoord slb_x, MapSlabCoord slb_y, SlabKind slbkind, PlayerNumber plyr_idx)
{
    for (int n = 0; n < SMALL_AROUND_LENGTH; n++)
    {
        int dx = small_around[n].delta_x;
        int dy = small_around[n].delta_y;
        struct SlabMap* slb = get_slabmap_block(slb_x + dx, slb_y + dy);
        if ((slb->kind == slbkind) && (slabmap_owner(slb) == plyr_idx)) {
            return true;
        }
    }
    return false;
}

TbBool map_position_initially_explored_for_player(PlayerNumber plyr_idx, MapSlabCoord slb_x, MapSlabCoord slb_y)
{
    struct SlabMap* slb = get_slabmap_block(slb_x, slb_y);
    struct Map* mapblk = get_map_block_at(slab_subtile_center(slb_x), slab_subtile_center(slb_y));
    // All owned ground is visible
    if (slabmap_owner(slb) == plyr_idx) {
        return true;
    }
    // All Rocks are visible
    if (slb->kind == SlbT_ROCK) {
        return true;
    }
    // Neutral entrances are visible
    struct Room* room = room_get(slb->room_index);
    if (((mapblk->flags & SlbAtFlg_IsRoom) != 0) && (room->kind == RoK_ENTRANCE) && (slabmap_owner(slb) == game.neutral_player_num)) {
        return true;
    }
    // Slabs with specific flag are visible
    if ((mapblk->flags & SlbAtFlg_Valuable) != 0) {
        return true;
    }
    // Area around entrances is visible
    if (map_position_has_sibling_slab(slb_x, slb_y, SlbT_ENTRANCE, game.neutral_player_num)) {
        return true;
    }
    return false;
}

void fill_in_explored_area(PlayerNumber plyr_idx, MapSubtlCoord stl_x, MapSubtlCoord stl_y)
{
    
    int block_flags;
    int v13;
    char *fs_par_slab;
    char v15;
    char v16;
    char v17;
    char v18;
    const char *i;
    char *v20;
    MapSlabCoord slb_y;
    MapSlabCoord slb_x;
    unsigned int v24;
    unsigned int v30;

    static const char byte_522148[80] =
    {
    0,0,0,0,0,
    0,0,0,0,0,
    0,0,0,0,0,
    1,0,0,0,-4,
    0,0,0,0,0,
    0,0,0,0,0,
    2,0,0,0,-7,
    1,0,0,0,-2,
    0,0,0,0,0,
    4,0,0,0,-10,
    0,0,0,0,0,
    1,0,0,0,-3,
    3,0,0,0,-13,
    3,0,0,0,-5,
    2,0,0,0,-3,
    1,0,0,0,0
    };

    struct XY {
        MapSlabCoord x;
        MapSlabCoord y;
    };

    static const struct XY byte_522199[6] =
    {
        { 0, 0},
        { 1,-1},
        { 1, 1},
        {-1, 1},
        {-1,-1},
        { 0, 0}
    };

    char *first_scratch = (char*) big_scratch;
    
    struct XY *second_scratch = (struct XY *)big_scratch + gameadd.map_tiles_x * gameadd.map_tiles_y;
    memset((void *)big_scratch, 0, gameadd.map_tiles_x * gameadd.map_tiles_y);

    for(MapSlabCoord slb_y_2 = 0;slb_y_2 < gameadd.map_tiles_y;slb_y_2++)
    {
        for(MapSlabCoord slb_x_2 = 0;slb_x_2 < gameadd.map_tiles_x;slb_x_2++)
        {
            struct SlabMap *slb = get_slabmap_block(slb_x_2,slb_y_2);
            struct SlabAttr *slbattr = get_slab_attrs(slb);
            block_flags = slbattr->block_flags;

            if ((block_flags & (SlbAtFlg_Filled|SlbAtFlg_Digable|SlbAtFlg_Valuable)) != 0 || ((block_flags & SlbAtFlg_IsDoor) != 0 && slabmap_owner(slb) != plyr_idx))
            {
                first_scratch[get_slab_number(slb_x_2,slb_y_2)] = 1;
            }
        }
    }

    for(MapSubtlCoord lpstl_y = 0;lpstl_y < gameadd.map_subtiles_y;lpstl_y++)
    {
        for(MapSubtlCoord lpstl_x = 0;lpstl_x < gameadd.map_subtiles_x;lpstl_x++)
        {
            struct Map *mapblk = get_map_block_at(lpstl_x,lpstl_y);
            mapblk->revealed &= (~(1 << plyr_idx));
        }
    }

    v30 = 0;
    v24 = 0;
    slb_x = stl_x / 3;
    slb_y = stl_y / 3;
    first_scratch[get_slab_number(slb_x,slb_y)] |= 2u;
    do
    {
        v13 = 0;
        fs_par_slab = &first_scratch[get_slab_number(slb_x,slb_y)];
        v15 = *(fs_par_slab - 1);
        if ((v15 & 1) != 0)
        {
            v13 = 8;
            *(fs_par_slab - 1) = v15 | 2;
        }
        else if ((v15 & 2) == 0)
        {
            *(fs_par_slab - 1) = v15 | 2;
           
            second_scratch[v24].x = slb_x - 1;
            second_scratch[v24].y = slb_y;
            v24++;
        }
        v16 = fs_par_slab[1];
        if ((v16 & 1) != 0)
        {
            v13 |= 2u;
            fs_par_slab[1] = v16 | 2;
        }
        else if ((v16 & 2) == 0)
        {
            fs_par_slab[1] = v16 | 2;
            second_scratch[v24].x = slb_x + 1;
            second_scratch[v24].y = slb_y;
            v24++;
        }
        v17 = *(fs_par_slab - gameadd.map_tiles_x);
        if ((v17 & 1) != 0)
        {
            v13 |= 1u;
            *(fs_par_slab - gameadd.map_tiles_x) = v17 | 2;
        }
        else if ((v17 & 2) == 0)
        {
            *(fs_par_slab - gameadd.map_tiles_x) = v17 | 2;
            second_scratch[v24].x = slb_x;
            second_scratch[v24].y = slb_y - 1;
            v24++;
        }
        v18 = fs_par_slab[gameadd.map_tiles_x];
        if ((v18 & 1) != 0)
        {
            v13 |= 4u;
            fs_par_slab[gameadd.map_tiles_x] = v18 | 2;
        }
        else if ((v18 & 2) == 0)
        {
            fs_par_slab[gameadd.map_tiles_x] = v18 | 2;
            second_scratch[v24].x = slb_x;
            second_scratch[v24].y = slb_y + 1;
            v24++;
        }
        for (i = &byte_522148[5 * v13]; *i; i = &byte_522148[5 * v13])
        {
            if (v13 == 15)
            {
                v13 = 0;
                *(fs_par_slab - gameadd.map_tiles_x - 1) |= 2u;
                fs_par_slab[gameadd.map_tiles_x + 1] |= 2u;
                fs_par_slab[gameadd.map_tiles_x -1] |= 2u;
                *(fs_par_slab - gameadd.map_tiles_x + 1) |= 2u;
            }
            else
            {
                v20 = &first_scratch[get_slab_number(byte_522199[*(int *)i].x,byte_522199[*(int *)i].y) + gameadd.map_tiles_x * slb_y];
                v20[slb_x] |= 2u;
                v13 &= i[4];
            }
        }
        slb_x = second_scratch[v30].x;
        slb_y = second_scratch[v30].y;
        v30++;
    } while (v24 >= v30);


    for (slb_y = 0; slb_y < gameadd.map_tiles_y; ++slb_y)
    {
        for (slb_x = 0; slb_x < gameadd.map_tiles_x; ++slb_x)
        {
            if ((first_scratch[get_slab_number(slb_x,slb_y) ] & 2) != 0)
            {
                clear_slab_dig(slb_x, slb_y, plyr_idx);
                set_slab_explored(plyr_idx, slb_x, slb_y);
            }
        }
    }
    pannel_map_update(0, 0, 256, 256);
    
}

void init_keeper_map_exploration_by_terrain(struct PlayerInfo *player)
{
    struct Thing* heartng = get_player_soul_container(player->id_number);
    if (thing_exists(heartng)) {
        fill_in_explored_area(player->id_number, heartng->mappos.x.stl.num, heartng->mappos.y.stl.num);
    }
    for (MapSlabCoord slb_y = 0; slb_y < gameadd.map_tiles_y; slb_y++)
    {
        for (MapSlabCoord slb_x = 0; slb_x < gameadd.map_tiles_x; slb_x++)
        {
            if (map_position_initially_explored_for_player(player->id_number, slb_x, slb_y)) {
                set_slab_explored(player->id_number, slb_x, slb_y);
            }
        }
    }
}

TbBool check_map_explored_at_current_pos(struct Thing *creatng)
{
    check_map_explored(creatng, creatng->mappos.x.stl.num, creatng->mappos.y.stl.num);
    return true;
}

void init_keeper_map_exploration_by_creatures(struct PlayerInfo *player)
{
    do_to_players_all_creatures_of_model(player->id_number, CREATURE_ANY, check_map_explored_at_current_pos);
}

void init_player_as_single_keeper(struct PlayerInfo *player)
{
    struct InitLight ilght;
    memset(&ilght, 0, sizeof(struct InitLight));
    player->field_4CD = 0;
    ilght.radius = 2560;
    ilght.intensity = 48;
    ilght.field_3 = 5;
    ilght.is_dynamic = 1;
    unsigned short idx = light_create_light(&ilght);
    player->cursor_light_idx = idx;
    if (idx != 0) {
        light_set_light_never_cache(idx);
    } else {
        WARNLOG("Cannot allocate light to player %d.",(int)player->id_number);
    }
}

void init_player(struct PlayerInfo *player, short no_explore)
{
    SYNCDBG(5,"Starting");
    player->minimap_pos_x = 11;
    player->minimap_pos_y = 11;
    player->minimap_zoom = settings.minimap_zoom;
    player->field_4D1 = player->id_number;
    setup_engine_window(0, 0, MyScreenWidth, MyScreenHeight);
    player->continue_work_state = PSt_CtrlDungeon;
    player->work_state = PSt_CtrlDungeon;
    player->field_14 = 2;
    player->main_palette = engine_palette;
    if (is_my_player(player))
    {
        set_flag_byte(&game.operation_flags,GOF_ShowPanel,true);
        set_gui_visible(true);
        init_gui();
        turn_on_menu(GMnu_MAIN);
        turn_on_menu(GMnu_ROOM);
    }
    switch (game.game_kind)
    {
    case GKind_LocalGame:
        init_player_as_single_keeper(player);
        init_player_start(player, false);
        reset_player_mode(player, PVT_DungeonTop);
        if ( !no_explore ) {
          init_keeper_map_exploration_by_terrain(player);
          init_keeper_map_exploration_by_creatures(player);
        }
        break;
    case GKind_MultiGame:
        if (player->is_active != 1)
        {
          ERRORLOG("Non Keeper in Keeper game");
          break;
        }
        init_player_as_single_keeper(player);
        init_player_start(player, false);
        reset_player_mode(player, PVT_DungeonTop);
        init_keeper_map_exploration_by_terrain(player);
        init_keeper_map_exploration_by_creatures(player);
        break;
    default:
        ERRORLOG("How do I set up this player?");
        break;
    }
    init_player_cameras(player);
    player->mp_message_text[0] = '\0';
    if (is_my_player(player))
    {
        init_player_music(player);
    }
    // By default, player is his own ally
    player->allied_players = (1 << player->id_number);
    player->hand_busy_until_turn = 0;
}

void init_players(void)
{
    for (int i = 0; i < PLAYERS_COUNT; i++)
    {
        struct PlayerInfo* player = get_player(i);
        if ((game.packet_save_head.players_exist & (1 << i)) != 0)
            player->allocflags |= PlaF_Allocated;
        else
            player->allocflags &= ~PlaF_Allocated;
        if (player_exists(player))
        {
            player->id_number = i;
            if ((game.packet_save_head.players_comp & (1 << i)) != 0)
                player->allocflags |= PlaF_CompCtrl;
            else
                player->allocflags &= ~PlaF_CompCtrl;
            if ((player->allocflags & PlaF_CompCtrl) == 0)
            {
              game.active_players_count++;
              player->is_active = 1;
              game.game_kind = GKind_MultiGame;
              init_player(player, 0);
            }
        }
    }
}

TbBool wp_check_map_pos_valid(struct Wander *wandr, SubtlCodedCoords stl_num)
{
    SYNCDBG(16,"Starting");
    MapSubtlCoord stl_x = stl_num_decode_x(stl_num);
    MapSubtlCoord stl_y = stl_num_decode_y(stl_num);
    if (wandr->wandr_slot == CrWaS_WithinDungeon)
    {
        struct Map* mapblk = get_map_block_at_pos(stl_num);
        // Add only tiles which are revealed to the wandering player, unless it's heroes - for them, add all
        if ((wandr->plyr_idx == game.hero_player_num) || map_block_revealed(mapblk, wandr->plyr_idx))
        {
            struct SlabMap* slb = get_slabmap_for_subtile(stl_x, stl_y);
            if (((mapblk->flags & SlbAtFlg_Blocking) == 0) && ((get_navigation_map(stl_x, stl_y) & NAVMAP_UNSAFE_SURFACE) == 0)
             && players_creatures_tolerate_each_other(wandr->plyr_idx,slabmap_owner(slb)))
            {
                return true;
            }
        }
    } else
    {
        struct Map* mapblk = get_map_block_at_pos(stl_num);
        // Add only tiles which are not revealed to the wandering player, unless it's heroes - for them, do nothing
        if ((wandr->plyr_idx != game.hero_player_num) && !map_block_revealed(mapblk, wandr->plyr_idx))
        {
            if (((mapblk->flags & SlbAtFlg_Blocking) == 0) && ((get_navigation_map(stl_x, stl_y) & NAVMAP_UNSAFE_SURFACE) == 0))
            {
                struct Thing* heartng = get_player_soul_container(wandr->plyr_idx);
                if (!thing_is_invalid(heartng))
                {
                    struct Coord3d dstpos;
                    dstpos.x.val = subtile_coord_center(stl_x);
                    dstpos.y.val = subtile_coord_center(stl_y);
                    dstpos.z.val = subtile_coord(1,0);
                    if (navigation_points_connected(&heartng->mappos, &dstpos))
                      return true;
                }
            }
        }
    }
    return false;
}

TbBool wander_point_add(struct Wander *wandr, SubtlCodedCoords stl_num)
{
    unsigned long i = wandr->point_insert_idx;
    wandr->points[i].stl_x = stl_num_decode_x(stl_num);
    wandr->points[i].stl_y = stl_num_decode_y(stl_num);
    wandr->point_insert_idx = (i + 1) % WANDER_POINTS_COUNT;
    if (wandr->points_count < WANDER_POINTS_COUNT)
      wandr->points_count++;
    return true;
}

/**
 * Stores up to given amount of wander points into given wander structure.
 * If required, selects several evenly distributed points from the input array.
 * @param wandr
 * @param stl_num_list
 * @param stl_num_count
 * @param max_to_store
 * @return
 */
TbBool store_wander_points_up_to(struct Wander *wandr, const SubtlCodedCoords stl_num_list[], long stl_num_count, long max_to_store)
{
    long i;
    if (stl_num_count > max_to_store)
    {
        if (wandr->max_found_per_check <= 0)
            return 1;
        wandr->point_insert_idx %= WANDER_POINTS_COUNT;
        double delta = ((double)stl_num_count) / max_to_store;
        double realidx = 0.1; // A little above zero to avoid float rounding errors
        for (i = 0; i < max_to_store; i++)
        {
            wander_point_add(wandr, stl_num_list[(unsigned int)(realidx)]);
            realidx += delta;
        }
    } else
    {
        // Otherwise, add all points to the wander array
        for (i = 0; i < stl_num_count; i++)
        {
            wander_point_add(wandr, stl_num_list[i]);
        }
    }
    return true;
}

long wander_point_initialise(struct Wander *wandr, PlayerNumber plyr_idx, unsigned char wandr_slot)
{
    wandr->wandr_slot = wandr_slot;
    wandr->plyr_idx = plyr_idx;
    wandr->point_insert_idx = 0;
    wandr->last_checked_slb_num = 0;
    wandr->plyr_bit = (1 << plyr_idx);
    wandr->num_check_per_run = 20;
    wandr->max_found_per_check = 4;
    wandr->wdrfield_14 = 0;

    long stl_num_list_count = 0;
    SubtlCodedCoords* stl_num_list = (SubtlCodedCoords*)scratch;
    SlabCodedCoords slb_num = 0;
    while (1)
    {
        MapSlabCoord slb_x = slb_num_decode_x(slb_num);
        MapSlabCoord slb_y = slb_num_decode_y(slb_num);
        SubtlCodedCoords stl_num = get_subtile_number_at_slab_center(slb_x, slb_y);
        if (wp_check_map_pos_valid(wandr, stl_num))
        {
            if (stl_num_list_count >= 0x10000/sizeof(SubtlCodedCoords)-1)
                break;
            stl_num_list[stl_num_list_count] = stl_num;
            stl_num_list_count++;
        }
        slb_num++;
        if (slb_num >= gameadd.map_tiles_x*gameadd.map_tiles_y) {
            break;
        }
    }
    // Check if we have found anything
    if (stl_num_list_count <= 0)
        return 1;
    // If we have too many points, use only some of them
    store_wander_points_up_to(wandr, stl_num_list, stl_num_list_count, WANDER_POINTS_COUNT);
    return 1;
}

#define LOCAL_LIST_SIZE 20
long wander_point_update(struct Wander *wandr)
{
    SubtlCodedCoords stl_num_list[LOCAL_LIST_SIZE];
    SYNCDBG(6,"Starting");
    // Find up to 20 numbers (starting where we ended last time) and store them in local array
    SlabCodedCoords slb_num = wandr->last_checked_slb_num;
    long stl_num_list_count = 0;
    for (long i = 0; i < wandr->num_check_per_run; i++)
    {
        MapSlabCoord slb_x = slb_num_decode_x(slb_num);
        MapSlabCoord slb_y = slb_num_decode_y(slb_num);
        SubtlCodedCoords stl_num = get_subtile_number_at_slab_center(slb_x, slb_y);
        if (wp_check_map_pos_valid(wandr, stl_num))
        {
            if (stl_num_list_count >= LOCAL_LIST_SIZE)
                break;
            stl_num_list[stl_num_list_count] = stl_num;
            stl_num_list_count++;
            if ((wandr->wdrfield_14 != 0) && (stl_num_list_count == wandr->max_found_per_check))
            {
                slb_num = (wandr->num_check_per_run + wandr->last_checked_slb_num) % (gameadd.map_tiles_x*gameadd.map_tiles_y);
                break;
            }
        }
        slb_num++;
        if (slb_num >= gameadd.map_tiles_x*gameadd.map_tiles_y) {
            slb_num = 0;
        }
    }
    wandr->last_checked_slb_num = slb_num;
    // Check if we have found anything
    if (stl_num_list_count <= 0)
        return 1;
    // If we have too many points, use only some of them
    store_wander_points_up_to(wandr, stl_num_list, stl_num_list_count, wandr->max_found_per_check);
    return 1;
}
#undef LOCAL_LIST_SIZE

void post_init_player(struct PlayerInfo *player)
{
    switch (game.game_kind)
    {
    case GKind_Unknown3:
        break;
    case GKind_LocalGame:
    case GKind_MultiGame:
        wander_point_initialise(&player->wandr_within, player->id_number, CrWaS_WithinDungeon);
        wander_point_initialise(&player->wandr_outside, player->id_number, CrWaS_OutsideDungeon);
        break;
    default:
        if ((player->allocflags & PlaF_CompCtrl) == 0) {
            ERRORLOG("Invalid GameMode");
        }
        break;
    }
    pannel_map_update(0, 0, gameadd.map_subtiles_x+1, gameadd.map_subtiles_y+1);
}

void post_init_players(void)
{
    for (PlayerNumber plyr_idx = 0; plyr_idx < PLAYERS_COUNT; plyr_idx++)
    {
        struct PlayerInfo* player = get_player(plyr_idx);
        if ((player->allocflags & PlaF_Allocated) != 0) {
            post_init_player(player);
        }
    }
}

void init_players_local_game(void)
{
    SYNCDBG(4,"Starting");
    struct PlayerInfo* player = get_my_player();
    player->id_number = my_player_number;
    player->allocflags |= PlaF_Allocated;
    switch (settings.video_rotate_mode) {
        case 0: player->view_mode_restore = PVM_IsoWibbleView; break;
        case 1: player->view_mode_restore = PVM_IsoStraightView; break;
        case 2: player->view_mode_restore = PVM_FrontView; break;
        default: player->view_mode_restore = PVM_IsoWibbleView; break;
    }
    init_player(player, 0);
}

void process_player_states(void)
{
    SYNCDBG(6,"Starting");
    for (PlayerNumber plyr_idx = 0; plyr_idx < PLAYERS_COUNT; plyr_idx++)
    {
        struct PlayerInfo* player = get_player(plyr_idx);
        if (player_exists(player) && ((player->allocflags & PlaF_CompCtrl) == 0))
        {
            if ( (player->work_state == PSt_CreatrInfo) || (player->work_state == PSt_CreatrInfoAll) )
            {
                struct Thing* thing = thing_get(player->controlled_thing_idx);
                struct Camera* cam = player->acamera;
                if ((cam != NULL) && thing_exists(thing)) {
                    cam->mappos.x.val = thing->mappos.x.val;
                    cam->mappos.y.val = thing->mappos.y.val;
                }
            }
        }
    }
}

void process_players(void)
{
    SYNCDBG(5,"Starting");
    update_roomspaces();
    process_player_instances();
    process_player_states();
    for (int i = 0; i < PLAYERS_COUNT; i++)
    {
        struct PlayerInfo* player = get_player(i);
        if (player_exists(player) && (player->is_active == 1))
        {
            SYNCDBG(6,"Doing updates for player %d",i);
            wander_point_update(&player->wandr_within);
            wander_point_update(&player->wandr_outside);
            update_power_sight_explored(player);
            update_player_objectives(i);
        }
    }
    TbBigChecksum sum = 0;
    sum += compute_players_checksum();
    sum += game.action_rand_seed;
    player_packet_checksum_add(my_player_number,sum,"players");
    SYNCDBG(17,"Finished");
}

TbBool player_sell_trap_at_subtile(PlayerNumber plyr_idx, MapSubtlCoord stl_x, MapSubtlCoord stl_y)
{
    struct Thing *thing;
    struct Coord3d pos;
    MapSlabCoord slb_x = subtile_slab(stl_x);
    MapSlabCoord slb_y = subtile_slab(stl_y);
    long sell_value = 0;
    unsigned long traps_sold;
    struct PlayerInfo* player = get_player(plyr_idx);
    if (player->full_slab_cursor == false)
    {
        thing = get_trap_for_position(stl_x, stl_y);
        if (!thing_is_sellable_trap(thing))
        {
            return false;
        }
        set_coords_to_subtile_center(&pos,stl_x,stl_y,1);
        traps_sold = remove_trap_on_subtile(stl_x, stl_y, &sell_value);
    }
    else
    {
<<<<<<< HEAD
        thing = get_trap_for_slab_position(subtile_slab(stl_x), subtile_slab(stl_y));
        if (thing_is_invalid(thing))
=======
        thing = get_trap_for_slab_position(subtile_slab_fast(stl_x), subtile_slab_fast(stl_y));
        if (!thing_is_sellable_trap(thing))
>>>>>>> e4d70559
        {
            return false;
        }
        set_coords_to_slab_center(&pos,slb_x,slb_y);
        traps_sold = remove_traps_around_subtile(slab_subtile_center(slb_x), slab_subtile_center(slb_y), &sell_value);
    }

	struct DungeonAdd* dungeonadd = get_dungeonadd(thing->owner);
	dungeonadd->traps_sold += traps_sold;
	dungeonadd->manufacture_gold += sell_value;

    struct Dungeon* dungeon = get_players_num_dungeon(thing->owner);
    if (is_my_player_number(plyr_idx))
    {
        play_non_3d_sample(115);
    }
    dungeon->camera_deviate_jump = 192;
    if (sell_value != 0)
    {
        create_price_effect(&pos, plyr_idx, sell_value);
        player_add_offmap_gold(plyr_idx,sell_value);
    } else
    {
        WARNLOG("Sold traps at (%d,%d) which didn't cost anything",(int)stl_x,(int)stl_y);
    }
    // Add the trap location to related computer player, in case we'll want to place a trap again
    struct Computer2* comp = get_computer_player(plyr_idx);
    if (!computer_player_invalid(comp))
    {
        add_to_trap_location(comp, &pos);
    }
    return true;
}

TbBool player_sell_door_at_subtile(PlayerNumber plyr_idx, MapSubtlCoord stl_x, MapSubtlCoord stl_y)
{
    MapSubtlCoord cstl_x = stl_slab_center_subtile(stl_x);
    MapSubtlCoord cstl_y = stl_slab_center_subtile(stl_y);
    struct Thing* thing = get_door_for_position(cstl_x, cstl_y);
    if (thing_is_invalid(thing))
    {
        return false;
    }

	struct Dungeon* dungeon = get_players_num_dungeon(thing->owner);
	dungeon->camera_deviate_jump = 192;
    long sell_value = compute_value_percentage(gameadd.doors_config[thing->model].selling_value, gameadd.door_sale_percent);

	struct DungeonAdd* dungeonadd = get_dungeonadd(thing->owner);
	dungeonadd->doors_sold++;
	dungeonadd->manufacture_gold += sell_value;

    destroy_door(thing);
    if (is_my_player_number(plyr_idx))
        play_non_3d_sample(115);
    struct Coord3d pos;
    set_coords_to_slab_center(&pos,subtile_slab(stl_x),subtile_slab(stl_y));
    if (sell_value != 0)
    {
        create_price_effect(&pos, plyr_idx, sell_value);
        player_add_offmap_gold(plyr_idx, sell_value);
    }
    { // Add the trap location to related computer player, in case we'll want to place a trap again
        struct Computer2* comp = get_computer_player(plyr_idx);
        if (!computer_player_invalid(comp)) {
            add_to_trap_location(comp, &pos);
        }
    }
    return true;
}

void compute_and_update_player_payday_total(PlayerNumber plyr_idx)
{
    SYNCDBG(15,"Starting for player %d",(int)plyr_idx);
    struct Dungeon* dungeon = get_players_num_dungeon(plyr_idx);
    dungeon->creatures_total_pay = compute_player_payday_total(dungeon);
}
void compute_and_update_player_backpay_total(PlayerNumber plyr_idx)
{
    SYNCDBG(15, "Starting for player %d", (int)plyr_idx);
    struct DungeonAdd* dungeonadd = get_dungeonadd(plyr_idx);
    struct Dungeon* dungeon = get_players_num_dungeon(plyr_idx);
    dungeonadd->creatures_total_backpay = compute_player_payday_total(dungeon);
}

/******************************************************************************/<|MERGE_RESOLUTION|>--- conflicted
+++ resolved
@@ -1084,13 +1084,8 @@
     }
     else
     {
-<<<<<<< HEAD
         thing = get_trap_for_slab_position(subtile_slab(stl_x), subtile_slab(stl_y));
-        if (thing_is_invalid(thing))
-=======
-        thing = get_trap_for_slab_position(subtile_slab_fast(stl_x), subtile_slab_fast(stl_y));
         if (!thing_is_sellable_trap(thing))
->>>>>>> e4d70559
         {
             return false;
         }
