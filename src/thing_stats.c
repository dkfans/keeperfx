/******************************************************************************/
// Free implementation of Bullfrog's Dungeon Keeper strategy game.
/******************************************************************************/
/** @file thing_stats.c
 *     thing_stats support functions.
 * @par Purpose:
 *     Functions to thing_stats.
 * @par Comment:
 *     None.
 * @author   Tomasz Lis
 * @date     11 Mar 2010 - 12 May 2010
 * @par  Copying and copyrights:
 *     This program is free software; you can redistribute it and/or modify
 *     it under the terms of the GNU General Public License as published by
 *     the Free Software Foundation; either version 2 of the License, or
 *     (at your option) any later version.
 */
/******************************************************************************/
#include "pre_inc.h"

#include "bflib_basics.h"
#include "bflib_math.h"
#include "config_creature.h"
#include "config_crtrstates.h"
#include "config_effects.h"
#include "config_magic.h"
#include "config_objects.h"
#include "config_terrain.h"
#include "config_trapdoor.h"
#include "creature_control.h"
#include "creature_states.h"
#include "game_legacy.h"
#include "game_merge.h"
#include "globals.h"
#include "player_data.h"
#include "player_instances.h"
#include "player_utils.h"
#include "thing_effects.h"
#include "thing_list.h"
#include "thing_physics.h"
#include "thing_stats.h"
#include "vidfade.h"

#include "post_inc.h"

#ifdef __cplusplus
extern "C" {
#endif
/******************************************************************************/
const char *blood_types[] = {
    "ARh+",
    "O-",
    "MoO+",
    "BA",
    "PoE",
    "BO",
    "IkI",
    "C++",
    "AB-",
    "IgG",
    "RhoD",
    "A-",
    "A+",
    "ABO",
    "B+",
};

const char *thing_classes[] = {
    "EMPTY",
    "OBJECT",
    "SHOT",
    "EFFECTELEM",
    "CREATUREBODY",
    "CREATURE",
    "EFFECT",
    "EFFECTGEN",
    "TRAP",
    "DOOR",
    "UNKNOWN10",
    "UNKNOWN11",
    "AMBIENTSND",
    "CAVEIN",
    "UNKNOWN14",
};
/******************************************************************************/
const char *thing_class_code_name(int class_id)
{
    if ((class_id < 0) || (class_id >= sizeof(thing_classes)/sizeof(thing_classes[0])))
    {
        return "INVALID";
    }
    return thing_classes[class_id];
}

/**
 * Gives name of a thing model.
 * @note This function cannot be called more than once in a parameter to something - it has only one static buffer.
 * @param thing The thing which model is to be described.
 * @return The model name string, static buffer.
 */
const char *thing_class_and_model_name(int class_id, int model)
{
    static char name_buffer[4][64];
    static int bid = 0;
    bid = (bid+1)%4;
    switch (class_id)
    {
    case TCls_Creature:
        snprintf(name_buffer[bid], sizeof(name_buffer[0]), "creature %s", creature_code_name(model));
        break;
    case TCls_DeadCreature:
        snprintf(name_buffer[bid], sizeof(name_buffer[0]), "dead %s", creature_code_name(model));
        break;
    case TCls_Trap:
        snprintf(name_buffer[bid], sizeof(name_buffer[0]), "%s trap", trap_code_name(model));
        break;
    case TCls_Door:
        snprintf(name_buffer[bid], sizeof(name_buffer[0]), "%s door", door_code_name(model));
        break;
    case TCls_Shot:
        snprintf(name_buffer[bid], sizeof(name_buffer[0]), "%s shot", shot_code_name(model));
        break;
    case TCls_Object:
        snprintf(name_buffer[bid], sizeof(name_buffer[0]), "object %s", object_code_name(model));
        break;
    case TCls_Effect:
        snprintf(name_buffer[bid], sizeof(name_buffer[0]), "%s effect", effect_code_name(model));
        break;
    case TCls_EffectElem:
        snprintf(name_buffer[bid], sizeof(name_buffer[0]), "%s effect element", effect_element_code_name(model));
        break;
    case TCls_EffectGen:
        snprintf(name_buffer[bid], sizeof(name_buffer[0]), "%s effectgenerator", effectgenerator_code_name(model));
        break;
    default:
        snprintf(name_buffer[bid], sizeof(name_buffer[0]), "%s model %d", thing_class_code_name(class_id), (int)model);
        break;
    }
    return name_buffer[bid];
}

/**
 * Gives name of a thing model.
 * @note This function cannot be called more than once in a parameter to something - it has only one static buffer.
 * @param thing The thing which model is to be described.
 * @return The model name string, static buffer.
 */
const char *thing_model_name(const struct Thing *thing)
{
    return thing_class_and_model_name(thing->class_id, thing->model);
}

const char *creatrtng_actstate_name(const struct Thing *thing)
{
    return creature_state_code_name(thing->active_state);
}

const char *creatrtng_realstate_name(const struct Thing *thing)
{
    return creature_state_code_name(get_creature_state_besides_interruptions(thing));
}

TbBool things_stats_debug_dump(void)
{
    int count[THING_CLASSES_COUNT];
    int realcnt[THING_CLASSES_COUNT];
    int i;
    for (i=0; i < THING_CLASSES_COUNT; i++)
    {
        count[i] = 0;
        realcnt[i] = 0;
    }
    count[TCls_Object] = game.thing_lists[TngList_Objects].count;
    count[TCls_Shot] = game.thing_lists[TngList_Shots].count;
    count[TCls_EffectElem] = game.thing_lists[TngList_EffectElems].count;
    count[TCls_DeadCreature] = game.thing_lists[TngList_DeadCreatrs].count;
    count[TCls_Creature] = game.thing_lists[TngList_Creatures].count;
    count[TCls_Effect] = game.thing_lists[TngList_Effects].count;
    count[TCls_EffectGen] = game.thing_lists[TngList_EffectGens].count;
    count[TCls_Trap] = game.thing_lists[TngList_Traps].count;
    count[TCls_Door] = game.thing_lists[TngList_Doors].count;
    count[TCls_AmbientSnd] = game.thing_lists[TngList_AmbientSnds].count;
    count[TCls_CaveIn] = game.thing_lists[TngList_CaveIns].count;
    int total = 0;
    for (i=0; i < THING_CLASSES_COUNT; i++)
    {
        total += count[i];
    }
    JUSTMSG("Check things: Creats%d, Objs%d, Bods%d, Trps%d, Drs%d, Shts%d, Effs%d, EffEls%d Othrs%d Total%d",
        count[TCls_Creature],
        count[TCls_Object],
        count[TCls_DeadCreature],
        count[TCls_Trap],
        count[TCls_Door],
        count[TCls_Shot],
        count[TCls_Effect],
        count[TCls_EffectElem],
        count[TCls_EffectGen] + count[TCls_AmbientSnd] + count[TCls_CaveIn],
        total
        );
    for (i=1; i < THINGS_COUNT; i++)
    {
        struct Thing* thing = thing_get(i);
        if (thing_exists(thing))
        {
            realcnt[thing->class_id]++;
        }
    }
    int rltotal = 0;
    int rldiffers = 0;
    for (i=0; i < THING_CLASSES_COUNT; i++)
    {
        rltotal += realcnt[i];
        if (realcnt[i] != count[i])
        {
            rldiffers++;
        }
    }
    if (rldiffers) {
        WARNMSG("Real: Creats%d, Objs%d, Bods%d, Trps%d, Drs%d, Shts%d, Effs%d, EffEls%d Othrs%d Total%d",
            realcnt[TCls_Creature],
            realcnt[TCls_Object],
            realcnt[TCls_DeadCreature],
            realcnt[TCls_Trap],
            realcnt[TCls_Door],
            realcnt[TCls_Shot],
            realcnt[TCls_Effect],
            realcnt[TCls_EffectElem],
            realcnt[TCls_EffectGen] + realcnt[TCls_AmbientSnd] + realcnt[TCls_CaveIn],
            rltotal
            );
        return true;
    }
    return false;
}

TbBool is_neutral_thing(const struct Thing *thing)
{
    return (thing->owner == game.neutral_player_num);
}

TbBool is_hero_thing(const struct Thing *thing)
{
    return (player_is_roaming(thing->owner));
}

/**
 * Returns a value which decays around some epicenter, like blast damage.
 * @param magnitude Magnitude in nearest whereabouts of the epicenter.
 * @param decay_start Distance after which the magnitude starts decaying.
 * @param decay_length Length of the decaying region.
 * @param distance Distance at which we want to compute the value.
 * @return Value at specified distance from epicenter.
 */
long get_radially_decaying_value(long magnitude, long decay_start, long decay_length, long distance)
{
    if (distance >= decay_start + decay_length)
    {
        return 0;
    }
    else if (distance >= decay_start)
    {
        return magnitude * (decay_length - (distance-decay_start)) / decay_length;
    }
    else
    {
        return magnitude;
    }
}

/**
 * Returns a value which is stronger around some epicenter but can't go beyond, like implosion damage.
 * @param magnitude Magnitude in nearest whereabouts of the epicenter.
 * @param decay_start Distance after which the magnitude starts decaying.
 * @param decay_length Length of the decaying region.
 * @param distance Distance at which we want to compute the value.
 * @param friction is used to calculate the deacceleration and therefore the expected distance travelled.
 * @return Value at how fast it's pulled to epicenter.
 */
long get_radially_growing_value(long magnitude, long decay_start, long decay_length, long distance, long friction)
{
    if (distance >= decay_start + decay_length)
    {
        return 0; // Outside the max range, nothing is pulled inwards.
    }
    if (distance >= decay_start) // Too far away to pull with full power.
    {
        if (decay_length == 0)
        {
            decay_length = 1;
        }
        magnitude = magnitude * (decay_length - (distance - decay_start)) / decay_length;
    }
    if (friction == 0)
    {
        friction = 1;
    }
    long total_distance = abs((COORD_PER_STL / friction * magnitude + magnitude) / 2); // The intended distance to push the thing.
    if (total_distance > distance) // Never return a value that would go past the epicentre.
    {
        short factor = COORD_PER_STL / friction * 3 / 4; // Creatures slide so move further then expected.
        if (factor == 0)
        {
            factor = 1;
        }
        return -(distance / factor);
    }
    return magnitude;
}

long compute_creature_kind_score(ThingModel crkind, unsigned short crlevel)
{
    struct CreatureStats* crstat = creature_stats_get(crkind);
    return compute_creature_max_health(crstat->health, crlevel)
           + compute_creature_max_defense(crstat->defense, crlevel)
           + compute_creature_max_dexterity(crstat->dexterity, crlevel)
           + compute_creature_max_armour(crstat->armour, crlevel)
           + compute_creature_max_strength(crstat->strength, crlevel);
}

/* Computes max health of a creature on given level. */
HitPoints compute_creature_max_health(HitPoints base_health, unsigned short crlevel)
{
<<<<<<< HEAD
    if (crlevel >= CREATURE_MAX_LEVEL)
    {
        crlevel = CREATURE_MAX_LEVEL-1;
    }
    int64_t compute_health = (int64_t)base_health + ((int64_t)game.conf.crtr_conf.exp.health_increase_on_exp * (int64_t)base_health * (int64_t)crlevel) / 100;
    if (compute_health >= INT32_MAX)
    {
        compute_health = INT32_MAX;
    }
    HitPoints max_health = compute_health;
    return max_health;
=======
    if (base_health < -100000)
    {
        base_health = -100000;
    }
    if (base_health > 100000)
    {
        base_health = 100000;
    }
    if (crlevel >= CREATURE_MAX_LEVEL)
    {
        crlevel = CREATURE_MAX_LEVEL-1;
    }
    HitPoints max_health = base_health + (game.conf.crtr_conf.exp.health_increase_on_exp * base_health * (long)crlevel) / 100;
    return saturate_set_signed(max_health, 16);
>>>>>>> ae6c2106
}

/* Computes strength of a creature on given level. */
long compute_creature_max_strength(long base_param, unsigned short crlevel)
{
    if (crlevel >= CREATURE_MAX_LEVEL)
    {
        crlevel = CREATURE_MAX_LEVEL-1;
    }
    long max_param = base_param + (game.conf.crtr_conf.exp.strength_increase_on_exp * base_param * (long)crlevel) / 100;
    if (flag_is_set(game.conf.rules.game.classic_bugs_flags, ClscBug_Overflow8bitVal))
    {
        return min(max_param, UCHAR_MAX+1); // DK1 limited shot damage to 256, not 255.
    }
    return max_param;
}

/* Computes armour of a creature on given level. */
long compute_creature_max_armour(long base_param, unsigned short crlevel)
{
    if (base_param <= 0)
        return 0;
    if (base_param > 60000)
        base_param = 60000;
    if (crlevel >= CREATURE_MAX_LEVEL)
        crlevel = CREATURE_MAX_LEVEL-1;
    long max_param = base_param + (game.conf.crtr_conf.exp.armour_increase_on_exp * base_param * (long)crlevel) / 100;
    return max_param;
}

/* Computes defense of a creature on given level. */
long compute_creature_max_defense(long base_param, unsigned short crlevel)
{
    if (base_param <= 0)
        return 0;
    if (base_param > 10000)
        base_param = 10000;
    if (crlevel >= CREATURE_MAX_LEVEL)
        crlevel = CREATURE_MAX_LEVEL-1;
    long max_param = base_param + (game.conf.crtr_conf.exp.defense_increase_on_exp * base_param * (long)crlevel) / 100;
    unsigned long long overflow = (1 << (8)) - 1;
    if ((max_param >= overflow) && (!emulate_integer_overflow(8)))
        return overflow; // This is for maps with ClscBug_Overflow8bitVal flag enabled.
    return max_param;
}

/* Computes dexterity of a creature on given level. */
long compute_creature_max_dexterity(long base_param, unsigned short crlevel)
{
    if (base_param <= 0)
        return 0;
    if (base_param > 10000)
        base_param = 10000;
    if (crlevel >= CREATURE_MAX_LEVEL)
        crlevel = CREATURE_MAX_LEVEL-1;
    long max_param = base_param + (game.conf.crtr_conf.exp.dexterity_increase_on_exp * base_param * (long)crlevel) / 100;
    return saturate_set_unsigned(max_param, 8);
}

/* Computes loyalty of a creature on given level. */
long compute_creature_max_loyalty(long base_param, unsigned short crlevel)
{
    if (base_param <= 0)
        return 0;
    if (base_param > 60000)
        base_param = 60000;
    if (crlevel >= CREATURE_MAX_LEVEL)
        crlevel = CREATURE_MAX_LEVEL-1;
    long max_param = base_param + (game.conf.crtr_conf.exp.loyalty_increase_on_exp * base_param * (long)crlevel) / 100;
    return saturate_set_unsigned(max_param, 24);
}

/* Computes salary of a creature on given level. */
GoldAmount compute_creature_max_pay(GoldAmount base_param, unsigned short crlevel)
{
    if (base_param <= 0)
        return 0;
    if (base_param > 100000)
        base_param = 100000;
    if (crlevel >= CREATURE_MAX_LEVEL)
        crlevel = CREATURE_MAX_LEVEL-1;
    GoldAmount max_param = base_param + (game.conf.crtr_conf.exp.pay_increase_on_exp * base_param * (long)crlevel) / 100;
    return saturate_set_signed(max_param, 16);
}

/* Computes training cost of a creature on given level. */
GoldAmount compute_creature_max_training_cost(GoldAmount base_param, unsigned short crlevel)
{
    if (base_param <= 0)
        return 0;
    if (base_param > 100000)
        base_param = 100000;
    if (crlevel >= CREATURE_MAX_LEVEL)
        crlevel = CREATURE_MAX_LEVEL-1;
    GoldAmount max_param = base_param + (game.conf.crtr_conf.exp.training_cost_increase_on_exp * base_param * (long)crlevel) / 100;
    return saturate_set_signed(max_param, 16);
}

/* Computes scavenging cost of a creature on given level. */
GoldAmount compute_creature_max_scavenging_cost(GoldAmount base_param, unsigned short crlevel)
{
    if (base_param <= 0)
        return 0;
    if (base_param > 100000)
        base_param = 100000;
    if (crlevel >= CREATURE_MAX_LEVEL)
        crlevel = CREATURE_MAX_LEVEL-1;
    GoldAmount max_param = base_param + (game.conf.crtr_conf.exp.scavenging_cost_increase_on_exp * base_param * (long)crlevel) / 100;
    return saturate_set_signed(max_param, 16);
}

/**
 * Projects expected damage of a melee attack, taking luck and creature level into account.
 * Uses no random factors - instead, projects a best estimate.
 * This function allows evaluating damage creature can make. It shouldn't be used to actually inflict the damage.
 * @param base_param Base damage.
 * @param luck Creature luck, scaled 0..100.
 * @param crlevel Creature level, 0..9.
 */
long project_creature_attack_melee_damage(long base_param, short damage_percent, long luck, unsigned short crlevel, const struct Thing* thing)
{
    long max_param = base_param;
    if (damage_percent != 0)
    {
        max_param = (max_param * damage_percent) / 100;
    }
    if (luck > 0)
    {
        if (luck > 100) luck = 100;
            max_param += luck*max_param/100;
    }
    return max_param;
}

/**
 * Projects expected damage of an attack shot, taking luck and creature level into account.
 * Uses no random factors - instead, projects a best estimate.
 * This function allows evaluating damage creature can make. It shouldn't be used to actually inflict the damage.
 * @param base_param Base damage.
 * @param luck Creature luck, scaled 0..100.
 * @param crlevel Creature level, 0..9.
 */
long project_creature_attack_spell_damage(long base_param, long luck, unsigned short crlevel, const struct Thing* thing)
{
    struct Dungeon* dungeon;
    if (crlevel >= CREATURE_MAX_LEVEL)
        crlevel = CREATURE_MAX_LEVEL-1;
    long max_param = base_param + (game.conf.crtr_conf.exp.spell_damage_increase_on_exp * base_param * (long)crlevel) / 100;
    // Apply modifier.
    if (!is_neutral_thing(thing))
    {
        dungeon = get_dungeon(thing->owner);
        unsigned short modifier = dungeon->modifier.spell_damage;
        max_param = (max_param * modifier) / 100;
    }
    if (luck > 0)
    {
        if (luck > 100) luck = 100;
            max_param += luck*max_param/100;
    }
    return max_param;
}

/**
 * Computes damage of a melee attack, taking luck and creature level into account.
 * @param base_param Base damage.
 * @param luck Creature luck, scaled 0..100.
 * @param crlevel Creature level, 0..9.
 */
long compute_creature_attack_melee_damage(long base_param, long luck, unsigned short crlevel, struct Thing* thing)
{
    long max_param = base_param;
    if (luck > 0)
    {
        if (CREATURE_RANDOM(thing, 100) < luck)
            max_param *= 2;
    }
    return max_param;
}

/**
 * Computes damage of an attack shot, taking luck and creature level into account.
 * @param base_param Base damage.
 * @param luck Creature luck, scaled 0..100.
 * @param crlevel Creature level, 0..9.
 */
long compute_creature_attack_spell_damage(long base_param, long luck, unsigned short crlevel, struct Thing* thing)
{
    struct Dungeon* dungeon;
    if (crlevel >= CREATURE_MAX_LEVEL)
        crlevel = CREATURE_MAX_LEVEL-1;
    long max_param = base_param + (game.conf.crtr_conf.exp.spell_damage_increase_on_exp * base_param * (long)crlevel) / 100;
    // Apply modifier.
    if (!is_neutral_thing(thing))
    {
        dungeon = get_dungeon(thing->owner);
        unsigned short modifier = dungeon->modifier.spell_damage;
        max_param = (max_param * modifier) / 100;
    }
    if (luck > 0)
    {
        if (CREATURE_RANDOM(thing, 100) < luck)
            max_param *= 2;
    }
    return max_param;
}

/* Computes spell range/area of effect for a creature on given level. */
long compute_creature_attack_range(long base_param, long luck, unsigned short crlevel)
{
    if (base_param <= 0)
        return 0;
    if (base_param > 100000)
        base_param = 100000;
    if (crlevel >= CREATURE_MAX_LEVEL)
        crlevel = CREATURE_MAX_LEVEL-1;
    long max_param = base_param + (game.conf.crtr_conf.exp.range_increase_on_exp * base_param * (long)crlevel) / 100;
    return saturate_set_signed(max_param, 16);
}

/**
 * Computes damage of a spell with damage over time.
 * @param spell_damage Base Damage.
 * @param caster_level Caster Level.
 * @param caster_owner Caster Owner.
 */
HitPoints compute_creature_spell_damage_over_time(HitPoints spell_damage, CrtrExpLevel caster_level, PlayerNumber caster_owner)
{
    struct Dungeon* dungeon;
    if (caster_level >= CREATURE_MAX_LEVEL)
    {
        caster_level = CREATURE_MAX_LEVEL-1;
    }
    HitPoints max_damage = spell_damage + (game.conf.crtr_conf.exp.spell_damage_increase_on_exp * spell_damage * caster_level) / 100;
    // Apply modifier.
    if (!player_is_neutral(caster_owner))
    {
        dungeon = get_dungeon(caster_owner);
        unsigned short modifier = dungeon->modifier.spell_damage;
        max_damage = (max_damage * modifier) / 100;
    }
    return max_damage;
}

/**
 * Computes work value, taking creature level into account.
 * The job value is an efficiency of doing a job by a creature.
 * @param base_param Base value of the parameter.
 * @param efficiency Room efficiency, scaled 0..ROOM_EFFICIENCY_MAX.
 * @param crlevel Creature level.
 */
long compute_creature_work_value(long base_param, long efficiency, unsigned short crlevel)
{
    if (base_param < -100000)
        base_param = -100000;
    if (base_param > 100000)
        base_param = 100000;
    if (crlevel >= CREATURE_MAX_LEVEL)
        crlevel = CREATURE_MAX_LEVEL-1;
    if (efficiency > 1024)
        efficiency = 1024;
    long max_param = base_param + (game.conf.crtr_conf.exp.job_value_increase_on_exp * base_param * (long)crlevel) / 100;
    return (max_param * efficiency) / ROOM_EFFICIENCY_MAX;
}

long compute_creature_work_value_for_room_role(const struct Thing *creatng, RoomRole rrole, long efficiency)
{
    struct CreatureStats* crstat = creature_stats_get_from_thing(creatng);
    struct CreatureControl* cctrl = creature_control_get_from_thing(creatng);
    long i = 256;
    if ((rrole & RoRoF_Research) != 0)
    {
        i = compute_creature_work_value(crstat->research_value*256, efficiency, cctrl->explevel);
    }
    if ((rrole & RoRoF_CratesManufctr) != 0)
    {
        i = compute_creature_work_value(crstat->manufacture_value*256, efficiency, cctrl->explevel);
    }
    if ((rrole & RoRoF_CrTrainExp) != 0)
    {
        // Training speed does not grow with experience - otherwise it would be too fast.
        i = compute_creature_work_value(crstat->training_value*256, efficiency, 0);
    }
    if ((rrole & RoRoF_CrScavenge) != 0)
    {
        i = compute_creature_work_value(crstat->scavenge_value*256, efficiency, cctrl->explevel);
    }
    return process_work_speed_on_work_value(creatng, i);
}

long compute_controlled_speed_increase(long prev_speed, long speed_limit)
{
    long speed;
    if (speed_limit < 4)
        speed = prev_speed + 1;
    else
        speed = prev_speed + speed_limit/4;
    if (speed < -speed_limit)
        return -speed_limit;
    else
    if (speed > speed_limit)
        return speed_limit;
    return speed;
}

long compute_controlled_speed_decrease(long prev_speed, long speed_limit)
{
    long speed;
    if (speed_limit < 4)
        speed = prev_speed-1;
    else
    speed = prev_speed - speed_limit/4;
    if (speed < -speed_limit)
        return -speed_limit;
    else
    if (speed > speed_limit)
        return speed_limit;
    return speed;
}

HitPoints calculate_correct_creature_max_health(const struct Thing *thing)
{
    struct Dungeon* dungeon;
    struct CreatureControl* cctrl = creature_control_get_from_thing(thing);
    struct CreatureStats* crstat = creature_stats_get_from_thing(thing);
    HitPoints max_health = compute_creature_max_health(crstat->health, cctrl->explevel);
    // Apply modifier.
    if (!is_neutral_thing(thing))
    {
        dungeon = get_dungeon(thing->owner);
        unsigned short modifier = dungeon->modifier.health;
<<<<<<< HEAD
        int64_t compute_health = ((int64_t)max_health * (int64_t)modifier) / 100;
        if (compute_health >= INT32_MAX)
        {
            compute_health = INT32_MAX;
        }
        max_health = compute_health;
    }
    return max_health;
=======
        max_health = (max_health * modifier) / 100;
    }
    return saturate_set_signed(max_health, 16);
>>>>>>> ae6c2106
}

long calculate_correct_creature_strength(const struct Thing *thing)
{
    struct Dungeon* dungeon;
    struct CreatureControl* cctrl = creature_control_get_from_thing(thing);
    struct CreatureStats* crstat = creature_stats_get_from_thing(thing);
    long max_param = compute_creature_max_strength(crstat->strength, cctrl->explevel);
    // Apply modifier.
    if (!is_neutral_thing(thing))
    {
        dungeon = get_dungeon(thing->owner);
        unsigned short modifier = dungeon->modifier.strength;
        max_param = (max_param * modifier) / 100;
    }
    return max_param;
}

long calculate_correct_creature_armour(const struct Thing *thing)
{
    struct Dungeon* dungeon;
    struct CreatureControl* cctrl = creature_control_get_from_thing(thing);
    struct CreatureStats* crstat = creature_stats_get_from_thing(thing);
    long max_param = compute_creature_max_armour(crstat->armour, cctrl->explevel);
    if (creature_under_spell_effect(thing, CSAfF_Armour))
        max_param = (320 * max_param) / 256;
    // This limit makes armour absorb up to 80% of damage even with the buff.
    if (max_param > 204)
        max_param = 204;
    if (max_param < 0)
        max_param = 0;
    // Apply modifier after the buff.
    if (!is_neutral_thing(thing))
    {
        dungeon = get_dungeon(thing->owner);
        unsigned short modifier = dungeon->modifier.armour;
        max_param = (max_param * modifier) / 100;
    }
    // Value cannot exceed 255 with modifier.
    if (max_param >= 255)
        max_param = 255;
    return max_param;
}

long calculate_correct_creature_defense(const struct Thing *thing)
{
    struct CreatureControl* cctrl = creature_control_get_from_thing(thing);
    struct CreatureStats* crstat = creature_stats_get_from_thing(thing);
    long max_param = compute_creature_max_defense(crstat->defense, cctrl->explevel);
    // TODO: Add a dungeon modifier.
    return max_param;
}

long calculate_correct_creature_dexterity(const struct Thing *thing)
{
    struct CreatureControl* cctrl = creature_control_get_from_thing(thing);
    struct CreatureStats* crstat = creature_stats_get_from_thing(thing);
    long max_param = compute_creature_max_dexterity(crstat->dexterity, cctrl->explevel);
    // TODO: Add a dungeon modifier.
    return max_param;
}

long calculate_correct_creature_maxspeed(const struct Thing *thing)
{
    struct Dungeon* dungeon;
    struct CreatureStats* crstat = creature_stats_get_from_thing(thing);
    long speed = crstat->base_speed;
    if ((creature_affected_by_slap(thing)) || (creature_under_spell_effect(thing, CSAfF_Timebomb)))
        speed *= 2;
    if (creature_under_spell_effect(thing, CSAfF_Speed))
        speed *= 2;
    if (creature_under_spell_effect(thing, CSAfF_Slow))
        speed /= 2;
    // Apply modifier.
    if (!is_neutral_thing(thing))
    {
        dungeon = get_dungeon(thing->owner);
        unsigned short modifier = dungeon->modifier.speed;
        speed = (speed * modifier) / 100;
        if (dungeon->tortured_creatures[thing->model] > 0)
            speed = 5 * speed / 4;
        if (player_uses_power_obey(thing->owner))
            speed = 5 * speed / 4;
    }
    return speed;
}

long calculate_correct_creature_loyalty(const struct Thing *thing)
{
    struct Dungeon* dungeon;
    struct CreatureControl* cctrl = creature_control_get_from_thing(thing);
    struct CreatureStats* crstat = creature_stats_get_from_thing(thing);
    long max_param = compute_creature_max_loyalty(crstat->scavenge_require, cctrl->explevel);
    // Apply modifier.
    if (!is_neutral_thing(thing))
    {
        dungeon = get_dungeon(thing->owner);
        unsigned short modifier = dungeon->modifier.loyalty;
        max_param = (max_param * modifier) / 100;
    }
    return max_param;
}

GoldAmount calculate_correct_creature_pay(const struct Thing *thing)
{
    struct Dungeon* dungeon;
    struct CreatureControl* cctrl = creature_control_get_from_thing(thing);
    struct CreatureStats* crstat = creature_stats_get_from_thing(thing);
    GoldAmount pay = compute_creature_max_pay(crstat->pay, cctrl->explevel);
    // Apply modifier.
    if (!is_neutral_thing(thing))
    {
        dungeon = get_dungeon(thing->owner);
        unsigned short modifier = dungeon->modifier.pay;
        pay = (pay * modifier) / 100;
        // If torturing creature of that model, change the salary with a percentage set in rules.cfg.
        if (dungeon->tortured_creatures[thing->model] > 0)
            pay = (pay * game.conf.rules.game.torture_payday) / 100;
    }
    return pay;
}

GoldAmount calculate_correct_creature_training_cost(const struct Thing *thing)
{
    struct Dungeon* dungeon;
    struct CreatureControl* cctrl = creature_control_get_from_thing(thing);
    struct CreatureStats* crstat = creature_stats_get_from_thing(thing);
    GoldAmount training_cost = compute_creature_max_training_cost(crstat->training_cost, cctrl->explevel);
    // Apply modifier.
    if (!is_neutral_thing(thing))
    {
        dungeon = get_dungeon(thing->owner);
        unsigned short modifier = dungeon->modifier.training_cost;
        training_cost = (training_cost * modifier) / 100;
        // If torturing creature of that model, change the training cost with a percentage set in rules.cfg.
        if (dungeon->tortured_creatures[thing->model] > 0)
            training_cost = (training_cost * game.conf.rules.game.torture_training_cost) / 100;
    }
    return training_cost;
}

GoldAmount calculate_correct_creature_scavenging_cost(const struct Thing *thing)
{
    struct Dungeon* dungeon;
    struct CreatureControl* cctrl = creature_control_get_from_thing(thing);
    struct CreatureStats* crstat = creature_stats_get_from_thing(thing);
    GoldAmount scavenger_cost = compute_creature_max_scavenging_cost(crstat->scavenger_cost, cctrl->explevel);
    // Apply modifier.
    if (!is_neutral_thing(thing))
    {
        dungeon = get_dungeon(thing->owner);
        unsigned short modifier = dungeon->modifier.scavenging_cost;
        scavenger_cost = (scavenger_cost * modifier) / 100;
        // If torturing creature of that model, change the scavenging cost with a percentage set in rules.cfg.
        if (dungeon->tortured_creatures[thing->model] > 0)
            scavenger_cost = (scavenger_cost * game.conf.rules.game.torture_scavenging_cost) / 100;
    }
    return scavenger_cost;
}

long calculate_correct_creature_scavenge_required(const struct Thing *thing, PlayerNumber callplyr_idx)
{
    struct Dungeon* dungeon = get_dungeon(callplyr_idx);
    long scavngpts = (dungeon->creatures_scavenged[thing->model] + 1) * calculate_correct_creature_loyalty(thing);
    return scavngpts;
}

/* Computes parameter (luck, armour) of a creature on given level. Applies for situations where the level doesn't really matters. */
long compute_creature_max_unaffected(long base_param, unsigned short crlevel)
{
    if (base_param <= 0)
        return 0;
    if (base_param > 10000)
        base_param = 10000;
    // TODO: Need to remove this and make new function 'compute_creature_max_luck' along with 'calculate_correct_creature_luck' for a luck dungeon modifier.
    return saturate_set_unsigned(base_param, 8);
}

/** Computes percentage of given value.
 * @param base_val Value to compute percentage of.
 * @param npercent Percentage; 0..100%, but may be higher too.
 * @return Gives npercent of base_val, with proper rounding.
 */
long compute_value_percentage(long base_val, short npercent)
{
    if (base_val > 0)
    {
        if (base_val > LONG_MAX/(abs(npercent)+1))
            base_val = LONG_MAX/(abs(npercent)+1);
    } else
    if (base_val < 0)
    {
        if (base_val < LONG_MIN/(abs(npercent)+1))
            base_val = LONG_MIN/(abs(npercent)+1);
    }
    return (base_val*(long)npercent+49)/100;
}

/** Computes 8-bit percentage of given value.
 * @param base_val Value to compute percentage of.
 * @param npercent Percentage; 0..256, but may be higher too.
 * @return Gives npercent of base_val, with proper rounding.
 */
long compute_value_8bpercentage(long base_val, short npercent)
{
    if (base_val > 0)
    {
        if (base_val > LONG_MAX/(abs(npercent)+1))
            base_val = LONG_MAX/(abs(npercent)+1);
    } else
    if (base_val < 0)
    {
        if (base_val < LONG_MIN/(abs(npercent)+1))
            base_val = LONG_MIN/(abs(npercent)+1);
    }
    return (base_val*(long)npercent+127)/256;
}

/**
 * Re-computes max health of a creature and changes it current health to max.
 * @param thing
 * @return
 */
TbBool update_creature_health_to_max(struct Thing * creatng)
{
    struct CreatureControl* cctrl = creature_control_get_from_thing(creatng);
    cctrl->max_health = calculate_correct_creature_max_health(creatng);
    creatng->health = cctrl->max_health;
    return true;
}

/**
 * Re-computes new max health of a creature and updates the health value to stay relative to the old max.
 * @param thing
 * @return
 */
TbBool update_relative_creature_health(struct Thing* creatng)
{
    HitPoints health_permil = get_creature_health_permil(creatng);
    struct CreatureControl* cctrl = creature_control_get_from_thing(creatng);
    cctrl->max_health = calculate_correct_creature_max_health(creatng);
<<<<<<< HEAD
    int64_t health_scaled = (int64_t)cctrl->max_health * (int64_t)health_permil / 1000;
    creatng->health = health_scaled;
=======
    creatng->health = cctrl->max_health * health_permil / 1000;
>>>>>>> ae6c2106
    return true;
}

TbBool set_creature_health_to_max_with_heal_effect(struct Thing* thing)
{ // Hardcoded function for 'SpcKind_HealAll'. TODO: Refactor when specials are made more configurable.
    struct CreatureControl* cctrl = creature_control_get_from_thing(thing);
    if (cctrl->max_health > thing->health) // 'SpcKind_HealAll' bypasses immunity.
    {
        cctrl->spell_aura = -TngEffElm_Heal;
        cctrl->spell_aura_duration = 50;
        thing->health = cctrl->max_health;
    }
    return true;
}

TbBool apply_health_to_thing(struct Thing *thing, HitPoints amount)
{
    struct CreatureControl* cctrl = creature_control_get_from_thing(thing);
    HitPoints new_health = thing->health;
    if ((cctrl->max_health != new_health) && (amount > 0))
    {
        new_health += amount;
        if (new_health >= cctrl->max_health)
            new_health = cctrl->max_health;
        thing->health = new_health;
        return true;
    }
    return false;
}

void apply_health_to_thing_and_display_health(struct Thing *thing, HitPoints amount)
{
    if (apply_health_to_thing(thing, amount)) {
        thing->creature.health_bar_turns = 8;
    }
}

/**
 * Applies given amount of damage to a creature, with armour based modifier.
 * @param thing The thing which is going to be modified.
 * @param dmg Amount of damage.
 * @return Amount of damage really inflicted.
 * @see apply_damage_to_thing() should be called instead of this function.
 */
static HitPoints apply_damage_to_creature(struct Thing *thing, HitPoints dmg)
{
    struct CreatureControl* cctrl = creature_control_get_from_thing(thing);
    if ((cctrl->flgfield_1 & CCFlg_PreventDamage) != 0) {
        return 0;
    }
    // Get correct armour value.
    long carmor = calculate_correct_creature_armour(thing);
    // Now compute damage.
    HitPoints cdamage = (dmg * (256 - carmor)) / 256;
    if (cdamage <= 0)
      cdamage = 1;
    // Apply damage to the thing.
    thing->health -= cdamage;
    thing->rendering_flags |= TRF_BeingHit;
    // Red palette if the possessed creature is hit very strong.
    if (is_thing_some_way_controlled(thing))
    {
        struct PlayerInfo* player = get_player(thing->owner);
        HitPoints max_health = cctrl->max_health;
        if (max_health < 1)
            max_health = 1;
        long i = (10 * cdamage) / max_health;
        if (i > 10) {
            i = 10;
        } else
        if (i <= 0) {
            i = 1;
        }
        PaletteApplyPainToPlayer(player, i);
    }
    return cdamage;
}

static HitPoints apply_damage_to_object(struct Thing *thing, HitPoints dmg)
{
    HitPoints cdamage = dmg;
    thing->health -= cdamage;
    thing->rendering_flags |= TRF_BeingHit;
    return cdamage;
}

static HitPoints apply_damage_to_door(struct Thing *thing, HitPoints dmg)
{
    HitPoints cdamage = dmg;
    thing->health -= cdamage;
    return cdamage;
}

HitPoints reduce_damage_for_midas(PlayerNumber owner, HitPoints damage, short multiplier)
{
    if (multiplier == 0)
        return 0;
    HitPoints cost = (damage + multiplier - 1) / multiplier; // This ensures we round up the division.
    GoldAmount received = take_money_from_dungeon(owner, cost, 0); // Take gold from the player.
    return (received * multiplier);
}

HitPoints calculate_shot_real_damage_to_door(const struct Thing *doortng, const struct Thing *shotng)
{
    HitPoints dmg;
    const struct ShotConfigStats* shotst = get_shot_model_stats(shotng->model);
    const struct DoorConfigStats* doorst = get_door_model_stats(doortng->model);
    if (flag_is_set(doorst->model_flags, DoMF_ResistNonMagic) && (!shotst->is_magical))
    {
        dmg = shotng->shot.damage / 8;
        if (dmg < 1)
        {
            dmg = 1;
        }
    }
    else
    {
        dmg = shotng->shot.damage;
    }
    if (flag_is_set(doorst->model_flags, DoMF_Midas))
    {
        HitPoints absorbed = reduce_damage_for_midas(doortng->owner, dmg, doorst->health);
        dmg -= absorbed;
        // Generate effects for the gold taken.
        for (int i = absorbed; i > 0; i -= 32)
        {
            create_effect(&shotng->mappos, TngEff_CoinFountain, doortng->owner);
        }
    }
    return dmg;
}

/**
 * Applies given damage points to a thing.
 * In case of targeting creature, uses its defense values to compute the actual damage.
 * Can be used only to make damage - never to heal creature.
 * @param thing
 * @param dmg
 * @param inflicting_plyr_idx
 * @return Amount of damage really inflicted.
 */
HitPoints apply_damage_to_thing(struct Thing *thing, HitPoints dmg, PlayerNumber dealing_plyr_idx)
{
    // We're here to damage, not to heal.
    SYNCDBG(19, "Dealing %d damage to %s by player %d", (int)dmg, thing_model_name(thing), (int)dealing_plyr_idx);
    if (dmg <= 0)
        return 0;
    // If it's already dead, then don't interfere.
    if (thing->health < 0)
        return 0;
    HitPoints cdamage;
    switch (thing->class_id)
    {
    case TCls_Creature:
        cdamage = apply_damage_to_creature(thing, dmg);
        if (thing->health < 0)
        {
            struct CreatureControl* cctrl = creature_control_get_from_thing(thing);
            if ((cctrl->fighting_player_idx == -1) && (dealing_plyr_idx != -1))
            {
                cctrl->fighting_player_idx = dealing_plyr_idx;
            }
        }
        break;
    case TCls_Trap:
    case TCls_Object:
        cdamage = apply_damage_to_object(thing, dmg);
        break;
    case TCls_Door:
        cdamage = apply_damage_to_door(thing, dmg);
        break;
    default:
        cdamage = 0;
        break;
    }
    return cdamage;
}

long calculate_damage_did_to_slab_with_single_hit(const struct Thing *diggertng, const struct SlabMap *slb)
{
    long dig_damage;
    if (slabmap_owner(slb) == diggertng->owner)
        dig_damage = game.conf.rules.workers.default_imp_dig_own_damage;
    else
        dig_damage = game.conf.rules.workers.default_imp_dig_damage;
    return dig_damage;
}

GoldAmount calculate_gold_digged_out_of_slab_with_single_hit(long damage_did_to_slab, const struct SlabMap *slb)
{
    struct SlabAttr *slbattr = get_slab_attrs(slb);
    GoldAmount gold = (damage_did_to_slab * game.conf.rules.game.gold_per_gold_block) / game.block_health[slbattr->block_health_index];
    // Returns gold-per-hit as an integer.
    if (slb->kind == SlbT_GEMS)
    {
        gold = gold * game.conf.rules.game.gem_effectiveness / 100;
    }
    else if (slb->health == 0)
    // If the last hit deals the damage exactly, just drop a pile and the remainder.
    {
        gold += (game.conf.rules.game.gold_per_gold_block % gold);
    }
    else if (slb->health < 0)
    // If the damage dealt is more than the remaining health, then health is not divisible by damage, 
    // so this should return whatever is left, as this is less than the gold given for a full hit.
    {
        gold = game.conf.rules.game.gold_per_gold_block - (game.block_health[slbattr->block_health_index] / damage_did_to_slab) * gold;
    // Subtract all of the "full hits" and return what's left.
    }
    if (gold < 1)
    {
        return 1;
    }
    return gold;
}

long compute_creature_weight(const struct Thing* creatng)
{
    struct CreatureControl* cctrl = creature_control_get_from_thing(creatng);
    if (!creature_control_invalid(cctrl))
    {
        struct CreatureStats* crstat = creature_stats_get_from_thing(creatng);
        long eye_height = get_creature_eye_height(creatng);
        long weight = eye_height >> 2;
        weight += (crstat->hunger_fill + crstat->lair_size + 1) * cctrl->explevel;
        if (creature_is_immune_to_spell_effect(creatng, CSAfF_Wind))
        {
            weight = weight * 3 / 2;
        }
        if ((get_creature_model_flags(creatng) & CMF_Trembling) != 0)
        {
            weight = weight * 3 / 2;
        }
        if ((get_creature_model_flags(creatng) & CMF_IsDiptera) != 0)
        {
            weight = weight / 2;
        }
        if (crstat->can_go_locked_doors == true)
        {
            weight = weight / 10;
        }
        return weight;
    }
    return 0;
}

const char *creature_statistic_text(const struct Thing *creatng, CreatureLiveStatId clstat_id)
{
    const char *text;
    struct CreatureStats* crstat = creature_stats_get_from_thing(creatng);
    struct CreatureControl* cctrl = creature_control_get_from_thing(creatng);
    long i;
    static char loc_text[16];
    switch (clstat_id)
    {
    case CrLStat_FirstName:
        text = creature_own_name(creatng);
        break;
    case CrLStat_BloodType:
        i = cctrl->blood_type;
        text = blood_types[i%BLOOD_TYPES_COUNT];
        break;
    case CrLStat_ExpLevel:
        i = cctrl->explevel + 1;
        snprintf(loc_text, sizeof(loc_text), "%ld", i);
        text = loc_text;
        break;
    case CrLStat_Health:
        i = creatng->health;
        snprintf(loc_text, sizeof(loc_text), "%ld", i);
        text = loc_text;
        break;
    case CrLStat_MaxHealth:
        i = calculate_correct_creature_max_health(creatng);
        snprintf(loc_text, sizeof(loc_text), "%ld", i);
        text = loc_text;
        break;
    case CrLStat_Strength:
        i = calculate_correct_creature_strength(creatng);
        snprintf(loc_text, sizeof(loc_text), "%ld", i);
        text = loc_text;
        break;
    case CrLStat_Armour:
        i = calculate_correct_creature_armour(creatng);
        snprintf(loc_text, sizeof(loc_text), "%ld", i);
        text = loc_text;
        break;
    case CrLStat_Defence:
        i = calculate_correct_creature_defense(creatng);
        snprintf(loc_text, sizeof(loc_text), "%ld", i);
        text = loc_text;
        break;
    case CrLStat_Dexterity:
        i = calculate_correct_creature_dexterity(creatng);
        snprintf(loc_text, sizeof(loc_text), "%ld", i);
        text = loc_text;
        break;
    case CrLStat_Luck:
        i = compute_creature_max_luck(crstat->luck, cctrl->explevel);
        snprintf(loc_text, sizeof(loc_text), "%ld", i);
        text = loc_text;
        break;
    case CrLStat_Speed:
        i = calculate_correct_creature_maxspeed(creatng);
        snprintf(loc_text, sizeof(loc_text), "%ld", i);
        text = loc_text;
        break;
    case CrLStat_Loyalty:
        i = calculate_correct_creature_loyalty(creatng);
        snprintf(loc_text, sizeof(loc_text), "%ld", i/256);
        text = loc_text;
        break;
    case CrLStat_AgeTime:
        i = (game.play_gameturn-creatng->creation_turn) / 1200; // + cctrl->joining_age;
        if (i >= 999)
          i = 999;
        snprintf(loc_text, sizeof(loc_text), "%ld", i);
        text = loc_text;
        break;
    case CrLStat_Kills:
        i = cctrl->kills_num;
        snprintf(loc_text, sizeof(loc_text), "%ld", i);
        text = loc_text;
        break;
    case CrLStat_GoldHeld:
        i = creatng->creature.gold_carried;
        snprintf(loc_text, sizeof(loc_text), "%ld", i);
        text = loc_text;
        break;
    case CrLStat_GoldWage:
        i = calculate_correct_creature_pay(creatng);
        snprintf(loc_text, sizeof(loc_text), "%ld", i);
        text = loc_text;
        break;
    case CrLStat_Score:
        i = compute_creature_kind_score(creatng->model, cctrl->explevel);
        snprintf(loc_text, sizeof(loc_text), "%ld", i);
        text = loc_text;
        break;
    case CrLStat_ResearchSkill:
        i = compute_creature_work_value_for_room_role(creatng, RoRoF_Research, ROOM_EFFICIENCY_MAX);
        snprintf(loc_text, sizeof(loc_text), "%ld", i/256);
        text = loc_text;
        break;
    case CrLStat_ManufactureSkill:
        i = compute_creature_work_value_for_room_role(creatng, RoRoF_CratesManufctr, ROOM_EFFICIENCY_MAX);
        snprintf(loc_text, sizeof(loc_text), "%ld", i/256);
        text = loc_text;
        break;
    case CrLStat_TrainingSkill:
        i = compute_creature_work_value_for_room_role(creatng, RoRoF_CrTrainExp, ROOM_EFFICIENCY_MAX);
        snprintf(loc_text, sizeof(loc_text), "%ld", i/256);
        text = loc_text;
        break;
    case CrLStat_ScavengeSkill:
        i = compute_creature_work_value_for_room_role(creatng, RoRoF_CrScavenge, ROOM_EFFICIENCY_MAX);
        snprintf(loc_text, sizeof(loc_text), "%ld", i/256);
        text = loc_text;
        break;
    case CrLStat_TrainingCost:
        i = calculate_correct_creature_training_cost(creatng);
        snprintf(loc_text, sizeof(loc_text), "%ld", i);
        text = loc_text;
        break;
    case CrLStat_ScavengeCost:
        i = calculate_correct_creature_scavenging_cost(creatng);
        snprintf(loc_text, sizeof(loc_text), "%ld", i);
        text = loc_text;
        break;
    case CrLStat_Weight:
        i = compute_creature_weight(creatng);
        snprintf(loc_text, sizeof(loc_text), "%ld", i);
        text = loc_text;
        break;
    case CrLStat_BestDamage:
        // TODO: (???) compute damage of best attack.
        text = "";
        break;
    default:
        ERRORLOG("Invalid statistic %d", (int)clstat_id);
        text = "";
        break;
    }
    return text;
}

/******************************************************************************/
#ifdef __cplusplus
}
#endif<|MERGE_RESOLUTION|>--- conflicted
+++ resolved
@@ -321,34 +321,18 @@
 /* Computes max health of a creature on given level. */
 HitPoints compute_creature_max_health(HitPoints base_health, unsigned short crlevel)
 {
-<<<<<<< HEAD
     if (crlevel >= CREATURE_MAX_LEVEL)
     {
         crlevel = CREATURE_MAX_LEVEL-1;
     }
-    int64_t compute_health = (int64_t)base_health + ((int64_t)game.conf.crtr_conf.exp.health_increase_on_exp * (int64_t)base_health * (int64_t)crlevel) / 100;
-    if (compute_health >= INT32_MAX)
-    {
-        compute_health = INT32_MAX;
-    }
-    HitPoints max_health = compute_health;
+    // Compute max health using 64-bit arithmetic to ensure precision when multiplied by 'health_increase_on_exp'.
+    int64_t compute_max_health = (int64_t)base_health + ((int64_t)game.conf.crtr_conf.exp.health_increase_on_exp * (int64_t)base_health * (int64_t)crlevel) / 100;
+    if (compute_max_health >= INT32_MAX)
+    {
+        compute_max_health = INT32_MAX;
+    }
+    HitPoints max_health = compute_max_health;
     return max_health;
-=======
-    if (base_health < -100000)
-    {
-        base_health = -100000;
-    }
-    if (base_health > 100000)
-    {
-        base_health = 100000;
-    }
-    if (crlevel >= CREATURE_MAX_LEVEL)
-    {
-        crlevel = CREATURE_MAX_LEVEL-1;
-    }
-    HitPoints max_health = base_health + (game.conf.crtr_conf.exp.health_increase_on_exp * base_health * (long)crlevel) / 100;
-    return saturate_set_signed(max_health, 16);
->>>>>>> ae6c2106
 }
 
 /* Computes strength of a creature on given level. */
@@ -680,20 +664,15 @@
     {
         dungeon = get_dungeon(thing->owner);
         unsigned short modifier = dungeon->modifier.health;
-<<<<<<< HEAD
-        int64_t compute_health = ((int64_t)max_health * (int64_t)modifier) / 100;
-        if (compute_health >= INT32_MAX)
+        // Compute max health using 64-bit arithmetic to ensure precision when multiplied by 'modifier'.
+        int64_t compute_max_health = ((int64_t)max_health * (int64_t)modifier) / 100;
+        if (compute_max_health >= INT32_MAX)
         {
-            compute_health = INT32_MAX;
+            compute_max_health = INT32_MAX;
         }
-        max_health = compute_health;
+        max_health = compute_max_health;
     }
     return max_health;
-=======
-        max_health = (max_health * modifier) / 100;
-    }
-    return saturate_set_signed(max_health, 16);
->>>>>>> ae6c2106
 }
 
 long calculate_correct_creature_strength(const struct Thing *thing)
@@ -935,12 +914,9 @@
     HitPoints health_permil = get_creature_health_permil(creatng);
     struct CreatureControl* cctrl = creature_control_get_from_thing(creatng);
     cctrl->max_health = calculate_correct_creature_max_health(creatng);
-<<<<<<< HEAD
+    // Compute max health using 64-bit arithmetic to ensure precision when multiplied by 'health_permil'.
     int64_t health_scaled = (int64_t)cctrl->max_health * (int64_t)health_permil / 1000;
     creatng->health = health_scaled;
-=======
-    creatng->health = cctrl->max_health * health_permil / 1000;
->>>>>>> ae6c2106
     return true;
 }
 
