/******************************************************************************/
// Dungeon Keeper fan extension.
/******************************************************************************/
/** @file keeperfx.hpp
 *     Header file for main.cpp.
 * @par Purpose:
 *     Header file. Defines exported routines from keeperfx.dll.
 * @par Comment:
 *     Just a header file - #defines, typedefs, function prototypes etc.
 * @author   Tomasz Lis
 * @date     27 May 2008 - 11 May 2009
 * @par  Copying and copyrights:
 *     This program is free software; you can redistribute it and/or modify
 *     it under the terms of the GNU General Public License as published by
 *     the Free Software Foundation; either version 2 of the License, or
 *     (at your option) any later version.
 */
/******************************************************************************/
#ifndef DK_KEEPERFX_H
#define DK_KEEPERFX_H

#include "globals.h"

/******************************************************************************/

#include "bflib_video.h"
#include "bflib_keybrd.h"
#include "bflib_filelst.h"
#include "bflib_sprite.h"
#include "packets.h"
#include "thing_data.h"
#include "thing_list.h"
#include "thing_doors.h"
#include "dungeon_data.h"
#include "player_computer.h"
#include "game_merge.h"
#include "game_saves.h"
#include "map_events.h"
#include "game_lghtshdw.h"
#include "thing_creature.h"
#include "creature_control.h"
#include "creature_battle.h"
#include "player_data.h"
#include "slab_data.h"
#include "light_data.h"
#include "actionpt.h"
#include "map_data.h"
#include "map_columns.h"
#include "room_data.h"
#include "config.h"
#include "config_magic.h"
#include "net_game.h"
#include "sounds.h"

#ifdef __cplusplus
extern "C" {
#endif

// Max length of the command line
#define CMDLN_MAXLEN 259

#define LEGAL_WIDTH  640
#define LEGAL_HEIGHT 480

#define LENSES_COUNT           15
#define MINMAXS_COUNT          64
#define SPELL_POINTER_GROUPS   14
// Amount of instances; it's 17, 18 or 19
#define PLAYER_INSTANCES_COUNT 19
#define ZOOM_KEY_ROOMS_COUNT   14

enum ModeFlags {
    MFlg_IsDemoMode         =  0x01,
    MFlg_EyeLensReady       =  0x02,
    MFlg_unk04              =  0x04,
    MFlg_DeadBackToPool     =  0x08,
    MFlg_NoCdMusic          =  0x10,
    MFlg_unk20              =  0x20,
    MFlg_unk40              =  0x40,
    MFlg_NoHeroHealthFlower              =  0x80,
};

enum FFlags {
    FFlg_unk01              =  0x01,
    FFlg_unk02              =  0x02, /* Bonus level activated */
    FFlg_unk04              =  0x04,
    FFlg_unk08              =  0x08,
    FFlg_unk10              =  0x10, /* Multiplayer? */
    FFlg_AlexCheat          =  0x20,
    FFlg_UsrSndFont         =  0x40,
    FFlg_unk80              =  0x80,
};

enum DebugFlags {
    DFlg_ShotsDamage        =  0x01,
    DFlg_CreatrPaths        =  0x02,
};

#ifdef AUTOTESTING
enum AutotestFlags {
    ATF_ExitOnTurn          = 0x01, // Exit from a game after some time
    ATF_FixedSeed           = 0x02, // Set randomseed to 1 on game start
    ATF_AI_Player           = 0x04, // Activate Ai player on level start
    ATF_TestsCampaign       = 0x08  // Switch to testing levels
};
#endif

#pragma pack(1)

struct TbLoadFiles;
struct RoomFlag;
struct Number;
struct JontySpr;

// Windows-standard structure
/*struct _GUID {
     unsigned long Data1;
     unsigned short Data2;
     unsigned short Data3;
     unsigned char Data4[8];
};*/

struct StartupParameters {
    LevelNumber selected_level_number;
    unsigned char no_intro;
    unsigned char one_player;
    unsigned char operation_flags;
    unsigned char flags_font;
    unsigned char flags_cd;
    unsigned char debug_flags;
    unsigned short computer_chat_flags;
    long num_fps;
    unsigned char packet_save_enable;
    unsigned char packet_load_enable;
    char packet_fname[150];
    unsigned char packet_checksum_verify;
    unsigned char force_ppro_poly;
    int frame_skip;
    char selected_campaign[CMDLN_MAXLEN+1];
#ifdef AUTOTESTING
    unsigned char autotest_flags;
    unsigned long autotest_exit_turn;
#endif
    unsigned char show_ticks;
};

// Global variables migration between DLL and the program

DLLIMPORT extern unsigned char *_DK_blue_palette;
#define blue_palette _DK_blue_palette
DLLIMPORT extern unsigned char *_DK_red_palette;
#define red_palette _DK_red_palette
DLLIMPORT extern unsigned char *_DK_dog_palette;
#define dog_palette _DK_dog_palette
DLLIMPORT extern unsigned char *_DK_vampire_palette;
#define vampire_palette _DK_vampire_palette
DLLIMPORT extern unsigned char _DK_exit_keeper;
#define exit_keeper _DK_exit_keeper
DLLIMPORT extern unsigned char _DK_quit_game;
#define quit_game _DK_quit_game
DLLIMPORT extern int _DK_continue_game_option_available;
#define continue_game_option_available _DK_continue_game_option_available
DLLIMPORT extern long _DK_last_mouse_x;
#define last_mouse_x _DK_last_mouse_x
DLLIMPORT extern long _DK_last_mouse_y;
#define last_mouse_y _DK_last_mouse_y
DLLIMPORT extern int _DK_FatalError;
#define FatalError _DK_FatalError
DLLIMPORT extern long _DK_define_key_scroll_offset;
#define define_key_scroll_offset _DK_define_key_scroll_offset
DLLIMPORT extern unsigned long _DK_time_last_played_demo;
#define time_last_played_demo _DK_time_last_played_demo
DLLIMPORT extern short _DK_drag_menu_x;
#define drag_menu_x _DK_drag_menu_x
DLLIMPORT extern short _DK_drag_menu_y;
#define drag_menu_y _DK_drag_menu_y
DLLIMPORT extern unsigned short _DK_tool_tip_time;
#define tool_tip_time _DK_tool_tip_time
DLLIMPORT extern unsigned short _DK_help_tip_time;
#define help_tip_time _DK_help_tip_time
DLLIMPORT extern long _DK_pointer_x;
#define pointer_x _DK_pointer_x
DLLIMPORT extern long _DK_pointer_y;
#define pointer_y _DK_pointer_y
DLLIMPORT extern long _DK_block_pointed_at_x;
#define block_pointed_at_x _DK_block_pointed_at_x
DLLIMPORT extern long _DK_block_pointed_at_y;
#define block_pointed_at_y _DK_block_pointed_at_y
DLLIMPORT extern long _DK_pointed_at_frac_x;
#define pointed_at_frac_x _DK_pointed_at_frac_x
DLLIMPORT extern long _DK_pointed_at_frac_y;
#define pointed_at_frac_y _DK_pointed_at_frac_y
DLLIMPORT extern long _DK_top_pointed_at_x;
#define top_pointed_at_x _DK_top_pointed_at_x
DLLIMPORT extern long _DK_top_pointed_at_y;
#define top_pointed_at_y _DK_top_pointed_at_y
DLLIMPORT extern long _DK_top_pointed_at_frac_x;
#define top_pointed_at_frac_x _DK_top_pointed_at_frac_x
DLLIMPORT extern long _DK_top_pointed_at_frac_y;
#define top_pointed_at_frac_y _DK_top_pointed_at_frac_y
DLLIMPORT long _DK_frame_number;
#define frame_number _DK_frame_number
DLLIMPORT long _DK_draw_spell_cost;
#define draw_spell_cost _DK_draw_spell_cost
DLLIMPORT char _DK_level_name[88];
#define level_name _DK_level_name
DLLIMPORT char _DK_top_of_breed_list;
#define top_of_breed_list _DK_top_of_breed_list
/** Amount of different creature kinds the local player has. Used for creatures tab in panel menu. */
DLLIMPORT char _DK_no_of_breeds_owned;
#define no_of_breeds_owned _DK_no_of_breeds_owned
DLLIMPORT long _DK_optimised_lights;
#define optimised_lights _DK_optimised_lights
DLLIMPORT long _DK_total_lights;
#define total_lights _DK_total_lights
DLLIMPORT unsigned char _DK_do_lights;
#define do_lights _DK_do_lights
DLLIMPORT struct Thing *_DK_thing_pointed_at;
#define thing_pointed_at _DK_thing_pointed_at
DLLIMPORT struct Map *_DK_me_pointed_at;
#define me_pointed_at _DK_me_pointed_at
DLLIMPORT long _DK_my_mouse_x;
#define my_mouse_x _DK_my_mouse_x
DLLIMPORT long _DK_my_mouse_y;
#define my_mouse_y _DK_my_mouse_y
DLLIMPORT char *_DK_level_names_data;
#define level_names_data _DK_level_names_data
DLLIMPORT char *_DK_end_level_names_data;
#define end_level_names_data _DK_end_level_names_data
DLLIMPORT unsigned char *_DK_frontend_backup_palette;
#define frontend_backup_palette _DK_frontend_backup_palette
DLLIMPORT long _DK_dummy_x;
#define dummy_x _DK_dummy_x
DLLIMPORT long _DK_dummy_y;
#define dummy_y _DK_dummy_y
DLLIMPORT long _DK_dummy;
#define dummy _DK_dummy
DLLIMPORT unsigned char _DK_zoom_to_heart_palette[768];
#define zoom_to_heart_palette _DK_zoom_to_heart_palette
DLLIMPORT unsigned char _DK_EngineSpriteDrawUsingAlpha;
#define EngineSpriteDrawUsingAlpha _DK_EngineSpriteDrawUsingAlpha
DLLIMPORT unsigned char _DK_temp_pal[768];
#define temp_pal _DK_temp_pal
DLLIMPORT unsigned char *_DK_lightning_palette;
#define lightning_palette _DK_lightning_palette

#pragma pack()

/******************************************************************************/
// Variables inside the main module
extern TbClockMSec last_loop_time;
extern short default_loc_player;
extern struct GuiBox *gui_box;
extern struct GuiBox *gui_cheat_box;
extern int test_variable;
extern struct StartupParameters start_params;

//Functions - reworked
short setup_game(void);
void game_loop(void);
short reset_game(void);
void update(void);

TbBool can_thing_be_queried(struct Thing *thing, PlayerNumber plyr_idx);
struct Thing *get_queryable_object_near(MapCoord pos_x, MapCoord pos_y, long plyr_idx);
long packet_place_door(MapSubtlCoord stl_x, MapSubtlCoord stl_y, PlayerNumber plyr_idx, ThingModel dormodel, unsigned char a5);
TbBool all_dungeons_destroyed(const struct PlayerInfo *win_player);
void reset_gui_based_on_player_mode(void);
void reinit_tagged_blocks_for_player(PlayerNumber plyr_idx);
void draw_flame_breath(struct Coord3d *pos1, struct Coord3d *pos2, long a3, long a4);
void draw_lightning(const struct Coord3d* pos1, const struct Coord3d* pos2, long eeinterspace, long eemodel);
void toggle_hero_health_flowers(void);
void check_players_won(void);
void check_players_lost(void);
void process_things_in_dungeon_hand(void);
void process_payday(void);

TbBool toggle_computer_player(PlayerNumber plyr_idx);
void PaletteSetPlayerPalette(struct PlayerInfo *player, unsigned char *pal);
void set_player_cameras_position(struct PlayerInfo *player, long pos_x, long pos_y);
void init_good_player_as(PlayerNumber plr_idx);
void init_keepers_map_exploration(void);
void clear_creature_pool(void);
void reset_creature_max_levels(void);
void reset_script_timers_and_flags(void);
void add_creature_to_pool(long kind, long amount, unsigned long a3);
void draw_texture(long a1, long a2, long a3, long a4, long a5, long a6, long a7);

<<<<<<< HEAD
void tag_cursor_blocks_dig(PlayerNumber plyr_idx, MapSubtlCoord stl_x, MapSubtlCoord stl_y, long a4);
void tag_cursor_blocks_thing_in_hand(unsigned char a1, long a2, long a3, int a4, long a5);
=======
short zoom_to_next_annoyed_creature(void);
>>>>>>> d522feb0

TbBool LbIsFrozenOrPaused(void); // from bflib_inputctrl.cpp

short ceiling_set_info(long height_max, long height_min, long step);
void delete_all_structures(void);
void clear_map(void);
void clear_game(void);
void clear_game_for_save(void);
void clear_complete_game(void);
void clear_things_and_persons_data(void);
void clear_computer(void);
TbBool swap_creature(long ncrt_id, long crtr_id);
void engine(struct PlayerInfo *player, struct Camera *cam);
void draw_gold_total(PlayerNumber plyr_idx, long scr_x, long scr_y, long units_per_px, long long value);
void draw_mini_things_in_hand(long x, long y);
TbBool screen_to_map(struct Camera *camera, long screen_x, long screen_y, struct Coord3d *mappos);
void update_creatr_model_activities_list(void);
void find_map_location_coords(long location, long *x, long *y, int plyr_idx, const char *func_name);
TbBool any_player_close_enough_to_see(const struct Coord3d *pos);
void affect_nearby_enemy_creatures_with_wind(struct Thing *thing);
void affect_nearby_stuff_with_vortex(struct Thing *thing);
void affect_nearby_friends_with_alarm(struct Thing *thing);
long apply_wallhug_force_to_boulder(struct Thing *thing);
long process_boulder_collision(struct Thing *boulder, struct Coord3d *pos, int direction_x, int direction_y);
void lightning_modify_palette(struct Thing *thing);
unsigned long lightning_is_close_to_player(struct PlayerInfo *player, struct Coord3d *pos);

unsigned long seed_check_random(unsigned long range, unsigned long *seed, const char *func_name, unsigned long place);
void init_lookups(void);
void place_single_slab_type_on_map(SlabKind slbkind, MapSlabCoord slb_x, MapSlabCoord slb_y, PlayerNumber plyr_idx);
void shuffle_unattached_things_on_slab(long stl_x, long stl_y);
void turn_off_query(PlayerNumber plyr_idx);
TbBool set_gamma(char corrlvl, TbBool do_set);
void level_lost_go_first_person(PlayerNumber plyr_idx);
short winning_player_quitting(struct PlayerInfo *player, long *plyr_count);
short lose_level(struct PlayerInfo *player);
short resign_level(struct PlayerInfo *player);
short complete_level(struct PlayerInfo *player);
void set_general_information(long msg_id, long target, long x, long y);
void set_quick_information(long msg_id, long target, long x, long y);
void process_objective(const char *msg_text, long target, long x, long y);
void set_general_objective(long msg_id, long target, long x, long y);
void turn_off_power_sight_of_evil(PlayerNumber plridx);
void turn_off_power_obey(PlayerNumber plyr_idx);

short dump_first_held_thing_on_map(PlayerNumber plyr_idx, MapSubtlCoord stl_x, MapSubtlCoord stl_y, TbBool update_hand);
int dump_all_held_things_on_map(PlayerNumber plyr_idx, MapSubtlCoord stl_x, MapSubtlCoord stl_y);
void dump_thing_held_by_any_player(struct Thing *thing);

void instant_instance_selected(CrInstance check_inst_id);
void centre_engine_window(void);
void change_engine_window_relative_size(long w_delta, long h_delta);
void init_messages(void);
void update_thing_animation(struct Thing *thing);
long update_cave_in(struct Thing *thing);
void initialise_map_collides(void);
void initialise_map_health(void);
void setup_3d(void);
void setup_stuff(void);
long ceiling_init(unsigned long a1, unsigned long a2);
void give_shooter_drained_health(struct Thing *shooter, long health_delta);
long get_foot_creature_has_down(struct Thing *thing);
void process_keeper_spell_effect(struct Thing *thing);

TbPixel get_player_path_colour(unsigned short owner);

<<<<<<< HEAD
void startup_network_game(CoroutineLoop* context, TbBool local);
=======
>>>>>>> d522feb0
void startup_saved_packet_game(void);
void faststartup_saved_packet_game(void);
void reinit_level_after_load(void);
void update_time(void);
extern TbClockMSec timerstarttime;
struct TimerTime {
        unsigned char Hours;
        unsigned char Minutes;
        unsigned char Seconds;
        unsigned short MSeconds;
};
extern struct TimerTime Timer;
extern TbBool TimerGame;
extern TbBool TimerNoReset;
extern TbBool TimerFreeze;
struct GameTime {
    unsigned char Seconds;
    unsigned char Minutes;
    unsigned char Hours;
};

__attribute__((regparm(3))) struct GameTime get_game_time(unsigned long turns, unsigned long fps);

#ifdef __cplusplus
}
#endif
#endif // DK_KEEPERFX_H<|MERGE_RESOLUTION|>--- conflicted
+++ resolved
@@ -286,12 +286,7 @@
 void add_creature_to_pool(long kind, long amount, unsigned long a3);
 void draw_texture(long a1, long a2, long a3, long a4, long a5, long a6, long a7);
 
-<<<<<<< HEAD
-void tag_cursor_blocks_dig(PlayerNumber plyr_idx, MapSubtlCoord stl_x, MapSubtlCoord stl_y, long a4);
-void tag_cursor_blocks_thing_in_hand(unsigned char a1, long a2, long a3, int a4, long a5);
-=======
 short zoom_to_next_annoyed_creature(void);
->>>>>>> d522feb0
 
 TbBool LbIsFrozenOrPaused(void); // from bflib_inputctrl.cpp
 
@@ -358,10 +353,7 @@
 
 TbPixel get_player_path_colour(unsigned short owner);
 
-<<<<<<< HEAD
 void startup_network_game(CoroutineLoop* context, TbBool local);
-=======
->>>>>>> d522feb0
 void startup_saved_packet_game(void);
 void faststartup_saved_packet_game(void);
 void reinit_level_after_load(void);
