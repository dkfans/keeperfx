/******************************************************************************/
// Free implementation of Bullfrog's Dungeon Keeper strategy game.
/******************************************************************************/
/** @file config_objects.c
 *     Object things configuration loading functions.
 * @par Purpose:
 *     Support of configuration files for object things.
 * @par Comment:
 *     None.
 * @author   Tomasz Lis
 * @date     11 Jun 2012 - 16 Aug 2012
 * @par  Copying and copyrights:
 *     This program is free software; you can redistribute it and/or modify
 *     it under the terms of the GNU General Public License as published by
 *     the Free Software Foundation; either version 2 of the License, or
 *     (at your option) any later version.
 */
/******************************************************************************/
#include "config_objects.h"
#include "globals.h"

#include "bflib_basics.h"
#include "bflib_memory.h"
#include "bflib_dernc.h"

#include "config.h"
#include "config_creature.h"
#include "config_terrain.h"
#include "custom_sprites.h"
#include "thing_objects.h"
#include "game_legacy.h"

#ifdef __cplusplus
extern "C" {
#endif
/******************************************************************************/
const char keeper_objects_file[]="objects.cfg";

const struct NamedCommand objects_common_commands[] = {
  {"OBJECTSCOUNT",    1},
  {NULL,              0},
  };

const struct NamedCommand objects_object_commands[] = {
  {"NAME",              1},
  {"GENRE",             2},
  {"RELATEDCREATURE",   3},
  {"PROPERTIES",        4},
  {"ANIMATIONID",       5},
  {"ANIMATIONSPEED",    6},
  {"SIZE_XY",           7},
  {"SIZE_YZ",           8},
  {"MAXIMUMSIZE",       9},
  {"DESTROYONLIQUID",  10},
  {"DESTROYONLAVA",    11},
  {"HEALTH",           12},
  {"FALLACCELERATION", 13},
  {"LIGHTUNAFFECTED",  14},
  {"LIGHTINTENSITY",   15},
  {"LIGHTRADIUS",      16},
  {"LIGHTISDYNAMIC",   17},
  {"MAPICON",          18},
  {NULL,                0},
  };

const struct NamedCommand objects_properties_commands[] = {
  {"EXISTS_ONLY_IN_ROOM",     1},
  {"DESTROYED_ON_ROOM_CLAIM", 2},
  {"CHOWNED_ON_ROOM_CLAIM",   3},
  {"DESTROYED_ON_ROOM_PLACE", 4},
  {NULL,                      0},
  };

const struct NamedCommand objects_genres_desc[] = {
  {"NONE",            OCtg_Unknown},
  {"DECORATION",      OCtg_Decoration},
  {"FURNITURE",       OCtg_Furniture},
  {"VALUABLE",        OCtg_Valuable},
  {"SPELLBOOK",       OCtg_Spellbook},
  {"SPECIALBOX",      OCtg_SpecialBox},
  {"WORKSHOPBOX",     OCtg_WrkshpBox},
  {"TREASURE_HOARD",  OCtg_GoldHoard},
  {"FOOD",            OCtg_Food},
  {"POWER",           OCtg_Power},
  {"LAIR_TOTEM",      OCtg_LairTotem},
  {"EFFECT",          OCtg_Effect},
  {NULL,              0},
  };

/******************************************************************************/
struct NamedCommand object_desc[OBJECT_TYPES_MAX];
/******************************************************************************/
struct ObjectConfigStats *get_object_model_stats(ThingModel tngmodel)
{
    if (tngmodel >= gameadd.object_conf.object_types_count)
        return &gameadd.object_conf.object_cfgstats[0];
    return &gameadd.object_conf.object_cfgstats[tngmodel];
}

struct ObjectConfig *get_object_model_stats2(ThingModel tngmodel)
{
    if (tngmodel >= gameadd.object_conf.object_types_count)
        return &gameadd.object_conf.base_config[0];
    return &gameadd.object_conf.base_config[tngmodel];
}

ThingClass crate_to_workshop_item_class(ThingModel tngmodel)
{
    if ((tngmodel <= 0) || (tngmodel >= gameadd.object_conf.object_types_count))
        return gameadd.object_conf.workshop_object_class[0];
    return gameadd.object_conf.workshop_object_class[tngmodel];
}

ThingModel crate_to_workshop_item_model(ThingModel tngmodel)
{
    if ((tngmodel <= 0) || (tngmodel >= gameadd.object_conf.object_types_count))
        return gameadd.object_conf.object_to_door_or_trap[0];
    return gameadd.object_conf.object_to_door_or_trap[tngmodel];
}

ThingClass crate_thing_to_workshop_item_class(const struct Thing *thing)
{
    if (thing_is_invalid(thing) || (thing->class_id != TCls_Object))
        return gameadd.object_conf.workshop_object_class[0];
    ThingModel tngmodel = thing->model;
    if ((tngmodel <= 0) || (tngmodel >= gameadd.object_conf.object_types_count))
        return gameadd.object_conf.workshop_object_class[0];
    return gameadd.object_conf.workshop_object_class[tngmodel];
}

ThingModel crate_thing_to_workshop_item_model(const struct Thing *thing)
{
    if (thing_is_invalid(thing) || (thing->class_id != TCls_Object))
        return gameadd.object_conf.object_to_door_or_trap[0];
    ThingModel tngmodel = thing->model;
    if ((tngmodel <= 0) || (tngmodel >= gameadd.object_conf.object_types_count))
        return gameadd.object_conf.object_to_door_or_trap[0];
    return gameadd.object_conf.object_to_door_or_trap[tngmodel];
}

TbBool parse_objects_common_blocks(char *buf, long len, const char *config_textname, unsigned short flags)
{
    // Block name and parameter word store variables
    // Initialize block data
    if ((flags & CnfLd_AcceptPartial) == 0)
    {
        gameadd.object_conf.object_types_count = OBJECT_TYPES_MAX - 1;
    }
    // Find the block
    char block_buf[COMMAND_WORD_LEN];
    sprintf(block_buf, "common");
    long pos = 0;
    int k = find_conf_block(buf, &pos, len, block_buf);
    if (k < 0)
    {
        if ((flags & CnfLd_AcceptPartial) == 0)
            WARNMSG("Block [%s] not found in %s file.",block_buf,config_textname);
        return false;
    }
#define COMMAND_TEXT(cmd_num) get_conf_parameter_text(objects_common_commands,cmd_num)
    while (pos<len)
    {
        // Finding command number in this line
        int cmd_num = recognize_conf_command(buf, &pos, len, objects_common_commands);
        // Now store the config item in correct place
        if (cmd_num == -3) break; // if next block starts
        int n = 0;
        switch (cmd_num)
        {
        case 1: // OBJECTSCOUNT
        {
            char word_buf[COMMAND_WORD_LEN];
            if (get_conf_parameter_single(buf, &pos, len, word_buf, sizeof(word_buf)) > 0)
            {
              k = atoi(word_buf);
              if ((k > 0) && (k <= OBJECT_TYPES_MAX))
              {
                  gameadd.object_conf.object_types_count = k;
                  n++;
              }
            }
            if (n < 1)
            {
              CONFWRNLOG("Incorrect value of \"%s\" parameter in [%s] block of %s file.",
                  COMMAND_TEXT(cmd_num),block_buf,config_textname);
            }
            break;
        }
        case 0: // comment
            break;
        case -1: // end of buffer
            break;
        default:
            CONFWRNLOG("Unrecognized command (%d) in [%s] block of %s file.",
                cmd_num,block_buf,config_textname);
            break;
        }
        skip_conf_to_next_line(buf,&pos,len);
    }
#undef COMMAND_TEXT
    return true;
}

TbBool parse_objects_object_blocks(char *buf, long len, const char *config_textname, unsigned short flags)
{
    struct ObjectConfigStats *objst;
    struct ObjectConfig *objbc;
    int tmodel;
    // Block name and parameter word store variables
    // Initialize the objects array
    int arr_size;
    if ((flags & CnfLd_AcceptPartial) == 0)
    {
        arr_size = sizeof(gameadd.object_conf.object_cfgstats)/sizeof(gameadd.object_conf.object_cfgstats[0]);
        for (tmodel=0; tmodel < arr_size; tmodel++)
        {
            objst = &gameadd.object_conf.object_cfgstats[tmodel];
            LbMemorySet(objst->code_name, 0, COMMAND_WORD_LEN);
            objst->name_stridx = 201;
            objst->map_icon = 0;
            objst->genre = 0;
            if (tmodel < gameadd.object_conf.object_types_count)
            {
                object_desc[tmodel].name = objst->code_name;
                object_desc[tmodel].num = tmodel;
            } else
            {
                object_desc[tmodel].name = NULL;
                object_desc[tmodel].num = 0;
            }
        }
    }
    // Load the file
    for (tmodel = 0; tmodel < OBJECT_TYPES_MAX; tmodel++)
    {
        char block_buf[COMMAND_WORD_LEN];
        sprintf(block_buf, "object%d", tmodel);
        long pos = 0;
        int k = find_conf_block(buf, &pos, len, block_buf);
        if (k < 0)
        {
            if ((flags & CnfLd_AcceptPartial) == 0)
            {
                // Just count all found blocks if we didn't that already
                if (gameadd.object_conf.object_types_count == OBJECT_TYPES_MAX - 1)
                {
                    gameadd.object_conf.object_types_count = tmodel;
                    JUSTMSG("Loaded %d object types", gameadd.object_conf.object_types_count);
                    break;
                }
                WARNMSG("Block [%s] not found in %s file.", block_buf, config_textname);
                return false;
            }
            else
            {
                if (tmodel > gameadd.object_conf.object_types_count)
                {
                    gameadd.object_conf.object_types_count = tmodel;
                    JUSTMSG("Extended to %d object types", gameadd.object_conf.object_types_count);
                    break;
                }
            }
            continue;
        }

        objst = &gameadd.object_conf.object_cfgstats[tmodel];
        objbc = &gameadd.object_conf.base_config[tmodel];
        struct Objects* objdat = get_objects_data(tmodel);
#define COMMAND_TEXT(cmd_num) get_conf_parameter_text(objects_object_commands,cmd_num)
        while (pos<len)
        {
            // Finding command number in this line
            int cmd_num = recognize_conf_command(buf, &pos, len, objects_object_commands);
            // Now store the config item in correct place
            if (cmd_num == -3) break; // if next block starts
            if ((flags & CnfLd_ListOnly) != 0) {
                // In "List only" mode, accept only name command
                if (cmd_num > 1) {
                    cmd_num = 0;
                }
            }
            int n = 0;
            char word_buf[COMMAND_WORD_LEN];
            switch (cmd_num)
            {
            case 1: // NAME
                if (get_conf_parameter_single(buf,&pos,len,objst->code_name,COMMAND_WORD_LEN) <= 0)
                {
                    CONFWRNLOG("Couldn't read \"%s\" parameter in [%s] block of %s file.",
                        COMMAND_TEXT(cmd_num),block_buf,config_textname);
                    break;
                }
                break;
            case 2: // GENRE
                if (get_conf_parameter_single(buf,&pos,len,word_buf,sizeof(word_buf)) > 0)
                {
                    n = get_id(objects_genres_desc, word_buf);
                }
                if (n <= 0)
                {
                    CONFWRNLOG("Incorrect value of \"%s\" parameter in [%s] block of %s file.",
                        COMMAND_TEXT(cmd_num),block_buf,config_textname);
                    break;
                }
                objst->genre = n;
                break;
            case 3: // RELATEDCREATURE
                if (get_conf_parameter_single(buf,&pos,len,word_buf,sizeof(word_buf)) > 0)
                {
                    n = get_id(creature_desc, word_buf);
                }
                if (n < 0)
                {
                    CONFWRNLOG("Incorrect value of \"%s\" parameter in [%s] block of %s file.",
                        COMMAND_TEXT(cmd_num),block_buf,config_textname);
                    break;
                }
                objdat->related_creatr_model = n;
                break;
            case 4: // PROPERTIES
                while (get_conf_parameter_single(buf,&pos,len,word_buf,sizeof(word_buf)) > 0)
                {
                  k = get_id(objects_properties_commands, word_buf);
                  switch (k)
                  {
                  case 1: // EXISTS_ONLY_IN_ROOM
                      objst->model_flags |= OMF_ExistsOnlyInRoom;
                      n++;
                      break;
                  case 2: // DESTROYED_ON_ROOM_CLAIM
                      objst->model_flags |= OMF_DestroyedOnRoomClaim;
                      n++;
                      break;
                  case 3: // CHOWNED_ON_ROOM_CLAIM
                      objst->model_flags |= OMF_ChOwnedOnRoomClaim;
                      n++;
                      break;
                  case 4: // DESTROYED_ON_ROOM_PLACE
                      objst->model_flags |= OMF_DestroyedOnRoomPlace;
                      n++;
                      break;
                  default:
                      CONFWRNLOG("Incorrect value of \"%s\" parameter \"%s\" in [%s] block of %s file.",
                          COMMAND_TEXT(cmd_num),word_buf,block_buf,config_textname);
                      break;
                  }
                }
                break;
            case 5: // ANIMATIONID
                if (get_conf_parameter_single(buf, &pos, len, word_buf, sizeof(word_buf)) > 0)
                {

                    n = get_anim_id(word_buf, objdat);
                    objdat->sprite_anim_idx = n;
                    n++;
                }
                if (n <= 0)
                {
                    CONFWRNLOG("Incorrect value of \"%s\" parameter in [%s] block of %s file.",
                        COMMAND_TEXT(cmd_num), block_buf, config_textname);
                }
                break;
            case 6: // ANIMATIONSPEED
                if (get_conf_parameter_single(buf, &pos, len, word_buf, sizeof(word_buf)) > 0)
                {
                    n = atoi(word_buf);
                    objdat->anim_speed = n;
                    n++;
                }
                if (n <= 0)
                {
                    CONFWRNLOG("Incorrect value of \"%s\" parameter in [%s] block of %s file.",
                        COMMAND_TEXT(cmd_num), block_buf, config_textname);
                }
                break;
            case 7: // SIZE_XY
                if (get_conf_parameter_single(buf, &pos, len, word_buf, sizeof(word_buf)) > 0)
                {
                    n = atoi(word_buf);
                    objdat->size_xy = n;
                    n++;
                }
                if (n <= 0)
                {
                    CONFWRNLOG("Incorrect value of \"%s\" parameter in [%s] block of %s file.",
                        COMMAND_TEXT(cmd_num), block_buf, config_textname);
                }
                break;
            case 8: // SIZE_YZ
                if (get_conf_parameter_single(buf, &pos, len, word_buf, sizeof(word_buf)) > 0)
                {
                    n = atoi(word_buf);
                    objdat->size_yz = n;
                    n++;
                }
                if (n <= 0)
                {
                    CONFWRNLOG("Incorrect value of \"%s\" parameter in [%s] block of %s file.",
                        COMMAND_TEXT(cmd_num), block_buf, config_textname);
                }
                break;
            case 9: // MAXIMUMSIZE
                if (get_conf_parameter_single(buf, &pos, len, word_buf, sizeof(word_buf)) > 0)
                {
                    n = atoi(word_buf);
                    objdat->sprite_size_max = n;
                    n++;
                }
                if (n <= 0)
                {
                    CONFWRNLOG("Incorrect value of \"%s\" parameter in [%s] block of %s file.",
                        COMMAND_TEXT(cmd_num), block_buf, config_textname);
                }
                break;
            case 10: // DESTROYONLIQUID
                if (get_conf_parameter_single(buf, &pos, len, word_buf, sizeof(word_buf)) > 0)
                {
                    n = atoi(word_buf);
                    objdat->destroy_on_liquid = n;
                    n++;
                }
                if (n <= 0)
                {
                    CONFWRNLOG("Incorrect value of \"%s\" parameter in [%s] block of %s file.",
                        COMMAND_TEXT(cmd_num), block_buf, config_textname);
                }
                break;
            case 11: // DESTROYONLAVA
                if (get_conf_parameter_single(buf, &pos, len, word_buf, sizeof(word_buf)) > 0)
                {
                    n = atoi(word_buf);
                    objdat->destroy_on_lava = n;
                    n++;
                }
                if (n <= 0)
                {
                    CONFWRNLOG("Incorrect value of \"%s\" parameter in [%s] block of %s file.",
                        COMMAND_TEXT(cmd_num), block_buf, config_textname);
                }
                break;
            case 12: // HEALTH
                if (get_conf_parameter_single(buf, &pos, len, word_buf, sizeof(word_buf)) > 0)
                {
                    n = atoi(word_buf);
                    objbc->health = n;
                    n++;
                }
                if (n <= 0)
                {
                    CONFWRNLOG("Incorrect value of \"%s\" parameter in [%s] block of %s file.",
                        COMMAND_TEXT(cmd_num), block_buf, config_textname);
                }
                break;
            case 13: // FALLACCELERATION
                if (get_conf_parameter_single(buf, &pos, len, word_buf, sizeof(word_buf)) > 0)
                {
                    n = atoi(word_buf);
                    objbc->fall_acceleration = n;
                    n++;
                }
                if (n <= 0)
                {
                    CONFWRNLOG("Incorrect value of \"%s\" parameter in [%s] block of %s file.",
                        COMMAND_TEXT(cmd_num), block_buf, config_textname);
                }
                break;
            case 14: // LIGHTUNAFFECTED
                if (get_conf_parameter_single(buf, &pos, len, word_buf, sizeof(word_buf)) > 0)
                {
                    n = atoi(word_buf);
                    objbc->light_unaffected = n;
                    n++;
                }
                if (n <= 0)
                {
                    CONFWRNLOG("Incorrect value of \"%s\" parameter in [%s] block of %s file.",
                        COMMAND_TEXT(cmd_num), block_buf, config_textname);
                }
                break;
<<<<<<< HEAD
            case 15: // MapIcon
=======
            case 15: // LIGHTINTENSITY
                if (get_conf_parameter_single(buf, &pos, len, word_buf, sizeof(word_buf)) > 0)
                {
                    n = atoi(word_buf);
                    objbc->ilght.intensity = n;
                    n++;
                }
                if (n <= 0)
                {
                    CONFWRNLOG("Incorrect value of \"%s\" parameter in [%s] block of %s file.",
                        COMMAND_TEXT(cmd_num), block_buf, config_textname);
                }
                break;
            case 16: // LIGHTRADIUS
                if (get_conf_parameter_single(buf, &pos, len, word_buf, sizeof(word_buf)) > 0)
                {
                    n = atoi(word_buf);
                    objbc->ilght.radius = n << 8; //Mystery bit shift. Remove it to get divide by 0 errors.
                    n++;
                }
                if (n <= 0)
                {
                    CONFWRNLOG("Incorrect value of \"%s\" parameter in [%s] block of %s file.",
                        COMMAND_TEXT(cmd_num), block_buf, config_textname);
                }
                break;
            case 17: // LIGHTISDYNAMIC
                if (get_conf_parameter_single(buf, &pos, len, word_buf, sizeof(word_buf)) > 0)
                {
                    n = atoi(word_buf);
                    objbc->ilght.is_dynamic = n;
                    n++;
                }
                if (n <= 0)
                {
                    CONFWRNLOG("Incorrect value of \"%s\" parameter in [%s] block of %s file.",
                        COMMAND_TEXT(cmd_num), block_buf, config_textname);
                }
                break;
            case 18: // MAPICON
                tail = buf;
>>>>>>> 00a47d68
                if (get_conf_parameter_single(buf, &pos, len, word_buf, sizeof(word_buf)) > 0)
                {
                    n = get_icon_id(word_buf);
                    if (n >= -1)
                    {
                        objst->map_icon = n;
                    }
                }
                if (n < -1)
                {
                    objst->map_icon = bad_icon_id;
                    CONFWRNLOG("Incorrect value of \"%s\" parameter in [%s] block of %s file.",
                        COMMAND_TEXT(cmd_num), block_buf, config_textname);
                }
            case 0: // comment
                break;
            case -1: // end of buffer
                break;
            default:
                CONFWRNLOG("Unrecognized command (%d) in [%s] block of %s file.",
                    cmd_num,block_buf,config_textname);
                break;
            }
            skip_conf_to_next_line(buf,&pos,len);
        }
#undef COMMAND_TEXT
        if (tmodel > OBJECT_TYPES_COUNT_ORIGINAL)
        {
            define_custom_object(tmodel, objdat->sprite_anim_idx);
        }
    }
    return true;
}

TbBool load_objects_config_file(const char *textname, const char *fname, unsigned short flags)
{
    SYNCDBG(0,"%s %s file \"%s\".",((flags & CnfLd_ListOnly) == 0)?"Reading":"Parsing",textname,fname);
    long len = LbFileLengthRnc(fname);
    if (len < MIN_CONFIG_FILE_SIZE)
    {
        if ((flags & CnfLd_IgnoreErrors) == 0)
            WARNMSG("The %s file \"%s\" doesn't exist or is too small.",textname,fname);
        return false;
    }
    if (len > MAX_CONFIG_FILE_SIZE)
    {
        if ((flags & CnfLd_IgnoreErrors) == 0)
            WARNMSG("The %s file \"%s\" is too large.",textname,fname);
        return false;
    }
    char* buf = (char*)LbMemoryAlloc(len + 256);
    if (buf == NULL)
        return false;
    // Loading file data
    len = LbFileLoadAt(fname, buf);
    TbBool result = (len > 0);
    // Parse blocks of the config file
    if (result)
    {
        result = parse_objects_common_blocks(buf, len, textname, flags);
        if ((flags & CnfLd_AcceptPartial) != 0)
            result = true;
        if (!result)
            WARNMSG("Parsing %s file \"%s\" common blocks failed.",textname,fname);
    }
    if (result)
    {
        result = parse_objects_object_blocks(buf, len, textname, flags);
        if ((flags & CnfLd_AcceptPartial) != 0)
            result = true;
        if (!result)
            WARNMSG("Parsing %s file \"%s\" object blocks failed.",textname,fname);
    }
    //Freeing and exiting
    LbMemoryFree(buf);
    return result;
}

void update_all_object_stats()
{
    const struct StructureList* slist = get_list_for_thing_class(TCls_Object);
    for (int i = slist->index; i > 0;)
    {
        struct Thing* thing = thing_get(i);
        i = thing->next_of_class
            TRACE_THING(thing);
        struct Objects* objdat = get_objects_data_for_thing(thing);
        set_thing_draw(thing, objdat->sprite_anim_idx, objdat->anim_speed, objdat->sprite_size_max, 0, 0, objdat->draw_class);
        // TODO: Should we rotate this on per-object basis?
        get_thingadd(thing->index)->flags = 0;
        get_thingadd(thing->index)->flags |= objdat->rotation_flag << TAF_ROTATED_SHIFT;

        struct ObjectConfig* objconf = get_object_model_stats2(thing->model);
        if (thing->light_id != 0)
        {
            light_delete_light(thing->light_id);
        }
        if (objconf->ilght.radius != 0)
        {
            struct InitLight ilight;
            LbMemorySet(&ilight, 0, sizeof(struct InitLight));
            LbMemoryCopy(&ilight.mappos, &thing->mappos, sizeof(struct Coord3d));
            ilight.radius = objconf->ilght.radius;
            ilight.intensity = objconf->ilght.intensity;
            ilight.field_3 = objconf->ilght.field_3;
            ilight.is_dynamic = objconf->ilght.is_dynamic;
            thing->light_id = light_create_light(&ilight);
        }
    }
}
TbBool load_objects_config(const char *conf_fname, unsigned short flags)
{
    static const char config_global_textname[] = "global objects config";
    static const char config_campgn_textname[] = "campaign objects config";
    char* fname = prepare_file_path(FGrp_FxData, conf_fname);
    TbBool result = load_objects_config_file(config_global_textname, fname, flags);
    fname = prepare_file_path(FGrp_CmpgConfig,conf_fname);
    if (strlen(fname) > 0)
    {
        load_objects_config_file(config_campgn_textname,fname,flags|CnfLd_AcceptPartial|CnfLd_IgnoreErrors);
    }
    //Freeing and exiting
    return result;
}

/**
 * Returns Code Name (name to use in script file) of given object model.
 */
const char *object_code_name(ThingModel tngmodel)
{
    const char* name = get_conf_parameter_text(object_desc, tngmodel);
    if (name[0] != '\0')
        return name;
    return "INVALID";
}

/**
 * Returns the object model identifier for a given code name (found in script file).
 * Linear running time.
 * @param code_name
 * @return A positive integer for the object model if found, otherwise -1
 */
ThingModel object_model_id(const char * code_name)
{
    for (int i = 0; i < gameadd.object_conf.object_types_count; ++i)
    {
        if (strncasecmp(gameadd.object_conf.object_cfgstats[i].code_name, code_name,
                COMMAND_WORD_LEN) == 0) {
            return i;
        }
    }

    return -1;
}

/**
 * Returns required room capacity for given object model storage in room.
 * @param room_role The room role of target room.
 * @param objmodel The object model to be checked. May be 0 for lair or dead creature check, as this requires related model.
 * @param relmodel Related thing model, if object model is not unequivocal.
 * @return
 */
int get_required_room_capacity_for_object(RoomRole room_role, ThingModel objmodel, ThingModel relmodel)
{
    struct CreatureStats *crstat;
    struct ObjectConfigStats *objst;
    switch (room_role)
    {
    case RoRoF_LairStorage:
        crstat = creature_stats_get(relmodel);
        return crstat->lair_size;
    case RoRoF_DeadStorage:
        crstat = creature_stats_get(relmodel);
        if (!creature_stats_invalid(crstat))
            return 1;
        break;
    case RoRoF_KeeperStorage:
        break;
    case RoRoF_GoldStorage:
        objst = get_object_model_stats(objmodel);
        if (objst->genre == OCtg_GoldHoard)
            return get_wealth_size_of_gold_hoard_model(objmodel);
        break;
    case RoRoF_FoodSpawn:
    case RoRoF_FoodStorage:
        objst = get_object_model_stats(objmodel);
        if ((objst->genre == OCtg_Food) || (objst->genre == OCtg_Furniture)) // non-mature chickens are furniture
            return 1;
        break;
    case RoRoF_CratesStorage:
        objst = get_object_model_stats(objmodel);
        if (objst->genre == OCtg_WrkshpBox)
            return 1;
        break;
    case RoRoF_PowersStorage:
        objst = get_object_model_stats(objmodel);
        if ((objst->genre == OCtg_Spellbook) || (objst->genre == OCtg_SpecialBox))
            return 1;
        break;
    default:
        break;
    }
    return 0;
}

void init_objects(void)
{
    game.objects_config[1].ilght.radius = 0;
    game.objects_config[1].ilght.intensity = 0x00;
    game.objects_config[1].ilght.field_3 = 0;
    game.objects_config[1].health = 100;
    game.objects_config[1].fall_acceleration = 20;
    game.objects_config[1].light_unaffected = 0;
    game.objects_config[2].health = 100;
    game.objects_config[2].fall_acceleration = 0;
    game.objects_config[2].light_unaffected = 1;
    game.objects_config[2].ilght.is_dynamic = 0;
    game.objects_config[2].movement_flag = 1;
    game.objects_config[49].health = 100;
    game.objects_config[49].fall_acceleration = 0;
    game.objects_config[49].light_unaffected = 1;
    game.objects_config[49].ilght.is_dynamic = 0;
    game.objects_config[49].movement_flag = 1;
    game.objects_config[3].health = 100;
    game.objects_config[3].fall_acceleration = 20;
    game.objects_config[4].health = 100;
    game.objects_config[4].fall_acceleration = 20;
    game.objects_config[4].light_unaffected = 1;
    game.objects_config[4].ilght.is_dynamic = 0;
    game.objects_config[4].movement_flag = 1;
    game.objects_config[5].health = 1;
    game.objects_config[2].ilght.radius = 0x0600;
    game.objects_config[2].ilght.intensity = 0x32;
    game.objects_config[2].ilght.field_3 = 5;
    game.objects_config[5].fall_acceleration = 20;
    game.objects_config[5].light_unaffected = 0;
    game.objects_config[5].ilght.is_dynamic = 1;
    game.objects_config[5].is_heart = 1;
    game.objects_config[5].movement_flag = 1;
    game.objects_config[6].fall_acceleration = 8;
    game.objects_config[6].health = 50;
    game.objects_config[7].health = 100;
    game.objects_config[7].fall_acceleration = 0;
    game.objects_config[7].light_unaffected = 1;
    game.objects_config[7].movement_flag = 1;
    game.objects_config[8].health = 100;
    game.objects_config[8].fall_acceleration = 20;
    game.objects_config[8].light_unaffected = 1;
    game.objects_config[10].health = 1000;
    game.objects_config[10].fall_acceleration = 9;
    game.objects_config[28].health = 100;
    game.objects_config[49].ilght.radius = 0x0A00u;
    game.objects_config[49].ilght.intensity = 0x28;
    game.objects_config[49].ilght.field_3 = 5;
    game.objects_config[4].ilght.radius = 0x0700u;
    game.objects_config[4].ilght.intensity = 0x2F;
    game.objects_config[4].ilght.field_3 = 5;
    game.objects_config[5].ilght.radius = 0x0E00u;
    game.objects_config[5].ilght.intensity = 0x24;
    game.objects_config[5].ilght.field_3 = 5;
    game.objects_config[28].fall_acceleration = 0;
    game.objects_config[28].light_unaffected = 1;
    game.objects_config[28].ilght.is_dynamic = 0;
    game.objects_config[28].movement_flag = 1;
    game.objects_config[11].ilght.radius = 0x0400u;
    game.objects_config[11].ilght.intensity = 0x3E;
    game.objects_config[11].ilght.field_3 = 0;
    game.objects_config[11].fall_acceleration = 10;
    game.objects_config[11].light_unaffected = 0;
    game.objects_config[11].ilght.is_dynamic = 0;
    game.objects_config[11].movement_flag = 1;
    game.objects_config[12].ilght.radius = 0x0400u;
    game.objects_config[12].ilght.intensity = 0x3E;
    game.objects_config[12].ilght.field_3 = 0;
    game.objects_config[12].fall_acceleration = 10;
    game.objects_config[12].light_unaffected = 0;
    game.objects_config[12].ilght.is_dynamic = 0;
    game.objects_config[12].movement_flag = 1;
    game.objects_config[13].fall_acceleration = 10;
    game.objects_config[13].light_unaffected = 0;
    game.objects_config[13].ilght.radius = 0x0400u;
    game.objects_config[13].ilght.intensity = 0x3E;
    game.objects_config[13].ilght.field_3 = 0;
    game.objects_config[13].ilght.is_dynamic = 0;
    game.objects_config[13].movement_flag = 1;
    game.objects_config[14].ilght.radius = 0x0400u;
    game.objects_config[14].ilght.intensity = 0x3E;
    game.objects_config[14].ilght.field_3 = 0;
    game.objects_config[14].fall_acceleration = 10;
    game.objects_config[14].light_unaffected = 0;
    game.objects_config[14].ilght.is_dynamic = 0;
    game.objects_config[14].movement_flag = 1;
    game.objects_config[15].fall_acceleration = 10;
    game.objects_config[15].light_unaffected = 0;
    game.objects_config[15].ilght.radius = 0x0400u;
    game.objects_config[15].ilght.intensity = 0x3E;
    game.objects_config[15].ilght.field_3 = 0;
    game.objects_config[15].ilght.is_dynamic = 0;
    game.objects_config[15].movement_flag = 1;
    game.objects_config[16].ilght.radius = 0x0400u;
    game.objects_config[16].ilght.intensity = 0x3E;
    game.objects_config[16].ilght.field_3 = 0;
    game.objects_config[16].fall_acceleration = 10;
    game.objects_config[16].light_unaffected = 0;
    game.objects_config[16].ilght.is_dynamic = 0;
    game.objects_config[16].movement_flag = 1;
    game.objects_config[17].fall_acceleration = 10;
    game.objects_config[17].light_unaffected = 0;
    game.objects_config[17].ilght.radius = 0x0400u;
    game.objects_config[17].ilght.intensity = 0x3E;
    game.objects_config[17].ilght.field_3 = 0;
    game.objects_config[17].ilght.is_dynamic = 0;
    game.objects_config[17].movement_flag = 1;
    game.objects_config[43].fall_acceleration = 8;
    game.objects_config[43].health = 50;
    game.objects_config[28].ilght.radius = 0x0600u;
    game.objects_config[28].ilght.intensity = 0x2E;
    game.objects_config[28].ilght.field_3 = 5;
    game.objects_config[18].fall_acceleration = 10;
    game.objects_config[18].light_unaffected = 0;
    game.objects_config[18].ilght.radius = 0x0400u;
    game.objects_config[18].ilght.intensity = 0x3E;
    game.objects_config[18].ilght.field_3 = 0;
    game.objects_config[18].ilght.is_dynamic = 0;
    game.objects_config[19].ilght.radius = 0x0400u;
    game.objects_config[19].ilght.intensity = 0x3E;
    game.objects_config[19].ilght.field_3 = 0;
    game.objects_config[18].movement_flag = 1;
    game.objects_config[19].fall_acceleration = 10;
    game.objects_config[19].light_unaffected = 0;
    game.objects_config[20].ilght.radius = 0x0400u;
    game.objects_config[20].ilght.intensity = 0x3E;
    game.objects_config[20].ilght.field_3 = 0;
    game.objects_config[19].ilght.is_dynamic = 0;
    game.objects_config[19].movement_flag = 1;
    game.objects_config[20].fall_acceleration = 10;
    game.objects_config[20].light_unaffected = 0;
    game.objects_config[20].ilght.is_dynamic = 0;
    game.objects_config[21].ilght.radius = 0x0400u;
    game.objects_config[21].ilght.intensity = 0x3E;
    game.objects_config[21].ilght.field_3 = 0;
    game.objects_config[20].movement_flag = 1;
    game.objects_config[21].fall_acceleration = 10;
    game.objects_config[21].light_unaffected = 0;
    game.objects_config[22].ilght.radius = 0x0400u;
    game.objects_config[22].ilght.intensity = 0x3E;
    game.objects_config[22].ilght.field_3 = 0;
    game.objects_config[21].ilght.is_dynamic = 0;
    game.objects_config[21].movement_flag = 1;
    game.objects_config[22].fall_acceleration = 10;
    game.objects_config[22].light_unaffected = 0;
    game.objects_config[22].ilght.is_dynamic = 0;
    game.objects_config[23].ilght.radius = 0x0400u;
    game.objects_config[23].ilght.intensity = 0x3E;
    game.objects_config[23].ilght.field_3 = 0;
    game.objects_config[22].movement_flag = 1;
    game.objects_config[23].fall_acceleration = 10;
    game.objects_config[23].light_unaffected = 0;
    game.objects_config[45].ilght.radius = 0x0400u;
    game.objects_config[45].ilght.intensity = 0x3E;
    game.objects_config[45].ilght.field_3 = 0;
    game.objects_config[23].ilght.is_dynamic = 0;
    game.objects_config[23].movement_flag = 1;
    game.objects_config[45].fall_acceleration = 10;
    game.objects_config[45].light_unaffected = 0;
    game.objects_config[45].ilght.is_dynamic = 0;
    game.objects_config[46].ilght.radius = 0x0400u;
    game.objects_config[46].ilght.intensity = 0x3E;
    game.objects_config[46].ilght.field_3 = 0;
    game.objects_config[45].movement_flag = 1;
    game.objects_config[46].fall_acceleration = 10;
    game.objects_config[46].light_unaffected = 0;
    game.objects_config[47].ilght.radius = 0x0400u;
    game.objects_config[47].ilght.intensity = 0x3E;
    game.objects_config[47].ilght.field_3 = 0;
    game.objects_config[46].ilght.is_dynamic = 0;
    game.objects_config[46].movement_flag = 1;
    game.objects_config[47].fall_acceleration = 10;
    game.objects_config[47].light_unaffected = 0;
    game.objects_config[47].ilght.is_dynamic = 0;
    game.objects_config[134].ilght.radius = 0x0400u;
    game.objects_config[134].ilght.intensity = 0x3E;
    game.objects_config[134].ilght.field_3 = 0;
    game.objects_config[47].movement_flag = 1;
    game.objects_config[134].fall_acceleration = 10;
    game.objects_config[134].light_unaffected = 0;
    game.objects_config[134].ilght.is_dynamic = 0;
    game.objects_config[87].ilght.radius = 0x0400u;
    game.objects_config[87].ilght.intensity = 0x3E;
    game.objects_config[87].ilght.field_3 = 0;
    game.objects_config[134].movement_flag = 1;
    game.objects_config[87].fall_acceleration = 10;
    game.objects_config[87].light_unaffected = 0;
    game.objects_config[88].ilght.radius = 0x0400u;
    game.objects_config[88].ilght.intensity = 0x3E;
    game.objects_config[88].ilght.field_3 = 0;
    game.objects_config[87].ilght.is_dynamic = 0;
    game.objects_config[88].fall_acceleration = 10;
    game.objects_config[88].light_unaffected = 0;
    game.objects_config[89].ilght.radius = 0x0400u;
    game.objects_config[89].ilght.intensity = 0x3E;
    game.objects_config[89].ilght.field_3 = 0;
    game.objects_config[88].ilght.is_dynamic = 0;
    game.objects_config[89].fall_acceleration = 10;
    game.objects_config[89].light_unaffected = 0;
    game.objects_config[90].ilght.radius = 0x0400u;
    game.objects_config[90].ilght.intensity = 0x3E;
    game.objects_config[90].ilght.field_3 = 0;
    game.objects_config[89].ilght.is_dynamic = 0;
    game.objects_config[90].fall_acceleration = 10;
    game.objects_config[90].light_unaffected = 0;
    game.objects_config[91].ilght.radius = 0x0400u;
    game.objects_config[91].ilght.intensity = 0x3E;
    game.objects_config[91].ilght.field_3 = 0;
    game.objects_config[90].ilght.is_dynamic = 0;
    game.objects_config[91].fall_acceleration = 10;
    game.objects_config[91].light_unaffected = 0;
    game.objects_config[92].ilght.radius = 0x0400u;
    game.objects_config[92].ilght.intensity = 0x3E;
    game.objects_config[92].ilght.field_3 = 0;
    game.objects_config[91].ilght.is_dynamic = 0;
    game.objects_config[92].fall_acceleration = 10;
    game.objects_config[92].light_unaffected = 0;
    game.objects_config[93].ilght.radius = 0x0400u;
    game.objects_config[93].ilght.intensity = 0x3E;
    game.objects_config[93].ilght.field_3 = 0;
    game.objects_config[92].ilght.is_dynamic = 0;
    game.objects_config[93].fall_acceleration = 10;
    game.objects_config[93].light_unaffected = 0;
    game.objects_config[86].ilght.radius = 0x0400u;
    game.objects_config[86].ilght.intensity = 0x3E;
    game.objects_config[86].ilght.field_3 = 0;
    game.objects_config[93].ilght.is_dynamic = 0;
    game.objects_config[86].fall_acceleration = 10;
    game.objects_config[86].light_unaffected = 0;
    game.objects_config[86].ilght.is_dynamic = 0;
    game.objects_config[109].resistant_to_nonmagic = 1;
    game.objects_config[109].movement_flag = 1;
    game.objects_config[94].movement_flag = 1;
    game.objects_config[95].movement_flag = 1;
    game.objects_config[96].movement_flag = 1;
    game.objects_config[97].movement_flag = 1;
    game.objects_config[98].movement_flag = 1;
    game.objects_config[99].movement_flag = 1;
    game.objects_config[106].movement_flag = 1;
    game.objects_config[107].movement_flag = 1;
    game.objects_config[108].movement_flag = 1;
    game.objects_config[128].fall_acceleration = 10;
    for (long i = 57; i <= 85; i++)
    {
        game.objects_config[i].movement_flag = 1;
    }
    game.objects_config[126].movement_flag = 1;
    game.objects_config[26].movement_flag = 1;
    game.objects_config[27].movement_flag = 1;
    game.objects_config[31].movement_flag = 1;
    game.objects_config[32].movement_flag = 1;
    game.objects_config[114].movement_flag = 1;
    game.objects_config[115].movement_flag = 1;
    game.objects_config[116].movement_flag = 1;
    game.objects_config[117].movement_flag = 1;
    game.objects_config[118].movement_flag = 1;
    game.objects_config[119].movement_flag = 1;
    game.objects_config[125].movement_flag = 1;

    memcpy(&gameadd.object_conf.base_config, &game.objects_config, sizeof(game.objects_config));
}

/******************************************************************************/
#ifdef __cplusplus
}
#endif<|MERGE_RESOLUTION|>--- conflicted
+++ resolved
@@ -477,9 +477,6 @@
                         COMMAND_TEXT(cmd_num), block_buf, config_textname);
                 }
                 break;
-<<<<<<< HEAD
-            case 15: // MapIcon
-=======
             case 15: // LIGHTINTENSITY
                 if (get_conf_parameter_single(buf, &pos, len, word_buf, sizeof(word_buf)) > 0)
                 {
@@ -520,8 +517,6 @@
                 }
                 break;
             case 18: // MAPICON
-                tail = buf;
->>>>>>> 00a47d68
                 if (get_conf_parameter_single(buf, &pos, len, word_buf, sizeof(word_buf)) > 0)
                 {
                     n = get_icon_id(word_buf);
