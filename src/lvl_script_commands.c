--- conflicted
+++ resolved
@@ -2101,39 +2101,11 @@
 
 static void add_heart_health_process(struct ScriptContext *context)
 {
-<<<<<<< HEAD
     PlayerNumber plyr_idx = context->player_idx;
     HitPoints healthdelta = context->value->longs[1];
     TbBool warn_on_damage = context->value->longs[2];
     
     add_heart_health(plyr_idx,healthdelta,warn_on_damage);
-=======
-    struct Thing* heartng = get_player_soul_container(context->player_idx);
-    if (!thing_is_invalid(heartng))
-    {
-        struct ObjectConfigStats* objst = get_object_model_stats(heartng->model);
-        long old_health = heartng->health;
-        long long new_health = heartng->health + context->value->longs[1];
-        if (new_health > objst->health)
-        {
-            SCRIPTDBG(7,"Player %u's calculated heart health (%I64d) is greater than maximum: %ld", heartng->owner, new_health, objst->health);
-            new_health = objst->health;
-        }
-        heartng->health = new_health;
-        TbBool warn_on_damage = (context->value->longs[2]);
-        if (warn_on_damage)
-        {
-            if (heartng->health < old_health)
-            {
-                event_create_event_or_update_nearby_existing_event(heartng->mappos.x.val, heartng->mappos.y.val, EvKind_HeartAttacked, heartng->owner, heartng->index);
-                if (is_my_player_number(heartng->owner))
-                {
-                    output_message(SMsg_HeartUnderAttack, 400);
-                }
-            }
-        }
-    }
->>>>>>> c2eac676
 }
 
 static void lock_possession_check(const struct ScriptLine* scline)
@@ -5054,26 +5026,13 @@
         {
             case 1: // speech message
             {
-<<<<<<< HEAD
-                output_message(msg_id, 0, true);
+                output_message(msg_id, 0);
                 break;
             }
             case 2: // sound effect
             {
                 play_non_3d_sample(msg_id);
                 break;
-=======
-                case 1: // speech message
-                {
-                    output_message(context->value->shorts[1], 0);
-                    break;
-                }
-                case 2: // sound effect
-                {
-                    play_non_3d_sample(context->value->shorts[1]);
-                    break;
-                }
->>>>>>> c2eac676
             }
         }
     }
@@ -5084,26 +5043,13 @@
         {
             case 1: // speech message
             {
-<<<<<<< HEAD
-                play_streamed_sample(filepath, settings.mentor_volume);
+                output_custom_message(filepath, settings.mentor_volume);
                 break;
             }
             case 2: // sound effect
             {
                 play_streamed_sample(filepath, settings.sound_volume);
                 break;
-=======
-                case 1: // speech message
-                {
-                    output_custom_message(filename, settings.mentor_volume);
-                    break;
-                }
-                case 2: // sound effect
-                {
-                    play_streamed_sample(filename, settings.sound_volume);
-                    break;
-                }
->>>>>>> c2eac676
             }
         }
     }
