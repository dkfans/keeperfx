/******************************************************************************/
// Free implementation of Bullfrog's Dungeon Keeper strategy game.
/******************************************************************************/
/** @file dungeon_data.h
 *     Header file for dungeon_data.c.
 * @par Purpose:
 *     Dungeon data structures definitions.
 * @par Comment:
 *     Just a header file - #defines, typedefs, function prototypes etc.
 * @author   Tomasz Lis
 * @date     10 Nov 2009 - 20 Jan 2010
 * @par  Copying and copyrights:
 *     This program is free software; you can redistribute it and/or modify
 *     it under the terms of the GNU General Public License as published by
 *     the Free Software Foundation; either version 2 of the License, or
 *     (at your option) any later version.
 */
/******************************************************************************/
#ifndef DK_DNGN_DATA_H
#define DK_DNGN_DATA_H

#include "bflib_basics.h"
#include "config_magic.h"
#include "config_trapdoor.h"
#include "config_terrain.h"
#include "player_computer.h"
#include "globals.h"
#include "dungeon_stats.h"
#include "engine_camera.h"
#include "thing_creature.h"
#include "thing_doors.h"
#include "room_data.h"
#include "player_data.h"
#include "map_events.h"
#include "tasks_list.h"
#include "thing_traps.h"
#include "roomspace.h"
#include "config_creature.h"
#include "power_hand.h"

#ifdef __cplusplus
extern "C" {
#endif
/******************************************************************************/
#define DUNGEONS_COUNT              5
#define DIGGER_TASK_MAX_COUNT       64
#define DUNGEON_RESEARCH_COUNT      64
#define MAX_THINGS_IN_HAND          64
#define TURN_TIMERS_COUNT           8
#define SCRIPT_FLAGS_COUNT          8
#define MAX_SOE_RADIUS              13
#define CREATURE_GUI_JOBS_COUNT     3
#define CUSTOM_BOX_COUNT            256
#define FX_LINES_COUNT              32

#define INVALID_DUNGEON (&bad_dungeon)

enum CreatureGUIJob {
    CrGUIJob_Any        =-1,
    CrGUIJob_Wandering  = 0,
    CrGUIJob_Working    = 1,
    CrGUIJob_Fighting   = 2,
};

enum DungeonCreatureTendencies {
    CrTend_None       = 0,
    CrTend_Imprison   = 1,
    CrTend_Flee       = 2,
};

enum DungeonResearchCategory {
    RsCat_None        = 0,
    RsCat_Power       = 1,
    RsCat_Room        = 2,
    RsCat_Creature    = 3,
};

enum DungeonManufactureBuildFlags {
    MnfBldF_Manufacturable = 0x01,
    MnfBldF_Built          = 0x02,
    MnfBldF_Used           = 0x04,
};

/******************************************************************************/
struct DiggerStack {
      SubtlCodedCoords stl_num;
      SpDiggerTaskType task_type;
};

struct ResearchVal {
  unsigned char rtyp;
  unsigned char rkind;
  long req_amount;
};

struct TurnTimer {
  unsigned long count;
  unsigned char state;
};

struct TrapInfo
{
    unsigned char trap_amount_offmap[TRAPDOOR_TYPES_MAX];
    unsigned char trap_amount_stored[TRAPDOOR_TYPES_MAX];
    /** Stores flag information about players manufacture of traps of specific kind. */
    unsigned char trap_build_flags[TRAPDOOR_TYPES_MAX];
    /** Amount of traps of every kind for which we can place blueprints. This include both off-map traps and on-map trap boxes.*/
    unsigned char trap_amount_placeable[TRAPDOOR_TYPES_MAX];
    /** Amount of doors of every kind which are stored in workshops. Only on-map door crates which exist in workshop are mentioned here.*/

    unsigned char door_amount_offmap[TRAPDOOR_TYPES_MAX];
    unsigned char door_amount_stored[TRAPDOOR_TYPES_MAX];
    /** Stored flag information about players manufacture of doors of specific kind. */
    unsigned char door_build_flags[TRAPDOOR_TYPES_MAX];
    /** Stored information whether player can place blueprints of doors of specific kind (actually, doors are placed instantly). */
    unsigned char door_amount_placeable[TRAPDOOR_TYPES_MAX];

};

struct BoxInfo
{
    uint8_t               activated[CUSTOM_BOX_COUNT];
};

struct ComputerInfo
{
    struct ComputerEvent events[COMPUTER_EVENTS_COUNT];
    struct ComputerCheck checks[COMPUTER_CHECKS_COUNT];
};

struct Dungeon {
    unsigned short dnheart_idx;
    struct Coord3d mappos;
    unsigned char creature_tendencies;
    unsigned char computer_enabled;
    short creatr_list_start;
    short digger_list_start;
    ThingIndex things_in_hand[MAX_THINGS_IN_HAND];
    unsigned char num_things_in_hand;
    unsigned short field_64[CREATURE_TYPES_MAX][15];
    unsigned short guijob_all_creatrs_count[CREATURE_TYPES_MAX][3];
    unsigned short guijob_angry_creatrs_count[CREATURE_TYPES_MAX][3];
    int sight_casted_gameturn;
    short sight_casted_thing_idx;
    unsigned char sight_casted_splevel;
    MapSubtlCoord sight_casted_stl_x;
    MapSubtlCoord sight_casted_stl_y;
    unsigned char soe_explored_flags[2*MAX_SOE_RADIUS][2*MAX_SOE_RADIUS];
    MapSubtlCoord cta_stl_x;
    MapSubtlCoord cta_stl_y;
    unsigned char cta_splevel;
    unsigned long cta_start_turn;
    unsigned long must_obey_turn;
    int hold_audience_cast_turn;
    int scavenge_counters_turn;
    /** Counter of creatures scavenging of each kind, zeroized and recomputed each game turn. */
    unsigned char creatures_scavenging[CREATURE_TYPES_MAX];
    /** Counter of creatures praying. */
    unsigned char creatures_praying[CREATURE_TYPES_MAX];
    unsigned char chickens_sacrificed;
    unsigned char gold_piles_sacrificed;
    unsigned char creature_sacrifice[CREATURE_TYPES_MAX];
    unsigned char creature_sacrifice_exp[CREATURE_TYPES_MAX];
    unsigned char num_active_diggers;
    unsigned char num_active_creatrs;
    unsigned char owned_creatures_of_model[CREATURE_TYPES_MAX];
    /** Total amount of rooms in possession of a player. Rooms which can never be built are not counted. */
    unsigned char total_rooms;
    unsigned short total_doors;
    unsigned short total_area;
    unsigned short total_creatures_left;
    int doors_destroyed;
    short room_manage_area;
    short creatures_scavenged[CREATURE_TYPES_MAX];
    short creatures_scavenge_gain;
    short creatures_scavenge_lost;
    long scavenge_turn_points[CREATURE_TYPES_MAX];
    short scavenge_targets[CREATURE_TYPES_MAX];
    int creature_max_level[CREATURE_TYPES_MAX];
    unsigned short creatures_annoyed;
    unsigned short battles_lost;
    unsigned short battles_won;
    /** Amount of room tiles a player had which were destroyed (vandalized or damaged by enemy). */
    unsigned short rooms_destroyed;
    unsigned short spells_stolen;
    unsigned short times_broken_into;
    unsigned short gold_pots_stolen;
    int last_entrance_generation_gameturn;
    int turns_between_entrance_generation;
    int last_research_complete_gameturn;
    int manage_score;
    int total_score;
    unsigned long max_gameplay_score;
    short times_breached_dungeon;
    short highest_task_number;
    int total_money_owned;
    int offmap_money_owned;
    short hates_player[DUNGEONS_COUNT];
    struct MapTask task_list[MAPTASKS_COUNT];
    int task_count;
    unsigned char owner;
    int camera_deviate_quake;
    int camera_deviate_jump;
    long score;
    struct ResearchVal research[DUNGEON_RESEARCH_COUNT];
    int current_research_idx;
    unsigned char research_num;
    /** How many creatures are force-enabled for each kind.
     * Force-enabled creature can come from portal without additional conditions,
     * but only until dungeon has up to given amount of their kind. */
    unsigned char creature_force_enabled[CREATURE_TYPES_MAX];
    /** Defines whether a creature of each kind is allowed to come from portal.
     * Allowed creatures can join a dungeon if whether attraction condition is met
     * or force-enabled amount isn't reached. */
    unsigned char creature_allowed[CREATURE_TYPES_MAX];
    unsigned char magic_level[POWER_TYPES_MAX];
    unsigned char magic_resrchable[POWER_TYPES_MAX];
    struct TurnTimer turn_timers[TURN_TIMERS_COUNT];
    long max_creatures_attracted;
    unsigned char heart_destroy_state;
    long heart_destroy_turn;
    struct Coord3d essential_pos;
    struct DiggerStack digger_stack[DIGGER_TASK_MAX_COUNT];
    unsigned long digger_stack_update_turn;
    unsigned long digger_stack_length;
    unsigned char visible_event_idx;
    /** Array with battle indexes with the battles currently visible in fight event message */
    unsigned char visible_battles[3];
    short zoom_annoyed_creature_idx;
    long total_experience_creatures_gained;
    long total_research_points;
    long total_manufacture_points;
    long manufacture_progress;
    unsigned char manufacture_class;
    unsigned char manufacture_kind;
    long turn_last_manufacture;
    long manufacture_level;
    long research_progress;
    struct LevelStats lvstats;
    struct CreatureStorage dead_creatures[DEAD_CREATURES_MAX_COUNT];
    long dead_creatures_count;
    long dead_creature_idx;
    /** Contains map event index or each even button visible on screen. */
    unsigned char event_button_index[EVENT_BUTTONS_COUNT+1];
    unsigned short tortured_creatures[CREATURE_TYPES_MAX];
    unsigned char bodies_rotten_for_vampire;
    long portal_scavenge_boost;
    /** Stores how many creatures of each kind of has joined the dungeon during the level.
     * Values are saturated at 255. */
    unsigned char creature_models_joined[CREATURE_TYPES_MAX];
    unsigned long fights_num;
    unsigned char research_override; // could be easily changed into flags..
    int last_creature_dropped_gameturn;
    unsigned char devastation_centr_x;
    unsigned char devastation_centr_y;
    unsigned long devastation_turn;
    long creatures_total_pay;
unsigned short gold_hoard_for_pickup;
unsigned long gold_pickup_amount;
    /** Index of last creature picked up of given model. */
    unsigned short selected_creatures_of_model[CREATURE_TYPES_MAX];
    /** Index of last creature picked up of given GUI Job. */
    unsigned short selected_creatures_of_gui_job[CREATURE_GUI_JOBS_COUNT];
    unsigned char texture_pack;
<<<<<<< HEAD
    unsigned char color_idx;
    };

#pragma pack()

struct TrapInfo
{
    unsigned char trap_amount_offmap[TRAPDOOR_TYPES_MAX];
    unsigned char trap_amount_stored[TRAPDOOR_TYPES_MAX];
    /** Stores flag information about players manufacture of traps of specific kind. */
    unsigned char trap_build_flags[TRAPDOOR_TYPES_MAX];
    /** Amount of traps of every kind for which we can place blueprints. This include both off-map traps and on-map trap boxes.*/
    unsigned char trap_amount_placeable[TRAPDOOR_TYPES_MAX];
    /** Amount of doors of every kind which are stored in workshops. Only on-map door crates which exist in workshop are mentioned here.*/

    unsigned char door_amount_offmap[TRAPDOOR_TYPES_MAX];
    unsigned char door_amount_stored[TRAPDOOR_TYPES_MAX];
    /** Stored flag information about players manufacture of doors of specific kind. */
    unsigned char door_build_flags[TRAPDOOR_TYPES_MAX];
    /** Stored information whether player can place blueprints of doors of specific kind (actually, doors are placed instantly). */
    unsigned char door_amount_placeable[TRAPDOOR_TYPES_MAX];

};

struct BoxInfo
{
    uint8_t               activated[CUSTOM_BOX_COUNT];
};

struct ComputerInfo
{
    struct ComputerEvent events[COMPUTER_EVENTS_COUNT];
    struct ComputerCheck checks[COMPUTER_CHECKS_COUNT];
};

struct DungeonAdd
{
=======
>>>>>>> 915c4eb5
    struct TrapInfo       mnfct_info;
    struct BoxInfo        box_info;
    struct Coord3d        last_combat_location;
    int                   creature_awarded[CREATURE_TYPES_MAX];
    unsigned char         creature_entrance_level;
    unsigned long         evil_creatures_converted;
    unsigned long         good_creatures_converted;
    unsigned long         creatures_transferred;
    unsigned long         traps_sold;
    unsigned long         doors_sold;
    unsigned long         manufacture_gold;
    long                  creatures_total_backpay;
    long                  cheaper_diggers;
    struct ComputerInfo   computer_info;
    long                  event_last_run_turn[EVENT_KIND_COUNT];
    long                  script_flags[SCRIPT_FLAGS_COUNT];
    unsigned short        room_kind[TERRAIN_ITEMS_MAX];
    unsigned char         room_buildable[TERRAIN_ITEMS_MAX];
    unsigned char         room_resrchable[TERRAIN_ITEMS_MAX];
    unsigned char         room_slabs_count[TERRAIN_ITEMS_MAX+1];
    unsigned short        backup_heart_idx;
    unsigned short        free_soul_idx;
    struct HandRule       hand_rules[CREATURE_TYPES_MAX][HAND_RULE_SLOTS_COUNT];
};
/******************************************************************************/
extern struct Dungeon bad_dungeon;
/******************************************************************************/
struct Dungeon *get_players_num_dungeon_f(long plyr_idx,const char *func_name);
struct Dungeon *get_players_dungeon_f(const struct PlayerInfo *player,const char *func_name);
struct Dungeon *get_dungeon_f(PlayerNumber plyr_num,const char *func_name);
#define get_players_num_dungeon(plyr_idx) get_players_num_dungeon_f(plyr_idx,__func__)
#define get_players_dungeon(player) get_players_dungeon_f(player,__func__)
#define get_dungeon(plyr_idx) get_dungeon_f(plyr_idx,__func__)
#define get_my_dungeon() get_players_num_dungeon_f(my_player_number,__func__)

TbBool dungeon_invalid(const struct Dungeon *dungeon);

void clear_dungeons(void);
void init_dungeons(void);

void decrease_dungeon_area(PlayerNumber plyr_idx, long value);
void increase_room_area(PlayerNumber plyr_idx, long value);
void decrease_room_area(PlayerNumber plyr_idx, long value);
void increase_dungeon_area(PlayerNumber plyr_idx, long value);
TbBool mark_creature_joined_dungeon(struct Thing *creatng);

void player_add_offmap_gold(PlayerNumber plyr_idx, GoldAmount value);

void init_dungeons_essential_position(void);
const struct Coord3d *dungeon_get_essential_pos(PlayerNumber plyr_idx);
TbBool player_has_heart(PlayerNumber plyr_idx);
struct Thing *get_player_soul_container(PlayerNumber plyr_idx);

TbBool player_has_room_of_role(PlayerNumber plyr_idx, RoomRole rrole);
TbBool dungeon_has_room(const struct Dungeon *dungeon, RoomKind rkind);
TbBool dungeon_has_room_of_role(const struct Dungeon *dungeon, RoomRole rrole);
long count_player_slabs_of_rooms_with_role(PlayerNumber plyr_idx, RoomRole rrole);

TbBool set_creature_tendencies(struct PlayerInfo *player, unsigned short tend_type, TbBool val);
TbBool toggle_creature_tendencies(struct PlayerInfo *player, unsigned short tend_type);
TbBool player_creature_tends_to(PlayerNumber plyr_idx, unsigned short tend_type);

TbBool set_trap_buildable_and_add_to_amount(PlayerNumber plyr_idx, ThingModel trap_kind, long buildable, long amount);
TbBool set_door_buildable_and_add_to_amount(PlayerNumber plyr_idx, ThingModel door_kind, long buildable, long amount);
TbBool dungeon_has_any_buildable_traps(struct Dungeon *dungeon);
TbBool dungeon_has_any_buildable_doors(struct Dungeon *dungeon);

TbBool restart_script_timer(PlayerNumber plyr_idx, long timer_id);
TbBool set_script_flag(PlayerNumber plyr_idx, long flag_id, long value);
void add_to_script_timer(PlayerNumber plyr_idx, unsigned char timer_id, long value);

/******************************************************************************/
#ifdef __cplusplus
}
#endif
#endif<|MERGE_RESOLUTION|>--- conflicted
+++ resolved
@@ -262,46 +262,7 @@
     /** Index of last creature picked up of given GUI Job. */
     unsigned short selected_creatures_of_gui_job[CREATURE_GUI_JOBS_COUNT];
     unsigned char texture_pack;
-<<<<<<< HEAD
     unsigned char color_idx;
-    };
-
-#pragma pack()
-
-struct TrapInfo
-{
-    unsigned char trap_amount_offmap[TRAPDOOR_TYPES_MAX];
-    unsigned char trap_amount_stored[TRAPDOOR_TYPES_MAX];
-    /** Stores flag information about players manufacture of traps of specific kind. */
-    unsigned char trap_build_flags[TRAPDOOR_TYPES_MAX];
-    /** Amount of traps of every kind for which we can place blueprints. This include both off-map traps and on-map trap boxes.*/
-    unsigned char trap_amount_placeable[TRAPDOOR_TYPES_MAX];
-    /** Amount of doors of every kind which are stored in workshops. Only on-map door crates which exist in workshop are mentioned here.*/
-
-    unsigned char door_amount_offmap[TRAPDOOR_TYPES_MAX];
-    unsigned char door_amount_stored[TRAPDOOR_TYPES_MAX];
-    /** Stored flag information about players manufacture of doors of specific kind. */
-    unsigned char door_build_flags[TRAPDOOR_TYPES_MAX];
-    /** Stored information whether player can place blueprints of doors of specific kind (actually, doors are placed instantly). */
-    unsigned char door_amount_placeable[TRAPDOOR_TYPES_MAX];
-
-};
-
-struct BoxInfo
-{
-    uint8_t               activated[CUSTOM_BOX_COUNT];
-};
-
-struct ComputerInfo
-{
-    struct ComputerEvent events[COMPUTER_EVENTS_COUNT];
-    struct ComputerCheck checks[COMPUTER_CHECKS_COUNT];
-};
-
-struct DungeonAdd
-{
-=======
->>>>>>> 915c4eb5
     struct TrapInfo       mnfct_info;
     struct BoxInfo        box_info;
     struct Coord3d        last_combat_location;
