--- conflicted
+++ resolved
@@ -27,7 +27,7 @@
 extern "C" {
 #endif
 /******************************************************************************/
-/******************************************************************************/
+
 #pragma pack(1)
 #define INFINITE_CHARGES 255
 
@@ -67,43 +67,8 @@
 
 struct Thing;
 
-<<<<<<< HEAD
-/** Also see TrapConfigStats
-*/
-struct TrapStats {
-    HitPoints health;
-    unsigned long sprite_anim_idx;
-    unsigned long recharge_sprite_anim_idx;
-    unsigned long attack_sprite_anim_idx;
-    unsigned long sprite_size_max;
-    unsigned char unanimated;
-    unsigned long anim_speed;
-    unsigned char unshaded;
-    unsigned char transparency_flag; // Transparency in lower 2 bits.
-    unsigned char random_start_frame;
-    short size_xy;
-    short size_z;
-    unsigned char trigger_type;
-    unsigned char activation_type;
-    unsigned short created_itm_model; // Shot model, effect model, slab kind.
-    unsigned char hit_type;
-    short light_radius; // Creates light if not null.
-    unsigned char light_intensity;
-    unsigned char light_flag;
-    struct ComponentVector shotvector;
-    unsigned short shot_shift_x;
-    unsigned short shot_shift_y;
-    unsigned short shot_shift_z;
-    unsigned short initial_delay; // Trap is placed on reload phase, value in game turns.
-    unsigned char detect_invisible;
-    TbBool remove_once_depleted;
-};
+#pragma pack()
 
-=======
->>>>>>> 628de770
-/******************************************************************************/
-
-#pragma pack()
 /******************************************************************************/
 TbBool slab_has_trap_on(MapSlabCoord slb_x, MapSlabCoord slb_y);
 TbBool slab_has_sellable_trap_on(MapSlabCoord slb_x, MapSlabCoord slb_y);
