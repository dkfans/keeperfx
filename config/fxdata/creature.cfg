--- conflicted
+++ resolved
@@ -836,11 +836,7 @@
 FPInstantCast = 0
 ForceVisibility = 0
 TooltipTextID = 257
-<<<<<<< HEAD
-SymbolSprites = 548
-=======
 SymbolSprites = 564
->>>>>>> d68c698b
 Graphics = ATTACK
 RangeMin = 768
 RangeMax = MAX
