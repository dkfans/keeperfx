--- conflicted
+++ resolved
@@ -47,117 +47,15 @@
 #endif
 /******************************************************************************/
 
-<<<<<<< HEAD
-static float phase_of_moon;
-static long net_number_of_levels;
-static struct NetLevelDesc net_level_desc[100];
-static const char keeper_config_file[]="keeperfx.cfg";
-
-char cmd_char = '!';
-unsigned short AtmosRepeat = 1013;
-unsigned short AtmosStart = 1014;
-unsigned short AtmosEnd = 1034;
-TbBool AssignCpuKeepers = 0;
-struct InstallInfo install_info;
-char keeper_runtime_directory[152];
-short api_enabled = false;
-uint16_t api_port = 5599;
-TbBool exit_on_lua_error = false;
-
-/**
- * Language 3-char abbreviations.
- * These are selected from ISO 639-2/B naming standard.
- */
-const struct NamedCommand lang_type[] = {
-  {"ENG", Lang_English},
-  {"FRE", Lang_French},
-  {"GER", Lang_German},
-  {"ITA", Lang_Italian},
-  {"SPA", Lang_Spanish},
-  {"SWE", Lang_Swedish},
-  {"POL", Lang_Polish},
-  {"DUT", Lang_Dutch},
-  {"HUN", Lang_Hungarian},
-  {"KOR", Lang_Korean},
-  {"DAN", Lang_Danish},
-  {"NOR", Lang_Norwegian},
-  {"CZE", Lang_Czech},
-  {"ARA", Lang_Arabic},
-  {"RUS", Lang_Russian},
-  {"JPN", Lang_Japanese},
-  {"CHI", Lang_ChineseInt}, // Simplified Chinese
-  {"CHT", Lang_ChineseTra}, // Traditional Chinese (not from ISO 639-2/B)
-  {"POR", Lang_Portuguese},
-  {"HIN", Lang_Hindi},
-  {"BEN", Lang_Bengali},
-  {"JAV", Lang_Javanese},
-  {"LAT", Lang_Latin}, // Classic Latin
-  {NULL,  Lang_Unset},
-  };
-
-const struct NamedCommand scrshot_type[] = {
-  {"PNG", 1},
-  {"BMP", 2},
-  {NULL,  0},
-  };
-
-const struct NamedCommand atmos_volume[] = {
-  {"LOW",     64},
-  {"MEDIUM", 128},
-  {"HIGH",   255},
-  {NULL,  0},
-  };
-=======
 /** Line number, used when loading text files. */
 unsigned long text_line_number;
->>>>>>> cf964bd6
-
-
-<<<<<<< HEAD
-const struct NamedCommand conf_commands[] = {
-  {"INSTALL_PATH",         1},
-  {"INSTALL_TYPE",         2},
-  {"LANGUAGE",             3},
-  {"KEYBOARD",             4},
-  {"SCREENSHOT",           5},
-  {"FRONTEND_RES",         6},
-  {"INGAME_RES",           7},
-  {"CENSORSHIP",           8},
-  {"POINTER_SENSITIVITY",  9},
-  {"ATMOSPHERIC_SOUNDS",  10},
-  {"ATMOS_VOLUME",        11},
-  {"ATMOS_FREQUENCY",     12},
-  {"ATMOS_SAMPLES",       13},
-  {"RESIZE_MOVIES",       14},
-  {"MUSIC_TRACKS",        15},
-  {"FREEZE_GAME_ON_FOCUS_LOST"     , 17},
-  {"UNLOCK_CURSOR_WHEN_GAME_PAUSED", 18},
-  {"LOCK_CURSOR_IN_POSSESSION"     , 19},
-  {"PAUSE_MUSIC_WHEN_GAME_PAUSED"  , 20},
-  {"MUTE_AUDIO_ON_FOCUS_LOST"      , 21},
-  {"DISABLE_SPLASH_SCREENS"        , 22},
-  {"SKIP_HEART_ZOOM"               , 23},
-  {"CURSOR_EDGE_CAMERA_PANNING"    , 24},
-  {"DELTA_TIME"                    , 25},
-  {"CREATURE_STATUS_SIZE"          , 26},
-  {"MAX_ZOOM_DISTANCE"             , 27},
-  {"DISPLAY_NUMBER"                , 28},
-  {"MUSIC_FROM_DISK"               , 29},
-  {"HAND_SIZE"                     , 30},
-  {"LINE_BOX_SIZE"                 , 31},
-  {"COMMAND_CHAR"                  , 32},
-  {"API_ENABLED"                   , 33},
-  {"API_PORT"                      , 34},
-  {"EXIT_ON_LUA_ERROR"             , 35},
-  {NULL,                   0},
-  };
-=======
+
+
 /******************************************************************************/
 #ifdef __cplusplus
 }
 #endif
 /******************************************************************************/
->>>>>>> cf964bd6
 
 const struct NamedCommand logicval_type[] = {
   {"ENABLED",  1},
@@ -959,27 +857,6 @@
             (*pos) += par_len+1;
             return commands[i].num;
           }
-<<<<<<< HEAD
-          break;
-      case 35: // EXIT_ON_LUA_ERROR
-          i = recognize_conf_parameter(buf,&pos,len,logicval_type);
-          if (i <= 0)
-          {
-              CONFWRNLOG("Couldn't recognize \"%s\" command parameter in %s file.",
-                COMMAND_TEXT(cmd_num),config_textname);
-            break;
-          }
-          exit_on_lua_error = (i == 1);
-          break;
-      case ccr_comment:
-          break;
-      case ccr_endOfFile:
-          break;
-      default:
-          CONFWRNLOG("Unrecognized command in %s file.",config_textname);
-          break;
-=======
->>>>>>> cf964bd6
       }
       i++;
   }
