--- conflicted
+++ resolved
@@ -153,7 +153,6 @@
         PckA_LoadViewType,//120
         PckA_PlyrMsgChar    =  121,
         PckA_PlyrMsgClear,
-<<<<<<< HEAD
         PckA_LandView,
         PckA_TortureView,
         PckA_Frontmenu, //125
@@ -181,8 +180,7 @@
         PckA_UpdateThing,
         PckA_StartCombat,
         PckA_ProbeThing,
-        PckA_KilledCreature //150
-=======
+        PckA_KilledCreature, //150
         PckA_DirectCtrlDragDrop,
         PckA_CheatPlaceTerrain,
         PckA_CheatMakeCreature,
@@ -201,7 +199,6 @@
         PckA_SetFirstPersonDigMode,
         PckA_SwitchTeleportDest,
         PckA_SelectFPPickup
->>>>>>> d522feb0
 };
 
 /** Packet flags for non-action player operation. */
@@ -238,7 +235,6 @@
 };
 
 enum ChecksumKind {
-<<<<<<< HEAD
   CKS_Action = 0,
   CKS_Players,
   CKS_Creatures_1,
@@ -260,22 +256,6 @@
   AP_PlusTwo      = 0x04, // It is two shorts bigger than big
   AP_PlusSix      = 0x08, // Another 6 short
 };
-=======
-    CKS_Action = 0,
-    CKS_Players,
-    CKS_Creatures_1,
-    CKS_Creatures_2,
-    CKS_Creatures_3,
-    CKS_Creatures_4,
-    CKS_Creatures_5,  // Heroes
-    CKS_Creatures_6,  // Neutral
-    CKS_Things, //Objects, Traps, Shots etc
-    CKS_Effects,
-    CKS_Rooms,
-    CKS_MAX
-};
-
->>>>>>> d522feb0
 #define PCtr_LBtnAnyAction (PCtr_LBtnClick | PCtr_LBtnHeld | PCtr_LBtnRelease)
 #define PCtr_RBtnAnyAction (PCtr_RBtnClick | PCtr_RBtnHeld | PCtr_RBtnRelease)
 #define PCtr_HeldAnyButton (PCtr_LBtnHeld | PCtr_RBtnHeld)
@@ -300,11 +280,7 @@
     short pos_x; //! Mouse Cursor Position X
     short pos_y; //! Mouse Cursor Position Y
     unsigned short control_flags;
-<<<<<<< HEAD
-    unsigned char additional_packet_values;
-=======
     unsigned char additional_packet_values; // uses the flags and values from TbPacketAddValues
->>>>>>> d522feb0
 };
 
 struct PacketSaveHead { // sizeof=0xF (15)
@@ -318,7 +294,6 @@
     TbBool chksum_available; // if needed, this can be replaced with flags
 };
 
-<<<<<<< HEAD
 struct SmallActionPacket
 {
     unsigned char action; //! Action kind performed by the player which owns this packet
@@ -342,17 +317,11 @@
     // TODO list of units, some spell flags etc.
 };
 
-=======
->>>>>>> d522feb0
 struct PacketEx
 {
     struct Packet packet;
     TbBigChecksum sums[CKS_MAX];
 };
-<<<<<<< HEAD
-=======
-
->>>>>>> d522feb0
 #pragma pack()
 /******************************************************************************/
 /******************************************************************************/
@@ -360,7 +329,6 @@
 struct PacketEx *get_packet_ex(long plyr_idx);
 struct PacketEx *get_packet_ex_direct(long pckt_idx);
 unsigned char get_players_packet_action(struct PlayerInfo *player);
-<<<<<<< HEAD
 void set_packet_control(struct PacketEx *pckt, unsigned long flag);
 // This function should create a "large" packet
 struct PacketEx *create_outgoing_input_packet();
@@ -372,17 +340,6 @@
 void set_players_packet_position(struct PacketEx *pckt, long x, long y, unsigned char context);
 
 void set_packet_pause_toggle(struct PacketEx *);
-=======
-void unset_packet_control(struct Packet *pckt, unsigned long flag);
-void unset_players_packet_control(struct PlayerInfo *player, unsigned long flag);
-void set_players_packet_position(struct Packet *pckt, long x, long y, unsigned char context);
-void set_packet_pause_toggle(void);
-TbBool process_dungeon_control_packet_clicks(long idx);
-TbBool process_players_dungeon_control_packet_action(long idx);
-void process_players_creature_control_packet_control(long idx);
-void process_players_creature_passenger_packet_action(long idx);
-void process_players_creature_control_packet_action(long idx);
->>>>>>> d522feb0
 void process_frontend_packets(void);
 void process_pause_packet(long a1, long a2);
 void process_quit_packet(struct PlayerInfo *player, short complete_quit);
@@ -401,14 +358,11 @@
 
 struct Room *keeper_build_room(long stl_x,long stl_y,long plyr_idx,long rkind);
 TbBool player_sell_room_at_subtile(long plyr_idx, long stl_x, long stl_y);
-<<<<<<< HEAD
 
 #define SHIFT_CHECKSUM(X) {X = (X << 1) | (X >> 31);}
 void player_packet_checksum_add(PlayerNumber plyr_idx, TbBigChecksum sum, enum ChecksumKind kind);
 
-=======
 void set_tag_untag_mode(PlayerNumber plyr_idx, MapSubtlCoord stl_x, MapSubtlCoord stl_y);
->>>>>>> d522feb0
 /******************************************************************************/
 #ifdef __cplusplus
 }
