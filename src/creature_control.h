/******************************************************************************/
// Free implementation of Bullfrog's Dungeon Keeper strategy game.
/******************************************************************************/
/** @file creature_control.h
 *     Header file for creature_control.c.
 * @par Purpose:
 *     CreatureControl structure support functions.
 * @par Comment:
 *     Just a header file - #defines, typedefs, function prototypes etc.
 * @author   Tomasz Lis
 * @date     23 Apr 2009 - 16 May 2009
 * @par  Copying and copyrights:
 *     This program is free software; you can redistribute it and/or modify
 *     it under the terms of the GNU General Public License as published by
 *     the Free Software Foundation; either version 2 of the License, or
 *     (at your option) any later version.
 */
/******************************************************************************/
#ifndef DK_CRTRCTRL_H
#define DK_CRTRCTRL_H

#include "bflib_basics.h"
#include "globals.h"

#include "ariadne.h"
#include "creature_graphics.h"
#include "creature_groups.h"
#include "thing_creature.h"
#include "thing_stats.h"

#ifdef __cplusplus
extern "C" {
#endif

#define CREATURE_TYPES_MAX 128
#define CREATURE_STATES_MAX 256

#define MAX_SIZEXY            768
/** Max amount of spells casted at the creature at once. */
#define CREATURE_MAX_SPELLS_CASTED_AT 5
/** Number of possible melee combat opponents. */
#define COMBAT_MELEE_OPPONENTS_LIMIT       4
/** Number of possible range combat opponents. */
#define COMBAT_RANGED_OPPONENTS_LIMIT      4
/** Amount of instances. */
/** Max amount of rooms needed for a creature to be attracted to a dungeon. */
#define ENTRANCE_ROOMS_COUNT               3
#define INSTANCE_TYPES_MAX 2000
#define LAIR_ENEMY_MAX 5

#define INVALID_CRTR_CONTROL (game.persons.cctrl_lookup[0])
/******************************************************************************/
#pragma pack(1)

struct Thing;
struct PlayerInfo;

enum CreatureSoundTypes {
    CrSnd_None      = 0,
    CrSnd_Hurt      = 1,
    CrSnd_Hit       = 2,
    CrSnd_Happy     = 3,
    CrSnd_Sad       = 4,
    CrSnd_Hang      = 5,
    CrSnd_Drop      = 6,
    CrSnd_Torture   = 7,
    CrSnd_Slap      = 8,
    CrSnd_Die       = 9,
    CrSnd_Foot      = 10,
    CrSnd_Fight     = 11,
    CrSnd_Piss      = 12,
};

enum CreatureControlFlags {
    CCFlg_Exists        = 0x01,
    CCFlg_NoCompControl = 0x02,
    CCFlg_PreventDamage = 0x04,
    CCFlg_Unknown08     = 0x08,
    CCFlg_Unknown10     = 0x10,
    CCFlg_IsInRoomList  = 0x20,
    CCFlg_Unknown40     = 0x40,
    CCFlg_Unknown80     = 0x80,
};

/* The creature will not move if any of these flags are set. */
enum CreatureControlSpells {
    CCSpl_ChickenRel    = 0x01, // This is something related to chicken spell, but the spell itself is CSAfF_Chicken.
    CCSpl_Freeze        = 0x02, // Related to CSAfF_Freeze.
    CCSpl_Teleport      = 0x04, // Related to CSAfF_Teleport.
};

enum CreatureControlMoodFlags {
    CCMoo_None          = 0x00,
    CCMoo_Angry         = 0x01,
    CCMoo_Livid         = 0x02,
};

enum CreatureCombatFlags {
    CmbtF_Melee         = 0x01,
    CmbtF_Ranged        = 0x02,
    CmbtF_Waiting       = 0x04,
    CmbtF_ObjctFight    = 0x08,
    CmbtF_DoorFight     = 0x10,
    CmbtF_Unknown20     = 0x20,
    CmbtF_Unknown40     = 0x40,
    CmbtF_Unknown80     = 0x80,
};

enum CreatureAngerReasons {
    AngR_None = 0,
    AngR_NotPaid,
    AngR_Hungry,
    AngR_NoLair,
    AngR_Other,
    AngR_ListEnd,
};

enum CreatureCombatStates {
    CmbtSt_Unset = 0,
    CmbtSt_Waiting,
    CmbtSt_Ranged,
    CmbtSt_Melee,
};

enum ObjectCombatStates {
    ObjCmbtSt_Unset = 0,
    ObjCmbtSt_Melee,
    ObjCmbtSt_Ranged,
    ObjCmbtSt_MeleeSnipe,
    ObjCmbtSt_RangedSnipe,
};

struct CastedSpellData {
    SpellKind spkind;
    GameTurnDelta duration;
    CrtrExpLevel caster_level;
    PlayerNumber caster_owner;
};

struct CreatureControl {
    CctrlIndex index;
    unsigned char flgfield_1;
    unsigned char flgfield_2;
    unsigned char combat_flags;
    unsigned char party_objective;
    unsigned long wait_to_turn;
    short distance_to_destination;
    ThingIndex opponents_melee[COMBAT_MELEE_OPPONENTS_LIMIT];
    ThingIndex opponents_ranged[COMBAT_RANGED_OPPONENTS_LIMIT];
    unsigned char opponents_melee_count;
    unsigned char opponents_ranged_count;
    ThingIndex players_prev_creature_idx;
    ThingIndex players_next_creature_idx;
    unsigned short slap_turns;
    unsigned char explevel;
    long exp_points;
    long prev_exp_points;
    struct Coord3d moveto_pos;
    long hunger_level;
    long temple_cure_gameturn;
    unsigned char hunger_amount;
    unsigned char hunger_loss;
    long thought_bubble_last_turn_drawn;
    unsigned char thought_bubble_display_timer;
    unsigned char paydays_owed;
    char paydays_advanced;
    long annoy_untrained_turn;
    unsigned long last_roar_turn;
   /** The game enumerates the elements of annoyance array periodically and looks for the highest value.
    * When the highest value is above CreatureStats->annoy_level, the creature becomes angry/livid,
    * depending on how high the highest value is.
    */
    long annoyance_level[5];
    unsigned char mood_flags;
unsigned char sound_flag;
    /** Lair room index, that is the room which holds creature's lair object. */
    unsigned short lair_room_id;
    /** Lair object thing index. */
    unsigned short lairtng_idx;
    /** Index of a thing being dragged by the creature, or index of a thing which is dragging this thing.
     *  Specific case is determined by flags. */
    short dragtng_idx;
    ThingIndex arming_thing_id;
    ThingIndex pickup_object_id;
    ThingIndex pickup_creature_id;
    unsigned short next_in_group;
    unsigned short prev_in_group;
    unsigned long group_info;// offset 7A
    short last_work_room_id;
    /** Work room index, used when creature is working in a room. */
    short work_room_id;
    /** Target room index, used when creature is moving to a room or is attacking a room. */
    short target_room_id;
    long turns_at_job;
    short blocking_door_id;
    unsigned char move_flags;
// Hard to tell where exactly, but somewhere here a kind-specific, job-specific or owner-specific data starts
  union {
  struct {
    char target_plyr_idx;
    PlayerBitFlags player_broken_into_flags;
    long long_8B;
    unsigned char byte_8F;
    SubtlCodedCoords member_pos_stl[5];
  } party;
  struct {
    long stack_update_turn;
    SubtlCodedCoords working_stl;
    SubtlCodedCoords task_stl;
    unsigned short task_idx;
    unsigned char consecutive_reinforcements;
    unsigned char last_did_job;
    unsigned char task_stack_pos;
    unsigned short task_repeats;
  } digger;
  struct {
    short countdown;
    MapSubtlCoord stl_x;
    MapSubtlCoord stl_y;
  } patrol;
  struct {
    char sbyte_89;
    unsigned char hero_gate_creation_turn;
    TbBool byte_8B;
    TbBool byte_8C;
    long look_for_enemy_dungeon_turn;
    long wait_time;
  } hero;
  struct {
    char sbyte_89_unused;
    unsigned char unused;
    TbBool byte_8B;
    TbBool byte_8C;
  } unknown;
  };

  union {
  struct {
    GameTurn start_gameturn;
    GameTurn gameturn_9Ex;
    GameTurn gameturn_A2x;
    ThingIndex assigned_torturer;
    unsigned char vis_state;
  } tortured;
  struct {
    GameTurn start_gameturn;
  } idle;
  struct {
    unsigned char job_stage;
    unsigned char effect_id;
    PlayerNumber previous_owner;
    MapSubtlCoord stl_9D_x;
    MapSubtlCoord stl_9D_y;
  } scavenge;
  struct {
    unsigned char mode;// offset 9A
    unsigned char train_timeout;
    MapSubtlCoord pole_stl_x;
    MapSubtlCoord pole_stl_y;
    unsigned char search_timeout;
    short partner_idx;
    long partner_creation;
  } training;
  struct {
    GameTurn seen_enemy_turn;
    long battle_enemy_crtn;
    ThingIndex battle_enemy_idx;
    ThingIndex seen_enemy_idx;
    unsigned char state_id;
    unsigned char attack_type;
    unsigned char seen_enemy_los;
  } combat;
  struct {
    GameTurn start_gameturn;
    GameTurn last_mood_sound_turn;
  } imprison;
  struct {
    unsigned char byte_9A;
    unsigned char swing_weapon_counter;
    MapSubtlCoord stl_x;
    MapSubtlCoord stl_y;
    unsigned char byte_9E;
  } workshop;
  struct {
    ThingIndex foodtng_idx;
  } eating;
  struct {
    unsigned char job_stage;
    long random_thinking_angle;
  } research;
  struct {
    short enemy_idx;
    GameTurn enemy_creation_turn;
    GameTurn turn_looked_for_enemy;
  } seek_enemy;
  struct {
    GameTurn last_mood_sound_turn;
  }mood;
  struct {
    unsigned char persuade_count;
  }persuade;
  struct {
    RoomIndex room_idx;
  }evacuate;
  struct {
    short word_9A;
    short word_9C;
  }sacrifice;
  struct {
    unsigned char byte_9A;
  }mad_psycho;

  struct {
    unsigned char byte_9A;
  }unknown_state;



  };
    unsigned char fight_til_death;
    TbBool field_AA;
    TbBool called_to_arms;
    TbBool exp_level_up;
    unsigned char stateblock_flags;
    unsigned long spell_flags;
    short force_visible;
    unsigned char frozen_on_hit;
    long last_piss_turn;
    unsigned char disease_caster_plyridx;
    MapSubtlCoord teleport_x;
    MapSubtlCoord teleport_y;
    unsigned short corpse_to_piss_on;
    struct CoordDelta3d moveaccel;
    unsigned char bloody_footsteps_turns;
    short kills_num;
    short max_speed;
    HitPoints max_health;
    short move_speed;
    short orthogn_speed;
    short roll;
    unsigned long anim_time;
    CrInstance instance_id;
    TbBool inst_repeat;
    unsigned short inst_turn;
    unsigned short inst_action_turns; /* Turn when instance should be fired*/
    unsigned short inst_total_turns;
    unsigned short targtng_idx;
    MapSubtlCoord targtstl_x;
    MapSubtlCoord targtstl_y;
    unsigned long instance_use_turn[INSTANCE_TYPES_MAX];
    TbBool instance_available[INSTANCE_TYPES_MAX];
    unsigned short instance_anim_step_turns;
    SubtlCodedCoords collided_door_subtile;
    char fighting_player_idx;
    ThingModel shot_model;
    struct CastedSpellData casted_spells[CREATURE_MAX_SPELLS_CASTED_AT];
    /** Current active skill instance. */
    CrInstance active_instance_id;
    char head_bob;
    struct Navigation navi;
    /* Creature movement path data. */
    struct Ariadne arid;
    /* State backup when a creature temporarily changes its state due to being slapped. */
    unsigned char active_state_bkp;
    /* State backup when a creature temporarily changes its state due to being slapped. */
    unsigned char continue_state_bkp;
    unsigned char cowers_from_slap_turns;
    short conscious_back_turns;
    short countdown; // signed
    unsigned short damage_wall_coords;
    unsigned char joining_age;
    unsigned char blood_type;
    char creature_name[CREATURE_NAME_MAX];
    struct Coord3d flee_pos;
    long flee_start_turn;
    struct MemberPos followers_pos[GROUP_MEMBERS_COUNT];
    unsigned short next_in_room;
    unsigned short prev_in_room;
    EffectOrEffElModel spell_aura;
    GameTurnDelta spell_aura_duration;
    unsigned short job_assigned;
    unsigned short spell_tngidx_armour[3];
    unsigned short spell_tngidx_disease[3];
    unsigned short shot_shift_x;
    unsigned short shot_shift_y;
    unsigned short shot_shift_z;
    unsigned long tasks_check_turn;
    unsigned long wander_around_check_turn;
    unsigned long job_primary_check_turn;
    unsigned long job_secondary_check_turn;
    unsigned long healing_sleep_check_turn;
    unsigned long garden_eat_check_turn;
    unsigned long temple_pray_check_turn;
    unsigned long sulking_sleep_check_turn;
    unsigned long job_assigned_check_turn;
    unsigned long disease_start_turn;
    unsigned long armageddon_teleport_turn;
    short battle_prev_creatr;
    short battle_next_creatr;
    unsigned char battle_id;
    MapSubtlCoord alarm_stl_x;
    MapSubtlCoord alarm_stl_y;
    unsigned long alarm_over_turn;
    unsigned long lava_escape_since;
    unsigned char stopped_for_hand_turns;
    long following_leader_since;
    unsigned char follow_leader_fails;
    GameTurn dropped_turn;
    unsigned long timebomb_countdown;
    ThingIndex timebomb_countdown_id;
    ThingIndex timebomb_target_id;
    TbBool timebomb_death;
    GameTurn unsummon_turn;
    ThingIndex summoner_idx;
    SpellKind summon_spl_idx;
    ThingIndex familiar_idx[FAMILIAR_MAX];
    SpellKind active_disease_spell;
    SpellKind active_teleport_spell;
    SpellKind active_timebomb_spell;
};

struct CreatureStats { // These stats are not compatible with original DK - they have more fields
    unsigned short job_primary;
    unsigned short job_secondary;
    unsigned short jobs_not_do;
    unsigned char eye_effect;
    HitPoints health;
    unsigned char heal_requirement;
    unsigned char heal_threshold;
    unsigned short strength;
    unsigned char armour;
    unsigned char dexterity;
    unsigned char fear_wounded;
    unsigned char defense;
    unsigned char luck;
    unsigned char sleep_recovery;
    unsigned short hunger_rate;
    unsigned char hunger_fill;
    unsigned short annoy_level;
    unsigned char lair_size;
    unsigned char hurt_by_lava;
    unsigned char sleep_exp_slab;
    short sleep_experience;
    short exp_for_hitting;
    short gold_hold;
    short training_cost;
    short scavenger_cost;
    short scavenge_require;
    unsigned char scavenge_value;
    unsigned long to_level[CREATURE_MAX_LEVEL];
    unsigned char base_speed;
    ThingModel grow_up;
    unsigned char grow_up_level;
    TbBool entrance_force;
    short max_turning_speed;
    short base_eye_height;
    unsigned short size_xy;
    unsigned short size_z;
    unsigned short thing_size_xy;
    unsigned short thing_size_z;
    short shot_shift_x; /**< Initial position of shot created by the creature relative to creature position, X coord. */
    short shot_shift_y; /**< Initial position of shot created by the creature relative to creature position, Y coord. */
    short shot_shift_z; /**< Initial position of shot created by the creature relative to creature position, Z coord. */
    unsigned short walking_anim_speed;
    TbBool flying;
    TbBool fixed_anim_speed;
    unsigned char attack_preference;
    short field_of_view;
    /** Instance identifiers of the instances creature can learn. */
    CrInstance learned_instance_id[LEARNED_INSTANCES_COUNT];
    /** Required level to use the instances creature can learn. Scaled 1..CREATURE_MAX_LEVEL. */
    unsigned char learned_instance_level[LEARNED_INSTANCES_COUNT];
    unsigned char research_value;
    TbBool humanoid_creature;
    TbBool piss_on_dead;
    unsigned char training_value;
    short pay;
    unsigned char manufacture_value;
    unsigned char hearing;
    unsigned char entrance_rooms[ENTRANCE_ROOMS_COUNT];
    unsigned char entrance_slabs_req[ENTRANCE_ROOMS_COUNT];
    unsigned char visual_range;
    unsigned char partner_training;
    /** Minimal game turns a creature must be tortured before it gets a chance to be broken */
    short torture_break_time;
    short annoy_no_lair;
    short annoy_no_hatchery;
    short annoy_woken_up;
    short annoy_on_dead_friend;
    short annoy_sulking;
    short annoy_no_salary;
    short annoy_slapped;
    short annoy_on_dead_enemy;
    short annoy_in_temple;
    short annoy_sleeping;
    short annoy_got_wage;
    short annoy_in_torture;
    short annoy_win_battle;
    short annoy_untrained_time;
    short annoy_untrained;
    short annoy_queue;
    /* Annoyance caused by tries to assign creature to a job it won't do */
    short annoy_will_not_do_job;
    /* Job kinds which cause stress for the creature */
    unsigned short job_stress;
    /* Amount of annoyance given to creature under stressful job */
    short annoy_job_stress;
    /* Job kinds which the creature will start when it is angry */
    unsigned short jobs_anger;
    short annoy_others_leaving;
    unsigned char slaps_to_kill;
    short lair_enemy[LAIR_ENEMY_MAX];
    unsigned char rebirth;
    TbBool can_see_invisible;
    TbBool can_go_locked_doors;
    TbBool bleeds;
    short annoy_eat_food;
    short annoy_in_hand;
    short damage_to_boulder;
    // New fields go there; don't change earlier fields.
    unsigned short fear_stronger;
    unsigned short fearsome_factor;
    short entrance_score;
    short annoy_going_postal;
    short toking_recovery;
    TbBool illuminated;
    unsigned char transparency_flags;
    char corpse_vanish_effect;
    short footstep_pitch;
    short lair_object;
    short status_offset;
    unsigned short evil_start_state;
    unsigned short good_start_state;
    unsigned char natural_death_kind;
    unsigned char swipe_idx;
    ThingModel prison_kind;
    ThingModel torture_kind;
<<<<<<< HEAD
    ThingModel hostile_towards[CREATURE_TYPES_MAX];
=======
    unsigned long immunity_flags;
>>>>>>> b7e84048
    struct CreaturePickedUpOffset creature_picked_up_offset;
};

struct Persons {
    struct CreatureControl *cctrl_lookup[CREATURES_COUNT];
    struct CreatureControl *cctrl_end;
};

struct CreatureSound {
    long index;
    long count;
};

struct CreatureSounds {
    struct CreatureSound foot;
    struct CreatureSound hit;
    struct CreatureSound happy;
    struct CreatureSound sad;
    struct CreatureSound hurt;
    struct CreatureSound die;
    struct CreatureSound hang;
    struct CreatureSound drop;
    struct CreatureSound torture;
    struct CreatureSound slap;
    struct CreatureSound fight;
    struct CreatureSound piss;
};

extern int creature_swap_idx[CREATURE_TYPES_MAX];

#pragma pack()
/******************************************************************************/
struct CreatureControl *creature_control_get(long cctrl_idx);
struct CreatureControl *creature_control_get_from_thing(const struct Thing *thing);
TbBool creature_control_invalid(const struct CreatureControl *cctrl);
TbBool creature_control_exists(const struct CreatureControl *cctrl);
TbBool creature_control_exists_in_thing(const struct Thing *thing);
void clear_creature_instance(struct Thing *thing);
long i_can_allocate_free_control_structure(void);
struct CreatureControl *allocate_free_control_structure(void);
void delete_control_structure(struct CreatureControl *cctrl);
void delete_all_control_structures(void);

struct Thing *create_and_control_creature_as_controller(struct PlayerInfo *player, ThingModel crmodel, struct Coord3d *pos);

TbBool disband_creatures_group(struct Thing *thing);
struct Thing *get_group_last_member(struct Thing *thing);

void play_creature_sound(struct Thing *thing, long snd_idx, long a3, long a4);
void stop_creature_sound(struct Thing *thing, long snd_idx);
void play_creature_sound_and_create_sound_thing(struct Thing *thing, long snd_idx, long a2);
struct CreatureSound *get_creature_sound(struct Thing *thing, long snd_idx);
void reset_creature_eye_lens(struct Thing *thing);
TbBool creature_can_gain_experience(const struct Thing *thing);
/******************************************************************************/
#ifdef __cplusplus
}
#endif
#endif<|MERGE_RESOLUTION|>--- conflicted
+++ resolved
@@ -535,11 +535,8 @@
     unsigned char swipe_idx;
     ThingModel prison_kind;
     ThingModel torture_kind;
-<<<<<<< HEAD
     ThingModel hostile_towards[CREATURE_TYPES_MAX];
-=======
     unsigned long immunity_flags;
->>>>>>> b7e84048
     struct CreaturePickedUpOffset creature_picked_up_offset;
 };
 
