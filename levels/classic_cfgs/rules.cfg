--- conflicted
+++ resolved
@@ -1,244 +1,4 @@
 ; KeeperFX Map pack Rules Configuration file
 
-<<<<<<< HEAD
-[game]  
-; Amount of gold stored in undigged vein slab
-GoldPerGoldBlock = 1024
-; Amount of gold stored in pots at start of level
-PotOfGoldHolds = 250
-; Amount of gold stored in chests at start of level
-ChestGoldHold = 100
-; Amount of gold stored in piles at start of level
-GoldPileValue = 200
-; Max gold per pile
-GoldPileMaximum = 1024
-; Max amount of gold stored in gold hoard in treasury
-GoldPerHoard = 2000
-FoodLifeOutOfHatchery = 500
-DeathMatchStatueReapperTime = 200
-DeathMatchObjectReapperTime = 500
-DoubleClickSpeed = 6
-DoorOpenFor = 50
-BoulderReduceHealthSlap = 18
-BoulderReduceHealthWall = 6
-BoulderReduceHealthRoom = 6
-TileStrength = 60
-GoldTileStrength = 120
-MinimumGold = 1000
-MaxGoldLookup = 6
-MinGoldToRecord = 20
-; Gold mining speed from gems, in percentage compared to mining gold blocks
-GemEffectiveness = 17
-; Game turns between pay days
-PayDayGap = 10000
-; How fast pay day comes percentage 
-PayDaySpeed = 100
-SlabCollapseTime = 100
-DungeonHeartHealth = 30000
-; How many game turns between the heart recovering health
-DungeonHeartHealTime = 8
-; How much health the heart recovers. Or loses when negative
-DungeonHeartHealHealth = 1
-HeroDoorWaitTime = 200
-RoomSellGoldBackPercent = 50
-PlaceTrapsOnSubtiles = 0
-; Possible Classic Bugs: RESURRECT_FOREVER OVERFLOW_8BIT CLAIM_ROOM_ALL_THINGS RESURRECT_REMOVED NO_HAND_PURGE_ON_DEFEAT MUST_OBEY_KEEPS_NOT_DO_JOBS BREAK_NEUTRAL_WALLS ALWAYS_TUNNEL_TO_RED FULLY_HAPPY_WITH_GOLD FAINTED_IMMUNE_TO_BOULDER REBIRTH_KEEPS_SPELLS
-PreserveClassicBugs = 
-
-[computer]
-AutoDigLimit = 10
-WaitForRoomTime = 800
-CheckExpandTime = 1000
-MaxDistanceToDig = 96
-WaitAfterRoomArea = 200
-DiseaseHPTemplePercentage = 100
-
-[creatures]
-RecoveryFrequency = 10
-FightMaxHate = 200
-FightBorderline = 0
-FightMaxLove = -200
-BodyRemainsFor = 2000
-FightHateKillValue = -2
-FleeZoneRadius = 1536
-GameTurnsInFlee = 200
-GameTurnsUnconscious = 2000
-; Chance enemy creature gets stunned for prison, when possible, 0..100
-StunEvilEnemyChance = 100
-; Chance enemy hero gets stunned for prison, when possible, 0..100
-StunGoodEnemyChance = 100
-; Amount of health below which the creature ignores its other needs
-; and immediately goes to lair to heal itself, 0..99
-CriticalHealthPercentage = 13
-
-[magic]  
-HoldAudienceTime = 500
-ArmagedonTeleportYourTimeGap = 5
-ArmagedonTeleportEnemyTimeGap = 10
-ArmegeddonTeleportNeutrals = 0
-ArmegeddonCountDown = 500
-ArmegeddonDuration = 4000
-DiseaseTransferPercentage = 15
-DiseaseLosePercentageHealth = 8
-; Turns between health drop due to disease, 1..255
-DiseaseLoseHealthTime = 250
-MinDistanceForTeleport = 20
-CollapseDungeonDamage = 15
-TurnsPerCollapseDungeonDamage = 4
-PowerHandGoldGrabAmount = 100
-; Percentage of spell area effect range used when inflicting friendly fire
-; This only affects values of AreaDamage, standard damage is not modified by it 
-; Scaled 0..1000, where 100 is the value which makes friendly and enemy fire equal
-FriendlyFightAreaRangePercent = 33
-; Percentage of area effect damage inflicted when friendly creatures are attacked 
-; This only affects values of AreaDamage, standard damage is not modified by it 
-; Scaled 0..1000, where 100 is the value which makes friendly and enemy fire equal
-FriendlyFightAreaDamagePercent = 33
-
-[rooms]  
-ScavengeCostFrequency = 64
-; Whether creatures on level which belong to good player can be scavenged, 0/1
-ScavengeGoodAllowed = 1
-; Whether creatures on level which belong to neutral player can be scavenged, 0/1
-ScavengeNeutralAllowed = 1
-; Amount of game turns a creature which was praying is protected from
-; enemy scavenging after leaving the temple, 0..10000000
-TempleScavengeProtectionTime = 1000
-TrainCostFrequency = 64
-; When the enemy has been broken during torture, it might die right
-; away. The unit will turn into a ghost or a corpse. This defines
-; the probability of death, 0..100
-TortureDeathChance = 0
-; When the broken enemy does not die from torture, it can either reveal
-; information or change its ownership; this defines the probability
-; of converting and ending the torture, 0..100
-TortureConvertChance = 33
-; Escape from prison is possible if it is next to an enemy slab; this defines
-; the amount of game turns between a chance for breaking from jail 1..10000000
-TimeBetweenPrisonBreak = 400
-; How long a creature must continously sit in jail to start getting break chances
-TimeSpentInPrisonWithoutBreak = 2400
-; The chance of breaking from a prison, if all conditions towards the break are met
-PrisonBreakChance = 50
-; Chance of a dying torture victim becoming undead, 0..100
-GhostConvertChance = 100
-ArmoryTime = 2000
-WorkshopTime = 2500
-ObservatoryTime = 250
-ObservatoryGenerate = 3
-DefaultGenerateSpeed = 350
-DefaultMaxCreaturesGenerateEntrance = 200
-DefaultNeutralEntranceLevel = 9
-BarrackTime = 100
-FoodGenerationSpeed = 2000
-; Prisoner becoming skeleton chance, 0..100%
-PrisonSkeletonChance = 100
-BodiesForVampire = 10
-GraveyardConvertTime = 300
-
-[workers]  
-; Amount of hit points a single slab of a room has; used to compute
-; complete amount of hit points of a room, which have to be depleted
-; for the room to be taken over by enemy diggers
-HitsPerSlab = 2
-ImpJobNotSoClose = 4
-ImpJobFarAway = 10
-ImpGenerateTime = 50
-ImproveArea = 31
-; Damage did by Imp while digging - to its own slabs, and other slabs
-DefaultImpDigDamage = 1
-DefaultImpDigOwnDamage = 2
-PerImpGoldDigSize = 30
-; Experience imps gain from working
-ImpWorkExperience = 0
-
-[health]  
-HungerHealthLoss = 50
-GameTurnsPerHungerHealthLoss = 400
-FoodHealthGain = 50
-PrisonHealthGain = 50
-GameTurnsPerPrisonHealthGain = 400
-TortureHealthLoss = 50
-GameTurnsPerTortureHealthLoss = 400
-
-[research]
-; Research order - type, kind and points needed for every research
-Research = MAGIC POWER_HAND             250
-Research = MAGIC POWER_POSSESS          500
-Research = MAGIC POWER_SLAP             500
-Research = MAGIC POWER_IMP             1000
-Research = ROOM  TREASURE              1000
-Research = ROOM  LAIR                  1000
-Research = ROOM  GARDEN                1000
-Research = ROOM  TRAINING              1000
-Research = ROOM  RESEARCH              1000
-Research = MAGIC POWER_SIGHT           3800
-Research = ROOM  BRIDGE                4600
-Research = MAGIC POWER_SPEED           5700
-Research = MAGIC POWER_OBEY            6000
-Research = ROOM  GUARD_POST            6700
-Research = MAGIC POWER_CALL_TO_ARMS    7400
-Research = ROOM  WORKSHOP              9000
-Research = MAGIC POWER_CONCEAL         9400
-Research = ROOM  BARRACKS             12000
-Research = MAGIC POWER_HOLD_AUDIENCE  11000
-Research = ROOM  PRISON               20000
-Research = MAGIC POWER_CAVE_IN        25000
-Research = ROOM  TORTURE              20000
-Research = MAGIC POWER_HEAL_CREATURE  14000
-Research = ROOM  TEMPLE               25000
-Research = MAGIC POWER_LIGHTNING      15000
-Research = ROOM  GRAVEYARD            25000
-Research = MAGIC POWER_PROTECT        15000
-Research = ROOM  SCAVENGER            27500
-Research = MAGIC POWER_CHICKEN        20000
-Research = MAGIC POWER_DISEASE        20000
-Research = MAGIC POWER_ARMAGEDDON    100000
-Research = MAGIC POWER_DESTROY_WALLS 750000
-
-[sacrifices]
-; Sacrifice recipes - Be careful, avoid conflicts! Possible commands are:
-; MkCreature, MkGoodHero, NegSpellAll, PosSpellAll, NegUniqFunc, PosUniqFunc.
-; First the result, then up to six ingredients. To disable a sacrifice, put
-; a ";" before it - this will turn it into comment.
-; Original Dungeon Keeper sacrifices
-MkCreature =  BILE_DEMON         SPIDER SPIDER SPIDER
-MkCreature =  HORNY              TROLL BILE_DEMON DARK_MISTRESS
-PosUniqFunc = COMPLETE_RESEARCH  FLY FLY
-PosUniqFunc = COMPLETE_MANUFACTR BUG BUG
-NegSpellAll = SPELL_DISEASE      VAMPIRE VAMPIRE
-MkCreature =  SORCEROR           FLY SPIDER
-MkCreature =  DARK_MISTRESS      BUG SPIDER
-NegSpellAll = SPELL_CHICKEN      BILE_DEMON BILE_DEMON
-PosUniqFunc = CHEAPER_IMPS       IMP
-NegUniqFunc = ALL_CREATRS_ANGRY  HORNY
-NegUniqFunc = KILL_ALL_CHICKENS  GHOST
-; KeeperFX specific sacrifices
-;MkGoodHero =  HORNY              SPIDER BILE_DEMON DARK_MISTRESS
-;MkCreature =  HORNY              DRAGON HELL_HOUND ORC
-;MkCreature =  BILE_DEMON         ORC ORC DEMONSPAWN
-MkGoodHero =  SKELETON           SKELETON SKELETON
-;MkCreature =  ORC                TROLL TROLL
-;MkCreature =  TROLL              DEMONSPAWN SPIDER
-;MkCreature =  TENTACLE           BUG ORC
-MkCreature =  TENTACLE           TROLL SPIDER
-MkCreature =  HELL_HOUND         DRAGON FLY
-;MkCreature =  HELL_HOUND         DEMONSPAWN BUG
-;MkCreature =  BUG                DARK_MISTRESS DRAGON
-;MkCreature =  FLY                DRAGON HELL_HOUND
-;MkCreature =  IMP                DARK_MISTRESS HELL_HOUND
-;MkCreature =  DEMONSPAWN         TROLL BUG
-PosSpellAll = SPELL_SPEED        FLY HELL_HOUND
-PosSpellAll = SPELL_INVISIBILITY TROLL FLY
-PosSpellAll = SPELL_HEAL         ORC SPIDER
-PosSpellAll = SPELL_REBOUND      DARK_MISTRESS BUG
-PosSpellAll = SPELL_ARMOUR       BILE_DEMON BUG
-PosSpellAll = SPELL_FLIGHT       DEMONSPAWN FLY
-NegSpellAll = SPELL_FREEZE       VAMPIRE SPIDER
-NegSpellAll = SPELL_SLOW         VAMPIRE DEMONSPAWN
-; Extra sacrifices - disabled for some reason
-;MkGoodHero = AVATAR             KNIGHT SAMURAI WIZARD GIANT MONK
-=======
 [game]
-DungeonHeartHealHealth = 1
->>>>>>> 0621a109
+DungeonHeartHealHealth = 1