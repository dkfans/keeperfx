--- conflicted
+++ resolved
@@ -589,15 +589,15 @@
   debug_messages_tail = &message->next;
 }
 
-<<<<<<< HEAD
 void make_lowercase(char * string) {
   for (char * ptr = string; *ptr != 0; ++ptr) {
     *ptr = tolower(*ptr);
-=======
+  }
+}
+
 void make_uppercase(char * string) {
   for (char * ptr = string; *ptr != 0; ++ptr) {
     *ptr = toupper(*ptr);
->>>>>>> 28ff017e
   }
 }
 
