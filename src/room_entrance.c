/******************************************************************************/
// Free implementation of Bullfrog's Dungeon Keeper strategy game.
/******************************************************************************/
/** @file room_entrance.c
 *     Entrance maintain functions.
 * @par Purpose:
 *     Functions to create and use entrances.
 * @par Comment:
 *     None.
 * @author   Tomasz Lis
 * @date     07 Apr 2011 - 19 Nov 2012
 * @par  Copying and copyrights:
 *     This program is free software; you can redistribute it and/or modify
 *     it under the terms of the GNU General Public License as published by
 *     the Free Software Foundation; either version 2 of the License, or
 *     (at your option) any later version.
 */
/******************************************************************************/
#include "room_entrance.h"

#include "globals.h"
#include "bflib_basics.h"
#include "bflib_math.h"
#include "room_data.h"
#include "room_lair.h"
#include "player_data.h"
#include "dungeon_data.h"
#include "player_utils.h"
#include "thing_data.h"
#include "thing_navigate.h"
#include "creature_states.h"
#include "config_creature.h"
#include "config_terrain.h"
#include "gui_soundmsgs.h"
#include "game_legacy.h"
#include "net_remap.h"
#include "net_sync.h"

#ifdef __cplusplus
extern "C" {
#endif

/******************************************************************************/
/******************************************************************************/
#ifdef __cplusplus
}
#endif
/******************************************************************************/
struct Thing *create_creature_at_entrance(struct Room * room, ThingModel crkind)
{
    //return _DK_create_creature_at_entrance(room, crtr_kind);
    struct Coord3d pos;
    pos.x.val = room->central_stl_x;
    pos.y.val = room->central_stl_y;
    pos.z.val = subtile_coord(1,0);
    struct Thing* creatng = create_creature_no_remap(&pos, crkind, room->owner);
    if (thing_is_invalid(creatng)) {
        ERRORLOG("Cannot create creature %s for player %d entrance",creature_code_name(crkind),(int)room->owner);
        return INVALID_THING;
    }
    struct DungeonAdd* dungeonadd = get_dungeonadd(room->owner);
    if (!dungeonadd_invalid(dungeonadd))
    {
        if (dungeonadd->creature_entrance_level > 0)
        {
            set_creature_level(creatng, dungeonadd->creature_entrance_level);
        }
    }
    mark_creature_joined_dungeon(creatng);
    if (!find_random_valid_position_for_thing_in_room(creatng, room, &pos)) {
        ERRORLOG("Cannot find a valid place in player %d entrance to create creature %s",(int)room->owner,creature_code_name(crkind));
        delete_thing_structure(creatng, 0);
        return INVALID_THING;
    }
    move_thing_in_map(creatng, &pos);
    if (room->owner != game.neutral_player_num)
    {
        struct Dungeon* dungeon = get_dungeon(room->owner);
        dungeon->lvstats.field_4++;
        dungeon->lvstats.field_8++;
        dungeon->lvstats.field_88 = crkind;
    }
    struct Thing* heartng = get_player_soul_container(room->owner);
    TRACE_THING(heartng);
    if (!thing_is_invalid(heartng))
    {
        if (setup_person_move_to_position(creatng, heartng->mappos.x.stl.num, heartng->mappos.y.stl.num, 0)) {
            creatng->continue_state = CrSt_CreaturePresentToDungeonHeart;
        } else {
            heartng = INVALID_THING;
        }
    }
    if (thing_is_invalid(heartng))
    {
        set_start_state(creatng);
    }
    return creatng;
}

/** Checks if an entrance shall now generate next creature.
 *
 * @return Gives true if an entrance shall generate, false otherwise.
 */
TbBool generation_due_in_game(void)
{
    return ( (game.play_gameturn-game.entrance_last_generate_turn) >= game.generate_speed );
}

TbBool generation_due_for_dungeon(struct Dungeon * dungeon)
{
    if ( (game.armageddon_cast_turn == 0) || (game.armageddon.count_down + game.armageddon_cast_turn > game.play_gameturn) )
    {
        if ( (dungeon->turns_between_entrance_generation != -1) &&
             (game.play_gameturn - dungeon->last_entrance_generation_gameturn >= dungeon->turns_between_entrance_generation) ) {
            SYNCDBG(9,"Due confirmed");
            return true;
        }
    }
    SYNCDBG(9,"Due negative");
    return false;
}

TbBool generation_available_to_dungeon(const struct Dungeon * dungeon)
{
    SYNCDBG(9,"Starting");
    if (!dungeon_has_room(dungeon, RoK_ENTRANCE))
        return false;
    return ((long)dungeon->num_active_creatrs < (long)dungeon->max_creatures_attracted);
}

long calculate_attractive_room_quantity(RoomKind room_kind, PlayerNumber plyr_idx, int crmodel)
{
    struct Dungeon* dungeon = get_dungeon(plyr_idx);
    long slabs_count = get_room_slabs_count(plyr_idx, room_kind);
    long used_fraction;
    switch (room_kind)
    {
    case RoK_LAIR:
        // Add one attractiveness per 2 unused slabs in the room
        used_fraction = get_room_kind_used_capacity_fraction(plyr_idx, room_kind);
        return (slabs_count * (256-used_fraction)) / 256 / 2 - (long)dungeon->owned_creatures_of_model[crmodel];
    case RoK_DUNGHEART:
    case RoK_BRIDGE:
        // Add one attractiveness per 9 slabs of such room
        return slabs_count / 9 - (long)dungeon->owned_creatures_of_model[crmodel];
    case RoK_ENTRANCE:
    case RoK_LIBRARY:
    case RoK_PRISON:
    case RoK_TORTURE:
    case RoK_TRAINING:
    case RoK_SCAVENGER:
    case RoK_TEMPLE:
    case RoK_GRAVEYARD:
    case RoK_BARRACKS:
    case RoK_GUARDPOST:
        // Add one attractiveness per 3 slabs of such room
        return slabs_count / 3 - (long)dungeon->owned_creatures_of_model[crmodel];
    case RoK_WORKSHOP:
    case RoK_GARDEN:
        // Add one attractiveness per 4 slabs of such room
        return slabs_count / 4 - (long)dungeon->owned_creatures_of_model[crmodel];
    case RoK_TREASURE:
        // Add one attractiveness per 3 used slabs in the room
        used_fraction = get_room_kind_used_capacity_fraction(plyr_idx, room_kind);
        return (slabs_count * used_fraction) / 256 / 3;
    case RoK_NONE:
    default:
        return 0;
    }
}

static long calculate_excess_attraction_for_creature(ThingModel crmodel, PlayerNumber plyr_idx)
{
    SYNCDBG(11, "Starting");

    struct CreatureStats* stats = creature_stats_get(crmodel);
    long excess_attraction = 0;
    for (int i = 0; i < ENTRANCE_ROOMS_COUNT; i++)
    {
        RoomKind room_kind = stats->entrance_rooms[i];
        if ((room_kind != RoK_NONE) && (stats->entrance_slabs_req[i] > 0)) {
            // First room adds fully to attraction, second adds only 1/2, third adds 1/3
            excess_attraction += calculate_attractive_room_quantity(room_kind, plyr_idx, crmodel) / (i+1);
        }
    }
    return excess_attraction;
}

TbBool creature_will_generate_for_dungeon(const struct Dungeon * dungeon, ThingModel crmodel)
{
    SYNCDBG(11, "Starting for creature model %s", creature_code_name(crmodel));

    if (game.pool.crtr_kind[crmodel] <= 0) {
        SYNCDBG(11, "The %s is not in pool", creature_code_name(crmodel));
        return false;
    }

    // Not allowed creatures can never be attracted
    if (!dungeon->creature_allowed[crmodel]) {
        SYNCDBG(11, "The %s is not allowed for player %d", creature_code_name(crmodel),(int)dungeon->owner);
        return false;
    }

    // Enabled creatures don't need additional conditions to be met
    if (dungeon->creature_force_enabled[crmodel] > dungeon->creature_models_joined[crmodel]) {
        SYNCDBG(11, "The %s is forced for player %d", creature_code_name(crmodel),(int)dungeon->owner);
        return true;
    }

    // Typical way is to allow creatures which meet attraction conditions
    struct CreatureStats* stats = creature_stats_get(crmodel);

    // Check if we've got rooms of enough size for attraction
    for (int i = 0; i < ENTRANCE_ROOMS_COUNT; ++i)
    {
        RoomKind room_kind = stats->entrance_rooms[i];

        if (room_kind != RoK_NONE) {
            int slabs_count = get_room_slabs_count(dungeon->owner, room_kind);

            if (slabs_count < stats->entrance_slabs_req[i]) {
                SYNCDBG(11, "The %s needs more %s space for player %d", creature_code_name(crmodel),room_code_name(room_kind),(int)dungeon->owner);
                return false;
            }
        }
    }

    return true;
}

TbBool remove_creature_from_generate_pool(ThingModel crmodel)
{
    if (game.pool.crtr_kind[crmodel] <= 0) {
        WARNLOG("Could not remove creature %s from the creature pool",creature_code_name(crmodel));
        return false;
    }
    game.pool.crtr_kind[crmodel]--;
    return true;
}

static int calculate_creature_to_generate_for_dungeon(const struct Dungeon * dungeon)
{
    //cumulative frequency
    long crmodel;

    SYNCDBG(9,"Starting");

    long cum_freq = 0;
    long gen_count = 0;
    long crtr_freq[CREATURE_TYPES_COUNT];
    crtr_freq[0] = 0;
    for (crmodel = 1; crmodel < CREATURE_TYPES_COUNT; crmodel++)
    {
        if (creature_will_generate_for_dungeon(dungeon, crmodel))
        {
            struct CreatureStats* crstat = creature_stats_get(crmodel);

            gen_count += 1;

            long score = (long)crstat->entrance_score + calculate_excess_attraction_for_creature(crmodel, dungeon->owner);
            if (score < 1) {
                score = 1;
            }
            cum_freq += score;
            crtr_freq[crmodel] = cum_freq;
        } else
        {
            crtr_freq[crmodel] = 0;
        }
    }

    SYNCDBG(19,"Getting random out of %d creature models",(int)gen_count);
    // Select a creature kind to generate based on score we've got for every kind
    // Scores define a chance of being generated.
    if (gen_count > 0)
    {
        if (cum_freq > 0)
        {
<<<<<<< HEAD
            long rnd = GAME_RANDOM(cum_freq);
=======
            long rnd = PLAYER_RANDOM(dungeon->owner, cum_freq);
>>>>>>> d522feb0

            crmodel = 1;
            while (rnd >= crtr_freq[crmodel])
            {
                crmodel++;
                if (crmodel >= CREATURE_TYPES_COUNT) {
                    ERRORLOG("Internal problem; got outside of cummulative range.");
                    return 0;
                }
            }

            return crmodel;
        } else
        {
            ERRORLOG("Bad configuration; creature available but no scores for randomization.");
        }
    }

    return 0;
}

TbBool generate_creature_at_random_entrance(struct Dungeon * dungeon, ThingModel crmodel)
{
    SYNCDBG(9,"Starting");

    struct Room* room = pick_random_room(dungeon->owner, RoK_ENTRANCE);
    if (room_is_invalid(room))
    {
        ERRORLOG("Could not get a random entrance for player %d",(int)dungeon->owner);
        return false;
    }
    struct Thing* creatng = create_creature_at_entrance(room, crmodel);
    if (thing_is_invalid(creatng)) {
        return false;
    }
    struct BigActionPacket * big = create_packet_action_big(get_player(dungeon->owner), PckA_CreatureEntered, 0);
    big->head.arg[0] = room->index;
    big->head.arg[1] = crmodel;
    big->head.arg[2] = creatng->index;
    // This should be done in CB
    // remove_creature_from_generate_pool(crmodel);
    return true;
}

TbBool entrance_packet_cb(int player_id, struct BigActionPacket * big)
{
    ThingModel crmodel = big->head.arg[1];
    remove_creature_from_generate_pool(crmodel);
    if (!netremap_is_mine(player_id))
    {
        struct Room* room = room_get(big->head.arg[0]);
        struct Thing* creatng = create_creature_at_entrance(room, crmodel);
        if (thing_is_invalid(creatng))
        {
            net_resync_needed();
            return false;
        }
        net_remap_update(player_id, big->arg2, creatng->index);
    }
    return true;
}

void generate_creature_for_dungeon(struct Dungeon * dungeon)
{
    if (!netremap_is_mine(dungeon->owner))
    {
        SYNCDBG(12,"This is not my portal");
        return;
    }
    SYNCDBG(9,"Starting");

    ThingModel crmodel = calculate_creature_to_generate_for_dungeon(dungeon);

    if (crmodel > 0)
    {
        struct CreatureStats* crstat = creature_stats_get(crmodel);
        long lair_space = calculate_free_lair_space(dungeon);
        if ((long)crstat->pay > dungeon->total_money_owned)
        {
            SYNCDBG(8,"The %s will not come as player %d has less than %d gold",creature_code_name(crmodel),(int)dungeon->owner,(int)crstat->pay);
            if (is_my_player_number(dungeon->owner)) {
                output_message(SMsg_GoldLow, MESSAGE_DELAY_TREASURY, true);
            }
        } else
        if (lair_space > 0)
        {
            SYNCDBG(8,"The %s will come to player %d",creature_code_name(crmodel),(int)dungeon->owner);
            generate_creature_at_random_entrance(dungeon, crmodel);
        } else
        if (lair_space == 0)
        {
            SYNCDBG(8,"The %s will come to player %d even though lair is full",creature_code_name(crmodel),(int)dungeon->owner);
            generate_creature_at_random_entrance(dungeon, crmodel);

            if (dungeon_has_room(dungeon, RoK_LAIR))
            {
                event_create_event_or_update_nearby_existing_event(0, 0,
                    EvKind_NoMoreLivingSet, dungeon->owner, 0);
                output_message_room_related_from_computer_or_player_action(dungeon->owner, RoK_LAIR, OMsg_RoomTooSmall);
            } else
            {
                output_message_room_related_from_computer_or_player_action(dungeon->owner, RoK_LAIR, OMsg_RoomNeeded);
            }
        } else
        {
            SYNCDBG(8,"The %s will not come as player %d has lair capacity exceeded",creature_code_name(crmodel),(int)dungeon->owner);
        }
    } else
    {
        SYNCDBG(9,"There is no creature for player %d",(int)dungeon->owner);
    }
}

void process_entrance_generation(void)
{
    SYNCDBG(8,"Starting");
    //_DK_process_entrance_generation();

    if (generation_due_in_game())
    {
        if (game.armageddon_cast_turn == 0) {
            update_dungeons_scores();
            update_dungeon_generation_speeds();
            game.entrance_last_generate_turn = game.play_gameturn;
        }
    }

    for (long i = 0; i < PLAYERS_COUNT; i++)
    {
        struct PlayerInfo* plyr = get_player(i);
        if (!player_exists(plyr)) {
            continue;
        }
        if ((plyr->is_active == 1) && (plyr->victory_state != VicS_LostLevel) )
        {
            struct Dungeon* dungeon = get_players_dungeon(plyr);
            if (generation_due_for_dungeon(dungeon))
            {
                if (generation_available_to_dungeon(dungeon)) {
                    generate_creature_for_dungeon(dungeon);
                }
                dungeon->last_entrance_generation_gameturn = game.play_gameturn;
            }
            dungeon->portal_scavenge_boost = 0;
        }
    }
}
/******************************************************************************/
TbBool update_creature_pool_state(void)
{
    int i;
    game.pool.is_empty = true;
    for (i=1; i < CREATURE_TYPES_COUNT; i++)
    {
        if (game.pool.crtr_kind[i] > 0)
        { game.pool.is_empty = false; break; }
    }
    return true;
}

void add_creature_to_pool(long kind, long amount, unsigned long a3)
{
    long prev_amount;
    kind %= CREATURE_TYPES_COUNT;
    prev_amount = game.pool.crtr_kind[kind];
    if ((a3 == 0) || (prev_amount != -1))
    {
        if ((amount != -1) && (amount != 0) && (prev_amount != -1))
            game.pool.crtr_kind[kind] = prev_amount + amount;
        else
            game.pool.crtr_kind[kind] = amount;
    }
}<|MERGE_RESOLUTION|>--- conflicted
+++ resolved
@@ -276,11 +276,7 @@
     {
         if (cum_freq > 0)
         {
-<<<<<<< HEAD
-            long rnd = GAME_RANDOM(cum_freq);
-=======
             long rnd = PLAYER_RANDOM(dungeon->owner, cum_freq);
->>>>>>> d522feb0
 
             crmodel = 1;
             while (rnd >= crtr_freq[crmodel])
