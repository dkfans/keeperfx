--- conflicted
+++ resolved
@@ -162,13 +162,10 @@
     init_map_size(get_selected_level_number());
     clear_messages();
     // Load the actual level files
-<<<<<<< HEAD
-    preload_script(get_selected_level_number());
-    open_lua_script(get_selected_level_number());
-    load_map_file(get_selected_level_number());
-=======
-    TbBool ok = preload_script(get_selected_level_number());
-    if (ok)
+
+    TbBool luascript_ok = open_lua_script(get_selected_level_number());
+    TbBool dkscript_ok  = preload_script(get_selected_level_number());
+    if (luascript_ok || dkscript_ok)
     {
         ok = load_map_file(get_selected_level_number());
     }
@@ -178,7 +175,6 @@
         JUSTMSG("Unable to load level %d from %s", get_selected_level_number(), campaign.name);
         return;
     }
->>>>>>> 5bcb5c10
 
     init_navigation();
     LbStringCopy(game.campaign_fname,campaign.fname,sizeof(game.campaign_fname));
