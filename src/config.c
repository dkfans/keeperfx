/******************************************************************************/
// Free implementation of Bullfrog's Dungeon Keeper strategy game.
/******************************************************************************/
/** @file config.c
 *     Configuration and campaign files support.
 * @par Purpose:
 *     loading of CFG files.
 * @par Comment:
 *     None.
 * @author   Tomasz Lis
 * @date     30 Jan 2009 - 11 Feb 2009
 * @par  Copying and copyrights:
 *     This program is free software; you can redistribute it and/or modify
 *     it under the terms of the GNU General Public License as published by
 *     the Free Software Foundation; either version 2 of the License, or
 *     (at your option) any later version.
 */
/******************************************************************************/
#include "pre_inc.h"
#include "config.h"

#include <stdarg.h>
#include "globals.h"
#include "bflib_basics.h"
#include "bflib_math.h"
#include "bflib_fileio.h"
#include "bflib_dernc.h"
#include "bflib_video.h"
#include "bflib_keybrd.h"
#include "bflib_datetm.h"
#include "bflib_mouse.h"
#include "bflib_sound.h"
#include "sounds.h"
#include "engine_render.h"
#include "bflib_fmvids.h"
#include "custom_sprites.h"
#include "lvl_script_lib.h"

#include "config_campaigns.h"
#include "config_keeperfx.h"
#include "front_simple.h"
#include "scrcapt.h"
#include "vidmode.h"
#include "post_inc.h"

#ifdef __cplusplus
extern "C" {
#endif
/******************************************************************************/

/** Line number, used when loading text files. */
unsigned long text_line_number;


/******************************************************************************/
#ifdef __cplusplus
}
#endif
/******************************************************************************/

const struct NamedCommand logicval_type[] = {
  {"ENABLED",  1},
  {"DISABLED", 2},
  {"ON",       1},
  {"OFF",      2},
  {"TRUE",     1},
  {"FALSE",    2},
  {"YES",      1},
  {"NO",       2},
  {"1",        1},
  {"0",        2},
  {NULL,       0},
  };
  
  TbBool parameter_is_number(const char* parstr) {
      if (parstr == NULL) {
          return false;
      }
  
      // Trim leading spaces
      while (*parstr == ' ') {
          parstr++;
      }
  
      // Trim trailing spaces
      int len = strlen(parstr);
      while (len > 0 && parstr[len - 1] == ' ') {
          len--;
      }
  
      if (len == 0) {
          return false;
      }
  
      // Check if the first character is a valid start for a number
      if (!(parstr[0] == '-' || isdigit(parstr[0]))) {
          return false;
      }
  
      // Check the remaining characters
      for (int i = 1; i < len; ++i) {
          if (!isdigit(parstr[i])) {
              return false;
          }
      }
  
      return true;
  }
  

TbBool skip_conf_to_next_line(const char *buf,long *pos,long buflen)
{
  // Skip to end of the line
  while ((*pos) < buflen)
  {
    if ((buf[*pos]=='\r') || (buf[*pos]=='\n')) break;
    (*pos)++;
  }
  // Go to start of next line
  while ((*pos) < buflen)
  {
    if ((unsigned char)buf[*pos] > 32) break;
    if (buf[*pos]=='\n')
      text_line_number++;
    (*pos)++;
  }
  return ((*pos) < buflen);
}

TbBool skip_conf_spaces(const char *buf, long *pos, long buflen)
{
  while ((*pos) < buflen)
  {
    if ((buf[*pos]!=' ') && (buf[*pos]!='\t') && (buf[*pos] != 26) && ((unsigned char)buf[*pos] >= 7)) break;
    (*pos)++;
  }
  return ((*pos) < buflen);
}

/**
 * Searches for start of INI file block with given name.
 * Starts at position given with pos, and sets it to position of block data.
 * @return Returns 1 if the block is found, -1 if buffer exceeded.
 */
short find_conf_block(const char *buf,long *pos,long buflen,const char *blockname)
{
  text_line_number = 1;
  int blname_len = strlen(blockname);
  while ((*pos)+blname_len+2 < buflen)
  {
    // Skipping starting spaces
    if (!skip_conf_spaces(buf,pos,buflen))
      break;
    // Checking if this line is start of a block
    if (buf[*pos] != '[')
    {
      skip_conf_to_next_line(buf,pos,buflen);
      continue;
    }
    (*pos)++;
    // Skipping any spaces
    if (!skip_conf_spaces(buf,pos,buflen))
      break;
    if ((*pos)+blname_len+2 >= buflen)
      break;
    if (strncasecmp(&buf[*pos],blockname,blname_len) != 0)
    {
      skip_conf_to_next_line(buf,pos,buflen);
      continue;
    }
    (*pos)+=blname_len;
    // Skipping any spaces
    if (!skip_conf_spaces(buf,pos,buflen))
      break;
    if (buf[*pos] != ']')
    {
      skip_conf_to_next_line(buf,pos,buflen);
      continue;
    }
    skip_conf_to_next_line(buf,pos,buflen);
    return 1;
  }
  return -1;
}

/**
 * Reads the block name from buf, starting at pos.
 * Sets name and namelen to the block name and name length respectively.
 * Returns true on success, false when the block name is zero.
 */
TbBool conf_get_block_name(const char * buf, long * pos, long buflen, const char ** name, int * namelen)
{
  const long start = *pos;
  *name = NULL;
  *namelen = 0;
  while (true) {
    if (*pos >= buflen) {
      return false;
    } else if (isalpha(buf[*pos])) {
      (*pos)++;
      continue;
    } else if (isdigit(buf[*pos])) {
      (*pos)++;
      continue;
    } else {
      if (*pos - start > 0) {
        *name = &buf[start];
        *namelen = *pos - start;
        return true;
      } else {
        return false;
      }
    }
  }
}

/**
 * Searches for the next block in buf, starting at pos.
 * Sets name and namelen to the block name and name length respectively.
 * Returns true on success, false when no more blocks are found.
 */
TbBool iterate_conf_blocks(const char * buf, long * pos, long buflen, const char ** name, int * namelen)
{
  text_line_number = 1;
  *name = NULL;
  *namelen = 0;
  while (true) {
    // Skip whitespace before block start
    if (!skip_conf_spaces(buf, pos, buflen)) {
      return false;
    }
    // Check if this line is start of a block
    if (*pos >= buflen) {
      return false;
    } else if (buf[*pos] != '[') {
      skip_conf_to_next_line(buf, pos, buflen);
      continue;
    }
    (*pos)++;
    // Skip whitespace before block name
    if (!skip_conf_spaces(buf, pos, buflen)) {
      return false;
    }
    // Get block name
    if (!conf_get_block_name(buf, pos, buflen, name, namelen)) {
      skip_conf_to_next_line(buf, pos, buflen);
      return false;
    }
    // Skip whitespace after block name
    if (!skip_conf_spaces(buf, pos, buflen)) {
      return false;
    } else if (buf[*pos] != ']') {
      skip_conf_to_next_line(buf, pos, buflen);
      continue;
    }
    skip_conf_to_next_line(buf,pos,buflen);
    return true;
  }
}

/**
 * Recognizes config command and returns its number, or negative status code.
 * The string comparison is done by case-insensitive.
 * @param buf
 * @param pos
 * @param buflen
 * @param commands
 * @return If positive integer is returned, it is the command number recognized in the line.
 * If ccr_comment      is returned, that means the current line did not contained any command and should be skipped.
 * If ccr_endOfFile    is returned, that means we've reached end of file.
 * If ccr_unrecognised is returned, that means the command wasn't recognized.
 * If ccr_endOfBlock   is returned, that means we've reached end of the INI block.
 */
int recognize_conf_command(const char *buf,long *pos,long buflen,const struct NamedCommand commands[])
{
    SYNCDBG(19,"Starting");
    if ((*pos) >= buflen) return ccr_endOfFile;
    // Skipping starting spaces
    while ((buf[*pos] == ' ') || (buf[*pos] == '\t') || (buf[*pos] == '\n') || (buf[*pos] == '\r') || (buf[*pos] == 26) || ((unsigned char)buf[*pos] < 7))
    {
        (*pos)++;
        if ((*pos) >= buflen) return ccr_endOfFile;
    }
    // Checking if this line is a comment
    if (buf[*pos] == ';')
        return ccr_comment;
    // Checking if this line is start of a block
    if (buf[*pos] == '[')
        return ccr_endOfBlock;
    // Finding command number
    int i = 0;
    while (commands[i].num > 0)
    {
        int cmdname_len = strlen(commands[i].name);
        if ((*pos)+cmdname_len > buflen) {
            i++;
            continue;
        }
        // Find a matching command
        if (strnicmp(buf+(*pos), commands[i].name, cmdname_len) == 0)
        {
            (*pos) += cmdname_len;
            // if we're not at end of input buffer..
            if ((*pos) < buflen)
            {
                // make sure it's whole command, not just start of different one
               if ((buf[(*pos)] != ' ') && (buf[(*pos)] != '\t')
                && (buf[(*pos)] != '=')  && ((unsigned char)buf[(*pos)] >= 7))
               {
                  (*pos) -= cmdname_len;
                  i++;
                  continue;
               }
               // Skipping spaces between command and parameters
               while ((buf[*pos] == ' ') || (buf[*pos] == '\t')
                || (buf[*pos] == '=')  || ((unsigned char)buf[*pos] < 7))
               {
                 (*pos)++;
                 if ((*pos) >= buflen) break;
               }
            }
            return commands[i].num;
        }
        i++;
    }
    const int len = strcspn(&buf[(*pos)], " \n\r\t");
    CONFWRNLOG("Unrecognized command '%.*s'", len, &buf[(*pos)]);
    return ccr_unrecognised;
}

//if the parameter is a number return the number, if a value in the provided NamedCommand list return the value
int64_t value_default(const struct NamedField* named_field, const char* value_text, const struct NamedFieldSet* named_fields_set, int idx, unsigned char src)
{
    if (parameter_is_number(value_text))
    {
        int64_t value = atoll(value_text);

        if( value < named_field->min)
        {
            WARNLOG("field '%s' smaller then min value '%I64d', was '%I64d'",named_field->name,named_field->min,value);
            value = named_field->min;
        }
        else if( value > named_field->max)
        {
            CONFWRNLOG("field '%s' bigger then max value '%I64d', was '%I64d'",named_field->name,named_field->max,value);
            value = named_field->max;
        }
        return value;

    }
    else if(named_field->namedCommand != NULL)
    {
        int64_t value = get_id(named_field->namedCommand, value_text);
        if(value >= 0)
        {
            return value;
        }
        CONFWRNLOG("Expected number or named value for field '%s', got '%s'",named_field->name,value_text);
    }
    else
    {
        CONFWRNLOG("Expected number for field '%s', got '%s'",named_field->name,value_text);
    }
    return 0;
}

int64_t value_name(const struct NamedField* named_field, const char* value_text, const struct NamedFieldSet* named_fields_set, int idx, unsigned char src)
{
    size_t offset = named_fields_set->struct_size * idx;
    strncpy((char*)named_field->field + offset, value_text, COMMAND_WORD_LEN - 1);
    ((char*)named_field->field + offset)[COMMAND_WORD_LEN - 1] = '\0';
    return 0;
}


//expects value_text to be a space seperated list of values in the named fields named command, wich can be combined with bitwise or
int64_t value_flagsfieldshift(const struct NamedField* named_field, const char* value_text, const struct NamedFieldSet* named_fields_set, int idx, unsigned char src)
{
    int64_t value = 0;
    char word_buf[COMMAND_WORD_LEN];
    if (parameter_is_number(value_text))
    {
        return atoll(value_text);
    }

    long pos = 0;
    long len = strlen(value_text);
    int i = 0;
    while (get_conf_parameter_single(value_text,&pos,len,word_buf,sizeof(word_buf)) > 0)
    {
        if (i == 1)
        {
            //if the second value is 0 or 1, treat it as a flag toggle
            if(strcmp(word_buf, "0") == 0 || strcmp(word_buf, "1") == 0)
            {
                int64_t original_value = get_named_field_value(named_field, named_fields_set, idx);
                set_flag_value(original_value,value, atoi(word_buf));
                return original_value;
            }
        }
        
        int k = get_id(named_field->namedCommand, word_buf);
        if(k > 0)
        {
            value |= 1<<(k - 1);
        }
        else
        {
            NAMFIELDWRNLOG("Unexpected value for field '%s', got '%s'",named_field->name,word_buf);
        }
        i++;
    }
    return value;
}

//expects value_text to be a space seperated list of values in the named fields named command, wich can be combined with bitwise or
int64_t value_flagsfield(const struct NamedField* named_field, const char* value_text, const struct NamedFieldSet* named_fields_set, int idx, unsigned char src)
{
    int64_t value = 0;
    char word_buf[COMMAND_WORD_LEN];
    if (parameter_is_number(value_text))
    {
        return atoll(value_text);
    }

    long pos = 0;
    long len = strlen(value_text);
    int i = 0;
    while (get_conf_parameter_single(value_text,&pos,len,word_buf,sizeof(word_buf)) > 0)
    {
        if (i == 1)
        {
            //if the second value is 0 or 1, treat it as a flag toggle
            if(strcmp(word_buf, "0") == 0 || strcmp(word_buf, "1") == 0)
            {
                int64_t original_value = get_named_field_value(named_field, named_fields_set, idx);
                set_flag_value(original_value,value, atoi(word_buf));
                return original_value;
            }
        }

        int k = get_id(named_field->namedCommand, word_buf);
        if(k >= 0)
            value |= k;
        else
            NAMFIELDWRNLOG("Unexpected value for field '%s', got '%s'",named_field->name,word_buf);
        i++;
    }
    return value;
}

int64_t value_icon(const struct NamedField* named_field, const char* value_text, const struct NamedFieldSet* named_fields_set, int idx, unsigned char src)
{
    if (src == ccs_DkScript)
    {
        int64_t script_string_offset = script_strdup(value_text);
        if (script_string_offset < 0)
        {
            NAMFIELDWRNLOG("Run out script strings space");
            return -1;
        }
        return script_string_offset;
    }
    else
    {
        return get_icon_id(value_text);
    }
}

void assign_icon(const struct NamedField* named_field, int64_t value, const struct NamedFieldSet* named_fields_set, int idx, unsigned char src)
{
<<<<<<< HEAD
    short icon_id = get_icon_id(value_text);
    if (icon_id == bad_icon_id)
    {
        CONFWRNLOG("Unexpected value for field '%s', got '%s'",named_field->name,value_text);
        return 0;
    }
    return icon_id;
}

int64_t value_animid(const struct NamedField* named_field, const char* value_text, const struct NamedFieldSet* named_fields_set, int idx)
{
    short icon_id = get_anim_id_(value_text);

    return icon_id;
}

int64_t value_effOrEffEl(const struct NamedField* named_field, const char* value_text, const struct NamedFieldSet* named_fields_set, int idx)
{
    return effect_or_effect_element_id(value_text);
=======
    if (src == ccs_DkScript)
    {
        short icon_id = get_icon_id(script_strval(value));
        assign_named_field_value_direct(named_field,icon_id,named_fields_set,idx,src);
    }
    else
    {
        assign_named_field_value_direct(named_field,value,named_fields_set,idx,src);
    }
>>>>>>> 4b423b8a
}


int64_t parse_named_field_value(const struct NamedField* named_field, const char* value_text, const struct NamedFieldSet* named_fields_set, int idx, unsigned char src)
{
    if (named_field->parse_func != NULL)
      return named_field->parse_func(named_field,value_text,named_fields_set,idx,src);
    else
        NAMFIELDWRNLOG("No parse_func for field %s",named_field->name);
    return 0;
}

int64_t get_named_field_value(const struct NamedField* named_field, const struct NamedFieldSet* named_fields_set, int idx)
{
    void* field = (char*)named_field->field + named_fields_set->struct_size * idx;
    switch (named_field->type)
    {
    case dt_uchar:
        return *(unsigned char*)field;
    case dt_schar:
        return *(signed char*)field;
    case dt_char:
        return *(char*)field;
    case dt_short:
        return *(signed short*)field;
    case dt_ushort:
        return *(unsigned short*)field;
    case dt_int:
        return *(signed int*)field;
    case dt_uint:
        return *(unsigned int*)field;
    case dt_long:
        return *(signed long*)field;
    case dt_ulong:
        return *(unsigned long*)field;
    case dt_longlong:
        return *(signed long long*)field;
    case dt_ulonglong:
        return *(unsigned long long*)field;
    case dt_float:
        return (int64_t)(*(float*)field);
    case dt_double:
        return (int64_t)(*(double*)field);
    case dt_longdouble:
        return (int64_t)(*(long double*)field);
    case dt_charptr:
    case dt_default:
    case dt_void:
    default:
        ERRORLOG("unexpected datatype for field '%s', '%d'", named_field->name, named_field->type);
        return -1;
    }
}

int assign_named_field_value_direct(const struct NamedField* named_field, int64_t value, const struct NamedFieldSet* named_fields_set, int idx, unsigned char src)
{

    void* field = (char*)named_field->field + named_fields_set->struct_size * idx;
    switch (named_field->type)
    {
    case dt_uchar:
        *(unsigned char*)field = value;
        break;
    case dt_schar:
        *(signed char*)field = value;
        break;
    case dt_char:
        *(char*)field = value;
        break;
    case dt_short:
        *(signed short*)field = value;
        break;
    case dt_ushort:
        *(unsigned short*)field = value;
        break;
    case dt_int:
        *(signed int*)field = value;
        break;
    case dt_uint:
        *(unsigned int*)field = value;
        break;
    case dt_long:
        *(signed long*)field = value;
        break;
    case dt_ulong:
        *(unsigned long*)field = value;
        break;
    case dt_longlong:
        *(signed long long*)field = value;
        break;
    case dt_ulonglong:
        *(unsigned long long*)field = value;
        break;
    case dt_float:
        *(float*)field = value;
        break;
    case dt_double:
        *(double*)field = value;
        break;
    case dt_longdouble:
        *(long double*)field = value;
        break;
    case dt_charptr:
        //the name gets assigned where it still had the string
        return ccr_ok;
    case dt_default:
    case dt_void:
    default:
        NAMFIELDWRNLOG("unexpected datatype for field '%s', '%d'",named_field->name,named_field->type);
        return ccr_error;
        break;
    }
    return ccr_ok;
}

void assign_named_field_value_script(const struct NamedField* named_field, int64_t value, const struct NamedFieldSet* named_fields_set, int idx, unsigned char src)
{
    if (named_field->assign_func != NULL)
      named_field->assign_func(named_field,value,named_fields_set,idx,src);
    else
      assign_named_field_value_direct(named_field,value,named_fields_set,idx,src);
}

/**
 * Recognizes config command and returns its number, or negative status code.
 * @param buf
 * @param pos
 * @param buflen
 * @param commands
 * @return If ccr_ok is returned the field has been correctly assigned
 * If ccr_comment      is returned, that means the current line did not contained any command and should be skipped.
 * If ccr_endOfFile    is returned, that means we've reached end of file.
 * If ccr_unrecognised is returned, that means the command wasn't recognized.
 * If ccr_endOfBlock   is returned, that means we've reached end of the INI block.
 * If ccr_error        is returned, that means something went wrong.
 */

int assign_conf_command_field(const char *buf,long *pos,long buflen,const struct NamedField commands[], const struct NamedFieldSet* named_fields_set, int idx)
{
    SYNCDBG(19,"Starting");
    if ((*pos) >= buflen) return -1;
    // Skipping starting spaces
    while ((buf[*pos] == ' ') || (buf[*pos] == '\t') || (buf[*pos] == '\n') || (buf[*pos] == '\r') || (buf[*pos] == 26) || ((unsigned char)buf[*pos] < 7))
    {
        (*pos)++;
        if ((*pos) >= buflen) return -1;
    }
    // Checking if this line is a comment
    if (buf[*pos] == ';')
        return ccr_comment;
    // Checking if this line is start of a block
    if (buf[*pos] == '[')
        return ccr_endOfBlock;
    // Finding command number
    int i = 0;
    while (commands[i].name != NULL)
    {
        if (commands[i].argnum > 0)
        {
            i++;
            continue;
        }

        int cmdname_len = strlen(commands[i].name);
        if ((*pos)+cmdname_len > buflen) {
            i++;
            continue;
        }
        // Find a matching command
        if (strnicmp(buf+(*pos), commands[i].name, cmdname_len) == 0)
        {
            (*pos) += cmdname_len;
            // if we're not at end of input buffer..
            if ((*pos) < buflen)
            {
                // make sure it's whole command, not just start of different one
               if ((buf[(*pos)] != ' ') && (buf[(*pos)] != '\t')
                && (buf[(*pos)] != '=')  && ((unsigned char)buf[(*pos)] >= 7))
               {
                  (*pos) -= cmdname_len;
                  i++;
                  continue;
               }
               // Skipping spaces between command and parameters
               while ((buf[*pos] == ' ') || (buf[*pos] == '\t')
                || (buf[*pos] == '=')  || ((unsigned char)buf[*pos] < 7))
               {
                 (*pos)++;
                 if ((*pos) >= buflen) break;
               }
            }

            
            int64_t k = 0;
            if (commands[i].argnum == -1)
            {
                char line_buf[LINEMSG_SIZE];
                int line_len = 0;
                
                // Copy characters until newline or end of buffer
                while ((*pos) + line_len < buflen && 
                      buf[(*pos) + line_len] != '\n' && 
                      buf[(*pos) + line_len] != '\r')
                {
                    line_buf[line_len] = buf[(*pos) + line_len];
                    line_len++;
                    
                    // Prevent buffer overflow
                    if (line_len >= LINEMSG_SIZE - 1)
                        break;
                }
                
                line_buf[line_len] = '\0'; // Null-terminate the string
            
                // Move position to the next line
                (*pos) += line_len;
            
                // Pass extracted string
              k = parse_named_field_value(&commands[i], line_buf,named_fields_set,idx,ccs_CfgFile);
              assign_named_field_value_direct(&commands[i],k,named_fields_set,idx,ccs_CfgFile);
            }
            else
            {
                char word_buf[COMMAND_WORD_LEN];
                uchar n = 0;
                while (get_conf_parameter_single(buf,pos,buflen,word_buf,sizeof(word_buf)) > 0)
                {
                    if(strcmp(commands[i + n].name, commands[i].name) != 0)
                    {
                        CONFWRNLOG("more params than expected for command '%s' '%s'",commands[i].name, word_buf);
                    }
                    else
                    {
                        k = parse_named_field_value(&commands[i + n],word_buf,named_fields_set,idx,ccs_CfgFile);
                        assign_named_field_value_direct(&commands[i + n],k,named_fields_set,idx,ccs_CfgFile);
                        n++;
                    }
                }
            }
            return ccr_ok;
        }
        i++;
    }
    return ccr_unrecognised;
}

TbBool parse_named_field_block(const char *buf, long len, const char *config_textname, unsigned short flags,const char* blockname,
                         const struct NamedField named_field[], const struct NamedFieldSet* named_fields_set, int idx)
{
    long pos = 0;
    int k = find_conf_block(buf, &pos, len, blockname);
    if (k < 0)
    {
        if ((flags & CnfLd_AcceptPartial) == 0)
            WARNMSG("Block [%s] not found in %s file.",blockname,config_textname);
        return false;
    }

    while (pos<len)
    {
        // Finding command number in this line.
        int assignresult = assign_conf_command_field(buf, &pos, len, named_field,named_fields_set,idx);
        if( assignresult == ccr_ok || assignresult == ccr_comment )
        {
            skip_conf_to_next_line(buf,&pos,len);
            continue;
        }
        else if( assignresult == ccr_unrecognised)
        {
            skip_conf_to_next_line(buf,&pos,len);
            continue;
        }
        else if( assignresult == ccr_endOfBlock || assignresult == ccr_error || assignresult == ccr_endOfFile)
        {
            break;
        }
    }
    return true;
}

void set_defaults(const struct NamedFieldSet* named_fields_set)
{
  memset((void *)named_fields_set->struct_base, 0, named_fields_set->struct_size * named_fields_set->max_count);

  const struct NamedField* name_NamedField = NULL;

  for (long i = 0; named_fields_set->named_fields[i].name != NULL; i++)
  {
      if (named_fields_set->named_fields[i].default_value != 0)
      {
          for (long j = 0; j < named_fields_set->max_count; j++)
          {
              assign_named_field_value_direct(&named_fields_set->named_fields[i], named_fields_set->named_fields[i].default_value, named_fields_set, j, ccs_CfgFile);
          }
      }

      if(strcmp(named_fields_set->named_fields[i].name, "NAME") == 0)
      {
          name_NamedField = &named_fields_set->named_fields[i];
      }

  }
  if (name_NamedField != NULL)
  {
      for (int i = 0; i < TERRAIN_ITEMS_MAX; i++)
      {
          named_fields_set->names[i].name = (char*)name_NamedField->field + i * named_fields_set->struct_size;
          named_fields_set->names[i].num = i;
      }
      named_fields_set->names[named_fields_set->max_count - 1].name = NULL; // must be null for get_id
  }
}


TbBool parse_named_field_blocks(char *buf, long len, const char *config_textname, unsigned short flags,
                               const struct NamedFieldSet* named_fields_set)
{
    long pos = 0;
    // Initialize the array
    if ((flags & CnfLd_AcceptPartial) == 0)
    {
        set_defaults(named_fields_set);
    }

    const char * blockname = NULL;
    int blocknamelen = 0;
    const int basename_len = strlen(named_fields_set->block_basename);
    while (iterate_conf_blocks(buf, &pos, len, &blockname, &blocknamelen))
    {
        // look for blocks starting with block_basename, followed by one or more digits
        if (blocknamelen < basename_len + 1) {
            continue;
        } else if (memcmp(blockname, named_fields_set->block_basename, basename_len) != 0) {
            continue;
        }
        const int i = natoi(&blockname[basename_len], blocknamelen - basename_len);
        if (i < 0 || i >= named_fields_set->max_count) {
            continue;
        } else if (i >= *named_fields_set->count_field) {
            *named_fields_set->count_field = i + 1;
        }
        char blockname_null[COMMAND_WORD_LEN];
        strncpy(blockname_null, blockname, blocknamelen);
        blockname_null[blocknamelen] = '\0';

        parse_named_field_block(buf, len, config_textname, flags, blockname_null, named_fields_set->named_fields, named_fields_set, i);
    }

    return true;
}

int get_conf_parameter_whole(const char *buf,long *pos,long buflen,char *dst,long dstlen)
{
  int i;
  if ((*pos) >= buflen) return 0;
  // Skipping spaces after previous parameter
  while ((buf[*pos] == ' ') || (buf[*pos] == '\t'))
  {
    (*pos)++;
    if ((*pos) >= buflen) return 0;
  }
  for (i=0; i+1 < dstlen; i++)
  {
    if ((buf[*pos]=='\r') || (buf[*pos]=='\n') || ((unsigned char)buf[*pos] < 7))
      break;
    dst[i]=buf[*pos];
    (*pos)++;
    if ((*pos) > buflen) break;
  }
  dst[i]='\0';
  return i;
}

int get_conf_parameter_quoted(const char *buf,long *pos,long buflen,char *dst,long dstlen)
{
    int i;
    TbBool esc = false;
    if ((*pos) >= buflen) return 0;
    // Skipping spaces after previous parameter
    while ((buf[*pos] == ' ') || (buf[*pos] == '\t'))
    {
        (*pos)++;
        if ((*pos) >= buflen) return 0;
    }
    // first quote
    if (buf[*pos] != '"')
        return 0;
    (*pos)++;

    for (i=0; i+1 < dstlen;)
    {
        if ((*pos) >= buflen) {
            return 0; // End before quote
        }
        if (!esc)
        {
            if (buf[*pos] == '\\')
            {
                esc = true;
                (*pos)++;
                continue;
            }
            else if (buf[*pos] == '"')
            {
                (*pos)++;
                break;
            }
        }
        else
        {
            esc = false;
        }
        dst[i++]=buf[*pos];
        (*pos)++;
    }
    dst[i]='\0';
    return i;
}

int get_conf_parameter_single(const char *buf,long *pos,long buflen,char *dst,long dstlen)
{
    int i;
    if ((*pos) >= buflen) return 0;
    // Skipping spaces after previous parameter
    while ((buf[*pos] == ' ') || (buf[*pos] == '\t'))
    {
        (*pos)++;
        if ((*pos) >= buflen) return 0;
    }
    for (i=0; i+1 < dstlen; i++)
    {
        if ((buf[*pos] == ' ') || (buf[*pos] == '\t') || (buf[*pos] == '\r')
         || (buf[*pos] == '\n') || ((unsigned char)buf[*pos] < 7))
          break;
        dst[i]=buf[*pos];
        (*pos)++;
        if ((*pos) >= buflen) {
            i++;
            break;
        }
    }
    dst[i]='\0';
    return i;
}

int get_conf_list_int(const char *buf, const char **state, int *dst)
{
    int len = -1;
    if (*state == NULL)
    {
        if (1 != sscanf(buf, " %d%n", dst, &len))
        {
            return 0;
        }
        *state = buf + len;
        return 1;
    }
    else
    {
        if (1 != sscanf(*state, " , %d%n", dst, &len))
        {
            return 0;
        }
        *state = *state + len;
        return 1;
    }
}
/**
 * Returns parameter num from given NamedCommand array, or 0 if not found.
 */
int recognize_conf_parameter(const char *buf,long *pos,long buflen,const struct NamedCommand commands[])
{
  if ((*pos) >= buflen) return 0;
  // Skipping spaces after previous parameter
  while ((buf[*pos] == ' ') || (buf[*pos] == '\t'))
  {
    (*pos)++;
    if ((*pos) >= buflen) return 0;
  }
  int i = 0;
  while (commands[i].name != NULL)
  {
      int par_len = strlen(commands[i].name);
      if (strncasecmp(&buf[(*pos)], commands[i].name, par_len) == 0)
      {
          // If EOLN found, finish and return position before the EOLN
          if ((buf[(*pos)+par_len] == '\n') || (buf[(*pos)+par_len] == '\r'))
          {
            (*pos) += par_len;
            return commands[i].num;
          }
          // If non-EOLN blank char, finish and return position after the char
          if ((buf[(*pos)+par_len] == ' ') || (buf[(*pos)+par_len] == '\t')
           || ((unsigned char)buf[(*pos)+par_len] < 7))
          {
            (*pos) += par_len+1;
            return commands[i].num;
          }
      }
      i++;
  }
  return 0;
}

/**
 * Returns name of a config parameter with given number, or empty string.
 */
const char *get_conf_parameter_text(const struct NamedCommand commands[],int num)
{
    long i = 0;
    while (commands[i].name != NULL)
    {
        //SYNCLOG("\"%s\", %d %d",commands[i].name,commands[i].num,num);
        if (commands[i].num == num)
            return commands[i].name;
        i++;
  }
  return "";
}

/**
 * Returns ID of given item using NamedField list.
 * If not found, returns -1.
 */
long get_named_field_id(const struct NamedField *desc, const char *itmname)
{
  if ((desc == NULL) || (itmname == NULL))
    return -1;
  for (long i = 0; desc[i].name != NULL; i++)
  {
    if (strcasecmp(desc[i].name, itmname) == 0)
      return i;
  }
  return -1;
}

/**
 * Returns ID of given item using NamedCommands list.
 * Similar to recognize_conf_parameter(), but for use only if the buffer stores
 * one word, ended with "\0".
 * If not found, returns -1.
 */
long get_id(const struct NamedCommand *desc, const char *itmname)
{
  if ((desc == NULL) || (itmname == NULL))
    return -1;
  for (long i = 0; desc[i].name != NULL; i++)
  {
    if (strcasecmp(desc[i].name, itmname) == 0)
      return desc[i].num;
  }
  return -1;
}

/**
 * Returns ID of given item using NamedCommands list.
 * Similar to recognize_conf_parameter(), but for use only if the buffer stores
 * one word, ended with "\0".
 * If not found, returns -1.
 */
long long get_long_id(const struct LongNamedCommand* desc, const char* itmname)
{
    if ((desc == NULL) || (itmname == NULL))
        return -1;
    for (long i = 0; desc[i].name != NULL; i++)
    {
        if (strcasecmp(desc[i].name, itmname) == 0)
            return desc[i].num;
    }
    return -1;
}

/**
 * Returns ID of given item using NamedCommands list, or any item if the string is 'RANDOM'.
 * Similar to recognize_conf_parameter(), but for use only if the buffer stores
 * one word, ended with "\0".
 * If not found, returns -1.
 */
long get_rid(const struct NamedCommand *desc, const char *itmname)
{
  long i;
  if ((desc == NULL) || (itmname == NULL))
    return -1;
  for (i=0; desc[i].name != NULL; i++)
  {
    if (strcasecmp(desc[i].name, itmname) == 0)
      return desc[i].num;
  }
  if (strcasecmp("RANDOM", itmname) == 0)
  {
      i = (rand() % i);
      return desc[i].num;
  }
  return -1;
}


char *prepare_file_path_buf(char *ffullpath,short fgroup,const char *fname)
{
  const char *mdir;
  const char *sdir;
  switch (fgroup)
  {
  case FGrp_StdData:
      mdir=keeper_runtime_directory;
      sdir="data";
      break;
  case FGrp_LrgData:
      mdir=keeper_runtime_directory;
      sdir="data";
      break;
  case FGrp_FxData:
      mdir=keeper_runtime_directory;
      sdir="fxdata";
      break;
  case FGrp_LoData:
      mdir=install_info.inst_path;
      sdir="ldata";
      break;
  case FGrp_HiData:
      mdir=keeper_runtime_directory;
      sdir="hdata";
      break;
  case FGrp_Music:
      mdir=keeper_runtime_directory;
      sdir="music";
      break;
  case FGrp_VarLevels:
      mdir=install_info.inst_path;
      sdir="levels";
      break;
  case FGrp_Save:
      mdir=keeper_runtime_directory;
      sdir="save";
      break;
  case FGrp_SShots:
      mdir=keeper_runtime_directory;
      sdir="scrshots";
      break;
  case FGrp_StdSound:
      mdir=keeper_runtime_directory;
      sdir="sound";
      break;
  case FGrp_LrgSound:
      mdir=keeper_runtime_directory;
      sdir="sound";
      break;
  case FGrp_AtlSound:
      if (campaign.speech_location[0] == '\0') {
          mdir=NULL; sdir=NULL;
          break;
      }
      mdir=keeper_runtime_directory;
      sdir=campaign.speech_location;
      break;
  case FGrp_Main:
      mdir=keeper_runtime_directory;
      sdir=NULL;
      break;
  case FGrp_Campgn:
      mdir=keeper_runtime_directory;
      sdir="campgns";
      break;
  case FGrp_CmpgLvls:
      if (campaign.levels_location[0] == '\0') {
          mdir=NULL; sdir=NULL;
          break;
      }
      mdir=install_info.inst_path;
      sdir=campaign.levels_location;
      break;
  case FGrp_CmpgCrtrs:
      if (campaign.creatures_location[0] == '\0') {
          mdir=NULL; sdir=NULL;
          break;
      }
      mdir=install_info.inst_path;
      sdir=campaign.creatures_location;
      break;
  case FGrp_CmpgConfig:
      if (campaign.configs_location[0] == '\0') {
          mdir=NULL; sdir=NULL;
          break;
      }
      mdir=install_info.inst_path;
      sdir=campaign.configs_location;
      break;
  case FGrp_CmpgMedia:
      if (campaign.media_location[0] == '\0') {
          mdir=NULL; sdir=NULL;
          break;
      }
      mdir=install_info.inst_path;
      sdir=campaign.media_location;
      break;
  case FGrp_LandView:
      if (campaign.land_location[0] == '\0') {
          mdir=NULL; sdir=NULL;
          break;
      }
      mdir=install_info.inst_path;
      sdir=campaign.land_location;
      break;
  case FGrp_CrtrData:
      mdir=keeper_runtime_directory;
      sdir="creatrs";
      break;
  default:
      mdir="./";
      sdir=NULL;
      break;
  }
  if (mdir == NULL)
      ffullpath[0] = '\0';
  else
  if (sdir == NULL)
      sprintf(ffullpath,"%s/%s",mdir,fname);
  else
      sprintf(ffullpath,"%s/%s/%s",mdir,sdir,fname);
  return ffullpath;
}

char *prepare_file_path(short fgroup,const char *fname)
{
  static char ffullpath[2048];
  return prepare_file_path_buf(ffullpath,fgroup,fname);
}

char *prepare_file_path_va(short fgroup, const char *fmt_str, va_list arg)
{
  char fname[255];
  vsprintf(fname, fmt_str, arg);
  static char ffullpath[2048];
  return prepare_file_path_buf(ffullpath, fgroup, fname);
}

char *prepare_file_fmtpath(short fgroup, const char *fmt_str, ...)
{
  va_list val;
  va_start(val, fmt_str);
  char* result = prepare_file_path_va(fgroup, fmt_str, val);
  va_end(val);
  return result;
}

/**
 * Returns the folder specified by LEVELS_LOCATION
 */
short get_level_fgroup(LevelNumber lvnum)
{
    return FGrp_CmpgLvls;
}

/**
 * Loads data file into allocated buffer.
 * @return Returns NULL if the file doesn't exist or is smaller than ldsize;
 * on success, returns a buffer which should be freed after use,
 * and sets ldsize into its size.
 */
unsigned char *load_data_file_to_buffer(long *ldsize, short fgroup, const char *fmt_str, ...)
{
  // Prepare file name
  va_list arg;
  va_start(arg, fmt_str);
  char fname[255];
  vsprintf(fname, fmt_str, arg);
  char ffullpath[2048];
  prepare_file_path_buf(ffullpath, fgroup, fname);
  va_end(arg);
  // Load the file
   long fsize = LbFileLengthRnc(ffullpath);
   if (fsize < *ldsize)
   {
       WARNMSG("File \"%s\" doesn't exist or is too small.", fname);
       return NULL;
  }
  unsigned char* buf = calloc(fsize + 16, 1);
  if (buf == NULL)
  {
    WARNMSG("Can't allocate %ld bytes to load \"%s\".",fsize,fname);
    return NULL;
  }
  fsize = LbFileLoadAt(ffullpath,buf);
  if (fsize < *ldsize)
  {
    WARNMSG("Reading file \"%s\" failed.",fname);
    free(buf);
    return NULL;
  }
  memset(buf+fsize, '\0', 15);
  *ldsize = fsize;
  return buf;
}






struct LevelInformation *get_level_info(LevelNumber lvnum)
{
  return get_campaign_level_info(&campaign, lvnum);
}

struct LevelInformation *get_or_create_level_info(LevelNumber lvnum, unsigned long lvoptions)
{
    struct LevelInformation* lvinfo = get_campaign_level_info(&campaign, lvnum);
    if (lvinfo != NULL)
    {
        lvinfo->options |= lvoptions;
        return lvinfo;
  }
  lvinfo = new_level_info_entry(&campaign, lvnum);
  if (lvinfo != NULL)
  {
    lvinfo->options |= lvoptions;
    return lvinfo;
  }
  return NULL;
}

/**
 * Returns first level info structure in the array.
 */
struct LevelInformation *get_first_level_info(void)
{
  if (campaign.lvinfos == NULL)
    return NULL;
  return &campaign.lvinfos[0];
}

/**
 * Returns last level info structure in the array.
 */
struct LevelInformation *get_last_level_info(void)
{
  if ((campaign.lvinfos == NULL) || (campaign.lvinfos_count < 1))
    return NULL;
  return &campaign.lvinfos[campaign.lvinfos_count-1];
}

/**
 * Returns next level info structure in the array.
 * Note that it's not always corresponding to next campaign level; use
 * get_level_info() to get information for specific level. This function
 * is used for sweeping through all level info entries.
 */
struct LevelInformation *get_next_level_info(struct LevelInformation *previnfo)
{
  if (campaign.lvinfos == NULL)
    return NULL;
  if (previnfo == NULL)
    return NULL;
  int i = previnfo - &campaign.lvinfos[0];
  i++;
  if (i >= campaign.lvinfos_count)
    return NULL;
  return &campaign.lvinfos[i];
}

/**
 * Returns previous level info structure in the array.
 * Note that it's not always corresponding to previous campaign level; use
 * get_level_info() to get information for specific level. This function
 * is used for reverse sweeping through all level info entries.
 */
struct LevelInformation *get_prev_level_info(struct LevelInformation *nextinfo)
{
  if (campaign.lvinfos == NULL)
    return NULL;
  if (nextinfo == NULL)
    return NULL;
  int i = nextinfo - &campaign.lvinfos[0];
  i--;
  if (i < 0)
    return NULL;
  return &campaign.lvinfos[i];
}

short set_level_info_string_index(LevelNumber lvnum, char *stridx, unsigned long lvoptions)
{
    if (campaign.lvinfos == NULL)
        init_level_info_entries(&campaign, 0);
    struct LevelInformation* lvinfo = get_or_create_level_info(lvnum, lvoptions);
    if (lvinfo == NULL)
        return false;
    int k = atoi(stridx);
    if (k > 0)
    {
        lvinfo->name_stridx = k;
        return true;
    }
  return false;
}

short set_level_info_text_name(LevelNumber lvnum, char *name, unsigned long lvoptions)
{
    if (campaign.lvinfos == NULL)
        init_level_info_entries(&campaign, 0);
    struct LevelInformation* lvinfo = get_or_create_level_info(lvnum, lvoptions);
    if (lvinfo == NULL)
        return false;
    snprintf(lvinfo->name, LINEMSG_SIZE, "%s", name);
    if ((lvoptions & LvOp_IsFree) != 0)
    {
        lvinfo->ensign_x += ((LANDVIEW_MAP_WIDTH >> 4) * (LbSinL(lvnum * LbFPMath_PI / 16) >> 6)) >> 10;
        lvinfo->ensign_y -= ((LANDVIEW_MAP_HEIGHT >> 4) * (LbCosL(lvnum * LbFPMath_PI / 16) >> 6)) >> 10;
  }
  return true;
}

TbBool reset_credits(struct CreditsItem *credits)
{
    for (long i = 0; i < CAMPAIGN_CREDITS_COUNT; i++)
    {
        memset(&credits[i], 0, sizeof(struct CreditsItem));
        credits[i].kind = CIK_None;
  }
  return true;
}

TbBool parse_credits_block(struct CreditsItem *credits,char *buf,char *buf_end)
{
  // Block name and parameter word store variables
  char block_buf[32];
  // Find the block
  sprintf(block_buf,"credits");
  long len = buf_end - buf;
  long pos = 0;
  int k = find_conf_block(buf, &pos, len, block_buf);
  if (k < 0)
  {
    WARNMSG("Block [%s] not found in Credits file.",block_buf);
    return 0;
  }
  int n = 0;
  while (pos<len)
  {
    if ((buf[pos] != 0) && (buf[pos] != '[') && (buf[pos] != ';'))
    {
      credits[n].kind = CIK_EmptyLine;
      credits[n].font = 2;
      char word_buf[32];
      switch (buf[pos])
      {
      case '*':
        pos++;
        if (get_conf_parameter_single(buf,&pos,len,word_buf,sizeof(word_buf)) > 0)
          k = atol(word_buf);
        else
          k = 0;
        if (k > 0)
        {
          credits[n].kind = CIK_StringId;
          credits[n].font = 1;
          credits[n].num = k;
        }
        break;
      case '&':
        pos++;
        if (get_conf_parameter_single(buf,&pos,len,word_buf,sizeof(word_buf)) > 0)
          k = atoi(word_buf);
        else
          k = 0;
        if (k > 0)
        {
          credits[n].kind = CIK_StringId;
          credits[n].font = 2;
          credits[n].num = k;
        }
        break;
      case '%':
        pos++;
        credits[n].kind = CIK_DirectText;
        credits[n].font = 0;
        credits[n].str = &buf[pos];
        break;
      case '#':
        pos++;
        credits[n].kind = CIK_DirectText;
        credits[n].font = 1;
        credits[n].str = &buf[pos];
        break;
      default:
        credits[n].kind = CIK_DirectText;
        credits[n].font = 2;
        credits[n].str = &buf[pos];
        break;
      }
      n++;
    }
    // Finishing the line
    while (pos < len)
    {
      if (buf[pos] < 32) break;
      pos++;
    }
    if (buf[pos] == '\r')
    {
      buf[pos] = '\0';
      pos+=2;
    } else
    {
      buf[pos] = '\0';
      pos++;
    }
  }
  if (credits[0].kind == CIK_None)
    WARNMSG("Credits list empty after parsing [%s] block of Credits file.", block_buf);
  return true;
}

/**
 * Loads the credits data for the current campaign.
 */
TbBool setup_campaign_credits_data(struct GameCampaign *campgn)
{
  SYNCDBG(18,"Starting");
  char* fname = prepare_file_path(FGrp_LandView, campgn->credits_fname);
  long filelen = LbFileLengthRnc(fname);
  if (filelen <= 0)
  {
    ERRORLOG("Campaign Credits file \"%s\" does not exist or can't be opened",campgn->credits_fname);
    return false;
  }
  campgn->credits_data = (char *)calloc(filelen + 256, 1);
  if (campgn->credits_data == NULL)
  {
    ERRORLOG("Can't allocate memory for Campaign Credits file \"%s\"",campgn->credits_fname);
    return false;
  }
  char* credits_data_end = campgn->credits_data + filelen + 255;
  short result = true;
  long loaded_size = LbFileLoadAt(fname, campgn->credits_data);
  if (loaded_size < 4)
  {
    ERRORLOG("Campaign Credits file \"%s\" couldn't be loaded or is too small",campgn->credits_fname);
    result = false;
  }
  // Resetting all values to unused
  reset_credits(campgn->credits);
  // Analyzing credits data and filling correct values
  if (result)
  {
    result = parse_credits_block(campgn->credits, campgn->credits_data, credits_data_end);
    if (!result)
      WARNMSG("Parsing credits file \"%s\" credits block failed",campgn->credits_fname);
  }
  SYNCDBG(19,"Finished");
  return result;
}

short is_bonus_level(LevelNumber lvnum)
{
  if (lvnum < 1) return false;
  for (int i = 0; i < CAMPAIGN_LEVELS_COUNT; i++)
  {
    if (campaign.bonus_levels[i] == lvnum)
    {
        SYNCDBG(7,"Level %ld identified as bonus",lvnum);
        return true;
    }
  }
  SYNCDBG(7,"Level %ld not recognized as bonus",lvnum);
  return false;
}

short is_extra_level(LevelNumber lvnum)
{
  if (lvnum < 1) return false;
  for (int i = 0; i < EXTRA_LEVELS_COUNT; i++)
  {
      if (campaign.extra_levels[i] == lvnum)
      {
          SYNCDBG(7,"Level %ld identified as extra",lvnum);
          return true;
      }
  }
  SYNCDBG(7,"Level %ld not recognized as extra",lvnum);
  return false;
}

/**
 * Returns index for Game->bonus_levels associated with given single player level.
 * Gives -1 if there's no store place for the level.
 */
int storage_index_for_bonus_level(LevelNumber bn_lvnum)
{
    if (bn_lvnum < 1)
        return -1;
    int k = 0;
    for (int i = 0; i < CAMPAIGN_LEVELS_COUNT; i++)
    {
        if (campaign.bonus_levels[i] == bn_lvnum)
            return k;
        if (campaign.bonus_levels[i] != 0)
            k++;
  }
  return -1;
}

/**
 * Returns index for Campaign->bonus_levels associated with given bonus level.
 * If the level is not found, returns -1.
 */
int array_index_for_bonus_level(LevelNumber bn_lvnum)
{
  if (bn_lvnum < 1) return -1;
  for (int i = 0; i < CAMPAIGN_LEVELS_COUNT; i++)
  {
    if (campaign.bonus_levels[i] == bn_lvnum)
        return i;
  }
  return -1;
}

/**
 * Returns index for Campaign->extra_levels associated with given extra level.
 * If the level is not found, returns -1.
 */
int array_index_for_extra_level(LevelNumber ex_lvnum)
{
  if (ex_lvnum < 1) return -1;
  for (int i = 0; i < EXTRA_LEVELS_COUNT; i++)
  {
    if (campaign.extra_levels[i] == ex_lvnum)
        return i;
  }
  return -1;
}

/**
 * Returns index for Campaign->single_levels associated with given singleplayer level.
 * If the level is not found, returns -1.
 */
int array_index_for_singleplayer_level(LevelNumber sp_lvnum)
{
  if (sp_lvnum < 1) return -1;
  for (int i = 0; i < CAMPAIGN_LEVELS_COUNT; i++)
  {
    if (campaign.single_levels[i] == sp_lvnum)
        return i;
  }
  return -1;
}

/**
 * Returns index for Campaign->multi_levels associated with given multiplayer level.
 * If the level is not found, returns -1.
 */
int array_index_for_multiplayer_level(LevelNumber mp_lvnum)
{
  if (mp_lvnum < 1) return -1;
  for (int i = 0; i < CAMPAIGN_LEVELS_COUNT; i++)
  {
    if (campaign.multi_levels[i] == mp_lvnum)
        return i;
  }
  return -1;
}

/**
 * Returns index for Campaign->freeplay_levels associated with given freeplay level.
 * If the level is not found, returns -1.
 */
int array_index_for_freeplay_level(LevelNumber fp_lvnum)
{
  if (fp_lvnum < 1) return -1;
  for (int i = 0; i < FREE_LEVELS_COUNT; i++)
  {
    if (campaign.freeplay_levels[i] == fp_lvnum)
        return i;
  }
  return -1;
}

/**
 * Returns bonus level number for given singleplayer level number.
 * If no bonus found, returns 0.
 */
LevelNumber bonus_level_for_singleplayer_level(LevelNumber sp_lvnum)
{
    int i = array_index_for_singleplayer_level(sp_lvnum);
    if (i >= 0)
        return campaign.bonus_levels[i];
    return 0;
}

/**
 * Returns first single player level number.
 * On error, returns SINGLEPLAYER_NOTSTARTED.
 */
LevelNumber first_singleplayer_level(void)
{
    long lvnum = campaign.single_levels[0];
    if (lvnum > 0)
        return lvnum;
    return SINGLEPLAYER_NOTSTARTED;
}

/**
 * Returns last single player level number.
 * On error, returns SINGLEPLAYER_NOTSTARTED.
 */
LevelNumber last_singleplayer_level(void)
{
    int i = campaign.single_levels_count;
    if ((i > 0) && (i <= CAMPAIGN_LEVELS_COUNT))
        return campaign.single_levels[i - 1];
    return SINGLEPLAYER_NOTSTARTED;
}

/**
 * Returns first multi player level number.
 * On error, returns SINGLEPLAYER_NOTSTARTED.
 */
LevelNumber first_multiplayer_level(void)
{
  long lvnum = campaign.multi_levels[0];
  if (lvnum > 0)
    return lvnum;
  return SINGLEPLAYER_NOTSTARTED;
}

/**
 * Returns last multi player level number.
 * On error, returns SINGLEPLAYER_NOTSTARTED.
 */
LevelNumber last_multiplayer_level(void)
{
    int i = campaign.multi_levels_count;
    if ((i > 0) && (i <= CAMPAIGN_LEVELS_COUNT))
        return campaign.multi_levels[i - 1];
    return SINGLEPLAYER_NOTSTARTED;
}

/**
 * Returns first free play level number.
 * On error, returns SINGLEPLAYER_NOTSTARTED.
 */
LevelNumber first_freeplay_level(void)
{
  long lvnum = campaign.freeplay_levels[0];
  if (lvnum > 0)
    return lvnum;
  return SINGLEPLAYER_NOTSTARTED;
}

/**
 * Returns last free play level number.
 * On error, returns SINGLEPLAYER_NOTSTARTED.
 */
LevelNumber last_freeplay_level(void)
{
    int i = campaign.freeplay_levels_count;
    if ((i > 0) && (i <= FREE_LEVELS_COUNT))
        return campaign.freeplay_levels[i - 1];
    return SINGLEPLAYER_NOTSTARTED;
}

/**
 * Returns first extra level number.
 * On error, returns SINGLEPLAYER_NOTSTARTED.
 */
LevelNumber first_extra_level(void)
{
    for (long lvidx = 0; lvidx < campaign.extra_levels_index; lvidx++)
    {
        long lvnum = campaign.extra_levels[lvidx];
        if (lvnum > 0)
            return lvnum;
  }
  return SINGLEPLAYER_NOTSTARTED;
}

/**
 * Returns the extra level number. Gives SINGLEPLAYER_NOTSTARTED if no such level,
 * LEVELNUMBER_ERROR on error.
 */
LevelNumber get_extra_level(unsigned short elv_kind)
{
    int i = elv_kind;
    i--;
    if ((i < 0) || (i >= EXTRA_LEVELS_COUNT))
        return LEVELNUMBER_ERROR;
    LevelNumber lvnum = campaign.extra_levels[i];
    SYNCDBG(5, "Extra level kind %d has number %ld", (int)elv_kind, lvnum);
    if (lvnum > 0)
    {
        return lvnum;
  }
  return SINGLEPLAYER_NOTSTARTED;
}

/**
 * Returns the next single player level. Gives SINGLEPLAYER_FINISHED if
 * last level was won, LEVELNUMBER_ERROR on error.
 */
LevelNumber next_singleplayer_level(LevelNumber sp_lvnum)
{
  if (sp_lvnum == SINGLEPLAYER_FINISHED) return SINGLEPLAYER_FINISHED;
  if (sp_lvnum == SINGLEPLAYER_NOTSTARTED) return first_singleplayer_level();
  if (sp_lvnum < 1) return LEVELNUMBER_ERROR;
  for (int i = 0; i < CAMPAIGN_LEVELS_COUNT; i++)
  {
    if (campaign.single_levels[i] == sp_lvnum)
    {
      if (i+1 >= CAMPAIGN_LEVELS_COUNT)
        return SINGLEPLAYER_FINISHED;
      if (campaign.single_levels[i+1] <= 0)
        return SINGLEPLAYER_FINISHED;
      return campaign.single_levels[i+1];
    }
  }
  return LEVELNUMBER_ERROR;
}

/**
 * Returns the previous single player level. Gives SINGLEPLAYER_NOTSTARTED if
 * first level was given, LEVELNUMBER_ERROR on error.
 */
LevelNumber prev_singleplayer_level(LevelNumber sp_lvnum)
{
  if (sp_lvnum == SINGLEPLAYER_NOTSTARTED) return SINGLEPLAYER_NOTSTARTED;
  if (sp_lvnum == SINGLEPLAYER_FINISHED) return last_singleplayer_level();
  if (sp_lvnum < 1) return LEVELNUMBER_ERROR;
  for (int i = 0; i < CAMPAIGN_LEVELS_COUNT; i++)
  {
    if (campaign.single_levels[i] == sp_lvnum)
    {
      if (i < 1)
        return SINGLEPLAYER_NOTSTARTED;
      if (campaign.single_levels[i-1] <= 0)
        return SINGLEPLAYER_NOTSTARTED;
      return campaign.single_levels[i-1];
    }
  }
  return LEVELNUMBER_ERROR;
}

/**
 * Returns the next multi player level. Gives SINGLEPLAYER_FINISHED if
 * last level was given, LEVELNUMBER_ERROR on error.
 */
LevelNumber next_multiplayer_level(LevelNumber mp_lvnum)
{
  if (mp_lvnum == SINGLEPLAYER_FINISHED) return SINGLEPLAYER_FINISHED;
  if (mp_lvnum == SINGLEPLAYER_NOTSTARTED) return first_multiplayer_level();
  if (mp_lvnum < 1) return LEVELNUMBER_ERROR;
  for (int i = 0; i < MULTI_LEVELS_COUNT; i++)
  {
    if (campaign.multi_levels[i] == mp_lvnum)
    {
      if (i+1 >= MULTI_LEVELS_COUNT)
        return SINGLEPLAYER_FINISHED;
      if (campaign.multi_levels[i+1] <= 0)
        return SINGLEPLAYER_FINISHED;
      return campaign.multi_levels[i+1];
    }
  }
  return LEVELNUMBER_ERROR;
}

/**
 * Returns the previous multi player level. Gives SINGLEPLAYER_NOTSTARTED if
 * first level was given, LEVELNUMBER_ERROR on error.
 */
LevelNumber prev_multiplayer_level(LevelNumber mp_lvnum)
{
  if (mp_lvnum == SINGLEPLAYER_NOTSTARTED) return SINGLEPLAYER_NOTSTARTED;
  if (mp_lvnum == SINGLEPLAYER_FINISHED) return last_multiplayer_level();
  if (mp_lvnum < 1) return LEVELNUMBER_ERROR;
  for (int i = 0; i < CAMPAIGN_LEVELS_COUNT; i++)
  {
    if (campaign.multi_levels[i] == mp_lvnum)
    {
      if (i < 1)
        return SINGLEPLAYER_NOTSTARTED;
      if (campaign.multi_levels[i-1] <= 0)
        return SINGLEPLAYER_NOTSTARTED;
      return campaign.multi_levels[i-1];
    }
  }
  return LEVELNUMBER_ERROR;
}

/**
 * Returns the next extra level. Gives SINGLEPLAYER_FINISHED if
 * last level was given, LEVELNUMBER_ERROR on error.
 */
LevelNumber next_extra_level(LevelNumber ex_lvnum)
{
  if (ex_lvnum == SINGLEPLAYER_FINISHED) return SINGLEPLAYER_FINISHED;
  if (ex_lvnum == SINGLEPLAYER_NOTSTARTED) return first_extra_level();
  if (ex_lvnum < 1) return LEVELNUMBER_ERROR;
  for (int i = 0; i < EXTRA_LEVELS_COUNT; i++)
  {
    if (campaign.extra_levels[i] == ex_lvnum)
    {
      i++;
      while (i < EXTRA_LEVELS_COUNT)
      {
        if (campaign.extra_levels[i] > 0)
          return campaign.extra_levels[i];
        i++;
      }
      return SINGLEPLAYER_FINISHED;
    }
  }
  return LEVELNUMBER_ERROR;
}

/**
 * Returns the next freeplay level. Gives SINGLEPLAYER_FINISHED if
 * last level was given, LEVELNUMBER_ERROR on error.
 */
LevelNumber next_freeplay_level(LevelNumber fp_lvnum)
{
  if (fp_lvnum == SINGLEPLAYER_FINISHED) return SINGLEPLAYER_FINISHED;
  if (fp_lvnum == SINGLEPLAYER_NOTSTARTED) return first_freeplay_level();
  if (fp_lvnum < 1) return LEVELNUMBER_ERROR;
  for (int i = 0; i < FREE_LEVELS_COUNT; i++)
  {
    if (campaign.freeplay_levels[i] == fp_lvnum)
    {
      if (i+1 >= FREE_LEVELS_COUNT)
        return SINGLEPLAYER_FINISHED;
      if (campaign.freeplay_levels[i+1] <= 0)
        return SINGLEPLAYER_FINISHED;
      return campaign.freeplay_levels[i+1];
    }
  }
  return LEVELNUMBER_ERROR;
}

/**
 * Returns the previous freeplay level. Gives SINGLEPLAYER_NOTSTARTED if
 * first level was given, LEVELNUMBER_ERROR on error.
 */
LevelNumber prev_freeplay_level(LevelNumber fp_lvnum)
{
  if (fp_lvnum == SINGLEPLAYER_NOTSTARTED) return SINGLEPLAYER_NOTSTARTED;
  if (fp_lvnum == SINGLEPLAYER_FINISHED) return last_freeplay_level();
  if (fp_lvnum < 1) return LEVELNUMBER_ERROR;
  for (int i = 0; i < FREE_LEVELS_COUNT; i++)
  {
    if (campaign.freeplay_levels[i] == fp_lvnum)
    {
      if (i < 1)
        return SINGLEPLAYER_NOTSTARTED;
      if (campaign.freeplay_levels[i-1] <= 0)
        return SINGLEPLAYER_NOTSTARTED;
      return campaign.freeplay_levels[i-1];
    }
  }
  return LEVELNUMBER_ERROR;
}

/**
 * Returns if the level is a single player campaign level,
 * or special non-existing level at start/end of campaign.
 */
short is_singleplayer_like_level(LevelNumber lvnum)
{
  if ((lvnum == SINGLEPLAYER_FINISHED) || (lvnum == SINGLEPLAYER_NOTSTARTED))
    return true;
  return is_singleplayer_level(lvnum);
}

/**
 * Returns if the level is a single player campaign level.
 */
short is_singleplayer_level(LevelNumber lvnum)
{
  if (lvnum < 1)
  {
    SYNCDBG(17,"Level index %ld is not correct",lvnum);
    return false;
  }
  for (int i = 0; i < CAMPAIGN_LEVELS_COUNT; i++)
  {
    if (campaign.single_levels[i] == lvnum)
    {
      SYNCDBG(17,"Level %ld identified as SP",lvnum);
      return true;
    }
  }
  SYNCDBG(17,"Level %ld not recognized as SP",lvnum);
  return false;
}

short is_multiplayer_level(LevelNumber lvnum)
{
  int i;
  if (lvnum < 1) return false;
  for (i=0; i<CAMPAIGN_LEVELS_COUNT; i++)
  {
    if (campaign.multi_levels[i] == lvnum)
    {
        SYNCDBG(17,"Level %ld identified as MP",lvnum);
        return true;
    }
  }
  SYNCDBG(17,"Level %ld not recognized as MP",lvnum);
  return false;
}

/**
 * Returns if the level is 'campaign' level.
 * All levels mentioned in campaign file are campaign levels. Campaign and
 * freeplay levels are exclusive.
 */
short is_campaign_level(LevelNumber lvnum)
{
  if (is_singleplayer_level(lvnum) || is_bonus_level(lvnum)
   || is_extra_level(lvnum) || is_multiplayer_level(lvnum))
    return true;
  return false;
}

/**
 * Returns if the level is 'free play' level, which should be visible
 * in list of levels.
 */
short is_freeplay_level(LevelNumber lvnum)
{
  if (lvnum < 1) return false;
  for (int i = 0; i < FREE_LEVELS_COUNT; i++)
  {
    if (campaign.freeplay_levels[i] == lvnum)
    {
        SYNCDBG(18,"%ld is freeplay",lvnum);
        return true;
    }
  }
  SYNCDBG(18,"%ld is NOT freeplay",lvnum);
  return false;
}
/******************************************************************************/<|MERGE_RESOLUTION|>--- conflicted
+++ resolved
@@ -451,45 +451,37 @@
 
 int64_t value_icon(const struct NamedField* named_field, const char* value_text, const struct NamedFieldSet* named_fields_set, int idx, unsigned char src)
 {
-    if (src == ccs_DkScript)
-    {
-        int64_t script_string_offset = script_strdup(value_text);
-        if (script_string_offset < 0)
-        {
-            NAMFIELDWRNLOG("Run out script strings space");
-            return -1;
-        }
-        return script_string_offset;
-    }
-    else
-    {
-        return get_icon_id(value_text);
-    }
-}
+  if (src == ccs_DkScript)
+  {
+      int64_t script_string_offset = script_strdup(value_text);
+      if (script_string_offset < 0)
+      {
+          NAMFIELDWRNLOG("Run out script strings space");
+          return -1;
+      }
+      return script_string_offset;
+  }
+  else
+  {
+      return get_icon_id(value_text);
+  }
+}
+
+int64_t value_animid(const struct NamedField* named_field, const char* value_text, const struct NamedFieldSet* named_fields_set, int idx)
+{
+    short icon_id = get_anim_id_(value_text);
+
+    return icon_id;
+}
+
+int64_t value_effOrEffEl(const struct NamedField* named_field, const char* value_text, const struct NamedFieldSet* named_fields_set, int idx)
+{
+    return effect_or_effect_element_id(value_text);
+}
+
 
 void assign_icon(const struct NamedField* named_field, int64_t value, const struct NamedFieldSet* named_fields_set, int idx, unsigned char src)
 {
-<<<<<<< HEAD
-    short icon_id = get_icon_id(value_text);
-    if (icon_id == bad_icon_id)
-    {
-        CONFWRNLOG("Unexpected value for field '%s', got '%s'",named_field->name,value_text);
-        return 0;
-    }
-    return icon_id;
-}
-
-int64_t value_animid(const struct NamedField* named_field, const char* value_text, const struct NamedFieldSet* named_fields_set, int idx)
-{
-    short icon_id = get_anim_id_(value_text);
-
-    return icon_id;
-}
-
-int64_t value_effOrEffEl(const struct NamedField* named_field, const char* value_text, const struct NamedFieldSet* named_fields_set, int idx)
-{
-    return effect_or_effect_element_id(value_text);
-=======
     if (src == ccs_DkScript)
     {
         short icon_id = get_icon_id(script_strval(value));
@@ -499,7 +491,6 @@
     {
         assign_named_field_value_direct(named_field,value,named_fields_set,idx,src);
     }
->>>>>>> 4b423b8a
 }
 
 
