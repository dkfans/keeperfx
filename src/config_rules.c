--- conflicted
+++ resolved
@@ -71,43 +71,7 @@
 
 
 const struct NamedField rules_game_named_fields[] = {
-<<<<<<< HEAD
-    //name                        //field                                           //field type                                               //min               //max
-  {"POTOFGOLDHOLDS",             &game.conf.rules.game.pot_of_gold_holds,          var_type(game.conf.rules.game.pot_of_gold_holds         ), LONG_MIN,           LONG_MAX},
-  {"CHESTGOLDHOLD",              &game.conf.rules.game.chest_gold_hold,            var_type(game.conf.rules.game.chest_gold_hold           ), LONG_MIN,           LONG_MAX},
-  {"GOLDPILEVALUE",              &game.conf.rules.game.gold_pile_value,            var_type(game.conf.rules.game.gold_pile_value           ), LONG_MIN,           LONG_MAX},
-  {"GOLDPILEMAXIMUM",            &game.conf.rules.game.gold_pile_maximum,          var_type(game.conf.rules.game.gold_pile_maximum         ), LONG_MIN,           LONG_MAX},
-  {"GOLDPERHOARD",               &game.conf.rules.game.gold_per_hoard,             var_type(game.conf.rules.game.gold_per_hoard            ), LONG_MIN,           LONG_MAX},
-  {"FOODLIFEOUTOFHATCHERY",      &game.conf.rules.game.food_life_out_of_hatchery,  var_type(game.conf.rules.game.food_life_out_of_hatchery ),        0,          USHRT_MAX},
-  {"BOULDERREDUCEHEALTHSLAP",    &game.conf.rules.game.boulder_reduce_health_wall, var_type(game.conf.rules.game.boulder_reduce_health_wall), LONG_MIN,           LONG_MAX},
-  {"BOULDERREDUCEHEALTHWALL",    &game.conf.rules.game.boulder_reduce_health_slap, var_type(game.conf.rules.game.boulder_reduce_health_slap), LONG_MIN,           LONG_MAX},
-  {"BOULDERREDUCEHEALTHROOM",    &game.conf.rules.game.boulder_reduce_health_room, var_type(game.conf.rules.game.boulder_reduce_health_room), LONG_MIN,           LONG_MAX},
-  {"PAYDAYGAP",                  &game.conf.rules.game.pay_day_gap,                var_type(game.conf.rules.game.pay_day_gap               ), LONG_MIN,           LONG_MAX},
-  {"PAYDAYSPEED",                &game.conf.rules.game.pay_day_speed,              var_type(game.conf.rules.game.pay_day_speed             ),        0,          ULONG_MAX},
-  {"DUNGEONHEARTHEALTIME",       &game.conf.rules.game.dungeon_heart_heal_time,    var_type(game.conf.rules.game.dungeon_heart_heal_time   ),        0,          ULONG_MAX},
-  {"DUNGEONHEARTHEALHEALTH",     &game.conf.rules.game.dungeon_heart_heal_health,  var_type(game.conf.rules.game.dungeon_heart_heal_health ), LONG_MIN,           LONG_MAX},
-  {"HERODOORWAITTIME",           &game.conf.rules.game.hero_door_wait_time,        var_type(game.conf.rules.game.hero_door_wait_time       ),        0,          ULONG_MAX},
-  {"ROOMSELLGOLDBACKPERCENT",    &game.conf.rules.game.room_sale_percent,          var_type(game.conf.rules.game.room_sale_percent         ),        0,           LONG_MAX},
-  {"DOORSELLVALUEPERCENT",       &game.conf.rules.game.door_sale_percent,          var_type(game.conf.rules.game.door_sale_percent         ),        0,           LONG_MAX},
-  {"TRAPSELLVALUEPERCENT",       &game.conf.rules.game.trap_sale_percent,          var_type(game.conf.rules.game.trap_sale_percent         ),        0,           LONG_MAX},
-  {"BAGGOLDHOLD",                &game.conf.rules.game.bag_gold_hold,              var_type(game.conf.rules.game.bag_gold_hold             ), LONG_MIN,           LONG_MAX},
-  {"ALLIESSHAREVISION",          &game.conf.rules.game.allies_share_vision,        var_type(game.conf.rules.game.allies_share_vision       ),        0,                  1},
-  {"ALLIESSHAREDROP",            &game.conf.rules.game.allies_share_drop,          var_type(game.conf.rules.game.allies_share_drop         ),        0,                  1},
-  {"ALLIESSHARECTA",             &game.conf.rules.game.allies_share_cta,           var_type(game.conf.rules.game.allies_share_cta          ),        0,                  1},
-  {"DISPLAYPORTALLIMIT",         &game.conf.rules.game.display_portal_limit,       var_type(game.conf.rules.game.display_portal_limit      ),        0,                  1},
-  {"MAXTHINGSINHAND",            &game.conf.rules.game.max_things_in_hand,         var_type(game.conf.rules.game.max_things_in_hand        ),        0, MAX_THINGS_IN_HAND},
-  {"TORTUREPAYDAY",              &game.conf.rules.game.torture_payday,             var_type(game.conf.rules.game.torture_payday            ),        0,          USHRT_MAX},
-  {"TORTURETRAININGCOST",        &game.conf.rules.game.torture_training_cost,      var_type(game.conf.rules.game.torture_training_cost     ), SHRT_MIN,           SHRT_MAX},
-  {"TORTURESCAVENGINGCOST",      &game.conf.rules.game.torture_scavenging_cost,    var_type(game.conf.rules.game.torture_scavenging_cost   ), SHRT_MIN,           SHRT_MAX},
-  {"EASTEREGGSPEECHCHANCE",      &game.conf.rules.game.easter_egg_speech_chance,   var_type(game.conf.rules.game.easter_egg_speech_chance  ),        0,           LONG_MAX},
-  {"EASTEREGGSPEECHINTERVAL",    &game.conf.rules.game.easter_egg_speech_interval, var_type(game.conf.rules.game.easter_egg_speech_interval),        0,           LONG_MAX},
-  {"GLOBALAMBIENTLIGHT",         &game.conf.rules.game.global_ambient_light,       var_type(game.conf.rules.game.global_ambient_light      ), LONG_MIN,           LONG_MAX},
-  {"LIGHTENABLED",               &game.conf.rules.game.light_enabled,              var_type(game.conf.rules.game.light_enabled             ),        0,                  1},
-  {"MAPCREATURELIMIT",           &game.conf.rules.game.creatures_count,            var_type(game.conf.rules.game.creatures_count           ),        0,  CREATURES_COUNT-2},
-  {NULL,                         NULL,                                                                                                     0,        0,                  0},
-=======
     //name                    //param  //field                                             //default  //min               //max   //namedCommand                    //valueFunc
-  {"GOLDPERGOLDBLOCK",          0, field(game.conf.rules.game.gold_per_gold_block       ),        1000, LONG_MIN,           LONG_MAX,NULL,                           value_default, NULL},
   {"POTOFGOLDHOLDS",            0, field(game.conf.rules.game.pot_of_gold_holds         ),        1000, LONG_MIN,           LONG_MAX,NULL,                           value_default, NULL},
   {"CHESTGOLDHOLD",             0, field(game.conf.rules.game.chest_gold_hold           ),        1000, LONG_MIN,           LONG_MAX,NULL,                           value_default, NULL},
   {"GOLDPILEVALUE",             0, field(game.conf.rules.game.gold_pile_value           ),         500, LONG_MIN,           LONG_MAX,NULL,                           value_default, NULL},
@@ -122,7 +86,6 @@
   {"DUNGEONHEARTHEALTIME",      0, field(game.conf.rules.game.dungeon_heart_heal_time   ),          10,        0,          ULONG_MAX,NULL,                           value_default, NULL},
   {"DUNGEONHEARTHEALHEALTH",    0, field(game.conf.rules.game.dungeon_heart_heal_health ),           1, LONG_MIN,           LONG_MAX,NULL,                           value_default, NULL},
   {"HERODOORWAITTIME",          0, field(game.conf.rules.game.hero_door_wait_time       ),         100,        0,          ULONG_MAX,NULL,                           value_default, NULL},
-  {"GEMEFFECTIVENESS",          0, field(game.conf.rules.game.gem_effectiveness         ),          17,        0,          ULONG_MAX,NULL,                           value_default, NULL},
   {"ROOMSELLGOLDBACKPERCENT",   0, field(game.conf.rules.game.room_sale_percent         ),          50,        0,           LONG_MAX,NULL,                           value_default, NULL},
   {"DOORSELLVALUEPERCENT",      0, field(game.conf.rules.game.door_sale_percent         ),         100,        0,           LONG_MAX,NULL,                           value_default, NULL},
   {"TRAPSELLVALUEPERCENT",      0, field(game.conf.rules.game.trap_sale_percent         ),         100,        0,           LONG_MAX,NULL,                           value_default, NULL},
@@ -142,7 +105,6 @@
   {"MAPCREATURELIMIT",          0, field(game.conf.rules.game.creatures_count           ),         255,        0,  CREATURES_COUNT-2,NULL,                           value_default, assign_MapCreatureLimit_script},
   {"PRESERVECLASSICBUGS",      -1, field(game.conf.rules.game.classic_bugs_flags        ),ClscBug_None,ClscBug_None, ClscBug_ListEnd,rules_game_classicbugs_commands,value_flagsfieldshift, NULL},
   {NULL},
->>>>>>> cf964bd6
 };
 
 
@@ -348,88 +310,7 @@
 
 static void set_defaults()
 {
-<<<<<<< HEAD
-    // Game block.
-    game.conf.rules.game.pot_of_gold_holds = 1000;
-    game.conf.rules.game.gold_pile_value = 500;
-    game.conf.rules.game.gold_pile_maximum = 5000;
-    game.conf.rules.game.food_life_out_of_hatchery = 100;
-    game.conf.rules.game.boulder_reduce_health_slap = 10;
-    game.conf.rules.game.boulder_reduce_health_wall = 10;
-    game.conf.rules.game.boulder_reduce_health_room = 10;
-    game.conf.rules.game.pay_day_gap = 5000;
-    game.conf.rules.game.chest_gold_hold = 1000;
-    game.conf.rules.game.dungeon_heart_heal_time = 10;
-    game.conf.rules.game.dungeon_heart_heal_health = 1;
-    game.conf.rules.game.hero_door_wait_time = 100;
-    game.conf.rules.game.bag_gold_hold = 200;
-    game.conf.rules.game.classic_bugs_flags = ClscBug_None;
-    game.conf.rules.game.door_sale_percent = 100;
-    game.conf.rules.game.room_sale_percent = 50;
-    game.conf.rules.game.trap_sale_percent = 100;
-    game.conf.rules.game.pay_day_speed = 100;
-    game.conf.rules.game.gold_per_hoard = 2000;
-    game.conf.rules.game.torture_payday = 50;
-    game.conf.rules.game.torture_training_cost = 100;
-    game.conf.rules.game.torture_scavenging_cost = 100;
-    game.conf.rules.game.creatures_count = 255;
-    // Creature block.
-    game.conf.rules.creature.recovery_frequency = 10;
-    game.conf.rules.creature.fight_max_hate = 200;
-    game.conf.rules.creature.fight_borderline = 0;
-    game.conf.rules.creature.fight_max_love = -100;
-    game.conf.rules.creature.body_remains_for = 1000;
-    game.conf.rules.creature.fight_hate_kill_value = -5;
-    game.conf.rules.creature.flee_zone_radius = 2048;
-    game.conf.rules.creature.game_turns_in_flee = 200;
-    game.conf.rules.creature.game_turns_unconscious = 2000;
-    game.conf.rules.creature.critical_health_permil = 125;
-    game.conf.rules.creature.stun_enemy_chance_good = 100;
-    game.conf.rules.creature.stun_enemy_chance_evil = 100;
-    // Magic block.
-    game.conf.rules.magic.hold_audience_time = 500;
-    game.conf.rules.magic.armageddon_teleport_your_time_gap = 10;
-    game.conf.rules.magic.armageddon_teleport_enemy_time_gap = 10;
-    game.armageddon.count_down = 500;
-    game.armageddon.duration = 4000;
-    game.conf.rules.magic.disease_transfer_percentage = 15;
-    game.conf.rules.magic.disease_lose_percentage_health = 8;
-    game.conf.rules.magic.disease_lose_health_time = 200;
-    game.conf.rules.magic.min_distance_for_teleport = 20;
-    game.conf.rules.magic.collapse_dungeon_damage = 10;
-    game.conf.rules.magic.turns_per_collapse_dngn_dmg = 4;
-    game.conf.rules.magic.weight_calculate_push = 0;
-    // Health block.
-    game.conf.rules.health.hunger_health_loss = 1;
-    game.conf.rules.health.turns_per_hunger_health_loss = 100;
-    game.conf.rules.health.food_health_gain = 10;
-    game.conf.rules.health.torture_health_loss = 5;
-    game.conf.rules.health.turns_per_torture_health_loss = 100;
-    // Rooms block.
-    game.conf.rules.rooms.scavenge_cost_frequency = 64;
-    game.conf.rules.rooms.temple_scavenge_protection_turns = 1000;
-    game.conf.rules.rooms.train_cost_frequency = 64;
-    game.conf.rules.rooms.ghost_convert_chance = 10;
-    game.conf.rules.rooms.default_generate_speed = 350;
-    game.conf.rules.rooms.default_max_crtrs_gen_entrance = 200;
-    game.conf.rules.rooms.food_generation_speed = 2000;
-    game.conf.rules.rooms.prison_skeleton_chance = 100;
-    game.conf.rules.rooms.bodies_for_vampire = 6;
-    game.conf.rules.rooms.graveyard_convert_time = 300;
-    game.conf.rules.rooms.barrack_max_party_size = 10;
-    game.conf.rules.rooms.training_room_max_level = 0;
-    game.conf.rules.rooms.scavenge_good_allowed = 1;
-    game.conf.rules.rooms.scavenge_neutral_allowed = 1;
-    game.conf.rules.rooms.time_between_prison_break = 64;
-    // Computer block - maybe it should be moved to computer config on a later PR?
-    game.conf.rules.computer.disease_to_temple_pct = 500;
-    // Workers block.
-    game.conf.rules.workers.hits_per_slab = 2;
-    game.conf.rules.workers.default_imp_dig_damage = 1;
-    game.conf.rules.workers.default_imp_dig_own_damage = 2;
-=======
-//todo
->>>>>>> cf964bd6
+    //todo
 }
 
 TbBool add_sacrifice_victim(struct SacrificeRecipe *sac, long crtr_idx)
