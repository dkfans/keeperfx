--- conflicted
+++ resolved
@@ -408,9 +408,6 @@
     unsigned char stopped_for_hand_turns;
     long following_leader_since;
     unsigned char follow_leader_fails;
-<<<<<<< HEAD
-    struct CreatureStats *creature_stats;
-=======
     GameTurn dropped_turn;
     unsigned long timebomb_countdown;
     ThingIndex timebomb_countdown_id;
@@ -419,7 +416,7 @@
     GameTurn unsummon_turn;
     ThingIndex summoner_idx;
     ThingIndex familiar_idx[FAMILIAR_MAX];
->>>>>>> 1a1d980e
+    struct CreatureStats *creature_stats;
 };
 
 struct CreatureStats { // These stats are not compatible with original DK - they have more fields
