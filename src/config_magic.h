--- conflicted
+++ resolved
@@ -381,14 +381,11 @@
     unsigned char debuff;
 };
 
-<<<<<<< HEAD
-=======
 struct MagicStats {
   long cost[MAGIC_OVERCHARGE_LEVELS];
   long duration;
   long strength[MAGIC_OVERCHARGE_LEVELS];
 };
->>>>>>> 74fcabf9
 
 struct MagicConfig {
     long spell_types_count;
@@ -401,12 +398,9 @@
     long special_types_count;
     struct SpecialConfigStats special_cfgstats[MAGIC_ITEMS_MAX];
     struct InstanceInfo instance_info[MAGIC_ITEMS_MAX]; //count in crtr_conf
-<<<<<<< HEAD
     int debuff_count;
     int *debuffs;
-=======
     struct MagicStats keeper_power_stats[POWER_TYPES_MAX]; // should get merged into PowerConfigStats
->>>>>>> 74fcabf9
 };
 
 /******************************************************************************/
