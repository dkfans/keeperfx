; KeeperFX Terrain Configuration file
; file version 0.32, by Mefistotelis

[common]
<<<<<<< HEAD
SlabsCount = 56
=======
SlabsCount = 57
>>>>>>> 5dc366e0
RoomsCount = 17

; Slabs configuration

[slab0]
Name = HARD
TooltipTextID = 324
BlockFlagsHeight = 4
BlockHealthIndex = 0
; Possible (no)block flags are: VALUABLE, IS_ROOM, UNEXPLORED, DIGGABLE, FILLED, IS_DOOR, and TAGGED_VALUABLE.
BlockFlags = BLOCKING FILLED
NoBlockFlags =
; The type of terrain this slab fills adjacent slabs with if possible. 1 = Lava. 2 = Water
FillStyle = 0
; 0 = unclaimed. 1 = diggable dirt. 2 = fortified ground. 3 = fortified wall. 4 = room interior. 5 = obstacle.
Category = 0
SlbID = 0
; The amount of distortion the slab has in normal view. The higher the value, the less distortion there is.
Wibble = 1
Animated = 0
IsSafeLand = 0
IsDiggable = 0
WlbType = 0

[slab1]
Name = GOLD
TooltipTextID = 326
BlockFlagsHeight = 4
BlockHealthIndex = 1
BlockFlags = BLOCKING VALUABLE
NoBlockFlags =
FillStyle = 0
Category = 0
SlbID = 0
Wibble = 1
Animated = 0
IsSafeLand = 0
IsDiggable = 1
WlbType = 0

[slab2]
Name = DIRT
TooltipTextID = 325
BlockFlagsHeight = 4
BlockHealthIndex = 0
BlockFlags = BLOCKING DIGGABLE
NoBlockFlags =
FillStyle = 0
Category = 1
SlbID = 0
Wibble = 1
Animated = 0
IsSafeLand = 0
IsDiggable = 1
WlbType = 0

[slab3]
Name = TORCH_DIRT
TooltipTextID = 325
BlockFlagsHeight = 4
BlockHealthIndex = 0
BlockFlags = BLOCKING DIGGABLE
NoBlockFlags =
FillStyle = 0
Category = 1
SlbID = 0
Wibble = 1
Animated = 0
IsSafeLand = 0
IsDiggable = 1
WlbType = 0

[slab4]
Name = DRAPE_WALL
TooltipTextID = 329
BlockFlagsHeight = 4
BlockHealthIndex = 2
BlockFlags = BLOCKING FILLED
NoBlockFlags =
FillStyle = 0
Category = 3
SlbID = 0
Wibble = 1
Animated = 0
IsSafeLand = 0
IsDiggable = 1
WlbType = 0

[slab5]
Name = TORCH_WALL
TooltipTextID = 329
BlockFlagsHeight = 4
BlockHealthIndex = 2
BlockFlags = BLOCKING FILLED
NoBlockFlags =
FillStyle = 0
Category = 3
SlbID = 0
Wibble = 1
Animated = 0
IsSafeLand = 0
IsDiggable = 1
WlbType = 0

[slab6]
Name = TWINS_WALL
TooltipTextID = 329
BlockFlagsHeight = 4
BlockHealthIndex = 2
BlockFlags = BLOCKING FILLED
NoBlockFlags =
FillStyle = 0
Category = 3
SlbID = 0
Wibble = 1
Animated = 0
IsSafeLand = 0
IsDiggable = 1
WlbType = 0

[slab7]
Name = WOMAN_WALL
TooltipTextID = 329
BlockFlagsHeight = 4
BlockHealthIndex = 2
BlockFlags = BLOCKING FILLED
NoBlockFlags =
FillStyle = 0
Category = 3
SlbID = 0
Wibble = 1
Animated = 0
IsSafeLand = 0
IsDiggable = 1
WlbType = 0

[slab8]
Name = PAIR_WALL
TooltipTextID = 329
BlockFlagsHeight = 4
BlockHealthIndex = 2
BlockFlags = BLOCKING FILLED
NoBlockFlags =
FillStyle = 0
Category = 3
SlbID = 0
Wibble = 1
Animated = 0
IsSafeLand = 0
IsDiggable = 1
WlbType = 0

[slab9]
Name = DAMAGED_WALL
TooltipTextID = 330
BlockFlagsHeight = 4
BlockHealthIndex = 2
BlockFlags = BLOCKING DIGGABLE
NoBlockFlags =
FillStyle = 0
Category = 3
SlbID = 0
Wibble = 1
Animated = 0
IsSafeLand = 0
IsDiggable = 1
WlbType = 0

[slab10]
Name = PATH
TooltipTextID = 331
BlockFlagsHeight = 0
BlockHealthIndex = 2
BlockFlags =
NoBlockFlags =
FillStyle = 0
Category = 0
SlbID = 1
Wibble = 1
Animated = 0
IsSafeLand = 1
IsDiggable = 0
WlbType = 0

[slab11]
Name = PRETTY_PATH
TooltipTextID = 332
BlockFlagsHeight = 0
BlockHealthIndex = 3
BlockFlags =
NoBlockFlags =
FillStyle = 0
Category = 2
SlbID = 2
Wibble = 1
Animated = 0
IsSafeLand = 1
IsDiggable = 0
WlbType = 0

[slab12]
Name = LAVA
TooltipTextID = 327
BlockFlagsHeight = 0
BlockHealthIndex = 2
BlockFlags =
NoBlockFlags =
FillStyle = 1
Category = 0
SlbID = 3
Wibble = 1
Animated = 0
IsSafeLand = 0
IsDiggable = 0
WlbType = 1

[slab13]
Name = WATER
TooltipTextID = 328
BlockFlagsHeight = 0
BlockHealthIndex = 2
BlockFlags =
NoBlockFlags =
FillStyle = 2
Category = 0
SlbID = 4
Wibble = 1
Animated = 0
IsSafeLand = 1
IsDiggable = 0
WlbType = 2

[slab14]
Name = ENTRANCE_ZONE
BlockFlagsHeight = 4
BlockHealthIndex = 4
BlockFlags = BLOCKING IS_ROOM
NoBlockFlags = IS_ROOM
FillStyle = 0
Category = 4
SlbID = 5
Wibble = 1
Animated = 0
IsSafeLand = 1
IsDiggable = 0
WlbType = 0

[slab15]
Name = ENTRANCE_WALL
BlockFlagsHeight = 4
BlockHealthIndex = 2
BlockFlags = BLOCKING FILLED
NoBlockFlags =
FillStyle = 0
Category = 3
SlbID = 5
Wibble = 1
Animated = 0
IsSafeLand = 0
IsDiggable = 1
WlbType = 0

[slab16]
Name = TREASURY_AREA
BlockFlagsHeight = 4
BlockHealthIndex = 4
BlockFlags = BLOCKING IS_ROOM
NoBlockFlags = IS_ROOM
FillStyle = 0
Category = 4
SlbID = 6
Wibble = 1
Animated = 0
IsSafeLand = 1
IsDiggable = 0
WlbType = 0

[slab17]
Name = TREASURY_WALL
BlockFlagsHeight = 4
BlockHealthIndex = 2
BlockFlags = BLOCKING FILLED
NoBlockFlags =
FillStyle = 0
Category = 3
SlbID = 6
Wibble = 1
Animated = 0
IsSafeLand = 0
IsDiggable = 1
WlbType = 0

[slab18]
Name = BOOK_SHELVES
BlockFlagsHeight = 4
BlockHealthIndex = 4
BlockFlags = BLOCKING IS_ROOM
NoBlockFlags = IS_ROOM
FillStyle = 0
Category = 4
SlbID = 7
Wibble = 1
Animated = 0
IsSafeLand = 1
IsDiggable = 0
WlbType = 0

[slab19]
Name = LIBRARY_WALL
BlockFlagsHeight = 4
BlockHealthIndex = 2
BlockFlags = BLOCKING FILLED
NoBlockFlags =
FillStyle = 0
Category = 3
SlbID = 7
Wibble = 1
Animated = 0
IsSafeLand = 0
IsDiggable = 1
WlbType = 0

[slab20]
Name = PRISON_AREA
BlockFlagsHeight = 4
BlockHealthIndex = 4
BlockFlags = BLOCKING IS_ROOM
NoBlockFlags = IS_ROOM
FillStyle = 0
Category = 4
SlbID = 8
Wibble = 1
Animated = 0
IsSafeLand = 1
IsDiggable = 0
WlbType = 0

[slab21]
Name = PRISON_WALL
BlockFlagsHeight = 4
BlockHealthIndex = 2
BlockFlags = BLOCKING FILLED
NoBlockFlags =
FillStyle = 0
Category = 3
SlbID = 8
Wibble = 1
Animated = 0
IsSafeLand = 0
IsDiggable = 1
WlbType = 0

[slab22]
Name = TORTURE_AREA
BlockFlagsHeight = 4
BlockHealthIndex = 4
BlockFlags = BLOCKING IS_ROOM
NoBlockFlags = IS_ROOM
FillStyle = 0
Category = 4
SlbID = 9
Wibble = 1
Animated = 0
IsSafeLand = 1
IsDiggable = 0
WlbType = 0

[slab23]
Name = TORTURE_WALL
BlockFlagsHeight = 4
BlockHealthIndex = 2
BlockFlags = BLOCKING FILLED
NoBlockFlags =
FillStyle = 0
Category = 3
SlbID = 9
Wibble = 1
Animated = 0
IsSafeLand = 0
IsDiggable = 1
WlbType = 0

[slab24]
Name = TRAINING_AREA
BlockFlagsHeight = 4
BlockHealthIndex = 4
BlockFlags = BLOCKING IS_ROOM
NoBlockFlags = IS_ROOM
FillStyle = 0
Category = 4
SlbID = 10
Wibble = 1
Animated = 0
IsSafeLand = 1
IsDiggable = 0
WlbType = 0

[slab25]
Name = TRAINING_WALL
BlockFlagsHeight = 4
BlockHealthIndex = 2
BlockFlags = BLOCKING FILLED
NoBlockFlags =
FillStyle = 0
Category = 3
SlbID = 10
Wibble = 1
Animated = 0
IsSafeLand = 0
IsDiggable = 1
WlbType = 0

[slab26]
Name = HEART_PEDESTAL
BlockFlagsHeight = 4
BlockHealthIndex = 4
BlockFlags = BLOCKING IS_ROOM
NoBlockFlags = IS_ROOM
FillStyle = 0
Category = 4
SlbID = 11
Wibble = 1
Animated = 0
IsSafeLand = 1
IsDiggable = 0
WlbType = 0

[slab27]
Name = HEART_WALL
BlockFlagsHeight = 4
BlockHealthIndex = 2
BlockFlags = BLOCKING FILLED
NoBlockFlags =
FillStyle = 0
Category = 3
SlbID = 11
Wibble = 1
Animated = 0
IsSafeLand = 0
IsDiggable = 1
WlbType = 0

[slab28]
Name = WORKSHOP_AREA
BlockFlagsHeight = 4
BlockHealthIndex = 4
BlockFlags = BLOCKING IS_ROOM
NoBlockFlags = IS_ROOM
FillStyle = 0
Category = 4
SlbID = 12
Wibble = 1
Animated = 0
IsSafeLand = 1
IsDiggable = 0
WlbType = 0

[slab29]
Name = WORKSHOP_WALL
BlockFlagsHeight = 4
BlockHealthIndex = 2
BlockFlags = BLOCKING FILLED
NoBlockFlags =
FillStyle = 0
Category = 3
SlbID = 12
Wibble = 1
Animated = 0
IsSafeLand = 0
IsDiggable = 1
WlbType = 0

[slab30]
Name = SCAVENGE_AREA
BlockFlagsHeight = 4
BlockHealthIndex = 4
BlockFlags = BLOCKING IS_ROOM
NoBlockFlags = IS_ROOM
FillStyle = 0
Category = 4
SlbID = 13
Wibble = 1
Animated = 0
IsSafeLand = 1
IsDiggable = 0
WlbType = 0

[slab31]
Name = SCAVENGER_WALL
BlockFlagsHeight = 4
BlockHealthIndex = 2
BlockFlags = BLOCKING FILLED
NoBlockFlags =
FillStyle = 0
Category = 3
SlbID = 13
Wibble = 1
Animated = 0
IsSafeLand = 0
IsDiggable = 1
WlbType = 0

[slab32]
Name = TEMPLE_POOL
BlockFlagsHeight = 4
BlockHealthIndex = 4
BlockFlags = BLOCKING IS_ROOM
NoBlockFlags = IS_ROOM
FillStyle = 0
Category = 4
SlbID = 14
Wibble = 1
Animated = 0
IsSafeLand = 1
IsDiggable = 0
WlbType = 0

[slab33]
Name = TEMPLE_WALL
BlockFlagsHeight = 4
BlockHealthIndex = 2
BlockFlags = BLOCKING FILLED
NoBlockFlags =
FillStyle = 0
Category = 3
SlbID = 14
Wibble = 1
Animated = 0
IsSafeLand = 0
IsDiggable = 1
WlbType = 0

[slab34]
Name = GRAVE_AREA
BlockFlagsHeight = 4
BlockHealthIndex = 4
BlockFlags = BLOCKING IS_ROOM
NoBlockFlags = IS_ROOM
FillStyle = 0
Category = 4
SlbID = 15
Wibble = 1
Animated = 0
IsSafeLand = 1
IsDiggable = 0
WlbType = 0

[slab35]
Name = GRAVE_WALL
BlockFlagsHeight = 4
BlockHealthIndex = 2
BlockFlags = BLOCKING FILLED
NoBlockFlags =
FillStyle = 0
Category = 3
SlbID = 15
Wibble = 1
Animated = 0
IsSafeLand = 0
IsDiggable = 1
WlbType = 0

[slab36]
Name = HATCHERY
BlockFlagsHeight = 4
BlockHealthIndex = 4
BlockFlags = BLOCKING IS_ROOM
NoBlockFlags = IS_ROOM
FillStyle = 0
Category = 4
SlbID = 16
Wibble = 1
Animated = 0
IsSafeLand = 1
IsDiggable = 0
WlbType = 0

[slab37]
Name = HATCHERY_WALL
BlockFlagsHeight = 4
BlockHealthIndex = 2
BlockFlags = BLOCKING FILLED
NoBlockFlags =
FillStyle = 0
Category = 3
SlbID = 16
Wibble = 1
Animated = 0
IsSafeLand = 0
IsDiggable = 1
WlbType = 0

[slab38]
Name = LAIR_AREA
BlockFlagsHeight = 4
BlockHealthIndex = 4
BlockFlags = BLOCKING IS_ROOM
NoBlockFlags = IS_ROOM
FillStyle = 0
Category = 4
SlbID = 17
Wibble = 1
Animated = 0
IsSafeLand = 1
IsDiggable = 0
WlbType = 0

[slab39]
Name = LAIR_WALL
BlockFlagsHeight = 4
BlockHealthIndex = 2
BlockFlags = BLOCKING FILLED
NoBlockFlags =
FillStyle = 0
Category = 3
SlbID = 17
Wibble = 1
Animated = 0
IsSafeLand = 0
IsDiggable = 1
WlbType = 0

[slab40]
Name = BARRACK_AREA
BlockFlagsHeight = 4
BlockHealthIndex = 4
BlockFlags = BLOCKING IS_ROOM
NoBlockFlags = IS_ROOM
FillStyle = 0
Category = 4
SlbID = 18
Wibble = 1
Animated = 0
IsSafeLand = 1
IsDiggable = 0
WlbType = 0

[slab41]
Name = BARRACK_WALL
BlockFlagsHeight = 4
BlockHealthIndex = 2
BlockFlags = BLOCKING FILLED
NoBlockFlags =
FillStyle = 0
Category = 3
SlbID = 18
Wibble = 1
Animated = 0
IsSafeLand = 0
IsDiggable = 1
WlbType = 0

[slab42]
Name = DOOR_WOODEN
TooltipTextID = 590
BlockFlagsHeight = 4
BlockHealthIndex = 5
BlockFlags = BLOCKING IS_DOOR
NoBlockFlags =
FillStyle = 0
Category = 5
SlbID = 2
Wibble = 1
Animated = 1
IsSafeLand = 1
IsDiggable = 0
WlbType = 0

[slab43]
Name = DOOR_WOODEN2
TooltipTextID = 590
BlockFlagsHeight = 4
BlockHealthIndex = 5
BlockFlags = BLOCKING IS_DOOR
NoBlockFlags =
FillStyle = 0
Category = 5
SlbID = 2
Wibble = 1
Animated = 1
IsSafeLand = 1
IsDiggable = 0
WlbType = 0

[slab44]
Name = DOOR_BRACE
TooltipTextID = 591
BlockFlagsHeight = 4
BlockHealthIndex = 6
BlockFlags = BLOCKING IS_DOOR
NoBlockFlags =
FillStyle = 0
Category = 5
SlbID = 2
Wibble = 1
Animated = 1
IsSafeLand = 1
IsDiggable = 0
WlbType = 0

[slab45]
Name = DOOR_BRACE2
TooltipTextID = 591
BlockFlagsHeight = 4
BlockHealthIndex = 6
BlockFlags = BLOCKING IS_DOOR
NoBlockFlags =
FillStyle = 0
Category = 5
SlbID = 2
Wibble = 1
Animated = 1
IsSafeLand = 1
IsDiggable = 0
WlbType = 0

[slab46]
Name = DOOR_STEEL
TooltipTextID = 592
BlockFlagsHeight = 4
BlockHealthIndex = 7
BlockFlags = BLOCKING IS_DOOR
NoBlockFlags =
FillStyle = 0
Category = 5
SlbID = 2
Wibble = 1
Animated = 1
IsSafeLand = 1
IsDiggable = 0
WlbType = 0

[slab47]
Name = DOOR_STEEL2
TooltipTextID = 592
BlockFlagsHeight = 4
BlockHealthIndex = 7
BlockFlags = BLOCKING IS_DOOR
NoBlockFlags =
FillStyle = 0
Category = 5
SlbID = 2
Wibble = 1
Animated = 1
IsSafeLand = 1
IsDiggable = 0
WlbType = 0

[slab48]
Name = DOOR_MAGIC
TooltipTextID = 593
BlockFlagsHeight = 4
BlockHealthIndex = 8
BlockFlags = BLOCKING IS_DOOR
NoBlockFlags =
FillStyle = 0
Category = 5
SlbID = 2
Wibble = 1
Animated = 1
IsSafeLand = 1
IsDiggable = 0
WlbType = 0

[slab49]
Name = DOOR_MAGIC2
TooltipTextID = 593
BlockFlagsHeight = 4
BlockHealthIndex = 8
BlockFlags = BLOCKING IS_DOOR
NoBlockFlags =
FillStyle = 0
Category = 5
SlbID = 2
Wibble = 1
Animated = 1
IsSafeLand = 1
IsDiggable = 0
WlbType = 0

[slab50]
Name = SLAB50
BlockFlagsHeight = 4
BlockHealthIndex = 2
BlockFlags =
NoBlockFlags =
FillStyle = 0
Category = 5
SlbID = 0
Wibble = 1
Animated = 1
IsSafeLand = 0
IsDiggable = 0
WlbType = 0

[slab51]
Name = BRIDGE_FRAME
BlockFlagsHeight = 4
BlockHealthIndex = 4
BlockFlags = BLOCKING IS_ROOM
NoBlockFlags = IS_ROOM
FillStyle = 0
Category = 5
SlbID = 1
Wibble = 1
Animated = 1
IsSafeLand = 1
IsDiggable = 0
WlbType = 3

[slab52]
Name = GEMS
TooltipTextID = 544
BlockFlagsHeight = 4
BlockHealthIndex = 1
BlockFlags = BLOCKING VALUABLE
NoBlockFlags =
FillStyle = 0
Category = 0
SlbID = 0
Wibble = 1
Animated = 1
IsSafeLand = 0
IsDiggable = 1
WlbType = 0

[slab53]
Name = GUARD_AREA
BlockFlagsHeight = 4
BlockHealthIndex = 4
BlockFlags = BLOCKING IS_ROOM
NoBlockFlags = IS_ROOM
FillStyle = 0
Category = 5
SlbID = 1
Wibble = 1
Animated = 1
IsSafeLand = 1
IsDiggable = 0
WlbType = 0

[slab54]
Name = PURPLE_PATH
BlockFlagsHeight = 0
BlockHealthIndex = 2
BlockFlags =
NoBlockFlags =
FillStyle = 0
Category = 0
SlbID = 1
Wibble = 1
Animated = 1
IsSafeLand = 1
IsDiggable = 0
WlbType = 0

[slab55]
<<<<<<< HEAD
Name = HARD_FLOOR
BlockFlagsHeight = 0
BlockHealthIndex = 2
BlockFlags =
NoBlockFlags =
FillStyle = 0
Category = 0
SlbID = 1
Wibble = 1
Animated = 0
=======
Name = DOOR_SECRET
TooltipTextID = 935
BlockFlagsHeight = 4
BlockHealthIndex = 8
BlockFlags = BLOCKING IS_DOOR
NoBlockFlags =
FillStyle = 0
Category = 5
SlbID = 2
Wibble = 1
Animated = 1
IsSafeLand = 1
IsDiggable = 0
WlbType = 0

[slab56]
Name = DOOR_SECRET2
TooltipTextID = 935
BlockFlagsHeight = 4
BlockHealthIndex = 8
BlockFlags = BLOCKING IS_DOOR
NoBlockFlags =
FillStyle = 0
Category = 5
SlbID = 2
Wibble = 1
Animated = 1
>>>>>>> 5dc366e0
IsSafeLand = 1
IsDiggable = 0
WlbType = 0

; Rooms configuration  

[room0]
Name = NULL
NameTextID = 201
TooltipTextID = 201
Cost = 0
Health = 0
SlabAssign = HARD
Roles = 
; HAS_NO_ENSIGN CANNOT_VANDALIZE BUILD_TILL_BROKE CANNOT_BE_SOLD 
Properties = 
Messages = 0 0 0
AmbientSndSample = 0
TotalCapacity = none
UsedCapacity = none none
SymbolSprites = 0 0
PointerSprites = 0
PanelTabIndex = 0

[room1]
Name = ENTRANCE
NameTextID = 598
TooltipTextID = 201
Cost = 0
Health = 4000
SlabAssign = ENTRANCE_ZONE
Roles = ROOM_ROLE_POOL_SPAWN ROOM_ROLE_POOL_LEAVE
Properties = CANNOT_VANDALIZE HAS_NO_ENSIGN CANNOT_BE_SOLD
; Speech messages related to the room, in order: Needed,TooSmall,NoRoute. 
Messages = 0 0 0
; Sound sample playing in a loop when the room is visible
AmbientSndSample = 0
; Algorithm used to compute room capacity
TotalCapacity = slabs_all_only
; Algorithm used to used storage space and used worker space
UsedCapacity = none none
; Height in cubes at which storage is created. Negative values for any.
StorageHeight = 0
; Sprite with big size and medium size icon of the room
SymbolSprites = 0 0
; Sprite for mouse, used when placing the room
PointerSprites = 0
; Position of the item in room building panel; 0 - not there, 1-15 - place in 4x4 grid
PanelTabIndex = 0

[room2]
Name = TREASURE
NameTextID = 599
TooltipTextID = 615
Cost = 50
Health = 100
SlabAssign = TREASURY_AREA
Roles = ROOM_ROLE_GOLD_STORAGE
Properties = BUILD_TILL_BROKE
Messages = 39 24 35
AmbientSndSample = 0
TotalCapacity = gold_slabs_wth_effcncy
UsedCapacity = gold_hoardes_in_room none
StorageHeight = 1
SymbolSprites = 29 57
PointerSprites = 25
PanelTabIndex = 1

[room3]
Name = RESEARCH
NameTextID = 600
TooltipTextID = 616
Cost = 200
Health = 320
SlabAssign = BOOK_SHELVES
Roles = ROOM_ROLE_POWERS_STORAGE ROOM_ROLE_RESEARCH
Properties = 
Messages = 0 25 0
AmbientSndSample = 0
TotalCapacity = slabs_div2_wth_effcncy
UsedCapacity = books_in_room workers_in_room
StorageHeight = 1
SymbolSprites = 33 61
PointerSprites = 27
PanelTabIndex = 5

[room4]
Name = PRISON
NameTextID = 601
TooltipTextID = 617
Cost = 225
Health = 600
SlabAssign = PRISON_AREA
Roles = ROOM_ROLE_PRISON ROOM_ROLE_CONDITIONAL_SPAWN
Properties = 
CreatureCreation = SKELETON
Messages = 0 26 0
AmbientSndSample = 0
TotalCapacity = slabs_all_wth_effcncy
UsedCapacity = none none
StorageHeight = 1
SymbolSprites = 37 65
PointerSprites = 29
PanelTabIndex = 9

[room5]
Name = TORTURE
NameTextID = 602
TooltipTextID = 619
Cost = 350
Health = 1000
SlabAssign = TORTURE_AREA
Roles = ROOM_ROLE_TORTURE ROOM_ROLE_CONDITIONAL_SPAWN
Properties = 
CreatureCreation = GHOST
Messages = 0 27 0
AmbientSndSample = 0
TotalCapacity = slabs_div2_wth_effcncy
UsedCapacity = none none
StorageHeight = 1
SymbolSprites = 35 63
PointerSprites = 28
PanelTabIndex = 10

[room6]
Name = TRAINING
NameTextID = 603
TooltipTextID = 618
Cost = 150
Health = 1250
SlabAssign = TRAINING_AREA
Roles = ROOM_ROLE_TRAIN_EXP
Properties = 
Messages = 0 28 0
AmbientSndSample = 85
TotalCapacity = slabs_div2_wth_effcncy
UsedCapacity = none none
StorageHeight = 1
SymbolSprites = 39 67
PointerSprites = 30
PanelTabIndex = 4

[room7]
Name = DUNGEON_HEART
NameTextID = 604
TooltipTextID = 620
Cost = 0
Health = 1300
SlabAssign = HEART_PEDESTAL
Roles = ROOM_ROLE_KEEPER_STORAGE
Properties = CANNOT_VANDALIZE HAS_NO_ENSIGN CANNOT_BE_SOLD
AmbientSndSample = 0
TotalCapacity = none
UsedCapacity = none none
StorageHeight = 2
SymbolSprites = 0 0
PointerSprites = 0
PanelTabIndex = 0

[room8]
Name = WORKSHOP
NameTextID = 605
TooltipTextID = 621
Cost = 200
Health = 900
SlabAssign = WORKSHOP_AREA
Roles = ROOM_ROLE_CRATES_STORAGE ROOM_ROLE_CRATES_MANUFACTURE
Properties = BUILD_TILL_BROKE
Messages = 0 29 0
AmbientSndSample = 86
TotalCapacity = slabs_div2_wth_effcncy
UsedCapacity = crates_in_room workers_in_room
StorageHeight = 1
SymbolSprites = 47 75
PointerSprites = 34
PanelTabIndex = 8

[room9]
Name = SCAVENGER
NameTextID = 613
TooltipTextID = 629
Cost = 750
Health = 1000
SlabAssign = SCAVENGE_AREA
Roles = ROOM_ROLE_SCAVENGE ROOM_ROLE_CONDITIONAL_SPAWN
Properties = 
Messages = 0 30 0
AmbientSndSample = 156
TotalCapacity = slabs_div2_wth_effcncy
UsedCapacity = none none
StorageHeight = 1
SymbolSprites = 49 77
PointerSprites = 35
PanelTabIndex = 14

[room10]
Name = TEMPLE
NameTextID = 612
TooltipTextID = 628
Cost = 350
Health = 1000
SlabAssign = TEMPLE_POOL
Roles = ROOM_ROLE_SACRIFICE ROOM_ROLE_PURIFY_SPELLS ROOM_ROLE_HAPPY_PRAY ROOM_ROLE_CONDITIONAL_SPAWN
Properties = 
Messages = 0 31 0
AmbientSndSample = 155
TotalCapacity = slabs_div2_wth_effcncy
UsedCapacity = none none
StorageHeight = 2
SymbolSprites = 45 73
PointerSprites = 33
PanelTabIndex = 12

[room11]
Name = GRAVEYARD
NameTextID = 606
TooltipTextID = 622
Cost = 300
Health = 350
SlabAssign = GRAVE_AREA
Roles = ROOM_ROLE_DEAD_STORAGE ROOM_ROLE_CONDITIONAL_SPAWN
Properties = 
CreatureCreation = VAMPIRE
Messages = 0 32 0
AmbientSndSample = 45
TotalCapacity = slabs_all_only
UsedCapacity = bodies_in_room none
StorageHeight = 1
SymbolSprites = 43 71
PointerSprites = 32
PanelTabIndex = 13

[room12]
Name = BARRACKS
NameTextID = 607
TooltipTextID = 623
Cost = 125
Health = 350
SlabAssign = BARRACK_AREA
Roles = ROOM_ROLE_MAKE_GROUP
Properties = 
Messages = 0 33 0
AmbientSndSample = 0
TotalCapacity = slabs_div2_wth_effcncy
UsedCapacity = none none
StorageHeight = 2
SymbolSprites = 41 69
PointerSprites = 31
PanelTabIndex = 11

[room13]
Name = GARDEN
NameTextID = 608
TooltipTextID = 624
Cost = 125
Health = 350
SlabAssign = HATCHERY
Roles = ROOM_ROLE_FOOD_STORAGE ROOM_ROLE_FOOD_SPAWN
Properties = BUILD_TILL_BROKE
Messages = 41 22 34
AmbientSndSample = 0
TotalCapacity = slabs_all_wth_effcncy
UsedCapacity = food_in_room none
StorageHeight = 0
SymbolSprites = 31 59
PointerSprites = 26
PanelTabIndex = 3

[room14]
Name = LAIR
NameTextID = 609
TooltipTextID = 625
Cost = 100
Health = 200
SlabAssign = LAIR_AREA
Roles = ROOM_ROLE_LAIR_STORAGE ROOM_ROLE_HEAL_SLEEP
Properties = BUILD_TILL_BROKE
Messages = 40 23 36
AmbientSndSample = 0
TotalCapacity = slabs_all_wth_effcncy
UsedCapacity = lair_occupants none
StorageHeight = 1
SymbolSprites = 51 79
PointerSprites = 36
PanelTabIndex = 2

[room15]
Name = BRIDGE
NameTextID = 610
TooltipTextID = 626
Cost = 30
Health = 100
SlabAssign = BRIDGE_FRAME
Roles = ROOM_ROLE_PASS_WATER ROOM_ROLE_PASS_LAVA
Properties = CANNOT_VANDALIZE HAS_NO_ENSIGN
Messages = 0 0 0
AmbientSndSample = 0
TotalCapacity = none
UsedCapacity = none none
StorageHeight = 1
SymbolSprites = 53 81
PointerSprites = 37
PanelTabIndex = 6

[room16]
Name = GUARD_POST
NameTextID = 611
TooltipTextID = 627
Cost = 50
Health = 5000
SlabAssign = GUARD_AREA
Roles = ROOM_ROLE_GUARD
Properties = HAS_NO_ENSIGN
Messages = 0 0 0
AmbientSndSample = 0
TotalCapacity = slabs_all_only
UsedCapacity = none none
StorageHeight = 2
SymbolSprites = 55 83
PointerSprites = 38
PanelTabIndex = 7

; Temporary section - will be removed at some point
[block_health]
DIRT = 2
GOLD = 20
PRETTY = 20
FLOOR = 5
ROOM = 20
DOOR_WOODEN = 20
DOOR_BRACE = 80
DOOR_STEEL = 255
DOOR_MAGIC = 255<|MERGE_RESOLUTION|>--- conflicted
+++ resolved
@@ -2,11 +2,7 @@
 ; file version 0.32, by Mefistotelis
 
 [common]
-<<<<<<< HEAD
-SlabsCount = 56
-=======
-SlabsCount = 57
->>>>>>> 5dc366e0
+SlabsCount = 58
 RoomsCount = 17
 
 ; Slabs configuration
@@ -864,18 +860,6 @@
 WlbType = 0
 
 [slab55]
-<<<<<<< HEAD
-Name = HARD_FLOOR
-BlockFlagsHeight = 0
-BlockHealthIndex = 2
-BlockFlags =
-NoBlockFlags =
-FillStyle = 0
-Category = 0
-SlbID = 1
-Wibble = 1
-Animated = 0
-=======
 Name = DOOR_SECRET
 TooltipTextID = 935
 BlockFlagsHeight = 4
@@ -903,7 +887,18 @@
 SlbID = 2
 Wibble = 1
 Animated = 1
->>>>>>> 5dc366e0
+
+[slab57]
+Name = HARD_FLOOR
+BlockFlagsHeight = 0
+BlockHealthIndex = 2
+BlockFlags =
+NoBlockFlags =
+FillStyle = 0
+Category = 0
+SlbID = 1
+Wibble = 1
+Animated = 0
 IsSafeLand = 1
 IsDiggable = 0
 WlbType = 0
