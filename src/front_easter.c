--- conflicted
+++ resolved
@@ -173,10 +173,7 @@
   static long vy[2] = {6, 6};
   long i;
   long k;
-<<<<<<< HEAD
   SYNCDBG(14,"Starting");
-=======
-  SYNCDBG(5,"Starting");
   int ee_units_per_px = calculate_relative_upp(22, units_per_pixel_best, LbTextLineHeight());
   int width = 640, height = 400, skeksis_x_offset = 120, skeksis_y_offset = 200;
   if (is_ar_wider_than_original(MyScreenWidth, MyScreenHeight))
@@ -190,7 +187,6 @@
   
   skeksis_y_offset = height / 2;
   skeksis_x_offset = (width / 2) - 200;
->>>>>>> d522feb0
   LbTextSetWindow(0, 0, MyScreenWidth, MyScreenHeight);
   if (eastegg_skeksis_cntr >= eastegg_skeksis_codes.length)
   {
