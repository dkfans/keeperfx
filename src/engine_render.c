/******************************************************************************/
// Free implementation of Bullfrog's Dungeon Keeper strategy game.
/******************************************************************************/
/** @file engine_render.c
 *     Rendering the 3D view functions.
 * @par Purpose:
 *     Functions for displaying drawlist elements on screen.
 * @par Comment:
 *     None.
 * @author   Tomasz Lis
 * @date     20 Mar 2009 - 20 May 2011
 * @par  Copying and copyrights:
 *     This program is free software; you can redistribute it and/or modify
 *     it under the terms of the GNU General Public License as published by
 *     the Free Software Foundation; either version 2 of the License, or
 *     (at your option) any later version.
 */
/******************************************************************************/
#include "engine_render.h"

#include "globals.h"
#include "bflib_basics.h"
#include "bflib_memory.h"
#include "bflib_math.h"
#include "bflib_video.h"
#include "bflib_sprite.h"
#include "bflib_vidraw.h"
#include "bflib_render.h"
#include "bflib_heapmgr.h"

#include "engine_lenses.h"
#include "engine_camera.h"
#include "engine_arrays.h"
#include "engine_textures.h"
#include "engine_redraw.h"
#include "creature_graphics.h"
#include "creature_states.h"
#include "creature_states_mood.h"
#include "creature_states_gardn.h"
#include "creature_states_lair.h"
#include "thing_stats.h"
#include "thing_traps.h"
#include "game_lghtshdw.h"
#include "game_heap.h"
#include "kjm_input.h"
#include "gui_draw.h"
#include "front_simple.h"
#include "frontend.h"
#include "vidmode.h"
#include "vidfade.h"
#include "config_settings.h"
#include "config_terrain.h"
#include "config_creature.h"
#include "keeperfx.hpp"
#include "player_states.h"
#include "custom_sprites.h"

#ifdef __cplusplus
extern "C" {
#endif
/******************************************************************************/
DLLIMPORT long _DK_convert_world_coord_to_front_view_screen_coord(struct Coord3d *pos, struct Camera *cam, long *x, long *y, long *z);
DLLIMPORT void _DK_do_a_trig_gourad_tr(struct EngineCoord *ep1, struct EngineCoord *ep2, struct EngineCoord *ep3, short plane_end, long scale);
DLLIMPORT void _DK_do_a_trig_gourad_bl(struct EngineCoord *ep1, struct EngineCoord *ep2, struct EngineCoord *ep3, short plane_end, long scale);
DLLIMPORT void _DK_do_a_gpoly_gourad_tr(struct EngineCoord *ec1, struct EngineCoord *ec2, struct EngineCoord *ec3, short plane_end, int a5);
DLLIMPORT void _DK_do_a_gpoly_unlit_tr(struct EngineCoord *ec1, struct EngineCoord *ec2, struct EngineCoord *ec3, short plane_end);
DLLIMPORT void _DK_do_a_gpoly_unlit_bl(struct EngineCoord *ec1, struct EngineCoord *ec2, struct EngineCoord *ec3, short plane_end);
DLLIMPORT void _DK_do_a_gpoly_gourad_bl(struct EngineCoord *ec1, struct EngineCoord *ec2, struct EngineCoord *ec3, short plane_end, int a5);
/******************************************************************************/
static const unsigned short shield_offset[] = {
 0x0,  0x100, 0x100, 0x100, 0x100, 0x100, 0x100, 0x100, 0x100, 0x100, 0x100, 0x100, 0x100, 0x100, 0x118, 0x80,
 0x80, 0x100,  0x80,  0x80, 0x100, 0x100, 0x138,  0x80,  0x80, 0x138,  0x80,  0x80, 0x100,  0x80, 0x80, 0x100,
};
static const struct SideOri sideoris[] = {
    { 0,  1,  2,  3},
    { 0,  0,  3,  2},
    { 1,128,  2,  1},
    { 0,  3,128,  2},
    { 3,  0,  1,  0},
    { 3,  2,  1,  0},
    {128, 3,  0,  1},
    { 2,  0,  1,  2},
    { 3,  0,  0,  1},
    { 0,  3,  2,128},
};

long const x_offs[] =  { 0, 1, 1, 0};
long const y_offs[] =  { 0, 0, 1, 1};
long const x_step1[] = { 0,-1, 0, 1};
long const y_step1[] = { 1, 0,-1, 0};
long const x_step2[] = { 1, 0,-1, 0};
long const y_step2[] = { 0, 1, 0,-1};
long const orient_table_xflip[] =  {0, 0, 1, 1};
long const orient_table_yflip[] =  {0, 1, 1, 0};
long const orient_table_rotate[] = {0, 1, 0, 1};
long const orient_to_mapU1[] = { 0x00, 0x1F0000, 0x1F0000, 0x00 };
long const orient_to_mapU2[] = { 0x1F0000, 0x1F0000, 0x00, 0x00 };
long const orient_to_mapU3[] = { 0x1F0000, 0x00, 0x00, 0x1F0000 };
long const orient_to_mapU4[] = { 0x00, 0x00, 0x1F0000, 0x1F0000 };
long const orient_to_mapV1[] = { 0x00, 0x00, 0x1F0000, 0x1F0000 };
long const orient_to_mapV2[] = { 0x00, 0x1F0000, 0x1F0000, 0x00 };
long const orient_to_mapV3[] = { 0x1F0000, 0x1F0000, 0x00, 0x00 };
long const orient_to_mapV4[] = { 0x1F0000, 0x00, 0x00, 0x1F0000 };

unsigned char const height_masks[] = {
  0, 1, 2, 2, 3, 3, 3, 3,
  4, 4, 4, 4, 4, 4, 4, 4,
  5, 5, 5, 5, 5, 5, 5, 5,
  5, 5, 5, 5, 5, 5, 5, 5,
  6, 6, 6, 6, 6, 6, 6, 6,
  6, 6, 6, 6, 6, 6, 6, 6,
  6, 6, 6, 6, 6, 6, 6, 6,
  6, 6, 6, 6, 6, 6, 6, 6,
  7, 7, 7, 7, 7, 7, 7, 7,
  7, 7, 7, 7, 7, 7, 7, 7,
  7, 7, 7, 7, 7, 7, 7, 7,
  7, 7, 7, 7, 7, 7, 7, 7,
  7, 7, 7, 7, 7, 7, 7, 7,
  7, 7, 7, 7, 7, 7, 7, 7,
  7, 7, 7, 7, 7, 7, 7, 7,
  7, 7, 7, 7, 7, 7, 7, 7,
  8, 8, 8, 8, 8, 8, 8, 8,
  8, 8, 8, 8, 8, 8, 8, 8,
  8, 8, 8, 8, 8, 8, 8, 8,
  8, 8, 8, 8, 8, 8, 8, 8,
  8, 8, 8, 8, 8, 8, 8, 8,
  8, 8, 8, 8, 8, 8, 8, 8,
  8, 8, 8, 8, 8, 8, 8, 8,
  8, 8, 8, 8, 8, 8, 8, 8,
  8, 8, 8, 8, 8, 8, 8, 8,
  8, 8, 8, 8, 8, 8, 8, 8,
  8, 8, 8, 8, 8, 8, 8, 8,
  8, 8, 8, 8, 8, 8, 8, 8,
  8, 8, 8, 8, 8, 8, 8, 8,
  8, 8, 8, 8, 8, 8, 8, 8,
  8, 8, 8, 8, 8, 8, 8, 8,
  8, 8, 8, 8, 8, 8, 8, 8,
};

static int water_wibble_angle = 0;
//static unsigned char temp_cluedo_mode;
static unsigned long render_problems;
static long render_prob_kind;
static long sp_x, sp_y, sp_dx, sp_dy;

/******************************************************************************/
#ifdef __cplusplus
}
#endif
/******************************************************************************/
static void do_map_who(short tnglist_idx);
/******************************************************************************/
static void get_floor_pointed_at(long x, long y, long *floor_x, long *floor_y)
{
    long long ofs_x;
    long long ofs_y;
    long long sor_hp;
    long long sor_hn;
    long long sor_vp;
    long long sor_vn;
    long long der_hp;
    long long der_hn;
    long long der_vp;
    long long der_vn;
    if ( (vert_offset[1] == 0) && (hori_offset[1] == 0) )
    {
        *floor_x = 0;
        *floor_y = 0;
        return;
    }
    ofs_x = (long long)x - (long long)x_init_off;
    ofs_y = (long long)y - (long long)y_init_off;
    sor_vp = (((long long)vert_offset[1] * ofs_x) / 2LL);
    sor_vn = (((long long)vert_offset[0] * ofs_y) / 2LL);
    der_vp = ((long long)hori_offset[0] * (long long)vert_offset[1]) / 8LL;
    der_vn = ((long long)vert_offset[0] * (long long)hori_offset[1]) / 8LL;
    sor_hp = (((long long)hori_offset[1] * ofs_x) / 2LL);
    sor_hn = (((long long)hori_offset[0] * ofs_y) / 2LL);
    der_hp = ((long long)vert_offset[0] * (long long)hori_offset[1]) / 8LL;
    der_hn = ((long long)hori_offset[0] * (long long)vert_offset[1]) / 8LL;
    *floor_y = ((sor_vp-sor_vn) / ((der_vp-der_vn)>>8)) >> 2;
    *floor_x = ((sor_hp-sor_hn) / ((der_hp-der_hn)>>8)) >> 2;
}

static long compute_cells_away(void)
{
    long half_width;
    long half_height;
    long xmin;
    long ymin;
    long xmax;
    long ymax;
    long xcell;
    long ycell;
    struct PlayerInfo *player;
    long ncells_a;
    player = get_my_player();
    half_width = (player->engine_window_width >> 1);
    half_height = (player->engine_window_height >> 1);
    xcell = ((half_width<<1) + (half_width>>4))/pixel_size - player->engine_window_x/pixel_size;
    ycell = ((8 * high_offset[1]) >> 8) - (half_width>>4)/pixel_size - player->engine_window_y/pixel_size;
    get_floor_pointed_at(xcell, ycell, &xmax, &ymax);
    xcell = (half_width)/pixel_size - player->engine_window_x/pixel_size;
    ycell = (half_height)/pixel_size - player->engine_window_y/pixel_size;
    get_floor_pointed_at(xcell, ycell, &xmin, &ymin);
    xcell = abs(ymax - ymin);
    ycell = abs(xmax - xmin);
    if (ycell >= xcell)
        ncells_a = ycell + (xcell >> 1);
    else
        ncells_a = xcell + (ycell >> 1);
    ncells_a += 2;
    if (ncells_a > max_i_can_see)
      ncells_a = max_i_can_see;
    return ncells_a;
}

static void init_coords_and_rotation(struct EngineCoord *origin,struct M33 *matx)
{
    origin->x = 0;
    origin->y = 0;
    origin->z = 0;
    matx->r[0].v[0] = 0x4000u;
    matx->r[0].v[1] = 0;
    matx->r[0].v[2] = 0;
    matx->r[1].v[0] = 0;
    matx->r[1].v[1] = 0x4000u;
    matx->r[1].v[2] = 0;
    matx->r[2].v[0] = 0;
    matx->r[2].v[1] = 0;
    matx->r[2].v[2] = 0x4000u;
}

static void update_fade_limits(long ncells_a)
{
    fade_max = (ncells_a << 8);
    fade_scaler = (ncells_a << 8);
    fade_way_out = (ncells_a + 1) << 8;
    fade_min = (768 * ncells_a) / 4;
    split_1 = (split1at << 8);
    split_2 = (split2at << 8);
}

static void update_normal_shade(struct M33 *matx)
{
    normal_shade_left = matx->r[2].v[0];
    normal_shade_right = -matx->r[2].v[0];
    normal_shade_back = -matx->r[2].v[2];
    normal_shade_front = matx->r[2].v[2];
    if (normal_shade_front < 0)
      normal_shade_front = 0;
    if (normal_shade_back < 0)
      normal_shade_back = 0;
    if (normal_shade_left < 0)
      normal_shade_left = 0;
    if (normal_shade_right < 0)
      normal_shade_right = 0;
}

void update_engine_settings(struct PlayerInfo *player)
{
    engine_player_number = player->id_number;
    player_bit = (1 << engine_player_number);
    switch (settings.field_0)
    {
    case 0:
        split1at = 4;
        split2at = 3;
        break;
    case 1:
        split1at = 3;
        split2at = 2;
        break;
    case 2:
        split1at = 2;
        split2at = 1;
        break;
    case 3:
    default:
        split1at = 0;
        split2at = 0;
        break;
    }
    me_pointed_at = NULL;
    me_distance = 100000000;
    max_i_can_see = get_creature_can_see_subtiles();
    if (lens_mode != 0)
      temp_cluedo_mode = 0;
    else
      temp_cluedo_mode = settings.video_cluedo_mode;
    thing_pointed_at = NULL;
}

/**
 * Sets the reserved amount of poly pool entries.
 * Entries which are reserved won't be filled by standard rendering items, even if the queue is full.
 * @param nitems
 */
static void poly_pool_end_reserve(int nitems)
{
    poly_pool_end = &poly_pool[sizeof(poly_pool)-(nitems*sizeof(struct BasicUnk13)-1)];
}

static TbBool is_free_space_in_poly_pool(int nitems)
{
    return (getpoly+(nitems*sizeof(struct BasicUnk13)) <= poly_pool_end);
}

void rotpers_parallel_3(struct EngineCoord *epos, struct M33 *matx, long zoom)
{
    long factor_w;
    long factor_h;
    long inp_x;
    long inp_y;
    long inp_z;
    long long out_x;
    long long out_y;
    inp_x = epos->x;
    inp_y = epos->y;
    inp_z = epos->z;
    out_x = (inp_z * matx->r[0].v[2] + (inp_y + matx->r[0].v[0]) * (inp_x + matx->r[0].v[1]) - matx->r[0].v[3] - inp_x * inp_y) >> 14;
    epos->x = out_x;
    out_y = (inp_z * matx->r[1].v[2] + (inp_y + matx->r[1].v[0]) * (inp_x + matx->r[1].v[1]) - matx->r[1].v[3] - inp_x * inp_y) >> 14;
    epos->y = out_y;
    epos->z = (inp_z * matx->r[2].v[2] + (inp_y + matx->r[2].v[0]) * (inp_x + matx->r[2].v[1]) - matx->r[2].v[3] - inp_x * inp_y) >> 14;
    factor_w = (long)view_width_over_2 + (zoom * out_x >> 16);
    epos->view_width = factor_w;
    factor_h = (long)view_height_over_2 - (zoom * out_y >> 16);
    epos->view_height = factor_h;
    if (factor_w < 0)
    {
        epos->field_8 |= 0x0008;
    } else
    if (vec_window_width <= factor_w)
    {
        epos->field_8 |= 0x0010;
    }
    if (factor_h < 0)
    {
        epos->field_8 |= 0x0020;
    } else
    if (factor_h >= vec_window_height)
    {
        epos->field_8 |= 0x0040;
    }
    epos->field_8 |= 0x0400;
}

static void base_vec_normalisation(struct M33 *matx, unsigned char a2)
{
    struct M31 *vec;
    vec = &matx->r[a2];
    long rv0;
    long rv1;
    long rv2;
    long rvlen;
    rv0 = vec->v[0];
    rv1 = vec->v[1];
    rv2 = vec->v[2];
    rvlen = LbSqrL(rv0 * rv0 + rv1 * rv1 + rv2 * rv2);
    vec->v[0] = (rv0 << 14) / rvlen;
    vec->v[1] = (rv1 << 14) / rvlen;
    vec->v[2] = (rv2 << 14) / rvlen;
}

static void vec_cross_prod(struct M31 *outvec, const struct M31 *vec2, const struct M31 *vec3)
{
    outvec->v[0] = vec3->v[2] * vec2->v[1] - vec3->v[1] * vec2->v[2];
    outvec->v[1] = vec3->v[0] * vec2->v[2] - vec3->v[2] * vec2->v[0];
    outvec->v[2] = vec3->v[1] * vec2->v[0] - vec3->v[0] * vec2->v[1];
}

static void matrix_transform(struct M31 *outvec, const struct M33 *matx, const struct M31 *vec2)
{
    outvec->v[0] = matx->r[0].v[2] * vec2->v[2] + matx->r[0].v[0] * vec2->v[0] + matx->r[0].v[1] * vec2->v[1];
    outvec->v[1] = matx->r[1].v[2] * vec2->v[2] + matx->r[1].v[0] * vec2->v[0] + matx->r[1].v[1] * vec2->v[1];
    outvec->v[2] = matx->r[2].v[2] * vec2->v[2] + matx->r[2].v[1] * vec2->v[1] + matx->r[2].v[0] * vec2->v[0];
}

void rotate_base_axis(struct M33 *matx, short angle, unsigned char axis)
{
    //_DK_rotate_base_axis(matx, a2, a3); return;

    unsigned char scor0;
    unsigned char scor1;
    unsigned char scor2;
    switch (axis)
    {
    case 1:
        scor0 = 1;
        scor1 = 2;
        scor2 = 0;
        break;
    case 2:
        scor0 = 0;
        scor1 = 2;
        scor2 = 1;
        break;
    case 3:
        scor0 = 0;
        scor1 = 1;
        scor2 = 2;
        break;
    default:
        ERRORLOG("Bad axis");
        scor0 = 0;
        scor1 = 1;
        scor2 = 2;
        break;
    }

    struct M33 matt;
    {
#define TRIG_LIMIT (1 << (LbFPMath_TrigmBits - 2))
        int angle_sin;
        int angle_cos;
        angle_sin = LbSinL(angle) >> 2;
        angle_cos = LbCosL(angle) >> 2;
        long val0;
        long val1;
        long val2;
        val0 = matx->r[scor2].v[0];
        val2 = matx->r[scor2].v[2];
        val1 = matx->r[scor2].v[1];
        long shf0;
        long shf1;
        long shf2;
        long mag0;
        long mag1;
        long mag2;
        matt.r[0].v[0] = (val0 * val0 >> 14) + (angle_cos * (TRIG_LIMIT - (val0 * val0 >> 14)) >> 14);
        matt.r[1].v[1] = (val1 * val1 >> 14) + (angle_cos * (TRIG_LIMIT - (val1 * val1 >> 14)) >> 14);
        matt.r[2].v[2] = (val2 * val2 >> 14) + (angle_cos * (TRIG_LIMIT - (val2 * val2 >> 14)) >> 14);
        mag2 = (TRIG_LIMIT - angle_cos) * (val1 * val0 >> 14) >> 14;
        shf2 = angle_sin * val2 >> 14;
        mag1 = (TRIG_LIMIT - angle_cos) * (val0 * val2 >> 14) >> 14;
        shf1 = angle_sin * val1 >> 14;
        mag0 = (TRIG_LIMIT - angle_cos) * (val1 * val2 >> 14) >> 14;
        shf0 = angle_sin * val0 >> 14;
        matt.r[0].v[1] = mag2 - shf2;
        matt.r[0].v[2] = mag1 + shf1;
        matt.r[1].v[2] = mag0 - shf0;
        matt.r[1].v[0] = mag2 + shf2;
        matt.r[2].v[0] = mag1 - shf1;
        matt.r[2].v[1] = mag0 + shf0;
#undef TRIG_LIMIT
    }

    struct M31 locvec;
    matrix_transform(&locvec, &matt, &matx->r[scor0]);
    matx->r[scor0].v[0] = locvec.v[0] >> 14;
    matx->r[scor0].v[1] = locvec.v[1] >> 14;
    matx->r[scor0].v[2] = locvec.v[2] >> 14;
    matrix_transform(&locvec, &matt, &matx->r[scor1]);
    matx->r[scor1].v[0] = locvec.v[0] >> 14;
    matx->r[scor1].v[1] = locvec.v[1] >> 14;
    matx->r[scor1].v[2] = locvec.v[2] >> 14;
    base_vec_normalisation(matx, 2);

    vec_cross_prod(&locvec, &matx->r[2], &matx->r[0]);
    matx->r[1].v[0] = locvec.v[0] >> 14;
    matx->r[1].v[1] = locvec.v[1] >> 14;
    matx->r[1].v[2] = locvec.v[2] >> 14;
    base_vec_normalisation(matx, 1);

    vec_cross_prod(&locvec, &matx->r[1], &matx->r[2]);
    matx->r[0].v[0] = locvec.v[0] >> 14;
    matx->r[0].v[1] = locvec.v[1] >> 14;
    matx->r[0].v[2] = locvec.v[2] >> 14;
    base_vec_normalisation(matx, 0);

    matx->r[0].v[3] = matx->r[0].v[0] * matx->r[0].v[1];
    matx->r[1].v[3] = matx->r[1].v[0] * matx->r[1].v[1];
    matx->r[2].v[3] = matx->r[2].v[0] * matx->r[2].v[1];
}

struct WibbleTable *get_wibble_from_table(long table_index, MapSubtlCoord stl_x, MapSubtlCoord stl_y)
{
    struct WibbleTable *wibl;
    TbBool use_wibble = wibble_enabled();
    if (liquid_wibble_enabled() && !use_wibble)
    {
        struct SlabMap *slb = get_slabmap_for_subtile(stl_slab_center_subtile(stl_x), stl_slab_center_subtile(stl_y));
        struct SlabMap *slb2 = get_slabmap_for_subtile(stl_slab_center_subtile(stl_x), stl_slab_center_subtile(stl_y+1)); // additional checks needed to keep straight edges around liquid with liquid wibble mode
        struct SlabMap *slb3 = get_slabmap_for_subtile(stl_slab_center_subtile(stl_x-1), stl_slab_center_subtile(stl_y));
        if (slab_kind_is_liquid(slb3->kind) && slab_kind_is_liquid(slb2->kind) && slab_kind_is_liquid(slb->kind))
        {
            use_wibble = true;
        }
    }
    if (use_wibble)
    {
        wibl = &wibble_table[table_index];
    }
    else
    {
        wibl = &blank_wibble_table[table_index];
    }
    return wibl;
}

void fill_in_points_perspective(long bstl_x, long bstl_y, struct MinMax *mm)
{
    //_DK_fill_in_points_perspective(bstl_x, bstl_y, mm); return;
    if ((bstl_y < 0) || (bstl_y > map_subtiles_y-1)) {
        return;
    }
    long mmin;
    long mmax;
    mmin = min(mm[0].min,mm[1].min);
    mmax = max(mm[0].max,mm[1].max);
    if (mmin + bstl_x < 1)
      mmin = 1 - bstl_x;
    if (mmax + bstl_x > map_subtiles_y)
      mmax = map_subtiles_y - bstl_x;
    MapSubtlCoord stl_x;
    MapSubtlCoord stl_y;
    stl_y = bstl_y;
    stl_x = mmin + bstl_x;
    apos += subtile_coord(mmin,0);
    struct EngineCol *ecol;
    ecol = &front_ec[mmin + 31];
    unsigned long mask_unrev;
    {
        struct Column *col;
        col = get_column(game.unrevealed_column_idx);
        mask_unrev = col->solidmask + 65536;
    }
    struct Map *mapblk;
    struct Column *col;
    unsigned long pfulmask_or;
    unsigned long pfulmask_and;
    {
        unsigned long mask_cur;
        unsigned long mask_yp;
        mask_cur = mask_unrev;
        mask_yp = mask_unrev;
        mapblk = get_map_block_at(stl_x-1, stl_y+1);
        if (map_block_revealed_bit(mapblk, player_bit)) {
            col = get_map_column(mapblk);
            mask_cur = col->solidmask;
        }
        mapblk = get_map_block_at(stl_x-1, stl_y);
        if (map_block_revealed_bit(mapblk, player_bit)) {
            col = get_map_column(mapblk);
            mask_yp = col->solidmask;
        }
        pfulmask_or = mask_cur | mask_yp;
        pfulmask_and = mask_cur & mask_yp;
    }

    int wib_x;
    int wib_y;
    int wib_v;
    wib_y = (stl_y + 1) & 3;
    int idxx;
    for (idxx=mmax-mmin+1; idxx > 0; idxx--)
    {
        unsigned long mask_cur;
        unsigned long mask_yp;
        mask_cur = mask_unrev;
        mask_yp = mask_unrev;
        mapblk = get_map_block_at(stl_x, stl_y+1);
        wib_v = get_mapblk_wibble_value(mapblk);
        if (map_block_revealed_bit(mapblk, player_bit)) {
            col = get_map_column(mapblk);
            mask_cur = col->solidmask;
        }
        mapblk = get_map_block_at(stl_x, stl_y);
        if (map_block_revealed_bit(mapblk, player_bit)) {
            col = get_map_column(mapblk);
            mask_yp = col->solidmask;
        }
        unsigned long nfulmask_or;
        unsigned long nfulmask_and;
        nfulmask_or = mask_cur | mask_yp;
        nfulmask_and = mask_cur & mask_yp;
        unsigned long fulmask_or;
        unsigned long fulmask_and;
        fulmask_or = nfulmask_or | pfulmask_or;
        fulmask_and = nfulmask_and & pfulmask_and;
        pfulmask_or = nfulmask_or;
        pfulmask_and = nfulmask_and;
        int lightness;
        lightness = 0;
        if ((fulmask_or & 0x10000) == 0)
            lightness = game.lish.subtile_lightness[get_subtile_number(stl_x, stl_y+1)];
        long hmin;
        long hmax;
        hmax = height_masks[fulmask_or & 0xff];
        hmin = _DK_floor_height[fulmask_and & 0xff];
        struct EngineCoord *ecord;
        ecord = &ecol->cors[hmin];
        long hpos;
        hpos = subtile_coord(hmin,0) - view_alt;
        wib_x = stl_x & 3;
        struct WibbleTable *wibl;
        wibl = get_wibble_from_table(32 * wib_v + wib_x + (wib_y << 2), stl_x, stl_y);
        int idxh;
        for (idxh = hmax-hmin+1; idxh > 0; idxh--)
        {
            ecord->x = apos + wibl->field_0;
            ecord->y = hpos + wibl->field_4;
            ecord->z = bpos + wibl->field_8;
            ecord->field_8 = 0;
            lightness += wibl->field_C;
            if (lightness < 0)
                lightness = 0;
            if (lightness > 16128)
                lightness = 16128;
            ecord->field_A = lightness;
            wibl += 2;
            hpos += COORD_PER_STL;
            rotpers(ecord, &camera_matrix);
            ecord++;
        }
        wibl -= 2;
        // Set ceiling
        mapblk = get_map_block_at(stl_x, stl_y+1);
        wib_v = get_mapblk_wibble_value(mapblk);
        hpos = subtile_coord(get_mapblk_filled_subtiles(mapblk),0) - view_alt;
        if (wib_v == 2)
        {
            wibl = get_wibble_from_table(wib_x + 2 * (hmax + 2 * wib_y - hmin) + 32, stl_x, stl_y);
        }
        ecord = &ecol->cors[8];
        {
            ecord->x = apos + wibl->field_0;
            ecord->y = hpos + wibl->field_4;
            ecord->z = bpos + wibl->field_8;
            ecord->field_8 = 0;
            // Use lightness from last cube
            ecord->field_A = lightness;
            rotpers(ecord, &camera_matrix);
        }
        stl_x++;
        ecol++;
        apos += COORD_PER_STL;
    }
}

void fill_in_points_cluedo(long bstl_x, long bstl_y, struct MinMax *mm)
{
    //_DK_fill_in_points_cluedo(bstl_x, bstl_y, mm);
    if ((bstl_y < 0) || (bstl_y > map_subtiles_y-1)) {
        return;
    }
    long mmin;
    long mmax;
    mmin = min(mm[0].min,mm[1].min);
    mmax = max(mm[0].max,mm[1].max);
    if (mmin + bstl_x < 1) {
        mmin = 1 - bstl_x;
    }
    if (mmax + bstl_x > map_subtiles_y) {
        mmax = map_subtiles_y - bstl_x;
    }
    if (mmax < mmin) {
        return;
    }
    MapSubtlCoord stl_x;
    MapSubtlCoord stl_y;
    stl_y = bstl_y;
    stl_x = mmin + bstl_x;
    apos += (mmin << 8);
    struct EngineCol *ecol;
    ecol = &front_ec[mmin + 31];
    unsigned long mask_unrev;
    {
        struct Column *col;
        col = get_column(game.unrevealed_column_idx);
        mask_unrev = (col->solidmask & 3) + 65536;
    }
    struct Map *mapblk;
    struct Column *col;
    unsigned long pfulmask_or;
    unsigned long pfulmask_and;
    {
        unsigned long mask_cur;
        unsigned long mask_yp;
        mask_cur = mask_unrev;
        mask_yp = mask_unrev;
        mapblk = get_map_block_at(stl_x-1, stl_y+1);
        if (map_block_revealed_bit(mapblk, player_bit)) {
            col = get_map_column(mapblk);
            mask_cur = col->solidmask;
            if ((mask_cur >= 8) && ((mapblk->flags & (SlbAtFlg_IsDoor|SlbAtFlg_IsRoom)) == 0) && ((col->bitfields & 0xE) == 0)) {
                mask_cur &= 3;
            }
        }
        mapblk = get_map_block_at(stl_x-1, stl_y);
        if (map_block_revealed_bit(mapblk, player_bit)) {
            col = get_map_column(mapblk);
            mask_yp = col->solidmask;
            if ((mask_yp >= 8) && ((mapblk->flags & (SlbAtFlg_IsDoor|SlbAtFlg_IsRoom)) == 0) && ((col->bitfields & 0xE) == 0)) {
                mask_yp &= 3;
            }
        }
        pfulmask_or = mask_cur | mask_yp;
        pfulmask_and = mask_cur & mask_yp;
    }
    struct PlayerInfo *myplyr;
    myplyr = get_my_player();
    const struct Camera *cam;
    cam = myplyr->acamera;
    long view_z;
    int zoom;
    long eview_w;
    long eview_h;
    long eview_z;
    int hview_y;
    int hview_z;
    zoom = cam->zoom / pixel_size;
    view_z = object_origin.z + (cells_away << 8)
        + ((bpos * camera_matrix.r[2].v[2]
         + (apos + camera_matrix.r[2].v[1]) * (camera_matrix.r[2].v[0] - view_alt)
          - camera_matrix.r[2].v[3]
          - apos * -view_alt) >> 14);
    eview_w = (view_width_over_2 + (zoom
          * (object_origin.x
           + ((bpos * camera_matrix.r[0].v[2]
            + (apos + camera_matrix.r[0].v[1]) * (camera_matrix.r[0].v[0] - view_alt)
             - camera_matrix.r[0].v[3]
             - apos * -view_alt) >> 14)) >> 16)) << 8;
    hview_y = (view_height_over_2 - (zoom
          * (object_origin.y
           + ((bpos * camera_matrix.r[1].v[2]
            + (apos + camera_matrix.r[1].v[1]) * (camera_matrix.r[1].v[0] - view_alt)
             - camera_matrix.r[1].v[3]
             - apos * -view_alt) >> 14)) >> 16)) << 8;
    hview_z = (abs(view_z) >> 1);
    if (hview_z < 32) {
        hview_z = 0;
    } else
    if (hview_z >= 11232) {
        hview_z = 11232;
    }
    int dview_w;
    int dview_h;
    int dview_z;
    int dhview_y;
    int dhview_z;

    dview_w = zoom * camera_matrix.r[0].v[0] >> 14;
    dhview_y = -(zoom * camera_matrix.r[1].v[0]) >> 14;
    dhview_z = camera_matrix.r[2].v[0] >> 7;
    dview_h = -(zoom * camera_matrix.r[1].v[1]) >> 14;
    dview_z = camera_matrix.r[2].v[1] >> 7;
    int wib_x;
    int wib_y;
    int wib_v;
    wib_y = (stl_y + 1) & 3;
    int idxx;
    for (idxx=mmax-mmin+1; idxx > 0; idxx--)
    {
        unsigned long mask_cur;
        unsigned long mask_yp;
        mask_cur = mask_unrev;
        mask_yp = mask_unrev;
        mapblk = get_map_block_at(stl_x, stl_y+1);
        wib_v = get_mapblk_wibble_value(mapblk);
        if (map_block_revealed_bit(mapblk, player_bit)) {
            col = get_map_column(mapblk);
            mask_cur = col->solidmask;
            if ((mask_cur >= 8) && ((mapblk->flags & (SlbAtFlg_IsDoor|SlbAtFlg_IsRoom)) == 0) && ((col->bitfields & 0xE) == 0)) {
                mask_cur &= 3;
            }
        }
        mapblk = get_map_block_at(stl_x, stl_y);
        if (map_block_revealed_bit(mapblk, player_bit)) {
            col = get_map_column(mapblk);
            mask_yp = col->solidmask;
            if ((mask_yp >= 8) && ((mapblk->flags & (SlbAtFlg_IsDoor|SlbAtFlg_IsRoom)) == 0) && ((col->bitfields & 0xE) == 0)) {
                mask_yp &= 3;
            }
        }
        unsigned long nfulmask_or;
        unsigned long nfulmask_and;
        nfulmask_or = mask_cur | mask_yp;
        nfulmask_and = mask_cur & mask_yp;
        unsigned long fulmask_or;
        unsigned long fulmask_and;
        fulmask_or = nfulmask_or | pfulmask_or;
        fulmask_and = nfulmask_and & pfulmask_and;
        pfulmask_or = nfulmask_or;
        pfulmask_and = nfulmask_and;
        int lightness;
        lightness = 0;
        if ((fulmask_or & 0x10000) == 0)
            lightness = game.lish.subtile_lightness[get_subtile_number(stl_x, stl_y+1)];

        long hmin;
        long hmax;
        hmax = height_masks[fulmask_or & 0xff];
        hmin = _DK_floor_height[fulmask_and & 0xff];
        struct EngineCoord *ecord;
        ecord = &ecol->cors[hmin];
        wib_x = stl_x & 3;
        struct WibbleTable *wibl;
        wibl = get_wibble_from_table(32 * wib_v + wib_x + (wib_y << 2), stl_x, stl_y);
        long *randmis;
        randmis = &randomisors[(stl_x + 17 * (stl_y + 1)) & 0xff];
        eview_h = dview_h * hmin + hview_y;
        eview_z = dview_z * hmin + hview_z;
        int idxh;
        for (idxh = hmax-hmin+1; idxh > 0; idxh--)
        {
            ecord->view_width = (eview_w + wibl->field_10) >> 8;
            ecord->view_height = (eview_h + wibl->field_14) >> 8;
            ecord->z = eview_z;
            ecord->field_8 = 0;
            lightness += *randmis;
            if (lightness < 0)
                lightness = 0;
            if (lightness > 16128)
                lightness = 16128;
            ecord->field_A = lightness;
            if (ecord->z < 32) {
                ecord->z = 0;
            } else
            if (ecord->z >= 11232) {
                ecord->z = 11232;
            }
            if (ecord->view_width < 0) {
                ecord->field_8 |= 0x08;
            } else
            if (ecord->view_width >= vec_window_width) {
                ecord->field_8 |= 0x10;
            }
            if (ecord->view_height < 0) {
                ecord->field_8 |= 0x20;
            } else
            if (ecord->view_height >= vec_window_height) {
                ecord->field_8 |= 0x40;
            }

            wibl += 2;
            ecord++;
            randmis++;
            eview_h += dview_h;
            eview_z += dview_z;
        }
        stl_x++;
        ecol++;
        apos += 256;
        eview_w += dview_w;
        hview_y += dhview_y;
        hview_z += dhview_z;
    }
}

void fill_in_points_isometric(long bstl_x, long bstl_y, struct MinMax *mm)
{
    //_DK_fill_in_points_isometric(bstl_x, bstl_y, mm);
    if ((bstl_y < 0) || (bstl_y > map_subtiles_y-1)) {
        return;
    }
    long mmin;
    long mmax;
    TbBool clip_min;
    TbBool clip_max;
    mmin = min(mm[0].min,mm[1].min);
    mmax = max(mm[0].max,mm[1].max);
    clip_min = false;
    clip_max = false;
    if (mmin + bstl_x < 1) {
        clip_min = true;
        mmin = 1 - bstl_x;
    }
    if (mmax + bstl_x > map_subtiles_y) {
        clip_max = true;
        mmax = map_subtiles_y - bstl_x;
    }
    if (mmax < mmin) {
        return;
    }
    MapSubtlCoord stl_x;
    MapSubtlCoord stl_y;
    stl_y = bstl_y;
    stl_x = mmin + bstl_x;
    TbBool lim_min;
    TbBool lim_max;
    lim_min = (stl_y <= 0);
    lim_max = (stl_y >= map_subtiles_y-1);
    TbBool clip;
    clip = clip_min | clip_max | lim_max | lim_min;
    apos += (mmin << 8);
    struct EngineCol *ecol;
    ecol = &front_ec[mmin + 31];
    unsigned long mask_unrev;
    {
        struct Column *col;
        col = get_column(game.unrevealed_column_idx);
        mask_unrev = col->solidmask + 65536;
    }
    struct Map *mapblk;
    struct Column *col;
    unsigned long pfulmask_or;
    unsigned long pfulmask_and;
    {
        unsigned long mask_cur;
        unsigned long mask_yp;
        mask_cur = mask_unrev;
        mask_yp = mask_unrev;
        mapblk = get_map_block_at(stl_x-1, stl_y+1);
        if (map_block_revealed_bit(mapblk, player_bit)) {
            col = get_map_column(mapblk);
            mask_cur = col->solidmask;
        }
        mapblk = get_map_block_at(stl_x-1, stl_y);
        if (map_block_revealed_bit(mapblk, player_bit)) {
            col = get_map_column(mapblk);
            mask_yp = col->solidmask;
        }
        if (clip)
        {
            if (clip_min || lim_min)
                mask_cur = 0;
            if (clip_min || lim_max)
                mask_yp = 0;
        }
        pfulmask_or = mask_cur | mask_yp;
        pfulmask_and = mask_cur & mask_yp;
    }
    struct PlayerInfo *myplyr;
    myplyr = get_my_player();
    const struct Camera *cam;
    cam = myplyr->acamera;
    long hpos;
    long view_x;
    long view_y;
    long view_z;
    int zoom;
    int hview_z;
    zoom = cam->zoom / pixel_size;
    hpos = -view_alt * apos;
    view_x = view_width_over_2 + (zoom
         * (object_origin.x
          + ((bpos * camera_matrix.r[0].v[2]
           + (apos + camera_matrix.r[0].v[1]) * (camera_matrix.r[0].v[0] - view_alt)
            - hpos - camera_matrix.r[0].v[3]) >> 14)) >> 16);
    view_y = view_height_over_2 - (zoom
         * (object_origin.y
          + ((bpos * camera_matrix.r[1].v[2]
           + (apos + camera_matrix.r[1].v[1]) * (camera_matrix.r[1].v[0] - view_alt)
            - hpos - camera_matrix.r[1].v[3]) >> 14)) >> 16);
    view_z = object_origin.z + (cells_away << 8)
        + ((bpos * camera_matrix.r[2].v[2]
         + (apos + camera_matrix.r[2].v[1]) * (camera_matrix.r[2].v[0] - view_alt)
          - hpos - camera_matrix.r[2].v[3]) >> 14);
    hview_z = (abs(view_z) >> 1);
    if (hview_z < 32) {
        hview_z = 0;
    } else
    if (hview_z >= 11232) {
        hview_z = 11232;
    }
    long eview_w;
    long eview_h;
    long eview_z;
    long hview_y;
    long *randmis;
    int dview_w;
    int dview_h;
    int dview_z;
    int dhview_y;
    int dhview_z;

    eview_w = view_x << 8;
    hview_y = view_y << 8;
    dview_w = zoom * camera_matrix.r[0].v[0] >> 14;
    dhview_y = -(zoom * camera_matrix.r[1].v[0]) >> 14;
    dhview_z = camera_matrix.r[2].v[0] >> 7;
    dview_h = -(zoom * camera_matrix.r[1].v[1]) >> 14;
    dview_z = camera_matrix.r[2].v[1] >> 7;
    int wib_x;
    int wib_y;
    int wib_v;
    wib_y = (stl_y + 1) & 3;
    int idxx;
    for (idxx=mmax-mmin+1; idxx > 0; idxx--)
    {
        unsigned long mask_cur;
        unsigned long mask_yp;
        mask_cur = mask_unrev;
        mask_yp = mask_unrev;
        mapblk = get_map_block_at(stl_x, stl_y+1);
        wib_v = get_mapblk_wibble_value(mapblk);
        if (map_block_revealed_bit(mapblk, player_bit)) {
            col = get_map_column(mapblk);
            mask_cur = col->solidmask;
        }
        mapblk = get_map_block_at(stl_x, stl_y);
        if (map_block_revealed_bit(mapblk, player_bit)) {
            col = get_map_column(mapblk);
            mask_yp = col->solidmask;
        }
        if (clip)
        {
            if (clip_max && (idxx == 1)) {
                mask_cur = 0;
                mask_yp = 0;
            }
            if (lim_min)
                mask_cur = 0;
            if (lim_max)
                mask_yp = 0;
        }
        unsigned long nfulmask_or;
        unsigned long nfulmask_and;
        nfulmask_or = mask_cur | mask_yp;
        nfulmask_and = mask_cur & mask_yp;
        unsigned long fulmask_or;
        unsigned long fulmask_and;
        fulmask_or = nfulmask_or | pfulmask_or;
        fulmask_and = nfulmask_and & pfulmask_and;
        pfulmask_or = nfulmask_or;
        pfulmask_and = nfulmask_and;
        int lightness;
        lightness = 0;
        if ((fulmask_or & 0x10000) == 0)
            lightness = game.lish.subtile_lightness[get_subtile_number(stl_x, stl_y+1)];
        long hmin;
        long hmax;
        hmax = height_masks[fulmask_or & 0xff];
        hmin = _DK_floor_height[fulmask_and & 0xff];
        struct EngineCoord *ecord;
        ecord = &ecol->cors[hmin];
        wib_x = stl_x & 3;
        struct WibbleTable *wibl;
        wibl = get_wibble_from_table(32 * wib_v + wib_x + (wib_y << 2), stl_x, stl_y);
        eview_h = dview_h * hmin + hview_y;
        eview_z = dview_z * hmin + hview_z;
        randmis = &randomisors[(stl_x + 17 * (stl_y+1)) & 0xff] + hmin;
        int idxh;
        for (idxh = hmax-hmin+1; idxh > 0; idxh--)
        {
            ecord->view_width = (eview_w + wibl->field_10) >> 8;
            ecord->view_height = (eview_h + wibl->field_14) >> 8;
            ecord->z = eview_z;
            ecord->field_8 = 0;
            lightness += 4 * (*randmis & 0xff) - 512;
            if (lightness < 0)
                lightness = 0;
            if (lightness > 15872)
                lightness = 15872;
            ecord->field_A = lightness;
            if (ecord->z < 32) {
                ecord->z = 0;
            } else
            if (ecord->z >= 11232) {
                ecord->z = 11232;
            }
            if (ecord->view_width < 0) {
                ecord->field_8 |= 0x08;
            } else
            if (ecord->view_width >= vec_window_width) {
                ecord->field_8 |= 0x10;
            }
            if (ecord->view_height < 0) {
                ecord->field_8 |= 0x20;
            } else
            if (ecord->view_height >= vec_window_height) {
                ecord->field_8 |= 0x40;
            }
            wibl += 2;
            ecord++;
            randmis++;
            eview_h += dview_h;
            eview_z += dview_z;
        }
        stl_x++;
        ecol++;
        apos += 256;
        hview_z += dhview_z;
        eview_w += dview_w;
        hview_y += dhview_y;
    }
}

void frame_wibble_generate(void)
{
    //_DK_frame_wibble_generate(); return;
    int i;
    struct WibbleTable *wibl;
    wibl = &wibble_table[64];
    for (i = 0; i < 16; i++)
    {
        unsigned short angle;
        int osc;
        angle = water_wibble_angle + ((i & 0xFFFC) * ((i & 3) + 1) << 7);
        osc = LbSinL(angle);
        wibl->field_4 = osc >> 11;
        wibl->field_C = osc >> 6;
        wibl++;
    }
    water_wibble_angle = (water_wibble_angle + LbFPMath_PI/22) & LbFPMath_AngleMask;
    int zoom;
    {
        struct PlayerInfo *myplyr;
        myplyr = get_my_player();
        const struct Camera *cam;
        cam = myplyr->acamera;
        zoom = cam->zoom / pixel_size;
    }

    int zm00;
    int zm02;
    int zm10;
    int zm11;
    int zm12;
    zm00 = zoom * camera_matrix.r[0].v[0] >> 14;
    zm02 = zoom * camera_matrix.r[0].v[2] >> 14;
    zm10 = zoom * camera_matrix.r[1].v[0] >> 14;
    zm12 = zoom * camera_matrix.r[1].v[2] >> 14;
    zm11 = zoom * camera_matrix.r[1].v[1] >> 14;

    wibl = &wibble_table[32];
    for (i=64; i > 0; i--)
    {
        wibl->field_10 =   ((zm00 * wibl->field_0) >> 8)
                         + ((zm02 * wibl->field_8) >> 8);
        wibl->field_14 = -(((zm12 * wibl->field_8) >> 8)
                         + ((zm10 * wibl->field_0) >> 8)
                         + ((zm11 * wibl->field_4) >> 8));
        wibl++;
    }
}

void setup_rotate_stuff(long x, long y, long z, long rotate_fade_max, long rotate_fade_min, long zoom, long map_angle, long rotate_map_roll)
{
    //_DK_setup_rotate_stuff(x, y, z, fade_max, fade_min, zoom, map_angle, map_roll);
    view_width_over_2 = vec_window_width / 2;
    view_height_over_2 = vec_window_height / 2;
    map_x_pos = x;
    map_y_pos = y;
    map_z_pos = z;
    thelens = zoom;
    spr_map_angle = map_angle;
    lfade_min = rotate_fade_min;
    lfade_max = rotate_fade_max;
    fade_mmm = rotate_fade_max - rotate_fade_min;
}

static void create_box_coords(struct EngineCoord *coord, long x, long z, long y)
{
    coord->x = x;
    coord->z = z;
    coord->field_8 = 0;
    coord->y = y;
    rotpers(coord, &camera_matrix);
}

static void do_perspective_rotation(long x, long y, long z)
{
    struct PlayerInfo *player;
    struct EngineCoord epos;
    long zoom;
    long engine_w;
    long engine_h;
    player = get_my_player();
    zoom = camera_zoom / pixel_size;
    engine_w = player->engine_window_width/pixel_size;
    engine_h = player->engine_window_height/pixel_size;
    epos.x = -x;
    epos.y = 0;
    epos.z = y;
    rotpers_parallel_3(&epos, &camera_matrix, zoom);
    x_init_off = epos.view_width;
    y_init_off = epos.view_height;
    depth_init_off = epos.z;
    epos.x = 65536;
    epos.y = 0;
    epos.z = 0;
    rotpers_parallel_3(&epos, &camera_matrix, zoom);
    hori_offset[0] = epos.view_width - (engine_w >> 1);
    hori_offset[1] = epos.view_height - (engine_h >> 1);
    hori_offset[2] = epos.z;
    epos.x = 0;
    epos.y = 0;
    epos.z = -65536;
    rotpers_parallel_3(&epos, &camera_matrix, zoom);
    vert_offset[0] = epos.view_width - (engine_w >> 1);
    vert_offset[1] = epos.view_height - (engine_h >> 1);
    vert_offset[2] = epos.z;
    epos.x = 0;
    epos.y = 65536;
    epos.z = 0;
    rotpers_parallel_3(&epos, &camera_matrix, zoom);
    high_offset[0] = epos.view_width - (engine_w >> 1);
    high_offset[1] = epos.view_height - (engine_h >> 1);
    high_offset[2] = epos.z;
}

void find_gamut(void)
{
    SYNCDBG(19,"Starting");
    //_DK_find_gamut(); return;
    {
        long cell_cur;
        long cell_lim;
        struct MinMax *mml;
        struct MinMax *mmr;
        cell_lim = cells_away + 1;
        mml = &minmaxs[31];
        mmr = &minmaxs[31];
        for (cell_cur = 0; cell_cur < cell_lim; cell_cur++)
        {
            long dist;
            dist = LbSqrL(cell_lim * cell_lim - cell_cur * cell_cur);
            mmr->max = dist;
            mml->max = dist;
            dist = -mmr->max;
            mmr->min = dist;
            mml->min = dist;
            mmr++;
            mml--;
        }
    }
    if (lens_mode == 0) {
        return;
    }

    int angle_sin;
    int angle_cos;
    angle_sin = LbSinL(cam_map_angle);
    angle_cos = LbCosL(cam_map_angle);
    int cells_w;
    int cells_h;
    cells_h = 6 * angle_cos >> 16;
    cells_w = -6 * angle_sin >> 16;
    int scr_w1;
    int scr_h1;
    int scr_w2;
    int scr_h2;
    long screen_dist;
    screen_dist = (lbDisplay.PhysicalScreenWidth << 7) / lens;
    scr_w1 = cells_w + ((screen_dist * angle_cos - (angle_sin << 8)) >> 16);
    scr_h1 = cells_h + (((angle_cos << 8) + screen_dist * angle_sin) >> 16);
    scr_w2 = cells_w + ((-screen_dist * angle_cos - (angle_sin << 8)) >> 16);
    scr_h2 = cells_h + (((angle_cos << 8) - screen_dist * angle_sin) >> 16);
    int mbase;
    int delta;
    struct MinMax *mm;
    int cell_curr;
    if (scr_h1 < cells_h)
    {
        delta = ((scr_w1 - cells_w) << 8) / (scr_h1 - cells_h);
        mm = &minmaxs[-cells_away + 31];
        mbase = delta * (-cells_away - cells_h);
        for (cell_curr = -cells_away; cell_curr <= cells_away; cell_curr++)
        {
            int nlimit;
            nlimit = cells_w + (mbase >> 8);
            if (mm->max > nlimit)
                mm->max = nlimit;
            mm++;
            mbase += delta;
        }
    } else
    if (scr_h1 > cells_h)
    {
        delta = ((scr_w1 - cells_w) << 8) / (scr_h1 - cells_h);
        mm = &minmaxs[-cells_away + 31];
        mbase = delta * (-cells_away - cells_h);
        for (cell_curr = -cells_away; cell_curr <= cells_away; cell_curr++)
        {
            int nlimit;
            nlimit = cells_w + (mbase >> 8);
            if (mm->min < nlimit)
                mm->min = nlimit;
            mm++;
            mbase += delta;
        }
    } else
    {
        if (scr_w1 <= cells_w)
        {
            mm = &minmaxs[cells_h + 31];
            for (cell_curr = cells_h; cell_curr >= -cells_away; cell_curr--)
            {
                mm->max = 0;
                mm->min = 0;
                mm--;
            }
        } else
        {
            mm = &minmaxs[cells_h + 31];
            for (cell_curr = cells_h; cell_curr <= cells_away; cell_curr++)
            {
                mm->max = 0;
                mm->min = 0;
                mm++;
            }
        }
    }

    if (scr_h2 < cells_h)
    {
        delta = ((scr_w2 - cells_w) << 8) / (scr_h2 - cells_h);
        mm = &minmaxs[-cells_away + 31];
        mbase = delta * (-cells_away - cells_h);
        for (cell_curr = -cells_away; cell_curr <= cells_away; cell_curr++)
        {
            int nlimit;
            nlimit = cells_w + (mbase >> 8);
            if ( mm->min < nlimit )
              mm->min = nlimit;
            mm++;
            mbase += delta;
        }
    } else
    if (scr_h2 > cells_h)
    {
        delta = ((scr_w2 - cells_w) << 8) / (scr_h2 - cells_h);
        mm = &minmaxs[-cells_away + 31];
        mbase = delta * (-cells_away - cells_h);
        for (cell_curr = -cells_away; cell_curr <= cells_away; cell_curr++)
        {
            int nlimit;
            nlimit = cells_w + (mbase >> 8);
            if (mm->max > nlimit)
              mm->max = nlimit;
            mm++;
            mbase += delta;
        }
    } else
    {
        if (cells_w <= scr_w2)
        {
            mm = &minmaxs[cells_h + 31];
            for ( ; cells_h >= -cells_away; cells_h--)
            {
                mm->max = 0;
                mm->min = 0;
                mm--;
            }
        } else
        {
            mm = &minmaxs[cells_h + 31];
            for ( ; cells_away >= cells_h; cells_h++)
            {
                mm->max = 0;
                mm->min = 0;
                mm++;
            }
        }
    }
}

static void fiddle_half_gamut(long start_stl_x, long start_stl_y, long step, long a4)
{
    //_DK_fiddle_half_gamut(a1, a2, a3, a4);
    long end_stl_x;
    long stl_xc;
    long stl_xp;
    long stl_xn;

    end_stl_x = start_stl_x + minmaxs[32].min;
    for (stl_xc=start_stl_x; 1; stl_xc--)
    {
        if (stl_xc < end_stl_x) {
            stl_xc = -4000;
            break;
        }
        struct Map *mapblk;
        mapblk = get_map_block_at(stl_xc, start_stl_y);
        if  ((mapblk->flags & SlbAtFlg_Blocking) != 0) {
            break;
        }
    }
    for (stl_xp=start_stl_x; 1; stl_xp--)
    {
        if (stl_xp < end_stl_x) {
            stl_xp = -4000;
            break;
        }
        struct Map *mapblk;
        mapblk = get_map_block_at(stl_xp, start_stl_y-1);
        if  ((mapblk->flags & SlbAtFlg_Blocking) != 0) {
            break;
        }
    }
    for (stl_xn=start_stl_x; 1; stl_xn--)
    {
        if (stl_xn < end_stl_x) {
            stl_xn = -4000;
            break;
        }
        struct Map *mapblk;
        mapblk = get_map_block_at(stl_xn, start_stl_y-1);
        if  ((mapblk->flags & SlbAtFlg_Blocking) != 0) {
            break;
        }
    }
    long stl_x_min;
    stl_x_min = 0;
    TbBool set_x_min;
    set_x_min = false;
    if ((stl_xc != -4000) && (stl_xp != -4000) && (stl_xn != -4000))
    {
        stl_x_min = min(min(stl_xn, stl_xp), stl_xc);
        set_x_min = true;
        minmaxs[32].min = stl_x_min - start_stl_x;
    }

    end_stl_x = start_stl_x + minmaxs[32].max;
    for (stl_xc=start_stl_x; 1; stl_xc++)
    {
        if (stl_xc > end_stl_x) {
            stl_xc = -4000;
            break;
        }
        struct Map *mapblk;
        mapblk = get_map_block_at(stl_xc, start_stl_y);
        if  ((mapblk->flags & SlbAtFlg_Blocking) != 0) {
            break;
        }
    }
    for (stl_xp=start_stl_x; 1; stl_xp++)
    {
        if (stl_xp > end_stl_x) {
            stl_xp = -4000;
            break;
        }
        struct Map *mapblk;
        mapblk = get_map_block_at(stl_xp, start_stl_y-1);
        if  ((mapblk->flags & SlbAtFlg_Blocking) != 0) {
            break;
        }
    }
    for (stl_xn=start_stl_x; 1; stl_xn++)
    {
        if (stl_xn > end_stl_x) {
            stl_xn = -4000;
            break;
        }
        struct Map *mapblk;
        mapblk = get_map_block_at(stl_xn, start_stl_y-1);
        if  ((mapblk->flags & SlbAtFlg_Blocking) != 0) {
            break;
        }
    }
    long stl_x_max;
    stl_x_max = 0;
    TbBool set_x_max;
    set_x_max = false;
    if ((stl_xc != -4000) && (stl_xp != -4000) && (stl_xn != -4000))
    {
        stl_x_max = max(max(stl_xn, stl_xp), stl_xc);
        set_x_max = true;
        minmaxs[32].max = stl_x_max - start_stl_x + 1;
    }

    struct MinMax *mm;
    long stl_y;
    stl_y = start_stl_y + step;
    mm = &minmaxs[step + 32];
    long n;
    for (n=1; n < a4; n++)
    {
        if (mm->max <= mm->min)
        {
            long i;
            for (i=a4-n; i > 0; i--)
            {
                mm->min = 0;
                mm->max = 0;
                mm += step;
            }
            break;
        }
        long stl_x_min_limit;
        stl_x_min_limit = start_stl_x + mm->min;
        if (!set_x_min || (stl_x_min < stl_x_min_limit)) {
            stl_x_min = stl_x_min_limit;
        }
        long stl_x_max_limit;
        stl_x_max_limit = start_stl_x + mm->max;
        if (!set_x_max || (stl_x_max > stl_x_max_limit)) {
            stl_x_max = stl_x_max_limit;
        }

        /* The variable needs to be volatile to disallow changing it to float during optimisations.
         * Changing it to float would lead to conditions like "if (delta_y != 1)" not working.
         */
        volatile long delta_y;
        delta_y = abs(stl_y - start_stl_y);
        long rect_factor;

        TbBool set_x_min_rect;
        if (delta_y != 1) {
            rect_factor = (stl_x_min - start_stl_x) / (delta_y - 1);
        } else {
            rect_factor = 1;
        }
        if (rect_factor - 1 <= 0) {
            set_x_min_rect = false;
        } else {
            set_x_min_rect = true;
            stl_x_min = rect_factor + stl_x_min - 1;
        }

        long stl_x;
        long stl_x_lc_min;

        for (stl_x=stl_x_min-1; stl_x < stl_x_max_limit; stl_x++)
        {
            struct Map *mapblk;
            mapblk = get_map_block_at(stl_x+1, stl_y);
            if ((mapblk->flags & SlbAtFlg_Blocking) == 0)
              break;
        }
        stl_x_lc_min = stl_x;

        if ( set_x_min_rect
          || stl_x_lc_min > stl_x_min
          || (get_map_block_at(stl_x_lc_min, stl_y)->flags & SlbAtFlg_Blocking) )
        {
            long stl_tmp;
            stl_tmp = stl_x_min - start_stl_x;
            stl_x_min = stl_x_lc_min;
            set_x_min = true;
            mm->min = stl_tmp - 1;
        }
        else
        {
          if (delta_y != 1) {
              rect_factor = (stl_x_lc_min - start_stl_x) / (delta_y - 1);
          } else {
              rect_factor = 1;
          }
          long stl_x_min_sublim;
          if ((delta_y == 1) || (stl_x_min + rect_factor - 1 < stl_x_min_limit))
          {
              set_x_min = false;
              stl_x_min_sublim = stl_x_min_limit;
          } else
          {
              stl_x_min += rect_factor - 1;
              set_x_min = true;
              stl_x_min_sublim = stl_x_min;
              mm->min = stl_x_min - start_stl_x - 1;
          }
          for (stl_x=stl_x_min; stl_x >= stl_x_min_sublim; stl_x--)
          {
              struct Map *mapblk;
              mapblk = get_map_block_at(stl_x, stl_y);
              if ((mapblk->flags & SlbAtFlg_Blocking) != 0) {
                  stl_x_min = stl_x;
                  set_x_min = true;
                  mm->min = stl_x - start_stl_x - 1;
                  break;
              }
          }
        }

        TbBool set_x_max_rect;
        if (delta_y != 1) {
            rect_factor = (stl_x_max - start_stl_x) / (delta_y - 1);
        } else {
            rect_factor = 1;
        }
        if (rect_factor + 1 >= 0) {
            set_x_max_rect = false;
        } else {
            set_x_max_rect = true;
            stl_x_max += rect_factor + 1;
        }

        for (stl_x=stl_x_max+1; stl_x > stl_x_min_limit; stl_x--)
        {
            struct Map *mapblk;
            mapblk = get_map_block_at(stl_x-1, stl_y);
            if ((mapblk->flags & SlbAtFlg_Blocking) == 0)
              break;
        }
        stl_x_lc_min = stl_x;

        if ( set_x_max_rect
          || stl_x_lc_min < stl_x_max
          || (get_map_block_at(stl_x_lc_min, stl_y)->flags & SlbAtFlg_Blocking) )
        {
            long stl_tmp;
            stl_tmp = stl_x_max - start_stl_x;
            stl_x_max = stl_x_lc_min;
            mm->max = stl_tmp + 2;
            set_x_max = true;
        }
        else
        {
          set_x_max = 0;
          if (delta_y != 1) {
              rect_factor = (stl_x_lc_min - start_stl_x) / (delta_y - 1);
          } else {
              rect_factor = 1;
          }

          long stl_x_max_sublim;
          if ((delta_y == 1) || (stl_x_max + rect_factor + 1 > start_stl_x + mm->max))
          {
              stl_x_max_sublim = start_stl_x + mm->max;
          } else
          {
              stl_x_max += rect_factor + 1;
              set_x_max = true;
              stl_x_max_sublim = stl_x_max;
              mm->max = stl_x_max - start_stl_x + 2;
          }
          for (stl_x=stl_x_max; stl_x <= stl_x_max_sublim; stl_x++)
          {
              struct Map *mapblk;
              mapblk = get_map_block_at(stl_x, stl_y);
              if ((mapblk->flags & SlbAtFlg_Blocking) != 0) {
                  set_x_max = true;
                  stl_x_max = stl_x;
                  mm->max = stl_x - start_stl_x + 2;
                  break;
              }
          }
        }

        if (mm->min < -cells_away)
            mm->min = -cells_away;
        if (mm->max > cells_away)
            mm->max = cells_away;
        if (mm->min >= mm->max)
        {
            long i;
            for (i=a4-n; i > 0; i--)
            {
                mm->min = 0;
                mm->max = 0;
                mm += step;
            }
            break;
        }
        mm += step;
        stl_y += step;
    }
}

static void fiddle_gamut_find_limits(long *floor_x, long *floor_y, long ewwidth, long ewheight, long ewzoom)
{
    long len_01;
    long len_02;
    long len_13;
    long len_23;
    long tmp_y;
    long tmp_x;
    long i;
    get_floor_pointed_at(ewwidth + ewzoom, -ewzoom, &floor_y[2], &floor_x[2]);
    get_floor_pointed_at(ewwidth + ewzoom, ewheight + ewzoom, &floor_y[1], &floor_x[1]);
    get_floor_pointed_at(-ewzoom, ewheight + ewzoom, &floor_y[0], &floor_x[0]);
    get_floor_pointed_at(-ewzoom, -ewzoom, &floor_y[3], &floor_x[3]);
    // Get the value with lowest X coord into [0]
    for (i=1; i < 4; i++)
    {
        tmp_y = floor_y[i];
        if (floor_y[0] > tmp_y)
        {
          tmp_x = floor_x[i];
          floor_x[i] = floor_x[0];
          floor_x[0] = tmp_x;
          floor_y[i] = floor_y[0];
          floor_y[0] = tmp_y;
        }
    }
    // Get the value with highest X coord into [3]
    for (i=0; i < 3; i++)
    {
        tmp_y = floor_y[i];
        if (floor_y[3] < tmp_y)
        {
          tmp_x = floor_x[i];
          floor_x[i] = floor_x[3];
          floor_x[3] = tmp_x;
          floor_y[i] = floor_y[3];
          floor_y[3] = tmp_y;
        }
    }
    // Between values with medicore X, place the lowest Y first
    if (floor_x[1] > floor_x[2])
    {
        tmp_x = floor_x[1];
        tmp_y = floor_y[1];
        floor_x[1] = floor_x[2];
        floor_x[2] = tmp_x;
        floor_y[1] = floor_y[2];
        floor_y[2] = tmp_y;
    }

    // Lengths of X vectors
    len_01 = abs(floor_y[1] - floor_y[0]);
    len_13 = abs(floor_y[3] - floor_y[1]);
    len_02 = abs(floor_y[2] - floor_y[0]);
    len_23 = abs(floor_y[3] - floor_y[2]);
    // Update points according to both coordinates
    if ( (floor_x[1] > floor_x[0]) && (len_01 < len_13) )
    {
        tmp_x = floor_x[1];
        floor_y[1] = floor_y[0];
        floor_x[1] = floor_x[0];
        floor_x[0] = tmp_x;
    }
    if ( (floor_x[1] > floor_x[3]) && (len_13 < len_01) )
    {
        tmp_x = floor_x[1];
        floor_y[1] = floor_y[3];
        floor_x[1] = floor_x[3];
        floor_x[3] = tmp_x;
    }
    if ( (floor_x[2] < floor_x[0]) && (len_02 < len_23) )
    {
        tmp_x = floor_x[2];
        floor_y[2] = floor_y[0];
        floor_x[2] = floor_x[0];
        floor_x[0] = tmp_x;
    }
    if ( (floor_x[2] < floor_x[3]) && (len_23 < len_02) )
    {
        tmp_x = floor_x[2];
        floor_x[2] = floor_x[3];
        floor_x[3] = tmp_x;
        floor_y[2] = floor_y[3];
    }
}

static void fiddle_gamut_set_base(long *floor_x, long *floor_y, long pos_x, long pos_y)
{
    floor_x[0] -= pos_x;
    floor_x[1] -= pos_x;
    floor_y[0] += 32 - pos_y;
    floor_x[2] -= pos_x;
    floor_y[1] += 32 - pos_y;
    floor_y[2] += 32 - pos_y;
    floor_x[3] -= pos_x;
    floor_y[3] += 32 - pos_y;
}

static void fiddle_gamut_set_minmaxes(long *floor_x, long *floor_y, long max_tiles)
{
    struct MinMax *mm;
    long mlimit;
    long bormul;
    long bormuh;
    long borinc;
    short bordec;
    long midx;
    midx = 0;
    mlimit = floor_y[0];
    if (mlimit > MINMAX_LENGTH-1)
      mlimit = MINMAX_LENGTH-1;
    for (; midx < mlimit; midx++)
    {
        mm = &minmaxs[midx];
        mm->min = 0;
        mm->max = 0;
    }
    if (floor_y[1] <= floor_y[0])
        borinc = floor_x[0];
    else
        borinc = ((floor_x[1] - floor_x[0]) << 16) / (floor_y[1] - floor_y[0]);

    bormul = (floor_x[0] << 16);
    if (floor_y[0] < 0)
        bormul -= floor_y[0] * borinc;

    mlimit = floor_y[1];
    if (mlimit > MINMAX_LENGTH-1)
      mlimit = MINMAX_LENGTH-1;
    for (; midx < mlimit; midx++)
    {
        mm = &minmaxs[midx];
        bordec = (bormul >> 16);
        if (bordec < -max_tiles)
            mm->min = -max_tiles;
        else
            mm->min = bordec;
        bormul += borinc;
    }

    bormul = floor_x[1] << 16;
    if (floor_y[1] < floor_y[3])
      borinc = ((floor_x[3] - floor_x[1]) << 16) / (floor_y[3] - floor_y[1]);

    mlimit = floor_y[3];
    if (mlimit > MINMAX_LENGTH-1)
      mlimit = MINMAX_LENGTH-1;
    if (midx < 0) {
        bormul -= midx * borinc;
        midx = 0;
    }

    for (; midx < mlimit; midx++)
    {
        mm = &minmaxs[midx];
        bordec = (bormul >> 16);
        if (bordec < -max_tiles)
            mm->min = -max_tiles;
        else
            mm->min = bordec;
        bormul += borinc;
    }
    midx = floor_y[0];
    if (floor_y[2] > floor_y[0])
        borinc = ((floor_x[2] - floor_x[0]) << 16) / (floor_y[2] - floor_y[0]);
    mlimit = floor_y[2];
    if (mlimit > MINMAX_LENGTH-1)
        mlimit = MINMAX_LENGTH-1;
    bormuh = (floor_x[0] << 16);
    if (midx < 0) {
        bormuh -= floor_y[0] * borinc;
        midx = 0;
    }

    for (; midx < mlimit; midx++)
    {
        mm = &minmaxs[midx];
        bordec = (bormuh >> 16) + 1;
        if (bordec > max_tiles)
            mm->max = max_tiles;
        else
            mm->max = bordec;
        bormuh += borinc;
    }

    bormul = floor_x[2] << 16;
    if (floor_y[2] < floor_y[3])
      borinc = ((floor_x[3] - floor_x[2]) << 16) / (floor_y[3] - floor_y[2]);
    mlimit = floor_y[3];
    if (mlimit > MINMAX_LENGTH-1)
      mlimit = MINMAX_LENGTH-1;
    if ( midx < 0 ) {
        bormul -= midx * borinc;
        midx = 0;
    }

    for (; midx < mlimit; midx++)
    {
        mm = &minmaxs[midx];
        bordec = (bormul >> 16) + 1;
        if (bordec > max_tiles)
            mm->max = max_tiles;
        else
            mm->max = bordec;
        bormul += borinc;
    }
    for (; midx <= MINMAX_LENGTH-1; midx++)
    {
        mm = &minmaxs[midx];
        mm->min = 0;
        mm->max = 0;
    }
}

/** Prepares limits for tiles to be rendered.
 *
 * @param pos_x
 * @param pos_y
 */
void fiddle_gamut(long pos_x, long pos_y)
{
    struct PlayerInfo *player;
    long ewwidth;
    long ewheight;
    long ewzoom;
    long floor_x[4];
    long floor_y[4];
    player = get_my_player();
    switch (player->view_mode)
    {
    case PVM_CreatureView:
        fiddle_half_gamut(pos_x, pos_y, 1, cells_away);
        fiddle_half_gamut(pos_x, pos_y, -1, cells_away + 2);
        break;
    case PVM_IsometricView:
        // Retrieve coordinates on limiting map points
        ewwidth = player->engine_window_width / pixel_size;
        ewheight = player->engine_window_height / pixel_size - ((8 * high_offset[1]) >> 8);
        ewzoom = (768 * (camera_zoom/pixel_size)) >> 17;
        fiddle_gamut_find_limits(floor_x, floor_y, ewwidth, ewheight, ewzoom);
        // Place the area at proper base coords
        fiddle_gamut_set_base(floor_x, floor_y, pos_x, pos_y);
        fiddle_gamut_set_minmaxes(floor_x, floor_y, 30);
        break;
    }
}

int floor_height_for_volume_box(PlayerNumber plyr_idx, MapSlabCoord slb_x, MapSlabCoord slb_y)
{
    struct SlabMap* slb = get_slabmap_block(slb_x, slb_y);
    struct SlabAttr* slbattr = get_slab_attrs(slb);
    if (!subtile_revealed(slab_subtile_center(slb_x), slab_subtile_center(slb_y), plyr_idx) || ((slbattr->block_flags & (SlbAtFlg_Filled|SlbAtFlg_Digable|SlbAtFlg_Valuable)) != 0))
    {
        return (temp_cluedo_mode == 0) ? 5 : 2; // return a height of 5 for a wall, or if cluedo mode (low walls mode) is enabled, return a wall height of 2.
    }
    if (slab_kind_is_liquid(slb->kind))
    {
        return 0; // Water/Lava is at height 0
    }
    return 1; // Floor is at height 1
}

static void create_line_element(long a1, long a2, long a3, long a4, long bckt_idx, TbPixel color)
{
    struct BasicUnk13 *poly;
    if (!is_free_space_in_poly_pool(1))
    {
        return;
    }
    if (bckt_idx >= BUCKETS_COUNT)
        bckt_idx = BUCKETS_COUNT-1;
    else
    if (bckt_idx < 0)
        bckt_idx = 0;
    poly = (struct BasicUnk13 *)getpoly;
    getpoly += sizeof(struct BasicUnk13);
    poly->b.next = buckets[bckt_idx];
    poly->b.kind = QK_ClippedLine;
    buckets[bckt_idx] = (struct BasicQ *)poly;
    if (pixel_size > 0)
    {
        poly->p.field_0 = a1 / pixel_size;
        poly->p.field_4 = a2 / pixel_size;
        poly->p.field_8 = a3 / pixel_size;
        poly->p.field_C = a4 / pixel_size;
    }
    poly->p.field_10 = color;
}

static void create_line_segment(struct EngineCoord *start, struct EngineCoord *end, TbPixel color)
{
    struct BasicUnk13 *poly;
    long bckt_idx;
    if (!is_free_space_in_poly_pool(1))
        return;
    // Get bucket index
    bckt_idx = (start->z+end->z)/2 / 16 - 2;
    if (bckt_idx >= BUCKETS_COUNT)
        bckt_idx = BUCKETS_COUNT-1;
    else
    if (bckt_idx < 0)
        bckt_idx = 0;
    // Add to bucket
    poly = (struct BasicUnk13 *)getpoly;
    getpoly += sizeof(struct BasicUnk13);
    poly->b.next = buckets[bckt_idx];
    poly->b.kind = QK_ClippedLine;
    buckets[bckt_idx] = (struct BasicQ *)poly;
    // Fill parameters
    if (pixel_size > 0)
    {
        poly->p.field_0 = start->view_width;
        poly->p.field_4 = start->view_height;
        poly->p.field_8 = end->view_width;
        poly->p.field_C = end->view_height;
    }
    poly->p.field_10 = color;
}

/**
* Adds a line with constant Z coord to the drawlist of perspective view.
* @param color Color index.
* @param pos_z The Z coord, constant for whole line.
* @param beg_x The X coord of start of the line.
* @param end_x The X coord of end of the line.
* @param beg_y The Y coord of start of the line.
* @param end_y The Y coord of end of the line.
*/
static void create_line_const_z(unsigned char color, long pos_z, long beg_x, long end_x, long beg_y, long end_y)
{
    struct EngineCoord end;
    struct EngineCoord start;
    long vec_x;
    long vec_y;
    long pos_x;
    long pos_y;
    vec_x = end_x - beg_x;
    vec_y = end_y - beg_y;
    create_box_coords(&start, beg_x, beg_y, pos_z);

    if (abs(vec_y) > abs(vec_x))
    {
        if (vec_y < 0)
        {
            long vec_tmp;
            vec_tmp = beg_x;
            beg_x = end_x;
            end_x = vec_tmp;
            vec_tmp = beg_y;
            beg_y = end_y;
            end_y = vec_tmp;
            vec_x = -vec_x;
            vec_y = -vec_y;
        }
        for (pos_y = beg_y + COORD_PER_STL; pos_y <= end_y; pos_y += COORD_PER_STL)
        {
            pos_x = beg_x + vec_x * abs(pos_y - beg_y) / abs(vec_y);
            create_box_coords(&end, pos_x, pos_y, pos_z);
            create_line_segment(&start, &end, color);
            memcpy(&start, &end, sizeof(struct EngineCoord));
        }
    }
    else
    {
        if (vec_x < 0)
        {
            long vec_tmp;
            vec_tmp = beg_x;
            beg_x = end_x;
            end_x = vec_tmp;
            vec_tmp = beg_y;
            beg_y = end_y;
            end_y = vec_tmp;
            vec_x = -vec_x;
            vec_y = -vec_y;
        }
        for (pos_x = beg_x + COORD_PER_STL; pos_x <= end_x; pos_x += COORD_PER_STL)
        {
            pos_y = beg_y + vec_y * abs(pos_x - beg_x) / abs(vec_x);
            create_box_coords(&end, pos_x, pos_y, pos_z);
            create_line_segment(&start, &end, color);
            memcpy(&start, &end, sizeof(struct EngineCoord));
        }
    }
}

/**
* Adds a line with constant XZ coords to the drawlist of perspective view.
* @param pos_x The X coord, constant for whole line.
* @param pos_z The Z coord, constant for whole line.
* @param start_y The Y coord of start of the line.
* @param end_y The Y coord of end of the line.
*/
static void create_line_const_xz(long pos_x, long pos_z, long start_y, long end_y)
{
    struct EngineCoord end;
    struct EngineCoord start;
    long pos_y;
    create_box_coords(&start, pos_x, start_y, pos_z);
    for (pos_y = start_y+256; pos_y <= end_y; pos_y+=256)
    {
        create_box_coords(&end, pos_x, pos_y, pos_z);
        create_line_segment(&start, &end, map_volume_box.color);
        memcpy(&start, &end, sizeof(struct EngineCoord));
    }
}

/**
* Adds a line with constant XY coords to the drawlist of perspective view.
* @param pos_x The X coord, constant for whole line.
* @param pos_y The Y coord, constant for whole line.
* @param start_z The Z coord of start of the line.
* @param end_z The Z coord of end of the line.
*/
static void create_line_const_xy(long pos_x, long pos_y, long start_z, long end_z)
{
    struct EngineCoord end;
    struct EngineCoord start;
    long pos_z;
    create_box_coords(&start, pos_x, pos_y, start_z);
    for (pos_z = start_z+256; pos_z <= end_z; pos_z+=256)
    {
        create_box_coords(&end, pos_x, pos_y, pos_z);
        create_line_segment(&start, &end, map_volume_box.color);
        memcpy(&start, &end, sizeof(struct EngineCoord));
    }
}

/**
* Adds a line with constant YZ coords to the drawlist of perspective view.
* @param pos_y The Y coord, constant for whole line.
* @param pos_z The Z coord, constant for whole line.
* @param start_x The X coord of start of the line.
* @param end_x The X coord of end of the line.
*/
static void create_line_const_yz(long pos_y, long pos_z, long start_x, long end_x)
{
    struct EngineCoord end;
    struct EngineCoord start;
    long pos_x;
    create_box_coords(&start, start_x, pos_y, pos_z);
    for (pos_x = start_x+256; pos_x <= end_x; pos_x+=256)
    {
        create_box_coords(&end, pos_x, pos_y, pos_z);
        create_line_segment(&start, &end, map_volume_box.color);
        memcpy(&start, &end, sizeof(struct EngineCoord));
    }
}

void create_map_volume_box(long x, long y, long z, long line_color)
{
    long box_xs;
    long box_xe;
    long box_ys;
    long box_ye;
    long box_zs;
    long box_ze;
    long i;
    long box_color = map_volume_box.color;
    map_volume_box.color = line_color;

    box_xs = map_volume_box.beg_x - x;
    box_ys = y - map_volume_box.beg_y;
    box_ye = y - map_volume_box.end_y;
    box_xe = map_volume_box.end_x - x;

    if ( temp_cluedo_mode )
    {
        box_ze = 2*COORD_PER_STL - z;
    }
    else
    {
        box_ze = 5*COORD_PER_STL - z;
    }

    box_zs = (map_volume_box.floor_height_z << 8) - z;
    if ( box_zs >= box_ze )
    {
      box_zs = box_ze;
    }

    if ( box_xe < box_xs )
    {
        i = map_volume_box.beg_x;
        box_xs = map_volume_box.end_x - x;
        box_xe = map_volume_box.beg_x - x;
        map_volume_box.beg_x = map_volume_box.end_x;
        map_volume_box.end_x = i;
    }

    if ( box_ye < box_ys )
    {
        i = map_volume_box.beg_y;
        box_ys = y - map_volume_box.end_y;
        box_ye = y - map_volume_box.beg_y;
        map_volume_box.beg_y = map_volume_box.end_y;
        map_volume_box.end_y = i;
    }

    // Draw top rectangle
    create_line_const_yz(box_ye, box_zs, box_xs, box_xe);
    create_line_const_yz(box_ys, box_zs, box_xs, box_xe);
    create_line_const_xz(box_xs, box_zs, box_ys, box_ye);
    create_line_const_xz(box_xe, box_zs, box_ys, box_ye);
    // Vertical lines which connect the rectangles
    create_line_const_xy(box_xs, box_ys, box_zs, box_ze);
    create_line_const_xy(box_xe, box_ys, box_zs, box_ze);
    create_line_const_xy(box_xe, box_ye, box_zs, box_ze);
    create_line_const_xy(box_xs, box_ye, box_zs, box_ze);
    // Bottom rectangle
    create_line_const_yz(box_ye, box_ze, box_xs, box_xe);
    create_line_const_yz(box_ys, box_ze, box_xs, box_xe);
    create_line_const_xz(box_xs, box_ze, box_ys, box_ye);
    create_line_const_xz(box_xe, box_ze, box_ys, box_ye);

    map_volume_box.color = box_color;
}

void create_fancy_map_volume_box(struct RoomSpace roomspace, long x, long y, long z, long color, TbBool show_outer_box)
{
    long line_color = color;
    if (show_outer_box)
    {
        line_color = map_volume_box.color; //  set the "inner" box color to the default colour (usually red/green)
    }
    long box_xs;
    long box_xe;
    long box_ys;
    long box_ye;
    long box_zs;
    long box_ze;
    long i;
    long box_color = map_volume_box.color;
    map_volume_box.color = line_color;
    struct MapVolumeBox valid_slabs = map_volume_box;
    // get the 'accurate' roomspace shape instead of the outer box
    valid_slabs.beg_x = subtile_coord((roomspace.left * 3), 0);
    valid_slabs.beg_y = subtile_coord((roomspace.top * 3), 0);
    valid_slabs.end_x = subtile_coord((3*1) + (roomspace.right * 3), 0);
    valid_slabs.end_y = subtile_coord(((3*1) + roomspace.bottom * 3), 0);

    box_xs = valid_slabs.beg_x - x;
    box_ys = y - valid_slabs.beg_y;
    box_ye = y - valid_slabs.end_y;
    box_xe = valid_slabs.end_x - x;

    if ( temp_cluedo_mode )
    {
        box_ze = 2*COORD_PER_STL - z;
    }
    else
    {
        box_ze = 5*COORD_PER_STL - z;
    }

    box_zs = 256 - z;
    if ( box_zs >= box_ze )
    {
      box_zs = box_ze;
    }

    if ( box_xe < box_xs )
    {
        i = valid_slabs.beg_x;
        box_xs = valid_slabs.end_x - x;
        box_xe = valid_slabs.beg_x - x;
        valid_slabs.beg_x = valid_slabs.end_x;
        valid_slabs.end_x = i;
    }

    if ( box_ye > box_ys )
    {
        i = valid_slabs.beg_y;
        box_ys = y - valid_slabs.end_y;
        box_ye = y - valid_slabs.beg_y;
        valid_slabs.beg_y = valid_slabs.end_y;
        valid_slabs.end_y = i;
    }
    for (int roomspace_y = 0; roomspace_y < roomspace.height; roomspace_y++)
    {
        for (int roomspace_x = 0; roomspace_x < roomspace.width; roomspace_x++)
        {
            TbBool is_in_roomspace = roomspace.slab_grid[roomspace_x][roomspace_y];
            int slab_xstart = box_xs + (roomspace_x * 3 * COORD_PER_STL);
            int slab_ystart = box_ys - (roomspace_y * 3 * COORD_PER_STL);
            int slab_xend = box_xs + ((roomspace_x + 1) * 3 * COORD_PER_STL);
            int slab_yend = box_ys - ((roomspace_y + 1) * 3 * COORD_PER_STL);
            if (is_in_roomspace)
            {
                TbBool air_left = (roomspace_x == 0) ? true : (roomspace.slab_grid[roomspace_x-1][roomspace_y] == false);
                TbBool air_right = (roomspace_x == roomspace.width) ? true : (roomspace.slab_grid[roomspace_x+1][roomspace_y] == false);
                TbBool air_above = (roomspace_y == 0) ? true : (roomspace.slab_grid[roomspace_x][roomspace_y-1] == false);
                TbBool air_below = (roomspace_y == roomspace.height) ? true : (roomspace.slab_grid[roomspace_x][roomspace_y+1] == false);
                if (air_left)
                {
                    // Draw top rectangle
                    create_line_const_xz(slab_xstart, box_zs, slab_yend, slab_ystart);
                    // Bottom rectangle
                    create_line_const_xz(slab_xstart, box_ze, slab_yend, slab_ystart);
                    // Vertical lines which connect the rectangles
                    if (air_above)
                    {
                        create_line_const_xy(slab_xstart, slab_ystart, box_zs, box_ze);
                    }
                    if (air_below)
                    {
                        create_line_const_xy(slab_xstart, slab_yend, box_zs, box_ze);
                    }
                }
                if (air_right)
                {
                    // Draw top rectangle
                    create_line_const_xz(slab_xend, box_zs, slab_yend, slab_ystart);
                    // Bottom rectangle
                    create_line_const_xz(slab_xend, box_ze, slab_yend, slab_ystart);
                    // Vertical lines which connect the rectangles
                    if (air_above)
                    {
                        create_line_const_xy(slab_xend, slab_ystart, box_zs, box_ze);
                    }
                    if (air_below)
                    {
                        create_line_const_xy(slab_xend, slab_yend, box_zs, box_ze);
                    }
                }
                if (air_above)
                {
                    // Draw top rectangle
                    create_line_const_yz(slab_ystart, box_zs, slab_xstart, slab_xend);
                    // Bottom rectangle
                    create_line_const_yz(slab_ystart, box_ze, slab_xstart, slab_xend);
                }
                if (air_below)
                {
                    // Draw top rectangle
                    create_line_const_yz(slab_yend, box_zs, slab_xstart, slab_xend);
                    // Bottom rectangle
                    create_line_const_yz(slab_yend, box_ze, slab_xstart, slab_xend);
                }
            }
            else if (!is_in_roomspace) //this handles "inside corners"
            {
                TbBool room_left = (roomspace_x == 0) ? false : roomspace.slab_grid[roomspace_x-1][roomspace_y];
                TbBool room_right = (roomspace_x == roomspace.width) ? false : roomspace.slab_grid[roomspace_x+1][roomspace_y];
                TbBool room_above = (roomspace_y == 0) ? false : roomspace.slab_grid[roomspace_x][roomspace_y-1];
                TbBool room_below = (roomspace_y == roomspace.height) ? false : roomspace.slab_grid[roomspace_x][roomspace_y+1];
                if (room_left)
                {
                    // Vertical lines which connect the rectangles
                    if (room_above)
                    {
                        create_line_const_xy(slab_xstart, slab_ystart, box_zs, box_ze);
                    }
                    if (room_below)
                    {
                        create_line_const_xy(slab_xstart, slab_yend, box_zs, box_ze);
                    }
                }
                if (room_right)
                {
                    // Vertical lines which connect the rectangles
                    if (room_above)
                    {
                        create_line_const_xy(slab_xend, slab_ystart, box_zs, box_ze);
                    }
                    if (room_below)
                    {
                        create_line_const_xy(slab_xend, slab_yend, box_zs, box_ze);
                    }
                }
                if (show_outer_box) // this handles the "outer line" (only when it is not in the roomspace)
                {
                    //draw 2nd line, i.e. the outer line - the one around the edge of the 5x5 cursor, not the valid slabs within the cursor
                    map_volume_box.color = color; // switch to the "secondary colour" (the one passed as a variable if show_outer_box is true)
                    TbBool left_edge   = (roomspace_x == 0)                    ? true : false;
                    TbBool right_edge  = (roomspace_x == roomspace.width - 1)  ? true : false;
                    TbBool top_edge    = (roomspace_y == 0)                    ? true : false;
                    TbBool bottom_edge = (roomspace_y == roomspace.height - 1) ? true : false;
                    if (left_edge)
                    {
                        create_line_const_xz(slab_xstart, box_zs, slab_yend, slab_ystart);
                        create_line_const_xz(slab_xstart, box_ze, slab_yend, slab_ystart);
                        if (top_edge)
                        {
                            create_line_const_xy(slab_xstart, slab_ystart, box_zs, box_ze);
                        }
                        if (bottom_edge)
                        {
                            create_line_const_xy(slab_xstart, slab_yend, box_zs, box_ze);
                        }
                    }
                    if (right_edge)
                    {
                        create_line_const_xz(slab_xend, box_zs, slab_yend, slab_ystart);
                        create_line_const_xz(slab_xend, box_ze, slab_yend, slab_ystart);
                        if (top_edge)
                        {
                            create_line_const_xy(slab_xend, slab_ystart, box_zs, box_ze);
                        }
                        if (bottom_edge)
                        {
                            create_line_const_xy(slab_xend, slab_yend, box_zs, box_ze);
                        }
                    }
                    if (top_edge)
                    {
                        create_line_const_yz(slab_ystart, box_zs, slab_xstart, slab_xend);
                        create_line_const_yz(slab_ystart, box_ze, slab_xstart, slab_xend);
                    }
                    if (bottom_edge)
                    {
                        create_line_const_yz(slab_yend, box_zs, slab_xstart, slab_xend);
                        create_line_const_yz(slab_yend, box_ze, slab_xstart, slab_xend);
                    }
                    map_volume_box.color = line_color; // switch back to default color (red/green) for the inner line
                }
            }
        }
    }

    map_volume_box.color = box_color;
}

void process_isometric_map_volume_box(long x, long y, long z)
{
    unsigned char default_color = map_volume_box.color;
    unsigned char line_color = default_color;
    struct DungeonAdd *dungeonadd = get_dungeonadd(render_roomspace.plyr_idx);
    struct PlayerInfo* current_player = get_player(render_roomspace.plyr_idx);
    // Check if a roomspace is currently being built
    // and if so feed this back to the user
    if ((dungeonadd->roomspace.is_active) && ((current_player->work_state == PSt_Sell) || (current_player->work_state == PSt_BuildRoom)))
    {
        line_color = SLC_REDYELLOW; // change the cursor color to indicate to the user that nothing else can be built or sold at the moment
    }
    if (render_roomspace.render_roomspace_as_box)
    {
        if (render_roomspace.is_roomspace_a_box)
        {
            // This is a basic square box
            create_map_volume_box(x, y, z, line_color);
        }
        else
        {
            // This is a "2-line" square box
            // i.e. an "accurate" box with an outer square box
            map_volume_box.color = line_color;
            create_fancy_map_volume_box(render_roomspace, x, y, z, SLC_BROWN, true);
        }
    }
    else
    {
        // This is an "accurate"/"automagic" box
        create_fancy_map_volume_box(render_roomspace, x, y, z, line_color, false);
    }
    map_volume_box.color = default_color;
}
static void do_a_trig_gourad_tr(struct EngineCoord *ep1, struct EngineCoord *ep2, struct EngineCoord *ep3, short a4, long a5)
{
    _DK_do_a_trig_gourad_tr(ep1, ep2, ep3, a4, a5);
}

static void do_a_trig_gourad_bl(struct EngineCoord *ep1, struct EngineCoord *ep2, struct EngineCoord *ep3, short a4, long a5)
{
    _DK_do_a_trig_gourad_bl(ep1, ep2, ep3, a4, a5);
}

static TbBool add_light_to_nearest_list(struct NearestLights* nlgt, long* nlgt_dist, const struct Light* lgt, long dist)
{
    int i;
    for (i = settings.video_shadows-1; i > 0; i--)
    {
        nlgt_dist[i] = nlgt_dist[i-1];
        nlgt->coord[i] = nlgt->coord[i-1];
    }
    nlgt_dist[0] = dist;
    nlgt->coord[0] = lgt->mappos;
    return true;
}

static void find_closest_lights_on_list(struct NearestLights *nlgt, long *nlgt_dist, const struct Coord3d *pos, ThingIndex list_start_idx)
{
    long i;
    unsigned long k;
    if (settings.video_shadows < 1)
        return;
    i = list_start_idx;
    k = 0;
    while (i > 0)
    {
        struct Light *lgt;
        lgt = &game.lish.lights[i];
        i = lgt->field_26;
        // Per-light code
        if ((lgt->flags & 1) != 0)
        {
            long dist;
            dist = get_2d_box_distance(pos, &lgt->mappos);
            if ((dist < 2560) && (nlgt_dist[settings.video_shadows-1] > dist)
                && (pos->x.val != lgt->mappos.x.val) && (pos->y.val != lgt->mappos.y.val))
            {
                add_light_to_nearest_list(nlgt, nlgt_dist, lgt, dist);
            }
        }
        // Per-light code ends
        k++;
        if (k > LIGHTS_COUNT)
        {
            ERRORLOG("Infinite loop detected when sweeping lights list");
            break;
        }
    }
}

static long find_closest_lights(const struct Coord3d* pos, struct NearestLights* nlgt)
{
    //return _DK_find_closest_lights(pos, nlgt);
    long count;
    long nlgt_dist[SHADOW_SOURCES_MAX_COUNT];
    long i;
    for (i = 0; i < SHADOW_SOURCES_MAX_COUNT; i++) {
        nlgt_dist[i] = LONG_MAX;
    }
    i = game.thing_lists[TngList_StaticLights].index;
    find_closest_lights_on_list(nlgt, nlgt_dist, pos, i);
    i = game.thing_lists[TngList_DynamLights].index;
    find_closest_lights_on_list(nlgt, nlgt_dist, pos, i);
    count = 0;
    for (i = 0; i < SHADOW_SOURCES_MAX_COUNT; i++) {
        if (nlgt_dist[i] == LONG_MAX)
            break;
        count++;
    }
    return count;
}

static void create_shadows(struct Thing *thing, struct EngineCoord *ecor, struct Coord3d *pos)
{
    //_DK_create_shadows(thing, ecor, pos); return;
    short mv_angle;
    short sh_angle;
    short angle;
    long dist_sq;
    struct EngineCoord ecor1;
    struct EngineCoord ecor2;
    struct EngineCoord ecor3;
    struct EngineCoord ecor4;

    mv_angle = thing->move_angle_xy;
    sh_angle = get_angle_xy_to(pos, &thing->mappos);
    angle = (mv_angle - sh_angle) & LbFPMath_AngleMask;
    dist_sq = (get_2d_distance_squared(&thing->mappos, pos) >> 17) + 16;
    if (dist_sq < 16) {
        dist_sq = 16;
    } else
    if (dist_sq > 31) {
        dist_sq = 31;
    }
    short dim_ow;
    short dim_oh;
    short dim_th;
    short dim_tw;
    get_keepsprite_unscaled_dimensions(thing->anim_sprite, angle, thing->field_48, &dim_ow, &dim_oh, &dim_tw, &dim_th);
    {
        int base_x;
        int base_y;
        int base_z;
        int angle_sin;
        int angle_cos;
        base_z = 8 * dim_tw;
        base_y = 8 * (6 - dim_oh - dim_th);
        angle_cos = LbCosL(sh_angle);
        angle_sin = LbSinL(sh_angle);
        int base_th;
        int base_tw;
        int shift_a;
        int shift_b;
        int shift_c;
        int shift_d;
        int shift_e;
        int shift_f;
        int shift_g;
        int shift_h;
        shift_a = base_z * angle_cos;
        shift_b = base_y * angle_sin;
        base_x = ecor->x;
        ecor1.x = base_x + ((shift_a - shift_b) >> 16);
        shift_c = base_y * angle_cos;
        shift_d = base_z * angle_sin;
        base_z = ecor->z;
        ecor1.z = base_z + (-(base_y * angle_cos + shift_d) >> 16);
        base_y = ecor->y;
        ecor1.y = base_y;
        base_th = 8 * (dim_th - 4 * dist_sq) + 560;
        shift_e = base_th * angle_sin;
        ecor2.x = base_x + ((shift_a - shift_e) >> 16);
        shift_f = base_th * angle_cos;
        ecor2.z = base_z + (-(shift_f + shift_d) >> 16);
        ecor2.y = base_y;
        base_tw = 8 * (dim_tw + dim_ow);
        shift_g = base_tw * angle_cos;
        shift_h = base_tw * angle_sin;
        ecor3.x = base_x + ((shift_g - shift_e) >> 16);
        ecor3.z = base_z + (-(shift_h + shift_f) >> 16);
        ecor3.y = base_y;
        ecor4.y = base_y;
        ecor4.x = base_x + ((shift_g - shift_b) >> 16);
        ecor4.z = base_z + (-(shift_h + shift_c) >> 16);
    }
    rotpers(&ecor1, &camera_matrix);
    rotpers(&ecor2, &camera_matrix);
    rotpers(&ecor3, &camera_matrix);
    rotpers(&ecor4, &camera_matrix);
    int min_cor_z;
    min_cor_z = min(min(ecor1.z,ecor2.z),min(ecor3.z,ecor4.z));
    if (getpoly >= poly_pool_end) {
        return;
    }
    int bckt_idx;
    bckt_idx = min_cor_z / 16;
    if (bckt_idx < 0) {
        bckt_idx = 0;
    } else
    if (bckt_idx > 702) {
        bckt_idx = 702;
    }
    struct KeeperSpr * kspr;
    kspr = (struct KeeperSpr *)getpoly;
    struct BasicQ *prev_bckt;
    prev_bckt = buckets[bckt_idx];
    getpoly += sizeof(struct KeeperSpr);
    kspr->b.next = prev_bckt;
    kspr->b.kind = 12;
    buckets[bckt_idx] = (struct BasicQ *)kspr;

    int pdim_w;
    int pdim_h;
    pdim_w = 0;
    pdim_h = (dim_oh - 1) << 16;
    kspr->p1.field_0 = ecor1.view_width;
    kspr->p1.field_4 = ecor1.view_height;
    kspr->p1.field_8 = pdim_w;
    kspr->p1.field_C = pdim_h;
    if (ecor1.field_C <= fade_min) {
        kspr->p1.field_10 = ecor1.field_A << 8;
    } else
    if (ecor1.field_C >= fade_max) {
        kspr->p1.field_10 = 32768;
    } else {
        kspr->p1.field_10 = ecor1.field_A * (fade_scaler - ecor1.field_C) / fade_range + 32768;
    }

    pdim_w = 0;
    pdim_h = 0;
    kspr->p2.field_0 = ecor2.view_width;
    kspr->p2.field_4 = ecor2.view_height;
    kspr->p2.field_8 = pdim_w;
    kspr->p2.field_C = pdim_h;
    if (fade_min >= ecor2.field_C)
    {
        kspr->p2.field_10 = ecor2.field_A << 8;
    } else
    if (fade_max <= ecor2.field_C)
    {
        kspr->p2.field_10 = 32768;
    } else {
        kspr->p2.field_10 = ecor2.field_A * (fade_scaler - ecor2.field_C) / fade_range + 32768;
    }

    pdim_w = (dim_ow - 1)  << 16;
    pdim_h = 0;
    kspr->p3.field_0 = ecor3.view_width;
    kspr->p3.field_4 = ecor3.view_height;
    kspr->p3.field_8 = pdim_w;
    kspr->p3.field_C = pdim_h;
    if (ecor3.field_C <= fade_min)
    {
        kspr->p3.field_10 = ecor3.field_A << 8;
    } else
    if (ecor3.field_C >= fade_max)
    {
        kspr->p3.field_10 = 32768;
    } else {
        kspr->p3.field_10 = ecor3.field_A * (fade_scaler - ecor3.field_C) / fade_range + 32768;
    }

    pdim_h = (dim_oh - 1) << 16;
    pdim_w = (dim_ow - 1) << 16;
    kspr->p4.field_0 = ecor4.view_width;
    kspr->p4.field_4 = ecor4.view_height;
    kspr->p4.field_8 = pdim_w;
    kspr->p4.field_C = pdim_h;
    if (ecor4.field_C <= fade_min) {
        kspr->p4.field_10 = ecor4.field_A << 8;
    } else
    if (ecor4.field_C >= fade_max) {
        kspr->p4.field_10 = 32768;
    } else {
        kspr->p4.field_10 = ecor4.field_A * (fade_scaler - ecor4.field_C) / fade_range + 32768;
    }

    kspr->p1.field_10 = dist_sq;
    kspr->field_58 = angle;
    kspr->field_5C = thing->anim_sprite;
    kspr->field_5E = thing->field_48;
}

static void add_draw_status_box(struct Thing *thing, struct EngineCoord *ecor)
{
    //_DK_create_status_box(thing, ecor); return;
    struct EngineCoord coord = *ecor;
    coord.y += (uint16_t)thing->clipbox_size_yz + shield_offset[thing->model];
    rotpers(&coord, &camera_matrix);
    if (getpoly >= poly_pool_end)
        return;
    int bckt_idx = coord.z / 16;
    if (!lens_mode)
        bckt_idx = 1;
    if (bckt_idx < 0)
        bckt_idx = 0;
    else if (bckt_idx > BUCKETS_COUNT-2)
        bckt_idx = BUCKETS_COUNT-2;

    struct BasicUnk14* poly = (struct BasicUnk14*)getpoly;
    if (getpoly >= poly_pool_end)
        return;
    getpoly += sizeof(struct BasicUnk14);
    poly->b.next = buckets[bckt_idx];
    poly->b.kind = QK_StatusSprites;
    buckets[bckt_idx] = (struct BasicQ *)poly;
    poly->thing = thing;
    poly->x = coord.view_width;
    poly->y = coord.view_height;
    poly->z = coord.z;
}

unsigned short engine_remap_texture_blocks(long stl_x, long stl_y, unsigned short tex_id)
{
    long slb_x = subtile_slab(stl_x);
    long slb_y = subtile_slab(stl_y);
    return tex_id + (gameadd.slab_ext_data[85 * slb_y + slb_x] & 0xF) * TEXTURE_BLOCKS_COUNT;
}

void do_a_plane_of_engine_columns_perspective(long stl_x, long stl_y, long plane_start, long plane_end)
{
    struct Column *blank_colmn;
    struct Column *colmn;
    struct Map *mapblk;
    struct Map *sib_mapblk;
    struct Column *sib_colmn;
    unsigned short textr_idx;
    unsigned short height_bit;
    unsigned long center_block_idx;
    long fepos;
    long bepos;
    long ecpos;
    long clip_start;
    long clip_end;
    struct CubeAttribs *texturing;
    unsigned short *cubenum_ptr;
    long i;
    long n;
    if ((stl_y <= 0) || (stl_y >= 255))
        return;
    clip_start = plane_start;
    if (stl_x + plane_start < 1)
        clip_start = 1 - stl_x;
    clip_end = plane_end;
    if (stl_x + plane_end > 255)
        clip_end = 255 - stl_x;
    struct EngineCol *bec;
    struct EngineCol *fec;
    bec = &back_ec[clip_start + 31];
    fec = &front_ec[clip_start + 31];
    blank_colmn = get_column(game.unrevealed_column_idx);
    center_block_idx = clip_start + stl_x + (stl_y << 8);
    for (i = clip_end-clip_start; i > 0; i--)
    {
        mapblk = get_map_block_at_pos(center_block_idx);
        colmn = blank_colmn;
        if (map_block_revealed_bit(mapblk, player_bit) )
        {
            n = get_mapwho_thing_index(mapblk);
            if (n != 0)
                do_map_who(n);
            colmn = get_map_column(mapblk);
        }
        // Retrieve solidmasks for surrounding area
        unsigned short solidmsk_center;
        unsigned short solidmsk_top;
        unsigned short solidmsk_bottom;
        unsigned short solidmsk_left;
        unsigned short solidmsk_right;
        solidmsk_center = colmn->solidmask;
        solidmsk_top = blank_colmn->solidmask;
        solidmsk_right = blank_colmn->solidmask;
        solidmsk_bottom = blank_colmn->solidmask;
        solidmsk_left = blank_colmn->solidmask;
        sib_mapblk = get_map_block_at_pos(center_block_idx-256);
        if (map_block_revealed_bit(sib_mapblk, player_bit) ) {
            sib_colmn = get_map_column(sib_mapblk);
            solidmsk_top = sib_colmn->solidmask;
        }
        sib_mapblk = get_map_block_at_pos(center_block_idx+256);
        if (map_block_revealed_bit(sib_mapblk, player_bit) ) {
            sib_colmn = get_map_column(sib_mapblk);
            solidmsk_bottom = sib_colmn->solidmask;
        }
        sib_mapblk = get_map_block_at_pos(center_block_idx-1);
        if (map_block_revealed_bit(sib_mapblk, player_bit) ) {
            sib_colmn = get_map_column(sib_mapblk);
            solidmsk_left = sib_colmn->solidmask;
        }
        sib_mapblk = get_map_block_at_pos(center_block_idx+1);
        if (map_block_revealed_bit(sib_mapblk, player_bit) ) {
            sib_colmn = get_map_column(sib_mapblk);
            solidmsk_right = sib_colmn->solidmask;
        }
        bepos = 0;
        fepos = 0;
        cubenum_ptr = &colmn->cubes[0];
        height_bit = 1;
        while (height_bit <= solidmsk_center)
        {
            texturing = &game.cubes_data[*cubenum_ptr];
            if ((solidmsk_center & height_bit) != 0)
            {
              if ((solidmsk_top & height_bit) == 0)
              {
                  textr_idx = engine_remap_texture_blocks((center_block_idx%(map_subtiles_x+1)), (center_block_idx/(map_subtiles_x+1)), texturing->texture_id[sideoris[0].field_0]);
                  do_a_trig_gourad_tr(&bec[1].cors[bepos+1], &bec[0].cors[bepos+1], &bec[0].cors[bepos],   textr_idx, normal_shade_back);
                  do_a_trig_gourad_bl(&bec[0].cors[bepos],   &bec[1].cors[bepos],   &bec[1].cors[bepos+1], textr_idx, normal_shade_back);
              }
              if ((solidmsk_bottom & height_bit) == 0)
              {
                  textr_idx = engine_remap_texture_blocks((center_block_idx%(map_subtiles_x+1)), (center_block_idx/(map_subtiles_x+1)), texturing->texture_id[sideoris[0].field_2]);
                  do_a_trig_gourad_tr(&fec[0].cors[fepos+1], &fec[1].cors[fepos+1], &fec[1].cors[fepos],   textr_idx, normal_shade_front);
                  do_a_trig_gourad_bl(&fec[1].cors[fepos],   &fec[0].cors[fepos],   &fec[0].cors[fepos+1], textr_idx, normal_shade_front);
              }
              if ((solidmsk_left & height_bit) == 0)
              {
                  textr_idx = engine_remap_texture_blocks((center_block_idx%(map_subtiles_x+1)), (center_block_idx/(map_subtiles_x+1)), texturing->texture_id[sideoris[0].field_3]);
                  do_a_trig_gourad_tr(&bec[0].cors[bepos+1], &fec[0].cors[fepos+1], &fec[0].cors[fepos],   textr_idx, normal_shade_left);
                  do_a_trig_gourad_bl(&fec[0].cors[fepos],   &bec[0].cors[bepos],   &bec[0].cors[bepos+1], textr_idx, normal_shade_left);
              }
              if ((solidmsk_right & height_bit) == 0)
              {
                  textr_idx = engine_remap_texture_blocks((center_block_idx%(map_subtiles_x+1)), (center_block_idx/(map_subtiles_x+1)), texturing->texture_id[sideoris[0].field_1]);
                  do_a_trig_gourad_tr(&fec[1].cors[fepos+1], &bec[1].cors[bepos+1], &bec[1].cors[bepos],   textr_idx, normal_shade_right);
                  do_a_trig_gourad_bl(&bec[1].cors[bepos],   &fec[1].cors[fepos],   &fec[1].cors[fepos+1], textr_idx, normal_shade_right);
              }
            }
            bepos++; fepos++;
            cubenum_ptr++;
            height_bit = height_bit << 1;
        }

        ecpos = _DK_floor_height[solidmsk_center];
        if (ecpos > 0)
        {
            cubenum_ptr = &colmn->cubes[ecpos-1];
            texturing = &game.cubes_data[*cubenum_ptr];
            textr_idx = engine_remap_texture_blocks((center_block_idx%(map_subtiles_x+1)), (center_block_idx/(map_subtiles_x+1)), texturing->texture_id[4]);
            do_a_trig_gourad_tr(&bec[0].cors[ecpos], &bec[1].cors[ecpos], &fec[1].cors[ecpos], textr_idx, -1);
            do_a_trig_gourad_bl(&fec[1].cors[ecpos], &fec[0].cors[ecpos], &bec[0].cors[ecpos], textr_idx, -1);
        } else
        {
            ecpos = 0;
            textr_idx = engine_remap_texture_blocks((center_block_idx%(map_subtiles_x+1)), (center_block_idx/(map_subtiles_x+1)), colmn->baseblock);
            do_a_trig_gourad_tr(&bec[0].cors[ecpos], &bec[1].cors[ecpos], &fec[1].cors[ecpos], textr_idx, -1);
            do_a_trig_gourad_bl(&fec[1].cors[ecpos], &fec[0].cors[ecpos], &bec[0].cors[ecpos], textr_idx, -1);
        }
        // For tiles which have solid columns at top, draw them
        ecpos = lintel_top_height[solidmsk_center];
        if (ecpos > 0)
        {
            cubenum_ptr = &colmn->cubes[ecpos-1];
            texturing = &game.cubes_data[*cubenum_ptr];
            textr_idx = engine_remap_texture_blocks((center_block_idx%(map_subtiles_x+1)), (center_block_idx/(map_subtiles_x+1)), texturing->texture_id[4]);
            do_a_trig_gourad_tr(&bec[0].cors[ecpos], &bec[1].cors[ecpos], &fec[1].cors[ecpos], textr_idx, -1);
            do_a_trig_gourad_bl(&fec[1].cors[ecpos], &fec[0].cors[ecpos], &bec[0].cors[ecpos], textr_idx, -1);

            ecpos =  lintel_bottom_height[solidmsk_center];
            textr_idx = engine_remap_texture_blocks((center_block_idx%(map_subtiles_x+1)), (center_block_idx/(map_subtiles_x+1)), texturing->texture_id[5]);
            do_a_trig_gourad_tr(&fec[0].cors[ecpos], &fec[1].cors[ecpos], &bec[1].cors[ecpos], textr_idx, -1);
            do_a_trig_gourad_bl(&bec[1].cors[ecpos], &bec[0].cors[ecpos], &fec[0].cors[ecpos], textr_idx, -1);
        }
        // Draw the universal ceiling on top of the columns
        ecpos = 8;
        {
            textr_idx = engine_remap_texture_blocks((center_block_idx%(map_subtiles_x+1)), (center_block_idx/(map_subtiles_x+1)), floor_to_ceiling_map[colmn->baseblock]);
            do_a_trig_gourad_tr(&fec[0].cors[ecpos], &fec[1].cors[ecpos], &bec[1].cors[ecpos], textr_idx, -1);
            do_a_trig_gourad_bl(&bec[1].cors[ecpos], &bec[0].cors[ecpos], &fec[0].cors[ecpos], textr_idx, -1);
        }
        bec++;
        fec++;
        center_block_idx++;
    }
}

static void do_a_gpoly_gourad_tr(struct EngineCoord *ec1, struct EngineCoord *ec2, struct EngineCoord *ec3, short a4, int a5)
{
    _DK_do_a_gpoly_gourad_tr(ec1, ec2, ec3, a4, a5); return;
}

static void do_a_gpoly_unlit_tr(struct EngineCoord *ec1, struct EngineCoord *ec2, struct EngineCoord *ec3, short a4)
{
    _DK_do_a_gpoly_unlit_tr(ec1, ec2, ec3, a4); return;
}

static void do_a_gpoly_unlit_bl(struct EngineCoord *ec1, struct EngineCoord *ec2, struct EngineCoord *ec3, short a4)
{
    _DK_do_a_gpoly_unlit_bl(ec1, ec2, ec3, a4); return;
}

static void do_a_gpoly_gourad_bl(struct EngineCoord *ec1, struct EngineCoord *ec2, struct EngineCoord *ec3, short a4, int a5)
{
    _DK_do_a_gpoly_gourad_bl(ec1, ec2, ec3, a4, a5); return;
}

void do_a_plane_of_engine_columns_cluedo(long stl_x, long stl_y, long plane_start, long plane_end)
{
    if ((stl_y < 1) || (stl_y > 254)) {
        return;
    }
    long xaval;
    long xbval;
    xaval = plane_start;
    if (stl_x + plane_start < 1) {
        xaval = 1 - stl_x;
    }
    xbval = plane_end;
    if (stl_x + plane_end > 255) {
        xbval = 255 - stl_x;
    }
    int xidx;
    int xdelta;
    xdelta = xbval - xaval;
    const struct Column *unrev_colmn;
    unrev_colmn = get_column(game.unrevealed_column_idx);
    for (xidx=0; xidx < xdelta; xidx++)
    {
        struct Map *cur_mapblk;
        cur_mapblk = get_map_block_at(stl_x + xaval + xidx, stl_y);
        // Get solidmasks of sibling columns
        unsigned short solidmsk_cur_raw;
        unsigned short solidmsk_cur;
        unsigned short solidmsk_back;
        unsigned short solidmsk_front;
        unsigned short solidmsk_left;
        unsigned short solidmsk_right;
        solidmsk_cur_raw = unrev_colmn->solidmask;
        solidmsk_cur = unrev_colmn->solidmask & 3;
        solidmsk_back = unrev_colmn->solidmask & 3;
        solidmsk_right = unrev_colmn->solidmask & 3;
        solidmsk_front = unrev_colmn->solidmask & 3;
        solidmsk_left = unrev_colmn->solidmask & 3;
        // Get column to be drawn
        const struct Column *cur_colmn;
        cur_colmn = unrev_colmn;
        if (map_block_revealed_bit(cur_mapblk, player_bit))
        {
            long i;
            i = get_mapwho_thing_index(cur_mapblk);
            if (i > 0) {
              do_map_who(i);
            }
            cur_colmn = get_map_column(cur_mapblk);
            solidmsk_cur_raw = cur_colmn->solidmask;
            solidmsk_cur = solidmsk_cur_raw;
            if (solidmsk_cur >= (1<<3))
            {
                if (((cur_mapblk->flags & (SlbAtFlg_IsDoor|SlbAtFlg_IsRoom)) == 0) && ((cur_colmn->bitfields & 0xE) == 0)) {
                    solidmsk_cur &= 3;
                }
            }
        }
        struct Map *sib_mapblk;
        sib_mapblk = get_map_block_at(stl_x + xaval + xidx, stl_y - 1);
        if (map_block_revealed_bit(sib_mapblk, player_bit)) {
            struct Column *colmn;
            colmn = get_map_column(sib_mapblk);
            solidmsk_back = colmn->solidmask;
            if (solidmsk_back >= (1<<3))
            {
                if (((sib_mapblk->flags & (SlbAtFlg_IsDoor|SlbAtFlg_IsRoom)) == 0) && ((colmn->bitfields & 0xE) == 0)) {
                    solidmsk_back &= 3;
                }
            }
        }
        sib_mapblk = get_map_block_at(stl_x + xaval + xidx, stl_y + 1);
        if (map_block_revealed_bit(sib_mapblk, player_bit)) {
            struct Column *colmn;
            colmn = get_map_column(sib_mapblk);
            solidmsk_front = colmn->solidmask;
            if (solidmsk_front >= (1<<3))
            {
                if (((sib_mapblk->flags & (SlbAtFlg_IsDoor|SlbAtFlg_IsRoom)) == 0) && ((colmn->bitfields & 0xE) == 0)) {
                    solidmsk_front &= 3;
                }
            }
        }
        sib_mapblk = get_map_block_at(stl_x + xaval + xidx - 1, stl_y);
        if (map_block_revealed_bit(sib_mapblk, player_bit)) {
            struct Column *colmn;
            colmn = get_map_column(sib_mapblk);
            solidmsk_left = colmn->solidmask;
            if (solidmsk_left >= (1<<3))
            {
                if (((sib_mapblk->flags & (SlbAtFlg_IsDoor|SlbAtFlg_IsRoom)) == 0) && ((colmn->bitfields & 0xE) == 0)) {
                    solidmsk_left &= 3;
                }
            }
        }
        sib_mapblk = get_map_block_at(stl_x + xaval + xidx + 1, stl_y);
        if (map_block_revealed_bit(sib_mapblk, player_bit)) {
            struct Column *colmn;
            colmn = get_map_column(sib_mapblk);
            solidmsk_right = colmn->solidmask;
            if (solidmsk_right >= (1<<3))
            {
                if (((sib_mapblk->flags & (SlbAtFlg_IsDoor|SlbAtFlg_IsRoom)) == 0) && ((colmn->bitfields & 0xE) == 0)) {
                    solidmsk_right &= 3;
                }
            }
        }

        struct EngineCol *bec;
        struct EngineCol *fec;
        bec = &back_ec[xaval + 31 + xidx];
        fec = &front_ec[xaval + 31 + xidx];
        unsigned short mask;
        int ncor;
        for (mask=1,ncor=0; mask <= solidmsk_cur; mask*=2,ncor++)
        {
            unsigned short textr_id;
            struct CubeAttribs *cubed;
            cubed = &game.cubes_data[cur_colmn->cubes[ncor]];
            if ((mask & solidmsk_cur) == 0)
            {
                continue;
            }
            if ((mask & solidmsk_back) == 0)
            {
                textr_id = engine_remap_texture_blocks(stl_x + xaval + xidx, stl_y, cubed->texture_id[sideoris[0].field_0]);
                do_a_gpoly_gourad_tr(&bec[1].cors[ncor+1], &bec[0].cors[ncor+1], &bec[0].cors[ncor],   textr_id, normal_shade_back);
                do_a_gpoly_gourad_bl(&bec[0].cors[ncor],   &bec[1].cors[ncor],   &bec[1].cors[ncor+1], textr_id, normal_shade_back);
            }
            if ((solidmsk_front & mask) == 0)
            {
                textr_id = engine_remap_texture_blocks(stl_x + xaval + xidx, stl_y, cubed->texture_id[sideoris[0].field_2]);
                do_a_gpoly_gourad_tr(&fec[0].cors[ncor+1], &fec[1].cors[ncor+1], &fec[1].cors[ncor],   textr_id, normal_shade_front);
                do_a_gpoly_gourad_bl(&fec[1].cors[ncor],   &fec[0].cors[ncor],   &fec[0].cors[ncor+1], textr_id, normal_shade_front);
            }
            if ((solidmsk_left & mask) == 0)
            {
                textr_id = engine_remap_texture_blocks(stl_x + xaval + xidx, stl_y, cubed->texture_id[sideoris[0].field_3]);
                do_a_gpoly_gourad_tr(&bec[0].cors[ncor+1], &fec[0].cors[ncor+1], &fec[0].cors[ncor],   textr_id, normal_shade_left);
                do_a_gpoly_gourad_bl(&fec[0].cors[ncor],   &bec[0].cors[ncor],   &bec[0].cors[ncor+1], textr_id, normal_shade_left);
            }
            if ((solidmsk_right & mask) == 0)
            {
                textr_id = engine_remap_texture_blocks(stl_x + xaval + xidx, stl_y, cubed->texture_id[sideoris[0].field_1]);
                do_a_gpoly_gourad_tr(&fec[1].cors[ncor+1], &bec[1].cors[ncor+1], &bec[1].cors[ncor],   textr_id, normal_shade_right);
                do_a_gpoly_gourad_bl(&bec[1].cors[ncor],   &fec[1].cors[ncor],   &fec[1].cors[ncor+1], textr_id, normal_shade_right);
            }
        }

        ncor = _DK_floor_height[solidmsk_cur];
        if ((ncor > 0) && (ncor <= COLUMN_STACK_HEIGHT))
        {
            int ncor_raw;
            ncor_raw = _DK_floor_height[solidmsk_cur_raw];
            if ( (cur_mapblk->flags & SlbAtFlg_Unexplored) != 0 )
            {
                unsigned short textr_id = engine_remap_texture_blocks(stl_x + xaval + xidx, stl_y, TEXTURE_LAND_MARKED_LAND);
                do_a_gpoly_unlit_tr(&bec[0].cors[ncor], &bec[1].cors[ncor], &fec[1].cors[ncor], textr_id);
                do_a_gpoly_unlit_bl(&fec[1].cors[ncor], &fec[0].cors[ncor], &bec[0].cors[ncor], textr_id);
            } else
            if ((cur_mapblk->flags & SlbAtFlg_TaggedValuable) != 0)
            {
                unsigned short textr_id = engine_remap_texture_blocks(stl_x + xaval + xidx, stl_y, TEXTURE_LAND_MARKED_GOLD);
                do_a_gpoly_unlit_tr(&bec[0].cors[ncor], &bec[1].cors[ncor], &fec[1].cors[ncor], textr_id);
                do_a_gpoly_unlit_bl(&fec[1].cors[ncor], &fec[0].cors[ncor], &bec[0].cors[ncor], textr_id);
            } else
             {
                if ((ncor_raw > 0) && (ncor_raw <= COLUMN_STACK_HEIGHT))
                {
                    struct CubeAttribs * cubed = &game.cubes_data[cur_colmn->cubes[ncor_raw-1]];
                    unsigned short textr_id = engine_remap_texture_blocks(stl_x + xaval + xidx, stl_y, cubed->texture_id[4]);
                    // Top surface in cluedo mode
                    do_a_gpoly_gourad_tr(&bec[0].cors[ncor], &bec[1].cors[ncor], &fec[1].cors[ncor], textr_id, -1);
                    do_a_gpoly_gourad_bl(&fec[1].cors[ncor], &fec[0].cors[ncor], &bec[0].cors[ncor], textr_id, -1);
                }
            }
        } else
        {
            if ((cur_mapblk->flags & SlbAtFlg_Unexplored) == 0)
            {
                unsigned short textr_id = engine_remap_texture_blocks(stl_x + xaval + xidx, stl_y, cur_colmn->baseblock);
                do_a_gpoly_gourad_tr(&bec[0].cors[0], &bec[1].cors[0], &fec[1].cors[0], textr_id, -1);
                do_a_gpoly_gourad_bl(&fec[1].cors[0], &fec[0].cors[0], &bec[0].cors[0], textr_id, -1);
            } else
            {
                unsigned short textr_id = engine_remap_texture_blocks(stl_x + xaval + xidx, stl_y, TEXTURE_LAND_MARKED_LAND);
                do_a_gpoly_unlit_tr(&bec[0].cors[0], &bec[1].cors[0], &fec[1].cors[0], textr_id);
                do_a_gpoly_unlit_bl(&fec[1].cors[0], &fec[0].cors[0], &bec[0].cors[0], textr_id);
            }
        }
        ncor = lintel_top_height[solidmsk_cur];
        if ((ncor > 0) && (ncor <= COLUMN_STACK_HEIGHT))
        {
            struct CubeAttribs * cubed;
            cubed = &game.cubes_data[cur_colmn->cubes[ncor-1]];
            unsigned short textr_id = engine_remap_texture_blocks(stl_x + xaval + xidx, stl_y, cubed->texture_id[4]);
            do_a_gpoly_gourad_tr(&bec[0].cors[ncor], &bec[1].cors[ncor], &fec[1].cors[ncor], textr_id, -1);
            do_a_gpoly_gourad_bl(&fec[1].cors[ncor], &fec[0].cors[ncor], &bec[0].cors[ncor], textr_id, -1);
        }
    }
}

void do_a_plane_of_engine_columns_isometric(long stl_x, long stl_y, long plane_start, long plane_end)
{
    if ((stl_y < 1) || (stl_y > 254)) {
        return;
    }
    long xaval;
    long xbval;
    TbBool xaclip;
    TbBool xbclip;
    xaval = plane_start;
    xaclip = 0;
    xbclip = 0;
    if (stl_x + plane_start < 1) {
        xaclip = 1;
        xaval = 1 - stl_x;
    }
    xbval = plane_end;
    if (stl_x + plane_end > map_subtiles_x) {
        xbclip = 1;
        xbval = map_subtiles_x - stl_x;
    }
    int xidx;
    int xdelta;
    xdelta = xbval - xaval;
    const struct Column *unrev_colmn;
    unrev_colmn = get_column(game.unrevealed_column_idx);
    for (xidx=0; xidx < xdelta; xidx++)
    {
        struct Map *cur_mapblk;
        cur_mapblk = get_map_block_at(stl_x + xaval + xidx, stl_y);
        // Get column to be drawn
        const struct Column *cur_colmn;
        cur_colmn = unrev_colmn;
        if (map_block_revealed_bit(cur_mapblk, player_bit))
        {
            long i;
            i = get_mapwho_thing_index(cur_mapblk);
            if (i > 0) {
              do_map_who(i);
            }
            cur_colmn = get_map_column(cur_mapblk);
        }
        // Get solidmasks of sibling columns
        unsigned short solidmsk_cur;
        unsigned short solidmsk_back;
        unsigned short solidmsk_front;
        unsigned short solidmsk_left;
        unsigned short solidmsk_right;
        solidmsk_cur = cur_colmn->solidmask;
        solidmsk_back = unrev_colmn->solidmask;
        solidmsk_right = unrev_colmn->solidmask;
        solidmsk_front = unrev_colmn->solidmask;
        solidmsk_left = unrev_colmn->solidmask;
        struct Map *sib_mapblk;
        sib_mapblk = get_map_block_at(stl_x + xaval + xidx, stl_y - 1);
        if (map_block_revealed_bit(sib_mapblk, player_bit)) {
            struct Column *colmn;
            colmn = get_map_column(sib_mapblk);
            solidmsk_back = colmn->solidmask;
        }
        sib_mapblk = get_map_block_at(stl_x + xaval + xidx, stl_y + 1);
        if (map_block_revealed_bit(sib_mapblk, player_bit)) {
            struct Column *colmn;
            colmn = get_map_column(sib_mapblk);
            solidmsk_front = colmn->solidmask;
        }
        sib_mapblk = get_map_block_at(stl_x + xaval + xidx - 1, stl_y);
        if (map_block_revealed_bit(sib_mapblk, player_bit)) {
            struct Column *colmn;
            colmn = get_map_column(sib_mapblk);
            solidmsk_left = colmn->solidmask;
        }
        sib_mapblk = get_map_block_at(stl_x + xaval + xidx + 1, stl_y);
        if (map_block_revealed_bit(sib_mapblk, player_bit)) {
            struct Column *colmn;
            colmn = get_map_column(sib_mapblk);
            solidmsk_right = colmn->solidmask;
        }
        if ( xaclip || xbclip || (stl_y <= 1) || (stl_y >= 254))
        {
            if (xaclip && (xidx == 0)) {
                solidmsk_left = 0;
            }
            if (xbclip && (xdelta - xidx == 1)) {
                solidmsk_right = 0;
            }
            if (stl_y <= 1) {
                solidmsk_back = 0;
            }
            if (stl_y >= 254) {
                solidmsk_front = 0;
            }
        }

        struct EngineCol *bec;
        struct EngineCol *fec;
        bec = &back_ec[xaval + 31 + xidx];
        fec = &front_ec[xaval + 31 + xidx];
        unsigned short mask;
        int ncor;
        for (mask=1,ncor=0; mask <= solidmsk_cur; mask*=2,ncor++)
        {
            unsigned short textr_id;
            struct CubeAttribs *cubed;
            cubed = &game.cubes_data[cur_colmn->cubes[ncor]];
            if ((mask & solidmsk_cur) == 0)
            {
                continue;
            }
            if ((mask & solidmsk_back) == 0)
            {
                textr_id = engine_remap_texture_blocks(stl_x + xaval + xidx, stl_y, cubed->texture_id[sideoris[0].field_0]);
                do_a_gpoly_gourad_tr(&bec[1].cors[ncor+1], &bec[0].cors[ncor+1], &bec[0].cors[ncor],   textr_id, normal_shade_back);
                do_a_gpoly_gourad_bl(&bec[0].cors[ncor],   &bec[1].cors[ncor],   &bec[1].cors[ncor+1], textr_id, normal_shade_back);
            }
            if ((solidmsk_front & mask) == 0)
            {
                textr_id = engine_remap_texture_blocks(stl_x + xaval + xidx, stl_y, cubed->texture_id[sideoris[0].field_2]);
                do_a_gpoly_gourad_tr(&fec[0].cors[ncor+1], &fec[1].cors[ncor+1], &fec[1].cors[ncor],   textr_id, normal_shade_front);
                do_a_gpoly_gourad_bl(&fec[1].cors[ncor],   &fec[0].cors[ncor],   &fec[0].cors[ncor+1], textr_id, normal_shade_front);
            }
            if ((solidmsk_left & mask) == 0)
            {
                textr_id = engine_remap_texture_blocks(stl_x + xaval + xidx, stl_y, cubed->texture_id[sideoris[0].field_3]);
                do_a_gpoly_gourad_tr(&bec[0].cors[ncor+1], &fec[0].cors[ncor+1], &fec[0].cors[ncor],   textr_id, normal_shade_left);
                do_a_gpoly_gourad_bl(&fec[0].cors[ncor],   &bec[0].cors[ncor],   &bec[0].cors[ncor+1], textr_id, normal_shade_left);
            }
            if ((solidmsk_right & mask) == 0)
            {
                textr_id = engine_remap_texture_blocks(stl_x + xaval + xidx, stl_y, cubed->texture_id[sideoris[0].field_1]);
                do_a_gpoly_gourad_tr(&fec[1].cors[ncor+1], &bec[1].cors[ncor+1], &bec[1].cors[ncor],   textr_id, normal_shade_right);
                do_a_gpoly_gourad_bl(&bec[1].cors[ncor],   &fec[1].cors[ncor],   &fec[1].cors[ncor+1], textr_id, normal_shade_right);
            }
        }

        ncor = _DK_floor_height[solidmsk_cur];
        if (ncor > 0)
        {
            if (cur_mapblk->flags & SlbAtFlg_Unexplored)
            {
                unsigned short textr_id = engine_remap_texture_blocks(stl_x + xaval + xidx, stl_y, TEXTURE_LAND_MARKED_LAND);
                do_a_gpoly_unlit_tr(&bec[0].cors[ncor], &bec[1].cors[ncor], &fec[1].cors[ncor], textr_id);
                do_a_gpoly_unlit_bl(&fec[1].cors[ncor], &fec[0].cors[ncor], &bec[0].cors[ncor], textr_id);
            }
            else if ((cur_mapblk->flags & (SlbAtFlg_TaggedValuable|SlbAtFlg_Unexplored)) == 0)
            {
                struct CubeAttribs * cubed;
                cubed = &game.cubes_data[*(short *)((char *)&cur_colmn->baseblock + 2 * ncor + 1)];
                unsigned short textr_id = engine_remap_texture_blocks(stl_x + xaval + xidx, stl_y, cubed->texture_id[4]);
                // Top surface on full iso mode
                do_a_gpoly_gourad_tr(&bec[0].cors[ncor], &bec[1].cors[ncor], &fec[1].cors[ncor], textr_id, -1);
                do_a_gpoly_gourad_bl(&fec[1].cors[ncor], &fec[0].cors[ncor], &bec[0].cors[ncor], textr_id, -1);
            } else
            if ((cur_mapblk->flags & SlbAtFlg_Valuable) != 0)
            {
                unsigned short textr_id = engine_remap_texture_blocks(stl_x + xaval + xidx, stl_y, TEXTURE_LAND_MARKED_GOLD);
                do_a_gpoly_unlit_tr(&bec[0].cors[ncor], &bec[1].cors[ncor], &fec[1].cors[ncor], textr_id);
                do_a_gpoly_unlit_bl(&fec[1].cors[ncor], &fec[0].cors[ncor], &bec[0].cors[ncor], textr_id);
            }
        } else
        {
            if ((cur_mapblk->flags & SlbAtFlg_Unexplored) == 0)
            {
                unsigned short textr_id = engine_remap_texture_blocks(stl_x + xaval + xidx, stl_y, cur_colmn->baseblock);
                do_a_gpoly_gourad_tr(&bec[0].cors[0], &bec[1].cors[0], &fec[1].cors[0], textr_id, -1);
                do_a_gpoly_gourad_bl(&fec[1].cors[0], &fec[0].cors[0], &bec[0].cors[0], textr_id, -1);
            } else
            {
                unsigned short textr_id = engine_remap_texture_blocks(stl_x + xaval + xidx, stl_y, TEXTURE_LAND_MARKED_LAND);
                do_a_gpoly_unlit_tr(&bec[0].cors[0], &bec[1].cors[0], &fec[1].cors[0], textr_id);
                do_a_gpoly_unlit_bl(&fec[1].cors[0], &fec[0].cors[0], &bec[0].cors[0], textr_id);
            }
        }
        ncor = lintel_top_height[solidmsk_cur];
        if (ncor > 0)
        {
            struct CubeAttribs * cubed;
            cubed = &game.cubes_data[*(short *)((char *)&cur_colmn->baseblock + 2 * ncor + 1)];
            unsigned short textr_id = engine_remap_texture_blocks(stl_x + xaval + xidx, stl_y, cubed->texture_id[4]);
            do_a_gpoly_gourad_tr(&bec[0].cors[ncor], &bec[1].cors[ncor], &fec[1].cors[ncor], textr_id, -1);
            do_a_gpoly_gourad_bl(&fec[1].cors[ncor], &fec[0].cors[ncor], &bec[0].cors[ncor], textr_id, -1);
        }
    }
}

void draw_map_volume_box(long cor1_x, long cor1_y, long cor2_x, long cor2_y, long floor_height_z, unsigned char color)
{
    map_volume_box.visible = 1;
    map_volume_box.beg_x = cor1_x & 0xFFFF00;
    map_volume_box.beg_y = cor1_y & 0xFF00;
    map_volume_box.end_x = cor2_x & 0xFFFF00;
    map_volume_box.end_y = cor2_y & 0xFFFF00;
    map_volume_box.floor_height_z = floor_height_z;
    map_volume_box.color = color;
}

static unsigned short get_thing_shade(struct Thing* thing);
static void draw_fastview_mapwho(struct Camera *cam, struct JontySpr *jspr)
{
    unsigned short flg_mem;
    unsigned char alpha_mem;
    struct PlayerInfo *player;
    struct Thing *thing;
    short angle;
    flg_mem = lbDisplay.DrawFlags;
    alpha_mem = EngineSpriteDrawUsingAlpha;
    thing = jspr->thing;
    player = get_my_player();
    if (keepersprite_rotable(thing->anim_sprite))
    {
        angle = thing->move_angle_xy - cam->orient_a; // orient_a maybe short
    }
    else
    {
        angle = thing->move_angle_xy;
    }

    switch(thing->field_4F & TF4F_Transpar_Alpha)
    {
        case TF4F_Transpar_8:
            lbDisplay.DrawFlags |= Lb_SPRITE_TRANSPAR8;
            break;
        case TF4F_Transpar_4:
            lbDisplay.DrawFlags |= Lb_SPRITE_TRANSPAR4;
            break;
        default:
            break;
    }
    unsigned short v6 = 0x2000;
    if ( !(thing->field_4F & TF4F_Unknown02) )
        v6 = get_thing_shade(thing);
    v6 >>= 8;

    int a6_2 = thing->sprite_size * ((cam->zoom << 13) / 0x10000 / pixel_size) / 0x10000;
    if ( thing->field_4F & TF4F_Tint_Flags )
    {
        lbDisplay.DrawFlags |= Lb_TEXT_UNDERLNSHADOW;
        lbSpriteReMapPtr = &pixmap.ghost[256 * thing->field_51];
    }
    else if ( v6 == 0x2000 )
    {
        lbDisplay.DrawFlags &= ~Lb_TEXT_UNDERLNSHADOW;
    }
    else
    {
        lbDisplay.DrawFlags |= Lb_TEXT_UNDERLNSHADOW;
        lbSpriteReMapPtr = &pixmap.fade_tables[v6 << 8];
    }

    EngineSpriteDrawUsingAlpha = 0;
    switch (thing->field_4F & (TF4F_Transpar_Flags))
    {
        case TF4F_Transpar_8:
            lbDisplay.DrawFlags |= Lb_SPRITE_TRANSPAR8;
            lbDisplay.DrawFlags &= ~Lb_TEXT_UNDERLNSHADOW;
            break;
        case TF4F_Transpar_4:
            lbDisplay.DrawFlags |= Lb_SPRITE_TRANSPAR4;
            lbDisplay.DrawFlags &= ~Lb_TEXT_UNDERLNSHADOW;
            break;
        case TF4F_Transpar_Alpha:
            EngineSpriteDrawUsingAlpha = 1;
            break;
    }
//
    if ((thing->class_id == TCls_Creature)
        || (thing->class_id == TCls_Object)
        || (thing->class_id == TCls_DeadCreature))
    {
        if ((player->thing_under_hand == thing->index) && (game.play_gameturn & 2))
        {
            lbDisplay.DrawFlags |= Lb_TEXT_UNDERLNSHADOW;
            lbSpriteReMapPtr = white_pal;
        }
        else if ((thing->field_4F & TF4F_Unknown80) != 0)
        {
            lbDisplay.DrawFlags |= Lb_TEXT_UNDERLNSHADOW;
            lbSpriteReMapPtr = red_pal;
            thing->field_4F &= ~TF4F_Unknown80;
        }
        thing_being_displayed_is_creature = 1;
        thing_being_displayed = thing;
    } else
    {
        thing_being_displayed_is_creature = 0;
        thing_being_displayed = NULL;
    }

    if (
            ((thing->anim_sprite >= CREATURE_FRAMELIST_LENGTH) && (thing->anim_sprite < KEEPERSPRITE_ADD_OFFSET))
            || (thing->anim_sprite >= KEEPERSPRITE_ADD_OFFSET + KEEPERSPRITE_ADD_NUM)
            )
    {
        ERRORLOG("Invalid graphic Id %d from model %d, class %d", (int)thing->anim_sprite, (int)thing->model, (int)thing->class_id);
        lbDisplay.DrawFlags = flg_mem;
        EngineSpriteDrawUsingAlpha = alpha_mem;
        return;
    }
    TbBool special_drawing = false;
    int n;
    long dx;
    long dy;
    long v16;
    if (thing->class_id == TCls_Object)
    {
        //TODO CONFIG object model dependency, move to config

        if (thing->model == 2)
        {
            n = 113;
            if (player->view_type == PVT_DungeonTop)
            {
                dx = 0;
                dy = 3 * a6_2 >> 3;
            }
            else
            {
                dx = a6_2 * LbSinL(angle) >> 20;
                dy = a6_2 * LbCosL(angle) >> 20;
            }
            v16 = 2 * a6_2 / 3;
            special_drawing = true;
        }
        else if (thing->model == 4)
        {
            n = 113;
            if (player->view_type == PVT_DungeonTop)
            {
                dx = (a6_2 >> 2) / 3;
                dy = a6_2 / 6;
            }
            else
            {
                dx = a6_2 * LbSinL(angle) >> 20;
                dy = (-(LbCosL(angle) * ((3 * a6_2) / 2)) >> 16) / 3;
            }
            v16 = a6_2 / 3;
            special_drawing = true;
        }
        else if (thing->model == 28) //torchflames
        {
            n = 112;
            if (player->view_type == PVT_DungeonTop)
            {
                dx = a6_2 >> 3;
                dy = (a6_2 >> 2) - a6_2;
            }
            else
            {
                dx = a6_2 * LbSinL(angle) >> 20;
                dy = -(LbCosL(angle) * ((3 * a6_2) / 2)) >> 16;
            }
            v16 = a6_2 / 2;
            special_drawing = true;
        }
    }
    if (special_drawing)
    {
        EngineSpriteDrawUsingAlpha = 0;
        unsigned long v21 = (game.play_gameturn + thing->index) % keepersprite_frames(n);
        // drawing torch
        process_keeper_sprite(jspr->scr_x, jspr->scr_y, thing->anim_sprite, angle, thing->field_48, a6_2);
        EngineSpriteDrawUsingAlpha = 1;
        // drawing flame
        process_keeper_sprite(dx + jspr->scr_x, dy + jspr->scr_y, n, angle, v21, v16);
    }
    else
    {
        TbBool is_shown = false;
        if (thing->class_id == TCls_Trap)
        {
            is_shown = !gameadd.trapdoor_conf.trap_cfgstats[thing->model].hidden;
        }
        else
        {
            is_shown = ((thing->field_4F & TF4F_Unknown01) == 0);
        }
        if ( is_shown ||
                get_my_player()->id_number == thing->owner ||
                thing->trap.revealed )
            process_keeper_sprite(jspr->scr_x, jspr->scr_y, thing->anim_sprite, angle, thing->field_48, a6_2);
    }
    lbDisplay.DrawFlags = flg_mem;
    EngineSpriteDrawUsingAlpha = alpha_mem;
}

void draw_engine_number(struct Number *num)
{
    struct PlayerInfo *player;
    unsigned short flg_mem;
    struct TbSprite *spr;
    long val;
    long ndigits;
    long w;
    long h;
    long pos_x;
    flg_mem = lbDisplay.DrawFlags;
    player = get_my_player();
    lbDisplay.DrawFlags &= ~Lb_SPRITE_FLIP_HORIZ;
    spr = &button_sprite[71];
    w = scale_ui_value(spr->SWidth);
    h = scale_ui_value(spr->SHeight);
    if ((player->acamera->view_mode == PVM_IsometricView) || (player->acamera->view_mode == PVM_FrontView))
    {
        // Count digits to be displayed
        ndigits=0;
        for (val = num->lvl; val > 0; val /= 10)
            ndigits++;
        if (ndigits > 0)
        {
            // Show the digits
            pos_x = w*(ndigits-1)/2 + num->x;
            for (val = num->lvl; val > 0; val /= 10)
            {
                spr = &button_sprite[(val%10) + 71];
                LbSpriteDrawScaled(pos_x, num->y - h, spr, w, h);
                pos_x -= w;
            }
        }
    }
    lbDisplay.DrawFlags = flg_mem;
}

void draw_engine_room_flagpole(struct RoomFlag *rflg)
{
    struct Room *room;
    lbDisplay.DrawFlags &= ~Lb_SPRITE_FLIP_HORIZ;
    room = room_get(rflg->lvl);
    if (!room_exists(room) || !room_can_have_ensign(room->kind)) {
        return;
    }
    struct PlayerInfo *myplyr;
    myplyr = get_my_player();
    const struct Camera *cam;
    cam = myplyr->acamera;
    if ((cam->view_mode == PVM_IsometricView) || (cam->view_mode == PVM_FrontView))
    {
        if (settings.roomflags_on)
        {
            int scale;
            int deltay;
            int height;
            scale = cam->zoom;
            if (cam->view_mode == PVM_FrontView)
              scale = 4094;
            deltay = (scale << 7 >> 13)*units_per_pixel/16;
            height = (2 * (71 * scale) >> 13);
            LbDrawBox(rflg->x,
                      rflg->y - deltay,
                      (4 * units_per_pixel + 8) / 16,
                      (height * units_per_pixel + 8) / 16,
                      colours[3][1][0]);
            LbDrawBox(rflg->x + 2 * units_per_pixel / 16,
                      rflg->y - deltay,
                      (2 * units_per_pixel + 8) / 16,
                      (height * units_per_pixel + 8) / 16,
                      colours[1][0][0]);
        }
    }
}

/**
 * Selects index of a sprite used to show creature health flower.
 * @param thing
 */
unsigned short choose_health_sprite(struct Thing* thing)
{
    struct CreatureControl *cctrl;
    cctrl = creature_control_get_from_thing(thing);
    HitPoints health;
    HitPoints maxhealth;
    int color_idx;
    health = thing->health;
    maxhealth = cctrl->max_health;
    color_idx = (thing->owner % 5);
    if (is_neutral_thing(thing)) {
        color_idx = game.play_gameturn & 3;
    }
    if ((maxhealth <= 0) || (health <= 0))
    {
        return 88 + (8*color_idx);
    } else
    if (health >= maxhealth)
    {
        return 88 + (8*color_idx) - 7;
    } else
    {
        return 88 + (8*color_idx) - (8 * health / maxhealth);
    }
}

void draw_status_sprites(long scrpos_x, long scrpos_y, struct Thing *thing, long zoom)
{
    struct PlayerInfo *myplyr;
    const struct Camera *mycam;
    unsigned short flg_mem;
    myplyr = get_my_player();

    flg_mem = lbDisplay.DrawFlags;
    lbDisplay.DrawFlags = 0;

    struct CreatureControl *cctrl;
    cctrl = creature_control_get_from_thing(thing);
    if ((game.flags_cd & MFlg_NoHeroHealthFlower) != 0)
    {
      if ( myplyr->thing_under_hand != thing->index )
      {
        cctrl->field_43 = game.play_gameturn;
        return;
      }
      cctrl->field_47 = 40;
    }

    short health_spridx;
    short state_spridx;
    signed short anger_spridx;

    anger_spridx = 0;
    health_spridx = 0;
    state_spridx = 0;

    CrtrExpLevel exp;
    exp = min(cctrl->explevel,9);
    mycam = myplyr->acamera;
    if ((mycam->view_mode == PVM_IsometricView) || (mycam->view_mode == PVM_FrontView))
    {
      health_spridx = choose_health_sprite(thing);
      if (is_my_player_number(thing->owner))
      {
        lbDisplay.DrawFlags |= Lb_SPRITE_TRANSPAR4;
        cctrl = creature_control_get_from_thing(thing);
        if (cctrl->field_43 - game.play_gameturn != -1)
        {
            cctrl->field_47 = 0;
        } else
        if (cctrl->field_47 < 40)
        {
            cctrl->field_47++;
        }
        cctrl->field_43 = game.play_gameturn;
        if (cctrl->field_47 == 40)
        {
            struct StateInfo *stati;
            stati = get_creature_state_with_task_completion(thing);
            if ( !stati->field_23 )
            {
                if (anger_is_creature_livid(thing))
                {
                    stati = &states[CrSt_CreatureLeavingDungeon];
                } else
                if (creature_is_called_to_arms(thing))
                {
                    stati = &states[CrSt_ArriveAtCallToArms];
                } else
                if (creature_is_at_alarm(thing))
                {
                    stati = &states[CrSt_ArriveAtAlarm];
                } else
                if ( anger_is_creature_angry(thing) )
                {
                    stati = &states[CrSt_PersonSulkAtLair];
                } else
                if (hunger_is_creature_hungry(thing))
                {
                    stati = &states[CrSt_CreatureArrivedAtGarden];
                } else
                if (creature_requires_healing(thing))
                {
                    stati = &states[CrSt_CreatureSleep];
                } else
                if (cctrl->paydays_owed)
                {
                    stati = &states[CrSt_CreatureWantsSalary];
                } else
                {
                    stati = get_creature_state_with_task_completion(thing);
                }
                if ((*(short *)&stati->field_26 == 1) || (thing_pointed_at == thing))
                  state_spridx = stati->sprite_idx;
                switch ( anger_get_creature_anger_type(thing) )
                {
                case AngR_NotPaid:
                    anger_spridx = 52;
                    break;
                case AngR_Hungry:
                    anger_spridx = 59;
                    break;
                case AngR_NoLair:
                    anger_spridx = 54;
                    break;
                case AngR_Other:
                    anger_spridx = 55;
                    break;
                default:
                    break;
                }
            }
        }
      }
    }
    int h_add;
    h_add = 0;
    int w;
    int h;
    const struct TbSprite *spr;
    int bs_units_per_px;
    spr = &button_sprite[70];
    bs_units_per_px = 17 * units_per_pixel / spr->SHeight;
    if ( state_spridx || anger_spridx )
    {
        spr = &button_sprite[70];
        w = (zoom * spr->SWidth * bs_units_per_px/16) >> 13;
        h = (zoom * spr->SHeight * bs_units_per_px/16) >> 13;
        LbSpriteDrawScaled(scrpos_x - w / 2, scrpos_y - h, spr, w, h);
    }
    lbDisplay.DrawFlags &= ~Lb_SPRITE_TRANSPAR8;
    lbDisplay.DrawFlags &= ~Lb_SPRITE_TRANSPAR4;
    if (((game.play_gameturn & 4) == 0) && (anger_spridx > 0))
    {
        spr = &button_sprite[anger_spridx];
        w = (zoom * spr->SWidth * bs_units_per_px/16) >> 13;
        h = (zoom * spr->SHeight * bs_units_per_px/16) >> 13;
        LbSpriteDrawScaled(scrpos_x - w / 2, scrpos_y - h, spr, w, h);
        spr = get_button_sprite(state_spridx);
        h_add += spr->SHeight * bs_units_per_px/16;
    }
    else if ( state_spridx )
    {
        spr = get_button_sprite(state_spridx);
        w = (zoom * spr->SWidth * bs_units_per_px/16) >> 13;
        h = (zoom * spr->SHeight * bs_units_per_px/16) >> 13;
        LbSpriteDrawScaled(scrpos_x - w / 2, scrpos_y - h, spr, w, h);
        h_add += h;
    }
    if ((thing->lair.spr_size > 0) && (health_spridx > 0) && ((game.play_gameturn & 1) != 0))
    {
        int flash_owner;
        if (is_neutral_thing(thing)) {
            flash_owner = game.play_gameturn & 3;
        } else {
            flash_owner = thing->owner;
        }
        spr = get_button_sprite(health_spridx);
        w = (zoom * spr->SWidth * bs_units_per_px/16) >> 13;
        h = (zoom * spr->SHeight * bs_units_per_px/16) >> 13;
        LbSpriteDrawScaledOneColour(scrpos_x - w / 2, scrpos_y - h - h_add, spr, w, h, player_flash_colours[flash_owner]);
    }
    else
    {
      if ( (myplyr->thing_under_hand == thing->index)
        || ((myplyr->id_number != thing->owner) && !creature_is_invisible(thing))
        || (cctrl->combat_flags != 0)
        || (thing->lair.spr_size > 0)
        || (mycam->view_mode == PVM_ParchmentView))
      {
          if (health_spridx > 0) {
              spr = get_button_sprite(health_spridx);
              w = (zoom * spr->SWidth * bs_units_per_px/16) >> 13;
              h = (zoom * spr->SHeight * bs_units_per_px/16) >> 13;
              LbSpriteDrawScaled(scrpos_x - w / 2, scrpos_y - h - h_add, spr, w, h);
          }
          spr = &button_sprite[184 + exp];
          w = (zoom * spr->SWidth * bs_units_per_px/16) >> 13;
          h = (zoom * spr->SHeight * bs_units_per_px/16) >> 13;
          LbSpriteDrawScaled(scrpos_x - w / 2, scrpos_y - h - h_add, spr, w, h);
      }
    }
    lbDisplay.DrawFlags = flg_mem;
}

static void draw_iso_only_fastview_mapwho(struct Camera *cam, struct JontySpr *spr)
{
    if (cam->view_mode == PVM_FrontView)
      draw_fastview_mapwho(cam, spr);
}

#define ROOM_FLAG_PROGRESS_BAR_WIDTH 10
static void draw_room_flag_top(long x, long y, int units_per_px, const struct Room *room)
{
    unsigned long flg_mem;
    flg_mem = lbDisplay.DrawFlags;
    int bar_fill;
    int bar_empty;
    struct TbSprite *spr;
    int ps_units_per_px;
    spr = &gui_panel_sprites[303];
    ps_units_per_px = 36*units_per_px/spr->SHeight;
    LbSpriteDrawScaled(x, y, spr, spr->SWidth * ps_units_per_px / 16, spr->SHeight * ps_units_per_px / 16);
    struct RoomConfigStats *roomst;
    roomst = &slab_conf.room_cfgstats[room->kind];
    int barpos_x;
    barpos_x = x + spr->SWidth * ps_units_per_px / 16 - (8 * units_per_px - 8) / 16;
    spr = &gui_panel_sprites[roomst->medsym_sprite_idx];
    LbSpriteDrawResized(x - 2*units_per_px/16, y - 4*units_per_px/16, ps_units_per_px, spr);
    bar_fill = ROOM_FLAG_PROGRESS_BAR_WIDTH;
    bar_empty = 0;
    if (room->slabs_count > 0)
    {
        bar_fill = ROOM_FLAG_PROGRESS_BAR_WIDTH * room->health / compute_room_max_health(room->slabs_count, room->efficiency);
        bar_empty = ROOM_FLAG_PROGRESS_BAR_WIDTH - bar_fill;
    }
    int bar_width;
    int bar_height;
    bar_width = (2 * bar_empty * units_per_px + 8) / 16;
    // Compute height in a way which will assure covering whole bar area
    bar_height = (5 * units_per_px - 8) / 16;
    LbDrawBox(barpos_x - bar_width, y +  (8 * units_per_px + 8) / 16, bar_width, bar_height, colours[0][0][0]);
    bar_empty = 0;
    if (room->total_capacity > 0)
    {
        bar_fill = ROOM_FLAG_PROGRESS_BAR_WIDTH * room->used_capacity / room->total_capacity;
        bar_empty = ROOM_FLAG_PROGRESS_BAR_WIDTH - bar_fill;
    }
    bar_width = (2 * bar_empty * units_per_px + 8) / 16;
    LbDrawBox(barpos_x - bar_width, y + (16 * units_per_px + 8) / 16, bar_width, bar_height, colours[0][0][0]);
    bar_empty = 0;
    {
        bar_fill = ROOM_FLAG_PROGRESS_BAR_WIDTH * room->efficiency / ROOM_EFFICIENCY_MAX;
        bar_empty = ROOM_FLAG_PROGRESS_BAR_WIDTH - bar_fill;
    }
    bar_width = (2 * bar_empty * units_per_px + 8) / 16;
    LbDrawBox(barpos_x - bar_width, y + (24 * units_per_px + 8) / 16, bar_width, bar_height, colours[0][0][0]);
    lbDisplay.DrawFlags = flg_mem;
}
#undef ROOM_FLAG_PROGRESS_BAR_WIDTH

static void draw_engine_room_flag_top(struct RoomFlag *rflg)
{
    lbDisplay.DrawFlags &= ~Lb_SPRITE_FLIP_HORIZ;
    struct Room *room;
    room = room_get(rflg->lvl);
    if (!room_exists(room) || !room_can_have_ensign(room->kind)) {
        return;
    }
    struct PlayerInfo *myplyr;
    myplyr = get_my_player();
    const struct Camera *cam;
    cam = myplyr->acamera;

    if ((cam->view_mode == PVM_IsometricView) || (cam->view_mode == PVM_FrontView))
    {
        if (settings.roomflags_on)
        {
            int scale;
            int deltay;
            scale = cam->zoom;
            if (cam->view_mode == PVM_FrontView)
                scale = 4094;
            deltay = (scale << 7 >> 13)*units_per_pixel/16;
            draw_room_flag_top(rflg->x, rflg->y - deltay, units_per_pixel, room);
        }
    }
}

static void draw_stripey_line(long x1,long y1,long x2,long y2,unsigned char line_color)
{
    if ((x1 == x2) && (y1 == y2)) return; // todo if distance is 0, provide a red square

    // get the 4 least significant bits of game.play_gameturn, to loop through the starting index of the color array, using numbers 0-15.
    unsigned char color_index = game.play_gameturn & 0xf;

    // get engine window width and height
    struct PlayerInfo *player;
    player = get_my_player();
    long relative_window_width = ((player->engine_window_width * 256) / (pixel_size * 256)) - 1;
    long relative_window_height = ((player->engine_window_height * 256) / (pixel_size * 256)) - 1;

    // Bresenham’s Line Drawing Algorithm - handles all octants
    // A and B are relative, and are set to be either X (shallow curves) or Y (steep curves).
    // A1 and A2, and B1 and B2, are swapped when the line is directed towards -1 X/Y.
    // A and B are incremented, apart from when the slope of the lines goes from 0 to -1 in A, where B will decrement instead
    long distance_a, distance_b, a, b, a1, b1, a2, b2, relative_window_a, relative_window_b, remainder, remainder_limit;
    long *x_coord, *y_coord; // Maintain a reference to the actual X/Y coordinates, even after swapping A and B

    if (abs(y2 - y1) < abs(x2 - x1))
    {
        x_coord = &a;
        y_coord = &b;
        relative_window_a = relative_window_width;
        relative_window_b = relative_window_height;
        if (x1 < x2)
        {   
            a1 = x1;
            b1 = y1;
            a2 = x2;
            b2 = y2;
        }
        else // Swap n1 with n2
        {
            a1 = x2;
            b1 = y2;
            a2 = x1;
            b2 = y1;
            color_index = 0xf - color_index; // invert the color index
        }
    }
    else // Reverse X and Y
    {
        x_coord = &b;
        y_coord = &a;
        relative_window_a = relative_window_height;
        relative_window_b = relative_window_width;
        if (y1 < y2)
        {
            a1 = y1;
            b1 = x1;
            a2 = y2;
            b2 = x2;
        }
        else // Swap n1 with n2
        {
            a1 = y2;
            b1 = x2;
            a2 = y1;
            b2 = x1;
            color_index = 0xf - color_index; // invert the color index
        }
    }

    distance_a = a2 - a1;
    distance_b = b2 - b1;

    if (distance_b == 0)
    {
        if ((b1 < 0) || (b1 > relative_window_b))
        {
            return; // line is off the screen
        }
    }
    if (distance_a == 0)
    {
        if ((a1 < 0) || (a1 > relative_window_a))
        {
            return; // line is off the screen
        }
    }

    long start_b_dist_from_window = 0 - b1; // For window clipping
    long end_b_dist_from_window = b2 - relative_window_b; // For window clipping

    // Handle going towards 0 in B (i.e. B counts down, not up)
    long b_increment = 1;
    if (distance_b < 0) 
    {
        b_increment = -1;
        distance_b = -distance_b;
        start_b_dist_from_window = b1 - relative_window_b;
        end_b_dist_from_window = 0 - b2;
    }

    // Clip line within engine_window
    remainder_limit = (distance_b+1)/2;
    // Find starting A coord
    if (distance_b == 0)
    {
        remainder = 0;
    }
    else
    {
        remainder = start_b_dist_from_window * distance_a % distance_b;
    }
    long min_a_start = 0;
    if ((b1 < 0 || b1 > relative_window_b))
    {
        min_a_start = a1 + ( (start_b_dist_from_window) * distance_a / distance_b );
        if (remainder >= remainder_limit)
        {
            min_a_start++;
        }
        min_a_start = max(min_a_start, 0);
    }
    long a_start = max(a1, min_a_start);
    // Find ending A coord
    if (distance_b == 0)
    {
        remainder = 0;
    }
    else
    {
        remainder = end_b_dist_from_window * distance_a % distance_b;
    }
    long max_a_end = relative_window_a;
    if (b2 < 0 || b2 > relative_window_b)
    {
        max_a_end = a2 - ( (end_b_dist_from_window) * distance_a / distance_b );
        if (remainder >= remainder_limit)
        {
            max_a_end--;
        }
        max_a_end = min(max_a_end, relative_window_a);
        
    }
    long a_end = min(a2, max_a_end);
    // Find starting B coord
    remainder_limit = (distance_a+1)/2;
    if (distance_a == 0)
    {
        remainder = 0;
    }
    else
    {
        remainder = (a_start - a1) * distance_b % distance_a; // initialise remainder for loop
    }
    long b_start =  b1 + ( b_increment * (a_start - a1) * distance_b / distance_a );
    if (remainder >= remainder_limit)
    {
        remainder -= distance_a;
        b_start += b_increment;
    }
    b = b_start;

    // Draw the line
    for (a = a_start; a <= a_end; a ++)
    {
        if ((a < 0) || (a > relative_window_a) || (b < 0) || (b > relative_window_b)) 
        {
            // Temporary Error message, this should never appear in the log, but if it does, then the line must have been clipped incorrectly
            WARNMSG("draw_stripey_line: Pixel rendered outside engine window. X: %d, Y: %d, window_width: %d, window_height %d, A1: %d, A2 %d, B1 %d, B2 %d, a_start: %d, a_end: %d, b_start: %d, rWA: %d", *x_coord, *y_coord, relative_window_width, relative_window_height, a1, a2, b1, b2, a_start, a_end, b_start, relative_window_a);
        }
        // Draw a pixel with the correct colour from the stripey line's color array.
        LbDrawPixel(*x_coord, *y_coord, colored_stripey_lines[line_color].stripey_line_color_array[color_index]);
        // Increment color_index, looping back to 0 after 15
        color_index = (color_index + 1) & 0xf;
        // The remainder is used to know when to round up B to the next increment
        if (remainder >= remainder_limit)
        {
            
            b += b_increment;
            remainder -= distance_a;
        }
        remainder += distance_b;
    }
}

static void draw_clipped_line(long x1, long y1, long x2, long y2, TbPixel color)
{
    struct PlayerInfo *player;
    if ((x1 >= 0) || (x2 >= 0))
    {
      if ((y1 >= 0) || (y2 >= 0))
      {
        player = get_my_player();
        if ((x1 < player->engine_window_width) || (x2 < player->engine_window_width))
        {
          if ((y1 < player->engine_window_height) || (y2 < player->engine_window_height))
          {
            draw_stripey_line(x1, y1, x2, y2, color);
          }
        }
      }
    }
}

static void draw_map_who(struct RotoSpr *spr)
{
    // empty
}

static void draw_unkn09(struct BasicUnk09 *unk09)
{
    struct XYZ coord_a;
    struct XYZ coord_b;
    struct XYZ coord_c;
    struct XYZ coord_d;
    struct XYZ coord_e;
    struct PolyPoint point_a;
    struct PolyPoint point_b;
    struct PolyPoint point_c;
    struct PolyPoint point_d;
    struct PolyPoint point_e;
    struct PolyPoint point_f;
    struct PolyPoint point_g;
    struct PolyPoint point_h;
    struct PolyPoint point_i;
    struct PolyPoint point_j;
    struct PolyPoint point_k;
    struct PolyPoint point_l;
    vec_map = block_ptrs[unk09->block];
    switch (unk09->subtype)
    {
    case 0:
        vec_mode = VM_Unknown5;
        draw_gpoly(&unk09->p1,&unk09->p2,&unk09->p3);
        break;
    case 1:
        vec_mode = VM_Unknown5;
        coord_a.x = (unk09->field_50 + unk09->field_44) >> 1;
        coord_a.y = (unk09->field_54 + unk09->field_48) >> 1;
        coord_a.z = (unk09->field_4C + unk09->field_58) >> 1;
        point_a.field_8 = (unk09->p1.field_8 + unk09->p2.field_8) >> 1;
        point_a.field_C = (unk09->p2.field_C + unk09->p1.field_C) >> 1;
        point_a.field_10 = (unk09->p2.field_10 + unk09->p1.field_10) >> 1;
        perspective(&coord_a, &point_a);
        draw_gpoly(&unk09->p1, &point_a, &unk09->p3);
        draw_gpoly(&point_a, &unk09->p2, &unk09->p3);
        break;
    case 2:
        vec_mode = VM_Unknown5;
        coord_a.x = (unk09->field_50 + unk09->field_5C) >> 1;
        coord_a.y = (unk09->field_54 + unk09->field_60) >> 1;
        coord_a.z = (unk09->field_64 + unk09->field_58) >> 1;
        point_a.field_8 = (unk09->p3.field_8 + unk09->p2.field_8) >> 1;
        point_a.field_C = (unk09->p3.field_C + unk09->p2.field_C) >> 1;
        point_a.field_10 = (unk09->p3.field_10 + unk09->p2.field_10) >> 1;
        perspective(&coord_a, &point_a);
        draw_gpoly(&unk09->p1, &unk09->p2, &point_a);
        draw_gpoly(&unk09->p1, &point_a, &unk09->p3);
        break;
    case 3:
        vec_mode = VM_Unknown5;
        coord_a.x = (unk09->field_44 + unk09->field_5C) >> 1;
        coord_a.y = (unk09->field_60 + unk09->field_48) >> 1;
        coord_a.z = (unk09->field_64 + unk09->field_4C) >> 1;
        point_a.field_8 = (unk09->p1.field_8 + unk09->p3.field_8) >> 1;
        point_a.field_C = (unk09->p3.field_C + unk09->p1.field_C) >> 1;
        point_a.field_10 = (unk09->p3.field_10 + unk09->p1.field_10) >> 1;
        perspective(&coord_a, &point_a);
        draw_gpoly(&unk09->p1, &unk09->p2, &point_a);
        draw_gpoly(&point_a, &unk09->p2, &unk09->p3);
        break;
    case 4:
        vec_mode = VM_Unknown5;
        coord_a.x = (unk09->field_50 + unk09->field_44) >> 1;
        coord_a.y = (unk09->field_54 + unk09->field_48) >> 1;
        coord_a.z = (unk09->field_4C + unk09->field_58) >> 1;
        point_a.field_8 = (unk09->p1.field_8 + unk09->p2.field_8) >> 1;
        point_a.field_C = (unk09->p2.field_C + unk09->p1.field_C) >> 1;
        point_a.field_10 = (unk09->p2.field_10 + unk09->p1.field_10) >> 1;
        perspective(&coord_a, &point_a);
        coord_b.x = (unk09->field_50 + unk09->field_5C) >> 1;
        coord_b.y = (unk09->field_54 + unk09->field_60) >> 1;
        coord_b.z = (unk09->field_64 + unk09->field_58) >> 1;
        point_b.field_8 = (unk09->p3.field_8 + unk09->p2.field_8) >> 1;
        point_b.field_C = (unk09->p3.field_C + unk09->p2.field_C) >> 1;
        point_b.field_10 = (unk09->p3.field_10 + unk09->p2.field_10) >> 1;
        perspective(&coord_b, &point_b);
        coord_c.x = (unk09->field_44 + unk09->field_5C) >> 1;
        coord_c.y = (unk09->field_60 + unk09->field_48) >> 1;
        coord_c.z = (unk09->field_64 + unk09->field_4C) >> 1;
        point_c.field_8 = (unk09->p1.field_8 + unk09->p3.field_8) >> 1;
        point_c.field_C = (unk09->p3.field_C + unk09->p1.field_C) >> 1;
        point_c.field_10 = (unk09->p3.field_10 + unk09->p1.field_10) >> 1;
        perspective(&coord_c, &point_c);
        draw_gpoly(&unk09->p1, &point_a, &point_c);
        draw_gpoly(&point_a, &unk09->p2, &point_b);
        draw_gpoly(&point_a, &point_b, &point_c);
        draw_gpoly(&point_c, &point_b, &unk09->p3);
        break;
    case 5:
        vec_mode = VM_Unknown5;
        coord_a.x = (unk09->field_50 + unk09->field_44) >> 1;
        coord_a.y = (unk09->field_54 + unk09->field_48) >> 1;
        coord_a.z = (unk09->field_4C + unk09->field_58) >> 1;
        point_a.field_8 = (unk09->p1.field_8 + unk09->p2.field_8) >> 1;
        point_a.field_C = (unk09->p2.field_C + unk09->p1.field_C) >> 1;
        point_a.field_10 = (unk09->p2.field_10 + unk09->p1.field_10) >> 1;
        perspective(&coord_a, &point_a);
        coord_b.x = (coord_a.x + unk09->field_44) >> 1;
        coord_b.y = (coord_a.y + unk09->field_48) >> 1;
        coord_b.z = (coord_a.z + unk09->field_4C) >> 1;
        point_b.field_8 = (point_a.field_8 + unk09->p1.field_8) >> 1;
        point_b.field_C = (point_a.field_C + unk09->p1.field_C) >> 1;
        point_b.field_10 = (point_a.field_10 + unk09->p1.field_10) >> 1;
        perspective(&coord_b, &point_b);
        coord_c.x = (coord_a.x + unk09->field_50) >> 1;
        coord_c.y = (coord_a.y + unk09->field_54) >> 1;
        coord_c.z = (coord_a.z + unk09->field_58) >> 1;
        point_c.field_8 = (point_a.field_8 + unk09->p2.field_8) >> 1;
        point_c.field_C = (point_a.field_C + unk09->p2.field_C) >> 1;
        point_c.field_10 = (point_a.field_10 + unk09->p2.field_10) >> 1;
        perspective(&coord_c, &point_c);
        draw_gpoly(&unk09->p1, &point_b, &unk09->p3);
        draw_gpoly(&point_b, &point_a, &unk09->p3);
        draw_gpoly(&point_a, &point_c, &unk09->p3);
        draw_gpoly(&point_c, &unk09->p2, &unk09->p3);
        break;
    case 6:
        vec_mode = VM_Unknown5;
        coord_a.x = (unk09->field_50 + unk09->field_5C) >> 1;
        coord_a.y = (unk09->field_54 + unk09->field_60) >> 1;
        coord_a.z = (unk09->field_64 + unk09->field_58) >> 1;
        point_a.field_8 = (unk09->p3.field_8 + unk09->p2.field_8) >> 1;
        point_a.field_C = (unk09->p3.field_C + unk09->p2.field_C) >> 1;
        point_a.field_10 = (unk09->p3.field_10 + unk09->p2.field_10) >> 1;
        perspective(&coord_a, &point_a);
        coord_b.x = (coord_a.x + unk09->field_50) >> 1;
        coord_b.y = (coord_a.y + unk09->field_54) >> 1;
        coord_b.z = (coord_a.z + unk09->field_58) >> 1;
        point_b.field_8 = (point_a.field_8 + unk09->p2.field_8) >> 1;
        point_b.field_C = (point_a.field_C + unk09->p2.field_C) >> 1;
        point_b.field_10 = (point_a.field_10 + unk09->p2.field_10) >> 1;
        perspective(&coord_b, &point_b);
        coord_c.x = (coord_a.x + unk09->field_5C) >> 1;
        coord_c.y = (coord_a.y + unk09->field_60) >> 1;
        coord_c.z = (coord_a.z + unk09->field_64) >> 1;
        point_c.field_8 = (point_a.field_8 + unk09->p3.field_8) >> 1;
        point_c.field_C = (point_a.field_C + unk09->p3.field_C) >> 1;
        point_c.field_10 = (point_a.field_10 + unk09->p3.field_10) >> 1;
        perspective(&coord_c, &point_c);
        draw_gpoly(&unk09->p1, &unk09->p2, &point_b);
        draw_gpoly(&unk09->p1, &point_b, &point_a);
        draw_gpoly(&unk09->p1, &point_a, &point_c);
        draw_gpoly(&unk09->p1, &point_c, &unk09->p3);
        break;
    case 7:
        vec_mode = VM_Unknown5;
        coord_a.x = (unk09->field_44 + unk09->field_5C) >> 1;
        coord_a.y = (unk09->field_60 + unk09->field_48) >> 1;
        coord_a.z = (unk09->field_64 + unk09->field_4C) >> 1;
        point_a.field_8 = (unk09->p1.field_8 + unk09->p3.field_8) >> 1;
        point_a.field_C = (unk09->p3.field_C + unk09->p1.field_C) >> 1;
        point_a.field_10 = (unk09->p3.field_10 + unk09->p1.field_10) >> 1;
        perspective(&coord_a, &point_a);
        coord_b.x = (coord_a.x + unk09->field_5C) >> 1;
        coord_b.y = (coord_a.y + unk09->field_60) >> 1;
        coord_b.z = (coord_a.z + unk09->field_64) >> 1;
        point_b.field_8 = (point_a.field_8 + unk09->p3.field_8) >> 1;
        point_b.field_C = (point_a.field_C + unk09->p3.field_C) >> 1;
        point_b.field_10 = (point_a.field_10 + unk09->p3.field_10) >> 1;
        perspective(&coord_b, &point_b);
        coord_c.x = (coord_a.x + unk09->field_44) >> 1;
        coord_c.y = (coord_a.y + unk09->field_48) >> 1;
        coord_c.z = (coord_a.z + unk09->field_4C) >> 1;
        point_c.field_8 = (point_a.field_8 + unk09->p1.field_8) >> 1;
        point_c.field_C = (point_a.field_C + unk09->p1.field_C) >> 1;
        point_c.field_10 = (point_a.field_10 + unk09->p1.field_10) >> 1;
        perspective(&coord_c, &point_c);
        draw_gpoly(&unk09->p2, &unk09->p3, &point_b);
        draw_gpoly(&unk09->p2, &point_b, &point_a);
        draw_gpoly(&unk09->p2, &point_a, &point_c);
        draw_gpoly(&unk09->p2, &point_c, &unk09->p1);
        break;
    case 8:
        vec_mode = VM_Unknown5;
        coord_a.x = (unk09->field_50 + unk09->field_44) >> 1;
        coord_a.y = (unk09->field_54 + unk09->field_48) >> 1;
        coord_a.z = (unk09->field_4C + unk09->field_58) >> 1;
        point_a.field_8 = (unk09->p1.field_8 + unk09->p2.field_8) >> 1;
        point_a.field_C = (unk09->p2.field_C + unk09->p1.field_C) >> 1;
        point_a.field_10 = (unk09->p2.field_10 + unk09->p1.field_10) >> 1;
        perspective(&coord_a, &point_a);
        coord_b.x = (unk09->field_50 + unk09->field_5C) >> 1;
        coord_b.y = (unk09->field_54 + unk09->field_60) >> 1;
        coord_b.z = (unk09->field_64 + unk09->field_58) >> 1;
        point_b.field_8 = (unk09->p3.field_8 + unk09->p2.field_8) >> 1;
        point_b.field_C = (unk09->p3.field_C + unk09->p2.field_C) >> 1;
        point_b.field_10 = (unk09->p3.field_10 + unk09->p2.field_10) >> 1;
        perspective(&coord_b, &point_b);
        coord_c.x = (unk09->field_44 + unk09->field_5C) >> 1;
        coord_c.y = (unk09->field_60 + unk09->field_48) >> 1;
        coord_c.z = (unk09->field_64 + unk09->field_4C) >> 1;
        point_c.field_8 = (unk09->p1.field_8 + unk09->p3.field_8) >> 1;
        point_c.field_C = (unk09->p3.field_C + unk09->p1.field_C) >> 1;
        point_c.field_10 = (unk09->p3.field_10 + unk09->p1.field_10) >> 1;
        perspective(&coord_c, &point_c);
        coord_d.x = (coord_a.x + unk09->field_44) >> 1;
        coord_d.y = (coord_a.y + unk09->field_48) >> 1;
        coord_d.z = (coord_a.z + unk09->field_4C) >> 1;
        point_d.field_8 = (point_a.field_8 + unk09->p1.field_8) >> 1;
        point_d.field_C = (point_a.field_C + unk09->p1.field_C) >> 1;
        point_d.field_10 = (point_a.field_10 + unk09->p1.field_10) >> 1;
        perspective(&coord_d, &point_d);
        coord_e.x = (coord_a.x + unk09->field_50) >> 1;
        coord_e.y = (coord_a.y + unk09->field_54) >> 1;
        coord_e.z = (coord_a.z + unk09->field_58) >> 1;
        point_e.field_8 = (point_a.field_8 + unk09->p2.field_8) >> 1;
        point_e.field_C = (point_a.field_C + unk09->p2.field_C) >> 1;
        point_e.field_10 = (point_a.field_10 + unk09->p2.field_10) >> 1;
        perspective(&coord_e, &point_e);
        draw_gpoly(&unk09->p1, &point_d, &point_c);
        draw_gpoly(&point_d, &point_a, &point_c);
        draw_gpoly(&point_a, &point_e, &point_b);
        draw_gpoly(&point_e, &unk09->p2, &point_b);
        draw_gpoly(&point_a, &point_b, &point_c);
        draw_gpoly(&point_c, &point_b, &unk09->p3);
        break;
    case 9:
        vec_mode = VM_Unknown5;
        coord_a.x = (unk09->field_50 + unk09->field_44) >> 1;
        coord_a.y = (unk09->field_54 + unk09->field_48) >> 1;
        coord_a.z = (unk09->field_4C + unk09->field_58) >> 1;
        point_a.field_8 = (unk09->p1.field_8 + unk09->p2.field_8) >> 1;
        point_a.field_C = (unk09->p2.field_C + unk09->p1.field_C) >> 1;
        point_a.field_10 = (unk09->p2.field_10 + unk09->p1.field_10) >> 1;
        perspective(&coord_a, &point_a);
        coord_b.x = (unk09->field_50 + unk09->field_5C) >> 1;
        coord_b.y = (unk09->field_54 + unk09->field_60) >> 1;
        coord_b.z = (unk09->field_64 + unk09->field_58) >> 1;
        point_b.field_8 = (unk09->p3.field_8 + unk09->p2.field_8) >> 1;
        point_b.field_C = (unk09->p3.field_C + unk09->p2.field_C) >> 1;
        point_b.field_10 = (unk09->p3.field_10 + unk09->p2.field_10) >> 1;
        perspective(&coord_b, &point_b);
        coord_c.x = (unk09->field_44 + unk09->field_5C) >> 1;
        coord_c.y = (unk09->field_60 + unk09->field_48) >> 1;
        coord_c.z = (unk09->field_64 + unk09->field_4C) >> 1;
        point_c.field_8 = (unk09->p1.field_8 + unk09->p3.field_8) >> 1;
        point_c.field_C = (unk09->p3.field_C + unk09->p1.field_C) >> 1;
        point_c.field_10 = (unk09->p3.field_10 + unk09->p1.field_10) >> 1;
        perspective(&coord_c, &point_c);
        coord_d.x = (coord_b.x + unk09->field_50) >> 1;
        coord_d.y = (coord_b.y + unk09->field_54) >> 1;
        coord_d.z = (coord_b.z + unk09->field_58) >> 1;
        point_d.field_8 = (point_b.field_8 + unk09->p2.field_8) >> 1;
        point_d.field_C = (point_b.field_C + unk09->p2.field_C) >> 1;
        point_d.field_10 = (point_b.field_10 + unk09->p2.field_10) >> 1;
        perspective(&coord_d, &point_d);
        coord_e.x = (coord_b.x + unk09->field_5C) >> 1;
        coord_e.y = (coord_b.y + unk09->field_60) >> 1;
        coord_e.z = (coord_b.z + unk09->field_64) >> 1;
        point_e.field_8 = (point_b.field_8 + unk09->p3.field_8) >> 1;
        point_e.field_C = (point_b.field_C + unk09->p3.field_C) >> 1;
        point_e.field_10 = (point_b.field_10 + unk09->p3.field_10) >> 1;
        perspective(&coord_e, &point_e);
        draw_gpoly(&unk09->p1, &point_a, &point_c);
        draw_gpoly(&point_a, &point_b, &point_c);
        draw_gpoly(&point_a, &unk09->p2, &point_d);
        draw_gpoly(&point_a, &point_d, &point_b);
        draw_gpoly(&point_c, &point_b, &point_e);
        draw_gpoly(&point_c, &point_e, &unk09->p3);
        break;
    case 10:
        vec_mode = VM_Unknown5;
        coord_a.x = (unk09->field_50 + unk09->field_44) >> 1;
        coord_a.y = (unk09->field_54 + unk09->field_48) >> 1;
        coord_a.z = (unk09->field_4C + unk09->field_58) >> 1;
        point_a.field_8 = (unk09->p1.field_8 + unk09->p2.field_8) >> 1;
        point_a.field_C = (unk09->p2.field_C + unk09->p1.field_C) >> 1;
        point_a.field_10 = (unk09->p2.field_10 + unk09->p1.field_10) >> 1;
        perspective(&coord_a, &point_a);
        coord_b.x = (unk09->field_50 + unk09->field_5C) >> 1;
        coord_b.y = (unk09->field_54 + unk09->field_60) >> 1;
        coord_b.z = (unk09->field_64 + unk09->field_58) >> 1;
        point_b.field_8 = (unk09->p3.field_8 + unk09->p2.field_8) >> 1;
        point_b.field_C = (unk09->p3.field_C + unk09->p2.field_C) >> 1;
        point_b.field_10 = (unk09->p3.field_10 + unk09->p2.field_10) >> 1;
        perspective(&coord_b, &point_b);
        coord_c.x = (unk09->field_44 + unk09->field_5C) >> 1;
        coord_c.y = (unk09->field_60 + unk09->field_48) >> 1;
        coord_c.z = (unk09->field_64 + unk09->field_4C) >> 1;
        point_c.field_8 = (unk09->p1.field_8 + unk09->p3.field_8) >> 1;
        point_c.field_C = (unk09->p3.field_C + unk09->p1.field_C) >> 1;
        point_c.field_10 = (unk09->p3.field_10 + unk09->p1.field_10) >> 1;
        perspective(&coord_c, &point_c);
        coord_d.x = (coord_c.x + unk09->field_5C) >> 1;
        coord_d.y = (coord_c.y + unk09->field_60) >> 1;
        coord_d.z = (coord_c.z + unk09->field_64) >> 1;
        point_d.field_8 = (point_c.field_8 + unk09->p3.field_8) >> 1;
        point_d.field_C = (point_c.field_C + unk09->p3.field_C) >> 1;
        point_d.field_10 = (point_c.field_10 + unk09->p3.field_10) >> 1;
        perspective(&coord_d, &point_d);
        coord_e.x = (coord_c.x + unk09->field_44) >> 1;
        coord_e.y = (coord_c.y + unk09->field_48) >> 1;
        coord_e.z = (coord_c.z + unk09->field_4C) >> 1;
        point_e.field_8 = (point_c.field_8 + unk09->p1.field_8) >> 1;
        point_e.field_C = (point_c.field_C + unk09->p1.field_C) >> 1;
        point_e.field_10 = (point_c.field_10 + unk09->p1.field_10) >> 1;
        perspective(&coord_e, &point_e);
        draw_gpoly(&point_a, &unk09->p2, &point_b);
        draw_gpoly(&point_a, &point_b, &point_c);
        draw_gpoly(&unk09->p1, &point_a, &point_e);
        draw_gpoly(&point_e, &point_a, &point_c);
        draw_gpoly(&point_c, &point_b, &point_d);
        draw_gpoly(&point_d, &point_b, &unk09->p3);
        break;
    case 11:
        vec_mode = VM_Unknown5;
        coord_a.x = (unk09->field_50 + unk09->field_44) >> 1;
        coord_a.y = (unk09->field_54 + unk09->field_48) >> 1;
        coord_a.z = (unk09->field_4C + unk09->field_58) >> 1;
        point_a.field_8 = (unk09->p1.field_8 + unk09->p2.field_8) >> 1;
        point_a.field_C = (unk09->p2.field_C + unk09->p1.field_C) >> 1;
        point_a.field_10 = (unk09->p2.field_10 + unk09->p1.field_10) >> 1;
        perspective(&coord_a, &point_a);
        coord_b.x = (unk09->field_50 + unk09->field_5C) >> 1;
        coord_b.y = (unk09->field_54 + unk09->field_60) >> 1;
        coord_b.z = (unk09->field_64 + unk09->field_58) >> 1;
        point_b.field_8 = (unk09->p3.field_8 + unk09->p2.field_8) >> 1;
        point_b.field_C = (unk09->p3.field_C + unk09->p2.field_C) >> 1;
        point_b.field_10 = (unk09->p3.field_10 + unk09->p2.field_10) >> 1;
        perspective(&coord_b, &point_b);
        coord_c.x = (unk09->field_44 + unk09->field_5C) >> 1;
        coord_c.y = (unk09->field_60 + unk09->field_48) >> 1;
        coord_c.z = (unk09->field_64 + unk09->field_4C) >> 1;
        point_c.field_8 = (unk09->p1.field_8 + unk09->p3.field_8) >> 1;
        point_c.field_C = (unk09->p3.field_C + unk09->p1.field_C) >> 1;
        point_c.field_10 = (unk09->p3.field_10 + unk09->p1.field_10) >> 1;
        perspective(&coord_c, &point_c);
        coord_d.x = (coord_a.x + unk09->field_44) >> 1;
        coord_d.y = (coord_a.y + unk09->field_48) >> 1;
        coord_d.z = (coord_a.z + unk09->field_4C) >> 1;
        point_d.field_8 = (point_a.field_8 + unk09->p1.field_8) >> 1;
        point_d.field_C = (point_a.field_C + unk09->p1.field_C) >> 1;
        point_d.field_10 = (point_a.field_10 + unk09->p1.field_10) >> 1;
        perspective(&coord_d, &point_d);
        coord_e.x = (coord_a.x + unk09->field_50) >> 1;
        coord_e.y = (coord_a.y + unk09->field_54) >> 1;
        coord_e.z = (coord_a.z + unk09->field_58) >> 1;
        point_e.field_8 = (point_a.field_8 + unk09->p2.field_8) >> 1;
        point_e.field_C = (point_a.field_C + unk09->p2.field_C) >> 1;
        point_e.field_10 = (point_a.field_10 + unk09->p2.field_10) >> 1;
        perspective(&coord_e, &point_e);
        coord_d.x = (coord_b.x + unk09->field_50) >> 1;
        coord_d.y = (coord_b.y + unk09->field_54) >> 1;
        coord_d.z = (coord_b.z + unk09->field_58) >> 1;
        point_f.field_8 = (point_b.field_8 + unk09->p2.field_8) >> 1;
        point_f.field_C = (point_b.field_C + unk09->p2.field_C) >> 1;
        point_f.field_10 = (point_b.field_10 + unk09->p2.field_10) >> 1;
        perspective(&coord_d, &point_f);
        coord_e.x = (coord_b.x + unk09->field_5C) >> 1;
        coord_e.y = (coord_b.y + unk09->field_60) >> 1;
        coord_e.z = (coord_b.z + unk09->field_64) >> 1;
        point_g.field_8 = (point_b.field_8 + unk09->p3.field_8) >> 1;
        point_g.field_C = (point_b.field_C + unk09->p3.field_C) >> 1;
        point_g.field_10 = (point_b.field_10 + unk09->p3.field_10) >> 1;
        perspective(&coord_e, &point_g);
        coord_d.x = (coord_c.x + unk09->field_5C) >> 1;
        coord_d.y = (coord_c.y + unk09->field_60) >> 1;
        coord_d.z = (coord_c.z + unk09->field_64) >> 1;
        point_h.field_8 = (point_c.field_8 + unk09->p3.field_8) >> 1;
        point_h.field_C = (point_c.field_C + unk09->p3.field_C) >> 1;
        point_h.field_10 = (point_c.field_10 + unk09->p3.field_10) >> 1;
        perspective(&coord_d, &point_h);
        coord_e.x = (coord_c.x + unk09->field_44) >> 1;
        coord_e.y = (coord_c.y + unk09->field_48) >> 1;
        coord_e.z = (coord_c.z + unk09->field_4C) >> 1;
        point_i.field_8 = (point_c.field_8 + unk09->p1.field_8) >> 1;
        point_i.field_C = (point_c.field_C + unk09->p1.field_C) >> 1;
        point_i.field_10 = (point_c.field_10 + unk09->p1.field_10) >> 1;
        perspective(&coord_e, &point_i);
        coord_d.x = (coord_a.x + coord_c.x) >> 1;
        coord_d.y = (coord_a.y + coord_c.y) >> 1;
        coord_d.z = (coord_a.z + coord_c.z) >> 1;
        point_j.field_8 = (point_a.field_8 + point_c.field_8) >> 1;
        point_j.field_C = (point_a.field_C + point_c.field_C) >> 1;
        point_j.field_10 = (point_a.field_10 + point_c.field_10) >> 1;
        perspective(&coord_d, &point_j);
        coord_e.x = (coord_a.x + coord_b.x) >> 1;
        coord_e.y = (coord_a.y + coord_b.y) >> 1;
        coord_e.z = (coord_a.z + coord_b.z) >> 1;
        point_k.field_8 = (point_a.field_8 + point_b.field_8) >> 1;
        point_k.field_C = (point_a.field_C + point_b.field_C) >> 1;
        point_k.field_10 = (point_a.field_10 + point_b.field_10) >> 1;
        perspective(&coord_e, &point_k);
        coord_d.x = (coord_b.x + coord_c.x) >> 1;
        coord_d.y = (coord_b.y + coord_c.y) >> 1;
        coord_d.z = (coord_b.z + coord_c.z) >> 1;
        point_l.field_8 = (point_b.field_8 + point_c.field_8) >> 1;
        point_l.field_C = (point_b.field_C + point_c.field_C) >> 1;
        point_l.field_10 = (point_b.field_10 + point_c.field_10) >> 1;
        perspective(&coord_d, &point_l);
        draw_gpoly(&unk09->p1, &point_d, &point_i);
        draw_gpoly(&point_d, &point_a, &point_j);
        draw_gpoly(&point_a, &point_e, &point_k);
        draw_gpoly(&point_e, &unk09->p2, &point_f);
        draw_gpoly(&point_d, &point_j, &point_i);
        draw_gpoly(&point_a, &point_k, &point_j);
        draw_gpoly(&point_e, &point_f, &point_k);
        draw_gpoly(&point_i, &point_j, &point_c);
        draw_gpoly(&point_j, &point_k, &point_l);
        draw_gpoly(&point_k, &point_f, &point_b);
        draw_gpoly(&point_j, &point_l, &point_c);
        draw_gpoly(&point_k, &point_b, &point_l);
        draw_gpoly(&point_c, &point_l, &point_h);
        draw_gpoly(&point_l, &point_b, &point_g);
        draw_gpoly(&point_l, &point_g, &point_h);
        draw_gpoly(&point_h, &point_g, &unk09->p3);
        break;
    case 12:
        vec_mode = VM_Unknown7;
        vec_colour = (unk09->p3.field_10 + unk09->p2.field_10 + unk09->p1.field_10) / 3 >> 16;
        trig(&unk09->p1, &unk09->p2, &unk09->p3);
        break;
    case 13:
        vec_mode = VM_Unknown7;
        vec_colour = (unk09->p3.field_10 + unk09->p2.field_10 + unk09->p1.field_10) / 3 >> 16;
        coord_a.x = (unk09->field_50 + unk09->field_44) >> 1;
        coord_a.y = (unk09->field_54 + unk09->field_48) >> 1;
        coord_a.z = (unk09->field_4C + unk09->field_58) >> 1;
        point_a.field_8 = (unk09->p1.field_8 + unk09->p2.field_8) >> 1;
        point_a.field_C = (unk09->p2.field_C + unk09->p1.field_C) >> 1;
        perspective(&coord_a, &point_a);
        trig(&unk09->p1, &point_a, &unk09->p3);
        trig(&point_a, &unk09->p2, &unk09->p3);
        break;
    case 14:
        vec_mode = VM_Unknown7;
        vec_colour = (unk09->p3.field_10 + unk09->p2.field_10 + unk09->p1.field_10) / 3 >> 16;
        coord_a.x = (unk09->field_50 + unk09->field_5C) >> 1;
        coord_a.y = (unk09->field_54 + unk09->field_60) >> 1;
        coord_a.z = (unk09->field_64 + unk09->field_58) >> 1;
        point_a.field_8 = (unk09->p3.field_8 + unk09->p2.field_8) >> 1;
        point_a.field_C = (unk09->p3.field_C + unk09->p2.field_C) >> 1;
        perspective(&coord_a, &point_a);
        trig(&unk09->p1, &unk09->p2, &point_a);
        trig(&unk09->p1, &point_a, &unk09->p3);
        break;
    case 15:
        vec_mode = VM_Unknown7;
        vec_colour = (unk09->p3.field_10 + unk09->p2.field_10 + unk09->p1.field_10) / 3 >> 16;
        coord_a.x = (unk09->field_44 + unk09->field_5C) >> 1;
        coord_a.y = (unk09->field_60 + unk09->field_48) >> 1;
        coord_a.z = (unk09->field_64 + unk09->field_4C) >> 1;
        point_a.field_8 = (unk09->p1.field_8 + unk09->p3.field_8) >> 1;
        point_a.field_C = (unk09->p3.field_C + unk09->p1.field_C) >> 1;
        perspective(&coord_a, &point_a);
        trig(&unk09->p1, &unk09->p2, &point_a);
        trig(&point_a, &unk09->p2, &unk09->p3);
        break;
    case 16:
        vec_mode = VM_Unknown7;
        vec_colour = (unk09->p3.field_10 + unk09->p2.field_10 + unk09->p1.field_10) / 3 >> 16;
        coord_a.x = (unk09->field_50 + unk09->field_44) >> 1;
        coord_a.y = (unk09->field_54 + unk09->field_48) >> 1;
        coord_a.z = (unk09->field_4C + unk09->field_58) >> 1;
        point_a.field_8 = (unk09->p1.field_8 + unk09->p2.field_8) >> 1;
        point_a.field_C = (unk09->p2.field_C + unk09->p1.field_C) >> 1;
        perspective(&coord_a, &point_a);
        coord_b.x = (unk09->field_50 + unk09->field_5C) >> 1;
        coord_b.y = (unk09->field_54 + unk09->field_60) >> 1;
        coord_b.z = (unk09->field_64 + unk09->field_58) >> 1;
        point_b.field_8 = (unk09->p3.field_8 + unk09->p2.field_8) >> 1;
        point_b.field_C = (unk09->p3.field_C + unk09->p2.field_C) >> 1;
        perspective(&coord_b, &point_b);
        coord_c.x = (unk09->field_44 + unk09->field_5C) >> 1;
        coord_c.y = (unk09->field_60 + unk09->field_48) >> 1;
        coord_c.z = (unk09->field_64 + unk09->field_4C) >> 1;
        point_c.field_8 = (unk09->p1.field_8 + unk09->p3.field_8) >> 1;
        point_c.field_C = (unk09->p3.field_C + unk09->p1.field_C) >> 1;
        perspective(&coord_c, &point_c);
        trig(&unk09->p1, &point_a, &point_c);
        trig(&point_a, &unk09->p2, &point_b);
        trig(&point_a, &point_b, &point_c);
        trig(&point_c, &point_b, &unk09->p3);
        break;
    case 17:
        vec_mode = VM_Unknown7;
        vec_colour = (unk09->p3.field_10 + unk09->p2.field_10 + unk09->p1.field_10) / 3 >> 16;
        coord_a.x = (unk09->field_50 + unk09->field_44) >> 1;
        coord_a.y = (unk09->field_54 + unk09->field_48) >> 1;
        coord_a.z = (unk09->field_4C + unk09->field_58) >> 1;
        point_a.field_8 = (unk09->p1.field_8 + unk09->p2.field_8) >> 1;
        point_a.field_C = (unk09->p2.field_C + unk09->p1.field_C) >> 1;
        perspective(&coord_a, &point_a);
        coord_b.x = (coord_a.x + unk09->field_44) >> 1;
        coord_b.y = (coord_a.y + unk09->field_48) >> 1;
        coord_b.z = (coord_a.z + unk09->field_4C) >> 1;
        point_b.field_8 = (point_a.field_8 + unk09->p1.field_8) >> 1;
        point_b.field_C = (point_a.field_C + unk09->p1.field_C) >> 1;
        perspective(&coord_b, &point_b);
        coord_c.x = (coord_a.x + unk09->field_50) >> 1;
        coord_c.y = (coord_a.y + unk09->field_54) >> 1;
        coord_c.z = (coord_a.z + unk09->field_58) >> 1;
        point_c.field_8 = (point_a.field_8 + unk09->p2.field_8) >> 1;
        point_c.field_C = (point_a.field_C + unk09->p2.field_C) >> 1;
        perspective(&coord_c, &point_c);
        trig(&unk09->p1, &point_b, &unk09->p3);
        trig(&point_b, &point_a, &unk09->p3);
        trig(&point_a, &point_c, &unk09->p3);
        trig(&point_c, &unk09->p2, &unk09->p3);
        break;
    case 18:
        vec_mode = VM_Unknown7;
        vec_colour = (unk09->p3.field_10 + unk09->p2.field_10 + unk09->p1.field_10) / 3 >> 16;
        coord_a.x = (unk09->field_50 + unk09->field_5C) >> 1;
        coord_a.y = (unk09->field_54 + unk09->field_60) >> 1;
        coord_a.z = (unk09->field_64 + unk09->field_58) >> 1;
        point_a.field_8 = (unk09->p3.field_8 + unk09->p2.field_8) >> 1;
        point_a.field_C = (unk09->p3.field_C + unk09->p2.field_C) >> 1;
        perspective(&coord_a, &point_a);
        coord_b.x = (coord_a.x + unk09->field_50) >> 1;
        coord_b.y = (coord_a.y + unk09->field_54) >> 1;
        coord_b.z = (coord_a.z + unk09->field_58) >> 1;
        point_b.field_8 = (point_a.field_8 + unk09->p2.field_8) >> 1;
        point_b.field_C = (point_a.field_C + unk09->p2.field_C) >> 1;
        perspective(&coord_b, &point_b);
        coord_c.x = (coord_a.x + unk09->field_5C) >> 1;
        coord_c.y = (coord_a.y + unk09->field_60) >> 1;
        coord_c.z = (coord_a.z + unk09->field_64) >> 1;
        point_c.field_8 = (point_a.field_8 + unk09->p3.field_8) >> 1;
        point_c.field_C = (point_a.field_C + unk09->p3.field_C) >> 1;
        perspective(&coord_c, &point_c);
        trig(&unk09->p1, &unk09->p2, &point_b);
        trig(&unk09->p1, &point_b, &point_a);
        trig(&unk09->p1, &point_a, &point_c);
        trig(&unk09->p1, &point_c, &unk09->p3);
        break;
    case 19:
        vec_mode = VM_Unknown7;
        vec_colour = (unk09->p3.field_10 + unk09->p2.field_10 + unk09->p1.field_10) / 3 >> 16;
        coord_a.x = (unk09->field_44 + unk09->field_5C) >> 1;
        coord_a.y = (unk09->field_60 + unk09->field_48) >> 1;
        coord_a.z = (unk09->field_64 + unk09->field_4C) >> 1;
        point_a.field_8 = (unk09->p1.field_8 + unk09->p3.field_8) >> 1;
        point_a.field_C = (unk09->p3.field_C + unk09->p1.field_C) >> 1;
        perspective(&coord_a, &point_a);
        coord_b.x = (coord_a.x + unk09->field_5C) >> 1;
        coord_b.y = (coord_a.y + unk09->field_60) >> 1;
        coord_b.z = (coord_a.z + unk09->field_64) >> 1;
        point_b.field_8 = (point_a.field_8 + unk09->p3.field_8) >> 1;
        point_b.field_C = (point_a.field_C + unk09->p3.field_C) >> 1;
        perspective(&coord_b, &point_b);
        coord_c.x = (coord_a.x + unk09->field_44) >> 1;
        coord_c.y = (coord_a.y + unk09->field_48) >> 1;
        coord_c.z = (coord_a.z + unk09->field_4C) >> 1;
        point_c.field_8 = (point_a.field_8 + unk09->p1.field_8) >> 1;
        point_c.field_C = (point_a.field_C + unk09->p1.field_C) >> 1;
        perspective(&coord_c, &point_c);
        trig(&unk09->p2, &unk09->p3, &point_b);
        trig(&unk09->p2, &point_b, &point_a);
        trig(&unk09->p2, &point_a, &point_c);
        trig(&unk09->p2, &point_c, &unk09->p1);
        break;
    case 20:
        vec_mode = VM_Unknown7;
        vec_colour = (unk09->p3.field_10 + unk09->p2.field_10 + unk09->p1.field_10) / 3 >> 16;
        coord_a.x = (unk09->field_50 + unk09->field_44) >> 1;
        coord_a.y = (unk09->field_54 + unk09->field_48) >> 1;
        coord_a.z = (unk09->field_4C + unk09->field_58) >> 1;
        point_a.field_8 = (unk09->p1.field_8 + unk09->p2.field_8) >> 1;
        point_a.field_C = (unk09->p2.field_C + unk09->p1.field_C) >> 1;
        perspective(&coord_a, &point_a);
        coord_b.x = (unk09->field_50 + unk09->field_5C) >> 1;
        coord_b.y = (unk09->field_54 + unk09->field_60) >> 1;
        coord_b.z = (unk09->field_64 + unk09->field_58) >> 1;
        point_b.field_8 = (unk09->p3.field_8 + unk09->p2.field_8) >> 1;
        point_b.field_C = (unk09->p3.field_C + unk09->p2.field_C) >> 1;
        perspective(&coord_b, &point_b);
        coord_c.x = (unk09->field_44 + unk09->field_5C) >> 1;
        coord_c.y = (unk09->field_60 + unk09->field_48) >> 1;
        coord_c.z = (unk09->field_64 + unk09->field_4C) >> 1;
        point_c.field_8 = (unk09->p1.field_8 + unk09->p3.field_8) >> 1;
        point_c.field_C = (unk09->p3.field_C + unk09->p1.field_C) >> 1;
        perspective(&coord_c, &point_c);
        coord_d.x = (coord_a.x + unk09->field_44) >> 1;
        coord_d.y = (coord_a.y + unk09->field_48) >> 1;
        coord_d.z = (coord_a.z + unk09->field_4C) >> 1;
        point_d.field_8 = (point_a.field_8 + unk09->p1.field_8) >> 1;
        point_d.field_C = (point_a.field_C + unk09->p1.field_C) >> 1;
        perspective(&coord_d, &point_d);
        coord_e.x = (coord_a.x + unk09->field_50) >> 1;
        coord_e.y = (coord_a.y + unk09->field_54) >> 1;
        coord_e.z = (coord_a.z + unk09->field_58) >> 1;
        point_e.field_8 = (point_a.field_8 + unk09->p2.field_8) >> 1;
        point_e.field_C = (point_a.field_C + unk09->p2.field_C) >> 1;
        perspective(&coord_e, &point_e);
        trig(&unk09->p1, &point_d, &point_c);
        trig(&point_d, &point_a, &point_c);
        trig(&point_a, &point_e, &point_b);
        trig(&point_e, &unk09->p2, &point_b);
        trig(&point_a, &point_b, &point_c);
        trig(&point_c, &point_b, &unk09->p3);
        break;
    case 21:
        vec_mode = VM_Unknown7;
        vec_colour = (unk09->p3.field_10 + unk09->p2.field_10 + unk09->p1.field_10) / 3 >> 16;
        coord_a.x = (unk09->field_50 + unk09->field_44) >> 1;
        coord_a.y = (unk09->field_54 + unk09->field_48) >> 1;
        coord_a.z = (unk09->field_4C + unk09->field_58) >> 1;
        point_a.field_8 = (unk09->p1.field_8 + unk09->p2.field_8) >> 1;
        point_a.field_C = (unk09->p2.field_C + unk09->p1.field_C) >> 1;
        perspective(&coord_a, &point_a);
        coord_b.x = (unk09->field_50 + unk09->field_5C) >> 1;
        coord_b.y = (unk09->field_54 + unk09->field_60) >> 1;
        coord_b.z = (unk09->field_64 + unk09->field_58) >> 1;
        point_b.field_8 = (unk09->p3.field_8 + unk09->p2.field_8) >> 1;
        point_b.field_C = (unk09->p3.field_C + unk09->p2.field_C) >> 1;
        perspective(&coord_b, &point_b);
        coord_c.x = (unk09->field_44 + unk09->field_5C) >> 1;
        coord_c.y = (unk09->field_60 + unk09->field_48) >> 1;
        coord_c.z = (unk09->field_64 + unk09->field_4C) >> 1;
        point_c.field_8 = (unk09->p1.field_8 + unk09->p3.field_8) >> 1;
        point_c.field_C = (unk09->p3.field_C + unk09->p1.field_C) >> 1;
        perspective(&coord_c, &point_c);
        coord_d.x = (coord_b.x + unk09->field_50) >> 1;
        coord_d.y = (coord_b.y + unk09->field_54) >> 1;
        coord_d.z = (coord_b.z + unk09->field_58) >> 1;
        point_d.field_8 = (point_b.field_8 + unk09->p2.field_8) >> 1;
        point_d.field_C = (point_b.field_C + unk09->p2.field_C) >> 1;
        perspective(&coord_d, &point_d);
        coord_e.x = (coord_b.x + unk09->field_5C) >> 1;
        coord_e.y = (coord_b.y + unk09->field_60) >> 1;
        coord_e.z = (coord_b.z + unk09->field_64) >> 1;
        point_e.field_8 = (point_b.field_8 + unk09->p3.field_8) >> 1;
        point_e.field_C = (point_b.field_C + unk09->p3.field_C) >> 1;
        perspective(&coord_e, &point_e);
        trig(&unk09->p1, &point_a, &point_c);
        trig(&point_a, &point_b, &point_c);
        trig(&point_a, &unk09->p2, &point_d);
        trig(&point_a, &point_d, &point_b);
        trig(&point_c, &point_b, &point_e);
        trig(&point_c, &point_e, &unk09->p3);
        break;
    case 22:
        vec_mode = VM_Unknown7;
        vec_colour = (unk09->p3.field_10 + unk09->p2.field_10 + unk09->p1.field_10) / 3 >> 16;
        coord_a.x = (unk09->field_50 + unk09->field_44) >> 1;
        coord_a.y = (unk09->field_54 + unk09->field_48) >> 1;
        coord_a.z = (unk09->field_4C + unk09->field_58) >> 1;
        point_a.field_8 = (unk09->p1.field_8 + unk09->p2.field_8) >> 1;
        point_a.field_C = (unk09->p2.field_C + unk09->p1.field_C) >> 1;
        perspective(&coord_a, &point_a);
        coord_b.x = (unk09->field_50 + unk09->field_5C) >> 1;
        coord_b.y = (unk09->field_54 + unk09->field_60) >> 1;
        coord_b.z = (unk09->field_64 + unk09->field_58) >> 1;
        point_b.field_8 = (unk09->p3.field_8 + unk09->p2.field_8) >> 1;
        point_b.field_C = (unk09->p3.field_C + unk09->p2.field_C) >> 1;
        perspective(&coord_b, &point_b);
        coord_c.x = (unk09->field_44 + unk09->field_5C) >> 1;
        coord_c.y = (unk09->field_60 + unk09->field_48) >> 1;
        coord_c.z = (unk09->field_64 + unk09->field_4C) >> 1;
        point_c.field_8 = (unk09->p1.field_8 + unk09->p3.field_8) >> 1;
        point_c.field_C = (unk09->p3.field_C + unk09->p1.field_C) >> 1;
        perspective(&coord_c, &point_c);
        coord_d.x = (coord_c.x + unk09->field_5C) >> 1;
        coord_d.y = (coord_c.y + unk09->field_60) >> 1;
        coord_d.z = (coord_c.z + unk09->field_64) >> 1;
        point_d.field_8 = (point_c.field_8 + unk09->p3.field_8) >> 1;
        point_d.field_C = (point_c.field_C + unk09->p3.field_C) >> 1;
        perspective(&coord_d, &point_d);
        coord_e.x = (coord_c.x + unk09->field_44) >> 1;
        coord_e.y = (coord_c.y + unk09->field_48) >> 1;
        coord_e.z = (coord_c.z + unk09->field_4C) >> 1;
        point_e.field_8 = (point_c.field_8 + unk09->p1.field_8) >> 1;
        point_e.field_C = (point_c.field_C + unk09->p1.field_C) >> 1;
        perspective(&coord_e, &point_e);
        trig(&point_a, &unk09->p2, &point_b);
        trig(&point_a, &point_b, &point_c);
        trig(&unk09->p1, &point_a, &point_e);
        trig(&point_e, &point_a, &point_c);
        trig(&point_c, &point_b, &point_d);
        trig(&point_d, &point_b, &unk09->p3);
        break;
    case 23:
        vec_mode = VM_Unknown7;
        vec_colour = (unk09->p3.field_10 + unk09->p2.field_10 + unk09->p1.field_10) / 3 >> 16;
        coord_a.x = (unk09->field_50 + unk09->field_44) >> 1;
        coord_a.y = (unk09->field_54 + unk09->field_48) >> 1;
        coord_a.z = (unk09->field_4C + unk09->field_58) >> 1;
        point_a.field_8 = (unk09->p1.field_8 + unk09->p2.field_8) >> 1;
        point_a.field_C = (unk09->p2.field_C + unk09->p1.field_C) >> 1;
        perspective(&coord_a, &point_a);
        coord_b.x = (unk09->field_50 + unk09->field_5C) >> 1;
        coord_b.y = (unk09->field_54 + unk09->field_60) >> 1;
        coord_b.z = (unk09->field_64 + unk09->field_58) >> 1;
        point_b.field_8 = (unk09->p3.field_8 + unk09->p2.field_8) >> 1;
        point_b.field_C = (unk09->p3.field_C + unk09->p2.field_C) >> 1;
        perspective(&coord_b, &point_b);
        coord_c.x = (unk09->field_44 + unk09->field_5C) >> 1;
        coord_c.y = (unk09->field_60 + unk09->field_48) >> 1;
        coord_c.z = (unk09->field_64 + unk09->field_4C) >> 1;
        point_c.field_8 = (unk09->p1.field_8 + unk09->p3.field_8) >> 1;
        point_c.field_C = (unk09->p3.field_C + unk09->p1.field_C) >> 1;
        perspective(&coord_c, &point_c);
        coord_d.x = (coord_a.x + unk09->field_44) >> 1;
        coord_d.y = (coord_a.y + unk09->field_48) >> 1;
        coord_d.z = (coord_a.z + unk09->field_4C) >> 1;
        point_d.field_8 = (point_a.field_8 + unk09->p1.field_8) >> 1;
        point_d.field_C = (point_a.field_C + unk09->p1.field_C) >> 1;
        perspective(&coord_d, &point_d);
        coord_e.x = (coord_a.x + unk09->field_50) >> 1;
        coord_e.y = (coord_a.y + unk09->field_54) >> 1;
        coord_e.z = (coord_a.z + unk09->field_58) >> 1;
        point_e.field_8 = (point_a.field_8 + unk09->p2.field_8) >> 1;
        point_e.field_C = (point_a.field_C + unk09->p2.field_C) >> 1;
        perspective(&coord_e, &point_e);
        coord_d.x = (coord_b.x + unk09->field_50) >> 1;
        coord_d.y = (coord_b.y + unk09->field_54) >> 1;
        coord_d.z = (coord_b.z + unk09->field_58) >> 1;
        point_f.field_8 = (point_b.field_8 + unk09->p2.field_8) >> 1;
        point_f.field_C = (point_b.field_C + unk09->p2.field_C) >> 1;
        perspective(&coord_d, &point_f);
        coord_e.x = (coord_b.x + unk09->field_5C) >> 1;
        coord_e.y = (coord_b.y + unk09->field_60) >> 1;
        coord_e.z = (coord_b.z + unk09->field_64) >> 1;
        point_g.field_8 = (point_b.field_8 + unk09->p3.field_8) >> 1;
        point_g.field_C = (point_b.field_C + unk09->p3.field_C) >> 1;
        perspective(&coord_e, &point_g);
        coord_d.x = (coord_c.x + unk09->field_5C) >> 1;
        coord_d.y = (coord_c.y + unk09->field_60) >> 1;
        coord_d.z = (coord_c.z + unk09->field_64) >> 1;
        point_h.field_8 = (point_c.field_8 + unk09->p3.field_8) >> 1;
        point_h.field_C = (point_c.field_C + unk09->p3.field_C) >> 1;
        perspective(&coord_d, &point_h);
        coord_e.x = (coord_c.x + unk09->field_44) >> 1;
        coord_e.y = (coord_c.y + unk09->field_48) >> 1;
        coord_e.z = (coord_c.z + unk09->field_4C) >> 1;
        point_i.field_8 = (point_c.field_8 + unk09->p1.field_8) >> 1;
        point_i.field_C = (point_c.field_C + unk09->p1.field_C) >> 1;
        perspective(&coord_e, &point_i);
        coord_d.x = (coord_a.x + coord_c.x) >> 1;
        coord_d.y = (coord_a.y + coord_c.y) >> 1;
        coord_d.z = (coord_a.z + coord_c.z) >> 1;
        point_j.field_8 = (point_a.field_8 + point_c.field_8) >> 1;
        point_j.field_C = (point_a.field_C + point_c.field_C) >> 1;
        perspective(&coord_d, &point_j);
        coord_e.x = (coord_a.x + coord_b.x) >> 1;
        coord_e.y = (coord_a.y + coord_b.y) >> 1;
        coord_e.z = (coord_a.z + coord_b.z) >> 1;
        point_k.field_8 = (point_a.field_8 + point_b.field_8) >> 1;
        point_k.field_C = (point_a.field_C + point_b.field_C) >> 1;
        perspective(&coord_e, &point_k);
        coord_d.x = (coord_b.x + coord_c.x) >> 1;
        coord_d.y = (coord_b.y + coord_c.y) >> 1;
        coord_d.z = (coord_b.z + coord_c.z) >> 1;
        point_l.field_8 = (point_b.field_8 + point_c.field_8) >> 1;
        point_l.field_C = (point_b.field_C + point_c.field_C) >> 1;
        perspective(&coord_d, &point_l);
        trig(&unk09->p1, &point_d, &point_i);
        trig(&point_d, &point_a, &point_j);
        trig(&point_a, &point_e, &point_k);
        trig(&point_e, &unk09->p2, &point_f);
        trig(&point_d, &point_j, &point_i);
        trig(&point_a, &point_k, &point_j);
        trig(&point_e, &point_f, &point_k);
        trig(&point_i, &point_j, &point_c);
        trig(&point_j, &point_k, &point_l);
        trig(&point_k, &point_f, &point_b);
        trig(&point_j, &point_l, &point_c);
        trig(&point_k, &point_b, &point_l);
        trig(&point_c, &point_l, &point_h);
        trig(&point_l, &point_b, &point_g);
        trig(&point_l, &point_g, &point_h);
        trig(&point_h, &point_g, &unk09->p3);
        break;
    default:
        render_problems++;
        render_prob_kind = unk09->b.kind;
        break;
    }
}
void display_drawlist(void)
{
    struct PlayerInfo *player;
    const struct Camera *cam;
    union {
      struct BasicQ *b;
      struct BasicUnk00 *unk00;
      struct BasicUnk01 *unk01;
      struct BasicUnk02 *unk02;
      struct BasicUnk03 *unk03;
      struct BasicUnk04 *unk04;
      struct BasicUnk05 *unk05;
      struct BasicUnk06 *unk06;
      struct BasicUnk07 *unk07;
      struct RotoSpr *rotSpr;
      struct BasicUnk09 *unk09;
      struct BasicUnk10 *unk10;
      struct JontySpr *jonSpr;
      struct KeeperSpr *keepSpr;
      struct BasicUnk13 *unk13;
      struct BasicUnk14 *unk14;
      struct TexturedQuad *txquad;
      struct Number *number;
      struct RoomFlag *roomFlg;
    } item;
    long bucket_num;
    struct PolyPoint point_a;
    struct PolyPoint point_b;
    struct PolyPoint point_c;
    SYNCDBG(9,"Starting");
    // Color rendering array pointers used by draw_keepersprite()
    render_fade_tables = pixmap.fade_tables;
    render_ghost = pixmap.ghost;
    render_alpha = (unsigned char *)&alpha_sprite_table;
    render_problems = 0;
    thing_pointed_at = 0;
    for (bucket_num = BUCKETS_COUNT-1; bucket_num > 0; bucket_num--)
    {
      for (item.b = buckets[bucket_num]; item.b != NULL; item.b = item.b->next)
      {
        //JUSTLOG("%d",(int)item.b->kind);
        switch ( item.b->kind )
        {
        case QK_PolyTriangle: // Used in dungeon view and FAR part of FPS view
          vec_mode = VM_Unknown5;
          vec_map = block_ptrs[item.unk00->block];
          draw_gpoly(&item.unk00->p1, &item.unk00->p2, &item.unk00->p3);
          break;
        case QK_PolyTriangleSimp:
          vec_mode = VM_Unknown7;
          vec_colour = ((item.unk01->p3.field_10 + item.unk01->p2.field_10 + item.unk01->p1.field_10)/3) >> 16;
          vec_map = block_ptrs[item.unk01->block];
          trig(&item.unk01->p1, &item.unk01->p2, &item.unk01->p3);
          break;
        case QK_PolyMode0:
          vec_mode = VM_Unknown0;
          vec_colour = item.unk02->colour;
          point_a.field_0 = item.unk02->x1;
          point_a.field_4 = item.unk02->y1;
          point_b.field_0 = item.unk02->x2;
          point_b.field_4 = item.unk02->y2;
          point_c.field_0 = item.unk02->x3;
          point_c.field_4 = item.unk02->y3;
          draw_gpoly(&point_a, &point_b, &point_c);
          break;
        case QK_PolyMode4:
          vec_mode = VM_Unknown4;
          vec_colour = item.unk03->colour;
          point_a.field_0 = item.unk03->x1;
          point_a.field_4 = item.unk03->y1;
          point_b.field_0 = item.unk03->x2;
          point_b.field_4 = item.unk03->y2;
          point_c.field_0 = item.unk03->x3;
          point_c.field_4 = item.unk03->y3;
          point_a.field_10 = item.unk03->vf1 << 16;
          point_b.field_10 = item.unk03->vf2 << 16;
          point_c.field_10 = item.unk03->vf3 << 16;
          draw_gpoly(&point_a, &point_b, &point_c);
          break;
        case QK_TrigMode2:
          vec_mode = VM_Unknown2;
          point_a.field_0 = item.unk04->x1;
          point_a.field_4 = item.unk04->y1;
          point_b.field_0 = item.unk04->x2;
          point_b.field_4 = item.unk04->y2;
          point_c.field_0 = item.unk04->x3;
          point_c.field_4 = item.unk04->y3;
          point_a.field_8 = item.unk04->uf1 << 16;
          point_a.field_C = item.unk04->vf1 << 16;
          point_b.field_8 = item.unk04->uf2 << 16;
          point_b.field_C = item.unk04->vf2 << 16;
          point_c.field_8 = item.unk04->uf3 << 16;
          point_c.field_C = item.unk04->vf3 << 16;
          trig(&point_a, &point_b, &point_c);
          break;
        case QK_PolyMode5:
          vec_mode = VM_Unknown5;
          point_a.field_0 = item.unk05->x1;
          point_a.field_4 = item.unk05->y1;
          point_b.field_0 = item.unk05->x2;
          point_b.field_4 = item.unk05->y2;
          point_c.field_0 = item.unk05->x3;
          point_c.field_4 = item.unk05->y3;
          point_a.field_8 = item.unk05->uf1 << 16;
          point_a.field_C = item.unk05->vf1 << 16;
          point_b.field_8 = item.unk05->uf2 << 16;
          point_b.field_C = item.unk05->vf2 << 16;
          point_c.field_8 = item.unk05->uf3 << 16;
          point_c.field_C = item.unk05->vf3 << 16;
          point_a.field_10 = item.unk05->wf1 << 16;
          point_b.field_10 = item.unk05->wf2 << 16;
          point_c.field_10 = item.unk05->wf3 << 16;
          draw_gpoly(&point_a, &point_b, &point_c);
          break;
        case QK_TrigMode3:
          vec_mode = VM_Unknown3;
          point_a.field_0 = item.unk06->x1;
          point_a.field_4 = item.unk06->y1;
          point_b.field_0 = item.unk06->x2;
          point_b.field_4 = item.unk06->y2;
          point_c.field_0 = item.unk06->x3;
          point_c.field_4 = item.unk06->y3;
          point_a.field_8 = item.unk06->uf1 << 16;
          point_a.field_C = item.unk06->vf1 << 16;
          point_b.field_8 = item.unk06->uf2 << 16;
          point_b.field_C = item.unk06->vf2 << 16;
          point_c.field_8 = item.unk06->uf3 << 16;
          point_c.field_C = item.unk06->vf3 << 16;
          trig(&point_a, &point_b, &point_c);
          break;
        case QK_TrigMode6:
          vec_mode = VM_Unknown6;
          point_a.field_0 = item.unk07->x1;
          point_a.field_4 = item.unk07->y1;
          point_b.field_0 = item.unk07->x2;
          point_b.field_4 = item.unk07->y2;
          point_c.field_0 = item.unk07->x3;
          point_c.field_4 = item.unk07->y3;
          point_a.field_8 = item.unk07->uf1 << 16;
          point_a.field_C = item.unk07->vf1 << 16;
          point_b.field_8 = item.unk07->uf2 << 16;
          point_b.field_C = item.unk07->vf2 << 16;
          point_c.field_8 = item.unk07->uf3 << 16;
          point_c.field_C = item.unk07->vf3 << 16;
          point_a.field_10 = item.unk07->wf1 << 16;
          point_b.field_10 = item.unk07->wf2 << 16;
          point_c.field_10 = item.unk07->wf3 << 16;
          trig(&point_a, &point_b, &point_c);
          break;
        case QK_RotableSprite:
          draw_map_who(item.rotSpr);
          break;
        case QK_Unknown9:
          draw_unkn09(item.unk09);
          break;
        case QK_Unknown10:
          vec_mode = VM_Unknown0;
          vec_colour = item.unk10->field_6;
          draw_gpoly(&item.unk10->p1, &item.unk10->p2, &item.unk10->p3);
          break;
        case QK_JontySprite:
          draw_jonty_mapwho(item.jonSpr);
          break;
        case QK_KeeperSprite:
          draw_keepsprite_unscaled_in_buffer(item.keepSpr->field_5C, item.keepSpr->field_58, item.keepSpr->field_5E, scratch);
          vec_map = scratch;
          vec_mode = VM_Unknown10;
          vec_colour = item.keepSpr->p1.field_10;
          trig(&item.keepSpr->p1, &item.keepSpr->p2, &item.keepSpr->p3);
          trig(&item.keepSpr->p1, &item.keepSpr->p3, &item.keepSpr->p4);
          break;
        case QK_ClippedLine:
          draw_clipped_line(item.unk13->p.field_0,item.unk13->p.field_4,item.unk13->p.field_8,item.unk13->p.field_C,item.unk13->p.field_10);
          break;
        case QK_StatusSprites:
          player = get_my_player();
          cam = player->acamera;
          if (cam != NULL)
          {
              if ((cam->view_mode == PVM_IsometricView) || (cam->view_mode == PVM_FrontView)) {
                  // Status sprites grow smaller slower than zoom
                  int status_zoom;
                  status_zoom = (camera_zoom+CAMERA_ZOOM_MAX)/2;
                  draw_status_sprites(item.unk14->x, item.unk14->y, item.unk14->thing, status_zoom*16/units_per_pixel);
              }
          }
          break;
        case QK_IntegerValue:
          draw_engine_number(item.number);
          break;
        case QK_RoomFlagPole:
          draw_engine_room_flagpole(item.roomFlg);
          break;
        case QK_JontyISOSprite:
          player = get_my_player();
          cam = player->acamera;
          if (cam != NULL)
          {
            if (cam->view_mode == PVM_IsometricView)
              draw_jonty_mapwho(item.jonSpr);
          }
          break;
        case QK_RoomFlagTop:
          draw_engine_room_flag_top(item.roomFlg);
          break;
        default:
          render_problems++;
          render_prob_kind = item.b->kind;
          break;
        }
      }
    }
    if (render_problems > 0)
      WARNLOG("Incurred %lu rendering problems; last was with poly kind %ld",render_problems,render_prob_kind);
}

static void prepare_draw_plane_of_engine_columns(long aposc, long bposc, long xcell, long ycell, struct MinMax *mm)
{
    apos = aposc;
    bpos = bposc;
    back_ec = &ecs1[0];
    front_ec = &ecs2[0];
    if (lens_mode != 0)
    {
        fill_in_points_perspective(xcell, ycell, mm);
    } else
    if (settings.video_cluedo_mode)
    {
        fill_in_points_cluedo(xcell, ycell, mm);
    } else
    {
        fill_in_points_isometric(xcell, ycell, mm);
    }
}

/**
 * Draws single plane of engine columns.
 *
 * @param aposc
 * @param bposc
 * @param xcell
 * @param ycell
 */
static void draw_plane_of_engine_columns(long aposc, long bposc, long xcell, long ycell, struct MinMax *mm)
{
    struct EngineCol *ec;
    ec = front_ec;
    front_ec = back_ec;
    back_ec = ec;
    apos = aposc;
    bpos = bposc;
    if (lens_mode != 0)
    {
        fill_in_points_perspective(xcell, ycell, mm);
        if (mm->min < mm->max)
        {
          apos = aposc;
          bpos = bposc;
          do_a_plane_of_engine_columns_perspective(xcell, ycell, mm->min, mm->max);
        }
    } else
    if ( settings.video_cluedo_mode )
    {
        fill_in_points_cluedo(xcell, ycell, mm);
        if (mm->min < mm->max)
        {
          apos = aposc;
          bpos = bposc;
          do_a_plane_of_engine_columns_cluedo(xcell, ycell, mm->min, mm->max);
        }
    } else
    {
        fill_in_points_isometric(xcell, ycell, mm);
        if (mm->min < mm->max)
        {
          apos = aposc;
          bpos = bposc;
          do_a_plane_of_engine_columns_isometric(xcell, ycell, mm->min, mm->max);
        }
    }
}

/**
 * Draws rectangular area of engine columns.
 * @param aposc
 * @param bposc
 * @param xcell
 * @param ycell
 */
static void draw_view_map_plane(long aposc, long bposc, long xcell, long ycell)
{
    struct MinMax *mm;
    long i;
    i = 31-cells_away;
    if (i < 0)
        i = 0;
    mm = &minmaxs[i];
    prepare_draw_plane_of_engine_columns(aposc, bposc, xcell, ycell, mm);
    for (i = 2*cells_away-1; i > 0; i--)
    {
        ycell++;
        bposc -= (map_subtiles_y+1);
        mm++;
        draw_plane_of_engine_columns(aposc, bposc, xcell, ycell, mm);
    }
}

void draw_view(struct Camera *cam, unsigned char a2)
{
    long zoom_mem;
    long x;
    long y;
    long z;
    long xcell;
    long ycell;
    long i;
    long aposc;
    long bposc;
    SYNCDBG(14,"Starting");
    camera_zoom = scale_camera_zoom_to_screen(cam->zoom);
    zoom_mem = cam->zoom;//TODO [zoom] remove when all cam->zoom will be changed to camera_zoom
    cam->zoom = camera_zoom;//TODO [zoom] remove when all cam->zoom will be changed to camera_zoom
    getpoly = poly_pool;
    LbMemorySet(buckets, 0, sizeof(buckets));
    LbMemorySet(poly_pool, 0, sizeof(poly_pool));
    if (map_volume_box.visible)
    {
        poly_pool_end_reserve(14);
    }
    else
    {
        poly_pool_end_reserve(4);
    }
    i = lens_mode;
    if ((i < 0) || (i >= PERS_ROUTINES_COUNT))
    {
        i = 0;
    }
    perspective = perspective_routines[i];
    rotpers = rotpers_routines[i];
    update_fade_limits(cells_away);
    init_coords_and_rotation(&object_origin,&camera_matrix);
    rotate_base_axis(&camera_matrix, cam->orient_a, 2);
    update_normal_shade(&camera_matrix);
    rotate_base_axis(&camera_matrix, -cam->orient_b, 1);
    rotate_base_axis(&camera_matrix, -cam->orient_c, 3);
    cam_map_angle = cam->orient_a;
    map_roll = cam->orient_c;
    map_tilt = -cam->orient_b;
    x = cam->mappos.x.val;
    y = cam->mappos.y.val;
    z = cam->mappos.z.val;
    if (wibble_enabled() || liquid_wibble_enabled())
    {
        frame_wibble_generate();
    }
    view_alt = z;
    if (lens_mode != 0)
    {
        cells_away = max_i_can_see;
        update_fade_limits(cells_away);
        fade_range = (fade_max - fade_min) >> 8;
        setup_rotate_stuff(x, y, z, fade_max, fade_min, lens, cam_map_angle, map_roll);
    }
    else
    {
        fade_min = 1000000;
        setup_rotate_stuff(x, y, z, fade_max, fade_min, camera_zoom/pixel_size, cam_map_angle, map_roll);
        do_perspective_rotation(x, y, z);
        cells_away = compute_cells_away();
    }
    xcell = (x >> 8);
    aposc = -(x & 0xFF);
    bposc = (cells_away << 8) + (y & 0xFF);
    ycell = (y >> 8) - (cells_away+1);
    find_gamut();
    fiddle_gamut(xcell, ycell + (cells_away+1));
    draw_view_map_plane(aposc, bposc, xcell, ycell);
    if (map_volume_box.visible)
    {
        poly_pool_end_reserve(0);
        process_isometric_map_volume_box(x, y, z);
    }
    cam->zoom = zoom_mem;//TODO [zoom] remove when all cam->zoom will be changed to camera_zoom
    display_drawlist();
    map_volume_box.visible = 0;
    SYNCDBG(15,"Finished");
}

static void clear_fast_bucket_list(void)
{
    getpoly = poly_pool;
    LbMemorySet(buckets, 0, sizeof(buckets));
}

static void draw_texturedquad_block(struct TexturedQuad *txquad)
{
    if (!UseFastBlockDraw)
    {
        struct PolyPoint point_a;
        struct PolyPoint point_b;
        struct PolyPoint point_c;
        struct PolyPoint point_d;
        vec_mode = VM_Unknown5;
        switch (txquad->field_2A) // Is visible/selected
        {
        case 0:
            vec_map = block_ptrs[TEXTURE_LAND_MARKED_LAND];
            break;
        case 1:
            vec_map = block_ptrs[TEXTURE_LAND_MARKED_GOLD];
            break;
        case 3:
        default:
            vec_map = block_ptrs[txquad->field_6];
            break;
        }
        point_a.field_0 = (txquad->field_A >> 8) / pixel_size;
        point_a.field_4 = (txquad->field_E >> 8) / pixel_size;
        point_a.field_8 = orient_to_mapU1[txquad->field_5];
        point_a.field_C = orient_to_mapV1[txquad->field_5];
        point_a.field_10 = txquad->field_1A;
        point_d.field_0 = ((txquad->field_12 + txquad->field_A) >> 8) / pixel_size;
        point_d.field_4 = (txquad->field_E >> 8) / pixel_size;
        point_d.field_8 = orient_to_mapU2[txquad->field_5];
        point_d.field_C = orient_to_mapV2[txquad->field_5];
        point_d.field_10 = txquad->field_1E;
        point_b.field_0 = ((txquad->field_12 + txquad->field_A) >> 8) / pixel_size;
        point_b.field_4 = ((txquad->field_16 + txquad->field_E) >> 8) / pixel_size;
        point_b.field_8 = orient_to_mapU3[txquad->field_5];
        point_b.field_C = orient_to_mapV3[txquad->field_5];
        point_b.field_10 = txquad->field_22;
        point_c.field_0 = (txquad->field_A >> 8) / pixel_size;
        point_c.field_4 = ((txquad->field_16 + txquad->field_E) >> 8) / pixel_size;
        point_c.field_8 = orient_to_mapU4[txquad->field_5];
        point_c.field_C = orient_to_mapV4[txquad->field_5];
        point_c.field_10 = txquad->field_26;
        draw_gpoly(&point_a, &point_d, &point_b);
        draw_gpoly(&point_a, &point_b, &point_c);
    } else
    {
        struct GtBlock gtb;
        switch (txquad->field_2A)
        {
        case 0:
            gtb.field_0 = block_ptrs[TEXTURE_LAND_MARKED_LAND];
            gtb.field_C = txquad->field_1A >> 16;
            gtb.field_10 = txquad->field_1E >> 16;
            gtb.field_18 = txquad->field_22 >> 16;
            gtb.field_14 = txquad->field_26 >> 16;
            break;
        case 1:
            gtb.field_0 = block_ptrs[TEXTURE_LAND_MARKED_GOLD];
            gtb.field_C = txquad->field_1A >> 16;
            gtb.field_10 = txquad->field_1E >> 16;
            gtb.field_18 = txquad->field_22 >> 16;
            gtb.field_14 = txquad->field_26 >> 16;
            break;
        case 3:
            gtb.field_0 = block_ptrs[txquad->field_6];
            gtb.field_C = txquad->field_1A >> 16;
            gtb.field_10 = txquad->field_1E >> 16;
            gtb.field_18 = txquad->field_22 >> 16;
            gtb.field_14 = txquad->field_26 >> 16;
            break;
        default:
            gtb.field_0 = block_ptrs[txquad->field_6];
            break;
        }
        gtb.field_4 = (txquad->field_A >> 8) / pixel_size;
        gtb.field_8 = (txquad->field_E >> 8) / pixel_size;
        gtb.field_1C = orient_table_xflip[txquad->field_5];
        gtb.field_20 = orient_table_yflip[txquad->field_5];
        gtb.field_24 = orient_table_rotate[txquad->field_5];
        gtb.field_28 = (txquad->field_12 >> 8) / pixel_size >> 5;
        gtb.field_2C = (txquad->field_16 >> 8) / pixel_size >> 4;
        gtblock_draw(&gtb);
    }
}

static void display_fast_drawlist(struct Camera *cam)
{
    int bucket_num;
    union {
      struct BasicQ *b;
      struct BasicUnk00 *unk00;
      struct BasicUnk01 *unk01;
      struct BasicUnk02 *unk02;
      struct BasicUnk03 *unk03;
      struct BasicUnk04 *unk04;
      struct BasicUnk05 *unk05;
      struct BasicUnk06 *unk06;
      struct BasicUnk07 *unk07;
      struct RotoSpr *rotSpr;
      struct BasicUnk09 *unk09;
      struct BasicUnk10 *unk10;
      struct JontySpr *jonSpr;
      struct KeeperSpr *unk12;
      struct BasicUnk13 *unk13;
      struct BasicUnk14 *unk14;
      struct TexturedQuad *txquad;
      struct Number *number;
      struct RoomFlag *roomFlg;
    } item;
    // Color rendering array pointers used by draw_keepersprite()
    render_fade_tables = pixmap.fade_tables;
    render_ghost = pixmap.ghost;
    render_alpha = (unsigned char *)&alpha_sprite_table;
    render_problems = 0;
    thing_pointed_at = 0;
    for (bucket_num = BUCKETS_COUNT-1; bucket_num >= 0; bucket_num--)
    {
        for (item.b = buckets[bucket_num]; item.b != NULL; item.b = item.b->next)
        {
            switch (item.b->kind)
            {
            case QK_JontySprite:
                draw_fastview_mapwho(cam, item.jonSpr);
                break;
            case QK_ClippedLine:
                draw_clipped_line(item.unk13->p.field_0,item.unk13->p.field_4,item.unk13->p.field_8,item.unk13->p.field_C,item.unk13->p.field_10);
                break;
            case QK_StatusSprites:
                if (pixel_size == 1)
                    draw_status_sprites(item.unk14->x, item.unk14->y, item.unk14->thing, 48*256);
                else
                    draw_status_sprites(item.unk14->x, item.unk14->y, item.unk14->thing, 16*256);
                break;
            case QK_TextureQuad:
                draw_texturedquad_block(item.txquad);
                break;
            case QK_IntegerValue:
                draw_engine_number(item.number);
                break;
            case QK_RoomFlagPole:
                draw_engine_room_flagpole(item.roomFlg);
                break;
            case QK_JontyISOSprite:
                draw_iso_only_fastview_mapwho(cam, item.jonSpr);
                break;
            case QK_RoomFlagTop:
                draw_engine_room_flag_top(item.roomFlg);
                break;
            default:
                render_problems++;
                render_prob_kind = item.b->kind;
                break;
            }
        }
    } // end for(bucket_num...
    if (render_problems > 0) {
        WARNLOG("Incurred %lu rendering problems; last was with poly kind %ld",render_problems,render_prob_kind);
    }
}

static long convert_world_coord_to_front_view_screen_coord(struct Coord3d* pos, struct Camera* cam, long* x, long* y, long* z)
{
    return _DK_convert_world_coord_to_front_view_screen_coord(pos, cam, x, y, z);
}

static void add_thing_sprite_to_polypool(struct Thing *thing, long scr_x, long scr_y, long a4, long bckt_idx)
{
    struct JontySpr *poly;
    if (bckt_idx >= BUCKETS_COUNT)
        bckt_idx = BUCKETS_COUNT-1;
    else
    if (bckt_idx < 0)
        bckt_idx = 0;
    poly = (struct JontySpr *)getpoly;
    getpoly += sizeof(struct JontySpr);
    poly->b.next = buckets[bckt_idx];
    poly->b.kind = QK_JontySprite;
    buckets[bckt_idx] = (struct BasicQ *)poly;
    poly->thing = thing;
    if (pixel_size > 0)
    {
        poly->scr_x = scr_x / pixel_size;
        poly->scr_y = scr_y / pixel_size;
    }
    poly->field_14 = a4;
}

static void add_unkn18_to_polypool(struct Thing *thing, long scr_x, long scr_y, long a4, long bckt_idx)
{
    struct JontySpr *poly;
    if (bckt_idx >= BUCKETS_COUNT)
      bckt_idx = BUCKETS_COUNT-1;
    else
    if (bckt_idx < 0)
      bckt_idx = 0;
    poly = (struct JontySpr *)getpoly;
    getpoly += sizeof(struct JontySpr);
    poly->b.next = buckets[bckt_idx];
    poly->b.kind = QK_JontyISOSprite;
    buckets[bckt_idx] = (struct BasicQ *)poly;
    poly->thing = thing;
    if (pixel_size > 0)
    {
      poly->scr_x = scr_x / pixel_size;
      poly->scr_y = scr_y / pixel_size;
    }
    poly->field_14 = a4;
}

static void create_status_box_element(struct Thing *thing, long a2, long a3, long a4, long bckt_idx)
{
    struct BasicUnk14 *poly;
    if (bckt_idx >= BUCKETS_COUNT) {
      bckt_idx = BUCKETS_COUNT-1;
    } else
    if (bckt_idx < 0) {
      bckt_idx = 0;
    }
    poly = (struct BasicUnk14 *)getpoly;
    getpoly += sizeof(struct BasicUnk14);
    poly->b.next = buckets[bckt_idx];
    poly->b.kind = QK_StatusSprites;
    buckets[bckt_idx] = (struct BasicQ *)poly;
    poly->thing = thing;
    if (pixel_size > 0)
    {
        poly->x = a2 / pixel_size;
        poly->y = a3 / pixel_size;
    }
    poly->z = a4;
}

static void create_fast_view_status_box(struct Thing *thing, long x, long y)
{
    create_status_box_element(thing, x, y - (shield_offset[thing->model]+thing->clipbox_size_yz) / 12, y, 1);
}

static void add_textruredquad_to_polypool(long x, long y, long texture_idx, long a7, long a8, long lightness, long a9, long bckt_idx)
{
    struct TexturedQuad *poly;
    if (bckt_idx >= BUCKETS_COUNT)
      bckt_idx = BUCKETS_COUNT-1;
    else
    if (bckt_idx < 0)
      bckt_idx = 0;
    poly = (struct TexturedQuad *)getpoly;
    getpoly += sizeof(struct TexturedQuad);
    poly->b.next = buckets[bckt_idx];
    poly->b.kind = QK_TextureQuad;
    buckets[bckt_idx] = (struct BasicQ *)poly;

    poly->field_6 = texture_idx;
    poly->field_A = x;
    poly->field_E = y;
    poly->field_12 = a7;
    poly->field_16 = a7;
    poly->field_5 = a8;
    poly->field_1A = lightness;
    poly->field_1E = lightness;
    poly->field_22 = lightness;
    poly->field_26 = lightness;
    poly->field_2A = a9;
}

static void add_lgttextrdquad_to_polypool(long x, long y, long texture_idx, long a6, long a7, long a8, long lg0, long lg1, long lg2, long lg3, long bckt_idx)
{
    struct TexturedQuad *poly;
    if (bckt_idx >= BUCKETS_COUNT)
      bckt_idx = BUCKETS_COUNT-1;
    else
    if (bckt_idx < 0)
      bckt_idx = 0;
    poly = (struct TexturedQuad *)getpoly;
    getpoly += sizeof(struct TexturedQuad);
    poly->b.next = buckets[bckt_idx];
    poly->b.kind = QK_TextureQuad;
    buckets[bckt_idx] = (struct BasicQ *)poly;

    poly->field_6 = texture_idx;
    poly->field_A = x;
    poly->field_E = y;
    poly->field_12 = a6;
    poly->field_16 = a7;
    poly->field_5 = a8;
    poly->field_1A = lg0;
    poly->field_1E = lg1;
    poly->field_22 = lg2;
    poly->field_26 = lg3;
    poly->field_2A = 3;
}

static void add_number_to_polypool(long x, long y, long number, long bckt_idx)
{
    struct Number *poly;
    if (bckt_idx >= BUCKETS_COUNT)
      bckt_idx = BUCKETS_COUNT-1;
    else
    if (bckt_idx < 0)
      bckt_idx = 0;
    poly = (struct Number *)getpoly;
    getpoly += sizeof(struct Number);
    poly->b.next = buckets[bckt_idx];
    poly->b.kind = QK_IntegerValue;
    buckets[bckt_idx] = (struct BasicQ *)poly;
    if (pixel_size > 0)
    {
      poly->x = x / pixel_size;
      poly->y = y / pixel_size;
    }
    poly->lvl = number;
}

static void add_room_flag_pole_to_polypool(long x, long y, long room_idx, long bckt_idx)
{
    struct RoomFlag *poly;
    if (bckt_idx >= BUCKETS_COUNT)
      bckt_idx = BUCKETS_COUNT-1;
    else
    if (bckt_idx < 0)
      bckt_idx = 0;
    poly = (struct RoomFlag *)getpoly;
    getpoly += sizeof(struct RoomFlag);
    poly->b.next = buckets[bckt_idx];
    poly->b.kind = QK_RoomFlagPole;
    buckets[bckt_idx] = (struct BasicQ *)poly;
    if (pixel_size > 0)
    {
      poly->x = x / pixel_size;
      poly->y = y / pixel_size;
    }
    poly->lvl = room_idx;
}

static void add_room_flag_top_to_polypool(long x, long y, long room_idx, long bckt_idx)
{
    struct RoomFlag *poly;
    if (bckt_idx >= BUCKETS_COUNT)
      bckt_idx = BUCKETS_COUNT-1;
    else
    if (bckt_idx < 0)
      bckt_idx = 0;
    poly = (struct RoomFlag *)getpoly;
    getpoly += sizeof(struct RoomFlag);
    poly->b.next = buckets[bckt_idx];
    poly->b.kind = QK_RoomFlagTop;
    buckets[bckt_idx] = (struct BasicQ *)poly;
    if (pixel_size > 0)
    {
      poly->x = x / pixel_size;
      poly->y = y / pixel_size;
    }
    poly->lvl = room_idx;
}

static void prepare_lightness_intensity_array(long stl_x, long stl_y, long *arrp, long base_lightness)
{
    long i;
    long n;
    n = 4 * stl_x + 17 * stl_y;
    for (i=0; i < 9; i++)
    {
        long rndi;
        long nval;
        if ((base_lightness <= 256) || (base_lightness > 15872))
        {
            nval = base_lightness;
        } else
        {
            rndi = randomisors[n&RANDOMISORS_MASK];
            n++;
            nval = 32 * (rndi & 0x3F) + base_lightness - 256;
        }
        *arrp = nval << 8;
        arrp++;
    }
}

static void draw_element(struct Map *map, long lightness, long stl_x, long stl_y, long pos_x, long pos_y, long a7, unsigned char a8, long *ymax)
{
    struct PlayerInfo *myplyr;
    TbBool sibrevealed[3][3];
    struct CubeAttribs *unkstrcp;
    struct Map *mapblk;
    long lightness_arr[4][9];
    long bckt_idx;
    long cube_itm;
    long delta_y;
    long tc; // top cube index
    long x;
    long y;
    long i;
    myplyr = get_my_player();
    cube_itm = (a8 + 2) & 3;
    delta_y = (a7 << 7) / 256;
    bckt_idx = myplyr->engine_window_height - (pos_y >> 8) + 64;
    // Check if there's enough place to draw
    if (!is_free_space_in_poly_pool(8))
      return;

    // Prepare light intensity array

    for (y=0; y < 3; y++)
        for (x=0; x < 3; x++)
        {
            sibrevealed[y][x] = subtile_revealed(stl_x+x-1, stl_y+y-1, myplyr->id_number);
        }

    i = 0;
    if (sibrevealed[0][1] && sibrevealed[1][0] && sibrevealed[1][1] && sibrevealed[0][0])
        i = lightness;
    prepare_lightness_intensity_array(stl_x,stl_y,lightness_arr[(-a8) & 3],i);

    i = 0;
    if (sibrevealed[0][1] && sibrevealed[0][2] && sibrevealed[1][2] && sibrevealed[1][1])
        i = get_subtile_lightness(&game.lish,stl_x+1,stl_y);
    prepare_lightness_intensity_array(stl_x+1,stl_y,lightness_arr[(1-a8) & 3],i);

    i = 0;
    if (sibrevealed[1][0] && sibrevealed[1][1] && sibrevealed[2][0] && sibrevealed[2][1])
        i = get_subtile_lightness(&game.lish,stl_x,stl_y+1);
    prepare_lightness_intensity_array(stl_x,stl_y+1,lightness_arr[(-1-a8) & 3],i);

    i = 0;
    if (sibrevealed[2][2] && sibrevealed[1][2] && sibrevealed[1][1] && sibrevealed[2][1])
        i = get_subtile_lightness(&game.lish,stl_x+1,stl_y+1);
    prepare_lightness_intensity_array(stl_x+1,stl_y+1,lightness_arr[(-2-a8) & 3],i);

    // Get column to be drawn on the current subtile

    struct Column *col;
    if (map_block_revealed_bit(map, player_bit))
      i = get_mapblk_column_index(map);
    else
      i = game.unrevealed_column_idx;
    col = get_column(i);
    mapblk = get_map_block_at(stl_x, stl_y);
    unsigned short textr_idx;
    // Draw the columns base block

    if (*ymax > pos_y)
    {
      if ((col->baseblock != 0) && (col->cubes[0] == 0))
      {
          *ymax = pos_y;
          textr_idx = engine_remap_texture_blocks(stl_x, stl_y, col->baseblock);
          if ((mapblk->flags & SlbAtFlg_Unexplored) != 0)
          {
              add_textruredquad_to_polypool(pos_x, pos_y, textr_idx, a7, 0,
                  2097152, 0, bckt_idx);
          } else
          {
              add_lgttextrdquad_to_polypool(pos_x, pos_y, textr_idx, a7, a7, 0,
                  lightness_arr[0][0], lightness_arr[1][0], lightness_arr[2][0], lightness_arr[3][0], bckt_idx);
          }
      }
    }

    // Draw the columns cubes
    
    y = a7 + pos_y;
    unkstrcp = NULL;
    for (tc=0; tc < COLUMN_STACK_HEIGHT; tc++)
    {
      if (col->cubes[tc] == 0)
        break;
      y -= delta_y;
      unkstrcp = &game.cubes_data[col->cubes[tc]];
      if (*ymax > y)
      {
        *ymax = y;
        textr_idx = engine_remap_texture_blocks(stl_x, stl_y, unkstrcp->texture_id[cube_itm]);
        add_lgttextrdquad_to_polypool(pos_x, y, textr_idx, a7, delta_y, 0,
            lightness_arr[3][tc+1], lightness_arr[2][tc+1], lightness_arr[2][tc], lightness_arr[3][tc], bckt_idx);
      }
    }

    if (unkstrcp != NULL)
    {
      i = y - a7;
      if (*ymax > i)
      {
        *ymax = i;
        textr_idx = engine_remap_texture_blocks(stl_x, stl_y, unkstrcp->texture_id[4]);
        if ((mapblk->flags & SlbAtFlg_TaggedValuable) != 0)
        {
          add_textruredquad_to_polypool(pos_x, i, textr_idx, a7, a8,
              2097152, 1, bckt_idx);
        } else
        if ((mapblk->flags & SlbAtFlg_Unexplored) != 0)
        {
          add_textruredquad_to_polypool(pos_x, i, textr_idx, a7, a8,
              2097152, 0, bckt_idx);
        } else
        {
          add_lgttextrdquad_to_polypool(pos_x, i, textr_idx, a7, a7, a8,
              lightness_arr[0][tc], lightness_arr[1][tc], lightness_arr[2][tc], lightness_arr[3][tc], bckt_idx);
        }
      }
    }

    // If there are still some solid cubes higher than tc
    if ((get_column_ceiling_filled_subtiles(col) != 0) && (col->solidmask > (1 << tc)))
    {
        // Find any top cube separated by empty space
        for (;tc < COLUMN_STACK_HEIGHT; tc++)
        {
            if (col->cubes[tc] != 0)
              break;
            y -= delta_y;
        }

        for (;tc < COLUMN_STACK_HEIGHT; tc++)
        {
            if (col->cubes[tc] == 0)
              break;
            y -= delta_y;
            unkstrcp = &game.cubes_data[col->cubes[tc]];
            if (*ymax > y)
            {
              textr_idx = engine_remap_texture_blocks(stl_x, stl_y, unkstrcp->texture_id[cube_itm]);
              add_lgttextrdquad_to_polypool(pos_x, y, textr_idx, a7, delta_y, 0,
                  lightness_arr[3][tc+1], lightness_arr[2][tc+1], lightness_arr[2][tc], lightness_arr[3][tc], bckt_idx);
            }
        }
        if (unkstrcp != NULL)
        {
          i = y - a7;
          if (*ymax > i)
          {
              textr_idx = engine_remap_texture_blocks(stl_x, stl_y, unkstrcp->texture_id[4]);
            add_lgttextrdquad_to_polypool(pos_x, i, textr_idx, a7, a7, a8,
                lightness_arr[0][tc], lightness_arr[1][tc], lightness_arr[2][tc], lightness_arr[3][tc], bckt_idx);
          }
        }
    }

}

static unsigned short get_thing_shade(struct Thing* thing)
{
    MapSubtlCoord stl_x;
    MapSubtlCoord stl_y;
    long lgh[2][2]; // the dimensions are lgh[y][x]
    long shval;
    long fract_x;
    long fract_y;
    stl_x = thing->mappos.x.stl.num;
    stl_y = thing->mappos.y.stl.num;
    fract_x = thing->mappos.x.stl.pos;
    fract_y = thing->mappos.y.stl.pos;
    lgh[0][0] = get_subtile_lightness(&game.lish,stl_x,  stl_y);
    lgh[0][1] = get_subtile_lightness(&game.lish,stl_x+1,stl_y);
    lgh[1][0] = get_subtile_lightness(&game.lish,stl_x,  stl_y+1);
    lgh[1][1] = get_subtile_lightness(&game.lish,stl_x+1,stl_y+1);
    shval = (fract_x
        * (lgh[0][1] + (fract_y * (lgh[1][1] - lgh[0][1]) >> 8)
        - (lgh[0][0] + (fract_y * (lgh[1][0] - lgh[0][0]) >> 8))) >> 8)
        + (lgh[0][0] + (fract_y * (lgh[1][0] - lgh[0][0]) >> 8));
    if (shval < MINIMUM_LIGHTNESS)
    {
        shval += (MINIMUM_LIGHTNESS>>2);
        if (shval > MINIMUM_LIGHTNESS)
            shval = MINIMUM_LIGHTNESS;
    } else
    {
        // Max lightness value - make sure it won't exceed our limits
        if (shval > 64*256+255)
            shval = 64*256+255;
    }
    return shval;
}

static void lock_keepersprite(unsigned short kspr_idx)
{
    int frame_num;
    int frame_count;
    struct KeeperSprite *kspr_arr;
    kspr_arr = &creature_table[kspr_idx];
    if (kspr_arr->Rotable) {
        frame_count = 5 * kspr_arr->FramesCount;
    } else {
        frame_count = kspr_arr->FramesCount;
    }
    for (frame_num=0; frame_num < frame_count; frame_num++)
    {
        struct HeapMgrHandle *hmhndl;
        hmhndl = heap_handle[kspr_idx+frame_num];
        if (hmhndl != NULL) {
            hmhndl->flags |= 0x02;
        }
    }
}

static void unlock_keepersprite(unsigned short kspr_idx)
{
    int frame_num;
    int frame_count;
    struct KeeperSprite *kspr_arr;
    kspr_arr = &creature_table[kspr_idx];
    if (kspr_arr->Rotable) {
        frame_count = 5 * kspr_arr->FramesCount;
    } else {
        frame_count = kspr_arr->FramesCount;
    }
    for (frame_num=0; frame_num < frame_count; frame_num++)
    {
        struct HeapMgrHandle *hmhndl;
        hmhndl = heap_handle[kspr_idx+frame_num];
        if (hmhndl != NULL) {
            hmhndl->flags &= ~0x02;
        }
    }
}

static long load_single_frame(unsigned short kspr_idx)
{
    long nlength;
    struct HeapMgrHandle *nitem;
    int i;
    nlength = creature_table[kspr_idx+1].DataOffset - creature_table[kspr_idx].DataOffset;
    for (i=0; i < 100; i++)
    {
        nitem = heapmgr_add_item(graphics_heap, nlength);
        if (nitem != NULL) {
            break;
        }
        long idfreed;
        idfreed = heapmgr_free_oldest(graphics_heap);
        if (idfreed < 0)
        {
            // If can't free anything more, try to defrag existing items
            heapmgr_complete_defrag(graphics_heap);
            nitem = heapmgr_add_item(graphics_heap, nlength);
            if (nitem != NULL) {
                break;
            }
            // Cannot free and cannot defrag - we can't do anything more
            ERRORLOG("Unable to find freeable item");
            return 0;
        }
        heap_handle[idfreed] = NULL;
        keepsprite[idfreed] = NULL;
    }
    if (nitem == NULL) {
        ERRORLOG("Unable to make room for new item on heap");
        return 0;
    }
    if (!read_heap_item(nitem, creature_table[kspr_idx].DataOffset, nlength))
    {
        ERRORLOG("Load Fail On KeepSprite %d",(int)kspr_idx);
        return 0;
    }
    keepsprite[kspr_idx] = (unsigned char **)&nitem->buf;
    heap_handle[kspr_idx] = nitem;
    nitem->idx = kspr_idx;
    return 1;
}

static long load_keepersprite_if_needed(unsigned short kspr_idx)
{
    int frame_num;
    int frame_count;
    struct KeeperSprite *kspr_arr;
    kspr_arr = &creature_table[kspr_idx];
    if (kspr_arr->Rotable) {
        frame_count = 5 * kspr_arr->FramesCount;
    } else {
        frame_count = kspr_arr->FramesCount;
    }
    for (frame_num=0; frame_num < frame_count; frame_num++)
    {
        struct HeapMgrHandle **hmhndl;
        hmhndl = &heap_handle[kspr_idx+frame_num];
        if ((*hmhndl) != NULL)
        {
            heapmgr_make_newest(graphics_heap, *hmhndl);
        } else
        {
            if (!load_single_frame(kspr_idx+frame_num))
            {
                return 0;
            }
            (*hmhndl)->flags |= 0x02;
        }
    }
    return 1;
}

static long heap_manage_keepersprite(unsigned short kspr_idx)
{
    long result;
    if (kspr_idx >= KEEPERSPRITE_ADD_OFFSET)
        return 1;
    lock_keepersprite(kspr_idx);
    result = load_keepersprite_if_needed(kspr_idx);
    unlock_keepersprite(kspr_idx);
    return result;
}

static void draw_keepersprite(long x, long y, long w, long h, long kspr_idx)
{
    struct TbSprite sprite;
    long cut_w;
    long cut_h;
    TbSpriteData *kspr_item;
    if ((kspr_idx < 0)
        || ((kspr_idx >= KEEPSPRITE_LENGTH) && (kspr_idx < KEEPERSPRITE_ADD_OFFSET))
        || (kspr_idx > (KEEPERSPRITE_ADD_NUM + KEEPERSPRITE_ADD_OFFSET))) {
        WARNDBG(9,"Invalid KeeperSprite %ld at (%ld,%ld) size (%ld,%ld) alpha %d",kspr_idx,x,y,w,h,(int)EngineSpriteDrawUsingAlpha);
        return;
    }
    SYNCDBG(17,"Drawing %ld at (%ld,%ld) size (%ld,%ld) alpha %d",kspr_idx,x,y,w,h,(int)EngineSpriteDrawUsingAlpha);
    cut_w = w;
    cut_h = h - water_source_cutoff;
    if (cut_h <= 0) {
        return;
    }
    if (kspr_idx < KEEPERSPRITE_ADD_OFFSET)
        kspr_item = keepsprite[kspr_idx];
    else
        kspr_item = &keepersprite_add[kspr_idx - KEEPERSPRITE_ADD_OFFSET];

    sprite.SWidth = cut_w;
    sprite.SHeight = cut_h;
    if (kspr_item != NULL) {
        sprite.Data = *kspr_item;
    } else {
        sprite.Data = NULL;
    }
    if (sprite.Data == NULL) {
        WARNDBG(9,"Unallocated KeeperSprite %ld can't be drawn at (%ld,%ld)",kspr_idx,x,y);
        return;
    }
    if ( EngineSpriteDrawUsingAlpha ) {
        DrawAlphaSpriteUsingScalingData(x, y, &sprite);
    } else {
        LbSpriteDrawUsingScalingData(x, y, &sprite);
    }
    SYNCDBG(18,"Finished");
}

static void set_thing_pointed_at(struct Thing *thing)
{
    if (thing_pointed_at == NULL) {
        thing_pointed_at = thing;
    }
}

static void draw_single_keepersprite_omni_xflip(long kspos_x, long kspos_y, struct KeeperSprite *kspr, long kspr_idx, long scale)
{
    long x;
    long y;
    long src_dy;
    long src_dx;
    src_dy = (long)kspr->FrameHeight;
    src_dx = (long)kspr->FrameWidth;
    x = src_dx - (long)kspr->FrameOffsW - (long)kspr->SWidth;
    y = kspr->FrameOffsH;
    if ( EngineSpriteDrawUsingAlpha )
    {
        sp_x = kspos_x;
        sp_y = kspos_y;
        sp_dy = (src_dy * scale) >> 5;
        sp_dx = (src_dx * scale) >> 5;
        SetAlphaScalingData(sp_x, sp_y, src_dx, src_dy, sp_dx, sp_dy);
    } else
    {
        sp_x = kspos_x;
        sp_y = kspos_y;
        sp_dy = (src_dy * scale) >> 5;
        sp_dx = (src_dx * scale) >> 5;
        LbSpriteSetScalingData(sp_x, sp_y, src_dx, src_dy, sp_dx, sp_dy);
    }
    if ( thing_being_displayed_is_creature )
    {
      if ( (pointer_x >= sp_x) && (pointer_x <= sp_dx + sp_x) )
      {
          if ( (pointer_y >= sp_y) && (pointer_y <= sp_dy + sp_y) )
          {
              set_thing_pointed_at(thing_being_displayed);
          }
      }
    }
    draw_keepersprite(x, y, kspr->SWidth, kspr->SHeight, kspr_idx);
}

static void draw_single_keepersprite_omni(long kspos_x, long kspos_y, struct KeeperSprite *kspr, long kspr_idx, long scale)
{
    long x;
    long y;
    long src_dy;
    long src_dx;
    src_dy = (long)kspr->FrameHeight;
    src_dx = (long)kspr->FrameWidth;
    x = kspr->FrameOffsW;
    y = kspr->FrameOffsH;
    if ( EngineSpriteDrawUsingAlpha )
    {
        sp_x = kspos_x;
        sp_y = kspos_y;
        sp_dy = (src_dy * scale) >> 5;
        sp_dx = (src_dx * scale) >> 5;
        SetAlphaScalingData(sp_x, sp_y, src_dx, src_dy, sp_dx, sp_dy);
    } else
    {
        sp_x = kspos_x;
        sp_y = kspos_y;
        sp_dy = (src_dy * scale) >> 5;
        sp_dx = (src_dx * scale) >> 5;
        LbSpriteSetScalingData(sp_x, sp_y, src_dx, src_dy, sp_dx, sp_dy);
    }
    if ( thing_being_displayed_is_creature )
    {
      if ( (pointer_x >= sp_x) && (pointer_x <= sp_dx + sp_x) )
      {
          if ( (pointer_y >= sp_y) && (pointer_y <= sp_dy + sp_y) )
          {
              set_thing_pointed_at(thing_being_displayed);
          }
      }
    }
    draw_keepersprite(x, y, kspr->SWidth, kspr->SHeight, kspr_idx);
}

static void draw_single_keepersprite_xflip(long kspos_x, long kspos_y, struct KeeperSprite *kspr, long kspr_idx, long scale)
{
    long x;
    long y;
    long src_dy;
    long src_dx;
    SYNCDBG(18,"Starting");
    src_dy = (long)kspr->SHeight;
    src_dx = (long)kspr->SWidth;
    x = (long)kspr->FrameWidth - (long)kspr->FrameOffsW - src_dx;
    y = kspr->FrameOffsH;
    if ( EngineSpriteDrawUsingAlpha )
    {
        sp_x = kspos_x + ((scale * x) >> 5);
        sp_y = kspos_y + ((scale * y) >> 5);
        sp_dy = (src_dy * scale) >> 5;
        sp_dx = (src_dx * scale) >> 5;
        SetAlphaScalingData(sp_x, sp_y, src_dx, src_dy, sp_dx, sp_dy);
    } else
    {
        sp_x = kspos_x + ((scale * x) >> 5);
        sp_y = kspos_y + ((scale * y) >> 5);
        sp_dy = (src_dy * scale) >> 5;
        sp_dx = (src_dx * scale) >> 5;
        LbSpriteSetScalingData(sp_x, sp_y, src_dx, src_dy, sp_dx, sp_dy);
    }
    if ( thing_being_displayed_is_creature )
    {
      if ( (pointer_x >= sp_x) && (pointer_x <= sp_dx + sp_x) )
      {
          if ( (pointer_y >= sp_y) && (pointer_y <= sp_dy + sp_y) )
          {
              set_thing_pointed_at(thing_being_displayed);
          }
      }
    }
    draw_keepersprite(0, 0, kspr->SWidth, kspr->SHeight, kspr_idx);
    SYNCDBG(18,"Finished");
}

static void draw_single_keepersprite(long kspos_x, long kspos_y, struct KeeperSprite *kspr, long kspr_idx, long scale)
{
    long x;
    long y;
    long src_dy;
    long src_dx;
    SYNCDBG(18,"Starting");
    src_dy = (long)kspr->SHeight;
    src_dx = (long)kspr->SWidth;
    x = kspr->FrameOffsW;
    y = kspr->FrameOffsH;
    if ( EngineSpriteDrawUsingAlpha )
    {
        sp_x = kspos_x + ((scale * x) >> 5);
        sp_y = kspos_y + ((scale * y) >> 5);
        sp_dy = (src_dy * scale) >> 5;
        sp_dx = (src_dx * scale) >> 5;
        SetAlphaScalingData(sp_x, sp_y, src_dx, src_dy, sp_dx, sp_dy);
    } else
    {
        sp_x = kspos_x + ((scale * x) >> 5);
        sp_y = kspos_y + ((scale * y) >> 5);
        sp_dy = (src_dy * scale) >> 5;
        sp_dx = (src_dx * scale) >> 5;
        LbSpriteSetScalingData(sp_x, sp_y, src_dx, src_dy, sp_dx, sp_dy);
    }
    if ( thing_being_displayed_is_creature )
    {
        if ( (pointer_x >= x) && (pointer_x <= sp_dx + x) )
        {
            if ( (pointer_y >= y) && (pointer_y <= sp_dy + y) )
            {
                set_thing_pointed_at(thing_being_displayed);
            }
        }
    }
    draw_keepersprite(0, 0, kspr->SWidth, kspr->SHeight, kspr_idx);
    SYNCDBG(18,"Finished");
}

// this function is called by draw_fastview_mapwho
HOOK_DK_FUNC(process_keeper_sprite)
void process_keeper_sprite(short x, short y, unsigned short kspr_base, short kspr_angle, unsigned char sprgroup, long scale)
{
    struct KeeperSprite *creature_sprites;
    struct PlayerInfo *player;
    struct CreatureControl *cctrl;
    struct KeeperSprite *kspr;
    long kspr_idx;
    long draw_idx;
    short dim_ow;
    short dim_oh;
    short dim_th;
    short dim_tw;
    long scaled_x;
    long scaled_y;
    TbBool needs_xflip;
    long long lltemp;
    long sprite_group;
    long sprite_rot;
    long cutoff;
    SYNCDBG(17, "At (%d,%d) opts %d %d %d %d", (int)x, (int)y, (int)kspr_base, (int)kspr_angle, (int)sprgroup, (int)scale);
    player = get_my_player();

    if (((kspr_angle & 0x7FF) <= 1151) || ((kspr_angle & 0x7FF) >= 1919) )
        needs_xflip = 0;
    else
        needs_xflip = 1;
    if ( needs_xflip )
      lbDisplay.DrawFlags |= Lb_SPRITE_FLIP_HORIZ;
    else
      lbDisplay.DrawFlags &= ~Lb_SPRITE_FLIP_HORIZ;
    sprite_group = sprgroup;
    lltemp = 4 - ((((long)kspr_angle + 128) & 0x7FF) >> 8);
    sprite_rot = llabs(lltemp);
    kspr_idx = keepersprite_index(kspr_base);
    global_scaler = scale;
    creature_sprites = keepersprite_array(kspr_base);
    scaled_x = ((scale * (long)creature_sprites->field_C) >> 5) + (long)x;
    scaled_y = ((scale * (long)creature_sprites->field_E) >> 5) + (long)y;
    SYNCDBG(17,"Scaled (%d,%d)",(int)scaled_x,(int)scaled_y);
    if (thing_is_invalid(thing_being_displayed))
    {
        water_y_offset = 0;
        water_source_cutoff = 0;
    } else
    if ( (thing_being_displayed->movement_flags & (TMvF_IsOnWater|TMvF_IsOnLava|TMvF_Unknown04)) == 0)
    {
        water_y_offset = 0;
        water_source_cutoff = 0;
    } else
    {
        cutoff = 6;
        if ( (thing_being_displayed->movement_flags & TMvF_Unknown04) != 0 )
        {
            get_keepsprite_unscaled_dimensions(thing_being_displayed->anim_sprite, thing_being_displayed->move_angle_xy, thing_being_displayed->field_48, &dim_ow, &dim_oh, &dim_tw, &dim_th);
            cctrl = creature_control_get_from_thing(thing_being_displayed);
            lltemp = dim_oh * (48 - (long)cctrl->word_9A);
            cutoff = ((((lltemp >> 24) & 0x1F) + (long)lltemp) >> 5) / 2;
        }
        if (player->view_mode == PVM_CreatureView)
        {
            water_source_cutoff = cutoff;
            water_y_offset = (2 * scale * cutoff) >> 5;
        } else
        {
            water_source_cutoff = 2 * cutoff;
            water_y_offset = (scale * cutoff) >> 5;
        }
    }
    scaled_y += water_y_offset;
    if (creature_sprites->Rotable == 0)
    {
        if (!heap_manage_keepersprite(kspr_idx))
        {
            return;
        }
        kspr = &creature_sprites[sprite_group];
        draw_idx = sprite_group + kspr_idx;
        if ( needs_xflip )
        {
            draw_single_keepersprite_omni_xflip(scaled_x, scaled_y, kspr, draw_idx, scale);
        } else
        {
            draw_single_keepersprite_omni(scaled_x, scaled_y, kspr, draw_idx, scale);
        }
    } else
    if (creature_sprites->Rotable == 2)
    {
        if (!heap_manage_keepersprite(kspr_idx))
        {
            return;
        }
        kspr = &creature_sprites[sprite_group + sprite_rot * (long)creature_sprites->FramesCount];
        draw_idx = sprite_group + sprite_rot * (long)kspr->FramesCount + kspr_idx;
        if ( needs_xflip )
        {
            draw_single_keepersprite_xflip(scaled_x, scaled_y, kspr, draw_idx, scale);
        } else
        {
            draw_single_keepersprite(scaled_x, scaled_y, kspr, draw_idx, scale);
        }
    }
}

static void process_keeper_speedup_sprite(struct JontySpr *jspr, long angle, long scale)
{
    struct PlayerInfo *player;
    struct Thing *thing;
    long transp2;
    unsigned short graph_id2;
    unsigned long nframe2;
    long add_x;
    long add_y;
    thing = jspr->thing;
    player = get_my_player();
    switch (thing->model)
    {
    case 28:
        graph_id2 = 112;
        if (player->view_type == PVT_DungeonTop)
        {
          add_x = scale >> 3;
          add_y = (scale >> 2) - scale;
        } else
        {
          add_x = scale * LbSinL(angle) >> 20;
          add_y = -(LbCosL(angle) * (scale + (scale >> 1))) >> 16;
        }
        transp2 = scale / 2;
        break;
    case 2:
        graph_id2 = 113;
        if (player->view_type == PVT_DungeonTop)
        {
            add_x = 0;
            add_y = 3 * scale >> 3;
        } else
        {
            add_x = (scale * LbSinL(angle)) >> 20;
            add_y = (scale * LbCosL(angle)) >> 20;
        }
        transp2 = 2 * scale / 3;
        break;
    default:
        graph_id2 = 113;
        if (player->view_type == PVT_DungeonTop)
        {
            add_x = (scale >> 2) / 3;
            add_y = (scale >> 1) / 3;
        } else
        {
            add_x = scale * LbSinL(angle) >> 20;
            add_y = (-(LbCosL(angle) * (scale + (scale >> 1))) >> 16) / 3;
        }
        transp2 = scale / 3;
        break;
    }
    EngineSpriteDrawUsingAlpha = 0;
    nframe2 = (thing->index + game.play_gameturn) % keepersprite_frames(graph_id2);
    process_keeper_sprite(jspr->scr_x, jspr->scr_y, thing->anim_sprite, angle, thing->field_48, scale);
    EngineSpriteDrawUsingAlpha = 1;
    process_keeper_sprite(jspr->scr_x+add_x, jspr->scr_y+add_y, graph_id2, angle, nframe2, transp2);
}

static void prepare_jonty_remap_and_scale(long *scale, const struct JontySpr *jspr)
{
    long i;
    struct Thing *thing;
    long shade;
    long shade_factor;
    long fade;
    thing = jspr->thing;
    if (lens_mode == 0)
    {
        fade = 65536;
        if ((thing->field_4F & TF4F_Unknown02) == 0)
            i = get_thing_shade(thing);
        else
            i = MINIMUM_LIGHTNESS;
        shade = i;
    } else
    if (jspr->field_14 <= lfade_min)
    {
        fade = jspr->field_14;
        if ((thing->field_4F & TF4F_Unknown02) == 0)
            i = get_thing_shade(thing);
        else
            i = MINIMUM_LIGHTNESS;
        shade = i;
    } else
    if (jspr->field_14 < lfade_max)
    {
        fade = jspr->field_14;
        if ((thing->field_4F & TF4F_Unknown02) == 0)
            i = get_thing_shade(thing);
        else
            i = MINIMUM_LIGHTNESS;
        shade = i * (long long)(lfade_max - fade) / fade_mmm;
    } else
    {
        fade = jspr->field_14;
        shade = 0;
    }
    shade_factor = shade >> 8;
    *scale = (thelens * (long)thing->sprite_size) / fade;
    if ((thing->field_4F & (TF4F_Unknown04|TF4F_Unknown08)) != 0)
    {
        lbDisplay.DrawFlags |= Lb_TEXT_UNDERLNSHADOW;
        shade_factor = thing->field_51;
        lbSpriteReMapPtr = &pixmap.ghost[256 * shade_factor];
    } else
    if (shade_factor == 32)
    {
        lbDisplay.DrawFlags &= ~Lb_TEXT_UNDERLNSHADOW;
    } else
    {
        lbDisplay.DrawFlags |= Lb_TEXT_UNDERLNSHADOW;
        lbSpriteReMapPtr = &pixmap.fade_tables[256 * shade_factor];
    }
}

void draw_mapwho_ariadne_path(struct Thing *thing)
{
    // Don't draw debug pathfinding lines in Possession to avoid crash
    struct PlayerInfo *player;
    player = get_my_player();
    if (player->view_mode == PVM_CreatureView)
        return;

    struct Ariadne *arid;
    {
        struct CreatureControl *cctrl;
        cctrl = creature_control_get_from_thing(thing);
        arid = &cctrl->arid;
    }
    SYNCDBG(16, "Starting for (%d,%d) to (%d,%d)", (int)arid->startpos.x.val, (int)arid->startpos.y.val, (int)arid->endpos.x.val, (int)arid->endpos.y.val);
    int i;
    struct Coord2d *wp_next;
    struct Coord2d *wp_prev;
    wp_prev = (struct Coord2d *)&arid->startpos;
    for (i = 0; i < arid->stored_waypoints; i++)
    {
        wp_next = &arid->waypoints[i];

        long beg_x;
        long end_x;
        long beg_y;
        long end_y;
        beg_x = (long)wp_prev->x.val - map_x_pos;
        end_x = (long)wp_next->x.val - map_x_pos;
        beg_y = map_y_pos - (long)wp_prev->y.val;
        end_y = map_y_pos - (long)wp_next->y.val;
        create_line_const_z(1, (long)arid->startpos.z.val + COORD_PER_STL / 16 - map_z_pos, beg_x, end_x, beg_y, end_y);
        wp_prev = wp_next;
    }
}

void draw_jonty_mapwho(struct JontySpr *jspr)
{
    unsigned short flg_mem;
    unsigned char alpha_mem;
    struct PlayerInfo *player;
    struct Thing *thing;
    struct ThingAdd *thingadd;
    long angle;
    long scale;
    flg_mem = lbDisplay.DrawFlags;
    alpha_mem = EngineSpriteDrawUsingAlpha;
    thing = jspr->thing;
    thingadd = get_thingadd(thing->index);
    player = get_my_player();
    if (keepersprite_rotable(thing->anim_sprite))
    {
      angle = thing->move_angle_xy - spr_map_angle;
      angle += 256 * (long)((get_thingadd(thing->index)->flags & TAF_ROTATED_MASK) >> TAF_ROTATED_SHIFT);
    }
    else
      angle = thing->move_angle_xy;
    prepare_jonty_remap_and_scale(&scale, jspr);
    EngineSpriteDrawUsingAlpha = 0;

    if (thingadd->flags & TA_NetGhost)
    {
            lbDisplay.DrawFlags |= Lb_SPRITE_TRANSPAR8;
            lbDisplay.DrawFlags &= ~Lb_TEXT_UNDERLNSHADOW;
    }
    else
    {
        switch (thing->field_4F & (TF4F_Transpar_Flags))
        {
        case TF4F_Transpar_8:
            lbDisplay.DrawFlags |= Lb_SPRITE_TRANSPAR8;
            lbDisplay.DrawFlags &= ~Lb_TEXT_UNDERLNSHADOW;
            break;
        case TF4F_Transpar_4:
            lbDisplay.DrawFlags |= Lb_SPRITE_TRANSPAR4;
            lbDisplay.DrawFlags &= ~Lb_TEXT_UNDERLNSHADOW;
            break;
        case TF4F_Transpar_Alpha:
            EngineSpriteDrawUsingAlpha = 1;
            break;
        }
    }

    if (!thing_is_invalid(thing))
    {
        if ((player->thing_under_hand == thing->index) && (game.play_gameturn & 2))
        {
          if (player->acamera->view_mode == PVM_IsometricView)
          {
              lbDisplay.DrawFlags |= Lb_TEXT_UNDERLNSHADOW;
              lbSpriteReMapPtr = white_pal;
          }
          else if (player->acamera->view_mode == PVM_CreatureView)
          {
              struct Thing *creatng = thing_get(player->influenced_thing_idx);
              if (thing_is_creature(creatng))
              {
                  struct CreatureControl* cctrl = creature_control_get_from_thing(creatng);
                  struct Thing *dragtng = thing_get(cctrl->dragtng_idx);
                  if (thing_is_invalid(dragtng))
                  {
                    lbDisplay.DrawFlags |= Lb_TEXT_UNDERLNSHADOW;
                    lbSpriteReMapPtr = white_pal;  
                  }
                  else if (thing_is_trap_crate(dragtng))
                  {
                      struct Thing *handthing = thing_get(player->thing_under_hand);
                      if (!thing_is_invalid(handthing))
                      {
                          if (handthing->class_id == TCls_Trap)
                          {
                              lbDisplay.DrawFlags |= Lb_TEXT_UNDERLNSHADOW;
                              lbSpriteReMapPtr = white_pal; 
                          }
                      }
                  }
              }
          }
        } else
        if ((thing->field_4F & TF4F_Unknown80) != 0)
        {
            lbDisplay.DrawFlags |= Lb_TEXT_UNDERLNSHADOW;
            lbSpriteReMapPtr = red_pal;
            thing->field_4F &= ~TF4F_Unknown80;
        }
        thing_being_displayed_is_creature = 1;
        thing_being_displayed = thing;
    } else
    {
        thing_being_displayed_is_creature = 0;
        thing_being_displayed = NULL;
    }

    if (
        ((thing->anim_sprite >= CREATURE_FRAMELIST_LENGTH) && (thing->anim_sprite < KEEPERSPRITE_ADD_OFFSET))
        || (thing->anim_sprite >= KEEPERSPRITE_ADD_OFFSET + KEEPERSPRITE_ADD_NUM)
    )
    {
        ERRORLOG("Invalid graphic Id %d from model %d, class %d", (int)thing->anim_sprite, (int)thing->model, (int)thing->class_id);
    } else
    {
        struct TrapConfigStats *trapst;
        switch (thing->class_id)
        {
        case TCls_Object:
            //TODO CONFIG object model dependency, move to config
            if ((thing->model == 2) || (thing->model == 4) || (thing->model == 28)) //torchflames
            {
                process_keeper_speedup_sprite(jspr, angle, scale);
                break;
            }
            process_keeper_sprite(jspr->scr_x, jspr->scr_y, thing->anim_sprite, angle, thing->field_48, scale);
            break;
        case TCls_Trap:
            trapst = &gameadd.trapdoor_conf.trap_cfgstats[thing->model];
            if ((trapst->hidden == 1) && (player->id_number != thing->owner) && (thing->trap.revealed == 0))
            {
                break;
            }
            process_keeper_sprite(jspr->scr_x, jspr->scr_y, thing->anim_sprite, angle, thing->field_48, scale);
            break;
        default:
            process_keeper_sprite(jspr->scr_x, jspr->scr_y, thing->anim_sprite, angle, thing->field_48, scale);
            break;
        }
    }
    lbDisplay.DrawFlags = flg_mem;
    EngineSpriteDrawUsingAlpha = alpha_mem;
}

/** Fills solid area of the sprite in target buffer with color 255.
 *
 * @param sprdata Sprite data.
 * @param outbuf Output buffer to be filled.
 * @param lines_max Max lines to be written into output buffer.
 * @param scanln Length of scanline (length of line in output buffer).
 */
static void sprite_to_sbuff(const TbSpriteData sprdata, unsigned char *outbuf, int lines_max, int scanln)
{
    unsigned char *out_lnstart;
    unsigned char *out;
    int cval;
    const unsigned char *sprd;
    int i;
    sprd = sprdata;
    out = outbuf;
    out_lnstart = outbuf;
    cval = 0;
    while (lines_max > 0)
    {
      while ( 1 )
      {
          // Skip transparent area
          while ( 1 )
          {
              cval = *(char *)sprd;
              sprd++;
              if (cval >= 0)
                break;
              cval = -cval;
              out += cval;
          }
          if (cval == 0)
            break;
          sprd += cval;
          // Fill area per-byte until we get 32bit-aligned position
          while ((unsigned int)out & 3)
          {
              *out = 0xFF;
              out++;
              cval--;
              if (cval <= 0)
                  break;
          }
          // Now fill the area faster - by writing 32-bit values
          for (i = (cval >> 2); i > 0; i--)
          {
              *(unsigned long *)out = 0xFFFFFFFF;
              out += 4;
          }
          // Fill the last unaligned bytes
          cval &= 3;
          while (cval > 0)
          {
            *out = 0xFF;
            out++;
            cval--;
          }
      }
      out_lnstart += scanln;
      out = out_lnstart;
      lines_max--;
    }
}

/** Fills solid area of the sprite in target buffer with color 255, x-flipping the sprite.
 *
 * @param sprdata Sprite data.
 * @param outbuf Output buffer to be filled.
 * @param lines_max Max lines to be written into output buffer.
 * @param scanln Length of scanline (length of line in output buffer).
 */
static void sprite_to_sbuff_xflip(const TbSpriteData sprdata, unsigned char *outbuf, int lines_max, int scanln)
{
    unsigned char *out_lnstart;
    unsigned char *out;
    int cval;
    const unsigned char *sprd;
    int i;
    sprd = sprdata;
    out = outbuf;
    out_lnstart = outbuf;
    cval = 0;
    while (lines_max > 0)
    {
      while ( 1 )
      {
          // Skip transparent area
          while ( 1 )
          {
              cval = *(char *)sprd;
              sprd++;
              if (cval >= 0)
                  break;
              cval = -cval;
              out -= cval;
          }
          if (cval == 0)
            break;
          sprd += cval;
          out++;
          // Fill area per-byte until we get 32bit-aligned position
          while ((unsigned long)out & 3)
          {
              out--;
              *out = 0xFF;
              cval--;
              if (cval <= 0)
                  break;
          }
          // Now fill the area faster - by writing 32-bit values
          for (i = (cval >> 2); i > 0; i--)
          {
              out -= 4;
              *(unsigned long *)out = 0xFFFFFFFF;
          }
          out--;
          // Fill the last unaligned bytes
          cval &= 3;
          while (cval > 0)
          {
              *out = 0xFF;
              out--;
              cval--;
          }
      }
      out_lnstart += scanln;
      out = out_lnstart;
      lines_max--;
    }
}

void draw_keepsprite_unscaled_in_buffer(unsigned short kspr_n, short angle, unsigned char a3, unsigned char *outbuf)
{
    struct KeeperSprite *kspr_arr;
    unsigned long kspr_idx;
    struct KeeperSprite *kspr;
    unsigned int keepsprite_id;
    unsigned char *tmpbuf;
    int skip_w;
    int skip_h;
    int fill_w;
    int fill_h;
    TbBool flip_range;
    short quarter;
    int i;
    if ( ((angle & 0x7FF) <= 1151) || ((angle & 0x7FF) >= 1919) )
        flip_range = false;
    else
        flip_range = true;
    i = ((angle + 128) & 0x7FF);
    quarter = abs(4 - (i >> 8)); // i is restricted by "&" so (i>>8) is 0..7
    kspr_idx = keepersprite_index(kspr_n);
    kspr_arr = keepersprite_array(kspr_n);
    if (kspr_arr->Rotable == 0)
    {
        if (!heap_manage_keepersprite(kspr_idx))
        {
            return;
        }
        keepsprite_id = a3 + kspr_idx;
        kspr = &kspr_arr[a3];
        fill_w = kspr->FrameWidth;
        fill_h = kspr->FrameHeight;
        if ( flip_range )
        {
            tmpbuf = outbuf;
            skip_w = kspr->FrameWidth - kspr->FrameOffsW;
            skip_h = kspr->FrameOffsH;
            for (i = fill_h; i > 0; i--)
            {
                LbMemorySet(tmpbuf, 0, fill_w);
                tmpbuf += 256;
            }
            sprite_to_sbuff_xflip(*keepsprite[keepsprite_id], &outbuf[256 * skip_h + skip_w], kspr->SHeight, 256);
        } else
        {
            tmpbuf = outbuf;
            skip_w = kspr->FrameOffsW;
            skip_h = kspr->FrameOffsH;
            for (i = fill_h; i > 0; i--)
            {
                LbMemorySet(tmpbuf, 0, fill_w);
                tmpbuf += 256;
            }
            sprite_to_sbuff(*keepsprite[keepsprite_id], &outbuf[256 * skip_h + skip_w], kspr->SHeight, 256);
        }
    } else
    if (kspr_arr->Rotable == 2)
    {
        if (!heap_manage_keepersprite(kspr_idx))
        {
            return;
        }
        kspr = &kspr_arr[a3 + quarter * kspr_arr->FramesCount];
        fill_w = kspr->SWidth;
        fill_h = kspr->SHeight;
        keepsprite_id = a3 + quarter * kspr->FramesCount + kspr_idx;
        if ( flip_range )
        {
            tmpbuf = outbuf;
            for (i = fill_h; i > 0; i--)
            {
                LbMemorySet(tmpbuf, 0, fill_w);
                tmpbuf += 256;
            }
            sprite_to_sbuff_xflip(*keepsprite[keepsprite_id], &outbuf[kspr->SWidth], kspr->SHeight, 256);
        } else
        {
            tmpbuf = outbuf;
            for (i = fill_h; i > 0; i--)
            {
                LbMemorySet(tmpbuf, 0, fill_w);
                tmpbuf += 256;
            }
            sprite_to_sbuff(*keepsprite[keepsprite_id], &outbuf[0], kspr->SHeight, 256);
        }
    }
}

static void update_frontview_pointed_block(unsigned long laaa, unsigned char qdrant, long w, long h, long qx, long qy)
{
    TbGraphicsWindow ewnd;
    struct Column *colmn;
    unsigned long mask;
    struct Map *mapblk;
    long pos_x;
    long pos_y;
    long slb_x;
    long slb_y;
    long point_a;
    long point_b;
    long delta;
    long i;
    SYNCDBG(16,"Starting");
    store_engine_window(&ewnd,1);
    point_a = (((GetMouseX() - ewnd.x) << 8) - qx) << 8;
    point_b = (((GetMouseY() - ewnd.y) << 8) - qy) << 8;
    delta = (laaa << 7) / 256 << 8;
    for (i=0; i < 8; i++)
    {
        pos_x = (point_a / laaa) * x_step2[qdrant] + (point_b / laaa) * x_step1[qdrant] + (w << 8);
        pos_y = (point_a / laaa) * y_step2[qdrant] + (point_b / laaa) * y_step1[qdrant] + (h << 8);
        slb_x = (pos_x >> 8) + x_offs[qdrant];
        slb_y = (pos_y >> 8) + y_offs[qdrant];
        mapblk = get_map_block_at(slb_x, slb_y);
        if (!map_block_invalid(mapblk))
        {
          if (i == 0)
          {
            floor_pointed_at_x = slb_x;
            floor_pointed_at_y = slb_y;
            block_pointed_at_x = slb_x;
            block_pointed_at_y = slb_y;
            pointed_at_frac_x = pos_x & 0xFF;
            pointed_at_frac_y = pos_y & 0xFF;
            me_pointed_at = mapblk;
          } else
          {
            colmn = get_map_column(mapblk);
            mask = colmn->solidmask;
            if ( (1 << (i-1)) & mask )
            {
              pointed_at_frac_x = pos_x & 0xFF;
              pointed_at_frac_y = pos_y & 0xFF;
              block_pointed_at_x = slb_x;
              block_pointed_at_y = slb_y;
              me_pointed_at = mapblk;
            }
            if (((temp_cluedo_mode)  && (i == 2))
             || ((!temp_cluedo_mode) && (i == 5)))
            {
              top_pointed_at_frac_x = pos_x & 0xFF;
              top_pointed_at_frac_y = pos_y & 0xFF;
              top_pointed_at_x = slb_x;
              top_pointed_at_y = slb_y;
            }
          }
        }
        point_b += delta;
    }
}

void create_frontview_map_volume_box(struct Camera *cam, unsigned char stl_width, TbBool single_subtile, long line_color)
{
    unsigned char orient = ((unsigned int)(cam->orient_a + LbFPMath_PI/4) >> 9) & 0x03;
    // _depth_ is "how far in to the screen" the box goes - it will be the width/height of a slab
    // _breadth_ is usually the same as the depth (a single slab), but for single subtile selection, this will be the width/height of a subtile
    // (if we are dealing with a single subtile, breadth will be a third of the depth.)
    long depth = ((5 - map_volume_box.floor_height_z) * ((long)stl_width << 7) / 256);
    long breadth = depth / (single_subtile ? STL_PER_SLB : 1);
    struct Coord3d pos;
    long coord_x;
    long coord_y;
    long coord_z;
    long box_width, box_height;
    pos.y.val = map_volume_box.end_y;
    pos.x.val = map_volume_box.end_x;
    pos.z.val = subtile_coord(5,0);
    convert_world_coord_to_front_view_screen_coord(&pos, cam, &coord_x, &coord_y, &coord_z);
    box_width = coord_x;
    box_height = coord_y;
    pos.y.val = map_volume_box.beg_y;
    pos.x.val = map_volume_box.beg_x;
    convert_world_coord_to_front_view_screen_coord(&pos, cam, &coord_x, &coord_y, &coord_z);
    box_width -= coord_x;
    box_height -= coord_y;
    box_width = abs(box_width);
    box_height = abs(box_height);
    switch ( orient )
    {
    //case 0: // North
    case 1: // East
        coord_y -= box_height;
        coord_z += box_height;
        break;
    case 2: // South
        coord_x -= box_width;
        coord_y -= box_height;
        coord_z += box_height;
        break;
    case 3: // West
        coord_x -= box_width;
        break;
    }
    coord_z -= (stl_width >> 1);
    // Draw 4 horizonal line elements
    create_line_element(coord_x,             coord_y,                      coord_x + box_width, coord_y,                      coord_z,                          line_color);
    create_line_element(coord_x,             coord_y + box_height,         coord_x + box_width, coord_y + box_height,         coord_z - box_height,             line_color);
    create_line_element(coord_x,             coord_y + depth,              coord_x + box_width, coord_y + depth,              coord_z,                          line_color);
    create_line_element(coord_x,             coord_y + box_height + depth, coord_x + box_width, coord_y + box_height + depth, coord_z - box_height,             line_color);
    // Now the lines at left and right
    create_line_element(coord_x,             coord_y,                      coord_x,             coord_y + box_height,         coord_z - box_height,             line_color);
    create_line_element(coord_x + box_width, coord_y,                      coord_x + box_width, coord_y + box_height,         coord_z - box_height,             line_color);
    create_line_element(coord_x,             coord_y + breadth,            coord_x,             coord_y + box_height + depth, coord_z - box_height + stl_width, line_color);
    create_line_element(coord_x + box_width, coord_y + breadth,            coord_x + box_width, coord_y + box_height + depth, coord_z - box_height + stl_width, line_color);
}
void create_fancy_frontview_map_volume_box(struct RoomSpace roomspace, struct Camera *cam, unsigned char stl_width, long color, TbBool show_outer_box)
{
    long line_color = color;
    if (show_outer_box)
    {
        line_color = map_volume_box.color; //  set the "inner" box color to the default colour (usually red/green)
    }
    unsigned char orient = ((unsigned int)(cam->orient_a + LbFPMath_PI/4) >> 9) & 0x03;
    int floor_height_z = (map_volume_box.floor_height_z == 0) ? 1 : map_volume_box.floor_height_z; // ignore "liquid height", and force it to "floor height". All fancy rooms are on the ground, and this ensures the boundboxes are drawn correctly. A different solution will be required if this function is used to draw fancy rooms over "liquid".
    long depth = ((5 - floor_height_z) * ((long)stl_width << 7) / 256);
    struct Coord3d pos;
    long coord_x;
    long coord_y;
    long coord_z;
    long box_width, box_height;
    struct MapVolumeBox valid_slabs = map_volume_box;
    // get the 'accurate' roomspace shape instead of the outer box
    valid_slabs.beg_x = subtile_coord((roomspace.left * 3), 0);
    valid_slabs.beg_y = subtile_coord((roomspace.top * 3), 0);
    valid_slabs.end_x = subtile_coord((3*1) + (roomspace.right * 3), 0);
    valid_slabs.end_y = subtile_coord(((3*1) + roomspace.bottom * 3), 0);
    pos.y.val = valid_slabs.end_y;
    pos.x.val = valid_slabs.end_x;
    pos.z.val = subtile_coord(5,0);
    convert_world_coord_to_front_view_screen_coord(&pos, cam, &coord_x, &coord_y, &coord_z);
    box_width = coord_x;
    box_height = coord_y;
    pos.y.val = valid_slabs.beg_y;
    pos.x.val = valid_slabs.beg_x;
    convert_world_coord_to_front_view_screen_coord(&pos, cam, &coord_x, &coord_y, &coord_z);
    box_width -= coord_x;
    box_height -= coord_y;
    box_width = abs(box_width);
    box_height = abs(box_height);
    int room_slab_width = roomspace.width;
    int room_slab_height = roomspace.height;
    if (orient % 2 == 1)
    {
        room_slab_width = roomspace.height;
        room_slab_height = roomspace.width;
    }
    TbBool rotated_roomspace[MAX_ROOMSPACE_WIDTH][MAX_ROOMSPACE_WIDTH];
    memcpy(rotated_roomspace,roomspace.slab_grid, sizeof(rotated_roomspace));
    int i, j;
    switch ( orient )
    {
    //case 0: // North
    case 1: // East
        coord_y -= box_height;
        coord_z += box_height;
        for (i = 0; i < roomspace.width; i++)
        {
            for (j = 0; j < roomspace.height; j++)
            {
                rotated_roomspace[j][i] = roomspace.slab_grid[roomspace.width - 1 - i][j];
            }
        }
        break;
    case 2: // South
        coord_x -= box_width;
        coord_y -= box_height;
        coord_z += box_height;
        for (i = 0; i < roomspace.width; i++)
        {
            for (j = 0; j < roomspace.height; j++)
            {
                rotated_roomspace[i][j]  = roomspace.slab_grid[roomspace.width - 1 - i][roomspace.height - 1 - j];
            }
        }
        break;
    case 3: // West
        coord_x -= box_width;
        for (i = 0; i < roomspace.width; i++)
        {
            for (j = 0; j < roomspace.height; j++)
            {
                rotated_roomspace[j][i] = roomspace.slab_grid[i][roomspace.height - 1 - j];
            }
        }
        break;
    }
    coord_z -= (stl_width >> 1);
    for (int roomspace_y = 0; roomspace_y < room_slab_height; roomspace_y += 1)
    {
        int y_start = (box_height * roomspace_y       / room_slab_height) + ((((box_height * roomspace_y)       % room_slab_height) >= room_slab_height) ? 1 : 0);
        int y_end =   (box_height * (roomspace_y + 1) / room_slab_height) + ((((box_height * (roomspace_y + 1)) % room_slab_height) >= room_slab_height) ? 1 : 0);
        int bckt_idx = coord_z - y_end;
        for (int roomspace_x = 0; roomspace_x < room_slab_width; roomspace_x += 1)
        {
            int x_start = (box_width * roomspace_x       / room_slab_width) + ((((box_width * roomspace_x)       % room_slab_width) >= room_slab_width) ? 1 : 0);
            int x_end =   (box_width * (roomspace_x + 1) / room_slab_width) + ((((box_width * (roomspace_x + 1)) % room_slab_width) >= room_slab_width) ? 1 : 0);
            TbBool is_in_roomspace = rotated_roomspace[roomspace_x][roomspace_y];
            if (is_in_roomspace)
            {
                TbBool air_left =  (roomspace_x == 0)                    ? true : (rotated_roomspace[roomspace_x-1][roomspace_y] == false);
                TbBool air_right = (roomspace_x == room_slab_width - 1)  ? true : (rotated_roomspace[roomspace_x+1][roomspace_y] == false);
                TbBool air_above = (roomspace_y == 0)                    ? true : (rotated_roomspace[roomspace_x][roomspace_y-1] == false);
                TbBool air_below = (roomspace_y == room_slab_height - 1) ? true : (rotated_roomspace[roomspace_x][roomspace_y+1] == false);
                if (air_left)
                {
                    create_line_element(    coord_x + x_start, coord_y + y_start,         coord_x + x_start, coord_y + y_end,           bckt_idx,             line_color);
                    if (air_below)
                    {
                        create_line_element(coord_x + x_start, coord_y + y_end,           coord_x + x_start, coord_y + y_end + depth,   bckt_idx + stl_width, line_color);
                    }
                }
                if (air_right)
                {
                    create_line_element(    coord_x + x_end,   coord_y + y_start,         coord_x + x_end,   coord_y + y_end,           bckt_idx,             line_color);
                    if (air_below)
                    {
                        create_line_element(coord_x + x_end,   coord_y + y_end,           coord_x + x_end,   coord_y + y_end + depth,   bckt_idx + stl_width, line_color);
                    }
                }
                if (air_above)
                {
                    create_line_element(    coord_x + x_start, coord_y + y_start,         coord_x + x_end,   coord_y + y_start,         bckt_idx,             line_color);
                    create_line_element(    coord_x + x_start, coord_y + y_start + depth, coord_x + x_end,   coord_y + y_start + depth, bckt_idx,             line_color);
                }
                if (air_below)
                {
                    create_line_element(    coord_x + x_start, coord_y + y_end,           coord_x + x_end,   coord_y + y_end,           bckt_idx,             line_color);
                    create_line_element(    coord_x + x_start, coord_y + y_end + depth,   coord_x + x_end,   coord_y + y_end + depth,   bckt_idx,             line_color);
                }
            }
            else if (!is_in_roomspace) //this handles "inside corners"
            {
                TbBool room_left =  (roomspace_x == 0)                    ? false : rotated_roomspace[roomspace_x-1][roomspace_y];
                TbBool room_right = (roomspace_x == room_slab_width - 1)  ? false : rotated_roomspace[roomspace_x+1][roomspace_y];
                TbBool room_below = (roomspace_y == room_slab_height - 1) ? false : rotated_roomspace[roomspace_x][roomspace_y+1];
                if (room_left)
                {
                    if (room_below)
                    {
                        create_line_element(coord_x + x_start,  coord_y + y_end,          coord_x + x_start, coord_y + y_end + depth,   bckt_idx,             line_color);
                    }
                }
                if (room_right)
                {
                    if (room_below)
                    {
                        create_line_element(coord_x + x_end,   coord_y + y_end,           coord_x + x_end,   coord_y + y_end + depth,   bckt_idx,             line_color);
                    }
                }
                if (show_outer_box) // this handles the "outer line" (only when it is not in the roomspace)
                {
                    //draw 2nd line, i.e. the outer line - the one around the edge of the 5x5 cursor, not the valid slabs within the cursor
                    line_color = color; // switch to the "secondary colour" (the one passed as a variable if show_outer_box is true)
                    TbBool left_edge   = (roomspace_x == 0)                    ? true : false;
                    TbBool right_edge  = (roomspace_x == room_slab_width - 1)  ? true : false;
                    TbBool top_edge    = (roomspace_y == 0)                    ? true : false;
                    TbBool bottom_edge = (roomspace_y == room_slab_height - 1) ? true : false;
                    if (left_edge)
                    {
                        create_line_element(    coord_x + x_start, coord_y + y_start,         coord_x + x_start, coord_y + y_end,           bckt_idx,             line_color);
                        if (bottom_edge)
                        {
                            create_line_element(coord_x + x_start, coord_y + y_end,           coord_x + x_start, coord_y + y_end + depth,   bckt_idx + stl_width, line_color);
                        }
                    }
                    if (right_edge)
                    {
                        create_line_element(    coord_x + x_end,   coord_y + y_start,         coord_x + x_end,   coord_y + y_end,           bckt_idx,             line_color);
                        if (bottom_edge)
                        {
                            create_line_element(coord_x + x_end,   coord_y + y_end,           coord_x + x_end,   coord_y + y_end + depth,   bckt_idx + stl_width, line_color);
                        }
                    }
                    if (top_edge)
                    {
                        create_line_element(    coord_x + x_start, coord_y + y_start,         coord_x + x_end,   coord_y + y_start,         bckt_idx,             line_color);
                        create_line_element(    coord_x + x_start, coord_y + y_start + depth, coord_x + x_end,   coord_y + y_start + depth, bckt_idx,             line_color);
                    }
                    if (bottom_edge)
                    {
                        create_line_element(    coord_x + x_start, coord_y + y_end,           coord_x + x_end,   coord_y + y_end,           bckt_idx,             line_color);
                        create_line_element(    coord_x + x_start, coord_y + y_end + depth,   coord_x + x_end,   coord_y + y_end + depth,   bckt_idx,             line_color);
                    }
                    line_color = map_volume_box.color; // switch back to default color (red/green) for the inner line
                }
            }
        }
    }
}

void process_frontview_map_volume_box(struct Camera *cam, unsigned char stl_width)
{
    unsigned char default_color = map_volume_box.color;
    unsigned char line_color = default_color;
    struct DungeonAdd *dungeonadd = get_dungeonadd(render_roomspace.plyr_idx);
    struct PlayerInfo* current_player = get_player(render_roomspace.plyr_idx);
    // Check if a roomspace is currently being built
    // and if so feed this back to the user
    if ((dungeonadd->roomspace.is_active) && ((current_player->work_state == PSt_Sell) || (current_player->work_state == PSt_BuildRoom)))
    {
        line_color = SLC_REDYELLOW; // change the cursor color to indicate to the user that nothing else can be built or sold at the moment
    }
    if (render_roomspace.render_roomspace_as_box)
    {
        if (render_roomspace.is_roomspace_a_box)
        {
            // This is a basic square box
             create_frontview_map_volume_box(cam, stl_width, render_roomspace.is_roomspace_a_single_subtile, line_color);
        }
        else
        {
            // This is a "2-line" square box
            // i.e. an "accurate" box with an outer square box
            map_volume_box.color = line_color;
            create_fancy_frontview_map_volume_box(render_roomspace, cam, stl_width, SLC_BROWN, true);
        }
    }
    else
    {
        // This is an "accurate"/"automagic" box
        create_fancy_frontview_map_volume_box(render_roomspace, cam, stl_width, line_color, false);
    }
    map_volume_box.color = default_color;
}
static void do_map_who_for_thing(struct Thing *thing)
{
    int bckt_idx;
    struct EngineCoord ecor;
    struct NearestLights nearlgt;
    switch (thing->field_50 >> 2) // draw_class
    {
    case 2:
        ecor.x = ((long)thing->mappos.x.val - map_x_pos);
        ecor.z = (map_y_pos - (long)thing->mappos.y.val);
        ecor.field_8 = 0;
        ecor.y = ((long)thing->field_60 - map_z_pos);
        if (thing_is_creature(thing) && ((thing->movement_flags & TMvF_Unknown04) == 0))
        {
            int count;
            int i;
            count = find_closest_lights(&thing->mappos, &nearlgt);
            for (i=0; i < count; i++) {
                create_shadows(thing, &ecor, &nearlgt.coord[i]);
            }
        }
        ecor.y = thing->mappos.z.val - map_z_pos;
        if (thing->class_id == TCls_Creature)
        {
            add_draw_status_box(thing, &ecor);
            // Draw path the creature is following
            if ((start_params.debug_flags & DFlg_CreatrPaths) != 0) {
                draw_mapwho_ariadne_path(thing);
            }
        }
        rotpers(&ecor, &camera_matrix);
        if (getpoly < poly_pool_end)
        {
            if ( lens_mode )
              bckt_idx = (ecor.z - 64) / 16;
            else
              bckt_idx = (ecor.z - 64) / 16 - 6;
            add_thing_sprite_to_polypool(thing, ecor.view_width, ecor.view_height, ecor.z, bckt_idx);
        }
        break;
    case 3:
        ecor.x = ((long)thing->mappos.x.val - map_x_pos);
        ecor.z = (map_y_pos - (long)thing->mappos.y.val);
        ecor.field_8 = 0;
        ecor.y = ((long)thing->mappos.z.val - map_z_pos);
        memcpy(&object_origin, &ecor, sizeof(struct EngineCoord));
        object_origin.x = 0;
        object_origin.y = 0;
        object_origin.z = 0;
        break;
    case 4:
        ecor.x = ((long)thing->mappos.x.val - map_x_pos);
        ecor.z = (map_y_pos - (long)thing->mappos.y.val);
        ecor.y = ((long)thing->mappos.z.val - map_z_pos);
        rotpers(&ecor, &camera_matrix);
        if (getpoly < poly_pool_end)
        {
<<<<<<< HEAD
            add_number_to_polypool(ecor.view_width, ecor.view_height, thing->price.number, 1);
=======
            add_number_to_polypool(ecor.view_width, ecor.view_height, thing->price_effect.number, 1);
>>>>>>> d522feb0
        }
        break;
    case 5:
        ecor.x = ((long)thing->mappos.x.val - map_x_pos);
        ecor.z = (map_y_pos - (long)thing->mappos.y.val);
        ecor.y = ((long)thing->mappos.z.val - map_z_pos);
        rotpers(&ecor, &camera_matrix);
        if (getpoly < poly_pool_end)
        {
            if (game.play_gameturn - thing->roomflag2.turntime == 1)
            {
              if (thing->roomflag2.byte_19 < 40)
                thing->roomflag2.byte_19++;
            } else
            {
                thing->roomflag2.byte_19 = 0;
            }
            thing->roomflag2.turntime = game.play_gameturn;
            if (thing->roomflag2.byte_19 == 40)
            {
                bckt_idx = (ecor.z - 64) / 16 - 6;
                add_room_flag_pole_to_polypool(ecor.view_width, ecor.view_height, thing->roomflag.room_idx, bckt_idx);
                if (getpoly < poly_pool_end)
                {
                    add_room_flag_top_to_polypool(ecor.view_width, ecor.view_height, thing->roomflag.room_idx, 1);
                }
            }
        }
        break;
    case 6:
        ecor.x = (thing->mappos.x.val - map_x_pos);
        ecor.z = (map_y_pos - thing->mappos.y.val);
        ecor.y = (thing->mappos.z.val - map_z_pos);
        rotpers(&ecor, &camera_matrix);
        if (getpoly < poly_pool_end) {
            add_unkn18_to_polypool(thing, ecor.view_width, ecor.view_height, ecor.z, 1);
        }
        break;
    default:
        break;
    }
}

static void do_map_who(short tnglist_idx)
{
    //_DK_do_map_who(a1); return;
    long i;
    unsigned long k;
    k = 0;
    i = tnglist_idx;
    while (i != 0)
    {
        struct Thing *thing;
        thing = thing_get(i);
        TRACE_THING(thing);
        if (thing_is_invalid(thing))
        {
            ERRORLOG("Jump to invalid thing detected");
            break;
        }
        i = thing->next_on_mapblk;
        // Per thing code start
        if ((thing->field_4F & TF4F_Unknown01) == 0)
        {
            do_map_who_for_thing(thing);
        }
        // Per thing code end
        k++;
        if (k > THINGS_COUNT)
        {
            ERRORLOG("Infinite loop detected when sweeping things list");
            break;
        }
    }
}

static void draw_frontview_thing_on_element(struct Thing *thing, struct Map *map, struct Camera *cam)
{
    long cx;
    long cy;
    long cz;
    if ((thing->field_4F & TF4F_Unknown01) != 0)
        return;
    switch (thing->field_50 >> 2)
    {
    case 2:
        convert_world_coord_to_front_view_screen_coord(&thing->mappos,cam,&cx,&cy,&cz);
        if (is_free_space_in_poly_pool(1))
        {
            add_thing_sprite_to_polypool(thing, cx, cy, cy, cz-3);
            if ((thing->class_id == TCls_Creature) && is_free_space_in_poly_pool(1))
            {
              create_fast_view_status_box(thing, cx, cy);
            }
        }
        break;
    case 4:
        convert_world_coord_to_front_view_screen_coord(&thing->mappos,cam,&cx,&cy,&cz);
        if (is_free_space_in_poly_pool(1))
        {
            add_number_to_polypool(cx, cy, thing->creature.gold_carried, 1);
        }
        break;
    case 5:
        convert_world_coord_to_front_view_screen_coord(&thing->mappos,cam,&cx,&cy,&cz);
        if (is_free_space_in_poly_pool(1))
        {
          if (game.play_gameturn - thing->roomflag2.turntime != 1)
          {
              thing->roomflag2.byte_19 = 0;
          } else
          if (thing->roomflag2.byte_19 < 40)
          {
              thing->roomflag2.byte_19++;
          }
          thing->roomflag2.turntime = game.play_gameturn;
          if (thing->roomflag2.byte_19 == 40)
          {
              add_room_flag_pole_to_polypool(cx, cy, thing->roomflag.room_idx, cz-3);
              if (is_free_space_in_poly_pool(1))
              {
                  add_room_flag_top_to_polypool(cx, cy, thing->roomflag.room_idx, 1);
              }
          }
        }
        break;
    case 6:
        convert_world_coord_to_front_view_screen_coord(&thing->mappos,cam,&cx,&cy,&cz);
        if (is_free_space_in_poly_pool(1))
        {
            add_unkn18_to_polypool(thing, cx, cy, cy, cz-3);
        }
        break;
    default:
        break;
    }
}

static void draw_frontview_things_on_element(struct Map *mapblk, struct Camera *cam)
{
    struct Thing *thing;
    long i;
    unsigned long k;
    k = 0;
    i = get_mapwho_thing_index(mapblk);
    while (i != 0)
    {
        thing = thing_get(i);
        TRACE_THING(thing);
        if (thing_is_invalid(thing))
        {
            ERRORLOG("Jump to invalid thing detected");
            break;
        }
        i = thing->next_on_mapblk;
        draw_frontview_thing_on_element(thing, mapblk, cam);
        k++;
        if (k > THINGS_COUNT)
        {
            ERRORLOG("Infinite loop detected when sweeping things list");
            break_mapwho_infinite_chain(mapblk);
            break;
        }
    }
}

void draw_frontview_engine(struct Camera *cam)
{
    long zoom_mem;
    struct PlayerInfo *player;
    TbGraphicsWindow grwnd;
    TbGraphicsWindow ewnd;
    unsigned char qdrant;
    long px;
    long py;
    long qx;
    long qy;
    long w;
    long h;
    long pos_x;
    long pos_y;
    MapSubtlCoord stl_x;
    MapSubtlCoord stl_y;
    long lim_x;
    long lim_y;
    long cam_x;
    long cam_y;
    long long zoom;
    long long lbbb;
    long i;
    SYNCDBG(9,"Starting");
    player = get_my_player();
    if (cam->zoom > 65536)
        cam->zoom = 65536;
    camera_zoom = scale_camera_zoom_to_screen(cam->zoom);
    zoom_mem = cam->zoom;//TODO [zoom] remove when all cam->zoom will be changed to camera_zoom
    cam->zoom = camera_zoom;//TODO [zoom] remove when all cam->zoom will be changed to camera_zoom
    UseFastBlockDraw = (camera_zoom == 65536);
    LbScreenStoreGraphicsWindow(&grwnd);
    store_engine_window(&ewnd,pixel_size);
    LbScreenSetGraphicsWindow(ewnd.x, ewnd.y, ewnd.width, ewnd.height);
    gtblock_set_clipping_window(lbDisplay.GraphicsWindowPtr, ewnd.width, ewnd.height, lbDisplay.GraphicsScreenWidth);
    setup_vecs(lbDisplay.GraphicsWindowPtr, NULL, lbDisplay.GraphicsScreenWidth, ewnd.width, ewnd.height);
    engine_player_number = player->id_number;
    player_bit = (1 << player->id_number);
    clear_fast_bucket_list();
    store_engine_window(&ewnd,1);
    setup_engine_window(ewnd.x, ewnd.y, ewnd.width, ewnd.height);
    qdrant = ((unsigned int)(cam->orient_a + LbFPMath_PI/4) >> 9) & 0x03;
    zoom = camera_zoom >> 3;
    w = (ewnd.width << 16) / zoom >> 1;
    h = (ewnd.height << 16) / zoom >> 1;
    cam_x = cam->mappos.x.val;
    cam_y = cam->mappos.y.val;
    switch (qdrant)
    {
    case 0:
        px = ((cam_x - w) >> 8);
        py = ((cam_y - h) >> 8);
        lbbb = cam_x - (px << 8);
        qx = (ewnd.width << 7)  - ((zoom * lbbb) >> 8);
        lbbb = cam_y - (py << 8);
        qy = (ewnd.height << 7) - ((zoom * lbbb) >> 8);
        break;
    case 1:
        px = ((cam_x + h) >> 8);
        py = ((cam_y - w) >> 8);
        lbbb = cam_y - (py << 8);
        qx = (ewnd.width << 7)  - ((zoom * lbbb) >> 8);
        lbbb = (px << 8) - cam_x;
        qy = (ewnd.height << 7) - ((zoom * lbbb) >> 8);
        px--;
        break;
    case 2:
        px = ((cam_x + w) >> 8) + 1;
        py = ((cam_y + h) >> 8);
        lbbb = (px << 8) - cam_x;
        qx = (ewnd.width << 7)  - ((zoom * lbbb) >> 8);
        lbbb = (py << 8) - cam_y;
        qy = (ewnd.height << 7) - ((zoom * lbbb) >> 8);
        px--;
        py--;
        break;
    case 3:
        px = ((cam_x - h) >> 8);
        py = ((cam_y + w) >> 8) + 1;
        lbbb = (py << 8) - cam_y;
        qx = (ewnd.width << 7)  - ((zoom * lbbb) >> 8);
        lbbb = cam_x - (px << 8);
        qy = (ewnd.height << 7) - ((zoom * lbbb) >> 8);
        py--;
        break;
    default:
        ERRORLOG("Illegal quadrant, %d.",qdrant);
        LbScreenLoadGraphicsWindow(&grwnd);
        return;
    }

    update_frontview_pointed_block(zoom, qdrant, px, py, qx, qy);
    if (map_volume_box.visible)
    {
        process_frontview_map_volume_box(cam, ((zoom >> 8) & 0xFF));
    }
    map_volume_box.visible = 0;

    h = (8 * (zoom + 32 * ewnd.height) - qy) / zoom;
    w = (8 * (zoom + 32 * ewnd.height) - qy) / zoom;
    qy += zoom * h;
    px += x_step1[qdrant] * w;
    stl_x = x_step1[qdrant] * w + px;
    stl_y = y_step1[qdrant] * h + py;
    py += y_step1[qdrant] * h;
    lim_x = ewnd.width << 8;
    lim_y = -zoom;
    SYNCDBG(19,"Range (%ld,%ld) to (%ld,%ld), quadrant %d",px,py,qx,qy,(int)qdrant);
    for (pos_x=qx; pos_x < lim_x; pos_x += zoom)
    {
        i = (ewnd.height << 8);
        // Initialize the stl_? which will be swept by second loop
        if (x_step1[qdrant] != 0)
          stl_x = px;
        else
          stl_y = py;
        for (pos_y=qy; pos_y > lim_y; pos_y -= zoom)
        {
            struct Map *mapblk;
            mapblk = get_map_block_at(stl_x, stl_y);
            if (!map_block_invalid(mapblk))
            {
                if (get_mapblk_column_index(mapblk) > 0)
                {
                    draw_element(mapblk, game.lish.subtile_lightness[get_subtile_number(stl_x,stl_y)], stl_x, stl_y, pos_x, pos_y, zoom, qdrant, &i);
                }
                if ( subtile_revealed(stl_x, stl_y, player->id_number) )
                {
                    draw_frontview_things_on_element(mapblk, cam);
                }
            }
            stl_x -= x_step1[qdrant];
            stl_y -= y_step1[qdrant];
        }
        stl_x += x_step2[qdrant];
        stl_y += y_step2[qdrant];
    }

    display_fast_drawlist(cam);
    LbScreenLoadGraphicsWindow(&grwnd);
    cam->zoom = zoom_mem;//TODO [zoom] remove when all cam->zoom will be changed to camera_zoom
    SYNCDBG(9,"Finished");
}
/******************************************************************************/<|MERGE_RESOLUTION|>--- conflicted
+++ resolved
@@ -7095,11 +7095,7 @@
         rotpers(&ecor, &camera_matrix);
         if (getpoly < poly_pool_end)
         {
-<<<<<<< HEAD
-            add_number_to_polypool(ecor.view_width, ecor.view_height, thing->price.number, 1);
-=======
             add_number_to_polypool(ecor.view_width, ecor.view_height, thing->price_effect.number, 1);
->>>>>>> d522feb0
         }
         break;
     case 5:
