/******************************************************************************/
// Free implementation of Bullfrog's Dungeon Keeper strategy game.
/******************************************************************************/
/** @file lvl_script_commands.c
 *     Commands that can be used by level script
 * @author   KeeperFX Team
 * @par  Copying and copyrights:
 *     This program is free software; you can redistribute it and/or modify
 *     it under the terms of the GNU General Public License as published by
 *     the Free Software Foundation; either version 2 of the License, or
 *     (at your option) any later version.
 */
/******************************************************************************/
#include "pre_inc.h"
#include <math.h>
#include <string.h>

#include "bflib_sound.h"
#include "config_effects.h"
#include "config_lenses.h"
#include "config_magic.h"
#include "config_players.h"
#include "config_powerhands.h"
#include "config_settings.h"
#include "config_spritecolors.h"
#include "config_trapdoor.h"
#include "console_cmd.h"
#include "creature_instances.h"
#include "creature_states.h"
#include "creature_states_mood.h"
#include "creature_states_pray.h"
#include "cursor_tag.h"
#include "custom_sprites.h"
#include "dungeon_data.h"
#include "frontmenu_ingame_map.h"
#include "gui_soundmsgs.h"
#include "keeperfx.hpp"
#include "lens_api.h"
#include "lvl_script_commands.h"
#include "lvl_script_conditions.h"
#include "lvl_script_lib.h"
#include "map_blocks.h"
#include "music_player.h"
#include "player_instances.h"
#include "player_utils.h"
#include "power_hand.h"
#include "power_specials.h"
#include "room_util.h"
#include "sounds.h"
#include "spdigger_stack.h"
#include "thing_data.h"
#include "thing_effects.h"
#include "thing_navigate.h"
#include "thing_physics.h"

#include "post_inc.h"

#ifdef __cplusplus
extern "C" {
#endif

extern long level_file_version;



const struct CommandDesc subfunction_desc[] = {
    {"RANDOM",                     "Aaaaaaaa", Cmd_RANDOM, NULL, NULL},
    {"DRAWFROM",                   "Aaaaaaaa", Cmd_DRAWFROM, NULL, NULL},
    {"IMPORT",                     "PA      ", Cmd_IMPORT, NULL, NULL},
    {NULL,                         "        ", Cmd_NONE, NULL, NULL},
  };

const struct NamedCommand player_desc[] = {
  {"PLAYER0",          PLAYER0},
  {"PLAYER1",          PLAYER1},
  {"PLAYER2",          PLAYER2},
  {"PLAYER3",          PLAYER3},
  {"PLAYER_GOOD",      PLAYER_GOOD},
  {"ALL_PLAYERS",      ALL_PLAYERS},
  {"PLAYER_NEUTRAL",   PLAYER_NEUTRAL},
  {"PLAYER4",          PLAYER4},
  {"PLAYER5",          PLAYER5},
  {"PLAYER6",          PLAYER6},
  {NULL,               0},
};

const struct NamedCommand controls_variable_desc[] = {
    {"TOTAL_DIGGERS",               SVar_CONTROLS_TOTAL_DIGGERS},
    {"TOTAL_CREATURES",             SVar_CONTROLS_TOTAL_CREATURES},
    {"TOTAL_DOORS",                 SVar_TOTAL_DOORS},
    {"TOTAL_TRAPS",                 SVar_TOTAL_TRAPS},
    {"TOTAL_AREA",                  SVar_TOTAL_AREA},
    {"GOOD_CREATURES",              SVar_CONTROLS_GOOD_CREATURES},
    {"EVIL_CREATURES",              SVar_CONTROLS_EVIL_CREATURES},
    {NULL,                           0},
};

const struct NamedCommand available_variable_desc[] = {
    {"TOTAL_CREATURES",             SVar_AVAILABLE_TOTAL_CREATURES},
    {"TOTAL_DOORS",                 SVar_AVAILABLE_TOTAL_DOORS},
    {"TOTAL_TRAPS",                 SVar_AVAILABLE_TOTAL_TRAPS},
    {"TOTAL_AREA",                  SVar_TOTAL_AREA},
    {NULL,                           0},
};

const struct NamedCommand comparison_desc[] = {
  {"==",     MOp_EQUAL},
  {"!=",     MOp_NOT_EQUAL},
  {"<",      MOp_SMALLER},
  {">",      MOp_GREATER},
  {"<=",     MOp_SMALLER_EQ},
  {">=",     MOp_GREATER_EQ},
  {NULL,     0},
};

const struct NamedCommand timer_desc[] = {
  {"TIMER0", 0},
  {"TIMER1", 1},
  {"TIMER2", 2},
  {"TIMER3", 3},
  {"TIMER4", 4},
  {"TIMER5", 5},
  {"TIMER6", 6},
  {"TIMER7", 7},
  {NULL,     0},
};

const struct NamedCommand flag_desc[] = {
  {"FLAG0",  0},
  {"FLAG1",  1},
  {"FLAG2",  2},
  {"FLAG3",  3},
  {"FLAG4",  4},
  {"FLAG5",  5},
  {"FLAG6",  6},
  {"FLAG7",  7},
  {NULL,     0},
};

const struct NamedCommand hand_rule_desc[] = {
  {"ALWAYS",                HandRule_Always},
  {"AGE_LOWER",             HandRule_AgeLower},
  {"AGE_HIGHER",            HandRule_AgeHigher},
  {"LEVEL_LOWER",           HandRule_LvlLower},
  {"LEVEL_HIGHER",          HandRule_LvlHigher},
  {"AT_ACTION_POINT",       HandRule_AtActionPoint},
  {"AFFECTED_BY",           HandRule_AffectedBy},
  {"WANDERING",             HandRule_Wandering},
  {"WORKING",               HandRule_Working},
  {"FIGHTING",              HandRule_Fighting},
  {"DROPPED_TIME_HIGHER",   HandRule_DroppedTimeHigher},
  {"DROPPED_TIME_LOWER",    HandRule_DroppedTimeLower},
  {NULL,                    0},
};

const struct NamedCommand rule_slot_desc[] = {
  {"RULE0",  0},
  {"RULE1",  1},
  {"RULE2",  2},
  {"RULE3",  3},
  {"RULE4",  4},
  {"RULE5",  5},
  {"RULE6",  6},
  {"RULE7",  7},
  {NULL,     0},
};

const struct NamedCommand rule_action_desc[] = {
  {"DENY",      HandRuleAction_Deny},
  {"ALLOW",     HandRuleAction_Allow},
  {"ENABLE",    HandRuleAction_Enable},
  {"DISABLE",   HandRuleAction_Disable},
  {NULL,     0},
};

const struct NamedCommand hero_objective_desc[] = {
  {"STEAL_GOLD",           CHeroTsk_StealGold},
  {"STEAL_SPELLS",         CHeroTsk_StealSpells},
  {"ATTACK_ENEMIES",       CHeroTsk_AttackEnemies},
  {"ATTACK_DUNGEON_HEART", CHeroTsk_AttackDnHeart},
  {"SNIPE_DUNGEON_HEART",  CHeroTsk_SnipeDnHeart},
  {"ATTACK_ROOMS",         CHeroTsk_AttackRooms},
  {"SABOTAGE_ROOMS",       CHeroTsk_SabotageRooms},
  {"DEFEND_PARTY",         CHeroTsk_DefendParty},
  {"DEFEND_LOCATION",      CHeroTsk_DefendSpawn},
  {"DEFEND_HEART",         CHeroTsk_DefendHeart},
  {"DEFEND_ROOMS",         CHeroTsk_DefendRooms},
  {NULL,                   0},
};

const struct NamedCommand msgtype_desc[] = {
  {"SPEECH",           1},
  {"SOUND",            2},
  {NULL,               0},
};

const struct NamedCommand tendency_desc[] = {
  {"IMPRISON",         1},
  {"FLEE",             2},
  {NULL,               0},
};

const struct NamedCommand creature_select_criteria_desc[] = {
  {"MOST_EXPERIENCED",     CSelCrit_MostExperienced},
  {"MOST_EXP_WANDERING",   CSelCrit_MostExpWandering},
  {"MOST_EXP_WORKING",     CSelCrit_MostExpWorking},
  {"MOST_EXP_FIGHTING",    CSelCrit_MostExpFighting},
  {"LEAST_EXPERIENCED",    CSelCrit_LeastExperienced},
  {"LEAST_EXP_WANDERING",  CSelCrit_LeastExpWandering},
  {"LEAST_EXP_WORKING",    CSelCrit_LeastExpWorking},
  {"LEAST_EXP_FIGHTING",   CSelCrit_LeastExpFighting},
  {"NEAR_OWN_HEART",       CSelCrit_NearOwnHeart},
  {"NEAR_ENEMY_HEART",     CSelCrit_NearEnemyHeart},
  {"ON_ENEMY_GROUND",      CSelCrit_OnEnemyGround},
  {"ON_FRIENDLY_GROUND",   CSelCrit_OnFriendlyGround},
  {"ON_NEUTRAL_GROUND",    CSelCrit_OnNeutralGround},
  {"ANYWHERE",             CSelCrit_Any},
  {NULL,                   0},
};

const struct NamedCommand trap_config_desc[] = {
  {"NameTextID",               1},
  {"TooltipTextID",            2},
  {"SymbolSprites",            3},
  {"PointerSprites",           4},
  {"PanelTabIndex",            5},
  {"Crate",                    6},
  {"ManufactureLevel",         7},
  {"ManufactureRequired",      8},
  {"Shots",                    9},
  {"TimeBetweenShots",        10},
  {"SellingValue",            11},
  {"AnimationID",             12},
  {"Model",                   12}, // Legacy name.
  {"ModelSize",               13},
  {"AnimationSpeed",          14},
  {"TriggerType",             15},
  {"ActivationType",          16},
  {"EffectType",              17},
  {"Hidden",                  18},
  {"TriggerAlarm",            19},
  {"Slappable",               20},
  {"Unanimated",              21},
  {"Health",                  22},
  {"Unshaded",                23},
  {"RandomStartFrame",        24},
  {"ThingSize",               25},
  {"HitType",                 26},
  {"LightRadius",             27},
  {"LightIntensity",          28},
  {"LightFlags",              29},
  {"TransparencyFlags",       30},
  {"ShotVector",              31},
  {"Destructible",            32},
  {"Unstable",                33},
  {"Unsellable",              34},
  {"PlaceOnBridge",           35},
  {"ShotOrigin",              36},
  {"PlaceSound",              37},
  {"TriggerSound",            38},
  {"RechargeAnimationID",     39},
  {"AttackAnimationID",       40},
  {"DestroyedEffect",         41},
  {"InitialDelay",            42},
  {"PlaceOnSubtile",          43},
  {"FlameAnimationID",        44},
  {"FlameAnimationSpeed",     45},
  {"FlameAnimationSize",      46},
  {"FlameAnimationOffset",    47},
  {"FlameTransparencyFlags",  48},
  {"DetectInvisible",         49},
  {"InstantPlacement",        50},
  {"RemoveOnceDepleted",      51},
  {"FlagNumber",              52},
  {NULL,                       0},
};

const struct NamedCommand room_config_desc[] = {
  {"NameTextID",           1},
  {"TooltipTextID",        2},
  {"SymbolSprites",        3},
  {"PointerSprites",       4},
  {"PanelTabIndex",        5},
  {"Cost",                 6},
  {"Health",               7},
  {"CreatureCreation",     8},
  {"AmbientSndSample",     9},
  {"SlabAssign",          10},
  {"Messages",            11},
  {"Properties",          12},
  {"Roles",               13},
  {"TotalCapacity",       14},
  {"UsedCapacity",        15},
  {"SlabSynergy",         16},
  {"StorageHeight",       17},
  {NULL,                   0},
};



static const struct NamedField rules_script_only_named_fields[] = {
    //name            //field                //field type                   //min //max
  {"PayDayProgress",&game.pay_day_progress,var_type(game.pay_day_progress),0,LONG_MAX},
  {NULL,                            NULL,0,0,0 },
};

static const struct NamedField* ruleblocks[] = {rules_game_named_fields,rules_rooms_named_fields,rules_magic_named_fields,
rules_creatures_named_fields,rules_computer_named_fields,rules_workers_named_fields,rules_health_named_fields,rules_script_only_named_fields};

static const struct NamedCommand game_rule_desc[] = {
  {"PreserveClassicBugs",            1},
  {"AlliesShareVision",              2},
  {"MapCreatureLimit",               3},
  {NULL,                             0},
};

const struct NamedCommand on_experience_desc[] = {
  {"SizeIncreaseOnExp",            1},
  {"PayIncreaseOnExp",             2},
  {"SpellDamageIncreaseOnExp",     3},
  {"RangeIncreaseOnExp",           4},
  {"JobValueIncreaseOnExp",        5},
  {"HealthIncreaseOnExp",          6},
  {"StrengthIncreaseOnExp",        7},
  {"DexterityIncreaseOnExp",       8},
  {"DefenseIncreaseOnExp",         9},
  {"LoyaltyIncreaseOnExp",        10},
  {"ExpForHittingIncreaseOnExp",  11},
  {"TrainingCostIncreaseOnExp",   12},
  {"ScavengingCostIncreaseOnExp", 13},
  {NULL,                           0},
};

const struct NamedCommand modifier_desc[] = {
  {"Health",          1},
  {"Strength",        2},
  {"Armour",          3},
  {"SpellDamage",     4},
  {"Speed",           5},
  {"Salary",          6},
  {"TrainingCost",    7},
  {"ScavengingCost",  8},
  {"Loyalty",         9},
  {NULL,              0},
};

/**
 * Text names of groups of GUI Buttons.
 */
const struct NamedCommand gui_button_group_desc[] = {
  {"MINIMAP",         GID_MINIMAP_AREA},
  {"TABS",            GID_TABS_AREA},
  {"INFO",            GID_INFO_PANE},
  {"ROOM",            GID_ROOM_PANE},
  {"POWER",           GID_POWER_PANE},
  {"TRAP",            GID_TRAP_PANE},
  {"DOOR",            GID_DOOR_PANE},
  {"CREATURE",        GID_CREATR_PANE},
  {"MESSAGE",         GID_MESSAGE_AREA},
  {NULL,               0},
};

/**
 * Text names of campaign flags.
 */
const struct NamedCommand campaign_flag_desc[] = {
  {"CAMPAIGN_FLAG0",  0},
  {"CAMPAIGN_FLAG1",  1},
  {"CAMPAIGN_FLAG2",  2},
  {"CAMPAIGN_FLAG3",  3},
  {"CAMPAIGN_FLAG4",  4},
  {"CAMPAIGN_FLAG5",  5},
  {"CAMPAIGN_FLAG6",  6},
  {"CAMPAIGN_FLAG7",  7},
  {NULL,     0},
};

const struct NamedCommand script_operator_desc[] = {
  {"SET",         1},
  {"INCREASE",    2},
  {"DECREASE",    3},
  {"MULTIPLY",    4},
  {NULL,          0},
};

const struct NamedCommand script_boolean_desc[] = {
    {"0",        0},
    {"OFF",      0},
    {"NO",       0},
    {"FALSE",    0},
    {"DISABLE",  0},
    {"DISABLED", 0},
    {"1",        1},
    {"ON",       1},
    {"YES",      1},
    {"TRUE",     1},
    {"ENABLE",   1},
    {"ENABLED",  1},
    {NULL,       0},
};

const struct NamedCommand variable_desc[] = {
    {"MONEY",                       SVar_MONEY},
    {"GAME_TURN",                   SVar_GAME_TURN},
    {"BREAK_IN",                    SVar_BREAK_IN},
    //{"CREATURE_NUM",              SVar_CREATURE_NUM},
    {"TOTAL_DIGGERS",               SVar_TOTAL_DIGGERS},
    {"TOTAL_CREATURES",             SVar_TOTAL_CREATURES},
    {"TOTAL_RESEARCH",              SVar_TOTAL_RESEARCH},
    {"TOTAL_DOORS",                 SVar_TOTAL_DOORS},
    {"TOTAL_TRAPS",                 SVar_TOTAL_TRAPS},
    {"TOTAL_AREA",                  SVar_TOTAL_AREA},
    {"TOTAL_CREATURES_LEFT",        SVar_TOTAL_CREATURES_LEFT},
    {"CREATURES_ANNOYED",           SVar_CREATURES_ANNOYED},
    {"BATTLES_LOST",                SVar_BATTLES_LOST},
    {"BATTLES_WON",                 SVar_BATTLES_WON},
    {"ROOMS_DESTROYED",             SVar_ROOMS_DESTROYED},
    {"SPELLS_STOLEN",               SVar_SPELLS_STOLEN},
    {"TIMES_BROKEN_INTO",           SVar_TIMES_BROKEN_INTO},
    {"GOLD_POTS_STOLEN",            SVar_GOLD_POTS_STOLEN},
    {"HEART_HEALTH",                SVar_HEART_HEALTH},
    {"GHOSTS_RAISED",               SVar_GHOSTS_RAISED},
    {"SKELETONS_RAISED",            SVar_SKELETONS_RAISED},
    {"VAMPIRES_RAISED",             SVar_VAMPIRES_RAISED},
    {"CREATURES_CONVERTED",         SVar_CREATURES_CONVERTED},
    {"EVIL_CREATURES_CONVERTED",    SVar_EVIL_CREATURES_CONVERTED},
    {"GOOD_CREATURES_CONVERTED",    SVar_GOOD_CREATURES_CONVERTED},
    {"TIMES_ANNOYED_CREATURE",      SVar_TIMES_ANNOYED_CREATURE},
    {"TIMES_TORTURED_CREATURE",     SVar_TIMES_TORTURED_CREATURE},
    {"TOTAL_DOORS_MANUFACTURED",    SVar_TOTAL_DOORS_MANUFACTURED},
    {"TOTAL_TRAPS_MANUFACTURED",    SVar_TOTAL_TRAPS_MANUFACTURED},
    {"TOTAL_MANUFACTURED",          SVar_TOTAL_MANUFACTURED},
    {"TOTAL_TRAPS_USED",            SVar_TOTAL_TRAPS_USED},
    {"TOTAL_DOORS_USED",            SVar_TOTAL_DOORS_USED},
    {"KEEPERS_DESTROYED",           SVar_KEEPERS_DESTROYED},
    {"CREATURES_SACRIFICED",        SVar_CREATURES_SACRIFICED},
    {"CREATURES_FROM_SACRIFICE",    SVar_CREATURES_FROM_SACRIFICE},
    {"TIMES_LEVELUP_CREATURE",      SVar_TIMES_LEVELUP_CREATURE},
    {"TOTAL_SALARY",                SVar_TOTAL_SALARY},
    {"CURRENT_SALARY",              SVar_CURRENT_SALARY},
    //{"TIMER",                     SVar_TIMER},
    {"DUNGEON_DESTROYED",           SVar_DUNGEON_DESTROYED},
    {"TOTAL_GOLD_MINED",            SVar_TOTAL_GOLD_MINED},
    //{"FLAG",                      SVar_FLAG},
    //{"ROOM",                      SVar_ROOM_SLABS},
    {"DOORS_DESTROYED",             SVar_DOORS_DESTROYED},
    {"CREATURES_SCAVENGED_LOST",    SVar_CREATURES_SCAVENGED_LOST},
    {"CREATURES_SCAVENGED_GAINED",  SVar_CREATURES_SCAVENGED_GAINED},
    {"ALL_DUNGEONS_DESTROYED",      SVar_ALL_DUNGEONS_DESTROYED},
    //{"DOOR",                      SVar_DOOR_NUM},
    {"GOOD_CREATURES",              SVar_GOOD_CREATURES},
    {"EVIL_CREATURES",              SVar_EVIL_CREATURES},
    {"TRAPS_SOLD",                  SVar_TRAPS_SOLD},
    {"DOORS_SOLD",                  SVar_DOORS_SOLD},
    {"MANUFACTURED_SOLD",           SVar_MANUFACTURED_SOLD},
    {"MANUFACTURE_GOLD",            SVar_MANUFACTURE_GOLD},
    {"TOTAL_SCORE",                 SVar_TOTAL_SCORE},
    {"BONUS_TIME",                  SVar_BONUS_TIME},
    {"CREATURES_TRANSFERRED",       SVar_CREATURES_TRANSFERRED},
    {"ACTIVE_BATTLES",              SVar_ACTIVE_BATTLES},
    {"VIEW_TYPE",                   SVar_VIEW_TYPE},
    {NULL,                           0},
};


const struct NamedCommand dk1_variable_desc[] = {
    {"MONEY",                       SVar_MONEY},
    {"GAME_TURN",                   SVar_GAME_TURN},
    {"BREAK_IN",                    SVar_BREAK_IN},
    //{"CREATURE_NUM",                SVar_CREATURE_NUM},
    {"TOTAL_IMPS",                  SVar_TOTAL_DIGGERS},
    {"TOTAL_CREATURES",             SVar_CONTROLS_TOTAL_CREATURES},
    {"TOTAL_RESEARCH",              SVar_TOTAL_RESEARCH},
    {"TOTAL_DOORS",                 SVar_TOTAL_DOORS},
    {"TOTAL_AREA",                  SVar_TOTAL_AREA},
    {"TOTAL_CREATURES_LEFT",        SVar_TOTAL_CREATURES_LEFT},
    {"CREATURES_ANNOYED",           SVar_CREATURES_ANNOYED},
    {"BATTLES_LOST",                SVar_BATTLES_LOST},
    {"BATTLES_WON",                 SVar_BATTLES_WON},
    {"ROOMS_DESTROYED",             SVar_ROOMS_DESTROYED},
    {"SPELLS_STOLEN",               SVar_SPELLS_STOLEN},
    {"TIMES_BROKEN_INTO",           SVar_TIMES_BROKEN_INTO},
    {"GOLD_POTS_STOLEN",            SVar_GOLD_POTS_STOLEN},
    //{"TIMER",                     SVar_TIMER},
    {"DUNGEON_DESTROYED",           SVar_DUNGEON_DESTROYED},
    {"TOTAL_GOLD_MINED",            SVar_TOTAL_GOLD_MINED},
    //{"FLAG",                      SVar_FLAG},
    //{"ROOM",                      SVar_ROOM_SLABS},
    {"DOORS_DESTROYED",             SVar_DOORS_DESTROYED},
    {"CREATURES_SCAVENGED_LOST",    SVar_CREATURES_SCAVENGED_LOST},
    {"CREATURES_SCAVENGED_GAINED",  SVar_CREATURES_SCAVENGED_GAINED},
    {"ALL_DUNGEONS_DESTROYED",      SVar_ALL_DUNGEONS_DESTROYED},
    //{"DOOR",                      SVar_DOOR_NUM},
    {NULL,                           0},
};

const struct NamedCommand fill_desc[] = {
  {"NONE",          FillIterType_NoFill},
  {"MATCH",         FillIterType_Match},
  {"FLOOR",         FillIterType_Floor},
  {"BRIDGE",        FillIterType_FloorBridge},
  {NULL,            0},
};

const struct NamedCommand locked_desc[] = {
  {"LOCKED", 1},
  {"UNLOCKED", 0},
  {NULL, 0}
};

const struct NamedCommand is_free_desc[] = {
  {"PAID", 0},
  {"FREE", 1},
  {NULL, 0}
};

const struct NamedCommand orientation_desc[] = {
  {"North",     ANGLE_NORTH},
  {"NorthEast", ANGLE_NORTHEAST},
  {"East",      ANGLE_EAST},
  {"SouthEast", ANGLE_SOUTHEAST},
  {"South",     ANGLE_SOUTH},
  {"SouthWest", ANGLE_SOUTHWEST},
  {"West",      ANGLE_WEST},
  {"NorthWest", ANGLE_NORTHWEST},
  {NULL, 0}
};

const struct NamedCommand texture_pack_desc[] = {
  {"NONE",         0},
  {"STANDARD",     1},
  {"ANCIENT",      2},
  {"WINTER",       3},
  {"SNAKE_KEY",    4},
  {"STONE_FACE",   5},
  {"VOLUPTUOUS",   6},
  {"BIG_BREASTS",  6},
  {"ROUGH_ANCIENT",7},
  {"SKULL_RELIEF", 8},
  {"DESERT_TOMB",  9},
  {"GYPSUM",       10},
  {"LILAC_STONE",  11},
  {"SWAMP_SERPENT",12},
  {"LAVA_CAVERN",  13},
  {"LATERITE_CAVERN",14},
  {NULL,           0},
};

Mix_Chunk* Ext_Sounds[EXTERNAL_SOUNDS_COUNT + 1];

static int sac_compare_fn(const void *ptr_a, const void *ptr_b)
{
    const char *a = (const char*)ptr_a;
    const char *b = (const char*)ptr_b;
    return *a < *b;
}



// For dynamic strings
static char* script_strdup(const char *src)
{
    char *ret = gameadd.script.next_string;
    int remain_len = sizeof(gameadd.script.strings) - (gameadd.script.next_string - gameadd.script.strings);
    if (strlen(src) >= remain_len)
    {
        return NULL;
    }
    strcpy(ret, src);
    gameadd.script.next_string += strlen(src) + 1;
    return ret;
}


/**
 * Modifies player's creatures' anger.
 * @param plyr_idx target player
 * @param anger anger value. Use double AnnoyLevel (from creature's config file) to fully piss creature. More for longer calm time
 */
TbBool script_change_creatures_annoyance(PlayerNumber plyr_idx, ThingModel crmodel, long operation, long anger)
{
    SYNCDBG(8, "Starting");
    struct Dungeon* dungeon = get_players_num_dungeon(plyr_idx);
    unsigned long k = 0;
    int i = dungeon->creatr_list_start;
    if (creature_kind_is_for_dungeon_diggers_list(plyr_idx,crmodel))
    {
        i = dungeon->digger_list_start;
    }
    while (i != 0)
    {
        struct Thing* thing = thing_get(i);
        TRACE_THING(thing);
        struct CreatureControl* cctrl = creature_control_get_from_thing(thing);
        if (thing_is_invalid(thing) || creature_control_invalid(cctrl))
        {
            ERRORLOG("Jump to invalid creature detected");
            break;
        }
        i = cctrl->players_next_creature_idx;
        // Per creature code

        if (thing_matches_model(thing,crmodel))
        {
            i = cctrl->players_next_creature_idx;
            if (operation == SOpr_SET)
            {
                anger_set_creature_anger(thing, anger, AngR_Other);
            }
            else if (operation == SOpr_INCREASE)
            {
                anger_increase_creature_anger(thing, anger, AngR_Other);
            }
            else if (operation == SOpr_DECREASE)
            {
                anger_reduce_creature_anger(thing, -anger, AngR_Other);
            }
            else if (operation == SOpr_MULTIPLY)
            {
                anger_set_creature_anger(thing, cctrl->annoyance_level[AngR_Other] * anger, AngR_Other);
            }

        }
        // Thing list loop body ends
        k++;
        if (k > CREATURES_COUNT)
        {
            ERRORLOG("Infinite loop detected when sweeping creatures list");
            break;
        }
    }
    SYNCDBG(19, "Finished");
    return true;
}

ThingModel parse_creature_name(const char *creature_name)
{
    ThingModel ret = get_rid(creature_desc, creature_name);
    if (ret == -1)
    {
        if (0 == strcasecmp(creature_name, "ANY_CREATURE"))
        {
            return CREATURE_NOT_A_DIGGER; //For scripts, when we say 'ANY_CREATURE' we exclude diggers.
        }
    }
    return ret;
}

// Variables that could be set
TbBool parse_set_varib(const char *varib_name, long *varib_id, long *varib_type)
{
    char c;
    int len = 0;
    char arg[MAX_TEXT_LENGTH];

    *varib_id = -1;
    if (*varib_id == -1)
    {
      *varib_id = get_id(flag_desc, varib_name);
      *varib_type = SVar_FLAG;
    }
    if (*varib_id == -1)
    {
      *varib_id = get_id(campaign_flag_desc, varib_name);
      *varib_type = SVar_CAMPAIGN_FLAG;
    }
    if (*varib_id == -1)
    {
        if (2 == sscanf(varib_name, "BOX%ld_ACTIVATE%c", varib_id, &c) && (c == 'D'))
        {
            // activateD
            *varib_type = SVar_BOX_ACTIVATED;
        }
        else
        if (2 == sscanf(varib_name, "TRAP%ld_ACTIVATE%c", varib_id, &c) && (c == 'D'))
        {
            // activateD
            *varib_type = SVar_TRAP_ACTIVATED;
        }
        else
        {
            *varib_id = -1;
        }
        if (2 == sscanf(varib_name, "SACRIFICED[%n%[^]]%c", &len, arg, &c) && (c == ']'))
        {
            *varib_id = get_id(creature_desc, arg);
            *varib_type = SVar_SACRIFICED;
        }
        if (2 == sscanf(varib_name, "REWARDED[%n%[^]]%c", &len, arg, &c) && (c == ']'))
        {
            *varib_id = get_id(creature_desc, arg);
            *varib_type = SVar_REWARDED;
        }
    }
    if (*varib_id == -1)
    {
      SCRPTERRLOG("Unknown variable name, '%s'", varib_name);
      return false;
    }
    return true;
}

TbBool parse_get_varib(const char *varib_name, long *varib_id, long *varib_type)
{
    char c;
    int len = 0;
    char arg[MAX_TEXT_LENGTH];

    if (level_file_version > 0)
    {
        *varib_type = get_id(variable_desc, varib_name);
    } else
    {
        *varib_type = get_id(dk1_variable_desc, varib_name);
    }
    if (*varib_type == -1)
      *varib_id = -1;
    else
      *varib_id = 0;
    if (*varib_id == -1)
    {
      *varib_id = get_id(creature_desc, varib_name);
      *varib_type = SVar_CREATURE_NUM;
    }
    //TODO: list of lambdas
    if (*varib_id == -1)
    {
      *varib_id = get_id(room_desc, varib_name);
      *varib_type = SVar_ROOM_SLABS;
    }
    if (*varib_id == -1)
    {
      *varib_id = get_id(timer_desc, varib_name);
      *varib_type = SVar_TIMER;
    }
    if (*varib_id == -1)
    {
      *varib_id = get_id(flag_desc, varib_name);
      *varib_type = SVar_FLAG;
    }
    if (*varib_id == -1)
    {
      *varib_id = get_id(door_desc, varib_name);
      *varib_type = SVar_DOOR_NUM;
    }
    if (*varib_id == -1)
    {
        *varib_id = get_id(trap_desc, varib_name);
        *varib_type = SVar_TRAP_NUM;
    }
    if (*varib_id == -1)
    {
      *varib_id = get_id(campaign_flag_desc, varib_name);
      *varib_type = SVar_CAMPAIGN_FLAG;
    }
    if (*varib_id == -1)
    {
        if (2 == sscanf(varib_name, "BOX%ld_ACTIVATE%c", varib_id, &c) && (c == 'D'))
        {
            // activateD
            *varib_type = SVar_BOX_ACTIVATED;
        }
        else if (2 == sscanf(varib_name, "TRAP%ld_ACTIVATE%c", varib_id, &c) && (c == 'D'))
        {
            // activateD
            *varib_type = SVar_TRAP_ACTIVATED;
        }
        else if (2 == sscanf(varib_name, "KEEPERS_DESTROYED[%n%[^]]%c", &len, arg, &c) && (c == ']'))
        {
            *varib_id = get_id(player_desc, arg);
            if (*varib_id == -1)
            {
                *varib_id = get_id(cmpgn_human_player_options, arg);
            }
            *varib_type = SVar_DESTROYED_KEEPER;
        }
        else if (2 == sscanf(varib_name, "SACRIFICED[%n%[^]]%c", &len, arg, &c) && (c == ']'))
        {
            *varib_id = get_id(creature_desc, arg);
            *varib_type = SVar_SACRIFICED;
        }
        else if (2 == sscanf(varib_name, "REWARDED[%n%[^]]%c", &len, arg, &c) && (c == ']'))
        {
            *varib_id = get_id(creature_desc, arg);
            *varib_type = SVar_REWARDED;
        }
    }
    if (*varib_id == -1)
    {
      SCRPTERRLOG("Unknown variable name, '%s'", varib_name);
      return false;
    }
    return true;
}

static void add_to_party_check(const struct ScriptLine *scline)
{
    int party_id = get_party_index_of_name(scline->tp[0]);
    if (party_id < 0)
    {
        SCRPTERRLOG("Invalid Party:%s",scline->tp[1]);
        return;
    }
    if ((scline->np[2] < 1) || (scline->np[2] > CREATURE_MAX_LEVEL))
    {
      SCRPTERRLOG("Invalid Creature Level parameter; %ld not in range (%d,%d)",scline->np[2],1,CREATURE_MAX_LEVEL);
      return;
    }
    long crtr_id = get_rid(creature_desc, scline->tp[1]);
    if (crtr_id == -1)
    {
      SCRPTERRLOG("Unknown creature, '%s'", scline->tp[1]);
      return;
    }
    long objective_id = get_rid(hero_objective_desc, scline->tp[4]);
    if (objective_id == -1)
    {
      SCRPTERRLOG("Unknown party member objective, '%s'", scline->tp[4]);
      return;
    }
  //SCRPTLOG("Party '%s' member kind %d, level %d",prtname,crtr_id,exp_level);

    if ((get_script_current_condition() == CONDITION_ALWAYS) && (next_command_reusable == 0))
    {
        add_member_to_party(party_id, crtr_id, scline->np[2], scline->np[3], objective_id, scline->np[5]);
    } else
    {
        struct PartyTrigger* pr_trig = &gameadd.script.party_triggers[gameadd.script.party_triggers_num % PARTY_TRIGGERS_COUNT];
        pr_trig->flags = TrgF_ADD_TO_PARTY;
        pr_trig->flags |= next_command_reusable?TrgF_REUSABLE:0;
        pr_trig->party_id = party_id;
        pr_trig->creatr_id = crtr_id;
        pr_trig->exp_level = scline->np[2];
        pr_trig->carried_gold = scline->np[3];
        pr_trig->objectv = objective_id;
        pr_trig->countdown = scline->np[5];
        pr_trig->condit_idx = get_script_current_condition();

        gameadd.script.party_triggers_num++;
    }
}

static void delete_from_party_check(const struct ScriptLine *scline)
{
    int party_id = get_party_index_of_name(scline->tp[0]);
    if (party_id < 0)
    {
        SCRPTERRLOG("Invalid Party:%s",scline->tp[0]);
        return;
    }
    long creature_id = get_rid(creature_desc, scline->tp[1]);
    if (creature_id == -1)
    {
      SCRPTERRLOG("Unknown creature, '%s'", scline->tp[1]);
      return;
    }
    if ((get_script_current_condition() == CONDITION_ALWAYS) && (next_command_reusable == 0))
    {
        delete_member_from_party(party_id, creature_id, scline->np[2]);
    } else
    {
        struct PartyTrigger* pr_trig = &gameadd.script.party_triggers[gameadd.script.party_triggers_num % PARTY_TRIGGERS_COUNT];
        pr_trig->flags = TrgF_DELETE_FROM_PARTY;
        pr_trig->flags |= next_command_reusable?TrgF_REUSABLE:0;
        pr_trig->party_id = party_id;
        pr_trig->creatr_id = creature_id;
        pr_trig->exp_level = scline->np[2];
        pr_trig->condit_idx = get_script_current_condition();

        gameadd.script.party_triggers_num++;
    }
}

static void display_objective_check(const struct ScriptLine *scline)
{
  long msg_num = scline->np[0];
  long x, y;
  TbMapLocation location = 0;
  if ((msg_num < 0) || (msg_num >= STRINGS_MAX))
  {
    SCRPTERRLOG("Invalid TEXT number");
    return;
  }
  if (scline->command == Cmd_DISPLAY_OBJECTIVE)
  {
    const char *where = scline->tp[1];
    if (!get_map_location_id(where, &location))
    {
      return;
    }
    command_add_value(Cmd_DISPLAY_OBJECTIVE, ALL_PLAYERS, msg_num, location, 0);
  }
  else
  {
    x = scline->np[1];
    y = scline->np[2];
    command_add_value(Cmd_DISPLAY_OBJECTIVE, ALL_PLAYERS, msg_num, location, get_subtile_number(x,y));
  }
}

static void display_objective_process(struct ScriptContext *context)
{
    if ( (my_player_number >= context->plr_start) && (my_player_number < context->plr_end) )
    {
        set_general_objective(context->value->longs[0],
        context->value->longs[1],
        stl_num_decode_x(context->value->longs[2]),
        stl_num_decode_y(context->value->longs[2]));
    }
}

static void conceal_map_rect_check(const struct ScriptLine *scline)
{
    ALLOCATE_SCRIPT_VALUE(scline->command, 0);
    TbBool conceal_all = false;

    if (scline->np[5] == -1)
    {
        if ((strcmp(scline->tp[5], "") == 0))
        {
            conceal_all = false;
        }
        else if ((strcmp(scline->tp[5], "ALL") == 0))
        {
            conceal_all = true;
        }
        else
        {
            SCRPTWRNLOG("Hide value \"%s\" not recognized", scline->tp[5]);
            DEALLOCATE_SCRIPT_VALUE
            return;
        }
    }
    else
    {
        conceal_all = scline->np[5];
    }

    MapSubtlCoord x = scline->np[1];
    MapSubtlCoord y = scline->np[2];
    MapSubtlDelta width = scline->np[3];
    MapSubtlDelta height = scline->np[4];

    MapSubtlCoord start_x = x - (width / 2);
    MapSubtlCoord end_x = x + (width / 2) + (width & 1);
    MapSubtlCoord start_y = y - (height / 2);
    MapSubtlCoord end_y = y + (height / 2) + (height & 1);

    if (start_x < 0)
    {
        SCRPTWRNLOG("Starting X coordinate '%ld' (from %ld-%ld/2) is out of range, fixing it to '0'.", start_x,x,width);
        start_x = 0;
    }
    else if (start_x > gameadd.map_subtiles_x)
    {
        SCRPTWRNLOG("Starting X coordinate '%ld' (from %ld-%ld/2) is out of range, fixing it to '%ld'.", start_x, x, width, gameadd.map_subtiles_x);
        start_x = gameadd.map_subtiles_x;
    }
    if (end_x < 0)
    {
        SCRPTWRNLOG("Ending X coordinate '%ld' (from %ld+%ld/2) is out of range, fixing it to '0'.", end_x, x, width);
        end_x = 0;
    }
    else if (end_x > gameadd.map_subtiles_x)
    {
        SCRPTWRNLOG("Ending X coordinate '%ld' (from %ld+%ld/2) is out of range, fixing it to '%ld'.", end_x, x, width, gameadd.map_subtiles_x);
        end_x = gameadd.map_subtiles_x;
    }
    if (start_y < 0)
    {
        SCRPTWRNLOG("Starting Y coordinate '%ld' (from %ld-%ld/2) is out of range, fixing it to '0'.", start_y, y, height);
        start_y = 0;
    }
    else if (start_y > gameadd.map_subtiles_y)
    {
        SCRPTWRNLOG("Starting Y coordinate '%ld' (from %ld-%ld/2) is out of range, fixing it to '%ld'.", start_y, y, height, gameadd.map_subtiles_y);
        start_y = gameadd.map_subtiles_y;
    }
    if (end_y < 0)
    {
        SCRPTWRNLOG("Ending Y coordinate '%ld' (from %ld+%ld/2) is out of range, fixing it to '0'.", end_y, y, height);
        end_y = 0;
    }
    else if (end_y > gameadd.map_subtiles_y)
    {
        SCRPTWRNLOG("Ending Y coordinate '%ld' (from %ld+%ld/2) is out of range, fixing it to '%ld'.", end_y, y, height, gameadd.map_subtiles_y);
        end_y = gameadd.map_subtiles_y;
    }
    if ((x < 0) || (x > gameadd.map_subtiles_x) || (y < 0) || (y > gameadd.map_subtiles_y))
    {
        SCRPTERRLOG("Conceal coordinates out of range, trying to set conceal center point to (%ld,%ld) on map that's %ldx%ld subtiles", x, y, gameadd.map_subtiles_x, gameadd.map_subtiles_y);
        DEALLOCATE_SCRIPT_VALUE
        return;
    }
    value->plyr_range = scline->np[0];
    value->shorts[1] = start_x;
    value->shorts[2] = end_x;
    value->shorts[3] = start_y;
    value->shorts[4] = end_y;
    value->shorts[5] = conceal_all;

    PROCESS_SCRIPT_VALUE(scline->command);
}

static void conceal_map_rect_process(struct ScriptContext *context)
{
    MapSubtlCoord start_x = context->value->shorts[1];
    MapSubtlCoord end_x = context->value->shorts[2];
    MapSubtlCoord start_y = context->value->shorts[3];
    MapSubtlCoord end_y = context->value->shorts[4];
    TbBool conceal_all = context->value->shorts[5];
    conceal_map_area(context->player_idx, start_x, end_x, start_y, end_y, conceal_all);
}

/**
 * Transfers creatures for a player
 * @param plyr_idx target player
 * @param crmodel the creature model to transfer
 * @param criteria the creature selection criterion
 * @param count the amount of units to transfer
 */
static int script_transfer_creature(PlayerNumber plyr_idx, ThingModel crmodel, long criteria, int count)
{
    short transferred = 0;
    struct Thing* thing;
    struct Dungeon* dungeon;
    struct CreatureControl* cctrl;
    for (int i = 0; i < count; i++)
    {
        thing = script_get_creature_by_criteria(plyr_idx, crmodel, criteria);
        cctrl = creature_control_get_from_thing(thing);
        if ((thing_is_invalid(thing)) && (i == 0))
        {
            SYNCDBG(5, "No matching player %d creature of model %d found to transfer.", (int)plyr_idx, (int)crmodel);
            break;
        }

<<<<<<< HEAD
        if (add_transfered_creature(plyr_idx, cctrl->original_model, cctrl->explevel, cctrl->creature_name))
=======
        if (add_transfered_creature(plyr_idx, thing->model, cctrl->exp_level, cctrl->creature_name))
>>>>>>> f4dee85c
        {
            transferred++;
            dungeon = get_dungeon(plyr_idx);
            dungeon->creatures_transferred++;
            remove_thing_from_power_hand_list(thing, plyr_idx);
            struct SpecialConfigStats* specst = get_special_model_stats(SpcKind_TrnsfrCrtr);
            create_used_effect_or_element(&thing->mappos, specst->effect_id, plyr_idx, thing->index);
            kill_creature(thing, INVALID_THING, -1, CrDed_NoEffects | CrDed_NotReallyDying);
        }
    }
    return transferred;
}

static void special_transfer_creature_process(struct ScriptContext* context)
{
    if ((my_player_number >= context->plr_start) && (my_player_number < context->plr_end))
    {
        struct Thing *heartng = get_player_soul_container(context->plr_start);
        struct PlayerInfo* player = get_my_player();
        start_transfer_creature(player, heartng);
    }
}

static void special_transfer_creature_check(const struct ScriptLine* scline)
{
    command_add_value(Cmd_USE_SPECIAL_TRANSFER_CREATURE, scline->np[0],0,0,0);
}

static void script_transfer_creature_check(const struct ScriptLine* scline)
{
    long crtr_id = parse_creature_name(scline->tp[1]);
    long count = scline->np[3];
    if (crtr_id == CREATURE_NONE)
    {
        SCRPTERRLOG("Unknown creature, '%s'", scline->tp[1]);
        return;
    }
    long select_id = parse_criteria(scline->tp[2]);
    if (select_id == -1) {
        SCRPTERRLOG("Unknown select criteria, '%s'", scline->tp[2]);
        return;
    }
    if (scline->np[3] == '\0')
    {
        count = 1;
    }
    if (count == 0)
    {
        SCRPTERRLOG("Transferring 0 creatures of type '%s'", scline->tp[1]);
    }
    if (count > 255)
    {
        SCRPTWRNLOG("Trying to transfer %ld creatures out of a possible 255",count);
        count = 255;
    }
    command_add_value(Cmd_TRANSFER_CREATURE, scline->np[0], crtr_id, select_id, count);
}

static void script_transfer_creature_process(struct ScriptContext* context)
{
    for (int i = context->plr_start; i < context->plr_end; i++)
    {
        script_transfer_creature(i, context->value->longs[0], context->value->longs[1], context->value->longs[2]);
    }
}

static void change_creatures_annoyance_check(const struct ScriptLine* scline)
{
    long crtr_id = parse_creature_name(scline->tp[1]);
    if (crtr_id == CREATURE_NONE)
    {
        SCRPTERRLOG("Unknown creature, '%s'", scline->tp[1]);
        return;
    }
    long op_id = get_rid(script_operator_desc, scline->tp[2]);
    if (op_id == -1)
    {
        SCRPTERRLOG("Invalid operation for changing creatures' annoyance: '%s'", scline->tp[2]);
        return;
    }
    command_add_value(Cmd_CHANGE_CREATURES_ANNOYANCE, scline->np[0], crtr_id, op_id, scline->np[3]);
}

static void change_creatures_annoyance_process(struct ScriptContext* context)
{
    for (int i = context->plr_start; i < context->plr_end; i++)
    {
        script_change_creatures_annoyance(i, context->value->longs[0], context->value->longs[1], context->value->longs[2]);
    }
}

static void set_trap_configuration_check(const struct ScriptLine* scline)
{
    ALLOCATE_SCRIPT_VALUE(scline->command, 0);

    const char *trapname = scline->tp[0];
    const char *valuestring = scline->tp[2];
    long newvalue;
    short trap_id = get_id(trap_desc, trapname);
    if (trap_id == -1)
    {
        SCRPTERRLOG("Unknown trap, '%s'", trapname);
        DEALLOCATE_SCRIPT_VALUE
        return;
    }

    short trapvar = get_id(trap_config_desc, scline->tp[1]);
    if (trapvar == -1)
    {
        SCRPTERRLOG("Unknown trap variable");
        DEALLOCATE_SCRIPT_VALUE
        return;
    }

    value->shorts[0] = trap_id;
    value->shorts[1] = trapvar;
    value->ulongs[1] = scline->np[2];
    value->shorts[4] = scline->np[3];
    value->shorts[5] = scline->np[4];
    if (trapvar == 3) // SymbolSprites
    {
        char *tmp = malloc(strlen(scline->tp[2]) + strlen(scline->tp[3]) + 3);
        // Pass two vars along as one merged val like: first\nsecond\m
        strcpy(tmp, scline->tp[2]);
        strcat(tmp, "|");
        strcat(tmp,scline->tp[3]);
        value->strs[2] = script_strdup(tmp); // first\0second
        value->strs[2][strlen(scline->tp[2])] = 0;
        free(tmp);
        if (value->strs[2] == NULL)
        {
            SCRPTERRLOG("Run out script strings space");
            DEALLOCATE_SCRIPT_VALUE
            return;
        }
    }
    else if (trapvar == 17) // EffectType
    {
        if (parameter_is_number(valuestring))
        {
            newvalue = atoi(valuestring);
        }
        else
        {
            struct TrapConfigStats *trapst = get_trap_model_stats(trap_id);
            switch (trapst->activation_type)
            {
                case TrpAcT_EffectonTrap:
                {
                    newvalue = get_id(effect_desc, valuestring);
                    break;
                }
                case TrpAcT_SlabChange:
                {
                    newvalue = get_id(slab_desc, valuestring);
                    break;
                }
                case TrpAcT_CreatureSpawn:
                {
                    newvalue = get_id(creature_desc, valuestring);
                    break;
                }
                case TrpAcT_Power:
                {
                    newvalue = get_id(power_desc, valuestring);
                    break;
                }
                case TrpAcT_HeadforTarget90:
                case TrpAcT_ShotonTrap:
                case TrpAcT_CreatureShot:
                default:
                {
                    newvalue = get_id(shot_desc, valuestring);
                    break;
                }
            }
        }
        if ((newvalue > USHRT_MAX) || (newvalue < 0))
        {
            SCRPTERRLOG("Value out of range: %ld", newvalue);
            DEALLOCATE_SCRIPT_VALUE
            return;
        }
        value->shorts[2] = newvalue;
    }
    else if (trapvar == 41) // DestroyedEffect
    {
        newvalue = effect_or_effect_element_id(valuestring);
        if ((newvalue == 0) && (!parameter_is_number(valuestring)))
        {
            SCRPTERRLOG("Unknown effect or effect element: '%s'", valuestring);
            DEALLOCATE_SCRIPT_VALUE
            return;
        }
        value->ulongs[1] = newvalue;
    }
    else if (trapvar == 46) // FlameAnimationOffset
    {
        value->chars[8] = atoi(scline->tp[2]);
        value->chars[9] = scline->np[3];
        value->chars[10] = scline->np[4];
        value->chars[11] = scline->np[5];
    }
    else if ((trapvar != 4) && (trapvar != 12) && (trapvar != 39) && (trapvar != 40))  // PointerSprites && AnimationIDs
    {
        if (parameter_is_number(valuestring))
        {
            newvalue = atoi(valuestring);
            if ((newvalue > LONG_MAX) || (newvalue < 0))
            {
                SCRPTERRLOG("Value out of range: %ld", newvalue);
                DEALLOCATE_SCRIPT_VALUE
                return;
            }
            value->shorts[2] = newvalue;
        }
        else if (trapvar == 6)
        {
            newvalue = get_id(object_desc, valuestring);
            if ((newvalue > SHRT_MAX) || (newvalue < 0))
            {
                SCRPTERRLOG("Unknown crate object: '%s'", valuestring);
                DEALLOCATE_SCRIPT_VALUE
                return;
            }
            value->ulongs[1] = newvalue;
        }
        else
        {
            SCRPTERRLOG("Trap property %s needs a number value, '%s' is invalid.", scline->tp[1], scline->tp[2]);
            DEALLOCATE_SCRIPT_VALUE
            return;
        }
    }
    else
    {
        value->strs[2] = script_strdup(scline->tp[2]);
        if (value->strs[2] == NULL)
        {
            SCRPTERRLOG("Run out script strings space");
            DEALLOCATE_SCRIPT_VALUE
            return;
        }
    }
    SCRIPTDBG(7, "Setting trap %s property %s to %d", trapname, scline->tp[1], value->shorts[2]);
    PROCESS_SCRIPT_VALUE(scline->command);
}

static void set_room_configuration_check(const struct ScriptLine* scline)
{
    ALLOCATE_SCRIPT_VALUE(scline->command, 0);

    const char *roomname = scline->tp[0];
    const char *valuestring = scline->tp[2];
    const char* valuestring2 = scline->tp[3];
    long newvalue;
    long newvalue2;
    short room_id = get_id(room_desc, roomname);
    if (room_id == -1)
    {
        SCRPTERRLOG("Unknown room, '%s'", roomname);
        DEALLOCATE_SCRIPT_VALUE
        return;
    }

    short roomvar = get_id(room_config_desc, scline->tp[1]);
    if (roomvar == -1)
    {
        SCRPTERRLOG("Unknown room variable");
        DEALLOCATE_SCRIPT_VALUE
        return;
    }

    value->shorts[0] = room_id;
    value->shorts[1] = roomvar;
    value->shorts[2] = scline->np[2];
    value->shorts[3] = scline->np[3];
    value->shorts[4] = scline->np[4];
    if (roomvar == 3) // SymbolSprites
    {
        char *tmp = malloc(strlen(scline->tp[2]) + strlen(scline->tp[3]) + 3);
        // Pass two vars along as one merged val like: first\nsecond\m
        strcpy(tmp, scline->tp[2]);
        strcat(tmp, "|");
        strcat(tmp,scline->tp[3]);
        value->strs[2] = script_strdup(tmp); // first\0second
        value->strs[2][strlen(scline->tp[2])] = 0;
        free(tmp);
        if (value->strs[2] == NULL)
        {
            SCRPTERRLOG("Run out script strings space");
            DEALLOCATE_SCRIPT_VALUE
            return;
        }
    }
    else if (roomvar == 5) // PanelTabIndex
    {
        if (parameter_is_number(valuestring))
        {
            newvalue = atoi(valuestring);
            if ((newvalue > 32) || (newvalue < 0))
            {
                SCRPTERRLOG("Value out of range: %ld", newvalue);
                DEALLOCATE_SCRIPT_VALUE
                return;
            }
            value->shorts[2] = newvalue;
        }
        else
        {
            SCRPTERRLOG("Room property %s needs a number value, '%s' is invalid.", scline->tp[1], scline->tp[2]);
            DEALLOCATE_SCRIPT_VALUE
            return;
        }
    }
    else if (roomvar == 8) // CreatureCreation
    {
        newvalue = get_id(creature_desc, valuestring);
        if (newvalue == -1)
            {
                SCRPTERRLOG("Unknown CreatureCreation variable");
                DEALLOCATE_SCRIPT_VALUE
                    return;
            }
        value->shorts[2] = newvalue;
    }
    else if ((roomvar == 10) || (roomvar == 16)) // SlabAssign & SlabSynergy
    {
        newvalue = get_id(slab_desc, valuestring);
        if (newvalue == -1)
            {
                SCRPTERRLOG("Unknown slab variable");
                DEALLOCATE_SCRIPT_VALUE
                    return;
            }
        value->shorts[2] = newvalue;
    }
    else if (roomvar == 12) // Properties
    {
        if (parameter_is_number(valuestring))
        {
            newvalue = atoi(valuestring);
            if ((newvalue >= RoCFlg_ListEnd) || (newvalue < 0))
            {
                SCRPTERRLOG("Value out of range: %ld", newvalue);
                DEALLOCATE_SCRIPT_VALUE
                return;
            }
            value->shorts[2] = newvalue;
        }
        else
        {
            newvalue = get_id(terrain_room_properties_commands, valuestring);
            if (newvalue == -1)
                {
                    SCRPTERRLOG("Unknown Properties variable");
                    DEALLOCATE_SCRIPT_VALUE
                        return;
                }
            value->shorts[2] = newvalue;
        }
    }
    else if (roomvar == 13) // Roles
    {
        if (parameter_is_number(valuestring))
        {
            newvalue = atoi(valuestring);
            if ((newvalue > 33554431) || (newvalue < 0))
            {
                SCRPTERRLOG("Value out of range: %ld", newvalue);
                DEALLOCATE_SCRIPT_VALUE
                return;
            }
            value->ulongs[1] = newvalue;
        }
        else
        {
            newvalue = get_id(room_roles_desc, valuestring);
            if (newvalue == -1)
                {
                    SCRPTERRLOG("Unknown Roles variable");
                    DEALLOCATE_SCRIPT_VALUE
                        return;
                }
            value->ulongs[1] = newvalue;
        }
        if (parameter_is_number(valuestring2))
        {
            newvalue2 = atoi(valuestring2);
            if ((newvalue2 > 33554431) || (newvalue2 < 0))
            {
                SCRPTERRLOG("Value out of range: %ld", newvalue2);
                DEALLOCATE_SCRIPT_VALUE
                    return;
            }
            value->ulongs[2] = newvalue2;
        }
        else
        {
            newvalue2 = get_id(room_roles_desc, valuestring2);
            if (newvalue2 == -1)
            {
                SCRPTERRLOG("Unknown Roles variable");
                DEALLOCATE_SCRIPT_VALUE
                    return;
            }
            value->ulongs[2] = newvalue2;
        }
    }
    else if (roomvar == 14) // TotalCapacity
    {
        newvalue = get_id(terrain_room_total_capacity_func_type, valuestring);
        if (newvalue == -1)
            {
                SCRPTERRLOG("Unknown TotalCapacity variable '%s'", valuestring);
                DEALLOCATE_SCRIPT_VALUE
                    return;
            }
        value->shorts[2] = newvalue;
    }
    else if (roomvar == 15) // UsedCapacity
    {
        newvalue = get_id(terrain_room_used_capacity_func_type, valuestring);
        if (newvalue == -1)
            {
                SCRPTERRLOG("Unknown UsedCapacity variable '%s'", valuestring);
                DEALLOCATE_SCRIPT_VALUE
                    return;
            }
        value->shorts[2] = newvalue;

        newvalue2 = get_id(terrain_room_used_capacity_func_type, valuestring2);
        if (newvalue2 == -1)
        {
            SCRPTERRLOG("Unknown UsedCapacity variable '%s'", valuestring2);
            DEALLOCATE_SCRIPT_VALUE
                return;
        }
        value->shorts[3] = newvalue2;
    }
    else if (roomvar != 4) // NameTextID, TooltipTextID, Cost, Health, AmbientSndSample, Messages, StorageHeight
    {
        if (parameter_is_number(valuestring))
        {
            newvalue = atoi(valuestring);
            if ((newvalue > SHRT_MAX) || (newvalue < 0))
            {
                SCRPTERRLOG("Value out of range: %ld", newvalue);
                DEALLOCATE_SCRIPT_VALUE
                return;
            }
            value->shorts[2] = newvalue;
        }
        else
        {
            SCRPTERRLOG("Room property %s needs a number value, '%s' is invalid.", scline->tp[1], scline->tp[2]);
            DEALLOCATE_SCRIPT_VALUE
            return;
        }
    }
    else // PointerSprites
    {
        value->strs[2] = script_strdup(scline->tp[2]);
        if (value->strs[2] == NULL)
        {
            SCRPTERRLOG("Run out script strings space");
            DEALLOCATE_SCRIPT_VALUE
            return;
        }
    }
    SCRIPTDBG(7, "Setting room %s property %s to %d", roomname, scline->tp[1], value->shorts[2]);
    PROCESS_SCRIPT_VALUE(scline->command);
}

static void set_hand_rule_check(const struct ScriptLine* scline)
{
    ALLOCATE_SCRIPT_VALUE(scline->command, scline->np[0]);

    const char *param_name = scline->tp[5];
    long crtr_id = parse_creature_name(scline->tp[1]);
    short hr_action, hr_slot, hr_type, param;

    if (crtr_id == CREATURE_NONE)
    {
        SCRPTERRLOG("Unknown creature, '%s'", scline->tp[1]);
        return;
    }
    hr_slot = get_id(rule_slot_desc, scline->tp[2]);
    if (hr_slot == -1) {
        SCRPTERRLOG("Invalid hand rule slot: '%s'", scline->tp[2]);
        return;
    }
    hr_action = get_id(rule_action_desc, scline->tp[3]);
    if (hr_action == -1) {
        SCRPTERRLOG("Invalid hand rule action: '%s'", scline->tp[3]);
        return;
    }
    if (hr_action == HandRuleAction_Allow || hr_action == HandRuleAction_Deny)
    {
        hr_type = get_id(hand_rule_desc, scline->tp[4]);
        if (hr_type == -1) {
            SCRPTERRLOG("Invalid hand rule: '%s'", scline->tp[4]);
            return;
        }
        param = hr_type == HandRule_AffectedBy ? 0 : atol(param_name);
        if (hr_type == HandRule_AtActionPoint && action_point_number_to_index(param) == -1)
        {
            SCRPTERRLOG("Unknown action point param for hand rule: '%d'", param);
            return;
        }
        if (hr_type == HandRule_AffectedBy)
        {
            long mag_id = get_id(spell_desc, param_name);
            if (mag_id == -1)
            {
                SCRPTERRLOG("Unknown magic, '%s'", param_name);
                return;
            }
            param = mag_id;
        }
    } else
    {
        hr_type = 0;
        param = 0;
    }

    value->shorts[0] = crtr_id;
    value->shorts[1] = hr_action;
    value->shorts[2] = hr_slot;
    value->shorts[3] = hr_type;
    value->shorts[4] = param;
    PROCESS_SCRIPT_VALUE(scline->command);
}

static void move_creature_check(const struct ScriptLine* scline)
{
    ALLOCATE_SCRIPT_VALUE(scline->command, scline->np[0]);

    long crmodel = parse_creature_name(scline->tp[1]);
    if (crmodel == CREATURE_NONE)
    {
        SCRPTERRLOG("Unknown creature, '%s'", scline->tp[1]);
        return;
    }
    long select_id = parse_criteria(scline->tp[2]);
    if (select_id == -1) {
        SCRPTERRLOG("Unknown select criteria, '%s'", scline->tp[2]);
        return;
    }

    long count = scline->np[3];
    if (count <= 0)
    {
        SCRPTERRLOG("Bad creatures count, %ld", count);
        return;
    }

    TbMapLocation location;
    if (!get_map_location_id(scline->tp[4], &location))
    {
        SCRPTWRNLOG("Invalid location: %s", scline->tp[4]);
        return;
    }

    const char *effect_name = scline->tp[5];
    long effct_id = 0;
    if (scline->tp[5][0] != '\0')
    {
        effct_id = get_rid(effect_desc, effect_name);
        if (effct_id == -1)
        {
            if (parameter_is_number(effect_name))
            {
                effct_id = atoi(effect_name);
            }
            else
            {
                SCRPTERRLOG("Unrecognised effect: %s", effect_name);
                return;
            }
        }
    }
    else
    {
        effct_id = -1;
    }
    value->ulongs[0] = location;
    value->longs[1] = select_id;
    value->shorts[4] = effct_id;
    value->bytes[10] = count;
    value->bytes[11] = crmodel;

    PROCESS_SCRIPT_VALUE(scline->command);
}

static void count_creatures_at_action_point_check(const struct ScriptLine* scline)
{
    ALLOCATE_SCRIPT_VALUE(scline->command, scline->np[1]);

    long crmodel = parse_creature_name(scline->tp[2]);
    if (crmodel == CREATURE_NONE)
    {
        SCRPTERRLOG("Unknown creature, '%s'", scline->tp[2]);
        return;
    }
    short ap_num = scline->np[0];
    char flag_player_id = scline->np[3];
    const char *flag_name = scline->tp[4];

    long flag_id, flag_type;
    if (!parse_get_varib(flag_name, &flag_id, &flag_type))
    {
        SCRPTERRLOG("Unknown flag, '%s'", flag_name);
        return;
    }

    value->shorts[0] = ap_num;
    value->bytes[2] = crmodel;
    value->chars[3] = flag_player_id;
    value->shorts[2] = flag_id;
    value->chars[6] = flag_type;

    PROCESS_SCRIPT_VALUE(scline->command);
}

static void new_creature_type_check(const struct ScriptLine* scline)
{
    if (game.conf.crtr_conf.model_count >= CREATURE_TYPES_MAX)
    {
        SCRPTERRLOG("Cannot increase creature type count for creature type '%s', already at maximum %d types.", scline->tp[0], CREATURE_TYPES_MAX);
        return;
    }

    int i = game.conf.crtr_conf.model_count;
    game.conf.crtr_conf.model_count++;
    snprintf(game.conf.crtr_conf.model[i].name, COMMAND_WORD_LEN, "%s", scline->tp[0]);
    creature_desc[i-1].name = game.conf.crtr_conf.model[i].name;
    creature_desc[i-1].num = i;

    if (load_creaturemodel_config(i, 0))
    {
        SCRPTLOG("Adding creature type %s and increasing creature types to %ld", creature_code_name(i), game.conf.crtr_conf.model_count - 1);
    }
    else
    {
        SCRPTERRLOG("Failed to load config for creature '%s'(%d).", game.conf.crtr_conf.model[i].name,i);
    }
}

static void new_room_type_check(const struct ScriptLine* scline)
{
    if (game.conf.slab_conf.room_types_count >= TERRAIN_ITEMS_MAX - 1)
    {
        SCRPTERRLOG("Cannot increase room count for room type '%s', already at maximum %d rooms.", scline->tp[0], TERRAIN_ITEMS_MAX - 1);
        return;
    }

    SCRPTLOG("Adding room type %s and increasing 'RoomsCount to %ld", scline->tp[0], game.conf.slab_conf.room_types_count + 1);
    game.conf.slab_conf.room_types_count++;

    struct RoomConfigStats* roomst;
    int i = game.conf.slab_conf.room_types_count - 1;

    roomst = &game.conf.slab_conf.room_cfgstats[i];
    memset(roomst->code_name, 0, COMMAND_WORD_LEN);
    snprintf(roomst->code_name, COMMAND_WORD_LEN, "%s", scline->tp[0]);
    roomst->name_stridx = GUIStr_Empty;
    roomst->tooltip_stridx = GUIStr_Empty;
    roomst->creature_creation_model = 0;
    roomst->bigsym_sprite_idx = 0;
    roomst->medsym_sprite_idx = 0;
    roomst->pointer_sprite_idx = 0;
    roomst->panel_tab_idx = 0;
    roomst->ambient_snd_smp_id = 0;
    roomst->msg_needed = 0;
    roomst->msg_too_small = 0;
    roomst->msg_no_route = 0;
    roomst->roles = RoRoF_None;
    roomst->cost = 0;
    roomst->health = 0;
    room_desc[i].name = roomst->code_name;
    room_desc[i].num = i;
}

static void new_object_type_check(const struct ScriptLine* scline)
{
    if (game.conf.object_conf.object_types_count >= OBJECT_TYPES_MAX-1)
    {
        SCRPTERRLOG("Cannot increase object count for object type '%s', already at maximum %d objects.", scline->tp[0], OBJECT_TYPES_MAX-1);
        return;
    }

    SCRPTLOG("Adding object type %s and increasing 'ObjectsCount to %ld", scline->tp[0], game.conf.object_conf.object_types_count + 1);
    game.conf.object_conf.object_types_count++;

    int tmodel = game.conf.object_conf.object_types_count -1;
    struct ObjectConfigStats* objst = get_object_model_stats(tmodel);
    memset(objst->code_name, 0, COMMAND_WORD_LEN);
    snprintf(objst->code_name, COMMAND_WORD_LEN, "%s", scline->tp[0]);
    objst->name_stridx = 201;
    objst->map_icon = 0;
    objst->genre = 0;
    objst->draw_class = ODC_Default;
    object_desc[tmodel].name = objst->code_name;
    object_desc[tmodel].num = tmodel;
}

static void new_trap_type_check(const struct ScriptLine* scline)
{
    if (game.conf.trapdoor_conf.trap_types_count >= TRAPDOOR_TYPES_MAX)
    {
        SCRPTERRLOG("Cannot increase trap count for trap type '%s', already at maximum %d traps.", scline->tp[0], TRAPDOOR_TYPES_MAX);
        return;
    }
    SCRPTLOG("Adding trap type %s and increasing 'TrapsCount to %ld", scline->tp[0], game.conf.trapdoor_conf.trap_types_count + 1);
    game.conf.trapdoor_conf.trap_types_count++;
    short i = game.conf.trapdoor_conf.trap_types_count-1;
    struct TrapConfigStats *trapst = get_trap_model_stats(i);
    memset(trapst->code_name, 0, COMMAND_WORD_LEN);
    snprintf(trapst->code_name, COMMAND_WORD_LEN, "%s", scline->tp[0]);
    trapst->name_stridx = GUIStr_Empty;
    trapst->tooltip_stridx = GUIStr_Empty;
    trapst->bigsym_sprite_idx = 0;
    trapst->medsym_sprite_idx = 0;
    trapst->pointer_sprite_idx = 0;
    trapst->panel_tab_idx = 0;
    trapst->manufct_level = 0;
    trapst->manufct_required = 0;
    trapst->shots = 0;
    trapst->shots_delay = 0;
    trapst->initial_delay = 0;
    trapst->trigger_type = 0;
    trapst->activation_type = 0;
    trapst->created_itm_model = 0;
    trapst->hit_type = 0;
    trapst->hidden = true;
    trapst->slappable = 0;
    trapst->detect_invisible = true;
    trapst->notify = false;
    trapst->place_on_bridge = false;
    trapst->place_on_subtile = false;
    trapst->instant_placement = false;
    trapst->remove_once_depleted = false;
    trapst->health = 1;
    trapst->destructible = 0;
    trapst->unstable = 0;
    trapst->destroyed_effect = -39;
    trapst->size_xy = 0;
    trapst->size_z = 0;
    trapst->sprite_anim_idx = 0;
    trapst->attack_sprite_anim_idx = 0;
    trapst->recharge_sprite_anim_idx = 0;
    trapst->sprite_size_max = 0;
    trapst->anim_speed = 0;
    trapst->unanimated = 0;
    trapst->unshaded = 0;
    trapst->random_start_frame = 0;
    trapst->light_radius = 0;
    trapst->light_intensity = 0;
    trapst->light_flag = 0;
    trapst->transparency_flag = 0;
    trapst->shot_shift_x = 0;
    trapst->shot_shift_y = 0;
    trapst->shot_shift_z = 0;
    trapst->shotvector.x = 0;
    trapst->shotvector.y = 0;
    trapst->shotvector.z = 0;
    trapst->selling_value = 0;
    trapst->unsellable = false;
    trapst->place_sound_idx = 117;
    trapst->trigger_sound_idx = 176;
    trap_desc[i].name = trapst->code_name;
    trap_desc[i].num = i;
    create_manufacture_array_from_trapdoor_data();
}

void refresh_trap_anim(long trap_id)
{
    int k = 0;
    const struct StructureList* slist = get_list_for_thing_class(TCls_Trap);
    struct TrapConfigStats *trapst_old = get_trap_model_stats(trap_id);
    struct TrapConfigStats *trapst_new;
    int i = slist->index;
    while (i != 0)
    {
        struct Thing* traptng = thing_get(i);
        if (thing_is_invalid(traptng))
        {
            ERRORLOG("Jump to invalid thing detected");
            break;
        }
        i = traptng->next_of_class;
        // Per thing code.
        if (traptng->model == trap_id)
        {
            if ((traptng->trap.wait_for_rearm == true) || (trapst_old->recharge_sprite_anim_idx == 0))
            {
                traptng->anim_sprite = trapst_old->sprite_anim_idx;
            }
            else
            {
                traptng->anim_sprite = trapst_old->recharge_sprite_anim_idx;
            }
            trapst_new = get_trap_model_stats(traptng->model);
            char start_frame;
            if (trapst_new->random_start_frame) {
                start_frame = -1;
            }
            else {
                start_frame = 0;
            }
            set_thing_draw(traptng, trapst_new->sprite_anim_idx, trapst_new->anim_speed, trapst_new->sprite_size_max, trapst_new->unanimated, start_frame, ODC_Default);
        }
        // Per thing code ends.
        k++;
        if (k > slist->index)
        {
            ERRORLOG("Infinite loop detected when sweeping things list");
            break;
        }
    }
}

static void set_trap_configuration_process(struct ScriptContext *context)
{
    long trap_type = context->value->shorts[0];
    struct TrapConfigStats *trapst = get_trap_model_stats(trap_type);
    struct ManufactureData *manufctr = get_manufacture_data(trap_type);
    struct ObjectConfigStats obj_tmp;
    long value = context->value->ulongs[1];
    short value2 = context->value->shorts[4];
    short value3 = context->value->shorts[5];
    int old_value, old_value2;
    switch (context->value->shorts[1])
    {
        case 1: // NameTextID
            trapst->name_stridx = value;
            break;
        case 2: // TooltipTextID
            old_value = trapst->tooltip_stridx;
            trapst->tooltip_stridx = value;
            manufctr->tooltip_stridx = trapst->tooltip_stridx;
            if (trapst->tooltip_stridx != old_value)
            {
                update_trap_tab_to_config();
            }
            break;
        case 3: // SymbolSprites
        {
            old_value = trapst->medsym_sprite_idx;
            old_value2 = trapst->bigsym_sprite_idx;
            trapst->bigsym_sprite_idx = get_icon_id(context->value->strs[2]); // First
            trapst->medsym_sprite_idx = get_icon_id(context->value->strs[2] + strlen(context->value->strs[2]) + 1); // Second
            manufctr->bigsym_sprite_idx = trapst->bigsym_sprite_idx;
            manufctr->medsym_sprite_idx = trapst->medsym_sprite_idx;
            if ( (trapst->medsym_sprite_idx != old_value) || (trapst->bigsym_sprite_idx != old_value2) )
            {
                update_trap_tab_to_config();
            }
        }
            break;
        case 4: // PointerSprites
            old_value = trapst->pointer_sprite_idx;
            trapst->pointer_sprite_idx = get_icon_id(context->value->strs[2]);
            if (trapst->pointer_sprite_idx != old_value)
            {
                update_trap_tab_to_config();
            }
            break;
        case 5: // PanelTabIndex
            old_value = trapst->panel_tab_idx;
            trapst->panel_tab_idx = value;
            manufctr->panel_tab_idx = value;
            if (trapst->panel_tab_idx != old_value)
            {
                update_trap_tab_to_config();
            }
            break;
        case 6: // Crate
            game.conf.object_conf.object_to_door_or_trap[value] = trap_type;
            game.conf.object_conf.workshop_object_class[value] = TCls_Trap;
            game.conf.trapdoor_conf.trap_to_object[trap_type] = value;
            break;
        case 7: // ManufactureLevel
            trapst->manufct_level = value;
            break;
        case 8: // ManufactureRequired
            trapst->manufct_required = value;
            break;
        case 9: // Shots
            trapst->shots = value;
            break;
        case 10: // TimeBetweenShots
            trapst->shots_delay = value;
            break;
        case 11: // SellingValue
            trapst->selling_value = value;
            break;
        case 12: // AnimationID
            trapst->sprite_anim_idx = get_anim_id_(context->value->strs[2]);
            refresh_trap_anim(trap_type);
            break;
        case 13: // ModelSize
            trapst->sprite_size_max = value;
            refresh_trap_anim(trap_type);
            break;
        case 14: // AnimationSpeed
            trapst->anim_speed = value;
            refresh_trap_anim(trap_type);
            break;
        case 15: // TriggerType
            trapst->trigger_type = value;
            break;
        case 16: // ActivationType
            trapst->activation_type = value;
            break;
        case 17: // EffectType
            trapst->created_itm_model = value;
            break;
        case 18: // Hidden
            trapst->hidden = value;
            break;
        case 19: // TriggerAlarm
            trapst->notify = value;
            break;
        case 20: // Slappable
            trapst->slappable = value;
            break;
        case 21: // Unanimated
            trapst->unanimated = value;
            refresh_trap_anim(trap_type);
            break;
        case 22: // Health
            trapst->health = value;
            break;
        case 23: // Unshaded
            trapst->unshaded = value;
            break;
        case 24: // RandomStartFrame
            trapst->random_start_frame = value;
            break;
        case 25: // ThingSize
            trapst->size_xy = value; // First
            trapst->size_z = value2; // Second
            break;
        case 26: // HitType
            trapst->hit_type = value;
            break;
        case 27: // LightRadius
            trapst->light_radius = value * COORD_PER_STL;
            break;
        case 28: // LightIntensity
            trapst->light_intensity = value;
            break;
        case 29: // LightFlags
            trapst->light_flag = value;
            break;
        case 30: // TransparencyFlags
            trapst->transparency_flag = value<<4;
            break;
        case 31: // ShotVector
            trapst->shotvector.x = value;
            trapst->shotvector.y = value2;
            trapst->shotvector.z = value3;
            break;
        case 32: // Destructible
            trapst->destructible = value;
            break;
        case 33: // Unstable
            trapst->unstable = value;
            break;
        case 34: // Unsellable
            trapst->unsellable = value;
            break;
        case 35: // PlaceOnBridge
            trapst->place_on_bridge = value;
            break;
        case 36: // ShotOrigin
            trapst->shot_shift_x = value;
            trapst->shot_shift_y = value2;
            trapst->shot_shift_z = value3;
            break;
        case 37: // PlaceSound
            trapst->place_sound_idx = value;
            break;
        case 38: // TriggerSound
            trapst->trigger_sound_idx = value;
            break;
        case 39: // RechargeAnimationID
            trapst->recharge_sprite_anim_idx = get_anim_id(context->value->strs[2], &obj_tmp);
            refresh_trap_anim(trap_type);
            break;
        case 40: // AttackAnimationID
            trapst->attack_sprite_anim_idx = get_anim_id(context->value->strs[2], &obj_tmp);
            break;
        case 41: // DestroyedEffect
            trapst->destroyed_effect = value;
            break;
        case 42: // InitialDelay
            trapst->initial_delay = value;
            break;
        case 43: // PlaceOnSubtile
            trapst->place_on_subtile = value;
            break;
        case 44: // FlameAnimationID
            trapst->flame.animation_id = get_anim_id(context->value->strs[2], &obj_tmp);
            refresh_trap_anim(trap_type);
            break;
        case 45: // FlameAnimationSpeed
            trapst->flame.anim_speed = value;
            break;
        case 46: // FlameAnimationSize
            trapst->flame.sprite_size = value;
            break;
        case 47: // FlameAnimationOffset
            trapst->flame.fp_add_x = context->value->chars[8];
            trapst->flame.fp_add_y = context->value->chars[9];
            trapst->flame.td_add_x = context->value->chars[10];
            trapst->flame.td_add_y = context->value->chars[11];
            break;
        case 48: // FlameTransparencyFlags
            trapst->flame.transparency_flags = value << 4;
            break;
        case 49: // DetectInvisible
            trapst->detect_invisible = value;
            break;
        case 50: // InstantPlacement
            trapst->instant_placement = value;
            break;
        case 51: // RemoveOnceDepleted
            trapst->remove_once_depleted = value;
            break;
        case 52: // FlagNumber
            trapst->flag_number = value;
            break;
        default:
            WARNMSG("Unsupported Trap configuration, variable %d.", context->value->shorts[1]);
            break;
    }
}

static void set_room_configuration_process(struct ScriptContext *context)
{
    long room_type = context->value->shorts[0];
    struct RoomConfigStats *roomst = &game.conf.slab_conf.room_cfgstats[room_type];
    unsigned short value;
    short value2;
    short value3;
    int old_value, old_value2;
    if (context->value->shorts[1] != 13) // Roles need larger values, so can fit fewer
    {
        value = context->value->shorts[2];
        value2 = context->value->shorts[3];
        value3 = context->value->shorts[4];
    }
    switch (context->value->shorts[1])
    {
        case 1: // NameTextID
            roomst->name_stridx = value;
            break;
        case 2: // TooltipTextID
            old_value = roomst->tooltip_stridx;
            roomst->tooltip_stridx = value;
            if (roomst->tooltip_stridx != old_value)
            {
                update_room_tab_to_config();
            }
            break;
        case 3: // SymbolSprites
            old_value = roomst->medsym_sprite_idx;
            old_value2 = roomst->bigsym_sprite_idx;
            roomst->bigsym_sprite_idx = get_icon_id(context->value->strs[2]); // First
            roomst->medsym_sprite_idx = get_icon_id(context->value->strs[2] + strlen(context->value->strs[2]) + 1); // Second
            if ( (roomst->medsym_sprite_idx != old_value) || (roomst->bigsym_sprite_idx != old_value2) )
            {
                update_room_tab_to_config();
            }
            break;
        case 4: // PointerSprites
            old_value = roomst->pointer_sprite_idx;
            roomst->pointer_sprite_idx = get_icon_id(context->value->strs[2]);
            if (roomst->pointer_sprite_idx != old_value)
            {
                update_room_tab_to_config();
            }
            break;
        case 5: // PanelTabIndex
            old_value = roomst->panel_tab_idx;
            roomst->panel_tab_idx = value;
            if (roomst->panel_tab_idx != old_value)
            {
                update_room_tab_to_config();
            }
            break;
        case 6: // Cost
            roomst->cost = value;
            break;
        case 7: // Health
            roomst->health = value;
            break;
        case 8: // CreatureCreation
            roomst->creature_creation_model = value;
            break;
        case 9: // AmbientSndSample
            roomst->ambient_snd_smp_id = value;
            break;
        case 10: // SlabAssign
            roomst->assigned_slab = value;
            break;
        case 11: // Messages
            roomst->msg_needed = value;
            roomst->msg_too_small = value2;
            roomst->msg_no_route = value3;
            break;
        case 12: // Properties
            roomst->flags = value;
            roomst->flags |= value2;
            roomst->flags |= value3;
            break;
        case 13: // Roles
            roomst->roles = context->value->ulongs[1];
            if (context->value->ulongs[2] > 0)
                roomst->roles |= context->value->ulongs[2];
            break;
        case 14: // TotalCapacity
            roomst->update_total_capacity_idx = value;
            roomst->update_total_capacity = terrain_room_total_capacity_func_list[value];
            reinitialise_rooms_of_kind(room_type);
            break;
        case 15: // UsedCapacity
            roomst->update_storage_in_room_idx = value;
            roomst->update_storage_in_room = terrain_room_used_capacity_func_list[value];
            roomst->update_workers_in_room_idx = value2;
            roomst->update_workers_in_room = terrain_room_used_capacity_func_list[value2];
            reinitialise_rooms_of_kind(room_type);
            break;
        case 16: // SlabSynergy
            roomst->synergy_slab = value;
            recalculate_effeciency_for_rooms_of_kind(room_type);
            break;
        case 17: // StorageHeight
            roomst->storage_height = value;
            break;
        default:
            WARNMSG("Unsupported Room configuration, variable %d.", context->value->shorts[1]);
            break;
    }
}

static void set_hand_rule_process(struct ScriptContext* context)
{
    long crtr_id = context->value->shorts[0];
    long hand_rule_action = context->value->shorts[1];
    long hand_rule_slot = context->value->shorts[2];
    long hand_rule_type = context->value->shorts[3];
    long param = context->value->shorts[4];
    long crtr_id_start = ((crtr_id == CREATURE_ANY) || (crtr_id == CREATURE_NOT_A_DIGGER)) ? 0 : crtr_id;
    long crtr_id_end = ((crtr_id == CREATURE_ANY) || (crtr_id == CREATURE_NOT_A_DIGGER)) ? CREATURE_TYPES_MAX : crtr_id + 1;

    struct Dungeon* dungeon;
    for (int plyr_idx = context->plr_start; plyr_idx < context->plr_end; plyr_idx++)
    {
        for (int ci = crtr_id_start; ci < crtr_id_end; ci++)
        {

            //todo maybe should use creature_model_matches_model somewhere?
            if (crtr_id == CREATURE_NOT_A_DIGGER)
            {
                if (creature_kind_is_for_dungeon_diggers_list(plyr_idx,ci))
                {
                    continue;
                }
            }
            dungeon = get_dungeon(plyr_idx);
            if (hand_rule_action == HandRuleAction_Allow || hand_rule_action == HandRuleAction_Deny)
            {
                dungeon->hand_rules[ci][hand_rule_slot].enabled = 1;
                dungeon->hand_rules[ci][hand_rule_slot].type = hand_rule_type;
                dungeon->hand_rules[ci][hand_rule_slot].allow = hand_rule_action;
                dungeon->hand_rules[ci][hand_rule_slot].param = param;
            } else
            {
                dungeon->hand_rules[ci][hand_rule_slot].enabled = hand_rule_action == HandRuleAction_Enable;
            }
        }
    }
}

static void move_creature_process(struct ScriptContext* context)
{
    TbMapLocation location = context->value->ulongs[0];
    long select_id = context->value->longs[1];
    long effect_id = context->value->shorts[4];
    long count = context->value->bytes[10];
    long crmodel = context->value->bytes[11];

    for (int i = context->plr_start; i < context->plr_end; i++)
    {
        for (int count_i = 0; count_i < count; count_i++)
        {
            struct Thing *thing = script_get_creature_by_criteria(i, crmodel, select_id);
            if (thing_is_invalid(thing) || thing_is_picked_up(thing)) {
                continue;
            }

            if (effect_id < 0)
            {
                effect_id = ball_puff_effects[thing->owner];
            }

            struct Coord3d pos;
            if(!get_coords_at_location(&pos,location,false)) {
                SYNCDBG(5,"No valid coords for location %d",(int)location);
                return;
            }
            struct CreatureControl *cctrl;
            cctrl = creature_control_get_from_thing(thing);

            if (effect_id > 0)
            {
                create_effect(&thing->mappos, effect_id, game.neutral_player_num);
                create_effect(&pos, effect_id, game.neutral_player_num);
            }
            move_thing_in_map(thing, &pos);
            reset_interpolation_of_thing(thing);
            if (!is_thing_some_way_controlled(thing))
            {
                initialise_thing_state(thing, CrSt_CreatureDoingNothing);
            }
            cctrl->turns_at_job = -1;
            check_map_explored(thing, thing->mappos.x.stl.num, thing->mappos.y.stl.num);
        }
    }
}

static void count_creatures_at_action_point_process(struct ScriptContext* context)
{
    long ap_num = context->value->shorts[0];
    long crmodel = context->value->bytes[2];
    long flag_player_id = context->value->chars[3];
    long flag_id = context->value->shorts[2];
    long flag_type = context->value->chars[6];

    long sum = 0;
    for (int i = context->plr_start; i < context->plr_end; i++) {
        sum += count_player_creatures_of_model_in_action_point(i, crmodel, action_point_number_to_index(ap_num));
    }
    set_variable(flag_player_id, flag_type, flag_id, sum);
}

static void set_door_configuration_check(const struct ScriptLine* scline)
{
    ALLOCATE_SCRIPT_VALUE(scline->command, 0);

    const char *doorname = scline->tp[0];
    short door_id = get_id(door_desc, doorname);
    const char* valuestring = scline->tp[2];
    long newvalue;

    if (door_id == -1)
    {
        SCRPTERRLOG("Unknown door, '%s'", doorname);
        DEALLOCATE_SCRIPT_VALUE
        return;
    }

    short doorvar = get_id(trapdoor_door_commands, scline->tp[1]);
    if (doorvar == -1)
    {
        SCRPTERRLOG("Unknown door variable");
        DEALLOCATE_SCRIPT_VALUE
        return;
    }

    value->shorts[0] = door_id;
    value->shorts[1] = doorvar;
    if (doorvar == 11) // SlabKind
    {
        const char* slab_name = scline->tp[2];
        const char* slab2_name = scline->tp[3];
        long slab_id = get_rid(slab_desc, slab_name);
        long slab2_id = get_rid(slab_desc, slab2_name);
        if (slab_id == -1)
        {
            if (parameter_is_number(slab_name))
            {
                slab_id = atoi(slab_name);
            }
            else
            {
                SCRPTERRLOG("Error slab %s not recognized", scline->tp[2]);
                DEALLOCATE_SCRIPT_VALUE
                return;
            }
        }
        if (slab2_id == -1)
        {
            if (parameter_is_number(slab2_name))
            {
                slab_id = atoi(slab2_name);
            }
            else
            {
                SCRPTERRLOG("Error slab %s not recognized", scline->tp[2]);
                DEALLOCATE_SCRIPT_VALUE
                    return;
            }
        }
        value->ulongs[1] = slab_id;
        value->shorts[4] = slab2_id;
    }
    else if (doorvar == 4) // SymbolSprites
    {
        char *tmp = malloc(strlen(scline->tp[2]) + strlen(scline->tp[3]) + 3);
        // Pass two vars along as one merged val like: first\nsecond\m
        strcpy(tmp, scline->tp[2]);
        strcat(tmp, "|");
        strcat(tmp,scline->tp[3]);
        value->strs[2] = script_strdup(tmp); // first\0second
        value->strs[2][strlen(scline->tp[2])] = 0;
        free(tmp);
        if (value->strs[2] == NULL)
        {
            SCRPTERRLOG("Run out script strings space");
            DEALLOCATE_SCRIPT_VALUE
            return;
        }
    }
    else if (doorvar != 5) // Not PointerSprites
    {
        if (parameter_is_number(valuestring))
        {
            newvalue = atoi(valuestring);
            if ((newvalue > LONG_MAX) || (newvalue < 0))
            {
                SCRPTERRLOG("Value out of range: %ld", newvalue);
                DEALLOCATE_SCRIPT_VALUE
                return;
            }
            value->ulongs[1] = newvalue;
        }
        else if (doorvar == 7) // Crate
        {
            newvalue = get_id(object_desc, valuestring);
            if ((newvalue > SHRT_MAX) || (newvalue < 0))
            {
                SCRPTERRLOG("Unknown crate object: %s", valuestring);
                DEALLOCATE_SCRIPT_VALUE
                return;
            }
            value->ulongs[1] = newvalue;
        }
        else
        {
            SCRPTERRLOG("Door property %s needs a number value, '%s' is invalid.", scline->tp[1], scline->tp[2]);
            DEALLOCATE_SCRIPT_VALUE
            return;
        }
    }
    else
    {
        value->strs[2] = script_strdup(scline->tp[2]);
        if (value->strs[2] == NULL)
        {
            SCRPTERRLOG("Run out script strings space");
            DEALLOCATE_SCRIPT_VALUE
            return;
        }
    }
    SCRIPTDBG(7, "Setting door %s property %s to %lu", doorname, scline->tp[1], value->ulongs[1]);
    PROCESS_SCRIPT_VALUE(scline->command);
}

static void set_door_configuration_process(struct ScriptContext *context)
{
    long door_type = context->value->shorts[0];
    struct DoorConfigStats *doorst = get_door_model_stats(door_type);
    struct ManufactureData *manufctr = get_manufacture_data(game.conf.trapdoor_conf.trap_types_count - 1 + door_type);
    short value = context->value->longs[1];
    short value2 = context->value->shorts[4];
    switch (context->value->shorts[1])
    {
        case 2: // NametextId
            doorst->name_stridx = value;
            break;
        case 3: // TooltipTextId
            doorst->tooltip_stridx = value;
            manufctr->tooltip_stridx = doorst->tooltip_stridx;
            update_trap_tab_to_config();
            break;
        case 4: //SymbolSprites
            {
                doorst->bigsym_sprite_idx = get_icon_id(context->value->strs[2]); // First
                doorst->medsym_sprite_idx = get_icon_id(context->value->strs[2] + strlen(context->value->strs[2]) + 1); // Second
                manufctr->bigsym_sprite_idx = doorst->bigsym_sprite_idx;
                manufctr->medsym_sprite_idx = doorst->medsym_sprite_idx;
                update_trap_tab_to_config();
            }
            break;
        case 5: // PointerSprites
            doorst->pointer_sprite_idx = get_icon_id(context->value->strs[2]);
            update_trap_tab_to_config();
            break;
        case 6: // PanelTabIndex
            doorst->panel_tab_idx = value;
            manufctr->panel_tab_idx = value;
            update_trap_tab_to_config();
            break;
        case 7: // Crate
            game.conf.object_conf.object_to_door_or_trap[value] = door_type;
            game.conf.object_conf.workshop_object_class[value] = TCls_Door;
            game.conf.trapdoor_conf.door_to_object[door_type] = value;
            break;
        case 8: // ManufactureLevel
            doorst->manufct_level = value;
            break;
        case 9: // ManufactureRequired
            doorst->manufct_required = value;
            break;
        case 10: // Health
            if (door_type < game.conf.trapdoor_conf.door_types_count)
            {
                doorst->health = value;
            }
            update_all_door_stats();
            break;
        case 11: // SlabKind
            if (door_type < game.conf.trapdoor_conf.door_types_count)
            {
                doorst->slbkind[0] = value2;
                doorst->slbkind[1] = value;
            }
            update_all_door_stats();
            break;
        case 12: // OpenSpeed
            if (door_type < game.conf.trapdoor_conf.door_types_count)
            {
                doorst->open_speed = value;
            }
            break;
        case 13: // Properties
            doorst->model_flags = value;
            break;
        case 14: //SellingValue
            doorst->selling_value = value;
            break;
        case 15: // Unsellable
            doorst->unsellable = value;
            break;
        case 16: // PlaceSound
            if (door_type < game.conf.trapdoor_conf.door_types_count)
            {
                doorst->place_sound_idx = value;
            }
            break;
        default:
            WARNMSG("Unsupported Door configuration, variable %d.", context->value->shorts[1]);
            break;
    }
}

static void create_effect_at_pos_process(struct ScriptContext* context)
{
    struct Coord3d pos;
    set_coords_to_subtile_center(&pos, context->value->shorts[1], context->value->shorts[2], 0);
    pos.z.val += get_floor_height(pos.x.stl.num, pos.y.stl.num);
    TbBool Price = (context->value->shorts[0] == -(TngEffElm_Price));
    if (Price)
    {
        pos.z.val += 128;
    }
    else
    {
        pos.z.val += context->value->longs[2];
    }
    struct Thing* efftng = create_used_effect_or_element(&pos, context->value->shorts[0], game.neutral_player_num, 0);
    if (!thing_is_invalid(efftng))
    {
        if (thing_in_wall_at(efftng, &efftng->mappos))
        {
            move_creature_to_nearest_valid_position(efftng);
        }
        if (Price)
        {
            efftng->price_effect.number = context->value->longs[2];
        }
    }
}

static void create_effect_process(struct ScriptContext *context)
{
    struct Coord3d pos;
    if (!get_coords_at_location(&pos, context->value->ulongs[1],true))
    {
        SCRPTWRNLOG("Could not find location %lu to create effect", context->value->ulongs[1]);
    }
    TbBool Price = (context->value->shorts[0] == -(TngEffElm_Price));
    if (Price)
    {
        pos.z.val += 128;
    }
    else
    {
        pos.z.val += context->value->longs[2];
    }
    struct Thing* efftng = create_used_effect_or_element(&pos, context->value->shorts[0], game.neutral_player_num, 0);
    if (!thing_is_invalid(efftng))
    {
        if (thing_in_wall_at(efftng, &efftng->mappos))
        {
            move_creature_to_nearest_valid_position(efftng);
        }
        if (Price)
        {
            efftng->price_effect.number = context->value->longs[2];
        }
    }
}

static void set_heart_health_check(const struct ScriptLine *scline)
{
    ALLOCATE_SCRIPT_VALUE(scline->command, 0);
    value->longs[0] = scline->np[0];
    struct Thing* heartng = get_player_soul_container(value->longs[0]);
    struct ObjectConfigStats* objst = get_object_model_stats(heartng->model);
    if (scline->np[1] > objst->health)
    {
        SCRPTWRNLOG("Value %ld is greater than maximum: %ld", scline->np[1], objst->health);
        value->longs[1] = objst->health;
    }
    else
    {
        value->longs[1] = scline->np[1];
    }
    PROCESS_SCRIPT_VALUE(scline->command);
}

static void set_heart_health_process(struct ScriptContext *context)
{
    struct Thing* heartng = get_player_soul_container(context->value->longs[0]);
    if (!thing_is_invalid(heartng))
    {
        heartng->health = (short)context->value->longs[1];
    }
}

static void add_heart_health_check(const struct ScriptLine *scline)
{
    ALLOCATE_SCRIPT_VALUE(scline->command, 0);
    value->longs[0] = scline->np[0];
    value->longs[1] = scline->np[1];
    value->longs[2] = scline->np[2];
    PROCESS_SCRIPT_VALUE(scline->command);
}

static void add_heart_health_process(struct ScriptContext *context)
{
    struct Thing* heartng = get_player_soul_container(context->value->longs[0]);
    if (!thing_is_invalid(heartng))
    {
        struct ObjectConfigStats* objst = get_object_model_stats(heartng->model);
        long old_health = heartng->health;
        long long new_health = heartng->health + context->value->longs[1];
        if (new_health > objst->health)
        {
            SCRIPTDBG(7,"Player %u's calculated heart health (%I64d) is greater than maximum: %ld", heartng->owner, new_health, objst->health);
            new_health = objst->health;
        }
        heartng->health = new_health;
        TbBool warn_on_damage = (context->value->longs[2]);
        if (warn_on_damage)
        {
            if (heartng->health < old_health)
            {
                event_create_event_or_update_nearby_existing_event(heartng->mappos.x.val, heartng->mappos.y.val, EvKind_HeartAttacked, heartng->owner, heartng->index);
                if (is_my_player_number(heartng->owner))
                {
                    output_message(SMsg_HeartUnderAttack, 400, true);
                }
            }
        }
    }
}

static void lock_possession_check(const struct ScriptLine* scline)
{
    ALLOCATE_SCRIPT_VALUE(scline->command, 0);
    short locked = scline->np[1];
    if (locked == -1)
    {
        locked = get_id(locked_desc, scline->tp[1]);
        if (locked == -1)
        {
            SCRPTERRLOG("Invalid Possession lock value (%s) not recognized.", scline->tp[1]);
            DEALLOCATE_SCRIPT_VALUE
            return;
        }
    }

    value->chars[1] = locked;
    PROCESS_SCRIPT_VALUE(scline->command);
}

static void lock_possession_process(struct ScriptContext* context)
{
    struct PlayerInfo *player;
    for (int plyridx = context->plr_start; plyridx < context->plr_end; plyridx++)
    {
        player = get_player(plyridx);
        if (player_exists(player))
        {
            player->possession_lock = context->value->chars[1];
        }
    }
}

static void heart_lost_quick_objective_check(const struct ScriptLine *scline)
{
    ALLOCATE_SCRIPT_VALUE(scline->command, 0);
    if ((scline->np[0] < 0) || (scline->np[0] >= QUICK_MESSAGES_COUNT))
    {
        SCRPTERRLOG("Invalid QUICK OBJECTIVE number (%ld)", scline->np[0]);
        return;
    }
    if (strlen(scline->tp[1]) >= MESSAGE_TEXT_LEN)
    {
        SCRPTWRNLOG("Objective TEXT too long; truncating to %d characters", MESSAGE_TEXT_LEN-1);
    }
    if ((gameadd.quick_messages[scline->np[0]][0] != '\0') && (strcmp(gameadd.quick_messages[scline->np[0]],scline->tp[1]) != 0))
    {
        SCRPTWRNLOG("Quick Objective no %ld overwritten by different text", scline->np[0]);
    }
    snprintf(gameadd.quick_messages[scline->np[0]], MESSAGE_TEXT_LEN, "%s", scline->tp[1]);

    TbMapLocation location = 0;
    if (scline->tp[2][0] != '\0')
    {
        get_map_location_id(scline->tp[2], &location);
    }

    value->longs[0] = scline->np[0];
    value->ulongs[2] = location;
    PROCESS_SCRIPT_VALUE(scline->command);
}

static void heart_lost_quick_objective_process(struct ScriptContext *context)
{
    gameadd.heart_lost_display_message = true;
    gameadd.heart_lost_quick_message = true;
    gameadd.heart_lost_message_id = context->value->longs[0];
    gameadd.heart_lost_message_target = context->value->longs[2];
}

static void heart_lost_objective_check(const struct ScriptLine *scline)
{
    ALLOCATE_SCRIPT_VALUE(scline->command, 0);
    value->longs[0] = scline->np[0];
    TbMapLocation location = 0;
    if (scline->tp[1][0] != '\0')
    {
        get_map_location_id(scline->tp[1], &location);
    }
    value->ulongs[1] = location;
    PROCESS_SCRIPT_VALUE(scline->command);
}

static void heart_lost_objective_process(struct ScriptContext *context)
{
    gameadd.heart_lost_display_message = true;
    gameadd.heart_lost_quick_message = false;
    gameadd.heart_lost_message_id = context->value->longs[0];
    gameadd.heart_lost_message_target = context->value->longs[1];
}

static void set_door_check(const struct ScriptLine* scline)
{
    ALLOCATE_SCRIPT_VALUE(scline->command, 0);
    long doorAction = get_id(locked_desc, scline->tp[0]);
    if (doorAction == -1)
    {
        SCRPTERRLOG("Set Door state %s not recognized", scline->tp[0]);
        return;
    }

    if (slab_coords_invalid(scline->np[1], scline->np[2]))
    {
        SCRPTERRLOG("Invalid slab coordinates: %ld, %ld", scline->np[1], scline->np[2]);
        return;
    }

    value->shorts[0] = doorAction;
    value->shorts[1] = scline->np[1];
    value->shorts[2] = scline->np[2];
    PROCESS_SCRIPT_VALUE(scline->command);
}

static void set_door_process(struct ScriptContext* context)
{
    struct Thing* doortng = get_door_for_position(slab_subtile_center(context->value->shorts[1]), slab_subtile_center(context->value->shorts[2]));
    if (!thing_is_invalid(doortng))
    {
        switch (context->value->shorts[0])
        {
        case 0:
            unlock_door(doortng);
            break;
        case 1:
            lock_door(doortng);
            break;
        }
    }
}

static void place_door_check(const struct ScriptLine* scline)
{
    ALLOCATE_SCRIPT_VALUE(scline->command, scline->np[0]);
    const char* doorname = scline->tp[1];
    short door_id = get_id(door_desc, doorname);
    
    if (door_id == -1)
    {
        SCRPTERRLOG("Unknown door, '%s'", doorname);
        DEALLOCATE_SCRIPT_VALUE
        return;
    }

    if (slab_coords_invalid(scline->np[2], scline->np[3]))
    {
        SCRPTERRLOG("Invalid slab coordinates: %ld, %ld", scline->np[2], scline->np[3]);
        DEALLOCATE_SCRIPT_VALUE
        return;
    }

    short locked = scline->np[4];
    if (locked == -1)
    {
        locked = get_id(locked_desc, scline->tp[4]);
        if (locked == -1)
        {
            SCRPTERRLOG("Door locked state %s not recognized", scline->tp[4]);
            DEALLOCATE_SCRIPT_VALUE
            return;
        }
    }

    short free = scline->np[5];
    if (free == -1)
    {
        free = get_id(is_free_desc, scline->tp[5]);
        if (free == -1)
        {
            SCRPTERRLOG("Place Door free state '%s' not recognized", scline->tp[5]);
            DEALLOCATE_SCRIPT_VALUE
            return;
        }
    }

    value->shorts[1] = door_id;
    value->shorts[2] = scline->np[2];
    value->shorts[3] = scline->np[3];
    value->shorts[4] = locked;
    value->shorts[5] = free;
    PROCESS_SCRIPT_VALUE(scline->command);
}

static void place_door_process(struct ScriptContext* context)
{
    ThingModel doorkind = context->value->shorts[1];
    MapCoord slb_x = context->value->shorts[2];
    MapCoord slb_y = context->value->shorts[3];
    MapSubtlCoord stl_x = slab_subtile_center(slb_x);
    MapSubtlCoord stl_y = slab_subtile_center(slb_y);
    TbBool locked = context->value->shorts[4];
    TbBool free = context->value->shorts[5];
    TbBool success;

    for (int plyridx = context->plr_start; plyridx < context->plr_end; plyridx++)
    {
        if (tag_cursor_blocks_place_door(plyridx, stl_x, stl_y))
        {
            if (!free)
            {
                if (!is_door_placeable(plyridx, doorkind))
                {
                    continue;
                }
            }
            success = player_place_door_without_check_at(stl_x, stl_y, plyridx, doorkind, free);
            if (success)
            {
                delete_room_slabbed_objects(get_slab_number(slb_x, slb_y));
                remove_dead_creatures_from_slab(slb_x, slb_y);
                if (locked)
                {
                    struct Thing* doortng = get_door_for_position(stl_x, stl_y);
                    if (!thing_is_invalid(doortng))
                    {
                        lock_door(doortng);
                    }
                }
            }
        }
    }
}

static void place_trap_check(const struct ScriptLine* scline)
{
    ALLOCATE_SCRIPT_VALUE(scline->command, scline->np[0]);
    const char* trapname = scline->tp[1];
    short trap_id = get_id(trap_desc, trapname);

    if (trap_id == -1)
    {
        SCRPTERRLOG("Unknown trap, '%s'", trapname);
        DEALLOCATE_SCRIPT_VALUE
        return;
    }

    if (subtile_coords_invalid(scline->np[2], scline->np[3]))
    {
        SCRPTERRLOG("Invalid subtile coordinates: %ld, %ld", scline->np[2], scline->np[3]);
        DEALLOCATE_SCRIPT_VALUE
        return;
    }

    short free = scline->np[4];
    if (free == -1)
    {
        free = get_id(is_free_desc, scline->tp[4]);
        if (free == -1)
        {
            SCRPTERRLOG("Place Trap free state '%s' not recognized", scline->tp[4]);
            DEALLOCATE_SCRIPT_VALUE
            return;
        }
    }

    value->shorts[1] = trap_id;
    value->shorts[2] = scline->np[2];
    value->shorts[3] = scline->np[3];
    value->shorts[4] = free;
    PROCESS_SCRIPT_VALUE(scline->command);
}

static void place_trap_process(struct ScriptContext* context)
{
    ThingModel trapkind = context->value->shorts[1];
    MapSubtlCoord stl_x = context->value->shorts[2];
    MapSubtlCoord stl_y = context->value->shorts[3];
    TbBool free = context->value->shorts[4];

    for (int plyridx = context->plr_start; plyridx < context->plr_end; plyridx++)
    {
        if (can_place_trap_on(plyridx, stl_x, stl_y, trapkind))
        {
            if (free)
            {
                player_place_trap_without_check_at(stl_x, stl_y, plyridx, trapkind, free);
            }
            else
            {
                player_place_trap_at(stl_x, stl_y, plyridx, trapkind);
            }
        }
    }
}

static void create_effects_line_check(const struct ScriptLine *scline)
{
    ALLOCATE_SCRIPT_VALUE(scline->command, 0);

    value->longs[0] = scline->np[0]; // AP `from`
    value->longs[1] = scline->np[1]; // AP `to`
    value->chars[8] = scline->np[2]; // curvature
    value->bytes[9] = scline->np[3]; // spatial stepping
    value->bytes[10] = scline->np[4]; // temporal stepping
    const char* effect_name = scline->tp[5];

    EffectOrEffElModel effct_id = effect_or_effect_element_id(effect_name);
    if (effct_id == 0)
    {
        SCRPTERRLOG("Unrecognised effect: %s", effect_name);
        return;
    }

    value->shorts[6] = effct_id; // effect

    PROCESS_SCRIPT_VALUE(scline->command);
}

static void create_effects_line_process(struct ScriptContext *context)
{
    struct ScriptFxLine *fx_line = NULL;
    for (int i = 0; i < (sizeof(gameadd.fx_lines) / sizeof(gameadd.fx_lines[0])); i++)
    {
        if (!gameadd.fx_lines[i].used)
        {
            fx_line = &gameadd.fx_lines[i];
            fx_line->used = true;
            gameadd.active_fx_lines++;
            break;
        }
    }
    if (fx_line == NULL)
    {
        ERRORLOG("Too many fx_lines");
        return;
    }
    find_location_pos(context->value->longs[0], context->player_idx, &fx_line->from, __func__);
    find_location_pos(context->value->longs[1], context->player_idx, &fx_line->to, __func__);
    fx_line->curvature = (int)context->value->chars[8];
    fx_line->spatial_step = context->value->bytes[9] * 32;
    fx_line->steps_per_turn = context->value->bytes[10];
    fx_line->effect = context->value->shorts[6];
    fx_line->here = fx_line->from;
    fx_line->step = 0;

    if (fx_line->steps_per_turn <= 0)
    {
        fx_line->steps_per_turn = 32 * 255; // whole map
    }

    int dx = fx_line->to.x.val - fx_line->from.x.val;
    int dy = fx_line->to.y.val - fx_line->from.y.val;
    if ((dx * dx + dy * dy) != 0)
    {
        double len = sqrt((double)dx * dx + (double)dy * dy);
        fx_line->total_steps = (int)(len / fx_line->spatial_step) + 1;

        int d_cx = -dy * fx_line->curvature / 32;
        int d_cy = +dx * fx_line->curvature / 32;
        fx_line->cx = (fx_line->to.x.val + fx_line->from.x.val - d_cx)/2;
        fx_line->cy = (fx_line->to.y.val + fx_line->from.y.val - d_cy)/2;
    }
    else
    {
      fx_line->total_steps = 1;
    }
    fx_line->partial_steps = FX_LINE_TIME_PARTS;
}

static void set_object_configuration_check(const struct ScriptLine *scline)
{
    ALLOCATE_SCRIPT_VALUE(scline->command, 0);
    const char *objectname = scline->tp[0];
    const char *property = scline->tp[1];
    const char *new_value = scline->tp[2];
    short second_value = scline->np[3];
    short third_value = scline->np[4];
    short forth_value = scline->np[5];

    long objct_id = get_id(object_desc, objectname);
    if (objct_id == -1)
    {
        SCRPTERRLOG("Unknown object, '%s'", objectname);
        DEALLOCATE_SCRIPT_VALUE
        return;
    }

    long number_value = 0;
    long objectvar = get_id(objects_object_commands, property);
    if (objectvar == -1)
    {
        SCRPTERRLOG("Unknown object variable");
        DEALLOCATE_SCRIPT_VALUE
        return;
    }
    switch (objectvar)
    {
        case 2: // Genre
            number_value = get_id(objects_genres_desc, new_value);
            if (number_value == -1)
            {
                SCRPTERRLOG("Unknown object variable");
                DEALLOCATE_SCRIPT_VALUE
                return;
            }
            value->longs[1] = number_value;
            break;
        case 3: // RelatedCreature
            number_value = get_id(creature_desc, new_value);
            if (number_value == -1)
            {
                SCRPTERRLOG("Unknown object variable");
                DEALLOCATE_SCRIPT_VALUE
                    return;
            }
            value->longs[1] = number_value;
            break;
        case  5: // AnimationID
        case 33: // FlameAnimationID
        {
            number_value = get_anim_id_(new_value);
            if (number_value == 0)
            {
                SCRPTERRLOG("Invalid animation id");
                DEALLOCATE_SCRIPT_VALUE
                return;
            }
            value->strs[2] = script_strdup(new_value);
            if (value->strs[2] == NULL)
            {
                SCRPTERRLOG("Run out script strings space");
                DEALLOCATE_SCRIPT_VALUE
                return;
            }
            value->longs[1] = number_value;
            break;
        }
        case 18: // MapIcon
        {
            number_value = get_icon_id(new_value);
            if (number_value < 0)
            {
                SCRPTERRLOG("Invalid icon id");
                DEALLOCATE_SCRIPT_VALUE
                return;
            }
            value->longs[1] = number_value;
            break;
        }
        case 20: // UpdateFunction
        {
            number_value = get_id(object_update_functions_desc,new_value);
            if (number_value < 0)
            {
                SCRPTERRLOG("Invalid object update function id");
                DEALLOCATE_SCRIPT_VALUE
                return;
            }
            value->longs[1] = number_value;
            break;
        }
        case 36: //FlameAnimationOffset
            value->chars[5] = atoi(new_value);
            value->chars[6] = second_value;
            value->chars[7] = third_value;
            value->chars[8] = forth_value;
            break;
        default:
            value->longs[1] = atoi(new_value);
            value->shorts[5] = second_value;
    }

    SCRIPTDBG(7, "Setting object %s property %s to %ld", objectname, property, number_value);
    value->longs[0] = objct_id;
    value->shorts[4] = objectvar;
    PROCESS_SCRIPT_VALUE(scline->command);
}

enum CreatureConfiguration
{
    CrtConf_NONE,
    CrtConf_ATTRIBUTES,
    CrtConf_ATTRACTION,
    CrtConf_ANNOYANCE,
    CrtConf_SENSES,
    CrtConf_APPEARANCE,
    CrtConf_EXPERIENCE,
    CrtConf_JOBS,
    CrtConf_SPRITES,
    CrtConf_SOUNDS,
    CrtConf_LISTEND
};

static void set_creature_configuration_check(const struct ScriptLine* scline)
{
    ALLOCATE_SCRIPT_VALUE(scline->command, 0);
    short creatvar = get_id(creatmodel_attributes_commands, scline->tp[1]);
    short block = CrtConf_ATTRIBUTES;
    if (creatvar == -1)
    {
        creatvar = get_id(creatmodel_jobs_commands, scline->tp[1]);
        block = CrtConf_JOBS;
        if (creatvar == -1)
        {
            block = CrtConf_ATTRACTION;
            creatvar = get_id(creatmodel_attraction_commands, scline->tp[1]);
            if (creatvar == -1)
            {
                block = CrtConf_SOUNDS;
                creatvar = get_id(creatmodel_sounds_commands, scline->tp[1]);
                if (creatvar == -1)
                {
                    block = CrtConf_SPRITES;
                    creatvar = get_id(creature_graphics_desc, scline->tp[1]);
                    if (creatvar == -1)
                    {
                        block = CrtConf_ANNOYANCE;
                        creatvar = get_id(creatmodel_annoyance_commands, scline->tp[1]);
                        if (creatvar == -1)
                        {
                            block = CrtConf_EXPERIENCE;
                            creatvar = get_id(creatmodel_experience_commands, scline->tp[1]);
                            if (creatvar == -1)
                            {
                                block = CrtConf_APPEARANCE;
                                creatvar = get_id(creatmodel_appearance_commands, scline->tp[1]);
                                if (creatvar == -1)
                                {
                                    block = CrtConf_SENSES;
                                    creatvar = get_id(creatmodel_senses_commands, scline->tp[1]);
                                    if (creatvar == -1)
                                    {
                                        SCRPTERRLOG("Unknown creature configuration variable");
                                        DEALLOCATE_SCRIPT_VALUE
                                        return;
                                    }
                                }
                            }
                        }
                    }
                }
            }
        }
    }

    long value1 = 0, value2 = 0, value3 = 0;
    if (block == CrtConf_ATTRIBUTES)
    {
        if (creatvar == 20) // ATTACKPREFERENCE
        {
            value1 = get_id(attackpref_desc, scline->tp[2]);
        }
        else if (creatvar == 34) // LAIROBJECT
        {
            if (parameter_is_number(scline->tp[2])) // Support name or number for lair object.
            {
                value1 = atoi(scline->tp[2]);
            }
            else
            {
                value1 = get_id(object_desc, scline->tp[2]);
            }
        }
        else if ((creatvar == 35) || (creatvar == 36)) // PRISONKIND or TORTUREKIND
        {
            if (parameter_is_number(scline->tp[2])) // Support name or number for prison kind or torture kind.
            {
                value1 = atoi(scline->tp[2]);
            }
            else
            {
                value1 = get_id(creature_desc, scline->tp[2]);
            }
        }
        else if (creatvar == 37) // SPELLIMMUNITY
        {
            if (parameter_is_number(scline->tp[2]))
            {
                value1 = atoi(scline->tp[2]);
            }
            else
            {
                value1 = get_id(spell_effect_flags, scline->tp[2]);
            }
            if (value1 < 0)
            {
                SCRPTERRLOG("SpellImmunity flag %s is out of range or doesn't exist.", scline->tp[2]);
                DEALLOCATE_SCRIPT_VALUE
                return;
            }
            // value 2: 'empty' is 'set', '1' is 'add', '0' is 'clear'.
            if (scline->tp[3][0] != '\0')
            {
                value2 = atoi(scline->tp[3]);
            }
            else
            {
                // tp[3] is empty, set it to UCHAR_MAX to process.
                value2 = UCHAR_MAX;
            }
        }
        else
        {
            value1 = atoi(scline->tp[2]);
            if (scline->tp[3][0] != '\0')
            {
                value2 = atoi(scline->tp[3]);
            }
            // nothing there that would need the third value.
        }
    }
    else if (block == CrtConf_JOBS)
    {
        if ((creatvar > 0) && (creatvar <= 4)) // Jobs
        {
            if (parameter_is_number(scline->tp[2]))
            {
                value1 = atoi(scline->tp[2]);
                if ((value1 < 0) || (value1 > SHRT_MAX))
                {
                    SCRPTERRLOG("Job value %ld out of range `0~%d`.", value1, SHRT_MAX);
                    DEALLOCATE_SCRIPT_VALUE
                    return;
                }
            }
            else
            {
                value1 = get_id(creaturejob_desc, scline->tp[2]);
                if (value1 > SHRT_MAX)
                {
                    SCRPTERRLOG("Job %s not supported", creature_job_code_name(value1));
                    DEALLOCATE_SCRIPT_VALUE
                    return;
                }
                else if (value1 < 0)
                {
                    SCRPTERRLOG("Job %s is out of range or doesn't exist.", scline->tp[2]);
                    DEALLOCATE_SCRIPT_VALUE
                    return;
                }
            }
            // value 2: 'empty' is 'set', '1' is 'add', '0' is 'clear'.
            if (scline->tp[3][0] != '\0')
            {
                value2 = atoi(scline->tp[3]);
            }
            else
            {
                // tp[3] is empty, set it to UCHAR_MAX to process.
                value2 = UCHAR_MAX;
            }
        }
        else
        {
            value1 = atoi(scline->tp[2]);
            // Nothing there that would need the second or third value.
        }
    }
    else if (block == CrtConf_SOUNDS)
    {
        value1 = atoi(scline->tp[2]);
        if (scline->tp[3][0] != '\0')
        {
            value2 = atoi(scline->tp[3]);
        }
        if (scline->tp[3][0] != '\0')
        {
            value3 = atoi(scline->tp[4]);
        }
    }
    else if (block == CrtConf_SPRITES)
    {
        if ((creatvar == (CGI_HandSymbol + 1)) || (creatvar == (CGI_QuerySymbol + 1)))
        {
            value1 = get_icon_id(scline->tp[2]);
        }
        else
        {
            value1 = get_anim_id_(scline->tp[2]);
        }
    }
    else if (block == CrtConf_ATTRACTION)
    {
        if (creatvar == 1) //ENTRANCEROOM
        {
            value1 = get_id(room_desc, scline->tp[2]);
            if (scline->tp[3][0] != '\0')
            {
                value2 = get_id(room_desc, scline->tp[3]);
            }
            if (scline->tp[4][0] != '\0')
            {
                value3 = get_id(room_desc, scline->tp[4]);
            }
        }
        else
        {
            value1 = atoi(scline->tp[2]);
            if (scline->tp[3][0] != '\0')
            {
                value2 = atoi(scline->tp[3]);
            }
            if (scline->tp[4][0] != '\0')
            {
                value3 = atoi(scline->tp[4]);
            }
        }
    }
    else if (block == CrtConf_ANNOYANCE)
    {
        if (creatvar == 21) //LairEnemy
        {
            ThingModel creature_model[3];
            for (int j = 0; j < 2; j++)
            {
                //Only needs one enemy, but can do up to 3
                if ((j > 0) && (scline->tp[j + 2][0] == '\0'))
                    break;

                if (parameter_is_number(scline->tp[j + 2]))
                {
                    creature_model[j] = atoi(scline->tp[j + 2]);
                    if (creature_model[j] > CREATURE_TYPES_MAX)
                    {
                        SCRPTERRLOG("Value %d out of range.", atoi(scline->tp[j + 2]));
                        DEALLOCATE_SCRIPT_VALUE
                        return;
                    }
                }
                else
                {
                    creature_model[j] = parse_creature_name(scline->tp[j + 2]);
                    if (creature_model[j] < 0)
                    {
                        if (0 == strcmp(scline->tp[j + 2], "ANY_CREATURE"))
                        {
                            creature_model[j] = CREATURE_ANY;
                        }
                        else if (strcasecmp(scline->tp[j + 2], "NULL") == 0)
                        {
                            creature_model[j] = 0;
                        }
                        if (creature_model[j] < 0)
                        {
                            SCRPTERRLOG("Invalid creature model %s", scline->tp[j + 2]);
                            DEALLOCATE_SCRIPT_VALUE
                            return;
                        }
                    }
                }
            }
            value1 = creature_model[0];
            value2 = creature_model[1];
            value3 = creature_model[2];
        } else
        if (creatvar == 23) // AngerJobs
        {
            if (parameter_is_number(scline->tp[2]))
            {
                value1 = atoi(scline->tp[2]);
                if ((value1 < 0) || (value1 > SHRT_MAX))
                {
                    SCRPTERRLOG("Job value %ld out of range `0~%d`.", value1, SHRT_MAX);
                    DEALLOCATE_SCRIPT_VALUE
                    return;
                }
            }
            else
            {
                value1 = get_id(angerjob_desc, scline->tp[2]);
                if (value1 > SHRT_MAX)
                {
                    SCRPTERRLOG("Job %s not supported", creature_job_code_name(value1));
                    DEALLOCATE_SCRIPT_VALUE
                    return;
                }
                else if (value1 < 0)
                {
                    SCRPTERRLOG("Job %s is out of range or doesn't exist.", scline->tp[2]);
                    DEALLOCATE_SCRIPT_VALUE
                    return;
                }
            }
            // value 2: 'empty' is 'set', '1' is 'add', '0' is 'clear'.
            if (scline->tp[3][0] != '\0')
            {
                value2 = atoi(scline->tp[3]);
            }
            else
            {
                // tp[3] is empty, set it to UCHAR_MAX to process.
                value2 = UCHAR_MAX;
            }
        }
        else
        {
            value1 = atoi(scline->tp[2]);
            value2 = atoi(scline->tp[3]);
        }
    } else
    if (block == CrtConf_EXPERIENCE)
    {
        if (creatvar == 1) // POWERS
        {
            long instance = 0;
            if (!parameter_is_number(scline->tp[2]))
            {
                instance = get_id(instance_desc, scline->tp[2]);

            }
            else
            {
                instance = atoi(scline->tp[2]);
            }
            if (instance >= 0)
            {
                value1 = instance;
            }
            else
            {
                SCRPTERRLOG("Unknown instance %s ", scline->tp[2]);
                DEALLOCATE_SCRIPT_VALUE
                return;
            }
            if ((atoi(scline->tp[3]) >= CREATURE_MAX_LEVEL) || (atoi(scline->tp[3]) <= 0)) //Powers
            {
                SCRPTERRLOG("Value %d out of range, only %d slots for Powers.", atoi(scline->tp[3]), CREATURE_MAX_LEVEL - 1);
                DEALLOCATE_SCRIPT_VALUE
                return;
            }
            value2 = atoi(scline->tp[3]);
        } else 
        if (creatvar == 2) // POWERSLEVELREQUIRED
        {
            if ((atoi(scline->tp[2]) <= 0) || (atoi(scline->tp[2]) > CREATURE_MAX_LEVEL)) //value
            {
                SCRPTERRLOG("Value %d out of range, only %d levels for PowersLevelRequired supported", atoi(scline->tp[2]), CREATURE_MAX_LEVEL);
                DEALLOCATE_SCRIPT_VALUE
                return;
            }
            if ((atoi(scline->tp[3]) > CREATURE_MAX_LEVEL) || (atoi(scline->tp[3]) <= 0)) //slot
            {
                SCRPTERRLOG("Value %d out of range, only %d levels for PowersLevelRequired supported", atoi(scline->tp[3]), CREATURE_MAX_LEVEL);
                DEALLOCATE_SCRIPT_VALUE
                return;
            }
            value1 = atoi(scline->tp[2]);
            value2 = atoi(scline->tp[3]);
        } else
        if (creatvar == 3) // LEVELSTRAINVALUES
        {
            if (atoi(scline->tp[2]) < 0) //value
            {
                SCRPTERRLOG("Value %d out of range.", atoi(scline->tp[2]));
                DEALLOCATE_SCRIPT_VALUE
                    return;
            }
            if ((atoi(scline->tp[3]) <= 0) || (atoi(scline->tp[3]) > CREATURE_MAX_LEVEL)) //slot
            {
                SCRPTERRLOG("Value %d out of range, only %d levels for LevelsTrainValues supported", atoi(scline->tp[3]), CREATURE_MAX_LEVEL - 1);
                DEALLOCATE_SCRIPT_VALUE
                return;
            }
            value1 = atoi(scline->tp[2]);
            value2 = atoi(scline->tp[3]);
        } else
        if (creatvar == 4) // GROWUP
        {
            value1 = atoi(scline->tp[2]);
            ThingModel creature_model = 0;
            if (parameter_is_number(scline->tp[3]))
            {
                creature_model = atoi(scline->tp[3]);
                if (creature_model > CREATURE_TYPES_MAX)
                {
                    SCRPTERRLOG("Value %d out of range.", atoi(scline->tp[3]));
                    DEALLOCATE_SCRIPT_VALUE
                    return;
                }
            }
            else
            {
                creature_model = parse_creature_name(scline->tp[3]);
                if (creature_model <  0)
                {
                    if (strcasecmp(scline->tp[3], "NULL") == 0)
                    {
                        creature_model = 0;
                    }
                    if (creature_model < 0)
                    {
                        SCRPTERRLOG("Invalid creature model %s", scline->tp[3]);
                        DEALLOCATE_SCRIPT_VALUE
                        return;
                    }
                }
            }
            value2 = creature_model;
            short level = 0;
            if (value2 > 0)
            {
                level = atoi(scline->tp[4]);
                if ((level < 1) || (level > CREATURE_MAX_LEVEL))
                {
                    SCRPTERRLOG("Value %d out of range.", atoi(scline->tp[4]));
                    DEALLOCATE_SCRIPT_VALUE
                    return;
                }
            }
            value3 = level;
        } else
        if (creatvar == 5) // SLEEPEXPERIENCE
        {
            long slabtype = get_id(slab_desc, scline->tp[2]);
            if (slabtype < 0)
            {
                SCRPTERRLOG("Unknown slab type %s.", scline->tp[2]);
                DEALLOCATE_SCRIPT_VALUE
                return;
            }
            else
            {
                value1 = slabtype;
            }
            value2 = atoi(scline->tp[3]);
        }
        else
        {
            value1 = atoi(scline->tp[2]);
        }
    } else
    if (block == CrtConf_APPEARANCE)
    {
        if (creatvar == 4) // NATURALDEATHKIND
        {
            value1 = get_id(creature_deathkind_desc, scline->tp[2]);
        }
        else
        {
            value1 = atoi(scline->tp[2]);
            value2 = atoi(scline->tp[3]);
            value3 = atoi(scline->tp[4]);
        }
    } else
    if (block == CrtConf_SENSES)
    {
        if (creatvar == 4) // EYEEFFECT
        {
            value1 = get_id(lenses_desc, scline->tp[2]);
        }
        else
        {
            value1 = atoi(scline->tp[2]);
            // nothing to fill for value2 or value3
        }
    }

    if (value1 == -1)
    {
        SCRPTERRLOG("Unknown creature configuration value %s", scline->tp[2]);
        DEALLOCATE_SCRIPT_VALUE
        return;
    }
    if (value2 == -1)
    {
        SCRPTERRLOG("Unknown second creature configuration value %s", scline->tp[3]);
        DEALLOCATE_SCRIPT_VALUE
        return;
    }
    if (value3 == -1)
    {
        SCRPTERRLOG("Unknown third creature configuration value %s", scline->tp[3]);
        DEALLOCATE_SCRIPT_VALUE
        return;
    }

    value->shorts[0] = scline->np[0];
    value->shorts[1] = creatvar;
    value->shorts[2] = block;
    value->longs[2] = value1;
    value->longs[3] = value2;
    value->longs[4] = value3;

    SCRIPTDBG(7,"Setting creature %s configuration value %d:%d to %d (%d)", creature_code_name(value->shorts[0]), value->shorts[4], value->shorts[1], value->shorts[2], value->shorts[3]);

    PROCESS_SCRIPT_VALUE(scline->command);
}

static void set_creature_configuration_process(struct ScriptContext* context)
{
    short creatid = context->value->shorts[0];
    struct CreatureStats* crstat = creature_stats_get(creatid);
    struct CreatureModelConfig* crconf = &game.conf.crtr_conf.model[creatid];

    short creature_variable = context->value->shorts[1];
    short block  = context->value->shorts[2];
    long value  = context->value->longs[2];
    long value2 = context->value->longs[3];
    long value3 = context->value->longs[4];

    if (block == CrtConf_ATTRIBUTES)
    {
        switch (creature_variable)
        {
        case 1: // NAME
            CONFWRNLOG("Attribute (%d) not supported", creature_variable);
            break;
        case 2: // HEALTH
            if (crstat->health != value)
            {
                crstat->health = value;
                for (PlayerNumber plyr_idx = 0; plyr_idx < PLAYERS_COUNT; plyr_idx++)
                {
                    do_to_players_all_creatures_of_model(plyr_idx, creatid, update_relative_creature_health);
                }
            }
            break;
        case 3: // HEALREQUIREMENT
            crstat->heal_requirement = value;
            break;
        case 4: // HEALTHRESHOLD
            crstat->heal_threshold = value;
            break;
        case 5: // STRENGTH
            crstat->strength = value;
            break;
        case 6: // ARMOUR
            crstat->armour = value;
            break;
        case 7: // DEXTERITY
            crstat->dexterity = value;
            break;
        case 8: // FEARWOUNDED
            crstat->fear_wounded = value;
            break;
        case 9: // FEARSTRONGER
            crstat->fear_stronger = value;
            break;
        case 10: // DEFENCE
            crstat->defense = value;
            break;
        case 11: // LUCK
            crstat->luck = value;
            break;
        case 12: // RECOVERY
            crstat->sleep_recovery = value;
            break;
        case 13: // HUNGERRATE
            crstat->hunger_rate = value;
            break;
        case 14: // HUNGERFILL
            crstat->hunger_fill = value;
            break;
        case 15: // LAIRSIZE
            crstat->lair_size = value;
            break;
        case 16: // HURTBYLAVA
            crstat->hurt_by_lava = value;
            break;
        case 17: // BASESPEED
            if (crstat->base_speed != value)
            {
                crstat->base_speed = value;
                for (PlayerNumber plyr_idx = 0; plyr_idx < PLAYERS_COUNT; plyr_idx++)
                {
                    update_speed_of_player_creatures_of_model(plyr_idx, creatid);
                }
            }
            break;
        case 18: // GOLDHOLD
            crstat->gold_hold = value;
            break;
        case 19: // SIZE
            crstat->size_xy = value;
            crstat->size_z = value2;
            break;
        case 20: // ATTACKPREFERENCE
            crstat->attack_preference = value;
            break;
        case 21: // PAY
            crstat->pay = value;
            break;
        case 22: // HEROVSKEEPERCOST
            break;
        case 23: // SLAPSTOKILL
            crstat->slaps_to_kill = value;
            break;
        case 24: // CREATURELOYALTY
        case 25: // LOYALTYLEVEL
        case 28: // PROPERTIES
            CONFWRNLOG("Attribute (%d) not supported", creature_variable);
            break;
        case 26: // DAMAGETOBOULDER
            crstat->damage_to_boulder = value;
            break;
        case 27: // THINGSIZE
            crstat->thing_size_xy = value;
            crstat->thing_size_z = value2;
            break;
        case 29: // NAMETEXTID
            crconf->namestr_idx = value;
            break;
        case 30: // FEARSOMEFACTOR
            crstat->fearsome_factor = value;
            break;
        case 31: // TOKINGRECOVERY
            crstat->toking_recovery = value;
            break;
        case 32: // CORPSEVANISHEFFECT
            crstat->corpse_vanish_effect = value;
            break;
        case 33: // FOOTSTEPPITCH
            crstat->footstep_pitch = value;
            break;
        case 34: // LAIROBJECT
            if (crstat->lair_object != value)
            {
                for (PlayerNumber plyr_idx = 0; plyr_idx < PLAYERS_COUNT; plyr_idx++)
                {
                    do_to_players_all_creatures_of_model(plyr_idx, creatid, remove_creature_lair);
                }
                crstat->lair_object = value;
            }
            break;
        case 35: // PRISONKIND
            crstat->prison_kind = value;
            break;
        case 36: // TORTUREKIND
            crstat->torture_kind = value;
            break;
        case 37: // SPELLIMMUNITY
            if (value2 == 0)
            {
                clear_flag(crstat->immunity_flags, value);
            }
            else if (value2 == 1)
            {
                set_flag(crstat->immunity_flags, value);
            }
            else
            {
                crstat->immunity_flags = value;
            }
            break;
        case ccr_comment:
            break;
        case ccr_endOfFile:
            break;
        default:
            CONFWRNLOG("Unrecognized attribute (%d)", creature_variable);
            break;
        }
    }
    else if (block == CrtConf_JOBS)
    {
        switch (creature_variable)
        {
        case 1: // PRIMARYJOBS
            if (value2 == 0)
            {
                clear_flag(crstat->job_primary, value);
            }
            else if (value2 == 1)
            {
                set_flag(crstat->job_primary, value);
            }
            else
            {
                crstat->job_primary = value;
            }
            break;
        case 2: // SECONDARYJOBS
            if (value2 == 0)
            {
                clear_flag(crstat->job_secondary, value);
            }
            else if (value2 == 1)
            {
                set_flag(crstat->job_secondary, value);
            }
            else
            {
                crstat->job_secondary = value;
            }
            break;
        case 3: // NOTDOJOBS
            if (value2 == 0)
            {
                clear_flag(crstat->jobs_not_do, value);
            }
            else if (value2 == 1)
            {
                set_flag(crstat->jobs_not_do, value);
            }
            else
            {
                crstat->jobs_not_do = value;
            }
            break;
        case 4: // STRESSFULJOBS
            if (value2 == 0)
            {
                clear_flag(crstat->job_stress, value);
            }
            else if (value2 == 1)
            {
                set_flag(crstat->job_stress, value);
            }
            else
            {
                crstat->job_stress = value;
            }
            break;
        case 5: // TRAININGVALUE
            crstat->training_value = value;
            break;
        case 6: // TRAININGCOST
            crstat->training_cost = value;
            break;
        case 7: // SCAVENGEVALUE
            crstat->scavenge_value = value;
            break;
        case 8: // SCAVENGERCOST
            crstat->scavenger_cost = value;
            break;
        case 9: // RESEARCHVALUE
            crstat->research_value = value;
            break;
        case 10: // MANUFACTUREVALUE
            crstat->manufacture_value = value;
            break;
        case 11: // PARTNERTRAINING
            crstat->partner_training = value;
            break;
        default:
            CONFWRNLOG("Unrecognized Job command (%d)", creature_variable);
            break;
        }
    }
    else if (block == CrtConf_ATTRACTION)
    {

        switch (creature_variable)
        {
        case 1: // ENTRANCEROOM
            crstat->entrance_rooms[0] = value;
            crstat->entrance_rooms[1] = value2;
            crstat->entrance_rooms[2] = value3;
            break;
        case 2: // ROOMSLABSREQUIRED
            crstat->entrance_slabs_req[0] = value;
            crstat->entrance_slabs_req[1] = value2;
            crstat->entrance_slabs_req[2] = value3;
            break;
        case 3: // BASEENTRANCESCORE
            crstat->entrance_score = value;
            break;
        case 4: // SCAVENGEREQUIREMENT
            crstat->scavenge_require = value;
            break;
        case 5: // TORTURETIME
            crstat->torture_break_time = value;
            break;
        default:
            CONFWRNLOG("Unrecognized Attraction command (%d)", creature_variable);
            break;
        }
    }
    else if (block == CrtConf_SOUNDS)
    {
        switch (creature_variable)
        {
        case 1: // HURT
            game.conf.crtr_conf.creature_sounds[creatid].hurt.index = value;
            game.conf.crtr_conf.creature_sounds[creatid].hurt.count = value2;
            break;
        case 2: // HIT
            game.conf.crtr_conf.creature_sounds[creatid].hit.index = value;
            game.conf.crtr_conf.creature_sounds[creatid].hit.count = value2;
            break;
        case 3: // HAPPY
            game.conf.crtr_conf.creature_sounds[creatid].happy.index = value;
            game.conf.crtr_conf.creature_sounds[creatid].happy.count = value2;
            break;
        case 4: // SAD
            game.conf.crtr_conf.creature_sounds[creatid].sad.index = value;
            game.conf.crtr_conf.creature_sounds[creatid].sad.count = value2;
            break;
        case 5: // HANG
            game.conf.crtr_conf.creature_sounds[creatid].hang.index = value;
            game.conf.crtr_conf.creature_sounds[creatid].hang.count = value2;
            break;
        case 6: // DROP
            game.conf.crtr_conf.creature_sounds[creatid].drop.index = value;
            game.conf.crtr_conf.creature_sounds[creatid].drop.count = value2;
            break;
        case 7: // TORTURE
            game.conf.crtr_conf.creature_sounds[creatid].torture.index = value;
            game.conf.crtr_conf.creature_sounds[creatid].torture.count = value2;
            break;
        case 8: // SLAP
            game.conf.crtr_conf.creature_sounds[creatid].slap.index = value;
            game.conf.crtr_conf.creature_sounds[creatid].slap.count = value2;
            break;
        case 9: // DIE
            game.conf.crtr_conf.creature_sounds[creatid].die.index = value;
            game.conf.crtr_conf.creature_sounds[creatid].die.count = value2;
            break;
        case 10: // FOOT
            game.conf.crtr_conf.creature_sounds[creatid].foot.index = value;
            game.conf.crtr_conf.creature_sounds[creatid].foot.count = value2;
            break;
        case 11: // FIGHT
            game.conf.crtr_conf.creature_sounds[creatid].fight.index = value;
            game.conf.crtr_conf.creature_sounds[creatid].fight.count = value2;
            break;
        case 12: // PISS
            game.conf.crtr_conf.creature_sounds[creatid].piss.index = value;
            game.conf.crtr_conf.creature_sounds[creatid].piss.count = value2;
            break;
        default:
            CONFWRNLOG("Unrecognized Spound command (%d)", creature_variable);
            break;
        }
    }
    else if (block == CrtConf_SPRITES)
    {
        set_creature_model_graphics(creatid, creature_variable-1, value);
    }
    else if (block == CrtConf_ANNOYANCE)
    {
        switch (creature_variable)
        {
        case 1: // EATFOOD
        {
            crstat->annoy_eat_food = value;
            break;
        }
        case 2: // WILLNOTDOJOB
        {
            crstat->annoy_will_not_do_job = value;
            break;
        }
        case 3: // INHAND
        {
            crstat->annoy_in_hand = value;
            break;
        }
        case 4: // NOLAIR
        {
            crstat->annoy_no_lair = value;
            break;
        }
        case 5: // NOHATCHERY
        {
            crstat->annoy_no_hatchery = value;
            break;
        }
        case 6: // WOKENUP
        {
            crstat->annoy_woken_up = value;
            break;
        }
        case 7: // STANDINGONDEADENEMY
        {
            crstat->annoy_on_dead_enemy = value;
            break;
        }
        case 8: // SULKING
        {
            crstat->annoy_sulking = value;
            break;
        }
        case 9: // NOSALARY
        {
            crstat->annoy_no_salary = value;
            break;
        }
        case 10: // SLAPPED
        {
            crstat->annoy_slapped = value;
            break;
        }
        case 11: // STANDINGONDEADFRIEND
        {
            crstat->annoy_on_dead_friend = value;
            break;
        }
        case 12: // INTORTURE
        {
            crstat->annoy_in_torture = value;
            break;
        }
        case 13: // INTEMPLE
        {
            crstat->annoy_in_temple = value;
            break;
        }
        case 14: // SLEEPING
        {
            crstat->annoy_sleeping = value;
            break;
        }
        case 15: // GOTWAGE
        {
            crstat->annoy_got_wage = value;
            break;
        }
        case 16: // WINBATTLE
        {
            crstat->annoy_win_battle = value;
            break;
        }
        case 17: // UNTRAINED
        {
            crstat->annoy_untrained_time = value;
            crstat->annoy_untrained = value2;
            break;
        }
        case 18: // OTHERSLEAVING
        {
            crstat->annoy_others_leaving = value;
            break;
        }
        case 19: // JOBSTRESS
        {
            crstat->annoy_job_stress = value;
            break;
        }
        case 20: // QUEUE
        {
            crstat->annoy_queue = value;
            break;
        }
        case 21: // LAIRENEMY
        {
            crstat->lair_enemy[0] = value;
            crstat->lair_enemy[1] = value2;
            crstat->lair_enemy[2] = value3;
            //clear out the other ones.
            crstat->lair_enemy[3] = 0;
            crstat->lair_enemy[4] = 0;
            break;
        }
        case 22: // ANNOYLEVEL
        {
            crstat->annoy_level = value;
            break;
        }
        case 23: // ANGERJOBS
        {
            if (value2 == 0)
            {
                clear_flag(crstat->jobs_anger, value);
            }
            else if (value2 == 1)
            {
                set_flag(crstat->jobs_anger, value);
            }
            else
            {
                crstat->jobs_anger = value;
            }
            break;
        }
        case 24: // GOINGPOSTAL
        {
            crstat->annoy_going_postal = value;
            break;
        }
        default:
            CONFWRNLOG("Unrecognized Annoyance command (%d)", creature_variable);
            break;
        }
    }
    else if (block == CrtConf_EXPERIENCE)
    {
        switch (creature_variable)
        {
        case 1: // POWERS
        {
            crstat->learned_instance_id[value2-1] = value;
            break;
        }
        case 2: // POWERSLEVELREQUIRED
        {
            crstat->learned_instance_level[value2-1] = value;
            break;
        }
        case 3: // LEVELSTRAINVALUES
        {
            crstat->to_level[value2-1] = value;
            break;
        }
        case 4: // GROWUP
        {
            crstat->to_level[CREATURE_MAX_LEVEL - 1] = value;
            crstat->grow_up = value2;
            crstat->grow_up_level = value3;
            break;
        }
        case 5: // SLEEPEXPERIENCE
        {
            crstat->sleep_exp_slab = value;
            crstat->sleep_experience = value2;
            break;
        }
        case 6: // EXPERIENCEFORHITTING
        {
            crstat->exp_for_hitting = value;
            break;
        }
        case 7: // REBIRTH
        {
            crstat->rebirth = value;
            break;
        }
        default:
            CONFWRNLOG("Unrecognized Experience command (%d)", creature_variable);
            break;
        }
    }
    else if (block == CrtConf_APPEARANCE)
    {
        switch (creature_variable)
        {
        case 1: // WALKINGANIMSPEED
        {
            crstat->walking_anim_speed = value;
            break;
        }
        case 2: // VISUALRANGE
        {
            crstat->visual_range = value;
            break;
        }
        case 3: // SWIPEINDEX
        {
            crstat->swipe_idx = value;
            break;
        }
        case 4: // NATURALDEATHKIND
        {
            crstat->natural_death_kind = value;
            break;
        }
        case 5: // SHOTORIGIN
        {
            crstat->shot_shift_x = value;
            crstat->shot_shift_y = value2;
            crstat->shot_shift_z = value3;
            break;
        }
        case 6: // CORPSEVANISHEFFECT
        {
            crstat->corpse_vanish_effect = value;
            break;
        }
        case 7: // FOOTSTEPPITCH
        {
            crstat->footstep_pitch = value;
            break;
        }
        case 8: // PICKUPOFFSET
        {
            crstat->creature_picked_up_offset.delta_x = value;
            crstat->creature_picked_up_offset.delta_y = value2;
            break;
        }
        case 9: // STATUSOFFSET
        {
            crstat->status_offset = value;
            break;
        }
        case 10: // TRANSPARENCYFLAGS
        {
            crstat->transparency_flags = value<<4;
            break;
        }
        case 11: // FIXEDANIMSPEED
        {
            crstat->fixed_anim_speed = value;
            break;
        }
        default:
            CONFWRNLOG("Unrecognized Appearance command (%d)", creature_variable);
            break;
        }
    }
    else if (block == CrtConf_SENSES)
    {
        switch (creature_variable)
        {
        case 1: // HEARING
        {
            crstat->hearing = value;
            break;
        }
        case 2: // EYEHEIGHT
        {
            crstat->base_eye_height = value;
            break;
        }
        case 3: // FIELDOFVIEW
        {
            crstat->field_of_view = value;
            break;
        }
        case 4: // EYEEFFECT
        {
            crstat->eye_effect = value;
            struct Thing* thing = thing_get(get_my_player()->influenced_thing_idx);
            if(!thing_is_invalid(thing))
            {
                if (thing->model == creatid)
                {
                    struct LensConfig* lenscfg = get_lens_config(value);
                    initialise_eye_lenses();
                    if (flag_is_set(lenscfg->flags, LCF_HasPalette))
                    {
                        PaletteSetPlayerPalette(get_my_player(), lenscfg->palette);
                    }
                    else
                    {
                        PaletteSetPlayerPalette(get_my_player(), engine_palette);
                    }
                    setup_eye_lens(value);
                }
            }
            break;
        }
        case 5: // MAXANGLECHANGE
        {
            crstat->max_turning_speed = (value * LbFPMath_PI) / 180;
            break;
        }
        default:
            CONFWRNLOG("Unrecognized Senses command (%d)", creature_variable);
            break;
        }
    }
    else
    {
        ERRORLOG("Trying to configure unsupported creature block (%d)",block);
    }
    check_and_auto_fix_stats();
}

static void set_object_configuration_process(struct ScriptContext *context)
{
    ThingModel model = context->value->longs[0];
    struct ObjectConfigStats* objst = &game.conf.object_conf.object_cfgstats[model];
    switch (context->value->shorts[4])
    {
        case 2: // GENRE
            objst->genre = context->value->longs[1];
            break;
        case 3: // RELATEDCREATURE
            objst->related_creatr_model = context->value->longs[1];
            break;
        case 4: // PROPERTIES
            objst->model_flags = context->value->longs[1];
            break;
        case 5: // ANIMATIONID
            objst->sprite_anim_idx = context->value->longs[1];
            break;
        case 6: // ANIMATIONSPEED
            objst->anim_speed = context->value->longs[1];
            break;
        case 7: //SIZE_XY
            objst->size_xy = context->value->longs[1];
            break;
        case 8: // SIZE_Z
            objst->size_z = context->value->longs[1];
            break;
        case 9: // MAXIMUMSIZE
            objst->sprite_size_max = context->value->longs[1];
            break;
        case 10: // DESTROYONLIQUID
            objst->destroy_on_liquid = context->value->longs[1];
            break;
        case 11: // DESTROYONLAVA
            objst->destroy_on_lava = context->value->longs[1];
            break;
        case 12: // HEALTH
            objst->health = context->value->longs[1];
            break;
        case 13: // FALLACCELERATION
            objst->fall_acceleration = context->value->longs[1];
            break;
        case 14: // LIGHTUNAFFECTED
            objst->light_unaffected = context->value->longs[1];
            break;
        case 15: // LIGHTINTENSITY
            objst->ilght.intensity = context->value->longs[1];
            break;
        case 16: // LIGHTRADIUS
            objst->ilght.radius = context->value->longs[1] * COORD_PER_STL;
            break;
        case 17: // LIGHTISDYNAMIC
            objst->ilght.is_dynamic = context->value->longs[1];
            break;
        case 18: // MAPICON
            objst->map_icon = context->value->longs[1];
            break;
        case 19: // AMBIENCESOUND
            objst->fp_smpl_idx = context->value->longs[1];
            break;
        case 20: // UPDATEFUNCTION
            objst->updatefn_idx = context->value->longs[1];
            break;
        case 21: // DRAWCLASS
            objst->draw_class = context->value->longs[1];
            break;
        case 22: // PERSISTENCE
            objst->persistence = context->value->longs[1];
            break;
        case 23: // Immobile
            objst->immobile = context->value->longs[1];
            break;
        case 24: // INITIALSTATE
            objst->initial_state = context->value->longs[1];
            break;
        case 25: // RANDOMSTARTFRAME
            objst->random_start_frame = context->value->longs[1];
            break;
        case 26: // TRANSPARENCYFLAGS
            objst->transparency_flags = context->value->longs[1]<<4;
            break;
        case 27: // EFFECTBEAM
            objst->effect.beam = context->value->longs[1];
            break;
        case 28: // EFFECTPARTICLE
            objst->effect.particle = context->value->longs[1];
            break;
        case 29: // EFFECTEXPLOSION1
            objst->effect.explosion1 = context->value->longs[1];
            break;
        case 30: // EFFECTEXPLOSION2
            objst->effect.explosion2 = context->value->longs[1];
            break;
        case 31: // EFFECTSPACING
            objst->effect.spacing = context->value->longs[1];
            break;
        case 32: // EFFECTSOUND
            objst->effect.sound_idx = context->value->longs[1];
            objst->effect.sound_range = (unsigned char)context->value->shorts[5];
            break;
        case 33: // FLAMEANIMATIONID
            objst->flame.animation_id = context->value->longs[1];
            break;
        case 34: // FLAMEANIMATIONSPEED
            objst->flame.anim_speed = context->value->longs[1];
            break;
        case 35: // FLAMEANIMATIONSIZE
            objst->flame.sprite_size = context->value->longs[1];
            break;
        case 36: // FLAMEANIMATIONOFFSET
            objst->flame.fp_add_x = context->value->chars[5];
            objst->flame.fp_add_y = context->value->chars[6];
            objst->flame.td_add_x = context->value->chars[7];
            objst->flame.td_add_y = context->value->chars[8];
            break;
        case 37: // FLAMETRANSPARENCYFLAGS
            objst->flame.transparency_flags = context->value->longs[1] << 4;
            break;
        default:
            WARNMSG("Unsupported Object configuration, variable %d.", context->value->shorts[4]);
            break;
    }
    update_all_objects_of_model(model);
}

static void display_timer_check(const struct ScriptLine *scline)
{
    const char *timrname = scline->tp[1];
    char timr_id = get_rid(timer_desc, timrname);
    if (timr_id == -1)
    {
        SCRPTERRLOG("Unknown timer, '%s'", timrname);
        return;
    }
    ALLOCATE_SCRIPT_VALUE(scline->command, 0);
    value->bytes[0] = (unsigned char)scline->np[0];
    value->bytes[1] = timr_id;
    value->longs[1] = 0;
    value->bytes[2] = (TbBool)scline->np[2];
    PROCESS_SCRIPT_VALUE(scline->command);
}

static void display_timer_process(struct ScriptContext *context)
{
    gameadd.script_player = context->value->bytes[0];
    gameadd.script_timer_id = context->value->bytes[1];
    gameadd.script_timer_limit = context->value->longs[1];
    gameadd.timer_real = context->value->bytes[2];
    game.flags_gui |= GGUI_ScriptTimer;
}

static void add_to_timer_check(const struct ScriptLine *scline)
{
    const char *timrname = scline->tp[1];
    long timr_id = get_rid(timer_desc, timrname);
    if (timr_id == -1)
    {
        SCRPTERRLOG("Unknown timer, '%s'", timrname);
        return;
    }
    ALLOCATE_SCRIPT_VALUE(scline->command, 0);
    value->longs[0] = scline->np[0];
    value->longs[1] = timr_id;
    value->longs[2] = scline->np[2];
    PROCESS_SCRIPT_VALUE(scline->command);
}

static void add_to_timer_process(struct ScriptContext *context)
{
   add_to_script_timer(context->value->longs[0], context->value->longs[1], context->value->longs[2]);
}

static void add_bonus_time_check(const struct ScriptLine *scline)
{
    ALLOCATE_SCRIPT_VALUE(scline->command, 0);
    value->longs[0] = scline->np[0];
    PROCESS_SCRIPT_VALUE(scline->command);
}

static void add_bonus_time_process(struct ScriptContext *context)
{
   game.bonus_time += context->value->longs[0];
}

static void display_variable_check(const struct ScriptLine *scline)
{
    long varib_id, varib_type;
    if (!parse_get_varib(scline->tp[1], &varib_id, &varib_type))
    {
        SCRPTERRLOG("Unknown variable, '%s'", scline->tp[1]);
        return;
    }
    ALLOCATE_SCRIPT_VALUE(scline->command, 0);
    value->bytes[0] = scline->np[0];
    value->bytes[1] = scline->np[3];
    value->bytes[2] = varib_type;
    value->longs[1] = varib_id;
    value->longs[2] = scline->np[2];
    PROCESS_SCRIPT_VALUE(scline->command);
}

static void display_variable_process(struct ScriptContext *context)
{
   gameadd.script_player = context->value->bytes[0];
   gameadd.script_value_type = context->value->bytes[2];
   gameadd.script_value_id = context->value->longs[1];
   gameadd.script_variable_target = context->value->longs[2];
   gameadd.script_variable_target_type = context->value->bytes[1];
   game.flags_gui |= GGUI_Variable;
}

static void display_countdown_check(const struct ScriptLine *scline)
{
    if (scline->np[2] <= 0)
    {
        SCRPTERRLOG("Can't have a countdown to %ld turns.", scline->np[2]);
        return;
    }
    const char *timrname = scline->tp[1];
    char timr_id = get_rid(timer_desc, timrname);
    if (timr_id == -1)
    {
        SCRPTERRLOG("Unknown timer, '%s'", timrname);
        return;
    }
    ALLOCATE_SCRIPT_VALUE(scline->command, 0);
    value->bytes[0] = (unsigned char)scline->np[0];
    value->bytes[1] = timr_id;
    value->longs[1] = scline->np[2];
    value->bytes[2] = (TbBool)scline->np[3];
    PROCESS_SCRIPT_VALUE(scline->command);
}

static void cmd_no_param_check(const struct ScriptLine *scline)
{
    ALLOCATE_SCRIPT_VALUE(scline->command, 0);
    PROCESS_SCRIPT_VALUE(scline->command);
}

static void hide_timer_process(struct ScriptContext *context)
{
   game.flags_gui &= ~GGUI_ScriptTimer;
}

static void hide_variable_process(struct ScriptContext *context)
{
   game.flags_gui &= ~GGUI_Variable;
}

static void create_effect_check(const struct ScriptLine *scline)
{
    ALLOCATE_SCRIPT_VALUE(scline->command, 0);
    TbMapLocation location;
    const char *effect_name = scline->tp[0];
    long effct_id = effect_or_effect_element_id(effect_name);
    if (effct_id == 0)
    {
        SCRPTERRLOG("Unrecognised effect: %s", effect_name);
        return;
    }
    value->shorts[0] = effct_id;
    const char *locname = scline->tp[1];
    if (!get_map_location_id(locname, &location))
    {
        return;
    }
    value->ulongs[1] = location;
    value->longs[2] = scline->np[2];
    PROCESS_SCRIPT_VALUE(scline->command);
}

static void create_effect_at_pos_check(const struct ScriptLine *scline)
{
    ALLOCATE_SCRIPT_VALUE(scline->command, 0);
    const char *effect_name = scline->tp[0];
    long effct_id = effect_or_effect_element_id(effect_name);
    if (effct_id == 0)
    {
        SCRPTERRLOG("Unrecognised effect: %s", effect_name);
        return;
    }
    value->shorts[0] = effct_id;
    if (subtile_coords_invalid(scline->np[1], scline->np[2]))
    {
        SCRPTERRLOG("Invalid coordinates: %ld, %ld", scline->np[1], scline->np[2]);
        return;
    }
    value->shorts[1] = scline->np[1];
    value->shorts[2] = scline->np[2];
    value->longs[2] = scline->np[3];
    PROCESS_SCRIPT_VALUE(scline->command);
}

static void null_process(struct ScriptContext *context)
{
}



static void set_sacrifice_recipe_check(const struct ScriptLine *scline)
{
    ALLOCATE_SCRIPT_VALUE(scline->command, 0);

    value->sac.action = get_rid(rules_sacrifices_commands, scline->tp[0]);
    if (value->sac.action == -1)
    {
        SCRPTERRLOG("Unexpected action:%s", scline->tp[0]);
        return;
    }
    long param;
    if ((value->sac.action == SacA_CustomPunish) || (value->sac.action == SacA_CustomReward))
    {
        param = get_id(flag_desc, scline->tp[1]) + 1;
    }
    else
    {
        param = get_id(creature_desc, scline->tp[1]);
        if (param == -1)
        {
            param = get_id(sacrifice_unique_desc, scline->tp[1]);
        }
        if (param == -1)
        {
            param = get_id(spell_desc, scline->tp[1]);
        }
    }
    if (param == -1 && (strcmp(scline->tp[1], "NONE") == 0))
    {
        param = 0;
    }

    if (param < 0)
    {
        param = 0;
        value->sac.action = SacA_None;
        SCRPTERRLOG("Unexpected parameter:%s", scline->tp[1]);
    }
    value->sac.param = param;

    for (int i = 0; i < MAX_SACRIFICE_VICTIMS; i++)
    {
       long vi = get_rid(creature_desc, scline->tp[i + 2]);
       if (vi < 0)
         vi = 0;
       value->sac.victims[i] = vi;
    }
    qsort(value->sac.victims, MAX_SACRIFICE_VICTIMS, sizeof(value->sac.victims[0]), &sac_compare_fn);

    PROCESS_SCRIPT_VALUE(scline->command);
}

static void remove_sacrifice_recipe_check(const struct ScriptLine *scline)
{
    ALLOCATE_SCRIPT_VALUE(scline->command, 0);

    value->sac.action = SacA_None;
    value->sac.param = 0;

    for (int i = 0; i < MAX_SACRIFICE_VICTIMS; i++)
    {
       long vi = get_rid(creature_desc, scline->tp[i]);
       if (vi < 0)
         vi = 0;
       value->sac.victims[i] = vi;
    }
    qsort(value->sac.victims, MAX_SACRIFICE_VICTIMS, sizeof(value->sac.victims[0]), &sac_compare_fn);

    PROCESS_SCRIPT_VALUE(scline->command);
}

static void set_sacrifice_recipe_process(struct ScriptContext *context)
{
    long victims[MAX_SACRIFICE_VICTIMS];
    struct Coord3d pos;
    int action = context->value->sac.action;
    int param = context->value->sac.param;
    for (int i = 0; i < MAX_SACRIFICE_VICTIMS; i++)
    {
        victims[i] = context->value->sac.victims[i];
    }
    for (int i = 1; i < MAX_SACRIFICE_RECIPES; i++)
    {
        struct SacrificeRecipe* sac = &game.conf.rules.sacrifices.sacrifice_recipes[i];
        if (sac->action == (long)SacA_None)
        {
            break;
        }
        if (memcmp(victims, sac->victims, sizeof(victims)) == 0)
        {
            sac->action = action;
            sac->param = param;
            if (action == (long)SacA_None)
            {
                // remove empty space
                memmove(sac, sac + 1, (MAX_SACRIFICE_RECIPES - 1 - (sac - &game.conf.rules.sacrifices.sacrifice_recipes[0])) * sizeof(*sac));
            }
            return;
        }
    }
    if (action == (long)SacA_None) // No rule found
    {
        WARNLOG("Unable to find sacrifice rule to remove");
        return;
    }
    struct SacrificeRecipe* sac = get_unused_sacrifice_recipe_slot();
    if (sac == &game.conf.rules.sacrifices.sacrifice_recipes[0])
    {
        ERRORLOG("No free sacrifice rules");
        return;
    }
    memcpy(sac->victims, victims, sizeof(victims));
    sac->action = action;
    sac->param = param;

    if (find_temple_pool(context->player_idx, &pos))
    {
        // Check if sacrifice pool already matches
        for (int i = 0; i < sizeof(victims); i++)
        {
            if (victims[i] == 0)
                break;
            process_sacrifice_creature(&pos, victims[i], context->player_idx, false);
        }
    }
}

static void set_box_tooltip_check(const struct ScriptLine* scline)
{
    ALLOCATE_SCRIPT_VALUE(scline->command, 0);
    if ((scline->np[0] < 0) || (scline->np[0] >= CUSTOM_BOX_COUNT))
    {
        SCRPTERRLOG("Invalid CUSTOM_BOX number (%ld)", scline->np[0]);
        DEALLOCATE_SCRIPT_VALUE;
    }
    value->shorts[0] = scline->np[0];

    if (strlen(scline->tp[1]) >= MESSAGE_TEXT_LEN)
    {
        SCRPTWRNLOG("Tooltip TEXT too long; truncating to %d characters", MESSAGE_TEXT_LEN - 1);
    }
    value->strs[2] = script_strdup(scline->tp[1]);
    if (value->strs[2] == NULL)
    {
        SCRPTERRLOG("Run out script strings space");
        DEALLOCATE_SCRIPT_VALUE
        return;
    }

    PROCESS_SCRIPT_VALUE(scline->command);
}


static void set_box_tooltip_process(struct ScriptContext* context)
{
    int idx = context->value->shorts[0];
    snprintf(gameadd.box_tooltip[idx], MESSAGE_TEXT_LEN, "%s", context->value->strs[2]);
}

static void set_box_tooltip_id_check(const struct ScriptLine *scline)
{
    ALLOCATE_SCRIPT_VALUE(scline->command, 0);
    if ((scline->np[0] < 0) || (scline->np[0] >= CUSTOM_BOX_COUNT))
    {
        SCRPTERRLOG("Invalid CUSTOM_BOX number (%ld)", scline->np[0]);
        DEALLOCATE_SCRIPT_VALUE;
        return;
    }
    value->shorts[0] = scline->np[0];
    value->shorts[1] = scline->np[1];
    PROCESS_SCRIPT_VALUE(scline->command);
}

static void set_box_tooltip_id_process(struct ScriptContext* context)
{
    int idx = context->value->shorts[0];
    int string = context->value->shorts[1];
    snprintf(gameadd.box_tooltip[idx], MESSAGE_TEXT_LEN, "%s", get_string(string));
}

static void change_slab_owner_check(const struct ScriptLine *scline)
{

    if (scline->np[0] < 0 || scline->np[0] > gameadd.map_tiles_x) //x coord
    {
        SCRPTERRLOG("Value '%ld' out of range. Range 0-%d allowed.", scline->np[0],gameadd.map_tiles_x);
        return;
    }
    if (scline->np[1] < 0 || scline->np[1] > gameadd.map_tiles_y) //y coord
    {
        SCRPTERRLOG("Value '%ld' out of range. Range 0-%d allowed.", scline->np[1],gameadd.map_tiles_y);
        return;
    }
    long filltype = get_id(fill_desc, scline->tp[3]);
    if ((scline->tp[3][0] != '\0') && (filltype == -1))
    {
        SCRPTWRNLOG("Fill type %s not recognized", scline->tp[3]);
    }

    command_add_value(Cmd_CHANGE_SLAB_OWNER, scline->np[2], scline->np[0], scline->np[1], get_id(fill_desc, scline->tp[3]));
}

static void change_slab_owner_process(struct ScriptContext *context)
{
    MapSlabCoord x = context->value->longs[0];
    MapSlabCoord y = context->value->longs[1];
    long fill_type = context->value->longs[2];
    if (fill_type > 0)
    {
        struct CompoundCoordFilterParam iter_param;
        iter_param.plyr_idx = context->player_idx;
        iter_param.num1 = fill_type;
        iter_param.num2 = get_slabmap_block(x, y)->kind;
        slabs_fill_iterate_from_slab(x, y, slabs_change_owner, &iter_param);
    } else {
        change_slab_owner_from_script(x, y, context->player_idx);
    }
}

static void change_slab_type_check(const struct ScriptLine *scline)
{
    ALLOCATE_SCRIPT_VALUE(scline->command, 0);

    if (scline->np[0] < 0 || scline->np[0] > gameadd.map_tiles_x) //x coord
    {
        SCRPTERRLOG("Value '%ld' out of range. Range 0-%d allowed.", scline->np[0],gameadd.map_tiles_x);
        return;
    }
    else
    {
        value->shorts[0] = scline->np[0];
    }

    if (scline->np[1] < 0 || scline->np[1] > gameadd.map_tiles_y) //y coord
    {
        SCRPTERRLOG("Value '%ld' out of range. Range 0-%d allowed.", scline->np[0],gameadd.map_tiles_y);
        return;
    }
    else
    {
        value->shorts[1] = scline->np[1];
    }

    if (scline->np[2] < 0 || scline->np[2] >= game.conf.slab_conf.slab_types_count) //slab kind
    {
        SCRPTERRLOG("Unsupported slab '%ld'. Slabs range 0-%ld allowed.", scline->np[2],game.conf.slab_conf.slab_types_count-1);
        return;
    }
    else
    {
        value->shorts[2] = scline->np[2];
    }

    value->shorts[3] = get_id(fill_desc, scline->tp[3]);
    if ((scline->tp[3][0] != '\0') && (value->shorts[3] == -1))
    {
        SCRPTWRNLOG("Fill type %s not recognized", scline->tp[3]);
    }
    PROCESS_SCRIPT_VALUE(scline->command);
}

static void change_slab_type_process(struct ScriptContext *context)
{
    long x = context->value->shorts[0];
    long y = context->value->shorts[1];
    long slab_kind = context->value->shorts[2];
    long fill_type = context->value->shorts[3];

    if (fill_type > 0)
    {
        struct CompoundCoordFilterParam iter_param;
        iter_param.num1 = slab_kind;
        iter_param.num2 = fill_type;
        iter_param.num3 = get_slabmap_block(x, y)->kind;
        slabs_fill_iterate_from_slab(x, y, slabs_change_type, &iter_param);
    }
    else
    {
        replace_slab_from_script(x, y, slab_kind);
    }
}

static void reveal_map_location_check(const struct ScriptLine *scline)
{
    TbMapLocation location;
    if (!get_map_location_id(scline->tp[1], &location)) {
        return;
    }
    command_add_value(Cmd_REVEAL_MAP_LOCATION, scline->np[0], location, scline->np[2], 0);
}

static void reveal_map_location_process(struct ScriptContext *context)
{
    TbMapLocation target = context->value->longs[0];
    SYNCDBG(0, "Revealing location type %lu", target);
    long x = 0;
    long y = 0;
    long r = context->value->longs[1];
    find_map_location_coords(target, &x, &y, context->player_idx, __func__);
    if ((x == 0) && (y == 0))
    {
        WARNLOG("Can't decode location %lu", target);
        return;
    }
    if (r == -1)
    {
        struct CompoundCoordFilterParam iter_param;
        iter_param.plyr_idx = context->player_idx;
        slabs_fill_iterate_from_slab(subtile_slab(x), subtile_slab(y), slabs_reveal_slab_and_corners, &iter_param);
    } else
        reveal_map_area(context->player_idx, x-(r>>1), x+(r>>1)+(r&1), y-(r>>1), y+(r>>1)+(r&1));
}

static void player_zoom_to_check(const struct ScriptLine *scline)
{
    TbMapLocation location;
    const char *where = scline->tp[1];
    if (!get_map_location_id(where, &location) || location == MLoc_NONE) {
        SCRPTERRLOG("invalid zoom location \"%s\"",where);
        return;
    }

    ALLOCATE_SCRIPT_VALUE(scline->command, scline->np[0]);
    value->longs[0] = location;
    PROCESS_SCRIPT_VALUE(scline->command);
}

static void player_zoom_to_process(struct ScriptContext *context)
{
    TbMapLocation target = context->value->longs[0];
    struct Coord3d pos;

    find_location_pos(target, context->player_idx, &pos, __func__);
    set_player_zoom_to_position(get_player(context->player_idx),&pos);
}

static void level_up_players_creatures_check(const struct ScriptLine* scline)
{
    ALLOCATE_SCRIPT_VALUE(scline->command, scline->np[0]);
    long crmodel = parse_creature_name(scline->tp[1]);
    char count = scline->np[2];

    if (crmodel == CREATURE_NONE)
    {
        SCRPTERRLOG("Unknown creature, '%s'", scline->tp[1]);
        DEALLOCATE_SCRIPT_VALUE
        return;
    }
    if (scline->np[2] == '\0')
    {
        count = 1;
    }
    if (count == 0)
    {
        SCRPTERRLOG("Trying to level up %ld times", scline->np[2]);
        DEALLOCATE_SCRIPT_VALUE
        return;
    }

    value->shorts[1] = crmodel;
    value->shorts[2] = count;
    PROCESS_SCRIPT_VALUE(scline->command);
}

static void level_up_players_creatures_process(struct ScriptContext* context)
{
    long crmodel = context->value->shorts[1];
    long count = context->value->shorts[2];

    for (int plyridx = context->plr_start; plyridx < context->plr_end; plyridx++)
    {
        struct Dungeon* dungeon = get_players_num_dungeon(plyridx);
        unsigned long k = 0;

        TbBool need_spec_digger = (crmodel > 0) && creature_kind_is_for_dungeon_diggers_list(dungeon->owner, crmodel);
        struct Thing* thing = INVALID_THING;
        int i;
        if ((!need_spec_digger) || (crmodel == CREATURE_ANY) || (crmodel == CREATURE_NOT_A_DIGGER))
        {
            i = dungeon->creatr_list_start;
        }
        else
        {
            i = dungeon->digger_list_start;
        }

        while (i != 0)
        {
            thing = thing_get(i);
            TRACE_THING(thing);
            struct CreatureControl* cctrl = creature_control_get_from_thing(thing);
            if (thing_is_invalid(thing) || creature_control_invalid(cctrl))
            {
                ERRORLOG("Jump to invalid creature detected");
                break;
            }
            i = cctrl->players_next_creature_idx;
            // Thing list loop body
            if (creature_matches_model(thing, crmodel))
            {
                creature_change_multiple_levels(thing, count);
            }
            // Thing list loop body ends
            k++;
            if (k > CREATURES_COUNT)
            {
                ERRORLOG("Infinite loop detected when sweeping creatures list");
                break;
            }
        }
    }
    SYNCDBG(19, "Finished");
}

static void use_spell_on_players_creatures_check(const struct ScriptLine *scline)
{
    ALLOCATE_SCRIPT_VALUE(scline->command, scline->np[0]);
    long crtr_id = parse_creature_name(scline->tp[1]);
    if (crtr_id == CREATURE_NONE)
    {
        SCRPTERRLOG("Unknown creature, '%s'", scline->tp[1]);
        return;
    }
    const char *mag_name = scline->tp[2];
    short mag_id = get_rid(spell_desc, mag_name);
    CrtrExpLevel spell_level = scline->np[3];
    if (mag_id == -1)
    {
        SCRPTERRLOG("Invalid spell: %s", mag_name);
        return;
    }
    struct SpellConfig *spconf = get_spell_config(mag_id);
    if (spconf->linked_power) // Only check for spells linked to a keeper power.
    {
        if (spell_level < 1)
        {
            SCRPTWRNLOG("Spell %s level too low: %d, setting to 1.", mag_name, spell_level);
            spell_level = 1;
        }
        if (spell_level > (MAGIC_OVERCHARGE_LEVELS + 1)) // Creatures cast spells from level 1 to 10.
        {
            SCRPTWRNLOG("Spell %s level too high: %d, setting to %d.", mag_name, spell_level, (MAGIC_OVERCHARGE_LEVELS + 1));
            spell_level = MAGIC_OVERCHARGE_LEVELS;
        }
    }
    spell_level--;
    value->shorts[1] = crtr_id;
    value->shorts[2] = mag_id;
    value->shorts[3] = spell_level;
    PROCESS_SCRIPT_VALUE(scline->command);
}

static void use_spell_on_players_creatures_process(struct ScriptContext *context)
{
    long crmodel = context->value->shorts[1];
    long spell_idx = context->value->shorts[2];
    CrtrExpLevel overchrg = context->value->shorts[3];
    for (int i = context->plr_start; i < context->plr_end; i++)
    {
        apply_spell_effect_to_players_creatures(i, crmodel, spell_idx, overchrg);
    }
}

static void use_power_on_players_creatures_check(const struct ScriptLine* scline)
{
    ALLOCATE_SCRIPT_VALUE(scline->command, scline->np[0]);
    long crtr_id = parse_creature_name(scline->tp[1]);
    PlayerNumber caster_player = scline->np[2];
    const char* pwr_name = scline->tp[3];
    short pwr_id = get_rid(power_desc, pwr_name);
    KeepPwrLevel power_level = scline->np[4];
    short free = scline->np[5];
    if (free == -1)
    {
        free = get_id(is_free_desc, scline->tp[5]);
        if (free == -1)
        {
            SCRPTERRLOG("Unknown free value '%s' not recognized", scline->tp[5]);
            DEALLOCATE_SCRIPT_VALUE
            return;
        }
    }

    if (crtr_id == CREATURE_NONE)
    {
        SCRPTERRLOG("Unknown creature, '%s'", scline->tp[1]);
        DEALLOCATE_SCRIPT_VALUE
    }
    if (pwr_id == -1)
    {
        SCRPTERRLOG("Invalid power: %s", pwr_name);
        DEALLOCATE_SCRIPT_VALUE
    }
    switch (pwr_id)
    {
    case PwrK_HEALCRTR:
    case PwrK_SPEEDCRTR:
    case PwrK_PROTECT:
    case PwrK_REBOUND:
    case PwrK_CONCEAL:
    case PwrK_DISEASE:
    case PwrK_CHICKEN:
    case PwrK_FREEZE:
    case PwrK_SLOW:
    case PwrK_FLIGHT:
    case PwrK_VISION:
    case PwrK_CALL2ARMS:
    case PwrK_LIGHTNING:
    case PwrK_CAVEIN:
    case PwrK_SIGHT:
    case PwrK_TIMEBOMB:
        if ((power_level < 1) || (power_level > MAGIC_OVERCHARGE_LEVELS))
        {
            SCRPTERRLOG("Power %s level %d out of range. Acceptible values are %d~%d", pwr_name, power_level, 1, MAGIC_OVERCHARGE_LEVELS);
            DEALLOCATE_SCRIPT_VALUE
        }
        power_level--; // transform human 1~9 range into computer 0~8 range
        break;
    case PwrK_SLAP:
    case PwrK_MKDIGGER:
        break;
    default:
        SCRPTERRLOG("Power not supported for this command: %s", power_code_name(pwr_id));
        DEALLOCATE_SCRIPT_VALUE
    }
    value->shorts[1] = crtr_id;
    value->shorts[2] = pwr_id;
    value->shorts[3] = power_level;
    value->shorts[4] = caster_player;
    value->shorts[5] = free;
    PROCESS_SCRIPT_VALUE(scline->command);
}

/**
 * Casts a keeper power on all creatures of a specific model, or positions of all creatures depending on the power.
 * @param crmodel The creature model to target, accepts wildcards.
 * @param pwr_idx The ID of the Keeper Power.
 * @param overchrg The overcharge level of the keeperpower. Is ignored when not applicable.
 * @param caster The player number of the player who is made to cast the spell.
 * @param free If gold is used when casting the spell. It will fail to cast if it is not free and money is not available.
 */
void cast_power_on_players_creatures(PlayerNumber plyr_idx, ThingModel crmodel, short pwr_idx, KeepPwrLevel overchrg, PlayerNumber caster, TbBool free)
{
    SYNCDBG(8, "Starting");
    struct Dungeon* dungeon = get_players_num_dungeon(plyr_idx);
    unsigned long k = 0;

    TbBool need_spec_digger = (crmodel > 0) && creature_kind_is_for_dungeon_diggers_list(plyr_idx, crmodel);
    struct Thing* thing = INVALID_THING;
    int i;
    if ((!need_spec_digger) || (crmodel == CREATURE_ANY) || (crmodel == CREATURE_NOT_A_DIGGER))
    {
        i = dungeon->creatr_list_start;
    }
    else
    {
        i = dungeon->digger_list_start;
    }

    while (i != 0)
    {
        thing = thing_get(i);
        TRACE_THING(thing);
        struct CreatureControl* cctrl = creature_control_get_from_thing(thing);
        if (thing_is_invalid(thing) || creature_control_invalid(cctrl))
        {
            ERRORLOG("Jump to invalid creature detected");
            break;
        }
        i = cctrl->players_next_creature_idx;
        // Thing list loop body
        if (creature_matches_model(thing, crmodel))
        {
            script_use_power_on_creature(thing, pwr_idx, overchrg, caster, free);
        }
        // Thing list loop body ends
        k++;
        if (k > CREATURES_COUNT)
        {
            ERRORLOG("Infinite loop detected when sweeping creatures list");
            break;
        }
    }
    SYNCDBG(19, "Finished");
}

static void use_power_on_players_creatures_process(struct ScriptContext* context)
{
    short crmodel = context->value->shorts[1];
    short pwr_idx = context->value->shorts[2];
    KeepPwrLevel overchrg = context->value->shorts[3];
    PlayerNumber caster = context->value->shorts[4];
    TbBool free = context->value->shorts[5];

    for (int i = context->plr_start; i < context->plr_end; i++)
    {
        cast_power_on_players_creatures(i, crmodel, pwr_idx, overchrg, caster, free);
    }
}

static void set_creature_instance_check(const struct ScriptLine *scline)
{
    ALLOCATE_SCRIPT_VALUE(scline->command, 0);
    value->bytes[0] = scline->np[0];
    value->bytes[1] = scline->np[1];
    if (scline->tp[2][0] != '\0')
    {
        int instance = get_rid(instance_desc, scline->tp[2]);
        if (instance != -1)
        {
            value->bytes[2] = instance;
        }
        else
        {
            SCRPTERRLOG("Invalid instance: %s", scline->tp[2]);
            return;
        }
    }
    value->bytes[3] = scline->np[3];
    PROCESS_SCRIPT_VALUE(scline->command);
}

static void set_creature_instance_process(struct ScriptContext *context)
{
    struct CreatureStats *crstat = creature_stats_get(context->value->bytes[0]);
    if (!creature_stats_invalid(crstat))
    {
        CrInstance old_instance = crstat->learned_instance_id[context->value->bytes[1] - 1];
        crstat->learned_instance_id[context->value->bytes[1] - 1] = context->value->bytes[2];
        crstat->learned_instance_level[context->value->bytes[1] - 1] = context->value->bytes[3];
        for (short i = 0; i < THINGS_COUNT; i++)
        {
            struct Thing* thing = thing_get(i);
            if (thing_is_creature(thing))
            {
                if (thing->model == context->value->bytes[0])
                {
                    if (old_instance != CrInst_NULL)
                    {
                        struct CreatureControl* cctrl = creature_control_get_from_thing(thing);
                        cctrl->instance_available[old_instance] = false;
                    }
                    creature_increase_available_instances(thing);
                }
            }
        }
    }
}


static void hide_hero_gate_check(const struct ScriptLine* scline)
{
    ALLOCATE_SCRIPT_VALUE(scline->command, 0);
    short n = scline->np[0];
    if (scline->np[0] < 0)
    {
        n = -scline->np[0];
    }
    struct Thing* thing = find_hero_gate_of_number(n);
    if (thing_is_invalid(thing))
    {
        SCRPTERRLOG("Invalid hero gate: %ld", scline->np[0]);
        return;
    }
    value->bytes[0] = n;
    value->bytes[1] = scline->np[1];

    PROCESS_SCRIPT_VALUE(scline->command);
}

static void hide_hero_gate_process(struct ScriptContext* context)
{
    struct Thing* thing = find_hero_gate_of_number(context->value->bytes[0]);
    if (context->value->bytes[1])
    {
        light_turn_light_off(thing->light_id);
        create_effect(&thing->mappos, TngEff_BallPuffWhite, thing->owner);
        place_thing_in_creature_controlled_limbo(thing);
    }
    else
    {
        create_effect(&thing->mappos, TngEff_BallPuffWhite, thing->owner);
        remove_thing_from_creature_controlled_limbo(thing);
        light_turn_light_on(thing->light_id);
    }
}

static void if_check(const struct ScriptLine *scline)
{

    long plr_range_id = scline->np[0];
    const char *varib_name = scline->tp[1];
    const char *operatr = scline->tp[2];

    long plr_range_id_right;
    const char *varib_name_right = scline->tp[4];

    long value = 0;

    TbBool double_var_mode = false;
    long varib_type;
    long varib_id;
    long varib_type_right;
    long varib_id_right;


    if (*varib_name_right != '\0')
    {
        double_var_mode = true;

        if (!get_player_id(scline->tp[3], &plr_range_id_right)) {

            SCRPTWRNLOG("failed to parse \"%s\" as a player", scline->tp[3]);
        }
    }
    else
    {
        double_var_mode = false;

        char* text;
        value = strtol(scline->tp[3], &text, 0);
        if (text != &scline->tp[3][strlen(scline->tp[3])]) {
            SCRPTWRNLOG("Numerical value \"%s\" interpreted as %ld", scline->tp[3], value);
        }
    }


    if (gameadd.script.conditions_num >= CONDITIONS_COUNT)
    {
      SCRPTERRLOG("Too many (over %d) conditions in script", CONDITIONS_COUNT);
      return;
    }
    // Recognize variable
    if (!parse_get_varib(varib_name, &varib_id, &varib_type))
    {
        return;
    }
    if (double_var_mode && !parse_get_varib(varib_name_right, &varib_id_right, &varib_type_right))
    {
        return;
    }

    { // Warn if using the command for a player without Dungeon struct
        int plr_start;
        int plr_end;
        if (get_players_range(plr_range_id, &plr_start, &plr_end) >= 0) {
            struct Dungeon* dungeon = get_dungeon(plr_start);
            if ((plr_start+1 == plr_end) && dungeon_invalid(dungeon)) {
                // Note that this list should be kept updated with the changes in get_condition_value()
                if (((varib_type != SVar_GAME_TURN) && (varib_type != SVar_ALL_DUNGEONS_DESTROYED)
                 && (varib_type != SVar_DOOR_NUM) && (varib_type != SVar_TRAP_NUM)))
                    SCRPTWRNLOG("Found player without dungeon used in IF clause in script; this will not work correctly");

            }
        }
        if (double_var_mode && get_players_range(plr_range_id_right, &plr_start, &plr_end) >= 0) {
            struct Dungeon* dungeon = get_dungeon(plr_start);
            if ((plr_start+1 == plr_end) && dungeon_invalid(dungeon)) {
                // Note that this list should be kept updated with the changes in get_condition_value()
                if (((varib_type_right != SVar_GAME_TURN) && (varib_type_right != SVar_ALL_DUNGEONS_DESTROYED)
                 && (varib_type_right != SVar_DOOR_NUM) && (varib_type_right != SVar_TRAP_NUM)))
                    SCRPTWRNLOG("Found player without dungeon used in IF clause in script; this will not work correctly");

            }
        }
    }
    // Recognize comparison
    long opertr_id = get_id(comparison_desc, operatr);
    if (opertr_id == -1)
    {
      SCRPTERRLOG("Unknown comparison name, '%s'", operatr);
      return;
    }
    // Add the condition to script structure
    if (double_var_mode)
    {
        command_add_condition_2variables(plr_range_id, opertr_id, varib_type, varib_id,plr_range_id_right, varib_type_right, varib_id_right);
    }
    else{
        command_add_condition(plr_range_id, opertr_id, varib_type, varib_id, value);
    }
}

static void if_available_check(const struct ScriptLine *scline)
{

    long plr_range_id = scline->np[0];
    const char *varib_name = scline->tp[1];
    const char *operatr = scline->tp[2];

    long plr_range_id_right;
    const char *varib_name_right = scline->tp[4];

    long value;

    TbBool double_var_mode = false;
    long varib_type_right;
    long varib_id_right;


    if (*varib_name_right != '\0')
    {
        double_var_mode = true;

        if (!get_player_id(scline->tp[3], &plr_range_id_right)) {

            SCRPTWRNLOG("failed to parse \"%s\" as a player", scline->tp[3]);
        }
    }
    else
    {
        double_var_mode = false;

        char* text;
        value = strtol(scline->tp[3], &text, 0);
        if (text != &scline->tp[3][strlen(scline->tp[3])]) {
            SCRPTWRNLOG("Numerical value \"%s\" interpreted as %ld", scline->tp[3], value);
        }
    }

    if (gameadd.script.conditions_num >= CONDITIONS_COUNT)
    {
      SCRPTERRLOG("Too many (over %d) conditions in script", CONDITIONS_COUNT);
      return;
    }
    // Recognize variable
    long varib_id;
    long varib_type = get_id(available_variable_desc, varib_name);
    if (varib_type == -1)
        varib_id = -1;
    else
        varib_id = 0;
    if (varib_id == -1)
    {
      varib_id = get_id(door_desc, varib_name);
      varib_type = SVar_AVAILABLE_DOOR;
    }
    if (varib_id == -1)
    {
      varib_id = get_id(trap_desc, varib_name);
      varib_type = SVar_AVAILABLE_TRAP;
    }
    if (varib_id == -1)
    {
      varib_id = get_id(room_desc, varib_name);
      varib_type = SVar_AVAILABLE_ROOM;
    }
    if (varib_id == -1)
    {
      varib_id = get_id(power_desc, varib_name);
      varib_type = SVar_AVAILABLE_MAGIC;
    }
    if (varib_id == -1)
    {
      varib_id = get_id(creature_desc, varib_name);
      varib_type = SVar_AVAILABLE_CREATURE;
    }
    if (varib_id == -1)
    {
      SCRPTERRLOG("Unrecognized VARIABLE, '%s'", varib_name);
      return;
    }
    // Recognize comparison
    long opertr_id = get_id(comparison_desc, operatr);
    if (opertr_id == -1)
    {
      SCRPTERRLOG("Unknown comparison name, '%s'", operatr);
      return;
    }
    { // Warn if using the command for a player without Dungeon struct
        int plr_start;
        int plr_end;
        if (get_players_range(plr_range_id, &plr_start, &plr_end) >= 0) {
            struct Dungeon* dungeon = get_dungeon(plr_start);
            if ((plr_start+1 == plr_end) && dungeon_invalid(dungeon)) {
                SCRPTWRNLOG("Found player without dungeon used in IF_AVAILABLE clause in script; this will not work correctly");
            }
        }
    }
    if (double_var_mode && !parse_get_varib(varib_name_right, &varib_id_right, &varib_type_right))
    {
        return;
    }
    // Add the condition to script structure
    if (double_var_mode)
    {
        command_add_condition_2variables(plr_range_id, opertr_id, varib_type, varib_id,plr_range_id_right, varib_type_right, varib_id_right);
    }
    else{
        command_add_condition(plr_range_id, opertr_id, varib_type, varib_id, value);
    }
}

static void if_controls_check(const struct ScriptLine *scline)
{

    long plr_range_id = scline->np[0];
    const char *varib_name = scline->tp[1];
    const char *operatr = scline->tp[2];

    long plr_range_id_right;
    const char *varib_name_right = scline->tp[4];

    long value;

    TbBool double_var_mode = false;
    long varib_type_right = 0;
    long varib_id_right = 0;


    if (*varib_name_right != '\0')
    {
        double_var_mode = true;

        if (!get_player_id(scline->tp[3], &plr_range_id_right)) {

            SCRPTWRNLOG("failed to parse \"%s\" as a player", scline->tp[3]);
        }
    }
    else
    {
        double_var_mode = false;

        char* text;
        value = strtol(scline->tp[3], &text, 0);
        if (text != &scline->tp[3][strlen(scline->tp[3])]) {
            SCRPTWRNLOG("Numerical value \"%s\" interpreted as %ld", scline->tp[3], value);
        }
    }

    long varib_id;
    if (gameadd.script.conditions_num >= CONDITIONS_COUNT)
    {
      SCRPTERRLOG("Too many (over %d) conditions in script", CONDITIONS_COUNT);
      return;
    }
    // Recognize variable
    long varib_type = get_id(controls_variable_desc, varib_name);
    if (varib_type == -1)
      varib_id = -1;
    else
      varib_id = 0;
    if (varib_id == -1)
    {
      varib_id = get_id(creature_desc, varib_name);
      varib_type = SVar_CONTROLS_CREATURE;
    }
    if (varib_id == -1)
    {
      SCRPTERRLOG("Unrecognized VARIABLE, '%s'", varib_name);
      return;
    }
    // Recognize comparison
    long opertr_id = get_id(comparison_desc, operatr);
    if (opertr_id == -1)
    {
      SCRPTERRLOG("Unknown comparison name, '%s'", operatr);
      return;
    }
    { // Warn if using the command for a player without Dungeon struct
        int plr_start;
        int plr_end;
        if (get_players_range(plr_range_id, &plr_start, &plr_end) >= 0) {
            struct Dungeon* dungeon = get_dungeon(plr_start);
            if ((plr_start+1 == plr_end) && dungeon_invalid(dungeon)) {
                SCRPTWRNLOG("Found player without dungeon used in IF_CONTROLS clause in script; this will not work correctly");
            }
        }
        if (double_var_mode && get_players_range(plr_range_id_right, &plr_start, &plr_end) >= 0) {
            struct Dungeon* dungeon = get_dungeon(plr_start);
            if ((plr_start+1 == plr_end) && dungeon_invalid(dungeon)) {
                // Note that this list should be kept updated with the changes in get_condition_value()
                if (((varib_type_right != SVar_GAME_TURN) && (varib_type_right != SVar_ALL_DUNGEONS_DESTROYED)
                 && (varib_type_right != SVar_DOOR_NUM) && (varib_type_right != SVar_TRAP_NUM)))
                    SCRPTWRNLOG("Found player without dungeon used in IF clause in script; this will not work correctly");

            }
        }
    }

    if (double_var_mode && !parse_get_varib(varib_name_right, &varib_id_right, &varib_type_right))
    {
        return;
    }
    // Add the condition to script structure
    if (double_var_mode)
    {
        command_add_condition_2variables(plr_range_id, opertr_id, varib_type, varib_id,plr_range_id_right, varib_type_right, varib_id_right);
    }
    else
    {
        command_add_condition(plr_range_id, opertr_id, varib_type, varib_id, value);
    }
}

static void if_allied_check(const struct ScriptLine *scline)
{
    long pA = scline->np[0];
    long pB = scline->np[1];
    long op = scline->np[2];
    long val = scline->np[3];

    if (gameadd.script.conditions_num >= CONDITIONS_COUNT)
    {
        SCRPTERRLOG("Too many (over %d) conditions in script", CONDITIONS_COUNT);
        return;
    }

    command_add_condition(pA, op, SVar_ALLIED_PLAYER, pB, val);
}

static void set_texture_check(const struct ScriptLine *scline)
{
    ALLOCATE_SCRIPT_VALUE(scline->command, scline->np[0]);

    long texture_id = get_rid(texture_pack_desc, scline->tp[1]);
    if (texture_id == -1)
    {
        if (parameter_is_number(scline->tp[1]))
        {
            texture_id = atoi(scline->tp[1]) + 1;
        }
        else
        {
            SCRPTERRLOG("Invalid texture pack: '%s'", scline->tp[1]);
            return;
        }
    }
    value->shorts[0] = texture_id;
    PROCESS_SCRIPT_VALUE(scline->command);
}

static void set_texture_process(struct ScriptContext *context)
{
    long texture_id = context->value->shorts[0];
    struct Dungeon* dungeon;
    for (int i = context->plr_start; i < context->plr_end; i++)
    {
        dungeon = get_dungeon(i);
        dungeon->texture_pack = texture_id;



        for (MapSlabCoord slb_y=0; slb_y < gameadd.map_tiles_y; slb_y++)
        {
            for (MapSlabCoord slb_x=0; slb_x < gameadd.map_tiles_x; slb_x++)
            {
                struct SlabMap* slb = get_slabmap_block(slb_x,slb_y);
                if (slabmap_owner(slb) == i)
                {
                    if (texture_id == 0)
                    {
                        gameadd.slab_ext_data[get_slab_number(slb_x,slb_y)] = gameadd.slab_ext_data_initial[get_slab_number(slb_x,slb_y)];
                    }
                    else
                    {
                        gameadd.slab_ext_data[get_slab_number(slb_x,slb_y)] = texture_id;
                    }
                }
            }
        }
    }
}

static void set_music_check(const struct ScriptLine *scline)
{
    ALLOCATE_SCRIPT_VALUE(scline->command, 0);
    if (parameter_is_number(scline->tp[0]))
    {
        value->chars[0] = atoi(scline->tp[0]);
    }
    else
    {
        if (IsRedbookMusicActive())
        {
            SCRPTWRNLOG("Level script wants to play custom track from disk, but game is playing music from CD.");
            DEALLOCATE_SCRIPT_VALUE
            return;
        }
        // See if a file with this name is already loaded, if so, reuse the same track
        char* compare_fname = prepare_file_fmtpath(FGrp_CmpgMedia, "%s", scline->tp[0]);
        for (int i = max_track + 1; i <= game.last_audiotrack; i++)
        {
            if (strcmp(compare_fname, game.loaded_track[i]) == 0)
            {
                value->chars[0] = i;
                PROCESS_SCRIPT_VALUE(scline->command);
                return;
            }
        }
        if ( (game.last_audiotrack < max_track) || (game.last_audiotrack >= MUSIC_TRACKS_COUNT) )
        {
            WARNLOG("Music track %d is out of range - resetting.", game.last_audiotrack);
            game.last_audiotrack = max_track;
        }
        if (game.last_audiotrack < MUSIC_TRACKS_COUNT-1)
        {
            game.last_audiotrack++;
        }
        short tracknumber = game.last_audiotrack;

        if (tracks[tracknumber] != NULL)
        {
            WARNLOG("Overwriting music track %d.", tracknumber);
            Mix_FreeMusic(tracks[tracknumber]);
        }
        const char* fname = prepare_file_fmtpath(FGrp_CmpgMedia, "%s", scline->tp[0]);
        snprintf(game.loaded_track[tracknumber], DISKPATH_SIZE, "%s", fname);
        tracks[tracknumber] = Mix_LoadMUS(game.loaded_track[tracknumber]);
        if (tracks[tracknumber] == NULL)
        {
            SCRPTERRLOG("Can't load track %d (%s): %s", tracknumber, game.loaded_track[tracknumber], Mix_GetError());
            DEALLOCATE_SCRIPT_VALUE
            return;
        }
        else
        {
            SCRPTLOG("Loaded file %s into music track %d.", game.loaded_track[tracknumber], tracknumber);
        }
        value->chars[0] = tracknumber;
    }
    PROCESS_SCRIPT_VALUE(scline->command);
}

static void set_music_process(struct ScriptContext *context)
{

    short track_number = context->value->chars[0];
    if (track_number >= FIRST_TRACK && track_number <= MUSIC_TRACKS_COUNT) {
        if (track_number != game.audiotrack) {
            if (IsRedbookMusicActive()) {
                SCRPTLOG("Setting music track to %d.", track_number);
            } else {
#if SDL_MIXER_VERSION_ATLEAST(2, 6, 0)
                char info[255];
                const char * title = Mix_GetMusicTitle(tracks[track_number]);
                const char * artist = Mix_GetMusicArtistTag(tracks[track_number]);
                const char * copyright = Mix_GetMusicCopyrightTag(tracks[track_number]);
                if (strlen(artist) > 0 && strlen(copyright) > 0) {
                    snprintf(info, sizeof(info), "%s by %s (%s)", title, artist, copyright);
                } else if (strlen(artist) > 0) {
                    snprintf(info, sizeof(info), "%s by %s", title, artist);
                } else if (strlen(copyright) > 0) {
                    snprintf(info, sizeof(info), "%s (%s)", title, copyright);
                } else {
                    snprintf(info, sizeof(info), "%s", title);
                }
                SCRPTLOG("Setting music track to %d: %s", track_number, info);
#else
                SCRPTLOG("Setting music track to %d.", track_number);
#endif
            }
            game.audiotrack = track_number;
        }
    } else if (track_number == 0) {
        game.audiotrack = track_number;
        SCRPTLOG("Setting music track to %d: No Music", track_number);
    } else {
        SCRPTERRLOG("Invalid music track: %d. Track must be between %d and %d or 0 to disable.", track_number,FIRST_TRACK,MUSIC_TRACKS_COUNT);
    }
}

static void play_message_check(const struct ScriptLine *scline)
{
    ALLOCATE_SCRIPT_VALUE(scline->command, 0);
    long msgtype_id = get_id(msgtype_desc, scline->tp[1]);
    if (msgtype_id == -1)
    {
        SCRPTERRLOG("Unrecognized message type: '%s'", scline->tp[1]);
        return;
    }
    value->chars[0] = scline->np[0];
    value->chars[1] = msgtype_id;
    if (parameter_is_number(scline->tp[2]))
    {
        value->shorts[1] = atoi(scline->tp[2]);
        value->bytes[4] = 0;
    }
    else
    {
        value->bytes[4] = 1;
        for (unsigned char i = 0; i <= EXTERNAL_SOUNDS_COUNT; i++)
        {
            if (strcmp(scline->tp[2], game.loaded_sound[i]) == 0)
            {
                value->bytes[2] = i;
                PROCESS_SCRIPT_VALUE(scline->command);
                return;
            }
        }
        if (game.sounds_count >= (EXTERNAL_SOUNDS_COUNT))
        {
            SCRPTERRLOG("All external sounds slots are used.");
            return;
        }
        unsigned char slot = game.sounds_count + 1;
        if (sprintf(&game.loaded_sound[slot][0], "%s", script_strdup(scline->tp[2])) < 0)
        {
            SCRPTERRLOG("Unable to store filename for external sound %s", scline->tp[1]);
            return;
        }
        char *fname = prepare_file_fmtpath(FGrp_CmpgMedia,"%s", &game.loaded_sound[slot][0]);
        Ext_Sounds[slot] = Mix_LoadWAV(fname);
        if (Ext_Sounds[slot] == NULL)
        {
            SCRPTERRLOG("Could not load sound %s: %s", fname, Mix_GetError());
            DEALLOCATE_SCRIPT_VALUE
            return;
        }
        game.sounds_count++;
        SCRPTLOG("Loaded sound file %s into slot %u.", fname, slot);
        value->bytes[2] = slot;
    }
    PROCESS_SCRIPT_VALUE(scline->command);
}

static void play_message_process(struct ScriptContext *context)
{
    unsigned char volume = settings.sound_volume;
    unsigned char msgtype_id = context->value->chars[1];
    unsigned char slot = context->value->bytes[2];
    TbBool external = context->value->bytes[4];
    if (msgtype_id == 1) // SPEECH
    {
        volume = settings.mentor_volume;
    }
    if ((context->value->chars[0] == my_player_number) || (context->value->chars[0] == ALL_PLAYERS))
    {
        if (!external)
        {
            switch (msgtype_id) // Speech or Sound
            {
                case 1:
                {
                    output_message(context->value->shorts[1], 0, true);
                    break;
                }
                case 2:
                {
                    play_non_3d_sample(context->value->shorts[1]);
                    break;
                }
            }
        }
        else
        {
            if (!SoundDisabled)
            {
                switch (context->value->chars[1])
                {
                    case 1:
                    {
                        if (Ext_Sounds[slot] != NULL)
                        {
                            Mix_VolumeChunk(Ext_Sounds[slot], volume);
                        }
                        output_message(-context->value->bytes[2], 0, true);
                        break;
                    }
                    case 2:
                    {
                        play_external_sound_sample(context->value->bytes[2]);
                        break;
                    }
                }
            }
        }
    }
}

static void set_power_hand_check(const struct ScriptLine *scline)
{
    ALLOCATE_SCRIPT_VALUE(scline->command, scline->np[0]);

    long hand_idx = get_rid(powerhand_desc, scline->tp[1]);
    if (hand_idx == -1)
    {
        if (parameter_is_number(scline->tp[1]))
        {
            hand_idx = atoi(scline->tp[1]);
        }
        else
        {
            SCRPTERRLOG("Invalid hand_idx: '%s'", scline->tp[1]);
            return;
        }
    }
    value->shorts[0] = hand_idx;
    PROCESS_SCRIPT_VALUE(scline->command);
}

static void set_power_hand_process(struct ScriptContext *context)
{
    long hand_idx = context->value->shorts[0];
    struct PlayerInfo * player;
    for (int i = context->plr_start; i < context->plr_end; i++)
    {
        player = get_player(i);
        player->hand_idx = hand_idx;
    }
}

static void add_effectgen_to_level_check(const struct ScriptLine* scline)
{
    ALLOCATE_SCRIPT_VALUE(scline->command, 0);

    const char* generator_name = scline->tp[0];
    const char* locname = scline->tp[1];
    long range = scline->np[2];

    TbMapLocation location;
    ThingModel gen_id;
    if (parameter_is_number(generator_name))
    {
        gen_id = atoi(generator_name);
    }
    else
    {
        gen_id = get_id(effectgen_desc, generator_name);
    }
    if (gen_id <= 0)
    {
        SCRPTERRLOG("Unknown effect generator, '%s'", generator_name);
        DEALLOCATE_SCRIPT_VALUE;
        return;
    }
    if (gameadd.script.party_triggers_num >= PARTY_TRIGGERS_COUNT)
    {
        SCRPTERRLOG("Too many ADD_CREATURE commands in script");
        DEALLOCATE_SCRIPT_VALUE;
        return;
    }

    // Recognize place where party is created
    if (!get_map_location_id(locname, &location))
    {
        DEALLOCATE_SCRIPT_VALUE;
        return;
    }
    value->shorts[0] = (short)gen_id;
    value->shorts[1] = location;
    value->shorts[2] = range * COORD_PER_STL; 
    PROCESS_SCRIPT_VALUE(scline->command);
}

static void add_effectgen_to_level_process(struct ScriptContext* context)
{
    ThingModel gen_id = context->value->shorts[0];
    short location = context->value->shorts[1];
    short range = context->value->shorts[2];
    if (get_script_current_condition() == CONDITION_ALWAYS)
    {
        script_process_new_effectgen(gen_id, location, range);
    }
    else
    {
        struct PartyTrigger* pr_trig = &gameadd.script.party_triggers[gameadd.script.party_triggers_num % PARTY_TRIGGERS_COUNT];
        pr_trig->flags = TrgF_CREATE_EFFECT_GENERATOR;
        pr_trig->flags |= next_command_reusable ? TrgF_REUSABLE : 0;
        pr_trig->plyr_idx = 0; //not needed
        pr_trig->creatr_id = 0; //not needed
        pr_trig->exp_level = gen_id;
        pr_trig->carried_gold = range;
        pr_trig->location = location;
        pr_trig->ncopies = 1;
        pr_trig->condit_idx = get_script_current_condition();
        gameadd.script.party_triggers_num++;
    }
}

static void set_effectgen_configuration_check(const struct ScriptLine* scline)
{
    ALLOCATE_SCRIPT_VALUE(scline->command, 0);
    const char* effgenname = scline->tp[0];
    const char* property = scline->tp[1];
    short value1 = 0;

    ThingModel effgen_id = get_id(effectgen_desc, effgenname);
    if (effgen_id == -1)
    {
        SCRPTERRLOG("Unknown effect generator, '%s'", effgenname);
        DEALLOCATE_SCRIPT_VALUE
        return;
    }

    long property_id = get_id(effect_generator_commands, property);
    if (property_id == -1)
    {
        SCRPTERRLOG("Unknown effect generator variable");
        DEALLOCATE_SCRIPT_VALUE
        return;
    } else
    if (property_id == 5) // EFFECTELEMENTMODEL
    {
        value1 = effect_or_effect_element_id(scline->tp[2]);
        if (value1 == 0)
        {
            SCRPTERRLOG("Unknown effect element value for Effect Generator");
            DEALLOCATE_SCRIPT_VALUE
            return;
        }
    }
    else
    if ((property_id == 8) || (property_id == 9)) // ACCELERATIONMIN or ACCELERATIONMAX
    {
        if ((scline->np[3] == '\0') || (scline->np[4] == '\0'))
        {
            SCRPTERRLOG("Missing parameter for Effect Generator variable %s", property);
            DEALLOCATE_SCRIPT_VALUE
            return;
        }
    } else
    if (property_id == 10) // SOUND
    {
        if (scline->np[3] == '\0')
        {
            SCRPTERRLOG("Missing parameter for Effect Generator variable %s", property);
            DEALLOCATE_SCRIPT_VALUE
            return;
        }
    }
    else
    {
        if (parameter_is_number(scline->tp[2]))
        {
            value1 = atoi(scline->tp[2]);
        }
        else
        {
            SCRPTERRLOG("Unsupported value %s for Effect Generator configuration %s", scline->tp[2], scline->tp[1]);
            DEALLOCATE_SCRIPT_VALUE
            return;
        }
    }


    SCRIPTDBG(7, "Setting effect generator %s property %s to %d", effectgenerator_code_name(effgen_id), property, value1);
    value->shorts[0] = (short)effgen_id;
    value->shorts[1] = property_id;
    value->shorts[2] = value1;
    value->shorts[3] = scline->np[3];
    value->shorts[4] = scline->np[4];

    PROCESS_SCRIPT_VALUE(scline->command);
}

static void set_effectgen_configuration_process(struct ScriptContext* context)
{
    ThingModel effgen_id = context->value->shorts[0];
    short property_id = context->value->shorts[1];

    struct EffectGeneratorConfigStats* effgencst = &game.conf.effects_conf.effectgen_cfgstats[effgen_id];
    switch (property_id)
    {
    case 2: // GENERATIONDELAYMIN
        effgencst->generation_delay_min = context->value->shorts[2];
        break;
    case 3: // GENERATIONDELAYMAX
        effgencst->generation_delay_max = context->value->shorts[2];
        break;
    case 4: // GENERATIONAMOUNT
        effgencst->generation_amount = context->value->shorts[2];
        break;
    case 5: // EFFECTMODEL
        effgencst->effect_model = context->value->shorts[2];
        break;
    case 6: // IGNORETERRAIN
        effgencst->ignore_terrain = context->value->shorts[2];
        break;
    case 7: // SPAWNHEIGHT
        effgencst->spawn_height = context->value->shorts[2];
        break;
    case 8: // ACCELERATIONMIN
        effgencst->acc_x_min = context->value->shorts[2];
        effgencst->acc_y_min = context->value->shorts[3];
        effgencst->acc_z_min = context->value->shorts[4];
        break;
    case 9: // ACCELERATIONMAX
        effgencst->acc_x_max = context->value->shorts[2];
        effgencst->acc_y_max = context->value->shorts[3];
        effgencst->acc_z_max = context->value->shorts[4];
        break;
    case 10: // SOUND
        effgencst->sound_sample_idx = context->value->shorts[2];
        effgencst->sound_sample_rng = context->value->shorts[3];
        break;
    default:
        WARNMSG("Unsupported Effect Generator configuration, variable %d.", context->value->shorts[1]);
        break;
    }
}

static void set_power_configuration_check(const struct ScriptLine *scline)
{
    ALLOCATE_SCRIPT_VALUE(scline->command, 0);
    const char *powername = scline->tp[0];
    const char *property = scline->tp[1];
    char *new_value = (char*)scline->tp[2];

    long power_id = get_id(power_desc, powername);
    if (power_id == -1)
    {
        SCRPTERRLOG("Unknown power, '%s'", powername);
        DEALLOCATE_SCRIPT_VALUE
        return;
    }

    long powervar = get_id(magic_power_commands, property);
    if (powervar == -1)
    {
        SCRPTERRLOG("Unknown power variable");
        DEALLOCATE_SCRIPT_VALUE
        return;
    }
    long long number_value = 0;
    long k;
    switch (powervar)
    {
        case 2: // Power
        case 3: // Cost
        {
            value->bytes[3] = atoi(scline->tp[3]) - 1; //-1 because we want slot 1 to 9, not 0 to 8
            value->longs[2] = atoi(new_value);
            break;
        }
        case 5: // Castability
        {
            long long j;
            if (scline->tp[3][0] != '\0')
            {
                j = get_long_id(powermodel_castability_commands, new_value);
                if (j <= 0)
                {
                    SCRPTERRLOG("Incorrect castability value");
                    DEALLOCATE_SCRIPT_VALUE
                    return;
                }
                else
                {
                    number_value = j;
                }
                value->chars[3] = atoi(scline->tp[3]);
            }
            else
            {
                if (parameter_is_number(new_value))
                {
                    number_value = atoll(new_value);
                }
                else
                {
                    char *flag = strtok(new_value," ");
                    while ( flag != NULL )
                    {
                        j = get_long_id(powermodel_castability_commands, flag);
                        if (j > 0)
                        {
                            number_value |= j;
                        } else
                        {
                            SCRPTERRLOG("Incorrect castability value");
                            DEALLOCATE_SCRIPT_VALUE
                            return;
                        }
                        flag = strtok(NULL, " " );
                    }
                }
                value->chars[3] = -1;
            }
            value->ulonglongs[1] = number_value;
            break;
        }
        case 6: // Artifact
        {
            k = get_id(object_desc, new_value);
            if (k >= 0)
            {
                  number_value = k;
            }
            value->longs[2] = number_value;
            break;
        }
        case 10: // SymbolSprites
        {
            value->longs[1] = atoi(new_value);
            value->longs[2] = atoi(scline->tp[3]);
            break;
        }
        case 14: // Properties
        {
            if (scline->tp[3][0] != '\0')
            {
                k = get_id(powermodel_properties_commands, new_value);
                if (k <= 0)
                {
                    SCRPTERRLOG("Incorrect property value");
                    DEALLOCATE_SCRIPT_VALUE
                    return;
                }
                else
                {
                    number_value = k;
                }
                value->chars[3] = atoi(scline->tp[3]);
            }
            else
            {
                if (parameter_is_number(new_value))
                {
                    number_value = atoi(new_value);
                }
                else
                {
                    char *flag = strtok(new_value," ");
                    while ( flag != NULL )
                    {
                        k = get_id(powermodel_properties_commands, flag);
                        if (k > 0)
                        {
                            number_value |= k;
                        } else
                        {
                            SCRPTERRLOG("Incorrect property value");
                            DEALLOCATE_SCRIPT_VALUE
                            return;
                        }
                        flag = strtok(NULL, " " );
                    }
                }
                value->chars[3] = -1;
            }
            value->longs[2] = number_value;
            break;
        }
        case 15: // OverchargeCheck
        {
            number_value = get_id(powermodel_expand_check_func_type,new_value);
            if (number_value < 0)
            {
                SCRPTERRLOG("Invalid power update function id");
                DEALLOCATE_SCRIPT_VALUE
                return;
            }
            value->longs[2] = number_value;
            break;
        }
        case 16: // PlayerState
        {
            k = get_id(player_state_commands, new_value);
            if (k >= 0)
            {
                number_value = k;
            }
            value->longs[2] = number_value;
            break;
        }
        case 17: // ParentPower
        {
            k = get_id(power_desc, new_value);
            if (k >= 0)
            {
                number_value = k;
            }
            value->longs[2] = number_value;
            break;
        }
        default:
            value->longs[2] = atoi(new_value);
    }
    #if (BFDEBUG_LEVEL >= 7)
    {
        if ( (powervar == 5) && (value->chars[3] != -1) )
        {
            SCRIPTDBG(7, "Toggling %s castability flag: %I64d", powername, number_value);
        }
        else if ( (powervar == 14) && (value->chars[3] != -1) )
        {
            SCRIPTDBG(7, "Toggling %s property flag: %I64d", powername, number_value);
        }
        else
        {
            SCRIPTDBG(7, "Setting power %s property %s to %I64d", powername, property, number_value);
        }
    }
    #endif
    value->shorts[0] = power_id;
    value->bytes[2] = powervar;

    PROCESS_SCRIPT_VALUE(scline->command);
}

static void set_power_configuration_process(struct ScriptContext *context)
{
    struct PowerConfigStats *powerst = get_power_model_stats(context->value->shorts[0]);
    struct MagicStats* pwrdynst = get_power_dynamic_stats(context->value->shorts[0]);
    switch (context->value->bytes[2])
    {
        case 2: // Power
            pwrdynst->strength[context->value->bytes[3]] = context->value->longs[2];
            break;
        case 3: // Cost
            pwrdynst->cost[context->value->bytes[3]] = context->value->longs[2];
            break;
        case 4: // Duration
            pwrdynst->duration = context->value->longs[2];
            break;
        case 5: // Castability
        {
            unsigned long long flag = context->value->ulonglongs[1];
            if (context->value->chars[3] == 1)
            {
                set_flag(powerst->can_cast_flags, flag);
            }
            else if (context->value->chars[3] == 0)
            {
                clear_flag(powerst->can_cast_flags, flag);
            }
            else
            {
                powerst->can_cast_flags = flag;
            }
            break;
        }
        case 6: // Artifact
            powerst->artifact_model = context->value->longs[2];
            game.conf.object_conf.object_to_power_artifact[powerst->artifact_model] = context->value->shorts[0];
            break;
        case 7: // NameTextID
            powerst->name_stridx = context->value->longs[2];
            break;
        case 8: // TooltipTextID
            powerst->tooltip_stridx = context->value->longs[2];
            break;
        case 10: // SymbolSprites
            powerst->bigsym_sprite_idx = context->value->longs[1];
            powerst->medsym_sprite_idx = context->value->longs[2];
            break;
        case 11: // PointerSprites
            powerst->pointer_sprite_idx = context->value->longs[2];
            break;
        case 12: // PanelTabIndex
            powerst->panel_tab_idx = context->value->longs[2];
            break;
        case 13: // SoundSamples
            powerst->select_sample_idx = context->value->longs[2];
            break;
        case 14: // Properties
            if (context->value->chars[3] == 1)
            {
                set_flag(powerst->config_flags, context->value->longs[2]);
            }
            else if (context->value->chars[3] == 0)
            {
                clear_flag(powerst->config_flags, context->value->longs[2]);
            }
            else
            {
                powerst->config_flags = context->value->longs[2];
            }
            break;
        case 15: // OverchargeCheck
            powerst->overcharge_check_idx = context->value->longs[2];
            break;
        case 16: // PlayerState
            powerst->work_state = context->value->longs[2];
            break;
        case 17: // ParentPower
            powerst->parent_power = context->value->longs[2];
            break;
        case 18: // SoundPlayed
            powerst->select_sound_idx = context->value->longs[2];
            break;
        case 19: // Cooldown
            powerst->cast_cooldown = context->value->longs[2];
            break;
        default:
            WARNMSG("Unsupported power configuration, variable %d.", context->value->bytes[2]);
            break;
    }
    update_powers_tab_to_config();
}

static void set_player_colour_check(const struct ScriptLine *scline)
{
    ALLOCATE_SCRIPT_VALUE(scline->command, scline->np[0]);
    long color_idx = get_rid(cmpgn_human_player_options, scline->tp[1]);
    if (scline->np[0] == game.neutral_player_num)
    {
        SCRPTERRLOG("Can't change color of Neutral player.");
        DEALLOCATE_SCRIPT_VALUE
        return;
    }
    if (color_idx == -1)
    {
        if (parameter_is_number(scline->tp[1]))
        {
            color_idx = atoi(scline->tp[1]);
        }
        else
        {
            SCRPTERRLOG("Invalid color: '%s'", scline->tp[1]);
            return;
        }
    }
    value->bytes[0] = (unsigned char)color_idx;
    PROCESS_SCRIPT_VALUE(scline->command);
}

static void set_player_colour_process(struct ScriptContext *context)
{
    for (int plyr_idx = context->plr_start; plyr_idx < context->plr_end; plyr_idx++)
    {
        if (plyr_idx == PLAYER_NEUTRAL)
        {
            continue;
        }
        set_player_colour(plyr_idx , context->value->bytes[0]);
    }
}

static void set_game_rule_check(const struct ScriptLine* scline)
{
    ALLOCATE_SCRIPT_VALUE(scline->command, 0);

    long rulegroup = 0;
    long ruleval = scline->np[1];

    long ruledesc = get_id(game_rule_desc, scline->tp[0]);
    if(ruledesc != -1)
    {
        rulegroup = -1;
        switch (ruledesc)
        {
            case 1: //PreserveClassicBugs
                //this one is a special case because in the cfg it's not done trough number
                if ((ruleval < 0) || (ruleval >= ClscBug_ListEnd))
                {
                    SCRPTERRLOG("Game Rule '%s' value %ld out of range", scline->tp[0], ruleval);
                    DEALLOCATE_SCRIPT_VALUE
                    return;
                }
                break;
        }
    }
    else
    {
        for (size_t i = 0; i < sizeof(ruleblocks)/sizeof(ruleblocks[0]); i++)
        {
            ruledesc = get_named_field_id(ruleblocks[i], scline->tp[0]);
            if (ruledesc != -1)
            {
                rulegroup = i;
                if (ruleval < (ruleblocks[i]+ruledesc)->min)
                {
                    ruleval = (ruleblocks[i]+ruledesc)->min;
                    SCRPTERRLOG("Game Rule '%s' value %ld is smaller then minimum of %I64d", scline->tp[0], ruleval,(ruleblocks[i]+ruledesc)->min);
                }
                else if(ruleval > (ruleblocks[i]+ruledesc)->max)
                {
                    ruleval = (ruleblocks[i]+ruledesc)->max;
                    SCRPTERRLOG("Game Rule '%s' value %ld is bigger then maximum of %I64d", scline->tp[0], ruleval,(ruleblocks[i]+ruledesc)->max);
                }
                break;
            }
        }
    }

    if (ruledesc == -1)
    {
        SCRPTERRLOG("Unknown Game Rule '%s'.", scline->tp[0]);
        DEALLOCATE_SCRIPT_VALUE
        return;
    }

    value->shorts[0] = rulegroup;
    value->shorts[1] = ruledesc;
    value->longs[1] = ruleval;
    PROCESS_SCRIPT_VALUE(scline->command);
}

static void set_game_rule_process(struct ScriptContext* context)
{
    short rulegroup = context->value->shorts[0];
    short ruledesc  = context->value->shorts[1];
    long rulevalue  = context->value->longs[1];


    if(rulegroup != -1)
    {
        SCRIPTDBG(7,"Changing Game Rule '%s' to %ld", (ruleblocks[rulegroup]+ruledesc)->name, rulevalue);
        assign_named_field_value((ruleblocks[rulegroup]+ruledesc),rulevalue);
        return;
    }


  #if (BFDEBUG_LEVEL >= 7)
    const char *rulename = get_conf_parameter_text(game_rule_desc,ruledesc);
  #endif
    switch (ruledesc)
    {
    case 1: //PreserveClassicBugs
        //this one is a special case because in the cfg it's not done trough number
        SCRIPTDBG(7,"Changing Game Rule '%s' from %lu to %ld", rulename, game.conf.rules.game.classic_bugs_flags, rulevalue);
        game.conf.rules.game.classic_bugs_flags = rulevalue;
        break;
    case 2: //AlliesShareVision
        //this one is a special case because it updates minimap
        SCRIPTDBG(7,"Changing Game Rule '%s' from %d to %ld", rulename, game.conf.rules.game.allies_share_vision, rulevalue);
        game.conf.rules.game.allies_share_vision = (TbBool)rulevalue;
        panel_map_update(0, 0, gameadd.map_subtiles_x + 1, gameadd.map_subtiles_y + 1);
        break;
    case 3: //MapCreatureLimit
        //this one is a special case because it needs to kill of additional creatures
        SCRIPTDBG(7, "Changing Game Rule '%s' from %u to %ld", rulename, game.conf.rules.game.creatures_count, rulevalue);
        game.conf.rules.game.creatures_count = rulevalue;
        short count = setup_excess_creatures_to_leave_or_die(game.conf.rules.game.creatures_count);
        if (count > 0)
        {
            SCRPTLOG("Map creature limit reduced, causing %d creatures to leave or die",count);
        }
        break;
    default:
        WARNMSG("Unsupported Game Rule, command %d.", ruledesc);
        break;
    }
}

static void set_increase_on_experience_check(const struct ScriptLine* scline)
{
    ALLOCATE_SCRIPT_VALUE(scline->command, 0);
    long onexpdesc = get_id(on_experience_desc, scline->tp[0]);
    if (onexpdesc == -1)
    {
        SCRPTERRLOG("Unknown variable '%s'.", scline->tp[0]);
        DEALLOCATE_SCRIPT_VALUE
        return;
    }
    if (scline->np[1] < 0)
    {
        SCRPTERRLOG("Value %ld out of range for variable '%s'.", scline->np[1], scline->tp[0]);
        DEALLOCATE_SCRIPT_VALUE
        return;
    }
    value->shorts[0] = onexpdesc;
    value->shorts[1] = scline->np[1];
    PROCESS_SCRIPT_VALUE(scline->command);
}

static void set_increase_on_experience_process(struct ScriptContext* context)
{
    short variable = context->value->shorts[0];
  #if (BFDEBUG_LEVEL >= 7)
    const char *varname = on_experience_desc[variable - 1].name;
  #endif
    switch (variable)
    {
    case 1: //SizeIncreaseOnExp
        SCRIPTDBG(7,"Changing variable %s from %ld to %d.", varname, game.conf.crtr_conf.exp.size_increase_on_exp, context->value->shorts[1]);
        game.conf.crtr_conf.exp.size_increase_on_exp = context->value->shorts[1];
        break;
    case 2: //PayIncreaseOnExp
        SCRIPTDBG(7,"Changing variable %s from %ld to %d.", varname, game.conf.crtr_conf.exp.pay_increase_on_exp, context->value->shorts[1]);
        game.conf.crtr_conf.exp.pay_increase_on_exp = context->value->shorts[1];
        break;
    case 3: //SpellDamageIncreaseOnExp
        SCRIPTDBG(7,"Changing variable %s from %ld to %d.", varname, game.conf.crtr_conf.exp.spell_damage_increase_on_exp, context->value->shorts[1]);
        game.conf.crtr_conf.exp.spell_damage_increase_on_exp = context->value->shorts[1];
        break;
    case 4: //RangeIncreaseOnExp
        SCRIPTDBG(7,"Changing variable %s from %ld to %d.", varname, game.conf.crtr_conf.exp.range_increase_on_exp, context->value->shorts[1]);
        game.conf.crtr_conf.exp.range_increase_on_exp = context->value->shorts[1];
        break;
    case 5: //JobValueIncreaseOnExp
        SCRIPTDBG(7,"Changing variable %s from %ld to %d.", varname, game.conf.crtr_conf.exp.job_value_increase_on_exp, context->value->shorts[1]);
        game.conf.crtr_conf.exp.job_value_increase_on_exp = context->value->shorts[1];
        break;
    case 6: //HealthIncreaseOnExp
        SCRIPTDBG(7,"Changing variable %s from %ld to %d.", varname, game.conf.crtr_conf.exp.health_increase_on_exp, context->value->shorts[1]);
        game.conf.crtr_conf.exp.health_increase_on_exp = context->value->shorts[1];
        break;
    case 7: //StrengthIncreaseOnExp
        SCRIPTDBG(7,"Changing variable %s from %ld to %d.", varname, game.conf.crtr_conf.exp.strength_increase_on_exp, context->value->shorts[1]);
        game.conf.crtr_conf.exp.strength_increase_on_exp = context->value->shorts[1];
        break;
    case 8: //DexterityIncreaseOnExp
        SCRIPTDBG(7,"Changing variable %s from %ld to %d.", varname, game.conf.crtr_conf.exp.dexterity_increase_on_exp, context->value->shorts[1]);
        game.conf.crtr_conf.exp.dexterity_increase_on_exp = context->value->shorts[1];
        break;
    case 9: //DefenseIncreaseOnExp
        SCRIPTDBG(7,"Changing variable %s from %ld to %d.", varname, game.conf.crtr_conf.exp.defense_increase_on_exp, context->value->shorts[1]);
        game.conf.crtr_conf.exp.defense_increase_on_exp = context->value->shorts[1];
        break;
    case 10: //LoyaltyIncreaseOnExp
        SCRIPTDBG(7,"Changing variable %s from %ld to %d.", varname, game.conf.crtr_conf.exp.loyalty_increase_on_exp, context->value->shorts[1]);
        game.conf.crtr_conf.exp.loyalty_increase_on_exp = context->value->shorts[1];
        break;
    case 11: //ExpForHittingIncreaseOnExp
        SCRIPTDBG(7,"Changing variable %s from %ld to %d.", varname, game.conf.crtr_conf.exp.exp_on_hitting_increase_on_exp, context->value->shorts[1]);
        game.conf.crtr_conf.exp.exp_on_hitting_increase_on_exp = context->value->shorts[1];
        break;
    case 12: //TrainingCostIncreaseOnExp
        SCRIPTDBG(7,"Changing variable %s from %ld to %d.", varname, game.conf.crtr_conf.exp.training_cost_increase_on_exp, context->value->shorts[1]);
        game.conf.crtr_conf.exp.training_cost_increase_on_exp = context->value->shorts[1];
        break;
    case 13: //ScavengingCostIncreaseOnExp
        SCRIPTDBG(7,"Changing variable %s from %ld to %d.", varname, game.conf.crtr_conf.exp.scavenging_cost_increase_on_exp, context->value->shorts[1]);
        game.conf.crtr_conf.exp.scavenging_cost_increase_on_exp = context->value->shorts[1];
        break;
    default:
        WARNMSG("Unsupported variable, command %d.", context->value->shorts[0]);
        break;
    }
}

static void set_player_modifier_check(const struct ScriptLine* scline)
{
    ALLOCATE_SCRIPT_VALUE(scline->command, scline->np[0]);
    short mdfrdesc = get_id(modifier_desc, scline->tp[1]);
    short mdfrval = scline->np[2];
    const char *mdfrname = get_conf_parameter_text(modifier_desc,mdfrdesc);
    if (mdfrdesc == -1)
    {
        SCRPTERRLOG("Unknown Player Modifier '%s'.", scline->tp[1]);
        DEALLOCATE_SCRIPT_VALUE
        return;
    }
    if (mdfrval < 0)
    {
        SCRPTERRLOG("Value %d out of range for Player Modifier '%s'.", mdfrval, mdfrname);
        DEALLOCATE_SCRIPT_VALUE
        return;
    }
    if (scline->np[0] == game.neutral_player_num)
    {
        SCRPTERRLOG("Can't manipulate Player Modifier '%s', player %ld has no dungeon.", mdfrname, scline->np[0]);
        DEALLOCATE_SCRIPT_VALUE
        return;
    }
    value->shorts[0] = mdfrdesc;
    value->shorts[1] = mdfrval;
    PROCESS_SCRIPT_VALUE(scline->command);
}

static void set_player_modifier_process(struct ScriptContext* context)
{
    struct Dungeon* dungeon;
    short mdfrdesc = context->value->shorts[0];
    short mdfrval = context->value->shorts[1];
    #if (BFDEBUG_LEVEL > 0)
        const char *mdfrname = get_conf_parameter_text(modifier_desc,mdfrdesc);
    #endif
    for (int plyr_idx = context->plr_start; plyr_idx < context->plr_end; plyr_idx++)
    {
        dungeon = get_dungeon(plyr_idx);
        switch (mdfrdesc)
        {
            case 1: // Health
                SCRIPTDBG(7,"Changing Player Modifier '%s' of player %d from %d to %d.", mdfrname, (int)plyr_idx, dungeon->modifier.health, mdfrval);
                dungeon->modifier.health = mdfrval;
                do_to_players_all_creatures_of_model(plyr_idx, CREATURE_ANY, update_relative_creature_health);
                break;
            case 2: // Strength
                SCRIPTDBG(7,"Changing Player Modifier '%s' of player %d from %d to %d.", mdfrname, (int)plyr_idx, dungeon->modifier.strength, mdfrval);
                dungeon->modifier.strength = mdfrval;
                break;
            case 3: // Armour
                SCRIPTDBG(7,"Changing Player Modifier '%s' of player %d from %d to %d.", mdfrname, (int)plyr_idx, dungeon->modifier.armour, mdfrval);
                dungeon->modifier.armour = mdfrval;
                break;
            case 4: // SpellDamage
                SCRIPTDBG(7,"Changing Player Modifier '%s' of player %d from %d to %d.", mdfrname, (int)plyr_idx, dungeon->modifier.spell_damage, mdfrval);
                dungeon->modifier.spell_damage = mdfrval;
                break;
            case 5: // Speed
                SCRIPTDBG(7,"Changing Player Modifier '%s' of player %d from %d to %d.", mdfrname, (int)plyr_idx, dungeon->modifier.speed, mdfrval);
                dungeon->modifier.speed = mdfrval;
                do_to_players_all_creatures_of_model(plyr_idx, CREATURE_ANY, update_creature_speed);
                break;
            case 6: // Salary
                SCRIPTDBG(7,"Changing Player Modifier '%s' of player %d from %d to %d.", mdfrname, (int)plyr_idx, dungeon->modifier.pay, mdfrval);
                dungeon->modifier.pay = mdfrval;
                break;
            case 7: // TrainingCost
                SCRIPTDBG(7,"Changing Player Modifier '%s' of player %d from %d to %d.", mdfrname, (int)plyr_idx, dungeon->modifier.training_cost, mdfrval);
                dungeon->modifier.training_cost = mdfrval;
                break;
            case 8: // ScavengingCost
                SCRIPTDBG(7,"Changing Player Modifier '%s' of player %d from %d to %d.", mdfrname, (int)plyr_idx, dungeon->modifier.scavenging_cost, mdfrval);
                dungeon->modifier.scavenging_cost = mdfrval;
                break;
            case 9: // Loyalty
                SCRIPTDBG(7,"Changing Player Modifier '%s' of player %d from %d to %d.", mdfrname, (int)plyr_idx, dungeon->modifier.loyalty, mdfrval);
                dungeon->modifier.loyalty = mdfrval;
                break;
            default:
                WARNMSG("Unsupported Player Modifier, command %d.", mdfrdesc);
                break;
        }
    }
}

static void add_to_player_modifier_check(const struct ScriptLine* scline)
{
    ALLOCATE_SCRIPT_VALUE(scline->command, scline->np[0]);
    short mdfrdesc = get_id(modifier_desc, scline->tp[1]);
    short mdfrval = scline->np[2];
    const char *mdfrname = get_conf_parameter_text(modifier_desc,mdfrdesc);
    if (mdfrdesc == -1)
    {
        SCRPTERRLOG("Unknown Player Modifier '%s'.", scline->tp[1]);
        DEALLOCATE_SCRIPT_VALUE
        return;
    }
    if (scline->np[0] == game.neutral_player_num)
    {
        SCRPTERRLOG("Can't manipulate Player Modifier '%s', player %ld has no dungeon.", mdfrname, scline->np[0]);
        DEALLOCATE_SCRIPT_VALUE
        return;
    }
    value->shorts[0] = mdfrdesc;
    value->shorts[1] = mdfrval;
    PROCESS_SCRIPT_VALUE(scline->command);
}

static void add_to_player_modifier_process(struct ScriptContext* context)
{
    struct Dungeon* dungeon;
    short mdfrdesc = context->value->shorts[0];
    short mdfrval = context->value->shorts[1];
    short mdfradd;
    const char *mdfrname = get_conf_parameter_text(modifier_desc,mdfrdesc);
    for (int plyr_idx = context->plr_start; plyr_idx < context->plr_end; plyr_idx++)
    {
        dungeon = get_dungeon(plyr_idx);
        switch (mdfrdesc)
        {
            case 1: // Health
                mdfradd = dungeon->modifier.health + mdfrval;
                if (mdfradd >= 0) {
                    SCRIPTDBG(7,"Adding %d to Player %d Modifier '%s'.", mdfrval, (int)plyr_idx, mdfrname);
                    dungeon->modifier.health = mdfradd;
                    do_to_players_all_creatures_of_model(plyr_idx, CREATURE_ANY, update_relative_creature_health);
                } else {
                    SCRPTERRLOG("Player %d Modifier '%s' may not be negative. Tried to add %d to value %d", (int)plyr_idx, mdfrname, mdfrval, dungeon->modifier.health);
                }
                break;
            case 2: // Strength
                mdfradd = dungeon->modifier.strength + mdfrval;
                if (mdfradd >= 0) {
                    SCRIPTDBG(7,"Adding %d to Player %d Modifier '%s'.", mdfrval, (int)plyr_idx, mdfrname);
                    dungeon->modifier.strength = mdfradd;
                } else {
                    SCRPTERRLOG("Player %d Modifier '%s' may not be negative. Tried to add %d to value %d", (int)plyr_idx, mdfrname, mdfrval, dungeon->modifier.strength);
                }
                break;
            case 3: // Armour
                mdfradd = dungeon->modifier.armour + mdfrval;
                if (mdfradd >= 0) {
                    SCRIPTDBG(7,"Adding %d to Player %d Modifier '%s'.", mdfrval, (int)plyr_idx, mdfrname);
                    dungeon->modifier.armour = mdfradd;
                } else {
                    SCRPTERRLOG("Player %d Modifier '%s' may not be negative. Tried to add %d to value %d", (int)plyr_idx, mdfrname, mdfrval, dungeon->modifier.armour);
                }
                break;
            case 4: // SpellDamage
                mdfradd = dungeon->modifier.spell_damage + mdfrval;
                if (mdfradd >= 0) {
                    SCRIPTDBG(7,"Adding %d to Player %d Modifier '%s'.", mdfrval, (int)plyr_idx, mdfrname);
                    dungeon->modifier.spell_damage = mdfradd;
                } else {
                    SCRPTERRLOG("Player %d Modifier '%s' may not be negative. Tried to add %d to value %d", (int)plyr_idx, mdfrname, mdfrval, dungeon->modifier.spell_damage);
                }
                break;
            case 5: // Speed
                mdfradd = dungeon->modifier.speed + mdfrval;
                if (mdfradd >= 0) {
                    SCRIPTDBG(7,"Adding %d to Player %d Modifier '%s'.", mdfrval, (int)plyr_idx, mdfrname);
                    dungeon->modifier.speed = mdfradd;
                    do_to_players_all_creatures_of_model(plyr_idx, CREATURE_ANY, update_creature_speed);
                } else {
                    SCRPTERRLOG("Player %d Modifier '%s' may not be negative. Tried to add %d to value %d", (int)plyr_idx, mdfrname, mdfrval, dungeon->modifier.speed);
                }
                break;
            case 6: // Salary
                mdfradd = dungeon->modifier.pay + mdfrval;
                if (mdfradd >= 0) {
                    SCRIPTDBG(7,"Adding %d to Player %d Modifier '%s'.", mdfrval, (int)plyr_idx, mdfrname);
                    dungeon->modifier.pay = mdfradd;
                } else {
                    SCRPTERRLOG("Player %d Modifier '%s' may not be negative. Tried to add %d to value %d", (int)plyr_idx, mdfrname, mdfrval, dungeon->modifier.pay);
                }
                break;
            case 7: // TrainingCost
                mdfradd = dungeon->modifier.training_cost + mdfrval;
                if (mdfradd >= 0) {
                    SCRIPTDBG(7,"Adding %d to Player %d Modifier '%s'.", mdfrval, (int)plyr_idx, mdfrname);
                    dungeon->modifier.training_cost = mdfradd;
                } else {
                    SCRPTERRLOG("Player %d Modifier '%s' may not be negative. Tried to add %d to value %d", (int)plyr_idx, mdfrname, mdfrval, dungeon->modifier.training_cost);
                }
                break;
            case 8: // ScavengingCost
                mdfradd = dungeon->modifier.scavenging_cost + mdfrval;
                if (mdfradd >= 0) {
                    SCRIPTDBG(7,"Adding %d to Player %d Modifier '%s'.", mdfrval, (int)plyr_idx, mdfrname);
                    dungeon->modifier.scavenging_cost = mdfradd;
                } else {
                    SCRPTERRLOG("Player %d Modifier '%s' may not be negative. Tried to add %d to value %d", (int)plyr_idx, mdfrname, mdfrval, dungeon->modifier.scavenging_cost);
                }
                break;
            case 9: // Loyalty
                mdfradd = dungeon->modifier.loyalty + mdfrval;
                if (mdfradd >= 0) {
                    SCRIPTDBG(7,"Adding %d to Player %d Modifier '%s'.", mdfrval, (int)plyr_idx, mdfrname);
                    dungeon->modifier.loyalty = mdfradd;
                } else {
                    SCRPTERRLOG("Player %d Modifier '%s' may not be negative. Tried to add %d to value %d", (int)plyr_idx, mdfrname, mdfrval, dungeon->modifier.loyalty);
                }
                break;
            default:
                WARNMSG("Unsupported Player Modifier, command %d.", mdfrdesc);
                break;
        }
    }
}

static void set_creature_max_level_check(const struct ScriptLine* scline)
{
    ALLOCATE_SCRIPT_VALUE(scline->command, scline->np[0]);
    short crtr_id = parse_creature_name(scline->tp[1]);
    short crtr_lvl = scline->np[2];
    if (crtr_id == CREATURE_NONE)
    {
        SCRPTERRLOG("Unable to manipulate max level of creature '%s', creature doesn't exist.", scline->tp[1]);
        DEALLOCATE_SCRIPT_VALUE
        return;
    }
    if ((crtr_lvl < -1) || (crtr_lvl > CREATURE_MAX_LEVEL))
    {
        SCRPTERRLOG("Unable to set max level of creature '%s' to %d, value is out of range.", creature_code_name(crtr_id), crtr_lvl);
        DEALLOCATE_SCRIPT_VALUE
        return;
    }
    value->shorts[0] = crtr_id;
    value->shorts[1] = crtr_lvl;
    PROCESS_SCRIPT_VALUE(scline->command);
}

static void set_creature_max_level_process(struct ScriptContext* context)
{
    struct Dungeon* dungeon;
    short crtr_id = context->value->shorts[0];
    short crtr_lvl = context->value->shorts[1];
    for (int plyr_idx = context->plr_start; plyr_idx < context->plr_end; plyr_idx++)
    {
        if (plyr_idx != game.neutral_player_num)
        {
            dungeon = get_dungeon(plyr_idx);
            if (!is_creature_model_wildcard(crtr_id))
            {
                if (crtr_id < game.conf.crtr_conf.model_count) {
                    if (crtr_lvl < 0)
                    {
                        crtr_lvl = CREATURE_MAX_LEVEL + 1;
                        dungeon->creature_max_level[crtr_id] = crtr_lvl;
                        SCRIPTDBG(7,"Max level of creature '%s' set to default for player %d.", creature_code_name(crtr_id), (int)plyr_idx);
                    } else {
                        dungeon->creature_max_level[crtr_id] = crtr_lvl-1;
                        SCRIPTDBG(7,"Max level of creature '%s' set to %d for player %d.", creature_code_name(crtr_id), crtr_lvl, (int)plyr_idx);
                    }
                }
            } else
            {
                for (int i = 1; i < game.conf.crtr_conf.model_count; i++)
                {
                    if (creature_model_matches_model(i, plyr_idx , crtr_id))
                    {
                        if (crtr_lvl < 0)
                        {
                            crtr_lvl = CREATURE_MAX_LEVEL + 1;
                            dungeon->creature_max_level[i] = crtr_lvl;
                            SCRIPTDBG(7,"Max level of creature '%s' set to default for player %d.", creature_code_name(i), (int)plyr_idx);
                        } else {
                            dungeon->creature_max_level[i] = crtr_lvl-1;
                            SCRIPTDBG(7,"Max level of creature '%s' set to %d for player %d.", creature_code_name(i), crtr_lvl, (int)plyr_idx);
                        }
                    }
                }
            }
        } else
        {
            SCRPTERRLOG("Unable to manipulate max level of creature '%s', player %d has no dungeon.", creature_code_name(crtr_id), (int)plyr_idx);
            break;
        }
    }
}

static void reset_action_point_check(const struct ScriptLine* scline)
{
    ALLOCATE_SCRIPT_VALUE(scline->command, 0);
    long apt_idx = action_point_number_to_index(scline->np[0]);
    if (!action_point_exists_idx(apt_idx))
    {
        SCRPTERRLOG("Non-existing Action Point, no %ld", scline->np[0]);
        DEALLOCATE_SCRIPT_VALUE
        return;
    }
    value->longs[0] = apt_idx;
    PlayerNumber plyr_idx = (scline->tp[1][0] == '\0') ? ALL_PLAYERS : get_id(player_desc, scline->tp[1]);
    if (plyr_idx == -1)
    {
        SCRPTERRLOG("Invalid player: %s", scline->tp[1]);
        DEALLOCATE_SCRIPT_VALUE
        return;
    }
    value->chars[4] = plyr_idx;
    PROCESS_SCRIPT_VALUE(scline->command);
}

static void reset_action_point_process(struct ScriptContext* context)
{
    action_point_reset_idx(context->value->longs[0], context->value->chars[4]);
}

static void quick_message_check(const struct ScriptLine* scline)
{
    ALLOCATE_SCRIPT_VALUE(scline->command, 0);
    if ((scline->np[0] < 0) || (scline->np[0] >= QUICK_MESSAGES_COUNT))
    {
        SCRPTERRLOG("Invalid information ID number (%ld)", scline->np[0]);
        DEALLOCATE_SCRIPT_VALUE
        return;
    }
    if (strlen(scline->tp[1]) > MESSAGE_TEXT_LEN)
    {
        SCRPTWRNLOG("Information TEXT too long; truncating to %d characters", MESSAGE_TEXT_LEN-1);
    }
    if ((gameadd.quick_messages[scline->np[0]][0] != '\0') && (strcmp(gameadd.quick_messages[scline->np[0]],scline->tp[1]) != 0))
    {
        SCRPTWRNLOG("Quick Message no %ld overwritten by different text", scline->np[0]);
    }
    snprintf(gameadd.quick_messages[scline->np[0]], MESSAGE_TEXT_LEN, "%s", scline->tp[1]);
    value->longs[0]= scline->np[0];
    get_player_number_from_value(scline->tp[2], &value->chars[4], &value->chars[5]);
    PROCESS_SCRIPT_VALUE(scline->command);
}

static void quick_message_process(struct ScriptContext* context)
{
    message_add_fmt(context->value->chars[5], context->value->chars[4], "%s", gameadd.quick_messages[context->value->ulongs[0]]);
}

static void display_message_check(const struct ScriptLine* scline)
{
    ALLOCATE_SCRIPT_VALUE(scline->command, 0);
    value->ulongs[0] = scline->np[0];
    get_player_number_from_value(scline->tp[1], &value->chars[4], &value->chars[5]);
    PROCESS_SCRIPT_VALUE(scline->command);
}

static void display_message_process(struct ScriptContext* context)
{
    message_add_fmt(context->value->chars[5], context->value->chars[4], "%s", get_string(context->value->ulongs[0]));
}

static void change_slab_texture_check(const struct ScriptLine* scline)
{
    ALLOCATE_SCRIPT_VALUE(scline->command, 0);
    if ( (scline->np[0] < 0) || (scline->np[0] >= gameadd.map_tiles_x) || (scline->np[1] < 0) || (scline->np[1] >= gameadd.map_tiles_y) )
    {
        SCRPTERRLOG("Invalid co-ordinates: %ld, %ld", scline->np[0], scline->np[1]);
        DEALLOCATE_SCRIPT_VALUE
        return;
    }
    long texture_id = get_id(texture_pack_desc, scline->tp[2]);
    if (texture_id == -1)
    {
        if (parameter_is_number(scline->tp[2]))
        {
            texture_id = atol(scline->tp[2]) + 1;
        }
        else
        {
            SCRPTERRLOG("Invalid texture pack: '%s'", scline->tp[2]);
            DEALLOCATE_SCRIPT_VALUE
            return;
        }
    }
    if ( (scline->np[2] < 0) || (scline->np[2] >= TEXTURE_VARIATIONS_COUNT) )
    {
        SCRPTERRLOG("Invalid texture ID: %ld", scline->np[2]);
        DEALLOCATE_SCRIPT_VALUE
        return;
    }
    value->shorts[0] = scline->np[0];
    value->shorts[1] = scline->np[1];
    value->bytes[4] = (unsigned char)texture_id;
    value->chars[5] = get_id(fill_desc, scline->tp[3]);
    if ((scline->tp[3][0] != '\0') && (value->chars[5] == -1))
    {
        SCRPTWRNLOG("Fill type %s not recognized", scline->tp[3]);
    }
    PROCESS_SCRIPT_VALUE(scline->command);
}

static void change_slab_texture_process(struct ScriptContext* context)
{
    if (context->value->chars[5] > 0)
    {
        MapSlabCoord slb_x = context->value->shorts[0];
        MapSlabCoord slb_y = context->value->shorts[1];
        struct CompoundCoordFilterParam iter_param;
        iter_param.num1 = context->value->bytes[4]; // new texture
        iter_param.num2 = context->value->chars[5]; // fill type
        iter_param.num3 = get_slabmap_block(slb_x, slb_y)->kind;
        slabs_fill_iterate_from_slab(slb_x, slb_y, slabs_change_texture, &iter_param);
    }
    else
    {
        SlabCodedCoords slb_num = get_slab_number(context->value->shorts[0], context->value->shorts[1]);
        gameadd.slab_ext_data[slb_num] = context->value->bytes[4];
        gameadd.slab_ext_data_initial[slb_num] = context->value->bytes[4];
    }
}

static void computer_player_check(const struct ScriptLine* scline)
{
    ALLOCATE_SCRIPT_VALUE(scline->command, 0);
    long plr_range_id = scline->np[0];
    const char* comp_model = scline->tp[1];
    int plr_start;
    int plr_end;
    char model = 0;
    char type = PT_Keeper;
    TbBool toggle = true;

    if (get_players_range(plr_range_id, &plr_start, &plr_end) < 0)
    {
        SCRPTERRLOG("Given owning player range %d is not supported in this command", (int)plr_range_id);
        DEALLOCATE_SCRIPT_VALUE
    }
    for (long i = plr_start; i < plr_end; i++)
    {
        set_flag(value->shorts[2], to_flag(i));
    }
    if (parameter_is_number(comp_model))
    {
        model = atoi(comp_model);
    }
    else if (strcasecmp(comp_model, "ROAMING") == 0)
    {
        type = PT_Roaming;
    }
    else if (strcasecmp(comp_model, "OFF") == 0)
    {
        toggle = false;
    }
    else
    {
        SCRPTERRLOG("invalid COMPUTER_PLAYER param '%s'", comp_model);
        DEALLOCATE_SCRIPT_VALUE
    }

    value->bytes[0] = plr_start;
    value->bytes[1] = plr_end;
    value->bytes[2] = type;
    value->bytes[3] = model;
    value->bytes[6] = toggle;
    PROCESS_SCRIPT_VALUE(scline->command);
}

static void computer_player_process(struct ScriptContext* context)
{
    char plr_start = context->value->bytes[0];
    char plr_end = context->value->bytes[1];
    char playertype = context->value->bytes[2];
    char model = context->value->bytes[3];
    short owner_flags = context->value->shorts[2];
    TbBool toggle = context->value->bytes[6];
    struct PlayerInfo* player = INVALID_PLAYER;
    for (int i = plr_start; i < plr_end; i++)
    {
        if (i == PLAYER_NEUTRAL)
        {
            continue;
        }
        if (playertype == PT_Roaming)
        {
            player = get_player(i);
            player->player_type = PT_Roaming;
            player->allocflags |= PlaF_Allocated;
            player->allocflags |= PlaF_CompCtrl;
            player->id_number = i;
        }
        else
        {
            if (flag_is_set(owner_flags, to_flag(i)))
            {
                if (toggle == true)
                {
                    script_support_setup_player_as_computer_keeper(i, model);
                    get_dungeon(i)->turns_between_entrance_generation = game.generate_speed;
                    init_creature_states_for_player(i);
                    post_init_player(get_player(i));
                }
                else
                {
                    script_support_setup_player_as_zombie_keeper(i);
                }
            }
        }
        recalculate_player_creature_digger_lists(i);
    }
}

static void add_object_to_level_at_pos_check(const struct ScriptLine* scline)
{
    ALLOCATE_SCRIPT_VALUE(scline->command, 0);
    short tngmodel = get_rid(object_desc, scline->tp[0]);
    if (tngmodel == -1)
    {
        SCRPTERRLOG("Unknown object: %s", scline->tp[0]);
        DEALLOCATE_SCRIPT_VALUE
        return;
    }
    value->shorts[0] = tngmodel;
    if (!subtile_coords_invalid(scline->np[1], scline->np[2]))
    {
        value->shorts[2] = scline->np[1];
        value->shorts[3] = scline->np[2];
    }
    else
    {
        SCRPTERRLOG("Invalid subtile co-ordinates: %ld, %ld", scline->np[1], scline->np[2]);
        DEALLOCATE_SCRIPT_VALUE
        return;
    }
    value->longs[2] = scline->np[3];
    PlayerNumber plyr_idx = get_rid(player_desc, scline->tp[4]); // Optional variable
    if ((plyr_idx == -1) || (plyr_idx == ALL_PLAYERS))
    {
        plyr_idx = PLAYER_NEUTRAL;
    }
    short angle = 0;
    if (strcmp(scline->tp[5], "") != 0) // Optional variable
    {
        if (parameter_is_number(scline->tp[5]))
        {
            angle = atoi(scline->tp[5]) % LbFPMath_TAU;
        }
        else
        {
            angle = get_rid(orientation_desc, scline->tp[5]);
            if (angle < 0)
            {
                SCRPTERRLOG("Unknown orientation: %s", scline->tp[5]);
                DEALLOCATE_SCRIPT_VALUE
                return;
            }
        }
    }

    value->chars[2] = plyr_idx;
    value->shorts[6] = angle;
    PROCESS_SCRIPT_VALUE(scline->command);
}

static void add_object_to_level_check(const struct ScriptLine* scline)
{
    ALLOCATE_SCRIPT_VALUE(scline->command, 0);
    short obj_id = get_rid(object_desc, scline->tp[0]);
    if (obj_id == -1)
    {
        SCRPTERRLOG("Unknown object, '%s'", scline->tp[0]);
        DEALLOCATE_SCRIPT_VALUE
        return;
    }
    value->shorts[0] = obj_id;
    TbMapLocation location;
    if (!get_map_location_id(scline->tp[1], &location))
    {
        DEALLOCATE_SCRIPT_VALUE
        return;
    }
    value->ulongs[1] = location;
    value->longs[2] = scline->np[2];
    PlayerNumber plyr_idx = get_rid(player_desc, scline->tp[3]);
    if ((plyr_idx == -1) || (plyr_idx == ALL_PLAYERS)) //Optional variable
    {
        plyr_idx = PLAYER_NEUTRAL;
    }

    short angle = 0;
    if (strcmp(scline->tp[4], "") != 0) //Optional variable
    {
        if (parameter_is_number(scline->tp[4]))
        {
            angle = atoi(scline->tp[4]) % LbFPMath_TAU;
        }
        else
        {
            angle = get_rid(orientation_desc, scline->tp[4]);
            if (angle < 0)
            {
                SCRPTERRLOG("Unknown orientation: %s", scline->tp[4]);
                DEALLOCATE_SCRIPT_VALUE
                return;
            }
        }
    }

    value->chars[2] = plyr_idx;
    value->shorts[6] = angle;
    PROCESS_SCRIPT_VALUE(scline->command);
}

static void add_object_to_level_process(struct ScriptContext* context)
{
    struct Coord3d pos;
    if (get_coords_at_location(&pos,context->value->ulongs[1],true))
    {
        script_process_new_object(context->value->shorts[0], pos.x.stl.num, pos.y.stl.num, context->value->longs[2], context->value->chars[2], context->value->shorts[6]);
    }
}

static void add_object_to_level_at_pos_process(struct ScriptContext* context)
{
    script_process_new_object(context->value->shorts[0], context->value->shorts[2], context->value->shorts[3], context->value->longs[2], context->value->chars[2],context->value->shorts[6]);
}

static void set_computer_globals_check(const struct ScriptLine* scline)
{
    ALLOCATE_SCRIPT_VALUE(scline->command, 0);
    long plr_range_id = scline->np[0];

    int plr_start;
    int plr_end;
    if (get_players_range(plr_range_id, &plr_start, &plr_end) < 0) {
        SCRPTERRLOG("Given owning player range %d is not supported in this command", (int)plr_range_id);
        return;
    }

    value->shorts[0] = plr_start;
    value->shorts[1] = plr_end;
    value->longs[1] = scline->np[1];
    value->longs[2] = scline->np[2];
    value->longs[3] = scline->np[3];
    value->longs[4] = scline->np[4];
    value->longs[5] = scline->np[5];
    value->longs[6] = scline->np[6];
    value->longs[7] = -1;
    if (scline->np[7] != '\0')
    {
        value->longs[7] = scline->np[7];
    }
    PROCESS_SCRIPT_VALUE(scline->command);
}

static void set_computer_globals_process(struct ScriptContext* context)
{
    int plr_start = context->value->shorts[0];
    int plr_end = context->value->shorts[1];
    long val1 = context->value->longs[1];
    long val2 = context->value->longs[2];
    long val3 = context->value->longs[3];
    long val4 = context->value->longs[4];
    long val5 = context->value->longs[5];
    long val6 = context->value->longs[6];
    long val7 = context->value->longs[7];

    for (long i = plr_start; i < plr_end; i++)
    {
        struct Computer2* comp = get_computer_player(i);
        if (computer_player_invalid(comp))
        {
            continue;
        }
        comp->dig_stack_size = val1;
        comp->processes_time = val2;
        comp->click_rate = val3;
        comp->max_room_build_tasks = val4;
        comp->turn_begin = val5;
        comp->sim_before_dig = val6;
        if (val7 != -1)
        {
            comp->task_delay = val7;
        }
    }
}

static void set_computer_process_check(const struct ScriptLine* scline)
{
    ALLOCATE_SCRIPT_VALUE(scline->command, 0);
    long plr_range_id = scline->np[0];

    int plr_start;
    int plr_end;
    if (get_players_range(plr_range_id, &plr_start, &plr_end) < 0) {
        SCRPTERRLOG("Given owning player range %d is not supported in this command", (int)plr_range_id);
        return;
    }

    value->shorts[0] = plr_start;
    value->shorts[1] = plr_end;
    value->longs[1] = scline->np[2];
    value->longs[2] = scline->np[3];
    value->longs[3] = scline->np[4];
    value->longs[4] = scline->np[5];
    value->longs[5] = scline->np[6];
    value->strs[6] = script_strdup(scline->tp[1]);
    PROCESS_SCRIPT_VALUE(scline->command);
}

static void set_computer_process_process(struct ScriptContext* context)
{
    int plr_start = context->value->shorts[0];
    int plr_end = context->value->shorts[1];
    const char* procname = context->value->strs[6];
    long val1 = context->value->longs[1];
    long val2 = context->value->longs[2];
    long val3 = context->value->longs[3];
    long val4 = context->value->longs[4];
    long val5 = context->value->longs[5];
    long n = 0;
    for (long i = plr_start; i < plr_end; i++)
    {
        struct Computer2* comp = get_computer_player(i);
        if (computer_player_invalid(comp)) {
            continue;
        }
        for (long k = 0; k < COMPUTER_PROCESSES_COUNT; k++)
        {
            struct ComputerProcess* cproc = &comp->processes[k];
            if (flag_is_set(cproc->flags, ComProc_Unkn0002))
                break;
            if (cproc->name == NULL)
                break;
            if (strcasecmp(procname, cproc->name) == 0)
            {
                SCRPTLOG("Changing computer %d process '%s' config from (%d,%d,%d,%d,%d) to (%d,%d,%d,%d,%d)", (int)i, cproc->name,
                    (int)cproc->priority, (int)cproc->confval_2, (int)cproc->confval_3, (int)cproc->confval_4, (int)cproc->confval_5,
                    (int)val1, (int)val2, (int)val3, (int)val4, (int)val5);
                cproc->priority = val1;
                cproc->confval_2 = val2;
                cproc->confval_3 = val3;
                cproc->confval_4 = val4;
                cproc->confval_5 = val5;
                n++;
            }
        }
    }
    if (n == 0)
    {
        SCRIPTDBG(6, "No computer process found named '%s' in players %d to %d", procname, (int)plr_start, (int)plr_end - 1);
        return;
    }
    SCRIPTDBG(6, "Altered %ld processes named '%s'", n, procname);
}

static void set_computer_checks_check(const struct ScriptLine* scline)
{
    ALLOCATE_SCRIPT_VALUE(scline->command, 0);

    long plr_range_id = scline->np[0];
    int plr_start;
    int plr_end;
    if (get_players_range(plr_range_id, &plr_start, &plr_end) < 0) {
        SCRPTERRLOG("Given owning player range %d is not supported in this command", (int)plr_range_id);
        return;
    }

    value->shorts[0] = plr_start;
    value->shorts[1] = plr_end;
    value->longs[1] = scline->np[2];
    value->longs[2] = scline->np[3];
    value->longs[3] = scline->np[4];
    value->longs[4] = scline->np[5];
    value->longs[5] = scline->np[6];
    value->strs[6] = script_strdup(scline->tp[1]);
    PROCESS_SCRIPT_VALUE(scline->command);
}

static void set_computer_checks_process(struct ScriptContext* context)
{
    int plr_start = context->value->shorts[0];
    int plr_end = context->value->shorts[1];
    const char* chkname = context->value->strs[6];
    long val1 = context->value->longs[1];
    long val2 = context->value->longs[2];
    long val3 = context->value->longs[3];
    long val4 = context->value->longs[4];
    long val5 = context->value->longs[5];

    long n = 0;
    for (long i = plr_start; i < plr_end; i++)
    {
        struct Computer2* comp = get_computer_player(i);
        if (computer_player_invalid(comp)) {
            continue;
        }
        for (long k = 0; k < COMPUTER_CHECKS_COUNT; k++)
        {
            struct ComputerCheck* ccheck = &comp->checks[k];
            if ((ccheck->flags & ComChk_Unkn0002) != 0)
                break;
            if (ccheck->name == NULL)
                break;
            if (strcasecmp(chkname, ccheck->name) == 0)
            {
                SCRPTLOG("Changing computer %d check '%s' config from (%d,%d,%d,%d,%d) to (%d,%d,%d,%d,%d)", (int)i, ccheck->name,
                    (int)ccheck->turns_interval, (int)ccheck->param1, (int)ccheck->param2, (int)ccheck->param3, (int)ccheck->last_run_turn,
                    (int)val1, (int)val2, (int)val3, (int)val4, (int)val5);
                ccheck->turns_interval = val1;
                ccheck->param1 = val2;
                ccheck->param2 = val3;
                ccheck->param3 = val4;
                ccheck->last_run_turn = val5;
                n++;
            }
        }
    }
    if (n == 0)
    {
        SCRPTERRLOG("No computer check found named '%s' in players %d to %d", chkname, (int)plr_start, (int)plr_end - 1);
        return;
    }
    SCRIPTDBG(6, "Altered %ld checks named '%s'", n, chkname);
}

static void set_computer_event_check(const struct ScriptLine* scline)
{
    ALLOCATE_SCRIPT_VALUE(scline->command, 0);

    long plr_range_id = scline->np[0];
    int plr_start;
    int plr_end;
    if (get_players_range(plr_range_id, &plr_start, &plr_end) < 0) {
        SCRPTERRLOG("Given owning player range %d is not supported in this command", (int)plr_range_id);
        return;
    }
    if (!player_exists(get_player(plr_range_id)))
    {
        SCRPTERRLOG("Player %d does not exist; cannot modify events", (int)plr_range_id);
        return;
    }
    value->shorts[0] = plr_start;
    value->shorts[1] = plr_end;
    value->longs[1] = scline->np[2];
    value->longs[2] = scline->np[3];
    value->longs[3] = scline->np[4];
    value->longs[4] = scline->np[5];
    value->longs[5] = scline->np[6];
    value->strs[6] = script_strdup(scline->tp[1]);
    PROCESS_SCRIPT_VALUE(scline->command);
}

static void set_computer_event_process(struct ScriptContext* context)
{
    int plr_start = context->value->shorts[0];
    int plr_end = context->value->shorts[1];
    const char* evntname = context->value->strs[6];
    long val1 = context->value->longs[1];
    long val2 = context->value->longs[2];
    long val3 = context->value->longs[3];
    long val4 = context->value->longs[4];
    long val5 = context->value->longs[5];

    long n = 0;
    for (long i = plr_start; i < plr_end; i++)
    {
        struct Computer2* comp = get_computer_player(i);
        if (computer_player_invalid(comp)) {
            continue;
        }
        for (long k = 0; k < COMPUTER_EVENTS_COUNT; k++)
        {
            struct ComputerEvent* event = &comp->events[k];
            if (event->name == NULL)
                break;
            if (strcasecmp(evntname, event->name) == 0)
            {
                if (level_file_version > 0)
                {
                    SCRPTLOG("Changing computer %d event '%s' config from (%d,%d,%d,%d,%d) to (%d,%d,%d,%d,%d)",
                        (int)i, event->name,
                        (int)event->test_interval, (int)event->param1, (int)event->param2, (int)event->param3, (int)event->last_test_gameturn,
                        (int)val1, (int)val2, (int)val3, (int)val4, (int)val5);
                    event->test_interval = val1;
                    event->param1 = val2;
                    event->param2 = val3;
                    event->param3 = val4;
                    event->last_test_gameturn = val5;
                    n++;
                }
                else
                {
                    SCRPTLOG("Changing computer %d event '%s' config from (%d,%d) to (%d,%d)", (int)i, event->name,
                        (int)event->param1, (int)event->param2, (int)val1, (int)val2);
                    event->param1 = val1;
                    event->param2 = val2;
                    n++;
                }
            }
        }
    }
    if (n == 0)
    {
        SCRPTERRLOG("No computer event found named '%s' in players %d to %d", evntname, (int)plr_start, (int)plr_end - 1);
        return;
    }
    SCRIPTDBG(6, "Altered %ld events named '%s'", n, evntname);
}

static void swap_creature_check(const struct ScriptLine* scline)
{
    ALLOCATE_SCRIPT_VALUE(scline->command, 0);
    ThingModel ncrt_id = scline->np[0];
    ThingModel crtr_id = scline->np[1];

    value->shorts[0] = ncrt_id;
    value->shorts[1] = crtr_id;
    PROCESS_SCRIPT_VALUE(scline->command);
}

static void swap_creature_process(struct ScriptContext* context)
{
    ThingModel ncrt_id = context->value->shorts[0];
    ThingModel crtr_id = context->value->shorts[1];

    if (!swap_creature(ncrt_id, crtr_id))
    {
        SCRPTERRLOG("Error swapping creatures '%s'<->'%s'", creature_code_name(ncrt_id), creature_code_name(crtr_id));
    }
    recalculate_all_creature_digger_lists();
    update_creatr_model_activities_list(1);
}

static void set_digger_check(const struct ScriptLine* scline)
{
    ALLOCATE_SCRIPT_VALUE(scline->command, scline->np[0]);
    ThingModel crtr_id = get_rid(creature_desc, scline->tp[1]);
   
    if (crtr_id == -1)
    {
        SCRPTERRLOG("Unknown creature, '%s'", scline->tp[1]);
        return;
    }

    value->shorts[0] = crtr_id;
    PROCESS_SCRIPT_VALUE(scline->command);
}

static void set_digger_process(struct ScriptContext* context)
{
    ThingModel new_dig_model = context->value->shorts[0];
    for (int plyr_idx = context->plr_start; plyr_idx < context->plr_end; plyr_idx++)
    {
        ThingModel old_dig_model = get_players_special_digger_model(plyr_idx);
        if (old_dig_model == new_dig_model)
        {
            continue;
        }
        struct PlayerInfo* player = get_player(plyr_idx);

        player->special_digger = context->value->shorts[0];
        for (size_t i = 0; i < CREATURE_TYPES_MAX; i++)
        {
            if (breed_activities[i] == old_dig_model)
                breed_activities[i] = new_dig_model;
            else if (breed_activities[i] == new_dig_model)
                breed_activities[i] = old_dig_model;
        }
        update_creatr_model_activities_list(1);
    }
}

/**
 * Descriptions of script commands for parser.
 * Arguments are: A-string, N-integer, C-creature model, P-player, R-room kind, L-location, O-operator, S-slab kind, B-boolean
 * Lower case letters are optional arguments, Exclamation points sets 'extended' option, for example 'ANY_CREATURE' for creatures.
 */
const struct CommandDesc command_desc[] = {
  {"CREATE_PARTY",                      "A       ", Cmd_CREATE_PARTY, NULL, NULL},
  {"ADD_TO_PARTY",                      "ACNNAN  ", Cmd_ADD_TO_PARTY, &add_to_party_check, NULL},
  {"DELETE_FROM_PARTY",                 "ACN     ", Cmd_DELETE_FROM_PARTY, &delete_from_party_check, NULL},
  {"ADD_PARTY_TO_LEVEL",                "PAAN    ", Cmd_ADD_PARTY_TO_LEVEL, NULL, NULL},
  {"ADD_CREATURE_TO_LEVEL",             "PCANNNa ", Cmd_ADD_CREATURE_TO_LEVEL, NULL, NULL},
  {"ADD_OBJECT_TO_LEVEL",               "AANpa   ", Cmd_ADD_OBJECT_TO_LEVEL, &add_object_to_level_check, &add_object_to_level_process},
  {"IF",                                "PAOAa   ", Cmd_IF, &if_check, NULL},
  {"IF_ACTION_POINT",                   "NP      ", Cmd_IF_ACTION_POINT, NULL, NULL},
  {"ENDIF",                             "        ", Cmd_ENDIF, NULL, NULL},
  {"SET_HATE",                          "PPN     ", Cmd_SET_HATE, NULL, NULL},
  {"SET_GENERATE_SPEED",                "N       ", Cmd_SET_GENERATE_SPEED, NULL, NULL},
  {"REM",                               "        ", Cmd_REM, NULL, NULL},
  {"START_MONEY",                       "PN      ", Cmd_START_MONEY, NULL, NULL},
  {"ROOM_AVAILABLE",                    "PRNN    ", Cmd_ROOM_AVAILABLE, NULL, NULL},
  {"CREATURE_AVAILABLE",                "PCNN    ", Cmd_CREATURE_AVAILABLE, NULL, NULL},
  {"MAGIC_AVAILABLE",                   "PANN    ", Cmd_MAGIC_AVAILABLE, NULL, NULL},
  {"TRAP_AVAILABLE",                    "PANN    ", Cmd_TRAP_AVAILABLE, NULL, NULL},
  {"RESEARCH",                          "PAAN    ", Cmd_RESEARCH, NULL, NULL},
  {"RESEARCH_ORDER",                    "PAAN    ", Cmd_RESEARCH_ORDER, NULL, NULL},
  {"COMPUTER_PLAYER",                   "PA      ", Cmd_COMPUTER_PLAYER, &computer_player_check, &computer_player_process},
  {"SET_TIMER",                         "PA      ", Cmd_SET_TIMER, NULL, NULL},
  {"ADD_TUNNELLER_TO_LEVEL",            "PAANNN  ", Cmd_ADD_TUNNELLER_TO_LEVEL, NULL, NULL},
  {"WIN_GAME",                          "        ", Cmd_WIN_GAME, NULL, NULL},
  {"LOSE_GAME",                         "        ", Cmd_LOSE_GAME, NULL, NULL},
  {"SET_FLAG",                          "PAN     ", Cmd_SET_FLAG, NULL, NULL},
  {"MAX_CREATURES",                     "PN      ", Cmd_MAX_CREATURES, NULL, NULL},
  {"NEXT_COMMAND_REUSABLE",             "        ", Cmd_NEXT_COMMAND_REUSABLE, NULL, NULL},
  {"DOOR_AVAILABLE",                    "PANN    ", Cmd_DOOR_AVAILABLE, NULL, NULL},
  {"DISPLAY_OBJECTIVE",                 "Nl      ", Cmd_DISPLAY_OBJECTIVE, &display_objective_check, &display_objective_process},
  {"DISPLAY_OBJECTIVE_WITH_POS",        "NNN     ", Cmd_DISPLAY_OBJECTIVE_WITH_POS, &display_objective_check, &display_objective_process},
  {"DISPLAY_INFORMATION",               "Nl      ", Cmd_DISPLAY_INFORMATION, NULL, NULL},
  {"DISPLAY_INFORMATION_WITH_POS",      "NNN     ", Cmd_DISPLAY_INFORMATION_WITH_POS, NULL, NULL},
  {"ADD_TUNNELLER_PARTY_TO_LEVEL",      "PAAANNN ", Cmd_ADD_TUNNELLER_PARTY_TO_LEVEL, NULL, NULL},
  {"ADD_CREATURE_TO_POOL",              "CN      ", Cmd_ADD_CREATURE_TO_POOL, NULL, NULL},
  {"RESET_ACTION_POINT",                "Na      ", Cmd_RESET_ACTION_POINT, &reset_action_point_check, &reset_action_point_process},
  {"SET_CREATURE_MAX_LEVEL",            "PC!N    ", Cmd_SET_CREATURE_MAX_LEVEL, &set_creature_max_level_check, &set_creature_max_level_process},
  {"SET_MUSIC",                         "A       ", Cmd_SET_MUSIC, &set_music_check, &set_music_process},
  {"TUTORIAL_FLASH_BUTTON",             "NN      ", Cmd_TUTORIAL_FLASH_BUTTON, NULL, NULL},
  {"SET_CREATURE_STRENGTH",             "CN      ", Cmd_SET_CREATURE_STRENGTH, NULL, NULL},
  {"SET_CREATURE_HEALTH",               "CN      ", Cmd_SET_CREATURE_HEALTH, NULL, NULL},
  {"SET_CREATURE_ARMOUR",               "CN      ", Cmd_SET_CREATURE_ARMOUR, NULL, NULL},
  {"SET_CREATURE_FEAR_WOUNDED",         "CN      ", Cmd_SET_CREATURE_FEAR_WOUNDED, NULL, NULL},
  {"SET_CREATURE_FEAR_STRONGER",        "CN      ", Cmd_SET_CREATURE_FEAR_STRONGER, NULL, NULL},
  {"SET_CREATURE_FEARSOME_FACTOR",      "CN      ", Cmd_SET_CREATURE_FEARSOME_FACTOR, NULL, NULL},
  {"SET_CREATURE_PROPERTY",             "CAB     ", Cmd_SET_CREATURE_PROPERTY, NULL, NULL},
  {"IF_AVAILABLE",                      "PAOAa   ", Cmd_IF_AVAILABLE, &if_available_check, NULL},
  {"IF_CONTROLS",                       "PAOAa   ", Cmd_IF_CONTROLS,  &if_controls_check, NULL},
  {"SET_COMPUTER_GLOBALS",              "PNNNNNNn", Cmd_SET_COMPUTER_GLOBALS, &set_computer_globals_check, &set_computer_globals_process},
  {"SET_COMPUTER_CHECKS",               "PANNNNN ", Cmd_SET_COMPUTER_CHECKS, &set_computer_checks_check, &set_computer_checks_process},
  {"SET_COMPUTER_EVENT",                "PANNNNN ", Cmd_SET_COMPUTER_EVENT, &set_computer_event_check, &set_computer_event_process},
  {"SET_COMPUTER_PROCESS",              "PANNNNN ", Cmd_SET_COMPUTER_PROCESS, &set_computer_process_check, &set_computer_process_process},
  {"ALLY_PLAYERS",                      "PPN     ", Cmd_ALLY_PLAYERS, NULL, NULL},
  {"DEAD_CREATURES_RETURN_TO_POOL",     "B       ", Cmd_DEAD_CREATURES_RETURN_TO_POOL, NULL, NULL},
  {"BONUS_LEVEL_TIME",                  "Nb      ", Cmd_BONUS_LEVEL_TIME, NULL, NULL},
  {"QUICK_OBJECTIVE",                   "NAl     ", Cmd_QUICK_OBJECTIVE, NULL, NULL},
  {"QUICK_INFORMATION",                 "NAl     ", Cmd_QUICK_INFORMATION, NULL, NULL},
  {"QUICK_OBJECTIVE_WITH_POS",          "NANN    ", Cmd_QUICK_OBJECTIVE_WITH_POS, NULL, NULL},
  {"QUICK_INFORMATION_WITH_POS",        "NANN    ", Cmd_QUICK_INFORMATION_WITH_POS, NULL, NULL},
  {"SWAP_CREATURE",                     "CC      ", Cmd_SWAP_CREATURE, &swap_creature_check, &swap_creature_process},
  {"PRINT",                             "A       ", Cmd_PRINT, NULL, NULL},
  {"MESSAGE",                           "A       ", Cmd_MESSAGE, NULL, NULL},
  {"PLAY_MESSAGE",                      "PAA     ", Cmd_PLAY_MESSAGE, &play_message_check, &play_message_process},
  {"ADD_GOLD_TO_PLAYER",                "PN      ", Cmd_ADD_GOLD_TO_PLAYER, NULL, NULL},
  {"SET_CREATURE_TENDENCIES",           "PAB     ", Cmd_SET_CREATURE_TENDENCIES, NULL, NULL},
  {"REVEAL_MAP_RECT",                   "PNNNN   ", Cmd_REVEAL_MAP_RECT, NULL, NULL},
  {"CONCEAL_MAP_RECT",                  "PNNNNb! ", Cmd_CONCEAL_MAP_RECT, &conceal_map_rect_check, &conceal_map_rect_process},
  {"REVEAL_MAP_LOCATION",               "PLN     ", Cmd_REVEAL_MAP_LOCATION, &reveal_map_location_check, &reveal_map_location_process},
  {"LEVEL_VERSION",                     "N       ", Cmd_LEVEL_VERSION, NULL, NULL},
  {"KILL_CREATURE",                     "PC!AN   ", Cmd_KILL_CREATURE, NULL, NULL},
  {"COMPUTER_DIG_TO_LOCATION",          "PLL     ", Cmd_COMPUTER_DIG_TO_LOCATION, NULL, NULL},
  {"USE_POWER_ON_CREATURE",             "PC!APANA", Cmd_USE_POWER_ON_CREATURE, NULL, NULL},
  {"USE_POWER_ON_PLAYERS_CREATURES",    "PC!PANB!", Cmd_USE_POWER_ON_PLAYERS_CREATURES, &use_power_on_players_creatures_check, &use_power_on_players_creatures_process},
  {"USE_POWER_AT_POS",                  "PNNANA  ", Cmd_USE_POWER_AT_POS, NULL, NULL},
  {"USE_POWER_AT_SUBTILE",              "PNNANA  ", Cmd_USE_POWER_AT_POS, NULL, NULL},  //todo: Remove after mapmakers have received time to use USE_POWER_AT_POS
  {"USE_POWER_AT_LOCATION",             "PLANA   ", Cmd_USE_POWER_AT_LOCATION, NULL, NULL},
  {"USE_POWER",                         "PAA     ", Cmd_USE_POWER, NULL, NULL},
  {"USE_SPECIAL_INCREASE_LEVEL",        "PN      ", Cmd_USE_SPECIAL_INCREASE_LEVEL, NULL, NULL},
  {"USE_SPECIAL_MULTIPLY_CREATURES",    "PN      ", Cmd_USE_SPECIAL_MULTIPLY_CREATURES, NULL, NULL},
  {"MAKE_SAFE",                         "P       ", Cmd_MAKE_SAFE, NULL, NULL},
  {"USE_SPECIAL_MAKE_SAFE",             "P       ", Cmd_MAKE_SAFE, NULL, NULL}, // Legacy command
  {"LOCATE_HIDDEN_WORLD",               "        ", Cmd_LOCATE_HIDDEN_WORLD, NULL, NULL},
  {"USE_SPECIAL_LOCATE_HIDDEN_WORLD",   "        ", Cmd_LOCATE_HIDDEN_WORLD, NULL, NULL}, // Legacy command
  {"USE_SPECIAL_TRANSFER_CREATURE",     "P       ", Cmd_USE_SPECIAL_TRANSFER_CREATURE, &special_transfer_creature_check, &special_transfer_creature_process},
  {"TRANSFER_CREATURE",                 "PC!An   ", Cmd_TRANSFER_CREATURE, &script_transfer_creature_check, &script_transfer_creature_process},
  {"CHANGE_CREATURES_ANNOYANCE",        "PC!AN   ", Cmd_CHANGE_CREATURES_ANNOYANCE, &change_creatures_annoyance_check, &change_creatures_annoyance_process},
  {"ADD_TO_FLAG",                       "PAN     ", Cmd_ADD_TO_FLAG, NULL, NULL},
  {"SET_CAMPAIGN_FLAG",                 "PAN     ", Cmd_SET_CAMPAIGN_FLAG, NULL, NULL},
  {"ADD_TO_CAMPAIGN_FLAG",              "PAN     ", Cmd_ADD_TO_CAMPAIGN_FLAG, NULL, NULL},
  {"EXPORT_VARIABLE",                   "PAA     ", Cmd_EXPORT_VARIABLE, NULL, NULL},
  {"RUN_AFTER_VICTORY",                 "B       ", Cmd_RUN_AFTER_VICTORY, NULL, NULL},
  {"LEVEL_UP_CREATURE",                 "PC!AN   ", Cmd_LEVEL_UP_CREATURE, NULL, NULL},
  {"LEVEL_UP_PLAYERS_CREATURES",        "PC!n    ", Cmd_LEVEL_UP_PLAYERS_CREATURES, &level_up_players_creatures_check, level_up_players_creatures_process},
  {"CHANGE_CREATURE_OWNER",             "PC!AP   ", Cmd_CHANGE_CREATURE_OWNER, NULL, NULL},
  {"SET_GAME_RULE",                     "AN      ", Cmd_SET_GAME_RULE, &set_game_rule_check, &set_game_rule_process},
  {"SET_ROOM_CONFIGURATION",            "AAAan   ", Cmd_SET_ROOM_CONFIGURATION, &set_room_configuration_check, &set_room_configuration_process},
  {"SET_TRAP_CONFIGURATION",            "AAAnnn  ", Cmd_SET_TRAP_CONFIGURATION, &set_trap_configuration_check, &set_trap_configuration_process},
  {"SET_DOOR_CONFIGURATION",            "AAAn    ", Cmd_SET_DOOR_CONFIGURATION, &set_door_configuration_check, &set_door_configuration_process},
  {"SET_OBJECT_CONFIGURATION",          "AAAnnn  ", Cmd_SET_OBJECT_CONFIGURATION, &set_object_configuration_check, &set_object_configuration_process},
  {"SET_CREATURE_CONFIGURATION",        "CAAaa   ", Cmd_SET_CREATURE_CONFIGURATION, &set_creature_configuration_check, &set_creature_configuration_process},
  {"SET_SACRIFICE_RECIPE",              "AAA+    ", Cmd_SET_SACRIFICE_RECIPE, &set_sacrifice_recipe_check, &set_sacrifice_recipe_process},
  {"REMOVE_SACRIFICE_RECIPE",           "A+      ", Cmd_REMOVE_SACRIFICE_RECIPE, &remove_sacrifice_recipe_check, &set_sacrifice_recipe_process},
  {"SET_BOX_TOOLTIP",                   "NA      ", Cmd_SET_BOX_TOOLTIP, &set_box_tooltip_check, &set_box_tooltip_process},
  {"SET_BOX_TOOLTIP_ID",                "NN      ", Cmd_SET_BOX_TOOLTIP_ID, &set_box_tooltip_id_check, &set_box_tooltip_id_process},
  {"CHANGE_SLAB_OWNER",                 "NNPa    ", Cmd_CHANGE_SLAB_OWNER, &change_slab_owner_check, &change_slab_owner_process},
  {"CHANGE_SLAB_TYPE",                  "NNSa    ", Cmd_CHANGE_SLAB_TYPE, &change_slab_type_check, &change_slab_type_process},
  {"CREATE_EFFECTS_LINE",               "LLNNNA  ", Cmd_CREATE_EFFECTS_LINE, &create_effects_line_check, &create_effects_line_process},
  {"IF_SLAB_OWNER",                     "NNP     ", Cmd_IF_SLAB_OWNER, NULL, NULL},
  {"IF_SLAB_TYPE",                      "NNS     ", Cmd_IF_SLAB_TYPE, NULL, NULL},
  {"QUICK_MESSAGE",                     "NAA     ", Cmd_QUICK_MESSAGE, &quick_message_check, &quick_message_process},
  {"DISPLAY_MESSAGE",                   "NA      ", Cmd_DISPLAY_MESSAGE, &display_message_check, &display_message_process},
  {"USE_SPELL_ON_CREATURE",             "PC!AAn  ", Cmd_USE_SPELL_ON_CREATURE, NULL, NULL},
  {"USE_SPELL_ON_PLAYERS_CREATURES",    "PC!An   ", Cmd_USE_SPELL_ON_PLAYERS_CREATURES, &use_spell_on_players_creatures_check, &use_spell_on_players_creatures_process},
  {"SET_HEART_HEALTH",                  "PN      ", Cmd_SET_HEART_HEALTH, &set_heart_health_check, &set_heart_health_process},
  {"ADD_HEART_HEALTH",                  "PNb     ", Cmd_ADD_HEART_HEALTH, &add_heart_health_check, &add_heart_health_process},
  {"CREATURE_ENTRANCE_LEVEL",           "PN      ", Cmd_CREATURE_ENTRANCE_LEVEL, NULL, NULL},
  {"RANDOMISE_FLAG",                    "PAn     ", Cmd_RANDOMISE_FLAG, NULL, NULL},
  {"RANDOMIZE_FLAG",                    "PAn     ", Cmd_RANDOMISE_FLAG, NULL, NULL},
  {"COMPUTE_FLAG",                      "PAAPAb  ", Cmd_COMPUTE_FLAG, NULL, NULL},
  {"DISPLAY_TIMER",                     "PAb     ", Cmd_DISPLAY_TIMER, &display_timer_check, &display_timer_process},
  {"ADD_TO_TIMER",                      "PAN     ", Cmd_ADD_TO_TIMER, &add_to_timer_check, &add_to_timer_process},
  {"ADD_BONUS_TIME",                    "N       ", Cmd_ADD_BONUS_TIME, &add_bonus_time_check, &add_bonus_time_process},
  {"DISPLAY_VARIABLE",                  "PAnn    ", Cmd_DISPLAY_VARIABLE, &display_variable_check, &display_variable_process},
  {"DISPLAY_COUNTDOWN",                 "PANb    ", Cmd_DISPLAY_COUNTDOWN, &display_countdown_check, &display_timer_process},
  {"HIDE_TIMER",                        "        ", Cmd_HIDE_TIMER, &cmd_no_param_check, &hide_timer_process},
  {"HIDE_VARIABLE",                     "        ", Cmd_HIDE_VARIABLE, &cmd_no_param_check, &hide_variable_process},
  {"CREATE_EFFECT",                     "AAn     ", Cmd_CREATE_EFFECT, &create_effect_check, &create_effect_process},
  {"CREATE_EFFECT_AT_POS",              "ANNn    ", Cmd_CREATE_EFFECT_AT_POS, &create_effect_at_pos_check, &create_effect_at_pos_process},
  {"HEART_LOST_QUICK_OBJECTIVE",        "NAl     ", Cmd_HEART_LOST_QUICK_OBJECTIVE, &heart_lost_quick_objective_check, &heart_lost_quick_objective_process},
  {"HEART_LOST_OBJECTIVE",              "Nl      ", Cmd_HEART_LOST_OBJECTIVE, &heart_lost_objective_check, &heart_lost_objective_process},
  {"SET_DOOR",                          "ANN     ", Cmd_SET_DOOR, &set_door_check, &set_door_process},
  {"PLACE_DOOR",                        "PANNb!b!", Cmd_PLACE_DOOR, &place_door_check, &place_door_process},
  {"PLACE_TRAP",                        "PANNb!  ", Cmd_PLACE_TRAP, &place_trap_check, &place_trap_process },
  {"ZOOM_TO_LOCATION",                  "PL      ", Cmd_MOVE_PLAYER_CAMERA_TO, &player_zoom_to_check, &player_zoom_to_process},
  {"SET_CREATURE_INSTANCE",             "CNAN    ", Cmd_SET_CREATURE_INSTANCE, &set_creature_instance_check, &set_creature_instance_process},
  {"SET_HAND_RULE",                     "PC!Aaaa ", Cmd_SET_HAND_RULE, &set_hand_rule_check, &set_hand_rule_process},
  {"MOVE_CREATURE",                     "PC!ANLa ", Cmd_MOVE_CREATURE, &move_creature_check, &move_creature_process},
  {"COUNT_CREATURES_AT_ACTION_POINT",   "NPC!PA  ", Cmd_COUNT_CREATURES_AT_ACTION_POINT, &count_creatures_at_action_point_check, &count_creatures_at_action_point_process},
  {"IF_ALLIED",                         "PPON    ", Cmd_IF_ALLIED, &if_allied_check, NULL},
  {"SET_TEXTURE",                       "PA      ", Cmd_SET_TEXTURE, &set_texture_check, &set_texture_process},
  {"HIDE_HERO_GATE",                    "NB      ", Cmd_HIDE_HERO_GATE, &hide_hero_gate_check, &hide_hero_gate_process},
  {"NEW_TRAP_TYPE",                     "A       ", Cmd_NEW_TRAP_TYPE, &new_trap_type_check, &null_process},
  {"NEW_OBJECT_TYPE",                   "A       ", Cmd_NEW_OBJECT_TYPE, &new_object_type_check, &null_process},
  {"NEW_ROOM_TYPE",                     "A       ", Cmd_NEW_ROOM_TYPE, &new_room_type_check, &null_process},
  {"NEW_CREATURE_TYPE",                 "A       ", Cmd_NEW_CREATURE_TYPE, &new_creature_type_check, &null_process},
  {"SET_HAND_GRAPHIC",                  "PA      ", Cmd_SET_HAND_GRAPHIC, &set_power_hand_check, &set_power_hand_process},
  {"ADD_EFFECT_GENERATOR_TO_LEVEL",     "AAN     ", Cmd_ADD_EFFECT_GENERATOR_TO_LEVEL, &add_effectgen_to_level_check, &add_effectgen_to_level_process},
  {"SET_EFFECT_GENERATOR_CONFIGURATION","AAAnn   ", Cmd_SET_EFFECT_GENERATOR_CONFIGURATION, &set_effectgen_configuration_check, &set_effectgen_configuration_process},
  {"SET_POWER_CONFIGURATION",           "AAAa    ", Cmd_SET_POWER_CONFIGURATION, &set_power_configuration_check, &set_power_configuration_process},
  {"SET_PLAYER_COLOR",                  "PA      ", Cmd_SET_PLAYER_COLOUR, &set_player_colour_check, &set_player_colour_process},
  {"SET_PLAYER_COLOUR",                 "PA      ", Cmd_SET_PLAYER_COLOUR, &set_player_colour_check, &set_player_colour_process},
  {"MAKE_UNSAFE",                       "P       ", Cmd_MAKE_UNSAFE, NULL, NULL},
  {"SET_INCREASE_ON_EXPERIENCE",        "AN      ", Cmd_SET_INCREASE_ON_EXPERIENCE, &set_increase_on_experience_check, &set_increase_on_experience_process},
  {"SET_PLAYER_MODIFIER",               "PAN     ", Cmd_SET_PLAYER_MODIFIER, &set_player_modifier_check, &set_player_modifier_process},
  {"ADD_TO_PLAYER_MODIFIER",            "PAN     ", Cmd_ADD_TO_PLAYER_MODIFIER, &add_to_player_modifier_check, &add_to_player_modifier_process},
  {"CHANGE_SLAB_TEXTURE",               "NNAa    ", Cmd_CHANGE_SLAB_TEXTURE , &change_slab_texture_check, &change_slab_texture_process},
  {"ADD_OBJECT_TO_LEVEL_AT_POS",        "ANNNpa  ", Cmd_ADD_OBJECT_TO_LEVEL_AT_POS, &add_object_to_level_at_pos_check, &add_object_to_level_at_pos_process},
  {"LOCK_POSSESSION",                   "PB!     ", Cmd_LOCK_POSSESSION, &lock_possession_check, &lock_possession_process},
  {"SET_DIGGER",                        "PC      ", Cmd_SET_DIGGER , &set_digger_check, &set_digger_process},
  {NULL,                                "        ", Cmd_NONE, NULL, NULL},
};

const struct CommandDesc dk1_command_desc[] = {
  {"CREATE_PARTY",                 "A       ", Cmd_CREATE_PARTY, NULL, NULL},
  {"ADD_TO_PARTY",                 "ACNNAN  ", Cmd_ADD_TO_PARTY, &add_to_party_check, NULL},
  {"ADD_PARTY_TO_LEVEL",           "PAAN    ", Cmd_ADD_PARTY_TO_LEVEL, NULL, NULL},
  {"ADD_CREATURE_TO_LEVEL",        "PCANNN  ", Cmd_ADD_CREATURE_TO_LEVEL, NULL, NULL},
  {"IF",                           "PAOAa   ", Cmd_IF, &if_check, NULL},
  {"IF_ACTION_POINT",              "NP      ", Cmd_IF_ACTION_POINT, NULL, NULL},
  {"ENDIF",                        "        ", Cmd_ENDIF, NULL, NULL},
  {"SET_HATE",                     "PPN     ", Cmd_SET_HATE, NULL, NULL},
  {"SET_GENERATE_SPEED",           "N       ", Cmd_SET_GENERATE_SPEED, NULL, NULL},
  {"REM",                          "        ", Cmd_REM, NULL, NULL},
  {"START_MONEY",                  "PN      ", Cmd_START_MONEY, NULL, NULL},
  {"ROOM_AVAILABLE",               "PRNN    ", Cmd_ROOM_AVAILABLE, NULL, NULL},
  {"CREATURE_AVAILABLE",           "PCNN    ", Cmd_CREATURE_AVAILABLE, NULL, NULL},
  {"MAGIC_AVAILABLE",              "PANN    ", Cmd_MAGIC_AVAILABLE, NULL, NULL},
  {"TRAP_AVAILABLE",               "PANN    ", Cmd_TRAP_AVAILABLE, NULL, NULL},
  {"RESEARCH",                     "PAAN    ", Cmd_RESEARCH_ORDER, NULL, NULL},
  {"COMPUTER_PLAYER",              "PN      ", Cmd_COMPUTER_PLAYER, computer_player_check, computer_player_process},
  {"SET_TIMER",                    "PA      ", Cmd_SET_TIMER, NULL, NULL},
  {"ADD_TUNNELLER_TO_LEVEL",       "PAANNN  ", Cmd_ADD_TUNNELLER_TO_LEVEL, NULL, NULL},
  {"WIN_GAME",                     "        ", Cmd_WIN_GAME, NULL, NULL},
  {"LOSE_GAME",                    "        ", Cmd_LOSE_GAME, NULL, NULL},
  {"SET_FLAG",                     "PAN     ", Cmd_SET_FLAG, NULL, NULL},
  {"MAX_CREATURES",                "PN      ", Cmd_MAX_CREATURES, NULL, NULL},
  {"NEXT_COMMAND_REUSABLE",        "        ", Cmd_NEXT_COMMAND_REUSABLE, NULL, NULL},
  {"DOOR_AVAILABLE",               "PANN    ", Cmd_DOOR_AVAILABLE, NULL, NULL},
  {"DISPLAY_OBJECTIVE",            "NA      ", Cmd_DISPLAY_OBJECTIVE, &display_objective_check, &display_objective_process},
  {"DISPLAY_OBJECTIVE_WITH_POS",   "NNN     ", Cmd_DISPLAY_OBJECTIVE_WITH_POS, &display_objective_check, &display_objective_process},
  {"DISPLAY_INFORMATION",          "N       ", Cmd_DISPLAY_INFORMATION, NULL, NULL},
  {"DISPLAY_INFORMATION_WITH_POS", "NNN     ", Cmd_DISPLAY_INFORMATION_WITH_POS, NULL, NULL},
  {"ADD_TUNNELLER_PARTY_TO_LEVEL", "PAAANNN ", Cmd_ADD_TUNNELLER_PARTY_TO_LEVEL, NULL, NULL},
  {"ADD_CREATURE_TO_POOL",         "CN      ", Cmd_ADD_CREATURE_TO_POOL, NULL, NULL},
  {"RESET_ACTION_POINT",           "N       ", Cmd_RESET_ACTION_POINT, &reset_action_point_check, &reset_action_point_process},
  {"SET_CREATURE_MAX_LEVEL",       "PC!N    ", Cmd_SET_CREATURE_MAX_LEVEL, &set_creature_max_level_check, &set_creature_max_level_process},
  {"SET_MUSIC",                    "N       ", Cmd_SET_MUSIC, NULL, NULL},
  {"TUTORIAL_FLASH_BUTTON",        "NN      ", Cmd_TUTORIAL_FLASH_BUTTON, NULL, NULL},
  {"SET_CREATURE_STRENGTH",        "CN      ", Cmd_SET_CREATURE_STRENGTH, NULL, NULL},
  {"SET_CREATURE_HEALTH",          "CN      ", Cmd_SET_CREATURE_HEALTH, NULL, NULL},
  {"SET_CREATURE_ARMOUR",          "CN      ", Cmd_SET_CREATURE_ARMOUR, NULL, NULL},
  {"SET_CREATURE_FEAR",            "CN      ", Cmd_SET_CREATURE_FEAR_WOUNDED, NULL, NULL},
  {"IF_AVAILABLE",                 "PAOAa   ", Cmd_IF_AVAILABLE, &if_available_check, NULL},
  {"SET_COMPUTER_GLOBALS",         "PNNNNNN ", Cmd_SET_COMPUTER_GLOBALS, &set_computer_globals_check, &set_computer_globals_process},
  {"SET_COMPUTER_CHECKS",          "PANNNNN ", Cmd_SET_COMPUTER_CHECKS, &set_computer_checks_check, &set_computer_checks_process},
  {"SET_COMPUTER_EVENT",           "PANN    ", Cmd_SET_COMPUTER_EVENT, &set_computer_event_check, &set_computer_event_process},
  {"SET_COMPUTER_PROCESS",         "PANNNNN ", Cmd_SET_COMPUTER_PROCESS, &set_computer_process_check, &set_computer_process_process},
  {"ALLY_PLAYERS",                 "PP      ", Cmd_ALLY_PLAYERS, NULL, NULL},
  {"DEAD_CREATURES_RETURN_TO_POOL","N       ", Cmd_DEAD_CREATURES_RETURN_TO_POOL, NULL, NULL},
  {"BONUS_LEVEL_TIME",             "N       ", Cmd_BONUS_LEVEL_TIME, NULL, NULL},
  {"QUICK_OBJECTIVE",              "NAA     ", Cmd_QUICK_OBJECTIVE, NULL, NULL},
  {"QUICK_INFORMATION",            "NA      ", Cmd_QUICK_INFORMATION, NULL, NULL},
  {"SWAP_CREATURE",                "CC      ", Cmd_SWAP_CREATURE, &swap_creature_check, &swap_creature_process},
  {"PRINT",                        "A       ", Cmd_PRINT, NULL, NULL},
  {"MESSAGE",                      "A       ", Cmd_MESSAGE, NULL, NULL},
  {"LEVEL_VERSION",                "N       ", Cmd_LEVEL_VERSION, NULL, NULL},
  {NULL,                           "        ", Cmd_NONE, NULL, NULL},
};

#ifdef __cplusplus
}
#endif<|MERGE_RESOLUTION|>--- conflicted
+++ resolved
@@ -1035,11 +1035,7 @@
             break;
         }
 
-<<<<<<< HEAD
-        if (add_transfered_creature(plyr_idx, cctrl->original_model, cctrl->explevel, cctrl->creature_name))
-=======
-        if (add_transfered_creature(plyr_idx, thing->model, cctrl->exp_level, cctrl->creature_name))
->>>>>>> f4dee85c
+        if (add_transfered_creature(plyr_idx, cctrl->original_model, cctrl->exp_level, cctrl->creature_name))
         {
             transferred++;
             dungeon = get_dungeon(plyr_idx);
