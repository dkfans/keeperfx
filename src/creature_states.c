--- conflicted
+++ resolved
@@ -1311,12 +1311,9 @@
  */
 SubtlCodedCoords find_position_around_in_room(const struct Coord3d *pos, PlayerNumber owner, RoomKind rkind, struct Thing* thing)
 {
-<<<<<<< HEAD
     const struct Coord3d *pos = &thing->mappos;
-=======
     struct SlabMap* slb;// = get_slabmap_for_subtile(pos->x.stl.num, pos->y.stl.num);
     struct Room* room;
->>>>>>> ba02a14f
     SubtlCodedCoords stl_num;
     long m = CREATURE_RANDOM(thing, AROUND_MAP_LENGTH);
     for (long n = 0; n < AROUND_MAP_LENGTH; n++)
