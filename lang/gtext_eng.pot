--- conflicted
+++ resolved
@@ -5593,10 +5593,6 @@
 msgstr ""
 
 #: guitext:1059
-<<<<<<< HEAD
-msgctxt "Creature spell"
-msgid "Cleanse: Cures all negative effects inflicted on the creature."
-=======
 msgctxt "Dungeon special decription"
 msgid "Heal All: Restore full health to all your creatures."
 msgstr ""
@@ -5674,5 +5670,4 @@
 #: guitext:1077
 msgctxt "Door description"
 msgid "Midas Door: This door consumes gold from the owner to stay completely indestructible. RMB zoom."
->>>>>>> 676367c4
 msgstr ""