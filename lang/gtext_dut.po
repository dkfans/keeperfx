# ******************************************************************************
#  Free implementation of Bullfrog's Dungeon Keeper strategy game.
# ******************************************************************************
#   @file gtext_dut.po
#      KeeperFX GUI Strings translation file
#  @par Purpose:
#      Contains translation of the national strings in the game.
#  @par Comment:
#      Use this file to improve the translation for specific language.
#  @author   KeeperFX Team
#  @date     25 Aug 2012 - 02 Oct 2012
#  @par  Copying and copyrights:
#      This program is free software; you can redistribute it and/or modify
#      it under the terms of the GNU General Public License as published by
#      the Free Software Foundation; either version 2 of the License, or
#      (at your option) any later version.
#
# ******************************************************************************
"Project-Id-Version: GUI Strings for KeeperFX\n"
"Report-Msgid-Bugs-To: https://code.google.com/p/keeperfx/issues/list\n"
"POT-Creation-Date: 2012-09-02 01:12+0200\n"
"PO-Revision-Date: 2022-05-29 13:52+0200\n"
"Last-Translator: qqluqq\n"
"Language-Team: KeeperFX Team <code.google.com>\n"
"Language: nl\n"
"MIME-Version: 1.0\n"
"Content-Type: text/plain; charset=utf-8\n"
"Content-Transfer-Encoding: 8bit\n"
"X-Poedit-SourceCharset: utf-8\n"
"X-Generator: Poedit 3.0.1\n"

#. Generic victory message
#: guitext:0
msgctxt "In-game message"
msgid "Success! The land is yours. Press Space to proceed to the next realm."
msgstr ""
"Het land is veroverd! Druk op de spatiebalk om het volgende rijk te betreden."

#. Level Eversmile information soon after start
#: guitext:1
msgctxt "In-game message"
msgid "This is a message. Right click to delete it."
msgstr "Dit is een bericht. Klik rechts om het te wissen."

#. Level Eversmile first objective
#: guitext:2
msgctxt "In-game message"
msgid ""
"The first thing a Keeper needs is somewhere to keep gold, when it's been "
"mined out of the rock by his imps. To create a Treasure Room, select the "
"Treasure Room icon from the Rooms Panel and fill the empty area to the west "
"with Treasure Room tiles."
msgstr ""
"Nadat de Dondersteentjes het goud uit de rotsen gewonnen hebben, heb je een "
"plek nodig om dat goud op te slaan. Om een Schatkamer te bouwen, selecteer "
"je het Schatkamer pictogram in het Ruimtenpaneel en plaats je tegels over "
"het lege gebied in het westen."

#. Level Eversmile information when started building Treasure Room
#: guitext:3
msgctxt "In-game message"
msgid ""
"Use the cursor keys to see other areas of the underworld. Rotate and zoom "
"the view with the right ctrl key and cursor keys."
msgstr ""
"Bekijk de onderwereld met pijltjestoetsen. Druk op rechter CTRL en "
"pijltjestoets om te draaien of in/uit te zoomen."

#. Level Eversmile objective when built Treasure Room
#: guitext:4
msgctxt "In-game message"
msgid ""
"Expertly done. Press the right mouse button to turn the pointer back into "
"the Hand of Evil. Mine out the gold to the east by tagging the area with the "
"left mouse button. Your Imps will dig out the gold and carry it back to your "
"Treasure Room."
msgstr ""
"Uitstekend gedaan. Klik rechts zodat de cursor in de Duivelshand verandert. "
"Delf in het oosten het goud op door het gebied met de linkermuisknop te "
"selecteren. De Dondersteentjes delven het goud op en brengen het vervolgens "
"naar de Schatkamer."

#. Level Eversmile information while digging gold
#: guitext:5
msgctxt "In-game message"
msgid ""
"If you want to make your creatures work harder, slap them by right clicking "
"the Hand of Evil on them. Slapping will harm your creatures."
msgstr ""
"Sla je wezens als ze harder moeten werken. Plaats de Duivelshand op het "
"wezen en klik rechts. Je verwondt je wezen met elke klap."

#. Level Eversmile information while digging gold
#: guitext:6
msgctxt "In-game message"
msgid ""
"Use the left mouse button to pluck your creatures from the dungeon. Use the "
"right mouse button to drop them over a room or tile belonging to your "
"dungeon. Creatures perform the task most relevant to the situation they're "
"dropped into."
msgstr ""
"Klik met de muis op een wezen om het uit de kerker op te pakken. Klik rechts "
"om het in een ander deel van je kerker te plaatsen. Je slaafjes voeren taken "
"uit die voor de betreffende situatie enorm belangrijk zijn."

#. Level Eversmile objective after digging gold
#: guitext:7
msgctxt "In-game message"
msgid ""
"Greedily done, Keeper. Now, you need to turn some of your dungeon into a "
"Lair. Lairs are where creatures rest and recover. The area your imps just "
"mined out would be an ideal spot for some creatures to lurk. Select the Lair "
"icon from the Rooms Panel."
msgstr ""
"Goed gedaan, Keeper. Nu moet je een deel van je kerker in een Hol "
"veranderen. In een Hol herstellen je wezens en rusten ze uit. Het gebied dat "
"je Dondersteentjes zojuist hebben uitgegraven, is hiervoor geschikt. Kies "
"het Hol pictogram in het Ruimtenpaneel."

#. Level Eversmile objective after Lair built
#: guitext:8
msgctxt "In-game message"
msgid ""
"Dig a tunnel that connects to the Portal to the north. Portals appear on the "
"map as flashing squares, until they are claimed. Creatures only use Portals "
"claimed by a Keeper. Your imps claim a Portal as soon as it connects to your "
"dungeon."
msgstr ""
"Graaf een tunnel naar het Portaal in het noorden. Portalen worden op de "
"kaart knipperend weergegeven, totdat ze zijn ingenomen. Jouw wezens kunnen "
"alleen ingenomen Portalen gebruiken. Ze nemen het Portaal in zodra het met "
"de kerker is verbonden."

#. Level Eversmile objective when digging w/o Treasure Room
#: guitext:9
msgctxt "In-game message"
msgid ""
"You should build a Treasure Room first. Select the Treasure Room icon from "
"the Rooms Panel and left click on the tiles in the area to the west of your "
"Dungeon Heart."
msgstr ""
"Je moet eerst een Schatkamer bouwen. Klik op het Schatkamer pictogram in het "
"Ruimtenpaneel en selecteer vervolgens een gebied ten westen van het Hart van "
"je kerker."

#. Level Eversmile information after some digging
#: guitext:10
msgctxt "In-game message"
msgid ""
"Pick up creatures by left clicking on them. Drop them by right clicking over "
"a room or tile belonging to your dungeon. Creatures perform tasks relevant "
"to the situation they're dropped into."
msgstr ""
"Klik links op een wezen om het uit de kerker op te pakken. Klik rechts om "
"het elders in je kerker te plaatsen. Je wezens voeren taken uit die voor de "
"betreffende situatie enorm belangrijk zijn."

#. Level Eversmile information after some digging
#: guitext:11
msgctxt "In-game message"
msgid ""
"If you want your creatures to work harder, slap them with a right click of "
"the hand. Your creatures take damage from each slap they receive."
msgstr ""
"Sla je wezens als ze harder moeten werken. Plaats daartoe de Duivelshand op "
"het wezen en klik rechts. Je verwondt je wezens met elke slag."

#. Level Eversmile objective after digging gold w/o Treasure Room
#: guitext:12
msgctxt "In-game message"
msgid ""
"You have not yet built a Treasure Room. Until you build this room, you will "
"be unable to pay any creatures. Only imps give their loyalty freely. No "
"other creatures will serve you unpaid."
msgstr ""
"Je hebt nog geen Schatkamer gebouwd. Zolang je dat niet gedaan hebt, kun je "
"je wezens niet betalen. Alleen de Dondersteentjes blijven je trouw. De "
"overigen werken alleen voor geld."

#. Level Eversmile objective after getting first creature
#: guitext:13
msgctxt "In-game message"
msgid ""
"Your first minion has arrived. It's a giant Fly. It can spit corrosive vomit "
"at your enemies and its wings grant the hideous insect the speed to "
"intercept the most nimble trespassers."
msgstr ""
"Je eerste slaafje is aangekomen. Het is een gigantische vlieg. Hij spuugt "
"een bijtende stof naar je vijanden. Met zijn vleugels kan dit insect zelfs "
"de snelste indringers onderscheppen."

#. Level Eversmile objective after getting first beetle
#: guitext:14
msgctxt "In-game message"
msgid ""
"A Beetle has scuttled into your realm. It's tough enough to absorb a lot of "
"damage. Like most creatures, Beetles require food. Dig out a new area, "
"select the Hatchery icon and create your Hatchery. Tasty snacks will soon "
"emerge from its enchanted soil."
msgstr ""
"Een Tor is jouw rijk in gevlucht. Het is al erg genoeg zoveel schade te "
"moeten incasseren. Torren hebben net als jouw wezens voedsel nodig. Graaf "
"een nieuw gebied uit, klik op het Broedplaats pictogram en bouw je eigen "
"Broedplaats."

#. Level Eversmile objective after Hatchery built
#: guitext:15
msgctxt "In-game message"
msgid ""
"Imps fortify your walls to prevent intruders tunnelling in. If you want to "
"create more imps, go to the Research Panel, select the Imp icon and left "
"click anywhere in your dungeon. Each Imp you create costs more than the "
"previous one."
msgstr ""
"Dondersteentjes verstevigen de muren om indringers buiten de kerker te "
"houden. Wil je meer Dondersteentjes, ga dan naar het Onderzoekpaneel, "
"selecteer het Dondersteen pictogram en klik ergens in je kerker. Elk "
"Dondersteentje dat je creëert kost meer dan het voorgaande."

#. Level Eversmile information after having few creatures
#: guitext:16
msgctxt "In-game message"
msgid ""
"Why not have a handful of creatures ready to drop on top of intruders? To "
"pick up creatures quickly, left click on them from within the Creatures "
"Panel. You can only drop creatures within the confines of your own dungeon."
msgstr ""
"Waarom zou je niet een handvol wezens op de indringers loslaten? Om snel "
"wezens op te pakken, selecteer je het betreffende pictogram in het "
"Slaafjespaneel. Je kunt je wezens alleen in je eigen kerker plaatsen."

#. Level Eversmile objective some time after all rooms are built
#: guitext:17
msgctxt "In-game message"
msgid ""
"Intruders approach. They seek gaps in your fortifications, in order to gain "
"entry to your dungeon. A white trail on the map indicates their progress. "
"Click the icon at the top of the Control Panel to see a bigger map."
msgstr ""
"Er naderen indringers. Ze zoeken naar zwakke plekken in je verdediging om zo "
"je kerker binnen te dringen. Een wit spoor op de kaart geeft hun bewegingen "
"aan. Klik op het pictogram aan de bovenzijde van het Bedieningspaneel om een "
"grotere kaart op te roepen."

#. Level Eversmile objective after first wave defeat
#: guitext:18
msgctxt "In-game message"
msgid ""
"Savour your first victory while you can. You have attracted the wrath of the "
"Lord of this realm. His party will soon be here."
msgstr ""
"Geniet van je eerste overwinning zolang het kan. De Landheer van dit rijk is "
"woedend! Hij komt binnenkort bij je op bezoek."

#. Levels Eversmile and Tickle objective, when LOTL comes
#: guitext:19
msgctxt "In-game message"
msgid ""
"The Lord of the Land has arrived. I can smell his fear. Defeat him and the "
"realm is yours."
msgstr ""
"De Landheer is aangekomen. Ik kan zijn angst ruiken. Versla hem en het rijk "
"is van jou."

#. Level Eversmile objective after LOTL defeat
#: guitext:20
msgctxt "In-game message"
msgid ""
"Your work here is done. Now there is no-one to prevent you from obliterating "
"this nauseating realm and expanding your empire into a neighbouring land. "
"Nice."
msgstr ""
"Je hebt je werk hier afgerond. Niemand kan je stoppen om dit walgelijke land "
"te vernietigen en je rijk met een buurland uit te breiden."

#. Level Eversmile objective when having no Imps
#: guitext:21
msgctxt "In-game message"
msgid ""
"You require more Imps. Use the Create Imp spell to conjure them into your "
"domain. Remember, each Imp you create is more expensive than the last."
msgstr ""
"Je hebt meer Dondersteentjes nodig. Gebruik de spreuk 'DONDERSTEENTJES "
"CREËREN' om ze te creëren. Vergeet niet dat ieder volgende Dondersteentje "
"meer kost dan het voorgaande."

#. Level Cosyton information soon after start
#: guitext:22
msgctxt "In-game message"
msgid ""
"When Imps have no other orders, they run around reinforcing your dungeon. "
"Fortified walls keep out intruders. Rooms with reinforced walls make your "
"creatures feel more at home and heroes more terrified."
msgstr ""
"Zodra Dondersteentjes niets te doen hebben, beginnen ze de kerker te "
"verstevigen. Sterkere muren houden de indringers buiten je kerker, geven je "
"wezens een veiliger gevoel en maken Helden banger."

#. Level Cosyton information soon after start
#: guitext:23
msgctxt "In-game message"
msgid ""
"Possess creatures by choosing the Possess spell from the Research Panel and "
"left-clicking on the creature you want to control. Right-click to leave the "
"creature again."
msgstr ""
"Selecteer de spreuk 'WEZENBEHEERSING' in het Onderzoekpaneel en klik "
"vervolgens op het wezen dat je wilt besturen. Klik rechts om het slaafje "
"weer zichzelf te laten zijn."

#. Level Cosyton first objective
#: guitext:24
msgctxt "In-game message"
msgid ""
"Remember the lessons you learned in Brana Hauk. You must build a Treasure "
"Room, a Lair and a Hatchery and you will need to claim a Portal. Build rooms "
"in squares of at least nine tiles to increase the efficiency of the room."
msgstr ""
"Vergeet je les van het Zwerenrijk niet. Je moet een Schatkamer, een Hol en "
"een Broedplaats bouwen en je hebt ook nog een Portaal nodig. Maak je ruimten "
"minimaal 9 tegels groot om ze efficiënt te kunnen benutten."

#. Level Cosyton objective after basic rooms built
#: guitext:25
msgctxt "In-game message"
msgid ""
"You will need to make your creatures stronger. In a Training Room, your "
"creatures can hone their fighting skills, gain new abilities and learn more "
"powerful spells."
msgstr ""
"Je moet je wezens sterker maken. In een Trainingsruimte kunnen je wezens "
"nieuwe vaardigheden en krachtigere spreuken leren en hun gevechtstechnieken "
"verbeteren."

#. Level Cosyton objective after Training Room built
#: guitext:26
msgctxt "In-game message"
msgid ""
"Your plan proceeds smoothly, keeper. Allow your Imps time to fortify the "
"walls of your dungeon. This increases the efficiency of rooms and repels "
"would-be invaders."
msgstr ""
"Gun je Dondersteentjes tijd om de muren van je kerker te verstevigen. Dit "
"verhoogt de efficiëntie van je ruimten en houdt indringers buiten je kerker."

#. Level Cosyton information after Training Room built
#: guitext:27
msgctxt "In-game message"
msgid ""
"The Training Room attracts ever more ferocious creatures, such as Demon "
"Spawn. Build it and they will come."
msgstr ""
"Een Trainingsruimte trekt nog meer wrede wezens aan, zoals Demonenjongen. "
"Bouw het en ze komen."

#. Level Cosyton information after attracting Demon Spawn
#: guitext:28
msgctxt "In-game message"
msgid ""
"To train creatures, drop them in the Training Room. The number that "
"occasionally appears above a creature's head indicates how much gold it has "
"cost for that creature to train."
msgstr ""
"Plaats wezens in de Trainingsruimte om hen te trainen. Het nummer dat af en "
"toe boven hun hoofd verschijnt, geeft aan hoeveel goud de training van dat "
"wezen gekost heeft."

#. Level Cosyton information some time after Demon Spawn
#: guitext:29
msgctxt "In-game message"
msgid ""
"You can train creatures more rapidly by slapping them as they work out in "
"the Training Room."
msgstr ""
"Je kunt de training van je wezens versnellen door tijdens de training "
"klappen uit te delen."

#. Level Cosyton objective soon after 2nd Demon Spawn
#: guitext:30
msgctxt "In-game message"
msgid ""
"Heroes are already on their way. Make sure your creatures are well trained "
"and ready for the attack. The heroes you will face in this realm are tougher "
"than those you met beneath Brana Hauk."
msgstr ""
"De Helden zijn al onderweg. Zorg ervoor dat je wezens goed getraind en "
"gevechtsklaar zijn. De Helden van dit rijk zijn sterker dan die je in het "
"Zwerenrijk hebt ontmoet."

#. Level Cosyton objective after defeating LOTL (option 1)
#: guitext:31
msgctxt "In-game message"
msgid ""
"Harder the heroes may have been but they were obviously no match for your "
"forces."
msgstr ""
"De Helden waren dan wel sterker, maar ze waren geen partij voor jouw "
"strijders."

#. Level Cosyton objective after AP reached
#: guitext:32
msgctxt "In-game message"
msgid ""
"The heroes are on their way. Make sure your creatures are well trained and "
"ready for the attack."
msgstr ""
"De Helden zijn al onderweg. Zorg ervoor dat je wezens goed getraind en "
"gevechtsklaar zijn."

#. Level Cosyton objective after defeating LOTL (option 2)
#: guitext:33
msgctxt "In-game message"
msgid "Congratulations. You have conquered the enemy hordes."
msgstr "Gefeliciteerd! Je hebt de vijand verslagen."

#. Level Waterdream Warm first objective
#: guitext:34
msgctxt "In-game message"
msgid ""
"Build a dungeon with a Treasure Room, a Lair, a Hatchery and a Training "
"Room. Make sure they're all big enough. Cramped conditions do nothing for "
"the morale of your minions."
msgstr ""
"Bouw een kerker met een Schatkamer, een Hol, een Broedplaats en een "
"Trainingsruimte. Zorg ervoor dat ze groot genoeg zijn. Kleine ruimten zijn "
"slecht voor het moreel van je slaafjes."

#. Level Waterdream Warm objective after basic 5 rooms are built/claimed
#: guitext:35
msgctxt "In-game message"
msgid ""
"The time has come to build a Library. Libraries are where new devices, room "
"designs and magic spells are researched. Make a Library at least as big as "
"the other rooms. Researchers like quiet too, so try to build your Library "
"off the side of a corridor."
msgstr ""
"Het wordt tijd om een Bibliotheek te bouwen. Hier worden nieuwe apparaten, "
"ontwerpen en magische spreuken onderzocht. Maak de Bibliotheek minstens net "
"zo groot als de overige ruimten. Onderzoekers houden van rust en stilte, dus "
"bouw de Bibliotheek niet naast een gang."

#. Level Waterdream Warm information after started building library
#: guitext:36
msgctxt "In-game message"
msgid ""
"Your new Library will attract creatures like Warlocks, who are interested in "
"researching magic and dungeon designs. These evil mages are real bookworms, "
"as well as being magically proficient themselves."
msgstr ""
"Je nieuwe Bibliotheek trekt wezens aan zoals Tovenaars, die graag spreuken "
"en kerker-ontwerpen onderzoeken. Deze duivelse magiërs zijn echte boekwurmen "
"en beschikken zelf ook over magische krachten."

#. Level Waterdream Warm objective after finished building library
#: guitext:37
msgctxt "In-game message"
msgid ""
"That's a fine collection of parchments and tomes you've assembled. Most "
"creatures can engage in research but Warlocks make the best and keenest "
"researchers. Stupid Trolls have trouble holding books the right way up and "
"sometimes even chew the pages."
msgstr ""
"Je hebt al aardig wat oorkonden en boeken verzameld. De meeste wezens kunnen "
"onderzoek doen, maar Tovenaars zijn verreweg de beste. Die stomzinnige "
"Kwelgeesten hebben zelfs moeite de boeken niet ondersteboven te houden. Soms "
"eten ze zelfs de pagina's op."

#. Level Waterdream Warm objective after attracting warlock
#: guitext:38
msgctxt "In-game message"
msgid ""
"The scent of arcane knowledge has lured a greedy Warlock into your dungeon. "
"Don't forget to train your Warlocks occasionally. Their spell casting "
"abilities make them fine long range fighters."
msgstr ""
"De geur van geheime wetenschap heeft een hebzuchtige Tovenaar je kerker "
"ingelokt. Vergeet niet je Tovenaars regelmatig te trainen. Tovenaars zijn "
"met hun spreuken uitstekende vechters op afstand."

#. Level Waterdream Warm objective
#: guitext:39
msgctxt "In-game message"
msgid ""
"The first wave of attackers lie hacked to pieces on the floor and give your "
"domain that lived in feeling but it surely won't be long before their kin "
"launch another assault."
msgstr ""
"De eerste aanvalsgolf ligt in stukken gehakt op de grond en maakt je kerker "
"pas echt huiselijk. Je kunt snel een nieuwe aanval van hun familieleden "
"verwachten."

#. Level Waterdream Warm objective
#: guitext:40
msgctxt "In-game message"
msgid ""
"You meet with success yet again, Keeper. All those corpses will keep your "
"Hatchery's topsoil fertile. They also serve as warnings to other foolhardy "
"adventurers, of course."
msgstr ""
"Het is je weer gelukt, Keeper. Al die lijken houden de aarde van je "
"Broedplaats lekker vruchtbaar. En natuurlijk dienen ze ook als waarschuwing "
"voor andere avonturiers."

#. Level Waterdream Warm objective
#: guitext:41
msgctxt "In-game message"
msgid ""
"All is quiet again. Use this time to ready yourself for the next attacks. "
"The enemy is only regrouping. It is not yet defeated."
msgstr ""
"De rust is even teruggekeerd. Gebruik deze tijd om jezelf op nieuwe "
"aanvallen voor te bereiden. De vijand hergroepeert zich en is nog lang niet "
"verslagen."

#. Level Waterdream Warm information
#: guitext:42
msgctxt "In-game message"
msgid ""
"Is that Imp playing football with a decapitated head? Stay alert, Keeper."
msgstr ""
"Voetbalt dat Dondersteentje met een afgehakt hoofd? Blijf waakzaam, Keeper."

#. Level Waterdream Warm objective
#: guitext:43
msgctxt "In-game message"
msgid "Now would be an excellent time to train a Warlock."
msgstr "Dit is het juiste moment om een Tovenaar te trainen."

#. Level Waterdream Warm information
#: guitext:44
msgctxt "In-game message"
msgid ""
"Already your research bears fruit. The Speed Creature spell has been "
"perfected. Cast it on a creature and observe the dramatic increase in its "
"speed. The effect wears off after a while."
msgstr ""
"Je onderzoek werpt vruchten af. De spreuk 'MONSTERVERSNELLER' is "
"geperfectioneerd. Spreek het over een wezen uit en bekijk je "
"snelheidsduivel. De spreuk verliest geleidelijk zijn kracht."

#. Level Flowerhat objective
#: guitext:45
msgctxt "In-game message"
msgid ""
"Build up your dungeon with the rooms available to you and claim the Portal "
"nearby but do not yet venture north. Powerful adversaries lurk there. It "
"would be wiser not to disturb them until you are prepared."
msgstr ""
"Bouw met de beschikbare ruimten je kerker op en neem de nabij gelegen "
"Portaal in. Ga niet naar het noorden. Hier hangen krachtige tegenstanders "
"rond. Zolang je niet gereed bent, kun je ze beter met rust laten."

#. Level Flowerhat information
#: guitext:46
msgctxt "In-game message"
msgid ""
"Clever research has given your Imps the engineering skill to build Bridges. "
"You will need Bridges to cross some of the more hazardous underworld terrain."
msgstr ""
"Dankzij goed onderzoek kunnen de Dondersteentjes nu ook bruggen bouwen. Je "
"hebt bruggen nodig om gevaarlijke terreinen in de onderwereld te kunnen "
"oversteken."

#. Level Flowerhat objective
#: guitext:47
msgctxt "In-game message"
msgid ""
"A study of dungeon designs reveals that Workshops manufacture essential "
"furniture, such as Doors and Traps. If your Workshop occupies a square of at "
"least nine tiles, its mere presence will lure the underworld's finest "
"artisans into your dungeon."
msgstr ""
"Een studie naar kerker-ontwerpen toont aan dat Werkplaatsen belangrijk "
"huisraad kunnen produceren, zoals deuren en vallen. Een Werkplaats van "
"minimaal 9 tegels trekt de beste ambachtslieden van de onderwereld naar je "
"kerker aan."

#. Level Flowerhat information
#: guitext:48
msgctxt "In-game message"
msgid ""
"To manufacture Traps and Doors in your Workshop you will need to assign "
"creatures to it, by dropping them into the room. Manufactured items can be "
"selected from the Workshop Panel as soon as they're ready."
msgstr ""
"Om vallen en deuren in de Werkplaats te maken, moet je hier wel een aantal "
"slaafjes aan het werk zetten. Verplaats een aantal wezens naar de Werkplaats."

#. Level Flowerhat objective
#: guitext:49
msgctxt "In-game message"
msgid ""
"When your troops are sufficient in number and have had some training, lead "
"them north and crush any who oppose you."
msgstr ""
"Zodra je over voldoende strijdkrachten met enige training beschikt, kun je "
"naar het noorden trekken en iedereen verpletteren die weerstand biedt."

#. Level Flowerhat objective
#: guitext:50
msgctxt "In-game message"
msgid ""
"You will have to find a way to cross the river of molten lava that bars your "
"way."
msgstr "Je moet een manier bedenken om de lavarivier over te steken."

#. Level Flowerhat objective
#: guitext:51
msgctxt "In-game message"
msgid ""
"The enemy's Dungeon Heart throbs before you. Assemble your minions nearby "
"and administer the coup de grace."
msgstr ""
"Het Hart van de vijandelijke kerker klopt vlak voor je. Verzamel je slaafjes "
"in de buurt en geef het de genadeslag."

#. Level Flowerhat information
#: guitext:52
msgctxt "In-game message"
msgid ""
"A Troll has joined you. Skilled in the craft of manufacturing, trolls are "
"best employed doing dark deeds in your Workshop. They don't complain about "
"the hours, because their labours keep them away from combat."
msgstr ""
"Een Kwelgeest sluit zich bij jou aan. Kwelgeesten zijn goede ambachtslieden "
"die je het beste in de Werkplaats hun duistere werk kunt laten doen. Ze "
"klagen niet over werktijden. Ze besteden hun tijd niet aan knokken maar aan "
"werken."

#. Level Flowerhat objective
#: guitext:53
msgctxt "In-game message"
msgid ""
"With the enemy Dungeon Heart in ruins, you have trounced the once proud "
"opposition. Rule your new domain with terror and loathing, for a laugh."
msgstr ""
"Het Hart van de vijandige kerker ligt in puin. Je hebt de eens zo trotse "
"tegenstander gedood. Heers voor de gein met terreur en haat over je nieuwe "
"domein."

#. Level Flowerhat information
#: guitext:54
msgctxt "In-game message"
msgid ""
"Your Workshop has created a Wooden Door. Placed in a corridor, it restricts "
"access to the enemy. Your creatures may pass freely. Lock or unlock Doors by "
"clicking over them with the left mouse button."
msgstr ""
"In de Werkplaats is een Houten Deur gemaakt. Plaats deze in een gang, zodat "
"de vijand geen vrije toegang meer heeft. Jouw slaafjes kunnen de deur gewoon "
"passeren. Klik op de deur om deze te vergrendelen of te ontgrendelen."

#. Level Flowerhat information
#: guitext:55
msgctxt "In-game message"
msgid ""
"Your Workshop has produced a Poison Gas trap. Position it and, when an "
"intruder sets it off, it will envelop the area in deadly vapours."
msgstr ""
"In de Werkplaats is een Gifgasval gemaakt. Plaats de val. Zodra een "
"indringer de val passeert, komen er dodelijke gassen vrij."

#. Level Flowerhat information
#: guitext:56
msgctxt "In-game message"
msgid ""
"You have researched the Call to Arms spell. The first time you cast it, your "
"creatures gather around a banner created by the spell. Cast it again in a "
"target area. Call to Arms only costs gold when it's targetted beyond your "
"territory."
msgstr ""
"De spreuk 'ALARMEREN' is ontdekt. Zodra je het de eerste keer uitspreekt, "
"verzamelen je wezens zich rondom het vaandel dat door de spreuk is "
"geplaatst. Spreek het nogmaals uit in het gebied dat je wilt treffen. De "
"spreuk kost alleen goud als je deze buiten je gebied gebruikt."

#. Level Lushmeadow-on-Down objective
#: guitext:57
msgctxt "In-game message"
msgid ""
"Another Keeper controls this underworld realm. His dungeon lies to the "
"north. If you are to entice creatures to work for you instead of him, you "
"will have to build a more magnificent dungeon. Get on with it then."
msgstr ""
"Een andere Keeper heerst over dit onderwereldrijk. Zijn kerker ligt in het "
"noorden. Als je zijn wezens wilt lokken, moet je wel over een grotere kerker "
"beschikken. Dus waar wacht je nog op?"

#. Level Lushmeadow-on-Down objective
#: guitext:58
msgctxt "In-game message"
msgid ""
"You have slain your rival. His defeat is a testimony to your clever dungeon "
"design. You have the makings of a Dungeon Keeper worthy of the name."
msgstr ""
"Je hebt je rivaal verslagen. Zijn nederlaag is een teken voor jouw slimme "
"kerker-ontwerp. Je hebt talent om een waardige Dungeon Keeper te worden."

#. Level Lushmeadow-on-Down information
#: guitext:59
msgctxt "In-game message"
msgid ""
"A Bile Demon chooses to side with you. Bile Demons demand large Lairs and "
"ample Hatcheries. These corpulent monstrosities attack somewhat "
"unconventionally."
msgstr ""
"Een Galdemoon kiest jouw zijde. Galdemonen hebben grote Holen en omvangrijke "
"Broedplaatsen nodig. Deze dikke monsters hebben een opmerkelijke "
"aanvalstactiek."

#. Level Lushmeadow-on-Down information
#: guitext:60
msgctxt "In-game message"
msgid ""
"Your loyal researchers have perfected the Sight of Evil spell. Cast it on an "
"unexplored area and it will be revealed to you for a moment."
msgstr ""
"Je trouwe onderzoekers hebben de spreuk 'DUIVELSOOG' verbeterd. Spreek het "
"uit in een onbekend gebied en het zal tijdelijk alles onthullen."

#. Level Lushmeadow-on-Down information
#: guitext:61
msgctxt "In-game message"
msgid ""
"You have claimed a Prison. Select imprison from the Information Panel and "
"your creatures subdue their foe, at which point your imps drag the bodies "
"off to a cell. Prisoners who die of starvation may rise again as Skeleton "
"warriors for you to command."
msgstr ""
"Je hebt een Gevangenis ingenomen. Selecteer de optie GEVANGEN NEMEN in het "
"Infopaneel en je wezens onderwerpen hun vijanden. Daarna slepen de "
"Dondersteentjes hun lichamen naar een cel. Gevangenen die van de honger "
"sterven, kunnen als Skelet opstaan om voor jou te strijden."

#. Level Lushmeadow-on-Down information
#: guitext:62
msgctxt "In-game message"
msgid ""
"Your dedicated librarians have designed a Guard Post. Place a Guard Post in "
"a strategically important area and assign creatures to occupy it by dropping "
"them there."
msgstr ""
"Je toegewijde onderzoekers hebben een Wachtpost ontworpen. Zet een Wachtpost "
"op een strategische plek en plaats er wezens in om de wacht te houden."

#. Level Lushmeadow-on-Down information
#: guitext:63
msgctxt "In-game message"
msgid ""
"A Spider has joined your dungeon. They are natural enemies of Flies, so "
"endeavour to keep them apart. Overcoming such obstacles will temper your "
"mettle - whatever that means."
msgstr ""
"Een Spin sluit zich bij je aan. Het zijn natuurlijke vijanden van Vliegen, "
"dus houd ze uit elkaar! Het overwinnen van dergelijke obstakels is tegen je "
"karakter, wat dat ook mag zijn."

#. Level Snuggledell objective
#: guitext:64
msgctxt "In-game message"
msgid ""
"It's time to mete out the ultimate punishment to a keeper who dares to "
"challenge you for this corner of your subterranean empire. The price of "
"failure shall be oblivion."
msgstr ""
"Het is de hoogste tijd de beste straf uit te delen aan een Keeper die het "
"lef heeft je uit te dagen voor dit deel van het onderwereldrijk. Win of "
"sterf!"

#. Level Snuggledell objective
#: guitext:65
msgctxt "In-game message"
msgid ""
"How satisfying it is to see an enemy Keeper's dungeon crumble and his power "
"dissipate. There'll be no controversy over this year's hall of infamy "
"nomination."
msgstr ""
"Niets is zo bevredigend dan te zien hoe een kerker van een vijandelijke "
"Keeper tezamen met zijn macht afbrokkelt. Je wordt dit jaar zeker "
"genomineerd voor de Galerij der Laagheid."

#. Level Snuggledell information
#: guitext:66
msgctxt "In-game message"
msgid ""
"You have claimed a Torture Room. Place captive heroes and creatures into "
"this chamber of horrors to convert them to your supremely evil way. "
"Alternatively, place your own creatures within the room whenever "
"disciplinary measures become necessary."
msgstr ""
"Je hebt een Folterkamer ingenomen. Plaats gevangen Helden en andere wezens "
"in deze kamer van de hel om hen tot jouw duivelse levenswijze te bekeren. "
"Natuurlijk kun je ook je eigen slaafjes in de Folterkamer plaatsen, als ze "
"gestraft moeten worden."

#. Level Snuggledell information
#: guitext:67
msgctxt "In-game message"
msgid ""
"You have finally constructed a dungeon impressive enough to attract a Dark "
"Mistress. You must discipline these wicked wenches frequently. They respond "
"particularly well to a good slapping."
msgstr ""
"Eindelijk heb je een kerker gebouwd die indrukwekkend genoeg is om een "
"Meesteres der Duisternis te verleiden. Straf deze gemene meid regelmatig, ze "
"reageert met name op een goed pak slaag."

#. Level Snuggledell information
#: guitext:68
msgctxt "In-game message"
msgid ""
"Your manufacturers have created a Braced Door. If security matters, you can "
"be sure when you buy a Braced Door. You couldn't be certain with only a "
"curtain and a hole in the wall is no help at all."
msgstr ""
"Er is een Verstevigde Deur gemaakt. Deze deur biedt meer veiligheid en "
"minder gezeur. Schuilen achter een gordijn is niet veilig, dus ook niet "
"fijn, maar met een gat in de muur ben je al gauw zuur."

#. Level Snuggledell information
#: guitext:69
msgctxt "In-game message"
msgid ""
"Your researchers have devised a spell that unleashes the energy of a "
"thunderstorm on the target of your choice. Select the spell, aim at a "
"hostile creature and flash-fry him with a Lightning Strike."
msgstr ""
"Je onderzoekers hebben de spreuk 'BLIKSEMINSLAG' bedacht. Deze laat de "
"energie van een donderstorm op je doel los. Selecteer de spreuk, richt op "
"een vijandig wezen en rooster het."

#. Level Snuggledell information
#: guitext:70
msgctxt "In-game message"
msgid ""
"You have manufactured a powerful Lightning Trap. Try it out. It's bound to "
"give someone a shock."
msgstr ""
"Er is een BLIKSEMVAL gemaakt. Probeer deze maar eens uit. Het zal "
"ongetwijfeld schokkend zijn."

#. Level Wishvale objective
#: guitext:71
msgctxt "In-game message"
msgid ""
"It appears you have arrived in the middle of a raging battle. Perhaps it "
"would be wise to stay out of the way until you are strong enough to "
"eliminate both sides."
msgstr ""
"Je komt midden in een hevige strijd terecht. Het is misschien wel zo "
"verstandig niemand voor de voeten te lopen, totdat je sterk genoeg bent om "
"met beide partijen af te rekenen."

#. Level Wishvale information
#: guitext:72
msgctxt "In-game message"
msgid ""
"An Orc warlord joins you and brings with him the plans for building a "
"Barracks. In this room you can form creatures into teams."
msgstr ""
"Een Gedrocht sluit zich bij je aan en neemt het ontwerp voor de bouw van "
"Barakken mee. In deze ruimten kun je je slaafjes in groepjes verdelen."

#. Level Wishvale objective
#: guitext:73
msgctxt "In-game message"
msgid ""
"I think I hear the clanking of plate armour. Yes, the Lord of the Land has "
"finally roused himself from the fireside to find out where all his loyal "
"servants have gone."
msgstr ""
"Ik geloof dat ik wapengekletter hoor. Jawel hoor, de Landheer komt eindelijk "
"in actie om te zien waar al zijn trouwe dienaren zijn gebleven."

#. Level Wishvale objective
#: guitext:74
msgctxt "In-game message"
msgid ""
"You have turned local heroes into something of an endangered species, now "
"make the enemy Dungeon Keeper extinct."
msgstr ""
"Door jouw toedoen zijn de lokale Helden vrijwel uitgestorven. Vernietig nu "
"die vijandelijke Dungeon Keeper."

#. Level Wishvale objective
#: guitext:75
msgctxt "In-game message"
msgid ""
"You have prevailed, Keeper. The bodies of your enemies litter the most "
"forlorn alcoves of your domain, in tribute to their futile efforts to keep "
"you at bay."
msgstr ""
"Je hebt gewonnen, Keeper. De lijken van je vijanden bevuilen verlaten nissen "
"van je domein. Dit is een eerbetoon aan hun vergeefse pogingen je te stoppen."

#. Level Tickle objective
#: guitext:76
msgctxt "In-game message"
msgid ""
"Seek out the one who would be your rival in this region of the underworld. "
"Explain the concept of early retirement to him. On the other hand, string "
"him up. It's in the only language he understands."
msgstr ""
"Zoek naar je rivaal in dit gebied van de onderwereld en leg hem de voordelen "
"van de v.u.t. uit. Je kunt hem natuurlijk ook direct opknopen. Dat is "
"tenminste een taal die hij begrijpt."

#. Level Tickle information
#: guitext:77
msgctxt "In-game message"
msgid ""
"You have researched the power of Invisibility. Cast it on a creature to hide "
"it from enemy eyes."
msgstr ""
"De spreuk 'ONZICHTBAAR' is onderzocht. Gebruik deze op een wezen zodat de "
"vijand het niet kan zien."

#. Level Tickle information
#: guitext:78
msgctxt "In-game message"
msgid ""
"The Protect Creature spell has been researched at last. Cast it on a "
"creature to increase its toughness."
msgstr ""
"Eindelijk is de spreuk 'MONSTERBESCHERMING' onderzocht. Gebruik deze op een "
"wezen zodat het sterker wordt."

#. Level Tickle objective
#: guitext:79
msgctxt "In-game message"
msgid ""
"That's another enemy successfully written off. The defenceless inhabitants "
"of the land above bow down before your depraved presence. As if that will "
"save them..."
msgstr ""
"Weer een vijand minder. De weerloze bewoners in de bovenwereld buigen voor "
"je verloederende aanwezigheid. Alsof dat ze kan redden..."

#. Level Tickle information
#: guitext:80
msgctxt "In-game message"
msgid ""
"Researchers have found instructions for building a Temple to the dark gods. "
"Sacrifice creatures in the Temple's pool to receive gifts from these gods. "
"You might have to experiment with the offerings you make. The dark gods are "
"not easy to please."
msgstr ""
"Onderzoekers hebben instructies gevonden voor het bouwen van een Tempel "
"gewijd aan duistere goden. Offer je wezens in de tempelpoel om geschenken "
"van de goden te ontvangen. Je moet met offers experimenteren. Duistere goden "
"zijn niet snel tevreden."

#. Level Moonbrush Wood objective
#: guitext:81
msgctxt "In-game message"
msgid ""
"This realm is ruled by four arrogant Wizards who think they've got "
"everything under control, because their feeble magical power impresses the "
"locals. But you're not from these parts..."
msgstr ""
"Vier Magiërs heersen over dit rijk en denken alles onder controle te "
"hebben, omdat ze de bevolking met hun magische krachten snel wisten te "
"beïnvloeden. Tja, jij komt niet uit deze streek..."

#. Level Moonbrush Wood objective
#: guitext:82
msgctxt "In-game message"
msgid ""
"Well, you're done down here. Time to introduce yourself to the locals and re-"
"organise their nice little lives."
msgstr ""
"Zo, hier beneden ben je klaar. Het is tijd om je aan de lokale bevolking "
"voor te stellen en hun leventjes te reorganiseren."

#. Levels Tickle and Moonbrush Wood information
#: guitext:83
msgctxt "In-game message"
msgid ""
"Behold, you have summoned a Horned Reaper. Try not make it angry. You'll "
"fail, because everything makes a Horned Reaper angry but at least try to "
"make sure that everything near it is an enemy creature when it finally goes "
"ballistic."
msgstr ""
"Pas op! Je roept een Gehoornde Zeiseman op. Probeer hem niet boos te maken. "
"Dit zal je niet lukken omdat hij zich over alles kwaad maakt. Zorg ervoor "
"dat alleen een vijandig wezen bij hem in de buurt is als hij losbarst."

#. Level Moonbrush Wood information
#: guitext:84
msgctxt "In-game message"
msgid ""
"Your researchers have concocted a Disease spell. Cast it on enemy creatures "
"and watch the affliction spread like the plague."
msgstr ""
"Je onderzoekers hebben de spreuk 'ZIEKTE' gebrouwen. Gebruik deze op "
"vijandige wezens en zie hoe de kwelling zich als de pest verspreidt."

#. Level Moonbrush Wood information
#: guitext:85
msgctxt "In-game message"
msgid ""
"A Vampire has risen from your Graveyard, nourished by the souls of the dead "
"which have been brought here. You have to suck up to Vampires or they go off "
"in a huff, but they're extremely powerful and fearsome underlings to have in "
"your employ."
msgstr ""
"In het Mausoleum is een Vampier opgestaan die zich gevoed heeft met de doden "
"die er begraven zijn. Vampiers moet je vleien anders nemen ze de benen, maar "
"het zijn de meest krachtige en geduchte loopjongens die voor je kunnen "
"werken."

#. Level Moonbrush Wood information
#: guitext:86
msgctxt "In-game message"
msgid ""
"You have researched the Graveyard. Your Imps will drag corpses here to "
"rot... And possibly to rise again as Vampires, ready to do your bidding. "
"That's style."
msgstr ""
"Het MAUSOLEUM is onderzocht. Dondersteentjes slepen de lijken hier naar toe "
"om te rotten... misschien staan ze als Vampiers op om al je wensen te "
"vervullen."

#. Levels Tickle and Moonbrush Wood information
#: guitext:87
msgctxt "In-game message"
msgid ""
"You have manufactured an Iron Door. It's a formidable barrier. Use it well."
msgstr ""
"Er is een IJzeren Deur gemaakt. Dit is verreweg de sterkste deur. Gebruik "
"deze goed."

#. Level Elf's Dance objective
#: guitext:88
msgctxt "In-game message"
msgid ""
"Powerful creatures inhabit a cave south of here. There's a party of heroes "
"between you and them but, if you reach them and convert them to your side "
"before they join the other keepers, you will be unstoppable, unless you do "
"something stupid."
msgstr ""
"Krachtige wezens bewonen een grot in het zuiden. Een groep Helden staat "
"tussen jou en hen in, maar als jij die wezens kunt overhalen zich bij jou "
"aan te sluiten voordat andere Keepers op hetzelfde idee komen, dan ben je "
"niet meer te stoppen, tenzij je iets stoms doet natuurlijk."

#. Level Elf's Dance objective
#: guitext:89
msgctxt "In-game message"
msgid ""
"You have overcome all resistance to your rule, O despicable one. It's time "
"to flex the old misery muscle on the pathetic inhabitants of the land above."
msgstr ""
"Je hebt elke weerstand tegen jouw heerschappij gebroken, uwe verachtelijke. "
"Het wordt tijd voor wat vingeroefeningen op die zielige bewoners van de "
"bovenwereld."

#. Level Nevergrim information
#: guitext:90
msgctxt "In-game message"
msgid ""
"You have manufactured a Boulder Trap. Place it in a corridor and howl "
"deliriously as it rumbles inexorably towards unwary trespassers."
msgstr ""
"Er is een ROLSTEENVAL gemaakt. Plaats de val in een gang en begin waanzinnig "
"te gillen als de steen meedogenloos op onvoorzichtige indringers af rolt."

#. Level Nevergrim information
#: guitext:91
msgctxt "In-game message"
msgid ""
"With typical brilliance, you have researched the Cave-In spell. Use it to "
"block off passages and repair dungeon breaches. Interestingly, the rockfall "
"will crush to death any creatures caught beneath it."
msgstr ""
"Door een geniale ingeving heb je de spreuk 'INSTORTEN' ontdekt. Gebruik deze "
"om passages te blokkeren en gaten in de kerker te dichten. Vallende "
"rotsblokken doden elk wezen dat er onder staat, wat goed van pas kan komen."

#. Level Nevergrim information
#: guitext:92
msgctxt "In-game message"
msgid ""
"Your tireless librarians have researched the Scavenger Room. Creatures "
"placed within a Scavenger Room will lure their kin from other dungeons and "
"the outside world, into your domain."
msgstr ""
"Je onvermoeibare onderzoekers hebben de AASKAMER onderzocht. Wezens in de "
"Aaskamer lokken soortgenoten uit andere kerkers en de buitenwereld naar jouw "
"domein."

#. Level Nevergrim information
#: guitext:93
msgctxt "In-game message"
msgid ""
"Your great wealth has bought the loyalty of a passing Dragon. They are "
"fickle creatures. Keep your eye on this one."
msgstr ""
"Je grote rijkdom heeft de trouw van een passerende Draak gekocht. Draken "
"zijn grillige wezens. Houd hem in de gaten."

#. Level Nevergrim information
#: guitext:94
msgctxt "In-game message"
msgid "A Hell Hound has been lured to your domain by your Scavenger Room."
msgstr "Via de Aaskamer is een Helhond je kerker ingelokt."

#. Level Buffy Oak objective
#: guitext:95
msgctxt "In-game message"
msgid ""
"The other two Keepers in this region have put aside their differences for "
"the moment and joined forces, in an effort to destroy you. That's almost a "
"compliment. Kill the creeps."
msgstr ""
"De overige twee Keepers in dit gebied hebben hun geschillen tijdelijk opzij "
"gezet en de handen ineen geslagen in een poging je te vernietigen. Het is "
"haast een compliment. Sloop dat tuig!"

#. Level Buffy Oak objective
#: guitext:96
msgctxt "In-game message"
msgid ""
"You have won a magnificent victory, Master. You have a talent for twisted "
"mercilessness that makes other Keepers look well behaved by comparison."
msgstr ""
"Je hebt een grootse overwinning behaald. Je bent zo heerlijk genadeloos. "
"Vergeleken met jou zijn andere Keepers watjes."

#. Level Hearth information
#: guitext:97
msgctxt "In-game message"
msgid ""
"You have discovered a devastating magical power. Target it against a "
"creature to transform a fearsome monster into a clucking chicken. Marvellous."
msgstr ""
"Je hebt een afgrijselijk goede magische kracht ontdekt. Zodra je deze tegen "
"een wezen gebruikt zal het monster veranderen in een stom kuiken. Geweldig."

#. Level Hearth information
#: guitext:98
msgctxt "In-game message"
msgid ""
"Your manufacturers have built an Alarm Trap. It will warn you of your "
"enemies' approach and summon nearby creatures to deal with the intruders."
msgstr ""
"Er is een ALARMVAL gemaakt. Deze waarschuwt je voor naderende vijanden en "
"roept wezens in de buurt op met de indringers af te rekenen."

#. Level Buffy Oak information
#: guitext:99
msgctxt "In-game message"
msgid ""
"You have created a Magic Door. These are almost impregnable to all but "
"magical attacks. I recommend sealing off your Treasure Room or Dungeon Heart."
msgstr ""
"Er is een Magische Deur gemaakt. Deze deuren kunnen alleen door magische "
"spreuken geopend worden en zijn geschikt om de Schatkamer en het Hart van de "
"kerker af te sluiten."

#. Level Nevergrim objective
#: guitext:100
msgctxt "In-game message"
msgid ""
"Elsewhere in this fiery realm you have a rival Keeper to contend with. I "
"advise extreme antisocial behaviour on your part."
msgstr ""
"Elders in dit hete rijk zit een rivaliserende Keeper waarmee je rekening "
"moet houden. Ik raad je aan je asociaal te gedragen."

#. Level Nevergrim objective
#: guitext:101
msgctxt "In-game message"
msgid ""
"Notch up another victory, most malicious one. You have another land to add "
"to your dismal collection."
msgstr ""
"We noteren wederom een overwinning, uwe kwaadaardigheid. Je kunt weer een "
"land aan de collectie toevoegen."

#. Level Hearth objective
#: guitext:102
msgctxt "In-game message"
msgid ""
"Your annihilation of the first wave has met with the approval of a pack of "
"demons from the fifth plane of hell. Train your creatures and prepare for "
"another battle. You're attracting quite an audience."
msgstr ""
"Je vernietiging van de eerste aanvalsgolf is door een groep demonen in de "
"zevende hel goed ontvangen. Train uw wezens en bereid ze voor op de komende "
"strijd. Je trekt al aardig wat publiek."

#. Level Hearth objective
#: guitext:103
msgctxt "In-game message"
msgid ""
"The enemy are upon us. I'm just telling you in case you were having a doze."
msgstr ""
"De vijand is nabij. Ik vertel het je even voor het geval dat je in slaap was "
"gesukkeld."

#. Level Hearth objective
#: guitext:104
msgctxt "In-game message"
msgid ""
"All the heroes are dead, which is as it should be. This land and all its "
"spoils are yours. May I suggest that you waste everything?"
msgstr ""
"Alle Helden zijn dood, zoals het hoort. Dit land met bijbehorende "
"oorlogsbuit is van jou. Mag ik voorstellen alles te vernietigen?"

#. Level Hearth objective
#: guitext:105
msgctxt "In-game message"
msgid ""
"If lands had legs this one would be on its knees. Its desperate inhabitants "
"are preparing a full scale attack on your dungeon. It will be an ideal "
"opportunity to practise unspeakable evil on a massive scale. Go for it, "
"master."
msgstr ""
"Als landen benen hadden, dan zat deze op zijn knieën. De wanhopige bewoners "
"bereiden een grootse aanval op je kerker voor. Dit is een goede gelegenheid "
"om onuitgesproken wreedheden op grote schaal te begaan. Ga ervoor, Keeper."

#. Level Woodly Rhyme information
#: guitext:106
#, fuzzy
msgctxt "In-game message"
msgid ""
"Your latest discovery is the Word of Power Trap. When activated, the trap "
"triggers an expanding ring of demonic energy that incinerates anything "
"caught in its area of effect. What a scream that should be."
msgstr ""
"Je laatste ontdekking is de KRACHTTERMVAL. Zodra de val afgaat, breidt een "
"ring van vuur zich uit en verbrandt alles binnen een bepaald gebied. Dat zal "
"een hoop gegil geven."

#. Level Moonbrush Wood information
#: guitext:107
msgctxt "In-game message"
msgid ""
"The Hold Audience spell has been researched. It will immediately teleport "
"all of your creatures back to your Dungeon Heart. Let's hope you never need "
"it."
msgstr ""
"De spreuk 'AUDIËNTIE' is ontdekt. Hiermee worden al je wezens direct naar "
"het Hart van je kerker gestuurd. Hopelijk hoef je deze spreuk nooit te "
"gebruiken."

#. Level Sleepiburgh objective
#: guitext:108
msgctxt "In-game message"
msgid ""
"You can't swing a cat for Dungeon Keepers fighting over the destiny of this "
"region. It should fall to you to settle the disagreement once and for all."
msgstr ""
"Er is nauwelijks plaats voor je omdat Dungeon Keepers strijden om de "
"toekomst van dit gebied. Het is aan jou om dit meningsverschil voorgoed te "
"beëindigen."

#. Level Buffy Oak information
#: guitext:109
msgctxt "In-game message"
msgid ""
"Your researchers have discovered the devastating Chicken spell. Cast it on "
"any creature to instantly transform the target into poultry. It's a fowl "
"weapon."
msgstr ""
"Je onderzoekers hebben een afgrijselijk goede spreuk ontdekt 'KUIKEN'. "
"Gebruik deze op elk willekeurig wezen en het verandert meteen in een hoopje "
"dons."

#. Level Sleepiburgh information
#: guitext:110
msgctxt "In-game message"
msgid ""
"So, now you have a spell that turns fortified walls to dust. It's expensive "
"to cast and it's also possible that your enemies possess the same magic "
"power. This could still turn out to be one of those days."
msgstr ""
"Ziezo, nu heb je een spreuk die zelfs verstevigde muren in stof omzet. De "
"spreuk is niet goedkoop en de kans bestaat dat je vijanden over dezelfde "
"magische kracht beschikken. Dit zou wel eens ÚÚn van die vijanden kunnen "
"zijn."

#. Level Sleepiburgh objective
#: guitext:111
msgctxt "In-game message"
msgid ""
"Only the Lord of this Land stands between you and hectares of desolation and "
"woe. I bet you can't wait to meet him."
msgstr ""
"Alleen de Landheer van dit rijk staat tussen jou en hectaren van woestenij "
"en rampspoed. Wedden dat je hem wilt ontmoeten."

#. Level Sleepiburgh objective
#: guitext:112
msgctxt "In-game message"
msgid "Your continued success makes me sick. Thank you, your wickedness."
msgstr ""
"Ik word niet goed van al die successen van jou. Dank je wel, uwe "
"verdervelijkheid."

#. Level Woodly Rhyme objective
#: guitext:113
msgctxt "In-game message"
msgid ""
"You seem to have started a trend. Two other Dungeon Keepers also have "
"designs on this dark domain. Expect no quarter from your rivals."
msgstr ""
"Je bent een trend-zetter geworden. Twee andere Dungeon Keepers hebben ook "
"ontwerpen voor dit duistere rijk. Verwacht niet dat ze willen delen."

#. Level Woodly Rhyme information
#: guitext:114
msgctxt "In-game message"
msgid ""
"Can you see how vulnerable one of your opponents has become? Then kill him."
msgstr ""
"Heb je gemerkt hoe kwetsbaar ÚÚn van je tegenstanders is geworden? Maak hem "
"dan af."

#. Level Woodly Rhyme information
#: guitext:115
msgctxt "In-game message"
msgid ""
"I spy a keeper with hardly any creatures left under his control. I spy a "
"Keeper who's about to die."
msgstr ""
"Ik zie een Keeper die vrijwel geen slaafjes meer heeft. Ik zie een Keeper "
"die op het punt staat te sterven."

#. Level Woodly Rhyme information
#: guitext:116
msgctxt "In-game message"
msgid ""
"This ancient dungeon possesses great archaeological significance. This "
"simply means there should be some interesting treasure worth stealing. Now "
"that's what I call practical archaeology."
msgstr ""
"Deze oude kerker is een belangrijk archeologisch monument. Met andere "
"woorden er liggen genoeg schatten die het stelen waard zijn. Kijk, dat noem "
"ik nou opgraven."

#. Level Woodly Rhyme information
#: guitext:117
msgctxt "In-game message"
msgid ""
"Your librarians have learned a spell that can break through fortified walls. "
"Give them a slap for not learning it earlier."
msgstr ""
"Er is een spreuk ontdekt om verstevigde muren te doorbreken. Geef ze een pak "
"slaag omdat ze die spreuk niet eerder hebben ontdekt."

#. Level Woodly Rhyme information
#: guitext:118
msgctxt "In-game message"
msgid ""
"One of your opponents has developed a spell that can break through fortified "
"walls. Typical. Be on your guard."
msgstr ""
"Een van je tegenstanders heeft een spreuk ontwikkeld om verstevigde muren te "
"doorbreken. Wees op je hoede."

#. Level Woodly Rhyme information
#: guitext:119
msgctxt "In-game message"
msgid ""
"You have developed the Armageddon spell. That's quite a name to live up to. "
"Make sure you're the most powerful force in the region before casting it."
msgstr ""
"De spreuk 'WERELDBRAND' is ontdekt. Een behoorlijke naam om waar te maken. "
"Zorg ervoor dat je de sterkste in de regio bent voordat je deze spreuk "
"gebruikt."

#. Level Tulipscent information
#: guitext:120
msgctxt "In-game message"
msgid ""
"You will not find any easy path through this region. You will have to fight "
"hard to gain any advantage. But, if you intend to rule the world, you've "
"simply got to get through days like this."
msgstr ""
"Het vinden van je weg is in dit gebied alles behalve eenvoudig. Je zult voor "
"elke centimeter hard moeten knokken. Tja, als je over de wereld wilt "
"heersen, heb je ook van die dagen als deze."

#. Level Elf's Dance information
#: guitext:121
#, fuzzy
msgctxt "In-game message"
msgid ""
"Your manufacturers have crafted the Lava Trap. After enemy creature steps on "
"it, the area around changes into molten lava, which most creatures won't "
"even try to pass."
msgstr "Er is een Lava-val gemaakt."

#. Level Mirthshire objective
#: guitext:122
msgctxt "In-game message"
msgid ""
"Your location is already known to the heroes of this land. They have moved "
"quickly to mobilise their forces against you. It's pathetic. They deserve to "
"have their heads impaled on lances for such impudence."
msgstr ""
"Je positie is al bekend bij de helden van dit land. Ze hebben razendsnel hun "
"troepen gemobiliseerd. Zielig eigenlijk. We zouden hun koppen op lansen moet "
"spiezen voor een dergelijk schaamteloosheid."

#. Level Mirthshire objective
#: guitext:123
msgctxt "In-game message"
msgid ""
"You've upset the local Lord. He's on his way right now. Shall I alert the "
"media?"
msgstr ""
"De lokale Landheer is van streek. Hij komt hierheen. Zal ik de media "
"waarschuwen?"

#. Level Mirthshire information
#: guitext:124
msgctxt "In-game message"
msgid ""
"The heroes of this realm possess treasures of great power. Obviously, these "
"should belong to you. I'm certain you will settle the matter of their "
"ownership in your own way."
msgstr ""
"De helden van dit rijk bezitten zeer machtige schatten. Vanzelfsprekend, "
"behoren die schatten jou toe. Ik weet zeker dat je deze kwestie op geheel "
"eigen wijze weet op te lossen."

#. Level Tulipscent objective
#: guitext:125
msgctxt "In-game message"
msgid ""
"It appears you have a rival. Another Keeper believes he is more ruthless and "
"evil than you. We shall soon see."
msgstr ""
"Je hebt een rivaal. Een andere Keeper gelooft dat hij nog wreder en slechter "
"is dan jij. Dat wil ik zien."

#. Level Tulipscent information
#: guitext:126
msgctxt "In-game message"
msgid "This ancient realm is rich in magical artifacts. Go forth and plunder."
msgstr "Dit oude land is rijk aan magische voorwerpen. Gaat heen en plunder."

#. Level Blaise End objective
#: guitext:127
msgctxt "In-game message"
msgid ""
"The guardians of this realm are asleep at the moment. Attack them as soon as "
"you can or they'll be breakfasted, wide awake and inherently more difficult "
"to slaughter."
msgstr ""
"De wachters van dit land slapen nu. Val zo snel mogelijk aan, anders zijn ze "
"klaar wakker, hebben ze ontbeten en zijn ze een stuk lastiger af te maken."

#. Level Blaise End information
#: guitext:128
msgctxt "In-game message"
msgid ""
"If you should encounter hero patrols, ensure that none of their number "
"escape. Otherwise your presence will be revealed and then you will be in "
"trouble."
msgstr ""
"Mocht je een heldenpatrouille tegenkomen, zorg er dan voor dat niemand "
"ontsnapt. Anders weten ze waar je bent en dan zit je zo in de moeilijkheden."

#. Level Blaise End information
#: guitext:129
msgctxt "In-game message"
msgid ""
"You're taking forever over this. Attack and destroy the heroes' stronghold "
"soon, preferably before hell freezes over."
msgstr ""
"Dit duurt een eeuwigheid. Val aan en vernietig snel het heldenbolwerk, het "
"liefst voordat het in de hel vriest."

#. Level Blaise End information
#: guitext:130
msgctxt "In-game message"
msgid ""
"Enemy reinforcements have arrived. So what? Let's hear it for more killing."
msgstr ""
"Vijandelijke versterkingen zijn aangekomen. Nou en? Kunnen we ons nog meer "
"uitleven."

#. Level Blaise End objective
#: guitext:131
msgctxt "In-game message"
msgid ""
"The heroes of this realm have prepared for your coming by building an "
"underground stronghold of their own. Who do they think they are? Sorry, "
"master, that was a rhetorical question."
msgstr ""
"De lokale Helden hebben zich op je komst voorbereid en een ondergronds "
"bolwerk gebouwd. Wie denken ze wel dat ze zijn? Sorry Keeper, dat was een "
"retorische vraag."

#. Level Bonus 6 information
#: guitext:132
msgctxt "In-game message"
msgid ""
"You are about to face the greatest challenge yet to your evil aspirations. "
"Here it comes, ready or not."
msgstr ""
"Je staat voor de grootste uitdaging van je duivelse aspiraties. Nu begint "
"het, of je nu klaar bent of niet."

#. Level Bonus 6 objective
#: guitext:133
msgctxt "In-game message"
msgid ""
"Three other Dungeon Keepers, each as evil and powerful as you, have expanded "
"their empires into this realm. Ultimately, only the one who rules the "
"underworld can conquer the realms above."
msgstr ""
"Drie Keepers, elk even machtig en duivels als jij, hebben hun rijk in dit "
"land uitgebreid. Bedenk wel, alleen diegene die over de onderwereld heerst, "
"kan de bovenwereld veroveren."

#. Level Skybird Trill objective
#: guitext:134
msgctxt "In-game message"
msgid ""
"This realm is begging to be plunged into darkness. The Avatar himself has a "
"castle here. Another Keeper also seeks his soul. This could get messy."
msgstr ""
"Dit rijk smeekt om in duisternis gestort te worden. AVATAR heeft een kasteel "
"hier. Een andere Keeper is ook al op zoek naar zijn ziel. Dit kan nog een "
"troep worden."

#. Level Skybird Trill objective
#: guitext:135
msgctxt "In-game message"
msgid ""
"You have destroyed the Avatar's castle but your rival has already taken the "
"Avatar prisoner. Be that as it may, only the Keeper with the blackest heart "
"can destroy this legendary hero, so ransack your rival's dungeon and take "
"the prize."
msgstr ""
"Je hebt weliswaar AVATAR's kasteel vernietigd, maar AVATAR zelf is door je "
"rivaal gevangen genomen. Het zij zo, maar alleen de Keeper met de donkerste "
"ziel kan de Held vernietigen. Dus, plunder de kerker van je rivaal en neem "
"die prijs."

#. Level Skybird Trill objective
#: guitext:136
msgctxt "In-game message"
msgid ""
"The Avatar has been resurrected by loyal lieutenants in hiding. But their "
"act has revealed them to us, here in this realm. Now the Avatar rallies all "
"those who would stand against you. It's time you gave this self-righteous "
"oaf a proper kicking, master."
msgstr ""
"AVATAR is weer tot leven gewekt door trouwe officieren die zijn "
"ondergedoken. We weten nu waar ze zijn. AVATAR verzamelt iedereen die tegen "
"jou ten strijde wilt trekken. Het wordt hoog tijd die zelfingenomen sukkel "
"een pak slaag te geven."

#. Level Bonus 5 objective
#: guitext:137
msgctxt "In-game message"
msgid ""
"Powerful magic permeating through the rock from the realm above prevents a "
"dungeon from being constructed here. You will have to conquer this realm "
"another way."
msgstr ""
"Vanuit de bovenwereld dringt krachtige magie door de rotsen, waardoor je "
"hier geen kerker kunt bouwen. Je zult dit land op een andere manier moeten "
"veroveren."

#. Level Bonus 5 information
#: guitext:138
msgctxt "In-game message"
msgid ""
"Possess this Dragon to help you negotiate the fiery pits but be prepared to "
"transfer your soul to a more appropriate creature when the situation demands "
"it."
msgstr ""
"Neem bezit van deze Draak om de gloeiend hete putten te passeren, maar "
"verplaats je ziel naar een ander geschikt wezen zodra de situatie daarom "
"vraagt."

#. Level Bonus 5 objective
#: guitext:139
msgctxt "In-game message"
msgid ""
"Possess the Vampire below. Should you succeed in killing every hero in this "
"region, the Vampire will accompany you to the realm beyond."
msgstr ""
"Neem bezit van de Vampier beneden. Als je er in slaagt alle Helden in dit "
"gebied te doden, dan gaat de Vampier met je mee naar het volgende rijk."

#. Level Bonus 2 objective
#: guitext:140
msgctxt "In-game message"
msgid ""
"These Imps have all turned rogue and therefore must die. The speed with "
"which you accomplish their destruction will determine your fitness for "
"greater tasks ahead."
msgstr ""
"Deze Dondersteentjes deugen niet en moeten daarom sterven. De snelheid "
"waarmee je deze taak volbrengt, bepaalt je geschiktheid voor grotere taken "
"die voor je liggen."

#. Level Bonus 2 information
#: guitext:141
msgctxt "In-game message"
msgid "Tempus fugit, Keeper. You have been warned."
msgstr "Tempus fugit, Keeper. Je bent gewaarschuwd."

#. Level Bonus 2 objective
#: guitext:142
msgctxt "In-game message"
msgid ""
"You have failed. Perhaps you're not the harbinger of doom the forces of "
"darkness were hoping for."
msgstr ""
"Je hebt gefaald. Misschien ben je toch niet de boodschapper uit de hel "
"waarop de duistere machten hadden gehoopt."

#. Level Bonus 2 objective
#: guitext:143
msgctxt "In-game message"
msgid ""
"You are indeed a twisted soul, master. You made the Imps extinct with "
"panache which certain females find very attractive. A Dark Mistress has "
"devoted herself to helping you achieve your next goal. You may proceed to "
"your next conquest."
msgstr ""
"Je ziel is inderdaad misvormd, Keeper. Je hebt de Dondersteentjes met zoveel "
"lef uitgeroeid dat er niet een, maar twee toegewijde Meesteressen je willen "
"helpen om je volgende doel te bereiken. Ga door met je volgende verovering."

#. Level Bonus 3 objective
#: guitext:144
msgctxt "In-game message"
msgid ""
"You must have lightning reflexes to complete the task ahead of you. Kill "
"these Imps as quickly as you can."
msgstr ""
"Voor de volgende taak moet je snelle reflexen hebben. Dood die "
"Dondersteentjes zo snel mogelijk."

#. Level Bonus 3 information
#: guitext:145
msgctxt "In-game message"
msgid "Half your allotted time has elapsed."
msgstr "De helft van je tijd is verstreken."

#. Level Bonus 3 objective
#: guitext:146
msgctxt "In-game message"
msgid "You are out of time. That was a shocking performance."
msgstr "Je bent te laat. Dit was een schokkende ervaring."

#. Level Bonus 3 objective
#: guitext:147
msgctxt "In-game message"
msgid ""
"It is done. Tiny heaps of charred flesh smoulder where Imps once stood. You "
"certainly had your finger on the pulse this time. The dark gods will send "
"you a vicious creature to help you conquer the next realm."
msgstr ""
"Het is gebeurd. Kleine stukjes verkoold vlees smeulen na op de plek waar "
"eens Dondersteentjes stonden. De duistere goden sturen vals wezen om je te "
"helpen bij de volgende verovering."

#. Level Bonus 3 objective
#: guitext:148
msgctxt "In-game message"
msgid ""
"You have no gold left. It pays to keep your head in such a charged "
"environment."
msgstr ""
"Je goud is op. Het loont je hoofd koel te houden in zo een verzadigde "
"omgeving."

#: guitext:149
msgctxt "In-game message"
msgid ""
"You have been called to this realm to punish a horde of revolting Bile "
"Demons by crushing them with Boulder Traps scattered around the perimeter of "
"the dungeon. You have very little time, so rock and roll!"
msgstr ""
"Je bent naar dit rijk geroepen om een horde rebellerende Galdemonen te "
"straffen. Plaats overal aan de buitengrenzen van je kerker Rolsteenvallen om "
"ze te verpletteren. Je hebt erg weinig tijd, dus ROCK'N ROLL!"

#. Level Bonus 4 objective
#: guitext:150
msgctxt "In-game message"
msgid "Half your time has expired."
msgstr "Je tijd is voor de helft verstreken."

#. Level Bonus 4 objective
#: guitext:151
msgctxt "In-game message"
msgid ""
"Your time is up. You have failed. I'm embarrassed to come from the same "
"inter-dimensional void as you."
msgstr ""
"Je tijd is om. Je hebt gefaald! Ik schaam me uit dezelfde inter-dimensionale "
"leegte te komen als jij."

#. Level Bonus 4 objective
#: guitext:152
msgctxt "In-game message"
msgid ""
"Well done. You have excelled in your use of large balls of stone for which "
"the dark gods will repay you, by allowing you to use the warrior you found "
"when you reach the next realm."
msgstr ""
"Goed gedaan. Je hebt je onderscheiden in het gebruik van grote stenen "
"ballen. De duistere goden belonen je door je de krijger die je gevonden "
"hebt mee te geven naar het volgende rijk."

#. Level Bonus 4 objective
#: guitext:153
msgctxt "In-game message"
msgid ""
"This region of the underworld will test your ability to traverse the network "
"of caverns. Indeed, time is your enemy here. Defeat it and you will find "
"where a legendary warrior is imprisoned. That warrior will serve you well in "
"the future."
msgstr ""
"Dit gebied van de onderwereld zal je vermogen om het netwerk van grotten te "
"doorkruisen op de proef stellen. Inderdaad, de tijd is hier je vijand. "
"Versla het en je zult vinden waar een legendarische krijger gevangen zit. "
"Die krijger zal je in de toekomst goed van pas komen."

#. Level Mistle objective
#: guitext:154
msgctxt "In-game message"
msgid ""
"The people of this realm speak of a Dungeon Keeper called Wisel, who is "
"bound to get in your way. When he does, you will have to consign him to "
"history. This will be no mean feat. Resources are scarce because of his "
"activities."
msgstr ""
"De bewoners van dit rijk spreken over een Dungeon Keeper die LEXI heet. Hij "
"gaat je zeker dwars zitten. Zodra hij dat doet, schrijf je hem bij in de "
"geschiedenisboekjes. Door zijn activiteiten zijn bronnen schaars geworden."

#. Level Mistle objective
#: guitext:155
msgctxt "In-game message"
msgid ""
"Wisel is defeated. The land is yours to plunder and despoil for all "
"eternity. Give 'em hell, master."
msgstr ""
"LEXI is verslagen. Plunder het land en roof het voorgoed leeg. Geef ze op "
"hun donder."

#. Level Mistle information
#: guitext:156
msgctxt "In-game message"
msgid ""
"Your evil has corrupted a Samurai Warrior, he has forsaken honour to join "
"your cause. Should your minions suffer heavy casualties, this Warrior will "
"even call upon his brothers in arms to offer assistance. How kind. How "
"stupid!"
msgstr ""
"Je verdorvenheid heeft een Samurai krijger corrupt gemaakt. Door zich bij "
"jou aan te sluiten heeft hij elk eergevoel verraden. Mochten je slaafjes "
"zware verliezen lijden, dan zal hij zijn wapenbroeders vragen een handje te "
"helpen!"

#. Level Mistle information
#: guitext:157
msgctxt "In-game message"
msgid ""
"This region of the underworld is riddled with tunnels and many heroes "
"explore their labyrinthine ways. No-one said being evil would be easy."
msgstr ""
"Dit gebied in de onderwereld is bezaaid met tunnels en talloze Helden "
"verkennen de gangen. Niemand zei dat het gemakkelijk is om slecht te zijn."

#. Level Mistle information
#: guitext:158
msgctxt "In-game message"
msgid ""
"It is rumoured that two Dragons are held captive somewhere east of here. "
"Were you to find them and free them, they would make powerful servants."
msgstr ""
"Volgens een gerucht worden twee Draken ergens in het oosten gevangen "
"gehouden. Als je ze vindt en ze bevrijdt, heb je er machtige slaafjes bij."

#. Level Mistle information
#: guitext:159
msgctxt "In-game message"
msgid ""
"A tunnel to the north leads to the Lord of the Realm's domain. This gate is "
"guarded well. It might be wise to direct the humans' attention towards your "
"subterranean enemy."
msgstr ""
"Een tunnel naar het noorden leidt naar het domein van de lokale Keeper. Deze "
"toegang wordt goed bewaakt. Misschien kun je de aandacht van de mensen "
"richten op jouw ondergrondse vijand."

#. Level Mistle information
#: guitext:160
msgctxt "In-game message"
msgid ""
"These Boulder Traps are ideal for crushing the foe but there are only three "
"of them at your disposal, so use them wisely."
msgstr ""
"Deze Rolsteenvallen zijn ideaal voor het verpletteren van de vijand. Je hebt "
"drie vallen, dus maak er slim gebruik van."

#: guitext:161
msgctxt "In-game message"
msgid "May I suggest that you kill or imprison anything that gets in your way?"
msgstr ""
"Ik stel voor dat je iedereen die in de weg loopt doodt of gevangen neemt."

#. Level Blaise End objective
#: guitext:162
msgctxt "In-game message"
msgid ""
"Another realm falls under your evil reign. Another cloud of misery and "
"despair gathers. Lovely."
msgstr ""
"Je rijk is met een ander land uitgebreid, waar zich donkere wolken van "
"ellende en wanhoop vormen."

#. Level Skybird Trill objective
#: guitext:163
msgctxt "In-game message"
msgid "You have failed. This is a grim day for evil."
msgstr "Je hebt gefaald. Dit is een kwade dag voor het kwaad."

#: guitext:164
msgctxt "In-game message"
msgid ""
"Dispense with a particularly obnoxious party of Dwarves which wanders this "
"region and recruit as many Bile Demons as you can. If you free the Wizard "
"held captive in this realm, he will serve you for some time to come."
msgstr ""
"Die extreem aanstootgevende groep Dwergen die hier rondzwerft, heb je niet "
"nodig. Probeer wel zoveel mogelijk Galdemonen te werven. Als je de Magiër "
"bevrijdt die in dit rijk gevangen zit, dan zal hij je trouw dienen."

#: guitext:165
msgctxt "In-game message"
msgid ""
"Take more care of your Bile Demons or you will never make it beyond this "
"realm."
msgstr ""
"Pas wat beter op je Galdemonen of je haalt het volgende rijk niet meer."

#. Level Bonus 1 objective
#: guitext:166
msgctxt "In-game message"
msgid "How time flies... hurry!"
msgstr "De tijd vliegt! Haast je!"

#. Level Skybird Trill information
#: guitext:167
msgctxt "In-game message"
msgid ""
"You will meet your nemesis, the Avatar, in this subterranean place. This is "
"your ultimate test. Remember, mercy is for losers."
msgstr ""
"Op deze plek kom je je meerdere tegen, AVATAR. Dit is de ultieme test. "
"Onthoud, genade is voor sukkels en verliezers."

#: guitext:168
msgctxt "In-game message"
msgid ""
"The Avatar and his allies are defeated, yet his power over this land "
"lingers. Prepare thyself..."
msgstr ""
"AVATAR en zijn bondgenoten zijn verslagen, maar zijn macht leeft nog voort. "
"Bereid je voor."

#. Level Skybird Trill objective
#: guitext:169
msgctxt "In-game message"
msgid ""
"You got rid of that Keeper easily. Now all that stands between you and total "
"world domination is that ponce in shining armour. Let's get him."
msgstr ""
"Die Keeper was snel afgemaakt. Wat nu nog tussen jou en de totale "
"wereldheerschappij staat, is die nicht in glimmend blik. Pak hem."

#. Level Mirthshire objective
#: guitext:170
msgctxt "In-game message"
msgid "Success is thine. Truly, you have earned your title, Dungeon Keeper."
msgstr ""
"Succes is het uwe. Waarlijk, gij hebt uw titel verdiend, DUNGEON KEEPER."

#. Level Skybird Trill objective
#: guitext:171
msgctxt "In-game message"
msgid "What is this? The Avatar lives!"
msgstr "Wat raar? AVATAR leeft!"

#. Level Skybird Trill win objective, also used in DD Level Belial
#: guitext:172
msgctxt "In-game message"
msgid ""
"Finally, you stand unchallenged. The world is yours to waste and despoil. I "
"bet you have never felt so bad."
msgstr ""
"Eindelijk, je bent de onbetwiste leider. De wereld ligt open voor "
"plunderingen en totaal verval."

#. Level Skybird Trill objective
#: guitext:173
msgctxt "In-game message"
msgid ""
"Marvellous, Keeper! The Avatar and all his pathetic army are finally dead! "
"There's only one Keeper to get rid of before becoming the absolute master! "
"So, what are you waiting for?"
msgstr ""

#. Levels Moonbrush Wood and Bonus 1 information
#: guitext:174
msgctxt "In-game message"
msgid ""
"Did you see? Your Demon Spawn has evolved to become a powerful Dragon ready "
"to reduces your enemies into ashes!"
msgstr ""

#. Level Bonus 6 objective
#: guitext:175
msgctxt "In-game message"
msgid ""
"Well done! Your immense wealth has drew the attention of a Thief. He will "
"serve you well in the next realm!"
msgstr ""

#. Level Flowerhat information
#: guitext:176
msgctxt "In-game message"
msgid ""
"Your researchers have discovered the Heal Creature spell that allows to "
"replenish the health of your creatures and keep them from dying for a while "
"longer."
msgstr ""

#. Level Tulipscent information
#: guitext:177
msgctxt "In-game message"
msgid ""
"Try the Must Obey spell. When activated, it constantly forces your creatures "
"to obey to all your orders, making all of them working faster without the "
"possibility for them to take a nap. Be sure to have plenty of money so that "
"the spell will stay activated."
msgstr ""

#. Level Tulipscent information
#: guitext:178
msgctxt "In-game message"
msgid ""
"A Tentacle has joined your dungeon. These rare little creatures enjoy to be "
"in water and their spine can even pierce the most solid armors and paralyze "
"your enemies! Marvellous!"
msgstr ""

#. Level Bonus 1 objective
#: guitext:179
msgctxt "In-game message"
msgid ""
"You have entered this realm to gain a creature for your further efforts. You "
"got the creature from start, so you must only keep it safe. And the only way "
"to make this place safe is to kill every hero in the realm."
msgstr ""

#: guitext:180 guitext:181 guitext:182 guitext:183 guitext:184 guitext:185
#: guitext:186 guitext:187 guitext:188 guitext:189 guitext:190 guitext:191
#: guitext:192 guitext:193 guitext:194 guitext:195 guitext:196 guitext:197
#: guitext:198 guitext:199 guitext:200
msgctxt "In-game message"
msgid "Moo"
msgstr "Boe"

#: guitext:202
msgctxt "Level name"
msgid "Eversmile"
msgstr "Lachrijk"

#: guitext:203
msgctxt "Level name"
msgid "Cosyton"
msgstr "Welbehagen"

#: guitext:204
msgctxt "Level name"
msgid "Waterdream Warm"
msgstr "Waterland"

#: guitext:205
msgctxt "Level name"
msgid "Flowerhat"
msgstr "Bloemenkind"

#: guitext:206
msgctxt "Level name"
msgid "Lushmeadow-on-Down"
msgstr "Groenoord"

#: guitext:207
msgctxt "Level name"
msgid "Snuggledell"
msgstr "Knuffeldal"

#: guitext:208
msgctxt "Level name"
msgid "Wishvale"
msgstr "Wensvalei"

#: guitext:209
msgctxt "Level name"
msgid "Tickle"
msgstr "Pretkerk"

#: guitext:210
msgctxt "Level name"
msgid "Moonbrush Wood"
msgstr "Maanwoud"

#: guitext:211
msgctxt "Level name"
msgid "Nevergrim"
msgstr "Zonnevang"

#: guitext:212
msgctxt "Level name"
msgid "Hearth"
msgstr "Haardstede"

#: guitext:213
msgctxt "Level name"
msgid "Elf's Dance"
msgstr "Elvenschans"

#: guitext:214
msgctxt "Level name"
msgid "Buffy Oak"
msgstr "Zelootskerke"

#: guitext:215
msgctxt "Level name"
msgid "Sleepiburgh"
msgstr "Slaapburg"

#: guitext:216
msgctxt "Level name"
msgid "Woodly Rhyme"
msgstr "Bosrijm"

#: guitext:217
msgctxt "Level name"
msgid "Tulipscent"
msgstr "Tulpenburg"

#: guitext:218
msgctxt "Level name"
msgid "Mirthshire"
msgstr "Vreugdeland"

#: guitext:219
msgctxt "Level name"
msgid "Blaise End"
msgstr "Vredestein"

#: guitext:220
msgctxt "Level name"
msgid "Mistle"
msgstr "Eden"

#: guitext:221
msgctxt "Level name"
msgid "Skybird Trill"
msgstr "Vogelzang"

#: guitext:222
msgctxt "In-game interface description"
msgid ""
"Name and Health: Each creature has its own name. Behind is the creature "
"health bar. The higher the red bar, the better health the creature is in."
msgstr ""
"Naam en gezondheid: Elk wezen heeft zijn eigen naam. Daarachter staat de "
"gezondheidsbalk van het wezen. Hoe hoger de rode balk, hoe gezonder het "
"wezen is."

#: guitext:223
#, fuzzy
msgctxt "In-game interface description"
msgid ""
"Experience: The creature's experience level. Behind the level number is a "
"bar indicating the creatures progress towards attaining more experience."
msgstr "Ervaring: Het Ervaringsniveau van het wezen. [23.3]"

#: guitext:224
msgctxt "In-game interface description"
msgid "Hunger: How badly a creature needs to suck down a chicken or two."
msgstr ""
"Honger: De mate waarin een wezen behoefte heeft enkele kippen omlaag te "
"zuigen."

#: guitext:225
msgctxt "In-game interface description"
msgid "Cancel"
msgstr "Annuleren"

#: guitext:226
msgctxt "Creature spell"
msgid "Arrow: The basic ranged weapon, effective at long distance."
msgstr "Pijl: Het basis afstandswapen, effectief op lange afstand."

#: guitext:227
#, fuzzy
msgctxt "Creature spell"
msgid ""
"Freeze: Changes the target creature to ice. It is then in suspended "
"animation and can be shattered with a well-aimed blow."
msgstr "Bevriezen: [26.8]"

#: guitext:228
#, fuzzy
msgctxt "Creature spell"
msgid ""
"Armour: This lowers the amount of damage a creature takes each time it is "
"hit, and provides complete immunity to electric shocks."
msgstr "Pantser: [26.1]"

#: guitext:229
#, fuzzy
msgctxt "Creature spell"
msgid ""
"Lightning: A powerful magical weapon with electric attack. Casts a bolt of "
"lighting from the creature."
msgstr "Bliksem: [26.13]"

#: guitext:230
#, fuzzy
msgctxt "Creature spell"
msgid "Rebound: Causes any spell fired at you to bounce back at the attacker."
msgstr "Terugkaatsen: Stuurt projectielen terug naar de aanvaller."

#: guitext:231
#, fuzzy
msgctxt "Creature spell"
msgid ""
"Fear: Causes the opponent to be terrified and wanting to skip engageing into "
"combat."
msgstr "Angst: Niet gebruikt"

#: guitext:232
msgctxt "Creature spell"
msgid ""
"Sight: Allows the creature to temporarely increase its awareness and notice "
"the invisible."
msgstr "Duivelsoog: Laat het wezen onzichtbare vijanden zien."

#: guitext:233
#, fuzzy
msgctxt "Creature spell"
msgid ""
"Missile: A simple spell that sends a screaming magic reptile at the "
"invaders. Very disconcerting."
msgstr "Projectiel: [26.15]"

#: guitext:234
#, fuzzy
msgctxt "Creature spell"
msgid ""
"Grenade: Throws a powerful explosive at the approaching enemy. It can also "
"bounce off walls and has the traditional delayed fuse."
msgstr "Granaat: [26.9]"

#: guitext:235
#, fuzzy
msgctxt "Creature spell"
msgid ""
"Navigating Missile: This homes in on the nearest hero or enemy creature and "
"explodes with devastating force."
msgstr "Geleide Projectiel: [26.16]"

#: guitext:236
#, fuzzy
msgctxt "Creature spell"
msgid ""
"Speed: Speeds up the creature so that it can perform fighting and working "
"tasks really quickly."
msgstr "Versnellen: [26.20]"

#: guitext:237
msgctxt "Creature spell"
msgid ""
"Poison Cloud: Forms a cloud of noxious gas capable of damaging both the "
"enemy and your own creatures. The gas affects all who breathe it."
msgstr "Gifwolk: Zorgt voor een schadelijke gaswolk die zowel jouw"
"als vijandelijke wezens schaden. Maar alleen als ze ademen."

#: guitext:238
msgctxt "Creature spell"
msgid "Group: Not used"
msgstr "Groep: Niet gebruikt"

#: guitext:239
msgctxt "Creature spell"
msgid "Invisibility: Makes the creature invisible to all enemies. Unless they possess a subnatural Sight."
msgstr "Onzichtbaar: Zorgt ervoor dat het wezen niet meer door vijanden gezien wordt, tenzij ze bovennatuurlijk zicht hebben."

#: guitext:240
#, fuzzy
msgctxt "Creature spell"
msgid ""
"Teleport: With this spell, a creature can teleport anywhere on the map. If "
"you are Possessing a creature, then it teleports to its Lair or to the "
"Dungeon Heart."
msgstr "Teleport: [26.21]"

#: guitext:241
#, fuzzy
msgctxt "Creature spell"
msgid "Flame Breath: The devasting constant stream of searing fire."
msgstr "Vuurspuwer: [26.6]"

#: guitext:242
#, fuzzy
msgctxt "Creature spell"
msgid ""
"Illumination: Brings light onto darkness, allowing the creature to see but "
"also be seen by others."
msgstr "Verlichting"

#: guitext:243
msgctxt "Creature spell"
msgid ""
"Flight: Causes the creature to take off from the ground and attack creatures "
"from the air."
msgstr "Vliegen: Zorgt dat het wezen van de grond komt en vanuit de lucht kan aanvallen."

#: guitext:244
#, fuzzy
msgctxt "Creature spell"
msgid "Hail Storm: Creates a shower of hailstones wherever the spell lands."
msgstr "Hagelstorm: [26.10]"

#: guitext:245
#, fuzzy
msgctxt "Creature spell"
msgid ""
"Slow: Slows down the target creature, making its attacks and movement delayed."
msgstr "Vertragen: [26.19]"

#: guitext:246
#, fuzzy
msgctxt "Creature spell"
msgid ""
"Drain: This spell drains the target creature a fair part of its health and "
"magical abilities."
msgstr "Draineren: [26.4]"

#: guitext:247
#, fuzzy
msgctxt "Creature spell"
msgid ""
"Word of Power: Causes rings of demonic energy to emanate from the creature's "
"body and inflicts massive damage on the vicinity. Very effective against "
"crowded hordes of enemies, also pushes them back."
msgstr "Krachtterm: [26.23]"

#: guitext:248
msgctxt "Creature spell"
msgid "Heal: When this is cast, the creature is massively healed."
msgstr "Genezing: Deze spreuk geneest je wezen voor een aanzienlijk deel."

#: guitext:249
#, fuzzy
msgctxt "Creature spell"
msgid ""
"Wind: Creates a force twelve gale in your Dungeon blowing every creature "
"away from you."
msgstr "Storm: [26.22]"

#: guitext:250
#, fuzzy
msgctxt "Creature spell"
msgid ""
"Meteor: More powerful that the fireball, this spell throws out a solid ball "
"of fire which does a lot of damage to an enemy."
msgstr "Meteoor: [26.14]"

#: guitext:251
#, fuzzy
msgctxt "Creature spell"
msgid ""
"Fireball: Fires a single fireball which homes in on the nearest enemy. Also "
"inflicts minor damage to a Dungeon's walls and doors."
msgstr "Vuurbal: [26.5]"

#: guitext:252
#, fuzzy
msgctxt "Creature spell"
msgid ""
"Hand to Hand: The basic battle ability that allows to attack the enemy with "
"either bare hands or a sword."
msgstr "Man tegen Man: [25.3]"

#: guitext:253
msgctxt "Creature spell"
msgid ""
"Fart: A close range gas attack that only damages enemy creatures."
msgstr "Een gasaanval die vijandelijke wezens op korte afstand beschadigt."

#: guitext:254
#, fuzzy
msgctxt "Creature spell"
msgid ""
"Dig: This is the basic ability of the Imp and allows it to tunnel through "
"earth."
msgstr "Graven: [25.2]"

#: guitext:255
#, fuzzy
msgctxt "Creature spell"
msgid ""
"Disease: Fired at a foe, gives them a Disease which is then spread to other "
"creatures. The infected are slowly dying and can only be healed in the "
"Temple."
msgstr "Ziekte: [26.3]"

#: guitext:256
#, fuzzy
msgctxt "Creature spell"
msgid ""
"Chicken: Turns enemy into chicken for a while. The enemy isn't able to "
"attack but has the same strength and thus won't be as easy to kill as a "
"normal chicken."
msgstr "Kuiken: [26.2]"

#: guitext:257
msgctxt "Creature spell"
msgid "Time Bomb: Turns your creature into a suicidal bomber."
msgstr "Tijdbom: Verandert je schepsel in een zelfmoordterrorist."

#: guitext:258
msgctxt "Creature name"
msgid "Fairy"
msgstr "Elf"

#: guitext:259
msgctxt "Creature name"
msgid "Imp"
msgstr "Dondersteen"

#: guitext:260
msgctxt "Creature name"
msgid "Beetle"
msgstr "Tor"

#: guitext:261
msgctxt "Creature name"
msgid "Troll"
msgstr "Kwelgeest"

#: guitext:262
msgctxt "Creature name"
msgid "Demon Spawn"
msgstr "Demonenjong"

#: guitext:263
msgctxt "Creature name"
msgid "Warlock"
msgstr "Tovenaar"

#: guitext:264
msgctxt "Creature name"
msgid "Fly"
msgstr "Vlieg"

#: guitext:265
msgctxt "Creature name"
msgid "Spider"
msgstr "Spin"

#: guitext:266
msgctxt "Creature name"
msgid "Skeleton"
msgstr "Skelet"

#: guitext:267
msgctxt "Creature name"
msgid "Horned Reaper"
msgstr "Gehoornde Zeiseman"

#: guitext:268
msgctxt "Creature name"
msgid "Dragon"
msgstr "Draak"

#: guitext:269
msgctxt "Creature name"
msgid "Tentacle"
msgstr "Taster"

#: guitext:270
msgctxt "Creature name"
msgid "Hound"
msgstr "Helhond"

#: guitext:271
msgctxt "Creature name"
msgid "Ghost"
msgstr "Spook"

#: guitext:272
msgctxt "Creature name"
msgid "Mistress"
msgstr "Meesteres"

#: guitext:273
msgctxt "Creature name"
msgid "Bile Demon"
msgstr "Galdemoon"

#: guitext:274
msgctxt "Creature name"
msgid "Vampire"
msgstr "Vampier"

#: guitext:275
msgctxt "Creature name"
msgid "Barbarian"
msgstr "Barbaar"

#: guitext:276
msgctxt "Creature name"
msgid "Knight"
msgstr "Ridder"

#: guitext:277
msgctxt "Creature name"
msgid "Wizard"
msgstr "Magiër"

#: guitext:278
msgctxt "Creature name"
msgid "Orc"
msgstr "Gedrocht"

#: guitext:279
msgctxt "Creature name"
msgid "Mountain Dwarf"
msgstr "Berg-dwerg"

#: guitext:280
msgctxt "Creature name"
msgid "Valley Dwarf"
msgstr "Dal-dwerg"

#: guitext:281
msgctxt "Creature name"
msgid "Thief"
msgstr "Dief"

#: guitext:282
msgctxt "Creature name"
msgid "Samurai"
msgstr "Samurai"

#: guitext:283
msgctxt "Creature name"
msgid "Priestess"
msgstr "Priesteres"

#: guitext:284
msgctxt "Creature name"
msgid "Giant"
msgstr "Reus"

#: guitext:285
msgctxt "Creature name"
msgid "Archer"
msgstr "Boogschutter"

#: guitext:286
msgctxt "Creature name"
msgid "Monk"
msgstr "Monnik"

#: guitext:287
msgctxt "In-game interface description"
msgid ""
"Query: Select this and left click on a creature to view information on that "
"creature and track it on screen. LMB select."
msgstr ""
"Info: Selecteer dit en klik op een wezen voor meer informatie over dat "
"wezen. LMK: Selecteren."

#: guitext:288
msgctxt "Menu interface item"
msgid "Select game"
msgstr "Selecteer spel"

#: guitext:289
msgctxt "Menu interface item"
msgid "Network Menu"
msgstr "Netwerk"

#: guitext:290
msgctxt "Menu interface item"
msgid "Main Menu"
msgstr "Hoofdmenu"

#: guitext:343
msgctxt "Menu interface, Main Menu title"
msgid "Main Menu"
msgstr "Hoofdmenu"

#: guitext:291
#, fuzzy
msgctxt "In-game interface description"
msgid ""
"Anger: How angry the creature is. The higher the bar is, the angrier the "
"creature is."
msgstr "Boosheid: Hoe kwaad het wezen is. [23.2]"

#: guitext:292
#, fuzzy
msgctxt "In-game interface description"
msgid "Creature Kills: The total number of enemies the creature has slain."
msgstr "Dodental: Het aantal vijanden dat door het wezen is gedood. [23.7]"

#: guitext:293
#, fuzzy
msgctxt "In-game interface description"
msgid ""
"Strength: The amount of damage the creature inflicts upon it's enemies with "
"each hit."
msgstr ""
"Kracht: De hoeveelheid schade die het wezen zijn vijanden toebrengt. [23.12]"

#: guitext:294
msgctxt "In-game interface description"
msgid "Wage: The creature's salary in gold which it takes on each payday."
msgstr "Salaris: De hoeveelheid goud die het wezen elke betaalddag opeist."

#: guitext:295
msgctxt "In-game interface description"
msgid "Gold Held: The amount of gold the creature is carrying."
msgstr "Goud op zak: De hoeveelheid goud die het wezen bij zich heeft. [23.8]"

#: guitext:296
#, fuzzy
msgctxt "In-game interface description"
msgid ""
"Defence: The chance a creature will avoid a blow. The higher the number, the "
"greater the chance of avoidance."
msgstr "Verdediging: De kans dat een wezen een klap ontwijkt. [23.9]"

#: guitext:297
#, fuzzy
msgctxt "In-game interface description"
msgid ""
"Skill: The creature's ability to perform tasks. The higher the Skill level, "
"the better the creature's performance."
msgstr "Vaardigheid: Taken die het wezen kan uitvoeren. [23.14]"

#: guitext:298
#, fuzzy
msgctxt "In-game interface description"
msgid "Age/Time In Dungeon: The length of time you have employed the creature."
msgstr ""
"Leeftijd / Tijd in Kerker: De tijd die het wezen bij jou in dienst is. "
"[23.10]"

#: guitext:299
#, fuzzy
msgctxt "In-game interface description"
msgid ""
"Dexterity: The chance of a successful attack. Used to break enemy defence. "
"The higher the number, the greater the chance of hitting."
msgstr ""
"Behendigheid: De kans dat een wezen een val of vijandelijk wapen ontwijkt. "
"[23.15]"

#: guitext:300
#, fuzzy
msgctxt "In-game interface description"
msgid ""
"Luck: The chance that a creature will do a double attack or a double defence "
"in combat. Taken into account only when the hit is not avoided."
msgstr ""
"Geluk: De kans dat een wezen tijdens de strijd aanvalt of verdedigt is "
"tweemaal zo groot. [23.11]"

#: guitext:301
#, fuzzy
msgctxt "In-game interface description"
msgid "Blood type: As if you care. Blood is blood, right?"
msgstr ""
"Bloedgroep: Alsof jou dat iets kan schelen. Bloed is bloed, nietwaar? [23.16]"

#: guitext:302
#, fuzzy
msgctxt "In-game interface description"
msgid ""
"Idle: The creature is either sleeping or not working. It's not involved in "
"anything constructive or useful. LMB pick up creature. RMB zoom."
msgstr ""
"Luieren: Het slaafje werkt niet of slaapt. LMK: slaafje oppakken. RMK: "
"inzoomen. [10.1 en 22.3]"

#: guitext:303
#, fuzzy
msgctxt "In-game interface description"
msgid ""
"Working: The creature is performing tasks and doing work for you. LMB pick "
"up creature. RMB zoom."
msgstr ""
"Werken: Het slaafje voert taken uit. LMK: slaafje oppakken. RMK: inzoomen. "
"[10.2 en 22.3]"

#: guitext:304
#, fuzzy
msgctxt "In-game interface description"
msgid "Fighting: The creature is in a battle. LMB pick up creature. RMB zoom."
msgstr ""
"Vechten: Het wezen knokt. LMK: wezen oppakken. RMK: inzoomen. [10.3 en 22.3]"

#: guitext:305
#, fuzzy
msgctxt "In-game interface description"
msgid ""
"Fight: Your creatures always attack and not avoid any combat. LMB select."
msgstr "Vecht: Je wezens vallen altijd aan. LMK: selecteren. [5.1]"

#: guitext:306
#, fuzzy
msgctxt "In-game interface description"
msgid ""
"Flee: Your creatures attempt to preserve their lives, running away if they "
"are too badly injured. LMB select."
msgstr "Vlucht: Je slaafjes rennen voor hun leven. LMK: selecteren. [5.3]"

#: guitext:307
#, fuzzy
msgctxt "In-game interface description"
msgid ""
"Imprison: Your creatures stun their enemies in battle and imprison those "
"they defeat. LMB select."
msgstr ""
"Gevangen nemen: Je wezens overrompelen hun vijanden en sluiten hen op. LMK: "
"selecteren. [5.2]"

#: guitext:308
msgctxt "In-game interface description"
msgid ""
"Defending: The creature is concentrating on avoiding its adversary's blows."
msgstr ""
"Verdedigen: Het wezen probeert de klappen van de tegenstander te ontwijken."

#: guitext:309
msgctxt "In-game interface item"
msgid "Are you sure?"
msgstr "Weet je het zeker?"

#: guitext:310
msgctxt "In-game interface item"
msgid "Yes"
msgstr "Ja"

#: guitext:311
msgctxt "In-game interface item"
msgid "No"
msgstr "Nee"

#: guitext:312
msgctxt "In-game interface item"
msgid "For"
msgstr "Voor"

#: guitext:313
#, fuzzy
msgctxt "In-game interface description"
msgid "Shadows: The number of shadows cast by each creature. LMB toggle."
msgstr ""
"Schaduw: Het aantal schaduwen dat elk wezen heeft. LMK: bladeren. [3.2.2.]"

#: guitext:314
msgctxt "In-game interface description"
msgid ""
"View Type: Swap between perspective views. Default view has warped walls "
"and can be rotated. Disable the warp effect for clean lines. Forced perspective "
"can only be rotated 90 degrees and changes the viewing angle. LMB toggle."
msgstr ""
"Gezichtsveld: Wisselt tussen gezichtsvelden. Standaard zijn muren vervormd en "
"is de camera te draaien. Zet de vervorming uit voor rechte lijnen. Bij Ortografisch "
"Perspectief kan alleen 90 graded gedraaid worden en is de kijkhoek anders. LMK: bladeren."

#: guitext:315
#, fuzzy
msgctxt "In-game interface description"
msgid ""
"Wall Height: Swap between high or low walls. If you make the walls one block "
"high, they are easier to see over. LMB toggle."
msgstr "Muurhoogte: Wisselt tussen hoge en lage muren. LMK: bladeren. [3.2.2.]"

#: guitext:316
#, fuzzy
msgctxt "In-game interface description"
msgid ""
"View Distance: The amount of dungeon drawn. This directly affects the speed "
"of the game. LMB toggle."
msgstr ""
"Kijk-afstand: De mate waarin de kerker wordt getekend. Dit beïnvloedt de "
"spelsnelheid. LMK: bladeren. [3.2.2.]"

#: guitext:317
#, fuzzy
msgctxt "In-game interface description"
msgid "Gamma Correction: Adjust the brightness of the game. LMB toggle."
msgstr ""
"Gamma correctie: Stelt de helderheid van het spel in. LMK: bladeren. [3.2.2.]"

#: guitext:318
msgctxt "In-game interface item"
msgid "Of"
msgstr " van"

#: guitext:319
msgctxt "Slab description"
msgid "Empty Lair: Would suit itinerant creature."
msgstr "Hol verlaten: Komt een rondtrekkend wezen goed van pas."

#: guitext:320
msgctxt "Menu interface item"
msgid "Paused"
msgstr "Pauze"

#: guitext:321
#, fuzzy
msgctxt "In-game interface description"
msgid ""
"Zoom In: Zoom in the Dynamic Map. This increases the scale of the map. LMB "
"select."
msgstr "Inzoomen: Inzoomen op de Dynamische Kaart. LMK: selecteren. [4.1]"

#: guitext:322
#, fuzzy
msgctxt "In-game interface description"
msgid ""
"Zoom Out: Zoom out the Dynamic Map. This decreases the scale of the map. LMB "
"select."
msgstr "Uitzoomen: Uitzoomen van de Dynamische Kaart. LMK: selecteren. [4.1]"

#: guitext:323
#, fuzzy
msgctxt "In-game interface description"
msgid ""
"Full Screen Map: Takes you to the Map Screen which displays your entire "
"Dungeon and the surrounding area. LMB select."
msgstr "Kaartscherm: Roept het Kaartscherm op. LMK: selecteren. [4.1.1.]"

#: guitext:324
msgctxt "Slab description"
msgid ""
"Impenetrable Rock: Your Imps cannot dig through this, the only solution is "
"to go round. It is visible even if far from your territory."
msgstr ""
"Harde rots: Je Dondersteentjes kunnen hier niet doorheen graven."

#: guitext:325
#, fuzzy
msgctxt "Slab description"
msgid ""
"Earth: You can excavate this. To dig out some new caverns, choose a location "
"and tag for digging with LMB. Press LMB again to untag."
msgstr "Aarde: Je kunt dit opgraven. [12.1]"

#: guitext:326
#, fuzzy
msgctxt "Slab description"
msgid ""
"Gold Seam: Your source of wealth. Dig this out and your Imps will take it to "
"your Treasure Room. You can also pick up the lumps of treasure left on the "
"ground."
msgstr ""
"Goudader: Je bron van inkomsten. Graaf dit uit en je Dondersteentjes brengen "
"het naar de Schatkamer. [12.2]"

#: guitext:327
#, fuzzy
msgctxt "Slab description"
msgid ""
"Lava: Burns any creature that step on it. Get over lava by casting Cave-In "
"or building a Bridge."
msgstr "Lava: Verbrandt elk wezen dat er op stapt. [14.2]"

#: guitext:328
#, fuzzy
msgctxt "Slab description"
msgid ""
"Water: Creatures move more slowly through water. Build the Bridge to make "
"new land on the water."
msgstr "Water: Wezens bewegen langzamer door water. [14.1]"

#: guitext:329
#, fuzzy
msgctxt "Slab description"
msgid ""
"Wall: A reinforced stone wall that enemies cannot break through. At least "
"without the Destroy Walls spell."
msgstr ""
"Muur: Een verstevigde stenen muur die vijanden niet kunnen doorbreken. [12.1]"

#: guitext:330
msgctxt "Slab description"
msgid "Damaged Wall: Unless repaired, this wall will eventually collapse."
msgstr "Beschadigde muur: Deze muur zal instorten als je hem niet herstelt."

#: guitext:331
#, fuzzy
msgctxt "Slab description"
msgid ""
"Path: Unclaimed earth floor. You can claim it if it is connected to already "
"claimed territory."
msgstr "Pad: Niet ingenomen vloer van aarde. [12.1]"

#: guitext:332
#, fuzzy
msgctxt "Slab description"
msgid ""
"Claimed area: Your dungeon territory. You can build rooms and drop your "
"creatures on it."
msgstr "Ingenomen gebied: Jouw kerker. [12.1]"

#: guitext:333
msgctxt "In-game interface item"
msgid "More..."
msgstr "Meer..."

#: guitext:334
msgctxt "In-game message"
msgid "Level completed - press Escape to continue"
msgstr "LEVEL GEWONNEN - Druk op SPATIEBALK om verder te gaan"

#: guitext:335
msgctxt "In-game message"
msgid "You have been defeated. Press Space to restart."
msgstr "LEVEL VERLOREN - Druk op SPATIEBALK om opnieuw te beginnen"

#: guitext:336
msgctxt "On-screen message"
msgid "Recording FLIC"
msgstr "Film wordt opgenomen"

#: guitext:337
msgctxt "On-screen message"
msgid "Error recording FLIC"
msgstr "Fout in opname film"

#: guitext:338
msgctxt "On-screen message"
msgid "Finished recording FLIC"
msgstr "Opname film is gereed"

#: guitext:339
msgctxt "Unused"
msgid "Time Bomb"
msgstr "Tijdbom"

#: guitext:340
msgctxt "In-game interface item"
msgid "Sound FX"
msgstr "Geluidseffecten"

#: guitext:341
msgctxt "In-game interface item"
msgid "Music"
msgstr "Muziek"

#: guitext:342
msgctxt "In-game interface item"
msgid "UNUSED"
msgstr "NIET GEBRUIKT"

#: guitext:344
msgctxt "Menu interface item"
msgid "Load Menu"
msgstr "LADEN"

#: guitext:345
msgctxt "Menu interface, Main Menu item"
msgid "Load Game"
msgstr "Spel Laden"

#: guitext:346
msgctxt "Menu interface, Main Menu item"
msgid "Continue Game"
msgstr "Spel Voortzetten"

#: guitext:347
msgctxt "Menu interface, Main Menu item"
msgid "Multiplayer"
msgstr "Meerspeler"

#: guitext:348
msgctxt "Menu interface item"
msgid "Return to Main Menu"
msgstr "Terug naar Hoofdmenu"

#: guitext:349
msgctxt "Menu interface item"
msgid "Play Intro"
msgstr "Toon Intro"

#: guitext:350
msgctxt "Menu interface item"
msgid "Service Menu"
msgstr "Service"

#: guitext:351
msgctxt "Menu interface item"
msgid "Session Menu"
msgstr "Sessie"

#: guitext:352
msgctxt "Menu interface item"
msgid "Speed"
msgstr "Versnellen"

#: guitext:353
msgctxt "Menu interface item"
msgid "COM Port"
msgstr "COM poort"

#: guitext:354
msgctxt "Menu interface item"
msgid "Phone Number"
msgstr "Tel. nummer"

#: guitext:355
msgctxt "Menu interface item"
msgid "IRQ"
msgstr "IRQ"

#: guitext:356
msgctxt "Menu interface item"
msgid "Statistics"
msgstr "Statistieken"

#: guitext:357
msgctxt "Menu interface item"
msgid "Level Completed"
msgstr "Level Gewonnen"

#: guitext:358
msgctxt "Menu interface item"
msgid "UNUSED"
msgstr "NIET GEBRUIKT"

#: guitext:359
msgctxt "Menu interface, Main Menu item"
msgid "Quit"
msgstr "Stoppen"

#: guitext:360
msgctxt "Menu interface, Main Menu item"
msgid "Start New Game"
msgstr "Nieuw Spel Starten"

#: guitext:361
msgctxt "Unused"
msgid "This is a tale of valour and honour and how tasty heroes are...."
msgstr "Dit is een verhaal over moed, eer en hoe lekker Helden smaken..."

#: guitext:362
msgctxt "Credits"
msgid "Designed By"
msgstr "Ontworpen Door"

#: guitext:363
msgctxt "Credits"
msgid "Project Leader"
msgstr "PROJECTLEIDER"

#: guitext:364
msgctxt "Credits"
msgid "Lead Programmer"
msgstr "HOOFDPROGRAMMEUR"

#: guitext:365
msgctxt "Credits"
msgid "Lead Artist"
msgstr "HOOFD VORMGEVING"

#: guitext:366
msgctxt "Credits"
msgid "Programming"
msgstr "PROGRAMMERING"

#: guitext:367
msgctxt "Credits"
msgid "Engine Design"
msgstr "ONTWERP SPEL-ENGINE"

#: guitext:368
msgctxt "Credits"
msgid "Music and Sfx"
msgstr "MUZIEK EN GELUIDSEFFECTEN"

#: guitext:369
msgctxt "Credits"
msgid "Graphics Programmers"
msgstr "GRAPHICS PROGRAMMEURS"

#: guitext:370
msgctxt "Credits"
msgid "Artists"
msgstr "VORMGEVERS"

#: guitext:371
msgctxt "Credits"
msgid "Network Programming"
msgstr "NETWERK PROGRAMMEURS"

#: guitext:372
msgctxt "Credits"
msgid "Testing Manager"
msgstr "TESTMANAGER"

#: guitext:373
msgctxt "Credits"
msgid "Lead Testers"
msgstr "HOOFDTESTERS"

#: guitext:374
msgctxt "Credits"
msgid "Lead Tester"
msgstr "HOOFDTESTER"

#: guitext:375
msgctxt "Credits"
msgid "Management"
msgstr "MANAGEMENT"

#: guitext:376
msgctxt "Credits"
msgid "Marketing and PR"
msgstr "MARKETING EN PR"

#: guitext:377
msgctxt "Credits"
msgid "Tech Support"
msgstr "TECH. ONDERSTEUNING"

#: guitext:378
msgctxt "Credits"
msgid "Administration"
msgstr "ADMINISTRATIE"

#: guitext:379
msgctxt "Credits"
msgid "Thanks To"
msgstr "MET DANK AAN"

#: guitext:380
msgctxt "Credits"
msgid "Producer"
msgstr "PRODUCENT"

#: guitext:381
msgctxt "Credits"
msgid "Level Design"
msgstr "LEVEL ONTWERP"

#: guitext:382
msgctxt "Credits"
msgid "Script By"
msgstr "SCRIPT"

#: guitext:383
msgctxt "Credits"
msgid "Libraries and Tools"
msgstr "LIBRARIES EN TOOLS"

#: guitext:384
msgctxt "Credits"
msgid "Playtesters"
msgstr "SPELTESTERS"

#: guitext:385
msgctxt "Credits"
msgid "Localisation"
msgstr "LOCALISATIE"

#: guitext:386
msgctxt "Credits"
msgid "Special Thanks To"
msgstr "MET SPECIALE DANK AAN"

#: guitext:387
msgctxt "Credits"
msgid "Package Design"
msgstr "ONTWERP VERPAKKING"

#: guitext:388
msgctxt "Credits"
msgid "Documentation"
msgstr "DOCUMENTATIE"

#: guitext:389
msgctxt "Credits"
msgid "Documentation Layout"
msgstr "OPMAAK DOCUMENTATIE"

#: guitext:390
msgctxt "Credits"
msgid "Production"
msgstr "PRODUCTIE"

#: guitext:391
msgctxt "Credits"
msgid "Quality Assurance"
msgstr "KWALITEITSBEHEER"

#: guitext:392
msgctxt "Credits"
msgid "Lead Level Design"
msgstr "HOOFD LEVEL ONTWERP"

#: guitext:393
msgctxt "Credits"
msgid "Intro"
msgstr "INTRO"

#: guitext:394
msgctxt "Credits"
msgid "Testers"
msgstr "TESTERS"

#: guitext:395
msgctxt "Menu interface item"
msgid "Sessions"
msgstr "SESSIES"

#: guitext:396
msgctxt "Menu interface item"
msgid "Name"
msgstr "NAAM"

#: guitext:397
msgctxt "Menu interface item"
msgid "Services"
msgstr "SERVICE"

#: guitext:398
msgctxt "Menu interface item"
msgid "Messages"
msgstr "BERICHTEN"

#: guitext:399
msgctxt "Menu interface item"
msgid "Create Game"
msgstr "SPEL CREËREN"

#: guitext:400
msgctxt "Menu interface item"
msgid "Join Game"
msgstr "MEEDOEN"

#: guitext:401
msgctxt "Menu interface item"
msgid "Start Game"
msgstr "SPEL STARTEN"

#: guitext:402
msgctxt "Menu interface item"
msgid "Game Menu"
msgstr "SPEL"

#: guitext:403
msgctxt "Menu interface item"
msgid "Cancel"
msgstr "ANNULEREN"

#: guitext:404
msgctxt "Menu interface item"
msgid "No Name"
msgstr "GEEN NAAM"

#: guitext:405
msgctxt "Menu interface item"
msgid "Players"
msgstr "SPELERS"

#. Creature experience level
#: guitext:406
msgctxt "Menu interface item"
msgid "Level"
msgstr "LEVEL"

#: guitext:407
msgctxt "Menu interface item"
msgid "Levels"
msgstr "LEVELS"

#: guitext:408
msgctxt "Menu interface item"
msgid "Games"
msgstr "SPELLEN"

#: guitext:409
msgctxt "Menu interface item"
msgid "Modem Menu"
msgstr "MODEM"

#: guitext:410
msgctxt "Menu interface item"
msgid "Serial Menu"
msgstr "SERIËLE VERBINDING"

#: guitext:411
msgctxt "Menu interface item"
msgid "Init"
msgstr "INIT"

#: guitext:412
msgctxt "Menu interface item"
msgid "Hangup"
msgstr "OPHANGEN"

#: guitext:413
msgctxt "Menu interface item"
msgid "Clear"
msgstr "LEGEN"

#: guitext:414
msgctxt "Menu interface item"
msgid "Answer"
msgstr "BEANTWOORDEN"

#: guitext:415
msgctxt "Menu interface item"
msgid "Start"
msgstr "START"

#: guitext:416
msgctxt "Menu interface item"
msgid "Ally"
msgstr "BONDGENOOT"

#: guitext:417
msgctxt "Menu interface item"
msgid "Alliance"
msgstr "BONDGENOOTSCHAP"

#: guitext:418
msgctxt "Menu interface item"
msgid "Credits"
msgstr "CREDITS"

#: guitext:419
msgctxt "Menu interface item"
msgid "Ok"
msgstr "OK"

#: guitext:420
msgctxt "Dungeon special decription"
msgid "Reveal Map: Reveals the entire underground realm to you."
msgstr "Kaart onthullen: Onthult het complete ondergrondse rijk."

#: guitext:421
msgctxt "Dungeon special decription"
msgid ""
"Resurrect Creature: You may raise one of your fallen minions from the dead."
msgstr ""
"Herrijs wezen: Je mag één van je gedode slaafjes terughalen uit de dood."

#: guitext:422
msgctxt "Dungeon special decription"
msgid ""
"Transfer Creature: Pick one of your creatures to accompany you to the next "
"realm."
msgstr ""
"Wezen meenemen: Selecteer een wezen om mee te nemen naar het volgende rijk."

#: guitext:423
msgctxt "Dungeon special decription"
msgid "Steal Hero: Subvert a hero to your cause."
msgstr "Held stelen: Een Held voor jouw zaak winnen."

#: guitext:424
msgctxt "Dungeon special decription"
msgid "Multiply Creatures: Create a double of each of your creatures."
msgstr "Wezens verdubbelen: Verdubbelt het aantal wezens."

#: guitext:425
msgctxt "Dungeon special decription"
msgid "Increase Level: Bestows greater skill on all your creatures."
msgstr "Niveau verhogen: Verbetert de vaardigheden van al je slaafjes."

#: guitext:426
msgctxt "Dungeon special decription"
msgid "Make Safe: Reinforces your entire dungeon."
msgstr "Verstevigen: Verstevigt je complete kerker."

#: guitext:427
msgctxt "Dungeon special decription"
msgid ""
"Locate Hidden World: You will be transported to a secret realm after you "
"have conquered this one."
msgstr ""
"Geheime Wereld vinden: Je wordt naar een geheim rijk gebracht zodra je dit "
"rijk hebt veroverd."

#: guitext:428
msgctxt "Dungeon special name"
msgid "Resurrect Creature"
msgstr "Herrijs wezen"

#: guitext:429
msgctxt "Dungeon special name"
msgid "Transfer Creature"
msgstr "Wezen meenemen"

#: guitext:430
msgctxt "Menu interface item"
msgid "Bonus"
msgstr "Bonus"

#: guitext:431
msgctxt "Menu interface, Main Menu item"
msgid "High Score Table"
msgstr "Scorelijst"

#: guitext:432
msgctxt "Menu interface item"
msgid "Go to Query Mode"
msgstr "Ga naar Info Modus"

#: guitext:433
msgctxt "Menu interface item"
msgid "More information"
msgstr "Meer Informatie"

#: guitext:434
msgctxt "Menu interface item"
msgid "Back to main Query Screen"
msgstr "Terug naar Hoofdscherm Info"

#: guitext:435
msgctxt "Menu interface item"
msgid "Selected action"
msgstr "Gekozen Actie"

#: guitext:436
msgctxt "Menu interface item"
msgid "Choose party"
msgstr "Kies Partij"

#: guitext:437
msgctxt "Menu interface item"
msgid "Enter dungeon"
msgstr "Kerker betreden"

#: guitext:438
msgctxt "Menu interface item"
msgid "Party members"
msgstr "Groepsleden"

#: guitext:439
msgctxt "Menu interface item"
msgid "Available creatures"
msgstr "Beschikbare wezens"

#: guitext:440
msgctxt "Menu interface item"
msgid "Creature"
msgstr "Wezen"

#: guitext:441
msgctxt "Menu interface item"
msgid "Money available"
msgstr "Beschikbaar geld"

#: guitext:442
msgctxt "Menu interface item"
msgid "Leader"
msgstr "Leider"

#: guitext:443
msgctxt "Menu interface item"
msgid "Hire"
msgstr "Inhuren"

#: guitext:444
msgctxt "Menu interface item"
msgid "Fire"
msgstr "Ontslaan"

#: guitext:445
msgctxt "Menu interface item"
msgid "Cost"
msgstr "Kosten"

#: guitext:446
msgctxt "Menu interface item"
msgid "Type"
msgstr "Soort"

#: guitext:447
#, fuzzy
msgctxt "In-game interface description"
msgid ""
"Information Panel: Miscellaneous information. Shows your and enemy progress "
"and allows changing creature tendencies."
msgstr "Infopaneel: Allerlei informatie opvragen. [5.0]"

#: guitext:448
#, fuzzy
msgctxt "In-game interface description"
msgid ""
"Room Panel: The rooms available for you to build. Here you can center map on "
"rooms or build new ones."
msgstr "Ruimtenpaneel: Beschikbare ruimten bouwen. [6.0]"

#: guitext:449
#, fuzzy
msgctxt "In-game interface description"
msgid ""
"Research Panel: The spells available to you. Here you can cast or cancel "
"them."
msgstr "Onderzoekpaneel: Beschikbare spreuken toepassen. [7.0]"

#: guitext:450
#, fuzzy
msgctxt "In-game interface description"
msgid ""
"Workshop Panel: The traps and doors available to you. You can center the map "
"on them, place new ones or sell existing."
msgstr "Werkplaatspaneel: Beschikbare vallen en deuren maken. [8.0]"

#: guitext:451
#, fuzzy
msgctxt "In-game interface description"
msgid ""
"Creature Panel: Information on your creatures. Shows activity of your "
"creatures and allows picking them up."
msgstr "Slaafjespaneel: Informatie over wezens opvragen. [9.0]"

#: guitext:452
#, fuzzy
msgctxt "In-game interface description"
msgid ""
"Research Time: The time until a new spell is researched. Scholars in your "
"Library are making progress on this bar."
msgstr "Onderzoektijd: Tijd die nodig is voor ontdekking nieuwe spreuk. [5.5]"

#: guitext:453
#, fuzzy
msgctxt "In-game interface description"
msgid ""
"Workshop Time: The time until a new trap is manufactured. Workers in your "
"Workshop are making progress on this bar."
msgstr ""
"Werkplaatstijd: Tijd die nodig is voor het maken van een nieuwe val. [5.6]"

#: guitext:454
#, fuzzy
msgctxt "In-game interface description"
msgid ""
"Time: The time until the next Creature Payday. This bar increases over time "
"and, when it reaches its peak, all of your creatures receive their wages."
msgstr "Tijd Betaaldag: De tijd tot de volgende Betaaldag. [5.4]"

#: guitext:455
#, fuzzy
msgctxt "In-game interface description"
msgid ""
"Number of Rooms: The number of rooms held by this Keeper. Allows you to "
"compare your dungeon with the competitors."
msgstr "Aantal ruimten: Aantal ruimten waarover deze Keeper heerst. [5.8]"

#: guitext:456
#, fuzzy
msgctxt "In-game interface description"
msgid ""
"Number of Creatures: The number of creatures owned by this Keeper. Allows "
"you to compare your army with other Keepers."
msgstr "Aantal wezens: Aantal slaafjes waarover deze Keeper heerst. [5.9]"

#: guitext:457
msgctxt "Menu interface item"
msgid "Choose game"
msgstr "Spel kiezen"

#: guitext:458
msgctxt "Menu interface item"
msgid "Game type"
msgstr "Speltype"

#: guitext:459
msgctxt "Menu interface item"
msgid "Keeper vs keeper"
msgstr "Keeper tegen Keeper"

#: guitext:460
msgctxt "Menu interface item"
msgid "Keeper vs heroes"
msgstr "Keeper tegen Helden"

#: guitext:461
msgctxt "Menu interface item"
msgid "Deathmatch"
msgstr "Doodstrijd"

#: guitext:462
#, fuzzy
msgctxt "In-game interface description"
msgid "Sell Room: Sell a room tile for half the building price. LMB select."
msgstr ""
"Ruimte verkopen: Verkoop een tegel voor de helft van de bouwprijs. LMK: "
"selecteren. [6.4]"

#: guitext:463
#, fuzzy
msgctxt "In-game interface description"
msgid ""
"Sell Item: Sell a Trap or Door. Allows you to earn gold on manufacturing. "
"LMB select."
msgstr "Voorwerp verkopen: Verkoop een val of deur. LMK: selecteren. [8.1.2.]"

#: guitext:464
msgctxt "In-game interface description"
msgid "Next Battle: Zoom to the next battle. LMB select."
msgstr "Volgende veldslag: Ga naar de volgende veldslag. LMK: selecteren."

#: guitext:465
msgctxt "In-game interface item"
msgid "Close Window"
msgstr "Venster sluiten"

#: guitext:466
msgctxt "In-game interface item"
msgid "Zoom to area"
msgstr "Ga naar gebied"

#: guitext:467
msgctxt "Menu interface item"
msgid "No mouse installed"
msgstr "Geen muis geinstalleerd"

#: guitext:468
msgctxt "Menu interface item"
msgid "Define keys"
msgstr "Toetsen definiëren"

#: guitext:469
msgctxt "Game controls"
msgid "Ally with player"
msgstr "Bondgenootschap sluiten"

#: guitext:470
msgctxt "Game controls"
msgid "Press a key"
msgstr "Druk op een toets"

#: guitext:471
msgctxt "Game controls"
msgid "UP"
msgstr "OMHOOG"

#: guitext:472
msgctxt "Game controls"
msgid "DOWN"
msgstr "OMLAAG"

#: guitext:473
msgctxt "Game controls"
msgid "LEFT"
msgstr "LINKS"

#: guitext:474
msgctxt "Game controls"
msgid "RIGHT"
msgstr "RECHTS"

#: guitext:475
msgctxt "Game controls"
msgid "ROTATE"
msgstr "DRAAIEN"

#: guitext:476
msgctxt "Game controls"
msgid "SPEED"
msgstr "VERSNELLEN"

#: guitext:477
msgctxt "Game controls"
msgid "ROTATE LEFT"
msgstr "LINKSOM DRAAIEN"

#: guitext:478
msgctxt "Game controls"
msgid "ROTATE RIGHT"
msgstr "RECHTSOM DRAAIEN"

#: guitext:479
msgctxt "Game controls"
msgid "ZOOM IN"
msgstr "VERGROTEN"

#: guitext:480
msgctxt "Game controls"
msgid "ZOOM OUT"
msgstr "VERKLEINEN"

#: guitext:481
msgctxt "Keyboard"
msgid "LEFT CONTROL"
msgstr "LINKER CTRL"

#: guitext:482
msgctxt "Keyboard"
msgid "RIGHT CONTROL"
msgstr "RECHTER CTRL"

#: guitext:483
msgctxt "Keyboard"
msgid "LEFT SHIFT"
msgstr "LINKER SHIFT"

#: guitext:484
msgctxt "Keyboard"
msgid "RIGHT SHIFT"
msgstr "RECHTER SHIFT"

#: guitext:485
msgctxt "Keyboard"
msgid "LEFT ALT"
msgstr "LINKER ALT"

#: guitext:486
msgctxt "Keyboard"
msgid "RIGHT ALT"
msgstr "RECHTER ALT"

#: guitext:487
msgctxt "Keyboard"
msgid "SPACE"
msgstr "SPATIEBALK"

#: guitext:488
msgctxt "Keyboard"
msgid "RETURN"
msgstr "ENTER"

#: guitext:489
msgctxt "Keyboard"
msgid "TAB"
msgstr "TAB"

#: guitext:490
msgctxt "Keyboard"
msgid "CAPS LOCK"
msgstr "CAPS LOCK"

#: guitext:491
msgctxt "Keyboard"
msgid "BACKSPACE"
msgstr "BACKSPACE"

#: guitext:492
msgctxt "Keyboard"
msgid "INSERT"
msgstr "INSERT"

#: guitext:493
msgctxt "Keyboard"
msgid "DELETE"
msgstr "DELETE"

#: guitext:494
msgctxt "Keyboard"
msgid "HOME"
msgstr "HOME"

#: guitext:495
msgctxt "Keyboard"
msgid "END"
msgstr "END"

#: guitext:496
msgctxt "Keyboard"
msgid "PAGE UP"
msgstr "PAGE UP"

#: guitext:497
msgctxt "Keyboard"
msgid "PAGE DOWN"
msgstr "PAGE DOWN"

#: guitext:498
msgctxt "Keyboard"
msgid "NUM LOCK"
msgstr "NUM LOCK"

#: guitext:499
msgctxt "Keyboard"
msgid "NUM /"
msgstr "NUM /"

#: guitext:500
msgctxt "Keyboard"
msgid "NUM *"
msgstr "NUM *"

#: guitext:501
msgctxt "Keyboard"
msgid "NUM -"
msgstr "NUM -"

#: guitext:502
msgctxt "Keyboard"
msgid "NUM +"
msgstr "NUM +"

#: guitext:503
msgctxt "Keyboard"
msgid "NUM ENTER"
msgstr "NUM ENTER"

#: guitext:504
msgctxt "Keyboard"
msgid "NUM DELETE"
msgstr "NUM DEL"

#: guitext:505
msgctxt "Keyboard"
msgid "NUM 1"
msgstr "NUM 1"

#: guitext:506
msgctxt "Keyboard"
msgid "NUM 2"
msgstr "NUM 2"

#: guitext:507
msgctxt "Keyboard"
msgid "NUM 3"
msgstr "NUM 3"

#: guitext:508
msgctxt "Keyboard"
msgid "NUM 4"
msgstr "NUM 4"

#: guitext:509
msgctxt "Keyboard"
msgid "NUM 5"
msgstr "NUM 5"

#: guitext:510
msgctxt "Keyboard"
msgid "NUM 6"
msgstr "NUM 6"

#: guitext:511
msgctxt "Keyboard"
msgid "NUM 7"
msgstr "NUM 7"

#: guitext:512
msgctxt "Keyboard"
msgid "NUM 8"
msgstr "NUM 8"

#: guitext:513
msgctxt "Keyboard"
msgid "NUM 9"
msgstr "NUM 9"

#: guitext:514
msgctxt "Keyboard"
msgid "NUM 0"
msgstr "NUM 0"

#: guitext:515
msgctxt "Keyboard"
msgid "F1"
msgstr "F1"

#: guitext:516
msgctxt "Keyboard"
msgid "F2"
msgstr "F2"

#: guitext:517
msgctxt "Keyboard"
msgid "F3"
msgstr "F3"

#: guitext:518
msgctxt "Keyboard"
msgid "F4"
msgstr "F4"

#: guitext:519
msgctxt "Keyboard"
msgid "F5"
msgstr "F5"

#: guitext:520
msgctxt "Keyboard"
msgid "F6"
msgstr "F6"

#: guitext:521
msgctxt "Keyboard"
msgid "F7"
msgstr "F7"

#: guitext:522
msgctxt "Keyboard"
msgid "F8"
msgstr "F8"

#: guitext:523
msgctxt "Keyboard"
msgid "F9"
msgstr "F9"

#: guitext:524
msgctxt "Keyboard"
msgid "F10"
msgstr "F10"

#: guitext:525
msgctxt "Keyboard"
msgid "F11"
msgstr "F11"

#: guitext:526
msgctxt "Keyboard"
msgid "F12"
msgstr "F12"

#: guitext:527
msgctxt "Keyboard"
msgid "UP"
msgstr "OMHOOG"

#: guitext:528
msgctxt "Keyboard"
msgid "DOWN"
msgstr "OMLAAG"

#: guitext:529
msgctxt "Keyboard"
msgid "LEFT"
msgstr "LINKS"

#: guitext:530
msgctxt "Keyboard"
msgid "RIGHT"
msgstr "RECHTS"

#: guitext:531
msgctxt "Network game message"
msgid "Initialising Modem"
msgstr "MODEM INITIALISEERT"

#: guitext:532
msgctxt "Network game message"
msgid "Connecting Modem"
msgstr "MODEM VERBINDEN"

#: guitext:533
msgctxt "Network game message"
msgid "Dial"
msgstr "KIEZEN"

#: guitext:534
msgctxt "Network game message"
msgid "Continue"
msgstr "Doorgaan"

#: guitext:535
msgctxt "Network game message"
msgid "Line Engaged"
msgstr "IN GESPREK"

#: guitext:536
msgctxt "Network game message"
msgid "Unknown Error"
msgstr "Onbekende fout"

#: guitext:537
msgctxt "Network game message"
msgid "No Carrier"
msgstr "Geen Carrier"

#: guitext:538
msgctxt "Network game message"
msgid "No Dial Tone"
msgstr "Geen Kiestoon"

#: guitext:539
msgctxt "Network game message"
msgid "No Response"
msgstr "Geen Reactie"

#: guitext:540
msgctxt "Network game message"
msgid "No Server"
msgstr "Geen Server"

#: guitext:541
msgctxt "Network game message"
msgid "Unable to initialise"
msgstr "Kan Niet Initialiseren"

#: guitext:542
msgctxt "Network game message"
msgid "Unable to create game"
msgstr "Kan spel niet creëren"

#: guitext:543
msgctxt "Network game message"
msgid "Unable to join game"
msgstr "Kan Niet Meedoen"

#: guitext:544
msgctxt "Slab description"
msgid ""
"Gems: Infinite wealth for your Imps to extract. Cannot be destroyed, but "
"takes longer to mine than Gold."
msgstr ""
"Edelstenen: Oneindige rijkdom voor je Dondersteentjes om te delven. Kan niet "
"vernietigd worden, maar het duurt langer om te delven dan goud."

#: guitext:545
#, fuzzy
msgctxt "Object description"
msgid ""
"Hero Gate: Heroes use this portal to invade your dungeon. It cannot be "
"closed on your side."
msgstr "Heldenpoort: Helden vallen via dit Portaal je kerker binnen. [15.4]"

#: guitext:546
msgctxt "Creature name"
msgid "Tunneller"
msgstr "Mol"

#: guitext:547
msgctxt "Creature name"
msgid "Avatar"
msgstr "Avatar"

#: guitext:548
msgctxt "In-game interface description"
msgid "Toggle Computer Assistant: Currently - Aggressive. LMB toggle."
msgstr "Schakel Computerhulp: Nu: Agressief. LMK: omschakelen."

#: guitext:549
msgctxt "In-game interface description"
msgid "Toggle Computer Assistant: Currently - Defensive. LMB toggle."
msgstr "Schakel Computerhulp: Nu: Defensief. LMK: omschakelen."

#: guitext:550
msgctxt "In-game interface description"
msgid "Toggle Computer Assistant: Currently - Construction Only. LMB toggle."
msgstr "Schakel Computerhulp: Nu: Enkel Constructie. LMK: omschakelen."

#: guitext:551
msgctxt "In-game interface description"
msgid "Toggle Computer Assistant: Currently - Move Only. LMB toggle."
msgstr "Schakel Computerhulp: Nu: Enkel Verplaatsen. LMK: omschakelen."

#: guitext:552
msgctxt "In-game tab with rooms"
msgid "Treasure Room"
msgstr "Schatkamer"

#: guitext:553
msgctxt "In-game tab with rooms"
msgid "Library"
msgstr "Bibliotheek"

#: guitext:554
msgctxt "In-game tab with rooms"
msgid "Lair"
msgstr "Hol"

#: guitext:555
msgctxt "In-game tab with rooms"
msgid "Prison"
msgstr "Gevangenis"

#: guitext:556
msgctxt "In-game tab with rooms"
msgid "Torture Room"
msgstr "Folterkamer"

#: guitext:557
msgctxt "In-game tab with rooms"
msgid "Training Room"
msgstr "Trainingsruimte"

#: guitext:558
msgctxt "In-game tab with rooms"
msgid "Dungeon Heart"
msgstr "Hart van de Kerker"

#: guitext:559
msgctxt "In-game tab with rooms"
msgid "Workshop"
msgstr "Werkplaats"

#: guitext:560
msgctxt "In-game tab with rooms"
msgid "Scavenger Room"
msgstr "Aaskamer"

#: guitext:561
msgctxt "In-game tab with rooms"
msgid "Temple"
msgstr "Tempel"

#: guitext:562
msgctxt "In-game tab with rooms"
msgid "Graveyard"
msgstr "Mausoleum"

#: guitext:563
msgctxt "In-game tab with rooms"
msgid "Barracks"
msgstr "Barakken"

#: guitext:564
msgctxt "In-game tab with rooms"
msgid "Hatchery"
msgstr "Broedplaats"

#: guitext:565
msgctxt "In-game tab with rooms"
msgid "Guard Post"
msgstr "Wachtpost"

#: guitext:566
msgctxt "In-game tab with rooms"
msgid "Bridge"
msgstr "Brug"

#: guitext:567
msgid "Fight"
msgstr "vechten"

#: guitext:568
msgid "Annoyed"
msgstr "Geïrriteerd"

#: guitext:569
msgctxt "Keyboard"
msgid "Shift"
msgstr "Shift"

#: guitext:570
msgctxt "Keyboard"
msgid "Control"
msgstr "Ctrl"

#: guitext:571
msgctxt "Keyboard"
msgid "Alt"
msgstr "Alt"

#: guitext:572
msgctxt "Credits"
msgid "Additional Artwork"
msgstr "ADDITIONELE VORMGEVING"

#: guitext:573
msgctxt "Credits"
msgid "Additional Programming"
msgstr "ADDITIONELE PROGRAMMERING"

#: guitext:574
msgctxt "Credits"
msgid "Manual And Documentation"
msgstr "HANDLEIDING EN DOCUMENTATIE"

#: guitext:575
msgctxt "Credits"
msgid "Installer"
msgstr "INSTALLATIEPROGRAMMA"

#: guitext:576
msgctxt "Credits"
msgid "Additional Level Design"
msgstr "ADDITIONEEL LEVEL ONTWERP"

#: guitext:577 guitext:863
msgctxt "Credits"
msgid "Additional Thanks"
msgstr "MET DANK AAN"

#: guitext:578
msgctxt "Trap names"
msgid "Boulder Trap"
msgstr "Rolsteenval"

#: guitext:579
msgctxt "Trap names"
msgid "Alarm Trap"
msgstr "Alarmval"

#: guitext:580
msgctxt "Trap names"
msgid "Poison Gas Trap"
msgstr "Gifgasval"

#: guitext:581
msgctxt "Trap names"
msgid "Lightning Trap"
msgstr "Bliksemval"

#: guitext:582
msgctxt "Trap names"
msgid "Word of Power Trap"
msgstr "Krachttermval"

#: guitext:583
msgctxt "Trap names"
msgid "Lava Trap"
msgstr "Lava-val"

#: guitext:584
#, fuzzy
msgctxt "Trap description"
msgid ""
"Boulder Trap: A rolling rock that crushes everything in its path. Triggered "
"when enemy creature is close and within line of sight, or when slapped by a "
"Keeper. LMB select. RMB zoom."
msgstr ""
"Rolsteenval: Een rollende steen die alles op zijn weg verplettert. LMK: "
"selecteren. RMK: inzoomen. [20.1]"

#: guitext:585
#, fuzzy
msgctxt "Trap description"
msgid ""
"Alarm Trap: Triggers a Call To Arms spell, so that creatures in the area are "
"summoned to it. LMB select. RMB zoom."
msgstr ""
"Alarmval: Activeert de spreuk 'Alarmeren'. LMK: selecteren. RMK: inzoomen. "
"[20.2]"

#: guitext:586
#, fuzzy
msgctxt "Trap description"
msgid ""
"Poison Gas Trap: A cloud of noxious vapours triggered by your enemies. Can "
"hurt owner creatures if they inhale it. LMB select. RMB zoom."
msgstr ""
"Gifgasval: Je vijanden activeren een wolk van ongezonde geuren. LMK: "
"selecteren. RMK: inzoomen. [20.3]"

#: guitext:587
#, fuzzy
msgctxt "Trap description"
msgid ""
"Lightning Trap: Strikes nearby enemy creatures with bolts of lightning when "
"tripped. Does no harm to owner creatures. LMB select. RMB zoom."
msgstr ""
"Bliksemval: Treft vijandelijke wezens met bliksemstralen. LMK: selecteren. "
"RMK: inzoomen. [20.4]"

#: guitext:588
#, fuzzy
msgctxt "Trap description"
msgid ""
"Word of Power Trap: Radiates devastating rings of demonic energy, pushing "
"and damaging all enemy creatures within range. LMB select. RMB zoom."
msgstr ""
"Krachttermval: Straalt vernietigende ringen met duivelse energie uit, die "
"alle wezens in de buurt verwonden. LMK: selecteren. RMK: inzoomen. [20.5]"

#: guitext:589
#, fuzzy
msgctxt "Trap description"
msgid ""
"Lava Trap: The tile disintegrates revealing a pool of molten lava. Effects "
"are irreversible, so Bridge is needed to be able to step on affected area "
"again. LMB select. RMB zoom."
msgstr ""
"Lava-val: De tegel valt uiteen in een poel van gesmolten lava. LMK: "
"selecteren. RMK: inzoomen. [20.6]"

#: guitext:590
msgctxt "Door name"
msgid "Wooden Door"
msgstr "Houten Deur"

#: guitext:591
msgctxt "Door name"
msgid "Braced Door"
msgstr "Verstevigde Deur"

#: guitext:592
msgctxt "Door name"
msgid "Iron Door"
msgstr "IJzeren Deur"

#: guitext:593
msgctxt "Door name"
msgid "Magic Door"
msgstr "Magische Deur"

#: guitext:594
#, fuzzy
msgctxt "Door description"
msgid ""
"Wooden Door: The simplest means of restricting access. Can be broken down "
"easily. LMB select. RMB zoom."
msgstr ""
"Houten Deur: Eenvoudigste manier om toegang af te sluiten. LMK: selecteren. "
"RMK: inzoomen.[21.1]"

#: guitext:595
#, fuzzy
msgctxt "Door description"
msgid ""
"Braced Door: A wooden door reinforced with iron to last longer. LMB select. "
"RMB zoom."
msgstr ""
"Verstevigde Deur: Een houten deur verstevigd met ijzer. LMK: selecteren. "
"RMK: inzoomen. [21.2]"

#: guitext:596
#, fuzzy
msgctxt "Door description"
msgid ""
"Iron Door: Strong, heavy door capable of sustaining massive damage. LMB "
"select. RMB zoom."
msgstr ""
"IJzeren Deur: Sterke, zware deur die tegen een stootje kan. LMK: selecteren. "
"RMK: inzoomen. [21.3]"

#: guitext:597
msgctxt "Door description"
msgid ""
"Magic Door: A special door, highly resistant to physical damage but "
"susceptible to magical damage. LMB select. RMB zoom."
msgstr ""
"Magische Deur: Een speciale deur met hoge weerstand tegen fysiek geweld, "
"maar uiterst kwestbaar voor magie. LMK: selecteren. RMK: inzoomen."

#: guitext:598
msgctxt "Room name"
msgid "Portal"
msgstr "Portaal"

#: guitext:599
msgctxt "Room name"
msgid "Treasure Room"
msgstr "Schatkamer"

#: guitext:600
msgctxt "Room name"
msgid "Library"
msgstr "Bibliotheek"

#: guitext:601
msgctxt "Room name"
msgid "Prison"
msgstr "Gevangenis"

#: guitext:602
msgctxt "Room name"
msgid "Torture Chamber"
msgstr "Folterkamer"

#: guitext:603
msgctxt "Room name"
msgid "Training Room"
msgstr "Trainingsruimte"

#: guitext:604
msgctxt "Room name"
msgid "Dungeon Heart"
msgstr "Hart van de kerker"

#: guitext:605
msgctxt "Room name"
msgid "Workshop"
msgstr "Werkplaats"

#: guitext:606
msgctxt "Room name"
msgid "Graveyard"
msgstr "Mausoleum"

#: guitext:607
msgctxt "Room name"
msgid "Barracks"
msgstr "Barakken"

#: guitext:608
msgctxt "Room name"
msgid "Hatchery"
msgstr "Broedplaats"

#: guitext:609
msgctxt "Room name"
msgid "Lair"
msgstr "Hol"

#: guitext:610
msgctxt "Room name"
msgid "Bridge"
msgstr "Brug"

#: guitext:611
msgctxt "Room name"
msgid "Guard Post"
msgstr "Wachtpost"

#: guitext:612
msgctxt "Room name"
msgid "Temple"
msgstr "Tempel"

#: guitext:613
msgctxt "Room name"
msgid "Scavenger Room"
msgstr "Aaskamer"

#: guitext:614
msgctxt "Object name"
msgid "Hero Gate"
msgstr "Heldenpoort"

#: guitext:615
msgctxt "Room description"
msgid "Treasure Room: Your gold is stored here. LMB select. RMB zoom. [17.1]"
msgstr ""
"Schatkamer: Hier ligt je goud opgeslagen. LMK: selecteren. RMK: inzoomen. "
"[17.1]"

#: guitext:616
msgctxt "Room description"
msgid ""
"Library: The room where spells are researched. LMB select. RMB zoom. [17.4]"
msgstr ""
"Bibliotheek: Hier worden spreuken onderzocht. LMK: selecteren. RMK: "
"inzoomen. [17.4]"

#: guitext:617
msgctxt "Room description"
msgid ""
"Prison: Place enemy creatures here for safe keeping. LMB select. RMB zoom. "
"[17.10]"
msgstr ""
"Gevangenis: Hier worden vijanden veilig opgeborgen. LMK: selecteren. RMK: "
"inzoomen. [17.10]"

#: guitext:618
msgctxt "Room description"
msgid ""
"Training Room: Place creatures in here to improve their experience. LMB "
"select. RMB zoom. [17.5]"
msgstr ""
"Trainingsruimte: Hier doen je slaafjes meer ervaring op. LMK: selecteren. "
"RMK: inzoomen. [17.5]"

#: guitext:619
msgctxt "Room description"
msgid ""
"Torture Chamber: Torture creatures for your own evil ends. LMB select. RMB "
"zoom. [17.11]"
msgstr ""
"Folterkamer: Hier worden wezens gemarteld. LMK: selecteren. RMK: inzoomen. "
"[17.11]"

#: guitext:620
msgctxt "Room description"
msgid "Dungeon Heart: The life force of your dungeon. [11.2]"
msgstr "Hart van de kerker: Levenskracht van je kerker. [11.2]"

#: guitext:621
msgctxt "Room description"
msgid ""
"Workshop: Place creatures inside to manufacture Traps and Doors. LMB select. "
"RMB zoom. [17.8]"
msgstr ""
"Werkplaats: Hier worden vallen en deuren gemaakt. LMK: selecteren. RMK: "
"inzoomen. [17.8]"

#: guitext:622
msgctxt "Room description"
msgid ""
"Graveyard: Dead creatures are taken to this room to rot. LMB select. RMB "
"zoom. [17.13]"
msgstr ""
"Mausoleum: Hier rotten dode wezens weg. LMK: selecteren. RMK: inzoomen. "
"[17.13]"

#: guitext:623
msgctxt "Room description"
msgid ""
"Barracks: Group creatures by placing them into the room. LMB select. RMB "
"zoom. [17.9]"
msgstr ""
"Barakken: Hier worden je slaafjes gegroepeerd. LMK: selecteren. RMK: "
"inzoomen. [17.9]"

#: guitext:624
msgctxt "Room description"
msgid ""
"Hatchery: Where creatures feast on cute, helpless little chicks. LMB select. "
"RMB zoom. [17.3]"
msgstr ""
"Broedplaats: Hier worden schattige kleine kuikentjes gegeten. LMK: "
"selecteren. RMK: inzoomen. [17.3]"

#: guitext:625
msgctxt "Room description"
msgid ""
"Lair: Where your creatures sleep and replenish their energy. LMB select. RMB "
"zoom. [17.2]"
msgstr ""
"Hol: Hier slapen je wezens en rusten ze uit. LMK: selecteren. RMK: inzoomen. "
"[17.2]"

#: guitext:626
msgctxt "Room description"
msgid ""
"Bridge: Place this on water and lava to allow creatures to cross. LMB "
"select. RMB zoom. [17.6]"
msgstr ""
"Brug: Hiermee steken je slaafjes water en lava over. LMK: selecteren. RMK: "
"inzoomen.[17.6]"

#: guitext:627
msgctxt "Room description"
msgid ""
"Guard Post: Your creatures keep watch over your dungeon when placed on this "
"room. LMB select. RMB zoom. [17.7]"
msgstr ""
"Wachtpost: Hiermee waken je slaafjes over je kerker. LMK: selecteren. RMK: "
"inzoomen. [17.7]"

#: guitext:628
msgctxt "Room description"
msgid ""
"Temple: Worshipping the dark gods makes creatures happier. Sacrifice "
"creatures by dropping them into the font. LMB select. RMB zoom. [17.12]"
msgstr ""
"Tempel: Door aanbidding van Duistere Goden worden je wezens gelukkiger. "
"Offer hen door ze in de poel te gooien. LMK: selecteren. RMK: inzoomen. "
"[17.12]"

#: guitext:629
msgctxt "Room description"
msgid ""
"Scavenger Room: Creatures placed onto the room lure their kin away from "
"other dungeons or through portals. LMB select. RMB zoom. [17.14]"
msgstr ""
"Aaskamer: Wezens lokken in deze ruimte hun soortgenoten uit andere kerkers "
"of Portalen. LMK: selecteren. RMK: inzoomen. [17.14]"

#: guitext:630
msgctxt "Keeper spell name"
msgid "Possess Creature"
msgstr "Wezenbeheersing"

#: guitext:631
msgctxt "Keeper spell name"
msgid "Create Imp"
msgstr "Dondersteentjes Creëren"

#: guitext:632
msgctxt "Keeper spell name"
msgid "Sight of Evil"
msgstr "Duivelsoog"

#: guitext:633
msgctxt "Keeper spell name"
msgid "Call To Arms"
msgstr "Alarmeren"

#: guitext:634
msgctxt "Keeper spell name"
msgid "Hold Audience"
msgstr "Audiëntie"

#: guitext:635
msgctxt "Keeper spell name"
msgid "Cave-In"
msgstr "Instorten"

#: guitext:636
msgctxt "Keeper spell name"
msgid "Must Obey"
msgstr "Gehoorzamen"

#: guitext:637
msgctxt "Keeper spell name"
msgid "Speed Monster"
msgstr "Monsterversneller"

#: guitext:638
msgctxt "Keeper spell name"
msgid "Protect Monster"
msgstr "Monsterbescherming"

#: guitext:639
msgctxt "Keeper spell name"
msgid "Conceal Monster"
msgstr "Onzichtbaar"

#: guitext:640
msgctxt "Keeper spell name"
msgid "Lightning Strike"
msgstr "Blikseminslag"

#: guitext:641
msgctxt "Keeper spell name"
msgid "Chicken"
msgstr "Kuiken"

#: guitext:642
msgctxt "Keeper spell name"
msgid "Disease"
msgstr "Ziekte"

#: guitext:643
msgctxt "Keeper spell name"
msgid "Destroy Walls"
msgstr "Murenbedwinger"

#: guitext:644
msgctxt "Keeper spell name"
msgid "Heal"
msgstr "Genezing"

#: guitext:645
msgctxt "Keeper spell name"
msgid "Time Bomb"
msgstr "Tijdbom"

#: guitext:646
msgctxt "Keeper spell name"
msgid "Armageddon"
msgstr "Wereldbrand"

#: guitext:647
msgctxt "Keeper spell description"
msgid "Possess Creature: Control a creature directly. LMB select. [18.1]"
msgstr "Wezenbeheersing: Bestuur direct het wezen. LMK: selecteren. [18.1]"

#: guitext:648
msgctxt "Keeper spell description"
msgid ""
"Create Imp: Create summon a new Imp anywhere in your dungeon. LMB select. "
"[18.2]"
msgstr ""
"Dondersteentjes Creëren: Creëer een Dondersteen in je kerker. LMK: "
"selecteren. [18.2]"

#: guitext:649
msgctxt "Keeper spell description"
msgid ""
"Sight of Evil: Reveal a hidden area of the map for a limited time. LMB "
"select. RMB zoom. [18.3]"
msgstr ""
"Duivelsoog: Onthult tijdelijk geheime gebieden op de kaart. LMK: selecteren. "
"RMK: inzoomen. [18.3]"

#: guitext:650
msgctxt "Keeper spell description"
msgid ""
"Call To Arms: Calls all your creatures to an area of your dungeon. LMB "
"select, LMB again to reselect, LMB a third time to cancel. RMB zoom. [18.6]"
msgstr ""
"Alarmeren: Roept al je wezens naar een gebied in je kerker. LMK: selecteren, "
"LMK nogmaals: weer selecteren, LMK derde keer: annuleren. RMK: inzoomen. "
"[18.6]"

#: guitext:651
msgctxt "Keeper spell description"
msgid ""
"Hold Audience: Calls all your creatures to the Dungeon Heart. LMB select. "
"RMB zoom. [18.8]"
msgstr ""
"Audiëntie: Roept al je wezens naar het Hart van de kerker. LMK: selecteren. "
"RMK: inzoomen.[18.8]"

#: guitext:652
msgctxt "Keeper spell description"
msgid "Cave In: Collapses the roof of the dungeon. LMB select. [18.13]"
msgstr "Instorten: Laat het kerkerdak instorten. LMK: selecteren. [18.13]"

#: guitext:653
msgctxt "Keeper spell description"
msgid ""
"Must Obey: Forces your creatures to obey your every command. LMB select. "
"[18.5]"
msgstr ""
"Gehoorzamen: Dwingt je slaafjes te gehoorzamen. LMK: selecteren. [18.5]"

#: guitext:654
msgctxt "Keeper spell description"
msgid "Speed Monster: Increases the speed of your monsters."
msgstr ""
"Monsterversneller: Verhoogt de snelheid van je slaafjes."

#: guitext:655
msgctxt "Keeper spell description"
msgid ""
"Protect Monster: Shields your creatures from attack."
msgstr ""
"Monsterbescherming: Beschermt je wezens tegen aanvallen."

#: guitext:656
msgctxt "Keeper spell description"
msgid ""
"Conceal Monster: Makes your creatures invisible to the enemy."
msgstr ""
"Onzichtbaar: Maakt je wezens onzichtbaar voor de vijand."

#: guitext:657
msgctxt "Keeper spell description"
msgid ""
"Lightning Strike: Strikes an area of the dungeon with a devastating bolt of "
"lightning. LMB select. [18.10]"
msgstr ""
"Blikseminslag: Laat de bliksem in een bepaald gebied van de kerker inslaan. "
"LMK: selecteren. [18.10]"

#: guitext:658
msgctxt "Keeper spell description"
msgid "Chicken: Transforms the enemy into a tasty morsel. LMB select. [18.12]"
msgstr ""
"Kuiken: Verandert de vijand in een smakelijk hapje. LMK: selecteren. [18.12]"

#: guitext:659
msgctxt "Keeper spell description"
msgid ""
"Disease: Inflicts a deadly plague on an enemy creature. LMB select. [18.14]"
msgstr ""
"Ziekte: Veroorzaakt een dodelijke ziekte bij een vijandelijk wezen. LMK: "
"selecteren. [18.4]"

#: guitext:660
msgctxt "Keeper spell description"
msgid ""
"Destroy Walls: Breaks down reinforcemed enemy's walls. LMB select. [18.16]"
msgstr ""
"Murenbedwinger: Breekt verstevigde muren van de vijand af. LMK: selecteren. "
"[18.16]"

#: guitext:661
msgctxt "Keeper spell description"
msgid ""
"Heal: Cast on an area of the dungeon to improve the health of your "
"creatures. LMB select. [18.9]"
msgstr ""
"Genezing: Verbetert de gezondheid van je wezens in een gebied van de kerker. "
"LMK: selecteren. [18.9]"

#: guitext:662
msgctxt "Keeper spell description"
msgid "Time Bomb: Turns your creature into a suicidal bomber."
msgstr "Tijdbom: Verandert je schepsel in een zelfmoordterrorist."

#: guitext:663
msgctxt "Keeper spell description"
msgid ""
"Armageddon: Transports all the creatures in the land to your Dungeon Heart "
"for a final, decisive battle. LMB select. [18.15]"
msgstr ""
"Wereldbrand: Verplaatst alle wezens in het land naar het Hart van je kerker "
"voor een laatste en beslissende slag. LMK: selecteren. [18.15]"

#: guitext:664
msgctxt "Game event name"
msgid "Treasure Room full"
msgstr "Schatkamer is vol"

#: guitext:665
msgctxt "Game event name"
msgid "Scavenging detected"
msgstr "Aaskamer waargenomen"

#: guitext:666
msgctxt "Game event name"
msgid "Creature Payday"
msgstr "Betaaldag"

#: guitext:667
msgctxt "Game event name"
msgid "New spell picked up"
msgstr "Nieuwe spreuk gevonden"

#: guitext:668
msgctxt "Game event name"
msgid "New room taken over"
msgstr "Nieuwe ruimte ingenomen"

#: guitext:669
msgctxt "Game event name"
msgid "New area discovered"
msgstr "Nieuw gebied ontdekt"

#: guitext:670
msgctxt "Game event name"
msgid "Information"
msgstr "Informatie"

#: guitext:671
msgctxt "Game event name"
msgid "Room lost"
msgstr "Ruimte verloren"

#: guitext:672
msgctxt "Game event name"
msgid "Heart attacked"
msgstr "Hart wordt aangevallen"

#: guitext:673
msgctxt "Game event name"
msgid "Fight"
msgstr "Vechten"

#: guitext:674
msgctxt "Game event name"
msgid "Objective"
msgstr "Doel"

#: guitext:675
msgctxt "Game event name"
msgid "Breach"
msgstr "Pas op!!! Iemand probeert door de muren te breken."

#: guitext:676
msgctxt "Game event name"
msgid "New spell researched"
msgstr "Nieuwe spreuk onderzocht"

#: guitext:677
msgctxt "Game event name"
msgid "New room researched"
msgstr "Nieuwe ruimte onderzocht"

#: guitext:678
msgctxt "Game event name"
msgid "New Trap"
msgstr "Nieuwe val"

#: guitext:679
msgctxt "Game event name"
msgid "New Door"
msgstr "Nieuwe deur"

#: guitext:680
msgctxt "Game event name"
msgid "New creature in dungeon"
msgstr "Nieuw wezen in de kerker"

#: guitext:681
msgctxt "Game event name"
msgid "Creature annoyed"
msgstr "Wezen geïrriteerd"

#: guitext:682
msgctxt "Game event name"
msgid "No more living space"
msgstr "Te weinig leefruimte"

#: guitext:683
msgctxt "Game event name"
msgid "Alarm triggered"
msgstr "Het alarm gaat af"

#: guitext:684
msgctxt "Game event name"
msgid "Room under attack"
msgstr "Ruimte wordt aangevallen"

#: guitext:685
msgctxt "Game event name"
msgid "Treasure Room needed"
msgstr "Schatkamer nodig"

#: guitext:686
msgctxt "Game event name"
msgid "Creatures becoming hungry"
msgstr "Slaafjes hebben honger"

#: guitext:687
msgctxt "Game event name"
msgid "Trap crate found"
msgstr "Kist met vallen gevonden"

#: guitext:688
msgctxt "Game event name"
msgid "Door crate found"
msgstr "Kist met deuren gevonden"

#: guitext:689
msgctxt "Game event name"
msgid "Dungeon Special found"
msgstr "Speciale Dungeon gevonden"

#: guitext:690
msgctxt "Game event description"
msgid "Treasure Room full: LMB toggle. RMB delete."
msgstr "Schatkamer is vol: LMK: bladeren. RMK: wissen."

#: guitext:691
msgctxt "Game event description"
msgid "Creature being scavenged: LMB toggle. RMB delete."
msgstr "Een wezen wordt door de vijand gelokt: LMK: bladeren. RMK: wissen."

#: guitext:692
msgctxt "Game event description"
msgid "Creature Payday: LMB toggle. RMB delete."
msgstr "Betaaldag: LMK: bladeren. RMK: wissen."

#: guitext:693
msgctxt "Game event description"
msgid "New spell picked up: LMB toggle. RMB delete."
msgstr "Nieuwe spreuk gevonden: LMK: bladeren. RMK: wissen."

#: guitext:694
msgctxt "Game event description"
msgid "New room taken over: LBM toggle. RMB delete."
msgstr "Nieuwe ruimte ingenomen: LMK: bladeren. RMK: wissen."

#: guitext:695
msgctxt "Game event description"
msgid "New area discovered: LMB toggle. RMB delete."
msgstr "Nieuw gebied ontdekt: LMK: bladeren. RMK: wissen."

#: guitext:696
msgctxt "Game event description"
msgid "Information: LMB toggle. RMB delete."
msgstr "Informatie: LMK: bladeren. RMK: wissen."

#: guitext:697
msgctxt "Game event description"
msgid "Room lost: LMB toggle. RMB delete."
msgstr "Ruimte verloren: LMK: bladeren. RMK: wissen."

#: guitext:698
msgctxt "Game event description"
msgid "Dungeon Heart Attacked: LMB toggle. RMB delete."
msgstr "Hart wordt aangevallen: LMK: bladeren. RMK: wissen."

#: guitext:699
msgctxt "Game event description"
msgid "Fight: LMB toggle. RMB delete. [10.5]"
msgstr "Vechten: LMK: bladeren. RMK: wissen."

#: guitext:700
msgctxt "Game event description"
msgid "Objective: LMB toggle. [11.3]"
msgstr "Doel: LMK: bladeren."

#: guitext:701
msgctxt "Game event description"
msgid "Breach: LMB toggle. RMB delete."
msgstr "Doorbreken: LMK: bladeren. RMK: wissen."

#: guitext:702
msgctxt "Game event description"
msgid "New spell researched: LMB toggle. RMB delete."
msgstr "Nieuwe spreuk onderzocht: LMK: bladeren. RMK: wissen."

#: guitext:703
msgctxt "Game event description"
msgid "New room researched: LMB toggle. RMB delete."
msgstr "Nieuwe ruimte onderzocht: LMK: bladeren. RMK: wissen."

#: guitext:704
msgctxt "Game event description"
msgid "New trap: LMB toggle. RMB delete."
msgstr "Nieuwe val: LMK: bladeren. RMK: wissen."

#: guitext:705
msgctxt "Game event description"
msgid "New door: LMB toggle. RMB delete."
msgstr "Nieuwe deur: LMK: bladeren. RMK: wissen."

#: guitext:706
msgctxt "Game event description"
msgid "New creature in dungeon: LMB toggle. RMB delete."
msgstr "Nieuw wezen in de kerker: LMK: bladeren. RMK: wissen."

#: guitext:707
msgctxt "Game event description"
msgid "Creature is annoyed: LMB toggle. RMB delete."
msgstr "Wezen geïrriteerd: LMK: bladeren. RMK: wissen."

#: guitext:708
msgctxt "Game event description"
msgid "No more living set: LMB toggle. RMB delete."
msgstr "Te weinig leefruimte: LMK: bladeren. RMK: wissen."

#: guitext:709
msgctxt "Game event description"
msgid "Alarm triggered: LMB toggle. RMB delete."
msgstr "Een alarm gaat af: LMK: bladeren. RMK: wissen."

#: guitext:710
msgctxt "Game event description"
msgid "Room under attack: LMB toggle. RMB delete."
msgstr "Ruimte wordt aangevallen: LMK: bladeren. RMK: wissen."

#: guitext:711
msgctxt "Game event description"
msgid "Need Treasure Room: LMB toggle. RMB delete."
msgstr "Schatkamer nodig: LMK: bladeren. RMK: wissen."

#: guitext:712
msgctxt "Game event description"
msgid "Creatures becoming hungry: LMB toggle. RMB delete."
msgstr "Wezens hebben honger: LMK: bladeren. RMK: wissen."

#: guitext:713
msgctxt "Game event description"
msgid "Trap crate found: LMB toggle. RMB delete."
msgstr "Kist met vallen gevonden: LMK: bladeren. RMK: wissen."

#: guitext:714
msgctxt "Game event description"
msgid "Door crate found: LMB toggle. RMB delete."
msgstr "Kist met deuren gevonden: LMK: bladeren. RMK: wissen."

#: guitext:715
msgctxt "Game event description"
msgid "Dungeon special found: LMB toggle. RMB delete."
msgstr "Speciale kerker gevonden: LMK: bladeren. RMK: wissen."

#: guitext:716
msgctxt "Menu interface, Main Menu item; In-game interface, Options title"
msgid "Options"
msgstr "Opties"

#: guitext:717
msgctxt "In-game interface item"
msgid "Graphics Options"
msgstr "Opties: Graphics"

#: guitext:718
msgctxt "In-game interface item"
msgid "Sound Options"
msgstr "Opties: Geluid"

#: guitext:719
msgctxt "In-game interface item"
msgid "Load"
msgstr "Laden"

#: guitext:720
msgctxt "In-game interface item"
msgid "Save"
msgstr "Bewaren"

#: guitext:721
msgctxt "In-game interface item"
msgid "Computer Assistance"
msgstr "Computerhulp"

#: guitext:722
msgctxt "In-game interface description"
msgid "Options: Open Options Panel. LMB open panel. [3.2]"
msgstr "Opties: Opent Optiemenu. LMK: paneel openen. [3.2]"

#: guitext:723
msgctxt "In-game interface description"
msgid "Graphics Menu: Customise the graphics. [3.2.2]"
msgstr "Graphics Menu: Graphics instellen. [3.2.2]"

#: guitext:724
msgctxt "In-game interface description"
msgid "Sound Menu: Adjust the sound and music volumes. [3.2.3]"
msgstr "Geluid Menu: Volume van geluid en muziek instellen. [3.2.3]"

#: guitext:725
msgctxt "In-game interface description"
msgid "Load Game: Load a previously saved game. [3.2.1]"
msgstr "Spel Laden: Een eerder bewaard spel laden. [3.2.1]"

#: guitext:726
msgctxt "In-game interface description"
msgid "Save Game: Save your current game. [3.2.1]"
msgstr "Spel Bewaren: Huidige spel bewaren. [3.2.1]"

#: guitext:727
msgctxt "In-game interface description"
msgid "Quit Game: Quit back to the Level Map. [3.2.5]"
msgstr "Spel Stoppen: Stop en keer terug naar de Level Kaart"

#: guitext:728
msgctxt "In-game interface description"
msgid "Computer Assistance Menu: Customise the Computer Assistant. [3.2.4]"
msgstr "Computerhulp Menu: Computerhulp instellen. [3.2.4]"

#: guitext:729
msgctxt "In-game interface description"
msgid ""
"Aggressive Computer Assistant: Constructs your dungeon and always trys to "
"attack the enemy. LMB select. [3.2.4]"
msgstr ""
"Agressieve Computerhulp: Bouwt je kerker en probeert de vijand altijd aan te "
"vallen. LMK: selecteren. [3.2.4]"

#: guitext:730
msgctxt "In-game interface description"
msgid ""
"Defensive Computer Assistant: Constructs your dungeon but does not attack "
"the enemy. LMB select. [3.2.4]"
msgstr ""
"Defensieve Computerhulp: Bouwt je kerker maar valt de vijand niet aan. LMK: "
"selecteren. [3.2.4]"

#: guitext:731
msgctxt "In-game interface description"
msgid ""
"Construction Only Computer Assistant: Digs, places rooms and traps but does "
"not move creatures. LMB select. [3.2.4]"
msgstr ""
"Alleen Constructie Computerhulp: Graaft, bouwt ruimten en vallen, maar "
"verplaatst geen wezens. LMK: selecteren. [3.2.4]"

#: guitext:732
msgctxt "In-game interface description"
msgid ""
"Move Only Computer Assistant: Moves and slaps your creatures. LMB select. "
"[3.2.4]"
msgstr ""
"Alleen Verplaatsen Computerhulp: Verplaatst en slaat je wezens. LMK: "
"selecteren. [3.2.4]"

#: guitext:733
msgctxt "In-game interface description"
msgid ""
"Pick most experienced creatures: LMB Pick up creature. RMB Zoom. [22.2.1]"
msgstr ""
"De meest ervaren wezens oppakken: LMK: oppikken. RMK: inzoomen. [22.2.1]"

#: guitext:734
msgctxt "In-game interface description"
msgid "Pick idle creatures: LMB Pick up creature. RMB Zoom. [22.2.1]"
msgstr "Luie wezens verplaatsen: LMK: oppakken. RMK: inzoomen. [22.2.1]"

#: guitext:735
msgctxt "In-game interface description"
msgid "Pick working creatures: LMB Pick up creature. RMB Zoom. [22.2.1]"
msgstr "Werkende wezens verplaatsen: LMK: oppakken. RMK: inzoomen. [22.2.1]"

#: guitext:736
msgctxt "In-game interface description"
msgid "Pick fighting creatures: LMB Pick up creature. RMB Zoom. [22.2.1]"
msgstr "Vechtende wezens verplaatsen: LMK: oppakken. RMK: inzoomen. [22.2.1]"

#: guitext:737
msgctxt "In-game interface description"
msgid ""
"Invert Mouse: Inverts the vertical mouse movements while Possessing a "
"creature. LMB toggle."
msgstr ""
"Muis omkeren: Tijdens Wezenbeheersing worden vertikale muisbewegingen "
"omgekeerd. LMK: bladeren."

#: guitext:738
msgctxt "In-game interface description"
msgid ""
"Possess Creature mouse sensitivity: Adjusts the sensitivity of the mouse "
"movements when in Possess Creature mode. LMB toggle."
msgstr ""
"Muisgevoeligheid bij Wezenbeheersing: Stelt gevoeligheid van muisbewegingen "
"tijdens Wezenbeheersing in. LMK: bladeren."

#: guitext:739
msgctxt "In-game interface description"
msgid "More sensitive."
msgstr "Meer gevoelig"

#: guitext:740
msgctxt "In-game interface description"
msgid "Less sensitive."
msgstr "Minder gevoelig"

#: guitext:741
msgctxt "Statistic name"
msgid "Number of Creatures"
msgstr "Aantal wezens"

#: guitext:742
msgctxt "Statistic name"
msgid "Gold Mined"
msgstr "Gedolven goud"

#: guitext:743
msgctxt "Statistic name"
msgid "Efficiency"
msgstr "Efficiëntie"

#: guitext:744
msgctxt "Statistic name"
msgid "Secrets"
msgstr "Geheimen"

#: guitext:745
msgctxt "Statistic name"
msgid "Money"
msgstr "Geld"

#: guitext:746
msgctxt "Statistic name"
msgid "Time"
msgstr "Tijd"

#: guitext:747
msgctxt "Statistic name"
msgid "Style"
msgstr "Stijl"

#: guitext:748
msgctxt "Statistic name"
msgid "Rating"
msgstr "Score"

#: guitext:749
msgctxt "Statistic name"
msgid "Creatures Attracted"
msgstr "Aangetrokken wezens"

#: guitext:750
msgctxt "Statistic name"
msgid "Battles Won"
msgstr "Gewonnen slagen"

#: guitext:751
msgctxt "Statistic name"
msgid "Battles Lost"
msgstr "Verloren slagen"

#: guitext:752
msgctxt "Statistic name"
msgid "Times Dungeon Breached"
msgstr "Aantal doorbraken in kerker"

#: guitext:753
msgctxt "Statistic name"
msgid "Imps Deployed"
msgstr "Werkzame Dondersteentjes"

#: guitext:754
msgctxt "Statistic name"
msgid "Creatures Left"
msgstr "Resterende wezens"

#: guitext:755
msgctxt "Statistic name"
msgid "Doors Destroyed"
msgstr "Deuren vernietigd"

#: guitext:756
msgctxt "Statistic name"
msgid "Rooms Destroyed"
msgstr "Ruimten vernietigd"

#: guitext:757
msgctxt "Statistic name"
msgid "Dungeon Area"
msgstr "Kerkergebied"

#: guitext:758
msgctxt "Statistic name"
msgid "Ideas Researched"
msgstr "Ideeën onderzocht"

#: guitext:759
msgctxt "Statistic name"
msgid "Creatures Scavenged"
msgstr "Wezens gelokt"

#: guitext:760
msgctxt "Statistic name"
msgid "Creatures Summoned"
msgstr "Wezens verzamelen"

#: guitext:761
msgctxt "Statistic name"
msgid "Creatures Sacrificed"
msgstr "Wezens geofferd"

#: guitext:762
msgctxt "Statistic name"
msgid "Creatures Tortured"
msgstr "Wezens gefolterd"

#: guitext:763
msgctxt "Statistic name"
msgid "Creatures Trained"
msgstr "Wezens getraind"

#: guitext:764
msgctxt "Statistic name"
msgid "Gold Pots Stolen"
msgstr "Potten goud gestolen"

#: guitext:765
msgctxt "Statistic name"
msgid "Spells Stolen"
msgstr "Spreuken gestolen"

#: guitext:766
msgctxt "Statistic name"
msgid "Traps Manufactured"
msgstr "Vallen gemaakt"

#: guitext:767
msgctxt "Statistic name"
msgid "Traps Unused"
msgstr "Vallen niet gebruikt"

#: guitext:768
msgctxt "Statistic name"
msgid "Doors Manufactured"
msgstr "Deuren gemaakt"

#: guitext:769
msgctxt "Statistic name"
msgid "Doors Unused"
msgstr "Deuren niet gebruikt"

#: guitext:770
msgctxt "Statistic name"
msgid "Number of Rooms"
msgstr "Aantal ruimten"

#: guitext:771
msgctxt "Statistic name"
msgid "Number of Portals"
msgstr "Aantal Portalen"

#: guitext:772
msgctxt "Statistic name"
msgid "Slaps"
msgstr "Klappen"

#: guitext:773
msgctxt "Statistic name"
msgid "Cave-Ins"
msgstr "Instortingen"

#: guitext:774
msgctxt "Statistic name"
msgid "Skeletons Raised"
msgstr "Herrezen Skeletten"

#: guitext:775
msgctxt "Statistic name"
msgid "Bridges Built"
msgstr "Bruggen gebouwd"

#: guitext:776
msgctxt "Statistic name"
msgid "Rock Dug Out"
msgstr "Rotsen uitgegraven"

#: guitext:777
msgctxt "Statistic name"
msgid "Salary Cost"
msgstr "Loonkosten"

#: guitext:778
msgctxt "Statistic name"
msgid "Flies Eaten By Spiders"
msgstr "Door Spinnen opgegeten Vliegen"

#: guitext:779
msgctxt "Statistic name"
msgid "Territory Destroyed"
msgstr "Gebied vernietigd"

#: guitext:780
msgctxt "Statistic name"
msgid "Rooms Constructed"
msgstr "Ruimten gebouwd"

#: guitext:781
msgctxt "Statistic name"
msgid "Traps Used"
msgstr "Vallen gebruikt"

#: guitext:782
msgctxt "Statistic name"
msgid "Keepers Destroyed"
msgstr "Keepers vernietigd"

#: guitext:783
msgctxt "Statistic name"
msgid "Area Claimed"
msgstr "Gebied gewonnen"

#: guitext:784
msgctxt "Statistic name"
msgid "Backs Stabbed"
msgstr "In rug gestoken"

#: guitext:785
msgctxt "Statistic name"
msgid "Chickens Hatched"
msgstr "Kuikens uitgekomen"

#: guitext:786
msgctxt "Statistic name"
msgid "Chickens Eaten"
msgstr "Kuikens opgegeten"

#: guitext:787
msgctxt "Statistic name"
msgid "Hopes Dashed"
msgstr "Hoop ontmoedigd"

#: guitext:788
msgctxt "Statistic name"
msgid "Promises Broken"
msgstr "Beloften gebroken"

#: guitext:789
msgctxt "Statistic name"
msgid "Ghosts Raised"
msgstr "Spoken herrezen"

#: guitext:790
msgctxt "Statistic name"
msgid "Doors Used"
msgstr "Deuren gebruikt"

#: guitext:791
msgctxt "Statistic name"
msgid "Your Creatures Killed By You"
msgstr "Eigen wezens door jou gedood"

#: guitext:792
msgctxt "Statistic name"
msgid "Things Researched"
msgstr "Zaken onderzocht"

#: guitext:793
msgctxt "Statistic name"
msgid "Last Creature Attracted"
msgstr "Laatst aangetrokken wezen"

#: guitext:794
msgctxt "Statistic name"
msgid "Items Manufactured"
msgstr "Voorwerpen gemaakt"

#: guitext:795
msgctxt "Statistic name"
msgid "Creatures Converted"
msgstr "Wezens overgehaald"

#: guitext:796
msgctxt "Statistic name"
msgid "Territory Lost"
msgstr "Gebied verloren"

#: guitext:797
msgctxt "Statistic name"
msgid "Traps Armed"
msgstr "Vallen op scherp"

#: guitext:798
msgctxt "Statistic name"
msgid "Chickens Wasted"
msgstr "Kuikens verspild"

#: guitext:799
msgctxt "Statistic name"
msgid "Lies Told"
msgstr "Leugens verteld"

#: guitext:800
msgctxt "Statistic name"
msgid "Creatures Annoyed"
msgstr "Wezens geïrriteerd"

#: guitext:801
msgctxt "Statistic name"
msgid "Graveyard Body Count"
msgstr "Dodental Mausoleum"

#: guitext:802
msgctxt "Statistic name"
msgid "Vampires Created"
msgstr "Vampiers gecreëerd"

#: guitext:803
msgctxt "Easter egg"
msgid ""
"When night does not give way to day, And children are too scared to play, "
"Abandon hope, embrace despair, You're destined for my Dragon's lair"
msgstr ""
"Wanneer de nacht de dag steelt, Het bange kind niet langer speelt, Maakt "
"hoop plaats voor wanhoopsvlagen, In het Drakenhol slijt gij je dagen."

#: guitext:804
msgctxt "Easter egg"
msgid "If thou art bold and pure of heart, Come down here, be torn apart."
msgstr ""
"Zijt gij moedig met een hart van goud, Kom hierheen en jij wordt nooit oud."

#: guitext:805
msgctxt "Easter egg"
msgid "Through my dungeon you may tread, But rest assured, you'll end up dead."
msgstr "Door mijn kerker mag je dwalen, Wees gerust, de dood komt je halen."

#: guitext:806
msgctxt "Easter egg"
msgid "If you find you lose it all, Why not play Theme Hospital?"
msgstr ""
"Denk je alles te verliezen, Geen zorg je krijgt nog meer voor je kiezen."

#: guitext:807
msgctxt "Easter egg"
msgid "Armoured Knights who have true grit, Roast more quickly on a spit."
msgstr "Ridders met lef en pit, Roosteren sneller aan het spit."

#: guitext:808
msgctxt "Easter egg"
msgid "Evil, malice, death, decay, I think you'll find they're here to stay."
msgstr "Dood, verval, onheil en verraad, Een eeuwig gegeven dat nooit vergaat."

#: guitext:809
msgctxt "Easter egg"
msgid "Evil, malice, death, decay, Just another working day."
msgstr "Dood, verval, onheil en verraad, De duivel is mijn maat."

#: guitext:810
msgctxt "Easter egg"
msgid "Evil, malice, death, decay, There really is no better way."
msgstr "Dood, verval, onheil en verraad, Maken het leven de moeite waard."

#: guitext:811
msgctxt "Easter egg"
msgid "Giant, Dwarf, Thief and Fairy, None of you are very scary."
msgstr "Reus, Dwerg, Dief en Elf, Vormen geen bedreiging dat spreekt vanzelf."

#: guitext:812
msgctxt "Easter egg"
msgid "The denizens of your domain, Just cannot wait to kill again."
msgstr "Elke burger van jouw oord, Staat klaar voor een nieuwe moord."

#: guitext:813
msgctxt "Easter egg"
msgid "The better creatures you employ, The greater carnage you enjoy."
msgstr "Ervaren wezens verdienen je achting, Des te groter is de slachting."

#: guitext:814
msgctxt "Easter egg"
msgid "Hark! The Avatar's abroad, And I can smell a frightened Lord."
msgstr "Luister! Avatar is weg, De Landheer is alleen, wat een pech."

#: guitext:815
msgctxt "Easter egg"
msgid "Trespassers will meet their doom, In your dungeon's Torture Room."
msgstr "Indringers zijn verdoemd, Want jouw Folterkamer wordt geroemd."

#: guitext:816
msgctxt "Easter egg"
msgid "Though intruders' hearts be pure, They'll end up on your dungeon floor."
msgstr ""
"Al zijn indringers moedig en stoer, Ze vinden hun einde op je kerkervloer."

#: guitext:817
msgctxt "Easter egg"
msgid ""
"Your tunnels will be dark and cold, And no place for a Knight of old, Even "
"if he claims he's bold."
msgstr ""
"Je gangen zijn donker en koud, dit is geen plaats voor een oude ridder, ook "
"al is hij nog zo stout."

#: guitext:818
msgctxt "Easter egg"
msgid "The fools who enter your domain, Will never see the light again."
msgstr "Dwazen betreden je kerker keer op keer, Het licht zien ze nooit weer."

#: guitext:819
msgctxt "Easter egg"
msgid "Pain and anguish are your tools, To use upon intruding fools."
msgstr "Angst en pijn zijn wapens tegen dwazen, Dus neem ze te grazen."

#: guitext:820
msgctxt "Easter egg"
msgid ""
"When good guys head right for your treasure, Hunt and kill them at your "
"leisure."
msgstr ""
"Voor je het weet ben je de schat aan de goeden kwijt, zoek en dood ze voor "
"de gelegenheid."

#: guitext:821
msgctxt "Easter egg"
msgid ""
"Protect your gold and Dungeon Heart, And slap your minions till they fart."
msgstr ""
"Bescherm je goud en bescherm je Hart, Sla je slaafjes maar niet te hard."

#: guitext:822
msgctxt "Easter egg"
msgid "Use your creatures' fear of you. To make them do what you want them to."
msgstr ""
"Je slaafjes vrezen jou en dat is goed, Ze gehoorzamen en doen wat moet."

#: guitext:823
msgctxt "Easter egg"
msgid "Wizard in your dungeon grim? A trap will make short work of him."
msgstr "Een Magiër in je kerker? Een val is verrassend sterker."

#: guitext:824
msgctxt "Easter egg"
msgid "When your creatures give you hell, Stick them in your Prison Cell."
msgstr "Maken wezens je leven tot een hel, Stop ze in een gevangeniscel."

#: guitext:825
msgctxt "Easter egg"
msgid "Torture is the crowning glory, Of your Dungeon Keeper story."
msgstr "Foltering is de hoogste glorie, Van je Dungeon Keeper's story."

#: guitext:826
msgctxt "Easter egg"
msgid "You are the Keeper, chosen one, And being evil is great fun."
msgstr "Jij bent de Keeper, uitverkoren, De duivel zal je bekoren."

#: guitext:827
msgctxt "Easter egg"
msgid "When your troops are hunger-stricken, Your Hatchery has yummy chicken."
msgstr ""
"Knorren de magen van je troepen, De Broedplaats heeft kuikens om te snoepen."

#: guitext:828
msgctxt "Easter egg"
msgid "Fill the Avatar with dread. Really make him wet the bed."
msgstr "Avatar met angst vervullen, Een nat bed moet hij verhullen."

#: guitext:829
msgctxt "In-game hint message"
msgid ""
"Imps are the lifeblood of your dungeon. Like blood, they must be allowed to "
"circulate."
msgstr ""
"Dondersteentjes zijn het levenssap van je kerker. Net zoals bloed, ze moeten "
"circuleren."

#: guitext:830
msgctxt "In-game hint message"
msgid ""
"Feeling mean? Set your minions to imprison and when your cells are full, "
"spend some time torturing..."
msgstr ""
"Lekker gemeen doen? Zet je slaafjes gevangen. Zodra de cellen vol zijn, "
"martel je ze."

#: guitext:831
msgctxt "In-game hint message"
msgid ""
"If your creatures get unhappy, slap some sense into them. They'll soon "
"realise how lucky they are."
msgstr ""
"Zijn je wezens ongelukkig, ram ze in elkaar. Pas dan begrijpen ze hoe "
"gelukkig ze zijn."

#: guitext:832
msgctxt "In-game hint message"
msgid ""
"The underworld is your domain and the adventurers come to steal it. Never "
"show pity, even when the intruders are defenceless and pathetic."
msgstr ""
"De onderwereld is jouw domein en avonturiers willen het stelen. Toon geen "
"genade, ook niet wanneer de indringers zielig en weerloos zijn."

#: guitext:833
msgctxt "In-game hint message"
msgid ""
"Compassion is the hallmark of the good Keeper. But good Keepers never win. "
"Only evil ones."
msgstr ""
"Medelijden is het motto van goede Keepers. Maar goede Keepers winnen nooit, "
"alleen slechte."

#: guitext:834
msgctxt "In-game hint message"
msgid ""
"There's never a moment to waste. Already the bravest of the brave are "
"queuing up to enter your dungeon. So stop reading this and get going."
msgstr ""
"Je mag geen seconde verliezen. De dapperste krijgers staan in de rij om je "
"kerker binnen te trekken. Dus, stop met lezen en ga aan het werk."

#: guitext:835
msgctxt "In-game hint message"
msgid ""
"Build fast. You'll want the biggest possible welcoming committee ready for "
"the intruders."
msgstr ""
"Bouw snel. Je wilt de indringers met het grootst mogelijke ontvangstcomitÚ "
"begroeten."

#: guitext:836
msgctxt "In-game hint message"
msgid ""
"Keep your Imps digging. There are always surprises to be found deep in the "
"earth."
msgstr ""
"Laat je Dondersteentjes graven. Je kunt in de aarde altijd op verrassingen "
"stuiten."

#: guitext:837
msgctxt "In-game hint message"
msgid "He who controls the most gold controls the entire Underworld."
msgstr "Hij die het meeste goud heeft, heerst over de onderwereld."

#: guitext:838
msgctxt "In-game hint message"
msgid "Fear and lack of mercy are your greatest weapons. Use them wisely."
msgstr "Angst en genadeloosheid zijn je beste wapens. Gebruik ze goed."

#: guitext:839
msgctxt "In-game hint message"
msgid ""
"Foolish is the Keeper who sells all his rooms and refuses to pay his "
"creatures."
msgstr ""
"Dom is de Keeper die alle ruimten verkoopt en weigert zijn slaafjes te "
"betalen."

#: guitext:840
msgctxt "Menu interface item"
msgid "Return to options menu"
msgstr "Terug naar optiemenu"

#: guitext:841
msgctxt "Menu interface item"
msgid "Exit"
msgstr "Verlaten"

#: guitext:842
msgctxt "Menu interface item"
msgid "Audio"
msgstr "Geluid"

#: guitext:843
msgctxt "Menu interface item"
msgid "Invert Mouse"
msgstr "Muis omkeren"

#: guitext:844
msgctxt "Menu interface item"
msgid "Mouse Sensitivity"
msgstr "Muisgevoeligheid"

#: guitext:845
msgctxt "Menu interface item"
msgid "Computer"
msgstr "Computer"

#: guitext:846
msgctxt "Menu interface item"
msgid "Computer Players"
msgstr "Computerspelers"

#: guitext:847
msgctxt "Menu interface item"
msgid "On"
msgstr "Aan"

#: guitext:848
msgctxt "Menu interface item"
msgid "Off"
msgstr "Uit"

#: guitext:849
msgctxt "Menu interface item"
msgid "Sensitivity"
msgstr "Gevoeligheid"

#: guitext:850
msgctxt "Menu interface item"
msgid "Mouse Options"
msgstr "Opties: Muis"

#: guitext:851
msgctxt "Menu interface item"
msgid "Mouse"
msgstr "Muis"

#: guitext:852
msgctxt "Menu interface item"
msgid "Undo Pickup"
msgstr "Oppakken ongedaanmaken"

#: guitext:853
msgctxt "Menu interface item"
msgid "Pause"
msgstr "Pauze"

#: guitext:854
msgctxt "Menu interface item"
msgid "Map"
msgstr "Kaart"

#: guitext:855
msgctxt "On-screen message"
msgid "Insufficient Memory"
msgstr "Niet genoeg geheugen"

#: guitext:856
msgctxt "On-screen message"
msgid "Unable To Change Screen Resolution"
msgstr "De scherm resolutie kan niet worden veranderd"

#: guitext:857
msgctxt "Menu interface item"
msgid "Query"
msgstr "Info"

#: guitext:858
msgctxt "Credits"
msgid "Support Art"
msgstr "GRAFISCHE ONDERSTEUNING"

#: guitext:859
msgctxt "Credits"
msgid "Navigation System"
msgstr "NAVIGATIE SYSTEEM"

#: guitext:860
msgctxt "Credits"
msgid "Script"
msgstr "SCRIPT"

#: guitext:861
msgctxt "Credits"
msgid "Voice Over"
msgstr "STEM VAN"

#: guitext:862
msgctxt "Credits"
msgid "Finance"
msgstr "FINANCIËN"

#: guitext:864
msgctxt "Credits"
msgid "Localisation Management"
msgstr "LOCALISATIE MANAGEMENT"

#: guitext:865
msgctxt "Credits"
msgid "Language Test Supervisor"
msgstr "HOOFDTESTER TALEN"

#: guitext:866
msgctxt "Credits"
msgid "Language Testers"
msgstr "TESTERS TALEN"

#: guitext:867
msgctxt "Credits"
msgid "Localisation Audio Management"
msgstr "LOCALISATIE AUDIO MANAGEMENT"

#: guitext:868
msgctxt "Network game message"
msgid "Attempting To Join"
msgstr "BEZIG VERBINDING TE MAKEN"

#: guitext:869
msgctxt "Network game message"
msgid "Resyncing"
msgstr "Hersynchroniseren"

#: guitext:870
msgctxt "Menu interface item"
msgid "1 Player"
msgstr "1 Speler"

#: guitext:871
msgctxt "Menu interface item"
msgid "2 Players"
msgstr "2 Spelers"

#: guitext:872
msgctxt "Menu interface item"
msgid "3 Players"
msgstr "3 Spelers"

#: guitext:873
msgctxt "Menu interface item"
msgid "4 Players"
msgstr "4 Spelers"

#: guitext:874
msgctxt "Menu interface item"
msgid "Serial"
msgstr "Serieel"

#: guitext:875
msgctxt "Menu interface item"
msgid "Modem"
msgstr "Modem"

#: guitext:876
msgctxt "Menu interface item"
msgid "IPX"
msgstr "IPX"

#: guitext:877
msgctxt "World direction"
msgid "N"
msgstr "N"

#: guitext:878
msgctxt "World direction"
msgid "E"
msgstr "O"

#: guitext:879
msgctxt "World direction"
msgid "S"
msgstr "Z"

#: guitext:880
msgctxt "World direction"
msgid "W"
msgstr "W"

#: guitext:881
msgctxt "Menu interface item"
msgid "Vs"
msgstr ":"

#: guitext:882
msgctxt "Credits"
msgid "Game design"
msgstr "SPEL DESIGN"

#: guitext:883
msgctxt "Credits"
msgid "Associate Producer"
msgstr "ASSOCIATE PRODUCER"

#: guitext:884
msgctxt "Credits"
msgid "Additional Script"
msgstr "ADDITIONEL SCRIPT"

#: guitext:885
msgctxt "Easter egg"
msgid "Happy Birthday"
msgstr "VROLIJK VERJAARSDAG"

#: guitext:886
msgctxt "Menu interface message"
msgid "Error"
msgstr "Fout"

#: guitext:887
msgctxt "Menu interface message"
msgid "Error Saving"
msgstr "Fout: niet bewaard"

#: guitext:888
msgctxt "Menu interface message"
msgid "New Levels"
msgstr "Nieuwe Levels"

#: guitext:889
msgctxt "Menu interface message"
msgid "Please insert Data Disk CD-ROM"
msgstr "Plaats de Data Disk CD-ROM in het station"

#: guitext:890
msgctxt "Menu interface message"
msgid "Please insert Dungeon Keeper CD-ROM"
msgstr "Plaats de Dungeon Keeper CD-ROM in het station"

#: guitext:891
msgctxt "Menu interface message"
msgid "Please insert The Deeper Dungeons CD-ROM"
msgstr "Plaats The Deeper Dungeons CD-ROM in het station"

#. DD Level Korros Tor first objective
#: guitext:892
msgctxt "In-game message"
msgid ""
"The might of two rival Dungeon Keepers challenge your claim to this realm. "
"Decimate them both to achieve total domination, but beware of bands of "
"heroes hidden in the caverns."
msgstr ""
"Twee machtige Dungeon Keepers dagen je in dit rijk uit. Slacht ze af en "
"wordt alleenheerser, maar pas op voor Helden die in donkere nissen op de "
"loer liggen."

#. DD Level Kari-Mar first objective
#: guitext:893
msgctxt "In-game message"
msgid ""
"Another Keeper has already claimed this realm. He is unfit to rule so "
"destroy him and take what is rightfully yours. Great riches lie in the "
"caverns around the land; explore to gain more power."
msgstr ""
"Een andere Keeper heeft dit rijk al ingenomen, maar hij is niet geschikt om "
"te heersen. Vernietig hem en grijp wat je ziet. In de kerkers van dit land "
"liggen grote rijkdommen. Kijk goed rond en vergaar meer macht."

#. DD Level Belbata first objective
#: guitext:894
msgctxt "In-game message"
msgid ""
"This land is highly coveted amongst the evil and there are three enemy "
"Dungeon Keepers you must battle with to claim supremacy. Keep an eye out for "
"any rogue bands of heroes waiting to ambush a careless Keeper."
msgstr ""
"Dit land is zeer gewild. Om je gezag te laten gelden, moet je eerst drie "
"Dungeon Keepers verslaan. Pas op voor Helden die onoplettende Keepers vanuit "
"hinderlagen aanvallen."

#. DD Level Pladitz waypoint objective
#: guitext:895
msgctxt "In-game message"
msgid ""
"The Lord of the Land and his pitiful band of followers lie dead. Good "
"riddance to them and their sad, happy lives. Now seize your chance and "
"attack your rival Keeper. Domination awaits."
msgstr ""
"De Landheer en zijn miserabele groep volgelingen liggen dood op de grond. "
"Opgeruimd staat netjes. Grijp nu je kans en val je rivaliserende Keeper aan. "
"Jouw overheersing is nabij."

#. DD Level Pladitz first objective
#: guitext:896
msgctxt "In-game message"
msgid ""
"You and a rival Dungeon Keeper are vying for control of this realm but the "
"Lord of the Land has constructed his own dungeon between you to halt your "
"conquest. Destroy him and the enemy Keeper to reign supreme."
msgstr ""
"Jij en een rivaliserende Dungeon Keeper strijden om de heerschappij van dit "
"rijk. De Landheer heeft een eigen kerker tussen jullie in gebouwd om de "
"veroveringen tot staan te brengen. Vernietig beiden en heers over het land."

#. DD Level Pladitz waypoint objective
#: guitext:897
msgctxt "In-game message"
msgid ""
"You have done well to come this far but further hardships await. Search the "
"map carefully and you may find many secrets to aid your conquest."
msgstr ""
"Je hebt al veel bereikt, maar nieuwe ontberingen liggen in het verschiet. "
"Onderzoek nauwgezet de kaart en ontdek geheimen die bij je verovering van "
"pas kunnen komen."

#. DD Level Abbadon first objective
#: guitext:898
msgctxt "In-game message"
msgid ""
"You have come to this realm with little to assist you so you must explore to "
"gain more power. Keep an eye out for any loathsome heroes who may try to "
"thwart your progress."
msgstr ""
"Je bent met weinig middelen naar dit rijk gekomen. Ga daarom op "
"verkenningstocht om sterker te worden. Pas op voor dwarsliggende Helden."

#. DD Level Daka-Gorn first objective
#: guitext:899
msgctxt "In-game message"
msgid ""
"Beware Keeper. This realm is infested with the sickly goodness of heroes and "
"fairies. Hunt them down and feed them their own entrails."
msgstr ""
"Pas op Keeper! Dit rijk wordt geteisterd door de ziekelijke goedheid van "
"Helden en Elfen. Spoor ze op en laat ze hun eigen ingewanden eten."

#. DD Level Morkardar first objective
#: guitext:900
msgctxt "In-game message"
msgid ""
"Your opponent for this realm has foolishly challenged your superior skill. "
"Such disrespect should be punished so make an example of his insolence."
msgstr ""
"Je tegenstander in dit rijk is zo dom jouw superieure vaardigheden uit te "
"dagen. Dit gebrek aan respect moet bestraft worden! Stel hem als voorbeeld "
"voor zijn brutaliteit."

#. DD Level Morkardar information soon after start
#: guitext:901
msgctxt "In-game message"
msgid ""
"Ancient powers lie hidden in this realm. Seek them out and use them for your "
"own evil purposes."
msgstr ""
"In dit rijk liggen oude krachten verborgen. Vind ze en gebruik ze voor je "
"duivelse doeleinden."

#. DD Level Abbadon objective after rooms built
#: guitext:902
msgctxt "In-game message"
msgid ""
"A foolish challenger stands between you and total dominance. Annihilate his "
"forces and feed his body to your ravenous minions."
msgstr ""
"Een dwaze tegenstander staat tussen jou en de alleenheerschappij. Vernietig "
"zijn strijdkrachten en voer zijn lichaam aan je uitgehongerde wezens."

#. DD Level Daka-Gorn information after AP reached
#: guitext:903
msgctxt "In-game message"
msgid ""
"I can hear footsteps beyond the walls of the hero castle which dominates "
"this land. Tread carefully Keeper and rid the land of goodness once and for "
"all."
msgstr ""
"Ik hoor voetstappen in het kasteel van de Held die dit land domineert. Kijk "
"uit waar je loopt Keeper en beroof dit land voor altijd van zijn goedheid."

#. DD Level Netzcaro first objective
#: guitext:904
msgctxt "In-game message"
msgid ""
"The once strong hero fortress of this realm has grown rotten and weak. Tear "
"down it's walls and let your creatures feast on the heroes within."
msgstr ""
"Het eens zo sterke fort van dit rijk is vervallen en verzwakt. Maak de muren "
"met de grond gelijk en laat je wezens zich uitleven op de Helden."

#. DD Level Netzcaro information after AP reached
#: guitext:905
msgctxt "In-game message"
msgid ""
"This realm will be a test of your cunning and deviousness. Your dungeon has "
"been fortified with seven steel doors to aid you in your conquest."
msgstr ""
"Dit rijk zal een test zijn voor je sluwheid en bekwaamheid. Je kerker is "
"verstevigd met zeven Stalen Deuren om je bij de verovering te helpen."

#. DD Level Netzcaro objective after AP reached
#: guitext:906
msgctxt "In-game message"
msgid ""
"Congratulations Keeper. This vial has given your researchers a much needed "
"boost. You can now construct Bridges that enable you to traverse water and "
"fire."
msgstr ""
"Gefeliciteerd Keeper. Dit flesje geeft je onderzoekers een aardig duwtje in "
"de rug. Je kunt nu bruggen bouwen, zodat je water en vuur kunt oversteken."

#. DD Level Belial information soon after start
#: guitext:907
msgctxt "In-game message"
msgid ""
"Food is scarce in this land and the only Hatchery available to you is inside "
"a hero dungeon. Find this food before your creatures turn against you."
msgstr ""
"Voedsel is schaars in dit land en de enige Broedplaats in de buurt staat in "
"de kerker van een Held. Vind snel eten voordat je wezens zich tegen je keren."

#. DD Level Belial information after getting vampire
#: guitext:908
msgctxt "In-game message"
msgid ""
"Entombed in stone by a cruel band of heroes, the Vampire you have rescued "
"demands revenge for his imprisonment. His anger will make him a valuable "
"asset to your army of evil."
msgstr ""
"De Vampier die je hebt gered, werd door een wrede groep Helden onder stenen "
"begraven en schreeuwt nu om wraak voor zijn gevangenschap. Zijn woede is een "
"waardevolle aanwinst voor je duivelse leger."

#. DD Level Batezek first objective
#: guitext:909
msgctxt "In-game message"
msgid ""
"You are surrounded on all sides by valiant heroes so show them the true "
"meaning of evil and terror."
msgstr ""
"Je bent omsingeld door dappere Helden. Toon ze de ware betekenis van "
"slechtheid en terreur."

#. DD Level Batezek objective after cleaning all good creatures
#: guitext:910
msgctxt "In-game message"
msgid ""
"The Lord of the Land has sent his fiercest warriors against you. Show them "
"no mercy and flay them alive."
msgstr ""
"De Landheer heeft zijn wreedste krijgers naar je toegestuurd. Toon hen geen "
"genade en vil ze levend."

#. DD Level Benetzaron first objective
#: guitext:911
msgctxt "In-game message"
msgid ""
"Explore this realm to uncover riches and secrets. Tread carefully Keeper, or "
"you could be burned."
msgstr ""
"Onderzoek dit gebied en ontdek rijkdommen en geheimen. Kijk uit waar je "
"loopt of je wordt geroosterd."

#. DD Level Svatona first objective
#: guitext:912
msgctxt "In-game message"
msgid ""
"Only one Dungeon Keeper can reign victorious over this land. Do not suffer a "
"humiliating defeat Keeper, the penalty for such failure is torture and death."
msgstr ""
"Slechts ÚÚn Dungeon Keeper kan als overwinnaar over dit land heersen. Lijdt "
"geen vernederende nederlaag, Keeper. Falen wordt bestraft met foltering en "
"de dood."

#. DD Level Caddis Fell first objective
#: guitext:913
msgctxt "In-game message"
msgid ""
"Choices, choices Keeper. Choose your path wisely. Some routes are more "
"perilous than others ..."
msgstr ""
"Maak een keuze, Keeper. Doe dit wel doordacht. Sommige paden zijn "
"gevaarlijker dan andere..."

#. DD Level Caddis Fell objective after good destroyed
#: guitext:914
msgctxt "In-game message"
msgid ""
"Congratulations Keeper, you have a powerful army indeed. Do not grow "
"complacent though, you still have another challenger to the north ..."
msgstr ""
"Gefeliciteerd Keeper, je hebt inderdaad een machtig leger. Wordt niet "
"overmoedig. Je hebt nog altijd een tegenstander in het noorden..."

#. DD Level Caddis Fell objective after player1 destroyed
#: guitext:915
msgctxt "In-game message"
msgid ""
"Congratulations Keeper, you have a powerful army indeed. Do not grow "
"complacent though, you still have another challenger to the south ..."
msgstr ""
"Gefeliciteerd Keeper, je hebt inderdaad een machtig leger. Wordt niet "
"overmoedig. Je hebt nog altijd een tegenstander in het zuiden..."

#. DD Level Caddis Fell objective after entrance claimed
#: guitext:916
msgctxt "In-game message"
msgid ""
"The Lord of the Land is a pathetic individual who breeds fluffy bunnies. "
"Pound him into the ground and then destroy the rival Keeper to achieve total "
"domination."
msgstr ""
"De Landheer is een zielig figuur die donzige konijntjes fokt. Stamp hem in "
"de grond en vernietig dan de rivaliserende Keeper om je alleenheerschappij "
"te vestigen."

#. DD Level Kanasko first objective
#: guitext:917
msgctxt "In-game message"
msgid ""
"Make haste Keeper. The heroes of this realm are many and strong. Prepare "
"your forces well or face a humiliating defeat ..."
msgstr ""
"Schiet op Keeper. De Helden in dit rijk zijn sterk en talrijk. Bereid je "
"strijdkrachten goed voor of onderga een vernederende nederlaag..."

#. DD Level Belial first objective
#: guitext:918
msgctxt "In-game message"
msgid ""
"The Avatar is a wretched being, full of happiness and good cheer. Food is "
"scarce in his land and the only Hatchery available is inside his dungeons. "
"Destroy his mighty fortress and wipe the smile from his face before your "
"creatures turn against you."
msgstr ""
"Avatar is een stumper, altijd gelukkig en goed gemutst. Voedsel is schaars "
"in dit land en de enige Broedplaats in de buurt staat in zijn kerker. "
"Vernietig dit machtige fort en sla die grijns van zijn gezicht, voordat je "
"wezens zich tegen je keren."

#. DD Level Belial objective after AP reached
#: guitext:919
msgctxt "In-game message"
msgid ""
"The Avatar has massed an army of heroic Lords to confront you. Prepare to be "
"attacked!"
msgstr ""
"Avatar heeft een leger van heldhaftige edelen geformeerd om je te verslaan. "
"Zorg dat ze warm onthaald worden!"

#. DD Level Belial objective after AP reached
#: guitext:920
msgctxt "In-game message"
msgid "Decimate this outpost and send fear into the heart of the Avatar."
msgstr "Vernietig deze buitenpost en de schrik slaat Avatar om het hart."

#. DD Level Belial objective after AP reached
#: guitext:921
msgctxt "In-game message"
msgid ""
"The Avatar's castle is ripe for the taking. Train your forces well, Keeper. "
"The ultimate battle awaits ..."
msgstr ""
"De tijd is rijp om Avatars kasteel in te nemen. Train je leger goed, Keeper. "
"Dit is de beslissende slag..."

#. DD Level Belial objective when adding Avatar
#: guitext:922
msgctxt "In-game message"
msgid ""
"You are now in the heart of the Avatar's castle. The sickly sweet smell of "
"goodness still hangs in the air. Kill the Avatar and send his soul to "
"eternal damnation."
msgstr ""
"Je staat nu midden in Avatars kasteel. De ziekelijke zoete geur van goedheid "
"hangt nog in de lucht. Dood Avatar en stuur zijn ziel naar de eeuwige "
"verdoemenis."

#. DD Levels generic information after finding a Mistress
#: guitext:923
msgctxt "In-game message"
msgid ""
"Well done, Keeper. The Mistress you have discovered is an excellent prize."
msgstr ""
"Goed gedaan, Keeper. De Meesteres die je hebt ontdekt, is een mooie beloning."

#. DD Levels generic information after finding a Bile Demon
#: guitext:924
msgctxt "In-game message"
msgid ""
"The Bile Demon you have rescued will be a valuable but hungry asset to your "
"dungeon. Make sure your Hatchery can satisfy his voracious appetite."
msgstr ""
"De Galdemon die je hebt gered, is een waardevolle maar hongerige aanwinst "
"voor je kerker. Zorg ervoor dat je Broedplaats zijn allesverslindende honger "
"kan stillen."

#. DD Level Dixaroc first objective
#: guitext:925
msgctxt "In-game message"
msgid ""
"A devious Wizard has cheated you of your magical powers. Use your only "
"Spider and explore the realm. Find the Wizard, kill him and make an example "
"of his foolishness."
msgstr ""
"Een doortrapte MagiÙr heeft je van je magische krachten beroofd. Gebruik je "
"Spin en verken het rijk. Spoor die MagiÙr op, dood hem en stel hem als "
"voorbeeld voor zijn domheid."

#. DD Level Dixaroc information after getting Imps
#: guitext:926
msgctxt "In-game message"
msgid "You have found some Imps who consider it a great honour to serve you."
msgstr ""
"Je hebt een paar Dondersteentjes gevonden, die jou graag willen dienen."

#. DD Levels Dixaroc information after finding Bile Demons
#: guitext:927
msgctxt "In-game message"
msgid ""
"You have discovered a group of Bile Demons who will aid you in your fight."
msgstr ""
"Je hebt een groep Galdemonen gevonden, die jou in je strijd willen helpen."

#. DD Level Dixaroc information just after PLAYER1 destroyed
#: guitext:928
msgctxt "In-game message"
msgid ""
"The destruction of this pathetic Keeper brings with it a useful bonus. You "
"now have the ability to build Bridges. Dig deeper and you may find more "
"secrets to strengthen your powers."
msgstr ""
"De vernietiging van deze zielige Keeper leverde een bonus op. Je kunt nu "
"bruggen bouwen. Graaf dieper, misschien vind je nog meer geheimen die jouw "
"macht vergroten."

#. DD Level Dixaroc information some time after PLAYER1 destroyed
#: guitext:929
msgctxt "In-game message"
msgid "A warning, Keeper. There is a stench of hero in the air."
msgstr "Wees gewaarschuwd, Keeper. Er hangt een heldenstank in de lucht."

#. DD Level Dixaroc information after AP reached
#: guitext:930
msgctxt "In-game message"
msgid ""
"You have done well to get this far Keeper. Do not become complacent, "
"however. A great struggle lies ahead."
msgstr ""
"Je hebt al veel bereikt, Keeper, maar wordt niet overmoedig. Een zware "
"strijd ligt in het verschiet."

#. DD Level Dixaroc information after AP reached
#: guitext:931
msgctxt "In-game message"
msgid ""
"Before you lies the Wizard's domain. Defeat him and you will regain your "
"powers."
msgstr ""
"Voor je ligt het rijk van de MagiÙr. Versla hem en je krijgt je krachten "
"terug."

#. DD Level Dixaroc objective after wizard is dead
#: guitext:932
msgctxt "In-game message"
msgid ""
"Your magical powers are restored Keeper. You can finally show these fools "
"what you are made of."
msgstr ""
"Je hebt je magische krachten terug, Keeper. Nu kun je die dwazen eindelijk "
"laten zien wie je bent."

#. DD Level Caddis Fell objective after AP reached
#: guitext:933
msgctxt "In-game message"
msgid ""
"A black shadow is creeping over this land. Now is the time to strike. Take "
"control of your Vampire and use him to find and kill the Lord of the Land. "
"If you succeed, the Vampire will join you in the next realm."
msgstr ""
"Een zwarte schaduw waart over dit land. Nu is het tijd om toe te slaan. Neem "
"bezit van je Vampier en gebruik hem om de Landheer te doden. Als je hierin "
"slaagt, gaat de Vampier met je mee naar het volgende rijk."

#. DD Level Belial information after winning
#: guitext:934
msgctxt "In-game message"
msgid ""
"Your achievements are legendary Keeper. Tales of your evil and cunning will "
"become the horror stories of generations."
msgstr ""
"Je prestaties zijn legendarisch, Keeper. Jouw terreur en sluwheid zullen "
"generaties lang als griezelverhalen voortleven."

#: guitext:935 
msgctxt "Door name"
msgid "Secret Door"
msgstr "Geheime deur"

#: guitext:936
msgctxt "Door description"
msgid ""
"Secret Door: This door remains hidden to enemies unless they observe it closely or see it "
"opening. RMB zoom."
msgstr ""
"Geheime deur: Deze deur blijft verborgen voor vijanden tenzij ze hem goed observeren of zien openen. RKM: inzoomen"

#: guitext:937
msgctxt "Game event description"
msgid "Secret Door discovered: LMB toggle. RMB delete."
msgstr "Geheime deur ontdekt: LMK: bladeren. RMK: wissen."

#: guitext:938
msgctxt "Game event name"
msgid "Secret Door discovered"
msgstr "Geheime deur ontdekt"

#: guitext:939
msgctxt "Game event description"
msgid "Enemy spotted your Secret Door: LMB toggle. RMB delete."
msgstr "Vijand heeft je geheime deur gezien: LMK: bladeren. RMK: wissen."

#: guitext:940
msgctxt "Game event name"
msgid "Enemy spotted your secret door"
msgstr "Vijand heeft je geheime deur gezien"

#: guitext:941
msgctxt "Menu interface, Main Menu item"
msgid "Free Play levels"
msgstr "Losse levels"

#: guitext:942
msgctxt "Menu interface item"
msgid "Land selection"
msgstr "Wereld keuze"

#: guitext:943
msgctxt "Menu interface item"
msgid "Campaigns"
msgstr "Campagnes"

#: guitext:944
msgctxt "Menu interface item"
msgid "Add computer"
msgstr "Voeg computer toe"

#: guitext:945
msgctxt "Game event name"
msgid "Your creature cannot reach the room it needs"
msgstr ""

#: guitext:946
msgctxt "Game event description"
msgid "Work room unreachable: LMB toggle. RMB delete."
msgstr "Werk kamer onbereikbaar: LMK: bladeren. RMK: wissen."

#: guitext:947
msgctxt "Game event name"
msgid "Your Imp cannot reach a room to drag something into"
msgstr ""

#: guitext:948
msgctxt "Game event description"
msgid "Storage room unreachable: LMB toggle. RMB delete."
msgstr "Opslagkamer onbereikbaar: LMK: bladeren. RMK: wissen."

#: guitext:949
msgctxt "In-game interface description"
msgid ""
"Armour: Part of the damage which won't affect creature health. The higher "
"the number, the larger part of damage is discarded."
msgstr ""

#: guitext:950
msgctxt "In-game interface description"
msgid "Speed: How fast the creature moves and perform its dungeon tasks."
msgstr ""

#: guitext:951
msgctxt "In-game interface description"
msgid "Loyalty: How resistant the creature is against scavenging by the enemy."
msgstr ""

#: guitext:952
msgctxt "In-game interface description"
msgid "Research Skill: How fast the creature works in Library. The higher the Skill level, "
"the better the creature's performance."
msgstr "Onderzoek vaardigheid: Hoe snel het wezen werkt in de bibliotheek. Hoger is beter."

#: guitext:953
msgctxt "In-game interface description"
msgid "Manufacture Skill: How fast the creature works in Workshop. The higher the Skill level, "
"the better the creature's performance."
msgstr "Werkplaats vaardigheid: Hoe snel het wezen werkt in de werkplaats. Hoger is beter."

#: guitext:954
msgctxt "In-game interface description"
msgid "Training Skill: How fast the creature works on training. The higher the Skill level, "
"the better the creature's performance."
msgstr "Training vaardigheid: Hoe snel het wezen sterker wordt door trainen."

#: guitext:955
msgctxt "In-game interface description"
msgid "Scavenge Skill: How fast the creature works on scavenging. The higher the Skill level, "
"the better the creature's performance."
msgstr "Aaskamer vaardigheid: Hoe snel het wezen werkt in de aaskamer."

#: guitext:956
msgctxt "In-game interface description"
msgid "Training Cost: Gold used for training the creature."
msgstr "Trainingskosten: Goud gebruikt om het wezen te trainen."

#: guitext:957
msgctxt "In-game interface description"
msgid "Scavenge Cost: Gold used for scavenging by the creature."
msgstr ""

#: guitext:958
msgctxt "In-game interface description"
msgid ""
"Best Damage: How much harm can be made by the strongest attack the creature "
"has."
msgstr ""

#: guitext:959
msgctxt "In-game interface description"
msgid ""
"Weight: Mass of the creature. Some people say overweight can lead to heart "
"attack."
msgstr ""

#: guitext:960
msgctxt "Keeper spell name"
msgid "Hand Of Evil"
msgstr ""

#: guitext:961
msgctxt "Keeper spell name"
msgid "Slap"
msgstr "Slaan"

#: guitext:962
msgctxt "Keeper spell description"
msgid ""
"Hand Of Evil: Ability to pick up your creatures and hold them in your hand. "
"Just don't hold them forever or they may get irritated."
msgstr ""

#: guitext:963
msgctxt "Keeper spell description"
msgid ""
"Slap: Makes your creatures work harder, for some time. Your creatures take "
"some damage from each slap they receive."
msgstr ""
"Sla je wezens als ze harder moeten werken. Plaats daartoe de Duivelshand op "
"het wezen en klik rechts. Je verwondt je wezens met elke slag."

#: guitext:964
msgctxt "Keeper spell description"
msgid "Slap: Makes your creatures work harder, for some time. "
"Your creatures take some damage from each slap they receive."
msgstr ""

#: guitext:965
msgctxt "In-game interface description"
msgid ""
"Health: How much health points the creature has left to lose."
msgstr "Health: Hoeveel leven dit wezen nog te verliezen heeft."

#: guitext:966
msgctxt "In-game interface description"
msgid ""
"Health: The maximum amount of health points for this creature."
msgstr ""

#: guitext:967
msgctxt "Menu interface item"
msgid "Toggle Message"
msgstr "Bericht aan/uit zetten"

#: guitext:968
msgctxt "Menu interface item"
msgid "Return to Free Play levels"
msgstr "Terug naar selectiescherm"

#: guitext:969
msgctxt "Menu interface item"
msgid "Map packs"
msgstr "Level pakketten"

#: guitext:970
msgctxt "Menu interface item"
msgid "The Deeper Dungeons"
msgstr "Deeper Dungeons"

#: guitext:971
msgctxt "Menu interface item"
msgid "Standard Levels"
msgstr "Standaard Levels"

#: guitext:972
msgctxt "Menu interface item"
msgid "Classic Levels"
msgstr "Traditionele Levels"

#: guitext:973
msgctxt "Menu interface item"
msgid "Legacy Levels"
msgstr "Levels met oude bugs"

#: guitext:974
msgctxt "Menu interface item"
msgid "Personal Levels"
msgstr "Persoonlijke Levels"

#: guitext:975
msgctxt "Menu interface item"
msgid "Lost Levels"
msgstr "Verloren Levels"

#: guitext:976 guitext:977 guitext:978 guitext:979 guitext:980
msgctxt "Unused"
msgid "Moo3"
msgstr ""

#: guitext:981
msgctxt "Trap names"
msgid "Special Trap"
msgstr "Speciale val"

#: guitext:982
msgctxt "Trap names"
msgid "Freeze Trap"
msgstr "Diepvriesval"

#: guitext:983
msgctxt "Trap names"
msgid "Fear Trap"
msgstr "Angst-val"

#: guitext:984
msgctxt "Trap names"
msgid "Sentry Trap"
msgstr "Schildwacht-val"

#: guitext:985
msgctxt "Trap names"
msgid "Mimic Trap"
msgstr "Imitator-val"

#: guitext:986
msgctxt "Trap names"
msgid "Spawn Trap"
msgstr "Monsterval"

#: guitext:987
msgctxt "Trap names"
msgid "Wind Trap"
msgstr "Wind val"

#: guitext:988
msgctxt "Trap names"
msgid "Spitfire Trap"
msgstr "Stokebrand-val"

#: guitext:989
msgctxt "Trap names"
msgid "Chicken Trap"
msgstr "Kuiken-val"

#: guitext:990
msgctxt "Trap names"
msgid "Disease Trap"
msgstr "Ziekte-val"

#: guitext:991
msgctxt "Trap names"
msgid "Power Trap"
msgstr "Macht-val"

#: guitext:992
msgctxt "Trap names"
msgid "Switch"
msgstr "Schakelaar"

#: guitext:993
msgctxt "Trap names"
msgid "Hidden Switch"
msgstr "Verborgen schakelaar"

#: guitext:994
msgctxt "Door name"
msgid "Special Door"
msgstr "Speciale deur"

#: guitext:995
msgctxt "Door name"
msgid "Hidden Door"
msgstr "Verborgen deur"

#: guitext:996
msgctxt "Mouse"
msgid "Scroll Wheel Up"
msgstr "Scroll omhoog"

#: guitext:997
msgctxt "Mouse"
msgid "Scroll Wheel Down"
msgstr "Scroll omlaag"

#: guitext:998
msgctxt "Mouse"
msgid "Mouse Button"
msgstr "Muis Knip"

#: guitext:999
msgctxt "Game controls"
msgid "Build Square Room"
msgstr "Bouw Vierkante Kamer"

#: guitext:1000
msgctxt "Game controls"
msgid "Detect Room"
msgstr "Detecteer Kamer"

#: guitext:1001
msgctxt "Game controls"
msgid "Increase Room Size"
msgstr "Maak Kamer groter"

#: guitext:1002
msgctxt "Game controls"
msgid "Decrease Room Size"
msgstr "Maak Kamer kleiner"

#: guitext:1003
msgctxt "Game controls"
msgid "Precision Sell"
msgstr "Precies verkopen"

#: guitext:1004
msgctxt "Game controls"
msgid "Snap Camera"
msgstr "Klap Camera"

#: guitext:1005
msgctxt "Dungeon special decription"
msgid "Mysterious Box: There's no telling what this will do."
msgstr "Mysterieuze Doos: Er valt niet te achterhalen wat dit zal doen."

#: guitext:1006
msgctxt "Network game message"
msgid "Joined player has different map version from host."
msgstr "Spelers hebben verschillende versies van het level."

#: guitext:1007
msgctxt "In-game interface description"
msgid "Display Resolution: Switch to the next configured display resolution. LMB toggle. RMB display current resolution."
msgstr "Scherm Resolutie: Schakel om naar volgende geconfigureerde resolutie. LMK volgende. RMK: toon huidige resolutie."

#: guitext:1008
msgctxt "In-game interface item"
msgid "Voice"
msgstr "Stemmen"

#: guitext:1009
msgctxt "In-game interface item"
msgid "Ambience"
msgstr "Atmosfeer"

#: guitext:1010
msgctxt "Unused"
msgid "Moo4"
msgstr ""

#: guitext:1011
msgctxt "Menu interface item"
msgid "Dungeon Keeper - Original Campaign"
msgstr "Dungeon Keeper - Originele Campagne"

#: guitext:1012
msgctxt "Menu interface item"
msgid "Assmist Isle"
msgstr ""

#: guitext:1013
msgctxt "Menu interface item"
msgid "Ancient Keeper campaign"
msgstr ""

#: guitext:1014
msgctxt "Menu interface item"
msgid "Burdened Imps' Level Pack"
msgstr ""

#: guitext:1015
msgctxt "Menu interface item"
msgid "Conquest of the Arctic"
msgstr ""

#: guitext:1016
msgctxt "Menu interface item"
msgid "The Destiny of Ninja"
msgstr "The Legende van de Ninja"

#: guitext:1017
msgctxt "Menu interface item"
msgid "DzjeeAr's  6-level campaign"
msgstr "DzjeeAr's campagne met  6 levels"

#: guitext:1018
msgctxt "Menu interface item"
msgid "DzjeeAr's 10-level campaign"
msgstr "DzjeeAr's campagne met 10 levels"

#: guitext:1019
msgctxt "Menu interface item"
msgid "DzjeeAr's 25-level campaign"
msgstr "DzjeeAr's campagne met 25 levels"

#: guitext:1020
msgctxt "Menu interface item"
msgid "Evil Keeper campaign"
msgstr ""

#: guitext:1021
msgctxt "Menu interface item"
msgid "Grinics' KReign campaign"
msgstr ""

#: guitext:1022
msgctxt "Menu interface item"
msgid "Japanese DKMaps8 pack"
msgstr ""

#: guitext:1023
msgctxt "Menu interface item"
msgid "KDK Levels"
msgstr ""

#: guitext:1024
msgctxt "Menu interface item"
msgid "Good Campaign"
msgstr "Helden Campagne"

#: guitext:1025
msgctxt "Menu interface item"
msgid "Lord Vexer campaign"
msgstr ""

#: guitext:1026
msgctxt "Menu interface item"
msgid "Nikolai's Castles campaign"
msgstr "Nikolais Kasteel"

#: guitext:1027
msgctxt "Menu interface item"
msgid "Dungeon Keeper - NG+"
msgstr ""

#: guitext:1028
msgctxt "Menu interface item"
msgid "Post Ancient Keeper campaign"
msgstr ""

#: guitext:1029
msgctxt "Menu interface item"
msgid "Post Undead Keeper campaign"
msgstr ""

#: guitext:1030
msgctxt "Menu interface item"
msgid "Quest for the Hero campaign"
msgstr ""

#: guitext:1031
msgctxt "Menu interface item"
msgid "Revenge of the Lord"
msgstr ""

#: guitext:1032
msgctxt "Menu interface item"
msgid "Twin Keepers Campaign"
msgstr ""

#: guitext:1033
msgctxt "Menu interface item"
msgid "Undead Keeper campaign"
msgstr ""

#: guitext:1034 guitext:1035
msgctxt "Unused"
msgid "Moo5"
msgstr ""

#: guitext:1036
msgctxt "Trap names"
msgid "Demolition Trap"
msgstr ""

#: guitext:1037
msgctxt "Trap description"
msgid ""
"Demolition Trap: An explosive with unrivaled destructive power."
msgstr "Sloop-val: Een explosief met ongeëvenaarde vernietigende kracht."

#: guitext:1038
msgctxt "Trap description"
msgid ""
"Sentry Trap: Stands guard and shoots at enemies in sight."
msgstr "Schildwacht-val: Houdt de wacht en schiet op vijanden in zicht."

#: guitext:1039 guitext:1040
msgctxt "Unused"
msgid "Moo6"
msgstr ""

#: guitext:1041
msgctxt "Creature name"
msgid "Spirit"
msgstr "Geest"

#: guitext:1042
msgctxt "Creature name"
msgid "Druid"
msgstr "Druïde"

#: guitext:1043
msgctxt "Creature name"
msgid "Time Mage"
msgstr "Tijdmagiër"

#: guitext:1044 guitext:1045 guitext:1046 guitext:1047 guitext:1048 guitext:1049
msgctxt "Unused"
msgid "Moo7"
msgstr ""

#: guitext:1050
msgctxt "Slab description"
msgid "Rock Formation."
msgstr "Rotsformatie."

#: guitext:1051
msgctxt "Slab description"
msgid "Bedrock: Unclaimed rock floor. You cannot claim it or build on it."
msgstr "Grondgesteente: Ongeclaimde rotsvloer. Je kunt het niet opeisen of erop bouwen."

#: guitext:1052
msgctxt "Slab description"
msgid "Dense Gold Seam: Holds a lot of wealth for your Imps to extract. "
msgstr "Dichte Goudader: Bevat veel rijkdom voor je Dondersteentjes om te delven."

#: guitext:1053
msgctxt "Keeper spell name"
msgid "Magic Shield"
msgstr "Magisch Schild"

#: guitext:1054
msgctxt "Keeper spell name"
msgid "Freeze"
msgstr "Bevriezen"

#: guitext:1055
msgctxt "Keeper spell name"
msgid "Slow"
msgstr "Vertragen"

#: guitext:1056
msgctxt "Keeper spell name"
msgid "Levitate"
msgstr "Opstijgen"

#: guitext:1057
msgctxt "Keeper spell name"
msgid "Illumination"
msgstr "Verlichting"

#: guitext:1058
msgctxt "Keeper spell name"
msgid "Sight"
msgstr "Duivelsoog"

#: guitext:1059
<<<<<<< HEAD
msgctxt "Creature spell"
msgid "Cleanse: Cures all negative effects inflicted on the creature."
msgstr "Zuiveren: Geneest alle negatieve effecten die op het wezen zijn toegebracht."
=======
msgctxt "Dungeon special decription"
msgid "Heal All: Restore full health to all your creatures."
msgstr "Genees Allen: Al jouw wezens worden genezen."

#: guitext:1060
msgctxt "Dungeon special decription"
msgid "Increase Gold: Generates gold in your treasury."
msgstr "Verhoog Goud: Genereert goud in jouw schatkist."

#: guitext:1061
msgctxt "Dungeon special decription"
msgid "Make Unhappy: All creatures of the enemy become upset."
msgstr "Maak Ongelukkig: Alle wezens van de vijand worden ongelukkig."

#: guitext:1062
msgctxt "Dungeon special decription"
msgid "Weaken Walls: Destroys the fortifications of enemy walls."
msgstr "Zwakke Muren: Vernietigt de versterkingen van vijandelijke muren."

#: guitext:1063
msgctxt "Game controls"
msgid "Tilt Up"
msgstr "Kantel Omhoog"

#: guitext:1064
msgctxt "Game controls"
msgid "Tilt Down"
msgstr "Kantel Omlaag"

#: guitext:1065
msgctxt "Game controls"
msgid "Reset Tilt"
msgstr "Kantel Reset"

#: guitext:1066
msgctxt "Creature spell"
msgid "Heal Monster: The target creature is massively healed."
msgstr "Genees Monster: Geneest het doelwit voor een aanzienlijk deel."

#: guitext:1067
msgctxt "Creature spell"
msgid "Cleanse: Cures all negative effects inflicted on the creature."
msgstr "Zuiveren: Geneest alle negatieve effecten die op het wezen zijn toegebracht."

#: guitext:1068
msgctxt "Creature spell"
msgid "Cleanse Monster: Cures all negative effects inflicted on target creature."
msgstr "Zuiver Monster: Geneest alle negatieve effecten die op het doelwit zijn toegebracht."

#: guitext:1069
msgctxt "Keeper spell description"
msgid "Magic Shield: Causes spells fired at the target to bounce back at the attacker."
msgstr "Terugkaats-schild: Stuurt projectielen afgevuurd op het doelwit terug naar de aanvaller."

#: guitext:1070
msgctxt "Keeper spell description"
msgid "Levitate: Causes the target creature to take off from the ground and attack creatures from the air or cross lava unharmed."
msgstr "Opstijgen: Zorgt dat het doelwit van de grond komt en vanuit de lucht kan aanvallen."

#: guitext:1071
msgctxt "Keeper spell description"
msgid "Sight: Allows the target creature to temporarily increase its awareness and notice the invisible."
msgstr "Helderziendheid: Laat het wezen onzichtbare vijanden zien."

#: guitext:1072 guitext:1073 guitext:1074 guitext:1075
msgctxt "Unused"
msgid "Moo8"
msgstr ""

#: guitext:1076
msgctxt "Door name"
msgid "Midas Door"
msgstr "Deur van Midas"

#: guitext:1077
msgctxt "Door description"
msgid "Midas Door: This door consumes gold from the owner to stay completely indestructible. RMB zoom."
msgstr "Deur van Midas: Vreet goud van de eigenaar om onverwoestbaar te blijven. RMK: inzoomen."
>>>>>>> 676367c4
<|MERGE_RESOLUTION|>--- conflicted
+++ resolved
@@ -6940,11 +6940,6 @@
 msgstr "Duivelsoog"
 
 #: guitext:1059
-<<<<<<< HEAD
-msgctxt "Creature spell"
-msgid "Cleanse: Cures all negative effects inflicted on the creature."
-msgstr "Zuiveren: Geneest alle negatieve effecten die op het wezen zijn toegebracht."
-=======
 msgctxt "Dungeon special decription"
 msgid "Heal All: Restore full health to all your creatures."
 msgstr "Genees Allen: Al jouw wezens worden genezen."
@@ -7022,5 +7017,4 @@
 #: guitext:1077
 msgctxt "Door description"
 msgid "Midas Door: This door consumes gold from the owner to stay completely indestructible. RMB zoom."
-msgstr "Deur van Midas: Vreet goud van de eigenaar om onverwoestbaar te blijven. RMK: inzoomen."
->>>>>>> 676367c4
+msgstr "Deur van Midas: Vreet goud van de eigenaar om onverwoestbaar te blijven. RMK: inzoomen."