/******************************************************************************/
// Free implementation of Bullfrog's Dungeon Keeper strategy game.
/******************************************************************************/
/** @file config_rules.c
 *     Various game configuration options support.
 * @par Purpose:
 *     Support of configuration files for game rules.
 * @par Comment:
 *     None.
 * @author   Tomasz Lis
 * @date     25 May 2009 - 31 Jul 2009
 * @par  Copying and copyrights:
 *     This program is free software; you can redistribute it and/or modify
 *     it under the terms of the GNU General Public License as published by
 *     the Free Software Foundation; either version 2 of the License, or
 *     (at your option) any later version.
 */
/******************************************************************************/
#include "config_rules.h"
#include "globals.h"

#include "bflib_basics.h"
#include "bflib_memory.h"
#include "bflib_fileio.h"
#include "bflib_dernc.h"

#include "config.h"
#include "config_terrain.h"
#include "config_lenses.h"
#include "config_magic.h"
#include "config_creature.h"
#include "game_merge.h"
#include "room_library.h"
#include "game_legacy.h"

#ifdef __cplusplus
extern "C" {
#endif
/******************************************************************************/
const char keeper_rules_file[]="rules.cfg";

const struct NamedCommand rules_game_commands[] = {
  {"GOLDPERGOLDBLOCK",            1},
  {"POTOFGOLDHOLDS",              2},
  {"CHESTGOLDHOLD",               3},
  {"GOLDPILEVALUE",               4},
  {"GOLDPILEMAXIMUM",             5},
  {"GOLDPERHOARD",                6},
  {"FOODLIFEOUTOFHATCHERY",       7},
  {"DOUBLECLICKSPEED",            8},
  {"DOOROPENFOR",                 9},
  {"BOULDERREDUCEHEALTHSLAP",    10},
  {"BOULDERREDUCEHEALTHWALL",    11},
  {"BOULDERREDUCEHEALTHROOM",    12},
  {"TILESTRENGTH",               13},
  {"GOLDTILESTRENGTH",           14},
  {"MINIMUMGOLD",                15},
  {"MAXGOLDLOOKUP",              16},
  {"MINGOLDTORECORD",            17},
  {"PAYDAYGAP",                  18},
  {"PAYDAYSPEED",                19},
  {"SLABCOLLAPSETIME",           20},
  {"DUNGEONHEARTHEALTH",         21},
  {"DUNGEONHEARTHEALTIME",       22},
  {"DUNGEONHEARTHEALHEALTH",     23},
  {"HERODOORWAITTIME",           24},
  {"PRESERVECLASSICBUGS",        25},
  {"DEATHMATCHSTATUEREAPPERTIME",26},
  {"DEATHMATCHOBJECTREAPPERTIME",27},
  {"GEMEFFECTIVENESS",           28},
  {"ROOMSELLGOLDBACKPERCENT",    29},
  {"DOORSELLVALUEPERCENT",       30},
  {"TRAPSELLVALUEPERCENT",       31},
  {"PLACETRAPSONSUBTILES",       32},
  {"BAGGOLDHOLD",                33},
  {NULL,                          0},
  };

const struct NamedCommand rules_game_classicbugs_commands[] = {
  {"RESURRECT_FOREVER",           1},
  {"OVERFLOW_8BIT",               2},
  {"CLAIM_ROOM_ALL_THINGS",       3},
  {"RESURRECT_REMOVED",           4},
  {"NO_HAND_PURGE_ON_DEFEAT",     5},
  {"MUST_OBEY_KEEPS_NOT_DO_JOBS", 6},
  {"BREAK_NEUTRAL_WALLS",         7},
  {"ALWAYS_TUNNEL_TO_RED",        8},
  {"FULLY_HAPPY_WITH_GOLD",       9},
  {"FAINTED_IMMUNE_TO_BOULDER",  10},
  {"REBIRTH_KEEPS_SPELLS",       11},
  {"STUN_FRIENDLY_UNITS",        12},
  {NULL,                          0},
  };

const struct NamedCommand rules_computer_commands[] = {
  {"AUTODIGLIMIT",               1},
  {"WAITFORROOMTIME",            2},
  {"CHECKEXPANDTIME",            3},
  {"MAXDISTANCETODIG",           4},
  {"WAITAFTERROOMAREA",          5},
  {"DISEASEHPTEMPLEPERCENTAGE",  6},
  {NULL,                         0},
  };

const struct NamedCommand rules_creatures_commands[] = {
  {"RECOVERYFREQUENCY",             1},
  {"FIGHTMAXHATE",                  2},
  {"FIGHTBORDERLINE",               3},
  {"FIGHTMAXLOVE",                  4},
  {"BODYREMAINSFOR",                5},
  {"FIGHTHATEKILLVALUE",            6},
  {"FLEEZONERADIUS",                7},
  {"GAMETURNSINFLEE",               8},
  {"GAMETURNSUNCONSCIOUS",          9},
  {"CRITICALHEALTHPERCENTAGE",     10},
  {"STUNEVILENEMYCHANCE",          11},
  {"STUNGOODENEMYCHANCE",          12},
  {NULL,                            0},
  };

const struct NamedCommand rules_magic_commands[] = {
  {"HOLDAUDIENCETIME",              1},
  {"ARMAGEDONTELEPORTYOURTIMEGAP",  2},
  {"ARMAGEDONTELEPORTENEMYTIMEGAP", 3},
  {"ARMEGEDDONTELEPORTNEUTRALS",    4},
  {"ARMEGEDDONCOUNTDOWN",           5},
  {"ARMEGEDDONDURATION",            6},
  {"DISEASETRANSFERPERCENTAGE",     7},
  {"DISEASELOSEPERCENTAGEHEALTH",   8},
  {"DISEASELOSEHEALTHTIME",         9},
  {"MINDISTANCEFORTELEPORT",       10},
  {"COLLAPSEDUNGEONDAMAGE",        11},
  {"TURNSPERCOLLAPSEDUNGEONDAMAGE",12},
  {"DEFAULTSACRIFICESCOREFORHORNY",13},
  {"POWERHANDGOLDGRABAMOUNT",      14},
  {"FRIENDLYFIGHTAREARANGEPERCENT",15},
  {"FRIENDLYFIGHTAREADAMAGEPERCENT",16},
  {NULL,                            0},
  };

const struct NamedCommand rules_rooms_commands[] = {
  {"SCAVENGECOSTFREQUENCY",                1},
  {"TEMPLESCAVENGEPROTECTIONTIME",         2},
  {"TRAINCOSTFREQUENCY",                   3},
  {"TORTURECONVERTCHANCE",                 4},
  {"TIMESPENTINPRISONWITHOUTBREAK",        5},
  {"GHOSTCONVERTCHANCE",                   6},
  {"ARMORYTIME",                           7},
  {"WORKSHOPTIME",                         8},
  {"OBSERVATORYTIME",                      9},
  {"OBSERVATORYGENERATE",                 10},
  {"DEFAULTGENERATESPEED",                11},
  {"DEFAULTMAXCREATURESGENERATEENTRANCE", 12},
  {"DEFAULTNEUTRALENTRANCELEVEL",         13},
  {"BARRACKTIME",                         14},
  {"FOODGENERATIONSPEED",                 15},
  {"PRISONSKELETONCHANCE",                16},
  {"BODIESFORVAMPIRE",                    17},
  {"GRAVEYARDCONVERTTIME",                18},
  {"SCAVENGEGOODALLOWED",                 19},
  {"SCAVENGENEUTRALALLOWED",              20},
  {"TIMEBETWEENPRISONBREAK",              21},
  {"PRISONBREAKCHANCE",                   22},
  {"TORTUREDEATHCHANCE",                  23},
  {NULL,                                   0},
  };

const struct NamedCommand rules_workers_commands[] = {
  {"HITSPERSLAB",                1},
  {"IMPJOBNOTSOCLOSE",           2},
  {"IMPJOBFARAWAY",              3},
  {"IMPGENERATETIME",            4},
  {"IMPROVEAREA",                5},
  {"DEFAULTIMPDIGDAMAGE",        6},
  {"DEFAULTIMPDIGOWNDAMAGE",     7},
  {"PERIMPGOLDDIGSIZE",          8},
  {"IMPWORKEXPERIENCE",          9},
  {NULL,                         0},
  };

const struct NamedCommand rules_health_commands[] = {
  {"HUNGERHEALTHLOSS",              1},
  {"GAMETURNSPERHUNGERHEALTHLOSS",  2},
  {"FOODHEALTHGAIN",                3},
  {"PRISONHEALTHGAIN",              4},
  {"GAMETURNSPERPRISONHEALTHGAIN",  5},
  {"TORTUREHEALTHLOSS",             6},
  {"GAMETURNSPERTORTUREHEALTHLOSS", 7},
  {NULL,                            0},
  };

const struct NamedCommand rules_research_commands[] = {
  {"RESEARCH",            1},
  {NULL,                  0},
  };

const struct NamedCommand research_desc[] = {
  {"MAGIC",               1},
  {"ROOM",                2},
  {"CREATURE",            3},
  {NULL,                  0},
  };

const struct NamedCommand rules_sacrifices_commands[] = {
  {"MKCREATURE",          SacA_MkCreature},
  {"MKGOODHERO",          SacA_MkGoodHero},
  {"NEGSPELLALL",         SacA_NegSpellAll},
  {"POSSPELLALL",         SacA_PosSpellAll},
  {"NEGUNIQFUNC",         SacA_NegUniqFunc},
  {"POSUNIQFUNC",         SacA_PosUniqFunc},
  {"CUSTOMREWARD",        SacA_CustomReward},
  {"CUSTOMPUNISH",        SacA_CustomPunish},
  {NULL,                  0},
  };

const struct NamedCommand sacrifice_unique_desc[] = {
  {"ALL_CREATRS_ANGRY",   UnqF_MkAllAngry},
  {"COMPLETE_RESEARCH",   UnqF_ComplResrch},
  {"COMPLETE_MANUFACTR",  UnqF_ComplManufc},
  {"KILL_ALL_CHICKENS",   UnqF_KillChickns},
  {"CHEAPER_IMPS",        UnqF_CheaperImp},
  {"COSTLIER_IMPS",       UnqF_CostlierImp},
  {NULL,                  0},
  };
/******************************************************************************/
/**
 * Returns the first unused sacrifice slot, or invalid slot if no empty one.
 */
struct SacrificeRecipe *get_unused_sacrifice_recipe_slot(void)
{
    for (long i = 1; i < MAX_SACRIFICE_RECIPES; i++)
    {
        struct SacrificeRecipe* sac = &gameadd.sacrifice_recipes[i];
        if (sac->action == SacA_None)
            return sac;
  }
  return &gameadd.sacrifice_recipes[0];
}

/**
 * Clears all sacrifice slots.
 */
void clear_sacrifice_recipes(void)
{
    for (long i = 0; i < MAX_SACRIFICE_RECIPES; i++)
    {
        struct SacrificeRecipe* sac = &gameadd.sacrifice_recipes[i];
        LbMemorySet(sac, '\0', sizeof(struct SacrificeRecipe));
        sac->action = SacA_None;
  }
}

static int long_compare_fn(const void *ptr_a, const void *ptr_b)
{
    long *a = (long*)ptr_a;
    long *b = (long*)ptr_b;
    return *a < *b;
}

TbBool add_sacrifice_victim(struct SacrificeRecipe *sac, long crtr_idx)
{
    // If all slots are taken, then just drop it.
    if (sac->victims[MAX_SACRIFICE_VICTIMS - 1] != 0)
        return false;
    // Otherwise, find place for our item (array is sorted)
    for (long i = 0; i < MAX_SACRIFICE_VICTIMS; i++)
    {
        if (sac->victims[i] == 0)
        {
            sac->victims[i] = crtr_idx;
            qsort(sac->victims, MAX_SACRIFICE_VICTIMS, sizeof(sac->victims[0]), &long_compare_fn);
            return true;
        }
  }
  return false;
}

TbBool parse_rules_game_blocks(char *buf, long len, const char *config_textname, unsigned short flags)
{
    // Block name and parameter word store variables
    // Initialize block data
    if ((flags & CnfLd_AcceptPartial) == 0)
    {
        game.gold_per_gold_block = 1000;
        game.pot_of_gold_holds = 1000;
        game.gold_pile_value = 500;
        game.gold_pile_maximum = 5000;
        game.food_life_out_of_hatchery = 100;
        game.boulder_reduce_health_slap = 10;
        game.boulder_reduce_health_wall = 10;
        game.boulder_reduce_health_room = 10;
        game.tile_strength = 50;
        game.gold_tile_strength = 500;
        game.minimum_gold = 100;
        game.max_gold_lookup = 5000;
        game.min_gold_to_record = 10;
        game.pay_day_gap = 5000;
        game.chest_gold_hold = 1000;
        game.dungeon_heart_health = 100;
        gameadd.object_conf.base_config[5].health = 100;
        game.objects_config[5].health = 100;
        object_conf.base_config[5].health = 100;
        game.dungeon_heart_heal_time = 10;
        game.dungeon_heart_heal_health = 1;
        game.hero_door_wait_time = 100;
        gameadd.bag_gold_hold = 200;
        gameadd.classic_bugs_flags = ClscBug_None;
        gameadd.door_sale_percent = 100;
        gameadd.room_sale_percent = 50;
        gameadd.trap_sale_percent = 100;
        gameadd.gem_effectiveness = 17;
        gameadd.pay_day_speed = 100;
        gameadd.place_traps_on_subtiles = false;
        gameadd.gold_per_hoard = 2000;
    }
    // Find the block
    char block_buf[COMMAND_WORD_LEN];
    sprintf(block_buf, "game");
    long pos = 0;
    int k = find_conf_block(buf, &pos, len, block_buf);
    if (k < 0)
    {
        if ((flags & CnfLd_AcceptPartial) == 0)
            WARNMSG("Block [%s] not found in %s file.",block_buf,config_textname);
        return false;
    }
#define COMMAND_TEXT(cmd_num) get_conf_parameter_text(rules_game_commands,cmd_num)
    while (pos<len)
    {
        // Finding command number in this line
        int cmd_num = recognize_conf_command(buf, &pos, len, rules_game_commands);
        // Now store the config item in correct place
        if (cmd_num == -3) break; // if next block starts
        int n = 0;
        char word_buf[COMMAND_WORD_LEN];
        switch (cmd_num)
        {
        case 1: // GOLDPERGOLDBLOCK
            if (get_conf_parameter_single(buf,&pos,len,word_buf,sizeof(word_buf)) > 0)
            {
              k = atoi(word_buf);
              game.gold_per_gold_block = k;
              n++;
            }
            if (n < 1)
            {
              CONFWRNLOG("Incorrect value of \"%s\" parameter in [%s] block of %s file.",
                  COMMAND_TEXT(cmd_num),block_buf,config_textname);
            }
            break;
        case 2: // POTOFGOLDHOLDS
            if (get_conf_parameter_single(buf,&pos,len,word_buf,sizeof(word_buf)) > 0)
            {
              k = atoi(word_buf);
              game.pot_of_gold_holds = k;
              n++;
            }
            if (n < 1)
            {
              CONFWRNLOG("Incorrect value of \"%s\" parameter in [%s] block of %s file.",
                  COMMAND_TEXT(cmd_num),block_buf,config_textname);
            }
            break;
        case 3: // CHESTGOLDHOLD
            if (get_conf_parameter_single(buf,&pos,len,word_buf,sizeof(word_buf)) > 0)
            {
              k = atoi(word_buf);
              game.chest_gold_hold = k;
              n++;
            }
            if (n < 1)
            {
              CONFWRNLOG("Incorrect value of \"%s\" parameter in [%s] block of %s file.",
                  COMMAND_TEXT(cmd_num),block_buf,config_textname);
            }
            break;
        case 4: // GOLDPILEVALUE
            if (get_conf_parameter_single(buf,&pos,len,word_buf,sizeof(word_buf)) > 0)
            {
              k = atoi(word_buf);
              game.gold_pile_value = k;
              n++;
            }
            if (n < 1)
            {
              CONFWRNLOG("Incorrect value of \"%s\" parameter in [%s] block of %s file.",
                  COMMAND_TEXT(cmd_num),block_buf,config_textname);
            }
            break;
        case 5: // GOLDPILEMAXIMUM
            if (get_conf_parameter_single(buf,&pos,len,word_buf,sizeof(word_buf)) > 0)
            {
              k = atoi(word_buf);
              game.gold_pile_maximum = k;
              n++;
            }
            if (n < 1)
            {
              CONFWRNLOG("Incorrect value of \"%s\" parameter in [%s] block of %s file.",
                  COMMAND_TEXT(cmd_num),block_buf,config_textname);
            }
            break;
        case 6: // GOLDPERHOARD
            if (get_conf_parameter_single(buf,&pos,len,word_buf,sizeof(word_buf)) > 0)
            {
              k = atoi(word_buf);
              gameadd.gold_per_hoard = k;
              n++;
            }
            if (n < 1)
            {
              CONFWRNLOG("Incorrect value of \"%s\" parameter in [%s] block of %s file.",
                  COMMAND_TEXT(cmd_num),block_buf,config_textname);
            }
            break;
        case 7: // FOODLIFEOUTOFHATCHERY
            if (get_conf_parameter_single(buf,&pos,len,word_buf,sizeof(word_buf)) > 0)
            {
              k = atoi(word_buf);
              game.food_life_out_of_hatchery = k;
              n++;
            }
            if (n < 1)
            {
              CONFWRNLOG("Incorrect value of \"%s\" parameter in [%s] block of %s file.",
                  COMMAND_TEXT(cmd_num),block_buf,config_textname);
            }
            break;
        case 8: // DOUBLECLICKSPEED
            //Unused
            break;
        case 9: // DOOROPENFOR
            //Unused
            break;
        case 10: // BOULDERREDUCEHEALTHSLAP
            if (get_conf_parameter_single(buf,&pos,len,word_buf,sizeof(word_buf)) > 0)
            {
              k = atoi(word_buf);
              game.boulder_reduce_health_slap = k;
              n++;
            }
            if (n < 1)
            {
              CONFWRNLOG("Incorrect value of \"%s\" parameter in [%s] block of %s file.",
                  COMMAND_TEXT(cmd_num),block_buf,config_textname);
            }
            break;
        case 11: // BOULDERREDUCEHEALTHWALL
            if (get_conf_parameter_single(buf,&pos,len,word_buf,sizeof(word_buf)) > 0)
            {
              k = atoi(word_buf);
              game.boulder_reduce_health_wall = k;
              n++;
            }
            if (n < 1)
            {
              CONFWRNLOG("Incorrect value of \"%s\" parameter in [%s] block of %s file.",
                  COMMAND_TEXT(cmd_num),block_buf,config_textname);
            }
            break;
        case 12: // BOULDERREDUCEHEALTHROOM
            if (get_conf_parameter_single(buf,&pos,len,word_buf,sizeof(word_buf)) > 0)
            {
              k = atoi(word_buf);
              game.boulder_reduce_health_room = k;
              n++;
            }
            if (n < 1)
            {
              CONFWRNLOG("Incorrect value of \"%s\" parameter in [%s] block of %s file.",
                  COMMAND_TEXT(cmd_num),block_buf,config_textname);
            }
            break;
        case 13: // TILESTRENGTH
            if (get_conf_parameter_single(buf,&pos,len,word_buf,sizeof(word_buf)) > 0)
            {
              k = atoi(word_buf);
              game.tile_strength = k;
              n++;
            }
            if (n < 1)
            {
              CONFWRNLOG("Incorrect value of \"%s\" parameter in [%s] block of %s file.",
                  COMMAND_TEXT(cmd_num),block_buf,config_textname);
            }
            break;
        case 14: // GOLDTILESTRENGTH
            if (get_conf_parameter_single(buf,&pos,len,word_buf,sizeof(word_buf)) > 0)
            {
              k = atoi(word_buf);
              game.gold_tile_strength = k;
              n++;
            }
            if (n < 1)
            {
              CONFWRNLOG("Incorrect value of \"%s\" parameter in [%s] block of %s file.",
                  COMMAND_TEXT(cmd_num),block_buf,config_textname);
            }
            break;
        case 15: // MINIMUMGOLD
            if (get_conf_parameter_single(buf,&pos,len,word_buf,sizeof(word_buf)) > 0)
            {
              k = atoi(word_buf);
              game.minimum_gold = k;
              n++;
            }
            if (n < 1)
            {
              CONFWRNLOG("Incorrect value of \"%s\" parameter in [%s] block of %s file.",
                  COMMAND_TEXT(cmd_num),block_buf,config_textname);
            }
            break;
        case 16: // MAXGOLDLOOKUP
            if (get_conf_parameter_single(buf,&pos,len,word_buf,sizeof(word_buf)) > 0)
            {
              k = atoi(word_buf);
              game.max_gold_lookup = k;
              n++;
            }
            if (n < 1)
            {
              CONFWRNLOG("Incorrect value of \"%s\" parameter in [%s] block of %s file.",
                  COMMAND_TEXT(cmd_num),block_buf,config_textname);
            }
            break;
        case 17: // MINGOLDTORECORD
            if (get_conf_parameter_single(buf,&pos,len,word_buf,sizeof(word_buf)) > 0)
            {
              k = atoi(word_buf);
              game.min_gold_to_record = k;
              n++;
            }
            if (n < 1)
            {
              CONFWRNLOG("Incorrect value of \"%s\" parameter in [%s] block of %s file.",
                  COMMAND_TEXT(cmd_num),block_buf,config_textname);
            }
            break;
        case 18: // PAYDAYGAP
            if (get_conf_parameter_single(buf,&pos,len,word_buf,sizeof(word_buf)) > 0)
            {
              k = atoi(word_buf);
              game.pay_day_gap = k;
              n++;
            }
            if (n < 1)
            {
              CONFWRNLOG("Incorrect value of \"%s\" parameter in [%s] block of %s file.",
                  COMMAND_TEXT(cmd_num),block_buf,config_textname);
            }
            break;
        case 19: // PAYDAYSPEED
            if (get_conf_parameter_single(buf, &pos, len, word_buf, sizeof(word_buf)) > 0)
            {
                k = atoi(word_buf);
                gameadd.pay_day_speed = k;
                n++;
            }
            if (n < 1)
            {
                CONFWRNLOG("Incorrect value of \"%s\" parameter in [%s] block of %s file.",
                    COMMAND_TEXT(cmd_num), block_buf, config_textname);
            }
            break;
        case 20: // SLABCOLLAPSETIME
            //Unused
            break;
        case 21: // DUNGEONHEARTHEALTH
            if (get_conf_parameter_single(buf,&pos,len,word_buf,sizeof(word_buf)) > 0)
            {
              k = atoi(word_buf);
              game.dungeon_heart_health = k;
              game.objects_config[5].health = k;
<<<<<<< HEAD
              object_conf.base_config[5].health = k;
=======
              gameadd.object_conf.base_config[5].health = k;
>>>>>>> d69c1d08
              n++;
            }
            if (n < 1)
            {
              CONFWRNLOG("Incorrect value of \"%s\" parameter in [%s] block of %s file.",
                  COMMAND_TEXT(cmd_num),block_buf,config_textname);
            }
            break;
        case 22: // DUNGEONHEARTHEALTIME
            if (get_conf_parameter_single(buf,&pos,len,word_buf,sizeof(word_buf)) > 0)
            {
              k = atoi(word_buf);
              game.dungeon_heart_heal_time = k;
              n++;
            }
            if (n < 1)
            {
              CONFWRNLOG("Incorrect value of \"%s\" parameter in [%s] block of %s file.",
                  COMMAND_TEXT(cmd_num),block_buf,config_textname);
            }
            break;
        case 23: // DUNGEONHEARTHEALHEALTH
            if (get_conf_parameter_single(buf,&pos,len,word_buf,sizeof(word_buf)) > 0)
            {
              k = atoi(word_buf);
              game.dungeon_heart_heal_health = k;
              n++;
            }
            if (n < 1)
            {
              CONFWRNLOG("Incorrect value of \"%s\" parameter in [%s] block of %s file.",
                  COMMAND_TEXT(cmd_num),block_buf,config_textname);
            }
            break;
        case 24: // HERODOORWAITTIME
            if (get_conf_parameter_single(buf,&pos,len,word_buf,sizeof(word_buf)) > 0)
            {
              k = atoi(word_buf);
              game.hero_door_wait_time = k;
              n++;
            }
            if (n < 1)
            {
              CONFWRNLOG("Incorrect value of \"%s\" parameter in [%s] block of %s file.",
                  COMMAND_TEXT(cmd_num),block_buf,config_textname);
            }
            break;
        case 25: // PRESERVECLASSICBUGS
            gameadd.classic_bugs_flags = ClscBug_None;
            while (get_conf_parameter_single(buf,&pos,len,word_buf,sizeof(word_buf)) > 0)
            {
              k = get_id(rules_game_classicbugs_commands, word_buf);
              switch (k)
              {
              case 1: // RESURRECT_FOREVER
                  gameadd.classic_bugs_flags |= ClscBug_ResurrectForever;
                  n++;
                  break;
              case 2: // OVERFLOW_8BIT
                  gameadd.classic_bugs_flags |= ClscBug_Overflow8bitVal;
                  n++;
                  break;
              case 3: // CLAIM_ROOM_ALL_THINGS
                  gameadd.classic_bugs_flags |= ClscBug_ClaimRoomAllThings;
                  n++;
                  break;
              case 4: // RESURRECT_REMOVED
                  gameadd.classic_bugs_flags |= ClscBug_ResurrectRemoved;
                  n++;
                  break;
              case 5: // NO_HAND_PURGE_ON_DEFEAT
                  gameadd.classic_bugs_flags |= ClscBug_NoHandPurgeOnDefeat;
                  n++;
                  break;
              case 6: // MUST_OBEY_KEEPS_NOT_DO_JOBS
                  gameadd.classic_bugs_flags |= ClscBug_MustObeyKeepsNotDoJobs;
                  n++;
                  break;
              case 7: // BREAK_NEUTRAL_WALLS
                  gameadd.classic_bugs_flags |= ClscBug_BreakNeutralWalls;
                  n++;
                  break;
              case 8: // ALWAYS_TUNNEL_TO_RED
                  gameadd.classic_bugs_flags |= ClscBug_AlwaysTunnelToRed;
                  n++;
                  break;
              case 9: // FULLY_HAPPY_WITH_GOLD
                  gameadd.classic_bugs_flags |= ClscBug_FullyHappyWithGold;
                  n++;
                  break;
              case 10: // FAINTED_IMMUNE_TO_BOULDER
                  gameadd.classic_bugs_flags |= ClscBug_FaintedImmuneToBoulder;
                  n++;
                  break;
              case 11: // REBIRTH_KEEPS_SPELLS
                  gameadd.classic_bugs_flags |= ClscBug_RebirthKeepsSpells;
                  n++;
                  break;
              case 12: // STUN_FRIENDLY_UNITS
                  gameadd.classic_bugs_flags |= ClscBug_FriendlyFaint;
                  n++;
                  break;
              default:
                CONFWRNLOG("Incorrect value of \"%s\" parameter \"%s\" in [%s] block of %s file.",
                    COMMAND_TEXT(cmd_num),word_buf,block_buf,config_textname);
                break;
              }
            }
            break;
        case 26: // DEATHMATCHSTATUEREAPPERTIME
            //Unused
            break;
        case 27: // DEATHMATCHOBJECTREAPPERTIME
            //Unused
            break;
        case 28: // GEMEFFECTIVENESS
            if (get_conf_parameter_single(buf, &pos, len, word_buf, sizeof(word_buf)) > 0)
            {
                k = atoi(word_buf);
                gameadd.gem_effectiveness = k;
                n++;
            }
            if (n < 1)
            {
                CONFWRNLOG("Incorrect value of \"%s\" parameter in [%s] block of %s file.",
                    COMMAND_TEXT(cmd_num), block_buf, config_textname);
            }
            break;
        case 29: // ROOMSELLGOLDBACKPERCENT
            if (get_conf_parameter_single(buf, &pos, len, word_buf, sizeof(word_buf)) > 0)
            {
                k = atoi(word_buf);
                gameadd.room_sale_percent = k;
                n++;
            }
            if (n < 1)
            {
                CONFWRNLOG("Incorrect value of \"%s\" parameter in [%s] block of %s file.",
                    COMMAND_TEXT(cmd_num), block_buf, config_textname);
            }
            break;
        case 30: // DOORSELLVALUEPERCENT
            if (get_conf_parameter_single(buf, &pos, len, word_buf, sizeof(word_buf)) > 0)
            {
                k = atoi(word_buf);
                gameadd.door_sale_percent = k;
                n++;
            }
            if (n < 1)
            {
                CONFWRNLOG("Incorrect value of \"%s\" parameter in [%s] block of %s file.",
                    COMMAND_TEXT(cmd_num), block_buf, config_textname);
            }
            break;
        case 31: // TRAPSELLVALUEPERCENT
            if (get_conf_parameter_single(buf, &pos, len, word_buf, sizeof(word_buf)) > 0)
            {
                k = atoi(word_buf);
                gameadd.trap_sale_percent = k;
                n++;
            }
            if (n < 1)
            {
                CONFWRNLOG("Incorrect value of \"%s\" parameter in [%s] block of %s file.",
                    COMMAND_TEXT(cmd_num), block_buf, config_textname);
            }
            break;
        case 32: // PLACETRAPSONSUBTILES
            if (get_conf_parameter_single(buf, &pos, len, word_buf, sizeof(word_buf)) > 0)
            {
                k = atoi(word_buf);
                gameadd.place_traps_on_subtiles = (TbBool)k;
                n++;
            }
            if (n < 1)
            {
                CONFWRNLOG("Incorrect value of \"%s\" parameter in [%s] block of %s file.",
                    COMMAND_TEXT(cmd_num), block_buf, config_textname);
            }
            break;
        case 33: // BAGGOLDHOLD
            if (get_conf_parameter_single(buf, &pos, len, word_buf, sizeof(word_buf)) > 0)
            {
                k = atoi(word_buf);
                gameadd.bag_gold_hold = k;
                n++;
            }
            if (n < 1)
            {
                CONFWRNLOG("Incorrect value of \"%s\" parameter in [%s] block of %s file.",
                    COMMAND_TEXT(cmd_num), block_buf, config_textname);
            }
            break;
        case 0: // comment
            break;
        case -1: // end of buffer
            break;
        default:
            CONFWRNLOG("Unrecognized command (%d) in [%s] block of %s file.",
                cmd_num,block_buf,config_textname);
            break;
        }
        skip_conf_to_next_line(buf,&pos,len);
    }
#undef COMMAND_TEXT
    return true;
}

TbBool parse_rules_computer_blocks(char *buf, long len, const char *config_textname, unsigned short flags)
{
    // Block name and parameter word store variables
    // Default values
    if ((flags & CnfLd_AcceptPartial) == 0)
    {
        game.wait_for_room_time = 800;
        game.check_expand_time = 1000;
        game.max_distance_to_dig = 96;
        game.wait_after_room_area = 200;
        gameadd.disease_to_temple_pct = 500;
    }
    // Find the block
    char block_buf[COMMAND_WORD_LEN];
    sprintf(block_buf, "computer");
    long pos = 0;
    int k = find_conf_block(buf, &pos, len, block_buf);
    if (k < 0)
    {
        if ((flags & CnfLd_AcceptPartial) == 0)
            WARNMSG("Block [%s] not found in %s file.",block_buf,config_textname);
        return false;
    }
#define COMMAND_TEXT(cmd_num) get_conf_parameter_text(rules_computer_commands,cmd_num)
    while (pos<len)
    {
        // Finding command number in this line
        int cmd_num = recognize_conf_command(buf, &pos, len, rules_computer_commands);
        // Now store the config item in correct place
        if (cmd_num == -3) break; // if next block starts
        int n = 0;
        char word_buf[COMMAND_WORD_LEN];
        switch (cmd_num)
        {
        case 1: // AUTODIGLIMIT
            //Unused
            break;
        case 2: // WAITFORROOMTIME
            if (get_conf_parameter_single(buf,&pos,len,word_buf,sizeof(word_buf)) > 0)
            {
              k = atoi(word_buf);
              game.wait_for_room_time = k;
              n++;
            }
            if (n < 1)
            {
              CONFWRNLOG("Incorrect value of \"%s\" parameter in [%s] block of %s file.",
                  COMMAND_TEXT(cmd_num),block_buf,config_textname);
            }
            break;
        case 3: // CHECKEXPANDTIME
            if (get_conf_parameter_single(buf,&pos,len,word_buf,sizeof(word_buf)) > 0)
            {
              k = atoi(word_buf);
              game.check_expand_time = k;
              n++;
            }
            if (n < 1)
            {
              CONFWRNLOG("Incorrect value of \"%s\" parameter in [%s] block of %s file.",
                  COMMAND_TEXT(cmd_num),block_buf,config_textname);
            }
            break;
        case 4: // MAXDISTANCETODIG
            if (get_conf_parameter_single(buf,&pos,len,word_buf,sizeof(word_buf)) > 0)
            {
              k = atoi(word_buf);
              game.max_distance_to_dig = k;
              n++;
            }
            if (n < 1)
            {
              CONFWRNLOG("Incorrect value of \"%s\" parameter in [%s] block of %s file.",
                  COMMAND_TEXT(cmd_num),block_buf,config_textname);
            }
            break;
        case 5: // WAITAFTERROOMAREA
            if (get_conf_parameter_single(buf,&pos,len,word_buf,sizeof(word_buf)) > 0)
            {
              k = atoi(word_buf);
              game.wait_after_room_area = k;
              n++;
            }
            if (n < 1)
            {
              CONFWRNLOG("Incorrect value of \"%s\" parameter in [%s] block of %s file.",
                  COMMAND_TEXT(cmd_num),block_buf,config_textname);
            }
            break;
        case 6: // DISEASEHPTEMPLEPERCENTAGE
            if (get_conf_parameter_single(buf, &pos, len, word_buf, sizeof(word_buf)) > 0)
            {
                k = atoi(word_buf);
                gameadd.disease_to_temple_pct = k;
                n++;
            }
            if (n < 1)
            {
                CONFWRNLOG("Incorrect value of \"%s\" parameter in [%s] block of %s file.",
                    COMMAND_TEXT(cmd_num), block_buf, config_textname);
            }
            break;
        case 0: // comment
            break;
        case -1: // end of buffer
            break;
        default:
            CONFWRNLOG("Unrecognized command (%d) in [%s] block of %s file.",
                cmd_num,block_buf,config_textname);
            break;
        }
        skip_conf_to_next_line(buf,&pos,len);
    }
#undef COMMAND_TEXT
    return true;
}

TbBool parse_rules_creatures_blocks(char *buf, long len, const char *config_textname, unsigned short flags)
{
  // Block name and parameter word store variables
  // Default values
  if ((flags & CnfLd_AcceptPartial) == 0)
  {
      game.recovery_frequency = 10;
      game.fight_max_hate = 200;
      game.fight_borderline = 0;
      game.fight_max_love = -100;
      game.body_remains_for = 1000;
      game.fight_hate_kill_value = -5;
      gameadd.flee_zone_radius = 2048;
      game.game_turns_in_flee = 200;
      gameadd.game_turns_unconscious = 2000;
      gameadd.critical_health_permil = 125;
      gameadd.stun_enemy_chance_good = 100;
      gameadd.stun_enemy_chance_evil = 100;
  }
  // Find the block
  char block_buf[COMMAND_WORD_LEN];
  sprintf(block_buf, "creatures");
  long pos = 0;
  int k = find_conf_block(buf, &pos, len, block_buf);
  if (k < 0)
  {
      if ((flags & CnfLd_AcceptPartial) == 0)
          WARNMSG("Block [%s] not found in %s file.",block_buf,config_textname);
      return false;
  }
#define COMMAND_TEXT(cmd_num) get_conf_parameter_text(rules_creatures_commands,cmd_num)
  while (pos<len)
  {
      // Finding command number in this line
      int cmd_num = recognize_conf_command(buf, &pos, len, rules_creatures_commands);
      // Now store the config item in correct place
      if (cmd_num == -3) break; // if next block starts
      int n = 0;
      char word_buf[COMMAND_WORD_LEN];
      switch (cmd_num)
      {
      case 1: // RECOVERYFREQUENCY
          if (get_conf_parameter_single(buf,&pos,len,word_buf,sizeof(word_buf)) > 0)
          {
            k = atoi(word_buf);
            game.recovery_frequency = k;
            n++;
          }
          if (n < 1)
          {
            CONFWRNLOG("Incorrect value of \"%s\" parameter in [%s] block of %s file.",
                COMMAND_TEXT(cmd_num),block_buf,config_textname);
          }
          break;
      case 2: // FIGHTMAXHATE
          if (get_conf_parameter_single(buf,&pos,len,word_buf,sizeof(word_buf)) > 0)
          {
            k = atoi(word_buf);
            game.fight_max_hate = k;
            n++;
          }
          if (n < 1)
          {
            CONFWRNLOG("Incorrect value of \"%s\" parameter in [%s] block of %s file.",
                COMMAND_TEXT(cmd_num),block_buf,config_textname);
          }
          break;
      case 3: // FIGHTBORDERLINE
          if (get_conf_parameter_single(buf,&pos,len,word_buf,sizeof(word_buf)) > 0)
          {
            k = atoi(word_buf);
            game.fight_borderline = k;
            n++;
          }
          if (n < 1)
          {
            CONFWRNLOG("Incorrect value of \"%s\" parameter in [%s] block of %s file.",
                COMMAND_TEXT(cmd_num),block_buf,config_textname);
          }
          break;
      case 4: // FIGHTMAXLOVE
          if (get_conf_parameter_single(buf,&pos,len,word_buf,sizeof(word_buf)) > 0)
          {
            k = atoi(word_buf);
            game.fight_max_love = k;
            n++;
          }
          if (n < 1)
          {
            CONFWRNLOG("Incorrect value of \"%s\" parameter in [%s] block of %s file.",
                COMMAND_TEXT(cmd_num),block_buf,config_textname);
          }
          break;
      case 5: // BODYREMAINSFOR
          if (get_conf_parameter_single(buf,&pos,len,word_buf,sizeof(word_buf)) > 0)
          {
            k = atoi(word_buf);
            game.body_remains_for = k;
            n++;
          }
          if (n < 1)
          {
            CONFWRNLOG("Incorrect value of \"%s\" parameter in [%s] block of %s file.",
                COMMAND_TEXT(cmd_num),block_buf,config_textname);
          }
          break;
      case 6: // FIGHTHATEKILLVALUE
          if (get_conf_parameter_single(buf,&pos,len,word_buf,sizeof(word_buf)) > 0)
          {
            k = atoi(word_buf);
            game.fight_hate_kill_value = k;
            n++;
          }
          if (n < 1)
          {
            CONFWRNLOG("Incorrect value of \"%s\" parameter in [%s] block of %s file.",
                COMMAND_TEXT(cmd_num),block_buf,config_textname);
          }
          break;
      case 7: // FLEEZONERADIUS
          if (get_conf_parameter_single(buf,&pos,len,word_buf,sizeof(word_buf)) > 0)
          {
            k = atoi(word_buf);
            gameadd.flee_zone_radius = k;
            n++;
          }
          if (n < 1)
          {
            CONFWRNLOG("Incorrect value of \"%s\" parameter in [%s] block of %s file.",
                COMMAND_TEXT(cmd_num),block_buf,config_textname);
          }
          break;
      case 8: // GAMETURNSINFLEE
          if (get_conf_parameter_single(buf,&pos,len,word_buf,sizeof(word_buf)) > 0)
          {
            k = atoi(word_buf);
            game.game_turns_in_flee = k;
            n++;
          }
          if (n < 1)
          {
            CONFWRNLOG("Incorrect value of \"%s\" parameter in [%s] block of %s file.",
                COMMAND_TEXT(cmd_num),block_buf,config_textname);
          }
          break;
      case 9: // GAMETURNSUNCONSCIOUS
          if (get_conf_parameter_single(buf,&pos,len,word_buf,sizeof(word_buf)) > 0)
          {
            k = atoi(word_buf);
            gameadd.game_turns_unconscious = k;
            n++;
          }
          if (n < 1)
          {
            CONFWRNLOG("Incorrect value of \"%s\" parameter in [%s] block of %s file.",
                COMMAND_TEXT(cmd_num),block_buf,config_textname);
          }
          break;
      case 10: // CRITICALHEALTHPERCENTAGE
          if (get_conf_parameter_single(buf,&pos,len,word_buf,sizeof(word_buf)) > 0)
          {
            k = atoi(word_buf);
            gameadd.critical_health_permil = k*10;
            n++;
          }
          if (n < 1)
          {
            CONFWRNLOG("Incorrect value of \"%s\" parameter in [%s] block of %s file.",
                COMMAND_TEXT(cmd_num),block_buf,config_textname);
          }
          break;
      case 11: // STUNEVILENEMYCHANCE
          if (get_conf_parameter_single(buf, &pos, len, word_buf, sizeof(word_buf)) > 0)
          {
              k = atoi(word_buf);
              gameadd.stun_enemy_chance_evil = k;
              n++;
          }
          if (n < 1)
          {
              CONFWRNLOG("Incorrect value of \"%s\" parameter in [%s] block of %s file.",
                  COMMAND_TEXT(cmd_num), block_buf, config_textname);
          }
          break;
      case 12: // STUNGOODENEMYCHANCE
          if (get_conf_parameter_single(buf, &pos, len, word_buf, sizeof(word_buf)) > 0)
          {
              k = atoi(word_buf);
              gameadd.stun_enemy_chance_good = k;
              n++;
          }
          if (n < 1)
          {
              CONFWRNLOG("Incorrect value of \"%s\" parameter in [%s] block of %s file.",
                  COMMAND_TEXT(cmd_num), block_buf, config_textname);
          }
          break;
      case 0: // comment
          break;
      case -1: // end of buffer
          break;
      default:
          CONFWRNLOG("Unrecognized command (%d) in [%s] block of %s file.",
              cmd_num,block_buf,config_textname);
          break;
      }
      skip_conf_to_next_line(buf,&pos,len);
  }
#undef COMMAND_TEXT
  return true;
}

TbBool parse_rules_magic_blocks(char *buf, long len, const char *config_textname, unsigned short flags)
{
  // Block name and parameter word store variables
  // Default values
  if ((flags & CnfLd_AcceptPartial) == 0)
  {
      game.hold_audience_time = 500;
      game.armagedon_teleport_your_time_gap = 10;
      game.armagedon_teleport_enemy_time_gap = 10;
      game.armageddon.count_down = 500;
      game.armageddon.duration = 4000;
      game.disease_transfer_percentage = 15;
      game.disease_lose_percentage_health = 8;
      game.disease_lose_health_time = 200;
      game.min_distance_for_teleport = 20;
      game.collapse_dungeon_damage = 10;
      game.turns_per_collapse_dngn_dmg = 4;
      game.power_hand_gold_grab_amount = 100;
  }
  // Find the block
  char block_buf[COMMAND_WORD_LEN];
  sprintf(block_buf, "magic");
  long pos = 0;
  int k = find_conf_block(buf, &pos, len, block_buf);
  if (k < 0)
  {
      if ((flags & CnfLd_AcceptPartial) == 0)
          WARNMSG("Block [%s] not found in %s file.",block_buf,config_textname);
      return false;
  }
#define COMMAND_TEXT(cmd_num) get_conf_parameter_text(rules_magic_commands,cmd_num)
  while (pos<len)
  {
      // Finding command number in this line
      int cmd_num = recognize_conf_command(buf, &pos, len, rules_magic_commands);
      // Now store the config item in correct place
      if (cmd_num == -3) break; // if next block starts
      int n = 0;
      char word_buf[COMMAND_WORD_LEN];
      switch (cmd_num)
      {
      case 1: // HOLDAUDIENCETIME
          if (get_conf_parameter_single(buf,&pos,len,word_buf,sizeof(word_buf)) > 0)
          {
            k = atoi(word_buf);
            game.hold_audience_time = k;
            n++;
          }
          if (n < 1)
          {
            CONFWRNLOG("Incorrect value of \"%s\" parameter in [%s] block of %s file.",
                COMMAND_TEXT(cmd_num),block_buf,config_textname);
          }
          break;
      case 2: // ARMAGEDONTELEPORTYOURTIMEGAP
          if (get_conf_parameter_single(buf,&pos,len,word_buf,sizeof(word_buf)) > 0)
          {
            k = atoi(word_buf);
            game.armagedon_teleport_your_time_gap = k;
            n++;
          }
          if (n < 1)
          {
            CONFWRNLOG("Incorrect value of \"%s\" parameter in [%s] block of %s file.",
                COMMAND_TEXT(cmd_num),block_buf,config_textname);
          }
          break;
      case 3: // ARMAGEDONTELEPORTENEMYTIMEGAP
          if (get_conf_parameter_single(buf,&pos,len,word_buf,sizeof(word_buf)) > 0)
          {
            k = atoi(word_buf);
            game.armagedon_teleport_enemy_time_gap = k;
            n++;
          }
          if (n < 1)
          {
            CONFWRNLOG("Incorrect value of \"%s\" parameter in [%s] block of %s file.",
                COMMAND_TEXT(cmd_num),block_buf,config_textname);
          }
          break;
      case 4: // ARMEGEDDONTELEPORTNEUTRALS
          if (get_conf_parameter_single(buf,&pos,len,word_buf,sizeof(word_buf)) > 0)
          {
            k = atoi(word_buf);
            gameadd.armegeddon_teleport_neutrals = k;
            n++;
          }
          if (n < 1)
          {
            CONFWRNLOG("Incorrect value of \"%s\" parameter in [%s] block of %s file.",
                COMMAND_TEXT(cmd_num),block_buf,config_textname);
          }
          break;
      case 5: // ARMEGEDDONCOUNTDOWN
          if (get_conf_parameter_single(buf,&pos,len,word_buf,sizeof(word_buf)) > 0)
          {
            k = atoi(word_buf);
            game.armageddon.count_down = k;
            n++;
          }
          if (n < 1)
          {
            CONFWRNLOG("Incorrect value of \"%s\" parameter in [%s] block of %s file.",
                COMMAND_TEXT(cmd_num),block_buf,config_textname);
          }
          break;
      case 6: // ARMEGEDDONDURATION
          if (get_conf_parameter_single(buf,&pos,len,word_buf,sizeof(word_buf)) > 0)
          {
            k = atoi(word_buf);
            game.armageddon.duration = k;
            n++;
          }
          if (n < 1)
          {
            CONFWRNLOG("Incorrect value of \"%s\" parameter in [%s] block of %s file.",
                COMMAND_TEXT(cmd_num),block_buf,config_textname);
          }
          break;
      case 7: // DISEASETRANSFERPERCENTAGE
          if (get_conf_parameter_single(buf,&pos,len,word_buf,sizeof(word_buf)) > 0)
          {
            k = atoi(word_buf);
            game.disease_transfer_percentage = k;
            n++;
          }
          if (n < 1)
          {
            CONFWRNLOG("Incorrect value of \"%s\" parameter in [%s] block of %s file.",
                COMMAND_TEXT(cmd_num),block_buf,config_textname);
          }
          break;
      case 8: // DISEASELOSEPERCENTAGEHEALTH
          if (get_conf_parameter_single(buf,&pos,len,word_buf,sizeof(word_buf)) > 0)
          {
            k = atoi(word_buf);
            game.disease_lose_percentage_health = k;
            n++;
          }
          if (n < 1)
          {
            CONFWRNLOG("Incorrect value of \"%s\" parameter in [%s] block of %s file.",
                COMMAND_TEXT(cmd_num),block_buf,config_textname);
          }
          break;
      case 9: // DISEASELOSEHEALTHTIME
          if (get_conf_parameter_single(buf,&pos,len,word_buf,sizeof(word_buf)) > 0)
          {
            k = atoi(word_buf);
            game.disease_lose_health_time = k;
            n++;
          }
          if (n < 1)
          {
            CONFWRNLOG("Incorrect value of \"%s\" parameter in [%s] block of %s file.",
                COMMAND_TEXT(cmd_num),block_buf,config_textname);
          }
          break;
      case 10: // MINDISTANCEFORTELEPORT
          if (get_conf_parameter_single(buf,&pos,len,word_buf,sizeof(word_buf)) > 0)
          {
            k = atoi(word_buf);
            game.min_distance_for_teleport = k;
            n++;
          }
          if (n < 1)
          {
            CONFWRNLOG("Incorrect value of \"%s\" parameter in [%s] block of %s file.",
                COMMAND_TEXT(cmd_num),block_buf,config_textname);
          }
          break;
      case 11: // COLLAPSEDUNGEONDAMAGE
          if (get_conf_parameter_single(buf,&pos,len,word_buf,sizeof(word_buf)) > 0)
          {
            k = atoi(word_buf);
            game.collapse_dungeon_damage = k;
            n++;
          }
          if (n < 1)
          {
            CONFWRNLOG("Incorrect value of \"%s\" parameter in [%s] block of %s file.",
                COMMAND_TEXT(cmd_num),block_buf,config_textname);
          }
          break;
      case 12: // TURNSPERCOLLAPSEDUNGEONDAMAGE
          if (get_conf_parameter_single(buf,&pos,len,word_buf,sizeof(word_buf)) > 0)
          {
            k = atoi(word_buf);
            game.turns_per_collapse_dngn_dmg = k;
            n++;
          }
          if (n < 1)
          {
            CONFWRNLOG("Incorrect value of \"%s\" parameter in [%s] block of %s file.",
                COMMAND_TEXT(cmd_num),block_buf,config_textname);
          }
          break;
      case 13: // DEFAULTSACRIFICESCOREFORHORNY
          //Unused - scores are computed automatically
          break;
      case 14: // POWERHANDGOLDGRABAMOUNT
          if (get_conf_parameter_single(buf,&pos,len,word_buf,sizeof(word_buf)) > 0)
          {
            k = atoi(word_buf);
            game.power_hand_gold_grab_amount = k;
            n++;
          }
          if (n < 1)
          {
            CONFWRNLOG("Incorrect value of \"%s\" parameter in [%s] block of %s file.",
                COMMAND_TEXT(cmd_num),block_buf,config_textname);
          }
          break;
      case 15: // FRIENDLYFIGHTAREARANGEPERCENT
          if (get_conf_parameter_single(buf,&pos,len,word_buf,sizeof(word_buf)) > 0)
          {
            k = atoi(word_buf);
            gameadd.friendly_fight_area_range_permil = k * 10;
            n++;
          }
          if (n < 1)
          {
            CONFWRNLOG("Incorrect value of \"%s\" parameter in [%s] block of %s file.",
                COMMAND_TEXT(cmd_num),block_buf,config_textname);
          }
          break;
      case 16: // FRIENDLYFIGHTAREADAMAGEPERCENT
          if (get_conf_parameter_single(buf,&pos,len,word_buf,sizeof(word_buf)) > 0)
          {
            k = atoi(word_buf);
            gameadd.friendly_fight_area_damage_permil = k * 10;
            n++;
          }
          if (n < 1)
          {
            CONFWRNLOG("Incorrect value of \"%s\" parameter in [%s] block of %s file.",
                COMMAND_TEXT(cmd_num),block_buf,config_textname);
          }
          break;
      case 0: // comment
          break;
      case -1: // end of buffer
          break;
      default:
          CONFWRNLOG("Unrecognized command (%d) in [%s] block of %s file.",
              cmd_num,block_buf,config_textname);
          break;
      }
      skip_conf_to_next_line(buf,&pos,len);
  }
#undef COMMAND_TEXT
  return true;
}

TbBool parse_rules_rooms_blocks(char *buf, long len, const char *config_textname, unsigned short flags)
{
  // Block name and parameter word store variables
  // Default values
  if ((flags & CnfLd_AcceptPartial) == 0)
  {
      game.scavenge_cost_frequency = 64;
      game.temple_scavenge_protection_turns = 1000;
      game.train_cost_frequency = 64;
      game.ghost_convert_chance = 10;
      game.default_generate_speed = 500;
      game.default_max_crtrs_gen_entrance = 200;
      game.food_generation_speed = 2000;
      game.prison_skeleton_chance = 100;
      game.bodies_for_vampire = 6;
      game.graveyard_convert_time = 300;
      gameadd.scavenge_good_allowed = 1;
      gameadd.scavenge_neutral_allowed = 1;
      gameadd.time_between_prison_break = 64;
  }
  // Find the block
  char block_buf[COMMAND_WORD_LEN];
  sprintf(block_buf, "rooms");
  long pos = 0;
  int k = find_conf_block(buf, &pos, len, block_buf);
  if (k < 0)
  {
      if ((flags & CnfLd_AcceptPartial) == 0)
          WARNMSG("Block [%s] not found in %s file.",block_buf,config_textname);
      return false;
  }
#define COMMAND_TEXT(cmd_num) get_conf_parameter_text(rules_rooms_commands,cmd_num)
  while (pos<len)
  {
      // Finding command number in this line
      int cmd_num = recognize_conf_command(buf, &pos, len, rules_rooms_commands);
      // Now store the config item in correct place
      if (cmd_num == -3) break; // if next block starts
      int n = 0;
      char word_buf[COMMAND_WORD_LEN];
      switch (cmd_num)
      {
      case 1: // SCAVENGECOSTFREQUENCY
          if (get_conf_parameter_single(buf,&pos,len,word_buf,sizeof(word_buf)) > 0)
          {
            k = atoi(word_buf);
            game.scavenge_cost_frequency = k;
            n++;
          }
          if (n < 1)
          {
            CONFWRNLOG("Incorrect value of \"%s\" parameter in [%s] block of %s file.",
                COMMAND_TEXT(cmd_num),block_buf,config_textname);
          }
          break;
      case 2: // TEMPLESCAVENGEPROTECTIONTIME
          if (get_conf_parameter_single(buf,&pos,len,word_buf,sizeof(word_buf)) > 0)
          {
            k = atoi(word_buf);
            game.temple_scavenge_protection_turns = k;
            n++;
          }
          if (n < 1)
          {
            CONFWRNLOG("Incorrect value of \"%s\" parameter in [%s] block of %s file.",
                COMMAND_TEXT(cmd_num),block_buf,config_textname);
          }
          break;
      case 3: // TRAINCOSTFREQUENCY
          if (get_conf_parameter_single(buf,&pos,len,word_buf,sizeof(word_buf)) > 0)
          {
            k = atoi(word_buf);
            game.train_cost_frequency = k;
            n++;
          }
          if (n < 1)
          {
            CONFWRNLOG("Incorrect value of \"%s\" parameter in [%s] block of %s file.",
                COMMAND_TEXT(cmd_num),block_buf,config_textname);
          }
          break;
      case 4: // TORTURECONVERTCHANCE
          if (get_conf_parameter_single(buf,&pos,len,word_buf,sizeof(word_buf)) > 0)
          {
            k = atoi(word_buf);
            gameadd.torture_convert_chance = k;
            n++;
          }
          if (n < 1)
          {
            CONFWRNLOG("Incorrect value of \"%s\" parameter in [%s] block of %s file.",
                COMMAND_TEXT(cmd_num),block_buf,config_textname);
          }
          break;
      case 5: // TIMESPENTINPRISONWITHOUTBREAK
          if (get_conf_parameter_single(buf,&pos,len,word_buf,sizeof(word_buf)) > 0)
          {
            k = atoi(word_buf);
            gameadd.time_in_prison_without_break = k;
            n++;
          }
          if (n < 1)
          {
            CONFWRNLOG("Incorrect value of \"%s\" parameter in [%s] block of %s file.",
                COMMAND_TEXT(cmd_num),block_buf,config_textname);
          }
          break;
      case 6: // GHOSTCONVERTCHANCE
          if (get_conf_parameter_single(buf,&pos,len,word_buf,sizeof(word_buf)) > 0)
          {
            k = atoi(word_buf);
            game.ghost_convert_chance = k;
            n++;
          }
          if (n < 1)
          {
            CONFWRNLOG("Incorrect value of \"%s\" parameter in [%s] block of %s file.",
                COMMAND_TEXT(cmd_num),block_buf,config_textname);
          }
          break;
      case 7: // ARMORYTIME
          //Unused
          break;
      case 8: // WORKSHOPTIME
          //Unused
          break;
      case 9: // OBSERVATORYTIME
          //Unused
          break;
      case 10: // OBSERVATORYGENERATE
          //Unused
          break;
      case 11: // DEFAULTGENERATESPEED
          if (get_conf_parameter_single(buf,&pos,len,word_buf,sizeof(word_buf)) > 0)
          {
            k = atoi(word_buf);
            game.default_generate_speed = k;
            n++;
          }
          if (n < 1)
          {
            CONFWRNLOG("Incorrect value of \"%s\" parameter in [%s] block of %s file.",
                COMMAND_TEXT(cmd_num),block_buf,config_textname);
          }
          break;
      case 12: // DEFAULTMAXCREATURESGENERATEENTRANCE
          if (get_conf_parameter_single(buf,&pos,len,word_buf,sizeof(word_buf)) > 0)
          {
            k = atoi(word_buf);
            game.default_max_crtrs_gen_entrance = k;
            n++;
          }
          if (n < 1)
          {
            CONFWRNLOG("Incorrect value of \"%s\" parameter in [%s] block of %s file.",
                COMMAND_TEXT(cmd_num),block_buf,config_textname);
          }
          break;
      case 13: // DEFAULTNEUTRALENTRANCELEVEL
          //Unused
          break;
      case 14: // BARRACKTIME
          //Unused
          break;
      case 15: // FOODGENERATIONSPEED
          if (get_conf_parameter_single(buf,&pos,len,word_buf,sizeof(word_buf)) > 0)
          {
            k = atoi(word_buf);
            game.food_generation_speed = k;
            n++;
          }
          if (n < 1)
          {
            CONFWRNLOG("Incorrect value of \"%s\" parameter in [%s] block of %s file.",
                COMMAND_TEXT(cmd_num),block_buf,config_textname);
          }
          break;
      case 16: // PRISONSKELETONCHANCE
          if (get_conf_parameter_single(buf,&pos,len,word_buf,sizeof(word_buf)) > 0)
          {
            k = atoi(word_buf);
            game.prison_skeleton_chance = k;
            n++;
          }
          if (n < 1)
          {
            CONFWRNLOG("Incorrect value of \"%s\" parameter in [%s] block of %s file.",
                COMMAND_TEXT(cmd_num),block_buf,config_textname);
          }
          break;
      case 17: // BODIESFORVAMPIRE
          if (get_conf_parameter_single(buf,&pos,len,word_buf,sizeof(word_buf)) > 0)
          {
            k = atoi(word_buf);
            game.bodies_for_vampire = k;
            n++;
          }
          if (n < 1)
          {
            CONFWRNLOG("Incorrect value of \"%s\" parameter in [%s] block of %s file.",
                COMMAND_TEXT(cmd_num),block_buf,config_textname);
          }
          break;
      case 18: // GRAVEYARDCONVERTTIME
          if (get_conf_parameter_single(buf,&pos,len,word_buf,sizeof(word_buf)) > 0)
          {
            k = atoi(word_buf);
            game.graveyard_convert_time = k;
            n++;
          }
          if (n < 1)
          {
            CONFWRNLOG("Incorrect value of \"%s\" parameter in [%s] block of %s file.",
                COMMAND_TEXT(cmd_num),block_buf,config_textname);
          }
          break;
      case 19: // SCAVENGEGOODALLOWED
          if (get_conf_parameter_single(buf,&pos,len,word_buf,sizeof(word_buf)) > 0)
          {
            k = atoi(word_buf);
            gameadd.scavenge_good_allowed = k;
            n++;
          }
          if (n < 1)
          {
            CONFWRNLOG("Incorrect value of \"%s\" parameter in [%s] block of %s file.",
                COMMAND_TEXT(cmd_num),block_buf,config_textname);
          }
          break;
      case 20: // SCAVENGENEUTRALALLOWED
          if (get_conf_parameter_single(buf,&pos,len,word_buf,sizeof(word_buf)) > 0)
          {
            k = atoi(word_buf);
            gameadd.scavenge_neutral_allowed = k;
            n++;
          }
          if (n < 1)
          {
            CONFWRNLOG("Incorrect value of \"%s\" parameter in [%s] block of %s file.",
                COMMAND_TEXT(cmd_num),block_buf,config_textname);
          }
          break;
      case 21: // TIMEBETWEENPRISONBREAK
          if (get_conf_parameter_single(buf,&pos,len,word_buf,sizeof(word_buf)) > 0)
          {
            k = atoi(word_buf);
            gameadd.time_between_prison_break = k;
            n++;
          }
          if (n < 1)
          {
            CONFWRNLOG("Incorrect value of \"%s\" parameter in [%s] block of %s file.",
                COMMAND_TEXT(cmd_num),block_buf,config_textname);
          }
          break;
      case 22: // PRISONBREAKCHANCE
          if (get_conf_parameter_single(buf,&pos,len,word_buf,sizeof(word_buf)) > 0)
          {
            k = atoi(word_buf);
            gameadd.prison_break_chance = k;
            n++;
          }
          if (n < 1)
          {
            CONFWRNLOG("Incorrect value of \"%s\" parameter in [%s] block of %s file.",
                COMMAND_TEXT(cmd_num),block_buf,config_textname);
          }
          break;
      case 23: // TORTUREDEATHCHANCE
          if (get_conf_parameter_single(buf, &pos, len, word_buf, sizeof(word_buf)) > 0)
          {
              k = atoi(word_buf);
              gameadd.torture_death_chance = k;
              n++;
          }
          if (n < 1)
          {
              CONFWRNLOG("Incorrect value of \"%s\" parameter in [%s] block of %s file.",
                  COMMAND_TEXT(cmd_num), block_buf, config_textname);
          }
          break;
      case 0: // comment
          break;
      case -1: // end of buffer
          break;
      default:
          CONFWRNLOG("Unrecognized command (%d) in [%s] block of %s file.",
              cmd_num,block_buf,config_textname);
          break;
      }
      skip_conf_to_next_line(buf,&pos,len);
  }
#undef COMMAND_TEXT
  //SYNCMSG("Prison skeleton chance = %d",game.prison_skeleton_chance);
  return true;
}

TbBool parse_rules_workers_blocks(char *buf, long len, const char *config_textname, unsigned short flags)
{
  // Block name and parameter word store variables
  // Default values
  if ((flags & CnfLd_AcceptPartial) == 0)
  {
      game.hits_per_slab = 2;
      game.default_imp_dig_damage = 1;
      game.default_imp_dig_own_damage = 2;
      game.per_imp_gold_dig_size = 30;
  }
  // Find the block
  char block_buf[COMMAND_WORD_LEN];
  sprintf(block_buf, "workers");
  long pos = 0;
  int k = find_conf_block(buf, &pos, len, block_buf);
  if (k < 0)
  {
      if ((flags & CnfLd_AcceptPartial) == 0)
          WARNMSG("Block [%s] not found in %s file.",block_buf,config_textname);
      return false;
  }
#define COMMAND_TEXT(cmd_num) get_conf_parameter_text(rules_workers_commands,cmd_num)
  while (pos<len)
  {
      // Finding command number in this line
      int cmd_num = recognize_conf_command(buf, &pos, len, rules_workers_commands);
      // Now store the config item in correct place
      if (cmd_num == -3) break; // if next block starts
      int n = 0;
      char word_buf[COMMAND_WORD_LEN];
      switch (cmd_num)
      {
      case 1: // HITSPERSLAB
          if (get_conf_parameter_single(buf,&pos,len,word_buf,sizeof(word_buf)) > 0)
          {
            k = atoi(word_buf);
            game.hits_per_slab = k;
            n++;
          }
          if (n < 1)
          {
            CONFWRNLOG("Incorrect value of \"%s\" parameter in [%s] block of %s file.",
                COMMAND_TEXT(cmd_num),block_buf,config_textname);
          }
          break;
      case 2: // IMPJOBNOTSOCLOSE
          //Unused
          break;
      case 3: // IMPJOBFARAWAY
          //Unused
          break;
      case 4: // IMPGENERATETIME
          //Unused
          break;
      case 5: // IMPROVEAREA
          //Unused
          break;
      case 6: // DEFAULTIMPDIGDAMAGE
          if (get_conf_parameter_single(buf,&pos,len,word_buf,sizeof(word_buf)) > 0)
          {
            k = atoi(word_buf);
            game.default_imp_dig_damage = k;
            n++;
          }
          if (n < 1)
          {
            CONFWRNLOG("Incorrect value of \"%s\" parameter in [%s] block of %s file.",
                COMMAND_TEXT(cmd_num),block_buf,config_textname);
          }
          break;
      case 7: // DEFAULTIMPDIGOWNDAMAGE
          if (get_conf_parameter_single(buf,&pos,len,word_buf,sizeof(word_buf)) > 0)
          {
            k = atoi(word_buf);
            game.default_imp_dig_own_damage = k;
            n++;
          }
          if (n < 1)
          {
            CONFWRNLOG("Incorrect value of \"%s\" parameter in [%s] block of %s file.",
                COMMAND_TEXT(cmd_num),block_buf,config_textname);
          }
          break;
      case 8: // PERIMPGOLDDIGSIZE
          if (get_conf_parameter_single(buf,&pos,len,word_buf,sizeof(word_buf)) > 0)
          {
            k = atoi(word_buf);
            game.per_imp_gold_dig_size = k;
            n++;
          }
          if (n < 1)
          {
            CONFWRNLOG("Incorrect value of \"%s\" parameter in [%s] block of %s file.",
                COMMAND_TEXT(cmd_num),block_buf,config_textname);
          }
          break;
      case 9: // IMPWORKEXPERIENCE
          if (get_conf_parameter_single(buf, &pos, len, word_buf, sizeof(word_buf)) > 0)
          {
              k = atoi(word_buf);
              gameadd.digger_work_experience = k;
              n++;
          }
          if (n < 1)
          {
              CONFWRNLOG("Incorrect value of \"%s\" parameter in [%s] block of %s file.",
                  COMMAND_TEXT(cmd_num), block_buf, config_textname);
          }
          break;
      case 0: // comment
          break;
      case -1: // end of buffer
          break;
      default:
          CONFWRNLOG("Unrecognized command (%d) in [%s] block of %s file.",
              cmd_num,block_buf,config_textname);
          break;
      }
      skip_conf_to_next_line(buf,&pos,len);
  }
#undef COMMAND_TEXT
  return true;
}

TbBool parse_rules_health_blocks(char *buf, long len, const char *config_textname, unsigned short flags)
{
  // Block name and parameter word store variables
  // Default values
  if ((flags & CnfLd_AcceptPartial) == 0)
  {
      game.hunger_health_loss = 1;
      game.turns_per_hunger_health_loss = 100;
      game.food_health_gain = 10;
      game.torture_health_loss = 5;
      game.turns_per_torture_health_loss = 100;
  }
  // Find the block
  char block_buf[COMMAND_WORD_LEN];
  sprintf(block_buf, "health");
  long pos = 0;
  int k = find_conf_block(buf, &pos, len, block_buf);
  if (k < 0)
  {
      if ((flags & CnfLd_AcceptPartial) == 0)
          WARNMSG("Block [%s] not found in %s file.",block_buf,config_textname);
      return false;
  }
#define COMMAND_TEXT(cmd_num) get_conf_parameter_text(rules_health_commands,cmd_num)
  while (pos<len)
  {
      // Finding command number in this line
      int cmd_num = recognize_conf_command(buf, &pos, len, rules_health_commands);
      // Now store the config item in correct place
      if (cmd_num == -3) break; // if next block starts
      int n = 0;
      char word_buf[COMMAND_WORD_LEN];
      switch (cmd_num)
      {
      case 1: // HUNGERHEALTHLOSS
          if (get_conf_parameter_single(buf,&pos,len,word_buf,sizeof(word_buf)) > 0)
          {
            k = atoi(word_buf);
            game.hunger_health_loss = k;
            n++;
          }
          if (n < 1)
          {
            CONFWRNLOG("Incorrect value of \"%s\" parameter in [%s] block of %s file.",
                COMMAND_TEXT(cmd_num),block_buf,config_textname);
          }
          break;
      case 2: // GAMETURNSPERHUNGERHEALTHLOSS
          if (get_conf_parameter_single(buf,&pos,len,word_buf,sizeof(word_buf)) > 0)
          {
            k = atoi(word_buf);
            game.turns_per_hunger_health_loss = k;
            n++;
          }
          if (n < 1)
          {
            CONFWRNLOG("Incorrect value of \"%s\" parameter in [%s] block of %s file.",
                COMMAND_TEXT(cmd_num),block_buf,config_textname);
          }
          break;
      case 3: // FOODHEALTHGAIN
          if (get_conf_parameter_single(buf,&pos,len,word_buf,sizeof(word_buf)) > 0)
          {
            k = atoi(word_buf);
            game.food_health_gain = k;
            n++;
          }
          if (n < 1)
          {
            CONFWRNLOG("Incorrect value of \"%s\" parameter in [%s] block of %s file.",
                COMMAND_TEXT(cmd_num),block_buf,config_textname);
          }
          break;
      case 4: // PRISONHEALTHGAIN
          //Unused
          break;
      case 5: // GAMETURNSPERPRISONHEALTHGAIN
          //Unused
          break;
      case 6: // TORTUREHEALTHLOSS
          if (get_conf_parameter_single(buf,&pos,len,word_buf,sizeof(word_buf)) > 0)
          {
            k = atoi(word_buf);
            game.torture_health_loss = k;
            n++;
          }
          if (n < 1)
          {
            CONFWRNLOG("Incorrect value of \"%s\" parameter in [%s] block of %s file.",
                COMMAND_TEXT(cmd_num),block_buf,config_textname);
          }
          break;
      case 7: // GAMETURNSPERTORTUREHEALTHLOSS
          if (get_conf_parameter_single(buf,&pos,len,word_buf,sizeof(word_buf)) > 0)
          {
            k = atoi(word_buf);
            game.turns_per_torture_health_loss = k;
            n++;
          }
          if (n < 1)
          {
            CONFWRNLOG("Incorrect value of \"%s\" parameter in [%s] block of %s file.",
                COMMAND_TEXT(cmd_num),block_buf,config_textname);
          }
          break;
      case 0: // comment
          break;
      case -1: // end of buffer
          break;
      default:
          CONFWRNLOG("Unrecognized command (%d) in [%s] block of %s file.",
              cmd_num,block_buf,config_textname);
          break;
      }
      skip_conf_to_next_line(buf,&pos,len);
  }
#undef COMMAND_TEXT
  return true;
}

long get_research_id(long item_type, const char *trg_name, const char *func_name)
{
  long item_id;
  switch (item_type)
  {
  case 1:
       item_id = get_id(power_desc, trg_name);
      if (item_id == -1)
      {
        ERRORMSG("%s(line %lu): " "Unknown magic, '%s'", func_name, text_line_number, trg_name);
        return -1;
      }
      break;
  case 2:
      item_id = get_id(room_desc, trg_name);
      if (item_id == -1)
      {
        ERRORMSG("%s(line %lu): " "Unknown room, '%s'", func_name, text_line_number, trg_name);
        return -1;
      }
      break;
  case 3:
      item_id = get_id(creature_desc, trg_name);
      if (item_id == -1)
      {
        ERRORMSG("%s(line %lu): " "Unknown creature, '%s'", func_name, text_line_number, trg_name);
        return -1;
      }
      break;
  case -1:
  default:
      ERRORMSG("%s(line %lu): " "Unhandled research type, %d", func_name, text_line_number, item_type);
      return -1;
  }
  return item_id;
}

/**
 * Returns Code Name (name to use in script file) of given player.
 */
const char *player_code_name(PlayerNumber plyr_idx)
{
    const char* name = get_conf_parameter_text(player_desc, plyr_idx);
    if (name[0] != '\0')
        return name;
    return "INVALID";
}

TbBool parse_rules_research_blocks(char *buf, long len, const char *config_textname, unsigned short flags)
{
  int i;
  // Block name and parameter word store variables
  char block_buf[COMMAND_WORD_LEN];
  char word_buf[COMMAND_WORD_LEN];
  // Find the block
  sprintf(block_buf,"research");
  long pos = 0;
  int k = find_conf_block(buf, &pos, len, block_buf);
  if (k < 0)
  {
      if ((flags & CnfLd_AcceptPartial) == 0)
          WARNMSG("Block [%s] not found in %s file.",block_buf,config_textname);
      return false;
  }
  // Clear research list if there's new one in this file
  clear_research_for_all_players();
  // Now we can start with analysis of commands
#define COMMAND_TEXT(cmd_num) get_conf_parameter_text(rules_research_commands,cmd_num)
  while (pos<len)
  {
      // Finding command number in this line
      int cmd_num = recognize_conf_command(buf, &pos, len, rules_research_commands);
      // Now store the config item in correct place
      if (cmd_num == -3) break; // if next block starts
      int n = 0;
      int l = 0;
      switch (cmd_num)
      {
      case 1: // RESEARCH
          i = 0;
          if (get_conf_parameter_single(buf,&pos,len,word_buf,sizeof(word_buf)) > 0)
              {
                  i = get_id(research_desc, word_buf);
                  if (i >= 0)
                      n++;
              }
              if (get_conf_parameter_single(buf, &pos, len, word_buf, sizeof(word_buf)) > 0)
              {
                  l = get_research_id(i, word_buf, __func__);
                  if (l >= 0)
                      n++;
              }
              if (get_conf_parameter_single(buf, &pos, len, word_buf, sizeof(word_buf)) > 0)
              {
                  k = atoi(word_buf);
                  n++;
              }
              if (n < 3)
              {
                  CONFWRNLOG("Incorrect value of \"%s\" parameter in [%s] block of %s file.",
                      COMMAND_TEXT(cmd_num), block_buf, config_textname);
                  break;
              }
              add_research_to_all_players(i, l, k);
              break;
      case 0: // comment
          break;
      case -1: // end of buffer
          break;
      default:
          CONFWRNLOG("Unrecognized command (%d) in [%s] block of %s file.",
              cmd_num,block_buf,config_textname);
          break;
      }
      skip_conf_to_next_line(buf,&pos,len);
  }
#undef COMMAND_TEXT
  return true;
}

/**
 * Searches the list of sacrifices for one which is supposed to make special diggers cheaper.
 */
static void mark_cheaper_diggers_sacrifice(void)
{
    gameadd.cheaper_diggers_sacrifice_model = 0;
    for (int i = 1; i < MAX_SACRIFICE_RECIPES; i++)
    {
        struct SacrificeRecipe* sac = &gameadd.sacrifice_recipes[i];
        if (sac->action == SacA_None)
            continue;
        if (((sac->action == SacA_PosUniqFunc) && (sac->param == UnqF_CheaperImp)) 
            || ((sac->action == SacA_NegUniqFunc) && (sac->param == UnqF_CostlierImp)))
        {
            if ((sac->victims[1] == 0) && (gameadd.cheaper_diggers_sacrifice_model == 0)) {
                gameadd.cheaper_diggers_sacrifice_model = sac->victims[0];
            } else {
                WARNLOG("Found unsupported %s sacrifice; either there's more than one, or has one than more victim.",
                    get_conf_parameter_text(sacrifice_unique_desc,UnqF_CheaperImp));
            }
        }
    }
    SYNCDBG(4,"Marked sacrifice of %s",thing_class_and_model_name(TCls_Creature, gameadd.cheaper_diggers_sacrifice_model));
}

TbBool parse_rules_sacrifices_blocks(char *buf, long len, const char *config_textname, unsigned short flags)
{
    int i;
    // Block name and parameter word store variables
    char block_buf[COMMAND_WORD_LEN];
    char word_buf[COMMAND_WORD_LEN];
    // Find the block
    sprintf(block_buf,"sacrifices");
    long pos = 0;
    int k = find_conf_block(buf, &pos, len, block_buf);
    if (k < 0)
    {
        if ((flags & CnfLd_AcceptPartial) == 0)
            WARNMSG("Block [%s] not found in %s file.",block_buf,config_textname);
        return false;
    }
    // If the block exists, clear previous data
    clear_sacrifice_recipes();
#define COMMAND_TEXT(cmd_num) get_conf_parameter_text(rules_sacrifices_commands,cmd_num)
    while (pos<len)
    {
        // Finding command number in this line
        int cmd_num = recognize_conf_command(buf, &pos, len, rules_sacrifices_commands);
        // Now store the config item in correct place
        if (cmd_num == -3) break; // if next block starts
        int n = 0;
        struct SacrificeRecipe* sac;
        switch (cmd_num)
        {
        case 1: // MKCREATURE
        case 2: // MKGOODHERO
            i = 0;
            if (get_conf_parameter_single(buf,&pos,len,word_buf,sizeof(word_buf)) > 0)
            {
              i = get_id(creature_desc, word_buf);
            }
            if (i <= 0)
            {
              CONFWRNLOG("Incorrect creature \"%s\" in [%s] block of %s file.",
                  word_buf,block_buf,config_textname);
              break;
            }
            sac = get_unused_sacrifice_recipe_slot();
            if (sac <= &gameadd.sacrifice_recipes[0])
            {
              CONFWRNLOG("No free slot to store \"%s\" from [%s] block of %s file.",
                  word_buf,block_buf,config_textname);
              break;
            }
            sac->action = cmd_num;
            sac->param = i;
            while (get_conf_parameter_single(buf,&pos,len,word_buf,sizeof(word_buf)) > 0)
            {
              i = get_id(creature_desc, word_buf);
              if (i > 0)
              {
                if (add_sacrifice_victim(sac,i))
                {
                  n++;
                } else
                {
                  CONFWRNLOG("Too many victims in \"%s\" from [%s] block of %s file.",
                    word_buf,block_buf,config_textname);
                  break;
                }
              }
            }
            if (n < 1)
            {
              CONFWRNLOG("No victims in \"%s\" from [%s] block of %s file.",
                  word_buf,block_buf,config_textname);
              break;
            }
            n++; // delayed increase for first argument
            break;
        case 3: // NEGSPELLALL
        case 4: // POSSPELLALL
            i = 0;
            if (get_conf_parameter_single(buf,&pos,len,word_buf,sizeof(word_buf)) > 0)
            {
              i = get_id(spell_desc, word_buf);
            }
            if (i <= 0)
            {
              CONFWRNLOG("Incorrect creature spell \"%s\" in [%s] block of %s file.",
                  word_buf,block_buf,config_textname);
              break;
            }
            sac = get_unused_sacrifice_recipe_slot();
            if (sac <= &gameadd.sacrifice_recipes[0])
            {
              CONFWRNLOG("No free slot to store \"%s\" from [%s] block of %s file.",
                  word_buf,block_buf,config_textname);
              break;
            }
            sac->action = cmd_num;
            sac->param = i;
            while (get_conf_parameter_single(buf,&pos,len,word_buf,sizeof(word_buf)) > 0)
            {
              i = get_id(creature_desc, word_buf);
              if (i > 0)
              {
                if (add_sacrifice_victim(sac,i))
                {
                  n++;
                } else
                {
                  CONFWRNLOG("Too many victims in \"%s\" from [%s] block of %s file.",
                    word_buf,block_buf,config_textname);
                  break;
                }
              }
            }
            if (n < 1)
            {
              CONFWRNLOG("No victims in \"%s\" from [%s] block of %s file.",
                  word_buf,block_buf,config_textname);
              break;
            }
            n++; // delayed increase for first argument
            break;
        case 5: // NEGUNIQFUNC
        case 6: // POSUNIQFUNC
            i = 0;
            if (get_conf_parameter_single(buf,&pos,len,word_buf,sizeof(word_buf)) > 0)
            {
              i = get_id(sacrifice_unique_desc, word_buf);
            }
            if (i <= 0)
            {
              CONFWRNLOG("Incorrect unique function \"%s\" in [%s] block of %s file.",
                  word_buf,block_buf,config_textname);
              break;
            }
            sac = get_unused_sacrifice_recipe_slot();
            if (sac <= &gameadd.sacrifice_recipes[0])
            {
              CONFWRNLOG("No free slot to store \"%s\" from [%s] block of %s file.",
                  word_buf,block_buf,config_textname);
              break;
            }
            sac->action = cmd_num;
            sac->param = i;
            while (get_conf_parameter_single(buf,&pos,len,word_buf,sizeof(word_buf)) > 0)
            {
              i = get_id(creature_desc, word_buf);
              if (i > 0)
              {
                if (add_sacrifice_victim(sac,i))
                {
                  n++;
                } else
                {
                  CONFWRNLOG("Too many victims in \"%s\" from [%s] block of %s file.",
                    word_buf,block_buf,config_textname);
                  break;
                }
              }
            }
            if (n < 1)
            {
              CONFWRNLOG("No victims in \"%s\" from [%s] block of %s file.",
                  word_buf,block_buf,config_textname);
              break;
            }
            n++; // delayed increase for first argument
            break;
        case 0: // comment
            break;
        case -1: // end of buffer
            break;
        default:
            CONFWRNLOG("Unrecognized command (%d) in [%s] block of %s file.",
                cmd_num,block_buf,config_textname);
            break;
        }
        skip_conf_to_next_line(buf,&pos,len);
    }
#undef COMMAND_TEXT
    mark_cheaper_diggers_sacrifice();
    return true;
}

TbBool load_rules_config_file(const char *textname, const char *fname, unsigned short flags)
{
    SYNCDBG(0,"%s %s file \"%s\".",((flags & CnfLd_ListOnly) == 0)?"Reading":"Parsing",textname,fname);
    long len = LbFileLengthRnc(fname);
    if (len < MIN_CONFIG_FILE_SIZE)
    {
        if ((flags & CnfLd_IgnoreErrors) == 0)
            WARNMSG("The %s file \"%s\" doesn't exist or is too small.",textname,fname);
        return false;
    }
    if (len > MAX_CONFIG_FILE_SIZE)
    {
        if ((flags & CnfLd_IgnoreErrors) == 0)
            WARNMSG("The %s file \"%s\" is too large.",textname,fname);
        return false;
    }
    char* buf = (char*)LbMemoryAlloc(len + 256);
    if (buf == NULL)
        return false;
    // Loading file data
    len = LbFileLoadAt(fname, buf);
    TbBool result = (len > 0);
    // Parse blocks of the config file
    if (result)
    {
        result = parse_rules_game_blocks(buf, len, textname, flags);
        if ((flags & CnfLd_AcceptPartial) != 0)
            result = true;
        if (!result)
            WARNMSG("Parsing %s file \"%s\" game blocks failed.",textname,fname);
    }
    if (result)
    {
        result = parse_rules_computer_blocks(buf, len, textname, flags);
        if ((flags & CnfLd_AcceptPartial) != 0)
            result = true;
        if (!result)
            WARNMSG("Parsing %s file \"%s\" computer blocks failed.",textname,fname);
    }
    if (result)
    {
        result = parse_rules_creatures_blocks(buf, len, textname, flags);
        if ((flags & CnfLd_AcceptPartial) != 0)
            result = true;
        if (!result)
            WARNMSG("Parsing %s file \"%s\" creatures blocks failed.",textname,fname);
    }
    if (result)
    {
        result = parse_rules_magic_blocks(buf, len, textname, flags);
        if ((flags & CnfLd_AcceptPartial) != 0)
            result = true;
        if (!result)
            WARNMSG("Parsing %s file \"%s\" magic blocks failed.",textname,fname);
    }
    if (result)
    {
        result = parse_rules_rooms_blocks(buf, len, textname, flags);
        if ((flags & CnfLd_AcceptPartial) != 0)
            result = true;
        if (!result)
            WARNMSG("Parsing %s file \"%s\" rooms blocks failed.",textname,fname);
    }
    if (result)
    {
        result = parse_rules_workers_blocks(buf, len, textname, flags);
        if ((flags & CnfLd_AcceptPartial) != 0)
            result = true;
        if (!result)
            WARNMSG("Parsing %s file \"%s\" workers blocks failed.",textname,fname);
    }
    if (result)
    {
        result = parse_rules_health_blocks(buf, len, textname, flags);
        if ((flags & CnfLd_AcceptPartial) != 0)
            result = true;
        if (!result)
            WARNMSG("Parsing %s file \"%s\" health blocks failed.",textname,fname);
    }
    if (result)
    {
        result = parse_rules_research_blocks(buf, len, textname, flags);
        if ((flags & CnfLd_AcceptPartial) != 0)
            result = true;
        if (!result)
            WARNMSG("Parsing %s file \"%s\" research blocks failed.",textname,fname);
    }
    if (result)
    {
        result = parse_rules_sacrifices_blocks(buf, len, textname, flags);
        if ((flags & CnfLd_AcceptPartial) != 0)
            result = true;
        if (!result)
            WARNMSG("Parsing %s file \"%s\" sacrifices blocks failed.",textname,fname);
    }
    //Freeing and exiting
    LbMemoryFree(buf);
    return result;
}

TbBool load_rules_config(const char *conf_fname, unsigned short flags)
{
    static const char config_global_textname[] = "global rules config";
    static const char config_campgn_textname[] = "campaign rules config";
    char* fname = prepare_file_path(FGrp_FxData, conf_fname);
    TbBool result = load_rules_config_file(config_global_textname, fname, flags);
    fname = prepare_file_path(FGrp_CmpgConfig,conf_fname);
    if (strlen(fname) > 0)
    {
        load_rules_config_file(config_campgn_textname,fname,flags|CnfLd_AcceptPartial|CnfLd_IgnoreErrors);
    }
    //Freeing and exiting
    return result;
}


/******************************************************************************/
#ifdef __cplusplus
}
#endif<|MERGE_RESOLUTION|>--- conflicted
+++ resolved
@@ -299,7 +299,6 @@
         game.dungeon_heart_health = 100;
         gameadd.object_conf.base_config[5].health = 100;
         game.objects_config[5].health = 100;
-        object_conf.base_config[5].health = 100;
         game.dungeon_heart_heal_time = 10;
         game.dungeon_heart_heal_health = 1;
         game.hero_door_wait_time = 100;
@@ -571,11 +570,7 @@
               k = atoi(word_buf);
               game.dungeon_heart_health = k;
               game.objects_config[5].health = k;
-<<<<<<< HEAD
-              object_conf.base_config[5].health = k;
-=======
               gameadd.object_conf.base_config[5].health = k;
->>>>>>> d69c1d08
               n++;
             }
             if (n < 1)
