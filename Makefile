#******************************************************************************
#  Free implementation of Bullfrog's Dungeon Keeper strategy game.
#******************************************************************************
#   @file Makefile
#      A script used by GNU Make to recompile the project.
#  @par Purpose:
#      Allows to invoke "make all" or similar commands to compile all
#      source code files and link them into executable file.
#  @par Comment:
#      Please note that the make must be run from 'sh'; starting if from
#      Windows 'cmd.exe' won't work.
#      You need mingw32 and coreutils to do the build.
#      To prepare a release package, run:
#        make standard && make heavylog && make package
#  @author   Tomasz Lis
#  @date     25 Jan 2009 - 02 Jul 2011
#  @par  Copying and copyrights:
#      This program is free software; you can redistribute it and/or modify
#      it under the terms of the GNU General Public License as published by
#      the Free Software Foundation; either version 2 of the License, or
#      (at your option) any later version.
#
#******************************************************************************
# Executable files extension on host environment
ifneq (,$(findstring Windows,$(OS)))
  CROSS_EXEEXT = .exe
  # linker flags
  LINKFLAGS = -static-libgcc -static-libstdc++ -Wl,--enable-auto-import -Wl,-Bstatic,--whole-archive -lwinpthread -Wl,--no-whole-archive
  # The following flags are only here to prevent a dependency on libwinpthread-1.dll when keeperfx is built with MSYS2:
  # "-Wl,-Bstatic,--whole-archive -lwinpthread -Wl,--no-whole-archive
else
  CROSS_EXEEXT =
  CROSS_COMPILE = i686-w64-mingw32-
  LINKFLAGS = -static-libgcc -static-libstdc++ -Wl,--enable-auto-import
endif
# Executable files extension on target environment
EXEEXT = .exe
# Names of utility commands
CPP      = $(CROSS_COMPILE)g++
CC       = $(CROSS_COMPILE)gcc
WINDRES  = $(CROSS_COMPILE)windres
DLLTOOL  = $(CROSS_COMPILE)dlltool
DOXYTOOL = doxygen
BUILD_NUMBER ?= $(VER_BUILD)
PACKAGE_SUFFIX ?= Prototype
PNGTOICO = tools/png2ico/png2ico$(CROSS_EXEEXT)
PNGTORAW = tools/pngpal2raw/bin/pngpal2raw$(CROSS_EXEEXT)
PNGTOBSPAL = tools/png2bestpal/bin/png2bestpal$(CROSS_EXEEXT)
POTONGDAT = tools/po2ngdat/bin/po2ngdat$(CROSS_EXEEXT)
WAVTODAT = tools/sndbanker/bin/sndbanker$(CROSS_EXEEXT)
RNC      = tools/rnctools/bin/rnc$(CROSS_EXEEXT)
DERNC    = tools/rnctools/bin/dernc$(CROSS_EXEEXT)
DKILLTOLVL = tools/dkillconv/bin/dkillcmpl$(CROSS_EXEEXT)
RM       = rm -f
MV       = mv -f
CP       = cp -f
MKDIR    = mkdir -p
ECHO     = @echo

# Names of target binary files
BIN      = bin/keeperfx$(EXEEXT)
TEST_BIN = bin/tests$(EXEEXT)
HVLOGBIN = bin/keeperfx_hvlog$(EXEEXT)
# Names of intermediate build products
GENSRC   = obj/ver_defs.h
RES      = obj/keeperfx_stdres.res

DEPS = \
obj/centitoml/toml_api.o

# functional test debugging flags/objs
FTEST_DEBUG ?= 0
ifeq ($(FTEST_DEBUG), 1)
  FTEST_DBGFLAGS = -DFUNCTESTING=1
  FTEST_OBJS = obj/ftests/ftest.o \
  			   obj/ftests/ftest_util.o \
			   obj/ftests/ftest_list.o
  FTEST_OBJS += $(patsubst src/ftests/tests/%,obj/ftests/tests/%,$(patsubst %.c,%.o,$(wildcard src/ftests/tests/ftest*.c)))
else
  FTEST_DBGFLAGS =
  FTEST_OBJS =
endif

OBJS = \
$(DEPS) \
obj/actionpt.o \
obj/api.o \
obj/ariadne.o \
obj/ariadne_edge.o \
obj/ariadne_findcache.o \
obj/ariadne_naviheap.o \
obj/ariadne_navitree.o \
obj/ariadne_points.o \
obj/ariadne_regions.o \
obj/ariadne_tringls.o \
obj/ariadne_wallhug.o \
obj/bflib_base_tcp.o \
obj/bflib_basics.o \
obj/bflib_bufrw.o \
obj/bflib_coroutine.o \
obj/bflib_client_tcp.o \
obj/bflib_cpu.o \
obj/bflib_crash.o \
obj/bflib_datetm.o \
obj/bflib_dernc.o \
obj/bflib_enet.o \
obj/bflib_fileio.o \
obj/bflib_filelst.o \
obj/bflib_fmvids.o \
obj/bflib_guibtns.o \
obj/bflib_inputctrl.o \
obj/bflib_keybrd.o \
obj/bflib_main.o \
obj/bflib_math.o \
obj/bflib_mouse.o \
obj/bflib_mshandler.o \
obj/bflib_mspointer.o \
obj/bflib_netsession.o \
obj/bflib_netsp.o \
obj/bflib_netsp_ipx.o \
obj/bflib_netsync.o \
obj/bflib_network.o \
obj/bflib_planar.o \
obj/bflib_render.o \
obj/bflib_render_gpoly.o \
obj/bflib_render_trig.o \
obj/bflib_server_tcp.o \
obj/bflib_sndlib.o \
obj/bflib_sound.o \
obj/bflib_sprfnt.o \
obj/bflib_string.o \
obj/bflib_tcpsp.o \
obj/bflib_threadcond.o \
obj/bflib_video.o \
obj/bflib_vidraw.o \
obj/bflib_vidraw_spr_norm.o \
obj/bflib_vidraw_spr_onec.o \
obj/bflib_vidraw_spr_remp.o \
obj/bflib_vidsurface.o \
obj/cdrom.o \
obj/config.o \
obj/config_campaigns.o \
obj/config_creature.o \
obj/config_crtrmodel.o \
obj/config_crtrstates.o \
obj/config_lenses.o \
obj/config_magic.o \
obj/config_objects.o \
obj/config_players.o \
obj/config_powerhands.o \
obj/config_rules.o \
obj/config_settings.o \
obj/config_slabsets.o \
obj/config_strings.o \
obj/config_terrain.o \
obj/config_cubes.o \
obj/config_textures.o \
obj/config_trapdoor.o \
obj/config_spritecolors.o \
obj/console_cmd.o \
obj/custom_sprites.o \
obj/creature_battle.o \
obj/creature_control.o \
obj/creature_graphics.o \
obj/creature_groups.o \
obj/creature_instances.o \
obj/creature_jobs.o \
obj/creature_senses.o \
obj/creature_states.o \
obj/creature_states_barck.o \
obj/creature_states_combt.o \
obj/creature_states_gardn.o \
obj/creature_states_guard.o \
obj/creature_states_hero.o \
obj/creature_states_lair.o \
obj/creature_states_mood.o \
obj/creature_states_pray.o \
obj/creature_states_prisn.o \
obj/creature_states_rsrch.o \
obj/creature_states_scavn.o \
obj/creature_states_spdig.o \
obj/creature_states_tortr.o \
obj/creature_states_train.o \
obj/creature_states_tresr.o \
obj/creature_states_wrshp.o \
obj/cursor_tag.o \
obj/dungeon_data.o \
obj/dungeon_stats.o \
obj/engine_arrays.o \
obj/engine_camera.o \
obj/engine_lenses.o \
obj/engine_redraw.o \
obj/engine_render.o \
obj/engine_render_data.o \
obj/engine_textures.o \
obj/front_credits.o \
obj/front_easter.o \
obj/front_fmvids.o \
obj/front_highscore.o \
obj/front_input.o \
obj/front_landview.o \
obj/front_lvlstats.o \
obj/front_lvlstats_data.o \
obj/front_network.o \
obj/front_simple.o \
obj/front_torture.o \
obj/front_torture_data.o \
obj/frontend.o \
obj/frontmenu_options_data.o \
obj/frontmenu_saves_data.o \
obj/frontmenu_select.o \
obj/frontmenu_select_data.o \
obj/frontmenu_ingame_evnt.o \
obj/frontmenu_ingame_evnt_data.o \
obj/frontmenu_ingame_map.o \
obj/frontmenu_ingame_opts.o \
obj/frontmenu_ingame_opts_data.o \
obj/frontmenu_ingame_tabs.o \
obj/frontmenu_ingame_tabs_data.o \
obj/frontmenu_net.o \
obj/frontmenu_net_data.o \
obj/frontmenu_options.o \
obj/frontmenu_saves.o \
obj/frontmenu_specials.o \
obj/game_heap.o \
obj/game_legacy.o \
obj/game_loop.o \
obj/game_lghtshdw.o \
obj/game_merge.o \
obj/game_saves.o \
obj/gui_boxmenu.o \
obj/gui_draw.o \
obj/gui_frontbtns.o \
obj/gui_frontmenu.o \
obj/gui_msgs.o \
obj/gui_parchment.o \
obj/gui_soundmsgs.o \
obj/gui_tooltips.o \
obj/gui_topmsg.o \
obj/kjm_input.o \
obj/lens_api.o \
obj/config_effects.o \
obj/lens_flyeye.o \
obj/lens_mist.o \
obj/light_data.o \
obj/lua_api.o \
obj/lua_base.o \
obj/lua_cfg_funcs.o \
obj/lua_params.o \
obj/lua_triggers.o \
obj/lvl_filesdk1.o \
obj/lvl_script.o \
obj/lvl_script_commands.o \
obj/lvl_script_commands_old.o \
obj/lvl_script_lib.o \
obj/lvl_script_conditions.o \
obj/lvl_script_value.o \
obj/magic_powers.o \
obj/main_game.o \
obj/map_blocks.o \
obj/map_columns.o \
obj/map_ceiling.o \
obj/map_data.o \
obj/map_events.o \
obj/map_locations.o \
obj/map_utils.o \
obj/moonphase.o \
obj/music_player.o \
obj/net_game.o \
obj/net_sync.o \
obj/packets.o \
obj/packets_cheats.o \
obj/packets_input.o \
obj/packets_misc.o \
obj/player_compchecks.o \
obj/player_compevents.o \
obj/player_complookup.o \
obj/config_compp.o \
obj/player_compprocs.o \
obj/player_comptask.o \
obj/player_computer.o \
obj/player_computer_data.o \
obj/player_data.o \
obj/player_instances.o \
obj/player_utils.o \
obj/power_hand.o \
obj/power_process.o \
obj/power_specials.o \
obj/room_data.o \
obj/room_entrance.o \
obj/room_garden.o \
obj/room_graveyard.o \
obj/room_jobs.o \
obj/room_lair.o \
obj/room_library.o \
obj/room_list.o \
obj/room_scavenge.o \
obj/room_treasure.o \
obj/room_util.o \
obj/room_workshop.o \
obj/roomspace.o \
obj/roomspace_detection.o \
obj/scrcapt.o \
obj/slab_data.o \
obj/sounds.o \
obj/spdigger_stack.o \
obj/steam_api.o \
obj/tasks_list.o \
obj/thing_corpses.o \
obj/thing_creature.o \
obj/thing_data.o \
obj/thing_doors.o \
obj/thing_effects.o \
obj/thing_factory.o \
obj/thing_list.o \
obj/thing_navigate.o \
obj/thing_objects.o \
obj/thing_physics.o \
obj/thing_shots.o \
obj/thing_stats.o \
obj/thing_traps.o \
obj/value_util.o \
obj/vidfade.o \
obj/vidmode_data.o \
obj/vidmode.o \
obj/KeeperSpeechImp.o \
obj/spritesheet.o \
$(FTEST_OBJS) \
$(RES)

MAIN_OBJ = obj/main.o

TESTS_OBJ = obj/tests/tst_main.o \
obj/tests/tst_fixes.o \
obj/tests/001_test.o \
obj/tests/tst_enet_server.o \
obj/tests/tst_enet_client.o

CU_DIR = deps/CUnit-2.1-3/CUnit
CU_INC = -I"$(CU_DIR)/Headers"
CU_OBJS = \
	obj/cu/Basic.o \
	obj/cu/TestDB.o \
	obj/cu/CUError.o \
	obj/cu/TestRun.o \
	obj/cu/Util.o

# include and library directories
LINKLIB = -mwindows \
	-L"sdl/lib" -lSDL2 -lSDL2_mixer -lSDL2_net -lSDL2_image \
	-L"deps/ffmpeg/libavformat" -lavformat \
	-L"deps/ffmpeg/libavcodec" -lavcodec \
	-L"deps/ffmpeg/libswresample" -lswresample \
	-L"deps/ffmpeg/libavutil" -lavutil \
	-L"deps/openal" -lOpenAL32 \
	-L"deps/astronomy" -lastronomy \
	-L"deps/enet" -lenet \
	-L"deps/spng" -lspng \
	-L"deps/centijson" -ljson \
	-L"deps/zlib" -lminizip -lz \
<<<<<<< HEAD
	-L"deps/luajit/src" -llua51 -lminilua -lluajit -lbuildvm \
	-lwinmm -lmingw32 -limagehlp -lws2_32 -ldbghelp -lbcrypt
=======
	-lwinmm -lmingw32 -limagehlp -lws2_32 -ldbghelp -lbcrypt -lole32 -luuid
>>>>>>> b98662f2
INCS = \
	-I"deps/zlib/include" \
	-I"deps/spng/include" \
	-I"sdl/include" \
	-I"sdl/include/SDL2" \
	-I"deps/enet/include" \
	-I"deps/centijson/include" \
	-I"deps/centitoml" \
	-I"deps/astronomy/include" \
	-I"deps/ffmpeg" \
	-I"deps/openal/include" \
	-I"obj" # To find ver_defs.h
CXXINCS =  $(INCS)

STDOBJS   = $(subst obj/,obj/std/,$(OBJS))
HVLOGOBJS = $(subst obj/,obj/hvlog/,$(OBJS))
STD_MAIN_OBJ = $(subst obj/,obj/std/,$(MAIN_OBJ))
HVLOG_MAIN_OBJ = $(subst obj/,obj/hvlog/,$(MAIN_OBJ))


# allow extracting files from archives, replacing pre-existing ones
ENABLE_EXTRACT ?= 1

# flags to generate dependency files
DEPFLAGS = -MMD -MP -MF"$(@:%.o=%.d)" -MT"$(@:%.o=%.d)" -DSPNG_STATIC=1 -DAL_LIBTYPE_STATIC
# other flags to include while compiling
INCFLAGS =
# code optimization and debugging flags
CV2PDB := $(shell PATH=`pwd`:$$PATH command -v cv2pdb.exe 2> /dev/null)
DEBUG ?= 0
ifeq ($(DEBUG), 1)
  OPTFLAGS = -march=x86-64 -fno-omit-frame-pointer -O0
  DBGFLAGS = -g -DDEBUG
else
  # frame pointer is required for ASM code to work
  OPTFLAGS = -march=x86-64 -fno-omit-frame-pointer -O3
  # if we can create a separate debug info file then do it
  ifdef CV2PDB
    DBGFLAGS = -g
  else
    DBGFLAGS =
  endif
endif

# logging level flags
STLOGFLAGS = -DBFDEBUG_LEVEL=0
HVLOGFLAGS = -DBFDEBUG_LEVEL=10
# compiler warning generation flags
WARNFLAGS = -Wall -W -Wshadow -Wno-sign-compare -Wno-unused-parameter -Wno-strict-aliasing -Wno-unknown-pragmas -Werror
# disabled warnings: -Wextra -Wtype-limits
CXXFLAGS = $(CXXINCS) -c -std=gnu++1y -fmessage-length=0 $(WARNFLAGS) $(DEPFLAGS) $(OPTFLAGS) $(DBGFLAGS) $(FTEST_DBGFLAGS) $(INCFLAGS)
CFLAGS = $(INCS) -c -std=gnu11 -fmessage-length=0 $(WARNFLAGS) -Werror=implicit $(DEPFLAGS) $(FTEST_DBGFLAGS) $(OPTFLAGS) $(DBGFLAGS) $(INCFLAGS)
LDFLAGS = $(LINKLIB) $(OPTFLAGS) $(DBGFLAGS) $(FTEST_DBGFLAGS) $(LINKFLAGS) -Wl,-Map,"$(@:%.exe=%.map)"

ifeq ($(USE_PRE_FILE), 1)
CXXFLAGS += -DUSE_PRE_FILE=1
CFLAGS += -DUSE_PRE_FILE=1
endif

CAMPAIGNS = $(patsubst campgns/%.cfg,%,$(wildcard campgns/*.cfg))
MAPPACKS = $(patsubst levels/%.cfg,%,$(filter-out %/personal.cfg,$(wildcard levels/*.cfg)))
LANGS = eng chi cht cze dut fre ger ita jpn kor lat pol rus spa swe

# load program version
include version.mk

VER_STRING = $(VER_MAJOR).$(VER_MINOR).$(VER_RELEASE).$(BUILD_NUMBER) $(PACKAGE_SUFFIX)

# load depenency packages
include prebuilds.mk

# name virtual targets
.PHONY: all docs docsdox clean clean-build deep-clean build-before
.PHONY: standard std-before std-after
.PHONY: heavylog hvlog-before hvlog-after
.PHONY: package clean-package deep-clean-package
.PHONY: tools clean-tools deep-clean-tools
.PHONY: clean-libexterns deep-clean-libexterns
.PHONY: tests

# dependencies tracking
-include $(filter %.d,$(STDOBJS:%.o=%.d))
-include $(filter %.d,$(HVLOGOBJS:%.o=%.d))


# 'make all' calculates the current checksum of all .h and .hpp files, storing the checksum in a file. Then it decides whether to run 'make clean' or 'make standard' based on whether any .h and .hpp files have been altered
HEADER_CHECKSUM_FILE=.header_checksum

all:
	@start_time=$$(date +%s.%N); \
	get_header_cksum=$$(find ./src/ -type f \( -name "*.h" -o -name "*.hpp" \) -print0 | sort -z | xargs -0 cksum | cksum | awk '{print $$1}'); \
	current_checksum=$$(echo $$get_header_cksum $(DEBUG) | cksum | awk '{print $$1}'); \
	if [ ! -f $(HEADER_CHECKSUM_FILE) ] || [ "$$(cat $(HEADER_CHECKSUM_FILE))" != "$$current_checksum" ]; then \
		$(MAKE) clean; \
	fi; \
	$(MAKE) standard || exit 1; \
	echo "$$current_checksum" > $(HEADER_CHECKSUM_FILE); \
	end_time=$$(date +%s.%N); \
	duration=$$(awk "BEGIN {print $$end_time - $$start_time}"); \
	printf "\033[97mCompiled in: %0.2f seconds\033[0m\n" $$duration;

standard: CXXFLAGS += $(STLOGFLAGS)
standard: CFLAGS += $(STLOGFLAGS)
standard: std-before $(BIN) std-after

heavylog: CXXFLAGS += $(HVLOGFLAGS)
heavylog: CFLAGS += $(HVLOGFLAGS)
heavylog: hvlog-before $(HVLOGBIN) hvlog-after

# not nice but necessary for make -j to work
FOLDERS = bin obj/std obj/hvlog \
obj/std/ftests \
obj/std/ftests/tests \
obj/tests obj/cu \
obj/std/centitoml obj/hvlog/centitoml \
sdl/for_final_package

$(shell $(MKDIR) $(FOLDERS))

build-before: libexterns

std-before: build-before
hvlog-before: build-before

docs: docsdox

docsdox: docs/doxygen.conf
	VERSION=$(VER_STRING) $(DOXYTOOL) docs/doxygen.conf

deep-clean: deep-clean-tools deep-clean-package
	$(MAKE) -f libexterns.mk deep-clean-libexterns

clean: submodule clean-build clean-tools clean-libexterns clean-package

submodule:
	-git submodule init && git submodule update

clean-build:
	-$(RM) $(STDOBJS) $(STD_MAIN_OBJ) $(filter %.d,$(STDOBJS:%.o=%.d)) $(filter %.d,$(STD_MAIN_OBJ:%.o=%.d))
	-$(RM) $(HVLOGOBJS) $(HVLOG_MAIN_OBJ) $(filter %.d,$(HVLOGOBJS:%.o=%.d)) $(filter %.d,$(HVLOG_MAIN_OBJ:%.o=%.d))
	-$(RM) $(BIN) $(BIN:%.exe=%.map)
	-$(RM) $(BIN) $(BIN:%.exe=%.pdb)
	-$(RM) $(HVLOGBIN) $(HVLOGBIN:%.exe=%.map)
	-$(RM) $(HVLOGBIN) $(HVLOGBIN:%.exe=%.pdb)
	-$(RM) bin/keeperfx.dll
	-$(RM) $(GENSRC)
	-$(RM) res/*.ico
	-$(RM) obj/keeperfx.*

$(BIN): $(GENSRC) $(STDOBJS) $(STD_MAIN_OBJ) std-before
	-$(ECHO) 'Building target: $@'
	$(CPP) -o "$@" $(STDOBJS) $(STD_MAIN_OBJ) $(LDFLAGS)
ifdef CV2PDB
	$(CV2PDB) -C "$@"
endif
	-$(ECHO) ' '

$(HVLOGBIN): $(GENSRC) $(HVLOGOBJS) $(HVLOG_MAIN_OBJ) hvlog-before
	-$(ECHO) 'Building target: $@'
	$(CPP) -o "$@" $(HVLOGOBJS) $(HVLOG_MAIN_OBJ) $(LDFLAGS)
ifdef CV2PDB
	$(CV2PDB) -C "$@"
endif
	-$(ECHO) ' '

$(TEST_BIN): $(GENSRC) $(STDOBJS) $(TESTS_OBJ) $(CU_OBJS) std-before
	-$(ECHO) 'Building target: $@'
	$(CPP) -o "$@" $(TESTS_OBJ) $(STDOBJS) $(CU_OBJS) $(LDFLAGS)
ifdef CV2PDB
	$(CV2PDB) -C "$@"
endif

obj/std/centitoml/toml_api.o obj/hvlog/centitoml/toml_api.o: deps/centitoml/toml_api.c
	-$(ECHO) 'Building file: $<'
	$(CC) $(CFLAGS) -o"$@" "$<"
	-$(ECHO) ' '

obj/tests/%.o: tests/%.cpp $(GENSRC)
	-$(ECHO) 'Building file: $<'
	$(CPP) $(CXXFLAGS) -I"src/" $(CU_INC) -o"$@" "$<"
	-$(ECHO) ' '

obj/cu/%.o: $(CU_DIR)/Sources/Framework/%.c
	$(CPP) $(CXXFLAGS) $(CU_INC) -o"$@" "$<"

obj/cu/%.o: $(CU_DIR)/Sources/Basic/%.c
	$(CPP) $(CXXFLAGS) $(CU_INC) -o"$@" "$<"

obj/std/%.o obj/hvlog/%.o: src/%.cpp libexterns $(GENSRC)
	-$(ECHO) 'Building file: $<'
	@grep -E "#include \"(\.\./)?(\.\./)?pre_inc.h\"" "$<" >/dev/null || echo "\n\nAll files should have #include \"pre_inc.h\" as first include\n\n" >&2 | false
	@grep -E "#include \"(\.\./)?(\.\./)?post_inc.h\"" "$<" >/dev/null || echo "\n\nAll files should have #include \"post_inc.h\" as last include\n\n" >&2 | false
	$(CPP) $(CXXFLAGS) -o"$@" "$<"
	-$(ECHO) ' '

obj/std/%.o obj/hvlog/%.o: src/%.c libexterns $(GENSRC)
	-$(ECHO) 'Building file: $<'
	@grep -E "#include \"(\.\./)?(\.\./)?pre_inc.h\"" "$<" >/dev/null || echo "\n\nAll files should have #include \"pre_inc.h\" as first include\n\n" >&2 | false
	@grep -E "#include \"(\.\./)?(\.\./)?post_inc.h\"" "$<" >/dev/null || echo "\n\nAll files should have #include \"post_inc.h\" as last include\n\n" >&2 | false
	$(CC) $(CFLAGS) -o"$@" "$<"
	-$(ECHO) ' '

# Windows resources compilation
obj/std/%.res obj/hvlog/%.res: res/%.rc res/keeperfx_icon.ico $(GENSRC)
	-$(ECHO) 'Building resource: $<'
	$(WINDRES) -i "$<" --input-format=rc -o "$@" -O coff -I"obj/"
	-$(ECHO) ' '

# Creation of Windows icon files from PNG files
res/%.ico: res/%016-08bpp.png res/%032-08bpp.png res/%048-08bpp.png res/%064-08bpp.png res/%128-08bpp.png res/%128-24bpp.png res/%256-24bpp.png res/%512-24bpp.png $(PNGTOICO)
	-$(ECHO) 'Building icon: $@'
	$(PNGTOICO) "$@" $(word 8,$^) $(word 7,$^) $(word 6,$^) --colors 256 $(word 5,$^) $(word 4,$^) $(word 3,$^) --colors 16 $(word 2,$^) $(word 1,$^)
	-$(ECHO) ' '

obj/ver_defs.h: version.mk Makefile
	$(ECHO) \#define VER_MAJOR   $(VER_MAJOR) > "$(@D)/tmp"
	$(ECHO) \#define VER_MINOR   $(VER_MINOR) >> "$(@D)/tmp"
	$(ECHO) \#define VER_RELEASE $(VER_RELEASE) >> "$(@D)/tmp"
	$(ECHO) \#define VER_BUILD   $(BUILD_NUMBER) >> "$(@D)/tmp"
	$(ECHO) \#define VER_STRING  \"$(VER_STRING)\" >> "$(@D)/tmp"
	$(ECHO) \#define PACKAGE_SUFFIX  \"$(PACKAGE_SUFFIX)\" >> "$(@D)/tmp"
	$(ECHO) \#define GIT_REVISION  \"`git describe  --always`\" >> "$(@D)/tmp"
	$(MV) "$(@D)/tmp" "$@"

tests: std-before $(TEST_BIN)

libexterns: libexterns.mk
	$(MAKE) -f libexterns.mk

clean-libexterns: libexterns.mk
	-$(MAKE) -f libexterns.mk clean-libexterns
	-$(RM) -rf deps/enet deps/zlib deps/spng deps/astronomy deps/centijson
	-$(RM) libexterns

deps/enet deps/zlib deps/spng deps/astronomy deps/centijson deps/ffmpeg deps/openal:
	$(MKDIR) $@

src/api.c: deps/centijson/include/json.h
src/bflib_enet.cpp: deps/enet/include/enet/enet.h
src/custom_sprites.c: deps/zlib/include/zlib.h deps/spng/include/spng.h deps/centijson/include/json.h
src/moonphase.c: deps/astronomy/include/astronomy.h
deps/centitoml/toml_api.c: deps/centijson/include/json.h
deps/centitoml/toml_conv.c: deps/centijson/include/json.h
src/bflib_fmvids.cpp: deps/ffmpeg/libavformat/avformat.h
obj/std/bflib_fmvids.o obj/hvlog/bflib_fmvids.o: CXXFLAGS += -Wno-error=deprecated-declarations
src/bflib_sndlib.cpp: deps/openal/AL/al.h

deps/enet-mingw32.tar.gz:
	curl -Lso $@ "https://github.com/dkfans/kfx-deps/releases/download/initial/enet-mingw32.tar.gz"

deps/enet/include/enet/enet.h: deps/enet-mingw32.tar.gz | deps/enet
	tar xzmf $< -C deps/enet

deps/zlib-mingw32.tar.gz:
	curl -Lso $@ "https://github.com/dkfans/kfx-deps/releases/download/initial/zlib-mingw32.tar.gz"

deps/zlib/include/zlib.h: deps/zlib-mingw32.tar.gz | deps/zlib
	tar xzmf $< -C deps/zlib

deps/spng-mingw32.tar.gz:
	curl -Lso $@ "https://github.com/dkfans/kfx-deps/releases/download/initial/spng-mingw32.tar.gz"

deps/spng/include/spng.h: deps/spng-mingw32.tar.gz | deps/spng
	tar xzmf $< -C deps/spng

deps/astronomy-mingw32.tar.gz:
	curl -Lso $@ "https://github.com/dkfans/kfx-deps/releases/download/astronomy_fix/astronomy-mingw32.tar.gz"

deps/astronomy/include/astronomy.h: deps/astronomy-mingw32.tar.gz | deps/astronomy
	tar xzmf $< -C deps/astronomy

deps/centijson-mingw32.tar.gz:
	curl -Lso $@ "https://github.com/dkfans/kfx-deps/releases/download/initial/centijson-mingw32.tar.gz"

deps/centijson/include/json.h: deps/centijson-mingw32.tar.gz | deps/centijson
	tar xzmf $< -C deps/centijson

deps/ffmpeg-mingw32.tar.gz:
	curl -Lso $@ "https://github.com/dkfans/kfx-deps/releases/download/initial/ffmpeg-mingw32.tar.gz"

deps/ffmpeg/libavformat/avformat.h: deps/ffmpeg-mingw32.tar.gz | deps/ffmpeg
	tar xzmf $< -C deps/ffmpeg

deps/openal-mingw32.tar.gz:
	curl -Lso $@ "https://github.com/dkfans/kfx-deps/releases/download/2024-11-14/openal-mingw32.tar.gz"

deps/openal/AL/al.h: deps/openal-mingw32.tar.gz | deps/openal
	tar xzmf $< -C deps/openal

include tool_png2ico.mk
include tool_pngpal2raw.mk
include tool_png2bestpal.mk
include tool_po2ngdat.mk
include tool_sndbanker.mk
include tool_rnctools.mk
#include tool_dkillconv.mk

include pkg_lang.mk
include pkg_gfx.mk
include pkg_sfx.mk
include package.mk

export RM CP MKDIR MV ECHO
#******************************************************************************<|MERGE_RESOLUTION|>--- conflicted
+++ resolved
@@ -358,12 +358,8 @@
 	-L"deps/spng" -lspng \
 	-L"deps/centijson" -ljson \
 	-L"deps/zlib" -lminizip -lz \
-<<<<<<< HEAD
 	-L"deps/luajit/src" -llua51 -lminilua -lluajit -lbuildvm \
-	-lwinmm -lmingw32 -limagehlp -lws2_32 -ldbghelp -lbcrypt
-=======
 	-lwinmm -lmingw32 -limagehlp -lws2_32 -ldbghelp -lbcrypt -lole32 -luuid
->>>>>>> b98662f2
 INCS = \
 	-I"deps/zlib/include" \
 	-I"deps/spng/include" \
