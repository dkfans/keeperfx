/******************************************************************************/
// Free implementation of Bullfrog's Dungeon Keeper strategy game.
/******************************************************************************/
/** @file power_specials.c
 *     power_specials support functions.
 * @par Purpose:
 *     Functions to power_specials.
 * @par Comment:
 *     None.
 * @author   Tomasz Lis
 * @date     11 Mar 2010 - 12 May 2010
 * @par  Copying and copyrights:
 *     This program is free software; you can redistribute it and/or modify
 *     it under the terms of the GNU General Public License as published by
 *     the Free Software Foundation; either version 2 of the License, or
 *     (at your option) any later version.
 */
/******************************************************************************/
#include "power_specials.h"

#include "globals.h"
#include "bflib_basics.h"
#include "bflib_math.h"

#include "thing_creature.h"
#include "thing_navigate.h"
#include "thing_effects.h"
#include "config_terrain.h"
#include "player_data.h"
#include "dungeon_data.h"
#include "creature_control.h"
#include "creature_states.h"
#include "power_hand.h"
#include "game_saves.h"
#include "game_merge.h"
#include "slab_data.h"
#include "map_blocks.h"
#include "map_utils.h"
#include "spdigger_stack.h"
#include "thing_corpses.h"
#include "thing_objects.h"
#include "front_simple.h"
#include "frontend.h"
#include "frontmenu_ingame_map.h"
#include "gui_frontmenu.h"
#include "gui_soundmsgs.h"
#include "game_legacy.h"

#include "keeperfx.hpp"

#ifdef __cplusplus
extern "C" {
#endif
/******************************************************************************/
/******************************************************************************/
#ifdef __cplusplus
}
#endif
/******************************************************************************/
/**
 * Makes a bonus level for current SP level visible on the land map screen.
 */
TbBool activate_bonus_level(struct PlayerInfo *player)
{
  SYNCDBG(5,"Starting");
  set_flag_byte(&game.flags_font,FFlg_unk02,true);
  LevelNumber sp_lvnum = get_loaded_level_number();
  TbBool result = set_bonus_level_visibility_for_singleplayer_level(player, sp_lvnum, true);
  if (!result)
    ERRORLOG("No Bonus level assigned to level %d",(int)sp_lvnum);
  set_flag_byte(&game.operation_flags,GOF_SingleLevel,false);
  return result;
}

void multiply_creatures_in_dungeon_list(struct Dungeon *dungeon, long list_start)
{
    unsigned long k = 0;
    int i = list_start;
    while (i != 0)
    {
        struct Thing* thing = thing_get(i);
        struct CreatureControl* cctrl = creature_control_get_from_thing(thing);
        if (thing_is_invalid(thing) || creature_control_invalid(cctrl))
        {
            ERRORLOG("Jump to invalid creature detected");
            break;
        }
        i = cctrl->players_next_creature_idx;
        // Thing list loop body
        struct Thing* tncopy = create_creature(&thing->mappos, thing->model, dungeon->owner);
        if (thing_is_invalid(tncopy))
        {
            WARNLOG("Can't create a copy of creature");
            break;
        }
        set_creature_level(tncopy, cctrl->explevel);
        tncopy->health = thing->health;
        // Thing list loop body ends
        k++;
        if (k > CREATURES_COUNT)
        {
            ERRORLOG("Infinite loop detected when sweeping creatures list");
            break;
        }
    }
}

void multiply_creatures(struct PlayerInfo *player)
{
    struct Dungeon* dungeon = get_players_dungeon(player);
    // Copy 'normal' creatures
    multiply_creatures_in_dungeon_list(dungeon, dungeon->creatr_list_start);
    // Copy 'special digger' creatures
    multiply_creatures_in_dungeon_list(dungeon, dungeon->digger_list_start);
}

void increase_level(struct PlayerInfo *player, int count)
{
    struct CreatureControl *cctrl;
    struct Thing *thing;
    struct Dungeon* dungeon = get_dungeon(player->id_number);
    // Increase level of normal creatures
    unsigned long k = 0;
    int i = dungeon->creatr_list_start;
    while (i != 0)
    {
        thing = thing_get(i);
        cctrl = creature_control_get_from_thing(thing);
        if (thing_is_invalid(thing) || creature_control_invalid(cctrl))
        {
          ERRORLOG("Jump to invalid creature detected");
          break;
        }
        i = cctrl->players_next_creature_idx;
        // Thing list loop body
        if (count > 1) creature_increase_multiple_levels(thing, count);
        else creature_increase_level(thing);
        // Thing list loop body ends
        k++;
        if (k > CREATURES_COUNT)
        {
          ERRORLOG("Infinite loop detected when sweeping creatures list");
          break;
        }
    }
    // Increase level of special diggers
    k = 0;
    i = dungeon->digger_list_start;
    while (i != 0)
    {
        thing = thing_get(i);
        cctrl = creature_control_get_from_thing(thing);
        if (thing_is_invalid(thing) || creature_control_invalid(cctrl))
        {
          ERRORLOG("Jump to invalid creature detected");
          break;
        }
        i = cctrl->players_next_creature_idx;
        // Thing list loop body
        if (count > 1) creature_increase_multiple_levels(thing, count);
        else creature_increase_level(thing);
        // Thing list loop body ends
        k++;
        if (k > CREATURES_COUNT)
        {
          ERRORLOG("Infinite loop detected when sweeping creatures list");
          break;
        }
    }
}

TbBool steal_hero(struct PlayerInfo *player, struct Coord3d *pos)
{
    //TODO CONFIG creature models dependency; put them in config files
    static ThingModel skip_steal_models[] = {6, 7};
    static ThingModel prefer_steal_models[] = {3, 12};
    struct Thing* herotng = INVALID_THING;
    int heronum;
    int i;
    SYNCDBG(8,"Starting");
    struct Dungeon* herodngn = get_players_num_dungeon(game.hero_player_num);
    unsigned long k = 0;
    if (herodngn->num_active_creatrs > 0) {
        heronum = PLAYER_RANDOM(game.hero_player_num, herodngn->num_active_creatrs);
        i = herodngn->creatr_list_start;
        SYNCDBG(4,"Selecting random creature %d out of %d heroes",(int)heronum,(int)herodngn->num_active_creatrs);
    } else {
        heronum = 0;
        i = 0;
        SYNCDBG(4,"No heroes on map, skipping selection");
    }
    while (i != 0)
    {
        struct Thing* thing = thing_get(i);
        TRACE_THING(thing);
        struct CreatureControl* cctrl = creature_control_get_from_thing(thing);
        if (thing_is_invalid(thing) || creature_control_invalid(cctrl))
        {
            ERRORLOG("Jump to invalid creature detected");
            break;
        }
        i = cctrl->players_next_creature_idx;
        // Thing list loop body
        TbBool heroallow = true;
        for (ThingModel skipidx = 0; skipidx < sizeof(skip_steal_models) / sizeof(skip_steal_models[0]); skipidx++)
        {
            if (thing->model == skip_steal_models[skipidx]) {
                heroallow = false;
            }
        }
        if (heroallow) {
            herotng = thing;
        }
        // If we've reached requested hero number, return either current hero on previously selected one
        if ((heronum <= 0) && thing_is_creature(herotng)) {
            break;
        }
        heronum--;
        if (i == 0) {
            i = herodngn->creatr_list_start;
        }
        // Thing list loop body ends
        k++;
        if (k > CREATURES_COUNT)
        {
            ERRORLOG("Infinite loop detected when sweeping creatures list");
            break;
        }
    }
    if (!thing_is_invalid(herotng))
    {
        move_thing_in_map(herotng, pos);
        change_creature_owner(herotng, player->id_number);
        SYNCDBG(3,"Converted %s to owner %d",thing_model_name(herotng),(int)player->id_number);
    }
    else
    {
        i = PLAYER_RANDOM(game.hero_player_num, sizeof(prefer_steal_models)/sizeof(prefer_steal_models[0]));
        struct Thing* creatng = create_creature(pos, prefer_steal_models[i], player->id_number);
        if (thing_is_invalid(creatng))
            return false;
        SYNCDBG(3,"Created %s owner %d",thing_model_name(creatng),(int)player->id_number);
    }
    return true;
}

void make_safe(struct PlayerInfo *player)
{
    //_DK_make_safe(player);
    unsigned char* areamap = (unsigned char*)scratch;
    MapSlabCoord slb_x;
    MapSlabCoord slb_y;
    // Prepare the array to remember which slabs were already taken care of
    for (slb_y=0; slb_y < map_tiles_y; slb_y++)
    {
        for (slb_x=0; slb_x < map_tiles_x; slb_x++)
        {
            SlabCodedCoords slb_num = get_slab_number(slb_x, slb_y);
            struct SlabMap* slb = get_slabmap_direct(slb_num);
            struct SlabAttr* slbattr = get_slab_attrs(slb);
            if ((slbattr->block_flags & (SlbAtFlg_Filled|SlbAtFlg_Digable|SlbAtFlg_Valuable)) != 0)
                areamap[slb_num] = 0x01;
            else
                areamap[slb_num] = 0x00;
        }
    }
    {
        const struct Coord3d* center_pos = dungeon_get_essential_pos(player->id_number);
        slb_x = subtile_slab_fast(center_pos->x.stl.num);
        slb_y = subtile_slab_fast(center_pos->y.stl.num);
        SlabCodedCoords slb_num = get_slab_number(slb_x, slb_y);
        areamap[slb_num] |= 0x02;
    }

    PlayerNumber plyr_idx = player->id_number;
    SlabCodedCoords* slblist = (SlabCodedCoords*)(scratch + map_tiles_x * map_tiles_y);
    unsigned int list_len = 0;
    unsigned int list_cur = 0;
    while (list_cur <= list_len)
    {
        SlabCodedCoords slb_num;

        if (slb_x > 0)
        {
            slb_num = get_slab_number(slb_x-1, slb_y);
            if ((areamap[slb_num] & 0x01) != 0)
            {
                areamap[slb_num] |= 0x02;
                struct SlabMap* slb = get_slabmap_direct(slb_num);
                struct SlabAttr* slbattr = get_slab_attrs(slb);
                if ((slbattr->category == SlbAtCtg_FriableDirt) && slab_by_players_land(plyr_idx, slb_x-1, slb_y))
                {
                    unsigned char pretty_type = choose_pretty_type(plyr_idx, slb_x - 1, slb_y);
                    place_slab_type_on_map(pretty_type, slab_subtile(slb_x-1,0), slab_subtile(slb_y,0), plyr_idx, 1);
                    do_slab_efficiency_alteration(slb_x-1, slb_y);
                    fill_in_reinforced_corners(plyr_idx, slb_x-1, slb_y);
                }
            } else
            if ((areamap[slb_num] & 0x02) == 0)
            {
                areamap[slb_num] |= 0x02;
                slblist[list_len] = slb_num;
                list_len++;
            }
        }
        if (slb_x < map_tiles_x-1)
        {
            slb_num = get_slab_number(slb_x+1, slb_y);
            if ((areamap[slb_num] & 0x01) != 0)
            {
                areamap[slb_num] |= 0x02;
                struct SlabMap* slb = get_slabmap_direct(slb_num);
                struct SlabAttr* slbattr = get_slab_attrs(slb);
                if ((slbattr->category == SlbAtCtg_FriableDirt) &&  slab_by_players_land(plyr_idx, slb_x+1, slb_y))
                {
                    unsigned char pretty_type = choose_pretty_type(plyr_idx, slb_x + 1, slb_y);
                    place_slab_type_on_map(pretty_type, slab_subtile(slb_x+1,0), slab_subtile(slb_y,0), plyr_idx, 1u);
                    do_slab_efficiency_alteration(slb_x+1, slb_y);
                    fill_in_reinforced_corners(plyr_idx, slb_x+1, slb_y);
                }
            } else
            if ((areamap[slb_num] & 0x02) == 0)
            {
                areamap[slb_num] |= 0x02;
                slblist[list_len] = slb_num;
                list_len++;
            }
        }
        if (slb_y > 0)
        {
            slb_num = get_slab_number(slb_x, slb_y-1);
            if ((areamap[slb_num] & 0x01) != 0)
            {
                areamap[slb_num] |= 0x02;
                struct SlabMap* slb = get_slabmap_direct(slb_num);
                struct SlabAttr* slbattr = get_slab_attrs(slb);
                if ((slbattr->category == SlbAtCtg_FriableDirt) && slab_by_players_land(plyr_idx, slb_x, slb_y-1))
                {
                    unsigned char pretty_type = choose_pretty_type(plyr_idx, slb_x, slb_y - 1);
                    place_slab_type_on_map(pretty_type, slab_subtile(slb_x,0), slab_subtile(slb_y-1,0), plyr_idx, 1u);
                    do_slab_efficiency_alteration(slb_x, slb_y-1);
                    fill_in_reinforced_corners(plyr_idx, slb_x, slb_y-1);
                }
            } else
            if ((areamap[slb_num] & 0x02) == 0)
            {
                areamap[slb_num] |= 0x02;
                slblist[list_len] = slb_num;
                list_len++;
            }
        }
        if (slb_y < map_tiles_y-1)
        {
            slb_num = get_slab_number(slb_x, slb_y+1);
            if ((areamap[slb_num] & 0x01) != 0)
            {
                areamap[slb_num] |= 0x02;
                struct SlabMap* slb = get_slabmap_direct(slb_num);
                struct SlabAttr* slbattr = get_slab_attrs(slb);
                if ((slbattr->category == SlbAtCtg_FriableDirt) && slab_by_players_land(plyr_idx, slb_x, slb_y+1))
                {
                    unsigned char pretty_type = choose_pretty_type(plyr_idx, slb_x, slb_y + 1);
                    place_slab_type_on_map(pretty_type, slab_subtile(slb_x,0), slab_subtile(slb_y+1,0), plyr_idx, 1u);
                    do_slab_efficiency_alteration(slb_x, slb_y+1);
                    fill_in_reinforced_corners(plyr_idx, slb_x, slb_y+1);
                }
            } else
            if ((areamap[slb_num] & 0x02) == 0)
            {
                areamap[slb_num] |= 0x02;
                slblist[list_len] = slb_num;
                list_len++;
            }
        }

        slb_x = slb_num_decode_x(slblist[list_cur]);
        slb_y = slb_num_decode_y(slblist[list_cur]);
        list_cur++;
    }
    pannel_map_update(0, 0, map_subtiles_x+1, map_subtiles_y+1);
}

void activate_dungeon_special(struct Thing *cratetng, struct PlayerInfo *player)
{
  SYNCDBG(6,"Starting");
  struct Coord3d pos;

  // Gathering data which we'll need if the special is used and disposed.
  struct DungeonAdd* dungeonadd = get_dungeonadd(player->id_number);
  memcpy(&pos,&cratetng->mappos,sizeof(struct Coord3d));
  int spkindidx = cratetng->model - 86;
  short used = 0;
  TbBool no_speech = false;
  if (thing_exists(cratetng) && thing_is_special_box(cratetng))
  {
    switch (cratetng->model)
    {
        case 86:
          reveal_whole_map(player);
          remove_events_thing_is_attached_to(cratetng);
          used = 1;
          delete_thing_structure(cratetng, 0);
          break;
        case 87:
          start_resurrect_creature(player, cratetng);
          break;
        case 88:
          start_transfer_creature(player, cratetng);
          break;
        case 89:
          if (steal_hero(player, &cratetng->mappos))
          {
            remove_events_thing_is_attached_to(cratetng);
            used = 1;
            delete_thing_structure(cratetng, 0);
          }
          break;
        case 90:
          multiply_creatures(player);
          remove_events_thing_is_attached_to(cratetng);
          used = 1;
          delete_thing_structure(cratetng, 0);
          break;
        case 91:
          increase_level(player, 1);
          remove_events_thing_is_attached_to(cratetng);
          used = 1;
          delete_thing_structure(cratetng, 0);
          break;
        case 92:
          make_safe(player);
          remove_events_thing_is_attached_to(cratetng);
          used = 1;
          delete_thing_structure(cratetng, 0);
          break;
        case 93:
          activate_bonus_level(player);
          remove_events_thing_is_attached_to(cratetng);
          used = 1;
          delete_thing_structure(cratetng, 0);
          break;
        case OBJECT_TYPE_SPECBOX_CUSTOM:
          if (gameadd.current_player_turn == game.play_gameturn)
          {
              WARNLOG("box activation rejected turn:%d", gameadd.current_player_turn);
              // If two players suddenly activated box at same turn it is not that we want to
              return;
          }
          gameadd.current_player_turn = game.play_gameturn;
          gameadd.script_current_player = player->id_number;
          memcpy(&gameadd.triggered_object_location, &pos, sizeof(struct Coord3d));
          dungeonadd->box_info.activated[cratetng->custom_box.box_kind]++;
          no_speech = true;
          remove_events_thing_is_attached_to(cratetng);
          used = 1;
          delete_thing_structure(cratetng, 0);
          break;
        default:
          ERRORLOG("Invalid dungeon special (Model %d)", (int)cratetng->model);
          break;
      }
      if ( used )
      {
        if (is_my_player(player) && !no_speech)
          output_message(special_desc[spkindidx].speech_msg, 0, true);
        create_special_used_effect(&pos, player->id_number);
      }
  }
}

void resurrect_creature(struct Thing *boxtng, PlayerNumber owner, ThingModel crmodel, unsigned char crlevel)
{
    if (!thing_exists(boxtng) || (box_thing_to_special(boxtng) != SpcKind_Resurrect) ) {
        ERRORMSG("Invalid resurrect box object!");
        return;
    }
    struct Thing* creatng = create_creature(&boxtng->mappos, crmodel, owner);
    if (!thing_is_invalid(creatng))
    {
        init_creature_level(creatng, crlevel);
        if (is_my_player_number(owner))
          output_message(SMsg_CommonAcknowledge, 0, true);
    }
    create_special_used_effect(&boxtng->mappos, owner);
    remove_events_thing_is_attached_to(boxtng);
    force_any_creature_dragging_owned_thing_to_drop_it(boxtng);
    if ((gameadd.classic_bugs_flags & ClscBug_ResurrectForever) == 0) {
        remove_item_from_dead_creature_list(get_players_num_dungeon(owner), crmodel, crlevel);
    }
    delete_thing_structure(boxtng, 0);
}

void transfer_creature(struct Thing *boxtng, struct Thing *transftng, unsigned char plyr_idx)
{
    SYNCDBG(7, "Starting");
    TbBool from_script = false;
    struct DungeonAdd* dungeonadd;
    struct Dungeon* dungeon = get_players_num_dungeon(plyr_idx);
    if (dungeon->dnheart_idx == boxtng->index)
    {
        from_script = true;
    }

    if (!from_script)
    {
        if (!thing_exists(boxtng) || (box_thing_to_special(boxtng) != SpcKind_TrnsfrCrtr)) {
            ERRORMSG("Invalid transfer box object!");
            return;
        }
    }
    // Check if 'things' are correct
    if (!thing_exists(transftng) || !thing_is_creature(transftng) || (transftng->owner != plyr_idx)) {
        ERRORMSG("Invalid transfer creature thing!");
        return;
    }

    struct CreatureControl* cctrl = creature_control_get_from_thing(transftng);
    if (add_transfered_creature(plyr_idx, transftng->model, cctrl->explevel))
    {
        dungeonadd = get_dungeonadd(plyr_idx);
        dungeonadd->creatures_transferred++;
    }
    remove_thing_from_power_hand_list(transftng, plyr_idx);
<<<<<<< HEAD
    kill_creature_sync(transftng, INVALID_THING, -1, CrDed_NoEffects|CrDed_NotReallyDying);
    create_special_used_effect(&boxtng->mappos, plyr_idx);
    remove_events_thing_is_attached_to(boxtng);
    force_any_creature_dragging_owned_thing_to_drop_it(boxtng);
    delete_thing_structure(boxtng, 0);
=======
    kill_creature(transftng, INVALID_THING, -1, CrDed_NoEffects|CrDed_NotReallyDying);
    if (!from_script)
    {
        create_special_used_effect(&boxtng->mappos, plyr_idx);
        remove_events_thing_is_attached_to(boxtng);
        force_any_creature_dragging_owned_thing_to_drop_it(boxtng);
        delete_thing_structure(boxtng, 0);
    }
>>>>>>> ba02a14f
    if (is_my_player_number(plyr_idx))
      output_message(SMsg_CommonAcknowledge, 0, true);
}

void start_transfer_creature(struct PlayerInfo *player, struct Thing *thing)
{
    struct Dungeon* dungeon = get_dungeon(player->id_number);
    if (dungeon->num_active_creatrs != 0)
    {
        if (is_my_player(player))
        {
            dungeon_special_selected = thing->index;
            transfer_creature_scroll_offset = 0;
            output_message(SMsg_SpecTransfer, MESSAGE_DELAY_SPECIAL, true);
            turn_off_menu(GMnu_DUNGEON_SPECIAL);
            turn_on_menu(GMnu_TRANSFER_CREATURE);
        }
  }
}

void start_resurrect_creature(struct PlayerInfo *player, struct Thing *thing)
{
    struct Dungeon* dungeon = get_dungeon(player->id_number);
    if (dungeon->dead_creatures_count != 0)
    {
        if (is_my_player(player))
        {
          dungeon_special_selected = thing->index;
          resurrect_creature_scroll_offset = 0;
          output_message(SMsg_SpecResurrect, MESSAGE_DELAY_SPECIAL, true);
          turn_off_menu(GMnu_DUNGEON_SPECIAL);
          turn_on_menu(GMnu_RESURRECT_CREATURE);
        }
    }
}

long create_transferred_creatures_on_level(void)
{
    struct Thing* creatng;
    struct Thing* srcetng;
    long creature_created = 0;
    PlayerNumber plyr_idx;
    for (int p = 0; p < PLAYERS_COUNT; p++)
    {
        plyr_idx = game.neutral_player_num;
        for (int i = 0; i < TRANSFER_CREATURE_STORAGE_COUNT; i++)
        {
            if (intralvl.transferred_creatures[p][i].model > 0)
            {
                srcetng = get_player_soul_container(p);
                if (p == game.hero_player_num)
                {
                    plyr_idx = p;
                    if (thing_is_invalid(srcetng))
                    {
                        for (long n = 1; n < 16; n++)
                        {
                            srcetng = find_hero_gate_of_number(n);
                            if (!thing_is_invalid(srcetng))
                                break;
                        }
                    }
                }

                struct Coord3d* pos = &(srcetng->mappos);
                creatng = create_creature(pos, intralvl.transferred_creatures[p][i].model, plyr_idx);
                if (thing_is_invalid(creatng))
                {
                    continue;
                }
                init_creature_level(creatng, intralvl.transferred_creatures[p][i].explevel);
                creature_created++;
            }
        }
    }
    clear_transfered_creatures();
    return creature_created;
}

SpecialKind box_thing_to_special(const struct Thing *thing)
{
    if (thing_is_invalid(thing))
        return 0;
    if ( (thing->class_id != TCls_Object) || (thing->model >= gameadd.object_conf.object_types_count) )
        return 0;
    return gameadd.object_conf.object_to_special_artifact[thing->model];
}
/******************************************************************************/<|MERGE_RESOLUTION|>--- conflicted
+++ resolved
@@ -521,14 +521,7 @@
         dungeonadd->creatures_transferred++;
     }
     remove_thing_from_power_hand_list(transftng, plyr_idx);
-<<<<<<< HEAD
     kill_creature_sync(transftng, INVALID_THING, -1, CrDed_NoEffects|CrDed_NotReallyDying);
-    create_special_used_effect(&boxtng->mappos, plyr_idx);
-    remove_events_thing_is_attached_to(boxtng);
-    force_any_creature_dragging_owned_thing_to_drop_it(boxtng);
-    delete_thing_structure(boxtng, 0);
-=======
-    kill_creature(transftng, INVALID_THING, -1, CrDed_NoEffects|CrDed_NotReallyDying);
     if (!from_script)
     {
         create_special_used_effect(&boxtng->mappos, plyr_idx);
@@ -536,7 +529,6 @@
         force_any_creature_dragging_owned_thing_to_drop_it(boxtng);
         delete_thing_structure(boxtng, 0);
     }
->>>>>>> ba02a14f
     if (is_my_player_number(plyr_idx))
       output_message(SMsg_CommonAcknowledge, 0, true);
 }
