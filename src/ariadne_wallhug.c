/******************************************************************************/
// Free implementation of Bullfrog's Dungeon Keeper strategy game.
/******************************************************************************/
/** @file ariadne_wallhug.c
 *     Simple wallhug pathfinding functions.
 * @par Purpose:
 *     Functions implementing wallhug pathfinding algorithm.
 * @par Comment:
 *     None.
 * @author   KeeperFX Team
 * @date     11 Mar 2010 - 10 Jan 2014
 * @par  Copying and copyrights:
 *     This program is free software; you can redistribute it and/or modify
 *     it under the terms of the GNU General Public License as published by
 *     the Free Software Foundation; either version 2 of the License, or
 *     (at your option) any later version.
 */
/******************************************************************************/
#include "pre_inc.h"
#include "ariadne_wallhug.h"

#include "globals.h"
#include "bflib_basics.h"
#include "bflib_math.h"
#include "bflib_planar.h"

#include "ariadne.h"
#include "slab_data.h"
#include "map_data.h"
#include "map_utils.h"
#include "thing_data.h"
#include "thing_doors.h"
#include "thing_physics.h"
#include "thing_navigate.h"
#include "engine_camera.h"
#include "config_terrain.h"
#include "creature_control.h"
#include "creature_states.h"
#include "config_creature.h"
#include "game_legacy.h"
#include "post_inc.h"

#ifdef __cplusplus
extern "C" {
#endif
/******************************************************************************/
static TbBool check_forward_for_prospective_hugs(struct Thing *creatng, struct Coord3d *pos_a, long angle, long side, long a3, long speed, PlayerBitFlags crt_owner_flags);
static int small_around_index_in_direction(long srcpos_x, long srcpos_y, long dstpos_x, long dstpos_y);
static long get_angle_of_wall_hug(struct Thing *creatng, long slab_flags, long a3, PlayerBitFlags crt_owner_flags);
static void set_hugging_pos_using_blocked_flags(struct Coord3d *dstpos, struct Thing *creatng, unsigned short block_flags, int nav_radius);
static TbBool navigation_push_towards_target(struct Navigation *navi, struct Thing *creatng, const struct Coord3d *pos, MoveSpeed speed, MoveSpeed nav_radius, PlayerBitFlags crt_owner_flags);
static TbBool find_approach_position_to_subtile(const struct Coord3d *srcpos, MapSubtlCoord stl_x, MapSubtlCoord stl_y, MoveSpeed spacing, struct Coord3d *aproachpos);
static long creature_cannot_move_directly_to_with_collide(struct Thing *creatng, struct Coord3d *pos, long slab_flags, PlayerBitFlags crt_owner_flags);
static unsigned short get_hugging_blocked_flags(struct Thing *creatng, struct Coord3d *pos, long slab_flags, PlayerBitFlags crt_owner_flags);

const uint8_t byte_5111FA[] = { 1,0,4,2,0,0,2,0,4,1,0,0,0,0 };
const uint8_t byte_51120A[] = { 2,0,2,1,0,6,1,0,2,2,0,0,0,0 };
const uint8_t byte_51121A[22] = { 2,0,0,1,0,2,1,0,0,2,0,6,1,0,4,2,0,2,2,0,4,1 };

/******************************************************************************/
/**
 * Computes index in small_around[] array which contains coordinates directing towards given destination.
 * @param srcpos_x Source position X; either map coordinates or subtiles, but have to match type of other coords.
 * @param srcpos_y Source position Y; either map coordinates or subtiles, but have to match type of other coords.
 * @param dstpos_x Destination position X; either map coordinates or subtiles, but have to match type of other coords.
 * @param dstpos_y Destination position Y; either map coordinates or subtiles, but have to match type of other coords.
 * @return Index for small_around[] array.
 */
static int small_around_index_in_direction(long srcpos_x, long srcpos_y, long dstpos_x, long dstpos_y)
{
    long i = ((LbArcTanAngle(dstpos_x - srcpos_x, dstpos_y - srcpos_y) & LbFPMath_AngleMask) + LbFPMath_PI / 4);
    return (i >> 9) & 3;
}

static TbBool can_step_on_unsafe_terrain_at_position(const struct Thing *creatng, MapSubtlCoord stl_x, MapSubtlCoord stl_y)
{
    struct CreatureStats* crstat = creature_stats_get_from_thing(creatng);
    struct SlabMap* slb = get_slabmap_for_subtile(stl_x, stl_y);
    // We can step on lava if it doesn't hurt us or we can fly
    if (slb->kind == SlbT_LAVA) {
        return (crstat->hurt_by_lava <= 0) || ((creatng->movement_flags & TMvF_Flying) != 0);
    }
    return false;
}

TbBool terrain_toxic_for_creature_at_position(const struct Thing *creatng, MapSubtlCoord stl_x, MapSubtlCoord stl_y)
{
    struct CreatureStats* crstat = creature_stats_get_from_thing(creatng);
    // If the position is over lava, and we can't continuously fly, then it's toxic
    if ((crstat->hurt_by_lava > 0) && map_pos_is_lava(stl_x,stl_y)) {
        // Check not only if a creature is now flying, but also whether it's natural ability
        if (((creatng->movement_flags & TMvF_Flying) == 0) || (!crstat->flying))
            return true;
    }
    return false;
}

static TbBool hug_can_move_on(struct Thing *creatng, MapSubtlCoord stl_x, MapSubtlCoord stl_y)
{
    struct SlabMap* slb = get_slabmap_for_subtile(stl_x, stl_y);
    if (slabmap_block_invalid(slb))
        return false;
    struct SlabAttr* slbattr = get_slab_attrs(slb);
    if ((slbattr->block_flags & SlbAtFlg_IsDoor) != 0)
    {
        struct Thing* doortng = get_door_for_position(stl_x, stl_y);
        if (!thing_is_invalid(doortng) && (doortng->owner == creatng->owner) && !doortng->door.is_locked)
        {
            return true;
        }
    }
    else
    {
        if (slbattr->is_safe_land || can_step_on_unsafe_terrain_at_position(creatng, stl_x, stl_y))
        {
            return true;
        }
    }
    return false;
}

static TbBool wallhug_angle_with_collide_valid(struct Thing *thing, long slab_flags, long speed, long angle, PlayerBitFlags crt_owner_flags)
{
    struct Coord3d pos;
    pos.x.val = thing->mappos.x.val + distance_with_angle_to_coord_x(speed, angle);
    pos.y.val = thing->mappos.y.val + distance_with_angle_to_coord_y(speed, angle);
    pos.z.val = get_thing_height_at(thing, &pos);
    return (creature_cannot_move_directly_to_with_collide(thing, &pos, slab_flags, crt_owner_flags) != 4);
}

static long get_angle_of_wall_hug(struct Thing *creatng, long slab_flags, long speed, PlayerBitFlags crt_owner_flags)
{
    struct Navigation *navi;
    {
        struct CreatureControl* cctrl = creature_control_get_from_thing(creatng);
        navi = &cctrl->navi;
    }
    long quadr;
    long whangle;
    switch (navi->side)
    {
    case 1:
        quadr = angle_to_quadrant(creatng->move_angle_xy);
        whangle = (LbFPMath_PI/2) * ((quadr - 1) & 3);
        if (wallhug_angle_with_collide_valid(creatng, slab_flags, speed, whangle, crt_owner_flags))
          return whangle;
        quadr = angle_to_quadrant(creatng->move_angle_xy);
        whangle = (LbFPMath_PI/2) * (quadr & 3);
        if (wallhug_angle_with_collide_valid(creatng, slab_flags, speed, whangle, crt_owner_flags))
          return whangle;
        quadr = angle_to_quadrant(creatng->move_angle_xy);
        whangle = (LbFPMath_PI/2) * ((quadr + 1) & 3);
        if (wallhug_angle_with_collide_valid(creatng, slab_flags, speed, whangle, crt_owner_flags))
          return whangle;
        quadr = angle_to_quadrant(creatng->move_angle_xy);
        whangle = (LbFPMath_PI/2) * ((quadr + 2) & 3);
        if (wallhug_angle_with_collide_valid(creatng, slab_flags, speed, whangle, crt_owner_flags))
          return whangle;
        break;
    case 2:
        quadr = angle_to_quadrant(creatng->move_angle_xy);
        whangle = (LbFPMath_PI/2) * ((quadr + 1) & 3);
        if (wallhug_angle_with_collide_valid(creatng, slab_flags, speed, whangle, crt_owner_flags))
          return whangle;
        quadr = angle_to_quadrant(creatng->move_angle_xy);
        whangle = (LbFPMath_PI/2) * (quadr & 3);
        if (wallhug_angle_with_collide_valid(creatng, slab_flags, speed, whangle, crt_owner_flags))
          return whangle;
        quadr = angle_to_quadrant(creatng->move_angle_xy);
        whangle = (LbFPMath_PI/2) * ((quadr - 1) & 3);
        if (wallhug_angle_with_collide_valid(creatng, slab_flags, speed, whangle, crt_owner_flags))
          return whangle;
        quadr = angle_to_quadrant(creatng->move_angle_xy);
        whangle = (LbFPMath_PI/2) * ((quadr + 2) & 3);
        if (wallhug_angle_with_collide_valid(creatng, slab_flags, speed, whangle, crt_owner_flags))
          return whangle;
        break;
    }
    return -1;
}

static int hug_round_sub(struct Thing *creatng, MapSubtlCoord *pos1_stl_x, MapSubtlCoord *pos1_stl_y,
                            const MapSubtlCoord pos2_stl_x, const MapSubtlCoord pos2_stl_y, char *v58,
                            MapSubtlDelta *delta, struct Coord3d *pos1, long *hug_val, unsigned short *i,
                            int *round_idx_plus1_1, const int arr_offset_1, const int arr_offset_2)
{
    if (*v58 == 2)
    {
        return -1;
    }

    unsigned short quadrant = (((LbArcTanAngle(pos2_stl_x - *pos1_stl_x, pos2_stl_y - *pos1_stl_y) & LbFPMath_AngleMask) + 256) >> 9) & 3;

    int v20 = max(abs(*pos1_stl_x - pos2_stl_x), abs(*pos1_stl_y - pos2_stl_y));
    if ((int)abs(v20) <= *delta && hug_can_move_on(
                                       creatng,
                                       3 * small_around[quadrant].delta_x + *pos1_stl_x,
                                       3 * small_around[quadrant].delta_y + *pos1_stl_y))
    {
        *pos1_stl_x += 3 * small_around[quadrant].delta_x;
        *pos1_stl_y += 3 * small_around[quadrant].delta_y;

        *delta = max(abs(*pos1_stl_x - pos2_stl_x), abs(*pos1_stl_y - pos2_stl_y));

        *v58 = 1;
    }
    else
    {
        if (*v58 == 1)
        {
            pos1->x.stl.num = *pos1_stl_x;
            pos1->y.stl.num = *pos1_stl_y;
            *hug_val -= *i;
            return 0;
        }
        int v24 = (*round_idx_plus1_1 + arr_offset_1) & 3;
        for (unsigned short j = 0;; ++j)
        {
            int v41 = v24;
            if (j >= 4u)
              break;
            int v25 = v24;
            if (hug_can_move_on(
                    creatng,
                    3 * small_around[v25].delta_x + *pos1_stl_x,
                    *pos1_stl_y + 3 * small_around[v25].delta_y))
            {
              *round_idx_plus1_1 = v41;
              *pos1_stl_x += 3 * small_around[v25].delta_x;
              *pos1_stl_y += 3 * small_around[v25].delta_y;
              break;
            }
            v24 = v41 + arr_offset_2;
            v24 = (v41 + arr_offset_2) & 3;
        }
    }
    if (*pos1_stl_x == pos2_stl_x && *pos1_stl_y == pos2_stl_y)
    {
        *hug_val -= *i;
        return 1;
    }
    return -1;
}

static int hug_round(struct Thing *creatng, struct Coord3d *pos1, struct Coord3d *pos2, unsigned short round_idx, long *hug_val)
{
    MapSubtlCoord pos2_stl_x = pos2->x.stl.num;
    MapSubtlCoord pos2_stl_y = pos2->y.stl.num;
    MapSubtlCoord pos1_stl_x = pos1->x.stl.num;
    MapSubtlCoord pos1_stl_y = pos1->y.stl.num;

    MapSubtlCoord pos1_stl_x_2 = pos1->x.stl.num;
    MapSubtlCoord pos1_stl_y_2 = pos1->y.stl.num;

    int round_idx_plus1 = (round_idx + 1) & 3;
    int round_idx_minus1 = (round_idx - 1) & 3;

    MapSubtlDelta max_delta_1 = max(abs(pos1_stl_x - pos2_stl_x), abs(pos1_stl_y - pos2_stl_y)) - 1;
    MapSubtlDelta max_delta_2 = max(abs(pos1_stl_x_2 - pos2_stl_x), abs(pos1_stl_y_2 - pos2_stl_y)) - 1;

    char v58 = 0;
    char v57 = 0;
    unsigned short i;
    for (i = *hug_val; i && (v58 != 2 || v57 != 2); --i)
    {
      char return_val;
      return_val = hug_round_sub(creatng, &pos1_stl_x, &pos1_stl_y, pos2_stl_x, pos2_stl_y, &v58, &max_delta_1, pos1, hug_val, &i, &round_idx_plus1, 3, 1);
      if (return_val != -1)
        return return_val;
      return_val = hug_round_sub(creatng, &pos1_stl_x_2, &pos1_stl_y_2, pos2_stl_x, pos2_stl_y, &v57, &max_delta_2, pos1, hug_val, &i, &round_idx_minus1, 1, 3);
      if (return_val != -1)
        return return_val;
    }
    if (!i)
      return -1;

    MapSubtlDelta dist_1 = abs(pos1_stl_y - pos2_stl_y) + abs(pos1_stl_x - pos2_stl_x);
    MapSubtlDelta dist_2 = abs(pos1_stl_y_2 - pos2_stl_y) + abs(pos1_stl_x_2 - pos2_stl_x);
    if (dist_2 >= dist_1)
    {
      pos1->x.stl.num = pos1_stl_x;
      pos1->y.stl.num = pos1_stl_y;
    }
    else
    {
      pos1->x.stl.num = pos1_stl_x_2;
      pos1->y.stl.num = pos1_stl_y_2;
    }
    *hug_val -= i;
    return 0;
}

long slab_wall_hug_route(struct Thing *thing, struct Coord3d *pos, long max_val)
{
    struct Coord3d curr_pos;
    curr_pos.x.val = thing->mappos.x.val;
    curr_pos.y.val = thing->mappos.y.val;
    curr_pos.z.val = thing->mappos.z.val;
    curr_pos.x.stl.num = stl_slab_center_subtile(curr_pos.x.stl.num);
    curr_pos.y.stl.num = stl_slab_center_subtile(curr_pos.y.stl.num);
    MapSubtlCoord stl_x = stl_slab_center_subtile(pos->x.stl.num);
    MapSubtlCoord stl_y = stl_slab_center_subtile(pos->y.stl.num);
    struct Coord3d pos3;
    pos3.x.val = pos->x.val;
    pos3.y.val = pos->y.val;
    pos3.z.val = pos->z.val;
    pos3.x.stl.num = stl_x;
    pos3.y.stl.num = stl_y;
    struct Coord3d next_pos;
    next_pos.x.val = curr_pos.x.val;
    next_pos.y.val = curr_pos.y.val;
    next_pos.z.val = curr_pos.z.val;
    for (int i = 0; i < max_val; i++)
    {
        if ((curr_pos.x.stl.num == stl_x) && (curr_pos.y.stl.num == stl_y)) {
            return i + 1;
        }
        int round_idx = small_around_index_in_direction(curr_pos.x.stl.num, curr_pos.y.stl.num, stl_x, stl_y);
        if (hug_can_move_on(thing, curr_pos.x.stl.num, curr_pos.y.stl.num))
        {
            next_pos.x.val = curr_pos.x.val;
            next_pos.y.val = curr_pos.y.val;
            next_pos.z.val = curr_pos.z.val;
            curr_pos.x.stl.num += STL_PER_SLB * (int)small_around[round_idx].delta_x;
            curr_pos.y.stl.num += STL_PER_SLB * (int)small_around[round_idx].delta_y;
        } else
        {
            long hug_val = max_val - i;
            int hug_ret = hug_round(thing, &next_pos, &pos3, round_idx, &hug_val);
            if (hug_ret == -1) {
                return -1;
            }
            i += hug_val;
            if (hug_ret == 1) {
                return i + 1;
            }
            curr_pos.x.val = next_pos.x.val;
            curr_pos.y.val = next_pos.y.val;
            curr_pos.z.val = next_pos.z.val;
        }
    }
    return 0;
}

unsigned short get_hugging_blocked_flags(struct Thing *creatng, struct Coord3d *pos, long slab_flags, PlayerBitFlags crt_owner_flags)
{
    struct Coord3d tmpos;
    unsigned short blkflags = 0;
    {
        tmpos.x.val = pos->x.val;
        tmpos.y.val = creatng->mappos.y.val;
        tmpos.z.val = creatng->mappos.z.val;
        if (creature_cannot_move_directly_to_with_collide(creatng, &tmpos, slab_flags, crt_owner_flags) == 4) {
            blkflags |= 0x01;
        }
    }
    {
        tmpos.x.val = creatng->mappos.x.val;
        tmpos.y.val = pos->y.val;
        tmpos.z.val = creatng->mappos.z.val;
        if (creature_cannot_move_directly_to_with_collide(creatng, &tmpos, slab_flags, crt_owner_flags) == 4) {
            blkflags |= 0x02;
        }
    }
    if (blkflags == 0)
    {
        tmpos.x.val = pos->x.val;
        tmpos.y.val = pos->y.val;
        tmpos.z.val = creatng->mappos.z.val;
        if (creature_cannot_move_directly_to_with_collide(creatng, &tmpos, slab_flags, crt_owner_flags) == 4) {
            blkflags |= 0x04;
        }
    }
    return blkflags;
}

void set_hugging_pos_using_blocked_flags(struct Coord3d *dstpos, struct Thing *creatng, unsigned short block_flags, int nav_radius)
{
    struct Coord3d tmpos;
    int coord;
    tmpos.x.val = creatng->mappos.x.val;
    tmpos.y.val = creatng->mappos.y.val;
    if (block_flags & 1)
    {
        coord = creatng->mappos.x.val;
        if (dstpos->x.val >= coord)
        {
            tmpos.x.val = coord + nav_radius;
            tmpos.x.stl.pos = 255;
            tmpos.x.val -= nav_radius;
        } else
        {
            tmpos.x.val = coord - nav_radius;
            tmpos.x.stl.pos = 1;
            tmpos.x.val += nav_radius;
        }
    }
    if (block_flags & 2)
    {
        coord = creatng->mappos.y.val;
        if (dstpos->y.val >= coord)
        {
            tmpos.y.val = coord + nav_radius;
            tmpos.y.stl.pos = 255;
            tmpos.y.val -= nav_radius;
        } else
        {
            tmpos.y.val = coord - nav_radius;
            tmpos.y.stl.pos = 1;
            tmpos.y.val += nav_radius;
        }
    }
    if (block_flags & 4)
    {
        coord = creatng->mappos.x.val;
        if (dstpos->x.val >= coord)
        {
            tmpos.x.val = coord + nav_radius;
            tmpos.x.stl.pos = 255;
            tmpos.x.val -= nav_radius;
        } else
        {
            tmpos.x.val = coord - nav_radius;
            tmpos.x.stl.pos = 1;
            tmpos.x.val += nav_radius;
        }
        coord = creatng->mappos.y.val;
        if (dstpos->y.val >= coord)
        {
            tmpos.y.val = coord + nav_radius;
            tmpos.y.stl.pos = 255;
            tmpos.y.val -= nav_radius;
        } else
        {
            tmpos.y.val = coord - nav_radius;
            tmpos.y.stl.pos = 1;
            tmpos.y.val += nav_radius;
        }
    }
    tmpos.z.val = get_thing_height_at(creatng, &tmpos);
    dstpos->x.val = tmpos.x.val;
    dstpos->y.val = tmpos.y.val;
    dstpos->z.val = tmpos.z.val;
}

/**
<<<<<<< HEAD
 * @param slab_flags Contains slab attribute flags (SlabAttrFlags) passed to this function; this variable is used to decide if the current slab should be checked for collision, or not.
 * @param crt_owner_flags Contains player bitflags (type PlayerBitFlags) passed to this function; this variable is used to optionally check the slab's owner (if crt_owner_flags is 0, the ownership check is nullified).
=======
 * Returns the first subtile that the creature will collide with.
 * 
 * @param slab_flags Contains slab attribute flags (SlabAttrFlags) passed to this function; flagging the attributes that we want the creature to collide with.
 * @param crt_owner_flags Contains player bitflags (type PlayerBitFlags) passed to this function; this variable is used to check a dungeon wall's owner (if crt_owner_flags is 0, the ownership check is nullified).
>>>>>>> 60a0294b
*/
static long get_map_index_of_first_block_thing_colliding_with_at(struct Thing *creatng, struct Coord3d *pos, long slab_flags, PlayerBitFlags crt_owner_flags)
{

    MapCoordDelta nav_radius = thing_nav_sizexy(creatng) / 2;

    MapSubtlCoord start_stl_x = (pos->x.val - nav_radius) / COORD_PER_STL;
    if (start_stl_x <= 0)
        start_stl_x = 0;
    MapSubtlCoord end_stl_x = (pos->x.val + nav_radius) / COORD_PER_STL + 1;
    if (end_stl_x >= gameadd.map_subtiles_x)
        end_stl_x = gameadd.map_subtiles_x;
        

    MapSubtlCoord start_stl_y = (pos->y.val - nav_radius) / COORD_PER_STL;
    if (start_stl_y <= 0)
        start_stl_y = 0;
    MapSubtlCoord end_stl_y = (pos->y.val + nav_radius) / COORD_PER_STL + 1;
    if (end_stl_y >= gameadd.map_subtiles_y)
        end_stl_y = gameadd.map_subtiles_y;

    if (start_stl_y >= end_stl_y)
    {
        return -1;
    }
    for(MapSubtlCoord current_stl_y = start_stl_y; current_stl_y < end_stl_y; current_stl_y++)
    {
        for(MapSubtlCoord current_stl_x = start_stl_x; current_stl_x < end_stl_x; current_stl_x++)
        {

            struct Map* mapblk = get_map_block_at(current_stl_x,current_stl_y);
            struct SlabMap* slb = get_slabmap_block(subtile_slab(current_stl_x), subtile_slab(current_stl_y));

            // If the current subtile has none of the attribute flags passed to this function (as slab_flags) and is not ROCK
            // OR the current subtile is a dungeon wall that we should dig through.
            if (((mapblk->flags & slab_flags) == 0 && slb->kind != SlbT_ROCK)
             || ((slab_flags & mapblk->flags & SlbAtFlg_Filled) != 0 && CHECK_SLAB_OWNER))
            {
                // Note: "room pillars" get through the above check.
                // If the subtile is a "room pillar"
                if ((mapblk->flags & SlbAtFlg_IsRoom) && (mapblk->flags & SlbAtFlg_Blocking))
                {
                    return get_subtile_number(current_stl_x,current_stl_y); // then the creature collided with a "room pillar".
                }
                // else there is nothing for the creature to collide with on the subtile (creature can path through subtile).
                continue;  // Continue the loop and check the next subtile.
            }
            // else there is a potential collision.
            // If the subtile is not flagged as a door
            if ((mapblk->flags & SlbAtFlg_IsDoor) == 0)
            {
                return get_subtile_number(current_stl_x,current_stl_y); // then the creature collided with ROCK, or a subtile with any attribute flag that was passed to this function (as slab_flags), or a dungeon wall we aren't allowed to dig.
            }
            // else the subtile is flagged as a door.
            struct Thing *doortng = get_door_for_position(current_stl_x, current_stl_y);
            // If there is no valid door in the subtile, or the door is impassable for the creature
            if (thing_is_invalid(doortng) || !door_will_open_for_thing(doortng, creatng))
            {
                return get_subtile_number(current_stl_x,current_stl_y); // then the creature collided with an invalid door, or a door the creature cannot pass.
            }
            // Else there is nothing for the creature to collide with on the subtile (the subtile has a valid door that the creature can pass).
            // Continue the loop and check the next subtile.
        }
    }
    return -1;        
}

static long creature_cannot_move_directly_to_with_collide_sub(struct Thing *creatng, struct Coord3d pos, long slab_flags, PlayerBitFlags crt_owner_flags)
{
    if (thing_in_wall_at(creatng, &pos))
    {
        pos.z.val = subtile_coord(map_subtiles_z,COORD_PER_STL-1);
        MapCoord height = get_thing_height_at(creatng, &pos);
        if ((height >= subtile_coord(map_subtiles_z,COORD_PER_STL-1)) || (height - creatng->mappos.z.val > COORD_PER_STL))
        {
            if (get_map_index_of_first_block_thing_colliding_with_at(creatng, &pos, slab_flags, crt_owner_flags) >= 0) {
                return 4;
            } else {
                return 1;
            }
        }
    }
    return 0;
}

long creature_cannot_move_directly_to_with_collide(struct Thing *creatng, struct Coord3d *pos, long slab_flags, PlayerBitFlags crt_owner_flags)
{
    MapCoord clpcor;

    struct Coord3d next_pos;
    struct Coord3d prev_pos = creatng->mappos;
    MapCoordDelta dt_x = (prev_pos.x.val - pos->x.val);
    MapCoordDelta dt_y = (prev_pos.y.val - pos->y.val);
    int cannot_mv = 0;
    struct Coord3d orig_pos = creatng->mappos;
    if ((pos->x.stl.num == prev_pos.x.stl.num) || (pos->y.stl.num == prev_pos.y.stl.num))
    {
        // Only one coordinate changed enough to switch subtile - easy path
        cannot_mv = creature_cannot_move_directly_to_with_collide_sub(creatng, *pos, slab_flags, crt_owner_flags);
        return cannot_mv;
    }

    if (cross_x_boundary_first(&prev_pos, pos))
    {
        if (pos->x.val <= prev_pos.x.val)
            clpcor = (prev_pos.x.val & 0xFFFFFF00) - 1;
        else
            clpcor = (prev_pos.x.val + COORD_PER_STL) & 0xFFFFFF00;
        next_pos.x.val = clpcor;
        next_pos.y.val = dt_y * abs(clpcor - orig_pos.x.val) / dt_x + orig_pos.y.val;
        next_pos.z.val = prev_pos.z.val;
        switch (creature_cannot_move_directly_to_with_collide_sub(creatng, prev_pos, slab_flags, crt_owner_flags))
        {
        case 0:
            creatng->mappos = next_pos;
            creatng->mappos.z.val = get_thing_height_at(creatng, &next_pos);
            break;
        case 1:
            creatng->mappos = orig_pos;
            cannot_mv = 1;
            break;
        case 4:
            // mappos unchanged - no need to restore
            return 4;
        }

        prev_pos = creatng->mappos;
        if (pos->y.val <= prev_pos.y.val)
            clpcor = (prev_pos.y.val & 0xFFFFFF00) - 1;
        else
            clpcor = (prev_pos.y.val + COORD_PER_STL) & 0xFFFFFF00;
        next_pos.y.val = clpcor;
        next_pos.x.val = dt_x * abs(clpcor - orig_pos.y.val) / dt_y + orig_pos.x.val;
        next_pos.z.val = prev_pos.z.val;
        switch (creature_cannot_move_directly_to_with_collide_sub(creatng, next_pos, slab_flags, crt_owner_flags))
        {
        case 0:
            creatng->mappos = next_pos;
            creatng->mappos.z.val = get_thing_height_at(creatng, &next_pos);
            break;
        case 1:
            creatng->mappos = next_pos;
            creatng->mappos.z.val = 0;
            cannot_mv = 1;
            break;
        case 4:
            creatng->mappos = orig_pos;
            return 4;
        }

        prev_pos = creatng->mappos;
        next_pos.x.val = pos->x.val;
        next_pos.y.val = pos->y.val;
        next_pos.z.val = creatng->mappos.z.val;
        switch (creature_cannot_move_directly_to_with_collide_sub(creatng, next_pos, slab_flags, crt_owner_flags))
        {
        case 0:
            creatng->mappos = orig_pos; // restore mappos
            break;
        case 1:
            creatng->mappos = orig_pos; // restore mappos
            cannot_mv = 1;
            break;
        case 4:
            creatng->mappos = orig_pos;
            return 4;
        }
        return cannot_mv;
    }

    if (cross_y_boundary_first(&prev_pos, pos))
    {
        if (pos->y.val <= prev_pos.y.val)
            clpcor = (prev_pos.y.val & 0xFFFFFF00) - 1;
        else
            clpcor = (prev_pos.y.val + COORD_PER_STL) & 0xFFFFFF00;
        next_pos.y.val = clpcor;
        next_pos.x.val = dt_x * abs(clpcor - orig_pos.y.val) / dt_y + orig_pos.x.val;
        next_pos.z.val = prev_pos.z.val;
        switch (creature_cannot_move_directly_to_with_collide_sub(creatng, next_pos, slab_flags, crt_owner_flags))
        {
        case 0:
            creatng->mappos = next_pos;
            creatng->mappos.z.val = get_thing_height_at(creatng, &next_pos);
            break;
        case 1:
            creatng->mappos = next_pos;
            creatng->mappos.z.val = 0;
            cannot_mv = 1;
            break;
        case 4:
            // mappos unchanged - no need to restore
            return 4;
        }
        prev_pos = creatng->mappos;
        if (pos->x.val <= prev_pos.x.val)
            clpcor = (prev_pos.x.val & 0xFFFFFF00) - 1;
        else
            clpcor = (prev_pos.x.val + COORD_PER_STL) & 0xFFFFFF00;
        next_pos.x.val = clpcor;
        next_pos.y.val = dt_y * abs(clpcor - orig_pos.x.val) / dt_x + orig_pos.y.val;
        next_pos.z.val = prev_pos.z.val;
        switch (creature_cannot_move_directly_to_with_collide_sub(creatng, next_pos, slab_flags, crt_owner_flags))
        {
        case 0:
            creatng->mappos = next_pos;
            creatng->mappos.z.val = get_thing_height_at(creatng, &next_pos);
            break;
        case 1:
            creatng->mappos = next_pos;
            creatng->mappos.z.val = 0;
            cannot_mv = 1;
            break;
        case 4:
            creatng->mappos = orig_pos;
            return 4;
        }
        prev_pos = creatng->mappos;
        next_pos.x.val = pos->x.val;
        next_pos.y.val = pos->y.val;
        next_pos.z.val = prev_pos.z.val;
        switch (creature_cannot_move_directly_to_with_collide_sub(creatng, *pos, slab_flags, crt_owner_flags))
        {
        default:
            creatng->mappos = orig_pos; // restore mappos
            break;
        case 1:
            creatng->mappos = orig_pos; // restore mappos
            cannot_mv = 1;
            break;
        case 4:
            creatng->mappos = orig_pos;
            return 4;
        }
        return cannot_mv;
    }

    WARNDBG(3,"While moving %s index %d - crossing two boundaries, but neither is first",thing_model_name(creatng),(int)creatng->index);
    switch (creature_cannot_move_directly_to_with_collide_sub(creatng, *pos, slab_flags, crt_owner_flags))
    {
    default:
        creatng->mappos = orig_pos; // restore mappos
        break;
    case 1:
        creatng->mappos = orig_pos; // restore mappos
        cannot_mv = 1;
        break;
    case 4:
        creatng->mappos = orig_pos;
        return 4;
    }
    return cannot_mv;
}

static TbBool thing_can_continue_direct_line_to(struct Thing *creatng, struct Coord3d *pos1, struct Coord3d *pos2, long a4, long a5, PlayerBitFlags crt_owner_flags)
{
    long angle = get_angle_xy_to(pos1, pos2);
    struct Coord3d posa;
    posa.x.val = pos1->x.val;
    posa.y.val = pos1->y.val;
    posa.z.val = pos1->z.val;
    posa.x.val += distance_with_angle_to_coord_x(a5, angle);
    posa.y.val += distance_with_angle_to_coord_y(a5, angle);
    posa.z.val = get_thing_height_at(creatng, &posa);
    int coord = pos1->x.val;
    if (coord < posa.x.val) {
        coord += a5;
    } else
    if (coord > posa.x.val) {
        coord -= a5;
    }
    struct Coord3d posb;
    posb.x.val = coord;
    posb.y.val = pos1->y.val;
    posb.z.val = get_thing_height_at(creatng, &posb);
    coord = pos1->y.val;
    if (coord < posa.y.val) {
        coord += a5;
    } else
    if (coord > posa.y.val) {
        coord -= a5;
    }
    struct Coord3d posc;
    posc.y.val = coord;
    posc.x.val = pos1->x.val;
    posc.z.val = get_thing_height_at(creatng, &posc);
    return creature_cannot_move_directly_to_with_collide(creatng, &posb, a4, crt_owner_flags) != 4
        && creature_cannot_move_directly_to_with_collide(creatng, &posc, a4, crt_owner_flags) != 4
        && creature_cannot_move_directly_to_with_collide(creatng, &posa, a4, crt_owner_flags) != 4;
}



static int get_starting_angle_and_side_of_hug_sub2(
    struct Thing *creatng,
    struct Navigation *navi,
    struct Coord3d *arg_pos,
    long slab_flags,
    int arg_move_angle_xy,
    char side,
    int max_speed,
    int speed,
    PlayerBitFlags crt_owner_flags)
{

    struct Coord3d pos;
    struct Coord3d v47;
    struct Coord3d pos_52;
    struct Navigation temp_navi;

    int v46 = INT_MAX;

    pos_52 = creatng->mappos;

    short move_angle_xy = creatng->move_angle_xy;
    memcpy(&temp_navi, navi, sizeof(struct Navigation));
    creatng->move_angle_xy = arg_move_angle_xy;
    navi->side = side;
    navi->dist_to_final_pos = get_2d_distance_squared(&creatng->mappos, &navi->pos_final);
    int v49 = 0;
    int hugging_blocked_flags = get_hugging_blocked_flags(creatng, arg_pos, slab_flags, crt_owner_flags);
    MapCoordDelta nav_radius = thing_nav_sizexy(creatng) / 2;
    pos.x.val = creatng->mappos.x.val;
    pos.y.val = creatng->mappos.y.val;
    if ((hugging_blocked_flags & 1) != 0)
    {
        if (arg_pos->x.val >= creatng->mappos.x.val)
        {
            pos.x.stl.num = creatng->mappos.x.stl.num;
            pos.x.stl.pos = -1;
            pos.x.val -= nav_radius;
        }
        else
        {
            pos.x.stl.num = (creatng->mappos.x.val - nav_radius) >> 8;
            pos.x.stl.pos = 1;
            pos.x.val += nav_radius;
        }
        pos.z.val = get_thing_height_at(creatng, &pos);
    }
    if ((hugging_blocked_flags & 2) != 0)
    {
        if (arg_pos->y.val >= creatng->mappos.y.val)
        {
            pos.y.stl.num = (nav_radius + creatng->mappos.y.val) >> 8;
            pos.y.stl.pos = -1;
            pos.y.val -= nav_radius;
        }
        else
        {
            pos.y.stl.num = (creatng->mappos.y.val - nav_radius) >> 8;
            pos.y.stl.pos = 1;
            pos.y.val += nav_radius;
        }
        pos.z.val = get_thing_height_at(creatng, &pos);
    }
    if ((hugging_blocked_flags & 4) != 0)
    {
        if (arg_pos->x.val >= creatng->mappos.x.val)
        {
            pos.x.stl.num = creatng->mappos.x.stl.num;
            pos.x.stl.pos = -1;
            pos.x.val -= nav_radius;
        }
        else
        {
            pos.x.stl.num = creatng->mappos.x.stl.num;
            pos.x.stl.pos = 1;
            pos.x.val += nav_radius;
        }
        if (arg_pos->y.val >= creatng->mappos.y.val)
        {
            pos.y.stl.num = (nav_radius + creatng->mappos.y.val) >> 8;
            pos.y.stl.pos = -1;
            pos.y.val -= nav_radius;
        }
        else
        {
            pos.y.stl.num = (creatng->mappos.y.val - nav_radius) >> 8;
            pos.y.stl.pos = 1;
            pos.y.val += nav_radius;
        }
        pos.z.val = get_thing_height_at(creatng, &pos);
    }
    int v16 = hugging_blocked_flags;
    *arg_pos = pos;
    if (v16 == 4)
    {
        if (!arg_move_angle_xy || arg_move_angle_xy == 1024)
        {
            creatng->mappos.x.val = arg_pos->x.val;
            creatng->mappos.z.val = get_thing_height_at(creatng, &creatng->mappos);
        }
        else if (arg_move_angle_xy == 512 || arg_move_angle_xy == 1536)
        {
            creatng->mappos.y.val = arg_pos->y.val;
            creatng->mappos.z.val = get_thing_height_at(creatng, &creatng->mappos);
        }
    }
    else
    {
        creatng->mappos = pos;
    }
    int v51 = 0;

    short v17;
    short v18;
    short v19;
    short v20;
    long v21;
    long v25;
    char v27;
    short v33;
    long v38;
    long _2d_distance_squared;
    int v40;
    char v43;
    int angle_of_wall_hug;

    navi->angle = arg_move_angle_xy;
    while (1)
    {
        v43 = 0;
        if (get_2d_distance_squared(&creatng->mappos, &navi->pos_final) < navi->dist_to_final_pos && thing_can_continue_direct_line_to(creatng, &creatng->mappos, &navi->pos_final, slab_flags, max_speed, crt_owner_flags))
        {
            _2d_distance_squared = get_2d_distance_squared(&creatng->mappos, &navi->pos_final);
            goto LABEL_69;
        }
        if (v51)
        {
            angle_of_wall_hug = get_angle_of_wall_hug(creatng, slab_flags, speed, crt_owner_flags);
            goto LABEL_38;
        }
        v17 = creatng->move_angle_xy;
        v18 = v17;
        if (navi->side != 1)
        {
            v20 = v17 - 512;
            goto LABEL_36;
        }
        v19 = v17 + 512;
        creatng->move_angle_xy = v19;
        if ((unsigned short)v19 >= 0x800u)
        {
            v20 = v19 - 2048;
        LABEL_36:
            creatng->move_angle_xy = v20;
        }
        v21 = get_angle_of_wall_hug(creatng, slab_flags, speed, crt_owner_flags);
        creatng->move_angle_xy = v18;
        angle_of_wall_hug = v21;
    LABEL_38:
        if (!v51 || navi->angle != angle_of_wall_hug)
        {
            v47.x.val = move_coord_with_angle_x(creatng->mappos.x.val, speed, navi->angle);
            v47.y.val = move_coord_with_angle_y(creatng->mappos.x.val, speed, navi->angle);
            v47.z.val = get_thing_height_at(creatng, &v47);
            if (creature_cannot_move_directly_to_with_collide(creatng, &v47, slab_flags, crt_owner_flags) == 4)
            {
                v25 = get_hugging_blocked_flags(creatng, &v47, slab_flags, IGNORE_SLAB_OWNER_CHECK);
                hugging_blocked_flags = v25;
                v27 = v25;
                pos.x.val = creatng->mappos.x.val;
                pos.y.val = creatng->mappos.y.val;
                if ((v27 & 1) != 0)
                {
                    if (v47.x.val >= creatng->mappos.x.val)
                    {
                        pos.x.stl.num = (nav_radius + creatng->mappos.x.val) >> 8;
                        pos.x.stl.pos = -1;
                        pos.x.val -= nav_radius;
                    }
                    else
                    {
                        pos.x.stl.num = (creatng->mappos.x.val - nav_radius) >> 8;
                        pos.x.stl.pos = 1;
                        pos.x.val += nav_radius;
                    }
                    pos.z.val = get_thing_height_at(creatng, &pos);
                }
                if ((hugging_blocked_flags & 2) != 0)
                {
                    if (v47.y.val >= creatng->mappos.y.val)
                    {
                        pos.y.stl.num = (nav_radius + creatng->mappos.y.val) >> 8;
                        pos.y.stl.pos = -1;
                        pos.y.val -= nav_radius;
                    }
                    else
                    {
                        pos.y.stl.num = (creatng->mappos.y.val - nav_radius) >> 8;
                        pos.y.stl.pos = 1;
                        pos.y.val += nav_radius;
                    }
                    pos.z.val = get_thing_height_at(creatng, &pos);
                }
                if ((hugging_blocked_flags & 4) != 0)
                {
                    if (v47.x.val >= creatng->mappos.x.val)
                    {
                        pos.x.stl.num = (nav_radius + creatng->mappos.x.val) >> 8;
                        pos.x.stl.pos = -1;
                        pos.x.val -= nav_radius;
                    }
                    else
                    {
                        pos.x.stl.num = (creatng->mappos.x.val - nav_radius) >> 8;
                        pos.x.stl.pos = 1;
                        pos.x.val += nav_radius;
                    }
                    if (v47.y.val >= (unsigned int)creatng->mappos.y.val)
                    {
                        pos.y.stl.num = (nav_radius + creatng->mappos.y.val) >> 8;
                        pos.y.stl.pos = -1;
                        pos.y.val -= nav_radius;
                    }
                    else
                    {
                        pos.y.stl.num = (creatng->mappos.y.val - nav_radius) >> 8;
                        pos.y.stl.pos = 1;
                        pos.y.val += nav_radius;
                    }
                    pos.z.val = get_thing_height_at(creatng, &pos);
                }
                v47 = pos;
                if (creatng->mappos.x.val != pos.x.val && creatng->mappos.y.val != pos.y.val)
                {
                    creatng->mappos = pos;
                    v43 = 1;
                    navi->distance_to_next_pos = get_2d_box_distance(&creatng->mappos, &navi->pos_next);
                }
            }
        }
        if (!v43)
        {
            v33 = angle_of_wall_hug;
            navi->angle = angle_of_wall_hug;
            creatng->move_angle_xy = v33;

            v47.x.val = move_coord_with_angle_x(creatng->mappos.x.val, speed, navi->angle);
            v47.y.val = move_coord_with_angle_y(creatng->mappos.y.val, speed, navi->angle);
            v47.z.val = get_thing_height_at(creatng, &v47);
            check_forward_for_prospective_hugs(
                creatng,
                &v47,
                (unsigned short)creatng->move_angle_xy,
                navi->side,
                slab_flags,
                speed,
                crt_owner_flags);
            creatng->mappos = v47;
        }
        v49 += speed;
        v38 = get_2d_distance_squared(&creatng->mappos, &navi->pos_final);
        if (v38 < v46)
        {
            v46 = v38;
            if (v38 < 0x10000)
                break;
        }
        if (++v51 >= 100)
            goto LABEL_70;
    }
    _2d_distance_squared = v46;
LABEL_69:
    v46 = -_2d_distance_squared;
LABEL_70:
    if (v46 >= 0)
        v40 = v49 * v49 + v46;
    else
        v40 = v46 - v49 * v49;
    v46 = v40;
    creatng->mappos = pos_52;
    creatng->move_angle_xy = move_angle_xy;

    memcpy(navi, &temp_navi, sizeof(struct Navigation));
    return v46;
}

static int get_starting_angle_and_side_of_hug_sub1(
    struct Thing *creatng,
    struct Coord3d *pos,
    long slab_flags,
    PlayerBitFlags crt_owner_flags)
{
    
    struct Coord3d pos_2;

    int hugging_blocked_flags = get_hugging_blocked_flags(creatng, pos, slab_flags, crt_owner_flags);
    MapCoordDelta nav_radius = thing_nav_sizexy(creatng) / 2;
    pos_2.x.val = creatng->mappos.x.val;
    pos_2.y.val = creatng->mappos.y.val;
    if ((hugging_blocked_flags & 1) != 0)
    {
        if (pos->x.val >= creatng->mappos.x.val)
        {
            pos_2.x.stl.num = (nav_radius + creatng->mappos.x.val) >> 8;
            pos_2.x.stl.pos = -1;
            pos_2.x.val -= nav_radius;
        }
        else
        {
            pos_2.x.stl.num = (creatng->mappos.x.val - nav_radius) >> 8;
            pos_2.x.stl.pos = 1;
            pos_2.x.val += nav_radius;
        }
        pos_2.z.val = get_thing_height_at(creatng, &pos_2);
    }
    if ((hugging_blocked_flags & 2) != 0)
    {
        if (pos->y.val >= creatng->mappos.y.val)
        {
            pos_2.y.stl.num = (nav_radius + creatng->mappos.y.val) >> 8;
            pos_2.y.stl.pos = -1;
            pos_2.y.val -= nav_radius;
        }
        else
        {
            pos_2.y.stl.num = (creatng->mappos.y.val - nav_radius) >> 8;
            pos_2.y.stl.pos = 1;
            pos_2.y.val += nav_radius;
        }
        pos_2.z.val = get_thing_height_at(creatng, &pos_2);
    }
    if ((hugging_blocked_flags & 4) != 0)
    {
        if (pos->x.val >= creatng->mappos.x.val)
        {
            pos_2.x.stl.num = (nav_radius + creatng->mappos.x.val) >> 8;
            pos_2.x.stl.pos = -1;
            pos_2.x.val -= nav_radius;
        }
        else
        {
            pos_2.x.stl.num = (creatng->mappos.x.val - nav_radius) >> 8;
            pos_2.x.stl.pos = 1;
            pos_2.x.val += nav_radius;
        }
        if (pos->y.val >= creatng->mappos.y.val)
        {
            pos_2.y.stl.num = (nav_radius + creatng->mappos.y.val) >> 8;
            pos_2.y.stl.pos = -1;
            pos_2.y.val -= nav_radius;
        }
        else
        {
            pos_2.y.stl.num = (creatng->mappos.y.val - nav_radius) >> 8;
            pos_2.y.stl.pos = 1;
            pos_2.y.val += nav_radius;
        }
        pos_2.z.val = get_thing_height_at(creatng, &pos_2);
    }
    *pos = pos_2;
    return hugging_blocked_flags;
}

static signed char get_starting_angle_and_side_of_hug(
    struct Thing *creatng,
    struct Coord3d *pos,
    long *angle,
    unsigned char *side,
    long slab_flags,
    PlayerBitFlags crt_owner_flags)
{
    int v9;
    int v10;
    char hugging_blocked_flags;
    int v12;
    int v13;
    int v14;
    char v15;
    int v16;
    int v17;
    int v18;
    int v19;
    int v20;
    int v21;
    int v23;
    int32_t angle_of_wall_hug;
    int16_t v25;
    int16_t v26;
    int16_t v27;
    int32_t _2d_distance_squared;
    int v29;
    int v31;
    int8_t result;
    char v33;
    uint8_t v34;
    char v35;
    int16_t move_angle_xy;
    uint16_t angle_37;
    int v38;
    uint16_t angle_39;
    int16_t v40;
    int v41;
    int v42;
    struct Coord3d pos_43;
    int angle_44;
    char v44_2;
    int v45;
    struct Coord3d pos_46;
    struct Navigation v49;


    struct CreatureControl *cctrl = creature_control_get_from_thing(creatng);
    struct Navigation *navi = &cctrl->navi;
    const short max_speed = cctrl->max_speed;

    pos_43.x.stl.pos = creatng->mappos.y.val - (uint16_t)pos->y.val <= 0;
    v38 = (uint16_t)creatng->mappos.x.val - (uint16_t)pos->x.val <= 0;
    v9 = creatng->mappos.y.val - navi->pos_final.y.val;
    v49.navstate = v9 <= 0;
    v10 = (uint16_t)creatng->mappos.x.val - navi->pos_final.x.val;
    pos_46.x.stl.pos = v10 <= 0;
    v44_2 = (int)abs(v10) < (int)abs(v9);
    hugging_blocked_flags = get_hugging_blocked_flags(creatng, pos, slab_flags, crt_owner_flags);
    if ((hugging_blocked_flags & 1) != 0)
    {
        v12 = 2 * v38;
        v13 = v12 + (uint8_t)v49.navstate;
        angle_39 = blocked_x_hug_start[0][v13].angle;
        v34 = byte_5111FA[3 * v13];
        v14 = v12 + (v49.navstate == 0);
        angle_37 = blocked_x_hug_start[0][v14].angle;
        v15 = byte_5111FA[3 * v14];
    }
    else if ((hugging_blocked_flags & 2) != 0)
    {
        v16 = 2 * (uint8_t)pos_43.x.stl.pos;
        v17 = v16 + (unsigned char)pos_46.x.stl.pos;
        angle_39 = blocked_y_hug_start[0][v17].angle;
        v34 = byte_51120A[3 * v17];
        v18 = v16 + (pos_46.x.stl.pos == 0);
        angle_37 = blocked_y_hug_start[0][v18].angle;
        v15 = byte_51120A[3 * v18];
    }
    else
    {
        if ((hugging_blocked_flags & 4) == 0)
        {
            ERRORLOG("Illegal block direction for lookahead");
            return 0;
        }
        v19 = 2 * (v38 + 2 * (uint8_t)pos_43.x.stl.pos);
        v20 = v19 + v44_2;
        angle_39 = blocked_xy_hug_start[0][0][v20].angle;
        v34 = byte_51121A[3 * v20];
        v21 = v19 + (v44_2 == 0);
        angle_37 = blocked_xy_hug_start[0][0][v21].angle;
        v15 = byte_51121A[3 * v21];
    }
    v41 = 0x7FFFFFFF;
    v35 = v15;
    pos_46.x.val = creatng->mappos.x.val;
    pos_46.y.val = creatng->mappos.y.val;
    pos_46.z.val = creatng->mappos.z.val;
    move_angle_xy = creatng->move_angle_xy;
    memcpy(&v49, navi, sizeof(struct Navigation));
    creatng->move_angle_xy = angle_39;
    navi->side = v34;
    navi->dist_to_final_pos = get_2d_distance_squared(&creatng->mappos, &navi->pos_final);
    v45 = 0;
    if (get_starting_angle_and_side_of_hug_sub1(creatng, pos, slab_flags, crt_owner_flags) == 4)
    {
        if (angle_39 == ANGLE_NORTH || angle_39 == ANGLE_SOUTH)
        {
            creatng->mappos.x.val = pos->x.val;
            creatng->mappos.z.val = get_thing_height_at(creatng, &creatng->mappos);
        }
        else if (angle_39 == ANGLE_WEST || angle_39 == ANGLE_EAST)
        {
            creatng->mappos.y.val = pos->y.val;
            creatng->mappos.z.val = get_thing_height_at(creatng, &creatng->mappos);
        }
    }
    else
    {
        creatng->mappos = *pos;
    }
    v23 = 0;
    angle_44 = angle_39;
    navi->angle = angle_39;
    while (1)
    {
        v33 = 0;
        if (get_2d_distance_squared(&creatng->mappos, &navi->pos_final) < navi->dist_to_final_pos)
        {
            if (thing_can_continue_direct_line_to(creatng, &creatng->mappos, &navi->pos_final, slab_flags, max_speed, crt_owner_flags))
                break;
        }
        if (v23)
        {
            angle_of_wall_hug = get_angle_of_wall_hug(creatng, slab_flags, 255, crt_owner_flags);
            goto LABEL_26;
        }
        v25 = creatng->move_angle_xy;
        v40 = v25;
        if (navi->side != 1)
        {
            v27 = v25 - 512;
            goto LABEL_24;
        }
        v26 = v25 + 512;
        creatng->move_angle_xy = v26;
        if ((unsigned short)v26 >= 0x800u)
        {
            v27 = v26 - 2048;
        LABEL_24:
            creatng->move_angle_xy = v27;
        }
        angle_of_wall_hug = get_angle_of_wall_hug(creatng, slab_flags, 255, crt_owner_flags);
        creatng->move_angle_xy = v40;
    LABEL_26:
        if (!v23 || navi->angle != angle_of_wall_hug)
        {
            pos_43.x.val = move_coord_with_angle_x(creatng->mappos.x.val, COORD_PER_STL, navi->angle);
            pos_43.y.val = move_coord_with_angle_y(creatng->mappos.y.val, COORD_PER_STL, navi->angle);
            pos_43.z.val = get_thing_height_at(creatng, &pos_43);
            if (creature_cannot_move_directly_to_with_collide(creatng, &pos_43, slab_flags, crt_owner_flags) == 4)
            {
                get_starting_angle_and_side_of_hug_sub1(creatng, &pos_43, slab_flags, IGNORE_SLAB_OWNER_CHECK);
                if (creatng->mappos.x.val != pos_43.x.val || creatng->mappos.y.val != pos_43.y.val)
                {
                    creatng->mappos = pos_43;
                    v33 = 1;
                    navi->distance_to_next_pos = get_2d_box_distance(&creatng->mappos, &navi->pos_next);
                }
            }
        }
        if (!v33)
        {
            navi->angle = angle_of_wall_hug;
            creatng->move_angle_xy = angle_of_wall_hug;
            pos_43.x.val = move_coord_with_angle_x(creatng->mappos.x.val, COORD_PER_STL, navi->angle);
            pos_43.y.val = move_coord_with_angle_y(creatng->mappos.y.val, COORD_PER_STL, navi->angle);
            pos_43.z.val = get_thing_height_at(creatng, &pos_43);
            check_forward_for_prospective_hugs(
                creatng,
                &pos_43,
                (unsigned short)creatng->move_angle_xy,
                navi->side,
                slab_flags,
                255,
                crt_owner_flags);
            creatng->mappos = pos_43;
        }
        v45 += 255;
        _2d_distance_squared = get_2d_distance_squared(&creatng->mappos, &navi->pos_final);
        if (_2d_distance_squared < v41)
        {
            v41 = _2d_distance_squared;
            if (_2d_distance_squared < 0x10000)
                goto LABEL_39;
        }
        if (++v23 >= 100)
            goto LABEL_40;
    }
    _2d_distance_squared = get_2d_distance_squared(&creatng->mappos, &navi->pos_final);
LABEL_39:
    v41 = -_2d_distance_squared;
LABEL_40:
    if (v41 >= 0)
        v29 = v45 * v45 + v41;
    else
        v29 = v41 - v45 * v45;
    v42 = v29;
    creatng->mappos.x.val = pos_46.x.val;
    creatng->mappos.y.val = pos_46.y.val;
    creatng->mappos.z.val = pos_46.z.val;
    creatng->move_angle_xy = move_angle_xy;
    memcpy(navi, &v49, sizeof(struct Navigation));
    v31 = get_starting_angle_and_side_of_hug_sub2(creatng, navi, pos, slab_flags, angle_37, v35, max_speed, 255, crt_owner_flags);
    if (v42 >= 0)
    {
        if (v31 >= 0)
        {
            if (v31 <= v42)
            {
                *angle = angle_37;
                result = 1;
                *side = v35;
            }
            else
            {
                *angle = angle_44;
                *side = v34;
                return 1;
            }
        }
        else
        {
            *angle = angle_37;
            result = 1;
            *side = v35;
        }
    }
    else if (v31 >= 0)
    {
        *angle = angle_44;
        *side = v34;
        return 1;
    }
    else if (v31 <= v42)
    {
        *angle = angle_44;
        *side = v34;
        return 1;
    }
    else
    {
        *angle = angle_37;
        result = 1;
        *side = v35;
    }
    return result;
}

static TbBool check_forward_for_prospective_hugs(struct Thing *creatng, struct Coord3d *pos_a, long angle, long side, long slab_flags, long speed, PlayerBitFlags crt_owner_flags)
{
    int quadrant_angle;
    struct Coord3d pos;
    struct Coord3d next_pos;
    struct Coord3d stored_creature_pos;

    struct CreatureControl *cctrl = creature_control_get_from_thing(creatng);
    struct Navigation *navi = &cctrl->navi;
    MapCoordDelta nav_radius = thing_nav_sizexy(creatng) / 2;
    switch (angle)
    {
        case ANGLE_NORTH:
            if ((int)((pos_a->y.val - nav_radius) & 0xFFFFFF00) < (int)((creatng->mappos.y.val - nav_radius) & 0xFFFFFF00))
            {
                pos.x.val = pos_a->x.val;
                pos.y.val = nav_radius + creatng->mappos.y.val - COORD_PER_STL;
                pos.y.stl.pos = (COORD_PER_STL-1);
                pos.y.val -= nav_radius;
                pos.z.val = get_thing_height_at(creatng, &pos);
                break;
            }
            return false;
        case ANGLE_EAST:
            if ((int)((nav_radius + pos_a->x.val) & 0xFFFFFF00) > (int)((nav_radius + creatng->mappos.x.val) & 0xFFFFFF00))
            {
                pos.y.val = pos_a->y.val;
                pos.x.val = creatng->mappos.x.val - nav_radius + COORD_PER_STL;
                pos.x.stl.pos = 0;
                pos.x.val += nav_radius;
                pos.z.val = get_thing_height_at(creatng, &pos);
                break;
            }
            return false;
        case ANGLE_SOUTH:
            if ((int)((nav_radius + pos_a->y.val) & 0xFFFFFF00) > (int)((nav_radius + creatng->mappos.y.val) & 0xFFFFFF00))
            {
                pos.x.val = pos_a->x.val;
                pos.y.val = creatng->mappos.y.val - nav_radius + COORD_PER_STL;
                pos.y.stl.pos = 0;
                pos.y.val += nav_radius;
                pos.z.val = get_thing_height_at(creatng, &pos);
                break;
            }
            return false;
        case ANGLE_WEST:
            if ((int)((pos_a->x.val - nav_radius) & 0xFFFFFF00) < (int)((creatng->mappos.x.val - nav_radius) & 0xFFFFFF00))
            {
                pos.y.val = pos_a->y.val;
                pos.x.val = nav_radius + creatng->mappos.x.val - COORD_PER_STL;
                pos.x.stl.pos = (COORD_PER_STL-1);
                pos.x.val -= nav_radius;
                pos.z.val = get_thing_height_at(creatng, &pos);
                break;
            }
            return false;
        default:
            return false;
    }
    if ( navi->side == 1 )
    {
        quadrant_angle = (((unsigned char)angle_to_quadrant(angle) - 1) & 3) << 9;

        next_pos.x.val = move_coord_with_angle_x(creatng->mappos.x.val,speed,quadrant_angle);
        next_pos.y.val = move_coord_with_angle_y(creatng->mappos.y.val,speed,quadrant_angle);
        next_pos.z.val = get_thing_height_at(creatng, &next_pos);
        if (creature_cannot_move_directly_to_with_collide(creatng, &next_pos, slab_flags, crt_owner_flags) == 4)
        {
            stored_creature_pos = creatng->mappos;
            creatng->mappos.x.val = pos.x.val;
            creatng->mappos.y.val = pos.y.val;
            creatng->mappos.z.val = pos.z.val;
            quadrant_angle = (((unsigned char)angle_to_quadrant(angle) - 1) & 3) << 9;
            next_pos.x.val = move_coord_with_angle_x(creatng->mappos.x.val,speed,quadrant_angle);
            next_pos.y.val = move_coord_with_angle_y(creatng->mappos.y.val,speed,quadrant_angle);
            next_pos.z.val = get_thing_height_at(creatng, &next_pos);
            if (creature_cannot_move_directly_to_with_collide(creatng, &next_pos, slab_flags, crt_owner_flags) != 4)
            {
                *pos_a = pos;
                creatng->mappos = stored_creature_pos;
                return true;
            }
            creatng->mappos = stored_creature_pos;
        }
    }
    if ( navi->side != 2 )
        return false;
    quadrant_angle = (((unsigned char)angle_to_quadrant(angle) + 1) & 3) << 9;
    next_pos.x.val = move_coord_with_angle_x(creatng->mappos.x.val,speed,quadrant_angle);
    next_pos.y.val = move_coord_with_angle_y(creatng->mappos.y.val,speed,quadrant_angle);
    next_pos.z.val = get_thing_height_at(creatng, &next_pos);
    if (creature_cannot_move_directly_to_with_collide(creatng, &next_pos, slab_flags, crt_owner_flags) != 4)
        return false;
    stored_creature_pos = creatng->mappos;
    creatng->mappos = pos;
    quadrant_angle = (((unsigned char)angle_to_quadrant(angle) + 1) & 3) << 9;
    next_pos.x.val = move_coord_with_angle_x(creatng->mappos.x.val,speed,quadrant_angle);
    next_pos.y.val = move_coord_with_angle_y(creatng->mappos.y.val,speed,quadrant_angle);
    next_pos.z.val = get_thing_height_at(creatng, &next_pos);


    if (creature_cannot_move_directly_to_with_collide(creatng, &next_pos, slab_flags, crt_owner_flags) == 4)
    {
        creatng->mappos = stored_creature_pos;
        return false;
    }
    *pos_a = pos;
    creatng->mappos = stored_creature_pos;
    return true;
}

static TbBool find_approach_position_to_subtile(const struct Coord3d *srcpos, MapSubtlCoord stl_x, MapSubtlCoord stl_y, MoveSpeed spacing, struct Coord3d *aproachpos)
{
    struct Coord3d targetpos;
    targetpos.x.val = subtile_coord_center(stl_x);
    targetpos.y.val = subtile_coord_center(stl_y);
    targetpos.z.val = 0;
    long min_dist = LONG_MAX;
    for (long n = 0; n < SMALL_AROUND_SLAB_LENGTH; n++)
    {
        long dx = spacing * (long)small_around[n].delta_x;
        long dy = spacing * (long)small_around[n].delta_y;
        struct Coord3d tmpos;
        tmpos.x.val = targetpos.x.val + dx;
        tmpos.y.val = targetpos.y.val + dy;
        tmpos.z.val = 0;
        struct Map* mapblk = get_map_block_at(tmpos.x.stl.num, tmpos.y.stl.num);
        if ((!map_block_invalid(mapblk)) && ((mapblk->flags & SlbAtFlg_Blocking) == 0))
        {
            MapCoordDelta dist = get_2d_box_distance(srcpos, &tmpos);
            if (min_dist > dist)
            {
                min_dist = dist;
                aproachpos->x.val = tmpos.x.val;
                aproachpos->y.val = tmpos.y.val;
                aproachpos->z.val = tmpos.z.val;
            }
        }
    }
    return (min_dist < LONG_MAX);
}

static SubtlCodedCoords get_map_index_of_first_block_thing_colliding_with_travelling_to(struct Thing *creatng, struct Coord3d *startpos, struct Coord3d *endpos, long slab_flags, PlayerBitFlags crt_owner_flags)
{
    SubtlCodedCoords stl_num;
    struct Coord3d pos;
    SubtlCodedCoords return_stl_num = 0;

    struct Coord3d creature_pos = *startpos;

    MapCoordDelta delta_x = creature_pos.x.val - endpos->x.val;
    MapCoordDelta delta_y = creature_pos.y.val - endpos->y.val;

    MapCoord v27_x = creatng->mappos.x.val;
    MapCoord v27_y = creatng->mappos.y.val;
    struct Coord3d orig_creat_pos = creatng->mappos;

    if (endpos->x.stl.num == creature_pos.x.stl.num || endpos->y.stl.num == creature_pos.y.stl.num)
    {
        stl_num = get_map_index_of_first_block_thing_colliding_with_at(creatng, endpos, slab_flags, crt_owner_flags);
        if (stl_num >= 0)
        {
            return_stl_num = stl_num;
        }
        creatng->mappos = orig_creat_pos;
        return return_stl_num;
    }
    if (!cross_x_boundary_first(&creature_pos, endpos))
    {
        if (cross_y_boundary_first(&creature_pos, endpos))
        {
            pos = creature_pos;
            if (endpos->y.val <= creature_pos.y.val)
            {
                pos.y.stl.num = creature_pos.y.stl.num - 1;
                pos.y.stl.pos = COORD_PER_STL - 1;
            }
            else
            {
                pos.y.stl.num = creature_pos.y.stl.num + 1;
                pos.y.stl.pos = 0;
            }
            pos.x.val = (int)(delta_x * abs(pos.y.val - v27_x)) / delta_y + v27_y;

            pos.z.val = creature_pos.z.val;
            stl_num = get_map_index_of_first_block_thing_colliding_with_at(creatng, &pos, slab_flags, crt_owner_flags);
            if (stl_num >= 0)
            {
                creatng->mappos = orig_creat_pos;
                return stl_num;
            }
            creature_pos = creatng->mappos;
            if (endpos->x.val <= creature_pos.x.val)
            {
                pos.x.stl.num = creature_pos.x.stl.num - 1;
                pos.x.stl.pos = COORD_PER_STL - 1;
            }
            else
            {
                pos.x.stl.num = creature_pos.x.stl.num + 1;
                pos.x.stl.pos = 0;
            }
            
            pos.y.val = (int)(delta_y * abs(pos.x.val - v27_x) / delta_x + v27_y);
            pos.z.val = creature_pos.z.val;
            stl_num = get_map_index_of_first_block_thing_colliding_with_at(creatng, &pos, slab_flags, crt_owner_flags);
            if (stl_num >= 0)
            {
                creatng->mappos = orig_creat_pos;
                return stl_num;
            }
            creature_pos = creatng->mappos;
            pos.x.val = endpos->x.val;
            pos.y = endpos->y;
            pos.z = creatng->mappos.z;
            stl_num = get_map_index_of_first_block_thing_colliding_with_at(creatng, &pos, slab_flags, crt_owner_flags);
            if (stl_num >= 0)
            {
                return_stl_num = stl_num;
            }
            creatng->mappos = orig_creat_pos;
            return return_stl_num;
        }
        stl_num = get_map_index_of_first_block_thing_colliding_with_at(creatng, endpos, slab_flags, crt_owner_flags);
        if (stl_num >= 0)
        {
            return_stl_num = stl_num;
        }
        creatng->mappos = orig_creat_pos;
        return stl_num;
    }
    if (endpos->x.val <= creature_pos.x.val)
    {
        pos.x.stl.num = creature_pos.x.stl.num - 1;
        pos.x.stl.pos = COORD_PER_STL - 1;
    }
    else
    {
        pos.x.stl.num = creature_pos.x.stl.num + 1;
        pos.x.stl.pos = 0;
    }
    pos.y.val = (int)(delta_y * abs(pos.x.val - v27_y)) / delta_x + v27_x;
    pos.z.val = creature_pos.z.val;
    stl_num = get_map_index_of_first_block_thing_colliding_with_at(creatng, &pos, slab_flags, crt_owner_flags);
    if (stl_num >= 0)
    {
        creatng->mappos = orig_creat_pos;
        return stl_num;
    }
    creature_pos = creatng->mappos;
    if (endpos->y.val <= creature_pos.y.val)
    {
        pos.y.stl.num = creature_pos.y.stl.num - 1;
        pos.y.stl.pos = COORD_PER_STL - 1;
    }
    else
    {
        pos.y.stl.num = creature_pos.y.stl.num + 1;
        pos.y.stl.pos = 0;
    }
    pos.x.val = (int)(delta_x * abs(pos.y.val - v27_x) / delta_y + v27_y);
    pos.z.val = creature_pos.z.val;
    stl_num = get_map_index_of_first_block_thing_colliding_with_at(creatng, &pos, slab_flags, crt_owner_flags);
    if (stl_num >= 0)
    {
        creatng->mappos = orig_creat_pos;
        return stl_num;
    }

    creature_pos = creatng->mappos;
    pos = *endpos;
    pos.z.val = creatng->mappos.z.val;

    stl_num = get_map_index_of_first_block_thing_colliding_with_at(creatng, &pos, slab_flags, crt_owner_flags);
    if (stl_num >= 0)
    {
        return_stl_num = stl_num;
    }
    creatng->mappos = orig_creat_pos;
    return return_stl_num;
}

static TbBool navigation_push_towards_target(struct Navigation *navi, struct Thing *creatng, const struct Coord3d *pos, MoveSpeed speed, MoveSpeed nav_radius, PlayerBitFlags crt_owner_flags)
{
    navi->navstate = 2;
    navi->pos_next.x.val = creatng->mappos.x.val + distance_with_angle_to_coord_x(speed, navi->angle);
    navi->pos_next.y.val = creatng->mappos.y.val + distance_with_angle_to_coord_y(speed, navi->angle);
    navi->pos_next.z.val = get_thing_height_at(creatng, &navi->pos_next);
    struct Coord3d pos1;
    pos1.x.val = navi->pos_next.x.val;
    pos1.y.val = navi->pos_next.y.val;
    pos1.z.val = navi->pos_next.z.val;
    check_forward_for_prospective_hugs(creatng, &pos1, navi->angle, navi->side, SlbAtFlg_Filled|SlbAtFlg_Valuable, speed, crt_owner_flags);
    if (get_2d_box_distance(&pos1, &creatng->mappos) > 16)
    {
        navi->pos_next.x.val = pos1.x.val;
        navi->pos_next.y.val = pos1.y.val;
        navi->pos_next.z.val = pos1.z.val;
    }
    navi->distance_to_next_pos = get_2d_box_distance(&creatng->mappos, &navi->pos_next);
    int cannot_move = creature_cannot_move_directly_to_with_collide(creatng, &navi->pos_next, SlbAtFlg_Filled|SlbAtFlg_Valuable, crt_owner_flags);

    if (cannot_move == 4)
    {
        navi->pos_next.x.val = creatng->mappos.x.val;
        navi->pos_next.y.val = creatng->mappos.y.val;
        navi->pos_next.z.val = creatng->mappos.z.val;
        navi->distance_to_next_pos = 0;
    }
    navi->dist_to_final_pos = get_2d_box_distance(&creatng->mappos, pos);
    if (cannot_move == 1)
    {
        SubtlCodedCoords stl_num = get_map_index_of_first_block_thing_colliding_with_travelling_to(creatng, &creatng->mappos, &navi->pos_next, SlbAtFlg_Filled|SlbAtFlg_Digable, IGNORE_SLAB_OWNER_CHECK);
        navi->first_colliding_block = stl_num;
        MapSubtlCoord stl_x = slab_subtile_center(subtile_slab(stl_num_decode_x(stl_num)));
        MapSubtlCoord stl_y = slab_subtile_center(subtile_slab(stl_num_decode_y(stl_num)));
        find_approach_position_to_subtile(&creatng->mappos, stl_x, stl_y, nav_radius + 385, &navi->pos_next);
        navi->angle = get_angle_xy_to(&creatng->mappos, &navi->pos_next);
        navi->navstate = 3;
    }
    return true;
}

long get_next_position_and_angle_required_to_tunnel_creature_to(struct Thing *creatng, struct Coord3d *pos, PlayerBitFlags crt_owner_flags)
{
    struct Navigation *navi;
    int speed;
    {
        struct CreatureControl* cctrl = creature_control_get_from_thing(creatng);
        navi = &cctrl->navi;
        speed = cctrl->max_speed;
        cctrl->flgfield_2 = 0;
        cctrl->combat_flags = 0;
    }
    set_indexed_flag(crt_owner_flags, creatng->owner);
    MapSubtlCoord stl_x;
    MapSubtlCoord stl_y;
    SubtlCodedCoords stl_num;
    MapCoordDelta dist_to_next;
    struct Coord3d tmpos;
    int nav_radius;
    long angle;
    int block_flags;
    int cannot_move;
    struct Map *mapblk;
    switch (navi->navstate)
    {
    case 1:
        dist_to_next = get_2d_box_distance(&creatng->mappos, &navi->pos_next);
        if (dist_to_next >= navi->distance_to_next_pos) {
            navi->field_4 = 0;
        }
        if (navi->field_4 == 0)
        {
            navi->angle = get_angle_xy_to(&creatng->mappos, pos);
            navi->pos_next.x.val = creatng->mappos.x.val + distance_with_angle_to_coord_x(speed, navi->angle);
            navi->pos_next.y.val = creatng->mappos.y.val + distance_with_angle_to_coord_y(speed, navi->angle);
            navi->pos_next.z.val = get_thing_height_at(creatng, &navi->pos_next);
            if (get_2d_box_distance(&creatng->mappos, pos) < get_2d_box_distance(&creatng->mappos, &navi->pos_next))
            {
                navi->pos_next.x.val = pos->x.val;
                navi->pos_next.y.val = pos->y.val;
                navi->pos_next.z.val = pos->z.val;
            }

            cannot_move = creature_cannot_move_directly_to_with_collide(creatng, &navi->pos_next, SlbAtFlg_Filled|SlbAtFlg_Valuable, crt_owner_flags);
            if (cannot_move == 4)
            {
                struct SlabMap *slb;
                stl_num = get_map_index_of_first_block_thing_colliding_with_travelling_to(creatng, &creatng->mappos, &navi->pos_next, SlbAtFlg_Filled|SlbAtFlg_Digable, IGNORE_SLAB_OWNER_CHECK);
                slb = get_slabmap_for_subtile(stl_num_decode_x(stl_num), stl_num_decode_y(stl_num));
                PlayerBitFlags ownflag;
                ownflag = 0;
                if (!slabmap_block_invalid(slb)) {
                    ownflag = index_to_flag(slabmap_owner(slb));
                }
                navi->field_19[0] = ownflag;

                if (get_starting_angle_and_side_of_hug(creatng, &navi->pos_next, &navi->angle, &navi->side, SlbAtFlg_Filled|SlbAtFlg_Valuable, crt_owner_flags))
                {
                    block_flags = get_hugging_blocked_flags(creatng, &navi->pos_next, SlbAtFlg_Filled|SlbAtFlg_Valuable, crt_owner_flags);
                    set_hugging_pos_using_blocked_flags(&navi->pos_next, creatng, block_flags, thing_nav_sizexy(creatng)/2);
                    if (block_flags == 4)
                    {
                        if ((navi->angle == ANGLE_NORTH) || (navi->angle == ANGLE_SOUTH))
                        {
                            navi->pos_next.y.val = creatng->mappos.y.val;
                            navi->pos_next.z.val = get_thing_height_at(creatng, &creatng->mappos);
                        } else
                        if ((navi->angle == ANGLE_EAST) || (navi->angle == ANGLE_WEST)) {
                            navi->pos_next.x.val = creatng->mappos.x.val;
                            navi->pos_next.z.val = get_thing_height_at(creatng, &creatng->mappos);
                        }
                    }
                    navi->field_4 = 1;
                } else
                {
                    navi->navstate = 1;
                    navi->pos_final.x.val = pos->x.val;
                    navi->pos_final.y.val = pos->y.val;
                    navi->pos_final.z.val = pos->z.val;
                    navi->field_3 = 0;
                    navi->field_2 = 0;
                    navi->field_4 = 0;
                }
            }
            if (cannot_move == 1)
            {
                stl_num = get_map_index_of_first_block_thing_colliding_with_travelling_to(creatng, &creatng->mappos, &navi->pos_next, SlbAtFlg_Filled|SlbAtFlg_Digable, IGNORE_SLAB_OWNER_CHECK);
                navi->first_colliding_block = stl_num;
                nav_radius = thing_nav_sizexy(creatng) / 2;
                stl_x = slab_subtile_center(subtile_slab(stl_num_decode_x(stl_num)));
                stl_y = slab_subtile_center(subtile_slab(stl_num_decode_y(stl_num)));
                find_approach_position_to_subtile(&creatng->mappos, stl_x, stl_y, nav_radius + 385, &navi->pos_next);
                navi->angle = get_angle_xy_to(&creatng->mappos, &navi->pos_next);
                navi->navstate = 3;
                return 1;
            }
        }
        if (navi->field_4 > 0)
        {
            navi->field_4++;
            if (navi->field_4 > 32) {
                ERRORLOG("I've been pushing for a very long time now...");
            }
            if (get_2d_box_distance(&creatng->mappos, &navi->pos_next) <= 16)
            {
                navi->field_4 = 0;
                navigation_push_towards_target(navi, creatng, pos, speed, thing_nav_sizexy(creatng)/2, crt_owner_flags);
            }
        }
        return 1;
    case 2:
        dist_to_next = get_2d_box_distance(&creatng->mappos, &navi->pos_next);
        if (dist_to_next > 16)
        {
            if ((dist_to_next > navi->distance_to_next_pos) || creature_cannot_move_directly_to_with_collide(creatng, &navi->pos_next, SlbAtFlg_Filled|SlbAtFlg_Valuable, crt_owner_flags))
            {
                navi->navstate = 1;
                navi->pos_final.x.val = pos->x.val;
                navi->pos_final.y.val = pos->y.val;
                navi->pos_final.z.val = pos->z.val;
                navi->field_3 = 0;
                navi->field_2 = 0;
                navi->field_4 = 0;
                return 1;
            }
            return 1;
        }
        if ((get_2d_box_distance(&creatng->mappos, pos) < navi->dist_to_final_pos)
          && thing_can_continue_direct_line_to(creatng, &creatng->mappos, pos, SlbAtFlg_Filled|SlbAtFlg_Valuable, 1, crt_owner_flags))

        {
            navi->navstate = 1;
            navi->pos_final.x.val = pos->x.val;
            navi->pos_final.y.val = pos->y.val;
            navi->pos_final.z.val = pos->z.val;
            navi->field_3 = 0;
            navi->field_2 = 0;
            navi->field_4 = 0;
            return 1;
        }
        if (creatng->move_angle_xy != navi->angle) {
            return 1;
        }
        angle = get_angle_of_wall_hug(creatng, SlbAtFlg_Filled|SlbAtFlg_Valuable, speed, crt_owner_flags);
        if (angle != navi->angle)
        {
          tmpos.x.val = creatng->mappos.x.val + distance_with_angle_to_coord_x(speed, navi->angle);
          tmpos.y.val = creatng->mappos.y.val + distance_with_angle_to_coord_y(speed, navi->angle);
          tmpos.z.val = get_thing_height_at(creatng, &tmpos);
          if (creature_cannot_move_directly_to_with_collide(creatng, &tmpos, SlbAtFlg_Filled|SlbAtFlg_Valuable, crt_owner_flags) == 4)
          {
              block_flags = get_hugging_blocked_flags(creatng, &tmpos, SlbAtFlg_Filled|SlbAtFlg_Valuable, crt_owner_flags);
              set_hugging_pos_using_blocked_flags(&tmpos, creatng, block_flags, thing_nav_sizexy(creatng)/2);
              if (get_2d_box_distance(&tmpos, &creatng->mappos) > 16)
              {
                  navi->pos_next.x.val = tmpos.x.val;
                  navi->pos_next.y.val = tmpos.y.val;
                  navi->pos_next.z.val = tmpos.z.val;
                  navi->distance_to_next_pos = get_2d_box_distance(&creatng->mappos, &navi->pos_next);
                  return 1;
              }
          }
        }
        if (((angle + LbFPMath_PI/2) & LbFPMath_AngleMask) == navi->angle)
        {
            if (navi->field_3 == 1)
            {
                navi->field_2++;
            } else
            {
                navi->field_3 = 1;
                navi->field_2 = 1;
            }
        } else
        if (((angle - LbFPMath_PI/2) & LbFPMath_AngleMask) == navi->angle)
        {
          if (navi->field_3 == 2)
          {
              navi->field_2++;
          } else
          {
              navi->field_3 = 2;
              navi->field_2 = 1;
          }
        } else
        {
          navi->field_2 = 0;
          navi->field_3 = 0;
        }
        if (navi->field_2 >= 4)
        {
            navi->navstate = 1;
            navi->pos_final.x.val = pos->x.val;
            navi->pos_final.y.val = pos->y.val;
            navi->pos_final.z.val = pos->z.val;
            navi->field_3 = 0;
            navi->field_2 = 0;
            navi->field_4 = 0;
            return 1;
        }
        navi->angle = angle;
        navi->pos_next.x.val = creatng->mappos.x.val + distance_with_angle_to_coord_x(speed, navi->angle);
        navi->pos_next.y.val = creatng->mappos.y.val + distance_with_angle_to_coord_y(speed, navi->angle);
        navi->pos_next.z.val = get_thing_height_at(creatng, &navi->pos_next);
        tmpos.x.val = navi->pos_next.x.val;
        tmpos.y.val = navi->pos_next.y.val;
        tmpos.z.val = navi->pos_next.z.val;
        check_forward_for_prospective_hugs(creatng, &tmpos, navi->angle, navi->side, SlbAtFlg_Filled|SlbAtFlg_Valuable, speed, crt_owner_flags);

        if (get_2d_box_distance(&tmpos, &creatng->mappos) > 16)
        {
            navi->pos_next.x.val = tmpos.x.val;
            navi->pos_next.y.val = tmpos.y.val;
            navi->pos_next.z.val = tmpos.z.val;
        }
        navi->distance_to_next_pos = get_2d_box_distance(&creatng->mappos, &navi->pos_next);
        cannot_move = creature_cannot_move_directly_to_with_collide(creatng, &navi->pos_next, SlbAtFlg_Filled|SlbAtFlg_Valuable, crt_owner_flags);
        if (cannot_move == 4)
        {
          ERRORLOG("I've been given a shite position");
          tmpos.x.val = creatng->mappos.x.val + distance_with_angle_to_coord_x(speed, navi->angle);
          tmpos.y.val = creatng->mappos.y.val + distance_with_angle_to_coord_y(speed, navi->angle);
          tmpos.z.val = get_thing_height_at(creatng, &tmpos);
          if (creature_cannot_move_directly_to_with_collide(creatng, &tmpos, SlbAtFlg_Filled|SlbAtFlg_Valuable, crt_owner_flags) == 4) {
              ERRORLOG("It's even more shit than I first thought");
          }
          navi->navstate = 1;
          navi->pos_final.x.val = pos->x.val;
          navi->pos_final.y.val = pos->y.val;
          navi->pos_final.z.val = pos->z.val;
          navi->field_3 = 0;
          navi->field_2 = 0;
          navi->field_4 = 0;
          navi->pos_next.x.val = creatng->mappos.x.val;
          navi->pos_next.y.val = creatng->mappos.y.val;
          navi->pos_next.z.val = creatng->mappos.z.val;
          return 1;
        }
        if (cannot_move != 1)
        {
            navi->distance_to_next_pos = get_2d_box_distance(&creatng->mappos, &navi->pos_next);
            return 1;
        }
        stl_num = get_map_index_of_first_block_thing_colliding_with_travelling_to(creatng, &creatng->mappos, &navi->pos_next, SlbAtFlg_Filled|SlbAtFlg_Digable, IGNORE_SLAB_OWNER_CHECK);
        navi->first_colliding_block = stl_num;
        nav_radius = thing_nav_sizexy(creatng) / 2;
        stl_x = slab_subtile_center(subtile_slab(stl_num_decode_x(stl_num)));
        stl_y = slab_subtile_center(subtile_slab(stl_num_decode_y(stl_num)));
        find_approach_position_to_subtile(&creatng->mappos, stl_x, stl_y, nav_radius + 385, &navi->pos_next);
        navi->angle = get_angle_xy_to(&creatng->mappos, &navi->pos_next);
        navi->field_2 = 0;
        navi->field_3 = 0;
        navi->distance_to_next_pos = get_2d_box_distance(&creatng->mappos, &navi->pos_next);
        navi->navstate = 4;
        return 1;
    case 4:
        dist_to_next = get_2d_box_distance(&creatng->mappos, &navi->pos_next);
        if (dist_to_next > 16)
        {
            if (get_2d_box_distance(&creatng->mappos, &navi->pos_next) > navi->distance_to_next_pos
             || creature_cannot_move_directly_to_with_collide(creatng, &navi->pos_next, SlbAtFlg_Filled|SlbAtFlg_Valuable, crt_owner_flags))
            {
                navi->navstate = 1;
                navi->pos_final.x.val = pos->x.val;
                navi->pos_final.y.val = pos->y.val;
                navi->pos_final.z.val = pos->z.val;
                navi->field_3 = 0;
                navi->field_2 = 0;
                navi->field_4 = 0;
            }
            navi->navstate = 4;
            return 1;
        }
        stl_x = slab_subtile_center(subtile_slab(stl_num_decode_x(navi->first_colliding_block)));
        stl_y = slab_subtile_center(subtile_slab(stl_num_decode_y(navi->first_colliding_block)));
        tmpos.x.val = subtile_coord_center(stl_x);
        tmpos.y.val = subtile_coord_center(stl_y);
        navi->angle = get_angle_xy_to(&creatng->mappos, &tmpos);
        navi->field_2 = 0;
        navi->field_3 = 0;
        navi->distance_to_next_pos = 0;
        if (get_angle_difference(creatng->move_angle_xy, navi->angle) != 0) {
            navi->navstate = 4;
            return 1;
        }
        navi->navstate = 6;
        stl_num = get_subtile_number(stl_x,stl_y);
        navi->first_colliding_block = stl_num;
        navi->field_17 = stl_num;
        return 2;
    case 3:
        dist_to_next = get_2d_box_distance(&creatng->mappos, &navi->pos_next);
        if (dist_to_next > 16)
        {
            navi->angle = get_angle_xy_to(&creatng->mappos, &navi->pos_next);
            navi->navstate = 3;
            return 1;
        }
        stl_x = slab_subtile_center(subtile_slab(stl_num_decode_x(navi->first_colliding_block)));
        stl_y = slab_subtile_center(subtile_slab(stl_num_decode_y(navi->first_colliding_block)));
        tmpos.x.val = subtile_coord_center(stl_x);
        tmpos.y.val = subtile_coord_center(stl_y);
        navi->angle = get_angle_xy_to(&creatng->mappos, &tmpos);
        if (get_angle_difference(creatng->move_angle_xy, navi->angle) != 0) {
            navi->navstate = 3;
            return 1;
        }
        navi->navstate = 5;
        stl_num = get_subtile_number(stl_x,stl_y);
        navi->first_colliding_block = stl_num;
        navi->field_17 = stl_num;
        return 2;
    case 6:
    {
        stl_x = slab_subtile_center(subtile_slab(stl_num_decode_x(navi->first_colliding_block)));
        stl_y = slab_subtile_center(subtile_slab(stl_num_decode_y(navi->first_colliding_block)));
        stl_num = get_subtile_number(stl_x,stl_y);
        navi->first_colliding_block = stl_num;
        navi->field_17 = stl_num;
        mapblk = get_map_block_at_pos(navi->first_colliding_block);
        if ((mapblk->flags & SlbAtFlg_Blocking) != 0) {
          return 2;
        }
        nav_radius = thing_nav_sizexy(creatng) / 2;
        long i;
        if (navi->side == 1)
        {
            i = (creatng->move_angle_xy + LbFPMath_PI/4) / (LbFPMath_PI/2) - 1;
        }
        else
        {
            i = (creatng->move_angle_xy + LbFPMath_PI/4) / (LbFPMath_PI/2) + 1;
        }
        navi->pos_next.x.val += (384 - nav_radius) * small_around[i&3].delta_x;
        navi->pos_next.y.val += (384 - nav_radius) * small_around[i&3].delta_y;
        i = (creatng->move_angle_xy + LbFPMath_PI/4) / (LbFPMath_PI/2);
        navi->pos_next.x.val += (128) * small_around[i&3].delta_x;
        i = (creatng->move_angle_xy) / (LbFPMath_PI/2);
        navi->pos_next.y.val += (128) * small_around[i&3].delta_y;
        navi->navstate = 7;
        return 1;
    }
    case 5:
        stl_x = slab_subtile_center(subtile_slab(stl_num_decode_x(navi->first_colliding_block)));
        stl_y = slab_subtile_center(subtile_slab(stl_num_decode_y(navi->first_colliding_block)));
        stl_num = get_subtile_number(stl_x,stl_y);
        navi->first_colliding_block = stl_num;
        navi->field_17 = stl_num;
        mapblk = get_map_block_at_pos(navi->first_colliding_block);
        if ((mapblk->flags & SlbAtFlg_Blocking) != 0) {
            return 2;
        }
        navi->navstate = 1;
        return 1;
    case 7:
        if (get_2d_box_distance(&creatng->mappos, &navi->pos_next) > 16)
        {
            return 1;
        }
        if (navi->side == 1)
            angle = creatng->move_angle_xy + LbFPMath_PI/2;
        else
            angle = creatng->move_angle_xy - LbFPMath_PI/2;
        navi->angle = angle & LbFPMath_AngleMask;
        navi->navstate = 2;
        return 1;
    default:
        break;
    }
    return 1;
}

TbBool slab_good_for_computer_dig_path(const struct SlabMap *slb)
{
    const struct SlabAttr* slbattr = get_slab_attrs(slb);
    if ( ((slbattr->block_flags & (SlbAtFlg_Filled|SlbAtFlg_Digable|SlbAtFlg_Valuable)) != 0) || (slb->kind == SlbT_LAVA) )
        return true;
    return false;
}

static TbBool is_valid_hug_subtile(MapSubtlCoord stl_x, MapSubtlCoord stl_y, PlayerNumber plyr_idx)
{
    struct SlabMap* slb = get_slabmap_for_subtile(stl_x, stl_y);
    const struct SlabAttr* slbattr = get_slab_attrs(slb);
    if ((slbattr->is_diggable) && !slab_kind_is_indestructible(slb->kind))
    {
        struct Map* mapblk = get_map_block_at(stl_x, stl_y);
        if (((mapblk->flags & SlbAtFlg_Filled) == 0) || (slabmap_owner(slb) == plyr_idx)) {
            SYNCDBG(17,"Subtile (%d,%d) rejected based on attrs",(int)stl_x,(int)stl_y);
            return false;
        }
    }
    if (!slab_good_for_computer_dig_path(slb)) {
        SYNCDBG(17,"Subtile (%d,%d) rejected as not good for dig",(int)stl_x,(int)stl_y);
        return false;
    }
    return true;
}

long dig_to_position(PlayerNumber plyr_idx, MapSubtlCoord basestl_x, MapSubtlCoord basestl_y, int direction_around, TbBool revside)
{
    long round_change;
    SYNCDBG(14,"Starting for subtile (%d,%d)",(int)basestl_x,(int)basestl_y);
    if (revside) {
      round_change = 1;
    } else {
      round_change = 3;
    }
    long round_idx = (direction_around + SMALL_AROUND_LENGTH - round_change) % SMALL_AROUND_LENGTH;
    for (long i = 0; i < SMALL_AROUND_LENGTH; i++)
    {
        MapSubtlCoord stl_x = basestl_x + STL_PER_SLB * (int)small_around[round_idx].delta_x;
        MapSubtlCoord stl_y = basestl_y + STL_PER_SLB * (int)small_around[round_idx].delta_y;
        if (!is_valid_hug_subtile(stl_x, stl_y, plyr_idx))
        {
            SYNCDBG(7,"Subtile (%d,%d) accepted",(int)stl_x,(int)stl_y);
            SubtlCodedCoords stl_num = get_subtile_number(stl_x, stl_y);
            return stl_num;
        }
        round_idx = (round_idx + round_change) % SMALL_AROUND_LENGTH;
    }
    return -1;
}

static inline void get_hug_side_next_step(MapSubtlCoord dst_stl_x, MapSubtlCoord dst_stl_y, int dirctn, PlayerNumber plyr_idx,
    char *state, MapSubtlCoord *ostl_x, MapSubtlCoord *ostl_y, short *round, int *maxdist)
{
    MapSubtlCoord curr_stl_x = *ostl_x;
    MapSubtlCoord curr_stl_y = *ostl_y;
    unsigned short round_idx = small_around_index_in_direction(curr_stl_x, curr_stl_y, dst_stl_x, dst_stl_y);
    int dist = max(abs(curr_stl_x - dst_stl_x), abs(curr_stl_y - dst_stl_y));
    int dx = small_around[round_idx].delta_x;
    int dy = small_around[round_idx].delta_y;
    // If we can follow direction straight to the target, and we will get closer to it, then do it
    if ((dist <= *maxdist) && !is_valid_hug_subtile(curr_stl_x + STL_PER_SLB*dx, curr_stl_y + STL_PER_SLB*dy, plyr_idx))
    {
        curr_stl_x += STL_PER_SLB*dx;
        curr_stl_y += STL_PER_SLB*dy;
        *state = WaHSS_Val1;
        *maxdist = max(abs(curr_stl_x - dst_stl_x), abs(curr_stl_y - dst_stl_y));
    } else
    // If met second wall, finish
    if (*state == WaHSS_Val1)
    {
        *state = WaHSS_Val2;
    } else
    { // Here we need to use wallhug to slide until we will be able to move towards destination again
        // Try directions starting at the one towards the wall, in case wall has ended
        round_idx = (*round + SMALL_AROUND_LENGTH + dirctn) % SMALL_AROUND_LENGTH;
        int n;
        for (n = 0; n < SMALL_AROUND_LENGTH; n++)
        {
            dx = small_around[round_idx].delta_x;
            dy = small_around[round_idx].delta_y;
            if (!is_valid_hug_subtile(curr_stl_x + STL_PER_SLB*dx, curr_stl_y + STL_PER_SLB*dy, plyr_idx))
            {
                break;
            }
            // If direction not for wallhug, try next
            round_idx = (round_idx + SMALL_AROUND_LENGTH - dirctn) % SMALL_AROUND_LENGTH;
        }
        if ((n < SMALL_AROUND_LENGTH) || (dirctn > 0)) {
            dx = small_around[round_idx].delta_x;
            dy = small_around[round_idx].delta_y;
            *round = round_idx;
            curr_stl_x += STL_PER_SLB*dx;
            curr_stl_y += STL_PER_SLB*dy;
        }
    }

    *ostl_x = curr_stl_x;
    *ostl_y = curr_stl_y;
}

short get_hug_side_options(MapSubtlCoord src_stl_x, MapSubtlCoord src_stl_y, MapSubtlCoord dst_stl_x, MapSubtlCoord dst_stl_y,
    unsigned short direction, PlayerNumber plyr_idx, MapSubtlCoord *ostla_x, MapSubtlCoord *ostla_y, MapSubtlCoord *ostlb_x, MapSubtlCoord *ostlb_y)
{
    SYNCDBG(4,"Starting");

    int dist = max(abs(src_stl_x - dst_stl_x), abs(src_stl_y - dst_stl_y));

    char state_a = WaHSS_Val0;
    MapSubtlCoord stl_a_x = src_stl_x;
    MapSubtlCoord stl_a_y = src_stl_y;
    short round_a = (direction + SMALL_AROUND_LENGTH + 1) % SMALL_AROUND_LENGTH;
    int maxdist_a = dist - 1;
    char state_b = WaHSS_Val0;
    MapSubtlCoord stl_b_x = src_stl_x;
    MapSubtlCoord stl_b_y = src_stl_y;
    short round_b = (direction + SMALL_AROUND_LENGTH - 1) % SMALL_AROUND_LENGTH;
    int maxdist_b = dist - 1;

    // Try moving in both directions
    for (int i = 150; i > 0; i--)
    {
        if ((state_a == WaHSS_Val2) && (state_b == WaHSS_Val2)) {
            break;
        }
        if (state_a != WaHSS_Val2)
        {
            get_hug_side_next_step(dst_stl_x, dst_stl_y, -1, plyr_idx, &state_a, &stl_a_x, &stl_a_y, &round_a, &maxdist_a);
            if ((stl_a_x == dst_stl_x) && (stl_a_y == dst_stl_y)) {
                *ostla_x = stl_a_x;
                *ostla_y = stl_a_y;
                *ostlb_x = stl_b_x;
                *ostlb_y = stl_b_y;
                return 1;
            }
        }
        if (state_b != WaHSS_Val2)
        {
            get_hug_side_next_step(dst_stl_x, dst_stl_y, 1, plyr_idx, &state_b, &stl_b_x, &stl_b_y, &round_b, &maxdist_b);
            if ((stl_b_x == dst_stl_x) && (stl_b_y == dst_stl_y)) {
                *ostla_x = stl_a_x;
                *ostla_y = stl_a_y;
                *ostlb_x = stl_b_x;
                *ostlb_y = stl_b_y;
                return 0;
            }
        }
    }
    *ostla_x = stl_a_x;
    *ostla_y = stl_a_y;
    *ostlb_x = stl_b_x;
    *ostlb_y = stl_b_y;
    return 2;
}
/******************************************************************************/
#ifdef __cplusplus
}
#endif<|MERGE_RESOLUTION|>--- conflicted
+++ resolved
@@ -444,15 +444,10 @@
 }
 
 /**
-<<<<<<< HEAD
- * @param slab_flags Contains slab attribute flags (SlabAttrFlags) passed to this function; this variable is used to decide if the current slab should be checked for collision, or not.
- * @param crt_owner_flags Contains player bitflags (type PlayerBitFlags) passed to this function; this variable is used to optionally check the slab's owner (if crt_owner_flags is 0, the ownership check is nullified).
-=======
  * Returns the first subtile that the creature will collide with.
  * 
  * @param slab_flags Contains slab attribute flags (SlabAttrFlags) passed to this function; flagging the attributes that we want the creature to collide with.
  * @param crt_owner_flags Contains player bitflags (type PlayerBitFlags) passed to this function; this variable is used to check a dungeon wall's owner (if crt_owner_flags is 0, the ownership check is nullified).
->>>>>>> 60a0294b
 */
 static long get_map_index_of_first_block_thing_colliding_with_at(struct Thing *creatng, struct Coord3d *pos, long slab_flags, PlayerBitFlags crt_owner_flags)
 {
