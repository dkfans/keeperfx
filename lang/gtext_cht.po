--- conflicted
+++ resolved
@@ -6653,11 +6653,6 @@
 msgstr "密集的金属矿层：为你的小鬼提供丰富的财富。"
 
 #: guitext:1053
-<<<<<<< HEAD
-msgctxt "Creature spell"
-msgid "Cleanse: Cures all negative effects inflicted on the creature."
-msgstr "净化：治愈生物身上所有负面效果。"
-=======
 msgctxt "Keeper spell name"
 msgid "Rebound"
 msgstr "反弹术"
@@ -6686,4 +6681,8 @@
 msgctxt "Keeper spell name"
 msgid "Sight"
 msgstr "恶魔之眼"
->>>>>>> 74fcabf9
+
+#: guitext:1059
+msgctxt "Creature spell"
+msgid "Cleanse: Cures all negative effects inflicted on the creature."
+msgstr "净化：治愈生物身上所有负面效果。"