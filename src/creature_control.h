/******************************************************************************/
// Free implementation of Bullfrog's Dungeon Keeper strategy game.
/******************************************************************************/
/** @file creature_control.h
 *     Header file for creature_control.c.
 * @par Purpose:
 *     CreatureControl structure support functions.
 * @par Comment:
 *     Just a header file - #defines, typedefs, function prototypes etc.
 * @author   Tomasz Lis
 * @date     23 Apr 2009 - 16 May 2009
 * @par  Copying and copyrights:
 *     This program is free software; you can redistribute it and/or modify
 *     it under the terms of the GNU General Public License as published by
 *     the Free Software Foundation; either version 2 of the License, or
 *     (at your option) any later version.
 */
/******************************************************************************/
#ifndef DK_CRTRCTRL_H
#define DK_CRTRCTRL_H

#include "bflib_basics.h"
#include "globals.h"

#include "ariadne.h"
#include "creature_graphics.h"
#include "creature_groups.h"
#include "thing_creature.h"
#include "thing_stats.h"

#ifdef __cplusplus
extern "C" {
#endif

#define CREATURE_TYPES_MAX 128
#define CREATURE_STATES_MAX 256

#define MAX_SIZEXY            768
/** Max amount of spells casted at the creature at once. */
#define CREATURE_MAX_SPELLS_CASTED_AT 5
/** Number of possible melee combat opponents. */
#define COMBAT_MELEE_OPPONENTS_LIMIT       4
/** Number of possible range combat opponents. */
#define COMBAT_RANGED_OPPONENTS_LIMIT      4
/** Amount of instances. */
/** Max amount of rooms needed for a creature to be attracted to a dungeon. */
#define ENTRANCE_ROOMS_COUNT               3
#define INSTANCE_TYPES_MAX 2000
#define LAIR_ENEMY_MAX 5

#define INVALID_CRTR_CONTROL (game.persons.cctrl_lookup[0])
/******************************************************************************/
#pragma pack(1)

struct Thing;
struct PlayerInfo;

enum CreatureSoundTypes {
    CrSnd_None      = 0,
    CrSnd_Hurt      = 1,
    CrSnd_Hit       = 2,
    CrSnd_Happy     = 3,
    CrSnd_Sad       = 4,
    CrSnd_Hang      = 5,
    CrSnd_Drop      = 6,
    CrSnd_Torture   = 7,
    CrSnd_Slap      = 8,
    CrSnd_Die       = 9,
    CrSnd_Foot      = 10,
    CrSnd_Fight     = 11,
    CrSnd_Piss      = 12,
};

enum CreatureControlFlags {
    CCFlg_Exists        = 0x01,
    CCFlg_NoCompControl = 0x02,
    CCFlg_PreventDamage = 0x04,
    CCFlg_Unknown08     = 0x08,
    CCFlg_Unknown10     = 0x10,
    CCFlg_IsInRoomList  = 0x20,
    CCFlg_Unknown40     = 0x40,
    CCFlg_Unknown80     = 0x80,
};

/* The creature will not move if any of these flags are set. */
enum CreatureControlSpells {
    CCSpl_ChickenRel    = 0x01, // This is something related to chicken spell, but the spell itself is CSAfF_Chicken.
    CCSpl_Freeze        = 0x02, // Related to CSAfF_Freeze.
    CCSpl_Teleport      = 0x04, // Related to CSAfF_Teleport.
};

enum CreatureControlMoodFlags {
    CCMoo_None          = 0x00,
    CCMoo_Angry         = 0x01,
    CCMoo_Livid         = 0x02,
};

enum CreatureCombatFlags {
    CmbtF_Melee         = 0x01,
    CmbtF_Ranged        = 0x02,
    CmbtF_Waiting       = 0x04,
    CmbtF_ObjctFight    = 0x08,
    CmbtF_DoorFight     = 0x10,
    CmbtF_Unknown20     = 0x20,
    CmbtF_Unknown40     = 0x40,
    CmbtF_Unknown80     = 0x80,
};

enum CreatureAngerReasons {
    AngR_None = 0,
    AngR_NotPaid,
    AngR_Hungry,
    AngR_NoLair,
    AngR_Other,
    AngR_ListEnd,
};

enum CreatureCombatStates {
    CmbtSt_Unset = 0,
    CmbtSt_Waiting,
    CmbtSt_Ranged,
    CmbtSt_Melee,
};

enum ObjectCombatStates {
    ObjCmbtSt_Unset = 0,
    ObjCmbtSt_Melee,
    ObjCmbtSt_Ranged,
    ObjCmbtSt_MeleeSnipe,
    ObjCmbtSt_RangedSnipe,
};

struct CastedSpellData {
    SpellKind spkind;
    GameTurnDelta duration;
    CrtrExpLevel caster_level;
    PlayerNumber caster_owner;
    ThingModel original_model;
};

struct CreatureControl {
    CctrlIndex index;
    unsigned char flgfield_1;
    unsigned char flgfield_2;
    unsigned char combat_flags;
    unsigned char party_objective;
    unsigned char original_party_objective;
    unsigned long wait_to_turn;
    short distance_to_destination;
    ThingIndex opponents_melee[COMBAT_MELEE_OPPONENTS_LIMIT];
    ThingIndex opponents_ranged[COMBAT_RANGED_OPPONENTS_LIMIT];
    unsigned char opponents_melee_count;
    unsigned char opponents_ranged_count;
    ThingIndex players_prev_creature_idx;
    ThingIndex players_next_creature_idx;
    unsigned short slap_turns;
<<<<<<< HEAD
    CrtrExpLevel explevel;
=======
    CrtrExpLevel exp_level;
>>>>>>> f4dee85c
    long exp_points;
    long prev_exp_points;
    struct Coord3d moveto_pos;
    long hunger_level;
    long temple_cure_gameturn;
    unsigned char hunger_amount;
    unsigned char hunger_loss;
    long thought_bubble_last_turn_drawn;
    unsigned char thought_bubble_display_timer;
    unsigned char paydays_owed;
    char paydays_advanced;
    long annoy_untrained_turn;
    unsigned long last_roar_turn;
   /** The game enumerates the elements of annoyance array periodically and looks for the highest value.
    * When the highest value is above CreatureStats->annoy_level, the creature becomes angry/livid,
    * depending on how high the highest value is.
    */
    long annoyance_level[5];
    unsigned char mood_flags;
unsigned char sound_flag;
    /** Lair room index, that is the room which holds creature's lair object. */
    unsigned short lair_room_id;
    /** Lair object thing index. */
    unsigned short lairtng_idx;
    /** Index of a thing being dragged by the creature, or index of a thing which is dragging this thing.
     *  Specific case is determined by flags. */
    short dragtng_idx;
    ThingIndex arming_thing_id;
    ThingIndex pickup_object_id;
    ThingIndex pickup_creature_id;
    unsigned short next_in_group;
    unsigned short prev_in_group;
    unsigned long group_info;// offset 7A
    short last_work_room_id;
    /** Work room index, used when creature is working in a room. */
    short work_room_id;
    /** Target room index, used when creature is moving to a room or is attacking a room. */
    short target_room_id;
    long turns_at_job;
    short blocking_door_id;
    unsigned char move_flags;
// Hard to tell where exactly, but somewhere here a kind-specific, job-specific or owner-specific data starts
  union {
  struct {
    char target_plyr_idx;
    PlayerBitFlags player_broken_into_flags;
    long long_8B;
    unsigned char byte_8F;
    SubtlCodedCoords member_pos_stl[5];
  } party;
  struct {
    long stack_update_turn;
    SubtlCodedCoords working_stl;
    SubtlCodedCoords task_stl;
    unsigned short task_idx;
    unsigned char consecutive_reinforcements;
    unsigned char last_did_job;
    unsigned char task_stack_pos;
    unsigned short task_repeats;
  } digger;
  struct {
    short countdown;
    MapSubtlCoord stl_x;
    MapSubtlCoord stl_y;
  } patrol;
  struct {
    char sbyte_89;
    unsigned char hero_gate_creation_turn;
    TbBool byte_8B;
    TbBool byte_8C;
    long look_for_enemy_dungeon_turn;
    long wait_time;
  } hero;
  struct {
    char sbyte_89_unused;
    unsigned char unused;
    TbBool byte_8B;
    TbBool byte_8C;
  } unknown;
  };

  union {
  struct {
    GameTurn start_gameturn;
    GameTurn state_start_turn;
    GameTurn torturer_start_turn;
    ThingIndex assigned_torturer;
    unsigned char vis_state;
  } tortured;
  struct {
    GameTurn start_gameturn;
  } idle;
  struct {
    unsigned char job_stage;
    unsigned char effect_id;
    PlayerNumber previous_owner;
    MapSubtlCoord stl_9D_x;
    MapSubtlCoord stl_9D_y;
  } scavenge;
  struct {
    unsigned char mode;// offset 9A
    unsigned char train_timeout;
    MapSubtlCoord pole_stl_x;
    MapSubtlCoord pole_stl_y;
    unsigned char search_timeout;
    short partner_idx;
    long partner_creation;
  } training;
  struct {
    GameTurn seen_enemy_turn;
    long battle_enemy_crtn;
    ThingIndex battle_enemy_idx;
    ThingIndex seen_enemy_idx;
    unsigned char state_id;
    unsigned char attack_type;
    unsigned char seen_enemy_los;
  } combat;
  struct {
    GameTurn start_gameturn;
    GameTurn last_mood_sound_turn;
  } imprison;
  struct {
    unsigned char job_stage;
    unsigned char swing_weapon_counter;
    MapSubtlCoord stl_x;
    MapSubtlCoord stl_y;
    unsigned char byte_9E;
  } workshop;
  struct {
    ThingIndex foodtng_idx;
  } eating;
  struct {
    unsigned char job_stage;
    long random_thinking_angle;
  } research;
  struct {
    short enemy_idx;
    GameTurn enemy_creation_turn;
    GameTurn turn_looked_for_enemy;
  } seek_enemy;
  struct {
    GameTurn last_mood_sound_turn;
  }mood;
  struct {
    unsigned char persuade_count;
  }persuade;
  struct {
    RoomIndex room_idx;
  }evacuate;
  struct {
    short word_9A;
    short word_9C;
  }sacrifice;

  };
    unsigned char fight_til_death;
    TbBool field_AA;
    TbBool called_to_arms;
    TbBool exp_level_up;
    unsigned char stateblock_flags;
    unsigned long spell_flags;
    short force_visible;
    unsigned char frozen_on_hit;
    long last_piss_turn;
    unsigned char disease_caster_plyridx;
    MapSubtlCoord teleport_x;
    MapSubtlCoord teleport_y;
    unsigned short corpse_to_piss_on;
    struct CoordDelta3d moveaccel;
    unsigned char bloody_footsteps_turns;
    short kills_num;
    short max_speed;
    HitPoints max_health;
    short move_speed;
    short orthogn_speed;
    short roll;
    unsigned long anim_time;
    CrInstance instance_id;
    TbBool inst_repeat;
    unsigned short inst_turn;
    unsigned short inst_action_turns; /* Turn when instance should be fired*/
    unsigned short inst_total_turns;
    unsigned short targtng_idx;
    MapSubtlCoord targtstl_x;
    MapSubtlCoord targtstl_y;
    unsigned long instance_use_turn[INSTANCE_TYPES_MAX];
    TbBool instance_available[INSTANCE_TYPES_MAX];
    unsigned short instance_anim_step_turns;
    SubtlCodedCoords collided_door_subtile;
    char fighting_player_idx;
    ThingModel shot_model;
    struct CastedSpellData casted_spells[CREATURE_MAX_SPELLS_CASTED_AT];
    /** Current active skill instance. */
    CrInstance active_instance_id;
    char head_bob;
    struct Navigation navi;
    /* Creature movement path data. */
    struct Ariadne arid;
    /* State backup when a creature temporarily changes its state due to being slapped. */
    unsigned char active_state_bkp;
    /* State backup when a creature temporarily changes its state due to being slapped. */
    unsigned char continue_state_bkp;
    unsigned char cowers_from_slap_turns;
    short conscious_back_turns;
    short countdown; // signed
    unsigned short damage_wall_coords;
    unsigned char joining_age;
    unsigned char blood_type;
    char creature_name[CREATURE_NAME_MAX];
    struct Coord3d flee_pos;
    long flee_start_turn;
    struct MemberPos followers_pos[GROUP_MEMBERS_COUNT];
    unsigned short next_in_room;
    unsigned short prev_in_room;
    EffectOrEffElModel spell_aura;
    GameTurnDelta spell_aura_duration;
    unsigned short job_assigned;
    unsigned short spell_tngidx_armour[3];
    unsigned short spell_tngidx_disease[3];
    unsigned short shot_shift_x;
    unsigned short shot_shift_y;
    unsigned short shot_shift_z;
    unsigned long tasks_check_turn;
    unsigned long wander_around_check_turn;
    unsigned long job_primary_check_turn;
    unsigned long job_secondary_check_turn;
    unsigned long healing_sleep_check_turn;
    unsigned long garden_eat_check_turn;
    unsigned long temple_pray_check_turn;
    unsigned long sulking_sleep_check_turn;
    unsigned long job_assigned_check_turn;
    unsigned long disease_start_turn;
    unsigned long armageddon_teleport_turn;
    short battle_prev_creatr;
    short battle_next_creatr;
    unsigned char battle_id;
    MapSubtlCoord alarm_stl_x;
    MapSubtlCoord alarm_stl_y;
    unsigned long alarm_over_turn;
    unsigned long lava_escape_since;
    unsigned char stopped_for_hand_turns;
    long following_leader_since;
    unsigned char follow_leader_fails;
    GameTurn dropped_turn;
    unsigned long timebomb_countdown;
    ThingIndex timebomb_countdown_id;
    ThingIndex timebomb_target_id;
    TbBool timebomb_death;
    GameTurn unsummon_turn;
    ThingIndex summoner_idx;
    SpellKind summon_spl_idx;
    ThingIndex familiar_idx[FAMILIAR_MAX];
    SpellKind active_disease_spell;
    SpellKind active_teleport_spell;
    SpellKind active_timebomb_spell;
    ThingModel original_model;
};

struct CreatureStats { // These stats are not compatible with original DK - they have more fields
    unsigned short job_primary;
    unsigned short job_secondary;
    unsigned short jobs_not_do;
    unsigned char eye_effect;
    HitPoints health;
    unsigned char heal_requirement;
    unsigned char heal_threshold;
    unsigned short strength;
    unsigned char armour;
    unsigned char dexterity;
    unsigned char fear_wounded;
    unsigned char defense;
    unsigned char luck;
    unsigned char sleep_recovery;
    unsigned short hunger_rate;
    unsigned char hunger_fill;
    unsigned short annoy_level;
    unsigned char lair_size;
    unsigned char hurt_by_lava;
    unsigned char sleep_exp_slab;
    short sleep_experience;
    short exp_for_hitting;
    short gold_hold;
    short training_cost;
    short scavenger_cost;
    short scavenge_require;
    unsigned char scavenge_value;
    unsigned long to_level[CREATURE_MAX_LEVEL];
    unsigned char base_speed;
    ThingModel grow_up;
    CrtrExpLevel grow_up_level;
    TbBool entrance_force;
    short max_turning_speed;
    short base_eye_height;
    unsigned short size_xy;
    unsigned short size_z;
    unsigned short thing_size_xy;
    unsigned short thing_size_z;
    short shot_shift_x; /**< Initial position of shot created by the creature relative to creature position, X coord. */
    short shot_shift_y; /**< Initial position of shot created by the creature relative to creature position, Y coord. */
    short shot_shift_z; /**< Initial position of shot created by the creature relative to creature position, Z coord. */
    unsigned short walking_anim_speed;
    TbBool flying;
    TbBool fixed_anim_speed;
    unsigned char attack_preference;
    short field_of_view;
    /** Instance identifiers of the instances creature can learn. */
    CrInstance learned_instance_id[LEARNED_INSTANCES_COUNT];
    /** Required level to use the instances creature can learn. Scaled 1..CREATURE_MAX_LEVEL. */
    unsigned char learned_instance_level[LEARNED_INSTANCES_COUNT];
    unsigned char research_value;
    TbBool humanoid_creature;
    TbBool piss_on_dead;
    unsigned char training_value;
    short pay;
    unsigned char manufacture_value;
    unsigned char hearing;
    unsigned char entrance_rooms[ENTRANCE_ROOMS_COUNT];
    unsigned char entrance_slabs_req[ENTRANCE_ROOMS_COUNT];
    unsigned char visual_range;
    unsigned char partner_training;
    /** Minimal game turns a creature must be tortured before it gets a chance to be broken */
    short torture_break_time;
    short annoy_no_lair;
    short annoy_no_hatchery;
    short annoy_woken_up;
    short annoy_on_dead_friend;
    short annoy_sulking;
    short annoy_no_salary;
    short annoy_slapped;
    short annoy_on_dead_enemy;
    short annoy_in_temple;
    short annoy_sleeping;
    short annoy_got_wage;
    short annoy_in_torture;
    short annoy_win_battle;
    short annoy_untrained_time;
    short annoy_untrained;
    short annoy_queue;
    /* Annoyance caused by tries to assign creature to a job it won't do */
    short annoy_will_not_do_job;
    /* Job kinds which cause stress for the creature */
    unsigned short job_stress;
    /* Amount of annoyance given to creature under stressful job */
    short annoy_job_stress;
    /* Job kinds which the creature will start when it is angry */
    unsigned short jobs_anger;
    short annoy_others_leaving;
    unsigned char slaps_to_kill;
    ThingModel lair_enemy[LAIR_ENEMY_MAX];
    unsigned char rebirth;
    TbBool can_see_invisible;
    TbBool can_go_locked_doors;
    TbBool bleeds;
    short annoy_eat_food;
    short annoy_in_hand;
    short damage_to_boulder;
    // New fields go there; don't change earlier fields.
    unsigned short fear_stronger;
    unsigned short fearsome_factor;
    short entrance_score;
    short annoy_going_postal;
    short toking_recovery;
    TbBool illuminated;
    unsigned char transparency_flags;
    char corpse_vanish_effect;
    short footstep_pitch;
    short lair_object;
    short status_offset;
    unsigned short evil_start_state;
    unsigned short good_start_state;
    unsigned char natural_death_kind;
    unsigned char swipe_idx;
    ThingModel prison_kind;
    ThingModel torture_kind;
    unsigned long immunity_flags;
    struct CreaturePickedUpOffset creature_picked_up_offset;
};

struct Persons {
    struct CreatureControl *cctrl_lookup[CREATURES_COUNT];
    struct CreatureControl *cctrl_end;
};

struct CreatureSound {
    long index;
    long count;
};

struct CreatureSounds {
    struct CreatureSound foot;
    struct CreatureSound hit;
    struct CreatureSound happy;
    struct CreatureSound sad;
    struct CreatureSound hurt;
    struct CreatureSound die;
    struct CreatureSound hang;
    struct CreatureSound drop;
    struct CreatureSound torture;
    struct CreatureSound slap;
    struct CreatureSound fight;
    struct CreatureSound piss;
};

extern int creature_swap_idx[CREATURE_TYPES_MAX];

#pragma pack()
/******************************************************************************/
struct CreatureControl *creature_control_get(long cctrl_idx);
struct CreatureControl *creature_control_get_from_thing(const struct Thing *thing);
TbBool creature_control_invalid(const struct CreatureControl *cctrl);
TbBool creature_control_exists(const struct CreatureControl *cctrl);
TbBool creature_control_exists_in_thing(const struct Thing *thing);
void clear_creature_instance(struct Thing *thing);
long i_can_allocate_free_control_structure(void);
struct CreatureControl *allocate_free_control_structure(void);
void delete_control_structure(struct CreatureControl *cctrl);
void delete_all_control_structures(void);

struct Thing *create_and_control_creature_as_controller(struct PlayerInfo *player, ThingModel crmodel, struct Coord3d *pos);

TbBool disband_creatures_group(struct Thing *thing);
struct Thing *get_group_last_member(struct Thing *thing);

void play_creature_sound(struct Thing *thing, long snd_idx, long a3, long a4);
void stop_creature_sound(struct Thing *thing, long snd_idx);
void play_creature_sound_and_create_sound_thing(struct Thing *thing, long snd_idx, long a2);
struct CreatureSound *get_creature_sound(struct Thing *thing, long snd_idx);
void reset_creature_eye_lens(struct Thing *thing);
TbBool creature_can_gain_experience(const struct Thing *thing);
/******************************************************************************/
#ifdef __cplusplus
}
#endif
#endif<|MERGE_RESOLUTION|>--- conflicted
+++ resolved
@@ -154,11 +154,7 @@
     ThingIndex players_prev_creature_idx;
     ThingIndex players_next_creature_idx;
     unsigned short slap_turns;
-<<<<<<< HEAD
-    CrtrExpLevel explevel;
-=======
     CrtrExpLevel exp_level;
->>>>>>> f4dee85c
     long exp_points;
     long prev_exp_points;
     struct Coord3d moveto_pos;
