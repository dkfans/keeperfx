/******************************************************************************/
// Free implementation of Bullfrog's Dungeon Keeper strategy game.
/******************************************************************************/
/** @file creature_states_pray.c
 *     Creature state machine functions related to temple.
 * @par Purpose:
 *     Defines elements of states[] array, containing valid creature states.
 * @par Comment:
 *     None.
 * @author   KeeperFX Team
 * @date     23 Sep 2009 - 05 Jan 2011
 * @par  Copying and copyrights:
 *     This program is free software; you can redistribute it and/or modify
 *     it under the terms of the GNU General Public License as published by
 *     the Free Software Foundation; either version 2 of the License, or
 *     (at your option) any later version.
 */
/******************************************************************************/
#include "creature_states_pray.h"
#include "globals.h"

#include "bflib_math.h"
#include "creature_states.h"
#include "creature_instances.h"
#include "creature_states_rsrch.h"
#include "creature_states_mood.h"
#include "thing_list.h"
#include "creature_control.h"
#include "config_creature.h"
#include "config_rules.h"
#include "config_terrain.h"
#include "creature_graphics.h"
#include "thing_stats.h"
#include "thing_objects.h"
#include "thing_effects.h"
#include "thing_navigate.h"
#include "thing_physics.h"
#include "room_data.h"
#include "room_jobs.h"
#include "room_workshop.h"
#include "power_hand.h"
#include "gui_soundmsgs.h"
#include "game_legacy.h"

#ifdef __cplusplus
extern "C" {
#endif
/******************************************************************************/
DLLIMPORT short _DK_state_cleanup_in_temple(struct Thing *creatng);
/******************************************************************************/
#ifdef __cplusplus
}
#endif
/******************************************************************************/
TbBool creature_is_doing_temple_pray_activity(const struct Thing *thing)
{
    long i = get_creature_state_besides_interruptions(thing);
    if ((i == CrSt_AtTemple) || (i == CrSt_PrayingInTemple))
        return true;
    return false;
}

CrStateRet process_temple_visuals(struct Thing *creatng, struct Room *room)
{
    struct CreatureControl* cctrl = creature_control_get_from_thing(creatng);
    if (cctrl->instance_id != CrInst_NULL)
        return CrStRet_Unchanged;
    long turns_in_temple = cctrl->turns_at_job;
    if (turns_in_temple <= 120)
    {
        // Walk for 120 turns
        if (creature_setup_adjacent_move_for_job_within_room(creatng, room, Job_TEMPLE_PRAY)) {
            creatng->continue_state = get_continue_state_for_job(Job_TEMPLE_PRAY);
        }
    } else
    if (turns_in_temple < 120 + 50)
    {
        // Then celebrate for 50 turns
        set_creature_instance(creatng, CrInst_CELEBRATE_SHORT, 1, 0, 0);
    } else
    {
        // Then start from the beginning
        cctrl->turns_at_job = 0;
    }
    return CrStRet_Modified;
}

// This is state-process function of a creature
short at_temple(struct Thing *thing)
{
    struct CreatureControl* cctrl = creature_control_get_from_thing(thing);
    cctrl->target_room_id = 0;
    struct Room* room = get_room_thing_is_on(thing);
    if (!room_initially_valid_as_type_for_thing(room, get_room_for_job(Job_TEMPLE_PRAY), thing))
    {
        WARNLOG("Room %s owned by player %d is invalid for %s index %d",room_code_name(room->kind),(int)room->owner,thing_model_name(thing),(int)thing->index);
        set_start_state(thing);
        return 0;
    }
    struct Dungeon* dungeon = get_dungeon(thing->owner);
    if (!add_creature_to_work_room(thing, room, Job_TEMPLE_PRAY))
    {
        output_message_room_related_from_computer_or_player_action(room->owner, room->kind, OMsg_RoomTooSmall);
        remove_creature_from_work_room(thing);
        set_start_state(thing);
        return 0;
    }
    internal_set_thing_state(thing, get_continue_state_for_job(Job_TEMPLE_PRAY));
    dungeon->creatures_praying[thing->model]++;
    cctrl->turns_at_job = 0;
    return 1;
}

// This is state-process function of a creature
CrStateRet praying_in_temple(struct Thing *thing)
{
    TRACE_THING(thing);
    struct Room* room = get_room_thing_is_on(thing);
    if (creature_job_in_room_no_longer_possible(room, Job_TEMPLE_PRAY, thing))
    {
        remove_creature_from_work_room(thing);
        set_start_state(thing);
        return CrStRet_ResetFail;
    }
    switch (process_temple_function(thing))
    {
    case CrCkRet_Deleted:
        return CrStRet_Deleted;
    case CrCkRet_Available:
        process_temple_visuals(thing, room);
        return CrStRet_Modified;
    default:
        return CrStRet_ResetOk;
    }
}

long process_temple_cure(struct Thing *creatng)
{
    TRACE_THING(creatng);
    struct CreatureControl* cctrl = creature_control_get_from_thing(creatng);
    if (creature_affected_by_spell(creatng, SplK_Disease))
        terminate_thing_spell_effect(creatng, SplK_Disease);
    if (creature_affected_by_spell(creatng, SplK_Chicken))
        terminate_thing_spell_effect(creatng, SplK_Chicken);
    cctrl->temple_cure_gameturn = game.play_gameturn;
    return 1;
}

// This is state-movecheck function of a creature
CrCheckRet process_temple_function(struct Thing *thing)
{
    struct Room* room = get_room_thing_is_on(thing);
    if (!room_still_valid_as_type_for_thing(room, get_room_for_job(Job_TEMPLE_PRAY), thing))
    {
        remove_creature_from_work_room(thing);
        set_start_state(thing);
        return CrCkRet_Continue;
    }
    { // Modify anger
        struct CreatureStats* crstat = creature_stats_get_from_thing(thing);
        long anger_change = process_work_speed_on_work_value(thing, crstat->annoy_in_temple);
        anger_apply_anger_to_creature(thing, anger_change, AngR_Other, 1);
    }
    // Terminate spells
    process_temple_cure(thing);
    {
        struct CreatureControl* cctrl = creature_control_get_from_thing(thing);
        cctrl->turns_at_job++;
    }
    return CrCkRet_Available;
}

short state_cleanup_in_temple(struct Thing *thing)
{
  return _DK_state_cleanup_in_temple(thing);
}

TbBool summon_creature(long model, struct Coord3d *pos, long owner, long explevel)
{
    SYNCDBG(4,"Creating model %ld for player %ld",model,owner);
    struct Thing* thing = create_creature(pos, model, owner);
    if (thing_is_invalid(thing))
    {
        ERRORLOG("Could not create creature");
        return false;
    }
    init_creature_level(thing, explevel);
    internal_set_thing_state(thing, CrSt_CreatureBeingSummoned);
    thing->movement_flags |= TMvF_Unknown04;
    struct CreatureControl* cctrl = creature_control_get_from_thing(thing);
    cctrl->word_9C = 48;
    return true;
}

TbBool make_all_players_creatures_angry(long plyr_idx)
{
    SYNCDBG(8,"Starting");
    struct Dungeon* dungeon = get_players_num_dungeon(plyr_idx);
    unsigned long k = 0;
    int i = dungeon->creatr_list_start;
    while (i != 0)
    {
        struct Thing* thing = thing_get(i);
        TRACE_THING(thing);
        struct CreatureControl* cctrl = creature_control_get_from_thing(thing);
        if (thing_is_invalid(thing) || creature_control_invalid(cctrl))
        {
            ERRORLOG("Jump to invalid creature detected");
            break;
        }
        i = cctrl->players_next_creature_idx;
        // Thing list loop body
        anger_make_creature_angry(thing, 4);
        // Thing list loop body ends
        k++;
        if (k > CREATURES_COUNT)
        {
            ERRORLOG("Infinite loop detected when sweeping creatures list");
            break;
        }
    }
    SYNCDBG(19,"Finished");
    return true;
}

long force_complete_current_manufacturing(long plyr_idx)
{
    struct Dungeon* dungeon = get_players_num_dungeon(plyr_idx);
    if (dungeon_invalid(dungeon))
    {
        ERRORLOG("Player %d cannot manufacture.",(int)plyr_idx);
        return 0;
    }
    if (dungeon->manufacture_class == TCls_Empty)
    {
        WARNLOG("No manufacture in progress for player %d",(int)plyr_idx);
        return 0;
    }
    int manufct_required = manufacture_points_required(dungeon->manufacture_class, dungeon->manufacture_kind);
    if (manufct_required <= 0)
    {
        WARNLOG("No points required to finish manufacture of class %d",(int)dungeon->manufacture_class);
        return 0;
    }
    long i = manufct_required << 8;
    if (i <= dungeon->manufacture_progress)
        i = dungeon->manufacture_progress;
    dungeon->manufacture_progress = i;
    return 0;
}

void apply_spell_effect_to_players_creatures(PlayerNumber plyr_idx, long spl_idx, long overchrg)
{
    //_DK_apply_spell_effect_to_players_creatures(plyr_idx, spl_idx, overchrg);
    SYNCDBG(8,"Starting");
    struct Dungeon* dungeon = get_players_num_dungeon(plyr_idx);
    unsigned long k = 0;
    int i = dungeon->creatr_list_start;
    while (i != 0)
    {
        struct Thing* thing = thing_get(i);
        TRACE_THING(thing);
        struct CreatureControl* cctrl = creature_control_get_from_thing(thing);
        if (thing_is_invalid(thing) || creature_control_invalid(cctrl))
        {
            ERRORLOG("Jump to invalid creature detected");
            break;
        }
        i = cctrl->players_next_creature_idx;
        // Thing list loop body
        apply_spell_effect_to_thing(thing, spl_idx, overchrg);
        // Thing list loop body ends
        k++;
        if (k > CREATURES_COUNT)
        {
            ERRORLOG("Infinite loop detected when sweeping creatures list");
            break;
        }
    }
    SYNCDBG(19,"Finished");
}

TbBool kill_creature_if_under_chicken_spell(struct Thing *thing)
{
    if (creature_affected_by_spell(thing, SplK_Chicken) && !thing_is_picked_up(thing))
    {
        thing->health = -1;
        return true;
    }
    SYNCDBG(19,"Skipped %s index %d",thing_model_name(thing),(int)thing->index);
    return false;
}

void kill_all_players_chickens(PlayerNumber plyr_idx)
{
    //_DK_kill_all_players_chickens(plyr_idx);
    SYNCDBG(18,"Starting");
    const struct StructureList* slist = get_list_for_thing_class(TCls_Object);
    unsigned long k = 0;
    int i = slist->index;
    while (i != 0)
    {
        struct Thing* thing = thing_get(i);
        if (thing_is_invalid(thing))
        {
            ERRORLOG("Jump to invalid thing detected");
            break;
        }
        i = thing->next_of_class;
        // Per-thing code
        if (thing_exists(thing) && thing_is_mature_food(thing) && (thing->owner == plyr_idx)
          && !thing_is_picked_up(thing)) {
            thing->byte_17 = 1;
        }
        // Per-thing code ends
        k++;
        if (k > slist->count)
        {
            ERRORLOG("Infinite loop detected when sweeping things list");
            break;
        }
    }
    // Force leave or kill normal creatures and special diggers
    do_to_players_all_creatures_of_model(plyr_idx, -1, kill_creature_if_under_chicken_spell);
}

// This is state-process function of a creature
short creature_being_summoned(struct Thing *thing)
{
    struct CreatureControl *cctrl;
    short orig_w;
    short orig_h;
    short unsc_w;
    short unsc_h;
    cctrl = creature_control_get_from_thing(thing);
    if (creature_control_invalid(cctrl)) {
        return 0;
    }
    if (cctrl->word_9A <= 0)
    {
        get_keepsprite_unscaled_dimensions(thing->anim_sprite, thing->move_angle_xy, thing->field_48, &orig_w, &orig_h, &unsc_w, &unsc_h);
        create_effect(&thing->mappos, TngEff_Unknown04, thing->owner);
        thing->movement_flags |= TMvF_Unknown04;
        cctrl->word_9A = 1;
        cctrl->word_9C = 48;//orig_h;
        return 0;
    }
    cctrl->word_9A++;
    if (cctrl->word_9A > cctrl->word_9C)
    {
        thing->movement_flags &= ~TMvF_Unknown04;
        set_start_state(thing);
        return 0;
    }
    // Rotate the creature as it appears from temple
    creature_turn_to_face_angle(thing, thing->move_angle_xy + LbFPMath_PI/4);
    return 0;
}

short cleanup_sacrifice(struct Thing *creatng)
{
    // If the creature has flight ability, return it to flying state
    restore_creature_flight_flag(creatng);
    creatng->movement_flags &= ~TMvF_Unknown04;
    return 1;
}

long create_sacrifice_unique_award(struct Coord3d *pos, PlayerNumber plyr_idx, long sacfunc, long explevel)
{
  switch (sacfunc)
  {
  case UnqF_MkAllAngry:
      make_all_players_creatures_angry(plyr_idx);
      return SacR_Punished;
  case UnqF_ComplResrch:
      force_complete_current_research(plyr_idx);
      return SacR_Awarded;
  case UnqF_ComplManufc:
      force_complete_current_manufacturing(plyr_idx);
      return SacR_Awarded;
  case UnqF_KillChickns:
      kill_all_players_chickens(plyr_idx);
      return SacR_Punished;
  case UnqF_CheaperImp:
      // No processing needed - just don't clear the amount of sacrificed imps.
      return SacR_Pleased;
  default:
      ERRORLOG("Unsupported unique sacrifice award!");
      return SacR_AngryWarn;
  }
}

long creature_sacrifice_average_explevel(struct Dungeon *dungeon, struct SacrificeRecipe *sac)
{
    long num = 0;
    long exp = 0;
    for (long i = 0; i < MAX_SACRIFICE_VICTIMS; i++)
    {
        long model = sac->victims[i];
        // Do not count the same model twice
        if (i > 0)
        {
            if (model == sac->victims[i - 1])
                break;
        }
        num += dungeon->creature_sacrifice[model];
        exp += dungeon->creature_sacrifice_exp[model];
  }
  if (num < 1) num = 1;
  exp = (exp/num);
  if (exp < 0) return 0;
  return exp;
}

void creature_sacrifice_reset(struct Dungeon *dungeon, struct SacrificeRecipe *sac)
{
  // Some models may be set more than once; dut we don't really care...
  for (long i = 0; i < MAX_SACRIFICE_VICTIMS; i++)
  {
      long model = sac->victims[i];
      dungeon->creature_sacrifice[model] = 0;
      dungeon->creature_sacrifice_exp[model] = 0;
  }
}

long sacrifice_victim_model_count(struct SacrificeRecipe *sac, long model)
{
    long k = 0;
    for (long i = 0; i < MAX_SACRIFICE_VICTIMS; i++)
    {
        if (sac->victims[i] == model)
            k++;
  }
  return k;
}

TbBool sacrifice_victim_conditions_met(struct Dungeon *dungeon, struct SacrificeRecipe *sac)
{
    // Some models may be checked more than once; dut we don't really care...
    for (long i = 0; i < MAX_SACRIFICE_VICTIMS; i++)
    {
        long model = sac->victims[i];
        if (model < 1)
            continue;
        long required = sacrifice_victim_model_count(sac, model);
        SYNCDBG(6, "Model %d exists %d times", (int)model, (int)required);
        if (dungeon->creature_sacrifice[model] < required)
            return false;
  }
  return true;
}

long process_sacrifice_award(struct Coord3d *pos, long model, PlayerNumber plyr_idx)
{
    struct Dungeon* dungeon = get_players_num_dungeon(plyr_idx);
    struct DungeonAdd* dungeonadd = get_dungeonadd(plyr_idx);
    if (dungeon_invalid(dungeon))
    {
        ERRORLOG("Player %d cannot sacrifice creatures.", (int)plyr_idx);
        return 0;
  }
  long ret = SacR_DontCare;
  struct SacrificeRecipe* sac = &gameadd.sacrifice_recipes[0];
  do {
    // Check if the just sacrificed creature is in the sacrifice
    if (sacrifice_victim_model_count(sac,model) > 0)
    {
      // Set the return value in case of partial sacrifice recipe
      if (ret != SacR_Pleased)
      {
        switch (sac->action)
        {
        case SacA_MkGoodHero:
        case SacA_NegSpellAll:
        case SacA_NegUniqFunc:
          ret = SacR_AngryWarn;
          break;
        default:
          ret = SacR_Pleased;
          break;
        }
      }
      SYNCDBG(8,"Creature %d used in sacrifice %d",(int)model,(int)(sac-&gameadd.sacrifice_recipes[0]));
      // Check if the complete sacrifice condition is met
      if (sacrifice_victim_conditions_met(dungeon, sac))
      {
        SYNCDBG(6,"Sacrifice recipe %d condition met, action %d for player %d",(int)(sac-&gameadd.sacrifice_recipes[0]),(int)sac->action,(int)plyr_idx);
        long explevel = creature_sacrifice_average_explevel(dungeon, sac);
        switch (sac->action)
        {
        case SacA_MkCreature:
            if (explevel >= CREATURE_MAX_LEVEL) explevel = CREATURE_MAX_LEVEL-1;
            if ( summon_creature(sac->param, pos, plyr_idx, explevel) )
            {
                dungeon->lvstats.creatures_from_sacrifice++;
                dungeonadd->creature_awarded[sac->param]++;
            }
            ret = SacR_Awarded;
            break;
        case SacA_MkGoodHero:
            if (explevel >= CREATURE_MAX_LEVEL) explevel = CREATURE_MAX_LEVEL-1;
            if ( summon_creature(sac->param, pos, 4, explevel) )
              dungeon->lvstats.creatures_from_sacrifice++;
            ret = SacR_Punished;
            break;
        case SacA_NegSpellAll:
            if (explevel > SPELL_MAX_LEVEL) explevel = SPELL_MAX_LEVEL;
            apply_spell_effect_to_players_creatures(plyr_idx, sac->param, explevel);
            ret = SacR_Punished;
            break;
        case SacA_PosSpellAll:
            if (explevel > SPELL_MAX_LEVEL) explevel = SPELL_MAX_LEVEL;
            apply_spell_effect_to_players_creatures(plyr_idx, sac->param, explevel);
            ret = SacR_Awarded;
            break;
        case SacA_NegUniqFunc:
        case SacA_PosUniqFunc:
            ret = create_sacrifice_unique_award(pos, plyr_idx, sac->param, explevel);
            break;
        case SacA_CustomReward:
<<<<<<< HEAD
            ret = SacR_Awarded;
            break;
        case SacA_CustomPunish:
=======
            if (sac->param > 0) // Zero means do nothing
            {
                dungeon->script_flags[sac->param - 1]++;
            }
            ret = SacR_Awarded;
            break;
        case SacA_CustomPunish:
            if (sac->param > 0)
            {
                dungeon->script_flags[sac->param - 1]++;
            }
>>>>>>> 47ed3f29
            ret = SacR_Punished;
            break;
        default:
            ERRORLOG("Unsupported sacrifice action %d!",(int)sac->action);
            ret = SacR_Pleased;
            break;
        }
        if ((ret != SacR_Pleased) && (ret != SacR_AngryWarn))
          creature_sacrifice_reset(dungeon, sac);
        return ret;
      }
    }
    sac++;
  } while (sac->action != SacA_None);
  return ret;
}

void process_sacrifice_creature(struct Coord3d *pos, int model, int owner, TbBool partial)
{
<<<<<<< HEAD
    SYNCDBG(6,"Starting");

    struct CreatureControl* cctrl = creature_control_get_from_thing(thing);
    cctrl->word_9A--;
    if (cctrl->word_9A > 0)
    {
        // No flying while being sacrificed
        creature_turn_to_face_angle(thing, thing->move_angle_xy + LbFPMath_PI/4);
        thing->movement_flags &= ~TMvF_Flying;
        return 0;
    }
    struct SlabMap* slb = get_slabmap_for_subtile(thing->mappos.x.stl.num, thing->mappos.y.stl.num);
    long owner = slabmap_owner(slb);
    add_creature_to_sacrifice_list(owner, thing->model, cctrl->explevel);
    struct Coord3d pos;
    pos.x.val = thing->mappos.x.val;
    pos.y.val = thing->mappos.y.val;
    pos.z.val = thing->mappos.z.val;
    long model = thing->model;

    memcpy(&gameadd.triggered_object_location, &pos, sizeof(struct Coord3d));

    kill_creature(thing, INVALID_THING, -1, CrDed_NoEffects|CrDed_NotReallyDying);
    long award = process_sacrifice_award(&pos, model, owner);
=======
    long award = process_sacrifice_award(pos, model, owner);
>>>>>>> 47ed3f29
    if (is_my_player_number(owner))
    {
      switch (award)
      {
      case SacR_AngryWarn:
          if (partial)
          {
              output_message(SMsg_SacrificeBad, 0, true);
          }
          break;
      case SacR_DontCare:
          if (partial)
          {
              output_message(SMsg_SacrificeNeutral, 0, true);
          }
          break;
      case SacR_Pleased:
          if (partial)
          {
              output_message(SMsg_SacrificeGood, 0, true);
          }
          break;
      case SacR_Awarded:
          output_message(SMsg_SacrificeReward, 0, true);
          break;
      case SacR_Punished:
          output_message(SMsg_SacrificePunish, 0, true);
          break;
      default:
          ERRORLOG("Invalid sacrifice return, %d",(int)award);
          break;
      }
    }
}

// This is state-process function of a creature
short creature_being_sacrificed(struct Thing *thing)
{
    SYNCDBG(6,"Starting");

    struct CreatureControl* cctrl = creature_control_get_from_thing(thing);
    cctrl->word_9A--;
    if (cctrl->word_9A > 0)
    {
        // No flying while being sacrificed
        creature_turn_to_face_angle(thing, thing->move_angle_xy + LbFPMath_PI/4);
        thing->movement_flags &= ~TMvF_Flying;
        return 0;
    }
    struct SlabMap* slb = get_slabmap_for_subtile(thing->mappos.x.stl.num, thing->mappos.y.stl.num);
    long owner = slabmap_owner(slb);
    add_creature_to_sacrifice_list(owner, thing->model, cctrl->explevel);
    struct Coord3d pos;
    pos.x.val = thing->mappos.x.val;
    pos.y.val = thing->mappos.y.val;
    pos.z.val = thing->mappos.z.val;
    long model = thing->model;

    memcpy(&gameadd.triggered_object_location, &pos, sizeof(struct Coord3d));

    kill_creature(thing, INVALID_THING, -1, CrDed_NoEffects|CrDed_NotReallyDying);
    process_sacrifice_creature(&pos, model, owner, true);
    return -1;
}

// This is state-process function of a creature
short creature_sacrifice(struct Thing *thing)
{
    //return _DK_creature_sacrifice(thing);
    if ((thing->movement_flags & TMvF_Flying) != 0) {
        thing->movement_flags &= ~TMvF_Flying;
    }
    struct Coord3d pos;
    pos.x.val = subtile_coord_center(stl_slab_center_subtile(thing->mappos.x.stl.num));
    pos.y.val = subtile_coord_center(stl_slab_center_subtile(thing->mappos.y.stl.num));
    pos.z.val = thing->mappos.z.val;
    if (!subtile_has_sacrificial_on_top(pos.x.stl.num, pos.y.stl.num)) {
        set_start_state(thing);
        return 1;
    }
    struct CreatureControl* cctrl = creature_control_get_from_thing(thing);
    if (creature_move_to(thing, &pos, cctrl->max_speed, 0, 0) == 0) {
        return 0;
    }
    if (get_thing_height_at(thing, &pos) != pos.z.val) {
        return 0;
    }
    if (thing_touching_floor(thing))
    {
        cctrl->word_9A = 48;
        cctrl->word_9C = 48;
        thing->movement_flags |= TMvF_Unknown04;
        internal_set_thing_state(thing, CrSt_CreatureBeingSacrificed);
        thing->creature.gold_carried = 0;
        struct SlabMap* slb = get_slabmap_thing_is_on(thing);
        create_effect(&thing->mappos, TngEff_Unknown35, slabmap_owner(slb));
    }
    return 1;
}

TbBool find_random_sacrifice_center(struct Coord3d *pos, const struct Room *room)
{
    // Find a random slab in the room to be used as our starting point
    long i = ACTION_RANDOM(room->slabs_count);
    unsigned long n = room->slabs_list;
    while (i > 0)
    {
        n = get_next_slab_number_in_room(n);
        i--;
    }
    // Now loop starting from that point
    i = room->slabs_count;
    while (i > 0)
    {
        // Loop the slabs list
        if (n <= 0) {
            n = room->slabs_list;
        }
        MapSlabCoord slb_x = slb_num_decode_x(n);
        MapSlabCoord slb_y = slb_num_decode_y(n);
        if  (slab_is_area_inner_fill(slb_x, slb_y))
        {
            // In case we will select a column on that subtile, do 3 tries
            pos->x.val = subtile_coord_center(slab_subtile_center(slb_x));
            pos->y.val = subtile_coord_center(slab_subtile_center(slb_y));
            pos->z.val = subtile_coord(1,0);
            struct Map* mapblk = get_map_block_at(pos->x.stl.num, pos->y.stl.num);
            if (((mapblk->flags & SlbAtFlg_Blocking) == 0) && ((mapblk->flags & SlbAtFlg_IsDoor) == 0)
                && (get_navigation_map_floor_height(pos->x.stl.num, pos->y.stl.num) < 4)
                )
            {
                return true;
            }
        }
        n = get_next_slab_number_in_room(n);
        i--;
    }
    return false;
}

TbBool find_temple_pool(int player_idx, struct Coord3d *pos)
{
    struct Room *best_room = NULL;
    long max_value = 0;
    struct Dungeon *dungeon = get_dungeon(player_idx);

    int k = 0, i = dungeon->room_kind[RoK_TEMPLE];
    while (i != 0)
    {
        struct Room* room = room_get(i);
        if (room_is_invalid(room))
        {
            ERRORLOG("Jump to invalid room detected");
            break;
        }
        i = room->next_of_owner;
        // Per-room code
        if (find_random_sacrifice_center(pos, room))
        {
            if (max_value < room->total_capacity)
            {
                max_value = room->total_capacity;
                best_room = room;
            }
        }
        // Per-room code ends
        k++;
        if (k > ROOMS_COUNT)
        {
          ERRORLOG("Infinite loop detected when sweeping rooms list");
          break;
        }
    }

    if (room_is_invalid(best_room))
    {
        WARNLOG("No temple to spawn a creature");
        memset(pos, 0, sizeof(*pos));
        return false; // No room
    }

    return true;
}
/******************************************************************************/<|MERGE_RESOLUTION|>--- conflicted
+++ resolved
@@ -518,11 +518,6 @@
             ret = create_sacrifice_unique_award(pos, plyr_idx, sac->param, explevel);
             break;
         case SacA_CustomReward:
-<<<<<<< HEAD
-            ret = SacR_Awarded;
-            break;
-        case SacA_CustomPunish:
-=======
             if (sac->param > 0) // Zero means do nothing
             {
                 dungeon->script_flags[sac->param - 1]++;
@@ -534,7 +529,6 @@
             {
                 dungeon->script_flags[sac->param - 1]++;
             }
->>>>>>> 47ed3f29
             ret = SacR_Punished;
             break;
         default:
@@ -554,34 +548,7 @@
 
 void process_sacrifice_creature(struct Coord3d *pos, int model, int owner, TbBool partial)
 {
-<<<<<<< HEAD
-    SYNCDBG(6,"Starting");
-
-    struct CreatureControl* cctrl = creature_control_get_from_thing(thing);
-    cctrl->word_9A--;
-    if (cctrl->word_9A > 0)
-    {
-        // No flying while being sacrificed
-        creature_turn_to_face_angle(thing, thing->move_angle_xy + LbFPMath_PI/4);
-        thing->movement_flags &= ~TMvF_Flying;
-        return 0;
-    }
-    struct SlabMap* slb = get_slabmap_for_subtile(thing->mappos.x.stl.num, thing->mappos.y.stl.num);
-    long owner = slabmap_owner(slb);
-    add_creature_to_sacrifice_list(owner, thing->model, cctrl->explevel);
-    struct Coord3d pos;
-    pos.x.val = thing->mappos.x.val;
-    pos.y.val = thing->mappos.y.val;
-    pos.z.val = thing->mappos.z.val;
-    long model = thing->model;
-
-    memcpy(&gameadd.triggered_object_location, &pos, sizeof(struct Coord3d));
-
-    kill_creature(thing, INVALID_THING, -1, CrDed_NoEffects|CrDed_NotReallyDying);
-    long award = process_sacrifice_award(&pos, model, owner);
-=======
     long award = process_sacrifice_award(pos, model, owner);
->>>>>>> 47ed3f29
     if (is_my_player_number(owner))
     {
       switch (award)
