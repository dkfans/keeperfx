/******************************************************************************/
// Free implementation of Bullfrog's Dungeon Keeper strategy game.
/******************************************************************************/
/** @file creature_instances.c
 *     creature_instances support functions.
 * @par Purpose:
 *     Functions to creature_instances.
 * @par Comment:
 *     None.
 * @author   Tomasz Lis
 * @date     11 Mar 2010 - 11 Sep 2011
 * @par  Copying and copyrights:
 *     This program is free software; you can redistribute it and/or modify
 *     it under the terms of the GNU General Public License as published by
 *     the Free Software Foundation; either version 2 of the License, or
 *     (at your option) any later version.
 */
/******************************************************************************/
#include "creature_instances.h"

#include "globals.h"
#include "bflib_basics.h"
#include "bflib_sound.h"

#include "bflib_math.h"
#include "thing_list.h"
#include "thing_creature.h"
#include "thing_effects.h"
#include "thing_traps.h"
#include "thing_stats.h"
#include "thing_shots.h"
#include "creature_control.h"
#include "creature_states.h"
#include "config_creature.h"
#include "config_effects.h"
#include "power_specials.h"
#include "room_data.h"
#include "room_util.h"
#include "map_blocks.h"
#include "map_utils.h"
#include "ariadne_wallhug.h"
#include "spdigger_stack.h"
#include "config_magic.h"
#include "config_terrain.h"
#include "gui_soundmsgs.h"
#include "sounds.h"
#include "game_legacy.h"
#include "player_instances.h"

#include "keeperfx.hpp"

#ifdef __cplusplus
extern "C" {
#endif
/******************************************************************************/

// DLLIMPORT struct InstanceInfo _DK_instance_info[48];
// #define instance_info _DK_instance_info
/******************************************************************************/
long instf_attack_room_slab(struct Thing *creatng, long *param, PlayerNumber plyr_idx);
long instf_creature_cast_spell(struct Thing *creatng, long *param, PlayerNumber plyr_idx);
long instf_creature_fire_shot(struct Thing *creatng, long *param, PlayerNumber plyr_idx);
long instf_damage_wall(struct Thing *creatng, long *param, PlayerNumber plyr_idx);
long instf_destroy(struct Thing *creatng, long *param, PlayerNumber plyr_idx);
long instf_dig(struct Thing *creatng, long *param, PlayerNumber plyr_idx);
long instf_eat(struct Thing *creatng, long *param, PlayerNumber plyr_idx);
long instf_fart(struct Thing *creatng, long *param, PlayerNumber plyr_idx);
long instf_first_person_do_imp_task(struct Thing *creatng, long *param, PlayerNumber plyr_idx);
long instf_pretty_path(struct Thing *creatng, long *param, PlayerNumber plyr_idx);
long instf_reinforce(struct Thing *creatng, long *param, PlayerNumber plyr_idx);
long instf_tortured(struct Thing *creatng, long *param, PlayerNumber plyr_idx);
long instf_tunnel(struct Thing *creatng, long *param, PlayerNumber plyr_idx);

const struct NamedCommand creature_instances_func_type[] = {
  {"attack_room_slab",         1},
  {"creature_cast_spell",      2},
  {"creature_fire_shot",       3},
  {"creature_damage_wall",     4},
  {"creature_destroy",         5},
  {"creature_dig",             6},
  {"creature_eat",             7},
  {"creature_fart",            8},
  {"first_person_do_imp_task", 9},
  {"creature_pretty_path",     10},
  {"creature_reinforce",       11},
  {"creature_tortured",        12},
  {"creature_tunnel",          13},
  {"none",                     14},
  {NULL,                       0},
};

Creature_Instf_Func creature_instances_func_list[] = {
  NULL,
  instf_attack_room_slab,
  instf_creature_cast_spell,
  instf_creature_fire_shot,
  instf_damage_wall,
  instf_destroy,
  instf_dig,
  instf_eat,
  instf_fart,
  instf_first_person_do_imp_task,
  instf_pretty_path, //[10]
  instf_reinforce,
  instf_tortured,
  instf_tunnel,
  NULL,
  NULL,
};

//field_0,time,fp_time,action_time,fp_action_time,long reset_time,fp_reset_time,graphics_idx,flags,force_visibility,field_1D,func_cb,func_params[2];
struct InstanceInfo instance_info[] = {
    {0,  0,  0,  0,  0,   0,   0,  0,  0,  0,  0, NULL,                              {0,0}}, //0
    {0,  8,  4,  4,  2,   8,   4,  3,  0,  1,  3, instf_creature_fire_shot,         {21,0}},
    {0,  8,  4,  4,  2,   8,   4,  3,  0,  1,  3, instf_creature_fire_shot,         {22,0}},
    {0,  0,  0,  0,  0,   0,   0,  3,  0,  0,  3, NULL,                              {0,0}},
    {0, 10,  5,  5,  2,  16,   8,  3,  0,  1,  3, instf_creature_fire_shot,         {14,0}},
    {0, 10,  4,  6,  2,  32,   4,  3,  0,  1,  3, instf_creature_cast_spell,         {1,0}}, //5
    {0, 10,  5,  6,  3, 100,  16,  3,  0,  1,  3, instf_creature_cast_spell,         {2,0}},
    {0, 10,  5,  6,  3, 100,  16,  3,  0,  1,  3, instf_creature_cast_spell,         {3,0}},
    {1, 10,  5,  6,  3, 400, 200,  3,  0,  1,  3, instf_creature_cast_spell,         {4,0}},
    {0, 10,  5,  6,  3,   4,   1,  3,  0,  1,  3, instf_creature_cast_spell,         {5,0}},
    {1, 10,  5,  6,  3, 400, 200,  3,  0,  1,  3, instf_creature_cast_spell,         {6,0}}, //10
    {1, 10,  5,  6,  3, 400, 200,  3,  0,  1,  3, instf_creature_cast_spell,         {7,0}},
    {0, 10,  5,  6,  3,  80,  20,  3,  0,  1,  4, instf_creature_cast_spell,         {8,0}},
    {1, 10,  5,  6,  3, 500, 200,  3,  0,  1,  3, instf_creature_cast_spell,         {9,0}},
    {1, 10,  5,  6,  3,  10, 200,  3,  0,  1,  3, instf_creature_cast_spell,        {10,0}},
    {1, 10,  5,  6,  3, 300, 200,  3,  0,  1,  3, instf_creature_cast_spell,        {11,0}}, //15
    {0, 10,  5,  6,  3, 400,  20,  3,  0,  1,  3, instf_creature_cast_spell,        {12,0}},
    {0, 10,  5,  6,  3,   5,   3,  3,  0,  1,  3, instf_creature_cast_spell,        {13,0}},
    {0, 10,  5,  6,  3,  10,  40,  3,  0,  1,  3, instf_creature_cast_spell,        {14,0}},
    {0, 10,  5,  6,  3,  25,   2,  3,  0,  1,  3, instf_creature_cast_spell,        {15,0}},
    {0, 10,  5,  6,  3,  50,   2,  3,  0,  1,  3, instf_creature_cast_spell,        {16,0}}, //20
    {0, 10,  5, 10,  5,   8,   4,  3,  1,  1,  3, instf_creature_cast_spell,        {17,0}},
    {0, 10,  5,  6,  3,  50,  40,  3,  0,  1,  3, instf_creature_cast_spell,        {18,0}},
    {0, 10,  5,  6,  3,   8,   3,  3,  0,  1,  3, instf_creature_cast_spell,        {19,0}},
    {1, 10,  5,  6,  3, 400, 200,  3,  0,  1,  3, instf_creature_cast_spell,        {20,0}},
    {0, 10,  5,  6,  3,   8,   4,  3,  0,  1,  3, instf_creature_cast_spell,        {21,0}}, //25
    {0, 10,  5,  6,  3,  60,  20,  3,  0,  1,  3, instf_creature_cast_spell,        {22,0}},
    {0, 10,  5,  6,  3, 100,  20,  3,  0,  1,  3, instf_creature_cast_spell,        {23,0}},
    {0, 10,  5,  6,  3,   8, 200,  3,  0,  1,  3, instf_creature_cast_spell,        {24,0}},
    {0,  8,  4,  4,  2, 100,  10,  3,  0,  1,  3, instf_fart,                        {0,0}},
    {0,  8,  4,  4,  2,   1,   1,  3,  0,  0,  3, instf_dig,                         {0,0}}, //30
    {0,  8,  4,  4,  2,   1,   1,  7,  0,  0,  3, instf_pretty_path,                 {0,0}},
    {0,  8,  4,  4,  2,   1,   1,  7,  0,  0,  3, instf_destroy,                     {0,0}},
    {0,  8,  4,  4,  2,   1,   1,  3,  0,  0,  3, instf_tunnel,                      {0,0}},
    {0,  8,  4,  1,  1,   1,   1, 11,  0,  0,  3, NULL,                              {3,0}},
    {0,  8,  4,  4,  2,   1,   1,  7,  0,  0,  3, instf_reinforce,                   {0,0}}, //35
    {0, 16,  8,  8,  4,   1,   1, 13,  0,  0,  3, instf_eat,                         {0,0}},
    {0,  8,  4,  4,  2,   1,   1,  3,  0,  1,  3, instf_attack_room_slab,            {0,0}},
    {0,  8,  4,  4,  2,   1,   1,  3,  0,  1,  3, instf_damage_wall,                {21,0}},
    {0,  8,  4,  4,  2,   1,   1,  3,  0,  1,  3, instf_first_person_do_imp_task,    {0,0}},
//  {0, 10,  5,  6,  3,   6,   3,  3,  0,  1,  6, instf_creature_cast_spell,        {29,0}}, // 40 GROUP
    {0, 10,  5,  6,  3,  60,  20,  3,  0,  1,  3, instf_creature_cast_spell,        {29,0}}, //40 LIZARD
    {0, 10,  5,  6,  3,   6,   3,  3,  0,  1,  3, instf_creature_cast_spell,        {26,0}},
    {0, 10,  5,  6,  3,   6,   3,  3,  0,  1,  3, instf_creature_cast_spell,        {27,0}},
    {0, 10,  5,  6,  3,   6,   3,  3,  0,  1,  3, instf_creature_cast_spell,        {28,0}},
    {0,  8,  4,  1,  1,   1,   1, 15,  0,  0,  3, NULL,                              {4,0}},
    {0, 16,  8,  8,  4,   1,   1, 14,  0,  0,  3, instf_tortured,                    {0,0}}, // 45
    {0, 16,  4,  4,  2,   1,   1,  5,  0,  0,  3, NULL,                              {0,0}},
    {0,  8,  4,  4,  2,   1,   1,  6,  0,  0,  3, NULL,                              {0,0}},
};

/******************************************************************************/
#ifdef __cplusplus
}
#endif
/******************************************************************************/
/** Returns creature instance info structure for given instance index.
 *
 * @param inst_idx Instance index.
 * @param func_name Name of the caller function, for logging purposes.
 * @return Instance Info struct is returned.
 */
struct InstanceInfo *creature_instance_info_get_f(CrInstance inst_idx,const char *func_name)
{
    if ((inst_idx < 0) || (inst_idx >= sizeof(instance_info)/sizeof(instance_info[0])))
    {
        ERRORMSG("%s: Tried to get invalid instance info %d!",func_name,(int)inst_idx);
        return &instance_info[0];
    }
    return &instance_info[inst_idx];
}

TbBool creature_instance_info_invalid(const struct InstanceInfo *inst_inf)
{
    return (inst_inf < &instance_info[1]);
}

TbBool creature_instance_is_available(const struct Thing *thing, CrInstance inst_id)
{
    TRACE_THING(thing);
    struct CreatureControl* cctrl = creature_control_get_from_thing(thing);
    if (creature_control_invalid(cctrl))
        return false;
    return cctrl->instance_available[inst_id];
}

TbBool creature_choose_first_available_instance(struct Thing *thing)
{
    struct CreatureControl* cctrl = creature_control_get_from_thing(thing);
    struct CreatureStats* crstat = creature_stats_get_from_thing(thing);
    for (long i = 0; i < LEARNED_INSTANCES_COUNT; i++)
    {
        long k = crstat->learned_instance_id[i];
        if (k > 0)
        {
            if (cctrl->instance_available[k]) {
                cctrl->active_instance_id = k;
                return true;
            }
        }
    }
    cctrl->active_instance_id = CrInst_NULL;
    return false;
}

void creature_increase_available_instances(struct Thing *thing)
{
    struct CreatureStats* crstat = creature_stats_get_from_thing(thing);
    struct CreatureControl* cctrl = creature_control_get_from_thing(thing);
    for (int i = 0; i < LEARNED_INSTANCES_COUNT; i++)
    {
        int k = crstat->learned_instance_id[i];
        if (k > 0)
        {
            if (crstat->learned_instance_level[i] <= cctrl->explevel+1) {
                cctrl->instance_available[k] = true;
            }
            else if ( (crstat->learned_instance_level[i] > cctrl->explevel+1) && !(gameadd.classic_bugs_flags & ClscBug_RebirthKeepsSpells) )
            {
                cctrl->instance_available[k] = false;   
            }
        }
    }
}

/**
 * Given instance ID, returns its position in compacted list of instances.
 * Compacted list of instances is a list of available creature instances without holes.
 * @param thing
 * @param req_inst_id
 * @return
 */
int creature_instance_get_available_pos_for_id(struct Thing *thing, CrInstance req_inst_id)
{
    struct CreatureStats* crstat = creature_stats_get_from_thing(thing);
    int avail_pos = 0;
    for (int avail_num = 0; avail_num < LEARNED_INSTANCES_COUNT; avail_num++)
    {
        CrInstance inst_id = crstat->learned_instance_id[avail_num];
        if (creature_instance_is_available(thing, inst_id))
        {
            if (inst_id == req_inst_id) {
                return avail_pos;
            }
            avail_pos++;
        }
    }
    return -1;
}

/**
 * For position in compacted list of instances, gives instance position in availability list.
 * Compacted list of instances is a list of available creature instances without holes.
 * @param thing
 * @param req_avail_pos
 * @return
 */
int creature_instance_get_available_number_for_pos(struct Thing *thing, int req_avail_pos)
{
    struct CreatureStats* crstat = creature_stats_get_from_thing(thing);
    int avail_pos = 0;
    for (int avail_num = 0; avail_num < LEARNED_INSTANCES_COUNT; avail_num++)
    {
        CrInstance inst_id = crstat->learned_instance_id[avail_num];
        if (creature_instance_is_available(thing, inst_id))
        {
            if (avail_pos == req_avail_pos) {
                return avail_num;
            }
            avail_pos++;
        }
    }
    return -1;
}

/**
 * For position in compacted list of instances, gives instance ID from availability list.
 * Compacted list of instances is a list of available creature instances without holes.
 * @param thing
 * @param req_avail_pos
 * @return
 */
CrInstance creature_instance_get_available_id_for_pos(struct Thing *thing, int req_avail_pos)
{
    struct CreatureStats* crstat = creature_stats_get_from_thing(thing);
    int avail_pos = 0;
    for (int avail_num = 0; avail_num < LEARNED_INSTANCES_COUNT; avail_num++)
    {
        CrInstance inst_id = crstat->learned_instance_id[avail_num];
        if (creature_instance_is_available(thing, inst_id))
        {
            if (avail_pos == req_avail_pos) {
                return inst_id;
            }
            avail_pos++;
        }
    }
    return CrInst_NULL;
}

TbBool instance_is_ranged_weapon(CrInstance inum)
{
    struct InstanceInfo* inst_inf;
    inst_inf = creature_instance_info_get(inum);
    if (inst_inf->flags & InstPF_RangedAttack)
    {
        return true;
    }
    return false;
}

TbBool instance_is_ranged_weapon_vs_objects(CrInstance inum)
{
    struct InstanceInfo* inst_inf;
    inst_inf = creature_instance_info_get(inum);
    if ((inst_inf->flags & InstPF_RangedAttack) && (inst_inf->flags & InstPF_Destructive) && !(inst_inf->flags & InstPF_Dangerous))
    {
        return true;
    }
    return false;
}

TbBool instance_is_quick_range_weapon(CrInstance inum)
{
    struct InstanceInfo* inst_inf;
    inst_inf = creature_instance_info_get(inum);
    if ((inst_inf->flags & InstPF_RangedAttack) && (inst_inf->flags & InstPF_Quick))
    {
        return true;
    }
    return false;
}

/**
 * Informs whether the creature has an instance which is ranged weapon useable against other creatures.
 * The instances currently in use and currently in cooldown are included.
 * @param creatng The creature to be checked.
 * @return True if the creature has ranged weapon, false otherwise.
 */
TbBool creature_has_ranged_weapon(const struct Thing *creatng)
{
    TRACE_THING(creatng);
    const struct CreatureControl* cctrl = creature_control_get_from_thing(creatng);
    for (long inum = 1; inum < CREATURE_INSTANCES_COUNT; inum++)
    {
        if (cctrl->instance_available[inum] > 0)
        {
            if (instance_is_ranged_weapon(inum))
                return true;
        }
    }
    return false;
}

/**
 * Informs whether the creature has an instance which is ranged weapon useable against objects.
 * The instances currently in use and currently in cooldown are included.
 * @param creatng The creature to be checked.
 * @return True if the creature has ranged weapon, false otherwise.
 */
TbBool creature_has_ranged_object_weapon(const struct Thing *creatng)
{
    TRACE_THING(creatng);
    const struct CreatureControl* cctrl = creature_control_get_from_thing(creatng);
    for (long inum = 1; inum < CREATURE_INSTANCES_COUNT; inum++)
    {
        if (cctrl->instance_available[inum])
        {
            if (instance_is_ranged_weapon_vs_objects(inum))
                return true;
        }
    }
    return false;
}

TbBool creature_has_quick_range_weapon(const struct Thing *creatng)
{
    TRACE_THING(creatng);
    const struct CreatureControl* cctrl = creature_control_get_from_thing(creatng);
    for (long inum = 1; inum < CREATURE_INSTANCES_COUNT; inum++)
    {
        if (cctrl->instance_available[inum])
        {
            if (instance_is_quick_range_weapon(inum))
                return true;
        }
    }
    return false;
}

void process_creature_instance(struct Thing *thing)
{
    struct CreatureControl *cctrl;
    SYNCDBG(19,"Starting for %s index %d instance %d",thing_model_name(thing),(int)thing->index,(int)cctrl->instance_id);
    TRACE_THING(thing);
    cctrl = creature_control_get_from_thing(thing);
    if (cctrl->instance_id != CrInst_NULL)
    {
        cctrl->inst_turn++;
        if (cctrl->inst_turn == cctrl->inst_action_turns)
        {
            struct InstanceInfo* inst_inf = creature_instance_info_get(cctrl->instance_id);
            if (inst_inf->func_cb != NULL)
            {
                PlayerNumber plyr_idx = get_appropriate_player_for_creature(thing);
                SYNCDBG(18,"Executing %s for %s index %d player %d.",creature_instance_code_name(cctrl->instance_id),thing_model_name(thing),(int)thing->index, plyr_idx);
                inst_inf->func_cb(thing, inst_inf->func_params, plyr_idx);
            }
        }
        if (cctrl->inst_turn >= cctrl->inst_total_turns)
        {
            if (cctrl->inst_repeat)
            {
                cctrl->inst_turn--;
                cctrl->inst_repeat = 0;
                return;
            }
            // Instances sometimes failed to reach this. More reliable to set instance_use_turn sooner
            // cctrl->instance_use_turn[cctrl->instance_id] = game.play_gameturn; // so this code has been moved to another location
            cctrl->instance_id = CrInst_NULL;
        }
        cctrl->inst_repeat = 0;
    }
}

long instf_creature_fire_shot(struct Thing *creatng, long *param, PlayerNumber plyr_idx)
{
    struct Thing *target;
    int hittype;
    TRACE_THING(creatng);
    struct CreatureControl* cctrl = creature_control_get_from_thing(creatng);
    if (cctrl->targtng_idx <= 0)
    {
        if ((creatng->alloc_flags & TAlF_IsControlled) == 0)
            hittype = THit_CrtrsOnlyNotOwn;
        else
            hittype = THit_CrtrsNObjcts;
    }
    else if ((creatng->alloc_flags & TAlF_IsControlled) != 0)
    {
        target = thing_get(cctrl->targtng_idx);
        TRACE_THING(target);
        if (target->class_id == TCls_Object)
            hittype = THit_CrtrsNObjcts;
        else
            hittype = THit_CrtrsOnly;
    }
    else
    {
        target = thing_get(cctrl->targtng_idx);
        TRACE_THING(target);
        if (target->class_id == TCls_Object)
            hittype = THit_CrtrsNObjcts;
        else if (target->owner == creatng->owner)
            hittype = THit_CrtrsOnly;
        else
            hittype = THit_CrtrsOnlyNotOwn;
    }
    if (cctrl->targtng_idx > 0)
    {
        target = thing_get(cctrl->targtng_idx);
        SYNCDBG(8,"The %s index %d fires %s at %s index %d",thing_model_name(creatng),(int)creatng->index,shot_code_name(*param),thing_model_name(target),(int)target->index);
        TRACE_THING(target);
    } else
    {
        target = NULL;
        SYNCDBG(8,"The %s index %d fires %s",thing_model_name(creatng),(int)creatng->index,shot_code_name(*param));
    }
    creature_fire_shot(creatng, target, *param, 1, hittype);
    // Start cooldown after shot is fired
    cctrl->instance_use_turn[cctrl->instance_id] = game.play_gameturn;
    return 0;
}

long instf_creature_cast_spell(struct Thing *creatng, long *param, PlayerNumber plyr_idx)
{
    TRACE_THING(creatng);
    struct CreatureControl* cctrl = creature_control_get_from_thing(creatng);
    long spl_idx = *param;
    struct SpellInfo* spinfo = get_magic_info(spl_idx);
    SYNCDBG(8,"The %s index %d casts %s",thing_model_name(creatng),(int)creatng->index,spell_code_name(spl_idx));
    if (spinfo->cast_at_thing)
    {
        struct Thing* trthing = thing_get(cctrl->targtng_idx);
        if (!thing_is_invalid(trthing))
        {
            creature_cast_spell_at_thing(creatng, trthing, spl_idx, cctrl->explevel);
            // Start cooldown after spell is cast
            cctrl->instance_use_turn[cctrl->instance_id] = game.play_gameturn;
            return 0;
        }
    }
    creature_cast_spell(creatng, spl_idx, cctrl->explevel, cctrl->targtstl_x, cctrl->targtstl_y);
    // Start cooldown after spell effect activates
    cctrl->instance_use_turn[cctrl->instance_id] = game.play_gameturn;
    return 0;
}

long instf_dig(struct Thing *creatng, long *param, PlayerNumber plyr_idx)
{
    long stl_x;
    long stl_y;
    long taskkind;
    long gold;
    SYNCDBG(16,"Starting");
    TRACE_THING(creatng);
    struct CreatureControl* cctrl = creature_control_get_from_thing(creatng);
    struct Dungeon* dungeon = get_dungeon(creatng->owner);
    long task_idx = cctrl->digger.task_idx;
    {
        struct MapTask* task = get_dungeon_task_list_entry(dungeon, task_idx);
        taskkind = task->kind;
        if (task->coords != cctrl->word_8F)
        {
            return 0;
      }
      stl_x = stl_num_decode_x(cctrl->word_8F);
      stl_y = stl_num_decode_y(cctrl->word_8F);
    }
    struct SlabMap* slb = get_slabmap_for_subtile(stl_x, stl_y);
    if (slabmap_block_invalid(slb)) {
        return 0;
    }
    long dig_damage = calculate_damage_did_to_slab_with_single_hit(creatng, slb);
    if ((slb->health > dig_damage) || slab_kind_is_indestructible(slb->kind))
    {
        if (!slab_kind_is_indestructible(slb->kind))
            slb->health -= dig_damage;
        thing_play_sample(creatng, 63 + UNSYNC_RANDOM(6), NORMAL_PITCH, 0, 3, 0, 2, FULL_LOUDNESS);
        create_effect(&creatng->mappos, TngEff_RockChips, creatng->owner);
        if (taskkind == SDDigTask_MineGold)
        {
            gold = calculate_gold_digged_out_of_slab_with_single_hit(dig_damage, creatng->owner, cctrl->explevel, slb);
            creatng->creature.gold_carried += gold;
            dungeon->lvstats.gold_mined += gold;
            EVM_CREATURE_STAT("gold_mined", creatng->owner, creatng, "gold", gold);
        }
        return 0;
    }
    // slb->health <= dig_damage - we're going to destroy the slab
    remove_from_task_list(creatng->owner, task_idx);
    if (taskkind == SDDigTask_MineGold)
    {
        gold = calculate_gold_digged_out_of_slab_with_single_hit(slb->health, creatng->owner, cctrl->explevel, slb);
        creatng->creature.gold_carried += gold;
        dungeon->lvstats.gold_mined += gold;
        EVM_CREATURE_STAT("gold_mined", creatng->owner, creatng, "gold", gold);
        EVM_MAP_EVENT("dig", creatng->owner, stl_x, stl_y, "gold");
        mine_out_block(stl_x, stl_y, creatng->owner);
        if (dig_has_revealed_area(stl_x, stl_y, creatng->owner))
        {
            EventIndex evidx = event_create_event_or_update_nearby_existing_event(
                subtile_coord_center(stl_x), subtile_coord_center(stl_y),
                EvKind_AreaDiscovered, creatng->owner, 0);
            if ((evidx > 0) && is_my_player_number(creatng->owner))
                output_message(SMsg_DugIntoNewArea, 0, true);
        }
    } else
    if (taskkind == SDDigTask_DigEarth)
    {
        dig_out_block(stl_x, stl_y, creatng->owner);
        EVM_MAP_EVENT("dig", creatng->owner, stl_x, stl_y, "");

        if (dig_has_revealed_area(stl_x, stl_y, creatng->owner))
        {
            EventIndex evidx = event_create_event_or_update_nearby_existing_event(
                subtile_coord_center(stl_x), subtile_coord_center(stl_y),
                EvKind_AreaDiscovered, creatng->owner, 0);
            if ((evidx > 0) && is_my_player_number(creatng->owner))
                output_message(SMsg_DugIntoNewArea, 0, true);
        }
    }
    check_map_explored(creatng, stl_x, stl_y);
    thing_play_sample(creatng, 72 + UNSYNC_RANDOM(3), NORMAL_PITCH, 0, 3, 0, 4, FULL_LOUDNESS);
    return 1;
}

long instf_destroy(struct Thing *creatng, long *param, PlayerNumber plyr_idx)
{
    TRACE_THING(creatng);
    MapSlabCoord slb_x = subtile_slab_fast(creatng->mappos.x.stl.num);
    MapSlabCoord slb_y = subtile_slab_fast(creatng->mappos.y.stl.num);
    struct Dungeon* dungeon = get_dungeon(creatng->owner);
    struct SlabMap* slb = get_slabmap_block(slb_x, slb_y);
    struct Room* room = room_get(slb->room_index);
    long prev_owner = slabmap_owner(slb);
    struct PlayerInfo* player;
<<<<<<< HEAD
    player = get_player(plyr_idx);
=======
    player = get_player(get_appropriate_player_for_creature(creatng));
>>>>>>> 3df6530f
    int volume = 32;

    if ( !room_is_invalid(room) && (prev_owner != creatng->owner) )
    {
        if (room->health > 1)
        {
            room->health--;
            if ((player->view_type == PVT_CreatureContrl) || (player->view_type == PVT_CreaturePasngr))
            {
                volume = FULL_LOUDNESS;
            }
            thing_play_sample(creatng, 5 + UNSYNC_RANDOM(2), 200, 0, 3, 0, 2, volume);
            return 0;
        }
        clear_dig_on_room_slabs(room, plyr_idx);
        if (room->owner == game.neutral_player_num)
        {
            claim_room(room, creatng);
        } else
        {
            MapCoord ccor_x = subtile_coord_center(room->central_stl_x);
            MapCoord ccor_y = subtile_coord_center(room->central_stl_y);
            event_create_event_or_update_nearby_existing_event(ccor_x, ccor_y, EvKind_RoomLost, room->owner, room->kind);
            claim_enemy_room(room, creatng);
        }
        thing_play_sample(creatng, 76, NORMAL_PITCH, 0, 3, 0, 2, FULL_LOUDNESS);
        create_effects_on_room_slabs(room, imp_spangle_effects[plyr_idx], 0, plyr_idx);
        return 0;
    }
    if (slb->health > 1)
    {
        slb->health--;
        if ((player->view_type == PVT_CreatureContrl) || (player->view_type == PVT_CreaturePasngr))
        {
            volume = FULL_LOUDNESS;
        }
        thing_play_sample(creatng, 128 + UNSYNC_RANDOM(3), 200, 0, 3, 0, 2, volume);
        return 0;
    }
    if (prev_owner != game.neutral_player_num) {
        struct Dungeon* prev_dungeon = get_dungeon(prev_owner);
        prev_dungeon->lvstats.territory_lost++;
    }
    if ((player->view_type == PVT_CreatureContrl) || (player->view_type == PVT_CreaturePasngr))
    {
        volume = FULL_LOUDNESS;
    }
    thing_play_sample(creatng, 128 + UNSYNC_RANDOM(3), 200, 0, 3, 0, 2, volume);
    decrease_dungeon_area(prev_owner, 1);
    neutralise_enemy_block(creatng->mappos.x.stl.num, creatng->mappos.y.stl.num, creatng->owner);
    remove_traps_around_subtile(slab_subtile_center(slb_x), slab_subtile_center(slb_y), NULL);
    switch_owned_objects_on_destoyed_slab_to_neutral(slb_x, slb_y, prev_owner);
    dungeon->lvstats.territory_destroyed++;
    return 1;
}

long instf_attack_room_slab(struct Thing *creatng, long *param, PlayerNumber plyr_idx)
{
    TRACE_THING(creatng);
    struct Room* room = get_room_thing_is_on(creatng);
    if (room_is_invalid(room))
    {
        ERRORLOG("The %s index %d is not on room",thing_model_name(creatng),(int)creatng->index);
        return 0;
    }
    SYNCDBG(8,"Executing for %s index %d",thing_model_name(creatng),(int)creatng->index);
    struct SlabMap* slb = get_slabmap_thing_is_on(creatng);
    if (slb->health > 2)
    {
        //TODO CONFIG damage made to room slabs is constant - doesn't look good
        slb->health -= 2;
        thing_play_sample(creatng, 128 + UNSYNC_RANDOM(3), NORMAL_PITCH, 0, 3, 0, 2, FULL_LOUDNESS);
        return 1;
    }
    if (room->owner != game.neutral_player_num)
    {
        struct Dungeon* dungeon = get_dungeon(room->owner);
        dungeon->rooms_destroyed++;
    }
    if (!delete_room_slab(coord_slab(creatng->mappos.x.val), coord_slab(creatng->mappos.y.val), 1))
    {
        ERRORLOG("Cannot delete %s room tile destroyed by %s index %d",room_code_name(room->kind),thing_model_name(creatng),(int)creatng->index);
        return 0;
    }
    if (count_slabs_of_room_type(room->owner, room->kind) <= 1)
    {
        event_create_event_or_update_nearby_existing_event(coord_slab(creatng->mappos.x.val), coord_slab(creatng->mappos.y.val), EvKind_RoomLost, room->owner, room->kind);
    }
    create_effect(&creatng->mappos, TngEff_Explosion3, plyr_idx);
    thing_play_sample(creatng, 47, NORMAL_PITCH, 0, 3, 0, 2, FULL_LOUDNESS);
    return 1;
}

long instf_damage_wall(struct Thing *creatng, long *param, PlayerNumber plyr_idx)
{
    SYNCDBG(16,"Starting");
    TRACE_THING(creatng);
    //return _DK_instf_damage_wall(creatng, param);
    MapSubtlCoord stl_x;
    MapSubtlCoord stl_y;
    {
        struct CreatureControl* cctrl = creature_control_get_from_thing(creatng);
        stl_x = stl_num_decode_x(cctrl->field_284);
        stl_y = stl_num_decode_y(cctrl->field_284);
    }
    struct SlabMap* slb = get_slabmap_for_subtile(stl_x, stl_y);
    if (slb->health > 2)
    {
        slb->health -= 2;
    } else
    {
        place_slab_type_on_map(2, stl_x, stl_y, plyr_idx, 0);
        do_slab_efficiency_alteration(subtile_slab_fast(stl_x), subtile_slab_fast(stl_y));
    }
    thing_play_sample(creatng, 63+UNSYNC_RANDOM(6), NORMAL_PITCH, 0, 3, 0, 2, FULL_LOUDNESS);
    return 1;
}

long instf_eat(struct Thing *creatng, long *param, PlayerNumber plyr_idx)
{
    TRACE_THING(creatng);
    //return _DK_instf_eat(creatng, param);
    struct CreatureControl* cctrl = creature_control_get_from_thing(creatng);
    if (cctrl->hunger_amount > 0)
        cctrl->hunger_amount--;
    apply_health_to_thing_and_display_health(creatng, game.food_health_gain);
    cctrl->hunger_level = 0;
    return 1;
}

long instf_fart(struct Thing *creatng, long *param, PlayerNumber plyr_idx)
{
    TRACE_THING(creatng);
    //return _DK_instf_fart(creatng, param);
    struct Thing* efftng = create_effect(&creatng->mappos, TngEff_Gas3, creatng->owner);
    if (!thing_is_invalid(efftng))
        efftng->shot_effect.hit_type = THit_CrtrsOnlyNotOwn;
    thing_play_sample(creatng,94+UNSYNC_RANDOM(6), NORMAL_PITCH, 0, 3, 0, 4, FULL_LOUDNESS);
    // Start cooldown after fart created
    struct CreatureControl* cctrl = creature_control_get_from_thing(creatng);
    cctrl->instance_use_turn[cctrl->instance_id] = game.play_gameturn;
    return 1;
}

long instf_first_person_do_imp_task(struct Thing *creatng, long *param, PlayerNumber plyr_idx)
{
    struct CreatureControl* cctrl = creature_control_get_from_thing(creatng);
<<<<<<< HEAD
    struct PlayerInfo* player = get_player(plyr_idx);
=======
    struct PlayerInfo* player = get_player(get_appropriate_player_for_creature(creatng));
>>>>>>> 3df6530f
    TRACE_THING(creatng);
    struct SlabMap* slb;
    MapSubtlCoord ahead_stl_x = creatng->mappos.x.stl.num;
    MapSubtlCoord ahead_stl_y = creatng->mappos.y.stl.num;
    MapSlabCoord slb_x = subtile_slab_fast(creatng->mappos.x.stl.num);
    MapSlabCoord slb_y = subtile_slab_fast(creatng->mappos.y.stl.num);
    if (check_place_to_pretty_excluding(creatng, slb_x, slb_y))
    {
        instf_pretty_path(creatng, NULL, creatng->owner);
        return 1;
    }
    MapSlabCoord ahead_slb_x = slb_x;
    MapSlabCoord ahead_slb_y = slb_y;
    if ( (creatng->move_angle_xy >= 1792) || (creatng->move_angle_xy <= 255) )
    {
        ahead_stl_y--;
        ahead_slb_y--;
    }
    else if ( (creatng->move_angle_xy >= 768) && (creatng->move_angle_xy <= 1280) )
    {
        ahead_stl_y++;
        ahead_slb_y++;
    }
    else if ( (creatng->move_angle_xy >= 1280) && (creatng->move_angle_xy <= 1792) )
    {
        ahead_stl_x--;
        ahead_slb_x--;
    }
    else if ( (creatng->move_angle_xy >= 256) && (creatng->move_angle_xy <= 768) )
    {
        ahead_stl_x++;
        ahead_slb_x++;
    }
    struct PlayerInfoAdd* playeradd = get_playeradd(player->id_number);
    if ( (playeradd->selected_fp_thing_pickup != 0) || (cctrl->dragtng_idx != 0) )
    {
        set_players_packet_action(player, PckA_DirectCtrlDragDrop, 0, 0, 0, 0);
        return 1;
    }
    struct Room* room;
    TbBool subtile_diggable = subtile_is_diggable_for_player(creatng->owner, ahead_stl_x, ahead_stl_y, true);
    if (!subtile_diggable)
    {
        room = get_room_thing_is_on(creatng);
        if (!room_is_invalid(room))
        {
            if (room_role_matches(room->kind, RoRoF_GoldStorage))
            {
                if (room->owner == creatng->owner)
                {
                    TbBool slab_diggable = subtile_is_diggable_for_player(creatng->owner, slab_subtile_center(ahead_slb_x), slab_subtile_center(ahead_slb_y), true);
                    if (!slab_diggable) 
                    {
                        if (creatng->creature.gold_carried > 0)
                        {
                            set_players_packet_action(player, PckA_DirectCtrlDragDrop, 0, 0, 0, 0);
                            return 1;
                        }
                    }
                }
            }
        }
    }
<<<<<<< HEAD
    struct DungeonAdd* dungeonadd = get_dungeonadd(plyr_idx);
    if ( (dungeonadd->first_person_dig_claim_mode) || (!subtile_diggable) )
=======
    if ( (playeradd->first_person_dig_claim_mode) || (!subtile_diggable) )
>>>>>>> 3df6530f
    {
        slb = get_slabmap_block(slb_x, slb_y);
        if ( check_place_to_convert_excluding(creatng, slb_x, slb_y) )
        {
            struct SlabAttr* slbattr = get_slab_attrs(slb);
            instf_destroy(creatng, NULL, creatng->owner);
            if (slbattr->block_flags & SlbAtFlg_IsRoom)
            {
                room = room_get(slb->room_index);
                if (!room_is_invalid(room))
                {
                    char id = ((~room->kind) + 1) - 78;
                    if (room->owner != creatng->owner)
                    {
                        MapCoord coord_x = subtile_coord_center(room->central_stl_x);
                        MapCoord coord_y = subtile_coord_center(room->central_stl_y);
                        event_create_event_or_update_nearby_existing_event(coord_x, coord_y,
                            EvKind_RoomUnderAttack, room->owner, 0);
                        if (is_my_player_number(room->owner))
                        {
                            output_message(SMsg_EnemyDestroyRooms, MESSAGE_DELAY_FIGHT, true);
                        }
                        if (game.active_messages_count > 0)
                        {
                            clear_messages_from_player(id);
                        }
                        targeted_message_add(id, plyr_idx, 50, "%d/%d", room->health, compute_room_max_health(room->slabs_count, room->efficiency));
                    }
                    else
                    {
                        if (game.active_messages_count > 0)
                        {
                            clear_messages_from_player(id);
                        }
                    }
                }
            }
            return 1;
        }
        else
        {
            if (slabmap_owner(slb) == creatng->owner)
            {
                MapSlabCoord ahead_sslb_x = subtile_slab_fast(ahead_stl_x);
                MapSlabCoord ahead_sslb_y = subtile_slab_fast(ahead_stl_y);
                if ( check_place_to_reinforce(creatng, ahead_sslb_x, ahead_sslb_y) )
                {
                    struct SlabMap* ahead_sslb = get_slabmap_block(ahead_sslb_x, ahead_sslb_y);
                    if ((ahead_sslb->kind >= SlbT_EARTH) && (ahead_sslb->kind <= SlbT_TORCHDIRT))
                    {
                        if (slab_by_players_land(creatng->owner, ahead_sslb_x, ahead_sslb_y))
                        {
                            cctrl->digger.working_stl = get_subtile_number(ahead_stl_x, ahead_stl_y);
                            instf_reinforce(creatng, NULL, creatng->owner);
                            return 1;
                        } 
                    }
                }
            }
        }
    }
<<<<<<< HEAD
    if (dungeonadd->first_person_dig_claim_mode == false)
=======
    if (playeradd->first_person_dig_claim_mode == false)
>>>>>>> 3df6530f
    {
        //TODO CONFIG shot model dependency
        long locparam = ShM_Dig;
        instf_creature_fire_shot(creatng, &locparam, creatng->owner);
    }
    return 1;
}

long instf_pretty_path(struct Thing *creatng, long *param, PlayerNumber plyr_idx)
{
    TRACE_THING(creatng);
    SYNCDBG(16,"Starting");
    struct Dungeon* dungeon = get_dungeon(plyr_idx);
    MapSlabCoord slb_x = subtile_slab_fast(creatng->mappos.x.stl.num);
    MapSlabCoord slb_y = subtile_slab_fast(creatng->mappos.y.stl.num);
    create_effect(&creatng->mappos, imp_spangle_effects[plyr_idx], plyr_idx);
    thing_play_sample(creatng, 76, NORMAL_PITCH, 0, 3, 0, 2, FULL_LOUDNESS);
    place_slab_type_on_map(SlbT_CLAIMED, slab_subtile_center(slb_x), slab_subtile_center(slb_y), plyr_idx, 1);
    do_unprettying(plyr_idx, slb_x, slb_y);
    do_slab_efficiency_alteration(slb_x, slb_y);
    increase_dungeon_area(plyr_idx, 1);
    dungeon->lvstats.area_claimed++;
    EVM_MAP_EVENT("claimed", plyr_idx, slb_x, slb_y, "");
    remove_traps_around_subtile(slab_subtile_center(slb_x), slab_subtile_center(slb_y), NULL);
    return 1;
}

long instf_reinforce(struct Thing *creatng, long *param, PlayerNumber plyr_idx)
{
    SYNCDBG(16,"Starting");
    TRACE_THING(creatng);
    struct CreatureControl* cctrl = creature_control_get_from_thing(creatng);
    MapSubtlCoord stl_x = stl_num_decode_x(cctrl->digger.working_stl);
    MapSubtlCoord stl_y = stl_num_decode_y(cctrl->digger.working_stl);
    MapSlabCoord slb_x = subtile_slab_fast(stl_x);
    MapSlabCoord slb_y = subtile_slab_fast(stl_y);
    if (check_place_to_reinforce(creatng, slb_x, slb_y) <= 0) {
        return 0;
    }
    if (cctrl->digger.byte_93 <= 25)
    {
        cctrl->digger.byte_93++;
        if (!S3DEmitterIsPlayingSample(creatng->snd_emitter_id, 63, 0))
        {
            struct PlayerInfo* player;
<<<<<<< HEAD
            player = get_player(plyr_idx);
=======
            player = get_player(get_appropriate_player_for_creature(creatng));
>>>>>>> 3df6530f
            int volume = 32;
            if ((player->view_type == PVT_CreatureContrl) || (player->view_type == PVT_CreaturePasngr))
            {
                volume = FULL_LOUDNESS;
            }
            thing_play_sample(creatng, 1005 + UNSYNC_RANDOM(7), NORMAL_PITCH, 0, 3, 0, 2, volume);
        }
        return 0;
    }
    cctrl->digger.byte_93 = 0;
    place_and_process_pretty_wall_slab(creatng, slb_x, slb_y);
    struct Coord3d pos;
    pos.x.stl.pos = 128;
    pos.y.stl.pos = 128;
    pos.z.stl.pos = 128;
    for (long n = 0; n < SMALL_AROUND_LENGTH; n++)
    {
        pos.x.stl.num = stl_x + 2 * small_around[n].delta_x;
        pos.y.stl.num = stl_y + 2 * small_around[n].delta_y;
        struct Map* mapblk = get_map_block_at(pos.x.stl.num, pos.y.stl.num);
        if (map_block_revealed(mapblk, creatng->owner) && ((mapblk->flags & SlbAtFlg_Blocking) == 0))
        {
            pos.z.val = get_floor_height_at(&pos);
            create_effect(&pos, imp_spangle_effects[creatng->owner], creatng->owner);
        }
    }
    thing_play_sample(creatng, 41, NORMAL_PITCH, 0, 3, 0, 3, FULL_LOUDNESS);
    return 0;
}

long instf_tortured(struct Thing *creatng, long *param, PlayerNumber plyr_idx)
{
    TRACE_THING(creatng);
    return 1;
}

long instf_tunnel(struct Thing *creatng, long *param, PlayerNumber plyr_idx)
{
    SYNCDBG(16,"Starting");
    TRACE_THING(creatng);
    struct CreatureControl* cctrl = creature_control_get_from_thing(creatng);
    MapSubtlCoord stl_x = stl_num_decode_x(cctrl->navi.field_15);
    MapSubtlCoord stl_y = stl_num_decode_y(cctrl->navi.field_15);
    struct SlabMap* slb = get_slabmap_for_subtile(stl_x, stl_y);
    if (slabmap_block_invalid(slb)) {
        return 0;
    }
    thing_play_sample(creatng, 69+UNSYNC_RANDOM(3), NORMAL_PITCH, 0, 3, 0, 2, FULL_LOUDNESS);
        if (slb->health > 1) {
        slb->health--;
        } else {
        dig_out_block(stl_x, stl_y, creatng->owner);
        }
    return 1;
}

/**
 * Delays the possibility to use teleport spell, to make sure creature won't leave the area too soon.
 * @param creatng The creature to be affected.
 */
void delay_teleport(struct Thing *creatng)
{
    struct CreatureControl* cctrl = creature_control_get_from_thing(creatng);
    cctrl->instance_use_turn[CrInst_TELEPORT] = game.play_gameturn + 100;
}
/******************************************************************************/<|MERGE_RESOLUTION|>--- conflicted
+++ resolved
@@ -587,7 +587,7 @@
     return 1;
 }
 
-long instf_destroy(struct Thing *creatng, long *param, PlayerNumber plyr_idx)
+long instf_destroy(struct Thing *creatng, long *param)
 {
     TRACE_THING(creatng);
     MapSlabCoord slb_x = subtile_slab_fast(creatng->mappos.x.stl.num);
@@ -597,11 +597,7 @@
     struct Room* room = room_get(slb->room_index);
     long prev_owner = slabmap_owner(slb);
     struct PlayerInfo* player;
-<<<<<<< HEAD
-    player = get_player(plyr_idx);
-=======
     player = get_player(get_appropriate_player_for_creature(creatng));
->>>>>>> 3df6530f
     int volume = 32;
 
     if ( !room_is_invalid(room) && (prev_owner != creatng->owner) )
@@ -732,7 +728,7 @@
     return 1;
 }
 
-long instf_fart(struct Thing *creatng, long *param, PlayerNumber plyr_idx)
+long instf_fart(struct Thing *creatng, long *param)
 {
     TRACE_THING(creatng);
     //return _DK_instf_fart(creatng, param);
@@ -746,14 +742,10 @@
     return 1;
 }
 
-long instf_first_person_do_imp_task(struct Thing *creatng, long *param, PlayerNumber plyr_idx)
+long instf_first_person_do_imp_task(struct Thing *creatng, long *param)
 {
     struct CreatureControl* cctrl = creature_control_get_from_thing(creatng);
-<<<<<<< HEAD
-    struct PlayerInfo* player = get_player(plyr_idx);
-=======
     struct PlayerInfo* player = get_player(get_appropriate_player_for_creature(creatng));
->>>>>>> 3df6530f
     TRACE_THING(creatng);
     struct SlabMap* slb;
     MapSubtlCoord ahead_stl_x = creatng->mappos.x.stl.num;
@@ -817,12 +809,7 @@
             }
         }
     }
-<<<<<<< HEAD
-    struct DungeonAdd* dungeonadd = get_dungeonadd(plyr_idx);
-    if ( (dungeonadd->first_person_dig_claim_mode) || (!subtile_diggable) )
-=======
     if ( (playeradd->first_person_dig_claim_mode) || (!subtile_diggable) )
->>>>>>> 3df6530f
     {
         slb = get_slabmap_block(slb_x, slb_y);
         if ( check_place_to_convert_excluding(creatng, slb_x, slb_y) )
@@ -884,11 +871,7 @@
             }
         }
     }
-<<<<<<< HEAD
-    if (dungeonadd->first_person_dig_claim_mode == false)
-=======
     if (playeradd->first_person_dig_claim_mode == false)
->>>>>>> 3df6530f
     {
         //TODO CONFIG shot model dependency
         long locparam = ShM_Dig;
@@ -916,7 +899,7 @@
     return 1;
 }
 
-long instf_reinforce(struct Thing *creatng, long *param, PlayerNumber plyr_idx)
+long instf_reinforce(struct Thing *creatng, long *param)
 {
     SYNCDBG(16,"Starting");
     TRACE_THING(creatng);
@@ -934,11 +917,7 @@
         if (!S3DEmitterIsPlayingSample(creatng->snd_emitter_id, 63, 0))
         {
             struct PlayerInfo* player;
-<<<<<<< HEAD
-            player = get_player(plyr_idx);
-=======
             player = get_player(get_appropriate_player_for_creature(creatng));
->>>>>>> 3df6530f
             int volume = 32;
             if ((player->view_type == PVT_CreatureContrl) || (player->view_type == PVT_CreaturePasngr))
             {
