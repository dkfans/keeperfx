/******************************************************************************/
// Free implementation of Bullfrog's Dungeon Keeper strategy game.
/******************************************************************************/
/** @file thing_creature.c
 *     Creatures related functions.
 * @par Purpose:
 *     Functions for support of creatures as things.
 * @par Comment:
 *     None.
 * @author   Tomasz Lis
 * @date     17 Mar 2009 - 21 Nov 2012
 * @par  Copying and copyrights:
 *     This program is free software; you can redistribute it and/or modify
 *     it under the terms of the GNU General Public License as published by
 *     the Free Software Foundation; either version 2 of the License, or
 *     (at your option) any later version.
 */
/******************************************************************************/
#include "pre_inc.h"
#include <assert.h>

#include "thing_creature.h"
#include "globals.h"

#include "bflib_math.h"
#include "bflib_filelst.h"
#include "bflib_sprite.h"
#include "bflib_planar.h"
#include "bflib_vidraw.h"
#include "bflib_sound.h"
#include "bflib_fileio.h"

#include "config_creature.h"
#include "config_crtrstates.h"
#include "config_effects.h"
#include "config_lenses.h"
#include "config_magic.h"
#include "config_terrain.h"
#include "creature_battle.h"
#include "creature_graphics.h"
#include "creature_groups.h"
#include "creature_instances.h"
#include "creature_jobs.h"
#include "creature_senses.h"
#include "creature_states.h"
#include "creature_states_combt.h"
#include "creature_states_gardn.h"
#include "creature_states_hero.h"
#include "creature_states_lair.h"
#include "creature_states_mood.h"
#include "creature_states_prisn.h"
#include "creature_states_spdig.h"
#include "creature_states_train.h"
#include "dungeon_data.h"
#include "engine_arrays.h"
#include "engine_lenses.h"
#include "engine_redraw.h"
#include "front_input.h"
#include "front_simple.h"
#include "frontend.h"
#include "frontmenu_ingame_tabs.h"
#include "game_legacy.h"
#include "gui_frontmenu.h"
#include "gui_msgs.h"
#include "gui_soundmsgs.h"
#include "gui_topmsg.h"
#include "kjm_input.h"
#include "lens_api.h"
#include "light_data.h"
#include "magic.h"
#include "map_blocks.h"
#include "map_utils.h"
#include "player_instances.h"
#include "config_players.h"
#include "power_hand.h"
#include "power_process.h"
#include "room_data.h"
#include "room_graveyard.h"
#include "room_jobs.h"
#include "room_library.h"
#include "room_list.h"
#include "sounds.h"
#include "spdigger_stack.h"
#include "thing_corpses.h"
#include "thing_creature.h"
#include "thing_effects.h"
#include "thing_factory.h"
#include "thing_navigate.h"
#include "thing_navigate.h"
#include "thing_objects.h"
#include "thing_physics.h"
#include "thing_shots.h"
#include "thing_stats.h"
#include "thing_traps.h"

#include "keeperfx.hpp"
#include "post_inc.h"

#ifdef __cplusplus
extern "C" {
#endif

/******************************************************************************/
int creature_swap_idx[CREATURE_TYPES_MAX];
struct TbSpriteSheet * swipe_sprites = NULL;
/******************************************************************************/
/**
 * Returns creature health scaled 0..1000.
 * @param thing The creature thing.
 * @return Health value, not always in range of 0..1000.
 * @note Dying creatures may return negative health, and in some rare cases creatures
 *  can have more health than their max.
 */
HitPoints get_creature_health_permil(const struct Thing *thing)
{
    struct CreatureControl* cctrl = creature_control_get_from_thing(thing);
    HitPoints health = thing->health;
    HitPoints max_health = cctrl->max_health;
    if (max_health < 1)
    {
        max_health = 1;
    }
    // Use int64_t as intermediary variable to prevent overflow during the multiplication.
    // HitPoints is a 32-bit type, and multiplying health by 1000 could exceed its capacity.
    // By using int64_t, we ensure that the intermediate result can hold the larger value before it's cast back to HitPoints.
    int64_t health_scaled = ((int64_t)health * 1000) / (int64_t)max_health;
    HitPoints health_permil = health_scaled;
    return health_permil;
}

TbBool thing_can_be_controlled_as_controller(struct Thing *thing)
{
    if (!thing_exists(thing))
        return false;
    if ((thing->class_id == TCls_Creature) && !creature_under_spell_effect(thing, CSAfF_Fear))
        return true;
    if (thing->class_id == TCls_DeadCreature)
        return true;
    return false;
}

TbBool thing_can_be_controlled_as_passenger(struct Thing *thing)
{
  if (thing->class_id == TCls_Creature)
    return true;
  if (thing->class_id == TCls_DeadCreature)
    return true;
  if ((thing->class_id == TCls_Object) && object_is_mature_food(thing))
    return true;
  return false;
}

TbBool creature_is_for_dungeon_diggers_list(const struct Thing *creatng)
{
    return creature_kind_is_for_dungeon_diggers_list(creatng->owner,creatng->model);
}

TbBool creature_kind_is_for_dungeon_diggers_list(PlayerNumber plyr_idx, ThingModel crmodel)
{
    if (player_is_roaming(plyr_idx))
        return false;

    if (crmodel == CREATURE_DIGGER)
        return true;

    struct CreatureModelConfig *crconf;
    crconf = &game.conf.crtr_conf.model[crmodel];
    return flag_is_set(crconf->model_flags,CMF_IsSpecDigger);
}

/**
 * Creates a barracks party, when creature being possessed is barracking.
 * @param grthing
 * @return Amount of creatures in the party, including the leader.
 */
long check_for_first_person_barrack_party(struct Thing *grthing)
{
    if (!thing_is_creature(grthing))
    {
        SYNCDBG(2,"The %s cannot lead a barracks party", thing_model_name(grthing));
        return 0;
    }
    struct Room* room = get_room_thing_is_on(grthing);
    if (!room_still_valid_as_type_for_thing(room, RoRoF_CrMakeGroup, grthing))
    {
        SYNCDBG(2,"Room %s owned by player %d does not allow the %s index %d owner %d to lead a party",room_code_name(room->kind),(int)room->owner,thing_model_name(grthing),(int)grthing->index,(int)grthing->owner);
        return 0;
    }
    long n = 0;
    long i = room->creatures_list;
    unsigned long k = 0;
    while (i != 0)
    {
        struct Thing* thing = thing_get(i);
        TRACE_THING(thing);
        struct CreatureControl* cctrl = creature_control_get_from_thing(thing);
        if (!creature_control_exists(cctrl))
        {
            ERRORLOG("Jump to invalid creature %d detected",(int)i);
            break;
        }
        i = cctrl->next_in_room;
        // Per creature code
        if (thing->index != grthing->index) {
            if (n == 0) {
                add_creature_to_group_as_leader(grthing, thing);
                n++;
            } else {
                add_creature_to_group(thing, grthing);
            }
            n++;
            if (n >= game.conf.rules.rooms.barrack_max_party_size || n >= GROUP_MEMBERS_COUNT)
            {
                break;
            }
        }
        // Per creature code ends
        k++;
        if (k > THINGS_COUNT)
        {
          ERRORLOG("Infinite loop detected when sweeping creatures list");
          break;
        }
    }
    return n;
}

TbBool control_creature_as_controller(struct PlayerInfo *player, struct Thing *thing)
{
    struct CreatureStats *crstat;
    struct Camera *cam;
    struct CreatureControl* cctrl = creature_control_get_from_thing(thing);
    if (((thing->owner != player->id_number) && (player->work_state != PSt_FreeCtrlDirect))
      || !thing_can_be_controlled_as_controller(thing))
    {
      if (!control_creature_as_passenger(player, thing))
        return false;
      cam = player->acamera;
      crstat = creature_stats_get(get_players_special_digger_model(player->id_number));
      cam->mappos.z.val += get_creature_eye_height(thing);
      return true;
    }
    TbBool chicken = (creature_under_spell_effect(thing, CSAfF_Chicken));
    if (!chicken)
    {
        cctrl->moveto_pos.x.val = 0;
        cctrl->moveto_pos.y.val = 0;
        cctrl->moveto_pos.z.val = 0;
    }
    if (is_my_player(player))
    {
      toggle_status_menu(0);
      turn_off_roaming_menus();
    }
    set_selected_creature(player, thing);
    cam = player->acamera;
    if (cam != NULL)
      player->view_mode_restore = cam->view_mode;
    thing->alloc_flags |= TAlF_IsControlled;
    thing->rendering_flags |= TRF_Invisible;
    if (!chicken)
    {
        set_start_state(thing);
    }
    else
    {
        internal_set_thing_state(thing, CrSt_CreaturePretendChickenSetupMove);
    }
    set_player_mode(player, PVT_CreatureContrl);
    if (thing_is_creature(thing))
    {
        cctrl->max_speed = calculate_correct_creature_maxspeed(thing);
        check_for_first_person_barrack_party(thing);
        if (creature_is_group_member(thing)) {
            make_group_member_leader(thing);
        }
    }
    crstat = creature_stats_get(thing->model);
    if ((!crstat->illuminated) && (!creature_under_spell_effect(thing, CSAfF_Light)))
    {
        create_light_for_possession(thing);
    }
    if (thing->class_id == TCls_Creature)
    {
        crstat = creature_stats_get_from_thing(thing);
        setup_eye_lens(crstat->eye_effect);
    }
    return true;
}

TbBool control_creature_as_passenger(struct PlayerInfo *player, struct Thing *thing)
{
    if ((thing->owner != player->id_number) && (player->work_state != PSt_FreeCtrlPassngr))
    {
        ERRORLOG("Player %d cannot control as passenger thing owned by player %d",(int)player->id_number,(int)thing->owner);
        return false;
    }
    if (!thing_can_be_controlled_as_passenger(thing))
    {
        ERRORLOG("The %s can't be controlled as passenger",
            thing_model_name(thing));
        return false;
    }
    if (is_my_player(player))
    {
        toggle_status_menu(0);
        turn_off_roaming_menus();
    }
    set_selected_thing(player, thing);
    struct Camera* cam = player->acamera;
    if (cam != NULL)
      player->view_mode_restore = cam->view_mode;
    set_player_mode(player, PVT_CreaturePasngr);
    thing->rendering_flags |= TRF_Invisible;
    return true;
}

void free_swipe_graphic(void)
{
    SYNCDBG(6,"Starting");
    free_spritesheet(&swipe_sprites);
    game.loaded_swipe_idx = -1;
}

TbBool load_swipe_graphic_for_creature(const struct Thing *thing)
{
    SYNCDBG(6,"Starting for %s",thing_model_name(thing));
    struct CreatureStats* crstat = creature_stats_get_from_thing(thing);
    if ((crstat->swipe_idx == 0) || (game.loaded_swipe_idx == crstat->swipe_idx))
        return true;
    free_swipe_graphic();
    int swpe_idx = crstat->swipe_idx;
    char dat_fname[2048];
    char tab_fname[2048];
#ifdef SPRITE_FORMAT_V2
    strcpy(dat_fname, prepare_file_fmtpath(FGrp_CmpgConfig, "swipe%02d-32.dat", swpe_idx));
    strcpy(tab_fname, prepare_file_fmtpath(FGrp_CmpgConfig, "swipe%02d-32.tab", swpe_idx));
    if (!LbFileExists(dat_fname)) {
        strcpy(dat_fname, prepare_file_fmtpath(FGrp_StdData, "swipe%02d-32.dat", swpe_idx));
        strcpy(tab_fname, prepare_file_fmtpath(FGrp_StdData, "swipe%02d-32.tab", swpe_idx));
    }
#else
    strcpy(dat_fname, prepare_file_fmtpath(FGrp_CmpgConfig, "swipe%02d.dat", swpe_idx));
    strcpy(tab_fname, prepare_file_fmtpath(FGrp_CmpgConfig, "swipe%02d.tab", swpe_idx));
    if (!LbFileExists(dat_fname)) {
        strcpy(dat_fname, prepare_file_fmtpath(FGrp_StdData, "swipe%02d.dat", swpe_idx));
        strcpy(tab_fname, prepare_file_fmtpath(FGrp_StdData, "swipe%02d.tab", swpe_idx));
    }
#endif
    swipe_sprites = load_spritesheet(dat_fname, tab_fname);
    if (!swipe_sprites) {
        free_swipe_graphic();
        ERRORLOG("Unable to load swipe graphics for %s",thing_model_name(thing));
        return false;
    }
    game.loaded_swipe_idx = swpe_idx;
    return true;
}

/**
 * Randomise the draw direction of the swipe sprite in the first-person possession view.
 *
 * Sets PlayerInfo->swipe_sprite_drawLR to either TRUE or FALSE.
 *
 * Draw direction is either: left-to-right (TRUE) or right-to-left (FALSE)
 */
void randomise_swipe_graphic_direction()
{
    struct PlayerInfo* myplyr = get_my_player();
    myplyr->swipe_sprite_drawLR = UNSYNC_RANDOM(2); // equal chance to be left-to-right or right-to-left
}

void draw_swipe_graphic(void)
{
    struct PlayerInfo* myplyr = get_my_player();
    struct Thing* thing = thing_get(myplyr->controlled_thing_idx);
    if (thing_is_creature(thing))
    {
        struct CreatureControl* cctrl = creature_control_get_from_thing(thing);
        if (instance_draws_possession_swipe(cctrl->instance_id))
        {
            lbDisplay.DrawFlags = Lb_SPRITE_TRANSPAR4;
            long n = (int)cctrl->inst_turn * (5 << 8) / cctrl->inst_total_turns;
            long allwidth = 0;
            long i = max(((abs(n) >> 8) -1),0);
            if (i >= SWIPE_SPRITE_FRAMES)
                i = SWIPE_SPRITE_FRAMES-1;
            const struct TbSprite* sprlist = get_sprite(swipe_sprites, SWIPE_SPRITES_X * SWIPE_SPRITES_Y * i);
            if (sprlist == NULL)
            {
                ERRORLOG("Failed to draw swipe sprite for thing %d", (int)thing->index);
                return;
            }
            const struct TbSprite* startspr = &sprlist[1];
            const struct TbSprite* endspr = &sprlist[1];
            for (n=0; n < SWIPE_SPRITES_X; n++)
            {
                allwidth += endspr->SWidth;
                endspr++;
            }
            int units_per_px = (LbScreenWidth() * 59 / 64) * 16 / allwidth;
            int scrpos_y = (MyScreenHeight * 16 / units_per_px - (startspr->SHeight + endspr->SHeight)) / 2;
            const struct TbSprite *spr;
            int scrpos_x;
            if (myplyr->swipe_sprite_drawLR)
            {
                int delta_y = sprlist[1].SHeight;
                for (i=0; i < SWIPE_SPRITES_X*SWIPE_SPRITES_Y; i+=SWIPE_SPRITES_X)
                {
                    spr = &startspr[i];
                    scrpos_x = (MyScreenWidth * 16 / units_per_px - allwidth) / 2;
                    for (n=0; n < SWIPE_SPRITES_X; n++)
                    {
                        LbSpriteDrawResized(scrpos_x * units_per_px / 16, scrpos_y * units_per_px / 16, units_per_px, spr);
                        scrpos_x += spr->SWidth;
                        spr++;
                    }
                    scrpos_y += delta_y;
                }
            } else
            {
                lbDisplay.DrawFlags = Lb_SPRITE_TRANSPAR4 | Lb_SPRITE_FLIP_HORIZ;
                for (i=0; i < SWIPE_SPRITES_X*SWIPE_SPRITES_Y; i+=SWIPE_SPRITES_X)
                {
                    spr = &sprlist[SWIPE_SPRITES_X+i];
                    int delta_y = spr->SHeight;
                    scrpos_x = (MyScreenWidth * 16 / units_per_px - allwidth) / 2;
                    for (n=0; n < SWIPE_SPRITES_X; n++)
                    {
                        LbSpriteDrawResized(scrpos_x * units_per_px / 16, scrpos_y * units_per_px / 16, units_per_px, spr);
                        scrpos_x += spr->SWidth;
                        spr--;
                    }
                    scrpos_y += delta_y;
                }
            }
            lbDisplay.DrawFlags = 0;
            return;
        }
    }
    // we get here many times a second when in possession mode and not attacking: to randomise the swipe direction
    randomise_swipe_graphic_direction();
}

long creature_available_for_combat_this_turn(struct Thing *creatng)
{
    TRACE_THING(creatng);
    struct CreatureControl* cctrl = creature_control_get_from_thing(creatng);
    // Check once per 8 turns
    if (((game.play_gameturn + creatng->index) & 7) != 0)
    {
        // On first turn in a state, check anyway
        if (game.play_gameturn - cctrl->tasks_check_turn > 1) {
            return false;
        }
    }
    if (creature_is_fleeing_combat(creatng) || creature_under_spell_effect(creatng, CSAfF_Chicken)) {
        return false;
    }
    if (creature_is_being_unconscious(creatng) || creature_is_dying(creatng)) {
        return false;
    }
    if (thing_is_picked_up(creatng) || creature_is_being_dropped(creatng)) {
        return false;
    }
    if ((creatng->owner == game.neutral_player_num) || ((cctrl->flgfield_1 & CCFlg_NoCompControl) != 0)) {
        return false;
    }
    CrtrStateId i = get_creature_state_besides_interruptions(creatng);
    return can_change_from_state_to(creatng, i, CrSt_CreatureInCombat);
}

struct Thing *get_players_soul_container_creature_can_see(struct Thing *creatng, PlayerNumber heart_owner)
{
    struct Thing* heartng = get_player_soul_container(heart_owner);
    if (!thing_exists(heartng))
    {
        SYNCDBG(7,"The player %d has no heart",(int)heart_owner);
        return INVALID_THING;
    }
    int dist = get_combat_distance(creatng, heartng);
    if (creature_can_see_combat_path(creatng, heartng, dist)) {
        SYNCDBG(7,"The %s index %d owned by player %d can see player %d %s index %d at distance %d",
            thing_model_name(creatng),(int)creatng->index,(int)creatng->owner,
            (int)heartng->owner,thing_model_name(heartng),(int)heartng->index,(int)dist);
        return heartng;
    }
    if (creature_can_hear_within_distance(creatng, dist))
    {
        SYNCDBG(7,"The %s index %d owned by player %d can hear player %d %s index %d at distance %d",
            thing_model_name(creatng),(int)creatng->index,(int)creatng->owner,
            (int)heartng->owner,thing_model_name(heartng),(int)heartng->index,(int)dist);
        return heartng;
    }
    SYNCDBG(17,"The %s index %d owned by player %d can't see player %d %s index %d at distance %d",
        thing_model_name(creatng),(int)creatng->index,(int)creatng->owner,
        (int)heartng->owner,thing_model_name(heartng),(int)heartng->index,(int)dist);
    return INVALID_THING;
}

/**
 *
 * @param creatng
 * @return
 * @note originally named get_enemy_dungeon_heart_creature_can_see()
 */
struct Thing *get_enemy_soul_container_creature_can_see(struct Thing *creatng)
{
    SYNCDBG(17, "Starting");
    assert(DUNGEONS_COUNT == PLAYERS_COUNT);

    for (PlayerNumber enemy_idx = 0; enemy_idx < DUNGEONS_COUNT; enemy_idx++)
    {
        if (players_are_enemies(creatng->owner, enemy_idx))
        {
            struct Thing* heartng = get_players_soul_container_creature_can_see(creatng, enemy_idx);
            if (!thing_is_invalid(heartng))
            {
                return heartng;
            }
        }
    }

    return INVALID_THING;
}

void set_creature_combat_object_state(struct Thing *creatng, struct Thing *obthing, short combattype)
{
    struct CreatureControl* cctrl = creature_control_get_from_thing(creatng);
    cctrl->combat.battle_enemy_idx = obthing->index;
    cctrl->combat.battle_enemy_crtn = obthing->creation_turn;
    cctrl->field_AA = 0;
    cctrl->combat_flags |= CmbtF_ObjctFight;
    const struct CreatureStats* crstat = creature_stats_get_from_thing(creatng);
    if ((crstat->attack_preference == AttckT_Ranged) && creature_has_ranged_object_weapon(creatng))
    {
        if (combattype == CrSt_CreatureObjectSnipe)
        {
            cctrl->combat.state_id = ObjCmbtSt_RangedSnipe;
        }
        else
        {
            cctrl->combat.state_id = ObjCmbtSt_Ranged;
        }
    }
    else
    {
        if (combattype == CrSt_CreatureObjectSnipe)
        {
            cctrl->combat.state_id = ObjCmbtSt_MeleeSnipe;
        }
        else
        {
            cctrl->combat.state_id = ObjCmbtSt_Melee;
        }
    }
}

TbBool set_creature_object_combat(struct Thing *creatng, struct Thing *obthing)
{
    SYNCDBG(8,"Starting");
    if (!external_set_thing_state(creatng, CrSt_CreatureObjectCombat)) {
        return false;
    }
    set_creature_combat_object_state(creatng, obthing, CrSt_CreatureObjectCombat);
    SYNCDBG(19,"Finished");
    return true;
}

TbBool set_creature_object_snipe(struct Thing* creatng, struct Thing* obthing)
{
    SYNCDBG(8, "Starting");
    if (!external_set_thing_state(creatng, CrSt_CreatureObjectSnipe)) {
        return false;
    }
    set_creature_combat_object_state(creatng, obthing, CrSt_CreatureObjectSnipe);
    SYNCDBG(19, "Finished");
    return true;
}

void set_creature_combat_door_state(struct Thing *creatng, struct Thing *obthing)
{
    struct CreatureControl* cctrl = creature_control_get_from_thing(creatng);
    cctrl->combat.battle_enemy_idx = obthing->index;
    cctrl->combat.battle_enemy_crtn = obthing->creation_turn;
    cctrl->field_AA = 0;
    cctrl->combat_flags |= CmbtF_DoorFight;
    const struct CreatureStats* crstat = creature_stats_get_from_thing(creatng);
    if ((crstat->attack_preference == AttckT_Ranged)
      && creature_has_ranged_object_weapon(creatng)) {
        cctrl->combat.state_id = ObjCmbtSt_Ranged;
    } else {
        cctrl->combat.state_id = ObjCmbtSt_Melee;
    }
}

TbBool set_creature_door_combat(struct Thing *creatng, struct Thing *obthing)
{
    SYNCDBG(8,"Starting");
    if (!external_set_thing_state(creatng, CrSt_CreatureDoorCombat)) {
        SYNCDBG(8,"Cannot enter door combat");
        return false;
    }
    set_creature_combat_door_state(creatng, obthing);
    SYNCDBG(19,"Finished");
    return true;
}

void food_eaten_by_creature(struct Thing *foodtng, struct Thing *creatng)
{
    struct CreatureControl* cctrl = creature_control_get_from_thing(creatng);
    if (cctrl->instance_id == CrInst_NULL)
    {
        set_creature_instance(creatng, CrInst_EAT, 0, 0);
    } else
    {
        if (cctrl->hunger_amount > 0) {
            cctrl->hunger_amount--;
        } else
        if (cctrl->hunger_loss < 255) {
              cctrl->hunger_loss++;
        }
        apply_health_to_thing_and_display_health(creatng, game.conf.rules.health.food_health_gain);
        cctrl->hunger_level = 0;
    }
    // Food is destroyed just below, so the sound must be made by creature
    thing_play_sample(creatng, 112+UNSYNC_RANDOM(3), NORMAL_PITCH, 0, 3, 0, 2, FULL_LOUDNESS);
    struct CreatureStats* crstat = creature_stats_get_from_thing(creatng);
    anger_apply_anger_to_creature(creatng, crstat->annoy_eat_food, AngR_Hungry, 1);
    struct Dungeon* dungeon = get_players_num_dungeon(creatng->owner);
    if (!dungeon_invalid(dungeon)) {
        dungeon->lvstats.chickens_eaten++;
    }
    if (thing_is_creature(foodtng))
    {
        thing_death_flesh_explosion(foodtng);
    } else
    {
        delete_thing_structure(foodtng, 0);
    }
}

void anger_apply_anger_to_creature_f(struct Thing *creatng, long anger, AnnoyMotive reason, long a3, const char *func_name)
{
    SYNCDBG(17,"The %s index %d owner %d will be applied with %d anger",
        thing_model_name(creatng),(int)creatng->index,(int)creatng->owner,(int)anger);
    if (!creature_can_get_angry(creatng)) {
        return;
    }
    if (anger > 0)
    {
        anger_increase_creature_anger_f(creatng, anger, reason, func_name);
        if (reason != AngR_Other)
        {
            if (anger_free_for_anger_increase(creatng))
            {
                long angrpart = 32 * anger / 256;
                anger_increase_creature_anger_f(creatng, angrpart, AngR_Other, func_name);
            }
        }
    } else
    if (anger < 0)
    {
        anger_reduce_creature_anger_f(creatng, anger, reason, func_name);
        if (reason == AngR_Other)
        {
            long angrpart = 32 * anger / 256;
            for (AnnoyMotive reaspart = 1; reaspart < AngR_Other; reaspart++)
            {
                anger_reduce_creature_anger_f(creatng, angrpart, reaspart, func_name);
            }
        }
    }
}

TbBool creature_affected_by_slap(const struct Thing *thing)
{
    struct CreatureControl *cctrl = creature_control_get_from_thing(thing);
    return (cctrl->slap_turns != 0);
}

/* Returns if spell effect is currently set on a thing.
 * @param thing The thing which can have spell effect on.
 * @param spell_flags The spell flags to be checked. */
TbBool creature_under_spell_effect_f(const struct Thing *thing, unsigned long spell_flags, const char *func_name)
{
    struct CreatureControl *cctrl = creature_control_get_from_thing(thing);
    if (creature_control_invalid(cctrl))
    {
        ERRORLOG("%s: Invalid creature control for thing %s index %d", func_name, thing_model_name(thing), (int)thing->index);
        return false;
    }
    // Return false for instances affecting the caster when no spell flags are set.
    if (spell_flags == 0)
    {
        return false;
    }
    return flag_is_set(cctrl->spell_flags, spell_flags);
}

/* Returns if the creature kind is immune to spell effect.
 * @param thing The thing to be checked.
 * @param spell_flags The spell flags to be checked. */
TbBool creature_is_immune_to_spell_effect_f(const struct Thing *thing, unsigned long spell_flags, const char *func_name)
{
    struct CreatureStats *crstat = creature_stats_get(thing->model);
    if (creature_stats_invalid(crstat))
    {
        ERRORLOG("%s: Invalid creature stats for thing %s index %d", func_name, thing_model_name(thing), (int)thing->index);
        return false;
    }
    // Return false for instances affecting the caster when no spell flags are set.
    if (spell_flags == 0)
    {
        return false;
    }
    return flag_is_set(crstat->immunity_flags, spell_flags);
}

/* Returns an available instance associated to a spell kind that can set spell effect.
 * @param thing The thing that can use the instance.
 * @param spell_flags The spell flags to be checked. */
CrInstance get_available_instance_with_spell_effect(const struct Thing *thing, unsigned long spell_flags)
{
    struct InstanceInfo *inst_inf;
    struct ShotConfigStats* shotst;
    struct SpellConfig *spconf;
    SpellKind spell_idx;
    for (CrInstance i = 0; i < game.conf.crtr_conf.instances_count; i++)
    {
        if (creature_instance_is_available(thing, i))
        {
            inst_inf = creature_instance_info_get(i);
            if (inst_inf->func_idx == 2)
            { // Check if the instance is a spell.
                spell_idx = inst_inf->func_params[0];
            }
            else if (inst_inf->func_idx == 3)
            { // Or a shot.
                shotst = get_shot_model_stats(inst_inf->func_params[0]);
                spell_idx = shotst->cast_spell_kind;
            }
            else
            { // If neither, continue checking.
                continue;
            }
            // Check if the associated spell kind can set the spell flags.
            spconf = get_spell_config(spell_idx);
            if (flag_is_set(spconf->spell_flags, spell_flags))
            {
                return i;
            }
        }
    }
    return CrInst_NULL; // If there is no available instance to find.
}

/* Returns a spell kind that is associated to an instance.
 * @param inst_idx The instance to be checked. */
SpellKind get_spell_kind_from_instance(CrInstance inst_idx)
{
    struct InstanceInfo *inst_inf = creature_instance_info_get(inst_idx);
    if (inst_inf->func_idx == 2)
    { // Check if the instance is a spell.
        return inst_inf->func_params[0];
    }
    else if (inst_inf->func_idx == 3)
    { // Or a shot.
        struct ShotConfigStats* shotst = get_shot_model_stats(inst_inf->func_params[0]);
        return shotst->cast_spell_kind;
    }
    return 0; // If there is no spell kind to find.
}

 /* Returns remaining duration of a spell casted on a thing.
 * @param thing The thing which can have spell effect on.
 * @param spkind The spell kind to be checked. */
GameTurnDelta get_spell_duration_left_on_thing_f(const struct Thing *thing, SpellKind spell_idx, const char *func_name)
{
    struct CreatureControl *cctrl = creature_control_get_from_thing(thing);
    if (creature_control_invalid(cctrl))
    {
        ERRORLOG("%s: Invalid creature control for thing %d", func_name, (int)thing->index);
        return 0;
    }
    struct CastedSpellData *cspell;
    for (int i = 0; i < CREATURE_MAX_SPELLS_CASTED_AT; i++)
    {
        cspell = &cctrl->casted_spells[i];
        if (cspell->spkind == spell_idx)
        {
            return cspell->duration;
        }
    }
    ERRORLOG("%s: No spell of type %d is found to get spell duration left on %s index %d", func_name, (int)spell_idx, thing_model_name(thing), (int)thing->index);
    return 0;
}

long get_free_spell_slot(struct Thing *creatng)
{
    TRACE_THING(creatng);
    struct CastedSpellData *cspell;
    long i;
    struct CreatureControl* cctrl = creature_control_get_from_thing(creatng);
    long cval = LONG_MAX;
    long ci = -1;
    for (i=0; i < CREATURE_MAX_SPELLS_CASTED_AT; i++)
    {
        cspell = &cctrl->casted_spells[i];
        // If there's unused slot, return it immediately
        if (cspell->spkind == 0)
        {
            return i;
        }
        // Otherwise, select the one making minimum damage
        long k = abs(cspell->duration);
        if (k < cval)
        {
            cval = k;
            ci = i;
        }
    }
    // Terminate the min damage effect and return its slot index
    cspell = &cctrl->casted_spells[ci];
    terminate_thing_spell_effect(creatng, cspell->spkind);
    for (i=0; i < CREATURE_MAX_SPELLS_CASTED_AT; i++)
    {
        cspell = &cctrl->casted_spells[i];
        if (cspell->spkind == 0)
        {
            return i;
        }
    }
    ERRORLOG("Spell effect has been terminated, but still its slot (%ld) isn't empty!",ci);
    return ci;
}

long get_spell_slot(const struct Thing *thing, SpellKind spkind)
{
    struct CreatureControl* cctrl = creature_control_get_from_thing(thing);
    for (long i = 0; i < CREATURE_MAX_SPELLS_CASTED_AT; i++)
    {
        struct CastedSpellData* cspell = &cctrl->casted_spells[i];
        // If there is a slot with required spell
        if (cspell->spkind == spkind)
        {
            return i;
        }
    }
    // If spell not found
    return -1;
}

TbBool fill_spell_slot(struct Thing *thing, SpellKind spell_idx, GameTurnDelta spell_power, CrtrExpLevel spell_lev, PlayerNumber plyr_idx, int slot_idx)
{
    if ((slot_idx < 0) || (slot_idx >= CREATURE_MAX_SPELLS_CASTED_AT))
        return false;
    struct CreatureControl* cctrl = creature_control_get_from_thing(thing);
    if (creature_control_invalid(cctrl))
        return false;
    struct CastedSpellData* cspell = &cctrl->casted_spells[slot_idx];
    cspell->spkind = spell_idx;
    cspell->duration = spell_power;
    cspell->caster_level = spell_lev;
    cspell->caster_owner = plyr_idx;
    return true;
}

TbBool free_spell_slot(struct Thing *thing, int slot_idx)
{
    if ((slot_idx < 0) || (slot_idx >= CREATURE_MAX_SPELLS_CASTED_AT))
        return false;
    struct CreatureControl* cctrl = creature_control_get_from_thing(thing);
    if (creature_control_invalid(cctrl))
        return false;
    struct CastedSpellData* cspell = &cctrl->casted_spells[slot_idx];
    cspell->spkind = 0;
    cspell->duration = 0;
    cspell->caster_level = 0;
    cspell->caster_owner = 0;
    return true;
}

TbBool set_thing_spell_flags_f(struct Thing *thing, SpellKind spell_idx, GameTurnDelta duration, CrtrExpLevel spell_lev, const char *func_name)
{
    struct CreatureStats *crstat = creature_stats_get(thing->model);
    struct CreatureControl *cctrl = creature_control_get_from_thing(thing);
    struct SpellConfig *spconf = get_spell_config(spell_idx);
    const struct MagicStats *pwrdynst = get_power_dynamic_stats(spconf->linked_power);
    struct ComponentVector cvect;
    struct Coord3d pos;
    struct Thing *ntng;
    TbBool affected = false;
    // SLOW.
    if (flag_is_set(spconf->spell_flags, CSAfF_Slow)
    && (!creature_is_immune_to_spell_effect(thing, CSAfF_Slow)))
    {
        if (!creature_under_spell_effect(thing, CSAfF_Slow))
        {
            // Re-set the flag if it was cleared before spell termination.
            set_flag(cctrl->spell_flags, CSAfF_Slow);
        }
        cctrl->max_speed = calculate_correct_creature_maxspeed(thing);
        affected = true;
    }
    // SPEED.
    if (flag_is_set(spconf->spell_flags, CSAfF_Speed)
    && (!creature_is_immune_to_spell_effect(thing, CSAfF_Speed)))
    {
        if (!creature_under_spell_effect(thing, CSAfF_Speed))
        {
            set_flag(cctrl->spell_flags, CSAfF_Speed);
        }
        cctrl->max_speed = calculate_correct_creature_maxspeed(thing);
        affected = true;
    }
    // ARMOUR.
    if (flag_is_set(spconf->spell_flags, CSAfF_Armour)
    && (!creature_is_immune_to_spell_effect(thing, CSAfF_Armour)))
    {
        if (!creature_under_spell_effect(thing, CSAfF_Armour))
        {
            set_flag(cctrl->spell_flags, CSAfF_Armour);
            long num_protect = 0;
            for (int k = 0; k < 2; k++)
            {
                set_coords_to_cylindric_shift(&pos, &thing->mappos, 32, num_protect, k * (thing->clipbox_size_z >> 1));
                ntng = create_object(&pos, ObjMdl_LightBall, thing->owner, -1); // TODO: Make this configurable.
                if (!thing_is_invalid(ntng))
                {
                    cctrl->spell_tngidx_armour[k] = ntng->index;
                    ntng->health = duration + 1;
                    ntng->armor.belongs_to = thing->index;
                    ntng->armor.shspeed = k;
                    ntng->move_angle_xy = thing->move_angle_xy;
                    ntng->move_angle_z = thing->move_angle_z;
                    angles_to_vector(ntng->move_angle_xy, ntng->move_angle_z, 32, &cvect);
                    ntng->veloc_push_add.x.val += cvect.x;
                    ntng->veloc_push_add.y.val += cvect.y;
                    ntng->veloc_push_add.z.val += cvect.z;
                    ntng->state_flags |= TF1_PushAdd;
                }
                num_protect += 2 * LbFPMath_PI / 3;
            }
        }
        affected = true;
    }
    // REBOUND.
    if (flag_is_set(spconf->spell_flags, CSAfF_Rebound)
    && (!creature_is_immune_to_spell_effect(thing, CSAfF_Rebound)))
    {
        if (!creature_under_spell_effect(thing, CSAfF_Rebound))
        {
            set_flag(cctrl->spell_flags, CSAfF_Rebound);
        }
        affected = true;
    }
    // FLYING.
    if (flag_is_set(spconf->spell_flags, CSAfF_Flying)
    && (!creature_is_immune_to_spell_effect(thing, CSAfF_Flying)))
    {
        if (!creature_under_spell_effect(thing, CSAfF_Flying))
        {
            set_flag(cctrl->spell_flags, CSAfF_Flying);
            thing->movement_flags |= TMvF_Flying;
        }
        affected = true;
    }
    // INVISIBILITY.
    if (flag_is_set(spconf->spell_flags, CSAfF_Invisibility)
    && (!creature_is_immune_to_spell_effect(thing, CSAfF_Invisibility)))
    {
        if (!creature_under_spell_effect(thing, CSAfF_Invisibility))
        {
            set_flag(cctrl->spell_flags, CSAfF_Invisibility);
            cctrl->force_visible = 0;
        }
        affected = true;
    }
    // SIGHT.
    if (flag_is_set(spconf->spell_flags, CSAfF_Sight)
    && (!creature_is_immune_to_spell_effect(thing, CSAfF_Sight)))
    {
        if (!creature_under_spell_effect(thing, CSAfF_Sight))
        {
            set_flag(cctrl->spell_flags, CSAfF_Sight);
        }
        affected = true;
    }
    // LIGHT.
    if (flag_is_set(spconf->spell_flags, CSAfF_Light)
    && (!creature_is_immune_to_spell_effect(thing, CSAfF_Light)))
    {
        if (!crstat->illuminated)
        {
            if (!creature_under_spell_effect(thing, CSAfF_Light))
            {
                    set_flag(cctrl->spell_flags, CSAfF_Light);
                    illuminate_creature(thing);
            }
            affected = true;
        }
    }
    // DISEASE.
    if (flag_is_set(spconf->spell_flags, CSAfF_Disease)
    && (!creature_is_immune_to_spell_effect(thing, CSAfF_Disease)))
    {
        if (!creature_under_spell_effect(thing, CSAfF_Disease))
        {
            set_flag(cctrl->spell_flags, CSAfF_Disease);
            if (cctrl->disease_caster_plyridx == thing->owner)
            {
                cctrl->disease_caster_plyridx = game.neutral_player_num;
            }
            long num_disease = 0;
            cctrl->disease_start_turn = game.play_gameturn;
            for (int j = 0; j < 3; j++)
            {
                pos.x.val = thing->mappos.x.val;
                pos.y.val = thing->mappos.y.val;
                pos.z.val = thing->mappos.z.val;
                pos.x.val += distance_with_angle_to_coord_x(32, num_disease);
                pos.y.val += distance_with_angle_to_coord_y(32, num_disease);
                pos.z.val += j * (long)(thing->clipbox_size_z >> 1);
                ntng = create_object(&pos, ObjMdl_Disease, thing->owner, -1); // TODO: Make this configurable.
                if (!thing_is_invalid(ntng))
                {
                    cctrl->spell_tngidx_disease[j] = ntng->index;
                    ntng->health = duration + 1;
                    ntng->disease.belongs_to = thing->index;
                    ntng->disease.effect_slot = j;
                    ntng->move_angle_xy = thing->move_angle_xy;
                    ntng->move_angle_z = thing->move_angle_z;
                    angles_to_vector(ntng->move_angle_xy, ntng->move_angle_z, 32, &cvect);
                    ntng->veloc_push_add.x.val += cvect.x;
                    ntng->veloc_push_add.y.val += cvect.y;
                    ntng->veloc_push_add.z.val += cvect.z;
                    ntng->state_flags |= TF1_PushAdd;
                }
                num_disease += 2 * LbFPMath_PI / 3;
            }
        }
        cctrl->active_disease_spell = spell_idx; // Remember the spell_idx for a later use.
        affected = true;
    }
    // CHICKEN.
    if (flag_is_set(spconf->spell_flags, CSAfF_Chicken)
    && (!creature_is_immune_to_spell_effect(thing, CSAfF_Chicken)))
    {
        if (!creature_under_spell_effect(thing, CSAfF_Chicken))
        {
            set_flag(cctrl->spell_flags, CSAfF_Chicken);
            external_set_thing_state(thing, CrSt_CreatureChangeToChicken);
            cctrl->countdown = spconf->countdown;
        }
        else // If spell is reapplied countdown is spconf->countdown / 5.
        {
            external_set_thing_state(thing, CrSt_CreatureChangeToChicken);
            cctrl->countdown = spconf->countdown / 5;
        }
        affected = true;
    }
    // FREEZE.
    if (flag_is_set(spconf->spell_flags, CSAfF_Freeze)
    && (!creature_is_immune_to_spell_effect(thing, CSAfF_Freeze)))
    {
        if (!creature_under_spell_effect(thing, CSAfF_Freeze))
        {
            set_flag(cctrl->spell_flags, CSAfF_Freeze);
            set_flag(cctrl->stateblock_flags, CCSpl_Freeze);
            if ((thing->movement_flags & TMvF_Flying) != 0)
            {
                set_flag(thing->movement_flags, TMvF_Grounded);
                clear_flag(thing->movement_flags, TMvF_Flying);
            }
        }
        creature_set_speed(thing, 0);
        affected = true;
    }
    // MAD_KILLING.
    if (flag_is_set(spconf->spell_flags, CSAfF_MadKilling)
    && (!creature_is_immune_to_spell_effect(thing, CSAfF_MadKilling)))
    {
        if (!creature_under_spell_effect(thing, CSAfF_MadKilling))
        {
            set_flag(cctrl->spell_flags, CSAfF_MadKilling);
        }
        affected = true;
    }
    // FEAR.
    if (flag_is_set(spconf->spell_flags, CSAfF_Fear)
    && (!creature_is_immune_to_spell_effect(thing, CSAfF_Fear))
    && (crstat->fear_stronger > 0))
    {
        if (!creature_under_spell_effect(thing, CSAfF_Fear))
        {
            set_flag(cctrl->spell_flags, CSAfF_Fear);
            setup_combat_flee_position(thing);
            if (is_thing_some_way_controlled(thing))
            {
                struct PlayerInfo* player = get_player(thing->owner);
                if (player->controlled_thing_idx == thing->index)
                {
                    char active_menu = game.active_panel_mnu_idx;
                    leave_creature_as_controller(player, thing);
                    control_creature_as_passenger(player, thing);
                    if (is_my_player(player))
                    {
                        turn_off_all_panel_menus();
                        turn_on_menu(active_menu);
                    }
                }
            }
            if (external_set_thing_state(thing, CrSt_CreatureCombatFlee))
            {
                cctrl->flee_start_turn = game.play_gameturn;
            }
        }
        else // If spell is reapplied reset flee_start_turn and state.
        {
            cctrl->flee_start_turn = game.play_gameturn;
            if (get_creature_state_besides_interruptions(thing) != CrSt_CreatureCombatFlee)
            {
                external_set_thing_state(thing, CrSt_CreatureCombatFlee);
            }
        }
        affected = true;
    }
    // TELEPORT.
    if (flag_is_set(spconf->spell_flags, CSAfF_Teleport)
    && (!creature_is_immune_to_spell_effect(thing, CSAfF_Teleport)))
    {
        if (!creature_under_spell_effect(thing, CSAfF_Teleport))
        {
            set_flag(cctrl->spell_flags, CSAfF_Teleport);
            set_flag(cctrl->stateblock_flags, CCSpl_Teleport);
        }
        cctrl->active_teleport_spell = spell_idx; // Remember the spell_idx for a later use.
        affected = true;
    }
    // TIMEBOMB.
    if (flag_is_set(spconf->spell_flags, CSAfF_Timebomb)
    && (!creature_is_immune_to_spell_effect(thing, CSAfF_Timebomb)))
    {
        if (!creature_under_spell_effect(thing, CSAfF_Timebomb))
        {
            set_flag(cctrl->spell_flags, CSAfF_Timebomb);
            cctrl->timebomb_countdown = duration;
        }
        cctrl->active_timebomb_spell = spell_idx; // Remember the spell_idx for a later use.
        affected = true;
    }
    // HEAL.
    if (flag_is_set(spconf->spell_flags, CSAfF_Heal)
    && (!creature_is_immune_to_spell_effect(thing, CSAfF_Heal)))
    {
        // 'CSAfF_Heal' is only for checking config or immunity, flag is never set to creature.
        HitPoints healing_recovery;
        if (spconf->linked_power == PwrK_None)
        {
            healing_recovery = (thing->health + spconf->healing_recovery);
        }
        else
        {
            healing_recovery = (thing->health + pwrdynst->strength[spell_lev]);
        }
        if (healing_recovery < 0)
        {
            thing->health = 0;
        }
        else
        {
            thing->health = min(healing_recovery, cctrl->max_health);
        }
        affected = true;
    }
    if (!affected)
    {
        SYNCDBG(7, "%s: No spell flags %d to set on %s index %d", func_name, (uint)spconf->spell_flags, thing_model_name(thing), (int)thing->index);
    }
    return affected;
}

TbBool clear_thing_spell_flags_f(struct Thing *thing, unsigned long spell_flags, const char *func_name)
{
    struct CreatureStats *crstat = creature_stats_get(thing->model);
    struct CreatureControl *cctrl = creature_control_get_from_thing(thing);
    TbBool cleared = false;
    // SLOW.
    if (flag_is_set(spell_flags, CSAfF_Slow)
    && (creature_under_spell_effect(thing, CSAfF_Slow)))
    {
        clear_flag(cctrl->spell_flags, CSAfF_Slow);
        cctrl->max_speed = calculate_correct_creature_maxspeed(thing);
        cleared = true;
    }
    // SPEED.
    if (flag_is_set(spell_flags, CSAfF_Speed)
    && (creature_under_spell_effect(thing, CSAfF_Speed)))
    {
        clear_flag(cctrl->spell_flags, CSAfF_Speed);
        cctrl->max_speed = calculate_correct_creature_maxspeed(thing);
        cleared = true;
    }
    // ARMOUR.
    if (flag_is_set(spell_flags, CSAfF_Armour)
    && (creature_under_spell_effect(thing, CSAfF_Armour)))
    {
        clear_flag(cctrl->spell_flags, CSAfF_Armour);
        delete_armour_effects_attached_to_creature(thing);
        cleared = true;
    }
    // REBOUND.
    if (flag_is_set(spell_flags, CSAfF_Rebound)
    && (creature_under_spell_effect(thing, CSAfF_Rebound)))
    {
        clear_flag(cctrl->spell_flags, CSAfF_Rebound);
        cleared = true;
    }
    // FLYING.
    if (flag_is_set(spell_flags, CSAfF_Flying)
    && (creature_under_spell_effect(thing, CSAfF_Flying)))
    {
        clear_flag(cctrl->spell_flags, CSAfF_Flying);
        // TODO: Strange condition regarding the fly, check why it's here?
        if (!flag_is_set(game.conf.crtr_conf.model[thing->model].model_flags, CMF_IsDiptera))
        {
            clear_flag(thing->movement_flags, TMvF_Flying);
        }
        cleared = true;
    }
    // INVISIBILITY.
    if (flag_is_set(spell_flags, CSAfF_Invisibility)
    && (creature_under_spell_effect(thing, CSAfF_Invisibility)))
    {
        clear_flag(cctrl->spell_flags, CSAfF_Invisibility);
        cctrl->force_visible = 0;
        cleared = true;
    }
    // SIGHT.
    if (flag_is_set(spell_flags, CSAfF_Sight)
    && (creature_under_spell_effect(thing, CSAfF_Sight)))
    {
        clear_flag(cctrl->spell_flags, CSAfF_Sight);
        cleared = true;
    }
    // LIGHT.
    if (flag_is_set(spell_flags, CSAfF_Light)
    && (creature_under_spell_effect(thing, CSAfF_Light)))
    {
        if (!crstat->illuminated)
        {
            clear_flag(cctrl->spell_flags, CSAfF_Light);
            if (thing->light_id != 0)
            {
                if (flag_is_set(thing->rendering_flags, TRF_Invisible))
                {
                    light_set_light_intensity(thing->light_id, (light_get_light_intensity(thing->light_id) - 20));
                    struct Light *lgt = &game.lish.lights[thing->light_id];
                    lgt->radius = 2560;
                }
                else
                {
                    light_delete_light(thing->light_id);
                    thing->light_id = 0;
                }
            }
            cleared = true;
        }
    }
    // DISEASE.
    if (flag_is_set(spell_flags, CSAfF_Disease)
    && (creature_under_spell_effect(thing, CSAfF_Disease)))
    {
        clear_flag(cctrl->spell_flags, CSAfF_Disease);
        delete_disease_effects_attached_to_creature(thing);
        cctrl->active_disease_spell = 0;
        cleared = true;
    }
    // CHICKEN.
    if (flag_is_set(spell_flags, CSAfF_Chicken)
    && (creature_under_spell_effect(thing, CSAfF_Chicken)))
    {
        clear_flag(cctrl->spell_flags, CSAfF_Chicken);
        external_set_thing_state(thing, CrSt_CreatureChangeFromChicken);
        cctrl->countdown = 10;
        cleared = true;
    }
    // FREEZE.
    if (flag_is_set(spell_flags, CSAfF_Freeze)
    && (creature_under_spell_effect(thing, CSAfF_Freeze)))
    {
        clear_flag(cctrl->spell_flags, CSAfF_Freeze);
        clear_flag(cctrl->stateblock_flags, CCSpl_Freeze);
        if (flag_is_set(thing->movement_flags, TMvF_Grounded))
        {
            set_flag(thing->movement_flags, TMvF_Flying);
            clear_flag(thing->movement_flags, TMvF_Grounded);
        }
        cleared = true;
    }
    // MAD_KILLING.
    if (flag_is_set(spell_flags, CSAfF_MadKilling)
    && (creature_under_spell_effect(thing, CSAfF_MadKilling)))
    {
        clear_flag(cctrl->spell_flags, CSAfF_MadKilling);
        remove_all_traces_of_combat(thing);
        cleared = true;
    }
    // FEAR.
    if (flag_is_set(spell_flags, CSAfF_Fear)
    && (creature_under_spell_effect(thing, CSAfF_Fear)))
    {
        clear_flag(cctrl->spell_flags, CSAfF_Fear);
        if (is_thing_some_way_controlled(thing))
        {
            struct PlayerInfo* player = get_player(thing->owner);
            if (player->controlled_thing_idx == thing->index)
            {
                char active_menu = game.active_panel_mnu_idx;
                leave_creature_as_passenger(player, thing);
                control_creature_as_controller(player, thing);
                if (is_my_player(player))
                {
                    turn_off_all_panel_menus();
                    turn_on_menu(active_menu);
                }
            }
        }
        cleared = true;
    }
    // TELEPORT.
    if (flag_is_set(spell_flags, CSAfF_Teleport)
    && (creature_under_spell_effect(thing, CSAfF_Teleport)))
    {
        clear_flag(cctrl->spell_flags, CSAfF_Teleport);
        clear_flag(cctrl->stateblock_flags, CCSpl_Teleport);
        cctrl->active_teleport_spell = 0;
        cleared = true;
    }
    // TIMEBOMB.
    if (flag_is_set(spell_flags, CSAfF_Timebomb)
    && (creature_under_spell_effect(thing, CSAfF_Timebomb)))
    {
        clear_flag(cctrl->spell_flags, CSAfF_Timebomb);
        thing->veloc_push_add.x.val = 0;
        thing->veloc_push_add.y.val = 0;
        clear_flag(thing->state_flags, TF1_PushAdd);
        cleanup_current_thing_state(thing);
        set_start_state(thing);
        cctrl->active_timebomb_spell = 0;
        cleared = true;
    }
    // HEAL.
    if (flag_is_set(spell_flags, CSAfF_Heal))
    {
        // 'CSAfF_Heal' is never set but we still want to mark it cleared to free the spell slot.
        cleared = true;
    }
    if (!cleared)
    {
        SYNCDBG(7, "%s: No spell flags %d to clear on %s index %d", func_name, (uint)spell_flags, thing_model_name(thing), (int)thing->index);
    }
    return cleared;
}

GameTurnDelta get_spell_full_duration(SpellKind spell_idx, CrtrExpLevel spell_lev)
{
    // If not linked to a keeper power, use the duration set on the spell, otherwise use the strength or duration of the linked power.
    struct SpellConfig *spconf = get_spell_config(spell_idx);
    const struct MagicStats *pwrdynst = get_power_dynamic_stats(spconf->linked_power);
    GameTurnDelta duration;
    if (spconf->linked_power == 0)
    {
        duration = spconf->duration;
    }
    else if (pwrdynst->duration == 0)
    {
        duration = pwrdynst->strength[spell_lev];
    }
    else
    {
        duration = pwrdynst->duration;
    }
    return duration;
}

TbBool spell_is_continuous(SpellKind spell_idx, GameTurnDelta duration)
{
    if (duration > 0)
    {
        struct SpellConfig *spconf = get_spell_config(spell_idx);
        if ((spconf->damage != 0 && spconf->damage_frequency > 0)
        || (spconf->aura_effect != 0 && spconf->aura_duration > 0 && spconf->aura_frequency > 0))
        {
            return true;
        }
        return false;
    }
    return false;
}

void update_aura_effect_to_thing(struct Thing *thing, SpellKind spell_idx)
{
    struct SpellConfig *spconf = get_spell_config(spell_idx);
    if ((spconf->aura_effect != 0) && (spconf->aura_duration > 0))
    {
        struct CreatureControl *cctrl = creature_control_get_from_thing(thing);
        cctrl->spell_aura = spconf->aura_effect;
        cctrl->spell_aura_duration = spconf->aura_duration;
    }
}

void first_apply_spell_effect_to_thing(struct Thing *thing, SpellKind spell_idx, CrtrExpLevel spell_lev, PlayerNumber plyr_idx)
{
    if (spell_lev > SPELL_MAX_LEVEL)
    {
        spell_lev = SPELL_MAX_LEVEL;
    }
    GameTurnDelta duration = get_spell_full_duration(spell_idx, spell_lev);
    long i = get_free_spell_slot(thing);
    if (i != -1)
    {
        // Fill the spell slot if the spell has a continuous effect.
        if (set_thing_spell_flags(thing, spell_idx, duration, spell_lev)
        || spell_is_continuous(spell_idx, duration))
        {
            fill_spell_slot(thing, spell_idx, duration, spell_lev, plyr_idx, i);
            update_aura_effect_to_thing(thing, spell_idx);
        }
    }
    return;
}

void reapply_spell_effect_to_thing(struct Thing *thing, SpellKind spell_idx, CrtrExpLevel spell_lev, PlayerNumber plyr_idx, int slot_idx)
{
    if (spell_lev > SPELL_MAX_LEVEL)
    {
        spell_lev = SPELL_MAX_LEVEL;
    }
    GameTurnDelta duration = get_spell_full_duration(spell_idx, spell_lev);
    // Reset the spell duration if the spell has a continuous effect.
    if (set_thing_spell_flags(thing, spell_idx, duration, spell_lev)
    || spell_is_continuous(spell_idx, duration))
    {
        struct CreatureControl *cctrl = creature_control_get_from_thing(thing);
        struct CastedSpellData *cspell = &cctrl->casted_spells[slot_idx];
        cspell->duration = duration;
        cspell->caster_level = spell_lev;
        cspell->caster_owner = plyr_idx;
        update_aura_effect_to_thing(thing, spell_idx);
    }
    return;
}

void apply_spell_effect_to_thing(struct Thing *thing, SpellKind spell_idx, CrtrExpLevel spell_lev, PlayerNumber plyr_idx)
{
    struct CreatureControl *cctrl = creature_control_get_from_thing(thing);
    if (creature_control_invalid(cctrl))
    {
        ERRORLOG("Invalid creature %s index %d tried to accept spell %s", thing_model_name(thing), (int)thing->index, spell_code_name(spell_idx));
        return; // Exit the function, control is invalid.
    }
    struct SpellConfig *spconf = get_spell_config(spell_idx);
    if (spell_config_is_invalid(spconf))
    {
        ERRORLOG("Spell %s config is invalid", spell_code_name(spell_idx));
        return; // Exit the function, spell config is invalid.
    }
    // TODO: Add a check for specific spell_idx immunity that checks if creature is immune to a specific spell.
    /*
    if (implement_new_function_to_check_for_specific_spell_immunity(thing, spell_idx))
    {
        return; // Exit the function, creature is immune to spell_idx.
    }
    */
    // Make sure the creature level isn't larger than max spell level.
    if (spell_lev > SPELL_MAX_LEVEL)
    {
        spell_lev = SPELL_MAX_LEVEL;
    }
    GameTurnDelta duration = get_spell_full_duration(spell_idx, spell_lev);
    // Check for cleansing one-time effect.
    if (spconf->cleanse_flags > 0
    && any_flag_is_set(spconf->cleanse_flags, cctrl->spell_flags))
    {
        clean_spell_effect(thing, spconf->cleanse_flags);
        if (spconf->spell_flags == 0
        && !spell_is_continuous(spell_idx, duration))
        {
            update_aura_effect_to_thing(thing, spell_idx);
            return; // Exit the function, no continuous effect to apply.
        }
    }
    // Check for damage/heal one-time effect.
    if ((spconf->damage != 0) && (spconf->damage_frequency == 0))
    {
        process_thing_spell_damage_or_heal_effects(thing, spell_idx, spell_lev, plyr_idx);
        if (spconf->spell_flags == 0
        && !spell_is_continuous(spell_idx, duration))
        {
            update_aura_effect_to_thing(thing, spell_idx);
            return; // Exit the function, no continuous effect to apply.
        }
    }
    // Check for immunities against each spell flags set on spell_idx.
    if (((spconf->spell_flags > 0) && creature_is_immune_to_spell_effect(thing, spconf->spell_flags))
    && !spell_is_continuous(spell_idx, duration))
    {
        SYNCDBG(7, "Creature %s index %d is immune to each spell flags %d set on %s", thing_model_name(thing), (int)thing->index, (uint)spconf->spell_flags, spell_code_name(spell_idx));
        return; // Exit the function, creature is immune to each spell flags set on spell_idx and there are no other continuous effects.
    }
    // Lastly, check if spell is not continuous.
    if ((spconf->spell_flags == 0) && (!spell_is_continuous(spell_idx, duration)))
    {
        update_aura_effect_to_thing(thing, spell_idx);
        return; // Exit the function, no further processing is required.
    }
    SYNCDBG(6, "Applying %s to %s index %d", spell_code_name(spell_idx), thing_model_name(thing), (int)thing->index);
    for (int i = 0; i < CREATURE_MAX_SPELLS_CASTED_AT; i++)
    {
        if (cctrl->casted_spells[i].spkind == spell_idx)
        {
            reapply_spell_effect_to_thing(thing, spell_idx, spell_lev, plyr_idx, i);
            return; // Exit the function, spell is already active.
        }
    }
    first_apply_spell_effect_to_thing(thing, spell_idx, spell_lev, plyr_idx);
}

void terminate_thing_spell_effect(struct Thing *thing, SpellKind spell_idx)
{
    TRACE_THING(thing);
    struct SpellConfig *spconf = get_spell_config(spell_idx);
    clear_thing_spell_flags(thing, spconf->spell_flags);
    int slot_idx = get_spell_slot(thing, spell_idx);
    if (slot_idx >= 0)
    {
        free_spell_slot(thing, slot_idx);
    }
    return;
}

void terminate_all_actives_spell_effects(struct Thing *thing)
{
    struct CreatureControl *cctrl = creature_control_get_from_thing(thing);
    for (int i = 0; i < CREATURE_MAX_SPELLS_CASTED_AT; i++)
    {
        terminate_thing_spell_effect(thing, cctrl->casted_spells[i].spkind);
    }
}

void terminate_all_actives_damage_over_time_spell_effects(struct Thing *thing)
{
    struct CreatureControl *cctrl = creature_control_get_from_thing(thing);
    struct CastedSpellData *cspell;
    struct SpellConfig *spconf;
    for (int i = 0; i < CREATURE_MAX_SPELLS_CASTED_AT; i++)
    {
        cspell = &cctrl->casted_spells[i];
        spconf = get_spell_config(cspell->spkind);
        if (spconf->damage != 0)
        {
            terminate_thing_spell_effect(thing, cspell->spkind);
        }
    }
}

/* Clears spell effect on a thing. 
 * It first checks for an active spell match and terminates the associated spell.
 * If no exact match is found, it clears only the flag without affecting others.
 * This ensures that spells with multiple flags remain intact.
 * This is used to stop a spell effect before its duration ends, like Temple cures.
 * @param thing The thing which can have spell effect on.
 * @param spell_flags The spell flags to be cleaned. */
void clean_spell_effect_f(struct Thing *thing, unsigned long spell_flags, const char *func_name)
{
    struct CreatureControl *cctrl = creature_control_get_from_thing(thing);
    if (creature_control_invalid(cctrl))
    {
        ERRORLOG("%s: Invalid creature control for thing %d", func_name, (int)thing->index);
        return;
    }
    struct CastedSpellData *cspell;
    struct SpellConfig *spconf;
    // First check for an exact match with the active spells.
    for (int i = 0; i < CREATURE_MAX_SPELLS_CASTED_AT; i++)
    {
        cspell = &cctrl->casted_spells[i];
        spconf = get_spell_config(cspell->spkind);
        if (spconf->spell_flags == spell_flags)
        {
            terminate_thing_spell_effect(thing, cspell->spkind);
            return;
        }
    }
    // If no exact match is found, then check for each spell flags separately without terminating a spell.
    if (!clear_thing_spell_flags(thing, spell_flags))
    {
        // Shouldn't happen within this function but if it does then log it.
        ERRORLOG("%s: No spell flags %d to clear on %s index %d", func_name, (uint)spell_flags, thing_model_name(thing), (int)thing->index);
    }
    return;
}

void process_thing_spell_teleport_effects(struct Thing *thing, struct CastedSpellData *cspell)
{
    struct CreatureControl* cctrl = creature_control_get_from_thing(thing);
    struct SpellConfig* spconf = get_spell_config(cspell->spkind);
    struct Room* room = NULL;
    const struct Thing* desttng = NULL;
    long distance = LONG_MAX;
    struct Dungeon *dungeon = get_players_num_dungeon(thing->owner);
    RoomKind rkind = 0;
    long i;
    TbBool allowed = true;
    clear_messages_from_player(MsgType_CreatureInstance, CrInst_TELEPORT);
    if (cspell->duration == spconf->duration / 2)
    {
        PlayerNumber plyr_idx = get_appropriate_player_for_creature(thing);
        struct PlayerInfo* player = get_player(plyr_idx);
        struct Coord3d pos;
        pos.x.val = subtile_coord_center(cctrl->teleport_x);
        pos.y.val = subtile_coord_center(cctrl->teleport_y);
        pos.z.val = get_floor_height_at(&pos);
        if (thing_in_wall_at(thing, &pos))
        {
            if (creature_is_dragging_something(thing))
            {
                struct Thing *droptng = thing_get(cctrl->dragtng_idx);
                if (droptng->class_id == TCls_Creature)
                {
                    stop_creature_being_dragged_by(droptng, thing);
                }
                else
                {
                    creature_drop_dragged_object(thing, droptng);
                }
            }
            const struct Coord3d* newpos = NULL;
            struct Coord3d room_pos;
            switch(player->teleport_destination)
            {
                case 6: // Dungeon Heart
                {
                    newpos = dungeon_get_essential_pos(thing->owner);
                    break;
                }
                case 16: // Fight
                {
                    if (active_battle_exists(thing->owner))
                    {
                        long count = 0;
                        if (player->battleid > BATTLES_COUNT)
                        {
                            player->battleid = 1;
                        }
                        for (i = player->battleid; i <= BATTLES_COUNT; i++)
                        {
                            if (i > BATTLES_COUNT)
                            {
                                i = 1;
                                player->battleid = 1;
                            }
                            count++;
                            struct CreatureBattle* battle = creature_battle_get(i);
                            if ( (battle->fighters_num != 0) && (battle_with_creature_of_player(thing->owner, i)) )
                            {
                                struct Thing* tng = thing_get(battle->first_creatr);
                                TRACE_THING(tng);
                                if (creature_can_navigate_to(thing, &tng->mappos, NavRtF_NoOwner))
                                {
                                    pos.x.val = tng->mappos.x.val;
                                    pos.y.val = tng->mappos.y.val;
                                    player->battleid = i + 1;
                                    break;
                                }
                            }
                            if (count >= BATTLES_COUNT)
                            {
                                player->battleid = 1;
                                break;
                            }
                            if (i >= BATTLES_COUNT)
                            {
                                i = 0;
                                player->battleid = 1;
                                continue;
                            }
                        }
                    }
                    else
                    {
                        allowed = false;
                    }
                    break;
                }
                case 17: // Last work room
                {
                    room = room_get(cctrl->last_work_room_id);
                    break;
                }
                case 18: // Call to Arms
                {
                    struct Coord3d cta_pos;
                    cta_pos.x.val = subtile_coord_center(dungeon->cta_stl_x);
                    cta_pos.y.val = subtile_coord_center(dungeon->cta_stl_y);
                    cta_pos.z.val = subtile_coord(1,0);
                    if (creature_can_navigate_to(thing, &cta_pos, NavRtF_NoOwner))
                    {
                        pos = cta_pos;
                    }
                    else
                    {
                        allowed = false;
                    }
                    break;
                }
                case 19: // Lair
                {
                    desttng = thing_get(cctrl->lairtng_idx);
                    break;
                }
                default:
                {
                    rkind = zoom_key_room_order[player->teleport_destination];
                }
            }
            if (rkind > 0)
            {
                long count = 0;
                if (player->nearest_teleport)
                {
                    room = find_room_nearest_to_position(thing->owner, rkind, &thing->mappos, &distance);
                }
                else
                {
                    do
                    {
                        if (count >= count_player_rooms_of_type(thing->owner, rkind))
                        {
                            break;
                        }
                        room = room_get(find_next_room_of_type(thing->owner, rkind));
                        find_first_valid_position_for_thing_anywhere_in_room(thing, room, &room_pos);
                        count++;
                    }
                    while (!creature_can_navigate_to(thing, &room_pos, NavRtF_NoOwner));
                }
            }
            if (!room_is_invalid(room))
            {
                room_pos.x.val = subtile_coord_center(room->central_stl_x);
                room_pos.y.val = subtile_coord_center(room->central_stl_y);
                allowed = creature_can_navigate_to(thing, &room_pos, NavRtF_NoOwner);
                if (!allowed)
                {
                    if (find_random_valid_position_for_thing_in_room(thing, room, &room_pos))
                    {
                        allowed = (creature_can_navigate_to(thing, &room_pos, NavRtF_NoOwner) || rkind == RoK_DUNGHEART);
                    }
                }
            }
            if (!allowed)
            {
                desttng = thing_get(cctrl->lairtng_idx);
                if (thing_is_object(desttng))
                {
                    newpos = &desttng->mappos;
                }
                else
                {
                    newpos = dungeon_get_essential_pos(thing->owner);
                }
                pos.x.val = newpos->x.val;
                pos.y.val = newpos->y.val;
                pos.z.val = newpos->z.val;
            }
            else
            {
                if ( (pos.x.val == subtile_coord_center(cctrl->teleport_x)) && (pos.y.val == subtile_coord_center(cctrl->teleport_y)) )
                {
                    if (thing_is_object(desttng))
                    {
                        newpos = &desttng->mappos;
                    }
                    if (newpos != NULL)
                    {
                        pos.x.val = newpos->x.val;
                        pos.y.val = newpos->y.val;
                        pos.z.val = newpos->z.val;
                    }
                    else if (!room_is_invalid(room))
                    {
                        pos = room_pos;
                    }
                    else if ( (room_is_invalid(room)) && (newpos == NULL) )
                    {
                        newpos = dungeon_get_essential_pos(thing->owner);
                        pos.x.val = newpos->x.val;
                        pos.y.val = newpos->y.val;
                        pos.z.val = newpos->z.val;
                    }
                }
            }

        }
        pos.z.val += subtile_coord(2,0);
        move_thing_in_map(thing, &pos);
        remove_all_traces_of_combat(thing);
        reset_interpolation_of_thing(thing);
        ariadne_invalidate_creature_route(thing);
        check_map_explored(thing, pos.x.stl.num, pos.y.stl.num);
        if (!flag_is_set(thing->movement_flags, TMvF_Flying))
        {
            thing->veloc_push_add.x.val += CREATURE_RANDOM(thing, 193) - 96;
            thing->veloc_push_add.y.val += CREATURE_RANDOM(thing, 193) - 96;
            thing->veloc_push_add.z.val += CREATURE_RANDOM(thing, 96) + 40;
            set_flag(thing->state_flags, TF1_PushAdd);
        }
        player->teleport_destination = 19;
    }
}

void process_thing_spell_damage_or_heal_effects(struct Thing *thing, SpellKind spell_idx, CrtrExpLevel caster_level, PlayerNumber caster_owner)
{
    struct CreatureControl *cctrl = creature_control_get_from_thing(thing);
    struct SpellConfig *spconf = get_spell_config(spell_idx);
    HitPoints damage;
    // If percent based, update the damage value.
    if (flag_is_set(spconf->properties_flags, SPF_PercentBased)
    || flag_is_set(spconf->properties_flags, SPF_MaxHealth))
    {
        // Percent based on max health.
        if (flag_is_set(spconf->properties_flags, SPF_MaxHealth))
        {
            damage = cctrl->max_health * spconf->damage / 100;
            if (damage > cctrl->max_health)
            {
                damage = cctrl->max_health;
            }
        }
        else // Percent based on current health.
        {
            damage = thing->health * spconf->damage / 100;
            if (damage > thing->health)
            {
                damage = thing->health;
            }
        }
    }
    // Or if it's fixed damage.
    else if (flag_is_set(spconf->properties_flags, SPF_FixedDamage))
    {
        damage = compute_creature_spell_damage_over_time(spconf->damage, 0, caster_owner);
    }
    else // Else computes normally.
    {
        damage = compute_creature_spell_damage_over_time(spconf->damage, caster_level, caster_owner);
    }
    // Apply damage.
    if (damage >= 0)
    {
        apply_damage_to_thing_and_display_health(thing, damage, caster_owner);
    }
    else // Or heal if damage is negative.
    {
        apply_health_to_thing_and_display_health(thing, -damage);
    }
}

void process_thing_spell_effects(struct Thing *thing)
{
    struct CreatureControl *cctrl = creature_control_get_from_thing(thing);
    for (int i = 0; i < CREATURE_MAX_SPELLS_CASTED_AT; i++)
    {
        struct CastedSpellData *cspell = &cctrl->casted_spells[i];
        if (cspell->spkind == 0)
        {
            continue;
        }
        struct SpellConfig *spconf = get_spell_config(cspell->spkind);
        // Process spell with damage (or heal) over time.
        if ((spconf->damage != 0) && (spconf->damage_frequency > 0))
        {
            if (cspell->duration % spconf->damage_frequency == 0)
            {
                process_thing_spell_damage_or_heal_effects(thing, cspell->spkind, cspell->caster_level, cspell->caster_owner);
            }
        }
        // Process spell with teleport flag.
        if (cspell->spkind == cctrl->active_teleport_spell)
        {
            process_thing_spell_teleport_effects(thing, cspell);
        }
        /* Process spell with cleansing & CSAfF_SpellBlocks.
        if (flag_is_set(spconf->spell_flags, CSAfF_SpellBlocks)
        && any_flag_is_set(spconf->cleanse_flags, cctrl->spell_flags))
        {
            clean_spell_effect(thing, spconf->cleanse_flags);
        } TODO: Implements CSAfF_SpellBlocks. */
        cspell->duration--;
        // Terminate the spell if its duration expires, or if the spell flags are cleared and no other continuous effects are active.
        if ((cspell->duration <= 0)
        || ((spconf->spell_flags > 0) && !flag_is_set(cctrl->spell_flags, spconf->spell_flags) && !spell_is_continuous(cspell->spkind, cspell->duration)))
        {
            terminate_thing_spell_effect(thing, cspell->spkind);
        }
        else if (spconf->aura_frequency > 0)
        {
            if (cspell->duration % spconf->aura_frequency == 0)
            {
                // Reapply aura effect if possible.
                update_aura_effect_to_thing(thing, cspell->spkind);
            }
        }
    }
    // Slap is not in spell array, it is so common that has its own dedicated duration.
    if (cctrl->slap_turns > 0)
    {
        cctrl->slap_turns--;
        if (cctrl->slap_turns <= 0)
        {
            cctrl->max_speed = calculate_correct_creature_maxspeed(thing);
        }
    }
}

void process_thing_spell_effects_while_blocked(struct Thing *thing)
{
    struct CreatureControl *cctrl = creature_control_get_from_thing(thing);
    for (int i = 0; i < CREATURE_MAX_SPELLS_CASTED_AT; i++)
    {
        struct CastedSpellData *cspell = &cctrl->casted_spells[i];
        if (cspell->spkind == 0)
        {
            continue;
        }
        if (cspell->duration > 0)
        {
            cspell->duration--;
        }
    }
    // Slap is not in spell array, it is so common that has its own dedicated duration.
    if (cctrl->slap_turns > 0)
    {
        cctrl->slap_turns--;
        if (cctrl->slap_turns <= 0)
        {
            cctrl->max_speed = calculate_correct_creature_maxspeed(thing);
        }
    }
}

short creature_take_wage_from_gold_pile(struct Thing *creatng,struct Thing *goldtng)
{
    struct CreatureStats* crstat = creature_stats_get_from_thing(creatng);
    if (goldtng->creature.gold_carried <= 0)
    {
      ERRORLOG("GoldPile had no gold so was deleted.");
      delete_thing_structure(goldtng, 0);
      return false;
    }
    if (creatng->creature.gold_carried < crstat->gold_hold)
    {
      if (goldtng->creature.gold_carried+creatng->creature.gold_carried > crstat->gold_hold)
      {
          long i = crstat->gold_hold - creatng->creature.gold_carried;
          creatng->creature.gold_carried += i;
          goldtng->creature.gold_carried -= i;
      } else
      {
        creatng->creature.gold_carried += goldtng->creature.gold_carried;
        delete_thing_structure(goldtng, 0);
      }
    }
    anger_apply_anger_to_creature(creatng, crstat->annoy_got_wage, AngR_NotPaid, 1);
    return true;
}

/**
 * Casts a spell by caster creature targeted at given thing, most likely using shot to transfer the spell.
 * @param castng The caster creature.
 * @param targetng The target thing.
 * @param spl_idx Spell index to be casted.
 * @param shot_lvl Spell level to be casted.
 */
void creature_cast_spell_at_thing(struct Thing *castng, struct Thing *targetng, SpellKind spl_idx, long shot_lvl)
{
    unsigned char hit_type;
    if ((castng->alloc_flags & TAlF_IsControlled) != 0)
    {
        if ((targetng->class_id == TCls_Object) || (targetng->class_id == TCls_Trap))
            hit_type = THit_CrtrsNObjcts;
        else
            hit_type = THit_CrtrsOnly;
    } else
    {
        if ((targetng->class_id == TCls_Object) || (targetng->class_id == TCls_Trap))
            hit_type = THit_CrtrsNObjctsNotOwn;
        else
        if (targetng->owner == castng->owner)
            hit_type = THit_CrtrsOnly;
        else
            hit_type = THit_CrtrsOnlyNotOwn;
    }
    struct SpellConfig* spconf = get_spell_config(spl_idx);
    if (spell_config_is_invalid(spconf))
    {
        ERRORLOG("The %s owned by player %d tried to cast invalid spell %d",thing_model_name(castng),(int)castng->owner,(int)spl_idx);
        return;
    }

    SYNCDBG(12,"The %s(%u) fire shot(%s) at %s(%u) with shot level %ld, hit type: 0x%02X", thing_model_name(castng), castng->index,
        shot_code_name(spconf->shot_model), thing_model_name(targetng), targetng->index, shot_lvl, hit_type);
    thing_fire_shot(castng, targetng, spconf->shot_model, shot_lvl, hit_type);
}

/**
 * Spell creates creatures to help the caster. When the creatures have a limited duration they will group up with caster.
 * @param model The creature kind to be creates.
 * @param level The creature experience level.
 * @param count How many creatures are created.
 * @param duration How many gameturns the creatures will live. Set to 0 for infinite.
 */
void thing_summon_temporary_creature(struct Thing* creatng, ThingModel model, char level, char count, GameTurn duration, long spl_idx)
{
    struct CreatureControl* cctrl = creature_control_get_from_thing(creatng);
    struct Thing* famlrtng;
    struct Dungeon* dungeon = get_dungeon(creatng->owner);
    struct CreatureControl* famcctrl;
    short sumxp = level - 1;
    if (level <= 0)
    {
        sumxp = cctrl->explevel + level;
    }
    short sumcount = count;
    if (count <= 0)
    {
        sumcount = cctrl->explevel+1 + count;
    }
    if (duration == 0)
    {
        famlrtng = activate_trap_spawn_creature(creatng, model);
    }
    else
    {
        for (int j = 0; j < sumcount; j++)
        {
            if (j > FAMILIAR_MAX)
            {
                WARNLOG("Trying to summon creature beyond max %d", FAMILIAR_MAX);
                break;
            }
            if (cctrl->familiar_idx[j] == 0)
            {
                famlrtng = activate_trap_spawn_creature(creatng, model);
                if (!thing_is_invalid(famlrtng))
                {
                    cctrl->familiar_idx[j] = famlrtng->index;
                    famcctrl = creature_control_get_from_thing(famlrtng);
                    //create list for summons for all dungeons
                    add_creature_to_summon_list(dungeon, famlrtng->index);
                    //remember your Summoner
                    famcctrl->summoner_idx = creatng->index;
                    //remember the spell that created you
                    famcctrl->summon_spl_idx = spl_idx;
                    creature_change_multiple_levels(famlrtng, sumxp);
                    remove_first_creature(famlrtng); //temporary units are not real creatures
                    famcctrl->unsummon_turn = game.play_gameturn + duration;
                    set_flag(famcctrl->flgfield_2, TF2_SummonedCreature);
                    struct Thing* leadtng = get_group_leader(creatng);
                    if (leadtng == creatng)
                    {
                        if (get_no_creatures_in_group(creatng) < GROUP_MEMBERS_COUNT)
                        {
                            add_creature_to_group(famlrtng, creatng);
                        }
                    }
                    else
                    {
                        if (get_no_creatures_in_group(creatng) == 0) //Only make the caster a party leader if he is not already a member of another party
                        {
                            add_creature_to_group_as_leader(creatng, famlrtng);
                        }
                        if (get_no_creatures_in_group(creatng) < GROUP_MEMBERS_COUNT)
                        {
                            add_creature_to_group(famlrtng, creatng);
                        }
                    }
                }
                else
                {
                    cctrl->familiar_idx[j] = 0;
                }
            }
            else
            {
                //reset the creature duration
                famlrtng = thing_get(cctrl->familiar_idx[j]);
                if (thing_is_creature(famlrtng))
                {
                    if (famlrtng->model == model)
                    {
                        famcctrl = creature_control_get_from_thing(famlrtng);
                        famcctrl->unsummon_turn = game.play_gameturn + duration;
                        level_up_familiar(famlrtng);
                        if ((famcctrl->follow_leader_fails > 0) || (get_chessboard_distance(&creatng->mappos, &famlrtng->mappos) > subtile_coord(12, 0))) //if it's not getting to the summoner, teleport it there
                        {
                            create_effect(&famlrtng->mappos, imp_spangle_effects[get_player_color_idx(famlrtng->owner)], famlrtng->owner);
                            move_thing_in_map(famlrtng, &creatng->mappos);
                            cleanup_current_thing_state(famlrtng);
                            reset_interpolation_of_thing(famlrtng);

                            famlrtng->veloc_push_add.x.val += CREATURE_RANDOM(thing, 161) - 80;
                            famlrtng->veloc_push_add.y.val += CREATURE_RANDOM(thing, 161) - 80;
                            famlrtng->veloc_push_add.z.val += 0;
                            set_flag(famlrtng->state_flags, TF1_PushAdd);
                            set_flag(famlrtng->movement_flags, TMvF_MagicFall);
                            famlrtng->move_angle_xy = 0;
                        }
                    }
                    else
                    {
                        // there's multiple summon types on this creature.
                        sumcount++;
                    }
                }
                else
                {
                    //creature has already died, clear it and go again.
                    remove_creature_from_summon_list(dungeon, famlrtng->index);
                    cctrl->familiar_idx[j] = 0;
                    j--;
                }
            }
        }
    }
}

void level_up_familiar(struct Thing* famlrtng)
{
    struct CreatureControl *famlrcctrl = creature_control_get_from_thing(famlrtng);
    //get summoner of familiar
    struct Thing* summonertng = thing_get(famlrcctrl->summoner_idx);
    struct CreatureControl *summonercctrl = creature_control_get_from_thing(summonertng);
    short summonerxp = summonercctrl->explevel;
    //get spell the summoner used to make this familiar
    struct SpellConfig* spconf = get_spell_config(famlrcctrl->summon_spl_idx);
    char level = spconf->crtr_summon_level;
    //calculate correct level for familiar
    short sumxp = level - 1;
    if (level <= 0)
    {
        //we know already the Summoner will levelup next turn?
        if ((summonercctrl->exp_level_up) && (summonercctrl->explevel + 1 < CREATURE_MAX_LEVEL))
        {
            summonerxp += 1;
        }
        sumxp = summonerxp + level;
    }
    //level up the summon
    char expdiff = sumxp - famlrcctrl->explevel;
    if (expdiff > 0)
    {
        creature_change_multiple_levels(famlrtng, expdiff);
    }
}

void add_creature_to_summon_list(struct Dungeon* dungeon, ThingIndex famlrtng)
{
    if (dungeon->num_summon < MAX_SUMMONS)
    {
        dungeon->summon_list[dungeon->num_summon] = famlrtng;
        dungeon->num_summon++;
    } else
    {
        ERRORLOG("Reached maximum limit of summons");
    }
}

void remove_creature_from_summon_list(struct Dungeon* dungeon, ThingIndex famlrtng)
{
    if (dungeon->num_summon == 0) {
        ERRORLOG("No summons to remove");
        return;
    }
    for (int i = 0; i < dungeon->num_summon;i++){
        if (dungeon->summon_list[i] == famlrtng) {
            // Shift the rest of the list one position forward
            for (int j = i; j < dungeon->num_summon -1; j++) {
                dungeon->summon_list[j] = dungeon->summon_list[j + 1];
            }
            dungeon->summon_list[dungeon->num_summon - 1] = 0;
            dungeon->num_summon--;
            return;
        }
    }
}
/**
 * @brief Casts a spell by caster creature targeted at given coordinates, most likely using shot to transfer the spell.
 *
 * @param castng The caster creature.
 * @param spl_idx Spell index to be casted.
 * @param shot_lvl Spell level to be casted.
 * @param trg_x
 * @param trg_y
 */
void creature_cast_spell(struct Thing *castng, SpellKind spl_idx, long shot_lvl, MapSubtlCoord trg_x, MapSubtlCoord trg_y)
{
    long i;
    struct SpellConfig* spconf = get_spell_config(spl_idx);
    struct CreatureControl* cctrl = creature_control_get_from_thing(castng);
    if (creature_control_invalid(cctrl))
    {
        ERRORLOG("Invalid creature tried to cast spell %d",(int)spl_idx);
        return;
    }
    if (flag_is_set(spconf->spell_flags, CSAfF_Teleport))
    {
        cctrl->teleport_x = trg_x;
        cctrl->teleport_y = trg_y;
    }

    if (spconf->caster_affected)
    {
        if (spconf->caster_affect_sound > 0)
        {
            thing_play_sample(castng, spconf->caster_affect_sound + UNSYNC_RANDOM(spconf->caster_sounds_count), NORMAL_PITCH, 0, 3, 0, 4, FULL_LOUDNESS);
        }
        apply_spell_effect_to_thing(castng, spl_idx, cctrl->explevel, castng->owner);
    }
    else if (spconf->shot_model > 0)
    {
        // Note that Wind has shot model and its CastAtThing is 0, besides, the target index is itself.
        if ((castng->alloc_flags & TAlF_IsControlled) != 0)
            i = THit_CrtrsNObjcts;
        else
            i = THit_CrtrsOnlyNotOwn;

        const struct InstanceInfo* inst_inf = creature_instance_info_get(cctrl->instance_id);
        if (flag_is_set(inst_inf->instance_property_flags, InstPF_RangedBuff))
        {
            ERRORLOG("The %s(%d) tried to fire Ranged Buff's shot(%s) without a target!",
                thing_model_name(castng), castng->index, shot_code_name(spconf->shot_model));
        }
        else
        {
            thing_fire_shot(castng, INVALID_THING, spconf->shot_model, shot_lvl, i);
        }
    }

    if (spconf->crtr_summon_model > 0)
    {
        thing_summon_temporary_creature(castng, spconf->crtr_summon_model, spconf->crtr_summon_level, spconf->crtr_summon_amount, spconf->duration, spl_idx);
    }
    create_used_effect_or_element(&castng->mappos, spconf->cast_effect_model, castng->owner, castng->index);
}

void update_creature_count(struct Thing *creatng)
{
    TRACE_THING(creatng);
    struct CreatureControl* cctrl;
    if (!thing_exists(creatng)) {
        return;
    }
    if (is_hero_thing(creatng) || is_neutral_thing(creatng)) {
        return;
    }
    if (thing_is_picked_up(creatng) || creature_is_being_unconscious(creatng)) {
        return;
    }
    cctrl = creature_control_get_from_thing(creatng);
    if (flag_is_set(cctrl->flgfield_2, TF2_SummonedCreature)){
        return;
    }
    struct Dungeon* dungeon = get_players_num_dungeon(creatng->owner);
    if (dungeon_invalid(dungeon)) {
        return;
    }
    int statyp = get_creature_state_type(creatng);
    dungeon->crmodel_state_type_count[creatng->model][statyp]++;
    int job_idx = get_creature_gui_job(creatng);
    if (can_thing_be_picked_up_by_player(creatng, creatng->owner))
    {
        if (!creature_is_dragging_or_being_dragged(creatng)) {
            dungeon->guijob_all_creatrs_count[creatng->model][job_idx]++;
        }
    }
    if (anger_is_creature_angry(creatng))
    {
        dungeon->guijob_angry_creatrs_count[creatng->model][job_idx]++;
    }
}

struct Thing *find_gold_pile_or_chicken_laying_on_mapblk(struct Map *mapblk)
{
    unsigned long k = 0;
    long i = get_mapwho_thing_index(mapblk);
    while (i != 0)
    {
        struct Thing* thing = thing_get(i);
        if (thing_is_invalid(thing))
        {
            WARNLOG("Jump out of things array");
            break;
        }
        i = thing->next_on_mapblk;
        if (thing->class_id == TCls_Object)
        {
            if ((thing->model == ObjMdl_Goldl) && thing_touching_floor(thing))
                return thing;
            if (object_is_mature_food(thing))
            {
                struct Room* room = get_room_thing_is_on(thing);
                if (room_is_invalid(room))
                    return thing;
                if (!room_role_matches(room->kind, RoRoF_FoodStorage) && !room_role_matches(room->kind, RoRoF_Torture) && !room_role_matches(room->kind, RoRoF_Prison))
                    return thing;
            }
        }
        k++;
        if (k > THINGS_COUNT)
        {
            ERRORLOG("Infinite loop detected when sweeping things list");
            break_mapwho_infinite_chain(mapblk);
            break;
        }
  }
  return INVALID_THING;
}

struct Thing *find_interesting_object_laying_around_thing(struct Thing *creatng)
{
    for (long k = 0; k < AROUND_TILES_COUNT; k++)
    {
        long stl_x = creatng->mappos.x.stl.num + around[k].delta_x;
        long stl_y = creatng->mappos.y.stl.num + around[k].delta_y;
        struct Map* mapblk = get_map_block_at(stl_x, stl_y);
        if (!map_block_invalid(mapblk))
        {
            if ((mapblk->flags & SlbAtFlg_Blocking) == 0)
            {
                struct Thing* thing = find_gold_pile_or_chicken_laying_on_mapblk(mapblk);
                if (!thing_is_invalid(thing))
                    return thing;
            }
        }
    }
    return INVALID_THING;
}

TbBool thing_can_be_eaten(struct Thing *thing)
{
    if (thing_is_mature_food(thing)
    || (thing_is_creature(thing) && creature_under_spell_effect(thing, CSAfF_Chicken)))
    {
        if (is_thing_directly_controlled(thing) || is_thing_passenger_controlled(thing) || thing_is_picked_up(thing))
        {
            return false;
        }
        return true;
    }
    return false;
}

TbBool creature_pick_up_interesting_object_laying_nearby(struct Thing *creatng)
{
    struct Thing* tgthing = find_interesting_object_laying_around_thing(creatng);
    if (thing_is_invalid(tgthing)) {
        return false;
    }
    if (object_is_gold_laying_on_ground(tgthing))
    {
        struct CreatureStats* crstat = creature_stats_get_from_thing(creatng);
        if (tgthing->valuable.gold_stored > 0)
        {
            if (creatng->creature.gold_carried < crstat->gold_hold)
            {
                if (crstat->gold_hold < tgthing->valuable.gold_stored + creatng->creature.gold_carried)
                {
                    long k = crstat->gold_hold - creatng->creature.gold_carried;
                    creatng->creature.gold_carried += k;
                    tgthing->valuable.gold_stored -= k;
                } else
                {
                    creatng->creature.gold_carried += tgthing->valuable.gold_stored;
                    delete_thing_structure(tgthing, 0);
                }
                thing_play_sample(creatng, 32, NORMAL_PITCH, 0, 3, 0, 2, FULL_LOUDNESS);
            }
        } else
        {
            ERRORLOG("GoldPile with no gold!");
            delete_thing_structure(tgthing, 0);
        }
        anger_apply_anger_to_creature(creatng, crstat->annoy_got_wage, AngR_NotPaid, 1);
        return true;
    }
    if (thing_can_be_eaten(tgthing) && creature_able_to_eat(creatng))
    {
        food_eaten_by_creature(tgthing, creatng);
        return true;
    }
    return false;
}

void creature_look_for_hidden_doors(struct Thing *creatng)
{
    const struct StructureList *slist = get_list_for_thing_class(TCls_Door);
    long i = slist->index;
    while (i > 0)
    {
        struct Thing *doortng = thing_get(i);
        if (thing_is_invalid(doortng))
        {
            break;
        }
        if (door_is_hidden_to_player(doortng, creatng->owner))
        {
            MapSubtlCoord z = doortng->mappos.z.stl.num;
            doortng->mappos.z.stl.num = 2;
            // TODO: Could add a creature property 'DETECT_MECHANISM' allowing them to see secret door but not invisible creatures.
            if (creature_under_spell_effect(creatng, CSAfF_Sight))
            {
                if (creature_can_see_thing_ignoring_specific_door(creatng, doortng, doortng))
                {
                    reveal_secret_door_to_player(doortng, creatng->owner);
                }
            }
            else if (creature_can_see_thing(creatng, doortng))
            { // When closed the door itself blocks sight to the doortng so this checks if open, and in sight.
                reveal_secret_door_to_player(doortng, creatng->owner);
            }
            doortng->mappos.z.stl.num = z;
        }
        i = doortng->next_of_class;
    }
}

TngUpdateRet process_creature_state(struct Thing *thing)
{
    SYNCDBG(19,"Starting for %s index %d owned by player %d",thing_model_name(thing),(int)thing->index,(int)thing->owner);
    TRACE_THING(thing);
    struct CreatureControl* cctrl = creature_control_get_from_thing(thing);
    unsigned long model_flags = get_creature_model_flags(thing);

    process_person_moods_and_needs(thing);
    if (creature_available_for_combat_this_turn(thing))
    {
        TbBool fighting = creature_look_for_combat(thing);
        if (!fighting) {
            fighting = creature_look_for_enemy_heart_combat(thing);
        }
        if (!fighting) {
            fighting = creature_look_for_enemy_object_combat(thing);
        }
    }
    creature_look_for_hidden_doors(thing);
    if ((cctrl->combat_flags & CmbtF_DoorFight) == 0)
    {
        if ((cctrl->collided_door_subtile > 0) && ((cctrl->flgfield_1 & CCFlg_NoCompControl) == 0))
        {
            if ( can_change_from_state_to(thing, thing->active_state, CrSt_CreatureDoorCombat) )
            {
                long x = stl_num_decode_x(cctrl->collided_door_subtile);
                long y = stl_num_decode_y(cctrl->collided_door_subtile);
                struct Thing* doortng = get_door_for_position(x, y);
                if ((!thing_is_invalid(doortng)) && (thing->owner != PLAYER_NEUTRAL))
                {
                    if (thing->owner != doortng->owner)
                    {
                        if (set_creature_door_combat(thing, doortng))
                        {
                            // If the door gets attacked, we're not running into it
                            cctrl->collided_door_subtile = 0;
                        }
                    }
                }
                else
                {
                    // If the door does not exist, clear this field too.
                    cctrl->collided_door_subtile = 0;
                    set_start_state(thing);
                }
            }
        }
    }
    if (creature_is_group_member(thing))
    {
        if (!creature_is_group_leader(thing)) {
            process_obey_leader(thing);
        }
    }
    if ((thing->active_state < 1) || (thing->active_state >= CREATURE_STATES_COUNT))
    {
        ERRORLOG("The %s index %d has illegal state[1], S=%d, TCS=%d, reset", thing_model_name(thing), (int)thing->index, (int)thing->active_state, (int)thing->continue_state);
        set_start_state(thing);
    }

    // Creatures that are not special diggers will pick up any nearby gold or food
    if (((thing->movement_flags & TMvF_Flying) == 0) && ((model_flags & (CMF_IsSpecDigger|CMF_IsDiggingCreature)) == 0))
    {
        if (!creature_is_being_unconscious(thing) && !creature_is_dying(thing) &&
            !thing_is_picked_up(thing) && !creature_is_being_dropped(thing))
        {
            creature_pick_up_interesting_object_laying_nearby(thing);
        }
    }
    // Enable this to know which function hangs on update_creature.
    //TODO CREATURE_AI rewrite state subfunctions so they won't hang
    //if (game.play_gameturn > 119800)
    SYNCDBG(18,"Executing state %s for %s index %d.",creature_state_code_name(thing->active_state),thing_model_name(thing),(int)thing->index);
    struct StateInfo* stati = get_thing_active_state_info(thing);
    if (stati->process_state != NULL) {
        short k = stati->process_state(thing);
        if (k == CrStRet_Deleted) {
            SYNCDBG(18,"Finished with creature deleted");
            return TUFRet_Deleted;
        }
    }
    SYNCDBG(18,"Finished");
    return TUFRet_Modified;
}

/**
 * Increases proper kills counter for given player's dungeon.
 */
TbBool inc_player_kills_counter(long killer_idx, struct Thing *victim)
{
    struct Dungeon* killer_dungeon = get_players_num_dungeon(killer_idx);
    if (victim->owner == killer_idx)
        killer_dungeon->lvstats.friendly_kills++;
    else
        killer_dungeon->battles_won++;
    return true;
}

/**
 * Increases kills counters when victim is being killed by killer.
 * Note that killer may be invalid - in this case def_plyr_idx identifies the killer.
 */
TbBool update_kills_counters(struct Thing *victim, struct Thing *killer,
    PlayerNumber def_plyr_idx, CrDeathFlags flags)
{
    struct CreatureControl* cctrl = creature_control_get_from_thing(victim);
    if ((flags & CrDed_DiedInBattle) != 0)
    {
        if (!thing_is_invalid(killer))
        {
            return inc_player_kills_counter(killer->owner, victim);
        }
        if ((def_plyr_idx != -1) && (game.neutral_player_num != def_plyr_idx))
        {
            return inc_player_kills_counter(def_plyr_idx, victim);
        }
    }
    if ((cctrl->fighting_player_idx != -1) && (game.neutral_player_num != cctrl->fighting_player_idx))
    {
        return inc_player_kills_counter(cctrl->fighting_player_idx, victim);
    }
    return false;
}

long creature_is_ambulating(struct Thing *thing)
{
    int n = get_creature_model_graphics(thing->model, CGI_Ambulate);
    int i = convert_td_iso(n);
    if (i != thing->anim_sprite)
        return 0;
    return 1;
}

TbBool check_for_door_collision_at(struct Thing *thing, struct Coord3d *pos, unsigned long blocked_flags)
{
    SYNCDBG(18,"Starting for %s",thing_model_name(thing));
    int nav_sizexy = thing_nav_sizexy(thing) / 2;
    MapSubtlCoord start_x = coord_subtile(pos->x.val - nav_sizexy);
    MapSubtlCoord end_x = coord_subtile(pos->x.val + nav_sizexy);
    MapSubtlCoord start_y = coord_subtile(pos->y.val - nav_sizexy);
    MapSubtlCoord end_y = coord_subtile(pos->y.val + nav_sizexy);
    MapSubtlCoord stl_x;
    MapSubtlCoord stl_y;
    if ((blocked_flags & 0x01) != 0)
    {
        stl_x = end_x;
        if (thing->mappos.x.val >= pos->x.val)
            stl_x = start_x;
        for (stl_y = start_y; stl_y <= end_y; stl_y++)
        {
            struct Map* mapblk = get_map_block_at(stl_x, stl_y);
            if ((mapblk->flags & SlbAtFlg_IsDoor) != 0) {
                SYNCDBG(18,"Door collision at X with %s",thing_model_name(thing));
                struct CreatureControl* cctrl = creature_control_get_from_thing(thing);
                cctrl->collided_door_subtile = get_subtile_number(stl_x, stl_y);
                return true;
            }
        }
    }
    if ((blocked_flags & 0x02) != 0)
    {
        stl_y = end_y;
        if (thing->mappos.y.val >= pos->y.val)
            stl_y = start_y;
        for (stl_x = start_x; stl_x <= end_x; stl_x++)
        {
            struct Map* mapblk = get_map_block_at(stl_x, stl_y);
            if ((mapblk->flags & SlbAtFlg_IsDoor) != 0) {
                SYNCDBG(18,"Door collision at Y with %s",thing_model_name(thing));
                struct CreatureControl* cctrl = creature_control_get_from_thing(thing);
                cctrl->collided_door_subtile = get_subtile_number(stl_x, stl_y);
                return true;
            }
        }
    }
    SYNCDBG(18,"No door collision with %s",thing_model_name(thing));
    return false;
}

unsigned int get_creature_blocked_flags_at(struct Thing *thing, struct Coord3d *newpos)
{
    unsigned int flags = 0;
    struct Coord3d pos;
    pos.x.val = newpos->x.val;
    pos.y.val = thing->mappos.y.val;
    pos.z.val = thing->mappos.z.val;
    if ( creature_cannot_move_directly_to(thing, &pos) ) {
        flags |= 0x01;
    }
    pos.x.val = thing->mappos.x.val;
    pos.y.val = newpos->y.val;
    pos.z.val = thing->mappos.z.val;
    if ( creature_cannot_move_directly_to(thing, &pos) ) {
        flags |= 0x02;
    }
    pos.x.val = thing->mappos.x.val;
    pos.y.val = thing->mappos.y.val;
    pos.z.val = newpos->z.val;
    if ( creature_cannot_move_directly_to(thing, &pos) ) {
        flags |= 0x04;
    }
    switch (flags)
    {
    case 0:
      if ( creature_cannot_move_directly_to(thing, newpos) ) {
          flags = 0x07;
      }
      break;
    case 1:
      pos.x.val = thing->mappos.x.val;
      pos.y.val = newpos->y.val;
      pos.z.val = newpos->z.val;
      if (creature_cannot_move_directly_to(thing, &pos) < 1) {
          flags = 0x01;
      } else {
          flags = 0x07;
      }
      break;
    case 2:
      pos.x.val = newpos->x.val;
      pos.y.val = thing->mappos.y.val;
      pos.z.val = newpos->z.val;
      if (creature_cannot_move_directly_to(thing, &pos) < 1) {
          flags = 0x02;
      } else {
          flags = 0x07;
      }
      break;
    case 4:
      pos.x.val = newpos->x.val;
      pos.y.val = newpos->y.val;
      pos.z.val = thing->mappos.z.val;
      if ( creature_cannot_move_directly_to(thing, &pos) ) {
          flags = 0x07;
      }
      break;
    }
    return flags;
}

void update_tunneller_trail(struct Thing *thing)
{
    struct CreatureControl* cctrl = creature_control_get_from_thing(thing);
    // Shift all elements freeing first item
    for (int i = 4; i > 0; i--)
    {
        cctrl->party.member_pos_stl[i] = cctrl->party.member_pos_stl[i-1];
    }
    // Fill the first item
    cctrl->party.member_pos_stl[0] = get_subtile_number(thing->mappos.x.stl.num,thing->mappos.y.stl.num);
}

long move_creature(struct Thing *thing)
{
    struct CreatureControl* cctrl = creature_control_get_from_thing(thing);
    struct Coord3d* tngpos = &thing->mappos;
    struct Coord3d pvpos;
    pvpos.x.val = tngpos->x.val;
    pvpos.y.val = tngpos->y.val;
    pvpos.z.val = tngpos->z.val;
    int velo_x = thing->velocity.x.val;
    int velo_y = thing->velocity.y.val;
    int velo_z = thing->velocity.z.val;
    cctrl->flgfield_1 &= ~CCFlg_Unknown08;
    struct Coord3d nxpos;
    if (thing_in_wall_at(thing, &thing->mappos) && !creature_can_pass_through_wall_at(thing, &thing->mappos))
    {
        nxpos.x.val = tngpos->x.val;
        nxpos.y.val = tngpos->y.val;
        nxpos.z.val = tngpos->z.val;
        if (get_nearest_valid_position_for_creature_at(thing, &nxpos)) {
            move_thing_in_map(thing, &nxpos);
        }
        cctrl->flgfield_1 |= CCFlg_Unknown08;
    }
    if ((get_creature_model_flags(thing) & CMF_Fat) != 0)
    {
        if (creature_is_ambulating(thing))
        {
            if (thing->current_frame > (keepersprite_frames(thing->anim_sprite)/2))
            {
                velo_y = 0;
                velo_x = 0;
            }
        }
    }
    if ((velo_x != 0) || (velo_y != 0) || (velo_z != 0))
    {
        if (velo_x < -256) {
            velo_x = -256;
        } else if (velo_x > 256) {
            velo_x = 256;
        }
        if (velo_y < -256) {
            velo_y = -256;
        } else if (velo_y > 256) {
            velo_y = 256;
        }
        if (velo_z < -256) {
            velo_z = -256;
        } else if (velo_z > 256) {
            velo_z = 256;
        }
        nxpos.x.val = velo_x + tngpos->x.val;
        nxpos.y.val = velo_y + tngpos->y.val;
        nxpos.z.val = velo_z + tngpos->z.val;
        if ((thing->movement_flags & TMvF_Flying) != 0)
        {
            if (thing_in_wall_at(thing, &nxpos) && !creature_can_pass_through_wall_at(thing, &nxpos))
            {
                if (creature_cannot_move_directly_to(thing, &nxpos))
                {
                    long blocked_flags = get_creature_blocked_flags_at(thing, &nxpos);
                    if (cctrl->collided_door_subtile == 0) {
                        check_for_door_collision_at(thing, &nxpos, blocked_flags);
                    }
                    slide_thing_against_wall_at(thing, &nxpos, blocked_flags);
                }
                else
                {
                    nxpos.z.val = tngpos->z.val;
                }
            }
        }
        else
        {
            if (thing_in_wall_at(thing, &nxpos) && !creature_can_pass_through_wall_at(thing, &nxpos))
            {
                if (creature_cannot_move_directly_to(thing, &nxpos))
                {
                    long blocked_flags = get_creature_blocked_flags_at(thing, &nxpos);
                    if (cctrl->collided_door_subtile == 0) {
                        check_for_door_collision_at(thing, &nxpos, blocked_flags);
                    }
                    slide_thing_against_wall_at(thing, &nxpos, blocked_flags);
                }
                else
                {
                    nxpos.z.val = tngpos->z.val;
                }
            }
        }
        if ((cctrl->flgfield_1 & CCFlg_Unknown10) != 0)
        {
            struct Thing* collidtng = get_thing_collided_with_at_satisfying_filter(thing, &nxpos, collide_filter_thing_is_of_type, 5, -1);
            if (!thing_is_invalid(collidtng))
            {
                nxpos.x.val = tngpos->x.val;
                nxpos.y.val = tngpos->y.val;
                nxpos.z.val = tngpos->z.val;
            }
        }
        if ((tngpos->x.stl.num != nxpos.x.stl.num) || (tngpos->y.stl.num != nxpos.y.stl.num))
        {
            if (is_hero_tunnelling_to_attack(thing)) {
                update_tunneller_trail(thing);
            }
            if ((subtile_slab(tngpos->x.stl.num) != subtile_slab(nxpos.x.stl.num))
             || (subtile_slab(tngpos->y.stl.num) != subtile_slab(nxpos.y.stl.num)))
            {
                check_map_explored(thing, nxpos.x.stl.num, nxpos.y.stl.num);
                struct StateInfo* stati = get_thing_active_state_info(thing);
                if (!state_info_invalid(stati)) {
                    CreatureStateFunc2 callback = stati->move_from_slab;
                    if (callback != NULL) {
                        callback(thing);
                    }
                }
            }
        }
        move_thing_in_map(thing, &nxpos);
    }
    {
        long angle = LbArcTanAngle(cctrl->moveaccel.x.val, cctrl->moveaccel.y.val);
        long dist;
        if (get_angle_difference(angle, thing->move_angle_xy) <= LbFPMath_PI / 2)
        {
            dist = get_2d_distance(&pvpos, tngpos);
        }
        else
        {
            dist = -get_2d_distance(&pvpos, tngpos);
        }
        cctrl->distance_to_destination = dist;
    }
    return 1;
}

/**
 * Causes creature rebirth at its lair.
 * If lair isn't available, creature is reborn at dungeon heart.
 *
 * @param thing The creature to be reborn.
 */
void creature_rebirth_at_lair(struct Thing *thing)
{
    struct CreatureControl* cctrl = creature_control_get_from_thing(thing);
    struct Thing* lairtng = thing_get(cctrl->lairtng_idx);
    if (thing_is_invalid(lairtng))
    {
        // If creature has no lair - treat dungeon heart as lair
        lairtng = get_player_soul_container(thing->owner);
    }
    if (cctrl->explevel > 0)
        set_creature_level(thing, cctrl->explevel-1);
    thing->health = cctrl->max_health;
    if (creature_under_spell_effect(thing, CSAfF_Timebomb))
    {
        clear_flag(cctrl->spell_flags, CSAfF_Timebomb);
        thing->veloc_push_add.x.val = 0;
        thing->veloc_push_add.y.val = 0;
        clear_flag(thing->state_flags, TF1_PushAdd);
        cleanup_current_thing_state(thing);
        set_start_state(thing);
        cctrl->active_timebomb_spell = 0;
    }
    if (thing_is_invalid(lairtng))
        return;
    create_effect(&thing->mappos, TngEff_HarmlessGas2, thing->owner);
    move_thing_in_map(thing, &lairtng->mappos);
    reset_interpolation_of_thing(thing);
    create_effect(&lairtng->mappos, TngEff_HarmlessGas2, thing->owner);
}

void throw_out_gold(struct Thing* thing, long amount)
{
    int num_pots_to_drop;
    // Compute if we want bags or pots
    int dropject = 6; //GOLD object
    if ((game.conf.rules.game.pot_of_gold_holds > game.conf.rules.game.bag_gold_hold) && (amount <= game.conf.rules.game.bag_gold_hold))
    {
            dropject = 136; //Drop GOLD_BAG object when we're dealing with small amounts
            num_pots_to_drop = 1;
    }
    else //drop pots
    {
        // Compute how many pots we want to drop
        num_pots_to_drop = ((amount + game.conf.rules.game.pot_of_gold_holds - 1) / game.conf.rules.game.pot_of_gold_holds);
        if (num_pots_to_drop > 8)
        {
            num_pots_to_drop = 8;
        }
    }

    GoldAmount gold_dropped = 0;
    // Now do the dropping
    for (int npot = 0; npot < num_pots_to_drop; npot++)
    {
        // Create a new pot object
        struct Thing* gldtng = create_object(&thing->mappos, dropject, game.neutral_player_num, -1);
        if (thing_is_invalid(gldtng))
            break;
        // Update its position and acceleration
        long angle = CREATURE_RANDOM(thing, 2 * LbFPMath_PI);
        long radius = CREATURE_RANDOM(thing, 128);
        long x = (radius * LbSinL(angle)) / 256;
        long y = (radius * LbCosL(angle)) / 256;
        gldtng->veloc_push_add.x.val += x/256;
        gldtng->veloc_push_add.y.val -= y/256;
        gldtng->veloc_push_add.z.val += CREATURE_RANDOM(thing, 64) + 96;
        gldtng->state_flags |= TF1_PushAdd;
        // Set the amount of gold and mark that we've dropped that gold
        GoldAmount delta = (amount - gold_dropped) / (num_pots_to_drop - npot);
        gldtng->valuable.gold_stored = delta;
        // Update size of the gold object
        add_gold_to_pile(gldtng, 0);
        gold_dropped += delta;
    }
}

void creature_throw_out_gold(struct Thing* creatng)
{
    if (creatng->creature.gold_carried <= 0)
    {
        return;
    }
    throw_out_gold(creatng, creatng->creature.gold_carried);
}

struct Thing* thing_death_normal(struct Thing *thing)
{
    long memp1 = thing->move_angle_xy;
    struct Coord3d memaccl;
    memaccl.x.val = thing->veloc_base.x.val;
    memaccl.y.val = thing->veloc_base.y.val;
    memaccl.z.val = thing->veloc_base.z.val;
    struct Thing* deadtng = destroy_creature_and_create_corpse(thing, DCrSt_Dying);
    if (thing_is_invalid(deadtng))
    {
        ERRORLOG("Cannot create dead thing");
        return INVALID_THING;
    }
    struct Coord3d pos;
    TbBool move_allowed = get_thing_next_position(&pos, deadtng);
    if (!positions_equivalent(&deadtng->mappos, &pos))
    {
        if ((move_allowed) && !thing_in_wall_at(deadtng, &pos))
        {
            deadtng->move_angle_xy = memp1;
            deadtng->veloc_base.x.val = memaccl.x.val;
            deadtng->veloc_base.y.val = memaccl.y.val;
            deadtng->veloc_base.z.val = memaccl.z.val;
        }
    }
    return deadtng;
}

/**
 * Creates an effect of death with bloody flesh explosion, killing the creature.
 * @param thing
 */
struct Thing* thing_death_flesh_explosion(struct Thing *thing)
{
    long memp1 = thing->move_angle_xy;
    struct Coord3d memaccl;
    memaccl.x.val = thing->veloc_base.x.val;
    memaccl.y.val = thing->veloc_base.y.val;
    memaccl.z.val = thing->veloc_base.z.val;
    for (long i = 0; i <= thing->clipbox_size_z; i += 64)
    {
        struct Coord3d pos;
        pos.x.val = thing->mappos.x.val;
        pos.y.val = thing->mappos.y.val;
        pos.z.val = thing->mappos.z.val+i;
        create_effect(&pos, TngEff_Blood4, thing->owner);
    }
    struct Thing* deadtng = destroy_creature_and_create_corpse(thing, DCrSt_Dead);
    if (thing_is_invalid(deadtng))
    {
        ERRORLOG("Cannot create dead thing");
        return INVALID_THING;
    }
    deadtng->move_angle_xy = memp1;
    deadtng->veloc_base.x.val = memaccl.x.val;
    deadtng->veloc_base.y.val = memaccl.y.val;
    deadtng->veloc_base.z.val = memaccl.z.val;
    thing_play_sample(deadtng, 47, NORMAL_PITCH, 0, 3, 0, 4, FULL_LOUDNESS);
    return deadtng;
}

struct Thing* thing_death_gas_and_flesh_explosion(struct Thing *thing)
{
    struct Coord3d pos;
    long i;
    long memp1 = thing->move_angle_xy;
    struct Coord3d memaccl;
    memaccl.x.val = thing->veloc_base.x.val;
    memaccl.y.val = thing->veloc_base.y.val;
    memaccl.z.val = thing->veloc_base.z.val;
    for (i = 0; i <= thing->clipbox_size_z; i+=64)
    {
        pos.x.val = thing->mappos.x.val;
        pos.y.val = thing->mappos.y.val;
        pos.z.val = thing->mappos.z.val+i;
        create_effect(&pos, TngEff_Blood4, thing->owner);
    }
    i = (thing->clipbox_size_z >> 1);
    pos.x.val = thing->mappos.x.val;
    pos.y.val = thing->mappos.y.val;
    pos.z.val = thing->mappos.z.val+i;
    create_effect(&pos, TngEff_Gas3, thing->owner);
    struct Thing* deadtng = destroy_creature_and_create_corpse(thing, DCrSt_Dead);
    if (thing_is_invalid(deadtng))
    {
        ERRORLOG("Cannot create dead thing");
        return INVALID_THING;
    }
    deadtng->move_angle_xy = memp1;
    deadtng->veloc_base.x.val = memaccl.x.val;
    deadtng->veloc_base.y.val = memaccl.y.val;
    deadtng->veloc_base.z.val = memaccl.z.val;
    thing_play_sample(deadtng, 47, NORMAL_PITCH, 0, 3, 0, 4, FULL_LOUDNESS);
    return deadtng;
}

struct Thing* thing_death_smoke_explosion(struct Thing *thing)
{
    long memp1 = thing->move_angle_xy;
    struct Coord3d memaccl;
    memaccl.x.val = thing->veloc_base.x.val;
    memaccl.y.val = thing->veloc_base.y.val;
    memaccl.z.val = thing->veloc_base.z.val;
    long i = (thing->clipbox_size_z >> 1);
    struct Coord3d pos;
    pos.x.val = thing->mappos.x.val;
    pos.y.val = thing->mappos.y.val;
    pos.z.val = thing->mappos.z.val+i;
    create_effect(&pos, TngEff_HarmlessGas1, thing->owner);
    struct Thing* deadtng = destroy_creature_and_create_corpse(thing, DCrSt_Dead);
    if (thing_is_invalid(deadtng))
    {
        ERRORLOG("Cannot create dead thing");
        return INVALID_THING;
    }
    deadtng->move_angle_xy = memp1;
    deadtng->veloc_base.x.val = memaccl.x.val;
    deadtng->veloc_base.y.val = memaccl.y.val;
    deadtng->veloc_base.z.val = memaccl.z.val;
    thing_play_sample(deadtng, 47, NORMAL_PITCH, 0, 3, 0, 4, FULL_LOUDNESS);
    return deadtng;
}

/**
 * Creates an effect of frozen body explosion and kills the creature.
 * The ice explosion effect uses same corpse as flesh explosion.
 * @param thing
 */
struct Thing* thing_death_ice_explosion(struct Thing *thing)
{
    long memp1 = thing->move_angle_xy;
    struct Coord3d memaccl;
    memaccl.x.val = thing->veloc_base.x.val;
    memaccl.y.val = thing->veloc_base.y.val;
    memaccl.z.val = thing->veloc_base.z.val;
    for (long i = 0; i <= thing->clipbox_size_z; i += 64)
    {
        struct Coord3d pos;
        pos.x.val = thing->mappos.x.val;
        pos.y.val = thing->mappos.y.val;
        pos.z.val = thing->mappos.z.val+i;
        create_effect(&pos, TngEff_DeathIceExplosion, thing->owner);
    }
    struct Thing* deadtng = destroy_creature_and_create_corpse(thing, DCrSt_Dead);
    if (thing_is_invalid(deadtng))
    {
        ERRORLOG("Cannot create dead thing");
        return INVALID_THING;
    }
    deadtng->move_angle_xy = memp1;
    deadtng->veloc_base.x.val = memaccl.x.val;
    deadtng->veloc_base.y.val = memaccl.y.val;
    deadtng->veloc_base.z.val = memaccl.z.val;
    thing_play_sample(deadtng, 47, NORMAL_PITCH, 0, 3, 0, 4, FULL_LOUDNESS);
    return deadtng;
}

struct Thing* creature_death_as_nature_intended(struct Thing *thing)
{
    struct CreatureStats* crstat = creature_stats_get_from_thing(thing);
    switch (crstat->natural_death_kind)
    {
    case Death_Normal:
        return thing_death_normal(thing);
    case Death_FleshExplode:
        return thing_death_flesh_explosion(thing);
    case Death_GasFleshExplode:
        return thing_death_gas_and_flesh_explosion(thing);
    case Death_SmokeExplode:
        return thing_death_smoke_explosion(thing);
    case Death_IceExplode:
        return thing_death_ice_explosion(thing);
    default:
        WARNLOG("Unexpected %s death cause %d",thing_model_name(thing), crstat->natural_death_kind);
        return INVALID_THING;
    }
}

/**
 * Removes given parent index in things from given StructureList.
 * Works only for things for whom parent is a thing (which are shots).
 * @return Gives amount of items updated.
 * TODO figure out what this index is, then rename and move this function.
 */
unsigned long remove_parent_thing_from_things_in_list(struct StructureList *list,long remove_idx)
{
    SYNCDBG(18,"Starting");
    unsigned long n = 0;
    unsigned long k = 0;
    int i = list->index;
    while (i != 0)
    {
        struct Thing* thing = thing_get(i);
        if (thing_is_invalid(thing)) {
            ERRORLOG("Jump to invalid thing detected");
            break;
        }
        i = thing->next_of_class;
        // Per-thing code
        if (thing->parent_idx == remove_idx)
        {
            thing->parent_idx = thing->index;
            n++;
        }
        // Per-thing code ends
        k++;
        if (k > THINGS_COUNT) {
            ERRORLOG("Infinite loop detected when sweeping things list");
            break;
        }
    }
    return n;
}

struct Thing* cause_creature_death(struct Thing *thing, CrDeathFlags flags)
{
    struct CreatureControl* cctrl = creature_control_get_from_thing(thing);
    anger_set_creature_anger_all_types(thing, 0);
    remove_parent_thing_from_things_in_list(&game.thing_lists[TngList_Shots],thing->index);
    ThingModel crmodel = thing->model;
    struct CreatureStats* crstat = creature_stats_get_from_thing(thing);
    if (!thing_exists(thing)) 
    {
        set_flag(flags,CrDed_NoEffects);
    }
    if ((!flag_is_set(flags,CrDed_NoEffects)) && (crstat->rebirth != 0)
     && (cctrl->lairtng_idx > 0) && (crstat->rebirth-1 <= cctrl->explevel)
        && (!flag_is_set(flags,CrDed_NoRebirth)) )
    {
        creature_rebirth_at_lair(thing);
        return INVALID_THING;
    }
    creature_throw_out_gold(thing);
    // Beyond this point, the creature thing is bound to be deleted
    if ((!flag_is_set(flags,CrDed_NotReallyDying)) || (flag_is_set(game.conf.rules.game.classic_bugs_flags,ClscBug_ResurrectRemoved)))
    {
        // If the creature is leaving dungeon, or being transformed, then CrDed_NotReallyDying should be set
        update_dead_creatures_list_for_owner(thing);
    }
    if (flag_is_set(get_creature_model_flags(thing), CMF_EventfulDeath)) //updates LAST_DEATH_EVENT for mapmakers
    {
        struct Dungeon* dungeon = get_dungeon(thing->owner);
        if (!dungeon_invalid(dungeon))
        {
            memcpy(&dungeon->last_eventful_death_location, &thing->mappos, sizeof(struct Coord3d));
        }
    }
    if (flag_is_set(flags, CrDed_NoEffects))
    {
        if (flag_is_set(game.flags_cd, MFlg_DeadBackToPool))
        {
            add_creature_to_pool(crmodel, 1);
        }
        delete_thing_structure(thing, 0);
    } else
    if (!creature_model_bleeds(thing->model))
    {
        // Non-bleeding creatures have no flesh explosion effects
        if ((game.flags_cd & MFlg_DeadBackToPool) != 0)
            add_creature_to_pool(crmodel, 1);
        return creature_death_as_nature_intended(thing);
    } else
    if (creature_under_spell_effect(thing, CSAfF_Freeze))
    {
        if ((game.flags_cd & MFlg_DeadBackToPool) != 0)
            add_creature_to_pool(crmodel, 1);
        return thing_death_ice_explosion(thing);
    } else
    if ( (shot_model_makes_flesh_explosion(cctrl->shot_model)) || (cctrl->timebomb_death) )
    {
        if ((game.flags_cd & MFlg_DeadBackToPool) != 0)
            add_creature_to_pool(crmodel, 1);
        return thing_death_flesh_explosion(thing);
    } else
    {
        if ((game.flags_cd & MFlg_DeadBackToPool) != 0)
            add_creature_to_pool(crmodel, 1);
        return creature_death_as_nature_intended(thing);
    }
    return INVALID_THING;
}

void prepare_to_controlled_creature_death(struct Thing *thing)
{
    struct PlayerInfo* player = get_player(thing->owner);
    leave_creature_as_controller(player, thing);
    player->influenced_thing_idx = 0;
    if (player->id_number == thing->owner)
        setup_eye_lens(0);
    set_camera_zoom(player->acamera, player->dungeon_camera_zoom);
    if (player->id_number == thing->owner)
    {
        turn_off_all_window_menus();
        turn_off_query_menus();
        turn_on_main_panel_menu();
        set_flag_value(game.operation_flags, GOF_ShowPanel, (game.operation_flags & GOF_ShowGui) != 0);
  }
  light_turn_light_on(player->cursor_light_idx);
}

void delete_armour_effects_attached_to_creature(struct Thing *thing)
{
    struct CreatureControl *cctrl = creature_control_get_from_thing(thing);
    if (creature_control_invalid(cctrl))
    {
        return;
    }
    struct Thing *efftng;
    for (int i = 0; i < 3; i++)
    {
        ThingIndex eff_idx = cctrl->spell_tngidx_armour[i];
        if (eff_idx != 0)
        {
            efftng = thing_get(eff_idx);
            delete_thing_structure(efftng, 0);
            cctrl->spell_tngidx_armour[i] = 0;
        }
    }
}

void delete_disease_effects_attached_to_creature(struct Thing *thing)
{
    struct CreatureControl *cctrl = creature_control_get_from_thing(thing);
    if (creature_control_invalid(cctrl))
    {
        return;
    }
    struct Thing *efftng;
    for (int i = 0; i < 3; i++)
    {
        ThingIndex eff_idx = cctrl->spell_tngidx_disease[i];
        if (eff_idx != 0)
        {
            efftng = thing_get(eff_idx);
            delete_thing_structure(efftng, 0);
            cctrl->spell_tngidx_disease[i] = 0;
        }
    }
}

void delete_familiars_attached_to_creature(struct Thing* sumntng)
{
    struct Thing* famlrtng;
    struct CreatureControl* scctrl = creature_control_get_from_thing(sumntng);
    struct CreatureControl* fcctrl;
    if (creature_control_invalid(scctrl)) {
        return;
    }
    for (short i = 0; i < FAMILIAR_MAX; i++)
    {
        if (scctrl->familiar_idx[i])
        {
            famlrtng = thing_get(scctrl->familiar_idx[i]);
            fcctrl = creature_control_get_from_thing(famlrtng);
            fcctrl->unsummon_turn = game.play_gameturn;
        }
    }
}

struct Thing *kill_creature(struct Thing *creatng, struct Thing *killertng, PlayerNumber killer_plyr_idx, CrDeathFlags flags)
{
    SYNCDBG(18, "Starting");
    TRACE_THING(creatng);
    cleanup_creature_state_and_interactions(creatng);
    if (!thing_is_invalid(killertng))
    {
        if (killertng->owner == game.neutral_player_num)
        {
            clear_flag(flags, CrDed_DiedInBattle);
        }
    }
    if (killer_plyr_idx == game.neutral_player_num)
    {
        clear_flag(flags, CrDed_DiedInBattle);
    }
    if (!thing_exists(creatng))
    {
        ERRORLOG("Tried to kill non-existing thing!");
        return INVALID_THING;
    }
    // Creature must be visible and not chicken & clear Rebound for some reason.
    if (creature_under_spell_effect(creatng, CSAfF_Invisibility))
    {
        clean_spell_effect(creatng, CSAfF_Invisibility);
    }
    if (creature_under_spell_effect(creatng, CSAfF_Chicken))
    {
        clean_spell_effect(creatng, CSAfF_Chicken);
    }
    if (creature_under_spell_effect(creatng, CSAfF_Rebound))
    {
        clean_spell_effect(creatng, CSAfF_Rebound);
    }
    // Terminate all the actives spell effects with damage > 0.
    terminate_all_actives_damage_over_time_spell_effects(creatng);
    struct CreatureControl *cctrl = creature_control_get_from_thing(creatng);
    if ((cctrl->unsummon_turn > 0) && (cctrl->unsummon_turn > game.play_gameturn))
    {
        create_effect_around_thing(creatng, ball_puff_effects[creatng->owner]);
        set_flag(flags, CrDed_NotReallyDying | CrDed_NoEffects);
        return cause_creature_death(creatng, flags);
    }
    struct Dungeon *dungeon = (!is_neutral_thing(creatng)) ? get_players_num_dungeon(creatng->owner) : INVALID_DUNGEON;
    if (!dungeon_invalid(dungeon))
    {
        if (flag_is_set(flags, CrDed_DiedInBattle))
        {
            dungeon->battles_lost++;
        }
    }
    update_kills_counters(creatng, killertng, killer_plyr_idx, flags);
    if (thing_is_invalid(killertng) || (killertng->owner == game.neutral_player_num) || (killer_plyr_idx == game.neutral_player_num) || dungeon_invalid(dungeon))
    {
        if (flag_is_set(flags, CrDed_NoEffects) && flag_is_set(creatng->alloc_flags, TAlF_IsControlled))
        {
            prepare_to_controlled_creature_death(creatng);
        }
        return cause_creature_death(creatng, flags);
    }
    // Now we are sure that killertng and dungeon pointers are correct.
    if (creatng->owner == killertng->owner)
    {
        if ((get_creature_model_flags(creatng) & CMF_IsDiptera) && (get_creature_model_flags(killertng) & CMF_IsArachnid))
        {
            dungeon->lvstats.flies_killed_by_spiders++;
        }
    }
    struct CreatureControl *cctrlgrp = creature_control_get_from_thing(killertng);
    if (!creature_control_invalid(cctrlgrp))
    {
        cctrlgrp->kills_num++;
    }
    if (is_my_player_number(creatng->owner))
    {
        if (flag_is_set(flags, CrDed_DiedInBattle))
        {
            output_message_far_from_thing(creatng, SMsg_BattleDeath, MESSAGE_DELAY_BATTLE, true);
        }
    }
    else if (is_my_player_number(killertng->owner))
    {
        output_message_far_from_thing(creatng, SMsg_BattleWon, MESSAGE_DELAY_BATTLE, true);
    }
    if (is_hero_thing(killertng))
    {
        if (player_creature_tends_to(killertng->owner, CrTend_Imprison))
        {
            ERRORLOG("Hero have tend to imprison"); // What is the point of this log error? Check if it can be removed.
        }
    }
    {
        struct CreatureStats *crstat = creature_stats_get_from_thing(killertng);
        anger_apply_anger_to_creature(killertng, crstat->annoy_win_battle, AngR_Other, 1);
    }
    if (!dungeon_invalid(dungeon))
    {
        dungeon->hates_player[killertng->owner] += game.conf.rules.creature.fight_hate_kill_value;
    }
    SYNCDBG(18, "Almost finished");
    if (!creature_can_be_set_unconscious(creatng, killertng, flags))
    {
        if (!flag_is_set(flags, CrDed_NoEffects))
        {
            return cause_creature_death(creatng, flags);
        }
    }
    if (flag_is_set(flags, CrDed_NoEffects))
    {
        if (flag_is_set(creatng->alloc_flags, TAlF_IsControlled))
        {
            prepare_to_controlled_creature_death(creatng);
        }
        return cause_creature_death(creatng, flags);
    }
    make_creature_unconscious(creatng);
    creatng->health = 1;
    return INVALID_THING;
}

void process_creature_standing_on_corpses_at(struct Thing *creatng, struct Coord3d *pos)
{
    SYNCDBG(18,"Starting for %s at %d,%d",thing_model_name(creatng),(int)pos->x.stl.num,(int)pos->y.stl.num);
    struct CreatureControl* cctrl = creature_control_get_from_thing(creatng);
    struct Map* mapblk = get_map_block_at(pos->x.stl.num, pos->y.stl.num);
    unsigned long k = 0;
    long i = get_mapwho_thing_index(mapblk);
    while (i != 0)
    {
        struct Thing* thing = thing_get(i);
        TRACE_THING(thing);
        if (thing_is_invalid(thing))
        {
            ERRORLOG("Jump to invalid thing detected");
            break;
        }
        i = thing->next_on_mapblk;
        // Per thing code start
        if (thing->class_id == TCls_DeadCreature)
        {
            if (!is_hero_thing(creatng))
            {
                struct CreatureStats* crstat = creature_stats_get_from_thing(creatng);
                int annoy_val;
                if (thing->owner == creatng->owner)
                {
                    annoy_val = crstat->annoy_on_dead_friend;
                }
                else
                {
                    annoy_val = crstat->annoy_on_dead_enemy;
                }
                anger_apply_anger_to_creature(creatng, annoy_val, AngR_Other, 1);
            }
            cctrl->bloody_footsteps_turns = 20;
            cctrl->corpse_to_piss_on = thing->index;
            // Stop after one body was found
            break;
        }
        // Per thing code end
        k++;
        if (k > THINGS_COUNT)
        {
            ERRORLOG("Infinite loop detected when sweeping things list");
            break_mapwho_infinite_chain(mapblk);
            break;
        }
    }
}

/**
 * Calculates damage made by a creature by hand (using strength).
 * @param thing The creature which will be inflicting the damage.
 */
long calculate_melee_damage(struct Thing *creatng, short damage_percent)
{
    const struct CreatureControl* cctrl = creature_control_get_from_thing(creatng);
    const struct CreatureStats* crstat = creature_stats_get_from_thing(creatng);
    long strength = calculate_correct_creature_strength(creatng);
    long damage = compute_creature_attack_melee_damage(strength, crstat->luck, cctrl->explevel, creatng);
    if (damage_percent != 0)
    {
        damage = (damage * damage_percent) / 100;
    }
    return damage;
}

/**
 * Projects damage made by a creature by hand (using strength).
 * Gives a best estimate of the damage, but shouldn't be used to actually inflict it.
 * @param thing The creature which will be inflicting the damage.
 */
long project_melee_damage(const struct Thing *creatng)
{
    const struct CreatureControl* cctrl = creature_control_get_from_thing(creatng);
    const struct CreatureStats* crstat = creature_stats_get_from_thing(creatng);
    long strength = calculate_correct_creature_strength(creatng);
    return project_creature_attack_melee_damage(strength, 0, crstat->luck, cctrl->explevel, creatng);
}

/**
 * Calculates damage made by a creature using specific shot model.
 * @param thing The creature which will be shooting.
 * @param shot_model Shot kind which will be created.
 */
long calculate_shot_damage(struct Thing *creatng, ThingModel shot_model)
{
    const struct ShotConfigStats* shotst = get_shot_model_stats(shot_model);
    const struct CreatureControl* cctrl = creature_control_get_from_thing(creatng);
    const struct CreatureStats* crstat = creature_stats_get_from_thing(creatng);
    return compute_creature_attack_spell_damage(shotst->damage, crstat->luck, cctrl->explevel, creatng);
}

/**
 * Projects damage made by a creature using specific shot model.
 * Gives a best estimate of the damage, but shouldn't be used to actually inflict it.
 * @param thing The creature which will be shooting.
 * @param shot_model Shot kind which will be created.
 */
long project_creature_shot_damage(const struct Thing *thing, ThingModel shot_model)
{
    const struct ShotConfigStats* shotst = get_shot_model_stats(shot_model);
    const struct CreatureControl* cctrl = creature_control_get_from_thing(thing);
    const struct CreatureStats* crstat = creature_stats_get_from_thing(thing);
    long damage;
    if ((shotst->model_flags & ShMF_StrengthBased) != 0 )
    {
        // Project melee damage.
        long strength = calculate_correct_creature_strength(thing);
        damage = project_creature_attack_melee_damage(strength, shotst->damage, crstat->luck, cctrl->explevel, thing);
    } else
    {
        // Project shot damage.
        damage = project_creature_attack_spell_damage(shotst->damage, crstat->luck, cctrl->explevel, thing);
    }
    return damage;
}

static void shot_init_lizard(const struct Thing *target, short angle_xy, unsigned char dexterity, struct Thing *shotng)
{
    if (!thing_is_invalid(target))
    {
        long range = 2200 - (dexterity * 19);
        range = range < 1 ? 1 : range;
        long rnd = (CREATURE_RANDOM(firing, 2 * range) - range);
        rnd = rnd < (range / 3) && rnd > 0 ? (CREATURE_RANDOM(firing, range / 2) + (range / 2)) + 200 : rnd + 200;
        rnd = rnd > -(range / 3) && rnd < 0 ? -(CREATURE_RANDOM(firing, range / 3) + (range / 3)) : rnd;
        long x = move_coord_with_angle_x(target->mappos.x.val, rnd, angle_xy);
        long y = move_coord_with_angle_y(target->mappos.y.val, rnd, angle_xy);
        int posint = y / game.conf.crtr_conf.sprite_size;
        shotng->shot_lizard.x = x;
        shotng->shot_lizard.posint = posint;
        shotng->shot_lizard2.range = range / 10;
    }
}

static void shot_set_start_pos(const struct Thing *firing, const struct ShotConfigStats *shotst, struct Coord3d *pos1)
{
    if (map_is_solid_at_height(pos1->x.stl.num, pos1->y.stl.num, pos1->z.val, pos1->z.val + shotst->size_z))
    {
        pos1->x.val = firing->mappos.x.val;
        pos1->y.val = firing->mappos.y.val;
    }
}

void thing_fire_shot(struct Thing *firing, struct Thing *target, ThingModel shot_model, char shot_lvl, unsigned char hit_type)
{
    struct Coord3d pos2;
    struct Thing *tmptng;
    short angle_xy;
    short angle_yz;
    short speed;
    long damage;
    unsigned char dexterity, max_dexterity;

    struct ShotConfigStats* shotst = get_shot_model_stats(shot_model);
    TbBool flag1 = false;
    // Prepare source position
    struct Coord3d pos1;
    pos1.x.val = firing->mappos.x.val;
    pos1.y.val = firing->mappos.y.val;
    pos1.z.val = firing->mappos.z.val;
    if (firing->class_id == TCls_Trap)
    {
        if (shotst->fire_logic == ShFL_Volley)
        {
            if (!firing->trap.volley_fire)
            {
                firing->trap.volley_fire = true;
                firing->trap.volley_repeat = shotst->effect_amount - 1; // N x shots + (N - 1) x pauses and one shot is this one
                firing->trap.volley_delay = shotst->effect_spacing;
                firing->trap.firing_at = thing_is_invalid(target)? 0 : target->index;
            }
            else
            {
                firing->trap.volley_delay = shotst->effect_spacing;
                if (firing->trap.volley_repeat == 0)
                    return;
                firing->trap.volley_repeat--;
            }
        }
        struct TrapConfigStats *trapst = get_trap_model_stats(firing->model);
        firing->move_angle_xy = get_angle_xy_to(&firing->mappos, &target->mappos); //visually rotates the trap
        pos1.x.val += distance_with_angle_to_coord_x(trapst->shot_shift_x, firing->move_angle_xy + LbFPMath_PI / 2);
        pos1.y.val += distance_with_angle_to_coord_y(trapst->shot_shift_x, firing->move_angle_xy + LbFPMath_PI / 2);
        pos1.x.val += distance_with_angle_to_coord_x(trapst->shot_shift_y, firing->move_angle_xy);
        pos1.y.val += distance_with_angle_to_coord_y(trapst->shot_shift_y, firing->move_angle_xy);
        pos1.z.val += trapst->shot_shift_z;

        max_dexterity = UCHAR_MAX;
        dexterity = max_dexterity/4 + CREATURE_RANDOM(firing, max_dexterity/2);
    }
    else
    {
        struct CreatureControl* cctrl = creature_control_get_from_thing(firing);
        struct CreatureStats* crstat = creature_stats_get_from_thing(firing);
        if (shotst->fire_logic == ShFL_Volley)
        {
            if (!firing->creature.volley_fire)
            {
                firing->creature.volley_fire = true;
                firing->creature.volley_repeat = shotst->effect_amount - 1; // N x shots + (N - 1) x pauses and one shot is this one
                cctrl->inst_action_turns += shotst->effect_spacing + 1; // because of post check
            }
            else
            {
                cctrl->inst_action_turns += shotst->effect_spacing + 1;
                if (firing->creature.volley_repeat == 0)
                    return;
                firing->creature.volley_repeat--;
            }
        }

        dexterity = calculate_correct_creature_dexterity(firing);
        max_dexterity = crstat->dexterity + ((crstat->dexterity * cctrl->explevel * game.conf.crtr_conf.exp.dexterity_increase_on_exp) / 100);

        pos1.x.val += distance_with_angle_to_coord_x((cctrl->shot_shift_x + (cctrl->shot_shift_x * game.conf.crtr_conf.exp.size_increase_on_exp * cctrl->explevel) / 100), firing->move_angle_xy + LbFPMath_PI / 2);
        pos1.y.val += distance_with_angle_to_coord_y((cctrl->shot_shift_x + (cctrl->shot_shift_x * game.conf.crtr_conf.exp.size_increase_on_exp * cctrl->explevel) / 100), firing->move_angle_xy + LbFPMath_PI / 2);
        pos1.x.val += distance_with_angle_to_coord_x((cctrl->shot_shift_y + (cctrl->shot_shift_y * game.conf.crtr_conf.exp.size_increase_on_exp * cctrl->explevel) / 100), firing->move_angle_xy);
        pos1.y.val += distance_with_angle_to_coord_y((cctrl->shot_shift_y + (cctrl->shot_shift_y * game.conf.crtr_conf.exp.size_increase_on_exp * cctrl->explevel) / 100), firing->move_angle_xy);
        pos1.z.val += (cctrl->shot_shift_z + (cctrl->shot_shift_z * game.conf.crtr_conf.exp.size_increase_on_exp * cctrl->explevel) / 100);
    }
    // Compute launch angles
    if (thing_is_invalid(target))
    {
        angle_xy = firing->move_angle_xy;
        angle_yz = firing->move_angle_z;
    } else
    {
        pos2.x.val = target->mappos.x.val;
        pos2.y.val = target->mappos.y.val;
        pos2.z.val = target->mappos.z.val;
        pos2.z.val += (target->clipbox_size_z >> 1);
        if (((shotst->model_flags & ShMF_StrengthBased) != 0) && ((shotst->model_flags & ShMF_ReboundImmune) != 0) && (target->class_id != TCls_Door))
        {
          flag1 = true;
          pos1.z.val = pos2.z.val;
        }
        angle_xy = get_angle_xy_to(&pos1, &pos2);
        angle_yz = get_angle_yz_to(&pos1, &pos2);
    }
    // Compute shot damage
    damage = shotst->damage;
    if (shotst->fixed_damage == 0)
    {
        if ((shotst->model_flags & ShMF_StrengthBased) != 0)
        {
            damage = calculate_melee_damage(firing,shotst->damage);
        }
        else
        {
            damage = calculate_shot_damage(firing, shot_model);
        }
    }
    if ((shotst->model_flags & ShMF_Disarming) && thing_is_deployed_trap(target))
    {
        hit_type = THit_TrapsAll;
    }
    struct Thing* shotng = NULL;
    long target_idx = 0;
    // Set target index for navigating shots
    if (!thing_is_invalid(target))
    {
        target_idx = target->index;
    }
    struct ComponentVector cvect;

    switch (shotst->fire_logic)
    {
    case ShFL_Beam:
        if ((thing_is_invalid(target)) || (get_2d_distance(&firing->mappos, &pos2) > shotst->max_range))
        {
            project_point_to_wall_on_angle(&pos1, &pos2, firing->move_angle_xy, firing->move_angle_z, COORD_PER_STL, shotst->max_range/COORD_PER_STL);
        }
        shotng = create_thing(&pos2, TCls_Shot, shot_model, firing->owner, -1);
        if (thing_is_invalid(shotng))
          return;
        draw_lightning(&pos1, &pos2, shotst->effect_spacing, shotst->effect_id);
        shotng->health = shotst->health;
        shotng->shot.damage = damage;
        shotng->parent_idx = firing->index;
        break;
    case ShFL_Breathe:
        if ((thing_is_invalid(target)) || (get_2d_distance(&firing->mappos, &pos2) > shotst->max_range))
          project_point_to_wall_on_angle(&pos1, &pos2, firing->move_angle_xy, firing->move_angle_z, COORD_PER_STL, shotst->max_range/COORD_PER_STL);
        shotng = create_thing(&pos2, TCls_Shot, shot_model, firing->owner, -1);
        if (thing_is_invalid(shotng))
          return;

        draw_flame_breath(&pos1, &pos2, shotst->effect_spacing, shotst->effect_amount,shotst->effect_id, shotng->index);
        shotng->health = shotst->health;
        shotng->shot.damage = damage;
        shotng->parent_idx = firing->index;
        break;
    case ShFL_Hail:
    {
        long i;
        shot_set_start_pos(firing, shotst, &pos1);
        for (i = 0; i < shotst->effect_amount; i++)
        {
            if (shotst->speed_deviation)
            {
                speed = (short)(shotst->speed - (shotst->speed_deviation/2) + (CREATURE_RANDOM(firing, shotst->speed_deviation)));
            }
            else
            {
                speed = shotst->speed;
            }
            tmptng = create_thing(&pos1, TCls_Shot, shot_model, firing->owner, -1);
            if (thing_is_invalid(tmptng))
              break;
            shotng = tmptng;
            shotng->shot.hit_type = hit_type;
            shotng->move_angle_xy = (short)((angle_xy + CREATURE_RANDOM(firing, 2 * shotst->spread_xy + 1) - shotst->spread_xy) & LbFPMath_AngleMask);
            shotng->move_angle_z = (short)((angle_yz + CREATURE_RANDOM(firing, 2 * shotst->spread_z + 1) - shotst->spread_z) & LbFPMath_AngleMask);
            angles_to_vector(shotng->move_angle_xy, shotng->move_angle_z, speed, &cvect);
            shotng->veloc_push_add.x.val += cvect.x;
            shotng->veloc_push_add.y.val += cvect.y;
            shotng->veloc_push_add.z.val += cvect.z;
            shotng->state_flags |= TF1_PushAdd;
            shotng->shot.damage = damage;
            shotng->health = shotst->health;
            shotng->parent_idx = firing->index;
        }
        break;
    }
    case ShFL_Volley:
        // fallthrough
    case ShFL_Lizard:
    case ShFL_Default:
    default:
        shot_set_start_pos(firing, shotst, &pos1);
        shotng = create_thing(&pos1, TCls_Shot, shot_model, firing->owner, -1);
        if (thing_is_invalid(shotng))
            return;
        if (shotst->spread_xy || shotst->spread_z)
        {
            shotng->move_angle_xy = (short)((angle_xy + CREATURE_RANDOM(firing, 2 * shotst->spread_xy + 1) - shotst->spread_xy) & LbFPMath_AngleMask);
            shotng->move_angle_z = (short)((angle_yz + CREATURE_RANDOM(firing, 2 * shotst->spread_z + 1) - shotst->spread_z) & LbFPMath_AngleMask);
        }
        else
        {
            shotng->move_angle_xy = angle_xy;
            shotng->move_angle_z = angle_yz;
        }
        if (shotst->speed_deviation)
        {
            speed = (short)(shotst->speed - (shotst->speed_deviation / 2) + (CREATURE_RANDOM(firing, shotst->speed_deviation)));
        }
        else
        {
            speed = shotst->speed;
        }
        angles_to_vector(shotng->move_angle_xy, shotng->move_angle_z, speed, &cvect);
        shotng->veloc_push_add.x.val += cvect.x;
        shotng->veloc_push_add.y.val += cvect.y;
        shotng->veloc_push_add.z.val += cvect.z;
        shotng->state_flags |= TF1_PushAdd;
        shotng->shot.damage = damage;
        shotng->health = shotst->health;
        shotng->parent_idx = firing->index;
        shotng->shot.target_idx = target_idx;
        shotng->shot.dexterity = dexterity;
        if (shotst->fire_logic == ShFL_Lizard)
        {
            shot_init_lizard(target, angle_xy, dexterity, shotng);
        }
        break;
    }
    if (!thing_is_invalid(shotng))
    {
#if (BFDEBUG_LEVEL > 0)
      damage = shotng->shot.damage;
      // Special debug code that shows amount of damage the shot will make
      if ((start_params.debug_flags & DFlg_ShotsDamage) != 0)
          create_price_effect(&pos1, my_player_number, damage);
      if ((damage < 0) || (damage > 2000))
      {
        WARNLOG("Shot of type %d carries %d damage",(int)shot_model,(int)damage);
      }
#endif
      shotng->shot.hit_type = hit_type;
      if (shotst->firing_sound > 0)
      {
        thing_play_sample(firing, shotst->firing_sound + UNSYNC_RANDOM(shotst->firing_sound_variants),
            100, 0, 3, 0, 3, FULL_LOUDNESS);
      }
      if (shotst->shot_sound > 0)
      {
        thing_play_sample(shotng, shotst->shot_sound, NORMAL_PITCH, 0, 3, 0, shotst->sound_priority, FULL_LOUDNESS);
      }
      set_flag_value(shotng->movement_flags, TMvF_GoThroughWalls, flag1);
    }
}

void set_creature_level(struct Thing *thing, long nlvl)
{
    struct CreatureControl *cctrl = creature_control_get_from_thing(thing);
    if (creature_control_invalid(cctrl))
    {
        ERRORLOG("Creature has no control");
        return;
    }
    if (nlvl > CREATURE_MAX_LEVEL - 1)
    {
        ERRORLOG("Level %d too high, bounding", (int)nlvl);
        nlvl = CREATURE_MAX_LEVEL - 1;
    }
    if (nlvl < 0)
    {
        ERRORLOG("Level %d too low, bounding", (int)nlvl);
        nlvl = 0;
    }
    cctrl->explevel = nlvl;
    set_creature_size_stuff(thing);
    update_relative_creature_health(thing);
    creature_increase_available_instances(thing);
    add_creature_score_to_owner(thing);
}

void init_creature_level(struct Thing *thing, long nlev)
{
    struct CreatureControl* cctrl = creature_control_get_from_thing(thing);
    if (creature_control_invalid(cctrl))
    {
        ERRORLOG("Creature has no control");
        return;
    }
    set_creature_level(thing, nlev);
    thing->health = cctrl->max_health;
}

/** Retrieves speed of a creature.
 *
 * @param thing
 * @return
 */
long get_creature_speed(const struct Thing *thing)
{
    struct CreatureControl* cctrl = creature_control_get_from_thing(thing);
    if (creature_control_invalid(cctrl))
        return 0;
    long speed = cctrl->max_speed;
    if (speed < 0)
        speed = 0;
    if (speed > MAX_VELOCITY)
        speed = MAX_VELOCITY;
    return speed;
}

short get_creature_eye_height(const struct Thing *creatng)
{
    struct CreatureControl* cctrl = creature_control_get_from_thing(creatng);
    if (!creature_control_invalid(cctrl))
    {
        int base_height;
        if (creature_under_spell_effect(creatng, CSAfF_Chicken))
        {
            base_height = 100;
        }
        else
        {
            struct CreatureStats* crstat = creature_stats_get_from_thing(creatng);
            base_height = crstat->base_eye_height;
        }
        return (base_height + (base_height * game.conf.crtr_conf.exp.size_increase_on_exp * cctrl->explevel) / 100);
    }
    return 0;
}

/**
 * @brief Get the target of the given instance in the Possession mode.
 *
 * @param thing The Thing object of the caster.
 * @param inst_id The index of the instance be used.
 * @param packet The caster's owner's control's or action's packet. This is optional.
 * @return ThingIndex The index of the target thing.
 */
ThingIndex get_human_controlled_creature_target(struct Thing *thing, CrInstance inst_id, struct Packet *packet)
{
    ThingIndex index = 0;
    struct InstanceInfo *inst_inf = creature_instance_info_get(inst_id);

    if((inst_inf->instance_property_flags & InstPF_SelfBuff) != 0)
    {
        if ((inst_inf->instance_property_flags & InstPF_RangedBuff) == 0 ||
            ((packet != NULL) && (packet->additional_packet_values & PCAdV_CrtrContrlPressed) != 0))
        {
            // If it doesn't has RANGED_BUFF or the Possession key (default:left shift) is pressed,
            // cast on the caster itself.
            return thing->index;
        }
    }
    if((inst_inf->instance_property_flags & InstPF_RangedBuff) != 0)
    {
        if(inst_inf->primary_target != 5 && inst_inf->primary_target != 6)
        {
            ERRORLOG("The instance %d has RANGED_BUFF property but has no valid primary target.", inst_id);
        }
    }

    struct Thing *i;
    long angle_xy_to;
    long angle_difference;
    int smallest_angle_diff = INT_MAX;
    static const int range = 20;
    static const int max_hit_angle = 39;
    MapSubtlCoord stl_x = thing->mappos.x.stl.num;
    MapSubtlCoord stl_x_lower = stl_x - range;
    MapSubtlCoord stl_x_upper = stl_x + range;
    if ((stl_x - range) < 0)
        stl_x_lower = 0;
    if (stl_x_upper > gameadd.map_subtiles_x)
        stl_x_upper = gameadd.map_subtiles_x;
    MapSubtlCoord stl_y = thing->mappos.y.stl.num;
    MapSubtlCoord stl_y_lower = stl_y - range;
    MapSubtlCoord stl_y_upper = stl_y + range;
    if (stl_y + range > gameadd.map_subtiles_y)
        stl_y_upper = gameadd.map_subtiles_y;
    if (stl_y_lower < 0)
        stl_y_lower = 0;

    if (stl_y_upper < stl_y_lower)
    {
        return 0;
    }
    if (stl_y_upper >= stl_y_lower)
    {
        for (MapSubtlDelta y_step = ((stl_y_upper - stl_y_lower) + 1); y_step > 0; y_step--)
        {
            MapSubtlCoord x = stl_x_lower;
            if (x <= stl_x_upper)
            {
                for (MapSubtlDelta x_step = ((stl_x_upper - stl_x_lower) + 1); x_step > 0; x_step--)
                {
                    struct Map *mapblk = get_map_block_at(x, stl_y_lower);
                    for (i = thing_get(get_mapwho_thing_index(mapblk));
                         !thing_is_invalid(i);
                         i = thing_get(i->next_on_mapblk))
                    {
                        if (i != thing)
                        {
                            TbBool is_valid_target;
                            switch (inst_inf->primary_target)
                            {
                                case 1:
                                    is_valid_target = ((thing_is_creature(i) && !creature_is_being_unconscious(i)) || thing_is_dungeon_heart(i));
                                    break;
                                case 2:
                                    is_valid_target = (thing_is_creature(i) && !creature_is_being_unconscious(i));
                                    break;
                                case 3:
                                    is_valid_target = (((thing_is_creature(i) && !creature_is_being_unconscious(i)) || thing_is_dungeon_heart(i)) && i->owner != thing->owner);
                                    break;
                                case 4:
                                    is_valid_target = ((thing_is_creature(i) && !creature_is_being_unconscious(i)) && i->owner != thing->owner);
                                    break;
                                case 5:
                                    is_valid_target = (((thing_is_creature(i) && !creature_is_being_unconscious(i)) || thing_is_dungeon_heart(i)) && i->owner == thing->owner);
                                    break;
                                case 6:
                                    is_valid_target = ((thing_is_creature(i) && !creature_is_being_unconscious(i)) && i->owner == thing->owner);
                                    break;
                                case 7:
                                    is_valid_target = ((thing_is_creature(i) && !creature_is_being_unconscious(i)) || thing_is_dungeon_heart(i) || thing_is_deployed_trap(i));
                                    break;
                                case 8:
                                    is_valid_target = true;
                                    break;
                                default:
                                    ERRORLOG("Illegal primary target type for shot: %d", (int)inst_inf->primary_target);
                                    is_valid_target = false;
                                    break;
                            }
                            if (is_valid_target)
                            {
                                angle_xy_to = get_angle_xy_to(&thing->mappos, &i->mappos);
                                angle_difference = get_angle_difference(angle_xy_to, thing->move_angle_xy);
                                if (angle_difference >= max_hit_angle || !creature_can_see_thing(thing, i))
                                    angle_difference = LONG_MAX;
                                if (smallest_angle_diff > angle_difference)
                                {
                                    smallest_angle_diff = angle_difference;
                                    index = i->index;
                                }
                            }
                        }
                    }
                    x++;
                }
            }
            stl_y_lower++;
        }
    }
    return index;
}

/**
 * @brief Process the logic when player (in Possesson mode) uses a creature's instance.
 *
 * @param thing The creature being possessed.
 * @param inst_id The instance that player wants to use.
 * @param packet The packet being processed.
 * @return ThingIndex The target's index.
 */
ThingIndex process_player_use_instance(struct Thing *thing, CrInstance inst_id, struct Packet *packet)
{
    ThingIndex target_idx = get_human_controlled_creature_target(thing, inst_id, packet);
    struct InstanceInfo *inst_inf = creature_instance_info_get(inst_id);
    TbBool ok = false;
    struct Thing *target = thing_get(target_idx);
    if (flag_is_set(inst_inf->instance_property_flags, InstPF_RangedBuff) && inst_inf->validate_target_func != 0)
    {
        ok = creature_instances_validate_func_list[inst_inf->validate_target_func](thing, target, inst_id,
            inst_inf->validate_target_func_params[0], inst_inf->validate_target_func_params[1]);
    }
    if (!ok)
    {
        target = 0;
    }

    if (flag_is_set(inst_inf->instance_property_flags, InstPF_NeedsTarget))
    {
        if (target_idx == 0)
        {
            // If cannot find a valid target, do not use it and don't consider it used.

            // Make a rejection sound
            play_non_3d_sample(119);
            return 0;
        }
    }

    set_creature_instance(thing, inst_id, target_idx, 0);
    return target_idx;
}

long creature_instance_has_reset(const struct Thing *thing, long inst_idx)
{
    long ritime;
    const struct CreatureControl* cctrl = creature_control_get_from_thing(thing);
    const struct InstanceInfo* inst_inf = creature_instance_info_get(inst_idx);
    long delta = (long)game.play_gameturn - (long)cctrl->instance_use_turn[inst_idx];
    if ((thing->alloc_flags & TAlF_IsControlled) != 0)
    {
        ritime = inst_inf->fp_reset_time + cctrl->inst_total_turns - cctrl->inst_action_turns;
    } else
    {
        ritime = inst_inf->reset_time + cctrl->inst_total_turns - cctrl->inst_action_turns;
    }
    return (delta >= ritime);
}

/**
 * Gives times a creature spends on an instance, including spell modifiers.
 * @param thing The creature thing.
 * @param inst_idx Instance for which times will be computed.
 * @param ritime Returns instance duration turns.
 * @param raitime Returns instance turn on which action function is executed.
 */
void get_creature_instance_times(const struct Thing *thing, long inst_idx, long *ritime, long *raitime)
{
    long itime;
    long aitime;
    struct InstanceInfo *inst_inf = creature_instance_info_get(inst_idx);
    if ((thing->alloc_flags & TAlF_IsControlled) != 0)
    {
        itime = inst_inf->fp_time;
        aitime = inst_inf->fp_action_time;
    }
    else
    {
        itime = inst_inf->time;
        aitime = inst_inf->action_time;
    }
    if (creature_under_spell_effect(thing, CSAfF_Slow))
    {
        aitime *= 2;
        itime *= 2;
    }
    if (creature_under_spell_effect(thing, CSAfF_Speed))
    {
        aitime /= 2;
        itime /= 2;
    }
    else if (creature_affected_by_slap(thing))
    {
        aitime = 3 * aitime / 4;
        itime = 3 * itime / 4;
    }
    else if (!is_neutral_thing(thing))
    {
        if (player_uses_power_obey(thing->owner))
        {
            aitime -= aitime / 4;
            itime -= itime / 4;
        }
    }
    if (aitime <= 1)
    {
        aitime = 1;
    }
    if (itime <= 1)
    {
        itime = 1;
    }
    *ritime = itime;
    *raitime = aitime;
}

void set_creature_instance(struct Thing *thing, CrInstance inst_idx, long targtng_idx, const struct Coord3d *pos)
{
    long i;
    if (inst_idx == 0)
        return;
    struct CreatureControl* cctrl = creature_control_get_from_thing(thing);
    struct InstanceInfo* inst_inf = creature_instance_info_get(inst_idx);
    if (creature_instance_info_invalid(inst_inf) || (inst_inf->time == -1))
    {
        ERRORLOG("Cannot set negative instance %d to %s index %d",(int)inst_idx,thing_model_name(thing),(int)thing->index);
        return;
    }
    if (inst_inf->force_visibility > 0)
    {
        i = cctrl->force_visible;
        if (i <= inst_inf->force_visibility)
          i = inst_inf->force_visibility;
        cctrl->force_visible = i;
    }
    long itime;
    long aitime;
    get_creature_instance_times(thing, inst_idx, &itime, &aitime);
    if ((cctrl->instance_id != CrInst_NULL) && (cctrl->instance_id == inst_idx))
    {
        if ((inst_inf->instance_property_flags & InstPF_RepeatTrigger) != 0)
        {
            cctrl->inst_repeat = 1;
            return;
        }
    }
    cctrl->instance_id = inst_idx;
    cctrl->targtng_idx = targtng_idx;
    cctrl->inst_turn = 0;
    cctrl->inst_total_turns = itime;
    cctrl->inst_action_turns = aitime;
    i = get_creature_model_graphics(thing->model,inst_inf->graphics_idx);
    cctrl->instance_anim_step_turns = get_lifespan_of_animation(i, 1) / itime;
    if (pos != NULL)
    {
        cctrl->targtstl_x = coord_subtile(pos->x.val);
        cctrl->targtstl_y = coord_subtile(pos->y.val);
    } else
    {
        cctrl->targtstl_x = 0;
        cctrl->targtstl_y = 0;
    }
}

unsigned short find_next_annoyed_creature(PlayerNumber plyr_idx, unsigned short current_annoyed_creature_idx)
{
    struct Thing *current_annoyed_creature = thing_get(current_annoyed_creature_idx);
    struct Thing **current_ptr = &current_annoyed_creature;
    struct Dungeon *dungeon = get_dungeon(plyr_idx);
    struct Thing *creatng;
    struct CreatureControl* cctrl;

    if ((current_annoyed_creature->alloc_flags & TAlF_Exists) == 0 ||
         !thing_is_creature(current_annoyed_creature) ||
         (current_annoyed_creature->alloc_flags & TAlF_IsInLimbo) != 0 ||
         (current_annoyed_creature->state_flags & TAlF_IsInMapWho) != 0 ||
         current_annoyed_creature->active_state == CrSt_CreatureUnconscious)
    {
        creatng = thing_get(dungeon->creatr_list_start);
        if (thing_is_invalid(creatng))
        {
            dungeon->zoom_annoyed_creature_idx = 0;
        }
        else
        {
            while (!anger_is_creature_angry(creatng))
            {
                cctrl = creature_control_get_from_thing(creatng);
                creatng = thing_get(cctrl->players_next_creature_idx);
                if (thing_is_invalid(creatng))
                {
                    dungeon->zoom_annoyed_creature_idx = 0;
                    return 0;
                }
            }
            dungeon->zoom_annoyed_creature_idx = creatng->index;
            return creatng->index;
        }
    }
    else
    {
        cctrl = creature_control_get_from_thing(thing_get(dungeon->zoom_annoyed_creature_idx));
        creatng = thing_get(cctrl->players_next_creature_idx);

        if ((creatng->alloc_flags & TAlF_Exists) &&
            thing_is_creature(creatng) &&
            (creatng->alloc_flags & TAlF_IsInLimbo) == 0 &&
            (creatng->state_flags & TAlF_IsInMapWho) == 0 &&
            creatng->active_state != CrSt_CreatureUnconscious &&
            !thing_is_invalid(creatng))
        {
            TbBool found = true;
            while (!anger_is_creature_angry(creatng) || (creatng->alloc_flags & TAlF_Exists) == 0 || !thing_is_creature(creatng) ||
                   (creatng->alloc_flags & TAlF_IsInLimbo) != 0 || (creatng->state_flags & TAlF_IsInMapWho) != 0 || creatng->active_state == CrSt_CreatureUnconscious)
            {
                cctrl = creature_control_get_from_thing(creatng);
                creatng =thing_get(cctrl->players_next_creature_idx);
                if ( thing_is_invalid(creatng))
                {
                    found = false;
                    break;
                }
            }
            if (found)
            {
                dungeon->zoom_annoyed_creature_idx = creatng->index;
                return creatng->index;
            }
        }
        creatng = thing_get(dungeon->creatr_list_start);
        if (*current_ptr != creatng)
        {
            while (!thing_is_invalid(creatng))
            {
                if (anger_is_creature_angry(creatng) &&
                    (creatng->alloc_flags & TAlF_Exists) != 0 &&
                    thing_is_creature(creatng) &&
                    (creatng->alloc_flags & TAlF_IsInLimbo) == 0 &&
                    (creatng->state_flags & TAlF_IsInMapWho) == 0 &&
                    creatng->active_state != CrSt_CreatureUnconscious)
                {
                    dungeon->zoom_annoyed_creature_idx = creatng->index;
                    return creatng->index;
                }
                cctrl = creature_control_get_from_thing(creatng);
                creatng = thing_get(cctrl->players_next_creature_idx);
                if (*current_ptr == creatng)
                    return dungeon->zoom_annoyed_creature_idx;
            }
        }
        return dungeon->zoom_annoyed_creature_idx;
    }
    return 0;
}

void draw_creature_view(struct Thing *thing)
{
  // If no eye lens required - just draw on the screen, directly
  struct PlayerInfo* player = get_my_player();
  if (((game.flags_cd & MFlg_EyeLensReady) == 0) || (eye_lens_memory == NULL) || (game.numfield_1B == 0))
  {
      engine(player,&player->cameras[CamIV_FirstPerson]);
      return;
  }
  // So there is an eye lens - we have to put a buffer in place of screen,
  // draw on that buffer, an then copy it to screen applying lens effect.
  unsigned char* scrmem = eye_lens_spare_screen_memory;
  // Store previous graphics settings
  unsigned char* wscr_cp = lbDisplay.WScreen;
  TbGraphicsWindow grwnd;
  LbScreenStoreGraphicsWindow(&grwnd);
  // Prepare new settings
  memset(scrmem, 0, eye_lens_width*eye_lens_height*sizeof(TbPixel));
  lbDisplay.WScreen = scrmem;
  lbDisplay.GraphicsScreenHeight = eye_lens_height;
  lbDisplay.GraphicsScreenWidth = eye_lens_width;
  LbScreenSetGraphicsWindow(0, 0, MyScreenWidth/pixel_size, MyScreenHeight/pixel_size);
  // Draw on our buffer
  setup_engine_window(0, 0, MyScreenWidth, MyScreenHeight);
  engine(player,&player->cameras[CamIV_FirstPerson]);
  // Restore original graphics settings
  lbDisplay.WScreen = wscr_cp;
  LbScreenLoadGraphicsWindow(&grwnd);
  // Draw the buffer on real screen
  setup_engine_window(0, 0, MyScreenWidth, MyScreenHeight);
  draw_lens_effect(lbDisplay.WScreen, lbDisplay.GraphicsScreenWidth, scrmem, eye_lens_width,
      MyScreenWidth/pixel_size, MyScreenHeight/pixel_size, game.numfield_1B);
}

struct Thing *get_creature_near_for_controlling(PlayerNumber plyr_idx, MapCoord x, MapCoord y)
{
    MapCoordDelta nearest_distance = LONG_MAX;
    struct Thing *nearest_thing = INVALID_THING;

    for (long k = 0; k < AROUND_TILES_COUNT; k++)
    {

        MapSubtlCoord stl_x = coord_subtile(x) + around[k].delta_x;
        MapSubtlCoord stl_y = coord_subtile(y) + around[k].delta_y;
        struct Map* mapblk = get_map_block_at(stl_x, stl_y);
        unsigned long j = 0;
        for (int i = get_mapwho_thing_index(mapblk); i != 0;)
        {
            struct Thing* thing = thing_get(i);
            i = thing->next_on_mapblk;


            if (can_cast_spell(plyr_idx,PwrK_POSSESS,stl_x,stl_y,thing,CastChk_Default ))
            {
                MapCoordDelta distance = chessboard_distance(thing->mappos.x.val, thing->mappos.y.val, x, y);
                if (distance < nearest_distance)
                {
                    nearest_distance = distance;
                    nearest_thing = thing;
                }
            }

            j++;
            if (j > THINGS_COUNT)
            {
                ERRORLOG("Infinite loop detected when sweeping things list");
                break_mapwho_infinite_chain(mapblk);
                break;
            }
        }
    }
    return nearest_thing;
}

/**
 * Puts a creature as first in a list of owning player creatures.
 *
 * This function is called at map loading, during creature creation; this means it cannot use get_players_num_dungeon().
 *
 * @param thing The creature thing.
 */
void set_first_creature(struct Thing *creatng)
{
    struct CreatureControl* cctrl = creature_control_get_from_thing(creatng);

    if ((creatng->alloc_flags & TAlF_InDungeonList) != 0) {
        ERRORLOG("Thing already in Peter list");
        return;
    }

    SYNCDBG(16,"Starting for %s index %d owner %d",thing_model_name(creatng),(int)creatng->index,(int)creatng->owner);

    if (is_neutral_thing(creatng))
    {
        if (game.nodungeon_creatr_list_start > 0)
        {
            struct Thing* prevtng = thing_get(game.nodungeon_creatr_list_start);
            struct CreatureControl* prevctrl = creature_control_get_from_thing(prevtng);
            prevctrl->players_prev_creature_idx = creatng->index;
            cctrl->players_next_creature_idx = game.nodungeon_creatr_list_start;
            cctrl->players_prev_creature_idx = 0;
            game.nodungeon_creatr_list_start = creatng->index;
        } else
        {
            cctrl->players_next_creature_idx = 0;
            cctrl->players_prev_creature_idx = 0;
            game.nodungeon_creatr_list_start = creatng->index;
        }
        creatng->alloc_flags |= TAlF_InDungeonList;
    } else
    if (!creature_is_for_dungeon_diggers_list(creatng))
    {
        struct Dungeon* dungeon = get_dungeon(creatng->owner);
        if (dungeon->creatr_list_start > 0)
        {
            struct Thing* prevtng = thing_get(dungeon->creatr_list_start);
            struct CreatureControl* prevctrl = creature_control_get_from_thing(prevtng);
            prevctrl->players_prev_creature_idx = creatng->index;
            cctrl->players_next_creature_idx = dungeon->creatr_list_start;
            cctrl->players_prev_creature_idx = 0;
            dungeon->creatr_list_start = creatng->index;
        } else
        {
            cctrl->players_next_creature_idx = 0;
            cctrl->players_prev_creature_idx = 0;
            dungeon->creatr_list_start = creatng->index;
        }
        if (!flag_is_set(cctrl->flgfield_2,TF2_Spectator) && !(flag_is_set(cctrl->flgfield_2, TF2_SummonedCreature)))
        {
            dungeon->owned_creatures_of_model[creatng->model]++;
            dungeon->num_active_creatrs++;
        }
        creatng->alloc_flags |= TAlF_InDungeonList;
    }
    else
    {
        struct Dungeon* dungeon = get_dungeon(creatng->owner);
        if (dungeon->digger_list_start > 0)
        {
            struct Thing* prevtng = thing_get(dungeon->digger_list_start);
            struct CreatureControl* prevctrl = creature_control_get_from_thing(prevtng);
            prevctrl->players_prev_creature_idx = creatng->index;
            cctrl->players_next_creature_idx = dungeon->digger_list_start;
            cctrl->players_prev_creature_idx = 0;
            dungeon->digger_list_start = creatng->index;
        }
        else
        {
            cctrl->players_next_creature_idx = 0;
            cctrl->players_prev_creature_idx = 0;
            dungeon->digger_list_start = creatng->index;
        }
        if (!flag_is_set(cctrl->flgfield_2, TF2_Spectator) && !(flag_is_set(cctrl->flgfield_2, TF2_SummonedCreature)))
        {
            dungeon->num_active_diggers++;
            dungeon->owned_creatures_of_model[creatng->model]++;
        }
        creatng->alloc_flags |= TAlF_InDungeonList;
    }
}

void recalculate_all_creature_digger_lists()
{
    for (PlayerNumber plyr_idx = 0; plyr_idx < PLAYERS_COUNT; plyr_idx++)
    {
         recalculate_player_creature_digger_lists(plyr_idx);
    }

    for (long crtr_model = 0; crtr_model < game.conf.crtr_conf.model_count; crtr_model++)
    {
        struct CreatureModelConfig* crconf = &game.conf.crtr_conf.model[crtr_model];
        struct CreatureStats *crstat = creature_stats_get(crtr_model);
        if ((crconf->model_flags & (CMF_IsSpecDigger|CMF_IsDiggingCreature)) != 0)
        {
            crstat->evil_start_state = CrSt_ImpDoingNothing;
            crstat->good_start_state = CrSt_TunnellerDoingNothing;
        } else
        {
            crstat->evil_start_state = CrSt_CreatureDoingNothing;
            crstat->good_start_state = CrSt_GoodDoingNothing;
        }
    }
}

void recalculate_player_creature_digger_lists(PlayerNumber plr_idx)
{
    ThingIndex previous_digger = 0;
    ThingIndex previous_creature = 0;

    struct Dungeon* dungeon = get_dungeon(plr_idx);
    dungeon->digger_list_start = 0;
    dungeon->creatr_list_start = 0;
    dungeon->num_active_diggers = 0;
    dungeon->num_active_creatrs = 0;


    const struct StructureList* slist = get_list_for_thing_class(TCls_Creature);
    long i = slist->index;
    long k = 0;
    while (i > 0)
    {
        struct Thing* creatng = thing_get(i);
        if (thing_is_invalid(creatng))
          break;

        if(creatng->owner == plr_idx)
        {
            if(creature_is_for_dungeon_diggers_list(creatng))
            {

                if(dungeon->digger_list_start == 0)
                {
                    dungeon->digger_list_start = i;
                }
                else
                {
                    struct CreatureControl* prevcctrl = creature_control_get_from_thing(thing_get(previous_digger));
                    prevcctrl->players_next_creature_idx = i;
                }
                struct CreatureControl* cctrl = creature_control_get_from_thing(creatng);
                cctrl->players_next_creature_idx = 0;
                cctrl->players_prev_creature_idx = previous_digger;
                if (!flag_is_set(cctrl->flgfield_2,TF2_Spectator) && !(flag_is_set(cctrl->flgfield_2, TF2_SummonedCreature)))
                {
                    dungeon->num_active_diggers++;
                }
                previous_digger = i;
            }
            else
            {

                if(dungeon->creatr_list_start == 0)
                {
                    dungeon->creatr_list_start = i;
                }
                else
                {
                    struct CreatureControl* prevcctrl = creature_control_get_from_thing(thing_get(previous_creature));
                    prevcctrl->players_next_creature_idx = i;
                }
                struct CreatureControl* cctrl = creature_control_get_from_thing(creatng);
                cctrl->players_next_creature_idx = 0;
                cctrl->players_prev_creature_idx = previous_creature;
                if (!flag_is_set(cctrl->flgfield_2,TF2_Spectator) && !(flag_is_set(cctrl->flgfield_2, TF2_SummonedCreature)))
                {
                    dungeon->num_active_creatrs++;
                }
                previous_creature = i;
            }
        }

        i = creatng->next_of_class;
        k++;
        if (k > slist->count)
        {
          ERRORLOG("Infinite loop detected when sweeping things list");
          break;
        }
    }
}

void remove_first_creature(struct Thing *creatng)
{
    struct Dungeon *dungeon;
    struct CreatureControl *secctrl;
    struct Thing *sectng;
    struct CreatureControl* cctrl = creature_control_get_from_thing(creatng);
    if ((creatng->alloc_flags & TAlF_InDungeonList) == 0)
    {
        ERRORLOG("The %s index %d is not in Peter list",thing_model_name(creatng),(int)creatng->index);
        return;
    }
    if (is_neutral_thing(creatng))
    {
      sectng = thing_get(cctrl->players_prev_creature_idx);
      if (!thing_is_invalid(sectng)) {
          secctrl = creature_control_get_from_thing(sectng);
          secctrl->players_next_creature_idx = cctrl->players_next_creature_idx;
      } else {
          game.nodungeon_creatr_list_start = cctrl->players_next_creature_idx;
      }
      sectng = thing_get(cctrl->players_next_creature_idx);
      if (!thing_is_invalid(sectng)) {
          secctrl = creature_control_get_from_thing(sectng);
          secctrl->players_prev_creature_idx = cctrl->players_prev_creature_idx;
      }
    } else
    if (creature_is_for_dungeon_diggers_list(creatng))
    {
        dungeon = get_dungeon(creatng->owner);
        sectng = thing_get(cctrl->players_prev_creature_idx);
        if (!thing_is_invalid(sectng)) {
            secctrl = creature_control_get_from_thing(sectng);
            secctrl->players_next_creature_idx = cctrl->players_next_creature_idx;
        } else {
            dungeon->digger_list_start = cctrl->players_next_creature_idx;
        }
        sectng = thing_get(cctrl->players_next_creature_idx);
        if (!thing_is_invalid(sectng)) {
            secctrl = creature_control_get_from_thing(sectng);
            secctrl->players_prev_creature_idx = cctrl->players_prev_creature_idx;
        }
        if (!flag_is_set(cctrl->flgfield_2, TF2_Spectator) && !flag_is_set(cctrl->flgfield_2, TF2_SummonedCreature))
        {
            dungeon->owned_creatures_of_model[creatng->model]--;
            dungeon->num_active_diggers--;
        }
    } else
    {
        dungeon = get_dungeon(creatng->owner);
        sectng = thing_get(cctrl->players_prev_creature_idx);
        if (!thing_is_invalid(sectng)) {
            secctrl = creature_control_get_from_thing(sectng);
            secctrl->players_next_creature_idx = cctrl->players_next_creature_idx;
        } else {
            dungeon->creatr_list_start = cctrl->players_next_creature_idx;
        }
        sectng = thing_get(cctrl->players_next_creature_idx);
        if (!thing_is_invalid(sectng)) {
            secctrl = creature_control_get_from_thing(sectng);
            secctrl->players_prev_creature_idx = cctrl->players_prev_creature_idx;
        }
        if (!flag_is_set(cctrl->flgfield_2, TF2_Spectator) && !flag_is_set(cctrl->flgfield_2, TF2_SummonedCreature))
        {
            dungeon->owned_creatures_of_model[creatng->model]--;
            dungeon->num_active_creatrs--;
        }
    }
    cctrl->players_prev_creature_idx = 0;
    cctrl->players_next_creature_idx = 0;
    creatng->alloc_flags &= ~TAlF_InDungeonList;
}

TbBool thing_is_creature(const struct Thing *thing)
{
  if (thing_is_invalid(thing))
    return false;
  return (thing->class_id == TCls_Creature);
}

TbBool thing_is_dead_creature(const struct Thing *thing)
{
  if (thing_is_invalid(thing))
    return false;
  return (thing->class_id == TCls_DeadCreature);
}

/** Returns if a thing is special digger creature.
 *
 * @param thing The thing to be checked.
 * @return True if the thing is creature and special digger, false otherwise.
 */
TbBool thing_is_creature_digger(const struct Thing *thing)
{
  if (!thing_is_creature(thing))
    return false;
  return ((get_creature_model_flags(thing) & (CMF_IsSpecDigger|CMF_IsDiggingCreature)) != 0);
}

/** Returns if a thing the creature type set as spectator, normally the floating spirit.
  * @param thing The thing to be checked.
 * @return True if the thing is creature and listed as spectator , false otherwise.
 */
TbBool thing_is_creature_spectator(const struct Thing* thing)
{
    if (!thing_is_creature(thing))
        return false;

    ThingModel breed = game.conf.crtr_conf.spectator_breed;
    if (breed == 0)
    {
        WARNLOG("There is no spectator breed");
        breed = game.conf.crtr_conf.special_digger_good;
    }
    return (thing->model == breed);
}


void anger_set_creature_anger_all_types(struct Thing *thing, long new_value)
{
    if (creature_can_get_angry(thing))
    {
      for (AnnoyMotive anger_type = 1; anger_type < AngR_ListEnd; anger_type++ )
      {
        anger_set_creature_anger(thing, new_value, anger_type);
      }
    }
}

struct Room *get_creature_lair_room(const struct Thing *creatng)
{
    struct CreatureControl* cctrl = creature_control_get_from_thing(creatng);
    if (cctrl->lairtng_idx <= 0) {
        return INVALID_ROOM;
    }
    return room_get(cctrl->lair_room_id);
}

TbBool creature_has_lair_room(const struct Thing *creatng)
{
    struct Room* room = get_creature_lair_room(creatng);
    if (!room_is_invalid(room) && room_role_matches(room->kind,get_room_role_for_job(Job_TAKE_SLEEP))) {
        return true;
    }
    return false;
}

TbBool remove_creature_lair(struct Thing *thing)
{
    struct CreatureControl* cctrl = creature_control_get_from_thing(thing);
    if (cctrl->lairtng_idx <= 0) {
        return false;
    }
    struct Room* room = room_get(cctrl->lair_room_id);
    if (!room_is_invalid(room)) {
        creature_remove_lair_totem_from_room(thing, room);
        return true;
    } else {
        ERRORDBG(8,"The %s index %d has lair %d in non-existing room.",thing_model_name(thing),(int)thing->index,(int)cctrl->lairtng_idx);
        cctrl->lairtng_idx = 0;
    }
    return false;
}

void change_creature_owner(struct Thing *creatng, PlayerNumber nowner)
{
    struct Dungeon *dungeon;
    struct CreatureControl* cctrl;
    SYNCDBG(6,"Starting for %s, owner %d to %d",thing_model_name(creatng),(int)creatng->owner,(int)nowner);
    // Remove the creature from old owner
    if (creatng->light_id != 0) {
        light_delete_light(creatng->light_id);
        creatng->light_id = 0;
    }
    cleanup_creature_state_and_interactions(creatng);
    remove_creature_lair(creatng);
    if ((creatng->alloc_flags & TAlF_InDungeonList) != 0) {
        remove_first_creature(creatng);
    }
    if (!is_neutral_thing(creatng))
    {
        dungeon = get_dungeon(creatng->owner);
        dungeon->score -= get_creature_thing_score(creatng);
        if (anger_is_creature_angry(creatng))
            dungeon->creatures_annoyed--;
        remove_events_thing_is_attached_to(creatng);
    }
    // Add the creature to new owner
    creatng->owner = nowner;
    set_first_creature(creatng);
    set_start_state(creatng);
    if (!is_neutral_thing(creatng))
    {
        dungeon = get_dungeon(creatng->owner);
        dungeon->score += get_creature_thing_score(creatng);
        if ( anger_is_creature_angry(creatng) )
            dungeon->creatures_annoyed++;
        cctrl = creature_control_get_from_thing(creatng);
        cctrl->paydays_owed = 0;
        cctrl->paydays_advanced = 0;
    }
}

/**
 * If the total creature count is low enough for a creature to be generated
 * @param temp_creature when set to 1, it will still generate if it would mean going 1 over a temporary limit
  * @return true if a creature may be generated, false if not.
 */
TbBool creature_count_below_map_limit(TbBool temp_creature)
{
    if (game.thing_lists[TngList_Creatures].count >= CREATURES_COUNT-1)
        return false;

    return ((game.thing_lists[TngList_Creatures].count - temp_creature) < game.conf.rules.game.creatures_count);
}

struct Thing *create_creature(struct Coord3d *pos, ThingModel model, PlayerNumber owner)
{
    struct CreatureStats *crstat = creature_stats_get(model);
    if (game.thing_lists[TngList_Creatures].count >= CREATURES_COUNT)
    {
        ERRORLOG("Cannot create %s for player %d. Creature limit %d reached.", creature_code_name(model), (int)owner, CREATURES_COUNT);
        return INVALID_THING;
    }
    if (!i_can_allocate_free_thing_structure(FTAF_FreeEffectIfNoSlots))
    {
        ERRORDBG(3, "Cannot create %s for player %d. There are too many things allocated.", creature_code_name(model), (int)owner);
        erstat_inc(ESE_NoFreeThings);
        return INVALID_THING;
    }
    if (!i_can_allocate_free_control_structure())
    {
        ERRORDBG(3, "Cannot create %s for player %d. There are too many creatures allocated.", creature_code_name(model), (int)owner);
        erstat_inc(ESE_NoFreeCreatrs);
        return INVALID_THING;
    }
    struct Thing *crtng = allocate_free_thing_structure(FTAF_FreeEffectIfNoSlots);
    if (crtng->index == 0)
    {
        ERRORDBG(3, "Should be able to allocate %s for player %d, but failed.", creature_code_name(model), (int)owner);
        erstat_inc(ESE_NoFreeThings);
        return INVALID_THING;
    }
    struct CreatureControl *cctrl = allocate_free_control_structure();
    crtng->ccontrol_idx = cctrl->index;
    crtng->class_id = TCls_Creature;
    crtng->model = model;
    crtng->parent_idx = crtng->index;
    crtng->mappos.x.val = pos->x.val;
    crtng->mappos.y.val = pos->y.val;
    crtng->mappos.z.val = pos->z.val;
    crtng->clipbox_size_xy = crstat->size_xy;
    crtng->clipbox_size_z = crstat->size_z;
    crtng->solid_size_xy = crstat->thing_size_xy;
    crtng->solid_size_z = crstat->thing_size_z;
    crtng->fall_acceleration = 32;
    crtng->bounce_angle = 0;
    crtng->inertia_floor = 32;
    crtng->inertia_air = 8;
    crtng->movement_flags |= TMvF_Unknown08;
    crtng->owner = owner;
    crtng->move_angle_xy = 0;
    crtng->move_angle_z = 0;
    cctrl->max_speed = calculate_correct_creature_maxspeed(crtng);
    cctrl->shot_shift_x = crstat->shot_shift_x;
    cctrl->shot_shift_y = crstat->shot_shift_y;
    cctrl->shot_shift_z = crstat->shot_shift_z;
    long i = get_creature_anim(crtng, CGI_Stand);
    set_thing_draw(crtng, i, 256, game.conf.crtr_conf.sprite_size, 0, 0, ODC_Default);
    cctrl->explevel = 1;
    cctrl->max_health = calculate_correct_creature_max_health(crtng);
    crtng->health = cctrl->max_health;
    crtng->owner = owner;
    crtng->mappos.x.val = pos->x.val;
    crtng->mappos.y.val = pos->y.val;
    crtng->mappos.z.val = pos->z.val;
    crtng->creation_turn = game.play_gameturn;
    cctrl->joining_age = 17 + CREATURE_RANDOM(crtng, 13);
    cctrl->blood_type = CREATURE_RANDOM(crtng, BLOOD_TYPES_COUNT);
    if (player_is_roaming(owner))
    {
        cctrl->hero.sbyte_89 = -1;
        cctrl->hero.byte_8C = 1;
    }
    cctrl->flee_pos.x.val = crtng->mappos.x.val;
    cctrl->flee_pos.y.val = crtng->mappos.y.val;
    cctrl->flee_pos.z.val = crtng->mappos.z.val;
    cctrl->flee_pos.z.val = get_thing_height_at(crtng, pos);
    cctrl->fighting_player_idx = -1;
    if (crstat->flying)
    {
        crtng->movement_flags |= TMvF_Flying;
    }
    set_creature_level(crtng, 0);
    crtng->health = cctrl->max_health;
    add_thing_to_its_class_list(crtng);
    place_thing_in_mapwho(crtng);
    if (owner <= PLAYERS_COUNT)
    {
        set_first_creature(crtng);
    }
    set_start_state(crtng);
    add_creature_score_to_owner(crtng);
    cctrl->active_instance_id = creature_choose_first_available_instance(crtng);
    if (crstat->illuminated)
    {
        illuminate_creature(crtng);
    }
    return crtng;
}

TbBool creature_increase_level(struct Thing *thing)
{
    struct CreatureControl *cctrl = creature_control_get_from_thing(thing);
    if (creature_control_invalid(cctrl))
    {
        ERRORLOG("Invalid creature control; no action");
        return false;
    }
    struct Dungeon *dungeon = get_dungeon(thing->owner);
    if (dungeon->creature_max_level[thing->model] > cctrl->explevel)
    {
        struct CreatureStats *crstat = creature_stats_get_from_thing(thing);
        if ((cctrl->explevel < CREATURE_MAX_LEVEL - 1) || (crstat->grow_up != 0))
        {
            cctrl->exp_level_up = true;
            return true;
        }
    }
    return false;
}

TbBool creature_change_multiple_levels(struct Thing *thing, int count)
{
    struct CreatureControl* cctrl = creature_control_get_from_thing(thing);
    if (creature_control_invalid(cctrl))
    {
        ERRORLOG("Invalid creature control; no action");
        return false;
    }
    struct Dungeon* dungeon = get_dungeon(thing->owner);
    int k = 0;
    if (count > 0)
    {
        for (int i = 0; i < count; i++)
        {
            if (dungeon->creature_max_level[thing->model] > cctrl->explevel)
            {
                struct CreatureStats* crstat = creature_stats_get_from_thing(thing);
                if ((cctrl->explevel < CREATURE_MAX_LEVEL - 1) || (crstat->grow_up != 0))
                {
                    cctrl->exp_level_up = true;
                    update_creature_levels(thing);
                    k++;
                }
            }
        }
        if (k != 0)
        {
            return true;
        }
        return false;
    }
    else
    {
        remove_creature_score_from_owner(thing);
        if (cctrl->explevel < abs(count))
        {
            set_creature_level(thing, 0);
        }
        else
        {
            set_creature_level(thing, cctrl->explevel + count);
        }
        return true;
    }
}

/**
 * Creates creature of random evil kind, and with random experience level.
 * @param x
 * @param y
 * @param owner
 * @param max_lv
 * @return
 */
TbBool create_random_evil_creature(MapCoord x, MapCoord y, PlayerNumber owner, CrtrExpLevel max_lv)
{
    ThingModel crmodel;
    while (1) {
        crmodel = GAME_RANDOM(game.conf.crtr_conf.model_count) + 1;
        // Accept only evil creatures
        struct CreatureModelConfig* crconf = &game.conf.crtr_conf.model[crmodel];
        if ((crconf->model_flags & CMF_IsSpectator) != 0) {
            continue;
        }
        if ((crconf->model_flags & CMF_IsEvil) != 0) {
            break;
        }
    }
    struct Coord3d pos;
    pos.x.val = x;
    pos.y.val = y;
    pos.z.val = 0;
    struct Thing* thing = create_creature(&pos, crmodel, owner);
    if (thing_is_invalid(thing))
    {
        ERRORLOG("Cannot create evil creature %s at (%ld,%ld)",creature_code_name(crmodel),x,y);
        return false;
    }
    pos.z.val = get_thing_height_at(thing, &pos);
    if (thing_in_wall_at(thing, &pos))
    {
        delete_thing_structure(thing, 0);
        ERRORLOG("Evil creature %s at (%ld,%ld) deleted because is in wall",creature_code_name(crmodel),x,y);
        return false;
    }
    thing->mappos.x.val = pos.x.val;
    thing->mappos.y.val = pos.y.val;
    thing->mappos.z.val = pos.z.val;
    remove_first_creature(thing);
    set_first_creature(thing);
    set_start_state(thing);
    CrtrExpLevel lv = GAME_RANDOM(max_lv);
    set_creature_level(thing, lv);
    return true;
}

/**
 * Creates creature of random hero kind, and with random experience level.
 * @param x
 * @param y
 * @param owner
 * @param max_lv
 * @return
 */
TbBool create_random_hero_creature(MapCoord x, MapCoord y, PlayerNumber owner, CrtrExpLevel max_lv)
{
  ThingModel crmodel;
  while (1) {
      crmodel = GAME_RANDOM(game.conf.crtr_conf.model_count) + 1;

      // model_count is always one higher than the last available index for creature models
      // This will allow more creature models to be added, but still catch the out-of-bounds model number.
      if (crmodel >= game.conf.crtr_conf.model_count) {
          // try again
          continue;
      }

      // Accept only evil creatures
      struct CreatureModelConfig* crconf = &game.conf.crtr_conf.model[crmodel];
      if ((crconf->model_flags & CMF_IsSpectator) != 0) {
          continue;
      }

      if ((crconf->model_flags & CMF_IsEvil) == 0) {
          //JUSTMSG("*** CREATURE MODEL NUMBER %d", (unsigned char)crmodel);
          break;
      }
  }
  struct Coord3d pos;
  pos.x.val = x;
  pos.y.val = y;
  pos.z.val = 0;
  struct Thing* thing = create_creature(&pos, crmodel, owner);
  if (thing_is_invalid(thing))
  {
      ERRORLOG("Cannot create player %d hero %s at (%ld,%ld)",(int)owner,creature_code_name(crmodel),x,y);
      return false;
  }
  pos.z.val = get_thing_height_at(thing, &pos);
  if (thing_in_wall_at(thing, &pos))
  {
      delete_thing_structure(thing, 0);
      ERRORLOG("Hero %s at (%ld,%ld) deleted because is in wall",creature_code_name(crmodel),x,y);
      return false;
  }
  thing->mappos.x.val = pos.x.val;
  thing->mappos.y.val = pos.y.val;
  thing->mappos.z.val = pos.z.val;
  remove_first_creature(thing);
  set_first_creature(thing);
//  set_start_state(thing); - simplified to the following two commands
  CrtrExpLevel lv = GAME_RANDOM(max_lv);
  set_creature_level(thing, lv);
  return true;
}

/**
 * Creates a special digger specific to given player and owned by that player.
 * @param x
 * @param y
 * @param owner
 * @return
 */
struct Thing *create_owned_special_digger(MapCoord x, MapCoord y, PlayerNumber owner)
{
    ThingModel crmodel = get_players_special_digger_model(owner);
    struct Coord3d pos;
    pos.x.val = x;
    pos.y.val = y;
    pos.z.val = 0;
    struct Thing* thing = create_creature(&pos, crmodel, owner);
    if (thing_is_invalid(thing))
    {
        ERRORLOG("Cannot create creature %s at (%ld,%ld)",creature_code_name(crmodel),x,y);
        return INVALID_THING;
    }
    pos.z.val = get_thing_height_at(thing, &pos);
    if (thing_in_wall_at(thing, &pos))
    {
        delete_thing_structure(thing, 0);
        ERRORLOG("Creature %s at (%ld,%ld) deleted because is in wall",creature_code_name(crmodel),x,y);
        return INVALID_THING;
    }
    thing->mappos.x.val = pos.x.val;
    thing->mappos.y.val = pos.y.val;
    thing->mappos.z.val = pos.z.val;
    remove_first_creature(thing);
    set_first_creature(thing);
    return thing;
}

/**
 * Filter function for selecting creature which is fighting and is not affected by a specific spell.
 * A specific thing can be selected either by class, model and owner.
 *
 * @param thing Creature thing to be filtered.
 * @param param Struct with specific thing which is dragged.
 * @param maximizer Previous max value.
 * @return If returned value is greater than maximizer, then the filtering result should be updated.
 */
long player_list_creature_filter_in_fight_and_not_affected_by_spell(const struct Thing *thing, MaxTngFilterParam param, long maximizer)
{
    struct CreatureControl *cctrl = creature_control_get_from_thing(thing);
    struct SpellConfig *spconf = get_spell_config(param->num1);
    if ((cctrl->combat_flags != 0) && !creature_is_being_unconscious(thing))
    {
        if ((param->plyr_idx >= 0) && (thing->owner != param->plyr_idx))
        {
            return -1;
        }
        if (!thing_matches_model(thing, param->model_id))
        {
            return -1;
        }
        if ((param->class_id > 0) && (thing->class_id != param->class_id))
        {
            return -1;
        }
        if ((spconf->spell_flags != 0) && (creature_under_spell_effect(thing, spconf->spell_flags)))
        {
            return -1;
        }
        if (creature_is_immune_to_spell_effect(thing, spconf->spell_flags))
        {
            return -1;
        }
        return get_creature_thing_score(thing);
    }
    // If conditions are not met, return -1 to be sure thing will not be returned.
    return -1;
}

/**
 * Filter function for selecting creature which is dragging a specific thing.
 * A specific thing is selected by index.
 *
 * @param thing Creature thing to be filtered.
 * @param param Struct with specific thing which is dragged.
 * @param maximizer Previous max value.
 * @return If returned value is greater than maximizer, then the filtering result should be updated.
 */
long player_list_creature_filter_dragging_specific_thing(const struct Thing *thing, MaxTngFilterParam param, long maximizer)
{
    struct CreatureControl* cctrl = creature_control_get_from_thing(thing);
    if (param->num1 > 0)
    {
        if (cctrl->dragtng_idx == param->num1) {
            return LONG_MAX;
        }
        return -1;
    }
    ERRORLOG("No thing index to find dragging creature with");
    return -1;
}

/**
 * Filter function for selecting most experienced creature.
 *
 * @param thing Creature thing to be filtered.
 * @param param Struct with creature model, owner and GUI job to be accepted.
 * @param maximizer Previous max value.
 * @return If returned value is greater than maximizer, then the filtering result should be updated.
 */
long player_list_creature_filter_most_experienced(const struct Thing *thing, MaxTngFilterParam param, long maximizer)
{
    struct CreatureControl* cctrl = creature_control_get_from_thing(thing);
    // New 'maximizer' value. Should be at least 1; maximum is, in this case, CREATURE_MAX_LEVEL.
    long nmaxim = cctrl->explevel + 1;
    if ( ((param->plyr_idx == -1) || (thing->owner == param->plyr_idx))
        && (thing->class_id == param->class_id)
        && ((thing_matches_model(thing,param->model_id)))
        && ((param->num1 == -1) || (get_creature_gui_job(thing) == param->num1))
        && (nmaxim > maximizer) )
    {
        return nmaxim;
    }
    // If conditions are not met, return -1 to be sure thing will not be returned.
    return -1;
}

/**
 * Filter function for selecting most experienced and pickable creature.
 *
 * @param thing Creature thing to be filtered.
 * @param param Struct with creature model, owner and GUI job to be accepted.
 * @param maximizer Previous max value.
 * @return If returned value is greater than maximizer, then the filtering result should be updated.
 */
long player_list_creature_filter_most_experienced_and_pickable1(const struct Thing *thing, MaxTngFilterParam param, long maximizer)
{
    struct CreatureControl* cctrl = creature_control_get_from_thing(thing);
    // New 'maximizer' value. Should be at least 1; maximum is, in this case, CREATURE_MAX_LEVEL.
    long nmaxim = cctrl->explevel + 1;
    if ( ((param->plyr_idx == -1) || (thing->owner == param->plyr_idx))
        && (thing->class_id == param->class_id)
        && ((thing_matches_model(thing,param->model_id)))
        && ((param->num1 == -1) || (get_creature_gui_job(thing) == param->num1))
        && !thing_is_picked_up(thing)
        && (thing->active_state != CrSt_CreatureUnconscious) && (nmaxim > maximizer) )
    {
        if (can_thing_be_picked_up_by_player(thing, param->plyr_idx))
        {
            return nmaxim;
        }
    }
    // If conditions are not met, return -1 to be sure thing will not be returned.
    return -1;
}

/**
 * Filter function for selecting most experienced and "pickable2" creature.
 *
 * @param thing Creature thing to be filtered.
 * @param param Struct with creature model, owner and GUI job to be accepted.
 * @param maximizer Previous max value.
 * @return If returned value is greater than maximizer, then the filtering result should be updated.
 */
long player_list_creature_filter_most_experienced_and_pickable2(const struct Thing *thing, MaxTngFilterParam param, long maximizer)
{
    struct CreatureControl* cctrl = creature_control_get_from_thing(thing);
    // New 'maximizer' value. Should be at least 1; maximum is, in this case, CREATURE_MAX_LEVEL.
    long nmaxim = cctrl->explevel + 1;
    if ( ((param->plyr_idx == -1) || (thing->owner == param->plyr_idx))
        && (thing->class_id == param->class_id)
        && ((thing_matches_model(thing,param->model_id)))
        && ((param->num1 == -1) || (get_creature_gui_job(thing) == param->num1))
        && !thing_is_picked_up(thing)
        && (thing->active_state != CrSt_CreatureUnconscious) && (nmaxim > maximizer) )
    {
        if (can_thing_be_picked_up2_by_player(thing, param->plyr_idx))
        {
            return nmaxim;
        }
    }
    // If conditions are not met, return -1 to be sure thing will not be returned.
    return -1;
}

/**
 * Filter function for selecting least experienced creature.
 *
 * @param thing Creature thing to be filtered.
 * @param param Struct with creature model, owner and GUI job to be accepted.
 * @param maximizer Previous max value.
 * @return If returned value is greater than maximizer, then the filtering result should be updated.
 */
long player_list_creature_filter_least_experienced(const struct Thing *thing, MaxTngFilterParam param, long maximizer)
{
    struct CreatureControl* cctrl = creature_control_get_from_thing(thing);
    // New 'maximizer' value. Should be at least 1; maximum is, in this case, CREATURE_MAX_LEVEL.
    long nmaxim = CREATURE_MAX_LEVEL - cctrl->explevel;
    if ( ((param->plyr_idx == -1) || (thing->owner == param->plyr_idx))
      && (thing->class_id == param->class_id)
      && ((thing_matches_model(thing,param->model_id)))
      && ((param->num1 == -1) || (get_creature_gui_job(thing) == param->num1))
      && (nmaxim > maximizer) )
    {
        return nmaxim;
    }
    // If conditions are not met, return -1 to be sure thing will not be returned.
    return -1;
}

/**
 * Filter function for selecting least experienced and pickable creature.
 *
 * @param thing Creature thing to be filtered.
 * @param param Struct with creature model, owner and GUI job to be accepted.
 * @param maximizer Previous max value.
 * @return If returned value is greater than maximizer, then the filtering result should be updated.
 */
long player_list_creature_filter_least_experienced_and_pickable1(const struct Thing *thing, MaxTngFilterParam param, long maximizer)
{
    struct CreatureControl* cctrl = creature_control_get_from_thing(thing);
    // New 'maximizer' value. Should be at least 1; maximum is, in this case, CREATURE_MAX_LEVEL.
    long nmaxim = CREATURE_MAX_LEVEL - cctrl->explevel;
    if ( ((param->plyr_idx == -1) || (thing->owner == param->plyr_idx))
      && (thing->class_id == param->class_id)
      && ((thing_matches_model(thing,param->model_id)))
      && ((param->num1 == -1) || (get_creature_gui_job(thing) == param->num1))
      && !thing_is_picked_up(thing)
      && (thing->active_state != CrSt_CreatureUnconscious) && (nmaxim > maximizer) )
    {
      if (can_thing_be_picked_up_by_player(thing, param->plyr_idx))
      {
        return nmaxim;
      }
    }
    // If conditions are not met, return -1 to be sure thing will not be returned.
    return -1;
}

/**
 * Filter function for selecting least experienced and "pickable2" creature.
 *
 * @param thing Creature thing to be filtered.
 * @param param Struct with creature model, owner and GUI job to be accepted.
 * @param maximizer Previous max value.
 * @return If returned value is greater than maximizer, then the filtering result should be updated.
 */
long player_list_creature_filter_least_experienced_and_pickable2(const struct Thing *thing, MaxTngFilterParam param, long maximizer)
{
    struct CreatureControl* cctrl = creature_control_get_from_thing(thing);
    // New 'maximizer' value. Should be at least 1; maximum is, in this case, CREATURE_MAX_LEVEL.
    long nmaxim = CREATURE_MAX_LEVEL - cctrl->explevel;
    if ( ((param->plyr_idx == -1) || (thing->owner == param->plyr_idx))
      && (thing->class_id == param->class_id)
      && ((thing_matches_model(thing,param->model_id)))
      && ((param->num1 == -1) || (get_creature_gui_job(thing) == param->num1))
      && !thing_is_picked_up(thing)
      && (thing->active_state != CrSt_CreatureUnconscious) && (nmaxim > maximizer) )
    {
      if (can_thing_be_picked_up2_by_player(thing, param->plyr_idx))
      {
        return nmaxim;
      }
    }
    // If conditions are not met, return -1 to be sure thing will not be returned.
    return -1;
}

/**
 * Filter function for selecting first creature with given GUI Job.
 *
 * @param thing Creature thing to be filtered.
 * @param param Struct with creature model, owner and GUI Job to be accepted.
 * @param maximizer Previous max value.
 * @return If returned value is greater than maximizer, then the filtering result should be updated.
 */
long player_list_creature_filter_of_gui_job(const struct Thing *thing, MaxTngFilterParam param, long maximizer)
{
    if ( ((param->plyr_idx == -1) || (thing->owner == param->plyr_idx))
      && (thing->class_id == param->class_id)
      && ((thing_matches_model(thing,param->model_id)))
      && ((param->num1 == -1) || (get_creature_gui_job(thing) == param->num1))) // job_idx
    {
        // New 'maximizer' equal to MAX_LONG will stop the sweeping
        // and return this thing immediately.
        return LONG_MAX;
    }
    // If conditions are not met, return -1 to be sure thing will not be returned.
    return -1;
}

/**
 * Filter function for selecting first pickable creature with given GUI Job.
 *
 * @param thing Creature thing to be filtered.
 * @param param Struct with creature model, owner and GUI Job to be accepted.
 * @param maximizer Previous max value.
 * @return If returned value is greater than maximizer, then the filtering result should be updated.
 */
long player_list_creature_filter_of_gui_job_and_pickable1(const struct Thing *thing, MaxTngFilterParam param, long maximizer)
{
    if ( ((param->plyr_idx == -1) || (thing->owner == param->plyr_idx))
      && (thing->class_id == param->class_id)
      && ((thing_matches_model(thing,param->model_id)))
      && !thing_is_picked_up(thing)
      && ((param->num1 == -1) || (get_creature_gui_job(thing) == param->num1)) // job_idx
      && (thing->active_state != CrSt_CreatureUnconscious) )
    {
      if (can_thing_be_picked_up_by_player(thing, param->plyr_idx))
      {
          // New 'maximizer' equal to MAX_LONG will stop the sweeping
          // and return this thing immediately.
          return LONG_MAX;
      }
    }
    // If conditions are not met, return -1 to be sure thing will not be returned.
    return -1;
}

/**
 * Filter function for selecting first 'pickable2' creature with given GUI state.
 *
 * @param thing Creature thing to be filtered.
 * @param param Struct with creature model, owner and GUI state to be accepted.
 * @param maximizer Previous max value.
 * @return If returned value is greater than maximizer, then the filtering result should be updated.
 */
long player_list_creature_filter_of_gui_job_and_pickable2(const struct Thing *thing, MaxTngFilterParam param, long maximizer)
{
    if ( ((param->plyr_idx == -1) || (thing->owner == param->plyr_idx))
      && (thing->class_id == param->class_id)
      && ((thing_matches_model(thing,param->model_id)))
      && !thing_is_picked_up(thing)
      && ((param->num1 == -1) || (get_creature_gui_job(thing) == param->num1))
      && (thing->active_state != CrSt_CreatureUnconscious) )
    {
      if (can_thing_be_picked_up2_by_player(thing, param->plyr_idx))
      {
          // New 'maximizer' equal to MAX_LONG will stop the sweeping
          // and return this thing immediately.
          return LONG_MAX;
      }
    }
    // If conditions are not met, return -1 to be sure thing will not be returned.
    return -1;
}

/**
 * Returns a creature in fight which gives highest score value.
 * @return The thing in fight, or invalid thing if not found.
 */
struct Thing *find_players_highest_score_creature_in_fight_not_affected_by_spell(PlayerNumber plyr_idx, SpellKind spell_kind)
{
    struct Dungeon* dungeon = get_players_num_dungeon(plyr_idx);
    struct CompoundTngFilterParam param;
    param.plyr_idx = -1;
    param.class_id = 0;
    param.model_id = CREATURE_ANY;
    param.num1 = spell_kind;
    Thing_Maximizer_Filter filter = player_list_creature_filter_in_fight_and_not_affected_by_spell;
    struct Thing* creatng = get_player_list_creature_with_filter(dungeon->creatr_list_start, filter, &param);
    if (thing_is_invalid(creatng)) {
        creatng = get_player_list_creature_with_filter(dungeon->digger_list_start, filter, &param);
    }
    return creatng;
}

/**
 * Returns a creature who is dragging given thing.
 * @param dragtng The thing being dragged.
 * @return The thing which is dragging, or invalid thing if not found.
 */
struct Thing *find_creature_dragging_thing(const struct Thing *dragtng)
{
    SYNCDBG(19,"Starting");
    Thing_Maximizer_Filter filter = player_list_creature_filter_dragging_specific_thing;
    struct CompoundTngFilterParam param;
    param.class_id = TCls_Creature;
    param.model_id = CREATURE_ANY;
    param.plyr_idx = -1;
    param.num1 = dragtng->index;
    param.num2 = -1;
    param.num3 = -1;
    return get_nth_thing_of_class_with_filter(filter, &param, 0);
}

/**
 * Returns highest level creature of given kind which is owned by given player.
 * @param breed_idx The creature kind index, or -1 if all special diggers are to be accepted.
 * @param pick_check Changes the check function which determines whether the creature is pickable.
 * @return
 */
static struct Thing *find_players_highest_level_creature_of_breed_and_gui_job(long crmodel, long job_idx, PlayerNumber plyr_idx, unsigned char pick_check)
{
    Thing_Maximizer_Filter filter;
    struct Dungeon* dungeon = get_players_num_dungeon(plyr_idx);
    struct CompoundTngFilterParam param;
    param.plyr_idx = plyr_idx;
    param.class_id = TCls_Creature;
    param.model_id = crmodel;
    param.num1 = job_idx;
    switch (pick_check)
    {
    default:
        WARNLOG("Invalid check selection, %d",(int)pick_check);
        // fall through
    case 0:
        filter = player_list_creature_filter_most_experienced;
        break;
    case 1:
        filter = player_list_creature_filter_most_experienced_and_pickable1;
        break;
    case 2:
        filter = player_list_creature_filter_most_experienced_and_pickable2;
        break;
    }
    TbBool is_spec_digger = (crmodel > 0) && creature_kind_is_for_dungeon_diggers_list(plyr_idx, crmodel);
    struct Thing* thing = INVALID_THING;
    if ((!is_spec_digger) || (crmodel == CREATURE_ANY))
    {
        thing = get_player_list_creature_with_filter(dungeon->creatr_list_start, filter, &param);
    }
    if (((is_spec_digger) || (crmodel == CREATURE_ANY)) && thing_is_invalid(thing))
    {
        thing = get_player_list_creature_with_filter(dungeon->digger_list_start, filter, &param);
    }
    return thing;
}

/**
 * Returns lowest level creature of given kind which is owned by given player.
 * @param breed_idx The creature kind index, or -1 if all are to be accepted.
 * @param pick_check Changes the check function which determines whether the creature is pickable.
 * @return
 */
static struct Thing *find_players_lowest_level_creature_of_breed_and_gui_job(long crmodel, long job_idx, PlayerNumber plyr_idx, unsigned char pick_check)
{
    Thing_Maximizer_Filter filter;
    struct Dungeon* dungeon = get_players_num_dungeon(plyr_idx);
    struct CompoundTngFilterParam param;
    param.plyr_idx = plyr_idx;
    param.class_id = TCls_Creature;
    param.model_id = crmodel;
    param.num1 = job_idx;
    switch (pick_check)
    {
    default:
        WARNLOG("Invalid check selection, %d",(int)pick_check);
        // fall through
    case 0:
        filter = player_list_creature_filter_least_experienced;
        break;
    case 1:
        filter = player_list_creature_filter_least_experienced_and_pickable1;
        break;
    case 2:
        filter = player_list_creature_filter_least_experienced_and_pickable2;
        break;
    }
    TbBool is_spec_digger = (crmodel > 0) && creature_kind_is_for_dungeon_diggers_list(plyr_idx, crmodel);
    struct Thing* thing = INVALID_THING;
    if ((!is_spec_digger) || (crmodel == CREATURE_ANY) || (crmodel == CREATURE_NOT_A_DIGGER))
    {
        thing = get_player_list_creature_with_filter(dungeon->creatr_list_start, filter, &param);
    }
    if (((is_spec_digger) || (crmodel == CREATURE_ANY) || (crmodel == CREATURE_DIGGER)) && thing_is_invalid(thing))
    {
        thing = get_player_list_creature_with_filter(dungeon->digger_list_start, filter, &param);
    }
    return thing;
}

/**
 * Returns first creature of given kind which is doing given job and is owned by given player.
 * @param breed_idx The creature kind index, or -1 if all special diggers are to be accepted.
 * @param job_idx Creature GUI job, or -1 if all jobs are to be accepted.
 * @param pick_check Changes the check function which determines whether the creature is pickable.
 * @return
 */
struct Thing *find_players_first_creature_of_breed_and_gui_job(long crmodel, long job_idx, PlayerNumber plyr_idx, unsigned char pick_check)
{
    Thing_Maximizer_Filter filter;
    SYNCDBG(5,"Searching for model %d, GUI job %d",(int)crmodel,(int)job_idx);
    struct Dungeon* dungeon = get_players_num_dungeon(plyr_idx);
    struct CompoundTngFilterParam param;
    param.plyr_idx = plyr_idx;
    param.class_id = TCls_Creature;
    param.model_id = crmodel;
    param.num1 = job_idx;
    switch (pick_check)
    {
    default:
        WARNLOG("Invalid check selection, %d",(int)pick_check);
        // fall through
    case 0:
        filter = player_list_creature_filter_of_gui_job;
        break;
    case 1:
        filter = player_list_creature_filter_of_gui_job_and_pickable1;
        break;
    case 2:
        filter = player_list_creature_filter_of_gui_job_and_pickable2;
        break;
    }
    TbBool is_spec_digger = (crmodel > 0) && creature_kind_is_for_dungeon_diggers_list(plyr_idx, crmodel);
    struct Thing* thing = INVALID_THING;
    if ((!is_spec_digger) || (crmodel == CREATURE_ANY))
    {
        thing = get_player_list_creature_with_filter(dungeon->creatr_list_start, filter, &param);
    }
    if (((is_spec_digger) || (crmodel == CREATURE_ANY) || (crmodel == CREATURE_DIGGER)) && thing_is_invalid(thing))
    {
        thing = get_player_list_creature_with_filter(dungeon->digger_list_start, filter, &param);
    }
    return thing;
}

/**
 * Gives next creature of given kind and GUI job which belongs to given player.
 *
 * @param breed_idx The creature kind index, or -1 if all special diggers are to be accepted.
 * @param job_idx Creature GUI job, or -1 if all jobs are to be accepted.
 * @param plyr_idx Player to whom the thing should belong to.
 * @param pick_check Changes the check function which determines whether the creature is pickable.
 * @return
 */
struct Thing *find_players_next_creature_of_breed_and_gui_job(long crmodel, long job_idx, PlayerNumber plyr_idx, unsigned char pick_flags)
{
    SYNCDBG(5,"Searching for model %d, GUI job %d",(int)crmodel,(int)job_idx);
    struct Thing* thing = INVALID_THING;
    struct Dungeon* dungeon = get_players_num_dungeon(plyr_idx);
    /* Check if we should start the search with a creature after last one, not from start of the list */
    if ((pick_flags & TPF_OrderedPick) == 0)
    {
        long i;
        if (crmodel != CREATURE_ANY)
        {
            i = dungeon->selected_creatures_of_model[crmodel];
            thing = thing_get(i);
            // If the index is invalid, don't try to use it
            if (!thing_exists(thing) || !thing_is_creature(thing) || (thing->model != crmodel) || (thing->owner != plyr_idx))
            {
                dungeon->selected_creatures_of_model[crmodel] = 0;
                thing = INVALID_THING;
            }
        } else
        if (job_idx != -1)
        {
            i = dungeon->selected_creatures_of_gui_job[job_idx];
            thing = thing_get(i);
            // If the index is invalid, don't try to use it
            if (!thing_exists(thing) || !thing_is_creature(thing) ||  (thing->owner != plyr_idx))
            {
                dungeon->selected_creatures_of_gui_job[job_idx] = 0;
                thing = INVALID_THING;
            }
        }
    }
    // If the thing previously picked up seem right, allow next creature to be checked first
    if (!thing_is_invalid(thing))
    {
        struct CreatureControl* cctrl = creature_control_get_from_thing(thing);
        if ((pick_flags & TPF_ReverseOrder) != 0)
        {
            thing = thing_get(cctrl->players_prev_creature_idx);
        } else
        {
            thing = thing_get(cctrl->players_next_creature_idx);
        }
    }

    /* If requested ordered pick, get either highest or lowest level creature */
    if ((pick_flags & TPF_OrderedPick) != 0)
    {
        if ((pick_flags & TPF_ReverseOrder) != 0)
        {
            thing = find_players_lowest_level_creature_of_breed_and_gui_job(crmodel, job_idx, plyr_idx, (pick_flags & TPF_PickableCheck) ? 1 : 2);
        } else
        {
            thing = find_players_highest_level_creature_of_breed_and_gui_job(crmodel, job_idx, plyr_idx, (pick_flags & TPF_PickableCheck) ? 1 : 2);
        }
    } else
    /* If filtering is unordered, use the index of previous creature */
    if (!thing_is_invalid(thing))
    {
        struct CompoundTngFilterParam param;
        param.plyr_idx = plyr_idx;
        param.class_id = TCls_Creature;
        param.model_id = crmodel;
        param.num1 = job_idx;
        Thing_Maximizer_Filter filter;
        if ((pick_flags & TPF_PickableCheck) != 0)
        {
            filter = player_list_creature_filter_of_gui_job_and_pickable1;
        } else
        {
            filter = player_list_creature_filter_of_gui_job_and_pickable2;
        }
        thing = get_player_list_creature_with_filter(thing->index, filter, &param);
    }
    // If nothing found yet, use an algorithm which returns a first match
    if (thing_is_invalid(thing))
    {
        thing = find_players_first_creature_of_breed_and_gui_job(crmodel, job_idx, plyr_idx, (pick_flags & TPF_PickableCheck) ? 1 : 2);
    }
    // If no matches were found, then there are simply no matching creatures
    if (thing_is_invalid(thing))
    {
        return INVALID_THING;
    }
    // Remember the creature we've found
    if (crmodel != CREATURE_ANY)
    {
        if (thing->model != crmodel) {
            ERRORLOG("Searched for model %d, but found %d.",(int)crmodel,(int)thing->model);
        }
        dungeon->selected_creatures_of_model[thing->model] = thing->index;
    }
    if (job_idx != -1)
    {
        if (get_creature_gui_job(thing) != job_idx) {
            ERRORLOG("Searched for GUI job %d, but found %d.",(int)job_idx,(int)get_creature_gui_job(thing));
        }
        dungeon->selected_creatures_of_gui_job[get_creature_gui_job(thing)] = thing->index;
    }
    return thing;
}

struct Thing *pick_up_creature_of_model_and_gui_job(long crmodel, long job_idx, PlayerNumber plyr_idx, unsigned char pick_flags)
{
    struct Thing* thing = find_players_next_creature_of_breed_and_gui_job(crmodel, job_idx, plyr_idx, pick_flags);
    if (thing_is_invalid(thing))
    {
        SYNCDBG(2,"Can't find creature of model %d and GUI job %d.",(int)crmodel,(int)job_idx);
        return INVALID_THING;
    }
    struct Dungeon* dungeon = get_dungeon(plyr_idx);
    if (crmodel < game.conf.crtr_conf.model_count)
    {
        if ((job_idx == -1) || (((job_idx & 0x03) <= 2) && dungeon->guijob_all_creatrs_count[crmodel][job_idx & 0x03]))
        {
            set_players_packet_action(get_player(plyr_idx), PckA_UsePwrHandPick, thing->index, 0, 0, 0);
        }
    } else
    if (crmodel == CREATURE_ANY)
    {
        set_players_packet_action(get_player(plyr_idx), PckA_UsePwrHandPick, thing->index, 0, 0, 0);
    } else
    {
        ERRORLOG("Creature model %d out of range.",(int)crmodel);
    }
    return thing;
}

/**
 *
 * @param crmodel
 * @param job_idx
  * @param pick_flags
 * @note originally was go_to_next_creature_of_breed_and_job()
 */
void go_to_next_creature_of_model_and_gui_job(long crmodel, long job_idx, unsigned char pick_flags)
{
    struct Thing* creatng = find_players_next_creature_of_breed_and_gui_job(crmodel, job_idx, my_player_number, pick_flags);
    if (!thing_is_invalid(creatng))
    {
        struct PlayerInfo* player = get_my_player();
        set_players_packet_action(player, PckA_ZoomToPosition, creatng->mappos.x.val, creatng->mappos.y.val, 0, 0);
    }
}

TbBool creature_is_doing_job_in_room_role(const struct Thing *creatng, RoomRole rrole)
{
    {
        // Check if we're just starting a job related to that room
        CrtrStateId pvstate = get_creature_state_besides_interruptions(creatng);
        CrtrStateId nxstate = get_initial_state_for_job(get_job_for_room_role(rrole, JoKF_None, Job_NULL));
        if ((pvstate != CrSt_Unused) && (pvstate == nxstate)) {
            return true;
        }
    }
    {
        // Check if we're already working in that room kind
        struct Room* room = get_room_creature_works_in(creatng);
        if (!room_is_invalid(room)) {
            return ((get_room_roles(room->kind) & rrole) != 0);
        }
    }
    return false;
}

long player_list_creature_filter_needs_to_be_placed_in_room_for_job(const struct Thing *thing, MaxTngFilterParam param, long maximizer)
{
    SYNCDBG(19,"Starting for %s index %d owner %d",thing_model_name(thing),(int)thing->index,(int)thing->owner);
    struct Computer2* comp = (struct Computer2*)(param->ptr1);
    struct Dungeon* dungeon = comp->dungeon;
    if (!can_thing_be_picked_up_by_player(thing, dungeon->owner)) {
        return -1;
    }
    if (creature_is_being_dropped(thing)) {
        return -1;
    }
    struct CreatureControl* cctrl = creature_control_get_from_thing(thing);
    struct CreatureStats* crstat = creature_stats_get_from_thing(thing);

    // If the creature is too angry to help it
    if (creature_is_doing_anger_job(thing) || anger_is_creature_livid(thing))
    {
        // If the creature is not running free, then leave it where it is
        if (creature_is_kept_in_prison(thing) ||
            creature_is_being_tortured(thing) ||
            creature_is_being_sacrificed(thing)) {
            return -1;
        }
        // Try torturing it
        if (player_has_room_of_role(dungeon->owner, get_room_role_for_job(Job_PAINFUL_TORTURE)))
        {
            param->num2 = Job_PAINFUL_TORTURE;
            return LONG_MAX;
        }
        // Or putting in prison
        if (player_has_room_of_role(dungeon->owner, get_room_role_for_job(Job_CAPTIVITY)))
        {
            param->num2 = Job_CAPTIVITY;
            return LONG_MAX;
        }
        // If we can't, then just let it leave the dungeon
        if (player_has_room_of_role(dungeon->owner, get_room_role_for_job(Job_EXEMPT)))
        {
            param->num2 = Job_EXEMPT;
            return LONG_MAX;
        }
    }

    HitPoints health_permil = get_creature_health_permil(thing);
    // If it's angry but not furious, or has lost health due to disease, then should be placed in temple.
    if ((anger_is_creature_angry(thing)
    || (creature_under_spell_effect(thing, CSAfF_Disease) && (health_permil <= (game.conf.rules.computer.disease_to_temple_pct * 10))))
    && creature_can_do_job_for_player(thing, dungeon->owner, Job_TEMPLE_PRAY, JobChk_None))
    {
        // If already at temple, then don't do anything
        if (creature_is_doing_temple_pray_activity(thing))
            return -1;
        if (player_has_room_of_role(dungeon->owner, get_room_role_for_job(Job_TEMPLE_PRAY)))
        {
            param->num2 = Job_TEMPLE_PRAY;
            return LONG_MAX;
        }
    }

    // If the creature require healing, then drop it to lair. When in combat, try to cast heal first.
    if (cctrl->combat_flags)
    {
        // Simplified algorithm when creature is in combat
        if (creature_requires_healing(thing))
        {
            // If already at lair, then don't do anything
            if (!creature_is_doing_lair_activity(thing))
            {
                // cast heal if we can, don't always use max level to appear lifelike
                int splevel = PLAYER_RANDOM(dungeon->owner, 4) + 5;
                if (computer_able_to_use_power(comp, PwrK_HEALCRTR, splevel, 1))
                {
                    if (try_game_action(comp, dungeon->owner, GA_UsePwrHealCrtr, splevel, thing->mappos.x.stl.num, thing->mappos.y.stl.num, thing->index, 1) > Lb_OK)
                    {
                        return LONG_MAX;
                    } else
                    {
                        return -1;
                    }
                } else
                // otherwise, put it into room we want
                {
                    if (creature_can_do_healing_sleep(thing))
                    {
                        if (player_has_room_of_role(dungeon->owner, get_room_role_for_job(Job_TAKE_SLEEP)))
                        {
                            param->num2 = Job_TAKE_SLEEP;
                            return LONG_MAX;
                        }
                    }
                }
            }
        }
        return -1;
    } else
    {
        if (creature_can_do_healing_sleep(thing))
        {
            // Be more careful when not in combat
            if ((health_permil < 1000*crstat->heal_threshold/256) || !creature_has_lair_room(thing))
            {
                // If already at lair, then don't do anything
                if (creature_is_doing_lair_activity(thing))
                    return -1;
                // don't force it to lair if it wants to eat or take salary
                if (creature_is_doing_garden_activity(thing) || creature_is_taking_salary_activity(thing))
                    return -1;
                // otherwise, put it into room we want
                if (player_has_room_of_role(dungeon->owner, get_room_role_for_job(Job_TAKE_SLEEP)))
                {
                    param->num2 = Job_TAKE_SLEEP;
                    return LONG_MAX;
                }
            }
        }
    }

    // If creature is hungry, place it at garden
    if (hunger_is_creature_hungry(thing))
    {
        // If already at garden, then don't do anything
        if (creature_is_doing_garden_activity(thing))
            return -1;
        // don't force it if it wants to take salary
        if (creature_is_taking_salary_activity(thing))
            return -1;
        // otherwise, put it into room we want
        if (player_has_room_of_role(dungeon->owner, get_room_role_for_job(Job_TAKE_FEED)))
        {
            param->num2 = Job_TAKE_FEED;
            return LONG_MAX;
        }
    }

    // If creature wants salary, let it go get the gold
    if ( cctrl->paydays_owed )
    {
        // If already taking salary, then don't do anything
        if (creature_is_taking_salary_activity(thing))
            return -1;
        if (player_has_room_of_role(dungeon->owner, get_room_role_for_job(Job_TAKE_SALARY)))
        {
            param->num2 = Job_TAKE_SALARY;
            return LONG_MAX;
        }
    }

    TbBool force_state_reset = false;
    // Creatures may have primary jobs other than training, or selected when there was no possibility to train
    // Make sure they are re-assigned sometimes
    if (creature_could_be_placed_in_better_room(comp, thing))
    {
        force_state_reset = true;
    }

    // Get other rooms the creature may work in
    if (creature_state_is_unset(thing) || force_state_reset)
    {
        CreatureJob new_job = get_job_to_place_creature_in_room(comp, thing);
        // Make sure the place we've selected is not the same as the one creature works in now
        if (!creature_is_doing_job_in_room_role(thing, get_room_role_for_job(new_job)))
        {
            param->num2 = new_job;
            return LONG_MAX;
        }
    }
    return -1;
}

struct Thing *create_footprint_sine(struct Coord3d *crtr_pos, unsigned short phase, short nfoot, unsigned short model, unsigned short owner)
{
  struct Coord3d pos;
  pos.x.val = crtr_pos->x.val;
  pos.y.val = crtr_pos->y.val;
  pos.z.val = crtr_pos->z.val;
  unsigned int i;
  switch (nfoot)
  {
  case 1:
      i = (phase - 512);
      pos.x.val += distance_with_angle_to_coord_x(64, i);
      pos.y.val += distance_with_angle_to_coord_y(64, i);
      return create_thing(&pos, TCls_EffectElem, model, owner, -1);
  case 2:
      i = (phase - 512);
      pos.x.val -= distance_with_angle_to_coord_x(64, i);
      pos.y.val -= distance_with_angle_to_coord_y(64, i);
      return create_thing(&pos, TCls_EffectElem, model, owner, -1);
  }
  return INVALID_THING;
}

void place_bloody_footprint(struct Thing *thing)
{
    struct CreatureControl* cctrl = creature_control_get_from_thing(thing);
    if (creature_control_invalid(cctrl))
    {
        ERRORLOG("Invalid creature control; no action");
        return;
    }
    short nfoot = get_foot_creature_has_down(thing);
    struct Thing* footng = create_footprint_sine(&thing->mappos, thing->move_angle_xy, nfoot, TngEffElm_Blood4, thing->owner);
    if (!thing_is_invalid(footng))
    {
        cctrl->bloody_footsteps_turns--;
    }
}

TbBool update_controlled_creature_movement(struct Thing *thing)
{
    struct CreatureControl* cctrl = creature_control_get_from_thing(thing);
    TbBool upd_done = false;
    if ((thing->movement_flags & TMvF_Flying) != 0)
    {
        if (cctrl->move_speed != 0)
        {
            cctrl->moveaccel.x.val = distance3d_with_angles_to_coord_x(cctrl->move_speed, thing->move_angle_xy, thing->move_angle_z);
            cctrl->moveaccel.y.val = distance3d_with_angles_to_coord_y(cctrl->move_speed, thing->move_angle_xy, thing->move_angle_z);
            cctrl->moveaccel.z.val = distance_with_angle_to_coord_z(cctrl->move_speed, thing->move_angle_z);
        }
        if (cctrl->orthogn_speed != 0)
        {
            cctrl->moveaccel.x.val += distance_with_angle_to_coord_x(cctrl->orthogn_speed, thing->move_angle_xy - LbFPMath_PI/2);
            cctrl->moveaccel.y.val += distance_with_angle_to_coord_y(cctrl->orthogn_speed, thing->move_angle_xy - LbFPMath_PI/2);
        }
    } else
    {
        if (cctrl->move_speed != 0)
        {
            cctrl->moveaccel.x.val = distance_with_angle_to_coord_x(cctrl->move_speed, thing->move_angle_xy);
            cctrl->moveaccel.y.val = distance_with_angle_to_coord_y(cctrl->move_speed, thing->move_angle_xy);
            upd_done = true;
        }
        if (cctrl->orthogn_speed != 0)
        {
            cctrl->moveaccel.x.val += distance_with_angle_to_coord_x(cctrl->orthogn_speed, thing->move_angle_xy - LbFPMath_PI/2);
            cctrl->moveaccel.y.val += distance_with_angle_to_coord_y(cctrl->orthogn_speed, thing->move_angle_xy - LbFPMath_PI/2);
            upd_done = true;
        }
    }
    return upd_done;
}

TbBool update_flight_altitude_towards_typical(struct Thing *thing)
{
    struct CreatureControl* cctrl = creature_control_get_from_thing(thing);
    struct Coord3d nxpos;
    nxpos.x.val = thing->mappos.x.val + cctrl->moveaccel.x.val;
    nxpos.y.val = thing->mappos.y.val + cctrl->moveaccel.y.val;
    nxpos.z.val = subtile_coord(1,0);
    MapCoord floor_height, ceiling_height;
    get_floor_and_ceiling_height_under_thing_at(thing, &nxpos, &floor_height, &ceiling_height);
    MapCoordDelta thing_curr_alt = thing->mappos.z.val;
    SYNCDBG(16,"The height for %s index %d owner %d must fit between %d and %d, now is %d",thing_model_name(thing),(int)thing->index,(int)thing->owner,(int)floor_height,(int)ceiling_height,(int)thing_curr_alt);
    MoveSpeed max_speed = cctrl->max_speed / 8;
    if (max_speed < 1)
        max_speed = 1;
    MapCoordDelta i = floor_height + NORMAL_FLYING_ALTITUDE;
    MapCoordDelta max_pos_to_ceiling = ceiling_height - thing->clipbox_size_z;
    if ((floor_height < max_pos_to_ceiling) && (i > max_pos_to_ceiling))
        i = max_pos_to_ceiling;
    i -= thing_curr_alt;
    if (i > 0)
    {
        if (i >= max_speed)
            i = max_speed;
        cctrl->moveaccel.z.val += i;
        return true;
    }
    else if (i < 0)
    {
        i = -i;
        if (i >= max_speed)
            i = max_speed;
        cctrl->moveaccel.z.val -= i;
        return true;
    }
    return false;
}

short update_creature_movements(struct Thing *thing)
{
    SYNCDBG(18,"Starting");
    struct CreatureControl* cctrl = creature_control_get_from_thing(thing);
    if (creature_control_invalid(cctrl))
    {
        ERRORLOG("Invalid creature control; no action");
        return false;
    }
    short upd_done = 0;
    if (cctrl->stateblock_flags != 0)
    {
        upd_done = 1;
        cctrl->moveaccel.x.val = 0;
        cctrl->moveaccel.y.val = 0;
        cctrl->moveaccel.z.val = 0;
        cctrl->move_speed = 0;
        cctrl->flgfield_2 &= ~TF2_Unkn01;
    } else
    {
      if ((thing->alloc_flags & TAlF_IsControlled) != 0)
      {
          if (update_controlled_creature_movement(thing)) {
              upd_done = 1;
          }
      } else
      if ((cctrl->flgfield_2 & TF2_Unkn01) != 0)
      {
          upd_done = 1;
          cctrl->flgfield_2 &= ~TF2_Unkn01;
      } else
      if (cctrl->move_speed != 0)
      {
          upd_done = 1;
          cctrl->moveaccel.x.val = distance_with_angle_to_coord_x(cctrl->move_speed, thing->move_angle_xy);
          cctrl->moveaccel.y.val = distance_with_angle_to_coord_y(cctrl->move_speed, thing->move_angle_xy);
          cctrl->moveaccel.z.val = 0;
      }
      if (((thing->movement_flags & TMvF_Flying) != 0) && ((thing->alloc_flags & TAlF_IsControlled) == 0))
      {
          if (update_flight_altitude_towards_typical(thing)) {
              upd_done = 1;
          }
      }
    }
    SYNCDBG(19,"Finished for %s index %d with acceleration (%d,%d,%d)",thing_model_name(thing),
        (int)thing->index,(int)cctrl->moveaccel.x.val,(int)cctrl->moveaccel.y.val,(int)cctrl->moveaccel.z.val);
    if (upd_done) {
        return true;
    } else {
        return ((cctrl->moveaccel.x.val != 0) || (cctrl->moveaccel.y.val != 0) || (cctrl->moveaccel.z.val != 0));
    }
}

void check_for_creature_escape_from_lava(struct Thing *thing)
{
    if (((thing->alloc_flags & TAlF_IsControlled) == 0) && ((thing->movement_flags & TMvF_IsOnLava) != 0))
    {
        struct CreatureStats* crstat = creature_stats_get_from_thing(thing);
        if (crstat->hurt_by_lava > 0)
        {
            struct CreatureControl* cctrl = creature_control_get_from_thing(thing);
            if ((!creature_is_escaping_death(thing)) && (cctrl->lava_escape_since + 64 < game.play_gameturn))
            {
                cctrl->lava_escape_since = game.play_gameturn;
                if (cleanup_current_thing_state(thing))
                {
                    if (setup_move_off_lava(thing))
                    {
                        thing->continue_state = CrSt_CreatureEscapingDeath;
                    }
                    else
                    {
                        set_start_state(thing);
                    }
                }
            }
      }
    }
}

/**
 * Get's an effect element for a footstep.
 */
ThingModel get_footstep_effect_element(struct Thing* thing)
{
    static const unsigned char tileset_footstep_textures[TEXTURE_VARIATIONS_COUNT] =
    { TngEffElm_None,       TngEffElm_None,         TngEffElm_IceMelt3,     TngEffElm_None,
      TngEffElm_None,       TngEffElm_None,         TngEffElm_None,         TngEffElm_None,
      TngEffElm_StepSand,   TngEffElm_StepGypsum,   TngEffElm_None,         TngEffElm_None,
      TngEffElm_None,       TngEffElm_None,         TngEffElm_None,         TngEffElm_None
    };

    short texture;
        unsigned char ext_txtr = gameadd.slab_ext_data[get_slab_number(subtile_slab(thing->mappos.x.stl.num), subtile_slab(thing->mappos.y.stl.num))];
    if (ext_txtr == 0)
    {
        // Default map texture
        texture = game.texture_id;
    }
    else
    {
        // Slab specific texture
        texture = ext_txtr - 1;
    }

    return tileset_footstep_textures[texture];
}

void process_creature_leave_footsteps(struct Thing *thing)
{
    struct Thing *footng;
    short nfoot;
    struct CreatureControl* cctrl = creature_control_get_from_thing(thing);
    if (flag_is_set(thing->movement_flags,TMvF_IsOnWater))
    {
        nfoot = get_foot_creature_has_down(thing);
        if (nfoot)
        {
          create_effect(&thing->mappos, TngEff_Drip1, thing->owner);
        }
        cctrl->bloody_footsteps_turns = 0;
    } else
    // Bloody footprints
    if (cctrl->bloody_footsteps_turns != 0)
    {
        place_bloody_footprint(thing);
        nfoot = get_foot_creature_has_down(thing);
        footng = create_footprint_sine(&thing->mappos, thing->move_angle_xy, nfoot, TngEffElm_Blood4, thing->owner);
        if (!thing_is_invalid(footng)) {
            cctrl->bloody_footsteps_turns--;
        }
    } else
    {
        // Tileset footprints, formerly Snow footprints.
        ThingModel footprint = get_footstep_effect_element(thing);
        if (footprint != TngEffElm_None)
        {
            struct SlabMap* slb = get_slabmap_for_subtile(thing->mappos.x.stl.num, thing->mappos.y.stl.num);
            if (slb->kind == SlbT_PATH)
            {
                set_flag(thing->movement_flags,TMvF_IsOnSnow);
                nfoot = get_foot_creature_has_down(thing);
                footng = create_footprint_sine(&thing->mappos, thing->move_angle_xy, nfoot, footprint, thing->owner);
            }
        }
    }
}

/**
 * Applies given damage points to a creature, considering its defensive abilities, and shows health flower.
 * Uses the creature defense value to compute the actual damage.
 * Can be used only to make damage - never to heal creature.
 *
 * @param thing
 * @param dmg
 * @param inflicting_plyr_idx
 */
HitPoints apply_damage_to_thing_and_display_health(struct Thing *thing, HitPoints dmg, PlayerNumber inflicting_plyr_idx)
{
    HitPoints cdamage;
    if (dmg > 0)
    {
        cdamage = apply_damage_to_thing(thing, dmg, inflicting_plyr_idx);
    } else {
        cdamage = 0;
    }
    if (cdamage > 0) {
        thing->creature.health_bar_turns = 8;
    }
    return cdamage;
}

void process_magic_fall_effect(struct Thing *thing)
{
    if (flag_is_set(thing->movement_flags, TMvF_MagicFall))
    {
        GameTurnDelta dturn = game.play_gameturn - thing->creation_turn;
        if ((dturn & 1) == 0)
        {
            create_effect_element(&thing->mappos, birth_effect_element[get_player_color_idx(thing->owner)], thing->owner);
        }
        struct CreatureStats *crstat = creature_stats_get_from_thing(thing);
        creature_turn_to_face_angle(thing, thing->move_angle_xy + crstat->max_turning_speed);
        if ((dturn > 32) || thing_touching_floor(thing))
        {
            clear_flag(thing->movement_flags, TMvF_MagicFall);
        }
    }
}

void process_landscape_affecting_creature(struct Thing *thing)
{
    SYNCDBG(18,"Starting");
    thing->movement_flags &= ~TMvF_IsOnWater;
    thing->movement_flags &= ~TMvF_IsOnLava;
    thing->movement_flags &= ~TMvF_IsOnSnow;
    struct CreatureControl* cctrl = creature_control_get_from_thing(thing);
    if (creature_control_invalid(cctrl))
    {
        ERRORLOG("Invalid creature control; no action");
        return;
    }
    cctrl->corpse_to_piss_on = 0;

    int stl_idx = get_subtile_number(thing->mappos.x.stl.num, thing->mappos.y.stl.num);
    unsigned long navheight = get_navigation_map_floor_height(thing->mappos.x.stl.num, thing->mappos.y.stl.num);
    if (subtile_coord(navheight,0) == thing->mappos.z.val)
    {
        int i = get_top_cube_at_pos(stl_idx);
        if (cube_is_lava(i))
        {
            struct CreatureStats* crstat = creature_stats_get_from_thing(thing);
            apply_damage_to_thing_and_display_health(thing, crstat->hurt_by_lava, -1);
            thing->movement_flags |= TMvF_IsOnLava;
        } else
        if (cube_is_water(i))
        {
            thing->movement_flags |= TMvF_IsOnWater;
        }
        process_creature_leave_footsteps(thing);
        process_creature_standing_on_corpses_at(thing, &thing->mappos);
    }
    check_for_creature_escape_from_lava(thing);
    SYNCDBG(19,"Finished");
}

TbBool add_creature_score_to_owner(struct Thing *thing)
{
    if (is_neutral_thing(thing))
        return false;
    struct Dungeon* dungeon = get_dungeon(thing->owner);
    if (dungeon_invalid(dungeon))
        return false;
    long score = get_creature_thing_score(thing);
    if (dungeon->score < LONG_MAX-score)
        dungeon->score += score;
    else
        dungeon->score = LONG_MAX;
    return true;
}

TbBool remove_creature_score_from_owner(struct Thing *thing)
{
    if (is_neutral_thing(thing))
        return false;
    struct Dungeon* dungeon = get_dungeon(thing->owner);
    if (dungeon_invalid(dungeon))
        return false;
    long score = get_creature_thing_score(thing);
    if (dungeon->score >= score)
        dungeon->score -= score;
    else
        dungeon->score = 0;
    return true;
}

void init_creature_scores(void)
{
    SYNCDBG(8, "Starting");
    long i;
    long score;
    // compute maximum score
    long max_score = 0;
    for (i=0; i < game.conf.crtr_conf.model_count; i++)
    {
        score = compute_creature_kind_score(i,CREATURE_MAX_LEVEL-1);
        if ((score <= 0) && (i != 0) && (i != game.conf.crtr_conf.model_count -1))
        {
          ERRORLOG("Couldn't get creature %d score value", (int)i);
          continue;
        }
        if (score > max_score)
        {
          max_score = score;
        }
    }
    if (max_score <= 0)
    {
        ERRORLOG("Creatures have no score");
        return;
    }
    // now compute scores for experience levels
    for (i=0; i < game.conf.crtr_conf.model_count; i++)
    {
        for (long k = 0; k < CREATURE_MAX_LEVEL; k++)
        {
          score = compute_creature_kind_score(i,k);
          score = saturate_set_unsigned(200*score / max_score, 8);
          if ((score <= 0) && (i != 0) && (i != 31))
          {
            //WARNMSG("Couldn't get creature %d score for lev %d", i, k);
            score = 1;
          }
          game.creature_scores[i].value[k] = score;
        }
    }
}

long get_creature_thing_score(const struct Thing *thing)
{
    struct CreatureControl* cctrl = creature_control_get_from_thing(thing);
    ThingModel crmodel = thing->model;
    if (crmodel >= game.conf.crtr_conf.model_count)
        crmodel = 0;
    if (crmodel < 0)
        crmodel = 0;
    long exp = cctrl->explevel;
    if (exp >= CREATURE_MAX_LEVEL)
        exp = 0;
    if (exp < 0)
        exp = 0;
    return game.creature_scores[crmodel].value[exp];
}

void transfer_creature_data_and_gold(struct Thing *oldtng, struct Thing *newtng)
{
    struct CreatureControl* oldcctrl = creature_control_get_from_thing(oldtng);
    struct CreatureControl* newcctrl = creature_control_get_from_thing(newtng);
    struct CreatureStats* ncrstat = creature_stats_get_from_thing(newtng);

    strcpy(newcctrl->creature_name, oldcctrl->creature_name);
    newcctrl->blood_type = oldcctrl->blood_type;
    newcctrl->kills_num = oldcctrl->kills_num;
    newcctrl->joining_age = oldcctrl->joining_age;
    newtng->creation_turn = oldtng->creation_turn;

    if (ncrstat->gold_hold >= oldtng->creature.gold_carried)
    {
        newtng->creature.gold_carried += oldtng->creature.gold_carried;
        oldtng->creature.gold_carried = 0;
    }
    else
    {
        newtng->creature.gold_carried = ncrstat->gold_hold;
        oldtng->creature.gold_carried -= ncrstat->gold_hold;
    }
    return;
}

long update_creature_levels(struct Thing *thing)
{
    struct CreatureControl *cctrl = creature_control_get_from_thing(thing);
    if (!cctrl->exp_level_up)
    {
        return 0;
    }
    cctrl->exp_level_up = false;
    // If a creature is not on highest level, just update the level.
    if (cctrl->explevel+1 < CREATURE_MAX_LEVEL)
    {
        remove_creature_score_from_owner(thing); // the opposite is in set_creature_level()
        set_creature_level(thing, cctrl->explevel+1);
        return 1;
    }
    // If it is highest level, check if the creature can grow up.
    struct CreatureStats *crstat = creature_stats_get_from_thing(thing);
    if (crstat->grow_up == 0)
    {
        return 0;
    }
    if (!grow_up_creature(thing, crstat->grow_up, crstat->grow_up_level))
    {
        return 0;
    }
    return -1;
}

TngUpdateRet update_creature(struct Thing *thing)
{
    SYNCDBG(19,"Starting for %s index %d",thing_model_name(thing),(int)thing->index);
    TRACE_THING(thing);
    if ((thing->active_state == CrSt_CreatureUnconscious) && subtile_is_door(thing->mappos.x.stl.num, thing->mappos.y.stl.num))
    {
        SYNCDBG(8,"Killing unconscious %s index %d on door block.",thing_model_name(thing),(int)thing->index);
        kill_creature(thing, INVALID_THING, -1, CrDed_NoEffects|CrDed_NoUnconscious);
        return TUFRet_Deleted;
    }
    if (thing->health < 0)
    {
        kill_creature(thing, INVALID_THING, -1, CrDed_Default);
        return TUFRet_Deleted;
    }
    struct CreatureControl* cctrl = creature_control_get_from_thing(thing);
    if (creature_control_invalid(cctrl))
    {
        WARNLOG("Killing %s index %d with invalid control %d.(%d)",thing_model_name(thing),(int)thing->index, thing->ccontrol_idx, game.conf.rules.game.creatures_count);
        kill_creature(thing, INVALID_THING, -1, CrDed_Default);
        return TUFRet_Deleted;
    }
    if ((cctrl->unsummon_turn > 0) && (cctrl->unsummon_turn < game.play_gameturn))
    {
        create_effect_around_thing(thing, (TngEff_BallPuffRed + thing->owner));
        kill_creature(thing, INVALID_THING, -1, CrDed_NotReallyDying| CrDed_NoEffects);
        return TUFRet_Deleted;
    }
    process_armageddon_influencing_creature(thing);

    if (cctrl->frozen_on_hit > 0)
        cctrl->frozen_on_hit--;
    if (cctrl->force_visible > 0)
        cctrl->force_visible--;
    if (cctrl->unknown.byte_8B == 0)
        cctrl->unknown.byte_8B = game.map_changed_for_nagivation;
    if (cctrl->stopped_for_hand_turns == 0) {
        process_creature_instance(thing);
    }
    update_creature_count(thing);
    if (flag_is_set(thing->alloc_flags,TAlF_IsControlled))
    {
        if ((cctrl->stateblock_flags == 0) || creature_state_cannot_be_blocked(thing))
        {
            if (cctrl->stopped_for_hand_turns > 0)
            {
                cctrl->stopped_for_hand_turns--;
            } else
            if (process_creature_state(thing) == TUFRet_Deleted)
            {
                ERRORLOG("Human controlled creature has been deleted by state routine.");
                return TUFRet_Deleted;
            }
        }
        struct PlayerInfo* player = get_player(thing->owner);
        if (creature_under_spell_effect(thing, CSAfF_Freeze))
        {
            if (!flag_is_set(player->additional_flags, PlaAF_FreezePaletteIsActive))
            {
                PaletteSetPlayerPalette(player, blue_palette);
            }
        }
        else
        {
            if (flag_is_set(player->additional_flags, PlaAF_FreezePaletteIsActive))
            {
                PaletteSetPlayerPalette(player, engine_palette);
            }
        }
    } else
    {
        if ((cctrl->stateblock_flags == 0) || creature_state_cannot_be_blocked(thing))
        {
            if (cctrl->stopped_for_hand_turns > 0)
            {
                cctrl->stopped_for_hand_turns--;
            } else
            if (process_creature_state(thing) == TUFRet_Deleted)
            {
                return TUFRet_Deleted;
            }
        }
    }

    if (update_creature_movements(thing))
    {
        SYNCDBG(19,"The %s index %d acceleration is (%d,%d,%d)",thing_model_name(thing),
            (int)thing->index,(int)cctrl->moveaccel.x.val,(int)cctrl->moveaccel.y.val,(int)cctrl->moveaccel.z.val);
        thing->velocity.x.val += cctrl->moveaccel.x.val;
        thing->velocity.y.val += cctrl->moveaccel.y.val;
        thing->velocity.z.val += cctrl->moveaccel.z.val;
    }
    move_creature(thing);
    if (flag_is_set(thing->alloc_flags, TAlF_IsControlled))
    {
        if (!flag_is_set(cctrl->flgfield_1, CCFlg_Unknown40))
        {
            cctrl->move_speed /= 2;
        }
        if (!flag_is_set(cctrl->flgfield_1, CCFlg_Unknown80))
        {
            cctrl->orthogn_speed /= 2;
        }
    }
    else
    {
        cctrl->move_speed = 0;
    }
    process_spells_affected_by_effect_elements(thing);
    process_magic_fall_effect(thing);
    process_landscape_affecting_creature(thing);
    process_disease(thing);
    move_thing_in_map(thing, &thing->mappos);
    set_creature_graphic(thing);
    if (cctrl->spell_aura)
    {
        process_keeper_spell_aura(thing);
    }

    if (thing->creature.health_bar_turns > 0)
        thing->creature.health_bar_turns--;

    if (creature_is_group_member(thing))
    {
        if (creature_is_group_leader(thing)) {
            leader_find_positions_for_followers(thing);
        }
    }
    else
    {
        if (((game.play_gameturn + thing->index) % 41) == 0) //Check sometimes to move the familiar back into the group
        {
            if (cctrl->summoner_idx > 0)
            {
                struct Thing* summoner = thing_get(cctrl->summoner_idx);
                add_creature_to_group(thing, summoner);
            }
        }
    }

    if (cctrl->dragtng_idx > 0)
    {
        struct Thing* tngp = thing_get(cctrl->dragtng_idx);
        if (flag_is_set(tngp->state_flags, TF1_IsDragged1))
        {
            struct Coord3d* tngpos = &thing->mappos;
            struct Coord3d pvpos;
            pvpos.x.val = tngpos->x.val - (2 * thing->velocity.x.val);
            pvpos.y.val = tngpos->y.val - (2 * thing->velocity.y.val);
            pvpos.z.val = tngpos->z.val;

            move_thing_in_map(tngp, &pvpos);
            tngp->move_angle_xy = thing->move_angle_xy; //corpse gets rotated along with creature
        }
    }
    if (update_creature_levels(thing) == -1)
    {
        return TUFRet_Deleted;
    }

    if (!process_creature_self_spell_casting(thing))
    {
        // If this creature didn't cast anything to itself, try to help others.
        process_creature_ranged_buff_spell_casting(thing);
    }
    // Reset acceleration.
    cctrl->moveaccel.x.val = 0;
    cctrl->moveaccel.y.val = 0;
    cctrl->moveaccel.z.val = 0;
    // Clear flags and process spell effects.
    clear_flag(cctrl->flgfield_1, CCFlg_Unknown40 | CCFlg_Unknown80);
    clear_flag(cctrl->spell_flags, CSAfF_PoisonCloud | CSAfF_Wind);
    process_thing_spell_effects(thing);
    process_timebomb(thing);
    SYNCDBG(19,"Finished");
    return TUFRet_Modified;
}

TbBool creature_is_slappable(const struct Thing *thing, PlayerNumber plyr_idx)
{
    struct Room *room;
    if (creature_is_being_unconscious(thing))
    {
        return false;
    }
    if (creature_is_leaving_and_cannot_be_stopped(thing))
    {
        return false;
    }
    if (thing->owner != plyr_idx)
    {
        if (creature_is_kept_in_prison(thing) || creature_is_being_tortured(thing))
        {
            room = get_room_creature_works_in(thing);
            return (room->owner == plyr_idx);
        }
        return false;
    }
    if (creature_is_being_sacrificed(thing) || creature_is_being_summoned(thing))
    {
        return false;
    }
    if (creature_is_kept_in_prison(thing) || creature_is_being_tortured(thing))
    {
        room = get_room_creature_works_in(thing);
        return (room->owner == plyr_idx);
    }
    return true;
}

TbBool creature_is_invisible(const struct Thing *thing)
{
    struct CreatureControl *cctrl = creature_control_get_from_thing(thing);
    return (creature_under_spell_effect(thing, CSAfF_Invisibility) && (cctrl->force_visible <= 0));
}

TbBool creature_can_see_invisible(const struct Thing *thing)
{
    struct CreatureStats *crstat = creature_stats_get_from_thing(thing);
    return (creature_under_spell_effect(thing, CSAfF_Sight) || (crstat->can_see_invisible));
}

int claim_neutral_creatures_in_sight(struct Thing *creatng, struct Coord3d *pos, int can_see_slabs)
{
    MapSlabCoord slb_x = subtile_slab(pos->x.stl.num);
    MapSlabCoord slb_y = subtile_slab(pos->y.stl.num);
    long n = 0;
    long i = game.nodungeon_creatr_list_start;
    unsigned long k = 0;
    while (i != 0)
    {
        struct Thing* thing = thing_get(i);
        struct CreatureControl* cctrl = creature_control_get_from_thing(thing);
        i = cctrl->players_next_creature_idx;
        // Per thing code starts
        int dx = abs(slb_x - subtile_slab(thing->mappos.x.stl.num));
        int dy = abs(slb_y - subtile_slab(thing->mappos.y.stl.num));
        if ((dx <= can_see_slabs) && (dy <= can_see_slabs))
        {
            if (is_neutral_thing(thing) && line_of_sight_3d(&thing->mappos, pos))
            {
                if (creature_is_leaving_and_cannot_be_stopped(thing) || creature_is_leaving_and_cannot_be_stopped(creatng))
                    return false;

                // Unless the relevant classic bug is enabled,
                // neutral creatures in custody (prison/torture) can only be claimed by the player who holds it captive
                // and neutral creatures can not be claimed by creatures in custody.
                if ((game.conf.rules.game.classic_bugs_flags & ClscBug_PassiveNeutrals)
                    || (get_room_creature_works_in(thing)->owner == creatng->owner && !creature_is_kept_in_custody(creatng))
                    || !(creature_is_kept_in_custody(thing) || creature_is_kept_in_custody(creatng)))
                {
                    change_creature_owner(thing, creatng->owner);
                    mark_creature_joined_dungeon(thing);
                    if (is_my_player_number(thing->owner))
                    {
                        output_message(SMsg_CreaturesJoinedYou, MESSAGE_DELAY_CRTR_JOINED, true);
                    }
                    n++;
                }
            }
        }
        // Per thing code ends
        k++;
        if (k > THINGS_COUNT)
        {
            ERRORLOG("Infinite loop detected when sweeping things list");
            break;
        }
    }
    return n;
}

TbBool change_creature_owner_if_near_dungeon_heart(struct Thing *creatng)
{
    for (PlayerNumber plyr_idx = 0; plyr_idx < game.neutral_player_num; plyr_idx++)
    {
        struct PlayerInfo* player = get_player(plyr_idx);
        if ( ((player->allocflags & PlaF_Allocated) != 0) && (player->is_active == 1) && (player->victory_state != VicS_LostLevel) )
        {
            struct Thing* heartng = get_player_soul_container(plyr_idx);
            if (thing_exists(heartng) && (get_chessboard_distance(&creatng->mappos, &heartng->mappos) < subtile_coord(6,0)))
            {
                change_creature_owner(creatng, plyr_idx);
                mark_creature_joined_dungeon(creatng);
                return true;
            }
        }
    }
    return false;
}

TbBool creature_stats_debug_dump(void)
{
    TbBool result = false;
    unsigned long k = 0;
    const struct StructureList* slist = get_list_for_thing_class(TCls_Creature);
    int i = slist->index;
    while (i != 0)
    {
        struct Thing* thing = thing_get(i);
        if (thing_is_invalid(thing)) {
            ERRORLOG("Jump to invalid thing detected");
            result = true;
            break;
        }
        i = thing->next_of_class;
        // Per-creature block starts
        long crstate = get_creature_state_besides_move(thing);
        if (!is_hero_thing(thing)) {
            switch (crstate)
            {
            case CrSt_GoodDoingNothing:
            case CrSt_GoodReturnsToStart:
            case CrSt_GoodBackAtStart:
            case CrSt_GoodDropsGold:
            case CrSt_GoodLeaveThroughExitDoor:
            case CrSt_GoodWaitInExitDoor:
            case CrSt_GoodAttackRoom1:
            case CrSt_CreatureSearchForGoldToStealInRoom2:
            case CrSt_GoodArrivedAtAttackRoom:
            case CrSt_GoodArrivedAtSabotageRoom:
            case CrSt_GoodWanderToCreatureCombat:
            case CrSt_GoodWanderToObjectCombat:
                ERRORLOG("Player %d %s index %d is in Good-only state %d",(int)thing->owner,thing_model_name(thing),(int)thing->index,(int)crstate);
                result = true;
                break;
            }
        }

        // Per-creature block ends
        k++;
        if (k > THINGS_COUNT) {
            ERRORLOG("Infinite loop detected when sweeping things list");
            result = true;
            break;
        }
    }
    return result;
}

void create_light_for_possession(struct Thing *creatng)
{
    struct InitLight ilght;
    memset(&ilght, 0, sizeof(struct InitLight));
    ilght.mappos.x.val = creatng->mappos.x.val;
    ilght.mappos.y.val = creatng->mappos.y.val;
    ilght.mappos.z.val = creatng->mappos.z.val;
    ilght.flags = 1;
    ilght.intensity = 36;
    ilght.radius = 2560;
    ilght.is_dynamic = 1;
    creatng->light_id = light_create_light(&ilght);
    if (creatng->light_id != 0) {
        light_set_light_never_cache(creatng->light_id);
    } else {
      ERRORLOG("Cannot allocate light to new controlled thing");
    }
}

void illuminate_creature(struct Thing *creatng)
{
    if (creatng->light_id == 0)
    {
        create_light_for_possession(creatng);
    }
    light_set_light_intensity(creatng->light_id, (light_get_light_intensity(creatng->light_id) + 20));
    struct Light* lgt = &game.lish.lights[creatng->light_id];
    lgt->radius <<= 1;
}

struct Thing *script_create_creature_at_location(PlayerNumber plyr_idx, ThingModel crmodel, TbMapLocation location, char spawn_type)
{
<<<<<<< HEAD
    long effect = 0;
=======
    long i = get_map_location_longval(location);
>>>>>>> 098af5cd
    struct Coord3d pos;

    if (!creature_count_below_map_limit(0))
    {
        WARNLOG("Could not create creature %s from script to due to creature limit", creature_code_name(crmodel));
        return INVALID_THING;
    }

    switch (get_map_location_type(location))
    {
    case MLoc_ACTIONPOINT:
<<<<<<< HEAD
        effect = 1;
        break;
    case MLoc_HEROGATE:
        fall_from_gate = true;
        break;
    }

    if (!get_coords_at_location(&pos, location,false))
    {
=======
        if (!get_coords_at_action_point(&pos, i, 1))
        {
            return INVALID_THING;
        }
        if (spawn_type == SpwnT_Default)
        {
            if (player_is_roaming(plyr_idx))
            {
                spawn_type = SpwnT_Fall;
            }
            else
            {
                spawn_type = SpwnT_None;
            }
        }
        break;
    case MLoc_HEROGATE:
        if (!get_coords_at_hero_door(&pos, i, 1))
        {
            return INVALID_THING;
        }
        if (spawn_type == SpwnT_Default)
        {
            spawn_type = SpwnT_Jump;
        }
        break;
    case MLoc_PLAYERSHEART:
        if (!get_coords_at_dungeon_heart(&pos, i))
        {
            return INVALID_THING;
        }
        break;
    case MLoc_METALOCATION:
        if (!get_coords_at_meta_action(&pos, plyr_idx, i))
        {
            return INVALID_THING;
        }
        break;
    case MLoc_CREATUREKIND:
    case MLoc_OBJECTKIND:
    case MLoc_ROOMKIND:
    case MLoc_THING:
    case MLoc_PLAYERSDUNGEON:
    case MLoc_APPROPRTDUNGEON:
    case MLoc_DOORKIND:
    case MLoc_TRAPKIND:
    case MLoc_NONE:
    default:
>>>>>>> 098af5cd
        return INVALID_THING;
    }

    struct Thing* thing = create_thing_at_position_then_move_to_valid_and_add_light(&pos, TCls_Creature, crmodel, plyr_idx);
    if (thing_is_invalid(thing))
    {
        ERRORLOG("Couldn't create %s at location %d", creature_code_name(crmodel), (int)location);
            // Error is already logged
        return INVALID_THING;
    }

    // Lord of the land random speech message.
    if (flag_is_set(get_creature_model_flags(thing), CMF_IsLordOfLand))
    {
        output_message(SMsg_LordOfLandComming, MESSAGE_DELAY_LORD, 1);
        output_message(SMsg_EnemyLordQuote + UNSYNC_RANDOM(8), MESSAGE_DELAY_LORD, 1);
    }

    switch (spawn_type)
    {
    case SpwnT_Default:
    case SpwnT_None:
        // no special behavior
        break;
    case SpwnT_Jump:
        set_flag(thing->movement_flags, TMvF_MagicFall);
        thing->veloc_push_add.x.val += PLAYER_RANDOM(plyr_idx, 193) - 96;
        thing->veloc_push_add.y.val += PLAYER_RANDOM(plyr_idx, 193) - 96;
        if (flag_is_set(thing->movement_flags, TMvF_Flying))
        {
            thing->veloc_push_add.z.val -= PLAYER_RANDOM(plyr_idx, 32);
        }
        else
        {
            thing->veloc_push_add.z.val += PLAYER_RANDOM(plyr_idx, 96) + 80;
        }
        set_flag(thing->state_flags, TF1_PushAdd);
        break;
    case SpwnT_Fall:
        thing->mappos.z.val = get_ceiling_height(&thing->mappos);
        create_effect(&thing->mappos, TngEff_CeilingBreach, thing->owner);
        initialise_thing_state(thing, CrSt_CreatureHeroEntering);
        set_flag(thing->rendering_flags, TRF_Invisible);
        struct CreatureControl* cctrl = creature_control_get_from_thing(thing);
        cctrl->countdown = 24;
        break;
    case SpwnT_Initialize:
        init_creature_state(thing);
        break;
    default:
        ERRORLOG("Invalid spawn type %d", spawn_type);
        break;
    }
    return thing;
}

struct Thing *script_create_new_creature(PlayerNumber plyr_idx, ThingModel crmodel, TbMapLocation location, long carried_gold, CrtrExpLevel crtr_level, char spawn_type)
{
    struct Thing* creatng = script_create_creature_at_location(plyr_idx, crmodel, location, spawn_type);
    if (thing_is_invalid(creatng))
        return INVALID_THING;
    creatng->creature.gold_carried = carried_gold;
    init_creature_level(creatng, crtr_level);
    return creatng;
}

void script_process_new_creatures(PlayerNumber plyr_idx, ThingModel crmodel, TbMapLocation location, long copies_num, long carried_gold, CrtrExpLevel crtr_level, char spawn_type)
{
    for (long i = 0; i < copies_num; i++)
    {
        script_create_new_creature(plyr_idx, crmodel, location, carried_gold, crtr_level, spawn_type);
    }
}

/**
 * @brief Picking up things as a possessed creature
 *
 * @param creatng
 * @param picktng
 * @param plyr_idx
 */
void controlled_creature_pick_thing_up(struct Thing *creatng, struct Thing *picktng, PlayerNumber plyr_idx)
{
    if (picktng->class_id == TCls_Creature)
    {
        set_creature_being_dragged_by(picktng, creatng);
    }
    else
    {
        if ((picktng->owner != creatng->owner) && (picktng->owner != game.neutral_player_num) )
        {
            if (thing_is_workshop_crate(picktng))
            {
                update_workshop_object_pickup_event(creatng, picktng);
            }
            else if ( (thing_is_spellbook(picktng)) || (thing_is_special_box(picktng)) )
            {
                update_library_object_pickup_event(creatng, picktng);
            }
        }
        creature_drag_object(creatng, picktng);
    }
    struct CreatureControl* cctrl = creature_control_get_from_thing(creatng);
    cctrl->pickup_object_id = picktng->index;
    struct CreatureSound* crsound = get_creature_sound(creatng, CrSnd_Hurt);
    unsigned short smpl_idx = crsound->index + 1;
    thing_play_sample(creatng, smpl_idx, 90, 0, 3, 0, 2, FULL_LOUDNESS * 5/4);
    display_controlled_pick_up_thing_name(picktng, (GUI_MESSAGES_DELAY >> 4), plyr_idx);
}
/**
 * @brief Dropping down things at a specific place as a possessed creature
 *
 * @param creatng
 * @param droptng
 * @param plyr_idx
 */
void controlled_creature_drop_thing(struct Thing *creatng, struct Thing *droptng, PlayerNumber plyr_idx)
{
    long volume = FULL_LOUDNESS;
    if (droptng->class_id == TCls_Creature)
    {
        stop_creature_being_dragged_by(droptng, creatng);
    }
    else
    {
        creature_drop_dragged_object(creatng, droptng);
    }
    clear_messages_from_player(MsgType_Room, RoK_LIBRARY);
    clear_messages_from_player(MsgType_Room, RoK_WORKSHOP);
    unsigned short smpl_idx, pitch;
    if (subtile_has_water_on_top(droptng->mappos.x.stl.num, droptng->mappos.y.stl.num))
    {
        smpl_idx = 21 + UNSYNC_RANDOM(4);
        pitch = 75;
    }
    else
    {
        switch(droptng->class_id)
        {
            case TCls_Object:
            {
                smpl_idx = 992;
                struct ObjectConfigStats* objst = get_object_model_stats(droptng->model);
                switch (objst->genre)
                {
                    case OCtg_WrkshpBox:
                    case OCtg_SpecialBox:
                    {
                        pitch = 25;
                        break;
                    }
                    case OCtg_Spellbook:
                    {
                        pitch = 90;
                        break;
                    }
                    default:
                    {
                        pitch = 0;
                        break;
                    }
                }
                break;
            }
            case TCls_Creature:
            {
                long weight = compute_creature_weight(droptng);
                if (weight >= 0 && weight <= 99)
                {
                    pitch = 240;
                    volume = FULL_LOUDNESS / 2;
                }
                else if (weight >= 100 && weight <= 199)
                {
                    pitch = 120;
                    volume = FULL_LOUDNESS * 3 / 4;
                }
                else
                {
                    pitch = 75;
                }
                smpl_idx = 17 + UNSYNC_RANDOM(4);
                break;
            }
            case TCls_DeadCreature:
            {
                smpl_idx = 58;
                pitch = 50;
                break;
            }
            default:
            {
                smpl_idx = 0;
                pitch = 0;
                break;
            }
        }
    }
    thing_play_sample(droptng, smpl_idx, pitch, 0, 3, 0, 2, volume);
    struct Room* room = subtile_room_get(creatng->mappos.x.stl.num, creatng->mappos.y.stl.num);
    if (!room_is_invalid(room))
    {
        if (room->owner == creatng->owner)
        {
            if (room_role_matches(room->kind, RoRoF_PowersStorage))
            {
                if (thing_is_spellbook(droptng))
                {
                    if (add_item_to_room_capacity(room, true))
                    {
                        droptng->owner = creatng->owner;
                        add_power_to_player(book_thing_to_power_kind(droptng), creatng->owner);
                    }
                    else
                    {
                        WARNLOG("Adding %s index %d to %s room capacity failed",thing_model_name(droptng),(int)droptng->index,room_role_code_name(RoRoF_PowersStorage));
                        if (is_my_player_number(plyr_idx))
                        {
                            output_message(SMsg_LibraryTooSmall, 0, true);
                        }
                    }
                }
                else if (thing_is_special_box(droptng))
                {
                    droptng->owner = creatng->owner;
                }
            }
            else if (room_role_matches(room->kind, RoRoF_CratesStorage))
            {
                if (thing_is_workshop_crate(droptng))
                {
                    if (add_item_to_room_capacity(room, true))
                    {
                        droptng->owner = creatng->owner;
                        add_workshop_item_to_amounts(room->owner, crate_thing_to_workshop_item_class(droptng), crate_thing_to_workshop_item_model(droptng));
                    }
                    else
                    {
                        WARNLOG("Adding %s index %d to %s room capacity failed",thing_model_name(droptng),(int)droptng->index,room_role_code_name(RoRoF_CratesStorage));
                        if (is_my_player_number(plyr_idx))
                        {
                            output_message(SMsg_WorkshopTooSmall, 0, true);
                        }
                    }
                }
            }
            else if (room_role_matches(room->kind, RoRoF_DeadStorage))
            {
                if (thing_is_dead_creature(droptng))
                {
                    if (add_body_to_graveyard(droptng, room))
                    {
                        droptng->owner = creatng->owner;
                    }
                    else
                    {
                        if (is_my_player_number(plyr_idx))
                        {
                            output_message(SMsg_GraveyardTooSmall, 0, true);
                        }
                    }
                }
            }
            else if (room_role_matches(room->kind, RoRoF_Prison))
            {
                if (thing_is_creature(droptng))
                {
                    if (creature_is_being_unconscious(droptng))
                    {
                        if (room->used_capacity < room->total_capacity)
                        {
                            make_creature_conscious(droptng);
                            initialise_thing_state(droptng, CrSt_CreatureArrivedAtPrison);
                            struct CreatureControl* dropctrl = creature_control_get_from_thing(droptng);
                            dropctrl->flgfield_1 |= CCFlg_NoCompControl;
                        }
                        else
                        {
                            if (is_my_player_number(plyr_idx))
                            {
                                output_message(SMsg_PrisonTooSmall, 0, true);
                            }
                        }
                    }
                }
            }
             else if (room_role_matches(room->kind, RoRoF_LairStorage))
            {
                if(game.conf.rules.workers.drag_to_lair)
                {
                    if (thing_is_creature(droptng) && (creatng->owner == droptng->owner))
                    {
                        if (creature_is_being_unconscious(droptng))
                        {
                            struct CreatureControl* dropctrl = creature_control_get_from_thing(droptng);
                            //creature already has a lair rom
                            if (dropctrl->lair_room_id == room->index)
                            {
                                make_creature_conscious(droptng);
                                initialise_thing_state(droptng, CrSt_CreatureGoingHomeToSleep);
                            }
                            //creature doesn't have a lair room but it will and can sleep here
                            if ((game.conf.rules.workers.drag_to_lair == 2)
                                && (dropctrl->lair_room_id == 0)
                                && (creature_can_do_healing_sleep(droptng))
                                && (room_has_enough_free_capacity_for_creature_job(room, droptng, Job_TAKE_SLEEP)))
                            {
                                make_creature_conscious(droptng);
                                initialise_thing_state(droptng, CrSt_CreatureChangeLair);
                            }
                            set_flag(dropctrl->flgfield_1,CCFlg_NoCompControl);

                        }
                    }
                }
            }
        }
    }
}

void direct_control_pick_up_or_drop(PlayerNumber plyr_idx, struct Thing *creatng)
{
    struct CreatureControl* cctrl = creature_control_get_from_thing(creatng);
    struct Thing* dragtng = thing_get(cctrl->dragtng_idx);
    struct PlayerInfo* player = get_player(plyr_idx);
    if (!thing_is_invalid(dragtng))
    {
        if (thing_is_trap_crate(dragtng))
        {
            struct Thing *traptng = thing_get(player->selected_fp_thing_pickup);
            if (!thing_is_invalid(traptng))
            {
                if (traptng->class_id == TCls_Trap)
                {
                    cctrl->arming_thing_id = traptng->index;
                    internal_set_thing_state(creatng, CrSt_CreatureArmsTrap);
                    return;
                }
            }
        }
        controlled_creature_drop_thing(creatng, dragtng, plyr_idx);
    }
    else
    {
        struct Thing* picktng = thing_get(player->selected_fp_thing_pickup);
        struct Room* room;
        if (!thing_is_invalid(picktng))
        {
            if (object_is_gold_pile(picktng))
            {
                struct CreatureStats* crstat = creature_stats_get_from_thing(creatng);
                if (creatng->creature.gold_carried < crstat->gold_hold)
                {
                    cctrl->pickup_object_id = picktng->index;
                    internal_set_thing_state(creatng, CrSt_ImpPicksUpGoldPile);
                    return;
                }
                else
                {
                    if (is_thing_directly_controlled_by_player(creatng, plyr_idx))
                    {
                        if (is_my_player_number(plyr_idx))
                        {
                            play_non_3d_sample(119);
                        }
                        return;
                    }
                }
            }
            room = get_room_thing_is_on(picktng);
            if (!room_is_invalid(room))
            {
                if ( (room_role_matches(room->kind, RoRoF_CratesStorage)) && (room->owner == creatng->owner) )
                {
                    if (thing_is_workshop_crate(picktng))
                    {
                        if (picktng->owner == creatng->owner)
                        {
                            if (!remove_item_from_room_capacity(room))
                            {
                                return;
                            }
                            if (remove_workshop_item_from_amount_stored(picktng->owner, crate_thing_to_workshop_item_class(picktng), crate_thing_to_workshop_item_model(picktng), WrkCrtF_NoOffmap) != WrkCrtS_Stored)
                            {
                                return;
                            }
                        }
                    }
                    else
                    {
                        if (is_thing_directly_controlled_by_player(creatng, plyr_idx))
                        {
                            if (is_my_player_number(plyr_idx))
                            {
                                play_non_3d_sample(119);
                            }
                            return;
                        }
                    }
                }
            }
            controlled_creature_pick_thing_up(creatng, picktng, plyr_idx);
        }
        else
        {
            room = get_room_thing_is_on(creatng);
            if (!room_is_invalid(room))
            {
                if (room_role_matches(room->kind, RoRoF_GoldStorage))
                {
                    if (room->owner == creatng->owner)
                    {
                        if (creatng->creature.gold_carried > 0)
                        {
                            internal_set_thing_state(creatng, CrSt_ImpDropsGold);
                        }
                    }
                }
            }
        }
    }
}

void display_controlled_pick_up_thing_name(struct Thing *picktng, unsigned long timeout, PlayerNumber plyr_idx)
{
    char id;
    char str[255] = {'\0'};
    char type;
    if (thing_is_trap_crate(picktng))
    {
        struct TrapConfigStats* trapst = get_trap_model_stats(crate_thing_to_workshop_item_model(picktng));
        strcat(str, get_string(trapst->name_stridx));
        id = RoK_WORKSHOP;
        type = MsgType_Room;
    }
    else if (thing_is_door_crate(picktng))
    {
        struct DoorConfigStats* doorst = get_door_model_stats(crate_thing_to_workshop_item_model(picktng));
        strcat(str, get_string(doorst->name_stridx));
        id = RoK_WORKSHOP;
        type = MsgType_Room;
    }
    else if (thing_is_spellbook(picktng))
    {
        strcat(str, get_string(get_power_name_strindex(book_thing_to_power_kind(picktng))));
        id = RoK_LIBRARY;
        type = MsgType_Room;
    }
    else if (thing_is_special_box(picktng))
    {
        char msg_buf[255];
        if (thing_is_custom_special_box(picktng))
        {
            if (gameadd.box_tooltip[picktng->custom_box.box_kind][0] == 0)
            {
                strcat(str, get_string(get_special_description_strindex(box_thing_to_special(picktng))));
                strcpy(msg_buf, str);
                snprintf(str, sizeof(str), "%s", strtok(msg_buf, ":"));
            }
            else
            {
                strcat(str, gameadd.box_tooltip[picktng->custom_box.box_kind]);
                char *split = strchr(str, ':');
                if ((int)(split - str) > -1)
                {
                    strcpy(msg_buf, str);
                    snprintf(str, sizeof(str), "%s", strtok(msg_buf, ":"));
                }
            }
        }
        else
        {
            strcat(str, get_string(get_special_description_strindex(box_thing_to_special(picktng))));
            strcpy(msg_buf, str);
            snprintf(str, sizeof(str), "%s", strtok(msg_buf, ":"));
        }
        id = RoK_LIBRARY;
        type = MsgType_Room;
    }
    else if (object_is_gold_pile(picktng))
    {
        struct PlayerInfo* player = get_my_player();
        struct Thing* creatng = thing_get(player->influenced_thing_idx);
        if (thing_is_creature(creatng))
        {
            struct CreatureStats* crstat = creature_stats_get_from_thing(creatng);
            long gold_remaining = (crstat->gold_hold - creatng->creature.gold_carried);
            long value = (picktng->creature.gold_carried > gold_remaining) ? gold_remaining : picktng->creature.gold_carried;
            if (value < picktng->creature.gold_carried)
            {
                sprintf(str, "%ld (%ld)", picktng->creature.gold_carried, value);
            }
            else
            {
                sprintf(str, "%ld", picktng->creature.gold_carried);
            }
        }
        id = 3;
        type = MsgType_Query;
    }
    else if (thing_is_creature(picktng))
    {
        id = picktng->owner;
        type = MsgType_Player;
        struct CreatureModelConfig* crconf = &game.conf.crtr_conf.model[picktng->model];
        sprintf(str, "%s", get_string(crconf->namestr_idx));
    }
    else if (picktng->class_id == TCls_DeadCreature)
    {
        id = RoK_GRAVEYARD;
        type = MsgType_Room;
        struct CreatureModelConfig* crconf = &game.conf.crtr_conf.model[picktng->model];
        sprintf(str, "%s", get_string(crconf->namestr_idx));
    }
    else
    {
        return;
    }
    zero_messages();
    targeted_message_add(type, id, plyr_idx, timeout, str);
}

struct Thing *controlled_get_thing_to_pick_up(struct Thing *creatng)
{
    struct ShotConfigStats* shotst = get_shot_model_stats(ShM_Dig);
    unsigned char radius = 0;
    struct Coord3d pos;
    pos.x.val = creatng->mappos.x.val;
    pos.y.val = creatng->mappos.y.val;
    struct Thing *result = NULL;
    MapCoordDelta old_distance = LONG_MAX;
    MapCoordDelta new_distance;
    long dx = distance_with_angle_to_coord_x(shotst->speed, creatng->move_angle_xy);
    long dy = distance_with_angle_to_coord_y(shotst->speed, creatng->move_angle_xy);
    do
    {
        struct Map *blk = get_map_block_at(pos.x.stl.num, pos.y.stl.num);
        for (struct Thing* picktng = thing_get(get_mapwho_thing_index(blk)); (!thing_is_invalid(picktng)); picktng = thing_get(picktng->next_on_mapblk))
        {
            if (picktng != creatng)
            {
                if (thing_is_pickable_by_digger(picktng, creatng))
                {
                    if (line_of_sight_3d(&creatng->mappos, &picktng->mappos))
                    {
                        new_distance = get_chessboard_3d_distance(&creatng->mappos, &picktng->mappos);
                        if (new_distance < old_distance)
                        {
                            old_distance = new_distance;
                            result = picktng;
                        }
                    }
                }
            }
        }
        pos.x.val += dx;
        pos.y.val += dy;
        radius++;
    }
    while (radius <= shotst->health);
    return result;
}

TbBool thing_is_pickable_by_digger(struct Thing *picktng, struct Thing *creatng)
{
    if (check_place_to_pretty_excluding(creatng, subtile_slab(creatng->mappos.x.stl.num), subtile_slab(creatng->mappos.y.stl.num))
        || (check_place_to_convert_excluding(creatng, subtile_slab(creatng->mappos.x.stl.num), subtile_slab(creatng->mappos.y.stl.num)) ) )
    {
        return false;
    }
    struct SlabMap *slb = get_slabmap_thing_is_on(picktng);
    if (object_is_gold_pile(picktng))
    {
        struct CreatureStats* crstat = creature_stats_get_from_thing(creatng);
        return ( ( (slabmap_owner(slb) == creatng->owner) || (subtile_is_unclaimed_path(picktng->mappos.x.stl.num, picktng->mappos.y.stl.num)) || (subtile_is_liquid(picktng->mappos.x.stl.num, picktng->mappos.y.stl.num)) ) &&
                  (creatng->creature.gold_carried < crstat->gold_hold) );
    }
    else if (thing_is_creature(picktng))
    {
        if (creature_is_being_unconscious(picktng))
        {
            if ((game.conf.rules.workers.drag_to_lair > 0) && (picktng->owner == creatng->owner))
            {
                return (picktng->owner == creatng->owner);
            }
            else
            {
                return (picktng->owner != creatng->owner);
            }
        }
    }
    else if (thing_is_dead_creature(picktng))
    {
        return ( (get_room_of_role_slabs_count(creatng->owner, RoRoF_DeadStorage) > 0) && (corpse_ready_for_collection(picktng)) );
    }
    else if (thing_can_be_picked_to_place_in_player_room_of_role(picktng, creatng->owner, RoRoF_PowersStorage, TngFRPickF_Default))
    {
        if(!creature_can_pickup_library_object_at_subtile(creatng, picktng->mappos.x.stl.num, picktng->mappos.y.stl.num))
        {
            return false;
        }
        return (get_room_of_role_slabs_count(creatng->owner, RoRoF_PowersStorage) > 0);
    }
    else if (thing_can_be_picked_to_place_in_player_room_of_role(picktng, creatng->owner, RoRoF_CratesStorage, TngFRPickF_Default))
    {
        return (get_room_of_role_slabs_count(creatng->owner, RoRoF_CratesStorage) > 0);
    }
    else if (thing_is_trap_crate(picktng)) // for trap crates in one's own Workshop
    {
        struct Room* room = get_room_thing_is_on(picktng);
        if (!room_is_invalid(room))
        {
            if (room_role_matches(room->kind, RoRoF_CratesStorage))
            {
                if (room->owner == creatng->owner)
                {
                    if ( (picktng->owner == room->owner) && (picktng->owner == creatng->owner) )
                    {
                        return true;
                    }
                }
            }
        }
    }
    return false;
}

struct Thing *controlled_get_trap_to_rearm(struct Thing *creatng)
{
    struct ShotConfigStats* shotst = get_shot_model_stats(ShM_Dig);
    unsigned char radius = 0;
    struct Coord3d pos;
    pos.x.val = creatng->mappos.x.val;
    pos.y.val = creatng->mappos.y.val;
    long dx = distance_with_angle_to_coord_x(shotst->speed, creatng->move_angle_xy);
    long dy = distance_with_angle_to_coord_y(shotst->speed, creatng->move_angle_xy);
    do
    {
        struct Thing* traptng = get_trap_for_position(pos.x.stl.num, pos.y.stl.num);
        if (!thing_is_invalid(traptng))
        {
            if (traptng->owner == creatng->owner)
            {
                struct CreatureControl* cctrl = creature_control_get_from_thing(creatng);
                struct Thing* dragtng = thing_get(cctrl->dragtng_idx);
                if (traptng->model == crate_to_workshop_item_model(dragtng->model))
                {
                    if (traptng->trap.num_shots == 0)
                    {
                        return traptng;
                    }
                }
            }
        }
        pos.x.val += dx;
        pos.y.val += dy;
        radius++;
    }
    while (radius <= shotst->health);
    return INVALID_THING;
}

void controlled_continue_looking_excluding_diagonal(struct Thing *creatng, MapSubtlCoord *stl_x, MapSubtlCoord *stl_y)
{
    MapSubtlCoord x = *stl_x;
    MapSubtlCoord y = *stl_y;
    if ( (creatng->move_angle_xy >= 1792) || (creatng->move_angle_xy <= 255) )
    {
        y--;
    }
    else if ( (creatng->move_angle_xy >= 768) && (creatng->move_angle_xy <= 1280) )
    {
        y++;
    }
    else if ( (creatng->move_angle_xy >= 1280) && (creatng->move_angle_xy <= 1792) )
    {
        x--;
    }
    else if ( (creatng->move_angle_xy >= 256) && (creatng->move_angle_xy <= 768) )
    {
        x++;
    }
    *stl_x = x;
    *stl_y = y;
}

PlayerNumber get_appropriate_player_for_creature(struct Thing *creatng)
{
    if ((creatng->alloc_flags & TAlF_IsControlled) != 0)
    {
        for (PlayerNumber plyr_idx = 0; plyr_idx < PLAYERS_COUNT; plyr_idx++)
        {
            if (is_thing_directly_controlled_by_player(creatng, plyr_idx))
            {
                return plyr_idx;
            }
        }
    }
    return creatng->owner;
}

static int filter_criteria_type(long desc_type)
{
    return desc_type & 0x0F;
}

static long filter_criteria_loc(long desc_type)
{
    return desc_type >> 4;
}

struct Thing* script_get_creature_by_criteria(PlayerNumber plyr_idx, long crmodel, long criteria)
{
    switch (filter_criteria_type(criteria))
    {
    case CSelCrit_Any:
        return get_random_players_creature_of_model(plyr_idx, crmodel);
    case CSelCrit_MostExperienced:
        return find_players_highest_level_creature_of_breed_and_gui_job(crmodel, CrGUIJob_Any, plyr_idx, 0);
    case CSelCrit_MostExpWandering:
        return find_players_highest_level_creature_of_breed_and_gui_job(crmodel, CrGUIJob_Wandering, plyr_idx, 0);
    case CSelCrit_MostExpWorking:
        return find_players_highest_level_creature_of_breed_and_gui_job(crmodel, CrGUIJob_Working, plyr_idx, 0);
    case CSelCrit_MostExpFighting:
        return find_players_highest_level_creature_of_breed_and_gui_job(crmodel, CrGUIJob_Fighting, plyr_idx, 0);
    case CSelCrit_LeastExperienced:
        return find_players_lowest_level_creature_of_breed_and_gui_job(crmodel, CrGUIJob_Any, plyr_idx, 0);
    case CSelCrit_LeastExpWandering:
        return find_players_lowest_level_creature_of_breed_and_gui_job(crmodel, CrGUIJob_Wandering, plyr_idx, 0);
    case CSelCrit_LeastExpWorking:
        return find_players_lowest_level_creature_of_breed_and_gui_job(crmodel, CrGUIJob_Working, plyr_idx, 0);
    case CSelCrit_LeastExpFighting:
        return find_players_lowest_level_creature_of_breed_and_gui_job(crmodel, CrGUIJob_Fighting, plyr_idx, 0);
    case CSelCrit_NearOwnHeart:
    {
        const struct Coord3d* pos = dungeon_get_essential_pos(plyr_idx);
        return get_creature_near_and_owned_by(pos->x.val, pos->y.val, plyr_idx, crmodel);
    }
    case CSelCrit_NearEnemyHeart:
        //return get_creature_in_range_around_any_of_enemy_heart(plyr_idx, crmodel, 11);
    case CSelCrit_OnEnemyGround:
        return get_random_players_creature_of_model_on_territory(plyr_idx, crmodel, 0);
    case CSelCrit_OnFriendlyGround:
        return get_random_players_creature_of_model_on_territory(plyr_idx, crmodel, 1);
    case CSelCrit_OnNeutralGround:
        return get_random_players_creature_of_model_on_territory(plyr_idx, crmodel, 2);
    case CSelCrit_NearAP:
    {
        int loc = filter_criteria_loc(criteria);
        struct ActionPoint* apt = action_point_get(loc);
        if (!action_point_exists(apt))
        {
            WARNLOG("Action point is invalid:%d", apt->num);
            return INVALID_THING;
        }
        if (apt->range == 0)
        {
            WARNLOG("Action point with zero range:%d", apt->num);
            return INVALID_THING;
        }
        // Action point range should be inside spiral in subtiles
        int dist = 2 * coord_subtile(apt->range + COORD_PER_STL - 1) + 1;
        dist = dist * dist;

        Thing_Maximizer_Filter filter = near_map_block_creature_filter_diagonal_random;
        struct CompoundTngFilterParam param;
        param.model_id = crmodel;
        param.plyr_idx = (unsigned char)plyr_idx;
        param.num1 = apt->mappos.x.val;
        param.num2 = apt->mappos.y.val;
        param.num3 = apt->range;
        return get_thing_spiral_near_map_block_with_filter(apt->mappos.x.val, apt->mappos.y.val,
            dist,
            filter, &param);
    }
    default:
        ERRORLOG("Invalid level up criteria %d", (int)criteria);
        return INVALID_THING;
    }
}

void query_creature(struct PlayerInfo *player, ThingIndex index, TbBool reset, TbBool zoom)
{
    if (is_my_player(player))
    {
        MenuID menu;
        if (reset)
        {
            menu = GMnu_CREATURE_QUERY1;
        }
        else
        {
            if (menu_is_active(GMnu_CREATURE_QUERY1))
            {
                menu = GMnu_CREATURE_QUERY1;
            }
            else if (menu_is_active(GMnu_CREATURE_QUERY2))
            {
                menu = GMnu_CREATURE_QUERY2;
            }
            else if (menu_is_active(GMnu_CREATURE_QUERY3))
            {
                menu = GMnu_CREATURE_QUERY3;
            }
            else if (menu_is_active(GMnu_CREATURE_QUERY4))
            {
                menu = GMnu_CREATURE_QUERY4;
            }
            else
            {
                menu = GMnu_CREATURE_QUERY1;
            }
        }
        turn_off_all_panel_menus();
        initialise_tab_tags_and_menu(menu);
        turn_on_menu(menu);
    }
    player->influenced_thing_idx = index;
    if (zoom)
    {
        struct Thing *creatng = thing_get(index);
        player->zoom_to_pos_x = creatng->mappos.x.val;
        player->zoom_to_pos_y = creatng->mappos.y.val;
        set_player_instance(player, PI_ZoomToPos, 0);
    }
    set_player_instance(player, PI_QueryCrtr, 0);
}

TbBool creature_can_be_queried(struct PlayerInfo *player, struct Thing *creatng)
{
    if (creature_is_leaving_and_cannot_be_stopped(creatng))
        return false;

    switch (player->work_state)
    {
        case PSt_CreatrInfo:
        case PSt_CreatrQuery:
        {
            if (!subtile_revealed(creatng->mappos.x.stl.num, creatng->mappos.y.stl.num, player->id_number))
            {
                return false;
            }
            if (creatng->owner != player->id_number)
            {
                return creature_is_kept_in_custody_by_player(creatng, player->id_number);
            }
            else
            {
                if (creature_is_kept_in_custody_by_enemy(creatng))
                {
                    return false;
                }
            }
            break;
        }
        case PSt_CreatrInfoAll:
        case PSt_QueryAll:
        {
            return subtile_revealed(creatng->mappos.x.stl.num, creatng->mappos.y.stl.num, player->id_number);
        }
        default:
        {
            return false;
        }
    }
    return true;
}

TbBool creature_can_be_transferred(const struct Thing* thing)
{
    return ((get_creature_model_flags(thing) & CMF_NoTransfer) == 0);
}

/* Returns a random creature kind with model flags as argument. */
ThingModel get_random_creature_kind_with_model_flags(unsigned long model_flags)
{
    // Array to store the IDs of creatures kinds with model flags.
    ThingModel creature_kind_with_model_flags_array[CREATURE_TYPES_MAX];
    // Counter for the number of creatures kinds found.
    short creature_kind_with_model_flags_count = 0;
    // Loop through all available creatures kinds.
    for (ThingModel crkind = 0; crkind < game.conf.crtr_conf.model_count; crkind++)
    {
        // Check if the creature kind has the flag.
        if (flag_is_set(game.conf.crtr_conf.model[crkind].model_flags, model_flags))
        {
            // Ensure we don't exceed the maximum array size.
            if (creature_kind_with_model_flags_count < CREATURE_TYPES_MAX)
            {
                // Add the creature kind to the array.
                creature_kind_with_model_flags_array[creature_kind_with_model_flags_count++] = crkind;
            } else {
                break;
            }
        }
    }
    if (creature_kind_with_model_flags_count > 0)
    {
        // Get a random creature kind from the list.
        short random_idx = GAME_RANDOM(creature_kind_with_model_flags_count);
        return creature_kind_with_model_flags_array[random_idx];
    }
    // Return -1 if no suitable creature kind is found.
    return -1;
}

/* Returns a random creature kind, excluding spectators and diggers.
 * Appropriate means evil and good creatures randomise within their respective classes. */
ThingModel get_random_appropriate_creature_kind(ThingModel original_model)
{
    struct CreatureModelConfig *newconf;
    struct CreatureModelConfig *oldconf = &game.conf.crtr_conf.model[original_model];
    ThingModel random_model;
    while (true)
    {
        random_model = GAME_RANDOM(game.conf.crtr_conf.model_count) + 1;
        // Exclude out-of-bounds model number.
        if (random_model >= game.conf.crtr_conf.model_count)
        {
            continue;
        }
        // Exclude same creature kind, spectators and diggers.
        newconf = &game.conf.crtr_conf.model[random_model];
        if ((random_model == original_model) || (any_flag_is_set(newconf->model_flags, (CMF_IsSpectator|CMF_IsSpecDigger|CMF_IsDiggingCreature))))
        {
            continue;
        }
        // Evil randomise into evil, good randomise into good.
        if ((flag_is_set(newconf->model_flags, CMF_IsEvil)) && (flag_is_set(oldconf->model_flags, CMF_IsEvil)))
        {
            break;
        }
        if ((!flag_is_set(newconf->model_flags, CMF_IsEvil)) && (!flag_is_set(oldconf->model_flags, CMF_IsEvil)))
        {
            break;
        }
    }
    return random_model;
}

TbBool grow_up_creature(struct Thing *thing, ThingModel grow_up_model, CrtrExpLevel grow_up_level)
{
    if (grow_up_model == CREATURE_NOT_A_DIGGER)
    {
        grow_up_model = get_random_appropriate_creature_kind(thing->model);
    }
    if (!creature_count_below_map_limit(1))
    {
        WARNLOG("Could not create creature to transform %s to due to creature limit", thing_model_name(thing));
        return false;
    }
    struct Thing *newtng = create_creature(&thing->mappos, grow_up_model, thing->owner);
    if (thing_is_invalid(newtng))
    {
        ERRORLOG("Could not create creature to transform %s to", thing_model_name(thing));
        return false;
    }
    // Randomise new level if 'grow_up_level' was set to 0 on the creature config.
    if (grow_up_level == 0)
    {
        set_creature_level(newtng, GAME_RANDOM(CREATURE_MAX_LEVEL));
    }
    else
    {
        set_creature_level(newtng, grow_up_level - 1);
    }
    transfer_creature_data_and_gold(thing, newtng); // Transfer the blood type, creature name, kill count, joined age and carried gold to the new creature.
    update_creature_health_to_max(newtng);
    struct CreatureControl *cctrl = creature_control_get_from_thing(newtng);
    cctrl->countdown = 50;
    external_set_thing_state(newtng, CrSt_CreatureBeHappy);
    struct PlayerInfo *player = get_player(thing->owner);
    // Switch control if this creature is possessed.
    if (is_thing_directly_controlled(thing))
    {
        leave_creature_as_controller(player, thing);
        control_creature_as_controller(player, newtng);
    }
    if (is_thing_passenger_controlled(thing))
    {
        leave_creature_as_passenger(player, thing);
        control_creature_as_passenger(player, newtng);
    }
    // If not directly nor passenger controlled, but still player is doing something with it.
    if (thing->index == player->controlled_thing_idx)
    {
        set_selected_creature(player, newtng);
    }
    remove_creature_score_from_owner(thing); // kill_creature() doesn't call this.
    // Handles picked up by player case.
    if (thing_is_picked_up_by_player(thing, thing->owner))
    {
        struct Dungeon *dungeon = get_dungeon(thing->owner);
        if (get_thing_in_hand_id(thing, thing->owner) >= 0)
        {
            dungeon->things_in_hand[get_thing_in_hand_id(thing, thing->owner)] = newtng->index;
            remove_thing_from_limbo(thing);
            place_thing_in_limbo(newtng);
        }
        else
        {
            ERRORLOG("Picked up thing is not in player hand list");
        }
    }
    kill_creature(thing, INVALID_THING, -1, CrDed_NoEffects | CrDed_NoUnconscious | CrDed_NotReallyDying);
    return true;
}

/******************************************************************************/
#ifdef __cplusplus
}
#endif<|MERGE_RESOLUTION|>--- conflicted
+++ resolved
@@ -6701,11 +6701,7 @@
 
 struct Thing *script_create_creature_at_location(PlayerNumber plyr_idx, ThingModel crmodel, TbMapLocation location, char spawn_type)
 {
-<<<<<<< HEAD
-    long effect = 0;
-=======
     long i = get_map_location_longval(location);
->>>>>>> 098af5cd
     struct Coord3d pos;
 
     if (!creature_count_below_map_limit(0))
@@ -6714,69 +6710,27 @@
         return INVALID_THING;
     }
 
-    switch (get_map_location_type(location))
-    {
-    case MLoc_ACTIONPOINT:
-<<<<<<< HEAD
-        effect = 1;
-        break;
-    case MLoc_HEROGATE:
-        fall_from_gate = true;
-        break;
+    if (spawn_type == SpwnT_Default)
+    {
+        switch (get_map_location_type(location))
+        {
+        case MLoc_ACTIONPOINT:
+            if (player_is_roaming(plyr_idx))
+            {
+                spawn_type = SpwnT_Fall;
+            }
+            else
+            {
+                spawn_type = SpwnT_None;
+            }
+        case MLoc_HEROGATE:
+            spawn_type = SpwnT_Jump;
+            break;
+        }
     }
 
     if (!get_coords_at_location(&pos, location,false))
     {
-=======
-        if (!get_coords_at_action_point(&pos, i, 1))
-        {
-            return INVALID_THING;
-        }
-        if (spawn_type == SpwnT_Default)
-        {
-            if (player_is_roaming(plyr_idx))
-            {
-                spawn_type = SpwnT_Fall;
-            }
-            else
-            {
-                spawn_type = SpwnT_None;
-            }
-        }
-        break;
-    case MLoc_HEROGATE:
-        if (!get_coords_at_hero_door(&pos, i, 1))
-        {
-            return INVALID_THING;
-        }
-        if (spawn_type == SpwnT_Default)
-        {
-            spawn_type = SpwnT_Jump;
-        }
-        break;
-    case MLoc_PLAYERSHEART:
-        if (!get_coords_at_dungeon_heart(&pos, i))
-        {
-            return INVALID_THING;
-        }
-        break;
-    case MLoc_METALOCATION:
-        if (!get_coords_at_meta_action(&pos, plyr_idx, i))
-        {
-            return INVALID_THING;
-        }
-        break;
-    case MLoc_CREATUREKIND:
-    case MLoc_OBJECTKIND:
-    case MLoc_ROOMKIND:
-    case MLoc_THING:
-    case MLoc_PLAYERSDUNGEON:
-    case MLoc_APPROPRTDUNGEON:
-    case MLoc_DOORKIND:
-    case MLoc_TRAPKIND:
-    case MLoc_NONE:
-    default:
->>>>>>> 098af5cd
         return INVALID_THING;
     }
 
