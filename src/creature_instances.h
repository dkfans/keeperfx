--- conflicted
+++ resolved
@@ -78,13 +78,10 @@
     CrInst_TORTURED, // 45
     CrInst_TOKING,
     CrInst_RELAXING,
-<<<<<<< HEAD
-    CrInst_RAGE, // 48
-    //CrInst_CAST_SPELL_GROUP,
-=======
     CrInst_FAMILIAR,
     CrInst_SUMMON,
->>>>>>> bd41e8a9
+    CrInst_RAGE, // 50
+    //CrInst_CAST_SPELL_GROUP,
     CrInst_LISTEND,
 };
 
