/******************************************************************************/
// Free implementation of Bullfrog's Dungeon Keeper strategy game.
/******************************************************************************/
/** @file thing_data.h
 *     Header file for thing_data.c.
 * @par Purpose:
 *     Thing struct support functions.
 * @par Comment:
 *     Just a header file - #defines, typedefs, function prototypes etc.
 * @author   Tomasz Lis
 * @date     17 Jun 2010 - 07 Jul 2010
 * @par  Copying and copyrights:
 *     This program is free software; you can redistribute it and/or modify
 *     it under the terms of the GNU General Public License as published by
 *     the Free Software Foundation; either version 2 of the License, or
 *     (at your option) any later version.
 */
/******************************************************************************/
#ifndef DK_THING_DATA_H
#define DK_THING_DATA_H

#include "globals.h"
#include "bflib_basics.h"

#ifdef __cplusplus
extern "C" {
#endif

/******************************************************************************/
/** Enums for thing->field_0 bit fields. */
enum ThingAllocFlags {
    TAlF_Exists            = 0x01,
    TAlF_IsInMapWho        = 0x02,
    TAlF_IsInStrucList     = 0x04,
    TAlF_InDungeonList     = 0x08,
    TAlF_IsInLimbo         = 0x10,
    TAlF_IsControlled      = 0x20,
    TAlF_IsFollowingLeader = 0x40,
    TAlF_IsDragged         = 0x80,
};

/** Enums for thing->field_1 bit fields. */
enum ThingFlags1 {
    TF1_IsDragged1     = 0x01,
    TF1_InCtrldLimbo   = 0x02,
    TF1_PushAdd        = 0x04,
    TF1_PushOnce       = 0x08,
    TF1_Unkn10         = 0x10,
    TF1_DoFootsteps    = 0x20,
};

enum ThingFlags2 {
    TF2_Unkn01         = 0x01,
    TF2_Spectator      = 0x02,
};

enum ThingFlags4F {
    TF4F_Unknown01     = 0x01, /** Not Drawn **/
<<<<<<< HEAD
    TF4F_Unknown02     = 0x02,
    TF4F_Unknown04     = 0x04,
    TF4F_Unknown08     = 0x08,
=======
    TF4F_Unknown02     = 0x02, // Not shaded
    TF4F_Unknown04     = 0x04, // Tint1 (used to draw enemy creatures when they are blinking to owners color)
    TF4F_Unknown08     = 0x08, // Tint2 (not used?)
>>>>>>> 4dc72009

    TF4F_Transpar_8     = 0x10, // Used on chicken effect when creature is turned to chicken
    TF4F_Transpar_4     = 0x20, // Used for Invisible creatures and traps -- more transparent
    TF4F_Transpar_Alpha = 0x30,
    TF4F_Transpar_Flags = 0x30,

    TF4F_Unknown40     = 0x40,    // Unconscious
    TF4F_Unknown80     = 0x80,    // Being hit (draw red sometimes)
};

enum FreeThingAllocFlags {
    FTAF_Default             = 0x00,
    FTAF_FreeEffectIfNoSlots = 0x01,
    FTAF_LogFailures         = 0x80,
};

enum ThingMovementFlags {
    TMvF_Default            = 0x00,
    TMvF_IsOnWater          = 0x01,
    TMvF_IsOnLava           = 0x02,
<<<<<<< HEAD
    TMvF_Unknown04          = 0x04, //Touhching ground? Also dont cast shadows when this is set
=======
    TMvF_Unknown04          = 0x04, //Touching ground? Also don't cast shadows when this is set
>>>>>>> 4dc72009
    TMvF_Unknown08          = 0x08,
    TMvF_Unknown10          = 0x10,
    TMvF_Flying             = 0x20,
    TMvF_Unknown40          = 0x40,
    TMvF_Unknown80          = 0x80,
};

/******************************************************************************/
#pragma pack(1)

struct Room;

struct Thing {
    unsigned char alloc_flags;
    unsigned char state_flags;
    unsigned short next_on_mapblk;
    unsigned short prev_on_mapblk;
    unsigned char owner;
    unsigned char active_state;
    unsigned char continue_state;
    long creation_turn;
    struct Coord3d mappos;
    union {
      struct {
        long gold_carried;
        short health_bar_turns;
      } creature;
      struct {
        long gold_stored;
        short word_17v;
      } valuable;
      struct {
        short word_13;
        char byte_15;
        unsigned char byte_16;
        unsigned char byte_17;
        unsigned short word_18;
      } food;
      struct {
        unsigned char num_shots;
        long rearm_turn;
        unsigned char revealed;
        unsigned char byte_19t;
      } trap;
      struct {
        long number;
        short word_17e;
        unsigned char byte_19e;
      } price;
      struct {
        unsigned char dexterity;
        short damage;
        unsigned char hit_type;
        short target_idx;
        unsigned char byte_19;
      } shot;
      struct {
      short orientation;
      unsigned char byte_15d;
      short word_16d;
      unsigned char is_locked;
      unsigned char byte_19d;
      } door;
      struct {
        long room_idx;
        short word_17r;
        unsigned char byte_19r;
      } roomflag;
      struct {
      long long_13;
      short word_17a;
      };
      struct {
      short word_13a;
      long long_15;
      };
      struct {
      short belongs_to;
      short word_15;
      short size;
      };
      struct {
      unsigned char byte_13b;
      short damagepoints;
      short word_16;
      unsigned char byte_18b;
      unsigned char byte_19b;
      };
      struct {
      unsigned char byte_13a;
      long long_14;
      unsigned char byte_18a;
      unsigned char byte_19a;
      };
      struct {
      unsigned char box_kind;
      } custom_box;
      struct {
        unsigned char byte_13;
        unsigned char byte_14;
        unsigned char byte_15;
        unsigned char byte_16;
        unsigned char byte_17;
        unsigned char byte_18;
        unsigned char byte_19;
      };
    };
    unsigned char model;
    unsigned short index;
    /** Parent index. The parent may either be a thing, or a slab index.
     * What it means depends on thing class, ie. it's thing index for shots
     *  and slab number for objects.
     */
    short parent_idx;
    unsigned char class_id;
    unsigned char field_20;
unsigned char field_21;
unsigned char field_22;
    unsigned char field_23;
    unsigned char field_24;
    unsigned char movement_flags;
    struct CoordDelta3d veloc_push_once;
    struct CoordDelta3d veloc_base;
    struct CoordDelta3d veloc_push_add;
    struct CoordDelta3d velocity;
    // Push when moving; needs to be signed
    short anim_speed;
<<<<<<< HEAD
    long field_40; // animation time
unsigned short anim_sprite;
    unsigned short sprite_size;
unsigned char field_48;
unsigned char field_49;
=======
    long field_40; // animation time (measured in 1/256 of a frame)
unsigned short anim_sprite;
    unsigned short sprite_size;

unsigned char field_48;     // current frame
unsigned char field_49;     // max frames

>>>>>>> 4dc72009
    char field_4A;          // thing growth speed (when it is growing/shrinking)
unsigned short field_4B;    // min_sprite_size
unsigned short field_4D;    // max_sprite_size
    unsigned char field_4F;
    unsigned char field_50; // control rendering process (draw_class << 2) + (growth/shrink continiously) + (shrink/grow then stop)
<<<<<<< HEAD
unsigned char field_51;
=======
unsigned char field_51;   // Tint color (from colours)
>>>>>>> 4dc72009
    short move_angle_xy;
    short move_angle_z;
    unsigned short clipbox_size_xy;
    unsigned short clipbox_size_yz;
    unsigned short solid_size_xy;
    unsigned short solid_size_yz;
    short health; //signed
unsigned short field_60;
    unsigned short light_id;
    short ccontrol_idx;
    unsigned char snd_emitter_id;
    short next_of_class;
    short prev_of_class;
};

#define INVALID_THING (game.things.lookup[0])

/** Macro used for debugging problems related to things.
 * Should be executed in every function which changes a thing.
 * Can be defined to any SYNCLOG routine, making complete trace of usage on a thing.
 */
#define TRACE_THING(thing)

#pragma pack()
/******************************************************************************/
#define allocate_free_thing_structure(a1) allocate_free_thing_structure_f(a1, __func__)
struct Thing *allocate_free_thing_structure_f(unsigned char a1, const char *func_name);
TbBool i_can_allocate_free_thing_structure(unsigned char allocflags);
#define delete_thing_structure(thing, a2) delete_thing_structure_f(thing, a2, __func__)
void delete_thing_structure_f(struct Thing *thing, long a2, const char *func_name);
TbBool is_in_free_things_list(long tng_idx);

#define thing_get(tng_idx) thing_get_f(tng_idx, __func__)
struct Thing *thing_get_f(long tng_idx, const char *func_name);
TbBool thing_exists_idx(long tng_idx);
TbBool thing_exists(const struct Thing *thing);
short thing_is_invalid(const struct Thing *thing);
long thing_get_index(const struct Thing *thing);

TbBool thing_is_dragged_or_pulled(const struct Thing *thing);
struct PlayerInfo *get_player_thing_is_controlled_by(const struct Thing *thing);

void set_thing_draw(struct Thing *thing, long anim, long speed, long scale, char a5, char start_frame, unsigned char a7);
/******************************************************************************/
#ifdef __cplusplus
}
#endif
#endif<|MERGE_RESOLUTION|>--- conflicted
+++ resolved
@@ -56,15 +56,9 @@
 
 enum ThingFlags4F {
     TF4F_Unknown01     = 0x01, /** Not Drawn **/
-<<<<<<< HEAD
-    TF4F_Unknown02     = 0x02,
-    TF4F_Unknown04     = 0x04,
-    TF4F_Unknown08     = 0x08,
-=======
     TF4F_Unknown02     = 0x02, // Not shaded
     TF4F_Unknown04     = 0x04, // Tint1 (used to draw enemy creatures when they are blinking to owners color)
     TF4F_Unknown08     = 0x08, // Tint2 (not used?)
->>>>>>> 4dc72009
 
     TF4F_Transpar_8     = 0x10, // Used on chicken effect when creature is turned to chicken
     TF4F_Transpar_4     = 0x20, // Used for Invisible creatures and traps -- more transparent
@@ -85,11 +79,7 @@
     TMvF_Default            = 0x00,
     TMvF_IsOnWater          = 0x01,
     TMvF_IsOnLava           = 0x02,
-<<<<<<< HEAD
-    TMvF_Unknown04          = 0x04, //Touhching ground? Also dont cast shadows when this is set
-=======
     TMvF_Unknown04          = 0x04, //Touching ground? Also don't cast shadows when this is set
->>>>>>> 4dc72009
     TMvF_Unknown08          = 0x08,
     TMvF_Unknown10          = 0x10,
     TMvF_Flying             = 0x20,
@@ -217,31 +207,18 @@
     struct CoordDelta3d velocity;
     // Push when moving; needs to be signed
     short anim_speed;
-<<<<<<< HEAD
-    long field_40; // animation time
-unsigned short anim_sprite;
-    unsigned short sprite_size;
-unsigned char field_48;
-unsigned char field_49;
-=======
     long field_40; // animation time (measured in 1/256 of a frame)
 unsigned short anim_sprite;
     unsigned short sprite_size;
 
 unsigned char field_48;     // current frame
 unsigned char field_49;     // max frames
-
->>>>>>> 4dc72009
     char field_4A;          // thing growth speed (when it is growing/shrinking)
 unsigned short field_4B;    // min_sprite_size
 unsigned short field_4D;    // max_sprite_size
     unsigned char field_4F;
     unsigned char field_50; // control rendering process (draw_class << 2) + (growth/shrink continiously) + (shrink/grow then stop)
-<<<<<<< HEAD
-unsigned char field_51;
-=======
 unsigned char field_51;   // Tint color (from colours)
->>>>>>> 4dc72009
     short move_angle_xy;
     short move_angle_z;
     unsigned short clipbox_size_xy;
