--- conflicted
+++ resolved
@@ -304,11 +304,7 @@
 /**
  * Computes max health of a creature on given level.
  */
-<<<<<<< HEAD
-long compute_creature_max_health(long base_health, unsigned short crlevel, PlayerNumber plyr_idx)
-=======
-long compute_creature_max_health(HitPoints base_health,unsigned short crlevel, PlayerNumber plyr_idx)
->>>>>>> 58bc8db1
+long compute_creature_max_health(HitPoints base_health, unsigned short crlevel, PlayerNumber plyr_idx)
 {
     struct Dungeon* dungeon;
     if (base_health < -100000)
