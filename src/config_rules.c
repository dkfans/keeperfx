--- conflicted
+++ resolved
@@ -110,97 +110,6 @@
 };
 
 
-<<<<<<< HEAD
-static const struct NamedField rules_computer_named_fields[] = {
-    //name                        //field                                           //field type                                              //min     //max
-  {"DISEASEHPTEMPLEPERCENTAGE",  &game.conf.rules.computer.disease_to_temple_pct,  var_type(game.conf.rules.computer.disease_to_temple_pct),        0, USHRT_MAX},
-  {NULL,                         NULL,                                                                                                    0,        0,         0},
-};
-
-static const struct NamedField rules_creatures_named_fields[] = {
-    //name                        //field                                           //field type                                               //min     //max
-  {"RECOVERYFREQUENCY",          &game.conf.rules.creature.recovery_frequency,     var_type(game.conf.rules.creature.recovery_frequency    ),        0, UCHAR_MAX},
-  {"FIGHTMAXHATE",               &game.conf.rules.creature.fight_max_hate,         var_type(game.conf.rules.creature.fight_max_hate        ), SHRT_MIN,  SHRT_MAX},
-  {"FIGHTBORDERLINE",            &game.conf.rules.creature.fight_borderline,       var_type(game.conf.rules.creature.fight_borderline      ), SHRT_MIN,  SHRT_MAX},
-  {"FIGHTMAXLOVE",               &game.conf.rules.creature.fight_max_love,         var_type(game.conf.rules.creature.fight_max_love        ), SHRT_MIN,  SHRT_MAX},
-  {"BODYREMAINSFOR",             &game.conf.rules.creature.body_remains_for,       var_type(game.conf.rules.creature.body_remains_for      ),        0, USHRT_MAX},
-  {"FIGHTHATEKILLVALUE",         &game.conf.rules.creature.fight_hate_kill_value,  var_type(game.conf.rules.creature.fight_hate_kill_value ), SHRT_MIN,  SHRT_MAX},
-  {"FLEEZONERADIUS",             &game.conf.rules.creature.flee_zone_radius,       var_type(game.conf.rules.creature.flee_zone_radius      ),        0, ULONG_MAX},
-  {"GAMETURNSINFLEE",            &game.conf.rules.creature.game_turns_in_flee,     var_type(game.conf.rules.creature.game_turns_in_flee    ),        0,  LONG_MAX},
-  {"GAMETURNSUNCONSCIOUS",       &game.conf.rules.creature.game_turns_unconscious, var_type(game.conf.rules.creature.game_turns_unconscious),        0, USHRT_MAX},
-  {"STUNEVILENEMYCHANCE",        &game.conf.rules.creature.stun_enemy_chance_evil, var_type(game.conf.rules.creature.stun_enemy_chance_evil),        0,       100},
-  {"STUNGOODENEMYCHANCE",        &game.conf.rules.creature.stun_enemy_chance_good, var_type(game.conf.rules.creature.stun_enemy_chance_good),        0,       100},
-  {NULL,                         NULL,                                                                                                     0,        0,         0},
-};
-
-const struct NamedCommand rules_creature_commands[] = {
-  {"CRITICALHEALTHPERCENTAGE",     1},
-  {NULL,                           0},
-};
-
-static const struct NamedField rules_magic_named_fields[] = {
-    //name                            //field                                                    //field type                                                        //min     //max
-  {"HOLDAUDIENCETIME",               &game.conf.rules.magic.hold_audience_time,                 var_type(game.conf.rules.magic.hold_audience_time                ),        0, LONG_MAX},
-  {"ARMAGEDDONTELEPORTYOURTIMEGAP",  &game.conf.rules.magic.armageddon_teleport_your_time_gap,  var_type(game.conf.rules.magic.armageddon_teleport_your_time_gap ), LONG_MIN, LONG_MAX},
-  {"ARMAGEDDONTELEPORTENEMYTIMEGAP", &game.conf.rules.magic.armageddon_teleport_enemy_time_gap, var_type(game.conf.rules.magic.armageddon_teleport_enemy_time_gap),        0, LONG_MAX},
-  {"ARMAGEDDONTELEPORTNEUTRALS",     &game.conf.rules.magic.armageddon_teleport_neutrals,       var_type(game.conf.rules.magic.armageddon_teleport_neutrals      ),        0,        1},
-  {"ARMAGEDDONCOUNTDOWN",            &game.armageddon.count_down,                               var_type(game.armageddon.count_down                              ), LONG_MIN, LONG_MAX},
-  {"ARMAGEDDONDURATION",             &game.armageddon.duration,                                 var_type(game.armageddon.duration                                ), LONG_MIN, LONG_MAX},
-  {"DISEASETRANSFERPERCENTAGE",      &game.conf.rules.magic.disease_transfer_percentage,        var_type(game.conf.rules.magic.disease_transfer_percentage       ),        0, CHAR_MAX},
-  {"DISEASELOSEPERCENTAGEHEALTH",    &game.conf.rules.magic.disease_lose_percentage_health,     var_type(game.conf.rules.magic.disease_lose_percentage_health    ), LONG_MIN, LONG_MAX},
-  {"DISEASELOSEHEALTHTIME",          &game.conf.rules.magic.disease_lose_health_time,           var_type(game.conf.rules.magic.disease_lose_health_time          ), LONG_MIN, LONG_MAX},
-  {"MINDISTANCEFORTELEPORT",         &game.conf.rules.magic.min_distance_for_teleport,          var_type(game.conf.rules.magic.min_distance_for_teleport         ), LONG_MIN, LONG_MAX},
-  {"COLLAPSEDUNGEONDAMAGE",          &game.conf.rules.magic.collapse_dungeon_damage,            var_type(game.conf.rules.magic.collapse_dungeon_damage           ), LONG_MIN, LONG_MAX},
-  {"TURNSPERCOLLAPSEDUNGEONDAMAGE",  &game.conf.rules.magic.turns_per_collapse_dngn_dmg,        var_type(game.conf.rules.magic.turns_per_collapse_dngn_dmg       ), LONG_MIN, LONG_MAX},
-  {"FRIENDLYFIGHTAREARANGEPERCENT",  &game.conf.rules.magic.friendly_fight_area_range_percent,  var_type(game.conf.rules.magic.friendly_fight_area_range_percent ), LONG_MIN, LONG_MAX},
-  {"FRIENDLYFIGHTAREADAMAGEPERCENT", &game.conf.rules.magic.friendly_fight_area_damage_percent, var_type(game.conf.rules.magic.friendly_fight_area_damage_percent), LONG_MIN, LONG_MAX},
-  {"WEIGHTCALCULATEPUSH",            &game.conf.rules.magic.weight_calculate_push,              var_type(game.conf.rules.magic.weight_calculate_push             ),        0, SHRT_MAX},
-  {NULL,                             NULL,                                                                                                                       0,        0,        0},
-};
-
-static const struct NamedField rules_rooms_named_fields[] = {
-    //name                                 //field                                                  //field type                                                      //min                //max
-  {"SCAVENGECOSTFREQUENCY",               &game.conf.rules.rooms.scavenge_cost_frequency,          var_type(game.conf.rules.rooms.scavenge_cost_frequency         ), LONG_MIN,            LONG_MAX},
-  {"TEMPLESCAVENGEPROTECTIONTIME",        &game.conf.rules.rooms.temple_scavenge_protection_turns, var_type(game.conf.rules.rooms.temple_scavenge_protection_turns),        0,           ULONG_MAX},
-  {"TRAINCOSTFREQUENCY",                  &game.conf.rules.rooms.train_cost_frequency,             var_type(game.conf.rules.rooms.train_cost_frequency            ), LONG_MIN,            LONG_MAX},
-  {"TORTURECONVERTCHANCE",                &game.conf.rules.rooms.torture_convert_chance,           var_type(game.conf.rules.rooms.torture_convert_chance          ),        0,                 100},
-  {"TIMESPENTINPRISONWITHOUTBREAK",       &game.conf.rules.rooms.time_in_prison_without_break,     var_type(game.conf.rules.rooms.time_in_prison_without_break    ),        0,           ULONG_MAX},
-  {"GHOSTCONVERTCHANCE",                  &game.conf.rules.rooms.ghost_convert_chance,             var_type(game.conf.rules.rooms.ghost_convert_chance            ),        0,                 100},
-  {"DEFAULTGENERATESPEED",                &game.conf.rules.rooms.default_generate_speed,           var_type(game.conf.rules.rooms.default_generate_speed          ),        0,           USHRT_MAX},
-  {"DEFAULTMAXCREATURESGENERATEENTRANCE", &game.conf.rules.rooms.default_max_crtrs_gen_entrance,   var_type(game.conf.rules.rooms.default_max_crtrs_gen_entrance  ),        0,           ULONG_MAX},
-  {"FOODGENERATIONSPEED",                 &game.conf.rules.rooms.food_generation_speed,            var_type(game.conf.rules.rooms.food_generation_speed           ), LONG_MIN,            LONG_MAX},
-  {"PRISONSKELETONCHANCE",                &game.conf.rules.rooms.prison_skeleton_chance,           var_type(game.conf.rules.rooms.prison_skeleton_chance          ),        0,                 100},
-  {"BODIESFORVAMPIRE",                    &game.conf.rules.rooms.bodies_for_vampire,               var_type(game.conf.rules.rooms.bodies_for_vampire              ),        0,           UCHAR_MAX},
-  {"GRAVEYARDCONVERTTIME",                &game.conf.rules.rooms.graveyard_convert_time,           var_type(game.conf.rules.rooms.graveyard_convert_time          ),        0,           USHRT_MAX},
-  {"SCAVENGEGOODALLOWED",                 &game.conf.rules.rooms.scavenge_good_allowed,            var_type(game.conf.rules.rooms.scavenge_good_allowed           ),        0,                   1},
-  {"SCAVENGENEUTRALALLOWED",              &game.conf.rules.rooms.scavenge_neutral_allowed,         var_type(game.conf.rules.rooms.scavenge_neutral_allowed        ),        0,                   1},
-  {"TIMEBETWEENPRISONBREAK",              &game.conf.rules.rooms.time_between_prison_break,        var_type(game.conf.rules.rooms.time_between_prison_break       ),        0,           ULONG_MAX},
-  {"PRISONBREAKCHANCE",                   &game.conf.rules.rooms.prison_break_chance,              var_type(game.conf.rules.rooms.prison_break_chance             ),        0,           ULONG_MAX},
-  {"TORTUREDEATHCHANCE",                  &game.conf.rules.rooms.torture_death_chance,             var_type(game.conf.rules.rooms.torture_death_chance            ),        0,                 100},
-  {"BARRACKMAXPARTYSIZE",                 &game.conf.rules.rooms.barrack_max_party_size,           var_type(game.conf.rules.rooms.barrack_max_party_size          ),        0, GROUP_MEMBERS_COUNT},
-  {"TRAININGROOMMAXLEVEL",                &game.conf.rules.rooms.training_room_max_level,          var_type(game.conf.rules.rooms.training_room_max_level         ),        0,CREATURE_MAX_LEVEL+1},
-  {NULL,                                  NULL,                                                                                                                   0,        0,                   0},
-};
-
-static const struct NamedField rules_workers_named_fields[] = {
-    //name                        //field                                              //field type                                                   //min     //max
-  {"HITSPERSLAB",                &game.conf.rules.workers.hits_per_slab,              var_type(game.conf.rules.workers.hits_per_slab              ),        0, UCHAR_MAX},
-  {"DEFAULTIMPDIGDAMAGE",        &game.conf.rules.workers.default_imp_dig_damage,     var_type(game.conf.rules.workers.default_imp_dig_damage     ),        0, ULONG_MAX},
-  {"DEFAULTIMPDIGOWNDAMAGE",     &game.conf.rules.workers.default_imp_dig_own_damage, var_type(game.conf.rules.workers.default_imp_dig_own_damage ),        0, ULONG_MAX},
-  {"IMPWORKEXPERIENCE",          &game.conf.rules.workers.digger_work_experience,     var_type(game.conf.rules.workers.digger_work_experience     ),        0,  LONG_MAX},
-  {"DRAGUNCONSCIOUSTOLAIR",      &game.conf.rules.workers.drag_to_lair,               var_type(game.conf.rules.workers.drag_to_lair               ),        0,         2},
-  {NULL,                         NULL,                                                                                                            0,        0,         0},
-};
-
-static const struct NamedField rules_health_named_fields[] = {
-    //name                           //field                                                //field type                                                    //min      //max
-  {"HUNGERHEALTHLOSS",              &game.conf.rules.health.hunger_health_loss,            var_type(game.conf.rules.health.hunger_health_loss           ), LONG_MIN,  LONG_MAX},
-  {"GAMETURNSPERHUNGERHEALTHLOSS",  &game.conf.rules.health.turns_per_hunger_health_loss,  var_type(game.conf.rules.health.turns_per_hunger_health_loss ),        0, USHRT_MAX},
-  {"FOODHEALTHGAIN",                &game.conf.rules.health.food_health_gain,              var_type(game.conf.rules.health.food_health_gain             ), LONG_MIN,  LONG_MAX},
-  {"TORTUREHEALTHLOSS",             &game.conf.rules.health.torture_health_loss,           var_type(game.conf.rules.health.torture_health_loss          ), LONG_MIN,  LONG_MAX},
-  {"GAMETURNSPERTORTUREHEALTHLOSS", &game.conf.rules.health.turns_per_torture_health_loss, var_type(game.conf.rules.health.turns_per_torture_health_loss),        0, USHRT_MAX},
-  {NULL,                            NULL,                                                                                                               0,        0,         0},
-=======
 const struct NamedField rules_computer_named_fields[] = {
     //name                    //param  //field                                           //default    //min     //max
   {"DISEASEHPTEMPLEPERCENTAGE",  0, field(game.conf.rules.computer.disease_to_temple_pct),500,        0, USHRT_MAX,NULL,value_default,NULL},
@@ -297,17 +206,7 @@
   1,
   0,
   &game.conf.rules
->>>>>>> cf964bd6
-};
-
-static const struct NamedField rules_script_only_named_fields[] = {
-  //name            //field                //field type                   //min //max
-{"PayDayProgress",&game.pay_day_progress,var_type(game.pay_day_progress),0,LONG_MAX},
-{NULL,                            NULL,0,0,0 },
-};
-
-const struct NamedField* ruleblocks[] = {rules_game_named_fields,rules_rooms_named_fields,rules_magic_named_fields,
-  rules_creatures_named_fields,rules_computer_named_fields,rules_workers_named_fields,rules_health_named_fields,rules_script_only_named_fields,NULL};
+};
 
 const struct NamedCommand rules_research_commands[] = {
   {"RESEARCH",                     1},
@@ -343,14 +242,6 @@
   {"COSTLIER_IMPS",                UnqF_CostlierImp},
   {"ALL_CREATRS_VER_ANGRY",        UnqF_MkAllVerAngry},
   {NULL,                           0},
-};
-  
-//rules that require extra logic on update
-const struct NamedCommand game_rule_desc[] = {
-    {"PreserveClassicBugs",            1},
-    {"AlliesShareVision",              2},
-    {"MapCreatureLimit",               3},
-    {NULL,                             0},
 };
 
 /******************************************************************************/
@@ -840,47 +731,6 @@
     //Freeing and exiting.
     return result;
 }
-    
-int update_game_rule(short rulegroup, short ruledesc, long rulevalue)
-{
-    if(rulegroup != -1)
-    {
-        SCRIPTDBG(7,"Changing Game Rule '%s' to %ld", (ruleblocks[rulegroup]+ruledesc)->name, rulevalue);
-        return assign_named_field_value((ruleblocks[rulegroup]+ruledesc),rulevalue);
-    }
-
-  #if (BFDEBUG_LEVEL >= 7)
-    const char *rulename = get_conf_parameter_text(game_rule_desc,ruledesc);
-  #endif
-    switch (ruledesc)
-    {
-    case 1: //PreserveClassicBugs
-        //this one is a special case because in the cfg it's not done trough number
-        SCRIPTDBG(7,"Changing Game Rule '%s' from %lu to %ld", rulename, game.conf.rules.game.classic_bugs_flags, rulevalue);
-        game.conf.rules.game.classic_bugs_flags = rulevalue;
-        break;
-    case 2: //AlliesShareVision
-        //this one is a special case because it updates minimap
-        SCRIPTDBG(7,"Changing Game Rule '%s' from %d to %ld", rulename, game.conf.rules.game.allies_share_vision, rulevalue);
-        game.conf.rules.game.allies_share_vision = (TbBool)rulevalue;
-        panel_map_update(0, 0, gameadd.map_subtiles_x + 1, gameadd.map_subtiles_y + 1);
-        break;
-    case 3: //MapCreatureLimit
-        //this one is a special case because it needs to kill of additional creatures
-        SCRIPTDBG(7, "Changing Game Rule '%s' from %u to %ld", rulename, game.conf.rules.game.creatures_count, rulevalue);
-        game.conf.rules.game.creatures_count = rulevalue;
-        short count = setup_excess_creatures_to_leave_or_die(game.conf.rules.game.creatures_count);
-        if (count > 0)
-        {
-            SCRPTLOG("Map creature limit reduced, causing %d creatures to leave or die",count);
-        }
-        break;
-    default:
-        WARNMSG("Unsupported Game Rule, command %d.", ruledesc);
-        return ccr_error;
-    }
-    return ccr_ok;
-}
 
 /******************************************************************************/
 #ifdef __cplusplus
