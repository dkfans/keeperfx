--- conflicted
+++ resolved
@@ -357,17 +357,10 @@
     switch (room_area)
     {
     case JoKF_WorkOnAreaBorder:
-<<<<<<< HEAD
-        result = find_random_position_at_area_of_room(creatng, &pos, room, RoArC_BORDER);
-        break;
-    case JoKF_WorkOnAreaCenter:
-        result = find_random_position_at_area_of_room(creatng, &pos, room, RoArC_CENTER);
-=======
         result = find_random_position_at_area_of_room(&pos, room, RoArC_BORDER, creatng);
         break;
     case JoKF_WorkOnAreaCenter:
         result = find_random_position_at_area_of_room(&pos, room, RoArC_CENTER, creatng);
->>>>>>> d522feb0
         break;
     case (JoKF_WorkOnAreaBorder|JoKF_WorkOnAreaCenter):
         result = find_random_valid_position_for_thing_in_room(creatng, room, &pos);
