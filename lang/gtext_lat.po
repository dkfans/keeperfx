# *****************************************************************************
#  Free implementation of Bullfrog's Dungeon Keeper strategy game.
# *****************************************************************************
#   @file gtext_lat.po
#      KeeperFX GUI Strings translation file
#  @par Purpose:
#      Contains translation of the national strings in the game.
#  @par Comment:
#      Use this file to improve the translation for specific language.
#  @author   KeeperFX Team
#  @date     25 Aug 2012 - 02 Apr 2014
#  @par  Copying and copyrights:
#      This program is free software; you can redistribute it and/or modify
#      it under the terms of the GNU General Public License as published by
#      the Free Software Foundation; either version 2 of the License, or
#      (at your option) any later version.
#
# *****************************************************************************
msgid ""
msgstr ""
"Project-Id-Version: GUI Strings for KeeperFX\n"
"Report-Msgid-Bugs-To: https://code.google.com/p/keeperfx/issues/list\n"
"POT-Creation-Date: 2012-09-02 01:12+0200\n"
"PO-Revision-Date: 2014-10-28 21:21+0100\n"
"Last-Translator: Tomasz Lis <listom@gmail.com>\n"
"Language-Team: KeeperFX Team <code.google.com>\n"
"Language: la_LA\n"
"MIME-Version: 1.0\n"
"Content-Type: text/plain; charset=UTF-8\n"
"Content-Transfer-Encoding: 8bit\n"
"X-Poedit-SourceCharset: UTF-8\n"
"X-Generator: Poedit 1.5.7\n"

#. Generic victory message
#: guitext:0
msgctxt "In-game message"
msgid "Success! The land is yours. Press Space to proceed to the next realm."
msgstr "Optime! Terra tua est. Preme clavem Spatium ut in regnum sequentem procedas."

#. Level Eversmile information soon after start
#: guitext:1
msgctxt "In-game message"
msgid "This is a message. Right click to delete it."
msgstr "Hoc est nuntium. Preme butonem dextrum muris ut illud deleas."

#. Level Eversmile first objective
#: guitext:2
msgctxt "In-game message"
msgid ""
"The first thing a Keeper needs is somewhere to keep gold, when it's been mined out of the rock by his Imps. To create a Treasure Room, select the Treasure Room "
"icon from the Rooms Panel and fill the empty area to the west with Treasure Room tiles."
msgstr ""
"Primum opus est custodi loco ut aurum retineatur, cum a diabolullis suis e petra effossum est. Ut cameram thesauri crees, delige iconem camera thesauri e "
"pannello camerarum et imple aream vacuam ad occidentem tegulis camera thesauri."

#. Level Eversmile information when started building Treasure Room
#: guitext:3
msgctxt "In-game message"
msgid "Use the cursor keys to see other areas of the underworld. Rotate and zoom the view with the right ctrl key and cursor keys."
msgstr "Utere clavibus sagittariae ut aliis areis inferni videas. Gyra imaginem et aut amplifica aut deminue eam clave imperio dextro et clavibus sagittariis."

#. Level Eversmile objective when built Treasure Room
#: guitext:4
msgctxt "In-game message"
msgid ""
"Expertly done. Press the right mouse button to turn the pointer back into the Hand of Evil. Mine out the gold to the east by tagging the area with the left "
"mouse button. Your Imps will dig out the gold and carry it back to your Treasure Room."
msgstr ""
"Optime. Preme butonem dextrum muris ut cursorem in manum mali vertas. Area deligenda effode aurum ad orientem butone sinistro muris. Diabolulli tui "
"aurum fodient et in cameram thesauri tuam eum ferent."

#. Level Eversmile information while digging gold
#: guitext:5
msgctxt "In-game message"
msgid "If you want to make your creatures work harder, slap them by right clicking the Hand of Evil on them. Slapping will harm your creatures."
msgstr "Si vis ut creaturae tuae operentur durius, utendo butone dextro muris alapas da eis mano mali super illas. Alapam dare nocet creaturis tuis."

#. Level Eversmile information while digging gold
#: guitext:6
msgctxt "In-game message"
msgid ""
"Use the left mouse button to pluck your creatures from the dungeon. Use the right mouse button to drop them over a room or tile belonging to your dungeon. "
"Creatures perform the task most relevant to the situation they're dropped into."
msgstr ""
"Utere butone sinistro muris ut creaturas tuas a robore carpas. Utere butone dextro muris ut illas in cameris aut tegulis, quae in robore tuo insunt, "
"demittas. Creaturae funguntur pensa relevantissima ad situationem in qua demittuntur."

#. Level Eversmile objective after digging gold
#: guitext:7
msgctxt "In-game message"
msgid ""
"Greedily done, Keeper. Now, you need to turn some of your dungeon into a Lair. Lairs are where creatures rest and recover. The area your Imps just mined out "
"would be an ideal spot for some creatures to lurk. Select the Lair icon from the Rooms Panel."
msgstr ""
"Avidissime, custos. Iam, vertere aliquem locum roboris tui in stabulo debes. Stabula sunt loci ubi creaturae requiescunt et sanescunt. Area, quam "
"diabolulli tui nuper effoderunt, fortasse locus idealis est ut aliquae creaturae otientur. Iconem stabulum e pannello camerarum delige."

#. Level Eversmile objective after Lair built
#: guitext:8
msgctxt "In-game message"
msgid ""
"Dig a tunnel that connects to the Portal to the north. Portals appear on the map as flashing squares, until they are claimed. Creatures only use Portals "
"claimed by a Keeper. Your Imps claim a Portal as soon as it connects to your dungeon."
msgstr ""
"Fode cuniculum, quis cum portale ad borean nectit. Portalia ut quadra nictantia in charta videntur, donec obtineantur. Creaturae modo portalis "
"obtentis a custode utuntur. Diabolulli tui portale obtinent simul ac cum robore tuo iungitur."

#. Level Eversmile objective when digging w/o Treasure Room
#: guitext:9
msgctxt "In-game message"
msgid ""
"You should build a Treasure Room first. Select the Treasure Room icon from the Rooms Panel and left click on the tiles in the area to the west of your Dungeon "
"Heart."
msgstr ""
"Primum cameram thesauri construere debes. Delige iconem camera thesauri e pannello camerarum et preme butonem sinistrum muris super tegulas ad occidentem "
"cordis roboris tui."

#. Level Eversmile information after some digging
#: guitext:10
msgctxt "In-game message"
msgid ""
"Pick up creatures by left clicking on them. Drop them by right clicking over a room or tile belonging to your dungeon. Creatures perform tasks relevant to the "
"situation they're dropped into."
msgstr ""
"Carpe creaturas utendo butone sinistro muris super eas. Demitte eas utendo butone dextro muris super cameram aut tegulam in robore tuo. Creaturae funguntur "
"pensa relevantissima ad situationem in qua demittuntur."

#. Level Eversmile information after some digging
#: guitext:11
msgctxt "In-game message"
msgid "If you want your creatures to work harder, slap them with a right click of the hand. Your creatures take damage from each slap they receive."
msgstr "Si vis ut creaturae tuae operentur durius, utendo butone dextro muris alapam da eis mano mali super illas. Alapam dare nocet creaturis tuis."

#. Level Eversmile objective after digging gold w/o Treasure Room
#: guitext:12
msgctxt "In-game message"
msgid ""
"You have not yet built a Treasure Room. Until you build this room, you will be unable to pay any creatures. Only Imps give their loyalty freely. No other "
"creatures will serve you unpaid."
msgstr ""
"Cameram thesauri nondum construxisti. Donec hanc cameram construas, solvere creaturas nequibis. Diabolulli soli fidem suam libere dant. Aliae creaturae "
"gratis non tibi servient."

#. Level Eversmile objective after getting first creature
#: guitext:13
msgctxt "In-game message"
msgid ""
"Your first minion has arrived. It's a giant Fly. It can spit corrosive vomit at your enemies and its wings grant the hideous insect the speed to intercept the "
"most nimble trespassers."
msgstr ""
"Satelles prima tua advenit. Musca colossea est. Vomitum corrosum ad inimicos tuos spuere potest, et alae suae huic insecto horribili celeritatem donant "
"ut intrusos agilissimos intercipiat."

#. Level Eversmile objective after getting first beetle
#: guitext:14
msgctxt "In-game message"
msgid ""
"A Beetle has scuttled into your realm. It's tough enough to absorb a lot of damage. Like most creatures, Beetles require food. Dig out a new area, select the "
"Hatchery icon and create your Hatchery. Tasty snacks will soon emerge from its enchanted soil."
msgstr ""
"Coleopterum in dominium tuum serpit. Satis resiliens est ut noxiam multam absorbeat. Ut plerique creaturae, Coleoptera cibum requirunt. Fode aream novam, "
"delige iconem seminarium et crea seminarium tuum. Merendae sapidae ex humo incantato eius mox emergent."

#. Level Eversmile objective after Hatchery built
#: guitext:15
msgctxt "In-game message"
msgid ""
"Imps fortify your walls to prevent intruders tunnelling in. If you want to create more Imps, go to the Research Panel, select the Imp icon and left click "
"anywhere in your dungeon. Each Imp you create costs more than the previous one."
msgstr ""
"Diabolulli muros tuos firmant ut intrusos effodere arceant. Si vis plures diabolullos creare, i in pannellum investigationis, delige iconem Diabolullus "
"et preme butonem sinistrum muris uspiam in robore tuo. Quisque diabolullus quem creas plus quam prior constat."

#. Level Eversmile information after having few creatures
#: guitext:16
msgctxt "In-game message"
msgid ""
"Why not have a handful of creatures ready to drop on top of intruders? To pick up creatures quickly, left click on them from within the Creatures Panel. You "
"can only drop creatures within the confines of your own dungeon."
msgstr ""
"Cur non habere manipulum creaturarum paratarum ad demittendum super intrusos? Ut creaturas celeriter carpas, preme butonem sinistrum muris super eas in "
"pannello creaturarum. Solum in confinibus roboris tui creaturas demittere potes."

#. Level Eversmile objective some time after all rooms are built
#: guitext:17
msgctxt "In-game message"
msgid ""
"Intruders approach. They seek gaps in your fortifications, in order to gain entry to your dungeon. A white trail on the map indicates their progress. Click the "
"icon at the top of the Control Panel to see a bigger map."
msgstr ""
"Intrusi accedunt. Fissuras in fortificationibus tuis quaerunt, ut in robur tuum inire possint. Vestigia alba in charta progressum suum indicat. Preme butonem "
"sinistrum muris super iconem in parte superiore pannellis imperii ut chartam maiorem videas."

#. Level Eversmile objective after first wave defeat
#: guitext:18
msgctxt "In-game message"
msgid "Savour your first victory while you can. You have attracted the wrath of the Lord of this realm. His party will soon be here."
msgstr "Degusta victoriam primam tuam dum potes. Iram Domini huius regni allexisti. Grex suus mox aderit."

#. Levels Eversmile and Tickle objective, when LOTL comes
#: guitext:19
msgctxt "In-game message"
msgid "The Lord of the Land has arrived. I can smell his fear. Defeat him and the realm is yours."
msgstr "Dominus Regni advenit. Timorem suum olfacere possum. Vince eum et regnum tuum erit."

#. Level Eversmile objective after LOTL defeat
#: guitext:20
msgctxt "In-game message"
msgid "Your work here is done. Now there is no-one to prevent you from obliterating this nauseating realm and expanding your empire into a neighbouring land. Nice."
msgstr "Labor tuus hic factus est. Iam nemo te arcere potest ut hoc regnum nauseabundum annihiles et imperium tuum in terram contiguam expandas. Optime."

#. Level Eversmile objective when having no Imps
#: guitext:21
msgctxt "In-game message"
msgid "You require more Imps. Use the Create Imp spell to conjure them into your domain. Remember, each Imp you create is more expensive than the last."
msgstr "Plures diabolullos eges. Utere incantatione Diabolullum Creare ut eos in regnum tuum invoces. Reminiscere, quisque diabolullus quem creas pretiosior quam prior est."

#. Level Cosyton information soon after start
#: guitext:22
msgctxt "In-game message"
msgid ""
"When Imps have no other orders, they run around reinforcing your dungeon. Fortified walls keep out intruders. Rooms with reinforced walls make your creatures "
"feel more at home and heroes more terrified."
msgstr ""
"Cum diabolulli alia mandata non habent, robur tuum fortificandum discurrunt. Muri fortificati intrusos foris manutenent. Camerae cum muris fortificatis "
"tuas creaturas magis domi et heroes magis terreri sentiunt."

#. Level Cosyton information soon after start
#: guitext:23
msgctxt "In-game message"
msgid ""
"Possess creatures by choosing the Possess spell from the Research Panel and left-clicking on the creature you want to control. Right-click to leave the "
"creature again."
msgstr ""
"Posside creaturas deligenda incantatione Possessio e pannello investigationis et premendo butone sinistro muris super creaturam, quam imperare vis. "
"Preme butonem dextrum muris ut creatura denuo discedas."

#. Level Cosyton first objective
#: guitext:24
msgctxt "In-game message"
msgid ""
"Remember the lessons you learned in Brana Hauk. You must build a Treasure Room, a Lair and a Hatchery and you will need to claim a Portal. Build rooms in "
"squares of at least nine tiles to increase the efficiency of the room."
msgstr ""
"Reminiscere auditiones quas in terra appellata Brana Hauk didicisti. Cameram thesauri, stabulum et seminarium construere debes, et portale obtinere "
"egebis. Construe cameras quadratas saltem novenorum tegularum ut efficientia camerarum augeatur."

#. Level Cosyton objective after basic rooms built
#: guitext:25
msgctxt "In-game message"
msgid ""
"You will need to make your creatures stronger. In a Training Room, your creatures can hone their fighting skills, gain new abilities and learn more powerful "
"spells."
msgstr ""
"Opus creaturis tuis erit fortiores esse. In camera exercitii, creaturae tuae habilitates suas perfectionare, facultates novas tenere et incantationes "
"potentiores discere possunt."

#. Level Cosyton objective after Training Room built
#: guitext:26
msgctxt "In-game message"
msgid ""
"Your plan proceeds smoothly, keeper. Allow your Imps time to fortify the walls of your dungeon. This increases the efficiency of rooms and repels would-be "
"invaders."
msgstr ""
"Consilium tuum suaviter procedit, custos. Concede creaturis tuis tempus ut muros roboris tui fortificent. Sic efficientia camerarum augetur et intrusi "
"futuri repelluntur."

#. Level Cosyton information after Training Room built
#: guitext:27
msgctxt "In-game message"
msgid "The Training Room attracts ever more ferocious creatures, such as Demon Spawn. Build it and they will come."
msgstr "Camera exercitii creaturas etiam truciores attrahit, velut Subolem Daemonicam. Construe eam et advenient."

#. Level Cosyton information after attracting Demon Spawn
#: guitext:28
msgctxt "In-game message"
msgid ""
"To train creatures, drop them in the Training Room. The number that occasionally appears above a creature's head indicates how much gold it has cost for that "
"creature to train."
msgstr ""
"Ut creaturae se exercitent, demitte eas in camera exercitii. Numerus, quis super caput creaturae temporaliter videtur, ostendit quantum aurum ista "
"creatura accipit ut se exercitet."

#. Level Cosyton information some time after Demon Spawn
#: guitext:29
msgctxt "In-game message"
msgid "You can train creatures more rapidly by slapping them as they work out in the Training Room."
msgstr "Creaturae celerius exercitari possunt alapam dando eis dum in camera exercitii se exercitant."

#. Level Cosyton objective soon after 2nd Demon Spawn
#: guitext:30
msgctxt "In-game message"
msgid ""
"Heroes are already on their way. Make sure your creatures are well trained and ready for the attack. The heroes you will face in this realm are tougher than "
"those you met beneath Brana Hauk."
msgstr ""
"Heroes iam adveniunt. Verifica ut tuae creaturae bene exercitatae et paratae ad impetum sint. Heroes quos in hoc regno affrontabis sunt fortiores quam "
"illi quos occuristi sub terram appellatam Brana Hauk."

#. Level Cosyton objective after defeating LOTL (option 1)
#: guitext:31
msgctxt "In-game message"
msgid "Harder the heroes may have been but they were obviously no match for your forces."
msgstr "Heroes forsitan fortiores fuerint, sed evidenter periculum creaturis tuis non fuerunt."

#. Level Cosyton objective after AP reached
#: guitext:32
msgctxt "In-game message"
msgid "The heroes are on their way. Make sure your creatures are well trained and ready for the attack."
msgstr "Heroes adveniunt. Verifica ut tuae creaturae bene exercitatae et paratae ad impetum sint."

#. Level Cosyton objective after defeating LOTL (option 2)
#: guitext:33
msgctxt "In-game message"
msgid "Congratulations. You have conquered the enemy hordes."
msgstr "Gratulationes. Greges inimicos vicisti."

#. Level Waterdream Warm first objective
#: guitext:34
msgctxt "In-game message"
msgid ""
"Build a dungeon with a Treasure Room, a Lair, a Hatchery and a Training Room. Make sure they're all big enough. Cramped conditions do nothing for the morale of "
"your minions."
msgstr ""
"Construe robur cum camera thesauri, stabulo, seminario et camera exercitii. Verifica ut satis magnae sint. Conditiones minimae ad animum satellitum "
"tuarum nihil faciunt."

#. Level Waterdream Warm objective after basic 5 rooms are built/claimed
#: guitext:35
msgctxt "In-game message"
msgid ""
"The time has come to build a Library. Libraries are where new devices, room designs and magic spells are researched. Make a Library at least as big as the "
"other rooms. Researchers like quiet too, so try to build your Library off the side of a corridor."
msgstr ""
"Tempus est bibliothecam construendi. Bibliothecae sunt loci ubi machinae novae, designationes camerarum et incantationes investigantur. Construe bibliothecam "
"tam magnam ceteris cameris. Investigatoribus tranquilitas placet, sic conare bibliothecam tuam longe ab androne construere."

#. Level Waterdream Warm information after started building library
#: guitext:36
msgctxt "In-game message"
msgid ""
"Your new Library will attract creatures like Warlocks, who are interested in researching magic and dungeon designs. These evil mages are real bookworms, as "
"well as being magically proficient themselves."
msgstr ""
"Bibliotheca tua nova creaturas ut Veneficos attrahet, quibus refert incantationes et designationes roborum investigare. Hi magi maligni sunt veri mures "
"bibliothecae, atque magice experti."

#. Level Waterdream Warm objective after finished building library
#: guitext:37
msgctxt "In-game message"
msgid ""
"That's a fine collection of parchments and tomes you've assembled. Most creatures can engage in research but Warlocks make the best and keenest researchers. "
"Stupid Trolls have trouble holding books the right way up and sometimes even chew the pages."
msgstr ""
"Illa est collectio lauta pergamenarum et tomorum, quam coisti. Plurimae creaturae investigatione frui possunt, sed Venefici investigatores optimi et "
"vehementissimi sunt. Trolla stulta libros emendate tenere non possunt. Etiam aliquando paginas masticant."

#. Level Waterdream Warm objective after attracting warlock
#: guitext:38
msgctxt "In-game message"
msgid ""
"The scent of arcane knowledge has lured a greedy Warlock into your dungeon. Don't forget to train your Warlocks occasionally. Their spell casting abilities "
"make them fine long range fighters."
msgstr ""
"Venefici avidi in robur tuum per odorem cognitionis arcanae attracti sunt. Ne oblitus sis ut Veneficos tuos de tempore usque ad tempus exercites. "
"Facultas huius bellatorum incantationibus iaciendis eminus boni fit."

#. Level Waterdream Warm objective
#: guitext:39
msgctxt "In-game message"
msgid ""
"The first wave of attackers lie hacked to pieces on the floor and give your domain that lived in feeling but it surely won't be long before their kin launch "
"another assault."
msgstr ""
"Unda prima aggressorum laniata in solo iacit et dominio tuo istum sentimentum domesticum dat, sed certe non multum tempus praeteribit antequam cognati "
"eius alium impetum initiant."

#. Level Waterdream Warm objective
#: guitext:40
msgctxt "In-game message"
msgid ""
"You meet with success yet again, Keeper. All those corpses will keep your Hatchery's topsoil fertile. They also serve as warnings to other foolhardy "
"adventurers, of course."
msgstr ""
"Successui iterum convenis, custos. Ista omnia cadavera humum seminarii tui fertiliter manutenebunt. Nempe etiam serviunt pro monstro aliis "
"erronibus insipientibus."

#. Level Waterdream Warm objective
#: guitext:41
msgctxt "In-game message"
msgid "All is quiet again. Use this time to ready yourself for the next attacks. The enemy is only regrouping. It is not yet defeated."
msgstr "Omnia iterum tranquilla sunt. Utere hoc tempore ut paratus sis ad aggressiones proximas. Inimicus se modo reaggregat. Victus nondum est."

#. Level Waterdream Warm information
#: guitext:42
msgctxt "In-game message"
msgid "Is that Imp playing football with a decapitated head? Stay alert, Keeper."
msgstr "Iocaturne iste diabolullus pediludium capite detruncato? Vigila, custos."

#. Level Waterdream Warm objective
#: guitext:43
msgctxt "In-game message"
msgid "Now would be an excellent time to train a Warlock."
msgstr "Nunc fortasse tempus excellens est ut Veneficum exercites."

#. Level Waterdream Warm information
#: guitext:44
msgctxt "In-game message"
msgid ""
"Already your research bears fruit. The Speed Creature spell has been perfected. Cast it on a creature and observe the dramatic increase in its speed. The "
"effect wears off after a while."
msgstr ""
"Iam investigatio tua fecunda est. Incantatio Creaturam Accelerare perfecta fuit. Iace eam super creaturam et specta augmentum incredibile celeritatis "
"eius. Effectus post pusillum evanescit."

#. Level Flowerhat objective
#: guitext:45
msgctxt "In-game message"
msgid ""
"Build up your dungeon with the rooms available to you and claim the Portal nearby but do not yet venture north. Powerful adversaries lurk there. It would be "
"wiser not to disturb them until you are prepared."
msgstr ""
"Construe robur tuum cameris disponibilibus et obtine portale propinquum, sed adhuc ne ieris ad borean. Inimici imperiosi ibi delitescunt. Forsitan "
"sapientius sit ut eos non turbes donec paratus sis."

#. Level Flowerhat information
#: guitext:46
msgctxt "In-game message"
msgid "Clever research has given your Imps the engineering skill to build Bridges. You will need Bridges to cross some of the more hazardous underworld terrain."
msgstr "Investigatio sollers diabolullis tuis habilitatem dedit ad pontes construendum. Pontes egebis ut periculosissimas areas inferni transeas."

#. Level Flowerhat objective
#: guitext:47
msgctxt "In-game message"
msgid ""
"A study of dungeon designs reveals that Workshops manufacture essential furniture, such as Doors and Traps. If your Workshop occupies a square of at least nine "
"tiles, its mere presence will lure the underworld's finest artisans into your dungeon."
msgstr ""
"Disciplina designationum roborum exhibet officinas supellectiles essentiales fabricare, velut ostia et trappae. Si officina tua quadrum saltem novem tegularum "
"occupat, praesentia sua simplex artifices lautissimos inferni in robur tuum attrahet."

#. Level Flowerhat information
#: guitext:48
msgctxt "In-game message"
msgid ""
"To manufacture Traps and Doors in your Workshop you will need to assign creatures to it, by dropping them into the room. Manufactured items can be selected "
"from the Workshop Panel as soon as they're ready."
msgstr ""
"Ut ostia et trappae in officina tua fabricantur, creaturis in eam demittendis assignare debes. Obiecta fabricata e pannello officinae optari possunt "
"simul ac parata sunt."

#. Level Flowerhat objective
#: guitext:49
msgctxt "In-game message"
msgid "When your troops are sufficient in number and have had some training, lead them north and crush any who oppose you."
msgstr "Cum agmen tuum satis est et se exercitavit, duce eum ad borean et pinse omnes qui tibi refragantur."

#. Level Flowerhat objective
#: guitext:50
msgctxt "In-game message"
msgid "You will have to find a way to cross the river of molten lava that bars your way."
msgstr "Viam nancisci debebis ut flumen lavae, quod camminum tuum obstruit, transeas."

#. Level Flowerhat objective
#: guitext:51
msgctxt "In-game message"
msgid "The enemy's Dungeon Heart throbs before you. Assemble your minions nearby and administer the coup de grace."
msgstr "Cor roboris inimici ante te vibrat. Conveni prope creaturas tuas et administra plagam mortiferam misericordem."

#. Level Flowerhat information
#: guitext:52
msgctxt "In-game message"
msgid ""
"A Troll has joined you. Skilled in the craft of manufacturing, trolls are best employed doing dark deeds in your Workshop. They don't complain about the hours, "
"because their labours keep them away from combat."
msgstr ""
"Trollum ad te se iunxit. Perita in arte fabricandi, trolla optime occupantur in officina tua actionibus obscuris faciendis. De horis non queruntur, "
"quia labores sui a proelio detinent."

#. Level Flowerhat objective
#: guitext:53
msgctxt "In-game message"
msgid "With the enemy Dungeon Heart in ruins, you have trounced the once proud opposition. Rule your new domain with terror and loathing, for a laugh."
msgstr "Corde roboris inimici destructo, quondam oppositionem superbam mulcavisti. Rege dominium tuum novum terrore et fastidio, ridendi gratia."

#. Level Flowerhat information
#: guitext:54
msgctxt "In-game message"
msgid ""
"Your Workshop has created a Wooden Door. Placed in a corridor, it restricts access to the enemy. Your creatures may pass freely. Lock or unlock Doors by "
"clicking over them with the left mouse button."
msgstr ""
"Officina tua ostium ligneum creavit. In androne positum, accessum inimico restringit. Creaturae tuae libere praeterire possunt. Aut claude aut aperi "
"ostia premendo butone sinistro muris super ea."

#. Level Flowerhat information
#: guitext:55
msgctxt "In-game message"
msgid "Your Workshop has produced a Poison Gas trap. Position it and, when an intruder sets it off, it will envelop the area in deadly vapours."
msgstr "Officina tua trappam Gasis Toxici effecit. Pone eam, et cum intrusus eam incipit, area a vaporibus mortiferis involvetur."

#. Level Flowerhat information
#: guitext:56
msgctxt "In-game message"
msgid ""
"You have researched the Call to Arms spell. The first time you cast it, your creatures gather around a banner created by the spell. Cast it again in a target "
"area. Call to Arms only costs gold when it's targeted beyond your territory."
msgstr ""
"Incantatio Convocatio investigata est. Primum tempus eam iacis, creaturae tuae circum vexillum ab incantatione creatum se congregant. Iace eam iterum in "
"area desiderata. Convocatio solum aurum constat cum ultra territorium tuum iacitur."

#. Level Lushmeadow-on-Down objective
#: guitext:57
msgctxt "In-game message"
msgid ""
"Another Keeper controls this underworld realm. His dungeon lies to the north. If you are to entice creatures to work for you instead of him, you will have to "
"build a more magnificent dungeon. Get on with it then."
msgstr ""
"Alius custos hoc regnum inferum imperat. Robur suum ad borean iacit. Si vis ut creaturae te vice eum operentur, robur magnificentius construere debebis. "
"Sic sequere ergo."

#. Level Lushmeadow-on-Down objective
#: guitext:58
msgctxt "In-game message"
msgid "You have slain your rival. His defeat is a testimony to your clever dungeon design. You have the makings of a Dungeon Keeper worthy of the name."
msgstr "Rivalem tuum occidisti. Strages sua testimonium est designationis tuae sollertae roboris. Facturam custodis roboris nomine dignam habes."

#. Level Lushmeadow-on-Down information
#: guitext:59
msgctxt "In-game message"
msgid "A Bile Demon chooses to side with you. Bile Demons demand large Lairs and ample Hatcheries. These corpulent monstrosities attack somewhat unconventionally."
msgstr "Daemon Bilis te cum vinculare optat. Daemones Bilis magna stabula et ampla seminaria postulant. Hae monstruositates corpulentae aliquantum insolenter impetunt."

#. Level Lushmeadow-on-Down information
#: guitext:60
msgctxt "In-game message"
msgid "Your loyal researchers have perfected the Sight of Evil spell. Cast it on an unexplored area and it will be revealed to you for a moment."
msgstr "Investigatores tui fideles incantationem Visus Mali perfecerunt. Iace eam super aream incognitam et tibi breviter exhibebitur."

#. Level Lushmeadow-on-Down information
#: guitext:61
msgctxt "In-game message"
msgid ""
"You have claimed a Prison. Select imprison from the Information Panel and your creatures subdue their foe, at which point your Imps drag the bodies off to a "
"cell. Prisoners who die of starvation may rise again as Skeleton warriors for you to command."
msgstr ""
"Carcerem obtinuisti. Delige incarcerationem e pannello nuntiorum et creaturae tuae inimicos suos subdent, deinde diabolulli tui corpora in cellam trahent. "
"Captus, qui inedia moriuntur, iterum revivescere possunt ut Sceleti tibi ad imperandum."

#. Level Lushmeadow-on-Down information
#: guitext:62
msgctxt "In-game message"
msgid ""
"Your dedicated librarians have designed a Guard Post. Place a Guard Post in a strategically important area and assign creatures to occupy it by dropping them "
"there."
msgstr "Bibliothecarii dediti tui custodiam designaverunt. Pone custodiam in area stratege magna et assigna creaturas ut eam occupent eis ibi demittendis."

#. Level Lushmeadow-on-Down information
#: guitext:63
msgctxt "In-game message"
msgid ""
"A Spider has joined your dungeon. They are natural enemies of Flies, so endeavour to keep them apart. Overcoming such obstacles will temper your mettle - "
"whatever that means."
msgstr ""
"Aranea ad robur tuum se iunxit. Inimici naturales muscarum sunt, sic nitere ut eas segregatim manuteneas. Talibus obstaculis superandis temperamentum "
"tuum temperabit... quidquid istud significet."

#. Level Snuggledell objective
#: guitext:64
msgctxt "In-game message"
msgid ""
"It's time to mete out the ultimate punishment to a keeper who dares to challenge you for this corner of your subterranean empire. The price of failure shall be "
"oblivion."
msgstr "Tempus est dandi custodi, qui ad hunc angulum imperii tui subterranei te provocare audet, supplicium maximum. Pretium calamitatis oblivio erit."

#. Level Snuggledell objective
#: guitext:65
msgctxt "In-game message"
msgid "How satisfying it is to see an enemy Keeper's dungeon crumble and his power dissipate. There'll be no controversy over this year's hall of infamy nomination."
msgstr "Quam satianter est videre robur custodis inimici comminuere et vim eius dissipare. Controversia de nominatione huius anni ad infamissimum non erit."

#. Level Snuggledell information
#: guitext:66
msgctxt "In-game message"
msgid ""
"You have claimed a Torture Room. Place captive heroes and creatures into this chamber of horrors to convert them to your supremely evil way. Alternatively, "
"place your own creatures within the room whenever disciplinary measures become necessary."
msgstr ""
"Cameram cruciaminis obtinuisti. Pone heroes creaturasque captivi in hac camera horrorum ut eos ad fidem tuam mali supremi convertas. Alternative, "
"pone creaturas tuas in camera quandocumque modi disciplinarii necessarii fiunt."

#. Level Snuggledell information
#: guitext:67
msgctxt "In-game message"
msgid ""
"You have finally constructed a dungeon impressive enough to attract a Dark Mistress. You must discipline these wicked wenches frequently. They respond "
"particularly well to a good slapping."
msgstr ""
"Robur satis speciosum finaliter construxisti ut Dominam attrahas. Has mulierculas malas frequenter disciplinam docere debes. Particulariter "
"bene respondent ad bonas alapas."

#. Level Snuggledell information
#: guitext:68
msgctxt "In-game message"
msgid ""
"Your manufacturers have created a Braced Door. If security matters, you can be sure when you buy a Braced Door. You couldn't be certain with only a curtain and "
"a hole in the wall is no help at all."
msgstr ""
"Fabricatores tui ostium corroboratum creaverunt. Si securitas fundamentalis est, certus esse potes ostia corroborata emenda. Certus esse non potes "
"tantum plagulam habendo, et cavum in muro cassum est."

#. Level Snuggledell information
#: guitext:69
msgctxt "In-game message"
msgid ""
"Your researchers have devised a spell that unleashes the energy of a thunderstorm on the target of your choice. Select the spell, aim at a hostile creature and "
"flash-fry him with a Lightning Strike."
msgstr ""
"Investigatores tui incantationem, quae energiam tempestatis super destinatum delectus tui emittit, creaverunt. Delige incantationem, destina eam ad "
"creaturam et frige eam fulmine."

#. Level Snuggledell information
#: guitext:70
msgctxt "In-game message"
msgid "You have manufactured a powerful Lightning Trap. Try it out. It's bound to give someone a shock."
msgstr "Trappa potens Fulminis creata est. Experire eam. Forsitan aliquem fulminet."

#. Level Wishvale objective
#: guitext:71
msgctxt "In-game message"
msgid ""
"It appears you have arrived in the middle of a raging battle. Perhaps it would be wise to stay out of the way until you are strong enough to eliminate both "
"sides."
msgstr "Videtur te advenisse in medio proelii furiosi. Fortasse sapiens est ut tranquille maneas donec satis fortis sis ambo latera eliminandi."

#. Level Wishvale information
#: guitext:72
msgctxt "In-game message"
msgid "An Orc warlord joins you and brings with him the plans for building a Barracks. In this room you can form creatures into teams."
msgstr "Orcus ad te se iungit et se cum exemplar praesidii portat. In hac camera creaturas in turmam formare potest."

#. Level Wishvale objective
#: guitext:73
msgctxt "In-game message"
msgid ""
"I think I hear the clanking of plate armour. Yes, the Lord of the Land has finally roused himself from the fireside to find out where all his loyal servants "
"have gone."
msgstr "Clangorem armaturae audire puto. Vero, Dominus Terrae finaliter e foco exit ut ubi omnes ministri fideles sui isse resciscat."

#. Level Wishvale objective
#: guitext:74
msgctxt "In-game message"
msgid "You have turned local heroes into something of an endangered species, now make the enemy Dungeon Keeper extinct."
msgstr "Heroes locales in speciem in discrimen adductam vertisti, nunc extingue custodem roboris inimicum."

#. Level Wishvale objective
#: guitext:75
msgctxt "In-game message"
msgid "You have prevailed, Keeper. The bodies of your enemies litter the most forlorn alcoves of your domain, in tribute to their futile efforts to keep you at bay."
msgstr "Praevaluisti, custos. Corpora inimicorum tuorum remotissimas cameras regni tui tegunt, ut tributum operarum futilium suarum te detinendi."

#. Level Tickle objective
#: guitext:76
msgctxt "In-game message"
msgid ""
"Seek out the one who would be your rival in this region of the underworld. Explain the concept of early retirement to him. On the other hand, string him up. "
"It's in the only language he understands."
msgstr "Scrutare qui rivalis futurus tuus in hac regione inferni sit. Explica ei ideam secessus praecocis. Pende eum autem. Ista unica lingua quam intellegit."

#. Level Tickle information
#: guitext:77
msgctxt "In-game message"
msgid "You have researched the power of Invisibility. Cast it on a creature to hide it from enemy eyes."
msgstr "Facultatem Invisibilitas investigavisti. Iace eam super creaturam ut eam ab oculis inimicis occulas."

#. Level Tickle information
#: guitext:78
msgctxt "In-game message"
msgid "The Protect Creature spell has been researched at last. Cast it on a creature to increase its toughness."
msgstr "Incantatio Creaturam Protegere tandem investigata est. Iace eam super creaturam ut duritia sua augeatur."

#. Level Tickle objective
#: guitext:79
msgctxt "In-game message"
msgid ""
"That's another enemy successfully written off. The defenceless inhabitants of the land above bow down before your depraved presence. As if that will save "
"them..."
msgstr ""
"Iste alius inimicus prospere eliminatus. Habitatores indefensi terrae supernae se inclinant ante praesentiam tuam depravatam. Quasi hoc eos "
"adiuverit..."

#. Level Tickle information
#: guitext:80
msgctxt "In-game message"
msgid ""
"Researchers have found instructions for building a Temple to the dark gods. Sacrifice creatures in the Temple's pool to receive gifts from these gods. You "
"might have to experiment with the offerings you make. The dark gods are not easy to please."
msgstr ""
"Investigatores instructiones invenerunt templi deis obscuris aedificandi. Sacrifica creaturas in stagno templi ut dona ab his deis accipias. Fortasse "
"debes experiri offerendis quas agis. Dei obscuri non facile sunt delectare."

#. Level Moonbrush Wood objective
#: guitext:81
msgctxt "In-game message"
msgid ""
"This realm is ruled by four arrogant Wizards who think they've got everything under control, because their feeble magical power impresses the locals. But "
"you're not from these parts..."
msgstr ""
"Hoc regnum a quattuor Magis arrogantibus, qui omnia sub potestate habere putant, regitur, quia incolae vim suam magicam debilem mirantur. Sed "
"tu incola non es..."

#. Level Moonbrush Wood objective
#: guitext:82
msgctxt "In-game message"
msgid "Well, you're done down here. Time to introduce yourself to the locals and re-organise their nice little lives."
msgstr "Bene, hoc terminavisti. Tempus est te introducendi ad incolas et reordinandi vitas lepidas parvas suas."

#. Levels Tickle and Moonbrush Wood information
#: guitext:83
msgctxt "In-game message"
msgid ""
"Behold, you have summoned a Horned Reaper. Try not make it angry. You'll fail, because everything makes a Horned Reaper angry but at least try to make sure "
"that everything near it is an enemy creature when it finally goes ballistic."
msgstr ""
"Aspice, Messorem Cornutum vocavisti. Conare non eum fastidire. Deeris, quia omnibus Messor Cornutus iratus fit, sed saltem conare facere ut omnia "
"prope eum creatura inimica sit, cum tandem se insanat."

#. Level Moonbrush Wood information
#: guitext:84
msgctxt "In-game message"
msgid "Your researchers have concocted a Disease spell. Cast it on enemy creatures and watch the affliction spread like the plague."
msgstr "Investigatores tui incantationem Morbus concoxerunt. Iace eam super creaturas inimicas et vide afflictionem se disseminare ut pestis."

#. Level Moonbrush Wood information
#: guitext:85
msgctxt "In-game message"
msgid ""
"A Vampire has risen from your Graveyard, nourished by the souls of the dead which have been brought here. You have to suck up to Vampires or they go off in a "
"huff, but they're extremely powerful and fearsome underlings to have in your employ."
msgstr ""
"Vampyrus de sepulcreto tuo surrexit, nutritus animis mortuorum, qui hic allati sunt. Vampyris iucundus debes esse, aut vanescunt sine dubio, sed "
"subiecti perquam potentes et terribiles sunt in servitio tuo."

#. Level Moonbrush Wood information
#: guitext:86
msgctxt "In-game message"
msgid "You have researched the Graveyard. Your Imps will drag corpses here to rot... And possibly to rise again as Vampires, ready to do your bidding. That's style."
msgstr "Sepulcretum investigavisti. Diabolulli tui hic corpora afferent putrefaciendi... Et fortasse resurgendi ut Vampyri, parati ad te serviendum. Hic stilus est."

#. Levels Tickle and Moonbrush Wood information
#: guitext:87
msgctxt "In-game message"
msgid "You have manufactured an Iron Door. It's a formidable barrier. Use it well."
msgstr "Ostium ferreum creatum est. Obstaculum formidabile est. Bene hoc utere."

#. Level Elf's Dance objective
#: guitext:88
msgctxt "In-game message"
msgid ""
"Powerful creatures inhabit a cave south of here. There's a party of heroes between you and them but, if you reach them and convert them to your side before "
"they join the other keepers, you will be unstoppable, unless you do something stupid."
msgstr ""
"Creaturae potentes in caverna ad austrum habitant. Grex heroum inter te et eas est, sed si pervenis ad eas et convertis eas ad latus tuum antequam "
"ad alios custodes se iungunt, incessabilis eris, nisi aliquid stultum facis."

#. Level Elf's Dance objective
#: guitext:89
msgctxt "In-game message"
msgid "You have overcome all resistance to your rule, O despicable one. It's time to flex the old misery muscle on the pathetic inhabitants of the land above."
msgstr "Omnem resistentiam ad regnum tuum vicisti, o contempte. Tempus est flectendi annosum musculum miseriae super incolas miserabiles terrae insuper."

#. Level Nevergrim information
#: guitext:90
msgctxt "In-game message"
msgid "You have manufactured a Boulder Trap. Place it in a corridor and howl deliriously as it rumbles inexorably towards unwary trespassers."
msgstr "Trappa Roccae creata est. Pone eam in androne et delire ulula dum inexorabiliter rotat ad intrusos incautos."

#. Level Nevergrim information
#: guitext:91
msgctxt "In-game message"
msgid ""
"With typical brilliance, you have researched the Cave-In spell. Use it to block off passages and repair dungeon breaches. Interestingly, the rockfall will "
"crush to death any creatures caught beneath it."
msgstr ""
"Magnificentia typicali, incantationem Derupamentum investigavisti. Utere ea andrones obstruendi et fissuras roboris reficiendi. Iucunde, saxa "
"collapsa quampiam creaturam sub eis annihilabunt."

#. Level Nevergrim information
#: guitext:92
msgctxt "In-game message"
msgid ""
"Your tireless librarians have researched the Scavenger Room. Creatures placed within a Scavenger Room will lure their kin from other dungeons and the outside "
"world, into your domain."
msgstr ""
"Bibliothecarii tui indefatigabiles cameram attractionis investigaverunt. Creaturae positae in camera attractionis gentes suas ex aliis roboribus et "
"mundo exteriore ad regnum tuum attrahent."

#. Level Nevergrim information
#: guitext:93
msgctxt "In-game message"
msgid "Your great wealth has bought the loyalty of a passing Dragon. They are fickle creatures. Keep your eye on this one."
msgstr "Tuae magnae opes fidem Draconem praeterientem emerunt. Creaturae inconstantes sunt. Vigila hanc."

#. Level Nevergrim information
#: guitext:94
msgctxt "In-game message"
msgid "A Hell Hound has been lured to your domain by your Scavenger Room."
msgstr "Segusius Infernus per cameram attractionis tuam ad regnum tuum attractus est."

#. Level Buffy Oak objective
#: guitext:95
msgctxt "In-game message"
msgid ""
"The other two Keepers in this region have put aside their differences for the moment and joined forces, in an effort to destroy you. That's almost a "
"compliment. Kill the creeps."
msgstr ""
"Alii duo custodes in hac regione differentias suas momentanee seposuerunt et se sociaverunt, in conatu ut te deleant. Paene blanditia est. "
"Occide istos miserabiles."

#. Level Buffy Oak objective
#: guitext:96
msgctxt "In-game message"
msgid "You have won a magnificent victory, Master. You have a talent for twisted mercilessness that makes other Keepers look well behaved by comparison."
msgstr "Victoriam magnificam obtinuisti, custos. Indolem ad crudelitatem tortam habes, qua alii custodes ut bene morati videntur."

#. Level Hearth information
#: guitext:97
msgctxt "In-game message"
msgid "You have discovered a devastating magical power. Target it against a creature to transform a fearsome monster into a clucking chicken. Marvellous."
msgstr "Vim magicam devastatorem invenisti. Iace eam contra creaturam ut monstrum terribile in pullum gracillantem transformes. Mirabile."

#. Level Hearth information
#: guitext:98
msgctxt "In-game message"
msgid "Your manufacturers have built an Alarm Trap. It will warn you of your enemies' approach and summon nearby creatures to deal with the intruders."
msgstr "Fabricatores tui Trappam Clamoris construxerunt. Accessu inimicorum tuorum te monebit et creaturas propinquas vocabit ut cum intrusis tractent."

#. Level Buffy Oak information
#: guitext:99
msgctxt "In-game message"
msgid "You have created a Magic Door. These are almost impregnable to all but magical attacks. I recommend sealing off your Treasure Room or Dungeon Heart."
msgstr ""
"Ostium magicum creavisti. Haec paene inexpugnabilia omnibus aggressionibus non magicis sunt. Tuam cameram thesauri aut tuum cor roboris "
"insulare tibi consilior."

#. Level Nevergrim objective
#: guitext:100
msgctxt "In-game message"
msgid "Elsewhere in this fiery realm you have a rival Keeper to contend with. I advise extreme antisocial behaviour on your part."
msgstr "Alibi in hoc regno igneo est tibi custos rivalis cum luctando. Actionem antisocialem extremam tibi consilior."

#. Level Nevergrim objective
#: guitext:101
msgctxt "In-game message"
msgid "Notch up another victory, most malicious one. You have another land to add to your dismal collection."
msgstr "Signa aliam victoriam, malitiosentissime. Aliam terram habes ut collectione tua funesta addas."

#. Level Hearth objective
#: guitext:102
msgctxt "In-game message"
msgid ""
"Your annihilation of the first wave has met with the approval of a pack of demons from the fifth plane of hell. Train your creatures and prepare for another "
"battle. You're attracting quite an audience."
msgstr ""
"Annihilatio tua undae primae a grupu daemonum e plano quinto inferni approbata est. Exercita creaturas tuas et parare ad alium proelium. "
"Auditorium abundans attrahis."

#. Level Hearth objective
#: guitext:103
msgctxt "In-game message"
msgid "The enemy are upon us. I'm just telling you in case you were having a doze."
msgstr "Inimici super nos sunt. Tibi istud dico si dormitas."

#. Level Hearth objective
#: guitext:104
msgctxt "In-game message"
msgid "All the heroes are dead, which is as it should be. This land and all its spoils are yours. May I suggest that you waste everything?"
msgstr "Omnes heroes mortui sunt, quod est ut debet. Haec terra atque omnia spolia sua tui sunt. Possumne suggerere ut omnia devastes?"

#. Level Hearth objective
#: guitext:105
msgctxt "In-game message"
msgid ""
"If lands had legs this one would be on its knees. Its desperate inhabitants are preparing a full scale attack on your dungeon. It will be an ideal opportunity "
"to practise unspeakable evil on a massive scale. Go for it, master."
msgstr ""
"Si terrae crura haberent, haec genuflecteret. Incolae desperatae aggressionem totalem ad robur tuum parant. Opportunitas idealis erit ut malum indicibile "
"in scala massicia exercites. Procede, domine."

#. Level Woodly Rhyme information
#: guitext:106
msgctxt "In-game message"
msgid ""
"Your latest discovery is the Word of Power Trap. When activated, the trap triggers an expanding ring of demonic energy that incinerates anything caught in its "
"area of effect. What a scream that should be."
msgstr ""
"Inventio novissima tua Trappa Verbi Potestatis est. Cum initiatur, trappa anulum expandentem energiae daemonicae solvit, qui quidpiam in area sua "
"effectus incinerat. Quis clamor esset."

#. Level Moonbrush Wood information
#: guitext:107
msgctxt "In-game message"
msgid "The Hold Audience spell has been researched. It will immediately teleport all of your creatures back to your Dungeon Heart. Let's hope you never need it."
msgstr "Incantatio Reunio investigata est. Iugiter omnes creaturas ad cor roboris tuum teleportabit. Speremus fore ut hanc numquam egeas."

#. Level Sleepiburgh objective
#: guitext:108
msgctxt "In-game message"
msgid "You can't swing a cat for Dungeon Keepers fighting over the destiny of this region. It should fall to you to settle the disagreement once and for all."
msgstr "Custodes roborum, qui pro fato huius regionis pugnant, superesse non potest. Obligatio tua est dissensum semel pro semper resolvere."

#. Level Buffy Oak information
#: guitext:109
msgctxt "In-game message"
msgid "Your researchers have discovered the devastating Chicken spell. Cast it on any creature to instantly transform the target into poultry. It's a fowl weapon."
msgstr "Investigatores tui incantationem devastatorem Pullus invenerunt. Iace eam super quampiam creaturam ut scopum in pecus iugiter transformes. Arma alites sunt."

#. Level Sleepiburgh information
#: guitext:110
msgctxt "In-game message"
msgid ""
"So, now you have a spell that turns fortified walls to dust. It's expensive to cast and it's also possible that your enemies possess the same magic power. This "
"could still turn out to be one of those days."
msgstr ""
"Ergo, incantationem, quae muros fortificatos in pulverem transformat, iam habes. Pretiosum est iacere et quoque fieri potest ut inimici tui eandem "
"facultatem magicam habeant. Hic forsitan dies malus esse possit."

#. Level Sleepiburgh objective
#: guitext:111
msgctxt "In-game message"
msgid "Only the Lord of this Land stands between you and hectares of desolation and woe. I bet you can't wait to meet him."
msgstr "Solum Dominus huius Terrae inter te et hectareas desolationis et doloris stat. Certe exspectare non potes eum cognoscere."

#. Level Sleepiburgh objective
#: guitext:112
msgctxt "In-game message"
msgid "Your continued success makes me sick. Thank you, your wickedness."
msgstr "Tuo successu continuo aeger fio. Gratias tibi ago, vīlissime."

#. Level Woodly Rhyme objective
#: guitext:113
msgctxt "In-game message"
msgid "You seem to have started a trend. Two other Dungeon Keepers also have designs on this dark domain. Expect no quarter from your rivals."
msgstr "Tu mihi videtur tendentiam incepisti. Alii custodes roboris duo quoque designationes in hoc dominio fusco habent. Cave exspectes "
"requietem a rivalibus tuis."

#. Level Woodly Rhyme information
#: guitext:114
msgctxt "In-game message"
msgid "Can you see how vulnerable one of your opponents has become? Then kill him."
msgstr "Potesne videre quam vulnerabilis unus adversariorum tuorum fiat? Tunc occide eum."

#. Level Woodly Rhyme information
#: guitext:115
msgctxt "In-game message"
msgid "I spy a Keeper with hardly any creatures left under his control. I spy a Keeper who's about to die."
msgstr "Speculor custodem, quis paene nullas creaturas habet. Speculor custodem moriturum."

#. Level Woodly Rhyme information
#: guitext:116
msgctxt "In-game message"
msgid ""
"This ancient dungeon possesses great archaeological significance. This simply means there should be some interesting treasure worth stealing. Now that's what I "
"call practical archaeology."
msgstr ""
"Hoc robur antiquum magnam significantiam archaeologicam habet. Hoc modo significat ut aliqui thesauri iucundi dignis clependis sint. "
"Haec archaeologia practicalis esse dicitur."

#. Level Woodly Rhyme information
#: guitext:117
msgctxt "In-game message"
msgid "Your librarians have learned a spell that can break through fortified walls. Give them a slap for not learning it earlier."
msgstr "Bibliothecarii tui incantationem, quae muros fortificatos rumpere potest, didicerunt. Alapam da eis, quia eam non ante didicerunt."

#. Level Woodly Rhyme information
#: guitext:118
msgctxt "In-game message"
msgid "One of your opponents has developed a spell that can break through fortified walls. Typical. Be on your guard."
msgstr "Unus adversariorum tuorum incantationem, quae muros fortificatos rumpere potest, didicit. Typice. Vigila."

#. Level Woodly Rhyme information
#: guitext:119
msgctxt "In-game message"
msgid "You have developed the Armageddon spell. That's quite a name to live up to. Make sure you're the most powerful force in the region before casting it."
msgstr "Incantationem Apocalypsis obtinuisti. Hoc nomen eam honorat. Verifica ut potentissima vis in hac regione sis antequam iaces eam."

#. Level Tulipscent information
#: guitext:120
msgctxt "In-game message"
msgid ""
"You will not find any easy path through this region. You will have to fight hard to gain any advantage. But, if you intend to rule the world, you've simply got "
"to get through days like this."
msgstr ""
"Nullum camminum facilem per hanc regionem nancisceris. Opus tibi erit duriter pugnare ut aliquem quaestum obtineas. Sed si vis mundum regere, opus tibi "
"simpliciter est superare dies ut hunc."

#. Level Elf's Dance information
#: guitext:121
msgctxt "In-game message"
msgid ""
"Your manufacturers have crafted the Lava Trap. After enemy creature steps on it, the area around changes into molten lava, which most creatures won't even try "
"to pass."
msgstr ""
"Fabricatores tui Trappam Lavae construxerunt. Postquam creatura inimica super eam graditur, area circa in lavam fusilem mutat, quam creaturae plurimae "
"etiam transire non conabuntur."

#. Level Mirthshire objective
#: guitext:122
msgctxt "In-game message"
msgid ""
"Your location is already known to the heroes of this land. They have moved quickly to mobilise their forces against you. It's pathetic. They deserve to have "
"their heads impaled on lances for such impudence."
msgstr ""
"Locus tuus iam a heroibus huius terrae conatus est. Cito egerunt ut agmina sua contra te parent. Pathetice. Capita sua impalata in lanceis ob "
"impudentiam esse merent."

#. Level Mirthshire objective
#: guitext:123
msgctxt "In-game message"
msgid "You've upset the local Lord. He's on his way right now. Shall I alert the media?"
msgstr "Dominus localis a te sollicitus fit. Nunc venit. Debeone instrumenta divulgationis docere?"

#. Level Mirthshire information
#: guitext:124
msgctxt "In-game message"
msgid ""
"The heroes of this realm possess treasures of great power. Obviously, these should belong to you. I'm certain you will settle the matter of their ownership in "
"your own way."
msgstr "Heroes huius regni thesauros potentissimos possident. Hi evidenter te pertineant. Certe res de dominio tibi favorabilis erit."

#. Level Tulipscent objective
#: guitext:125
msgctxt "In-game message"
msgid "It appears you have a rival. Another Keeper believes he is more ruthless and evil than you. We shall soon see."
msgstr "Te rivalem habere videtur. Alius custos se crudeliorem et malitiosiorem quam te esse putat. Mox videbimus."

#. Level Tulipscent information
#: guitext:126
msgctxt "In-game message"
msgid "This ancient realm is rich in magical artifacts. Go forth and plunder."
msgstr "Hoc regnum antiquum dives artefactis magicis est. Prodi et expila."

#. Level Blaise End objective
#: guitext:127
msgctxt "In-game message"
msgid ""
"The guardians of this realm are asleep at the moment. Attack them as soon as you can or they'll be breakfasted, wide awake and inherently more difficult to "
"slaughter."
msgstr "Custodes huius regni nunc dormiunt. Incesse eos simul ac potes aut ieientabunt, vigiles erunt atque intrinsece difficilius trucidare erunt."

#. Level Blaise End information
#: guitext:128
msgctxt "In-game message"
msgid "If you should encounter hero patrols, ensure that none of their number escape. Otherwise your presence will be revealed and then you will be in trouble."
msgstr "Si circuitus heroum nanciscaris, verifica ut nemo fugiat. Alioqui praesentia tua exhibebitur et tum in difficultate eris."

#. Level Blaise End information
#: guitext:129
msgctxt "In-game message"
msgid "You're taking forever over this. Attack and destroy the heroes' stronghold soon, preferably before hell freezes over."
msgstr "De hoc in perpetuum putas. Incesse et destrue mox arcem heroum, potioriter antequam Tartarus se glaciat."

#. Level Blaise End information
#: guitext:130
msgctxt "In-game message"
msgid "Enemy reinforcements have arrived. So what? Let's hear it for more killing."
msgstr "Supplementa inimica adveniunt. Quid ni? Plures inimicos occidere."

#. Level Blaise End objective
#: guitext:131
msgctxt "In-game message"
msgid ""
"The heroes of this realm have prepared for your coming by building an underground stronghold of their own. Who do they think they are? Sorry, master, that was "
"a rhetorical question."
msgstr ""
"Heroes huius regni parati sunt ad adventum tuum arce propria subterranea construenda. Quos se esse putant? Excusa, domine, "
"haec rogatio rhetorica erat."

#. Level Bonus 6 information
#: guitext:132
msgctxt "In-game message"
msgid "You are about to face the greatest challenge yet to your evil aspirations. Here it comes, ready or not."
msgstr "Maxima provocatio affrontaturus es ad ambitiones malignas tuas. Ecce, paratus aut non."

#. Level Bonus 6 objective
#: guitext:133
msgctxt "In-game message"
msgid ""
"Three other Dungeon Keepers, each as evil and powerful as you, have expanded their empires into this realm. Ultimately, only the one who rules the underworld "
"can conquer the realms above."
msgstr ""
"Alii tres custodes roboris, quisque tam malignus et potens quam tu, imperios suos in hoc regnum expanderunt. Tandem, solum qui infernum regit "
"regna superterranea debellare potest."

#. Level Skybird Trill objective
#: guitext:134
msgctxt "In-game message"
msgid "This realm is begging to be plunged into darkness. The Avatar himself has a castle here. Another Keeper also seeks his soul. This could get messy."
msgstr "Hoc regnum rogat ut in obscuritatem mergatur. Avatar ipse castellum ibi habet. Alius custos quoque animam eius quaerit. Hoc incomptum esse possit."

#. Level Skybird Trill objective
#: guitext:135
msgctxt "In-game message"
msgid ""
"You have destroyed the Avatar's castle but your rival has already taken the Avatar prisoner. Be that as it may, only the Keeper with the blackest heart can "
"destroy this legendary hero, so ransack your rival's dungeon and take the prize."
msgstr ""
"Castellum Avataris delevisti, sed rivalis tuus iam Avatarem captivavit. Quidquid id est, solum custos corde aterrimo hunc heroem legendarium delere "
"potest, sic diripe robur rivalis tuis et cape praemium."

#. Level Skybird Trill objective
#: guitext:136
msgctxt "In-game message"
msgid ""
"The Avatar has been resurrected by loyal lieutenants in hiding. But their act has revealed them to us, here in this realm. Now the Avatar rallies all those who "
"would stand against you. It's time you gave this self-righteous oaf a proper kicking, master."
msgstr ""
"Avatar a legatis fidelibus occultis resurrectus est. Sed actus eius revelavit eos nobis, in hoc regno ipso. Iam Avatar omnes, qui contra te stent, reunit. "
"Tempus est dandi huic gurdo sanctimonioso calcitratum idoneum, domine."

#. Level Bonus 5 objective
#: guitext:137
msgctxt "In-game message"
msgid "Powerful magic permeating through the rock from the realm above prevents a dungeon from being constructed here. You will have to conquer this realm another way."
msgstr "Magia potens, quae saxum ex regno superterraneo permeat, arcet robur ibi construendum. Hoc dominium alio modo debellare debebis."

#. Level Bonus 5 information
#: guitext:138
msgctxt "In-game message"
msgid "Possess this Dragon to help you negotiate the fiery pits but be prepared to transfer your soul to a more appropriate creature when the situation demands it."
msgstr "Posside hunc Draconem ut te adiuvet agere foveas igneas, sed paratus es ut animam tuam ad creaturam appropriatiorem transferas, cum situatio sic postulabit."

#. Level Bonus 5 objective
#: guitext:139
msgctxt "In-game message"
msgid "Possess the Vampire below. Should you succeed in killing every hero in this region, the Vampire will accompany you to the realm beyond."
msgstr "Posside Vampyrum infra. Si omnes heroes in hac regione occidere potest, Vampyrus ad dominium proximum te sequetur."

#. Level Bonus 2 objective
#: guitext:140
msgctxt "In-game message"
msgid ""
"These Imps have all turned rogue and therefore must die. The speed with which you accomplish their destruction will determine your fitness for greater tasks "
"ahead."
msgstr "Hi diabolulli omnes aggressivi fiunt, ergo mori debent. Celeritas, cum qua clades eius patratur, capacitatem tuam ad opera maiora futura sciscet."

#. Level Bonus 2 information
#: guitext:141
msgctxt "In-game message"
msgid "Tempus fugit, Keeper. You have been warned."
msgstr "Tempus fugit, custos. Monitus es."

#. Level Bonus 2 objective
#: guitext:142
msgctxt "In-game message"
msgid "You have failed. Perhaps you're not the harbinger of doom the forces of darkness were hoping for."
msgstr "Defuisti. Fortasse praenuntius fati, quem vires tenebrarum sperabant, non es."

#. Level Bonus 2 objective
#: guitext:143
msgctxt "In-game message"
msgid ""
"You are indeed a twisted soul, master. You made the Imps extinct with such panache that not one but two Dark Mistresses have devoted themselves to helping you "
"achieve your next goal. You may proceed to your next conquest."
msgstr ""
"Animam tortam quidem habes, domine. Diabolulli cum gratia a te exstincti fiunt, quam quasdam feminas attractivissimam esse putant. Domina se devovit ut "
"metam tuam proximam complere te adiuvet. Ad conquistam tuam proximam licet procedas."

#. Level Bonus 3 objective
#: guitext:144
msgctxt "In-game message"
msgid "You must have lightning reflexes to complete the task ahead of you. Kill these Imps as quickly as you can."
msgstr "Reflexus celerrimos habere debes ut pensum ante te finias. Occide hos diabolullos quam celerrime potes."

#. Level Bonus 3 information
#: guitext:145
msgctxt "In-game message"
msgid "Half your allotted time has elapsed."
msgstr "Dimidium tempus tuum assignatum transcucurrit."

#. Level Bonus 3 objective
#: guitext:146
msgctxt "In-game message"
msgid "You are out of time. That was a shocking performance."
msgstr "Tempus non iam habes. Haec exsecutio lamentabilis fuit."

#. Level Bonus 3 objective
#: guitext:147
msgctxt "In-game message"
msgid ""
"It is done. Tiny heaps of charred flesh smoulder where Imps once stood. You certainly had your finger on the pulse this time. The dark gods will send you a "
"vicious creature to help you conquer the next realm."
msgstr ""
"Hoc factum est. Cumuli parvi carnis calcinati ardent ubi diabolulli quondam stabant. Certe pulsus tuus stabilis fuit. Dei obscuri tibi creaturam "
"vitiosam demittent ut dominium proximum debellare te adiuvet."

#. Level Bonus 3 objective
#: guitext:148
msgctxt "In-game message"
msgid "You have no gold left. It pays to keep your head in such a charged environment."
msgstr "Nullum aurum habes. In tali ambiente opus tibi est capite retento."

#: guitext:149
msgctxt "In-game message"
msgid ""
"You have been called to this realm to punish a horde of revolting Bile Demons by crushing them with Boulder Traps scattered around the perimeter of the "
"dungeon. You have very little time, so rock and roll!"
msgstr ""
"Ad hoc dominium vocatus es ut gregem Daemonum Bilis punias Trappis Roccae eos pinsendis, dissipatae circa perimetron roboris. Paulissimum "
"tempus habes, sic roccamrota!"

#. Level Bonus 4 objective
#: guitext:150
msgctxt "In-game message"
msgid "Half your time has expired."
msgstr "Dimidium tempus tuum transcucurrit."

#. Level Bonus 4 objective
#: guitext:151
msgctxt "In-game message"
msgid "Your time is up. You have failed. I'm embarrassed to come from the same inter-dimensional void as you."
msgstr "Tempus non iam habes. Defuisti. Pudeo venire ex eodem vacuum interdimensionale unde tu venisti."

#. Level Bonus 4 objective
#: guitext:152
msgctxt "In-game message"
msgid ""
"Well done. You have excelled in your use of large balls of stone for which the dark gods will repay you, by allowing you to use the warrior you found when you "
"reach the next realm."
msgstr ""
"Optime. Praeculisti per usum pilarum magnarum lapidis, pro quo dei obscuri tibi correspondebit bellatore, quem invenisti, tibi donando, ut in regno "
"proximo eo utaris."

#. Level Bonus 4 objective
#: guitext:153
msgctxt "In-game message"
msgid ""
"This region of the underworld will test your ability to traverse the network of caverns. Indeed, time is your enemy here. Defeat it and you will find where a "
"legendary warrior is imprisoned. That warrior will serve you well in the future."
msgstr ""
"Haec regio subterranea habilitatem tuam periclitabitur reticulo cavernarum transeundo. Tempus quidem inimicus tuus hic est. Vince eum et nancisceris ubi "
"bellator legendarius captivus est. Ille bellator in futuro bene tibi serviet."

#. Level Mistle objective
#: guitext:154
msgctxt "In-game message"
msgid ""
"The people of this realm speak of a Dungeon Keeper called Wisel, who is bound to get in your way. When he does, you will have to consign him to history. This "
"will be no mean feat. Resources are scarce because of his activities."
msgstr ""
"Gens huius regionis de custode roboris fabulat, Wisel vocatur, qui paratus est ut te intercipiat. Cum te intercipiet, eum historiae consignare debebis. "
"Hic factus facilis non erit. Opes scarpsae sunt ob activitates eius."

#. Level Mistle objective
#: guitext:155
msgctxt "In-game message"
msgid "Wisel is defeated. The land is yours to plunder and despoil for all eternity. Give 'em hell, master."
msgstr "Wisel victus est. Terra tua est ad expilandum per tutam aeternitatem. Crea infernum, domine."

#. Level Mistle information
#: guitext:156
msgctxt "In-game message"
msgid ""
"Your evil has corrupted a Samurai Warrior, he has forsaken honour to join your cause. Should your minions suffer heavy casualties, this Warrior will even call "
"upon his brothers in arms to offer assistance. How kind. How stupid!"
msgstr ""
"Malum tuum Samuraeum corrupit, is honorem reliquit ad tuam causam se iungendum. Si multae victimae inter satellites tuos sunt, hic bellator "
"cobellatores suos vocabit adiumentum offerendum. Quam benignus. Quam stultus!"

#. Level Mistle information
#: guitext:157
msgctxt "In-game message"
msgid "This region of the underworld is riddled with tunnels and many heroes explore their labyrinthine ways. No-one said being evil would be easy."
msgstr "Haec regio subterranea cryptas aenigmaticas habet, atque multi heroes vias suas labyrintheas speculantur. Nemo se malignum facile esse dixit."

#. Level Mistle information
#: guitext:158
msgctxt "In-game message"
msgid "It is rumoured that two Dragons are held captive somewhere east of here. Were you to find them and free them, they would make powerful servants."
msgstr "Duo Dracones alicubi oriens hic captivari dicitur. Si eos nancisceris et liberas, servi imperiosi erunt."

#. Level Mistle information
#: guitext:159
msgctxt "In-game message"
msgid ""
"A tunnel to the north leads to the Lord of the Realm's domain. This gate is guarded well. It might be wise to direct the humans' attention towards your "
"subterranean enemy."
msgstr ""
"Cuniculus ad borean ad dominium Domini Regni ducit. Haec porta bene custoditur. Sapiens est ut attentionem hominum ad inimicum subterraneum tuum "
"dirigas."

#. Level Mistle information
#: guitext:160
msgctxt "In-game message"
msgid "These Boulder Traps are ideal for crushing the foe but there are only three of them at your disposal, so use them wisely."
msgstr "Hae Trappa Roccae ideales sunt ad inimicum pinsendum, sed tantum tres possides. Utere eis sapienter."

#: guitext:161
msgctxt "In-game message"
msgid "May I suggest that you kill or imprison anything that gets in your way?"
msgstr "Possumne suggerere ut quempiam qui te intercipit occidas aut captives?"

#. Level Blaise End objective
#: guitext:162
msgctxt "In-game message"
msgid "Another realm falls under your evil reign. Another cloud of misery and despair gathers. Lovely."
msgstr "Alium dominium sub regnum tuum malignum cadit. Alia nubes miseriae et desperationis se format. Mirabiliter."

#. Level Skybird Trill objective
#: guitext:163
msgctxt "In-game message"
msgid "You have failed. This is a grim day for evil."
msgstr "Defuisti. Hic dies torvus est malo."

#: guitext:164
msgctxt "In-game message"
msgid ""
"Dispense with a particularly obnoxious party of Dwarves which wanders this region and recruit as many Bile Demons as you can. If you free the Wizard held "
"captive in this realm, he will serve you for some time to come."
msgstr ""
"Tracta gregem praesertim obnoxium Nanorum, qui hac regione vagatur, et cape quot Daemones Bilis potes. Si Magum captivum in hoc regno liberas, "
"tibi serviet in futuro."

#: guitext:165
msgctxt "In-game message"
msgid "Take more care of your Bile Demons or you will never make it beyond this realm."
msgstr "Cura melioriter Daemones Bilis tuos aut hac regione numquam exibis."

#. Level Bonus 1 objective
#: guitext:166
msgctxt "In-game message"
msgid "How time flies... hurry!"
msgstr "Quam tempus fugit... rue!"

#. Level Skybird Trill information
#: guitext:167
msgctxt "In-game message"
msgid "You will meet your nemesis, the Avatar, in this subterranean place. This is your ultimate test. Remember, mercy is for losers."
msgstr "Archinimico tuo, Avatari, in hoc loco subterraneo occurres. Haec proba ultima tua est. Reminiscere, misericordia ad perdentes est."

#: guitext:168
msgctxt "In-game message"
msgid "The Avatar and his allies are defeated, yet his power over this land lingers. Prepare thyself..."
msgstr "Avatar et socii sui victi sunt, atqui potestas sua in hac terra moratur. Paratus es..."

#. Level Skybird Trill objective
#: guitext:169
msgctxt "In-game message"
msgid "You got rid of that Keeper easily. Now all that stands between you and total world domination is that ponce in shining armour. Let's get him."
msgstr "Hunc custodem facile eliminavisti. Iam omnis res, qua inter te et dominationem mundialem totalem stat, hoc fenuculum in armatura nitida est. Eum capiamus."

#. Level Mirthshire objective
#: guitext:170
msgctxt "In-game message"
msgid "Success is thine. Truly, you have earned your title, Dungeon Keeper."
msgstr "Victoria tua est. Vero, titulum tuum acquisivisti, custos roboris."

#. Level Skybird Trill objective
#: guitext:171
msgctxt "In-game message"
msgid "What is this? The Avatar lives!"
msgstr "Quid? Avatar vivit!"

#. Level Skybird Trill win objective, also used in DD Level Belial
#: guitext:172
msgctxt "In-game message"
msgid "Finally, you stand unchallenged. The world is yours to waste and despoil. I bet you have never felt so bad."
msgstr "Finaliter, invictus stas. Mundus tuus est ad vastandum et expilandum. Te numquam tam male sensisse puto."

#. Level Skybird Trill objective
#: guitext:173
msgctxt "In-game message"
msgid ""
"Marvellous, Keeper! The Avatar and all his pathetic army are finally dead! There's only one Keeper to get rid of before becoming the absolute master! So, what "
"are you waiting for?"
msgstr ""
"Mirabiliter, custos! Avatar et omnis exercitus suus miserabilis mortui finaliter sunt. Tantum unus custos est ad eliminandum antequam dominus absolutus "
"fis! Ergo, quid exspectas?"

#. Levels Moonbrush Wood and Bonus 1 information
#: guitext:174
msgctxt "In-game message"
msgid "Did you see? Your Demon Spawn has evolved to become a powerful Dragon ready to reduce your enemies into ashes!"
msgstr "Vidistine? Suboles Daemonica tua Draco facta est, paratus ut inimicos tuos in cineres convertat!"

#. Level Bonus 6 objective
#: guitext:175
msgctxt "In-game message"
msgid "Well done! Your immense wealth has drawn the attention of a Thief. He will serve you well in the next realm!"
msgstr "Optime! Opes tuae immensae Furem attraxerunt. Ille in regno proximo bene tibi serviet!"

#. Level Flowerhat information
#: guitext:176
msgctxt "In-game message"
msgid "Your researchers have discovered the Heal Creature spell that allows to replenish the health of your creatures and keep them from dying for a while longer."
msgstr "Investigatores tui incantationem Creaturam Sanare invenerunt, qua te sinit replere sanitatem creaturarum tuarum et eas manutenere a morte longius."

#. Level Tulipscent information
#: guitext:177
msgctxt "In-game message"
msgid ""
"Try the Must Obey spell. When activated, it constantly forces your creatures to obey to all your orders, making all of them working faster without the "
"possibility for them to take a nap. Be sure to have plenty of money so that the spell will stay activated."
msgstr ""
"Incantationem Oboedientia experire. Cum initiatur, creaturae tuae obligantur ad omnia mandata tua oboediendum, quod facit omnes illae celerius "
"operari sine possibilitate dormitare. Verifica ut multam pecuniam habeas ut incantatio initiata maneat."

#. Level Tulipscent information
#: guitext:178
msgctxt "In-game message"
msgid ""
"A Tentacle has joined your dungeon. These rare little creatures enjoy to be in water and their spine can even pierce the most solid armours and paralyse your "
"enemies! Marvellous!"
msgstr ""
"Tentaculum ad robur tuum se iunxit. His creaturis parvis raris in aqua esse placet, etiam spina sua armaturas solidissimas transigere et inimicos "
"tuos immobiles facere potest! Mirabile!"

#. Level Bonus 1 objective
#: guitext:179
msgctxt "In-game message"
msgid ""
"You have entered this realm to gain a creature for your further efforts. You got the creature from start, so you must only keep it safe. And the only way to "
"make this place safe is to kill every hero in the realm."
msgstr ""
"In hoc regnum intravisti ad creaturam ad opera tua ulteriora obtinendum. Creaturam ab initio cepisti, ergo illam tantum securam manutenere debes. "
"Et sola via hic locus securus fieri est ad quemque heroem in regno occidendum."

#: guitext:180 guitext:181 guitext:182 guitext:183 guitext:184 guitext:185 guitext:186 guitext:187 guitext:188 guitext:189 guitext:190 guitext:191 guitext:192
#: guitext:193 guitext:194 guitext:195 guitext:196 guitext:197 guitext:198 guitext:199 guitext:200
msgctxt "In-game message"
msgid "Moo"
msgstr "Mu"

#: guitext:202
msgctxt "Level name"
msgid "Eversmile"
msgstr ""

#: guitext:203
msgctxt "Level name"
msgid "Cosyton"
msgstr ""

#: guitext:204
msgctxt "Level name"
msgid "Waterdream Warm"
msgstr ""

#: guitext:205
msgctxt "Level name"
msgid "Flowerhat"
msgstr ""

#: guitext:206
msgctxt "Level name"
msgid "Lushmeadow-on-Down"
msgstr ""

#: guitext:207
msgctxt "Level name"
msgid "Snuggledell"
msgstr ""

#: guitext:208
msgctxt "Level name"
msgid "Wishvale"
msgstr ""

#: guitext:209
msgctxt "Level name"
msgid "Tickle"
msgstr ""

#: guitext:210
msgctxt "Level name"
msgid "Moonbrush Wood"
msgstr ""

#: guitext:211
msgctxt "Level name"
msgid "Nevergrim"
msgstr ""

#: guitext:212
msgctxt "Level name"
msgid "Hearth"
msgstr ""

#: guitext:213
msgctxt "Level name"
msgid "Elf's Dance"
msgstr ""

#: guitext:214
msgctxt "Level name"
msgid "Buffy Oak"
msgstr ""

#: guitext:215
msgctxt "Level name"
msgid "Sleepiburgh"
msgstr ""

#: guitext:216
msgctxt "Level name"
msgid "Woodly Rhyme"
msgstr ""

#: guitext:217
msgctxt "Level name"
msgid "Tulipscent"
msgstr ""

#: guitext:218
msgctxt "Level name"
msgid "Mirthshire"
msgstr ""

#: guitext:219
msgctxt "Level name"
msgid "Blaise End"
msgstr ""

#: guitext:220
msgctxt "Level name"
msgid "Mistle"
msgstr ""

#: guitext:221
msgctxt "Level name"
msgid "Skybird Trill"
msgstr ""

#: guitext:222
msgctxt "In-game interface description"
msgid "Name and Health: Each creature has its own name. Behind is the creature health bar. The higher the red bar, the better health the creature is in."
msgstr "Nomen et Sanitas: Cuiusque creaturae proprium est nomen. Post eum barra sanitatis creaturae est. Quanto maior barra rubra est, tanto sanior creatura est."

#: guitext:223
msgctxt "In-game interface description"
msgid "Experience: The creature's experience level. Behind the level number is a bar indicating the creatures progress towards attaining more experience."
msgstr "Peritia: Gradus peritiae creaturae. Post numerum peritiae barra est, quae progressum creaturarum monstrat erga plus peritiam tenendum."

#: guitext:224
msgctxt "In-game interface description"
msgid "Hunger: How badly a creature needs to suck down a chicken or two."
msgstr "Fames: Quam necesse est creaturae manducare unum pullum aut duos."

#: guitext:225
msgctxt "In-game interface description"
msgid "Cancel"
msgstr "Rescinde"

#: guitext:226
msgctxt "Creature spell"
msgid "Arrow: The basic ranged weapon, effective at long distance."
msgstr "Sagitta: Arma basicae in distantia, efficaces cum distantia longa est."

#: guitext:227
msgctxt "Creature spell"
msgid "Freeze: Changes the target creature to ice. It is then in suspended animation and can be shattered with a well-aimed blow."
msgstr "Glaciare: Creatura in glaciem mutatur. Deinde in animatione suspensa est et pulsu bene directo frangi potest."

#: guitext:228
msgctxt "Creature spell"
msgid "Armour: This lowers the amount of damage a creature takes each time it is hit, and provides complete immunity to electric shocks."
msgstr "Armatura: Hoc quantitatem noxiae, quam creatura cum pulsari suffert, deducit, et immunitatem integram ad impulsos electricos praebet."

#: guitext:229
msgctxt "Creature spell"
msgid "Lightning: A powerful magical weapon with electric attack. Casts a bolt of lighting from the creature."
msgstr "Fulmen: arma magicae potentes cum impeto electrico. Fulmen ex creatura iacit."

#: guitext:230
msgctxt "Creature spell"
msgid "Rebound: Causes any spell fired at you to bounce back at the attacker."
msgstr "Resilientia: Omnes incantationes ad te iactae resilire ad aggressorem efficit."

#: guitext:231
msgctxt "Creature spell"
msgid "Fear: Causes the opponent to be terrified and wanting to skip engaging into combat."
msgstr "Timor: Adversarium terreri et se pugnam evitare volere efficit."

#: guitext:232
msgctxt "Creature spell"
msgid "Sight: Allows the creature to temporarely increase its awareness and notice the invisible."
msgstr "Visus: Creaturae temporaliter advertentiam suam augere et invisibilem animadvertere condonat."

#: guitext:233
msgctxt "Creature spell"
msgid "Missile: A simple spell that sends a screaming magic reptile at the invaders. Very disconcerting."
msgstr "Missile: Incantatio simplex, quae reptilia magicas vociferantes ad invasores demittit. Res confusissima."

#: guitext:234
msgctxt "Creature spell"
msgid "Grenade: Throws a powerful explosive at the approaching enemy. It can also bounce off walls and has the traditional delayed fuse."
msgstr "Granata: Bombam potentem ad inimicum adientem iacit. Etiam a muris resilire potest et fusum moratum tralaticium habet."

#: guitext:235
msgctxt "Creature spell"
msgid "Navigating Missile: A spell that sends a screaming magic reptile homing in on the nearest hero or enemy creature for double damage. Nice."
msgstr "Missile ductum: Hoc ad heroem aut creaturam inimicam propinquissimam ducitur et cum potentia devastante disploditur."

#: guitext:236
msgctxt "Creature spell"
msgid "Speed: Speeds up the creature so that it can perform fighting and working tasks really quickly."
msgstr "Celeritas: Creaturam accelerat ut pensis de labore et pugna celerrime fungi possit."

#: guitext:237
msgctxt "Creature spell"
msgid "Poison Cloud: Forms a cloud of noxious gas capable of damaging both the enemy and your own creatures. The gas affects all who breathe it."
msgstr "Nubes toxica: Nubem gasis noxii format, quae nocendi et inimicos et creaturas tuas capax est. Gas omnes qui eum spirant afficit."

#: guitext:238
msgctxt "Creature spell"
msgid "Group: Not used"
msgstr "Glomerare: Non usum"

#: guitext:239
#, fuzzy
msgctxt "Creature spell"
msgid "Invisibility: Makes the creature invisible to all enemies. Unless they possess a subnatural Sight."
msgstr "Invisibilitas: Creatura tua iacitur, ea invisibilis ad omnes inimicos fit. Nisi Visum subnaturalem possident."

#: guitext:240
msgctxt "Creature spell"
msgid ""
"Teleport: With this spell, a creature can teleport anywhere on the map. If you are Possessing a creature, then it teleports to its Lair or to the Dungeon Heart."
msgstr "Teleportatio: Hac incantatione, creatura uspiam in charta se teleportare potest. Si creaturam possides, tunc in stabulum suum aut in cor roboris se teleportat."

#: guitext:241
msgctxt "Creature spell"
msgid "Flame Breath: The devasting constant stream of searing fire."
msgstr "Anhelitus Flammifer: Fluxus vastificus constans ignis calidissimi."

#: guitext:242
msgctxt "Creature spell"
msgid "Illumination: Brings light onto darkness, allowing the creature to see but also be seen by others."
msgstr "Illuminatio: Lucem in obscuritatem facit, quod creaturam videre atque aliis videri sinit."

#: guitext:243
msgctxt "Creature spell"
msgid "Flight: Causes the creature to take off from the ground and attack creatures from the air or cross lava unharmed."
msgstr "Volatus: Creaturam avolare et se creaturas ex aere aggredi aut lavam transire illaesam sinit."

#: guitext:244
msgctxt "Creature spell"
msgid "Hail Storm: Creates a shower of hailstones wherever the spell lands."
msgstr "Tempestas Grandinis: Pluviam grandinis creat ubicumque incantatio iacitur."

#: guitext:245
msgctxt "Creature spell"
msgid "Slow: Slows down the target creature, making its attacks and movement delayed."
msgstr "Lentitudo: Altera creatura lenta fit, quod efficit se aggredi et movere lentius."

#: guitext:246
msgctxt "Creature spell"
msgid "Drain: This spell drains the target creature a part of its health and gives it to the caster."
msgstr "Emissarium: Haec incantatio e sanitate et magia alterae creaturae partem iustam exhaurit."

#: guitext:247
msgctxt "Creature spell"
msgid ""
"Word of Power: Causes rings of demonic energy to emanate from the creature's body and inflicts massive damage on the vicinity. Very effective against crowded "
"hordes of enemies, also pushes them back."
msgstr ""
"Verbum Potestatis: Anulos energiae daemonicae ex corpore creaturae iacuntur et noxiam magnam circum infligit. Valde efficax contra vulgum "
"inimicorum, etiam eos repellit."

#: guitext:248
msgctxt "Creature spell"
msgid "Heal: When this is cast, the creature is massively healed."
msgstr "Sanare: Cum iacutur, creatura magnopere sanatur."

#: guitext:249
msgctxt "Creature spell"
msgid "Wind: Creates a force twelve gale in your dungeon blowing every creature away from you. And nasty smells of course."
msgstr "Ventus: Procellam potentem in robore tuo creat, qua omnem creaturam ex te flat. Atque odores paedidos scilicet."

#: guitext:250
msgctxt "Creature spell"
msgid "Meteor: More powerful than the fireball, this spell throws out a solid ball of fire which does a lot of damage to an enemy."
msgstr "Meteorum: Potentior quam igneus nodus, haec incantatio igneum nodum solidum iacit, qui multam noxiam ad inimicum agit."

#: guitext:251
msgctxt "Creature spell"
msgid "Fireball: Fires a single fireball which homes in on the nearest enemy. Also inflicts minor damage to a dungeon's walls and doors."
msgstr "Igneus nodus: Unum igneum nodum iacit, qui ad inimicum propinquissimum ducitur. Etiam paulam noxiam ad ostias et muros roboris agit."

#: guitext:252
msgctxt "Creature spell"
msgid "Hand to Hand: The basic battle ability that allows to attack the enemy with either bare hands or a sword."
msgstr "Inermis: Habilitas basica proelii, quae inimicum aut manibus aut gladio aggredi sinit."

#: guitext:253
msgctxt "Creature spell"
msgid "Fart: A close range gas attack that only damages enemy creatures."
msgstr "Flatulentia: Aggressio propinqua gase, quod tantum creaturis inimicis nocet."

#: guitext:254
msgctxt "Creature spell"
msgid "Dig: This is the basic ability of the Imp and allows it to tunnel through earth."
msgstr "Fodere: Haec habilitas basica diabolulli est, et eam per terram cavare sinit."

#: guitext:255
msgctxt "Creature spell"
msgid "Disease: Fired at a foe, gives them a disease which is then spread to other creatures. The infected are slowly dying and can only be healed in the Temple."
msgstr "Morbus: Ad inimicum iacutur, ei morbum dat, qui ad alias creaturas quoque panditur. Infecti lente moriuntur et tantum in templo sanari possunt."

#: guitext:256
msgctxt "Creature spell"
msgid ""
"Chicken: Turns enemy into chicken for a while. The enemy isn't able to attack but has the same strength and thus won't be as easy to kill as a normal chicken."
msgstr "Pullus: Inimicus temporaliter pullus fit. Inimicus aggredi nequit, sed eamdem fortitudinem habet et tam facile non erit occidere quam pullum normalem."

#: guitext:257
msgctxt "Creature spell"
msgid "Time Bomb: Turns your creature into a suicidal bomber."
msgstr "Bomba temporalis: Creatura tua bombista suicida fit."

#: guitext:258
msgctxt "Creature name"
msgid "Fairy"
msgstr "Fata"

#: guitext:259
msgctxt "Creature name"
msgid "Imp"
msgstr "Diabolullus"

#: guitext:260
msgctxt "Creature name"
msgid "Beetle"
msgstr "Coleopterum"

#: guitext:261
msgctxt "Creature name"
msgid "Troll"
msgstr "Trollum"

#: guitext:262
msgctxt "Creature name"
msgid "Demon Spawn"
msgstr "Suboles Daemonica"

#: guitext:263
msgctxt "Creature name"
msgid "Warlock"
msgstr "Veneficus"

#: guitext:264
msgctxt "Creature name"
msgid "Fly"
msgstr "Musca"

#: guitext:265
msgctxt "Creature name"
msgid "Spider"
msgstr "Aranea"

#: guitext:266
msgctxt "Creature name"
msgid "Skeleton"
msgstr "Sceletus"

#: guitext:267
msgctxt "Creature name"
msgid "Horned Reaper"
msgstr "Messor Cornutus"

#: guitext:268
msgctxt "Creature name"
msgid "Dragon"
msgstr "Draco"

#: guitext:269
msgctxt "Creature name"
msgid "Tentacle"
msgstr "Tentaculum"

#: guitext:270
msgctxt "Creature name"
msgid "Hound"
msgstr "Segusius"

#: guitext:271
msgctxt "Creature name"
msgid "Ghost"
msgstr "Phasma"

#: guitext:272
msgctxt "Creature name"
msgid "Mistress"
msgstr "Domina"

#: guitext:273
msgctxt "Creature name"
msgid "Bile Demon"
msgstr "Daemon Bilis"

#: guitext:274
msgctxt "Creature name"
msgid "Vampire"
msgstr "Vampyrus"

#: guitext:275
msgctxt "Creature name"
msgid "Barbarian"
msgstr "Barbarus"

#: guitext:276
msgctxt "Creature name"
msgid "Knight"
msgstr "Eques"

#: guitext:277
msgctxt "Creature name"
msgid "Wizard"
msgstr "Magus"

#: guitext:278
msgctxt "Creature name"
msgid "Orc"
msgstr "Orcus"

#: guitext:279
msgctxt "Creature name"
msgid "Mountain Dwarf"
msgstr "Nanus Montis"

#: guitext:280
msgctxt "Creature name"
msgid "Valley Dwarf"
msgstr "Nanus Vallis"

#: guitext:281
msgctxt "Creature name"
msgid "Thief"
msgstr "Fur"

#: guitext:282
msgctxt "Creature name"
msgid "Samurai"
msgstr "Samuraeus"

#: guitext:283
msgctxt "Creature name"
msgid "Priestess"
msgstr "Sacerdotessa"

#: guitext:284
msgctxt "Creature name"
msgid "Giant"
msgstr "Gigas"

#: guitext:285
msgctxt "Creature name"
msgid "Archer"
msgstr "Sagittarius"

#: guitext:286
msgctxt "Creature name"
msgid "Monk"
msgstr "Monachus"

#: guitext:287
msgctxt "In-game interface description"
msgid "Query: Select this and left click on a creature to view information on that creature and track it on screen. LMB select."
msgstr "Quaestio: Hoc delige et preme butonem sinistrum muris ut indicium de ista creatura videas et in quadro eam sequaris. BSM delige."

#: guitext:288
msgctxt "Menu interface item"
msgid "Select game"
msgstr "Delige ludum"

#: guitext:289
msgctxt "Menu interface item"
msgid "Network Menu"
msgstr "Reticulum"

#: guitext:290
msgctxt "Menu interface item"
msgid "Main Menu"
msgstr "Tabula actionum"

#: guitext:291
msgctxt "In-game interface description"
msgid "Anger: How angry the creature is. The higher the bar is, the angrier the creature is."
msgstr "Ira: Quam irata creatura est. Quanto maior barra est, tanto iratior creatura est."

#: guitext:292
msgctxt "In-game interface description"
msgid "Creature Kills: The total number of enemies the creature has slain."
msgstr "Mactationes a creatura: Numerus totalis inimicorum qui creatura occidit."

#: guitext:293
msgctxt "In-game interface description"
msgid "Strength: The amount of damage the creature inflicts upon its enemies with each hit."
msgstr "Fortitudo: Quantitas noxiae, quam creatura inimicis unoquoque colapho infligit."

#: guitext:294
msgctxt "In-game interface description"
msgid "Wage: The creature's salary in gold which it takes on each payday."
msgstr "Merces: Salarium creaturae in auro, quod in unoquoque die mercedum sumit."

#: guitext:295
msgctxt "In-game interface description"
msgid "Gold Held: The amount of gold the creature is carrying."
msgstr "Aurum tentum: Quantitas auri quam creatura fert."

#: guitext:296
msgctxt "In-game interface description"
msgid "Defence: The chance a creature will avoid a blow. The higher the number, the greater the chance of avoidance."
msgstr "Defensa: Possibilitas creaturae colaphum evitare. Quanto maior numerus est, tanto maior possibilitas evitationis est."

#: guitext:297
msgctxt "In-game interface description"
msgid "Skill: The creature's ability to perform tasks. The higher the Skill level, the better the creature's performance."
msgstr "Peritia: Habilitas creaturae ad pensa fungenda. Quanto maior gradus peritiae est, tanto melior exsecutio creaturae est."

#: guitext:298
msgctxt "In-game interface description"
msgid "Age/Time In Dungeon: The length of time you have employed the creature."
msgstr "Aetas/Tempus in robore: Quam olim creatura a te contracta est."

#: guitext:299
msgctxt "In-game interface description"
msgid "Dexterity: The chance of a successful attack. Used to break enemy defence. The higher the number, the greater the chance of hitting."
msgstr "Agilitas: Possibilitas aggressionis prosperae. Usa ad defensam inimicam frangendam. Quanto maior numerus est, tanto maior possibilitas ferire est."

#: guitext:300
msgctxt "In-game interface description"
msgid "Luck: The chance that a creature will do a double attack or a double defence in combat. Taken into account only when the hit is not avoided."
msgstr "Fortuna: Possibilitas creaturae aggressionem aut defensam duplam in proelio agere. Considerata modo cum colaphus non evitatur."

#: guitext:301
msgctxt "In-game interface description"
msgid "Blood type: As if you care. Blood is blood, right?"
msgstr "Genus sanguinis: Quid ni? Sanguis semper sanguis erit, nonne?"

#: guitext:302
msgctxt "In-game interface description"
msgid "Idle: The creature is either sleeping or not working. It's not involved in anything constructive or useful. LMB pick up creature. RMB zoom."
msgstr "Otians: Creatura aut dormit aut non operatur. Implicata non est in quoquam conficienti aut utili. BSM cape creaturam. BDM i."

#: guitext:303
msgctxt "In-game interface description"
msgid "Working: The creature is performing tasks and doing work for you. LMB pick up creature. RMB zoom."
msgstr "Operans: Creatura tibi pensa facit et operatur. BSM cape creaturam. BDM i."

#: guitext:304
msgctxt "In-game interface description"
msgid "Fighting: The creature is in a battle. LMB pick up creature. RMB zoom."
msgstr "Pugnans: Creatura in proelio est. BSM cape creaturam. BDM i."

#: guitext:305
msgctxt "In-game interface description"
msgid "Fight: Your creatures always attack and will not avoid any combat. LMB select."
msgstr "Pugna: Creaturae tuae semper aggrediuntur et quodquam proelium non evitant. BSM delige."

#: guitext:306
msgctxt "In-game interface description"
msgid "Flee: Your creatures attempt to preserve their lives, running away if they are too badly injured. LMB select."
msgstr "Fuga: Creaturae tuae vitas suas conservare conantur, fugiendo si nimis nocitae sunt. BSM delige."

#: guitext:307
msgctxt "In-game interface description"
msgid "Imprison: Your creatures stun their enemies in battle and imprison those they defeat. LMB select."
msgstr "Captiva: Creaturae tuae inimicos suos in proelio stupefaciunt et captivant quos vincunt. BSM delige."

#: guitext:308
msgctxt "In-game interface description"
msgid "Defending: The creature is concentrating on avoiding its adversary's blows."
msgstr "Defendens: Creatura in colaphos adversarii evitando animadvertit."

#: guitext:309
msgctxt "In-game interface item"
msgid "Are you sure?"
msgstr "Esne certus?"

#: guitext:310
msgctxt "In-game interface item"
msgid "Yes"
msgstr "Vero"

#: guitext:311
msgctxt "In-game interface item"
msgid "No"
msgstr "Non"

#: guitext:312
msgctxt "In-game interface item"
msgid "For"
msgstr "Ad"

#: guitext:313
msgctxt "In-game interface description"
msgid "Shadows: The number of shadows cast by each creature. LMB toggle."
msgstr "Umbrae: Numerus umbrarum ab unaquaque creatura proiectae. BSM alterna."

#: guitext:314
#, fuzzy
msgctxt "In-game interface description"
msgid ""
"View Type: Swap between perspective views. Default view has warped walls and can be rotated. Disable the warp effect for clean lines. Forced perspective can "
"only be rotated 90 degrees and changes the viewing angle. LMB toggle."
msgstr ""
"Typus speciei: Muta inter species perspectivas. Species praedeterminata muros deformatos habet et gyrari potest. Effectus deformatus deshabilita pro "
"lineas pulchras. Species subacta tantum per 90 gradus gyrari potest et angulum speciei mutat. BSM alterna."

#: guitext:315
msgctxt "In-game interface description"
msgid "Wall Height: Swap between high or low walls. If you make the walls one block high, they are easier to see over. LMB toggle."
msgstr "Altitudo muris: Muta inter muros altos aut humiles. Si muri uni cubi alti fiunt, facilius est supra eos videre. BSM alterna."

#: guitext:316
msgctxt "In-game interface description"
msgid "View Distance: The amount of dungeon drawn. This directly affects the speed of the game. LMB toggle."
msgstr "Distantia speciei: Quantitas roboris pincti. Hoc celeritatem ludi recta afficit. BSM alterna."

#: guitext:317
msgctxt "In-game interface description"
msgid "Gamma Correction: Adjust the brightness of the game. LMB toggle."
msgstr "Correctio gamma: Adapta candorem ludi. BSM alterna."

#: guitext:318
msgctxt "In-game interface item"
msgid "Of"
msgstr "De"

#: guitext:319
msgctxt "Slab description"
msgid "Empty Lair: Would suit itinerant creature."
msgstr "Stabulum vacuum: Creaturae itineranti serviat."

#: guitext:320
msgctxt "Menu interface item"
msgid "Paused"
msgstr "Pausatus"

#: guitext:321
msgctxt "In-game interface description"
msgid "Zoom In: Zoom in the Dynamic Map. This increases the scale of the map. LMB select."
msgstr "Amplifica: Chartam dynamicam amplifica. Hoc magnitudinem chartae augmentat. BSM delige."

#: guitext:322
msgctxt "In-game interface description"
msgid "Zoom Out: Zoom out the Dynamic Map. This decreases the scale of the map. LMB select."
msgstr "Deminue: Chartam dynamicam deminue. Hoc magnitudinem chartae deminuit. BSM delige."

#: guitext:323
msgctxt "In-game interface description"
msgid "Full Screen Map: Takes you to the Map Screen which displays your entire Dungeon and the surrounding area. LMB select."
msgstr "Charta quadri pleni: Ad quadrum chartae te fert, quod robur integrum et aream peripherialem tibi exhibet. BSM delige."

#: guitext:324
msgctxt "Slab description"
msgid "Impenetrable Rock: Your Imps cannot dig through this, the only solution is to go round. It is visible even if far from your territory."
msgstr "Rocca Impenetrabilis: Diabolulli tui per hoc fodere nequeunt, optio unica est circumire. Visibilis etiam est procul a territorio tuo."

#: guitext:325
msgctxt "Slab description"
msgid "Earth: You can excavate this. To dig out some new caverns, choose a location and tag for digging with LMB. Press LMB again to untag."
msgstr "Terra: Hoc fodi potest. Ad cavernas novas fodiendas, delige locum et indica ad fodiendum BSM. Preme iterum BSM ad eradendum."

#: guitext:326
msgctxt "Slab description"
msgid ""
"Gold Seam: Your source of wealth. Dig this out and your Imps will take it to your Treasure Room. You can also pick up the lumps of treasure left on the ground."
msgstr "Vena auri: Origo opum tuarum. Fode hoc et diabolulli tui eum ad cameram thesauri tuam ferent. Atque glaebas thesauri desertas in solo capere potest."

#: guitext:327
msgctxt "Slab description"
msgid "Lava: Burns any creature that step on it. Get over lava by casting Cave-In or building a Bridge."
msgstr "Lava: Unaquaeque creatura quae in ea graditur ardet. Evita lavam incantatione Derupamentum iacienda aut ponte construendo."

#: guitext:328
msgctxt "Slab description"
msgid "Water: Creatures move more slowly through water. Build the Bridge to make new land on the water."
msgstr "Aqua: Creaturae lentius per aquam se movent. Construe pontem ut terram novam in aqua facias."

#: guitext:329
msgctxt "Slab description"
msgid "Wall: A reinforced stone wall that enemies cannot break through. At least without the Destroy Walls spell."
msgstr "Murus: Murus lapidis corroboratus quem inimici transigere nequeunt. Certe sine incantatione Muros Delere."

#: guitext:330
msgctxt "Slab description"
msgid "Damaged Wall: Unless repaired, this wall will eventually collapse."
msgstr "Murus nocitus: Hic murus tandem ruet, nisi refectus."

#: guitext:331
msgctxt "Slab description"
msgid "Path: Unclaimed earth floor. You can claim it if it is connected to already claimed territory."
msgstr "Semita: Solum terrae invindicatum. Eum vindicare potes si ad territorium iam vindicatum iunctum est."

#: guitext:332
msgctxt "Slab description"
msgid "Claimed area: Your dungeon territory. You can build rooms and drop your creatures on it."
msgstr "Area vindicata: Territorium roboris tui. Cameras construere et creaturas super eum demittere potes."

#: guitext:333
msgctxt "In-game interface item"
msgid "More..."
msgstr "Plus..."

#: guitext:334
msgctxt "In-game message"
msgid "Level completed - press Escape to continue"
msgstr "Libella finita - preme clavem Fuga ut continues"

#: guitext:335
msgctxt "In-game message"
msgid "You have been defeated. Press Space to restart."
msgstr "Victus es. Preme clavem Spatium ut reincipias."

#: guitext:336
msgctxt "On-screen message"
msgid "Recording FLIC"
msgstr "Registrum in formato FLIC"

#: guitext:337
msgctxt "On-screen message"
msgid "Error recording FLIC"
msgstr "Error registro faciendo in formato FLIC"

#: guitext:338
msgctxt "On-screen message"
msgid "Finished recording FLIC"
msgstr "Registrum in formato FLIC finitum"

#: guitext:339
msgctxt "Unused"
msgid "Time Bomb"
msgstr "Bomba temporalis"

#: guitext:340
msgctxt "In-game interface item"
msgid "Sound FX"
msgstr "Sonus"

#: guitext:341
msgctxt "In-game interface item"
msgid "Music"
msgstr "Musica"

#: guitext:342
msgctxt "In-game interface item"
msgid "UNUSED"
msgstr "NON USUM"

#: guitext:343
msgctxt "Menu interface, Main Menu title"
msgid "Main Menu"
msgstr "Tabula actionum"

#: guitext:344
msgctxt "Menu interface item"
msgid "Load Menu"
msgstr "Tabula ad resurgendum"

#: guitext:345
msgctxt "Menu interface, Main Menu item"
msgid "Load Game"
msgstr "Resurge ludum"

#: guitext:346
msgctxt "Menu interface, Main Menu item"
msgid "Continue Game"
msgstr "Perge ludum"

#: guitext:347
msgctxt "Menu interface, Main Menu item"
msgid "Multiplayer"
msgstr "Lude cum amico"

#: guitext:348
msgctxt "Menu interface item"
msgid "Return to Main Menu"
msgstr "Redi ad tabulam actionum"

#: guitext:349
msgctxt "Menu interface item"
msgid "Play Intro"
msgstr "Reproduce introductionem"

#: guitext:350
msgctxt "Menu interface item"
msgid "Service Menu"
msgstr "Tabula servitii"

#: guitext:351
msgctxt "Menu interface item"
msgid "Session Menu"
msgstr "Tabula sessionis"

#: guitext:352
msgctxt "Menu interface item"
msgid "Speed"
msgstr "Celeritas"

#: guitext:353
msgctxt "Menu interface item"
msgid "COM Port"
msgstr "Portus COM"

#: guitext:354
msgctxt "Menu interface item"
msgid "Phone Number"
msgstr "Numerus telephoni"

#: guitext:355
msgctxt "Menu interface item"
msgid "IRQ"
msgstr "PIR"

#: guitext:356
msgctxt "Menu interface item"
msgid "Statistics"
msgstr "Statistica"

#: guitext:357
msgctxt "Menu interface item"
msgid "Level Completed"
msgstr "Libella finita"

#: guitext:358
msgctxt "Menu interface item"
msgid "UNUSED"
msgstr "NON USUM"

#: guitext:359
msgctxt "Menu interface, Main Menu item"
msgid "Quit"
msgstr "Decede"

#: guitext:360
msgctxt "Menu interface, Main Menu item"
msgid "Start New Game"
msgstr "Incipe ludum novum"

#: guitext:361
msgctxt "Unused"
msgid "This is a tale of valour and honour and how tasty heroes are...."
msgstr "Haec fabula virtutis et honoris et quam sapidi heroes sunt..."

#: guitext:362
msgctxt "Credits"
msgid "Designed By"
msgstr "Designatus ab"

#: guitext:363
msgctxt "Credits"
msgid "Project Leader"
msgstr "Caput proiecti"

#: guitext:364
msgctxt "Credits"
msgid "Lead Programmer"
msgstr "Caput programmationis"

#: guitext:365
msgctxt "Credits"
msgid "Lead Artist"
msgstr "Caput artificum"

#: guitext:366
msgctxt "Credits"
msgid "Programming"
msgstr "Programmatio"

#: guitext:367
msgctxt "Credits"
msgid "Engine Design"
msgstr "Designatio ingenii"

#: guitext:368
msgctxt "Credits"
msgid "Music and Sfx"
msgstr "Musica et sonus"

#: guitext:369
msgctxt "Credits"
msgid "Graphics Programmers"
msgstr "Programmatores graphici"

#: guitext:370
msgctxt "Credits"
msgid "Artists"
msgstr "Artifices"

#: guitext:371
msgctxt "Credits"
msgid "Network Programming"
msgstr "Programmatio reticuli"

#: guitext:372
msgctxt "Credits"
msgid "Testing Manager"
msgstr "Procurator probarum"

#: guitext:373
msgctxt "Credits"
msgid "Lead Testers"
msgstr "Capita probarum"

#: guitext:374
msgctxt "Credits"
msgid "Lead Tester"
msgstr "Caput probarum"

#: guitext:375
msgctxt "Credits"
msgid "Management"
msgstr "Procuratio"

#: guitext:376
msgctxt "Credits"
msgid "Marketing and PR"
msgstr "Mercatotechnia et NP"

#: guitext:377
msgctxt "Credits"
msgid "Tech Support"
msgstr "Stabilimen technicum"

#: guitext:378
msgctxt "Credits"
msgid "Administration"
msgstr "Administratio"

#: guitext:379
msgctxt "Credits"
msgid "Thanks To"
msgstr "Gratias his agemus"

#: guitext:380
msgctxt "Credits"
msgid "Producer"
msgstr "Productor"

#: guitext:381
msgctxt "Credits"
msgid "Level Design"
msgstr "Designatio libellarum"

#: guitext:382
msgctxt "Credits"
msgid "Script By"
msgstr "Scriptus ab"

#: guitext:383
msgctxt "Credits"
msgid "Libraries and Tools"
msgstr "Bibliothecae et instrumenta"

#: guitext:384
msgctxt "Credits"
msgid "Playtesters"
msgstr "Probatores ludi"

#: guitext:385
msgctxt "Credits"
msgid "Localisation"
msgstr "Traductio"

#: guitext:386
msgctxt "Credits"
msgid "Special Thanks To"
msgstr "Gratias eximias his agemus"

#: guitext:387
msgctxt "Credits"
msgid "Package Design"
msgstr "Designatio sarcinae"

#: guitext:388
msgctxt "Credits"
msgid "Documentation"
msgstr "Documentatio"

#: guitext:389
msgctxt "Credits"
msgid "Documentation Layout"
msgstr "Designatio documentationis"

#: guitext:390
msgctxt "Credits"
msgid "Production"
msgstr "Productio"

#: guitext:391
msgctxt "Credits"
msgid "Quality Assurance"
msgstr "Confidentia qualitatis"

#: guitext:392
msgctxt "Credits"
msgid "Lead Level Design"
msgstr "Caput designationis libellarum"

#: guitext:393
msgctxt "Credits"
msgid "Intro"
msgstr "Introductio"

#: guitext:394
msgctxt "Credits"
msgid "Testers"
msgstr "Probatores"

#: guitext:395
msgctxt "Menu interface item"
msgid "Sessions"
msgstr "Sessiones"

#: guitext:396
msgctxt "Menu interface item"
msgid "Name"
msgstr "Nomen"

#: guitext:397
msgctxt "Menu interface item"
msgid "Services"
msgstr "Servitia"

#: guitext:398
msgctxt "Menu interface item"
msgid "Messages"
msgstr "Nuntia"

#: guitext:399
msgctxt "Menu interface item"
msgid "Create Game"
msgstr "Crea ludum"

#: guitext:400
msgctxt "Menu interface item"
msgid "Join Game"
msgstr "Iunge te ad ludum"

#: guitext:401
msgctxt "Menu interface item"
msgid "Start Game"
msgstr "Incipe ludum"

#: guitext:402
msgctxt "Menu interface item"
msgid "Game Menu"
msgstr "Tabula ludi"

#: guitext:403
msgctxt "Menu interface item"
msgid "Cancel"
msgstr "Rescinde"

#: guitext:404
msgctxt "Menu interface item"
msgid "No Name"
msgstr "Sine nomine"

#: guitext:405
msgctxt "Menu interface item"
msgid "Players"
msgstr "Ludii"

#. Creature experience level
#: guitext:406
msgctxt "Menu interface item"
msgid "Level"
msgstr "Libella"

#: guitext:407
msgctxt "Menu interface item"
msgid "Levels"
msgstr "Libellae"

#: guitext:408
msgctxt "Menu interface item"
msgid "Games"
msgstr "Ludi"

#: guitext:409
msgctxt "Menu interface item"
msgid "Modem Menu"
msgstr "Tabula modisi"

#: guitext:410
msgctxt "Menu interface item"
msgid "Serial Menu"
msgstr "Tabula serialis"

#: guitext:411
msgctxt "Menu interface item"
msgid "Init"
msgstr "Init"

#: guitext:412
msgctxt "Menu interface item"
msgid "Hangup"
msgstr "Suspende"

#: guitext:413
msgctxt "Menu interface item"
msgid "Clear"
msgstr "Purga"

#: guitext:414
msgctxt "Menu interface item"
msgid "Answer"
msgstr "Responde"

#: guitext:415
msgctxt "Menu interface item"
msgid "Start"
msgstr "Incipe"

#: guitext:416
msgctxt "Menu interface item"
msgid "Ally"
msgstr "Socius"

#: guitext:417
msgctxt "Menu interface item"
msgid "Alliance"
msgstr "Societas"

#: guitext:418
msgctxt "Menu interface item"
msgid "Credits"
msgstr "Recognitiones"

#: guitext:419
msgctxt "Menu interface item"
msgid "Ok"
msgstr "Bene"

#: guitext:420
msgctxt "Dungeon special decription"
msgid "Reveal Map: Reveals the entire underground realm to you."
msgstr "Chartam revelare: Regnum subterraneum integrum tibi revelat."

#: guitext:421
msgctxt "Dungeon special decription"
msgid "Resurrect Creature: You may raise one of your fallen minions from the dead."
msgstr "Creaturam resurgere: Unam creaturarum tuarum occisarum ex mundo mortuorum revivescere potes."

#: guitext:422
msgctxt "Dungeon special decription"
msgid "Transfer Creature: Pick one of your creatures to accompany you to the next realm."
msgstr "Creaturam transferre: Unam creaturarum tuarum cape ad te in regno sequente comitandum."

#: guitext:423
msgctxt "Dungeon special decription"
msgid "Steal Hero: Subvert a hero to your cause."
msgstr "Heroem furare: Heroem ad causam tuam subverte."

#: guitext:424
msgctxt "Dungeon special decription"
msgid "Multiply Creatures: Create a double of each of your creatures."
msgstr "Creaturas multiplicare: Numerum uniuscuiusque creaturarum tuarum dupla."

#: guitext:425
msgctxt "Dungeon special decription"
msgid "Increase Level: Bestows greater skill on all your creatures."
msgstr "Libellam augere: Habilitatem grandiorem omnibus creaturis tuis donat."

#: guitext:426
msgctxt "Dungeon special decription"
msgid "Make Safe: Reinforces your entire dungeon."
msgstr "Securum facere: Robur tuum integrum corroborat."

#: guitext:427
msgctxt "Dungeon special decription"
msgid "Locate Hidden World: You will be transported to a secret realm after you have conquered this one."
msgstr "Mundum occultum locare: Ad regnum secretum vectaberis postquam hoc debellavisti."

#: guitext:428
msgctxt "Dungeon special name"
msgid "Resurrect Creature"
msgstr "Creaturam resurgere"

#: guitext:429
msgctxt "Dungeon special name"
msgid "Transfer Creature"
msgstr "Creaturam transferre"

#: guitext:430
msgctxt "Menu interface item"
msgid "Bonus"
msgstr "Donativum"

#: guitext:431
msgctxt "Menu interface, Main Menu item"
msgid "High Score Table"
msgstr "Tabula optimorum lusorum"

#: guitext:432
msgctxt "Menu interface item"
msgid "Go to Query Mode"
msgstr "I ad modum consultationis"

#: guitext:433
msgctxt "Menu interface item"
msgid "More information"
msgstr "Plures nuntii"

#: guitext:434
msgctxt "Menu interface item"
msgid "Back to main Query Screen"
msgstr "Redi ad quadrum consultationis principalis"

#: guitext:435
msgctxt "Menu interface item"
msgid "Selected action"
msgstr "Actio delecta"

#: guitext:436
msgctxt "Menu interface item"
msgid "Choose party"
msgstr "Delige grupum"

#: guitext:437
msgctxt "Menu interface item"
msgid "Enter dungeon"
msgstr "Ini robur"

#: guitext:438
msgctxt "Menu interface item"
msgid "Party members"
msgstr "Sodales grupus"

#: guitext:439
msgctxt "Menu interface item"
msgid "Available creatures"
msgstr "Creaturae disponibiles"

#: guitext:440
msgctxt "Menu interface item"
msgid "Creature"
msgstr "Creatura"

#: guitext:441
msgctxt "Menu interface item"
msgid "Money available"
msgstr "Pecunia disponibilis"

#: guitext:442
msgctxt "Menu interface item"
msgid "Leader"
msgstr "Caput"

#: guitext:443
msgctxt "Menu interface item"
msgid "Hire"
msgstr "Conduce"

#: guitext:444
msgctxt "Menu interface item"
msgid "Fire"
msgstr "Licentia"

#: guitext:445
msgctxt "Menu interface item"
msgid "Cost"
msgstr "Pretium"

#: guitext:446
msgctxt "Menu interface item"
msgid "Type"
msgstr "Typus"

#: guitext:447
msgctxt "In-game interface description"
msgid "Information Panel: Miscellaneous information. Shows your and enemy progress and allows changing creature tendencies."
msgstr "Pannellus nuntiorum: Nuntii miscellanei. Progressum tuum et inimici exhibet, et propensiones creaturae mutare te sinit."

#: guitext:448
msgctxt "In-game interface description"
msgid "Room Panel: The rooms available for you to build. Here you can center map on rooms or build new ones."
msgstr "Pannellus camerarum: Camerae disponibiles ad te construendum. Hic chartam super cameras movere aut novas construere potes."

#: guitext:449
msgctxt "In-game interface description"
msgid "Research Panel: The spells available to you. Here you can cast or cancel them."
msgstr "Pannellus investigationis: Incantationes disponibiles ad te. Hic eas aut iacere aut rescindere potes."

#: guitext:450
msgctxt "In-game interface description"
msgid "Workshop Panel: The traps and doors available to you. You can center the map on them, place new ones or sell existing."
msgstr "Pannellus officinae: Trappae et ostia disponibilia ad te. Chartam super has res movere, novas ponere aut exsistentes vendere potes."

#: guitext:451
msgctxt "In-game interface description"
msgid "Creature Panel: Information on your creatures. Shows activity of your creatures and allows picking them up."
msgstr "Pannellus creaturarum: Nuntii de creaturis tuis. Activitatem creaturarum tuarum exhibet, et eas capere te sinit."

#: guitext:452
msgctxt "In-game interface description"
msgid "Research Time: The time until a new spell is researched. Scholars in your Library are making progress on this bar."
msgstr "Tempus investigationis: Tempus donec nova incantatio investigatur. Progressus sapientium in bibliotheca tua hic exhibetur."

#: guitext:453
msgctxt "In-game interface description"
msgid "Workshop Time: The time until a new trap is manufactured. Workers in your Workshop are making progress on this bar."
msgstr "Tempus officinae: Tempus donec nova trappa aut novum ostium fabricatur. Progressus fabricatorum in officina tua hic exhibetur."

#: guitext:454
msgctxt "In-game interface description"
msgid ""
"Payday Time: The time until the next Creature Payday. This bar increases over time and, when it reaches its peak, all of your creatures will want their wages."
msgstr "Tempus dies mercedum: Tempus donec dies mercedum sequens. Haec barra tempore augescit. Cum ad cacumen suum pervenit, omnes creaturae tuae mercedes suas accipiunt."

#: guitext:455
msgctxt "In-game interface description"
msgid "Number of Rooms: The number of rooms held by this Keeper. Allows you to compare your dungeon with the competitors."
msgstr "Numerus camerarum: Numerus camerarum a hoc custode tentarum. Robur tuum cum competitoribus comparare te sinit."

#: guitext:456
msgctxt "In-game interface description"
msgid "Number of Creatures: The number of creatures owned by this Keeper. Allows you to compare your army with other Keepers."
msgstr "Numerus creaturarum: Numerus creaturarum a hoc custode tentarum. Exercitum tuum cum aliis custodibus comparare te sinit."

#: guitext:457
msgctxt "Menu interface item"
msgid "Choose game"
msgstr "Delige ludum"

#: guitext:458
msgctxt "Menu interface item"
msgid "Game type"
msgstr "Typus ludi"

#: guitext:459
msgctxt "Menu interface item"
msgid "Keeper vs keeper"
msgstr "Custos contra custodem"

#: guitext:460
msgctxt "Menu interface item"
msgid "Keeper vs heroes"
msgstr "Custos contra heroes"

#: guitext:461
msgctxt "Menu interface item"
msgid "Deathmatch"
msgstr "Omnes contra omnes"

#: guitext:462
msgctxt "In-game interface description"
msgid "Sell Room: Sell a room tile for half the building price. LMB select."
msgstr "Vende cameram: Vende tegulam camerae pretio dimidio. BSM delige."

#: guitext:463
msgctxt "In-game interface description"
msgid "Sell Item: Sell a Trap or Door. Allows you to earn gold on manufacturing. LMB select."
msgstr "Vende rem: Vende trappam aut ostium. Aurum obtinere te sinit. BSM delige."

#: guitext:464
msgctxt "In-game interface description"
msgid "Next Battle: Zoom to the next battle. LMB select."
msgstr "Proelium sequens: I ad proelium sequens. BSM delige."

#: guitext:465
msgctxt "In-game interface item"
msgid "Close Window"
msgstr "Claude fenestram"

#: guitext:466
msgctxt "In-game interface item"
msgid "Zoom to area"
msgstr "I ad aream"

#: guitext:467
msgctxt "Menu interface item"
msgid "No mouse installed"
msgstr "Nullus mus installatus"

#: guitext:468
msgctxt "Menu interface item"
msgid "Define keys"
msgstr "Defini claves"

#: guitext:469
msgctxt "Game controls"
msgid "Ally with player"
msgstr "Socia te cum ludio"

#: guitext:470
msgctxt "Game controls"
msgid "Press a key"
msgstr "Preme clavem"

#: guitext:471
msgctxt "Game controls"
msgid "UP"
msgstr "SURSUM"

#: guitext:472
msgctxt "Game controls"
msgid "DOWN"
msgstr "DEORSUM"

#: guitext:473
msgctxt "Game controls"
msgid "LEFT"
msgstr "SINISTRA"

#: guitext:474
msgctxt "Game controls"
msgid "RIGHT"
msgstr "DEXTRA"

#: guitext:475
msgctxt "Game controls"
msgid "ROTATE"
msgstr "ROTA"

#: guitext:476
msgctxt "Game controls"
msgid "SPEED"
msgstr "CELERITAS"

#: guitext:477
msgctxt "Game controls"
msgid "ROTATE LEFT"
msgstr "ROTA AD SINISTRAM"

#: guitext:478
msgctxt "Game controls"
msgid "ROTATE RIGHT"
msgstr "ROTA AD DEXTRAM"

#: guitext:479
msgctxt "Game controls"
msgid "ZOOM IN"
msgstr "AMPLIFICA"

#: guitext:480
msgctxt "Game controls"
msgid "ZOOM OUT"
msgstr "DEMINUE"

#: guitext:481
msgctxt "Keyboard"
msgid "LEFT CONTROL"
msgstr "IMPERIUM SINISTRUM"

#: guitext:482
msgctxt "Keyboard"
msgid "RIGHT CONTROL"
msgstr "IMPERIUM DEXTRUM"

#: guitext:483
msgctxt "Keyboard"
msgid "LEFT SHIFT"
msgstr "MAIUSCULA SINISTRA"

#: guitext:484
msgctxt "Keyboard"
msgid "RIGHT SHIFT"
msgstr "MAIUSCULA DEXTRA"

#: guitext:485
msgctxt "Keyboard"
msgid "LEFT ALT"
msgstr "ALT SINISTRA"

#: guitext:486
msgctxt "Keyboard"
msgid "RIGHT ALT"
msgstr "ALT DEXTRA"

#: guitext:487
msgctxt "Keyboard"
msgid "SPACE"
msgstr "SPATIUM"

#: guitext:488
msgctxt "Keyboard"
msgid "RETURN"
msgstr "INTRARE"

#: guitext:489
msgctxt "Keyboard"
msgid "TAB"
msgstr "TABULATOR"

#: guitext:490
msgctxt "Keyboard"
msgid "CAPS LOCK"
msgstr "MAIUS CLAUDE"

#: guitext:491
msgctxt "Keyboard"
msgid "BACKSPACE"
msgstr "RETROCESSUS"

#: guitext:492
msgctxt "Keyboard"
msgid "INSERT"
msgstr "INSERERE"

#: guitext:493
msgctxt "Keyboard"
msgid "DELETE"
msgstr "DELERE"

#: guitext:494
msgctxt "Keyboard"
msgid "HOME"
msgstr "INITIUM"

#: guitext:495
msgctxt "Keyboard"
msgid "END"
msgstr "FINIS"

#: guitext:496
msgctxt "Keyboard"
msgid "PAGE UP"
msgstr "PAGINA SURSUM"

#: guitext:497
msgctxt "Keyboard"
msgid "PAGE DOWN"
msgstr "PAGINA DEORSUM"

#: guitext:498
msgctxt "Keyboard"
msgid "NUM LOCK"
msgstr "NUM CLAUDE"

#: guitext:499
msgctxt "Keyboard"
msgid "NUM /"
msgstr ""

#: guitext:500
msgctxt "Keyboard"
msgid "NUM *"
msgstr ""

#: guitext:501
msgctxt "Keyboard"
msgid "NUM -"
msgstr ""

#: guitext:502
msgctxt "Keyboard"
msgid "NUM +"
msgstr ""

#: guitext:503
msgctxt "Keyboard"
msgid "NUM ENTER"
msgstr "NUM INTRARE"

#: guitext:504
msgctxt "Keyboard"
msgid "NUM DELETE"
msgstr "NUM DELERE"

#: guitext:505
msgctxt "Keyboard"
msgid "NUM 1"
msgstr ""

#: guitext:506
msgctxt "Keyboard"
msgid "NUM 2"
msgstr ""

#: guitext:507
msgctxt "Keyboard"
msgid "NUM 3"
msgstr ""

#: guitext:508
msgctxt "Keyboard"
msgid "NUM 4"
msgstr ""

#: guitext:509
msgctxt "Keyboard"
msgid "NUM 5"
msgstr ""

#: guitext:510
msgctxt "Keyboard"
msgid "NUM 6"
msgstr ""

#: guitext:511
msgctxt "Keyboard"
msgid "NUM 7"
msgstr ""

#: guitext:512
msgctxt "Keyboard"
msgid "NUM 8"
msgstr ""

#: guitext:513
msgctxt "Keyboard"
msgid "NUM 9"
msgstr ""

#: guitext:514
msgctxt "Keyboard"
msgid "NUM 0"
msgstr ""

#: guitext:515
msgctxt "Keyboard"
msgid "F1"
msgstr ""

#: guitext:516
msgctxt "Keyboard"
msgid "F2"
msgstr ""

#: guitext:517
msgctxt "Keyboard"
msgid "F3"
msgstr ""

#: guitext:518
msgctxt "Keyboard"
msgid "F4"
msgstr ""

#: guitext:519
msgctxt "Keyboard"
msgid "F5"
msgstr ""

#: guitext:520
msgctxt "Keyboard"
msgid "F6"
msgstr ""

#: guitext:521
msgctxt "Keyboard"
msgid "F7"
msgstr ""

#: guitext:522
msgctxt "Keyboard"
msgid "F8"
msgstr ""

#: guitext:523
msgctxt "Keyboard"
msgid "F9"
msgstr ""

#: guitext:524
msgctxt "Keyboard"
msgid "F10"
msgstr ""

#: guitext:525
msgctxt "Keyboard"
msgid "F11"
msgstr ""

#: guitext:526
msgctxt "Keyboard"
msgid "F12"
msgstr ""

#: guitext:527
msgctxt "Keyboard"
msgid "UP"
msgstr "SURSUM"

#: guitext:528
msgctxt "Keyboard"
msgid "DOWN"
msgstr "DEORSUM"

#: guitext:529
msgctxt "Keyboard"
msgid "LEFT"
msgstr "SINISTRA"

#: guitext:530
msgctxt "Keyboard"
msgid "RIGHT"
msgstr "DEXTRA"

#: guitext:531
msgctxt "Network game message"
msgid "Initialising Modem"
msgstr "Modisum initiandum"

#: guitext:532
msgctxt "Network game message"
msgid "Connecting Modem"
msgstr "Modisum nectendum"

#: guitext:533
msgctxt "Network game message"
msgid "Dial"
msgstr "Dialis"

#: guitext:534
msgctxt "Network game message"
msgid "Continue"
msgstr "Continua"

#: guitext:535
msgctxt "Network game message"
msgid "Line Engaged"
msgstr "Linea habilitata"

#: guitext:536
msgctxt "Network game message"
msgid "Unknown Error"
msgstr "Error incognitus"

#: guitext:537
msgctxt "Network game message"
msgid "No Carrier"
msgstr "Nullus portator"

#: guitext:538
msgctxt "Network game message"
msgid "No Dial Tone"
msgstr "Nullus tonus dialis"

#: guitext:539
msgctxt "Network game message"
msgid "No Response"
msgstr "Nullum responsum"

#: guitext:540
msgctxt "Network game message"
msgid "No Server"
msgstr "Nullus servitor"

#: guitext:541
msgctxt "Network game message"
msgid "Unable to initialise"
msgstr "Incapax ad initiandum"

#: guitext:542
msgctxt "Network game message"
msgid "Unable to create game"
msgstr "Incapax ad ludum creandum"

#: guitext:543
msgctxt "Network game message"
msgid "Unable to join game"
msgstr "Incapax ad ludum se iungendum"

#: guitext:544
msgctxt "Slab description"
msgid "Gems: Infinite wealth for your Imps to extract. Cannot be destroyed, but takes longer to mine than Gold."
msgstr "Gemmae: Opes infinitae ut diabolulli tui extrahant. Deleri nequit, sed necesse est tempore longiore ad fodiendum quam aurum."

#: guitext:545
msgctxt "Object description"
msgid "Hero Gate: Heroes use this portal to invade your dungeon. It cannot be closed on your side."
msgstr "Porta heroum: Heroes hoc portale utuntur ad tuum robur incursandum. Claudi in lato tuo nequit."

#: guitext:546
msgctxt "Creature name"
msgid "Tunneller"
msgstr "Cuniculator"

#: guitext:547
msgctxt "Creature name"
msgid "Avatar"
msgstr ""

#: guitext:548
msgctxt "In-game interface description"
msgid "Toggle Computer Assistant: Currently - Aggressive. LMB toggle."
msgstr "Alterna administrum computarii: Nunc - Aggressivus. BSM alterna."

#: guitext:549
msgctxt "In-game interface description"
msgid "Toggle Computer Assistant: Currently - Defensive. LMB toggle."
msgstr "Alterna administrum computarii: Nunc - Defensivus. BSM alterna."

#: guitext:550
msgctxt "In-game interface description"
msgid "Toggle Computer Assistant: Currently - Construction Only. LMB toggle."
msgstr "Alterna administrum computarii: Nunc - Tantum constructio. BSM alterna."

#: guitext:551
msgctxt "In-game interface description"
msgid "Toggle Computer Assistant: Currently - Move Only. LMB toggle."
msgstr "Alterna administrum computarii: Nunc - Tantum motus. BSM alterna."

#: guitext:552
msgctxt "In-game tab with rooms"
msgid "Treasure Room"
msgstr "Camera thesauri"

#: guitext:553
msgctxt "In-game tab with rooms"
msgid "Library"
msgstr "Bibliotheca"

#: guitext:554
msgctxt "In-game tab with rooms"
msgid "Lair"
msgstr "Stabulum"

#: guitext:555
msgctxt "In-game tab with rooms"
msgid "Prison"
msgstr "Carcer"

#: guitext:556
msgctxt "In-game tab with rooms"
msgid "Torture Room"
msgstr "Camera cruciaminis"

#: guitext:557
msgctxt "In-game tab with rooms"
msgid "Training Room"
msgstr "Camera exercitii"

#: guitext:558
msgctxt "In-game tab with rooms"
msgid "Dungeon Heart"
msgstr "Cor roboris"

#: guitext:559
msgctxt "In-game tab with rooms"
msgid "Workshop"
msgstr "Officina"

#: guitext:560
msgctxt "In-game tab with rooms"
msgid "Scavenger Room"
msgstr "Camera attractionis"

#: guitext:561
msgctxt "In-game tab with rooms"
msgid "Temple"
msgstr "Templum"

#: guitext:562
msgctxt "In-game tab with rooms"
msgid "Graveyard"
msgstr "Sepulcretum"

#: guitext:563
msgctxt "In-game tab with rooms"
msgid "Barracks"
msgstr "Praesidium"

#: guitext:564
msgctxt "In-game tab with rooms"
msgid "Hatchery"
msgstr "Seminarium"

#: guitext:565
msgctxt "In-game tab with rooms"
msgid "Guard Post"
msgstr "Custodia"

#: guitext:566
msgctxt "In-game tab with rooms"
msgid "Bridge"
msgstr "Pons"

#: guitext:567
msgid "Fight"
msgstr "Pugna"

#: guitext:568
msgid "Annoyed"
msgstr "Iratus"

#: guitext:569
msgctxt "Keyboard"
msgid "Shift"
msgstr "Maiuscula"

#: guitext:570
msgctxt "Keyboard"
msgid "Control"
msgstr "Imperium"

#: guitext:571
msgctxt "Keyboard"
msgid "Alt"
msgstr ""

#: guitext:572
msgctxt "Credits"
msgid "Additional Artwork"
msgstr "Imagines additionales"

#: guitext:573
msgctxt "Credits"
msgid "Additional Programming"
msgstr "Programmatio additionalis"

#: guitext:574
msgctxt "Credits"
msgid "Manual And Documentation"
msgstr "Manuale et documentatio"

#: guitext:575
msgctxt "Credits"
msgid "Installer"
msgstr "Installator"

#: guitext:576
msgctxt "Credits"
msgid "Additional Level Design"
msgstr "Designatio libellarum additionalium"

#: guitext:577 guitext:863
msgctxt "Credits"
msgid "Additional Thanks"
msgstr "Gratias additionales his agemus"

#: guitext:578
msgctxt "Trap names"
msgid "Boulder Trap"
msgstr "Trappa Roccae"

#: guitext:579
msgctxt "Trap names"
msgid "Alarm Trap"
msgstr "Trappa Clamoris"

#: guitext:580
msgctxt "Trap names"
msgid "Poison Gas Trap"
msgstr "Trappa Gasis Toxici"

#: guitext:581
msgctxt "Trap names"
msgid "Lightning Trap"
msgstr "Trappa Fulminis"

#: guitext:582
msgctxt "Trap names"
msgid "Word of Power Trap"
msgstr "Trappa Verbi Potestatis"

#: guitext:583
msgctxt "Trap names"
msgid "Lava Trap"
msgstr "Trappa Lavae"

#: guitext:584
msgctxt "Trap description"
msgid ""
"Boulder Trap: A rolling rock that crushes everything in its path. Triggered when enemy creature is close and within line of sight, or when slapped by a Keeper. "
"LMB select. RMB zoom."
msgstr ""
"Trappa Roccae: Rocca volvens quae omnia in semita sua pinsit. Initiata cum creatura inimica prope et in linea visionis est, aut cum a custode alapa datur. "
"BSM delige. BDM i."

#: guitext:585
msgctxt "Trap description"
msgid "Alarm Trap: Triggers a Call To Arms spell, so that creatures in the area are summoned to it. LMB select. RMB zoom."
msgstr "Trappa Clamoris: Incantationem Convocatio initiat, ut creaturae in area ab ea vocantur. BSM delige. BDM i."

#: guitext:586
msgctxt "Trap description"
msgid "Poison Gas Trap: A cloud of noxious vapours triggered by your enemies. Can hurt owner creatures if they inhale it. LMB select. RMB zoom."
msgstr "Trappa Gasis Toxici: Nubes vaporum noxiorum ab inimicis tuis initiatur. Creaturis tuis nocere potest si eam inhalant. BSM delige. BDM i."

#: guitext:587
msgctxt "Trap description"
msgid "Lightning Trap: Strikes nearby enemy creatures with bolts of lightning when tripped. Does no harm to owner creatures. LMB select. RMB zoom."
msgstr "Trappa Fulminis: Creaturas inimicas propinquas fulminibus ferit cum initiatur. Creaturis tuis non nocet. BSM delige. BDM i."

#: guitext:588
msgctxt "Trap description"
msgid "Word of Power Trap: Radiates devastating rings of demonic energy, pushing and damaging all enemy creatures within range. LMB select. RMB zoom."
msgstr "Trappa verbi potestatis: Anuli devastantes energiae daemonicae radiantur, omnibus creaturis inimicis propinquis trudendis et nocendis. BSM delige. BDM i."

#: guitext:589
msgctxt "Trap description"
msgid ""
"Lava Trap: The tile disintegrates revealing a pool of molten lava. Effects are irreversible, so Bridge is needed to be able to step on affected area again. LMB "
"select. RMB zoom."
msgstr ""
"Trappa Lavae: Tegula dilabitur, lacuna lavae fusilis revelanda. Effectus irreversibiles sunt, sic necesse est ponte ut per aream affectam iterum gradi nequeas. "
"BSM delige. BDM i."

#: guitext:590
msgctxt "Door name"
msgid "Wooden Door"
msgstr "Ostium ligneum"

#: guitext:591
msgctxt "Door name"
msgid "Braced Door"
msgstr "Ostium corroboratum"

#: guitext:592
msgctxt "Door name"
msgid "Iron Door"
msgstr "Ostium ferreum"

#: guitext:593
msgctxt "Door name"
msgid "Magic Door"
msgstr "Ostium magicum"

#: guitext:594
msgctxt "Door description"
msgid "Wooden Door: The simplest means of restricting access. Can be broken down easily. LMB select. RMB zoom."
msgstr "Ostium ligneum: Medius simplicissimus ad aditum restringendum. Facile frangi potest. BSM delige. BDM i."

#: guitext:595
msgctxt "Door description"
msgid "Braced Door: A wooden door reinforced with iron to last longer. LMB select. RMB zoom."
msgstr "Ostium corroboratum: Ostium ligneum ferro corroboratum ut longius duret. BSM delige. BDM i."

#: guitext:596
msgctxt "Door description"
msgid "Iron Door: Strong, heavy door capable of sustaining massive damage. LMB select. RMB zoom."
msgstr "Ostium ferreum: Ostium forte, grave et pote noxiae maximae resistendae. BSM delige. BDM i."

#: guitext:597
msgctxt "Door description"
msgid "Magic Door: A special door, highly resistant to physical damage but susceptible to magical damage. LMB select. RMB zoom."
msgstr "Ostium magicum: Ostium eximium, maxime resistens ad noxiam physicam sed susceptibile ad noxiam magicam. BSM delige. BDM i."

#: guitext:598
msgctxt "Room name"
msgid "Portal"
msgstr "Portale"

#: guitext:599
msgctxt "Room name"
msgid "Treasure Room"
msgstr "Camera thesauri"

#: guitext:600
msgctxt "Room name"
msgid "Library"
msgstr "Bibliotheca"

#: guitext:601
msgctxt "Room name"
msgid "Prison"
msgstr "Carcer"

#: guitext:602
msgctxt "Room name"
msgid "Torture Chamber"
msgstr "Camera cruciaminis"

#: guitext:603
msgctxt "Room name"
msgid "Training Room"
msgstr "Camera exercitii"

#: guitext:604
msgctxt "Room name"
msgid "Dungeon Heart"
msgstr "Cor roboris"

#: guitext:605
msgctxt "Room name"
msgid "Workshop"
msgstr "Officina"

#: guitext:606
msgctxt "Room name"
msgid "Graveyard"
msgstr "Sepulcretum"

#: guitext:607
msgctxt "Room name"
msgid "Barracks"
msgstr "Praesidium"

#: guitext:608
msgctxt "Room name"
msgid "Hatchery"
msgstr "Seminarium"

#: guitext:609
msgctxt "Room name"
msgid "Lair"
msgstr "Stabulum"

#: guitext:610
msgctxt "Room name"
msgid "Bridge"
msgstr "Pons"

#: guitext:611
msgctxt "Room name"
msgid "Guard Post"
msgstr "Custodia"

#: guitext:612
msgctxt "Room name"
msgid "Temple"
msgstr "Templum"

#: guitext:613
msgctxt "Room name"
msgid "Scavenger Room"
msgstr "Camera attractionis"

#: guitext:614
msgctxt "Object name"
msgid "Hero Gate"
msgstr "Porta heroum"

#: guitext:615
msgctxt "Room description"
msgid "Treasure Room: Your gold is stored here. LMB select. RMB zoom. [17.1]"
msgstr "Camera thesauri: Aurum tuum hic conditur. BSM delige. BDM i. [17.1]"

#: guitext:616
msgctxt "Room description"
msgid "Library: The room where spells are researched. LMB select. RMB zoom. [17.4]"
msgstr "Bibliotheca: Camera ubi incantationes investigantur. BSM delige. BDM i. [17.4]"

#: guitext:617
msgctxt "Room description"
msgid "Prison: Place enemy creatures here for safe keeping. LMB select. RMB zoom. [17.10]"
msgstr "Carcer: Pone creaturas inimicas hic ad eas securas retinendas. BSM delige. BDM i. [17.10]"

#: guitext:618
msgctxt "Room description"
msgid "Training Room: Place creatures in here to improve their experience. LMB select. RMB zoom. [17.5]"
msgstr "Camera exercitii: Pone creaturas hic ut peritia sua melior fiat. BSM delige. BDM i. [17.5]"

#: guitext:619
msgctxt "Room description"
msgid "Torture Chamber: Torture creatures for your own evil ends. LMB select. RMB zoom. [17.11]"
msgstr "Camera cruciaminis: Crucia creaturas ad fines tuos malignos. BSM delige. BDM i. [17.11]"

#: guitext:620
msgctxt "Room description"
msgid "Dungeon Heart: The life force of your dungeon. [11.2]"
msgstr "Cor roboris: Vis vitalis roboris tui. [11.2]"

#: guitext:621
msgctxt "Room description"
msgid "Workshop: Place creatures inside to manufacture Traps and Doors. LMB select. RMB zoom. [17.8]"
msgstr "Officina: Pone creaturas hic ut trappae et ostia fabricantur. BSM delige. BDM i. [17.8]"

#: guitext:622
msgctxt "Room description"
msgid "Graveyard: Dead creatures are taken to this room to rot. LMB select. RMB zoom. [17.13]"
msgstr "Sepulcretum: Creaturae mortuae ad hanc cameram feruntur ut putrescant. BSM delige. BDM i. [17.13]"

#: guitext:623
msgctxt "Room description"
msgid "Barracks: Group creatures by placing them into the room. LMB select. RMB zoom. [17.9]"
msgstr "Praesidium: Glomera creaturas in camera eis ponendis. BSM delige. BDM i. [17.9]"

#: guitext:624
msgctxt "Room description"
msgid "Hatchery: Where creatures feast on cute, helpless little chicks. LMB select. RMB zoom. [17.3]"
msgstr "Seminarium: Ubi creaturae pullos bellulos, parvos et inopes epulantur. BSM delige. BDM i. [17.3]"

#: guitext:625
msgctxt "Room description"
msgid "Lair: Where your creatures sleep and replenish their energy. LMB select. RMB zoom. [17.2]"
msgstr "Stabulum: Ubi creaturae tuae dormiunt et energiam suam replent. BSM delige. BDM i. [17.2]"

#: guitext:626
msgctxt "Room description"
msgid "Bridge: Place this on water and lava to allow creatures to cross. LMB select. RMB zoom. [17.6]"
msgstr "Pons: Pone hic in aqua et lava ut creaturae transire possint. BSM delige. BDM i. [17.6]"

#: guitext:627
msgctxt "Room description"
msgid "Guard Post: Your creatures keep watch over your dungeon when placed on this room. LMB select. RMB zoom. [17.7]"
msgstr "Custodia: Creaturae tuae robur tuum vigilant cum in hac camera ponuntur. BSM delige. BDM i. [17.7]"

#: guitext:628
msgctxt "Room description"
msgid "Temple: Worshipping the dark gods makes creatures happier. Sacrifice creatures by dropping them into the font. LMB select. RMB zoom. [17.12]"
msgstr "Templum: Creaturae feliciores fiunt deis obscuris venerandis. Sacrifica creaturas in fontem eis demittendis. BSM delige. BDM i. [17.12]"

#: guitext:629
msgctxt "Room description"
msgid "Scavenger Room: Creatures placed onto the room lure their kin away from other dungeons or through portals. LMB select. RMB zoom. [17.14]"
msgstr "Camera attractionis: Creaturae in hac camera positae gentes suas ex aliis roboribus aut per portalia attrahent. BSM delige. BDM i. [17.14]"

#: guitext:630
msgctxt "Keeper spell name"
msgid "Possess Creature"
msgstr "Creeturam Possidere"

#: guitext:631
msgctxt "Keeper spell name"
msgid "Create Imp"
msgstr "Diabolullum Creare"

#: guitext:632
msgctxt "Keeper spell name"
msgid "Sight of Evil"
msgstr "Visus Mali"

#: guitext:633
msgctxt "Keeper spell name"
msgid "Call To Arms"
msgstr "Convocatio"

#: guitext:634
msgctxt "Keeper spell name"
msgid "Hold Audience"
msgstr "Reunio"

#: guitext:635
msgctxt "Keeper spell name"
msgid "Cave-In"
msgstr "Derupamentum"

#: guitext:636
msgctxt "Keeper spell name"
msgid "Must Obey"
msgstr "Oboedientia"

#: guitext:637
msgctxt "Keeper spell name"
msgid "Speed Monster"
msgstr "Creaturam Accelerare"

#: guitext:638
msgctxt "Keeper spell name"
msgid "Protect Monster"
msgstr "Creaturam Protegere"

#: guitext:639
msgctxt "Keeper spell name"
msgid "Conceal Monster"
msgstr "Creaturam Occulere"

#: guitext:640
msgctxt "Keeper spell name"
msgid "Lightning Strike"
msgstr "Fulmen"

#: guitext:641
msgctxt "Keeper spell name"
msgid "Chicken"
msgstr "Pullus"

#: guitext:642
msgctxt "Keeper spell name"
msgid "Disease"
msgstr "Morbus"

#: guitext:643
msgctxt "Keeper spell name"
msgid "Destroy Walls"
msgstr "Muros Delere"

#: guitext:644
msgctxt "Keeper spell name"
msgid "Heal"
msgstr "Sanare"

#: guitext:645
msgctxt "Keeper spell name"
msgid "Time Bomb"
msgstr "Bomba temporalis"

#: guitext:646
msgctxt "Keeper spell name"
msgid "Armageddon"
msgstr "Apocalypsis"

#: guitext:647
msgctxt "Keeper spell description"
msgid "Possess Creature: Control a creature directly. LMB select. [18.1]"
msgstr "Creaturam Possidere: Recta impera creaturam. BSM delige. [18.1]"

#: guitext:648
msgctxt "Keeper spell description"
msgid "Create Imp: Create summon a new Imp anywhere in your dungeon. LMB select. [18.2]"
msgstr "Diabolullum Creare: Novum diabolullum in robore tuo invocat. BSM delige. [18.2]"

#: guitext:649
msgctxt "Keeper spell description"
msgid "Sight of Evil: Reveal a hidden area of the map for a limited time. LMB select. RMB zoom. [18.3]"
msgstr "Visus Mali: Exhibe aream chartae occultam inter tempus definitum. BSM delige. BDM i. [18.3]"

#: guitext:650
msgctxt "Keeper spell description"
msgid ""
"Call To Arms: Calls all your creatures to an area of your dungeon. LMB select, LMB again to reselect, LMB a third time to cancel. RMB zoom. "
"[18.6]"
msgstr "Convocatio: Convoca omnes creaturas tuas ad aream roboris tui. BSM delige, iterum BSM redelige, tertio BSM rescinde. BDM i. [18.6]"

#: guitext:651
msgctxt "Keeper spell description"
msgid "Hold Audience: Calls all your creatures to the Dungeon Heart. LMB select. RMB zoom. [18.8]"
msgstr "Reunio: Voca omnes creaturas tuas ad cor roboris. BSM delige. BDM i. [18.8]"

#: guitext:652
msgctxt "Keeper spell description"
msgid "Cave In: Collapses the roof of the dungeon. LMB select. [18.13]"
msgstr "Derupamentum: Tectum roboris tui ruere facit. BSM delige. [18.13]"

#: guitext:653
msgctxt "Keeper spell description"
msgid "Must Obey: Forces your creatures to obey your every command. LMB select. [18.5]"
msgstr "Oboedientia: Obliga creaturas tuas oboedire unumquidque mandatum tuum. BSM delige. [18.5]"

#: guitext:654
msgctxt "Keeper spell description"
msgid "Speed Monster: Increases the speed of your monsters."
msgstr "Creaturam Accelerare: Celeritatem creaturarum tuarum auget."

#: guitext:655
msgctxt "Keeper spell description"
msgid "Protect Monster: Shields your creatures from attack."
msgstr "Creaturam Protegere: Creaturas tuas protegit ab aggresione."

#: guitext:656
msgctxt "Keeper spell description"
msgid "Conceal Monster: Makes your creatures invisible to the enemy."
msgstr "Creaturam Occulere: Creaturae tuae invisibiles ad inimicum fiunt."

#: guitext:657
msgctxt "Keeper spell description"
msgid "Lightning Strike: Strikes an area of the dungeon with a devastating bolt of lightning. LMB select. [18.10]"
msgstr "Fulmen: Aream roboris fulmine devastante ferit. BSM delige. [18.10]"

#: guitext:658
msgctxt "Keeper spell description"
msgid "Chicken: Transforms the enemy into a tasty morsel. LMB select. [18.12]"
msgstr "Pullus: Inimicus frustrum sapidum fit. BSM delige. [18.12]"

#: guitext:659
msgctxt "Keeper spell description"
msgid "Disease: Inflicts a deadly plague on an enemy creature. LMB select. [18.14]"
msgstr "Morbus: Pestem mortiferam creaturae inimicae infligit. BSM delige. [18.14]"

#: guitext:660
msgctxt "Keeper spell description"
msgid "Destroy Walls: Breaks down reinforcemed enemy's walls. LMB select. [18.16]"
msgstr "Muros delere: Muros corroboratos inimici frangit. BSM delige. [18.16]"

#: guitext:661
msgctxt "Keeper spell description"
msgid "Heal: Cast on an area of the dungeon to improve the health of your creatures. LMB select. [18.9]"
msgstr "Sanare: Iace eam in aream roboris ut sanitatem creaturarum tuarum meliorem facias. BSM delige. [18.9]"

#: guitext:662
msgctxt "Keeper spell description"
msgid "Time Bomb: Turns your creature into a suicidal bomber."
msgstr "Bomba temporalis: Creatura tua bombista suicida fit."

#: guitext:663
msgctxt "Keeper spell description"
msgid "Armageddon: Transports all the creatures in the land to your Dungeon Heart for a final, decisive battle. LMB select. [18.15]"
msgstr "Apocalypsis: Omnes creaturae in regno ad cor roboris tuum feruntur ad proelium decisivum ultimum. BSM delige. [18.15]"

#: guitext:664
msgctxt "Game event name"
msgid "Treasure Room full"
msgstr "Camera thesauri plena"

#: guitext:665
msgctxt "Game event name"
msgid "Scavenging detected"
msgstr "Attractio detecta"

#: guitext:666
msgctxt "Game event name"
msgid "Creature Payday"
msgstr "Dies mercedum"

#: guitext:667
msgctxt "Game event name"
msgid "New spell picked up"
msgstr "Nova incantatio collecta"

#: guitext:668
msgctxt "Game event name"
msgid "New room taken over"
msgstr "Nova camera usurpata"

#: guitext:669
msgctxt "Game event name"
msgid "New area discovered"
msgstr "Nova area dispecta"

#: guitext:670
msgctxt "Game event name"
msgid "Information"
msgstr "Nuntii"

#: guitext:671
msgctxt "Game event name"
msgid "Room lost"
msgstr "Camera perdita"

#: guitext:672
msgctxt "Game event name"
msgid "Heart attacked"
msgstr "Cor incessum"

#: guitext:673
msgctxt "Game event name"
msgid "Fight"
msgstr "Aggressio"

#: guitext:674
msgctxt "Game event name"
msgid "Objective"
msgstr "Meta"

#: guitext:675
msgctxt "Game event name"
msgid "Breach"
msgstr "Fissura"

#: guitext:676
msgctxt "Game event name"
msgid "New spell researched"
msgstr "Nova incantatio investigata"

#: guitext:677
msgctxt "Game event name"
msgid "New room researched"
msgstr "Nova camera investigata"

#: guitext:678
msgctxt "Game event name"
msgid "New Trap"
msgstr "Nova trappa"

#: guitext:679
msgctxt "Game event name"
msgid "New Door"
msgstr "Novum ostium"

#: guitext:680
msgctxt "Game event name"
msgid "New creature in dungeon"
msgstr "Nova creatura in robore"

#: guitext:681
msgctxt "Game event name"
msgid "Creature annoyed"
msgstr "Creatura irata"

#: guitext:682
msgctxt "Game event name"
msgid "No more living space"
msgstr "Nullum spatium vitale"

#: guitext:683
msgctxt "Game event name"
msgid "Alarm triggered"
msgstr "Clamor initiatus"

#: guitext:684
msgctxt "Game event name"
msgid "Room under attack"
msgstr "Camera incessitur"

#: guitext:685
msgctxt "Game event name"
msgid "Treasure Room needed"
msgstr "Necesse est camera thesauri"

#: guitext:686
msgctxt "Game event name"
msgid "Creatures becoming hungry"
msgstr "Creaturae esurientes fiunt"

#: guitext:687
msgctxt "Game event name"
msgid "Trap crate found"
msgstr "Capsa trappae reperta"

#: guitext:688
msgctxt "Game event name"
msgid "Door crate found"
msgstr "Capsa ostii reperta"

#: guitext:689
msgctxt "Game event name"
msgid "Dungeon Special found"
msgstr "Robur occultum repertum"

#: guitext:690
msgctxt "Game event description"
msgid "Treasure Room full: LMB toggle. RMB delete."
msgstr "Camera thesauri plena: BSM alterna. BDM delere."

#: guitext:691
msgctxt "Game event description"
msgid "Creature being scavenged: LMB toggle. RMB delete."
msgstr "Creatura furanda: BSM alterna. BDM delere."

#: guitext:692
msgctxt "Game event description"
msgid "Creature Payday: LMB toggle. RMB delete."
msgstr "Dies mercedum: BSM alterna. BDM delere."

#: guitext:693
msgctxt "Game event description"
msgid "New spell picked up: LMB toggle. RMB delete."
msgstr "Nova incantatio collecta: BSM alterna. BDM delere."

#: guitext:694
msgctxt "Game event description"
msgid "New room taken over: LBM toggle. RMB delete."
msgstr "Nova camera usurpata: BSM alterna. BDM delere."

#: guitext:695
msgctxt "Game event description"
msgid "New area discovered: LMB toggle. RMB delete."
msgstr "Nova area dispecta: BSM alterna. BDM delere."

#: guitext:696
msgctxt "Game event description"
msgid "Information: LMB toggle. RMB delete."
msgstr "Nuntii: BSM alterna. BDM delere."

#: guitext:697
msgctxt "Game event description"
msgid "Room lost: LMB toggle. RMB delete."
msgstr "Camera perdita: BSM alterna. BDM delere."

#: guitext:698
msgctxt "Game event description"
msgid "Dungeon Heart Attacked: LMB toggle. RMB delete."
msgstr "Cor roboris incessum: BSM alterna. BDM delere."

#: guitext:699
msgctxt "Game event description"
msgid "Fight: LMB toggle. RMB delete. [10.5]"
msgstr "Aggressio: BSM alterna. BDM delere. [10.5]"

#: guitext:700
msgctxt "Game event description"
msgid "Objective: LMB toggle. [11.3]"
msgstr "Meta: BSM alterna. [11.3]"

#: guitext:701
msgctxt "Game event description"
msgid "Breach: LMB toggle. RMB delete."
msgstr "Fissura: BSM alterna. BDM delere."

#: guitext:702
msgctxt "Game event description"
msgid "New spell researched: LMB toggle. RMB delete."
msgstr "Nova incantatio investigata: BSM alterna. BDM delere."

#: guitext:703
msgctxt "Game event description"
msgid "New room researched: LMB toggle. RMB delete."
msgstr "Nova camera investigata: BSM alterna. BDM delere."

#: guitext:704
msgctxt "Game event description"
msgid "New trap: LMB toggle. RMB delete."
msgstr "Nova trappa: BSM alterna. BDM delere."

#: guitext:705
msgctxt "Game event description"
msgid "New door: LMB toggle. RMB delete."
msgstr "Novum ostium: BSM alterna. BDM delere."

#: guitext:706
msgctxt "Game event description"
msgid "New creature in dungeon: LMB toggle. RMB delete."
msgstr "Nova creatura in robore: BSM alterna. BDM delere."

#: guitext:707
msgctxt "Game event description"
msgid "Creature is annoyed: LMB toggle. RMB delete."
msgstr "Creatura irata est: BSM alterna. BDM delere."

#: guitext:708
msgctxt "Game event description"
msgid "No more living set: LMB toggle. RMB delete."
msgstr "Nullum spatium vitale: BSM alterna. BDM delere."

#: guitext:709
msgctxt "Game event description"
msgid "Alarm triggered: LMB toggle. RMB delete."
msgstr "Clamor initiatus: BSM alterna. BDM delere."

#: guitext:710
msgctxt "Game event description"
msgid "Room under attack: LMB toggle. RMB delete."
msgstr "Camera incessitur: BSM alterna. BDM delere."

#: guitext:711
msgctxt "Game event description"
msgid "Need Treasure Room: LMB toggle. RMB delete."
msgstr "Necesse est camera thesauri: BSM alterna. BDM delere."

#: guitext:712
msgctxt "Game event description"
msgid "Creatures becoming hungry: LMB toggle. RMB delete."
msgstr "Creaturae esurientes fiunt: BSM alterna. BDM delere."

#: guitext:713
msgctxt "Game event description"
msgid "Trap crate found: LMB toggle. RMB delete."
msgstr "Capsa trappae reperta: BSM alterna. BDM delere."

#: guitext:714
msgctxt "Game event description"
msgid "Door crate found: LMB toggle. RMB delete."
msgstr "Capsa ostii reperta: BSM alterna. BDM delere."

#: guitext:715
msgctxt "Game event description"
msgid "Dungeon special found: LMB toggle. RMB delete."
msgstr "Robur occultum repertum: BSM alterna. BDM delere."

#: guitext:716
msgctxt "Menu interface, Main Menu item; In-game interface, Options title"
msgid "Options"
msgstr "Optiones"

#: guitext:717
msgctxt "In-game interface item"
msgid "Graphics Options"
msgstr "Optiones graphici"

#: guitext:718
msgctxt "In-game interface item"
msgid "Sound Options"
msgstr "Optiones soni"

#: guitext:719
msgctxt "In-game interface item"
msgid "Load"
msgstr "Resurge"

#: guitext:720
msgctxt "In-game interface item"
msgid "Save"
msgstr "Conserva"

#: guitext:721
msgctxt "In-game interface item"
msgid "Computer Assistance"
msgstr "Adiumentum computarii"

#: guitext:722
msgctxt "In-game interface description"
msgid "Options: Open Options Panel. LMB open panel. [3.2]"
msgstr "Optiones: Aperi pannellum optionum. BSM aperi pannellum. [3.2]"

#: guitext:723
msgctxt "In-game interface description"
msgid "Graphics Menu: Customise the graphics. [3.2.2]"
msgstr "Tabula graphici: Adapta graphicos. [3.2.2]"

#: guitext:724
msgctxt "In-game interface description"
msgid "Sound Menu: Adjust the sound and music volumes. [3.2.3]"
msgstr "Tabula soni: Adapta volumina soni et musicae. [3.2.3]"

#: guitext:725
msgctxt "In-game interface description"
msgid "Load Game: Load a previously saved game. [3.2.1]"
msgstr "Resurge ludum: Resurge ludum prius conservatum. [3.2.1]"

#: guitext:726
msgctxt "In-game interface description"
msgid "Save Game: Save your current game. [3.2.1]"
msgstr "Conserva ludum: Conserva ludum praesentem tuum. [3.2.1]"

#: guitext:727
msgctxt "In-game interface description"
msgid "Quit Game: Quit back to the Level Map. [3.2.5]"
msgstr "Desere ludum: Redi ad Chartam Libellarum. [3.2.5]"

#: guitext:728
msgctxt "In-game interface description"
msgid "Computer Assistance Menu: Customise the Computer Assistant. [3.2.4]"
msgstr "Tabula adiumenti computarii: Adapta adiumentum computarii. [3.2.4]"

#: guitext:729
msgctxt "In-game interface description"
msgid "Aggressive Computer Assistant: Constructs your dungeon and always trys to attack the enemy. LMB select. [3.2.4]"
msgstr "Adiumentum computarii aggressivum: Robur tuum construit et inimicum aggredi semper quaerit. BSM delige. [3.2.4]"

#: guitext:730
msgctxt "In-game interface description"
msgid "Defensive Computer Assistant: Constructs your dungeon but does not attack the enemy. LMB select. [3.2.4]"
msgstr "Adiumentum computarii defensivum: Robur tuum construi sed inimicum non aggreditur. BSM delige. [3.2.4]"

#: guitext:731
msgctxt "In-game interface description"
msgid "Construction Only Computer Assistant: Digs, places rooms and traps but does not move creatures. LMB select. [3.2.4]"
msgstr "Adiumentum computarii ad tantum constructionem: Fodit, cameras et trappas ponit, sed creaturas non movet. BSM delige. [3.2.4]"

#: guitext:732
msgctxt "In-game interface description"
msgid "Move Only Computer Assistant: Moves and slaps your creatures. LMB select. [3.2.4]"
msgstr "Adiumentum computarii ad tantum motum: Creaturas tuas movet et eis alapas da. BSM delige. [3.2.4]"

#: guitext:733
msgctxt "In-game interface description"
msgid "Pick most experienced creatures: LMB Pick up creature. RMB Zoom. [22.2.1]"
msgstr "Cape creaturas peritissimas: BSM cape creaturam. BDM i. [22.2.1]"

#: guitext:734
msgctxt "In-game interface description"
msgid "Pick idle creatures: LMB Pick up creature. RMB Zoom. [22.2.1]"
msgstr "Cape creaturas otiosas: BSM cape creaturam. BDM i. [22.2.1]"

#: guitext:735
msgctxt "In-game interface description"
msgid "Pick working creatures: LMB Pick up creature. RMB Zoom. [22.2.1]"
msgstr "Cape creaturas operantes: BSM cape creaturam. BDM i. [22.2.1]"

#: guitext:736
msgctxt "In-game interface description"
msgid "Pick fighting creatures: LMB Pick up creature. RMB Zoom. [22.2.1]"
msgstr "Cape creaturas incessentes: BSM cape creaturam. BDM i. [22.2.1]"

#: guitext:737
msgctxt "In-game interface description"
msgid "Invert Mouse: Inverts the vertical mouse movements while Possessing a creature. LMB toggle."
msgstr "Inverte murem: Motus muris verticales invertit dum creaturam possides. BSM alterna."

#: guitext:738
msgctxt "In-game interface description"
msgid "Possess Creature mouse sensitivity: Adjusts the sensitivity of the mouse movements when in Possess Creature mode. LMB toggle."
msgstr "Sensibilitas muris: Sensibilitatem motuum muris adaptat dum creaturam possides. BSM alterna."

#: guitext:739
msgctxt "In-game interface description"
msgid "More sensitive."
msgstr "Magis sensibilis."

#: guitext:740
msgctxt "In-game interface description"
msgid "Less sensitive."
msgstr "Minus sensibilis."

#: guitext:741
msgctxt "Statistic name"
msgid "Number of Creatures"
msgstr "Numerus creaturarum"

#: guitext:742
msgctxt "Statistic name"
msgid "Gold Mined"
msgstr "Aurum fossum"

#: guitext:743
msgctxt "Statistic name"
msgid "Efficiency"
msgstr "Efficientia"

#: guitext:744
msgctxt "Statistic name"
msgid "Secrets"
msgstr "Secreta"

#: guitext:745
msgctxt "Statistic name"
msgid "Money"
msgstr "Pecunia"

#: guitext:746
msgctxt "Statistic name"
msgid "Time"
msgstr "Tempus"

#: guitext:747
msgctxt "Statistic name"
msgid "Style"
msgstr "Stilus"

#: guitext:748
msgctxt "Statistic name"
msgid "Rating"
msgstr "Taxatio"

#: guitext:749
msgctxt "Statistic name"
msgid "Creatures Attracted"
msgstr "Creaturae attractae"

#: guitext:750
msgctxt "Statistic name"
msgid "Battles Won"
msgstr "Proelia victa"

#: guitext:751
msgctxt "Statistic name"
msgid "Battles Lost"
msgstr "Proelia perdita"

#: guitext:752
msgctxt "Statistic name"
msgid "Times Dungeon Breached"
msgstr "Vices in quibus inimici intravit"

#: guitext:753
msgctxt "Statistic name"
msgid "Imps Deployed"
msgstr "Diabolulli displicati"

#: guitext:754
msgctxt "Statistic name"
msgid "Creatures Left"
msgstr "Creaturae tentae"

#: guitext:755
msgctxt "Statistic name"
msgid "Doors Destroyed"
msgstr "Ostia deleta"

#: guitext:756
msgctxt "Statistic name"
msgid "Rooms Destroyed"
msgstr "Camerae deletae"

#: guitext:757
msgctxt "Statistic name"
msgid "Dungeon Area"
msgstr "Area roboris"

#: guitext:758
msgctxt "Statistic name"
msgid "Ideas Researched"
msgstr "Ideae investigatae"

#: guitext:759
msgctxt "Statistic name"
msgid "Creatures Scavenged"
msgstr "Creaturae furatae"

#: guitext:760
msgctxt "Statistic name"
msgid "Creatures Summoned"
msgstr "Creaturae invocatae"

#: guitext:761
msgctxt "Statistic name"
msgid "Creatures Sacrificed"
msgstr "Creaturae sacrificatae"

#: guitext:762
msgctxt "Statistic name"
msgid "Creatures Tortured"
msgstr "Creaturae cruciatae"

#: guitext:763
msgctxt "Statistic name"
msgid "Creatures Trained"
msgstr "Creaturae exercitatae"

#: guitext:764
msgctxt "Statistic name"
msgid "Gold Pots Stolen"
msgstr "Ollae auri furatae"

#: guitext:765
msgctxt "Statistic name"
msgid "Spells Stolen"
msgstr "Incantationes furatae"

#: guitext:766
msgctxt "Statistic name"
msgid "Traps Manufactured"
msgstr "Trappae fabricatae"

#: guitext:767
msgctxt "Statistic name"
msgid "Traps Unused"
msgstr "Trappae non usae"

#: guitext:768
msgctxt "Statistic name"
msgid "Doors Manufactured"
msgstr "Ostia fabricata"

#: guitext:769
msgctxt "Statistic name"
msgid "Doors Unused"
msgstr "Ostia non usa"

#: guitext:770
msgctxt "Statistic name"
msgid "Number of Rooms"
msgstr "Numerus camerarum"

#: guitext:771
msgctxt "Statistic name"
msgid "Number of Portals"
msgstr "Numerus portalium"

#: guitext:772
msgctxt "Statistic name"
msgid "Slaps"
msgstr "Alapae"

#: guitext:773
msgctxt "Statistic name"
msgid "Cave-Ins"
msgstr "Derupamenta"

#: guitext:774
msgctxt "Statistic name"
msgid "Skeletons Raised"
msgstr "Sceleti animati"

#: guitext:775
msgctxt "Statistic name"
msgid "Bridges Built"
msgstr "Pontes constructi"

#: guitext:776
msgctxt "Statistic name"
msgid "Rock Dug Out"
msgstr "Rocca fossa"

#: guitext:777
msgctxt "Statistic name"
msgid "Salary Cost"
msgstr "Impendium manupretii"

#: guitext:778
msgctxt "Statistic name"
msgid "Flies Eaten By Spiders"
msgstr "Muscae ab Araneis esae"

#: guitext:779
msgctxt "Statistic name"
msgid "Territory Destroyed"
msgstr "Territorium deletum"

#: guitext:780
msgctxt "Statistic name"
msgid "Rooms Constructed"
msgstr "Camerae constructae"

#: guitext:781
msgctxt "Statistic name"
msgid "Traps Used"
msgstr "Trappae usae"

#: guitext:782
msgctxt "Statistic name"
msgid "Keepers Destroyed"
msgstr "Custodes deleti"

#: guitext:783
msgctxt "Statistic name"
msgid "Area Claimed"
msgstr "Area vindicata"

#: guitext:784
msgctxt "Statistic name"
msgid "Backs Stabbed"
msgstr "Dorsa icta"

#: guitext:785
msgctxt "Statistic name"
msgid "Chickens Hatched"
msgstr "Pulli exclusi"

#: guitext:786
msgctxt "Statistic name"
msgid "Chickens Eaten"
msgstr "Pulli esi"

#: guitext:787
msgctxt "Statistic name"
msgid "Hopes Dashed"
msgstr "Spes ruptae"

#: guitext:788
msgctxt "Statistic name"
msgid "Promises Broken"
msgstr "Promissa rupta"

#: guitext:789
msgctxt "Statistic name"
msgid "Ghosts Raised"
msgstr "Phasmae animatae"

#: guitext:790
msgctxt "Statistic name"
msgid "Doors Used"
msgstr "Ostia usa"

#: guitext:791
msgctxt "Statistic name"
msgid "Your Creatures Killed By You"
msgstr "Creaturae tuae a te necatae"

#: guitext:792
msgctxt "Statistic name"
msgid "Things Researched"
msgstr "Res investigatae"

#: guitext:793
msgctxt "Statistic name"
msgid "Last Creature Attracted"
msgstr "Creatura ultima attracta"

#: guitext:794
msgctxt "Statistic name"
msgid "Items Manufactured"
msgstr "Res fabricatae"

#: guitext:795
msgctxt "Statistic name"
msgid "Creatures Converted"
msgstr "Creaturae conversae"

#: guitext:796
msgctxt "Statistic name"
msgid "Territory Lost"
msgstr "Territorium perditum"

#: guitext:797
msgctxt "Statistic name"
msgid "Traps Armed"
msgstr "Trappae paratae"

#: guitext:798
msgctxt "Statistic name"
msgid "Chickens Wasted"
msgstr "Pulli prodacti"

#: guitext:799
msgctxt "Statistic name"
msgid "Lies Told"
msgstr "Mendacia dicta"

#: guitext:800
msgctxt "Statistic name"
msgid "Creatures Annoyed"
msgstr "Creaturae iratae"

#: guitext:801
msgctxt "Statistic name"
msgid "Graveyard Body Count"
msgstr "Corpora in sepulcreto"

#: guitext:802
msgctxt "Statistic name"
msgid "Vampires Created"
msgstr "Vampyri creati"

#: guitext:803
msgctxt "Easter egg"
msgid "When night does not give way to day, And children are too scared to play, Abandon hope, embrace despair, You're destined for my Dragon's lair"
msgstr "Cum nox viam diei non dat, et pueri nimis metuentes sunt ut ludant, Relinque spem, accipe desperationem, in stabulo eris cum meo Dracone"

#: guitext:804
msgctxt "Easter egg"
msgid "If thou art bold and pure of heart, Come down here, be torn apart."
msgstr "Si audax es et cor purum habes, Hic veni, laniaberis sine quiete."

#: guitext:805
msgctxt "Easter egg"
msgid "Through my dungeon you may tread, But rest assured, you'll end up dead."
msgstr "Per castellum meum fortasse pinsis, Sed certe es, mortem occurris."

#: guitext:806
msgctxt "Easter egg"
msgid "If you find you lose it all, Why not play Theme Hospital?"
msgstr "Si putas hoc esse tuam sortem finalem, Cur non ludis Theme Hospitalem?"

#: guitext:807
msgctxt "Easter egg"
msgid "Armoured Knights who have true grit, Roast more quickly on a spit."
msgstr "Eques cum armatura qui habent animum verum, Rapide se assant supra magnum verum."

#: guitext:808
msgctxt "Easter egg"
msgid "Evil, malice, death, decay, I think you'll find they're here to stay."
msgstr "Malum, malitia, mors, putrefactio, Haec non simulant esse bona factio."

#: guitext:809
msgctxt "Easter egg"
msgid "Evil, malice, death, decay, Just another working day."
msgstr "Malum, malitia, mors, putrefactio, Modo alius dies cum laborem facio."

#: guitext:810
msgctxt "Easter egg"
msgid "Evil, malice, death, decay, There really is no better way."
msgstr "Malum, malitia, mors, putrefactio, Vere non sum in meliore itinerario."

#: guitext:811
msgctxt "Easter egg"
msgid "Giant, Dwarf, Thief and Fairy, None of you are very scary."
msgstr "Gigas, Nanus, Fur et Fata, Vere nulla creatura est timorata."

#: guitext:812
msgctxt "Easter egg"
msgid "The denizens of your domain, Just cannot wait to kill again."
msgstr "Incolae in regnis tuis, Volunt iterum occidere manis suis."

#: guitext:813
msgctxt "Easter egg"
msgid "The better creatures you employ, The greater carnage you enjoy."
msgstr "Quanto melior creaturae sunt quibus uteris, Tanto maior stragem frueris."

#: guitext:814
msgctxt "Easter egg"
msgid "Hark! The Avatar's abroad, And I can smell a frightened Lord."
msgstr "Eho! Avatar non adest, Et Dominus territus olfieri potest."

#: guitext:815
msgctxt "Easter egg"
msgid "Trespassers will meet their doom, In your dungeon's Torture Room."
msgstr "Vos, intrusi, fortasse moriemini, In camera roboris eius cruciaminis."

#: guitext:816
msgctxt "Easter egg"
msgid "Though intruders' hearts be pure, They'll end up on your dungeon floor."
msgstr "Quamquam corda intrusorum sunt pura, Erunt super roboris tui sola."

#: guitext:817
msgctxt "Easter egg"
msgid "Your tunnels will be dark and cold, And no place for a Knight of old, Even if he claims he's bold."
msgstr "Cuniculi tui obscuri et algidi erunt, Locus non bonus ad Dominum vetum, Etsi dicit se esse promptum."

#: guitext:818
msgctxt "Easter egg"
msgid "The fools who enter your domain, Will never see the light again."
msgstr "Stulti qui in regnum tuum ineunt, Lucem nunquam iterum videbunt."

#: guitext:819
msgctxt "Easter egg"
msgid "Pain and anguish are your tools, To use upon intruding fools."
msgstr "Dolor et angor sunt tua instrumenta, Ut eis utaris contra individua insipientia."

#: guitext:820
msgctxt "Easter egg"
msgid "When good guys head right for your treasure, Hunt and kill them at your leisure."
msgstr "Cum homines boni eunt ad thesaurum tuum, Venare et occide eos ad otium tuum."

#: guitext:821
msgctxt "Easter egg"
msgid "Protect your gold and Dungeon Heart, And slap your minions till they fart."
msgstr "Protege tuum aurum et cor roboris, Et creaturas tuas verbera baculis."

#: guitext:822
msgctxt "Easter egg"
msgid "Use your creatures' fear of you. To make them do what you want them to."
msgstr "Si creaturae tuae te formidant, Facient quod eis ordinas."

#: guitext:823
msgctxt "Easter egg"
msgid "Wizard in your dungeon grim? A trap will make short work of him."
msgstr "Estne Magus in robore tuo? Exhibe ei trappam in igne fatuo."

#: guitext:824
msgctxt "Easter egg"
msgid "When your creatures give you hell, Stick them in your Prison Cell."
msgstr "Cum creaturae tuae abutuntur tuo robore, Pone eas in tuo carcere."

#: guitext:825
msgctxt "Easter egg"
msgid "Torture is the crowning glory, Of your Dungeon Keeper story."
msgstr "Cruciamen est suprema gloria, De Custode Roboris tua historia."

#: guitext:826
msgctxt "Easter egg"
msgid "You are the Keeper, chosen one, And being evil is great fun."
msgstr "Tu custos es, electus es, et malus esse maxime delectabile est."

#: guitext:827
msgctxt "Easter egg"
msgid "When your troops are hunger-stricken, Your Hatchery has yummy chicken."
msgstr "Cum agmina tua fame moriuntur, In seminario tuo pullos sapidos epulantur."

#: guitext:828
msgctxt "Easter egg"
msgid "Fill the Avatar with dread. Really make him wet the bed."
msgstr "Comple Avatarem cum metu. Fac eum se mingere in lecto."

#: guitext:829
msgctxt "In-game hint message"
msgid "Imps are the lifeblood of your dungeon. Like blood, they must be allowed to circulate."
msgstr "Diabolulli essentia roboris tui sunt. Ut sanguis, diffundi eis licere debes."

#: guitext:830
msgctxt "In-game hint message"
msgid "Feeling mean? Set your minions to imprison and when your cells are full, spend some time torturing..."
msgstr "Sentisne malus? Captiva satellites tuas, et cum cellae plenae sunt, crucia eas..."

#: guitext:831
msgctxt "In-game hint message"
msgid "If your creatures get unhappy, slap some sense into them. They'll soon realise how lucky they are."
msgstr "Si creaturae tuae tristes fiunt, alapas eis da. Se quam fortunatae esse mox sentient."

#: guitext:832
msgctxt "In-game hint message"
msgid "The underworld is your domain and the adventurers come to steal it. Never show pity, even when the intruders are defenceless and pathetic."
msgstr "Infernum regnum tuum est, et errores veniunt ut furentur. Numquam misericordiam exhibeas, etiam cum intrusi indefensi et pathetici sunt."

#: guitext:833
msgctxt "In-game hint message"
msgid "Compassion is the hallmark of the good Keeper. But good Keepers never win. Only evil ones."
msgstr "Misericordia est propria custodis boni. Sed custodes boni nunquam vincunt. Solum mali."

#: guitext:834
msgctxt "In-game hint message"
msgid "There's never a moment to waste. Already the bravest of the brave are queuing up to enter your dungeon. So stop reading this and get going."
msgstr "Nunquam est momentum ad prodigendum. Iam animosissimi animosorum lineam faciunt ad in robur tuum ineundum. Subsiste legere hoc igitur et incipe."

#: guitext:835
msgctxt "In-game hint message"
msgid "Build fast. You'll want the biggest possible welcoming committee ready for the intruders."
msgstr "Construe celeriter. Maximum consilium hospitale possibile paratum ad intrusos voles."

#: guitext:836
msgctxt "In-game hint message"
msgid "Keep your Imps digging. There are always surprises to be found deep in the earth."
msgstr "Diabolullos fodere obliga. Res inopinatae semper sunt in terra inveniri."

#: guitext:837
msgctxt "In-game hint message"
msgid "He who controls the most gold controls the entire Underworld."
msgstr "Qui maximum aurum imperat, integrum Infernum imperat."

#: guitext:838
msgctxt "In-game hint message"
msgid "Fear and lack of mercy are your greatest weapons. Use them wisely."
msgstr "Timor et penuria misericordiae maxima arma tua sunt. Eis utere sapienter."

#: guitext:839
msgctxt "In-game hint message"
msgid "Foolish is the Keeper who sells all his rooms and refuses to pay his creatures."
msgstr "Fatuus est custos qui omnes cameras vendit et creaturas suas solvere non vult."

#: guitext:840
msgctxt "Menu interface item"
msgid "Return to options menu"
msgstr "Redi ad tabulam optionis"

#: guitext:841
msgctxt "Menu interface item"
msgid "Exit"
msgstr "Exitus"

#: guitext:842
msgctxt "Menu interface item"
msgid "Audio"
msgstr "Sonus"

#: guitext:843
msgctxt "Menu interface item"
msgid "Invert Mouse"
msgstr "Inverte murem"

#: guitext:844
msgctxt "Menu interface item"
msgid "Mouse Sensitivity"
msgstr "Sensibilitas muris"

#: guitext:845
msgctxt "Menu interface item"
msgid "Computer"
msgstr "Computarium"

#: guitext:846
msgctxt "Menu interface item"
msgid "Computer Players"
msgstr "Ludii computarii"

#: guitext:847
msgctxt "Menu interface item"
msgid "On"
msgstr "Accensum"

#: guitext:848
msgctxt "Menu interface item"
msgid "Off"
msgstr "Expictum"

#: guitext:849
msgctxt "Menu interface item"
msgid "Sensitivity"
msgstr "Sensibilitas"

#: guitext:850
msgctxt "Menu interface item"
msgid "Mouse Options"
msgstr "Optiones muris"

#: guitext:851
msgctxt "Menu interface item"
msgid "Mouse"
msgstr "Mus"

#: guitext:852
msgctxt "Menu interface item"
msgid "Undo Pickup"
msgstr "Disface capionem"

#: guitext:853
msgctxt "Menu interface item"
msgid "Pause"
msgstr "Pausa"

#: guitext:854
msgctxt "Menu interface item"
msgid "Map"
msgstr "Charta"

#: guitext:855
msgctxt "On-screen message"
msgid "Insufficient Memory"
msgstr "Memoria insufficiens"

#: guitext:856
msgctxt "On-screen message"
msgid "Unable To Change Screen Resolution"
msgstr "Incapax ad mutandum resolutionem quadri"

#: guitext:857
msgctxt "Menu interface item"
msgid "Query"
msgstr "Consultatio"

#: guitext:858
msgctxt "Credits"
msgid "Support Art"
msgstr "Ars additionalis"

#: guitext:859
msgctxt "Credits"
msgid "Navigation System"
msgstr "Systema navigationis"

#: guitext:860
msgctxt "Credits"
msgid "Script"
msgstr "Scriptum"

#: guitext:861
msgctxt "Credits"
msgid "Voice Over"
msgstr "Vox"

#: guitext:862
msgctxt "Credits"
msgid "Finance"
msgstr "Finantiae"

#: guitext:864
msgctxt "Credits"
msgid "Localisation Management"
msgstr "Procuratio traductionis"

#: guitext:865
msgctxt "Credits"
msgid "Language Test Supervisor"
msgstr "Supervisor probarum linguarum"

#: guitext:866
msgctxt "Credits"
msgid "Language Testers"
msgstr "Probatores linguarum"

#: guitext:867
msgctxt "Credits"
msgid "Localisation Audio Management"
msgstr "Procuratio traductionis soni"

#: guitext:868
msgctxt "Network game message"
msgid "Attempting To Join"
msgstr "Conans ad se iungendum"

#: guitext:869
msgctxt "Network game message"
msgid "Resyncing"
msgstr "Resynchronitans"

#: guitext:870
msgctxt "Menu interface item"
msgid "1 Player"
msgstr "1 ludius"

#: guitext:871
msgctxt "Menu interface item"
msgid "2 Players"
msgstr "2 ludii"

#: guitext:872
msgctxt "Menu interface item"
msgid "3 Players"
msgstr "3 ludii"

#: guitext:873
msgctxt "Menu interface item"
msgid "4 Players"
msgstr "4 ludii"

#: guitext:874
msgctxt "Menu interface item"
msgid "Serial"
msgstr "Serialis"

#: guitext:875
msgctxt "Menu interface item"
msgid "Modem"
msgstr "Modisum"

#: guitext:876
msgctxt "Menu interface item"
msgid "IPX"
msgstr "EFI"

#: guitext:877
msgctxt "World direction"
msgid "N"
msgstr "B"

#: guitext:878
msgctxt "World direction"
msgid "E"
msgstr "E"

#: guitext:879
msgctxt "World direction"
msgid "S"
msgstr "A"

#: guitext:880
msgctxt "World direction"
msgid "W"
msgstr "O"

#: guitext:881
msgctxt "Menu interface item"
msgid "Vs"
msgstr "Contra"

#: guitext:882
msgctxt "Credits"
msgid "Game design"
msgstr "Designatio ludi"

#: guitext:883
msgctxt "Credits"
msgid "Associate Producer"
msgstr "Productor associatus"

#: guitext:884
msgctxt "Credits"
msgid "Additional Script"
msgstr "Scriptum additionale"

#: guitext:885
msgctxt "Easter egg"
msgid "Happy Birthday"
msgstr "Felicem natalem"

#: guitext:886
msgctxt "Menu interface message"
msgid "Error"
msgstr ""

#: guitext:887
msgctxt "Menu interface message"
msgid "Error Saving"
msgstr "Error inter conservandum"

#: guitext:888
msgctxt "Menu interface message"
msgid "New Levels"
msgstr "Libellae novae"

#: guitext:889
msgctxt "Menu interface message"
msgid "Please insert Data Disk CD-ROM"
msgstr "Quaeso, insere discum datuum"

#: guitext:890
msgctxt "Menu interface message"
msgid "Please insert Dungeon Keeper CD-ROM"
msgstr "Quaeso, insere discum Custodis Roboris"

#: guitext:891
msgctxt "Menu interface message"
msgid "Please insert The Deeper Dungeons CD-ROM"
msgstr "Quaeso, insere discum Robora Profundiora"

#. DD Level Korros Tor first objective
#: guitext:892
msgctxt "In-game message"
msgid ""
"The might of two rival Dungeon Keepers challenge your claim to this realm. Decimate them both to achieve total domination, but beware of bands of heroes hidden "
"in the caverns."
msgstr ""
"Potestas duorum custodum rivalium roboris proprietatem huius regni disputat. Decima ambos ut dominationem totalem obtineas, sed cave catervas heroum occultas "
"in cavernis."

#. DD Level Kari-Mar first objective
#: guitext:893
msgctxt "In-game message"
msgid ""
"Another Keeper has already claimed this realm. He is unfit to rule so destroy him and take what is rightfully yours. Great riches lie in the caverns around the "
"land; explore to gain more power."
msgstr ""
"Alius custos hoc regnum vindicavit. Paratus non est, vince igitur eum et cape quod legitime tuum est. Ditiae magnae in cavernis sunt circa territorium; speculare "
"ut magis potestatem teneas."

#. DD Level Belbata first objective
#: guitext:894
msgctxt "In-game message"
msgid ""
"This land is highly coveted amongst the evil and there are three enemy Dungeon Keepers you must battle with to claim supremacy. Keep an eye out for any rogue "
"bands of heroes waiting to ambush a careless Keeper."
msgstr ""
"Haec terra maxime concupitur inter malignorum, et tres sunt custodes roboris inimici, cum quibus proeliari debes ad suprematiam tenendam. Vigila, fortasse sunt "
"catervae heroum solitariae, quae neglegentem custodem impetare cum insidia exspectant."

#. DD Level Pladitz waypoint objective
#: guitext:895
msgctxt "In-game message"
msgid ""
"The Lord of the Land and his pitiful band of followers lie dead. Good riddance to them and their sad, happy lives. Now seize your chance and attack your rival "
"Keeper. Domination awaits."
msgstr ""
"Dominus Regni et caterva sua misera sectatorum mortui sunt. Nunquam vobiscum et vitis laetibus tristibus vestris congredior. Iam cape opportunitatem tuam et "
"custodem rivalem tuum aggredere. Dominatio te exspectat."

#. DD Level Pladitz first objective
#: guitext:896
msgctxt "In-game message"
msgid ""
"You and a rival Dungeon Keeper are vying for control of this realm but the Lord of the Land has constructed his own dungeon between you to halt your conquest. "
"Destroy him and the enemy Keeper to reign supreme."
msgstr ""
"Tu et custos roboris rivalis ob imperium huius regni certatis, sed Dominus Regni robur proprium inter te construxit ut conquaestum tuum subsistat. Eum et "
"custodem inimicum vince ad super omnes regnandum."

#. DD Level Pladitz waypoint objective
#: guitext:897
msgctxt "In-game message"
msgid "You have done well to come this far but further hardships await. Search the map carefully and you may find many secrets to aid your conquest."
msgstr "Bene fecisti hactenus, sed plures difficultates te exspectant. Chartam scrutare et fortasse multa secreta nancisceris ad conquaestum tuum auxiliandum."

#. DD Level Abbadon first objective
#: guitext:898
msgctxt "In-game message"
msgid ""
"You have come to this realm with little to assist you so you must explore to gain more power. Keep an eye out for any loathsome heroes who may try to thwart "
"your progress."
msgstr ""
"Ad hoc regnum advenisti cum paulis rebus opiferis, speculari igitur debes ut magis potestatem teneas. Vigila qualescumque heroes taetros qui fortasse progressum "
"tuum officere conantur."

#. DD Level Daka-Gorn first objective
#: guitext:899
msgctxt "In-game message"
msgid "Beware Keeper. This realm is infested with the sickly goodness of heroes and fairies. Hunt them down and feed them their own entrails."
msgstr "Cave, custos. Hoc regnum bonitate morbosa heroum et fatarum infestatum est. Eos consectare et interaneis propriis pasce."

#. DD Level Morkardar first objective
#: guitext:900
msgctxt "In-game message"
msgid "Your opponent for this realm has foolishly challenged your superior skill. Such disrespect should be punished so make an example of his insolence."
msgstr "Adversarius tuus ad hoc regnum stulte habilitatem tuam provocavit. Talis irreverentia puniatur, exemplum igitur insolentiae suae age."

#. DD Level Morkardar information soon after start
#: guitext:901
msgctxt "In-game message"
msgid "Ancient powers lie hidden in this realm. Seek them out and use them for your own evil purposes."
msgstr "Potentiae antiquae occultae in hoc regno sunt. Eas quaere et eis utere ad proposita tua maligna."

#. DD Level Abbadon objective after rooms built
#: guitext:902
msgctxt "In-game message"
msgid "A foolish challenger stands between you and total dominance. Annihilate his forces and feed his body to your ravenous minions."
msgstr "Adversarius fatuus inter te et dominationem totalem stat. Vires suas annihila et satellitibus tuis voracibus corpus suum pasce."

#. DD Level Daka-Gorn information after AP reached
#: guitext:903
msgctxt "In-game message"
msgid "I can hear footsteps beyond the walls of the hero castle which dominates this land. Tread carefully Keeper and rid the land of goodness once and for all."
msgstr "Passus trans muros castelli herois audire possum, quod hoc regnum dominatur. Caute gradere, custos, et terram bonitate libera semel pro semper."

#. DD Level Netzcaro first objective
#: guitext:904
msgctxt "In-game message"
msgid "The once strong hero fortress of this realm has grown rotten and weak. Tear down its walls and let your creatures feast on the heroes within."
msgstr "Quod castellum herois forte huius regnum fuit, putre et debile crevit. Muros suos demolire et creaturas tuas sine heroes intus epulari."

#. DD Level Netzcaro information after AP reached
#: guitext:905
msgctxt "In-game message"
msgid "This realm will be a test of your cunning and deviousness. Your dungeon has been fortified with seven steel doors to aid you in your conquest."
msgstr "Hoc regnum proba erit de versutia tua. Robur tuum septem ostiis aciarii fortificatum est ut in conquaestu tuo te adiuvent."

#. DD Level Netzcaro objective after AP reached
#: guitext:906
msgctxt "In-game message"
msgid ""
"Congratulations Keeper. This vial has given your researchers a much needed boost. You can now construct Bridges that enable you to traverse water and fire."
msgstr "Optime, custos. Haec fiola investigatoribus tuis impulsum maxime necessarium dedit. Iam pontes construere potest, qui aquam et ignem transire te sinunt."

#. DD Level Belial information soon after start
#: guitext:907
msgctxt "In-game message"
msgid "Food is scarce in this land and the only Hatchery available to you is inside a hero dungeon. Find this food before your creatures turn against you."
msgstr "Cibus in hac terra scarsus est, et unicum seminarium ad te disponibile in robore herois inest. Hunc cibum nanciscere antequam creaturae tuae se rebellant."

#. DD Level Belial information after getting vampire
#: guitext:908
msgctxt "In-game message"
msgid ""
"Entombed in stone by a cruel band of heroes, the Vampire you have rescued demands revenge for his imprisonment. His anger will make him a valuable asset to "
"your army of evil."
msgstr ""
"A caterva heroum crudeli sub lapide tumulatus, Vampyrus quem salvavisti vindictam postulat pro incarceratione sua. Ira sua in habere pretioso ad exercitum "
"tuum mali eum facit."

#. DD Level Batezek first objective
#: guitext:909
msgctxt "In-game message"
msgid "You are surrounded on all sides by valiant heroes so show them the true meaning of evil and terror."
msgstr "Ab heroibus animosis undique circumdaris, eis igitur significationem veram mali et terroris monstra."

#. DD Level Batezek objective after cleaning all good creatures
#: guitext:910
msgctxt "In-game message"
msgid "The Lord of the Land has sent his fiercest warriors against you. Show them no mercy and flay them alive."
msgstr "Dominus Regni bellatores ferocissimos suos contra te demisit. Nullam misericordiam eis monstra et eos vivos deglube."

#. DD Level Benetzaron first objective
#: guitext:911
msgctxt "In-game message"
msgid "Explore this realm to uncover riches and secrets. Tread carefully Keeper, or you could be burned."
msgstr "Hoc regnum speculare ut ditias et secreta reveles. Caute gradere, custos, aut ardere possis."

#. DD Level Svatona first objective
#: guitext:912
msgctxt "In-game message"
msgid "Only one Dungeon Keeper can reign victorious over this land. Do not suffer a humiliating defeat Keeper, the penalty for such failure is torture and death."
msgstr "Unus tantum custos roboris in hoc regno victoriosus fieri potest. Ne patiaris stragem humiliantem, custos. Multa pro tali deliquio cruciamen et mors est."

#. DD Level Caddis Fell first objective
#: guitext:913
msgctxt "In-game message"
msgid "Choices, choices Keeper. Choose your path wisely. Some routes are more perilous than others ..."
msgstr "Optiones, optiones, custos. Viam tuam sapienter delige. Aliquae viae magis periculosae sunt quam aliae..."

#. DD Level Caddis Fell objective after good destroyed
#: guitext:914
msgctxt "In-game message"
msgid "Congratulations Keeper, you have a powerful army indeed. Do not grow complacent though, you still have another challenger to the north ..."
msgstr "Gratulationes, custos, exercitus potentem quidem habes. Sed complacens ne fias, alium adversarium adhuc ad borean habes..."

#. DD Level Caddis Fell objective after player1 destroyed
#: guitext:915
msgctxt "In-game message"
msgid "Congratulations Keeper, you have a powerful army indeed. Do not grow complacent though, you still have another challenger to the south ..."
msgstr "Gratulationes, custos, exercitus potentem quidem habes. Sed complacens ne fias, alium adversarium adhuc ad austrum habes..."

#. DD Level Caddis Fell objective after entrance claimed
#: guitext:916
msgctxt "In-game message"
msgid ""
"The Lord of the Land is a pathetic individual who breeds fluffy bunnies. Pound him into the ground and then destroy the rival Keeper to achieve total "
"domination."
msgstr ""
"Dominus Regni individuum miserabile est, quod cuniculos parvos lanuginosos alit. Eum pinse in solum, et deinde custodem rivalem dele ut dominationem "
"totalem obtineas."

#. DD Level Kanasko first objective
#: guitext:917
msgctxt "In-game message"
msgid "Make haste Keeper. The heroes of this realm are many and strong. Prepare your forces well or face a humiliating defeat ..."
msgstr "Festina, custos. Heroes huius regni multi et fortes sunt. Vires tuas bene para, aut stragi humilianti obviam i..."

#. DD Level Belial first objective
#: guitext:918
msgctxt "In-game message"
msgid ""
"The Avatar is a wretched being, full of happiness and good cheer. Food is scarce in his land and the only Hatchery available is inside his dungeons. Destroy "
"his mighty fortress and wipe the smile from his face before your creatures turn against you."
msgstr ""
"Avatar ens miserum est, plenum felicitatis et gaudii. Cibus in hac terra scarsus est, et unicum seminarium disponibile in roborum eius inest. Castrum imperiosum "
"eius dele et surrisum ex facie eius terge antequam creaturae tuae se rebellant."

#. DD Level Belial objective after AP reached
#: guitext:919
msgctxt "In-game message"
msgid "The Avatar has massed an army of heroic Lords to confront you. Prepare to be attacked!"
msgstr "Avatar exercitum dominorum heroicorum collegit ad te confrontandum. Paratus es ut incessaris!"

#. DD Level Belial objective after AP reached
#: guitext:920
msgctxt "In-game message"
msgid "Decimate this outpost and send fear into the heart of the Avatar."
msgstr "Hanc stationem decima et timorem in cor Avataris demitte."

#. DD Level Belial objective after AP reached
#: guitext:921
msgctxt "In-game message"
msgid "The Avatar's castle is ripe for the taking. Train your forces well, Keeper. The ultimate battle awaits ..."
msgstr "Castellum Avataris maturum ad tondendum. Tuas vires bene exercita, custos. Proelium ultimum te exspectat..."

#. DD Level Belial objective when adding Avatar
#: guitext:922
msgctxt "In-game message"
msgid ""
"You are now in the heart of the Avatar's castle. The sickly sweet smell of goodness still hangs in the air. Kill the Avatar and send his soul to eternal "
"damnation."
msgstr "Iam in corde castelli Avataris es. Odor dulcis morbosus bonitatis etiamnunc in aere pendet. Avatarem occide et animam suam ad damnationem aeternam demitte."

#. DD Levels generic information after finding a Mistress
#: guitext:923
msgctxt "In-game message"
msgid "Well done, Keeper. The Mistress you have discovered is an excellent prize."
msgstr "Optime, custos. Domina quam repperisti praemium excellens est."

#. DD Levels generic information after finding a Bile Demon
#: guitext:924
msgctxt "In-game message"
msgid "The Bile Demon you have rescued will be a valuable but hungry asset to your dungeon. Make sure your Hatchery can satisfy his voracious appetite."
msgstr "Daemon Bilis quem eripuisti creatura pretiosa sed esuriens est ad robur tuum. Verifica ut seminarium tuum appetitum eius voracem satisfacere possit."

#. DD Level Dixaroc first objective
#: guitext:925
msgctxt "In-game message"
msgid ""
"A devious Wizard has cheated you of your magical powers. Use your only Spider and explore the realm. Find the Wizard, kill him and make an example of his "
"foolishness."
msgstr ""
"Magus devius potestates magicas tuas despoliavit. Aranea unica tua utere et hoc regnum speculare. Magum nanciscere, eum occide et exemplum fatuitatis sui "
"age."

#. DD Level Dixaroc information after getting Imps
#: guitext:926
msgctxt "In-game message"
msgid "You have found some Imps who consider it a great honour to serve you."
msgstr "Aliquos diabolullos nanctus es, qui te servire honorem magnum considerant."

#. DD Levels Dixaroc information after finding Bile Demons
#: guitext:927
msgctxt "In-game message"
msgid "You have discovered a group of Bile Demons who will aid you in your fight."
msgstr "Grupam Daemonum Bilis nanctus es, qui in pugna tua te adiuvabunt."

#. DD Level Dixaroc information just after PLAYER1 destroyed
#: guitext:928
msgctxt "In-game message"
msgid ""
"The destruction of this pathetic Keeper brings with it a useful bonus. You now have the ability to build Bridges. Dig deeper and you may find more secrets to "
"strengthen your powers."
msgstr ""
"Destructio huius custodis pathetici tibi rem utilem donat. Iam habilitatem ad pontes construendos habes. Magis fode et fortasse plura secreta nanctus es ut "
"potestates tuae firmentur."

#. DD Level Dixaroc information some time after PLAYER1 destroyed
#: guitext:929
msgctxt "In-game message"
msgid "A warning, Keeper. There is a stench of hero in the air."
msgstr "Monitus, custos. Paedor herois est in aere."

#. DD Level Dixaroc information after AP reached
#: guitext:930
msgctxt "In-game message"
msgid "You have done well to get this far Keeper. Do not become complacent, however. A great struggle lies ahead."
msgstr "Bene fecisti hactenus, custos. Complacens tamen ne fias. Iurgium magnum ante est."

#. DD Level Dixaroc information after AP reached
#: guitext:931
msgctxt "In-game message"
msgid "Before you lies the Wizard's domain. Defeat him and you will regain your powers."
msgstr "Dominium Magi ante te est. Eum vince et potestates tuas reciperabis."

#. DD Level Dixaroc objective after wizard is dead
#: guitext:932
msgctxt "In-game message"
msgid "Your magical powers are restored Keeper. You can finally show these fools what you are made of."
msgstr "Potestates tuae restituuntur, custos. Denique his stultis exhibere potes e quo factus es."

#. DD Level Caddis Fell objective after AP reached
#: guitext:933
msgctxt "In-game message"
msgid ""
"A black shadow is creeping over this land. Now is the time to strike. Take control of your Vampire and use him to find and kill the Lord of the Land. If you "
"succeed, the Vampire will join you in the next realm."
msgstr ""
"Umbra atra super hoc regnum reptat. Iam tempus est feriendi. Vampyrum tuum impera et eo utere ut Dominum Regni nanciscaris et occidas. Si succedis, Vampyrus "
"in regno sequente te adiuvabit."

#. DD Level Belial information after winning
#: guitext:934
msgctxt "In-game message"
msgid "Your achievements are legendary Keeper. Tales of your evil and cunning will become the horror stories of generations."
msgstr "Successi tui legendarii sunt, custos. Fabulae de malo et versutia tua fient fabulae horrificae generationum."

#: guitext:935
msgctxt "Door name"
msgid "Secret Door"
msgstr "Ostium secretum"

#: guitext:936
msgctxt "Door description"
msgid "Secret Door: This door remains hidden to enemies unless they observe it closely or see it opening. RMB zoom."
msgstr "Ostium secretum: Hoc ostium occultum inimicis fit, nisi eum proxime observant aut a creaturis tuis aperiri eum aspiciunt. BDM i."

#: guitext:937
msgctxt "Game event description"
msgid "Secret Door discovered: LMB toggle. RMB delete."
msgstr "Ostium secretum inventum: BSM alterna. BDM dele."

#: guitext:938
msgctxt "Game event name"
msgid "Secret Door discovered"
msgstr "Ostium secretum inventum"

#: guitext:939
msgctxt "Game event description"
msgid "Enemy spotted your Secret Door: LMB toggle. RMB delete."
msgstr "Hostis ostium secretum tuum conspexit: BSM alterna. BDM dele."

#: guitext:940
msgctxt "Game event name"
msgid "Enemy spotted your secret door"
msgstr "Hostis ostium secretum tuum conspexit"

#: guitext:941
msgctxt "Menu interface, Main Menu item"
msgid "Free Play levels"
msgstr "Libellae independentes"

#: guitext:942
msgctxt "Menu interface item"
msgid "Land selection"
msgstr "Selectio terrae"

#: guitext:943
msgctxt "Menu interface item"
msgid "Campaigns"
msgstr "Expeditiones"

#: guitext:944
msgctxt "Menu interface item"
msgid "Add computer"
msgstr "Adde computarium"

#: guitext:945
msgctxt "Game event name"
msgid "Your creature cannot reach the room it needs"
msgstr "Creatura tua in cameram quam eget pervenire non potest"

#: guitext:946
msgctxt "Game event description"
msgid "Work room unreachable: LMB toggle. RMB delete."
msgstr "Camera laboris inaccessibilis: BSM alterna. BDM dele."

#: guitext:947
msgctxt "Game event name"
msgid "Your Imp cannot reach a room to drag something into"
msgstr "Diabolullus tuus in cameram pervenire non potest ut aliquod in eam trahat"

#: guitext:948
msgctxt "Game event description"
msgid "Storage room unreachable: LMB toggle. RMB delete."
msgstr "Camera depositi inaccessibilis: BSM alterna. BDM dele."

#: guitext:949
msgctxt "In-game interface description"
msgid "Armour: Part of the damage which won't affect creature health. The higher the number, the larger part of damage is discarded."
msgstr "Armatura: Pars noxiae quae sanitatem creaturae non afficiet. Quanto maior numerus est, tanto maior pars noxiae reicitur."

#: guitext:950
msgctxt "In-game interface description"
msgid "Speed: How fast the creature moves and perform its dungeon tasks."
msgstr "Celeritas: Quam rapide creatura se movet et pensa roboris sua fungitur."

#: guitext:951
msgctxt "In-game interface description"
msgid "Loyalty: How resistant the creature is against scavenging by the enemy."
msgstr "Fides: Quantam resistentiam creatura tractat contra attractionem inimicam."

#: guitext:952
msgctxt "In-game interface description"
msgid "Research Skill: How fast the creature works in Library. The higher the Skill level, the better the creature's performance."
msgstr "Habilitas investigationis: Quam rapide creatura in bibliotheca operatur. Quanto maior gradus habilitatis est, tanto melior functio creaturae est."

#: guitext:953
msgctxt "In-game interface description"
msgid "Manufacture Skill: How fast the creature works in Workshop. The higher the Skill level, the better the creature's performance."
msgstr "Habilitas fabricationis: Quam rapide creatura in officina operatur. Quanto maior gradus habilitatis est, tanto melior functio creaturae est."

#: guitext:954
msgctxt "In-game interface description"
msgid "Training Skill: How fast the creature works on training. The higher the Skill level, the better the creature's performance."
msgstr "Habilitas exercitationis: Quam rapide creatura se exercitat. Quanto maior gradus habilitatis est, tanto melior functio creaturae est."

#: guitext:955
msgctxt "In-game interface description"
msgid "Scavenge Skill: How fast the creature works on scavenging. The higher the Skill level, the better the creature's performance."
msgstr "Habilitas attractionis: Quam rapide creatura alias attrahit. Quanto maior gradus habilitatis est, tanto melior functio creaturae est."

#: guitext:956
msgctxt "In-game interface description"
msgid "Training Cost: Gold used for training the creature."
msgstr "Pretium exercitationis: Aurum usum ad creaturam exercitandam."

#: guitext:957
msgctxt "In-game interface description"
msgid "Scavenge Cost: Gold used for scavenging by the creature."
msgstr "Pretium attractionis: Aurum usum ad creaturam attrahere conandum."

#: guitext:958
msgctxt "In-game interface description"
msgid "Best Damage: How much harm can be made by the strongest attack the creature has."
msgstr "Noxia maxima: Quanta noxia aggresione fortissime, quam creatura habet, agi potest."

#: guitext:959
msgctxt "In-game interface description"
msgid "Weight: Mass of the creature. Some people say overweight can lead to heart attack."
msgstr "Pondus: Moles creaturae. Aliqui homines dicit superpondus ad infarctum ducere posse."

#: guitext:960
msgctxt "In-game interface description"
msgid "Score: Estimate of an overall creature value. Added to player score when finishing the level."
msgstr "Summa: Aestimatio valoris totalis creaturi. Ad summam ludii addita postquam libella finita est."

#: guitext:961
msgctxt "Keeper spell name"
msgid "Hand Of Evil"
msgstr "Manus Mali"

#: guitext:962
msgctxt "Keeper spell name"
msgid "Slap"
msgstr "Alapa"

#: guitext:963
msgctxt "Keeper spell description"
msgid "Hand Of Evil: Ability to pick up your creatures and hold them in your hand. Just don't hold them forever or they may get irritated."
msgstr "Manus Mali: Habilitas ad creaturas tuas capiendas et in mano tua eas tenendas. Ne tene eas tamen in perpetuum, aut fortasse iratae fiunt."

#: guitext:964
msgctxt "Keeper spell description"
msgid "Slap: Makes your creatures work harder, for some time. Your creatures take some damage from each slap they receive."
msgstr "Alapa: Creaturas aliquamdiu durius operari facit. Creaturae tuae aliquam noxiam accipiunt ab unaquaque alapa quam recipiunt."

#: guitext:965
msgctxt "In-game interface description"
msgid ""
"Health: How much health points the creature has left to lose."
msgstr "Sanitas: Quanta puncta sanitatis creatura tenet ad perdendum."

#: guitext:966
msgctxt "In-game interface description"
msgid ""
"Health: The maximum amount of health points for this creature."
msgstr "Sanitas: Quantitas maxima punctorum sanitatis in hac creatura."

#: guitext:967
msgctxt "Menu interface item"
msgid "Toggle Message"
msgstr "Alterna nuntium"

#: guitext:968
msgctxt "Menu interface item"
msgid "Return to Free Play levels"
msgstr "Redi ad libellas independentes"

#: guitext:969
msgctxt "Menu interface item"
msgid "Map packs"
msgstr "Grupus chartarum"

#: guitext:970
msgctxt "Menu interface item"
msgid "The Deeper Dungeons"
msgstr "Robora Profundiora"

#: guitext:971
msgctxt "Menu interface item"
msgid "Standard Levels"
msgstr "Libellae normales"

#: guitext:972
msgctxt "Menu interface item"
msgid "Classic Levels"
msgstr "Libellae classicae"

#: guitext:973
msgctxt "Menu interface item"
msgid "Legacy Levels"
msgstr "Libellae antiquae"

#: guitext:974
msgctxt "Menu interface item"
msgid "Personal Levels"
msgstr "Libellae personales"

#: guitext:975
msgctxt "Menu interface item"
msgid "Lost Levels"
msgstr "Libellae perditae"

#: guitext:976 guitext:977 guitext:978 guitext:979 guitext:980
msgctxt "Unused"
msgid "Moo3"
msgstr ""

#: guitext:981
msgctxt "Trap names"
msgid "Special Trap"
msgstr "Trappa Specialis"

#: guitext:982
msgctxt "Trap names"
msgid "Freeze Trap"
msgstr "Trappa Glaciei"

#: guitext:983
msgctxt "Trap names"
msgid "Fear Trap"
msgstr "Trappa Timoris"

#: guitext:984
msgctxt "Trap names"
msgid "Sentry Trap"
msgstr "Trappa Stationis"

#: guitext:985
msgctxt "Trap names"
msgid "Mimic Trap"
msgstr "Trappa Imitationis"

#: guitext:986
msgctxt "Trap names"
msgid "Spawn Trap"
msgstr "Trappa Ovi"

#: guitext:987
msgctxt "Trap names"
msgid "Wind Trap"
msgstr "Trappa Venti"

#: guitext:988
msgctxt "Trap names"
msgid "Spitfire Trap"
msgstr "Trappa Tormenti"

#: guitext:989
msgctxt "Trap names"
msgid "Chicken Trap"
msgstr "Trappa Pulli"

#: guitext:990
msgctxt "Trap names"
msgid "Disease Trap"
msgstr "Trappa Morbi"

#: guitext:991
msgctxt "Trap names"
msgid "Power Trap"
msgstr "Trappa Potestatis"

#: guitext:992
msgctxt "Trap names"
msgid "Switch"
msgstr "Interruptor"

#: guitext:993
msgctxt "Trap names"
msgid "Hidden Switch"
msgstr "Interruptor occultus"

#: guitext:994
msgctxt "Door name"
msgid "Special Door"
msgstr "Ostium speciale"

#: guitext:995
msgctxt "Door name"
msgid "Hidden Door"
msgstr "Ostium occultum"

#: guitext:996
msgctxt "Mouse"
msgid "Scroll Wheel Up"
msgstr "Move rotam muris sursum"

#: guitext:997
msgctxt "Mouse"
msgid "Scroll Wheel Down"
msgstr "Move rotam muris deorsum"

#: guitext:998
msgctxt "Mouse"
msgid "Mouse Button"
msgstr "Buto muris"

#: guitext:999
msgctxt "Game controls"
msgid "Build Square Room"
msgstr "Construe cameram quadratam"

#: guitext:1000
msgctxt "Game controls"
msgid "Detect Room"
msgstr "Animadverte cameram"

#: guitext:1001
msgctxt "Game controls"
msgid "Increase Room Size"
msgstr "Auge magnitudinem camerae"

#: guitext:1002
msgctxt "Game controls"
msgid "Decrease Room Size"
msgstr "Deminue magnitudinem camerae"

#: guitext:1003
msgctxt "Game controls"
msgid "Precision Sell"
msgstr "Venditio praecisa"

#: guitext:1004
msgctxt "Game controls"
msgid "Snap Camera"
msgstr "Camera instantanea"

#: guitext:1005
msgctxt "Dungeon special decription"
msgid "Mysterious Box: There's no telling what this will do."
msgstr "Capsa arcana: Quod aget nescis."

#: guitext:1006
msgctxt "Network game message"
msgid "Joined player has different map version from host."
msgstr "Charta ludii qui se iunxit differens ab hospe est."

#: guitext:1007
msgctxt "In-game interface description"
msgid "Display Resolution: Switch to the next configured display resolution. LMB toggle. RMB display current resolution."
msgstr "Resolutio quadri: Cambia ad resolutionem quadri configuratam sequentem. BSM alterna. BDM exhibe resolutionem actualem."

#: guitext:1008
#, fuzzy
msgctxt "In-game interface item"
msgid "Voice"
msgstr "Vox"

#: guitext:1009
#, fuzzy
msgctxt "In-game interface item"
msgid "Ambience"
msgstr "Ambiens"

#: guitext:1010
msgctxt "Unused"
msgid "Moo4"
msgstr ""

#: guitext:1011
msgctxt "Menu interface item"
msgid "Dungeon Keeper - Original Campaign"
msgstr "Dungeon Keeper - Expeditio Originalis"

#: guitext:1012
msgctxt "Menu interface item"
msgid "Assmist Isle"
msgstr "Insula Auxiliata"

#: guitext:1013
msgctxt "Menu interface item"
msgid "Ancient Keeper campaign"
msgstr "Custos Antiquus"

#: guitext:1014
msgctxt "Menu interface item"
msgid "Burdened Imps' Level Pack"
msgstr "Diabolulli Gravati, grupus libellarum"

#: guitext:1015
msgctxt "Menu interface item"
msgid "Conquest of the Arctic"
msgstr "Conquaestus Arcticae"

#: guitext:1016
msgctxt "Menu interface item"
msgid "The Destiny of Ninja"
msgstr "Fatum Ninjae"

#: guitext:1017
msgctxt "Menu interface item"
msgid "DzjeeAr's  6-level campaign"
msgstr "DzjeeAr's: 6 libellae"

#: guitext:1018
msgctxt "Menu interface item"
msgid "DzjeeAr's 10-level campaign"
msgstr "DzjeeAr's: 10 libellae"

#: guitext:1019
msgctxt "Menu interface item"
msgid "DzjeeAr's 25-level campaign"
msgstr "DzjeeAr's: 25 libellae"

#: guitext:1020
msgctxt "Menu interface item"
msgid "Evil Keeper campaign"
msgstr "Custos malignus"

#: guitext:1021
msgctxt "Menu interface item"
msgid "Grinics' KReign campaign"
msgstr "Chronica Grinics Kreign"

#: guitext:1022
msgctxt "Menu interface item"
msgid "Japanese DKMaps8 pack"
msgstr "Grupus iaponicus 8 libellarum"

#: guitext:1023
msgctxt "Menu interface item"
msgid "KDK Levels"
msgstr "Libellae KDK"

#: guitext:1024
msgctxt "Menu interface item"
msgid "Good Campaign"
msgstr "Custos bonus"

#: guitext:1025
msgctxt "Menu interface item"
msgid "Lord Vexer campaign"
msgstr "Lord Vexer"

#: guitext:1026
msgctxt "Menu interface item"
msgid "Nikolai's Castles campaign"
msgstr "Castellum Nikolai"

#: guitext:1027
msgctxt "Menu interface item"
msgid "Dungeon Keeper - NG+"
msgstr "Dungeon Keeper - Novus Ludus+"

#: guitext:1028
msgctxt "Menu interface item"
msgid "Post Ancient Keeper campaign"
msgstr "Post Custodem Antiquum"

#: guitext:1029
msgctxt "Menu interface item"
msgid "Post Undead Keeper campaign"
msgstr "Post Custodem Mortuum Viventem"

#: guitext:1030
msgctxt "Menu interface item"
msgid "Quest for the Hero campaign"
msgstr "Indagatio ob Heroem"

#: guitext:1031
msgctxt "Menu interface item"
msgid "Revenge of the Lord"
msgstr "Vindicta Domini"

#: guitext:1032
msgctxt "Menu interface item"
msgid "Twin Keepers Campaign"
msgstr "Custodes gemini"

#: guitext:1033
msgctxt "Menu interface item"
msgid "Undead Keeper campaign"
msgstr "Custos Mortuus Vivens"

#: guitext:1034 guitext:1035
msgctxt "Unused"
msgid "Moo5"
msgstr ""

#: guitext:1036
msgctxt "Trap names"
msgid "Demolition Trap"
msgstr "Trappa Disturbationis"

#: guitext:1037
msgctxt "Trap description"
msgid "Demolition Trap: An explosive with unrivaled destructive power."
msgstr "Trappa Disturbationis: Trappa ignigena cum potentia destructiva incomparabile."

#: guitext:1038
msgctxt "Trap description"
msgid "Sentry Trap: Stands guard and shoots at enemies in sight."
msgstr "Trappa Stationis: Vigilat et ad inimicos visos incessit."

#: guitext:1039 guitext:1040
msgctxt "Unused"
msgid "Moo6"
msgstr ""

#: guitext:1041
msgctxt "Creature name"
msgid "Spirit"
msgstr "Spiritus"

#: guitext:1042
msgctxt "Creature name"
msgid "Druid"
msgstr "Druida"

#: guitext:1043
msgctxt "Creature name"
msgid "Time Mage"
msgstr "Magus Temporalis"

#: guitext:1044 guitext:1045 guitext:1046 guitext:1047 guitext:1048 guitext:1049
msgctxt "Unused"
msgid "Moo7"
msgstr ""

#: guitext:1050
msgctxt "Slab description"
msgid "Rock Formation."
msgstr "Formatio lapidosa."

#: guitext:1051
msgctxt "Slab description"
msgid "Bedrock: Unclaimed rock floor. You cannot claim it or build on it."
msgstr "Lectus lapidosus: Solum lapidosum invindicatum. Eum vindicare aut in eo construere non potest."

#: guitext:1052
msgctxt "Slab description"
msgid "Dense Gold Seam: Holds a lot of wealth for your Imps to extract. "
<<<<<<< HEAD
msgstr ""

#: guitext:1053
msgctxt "Keeper spell name"
msgid "Rebound"
msgstr ""
=======
msgstr "Vena auri densa: Multae opes continet ut diabolulli tui eas fodiant."

#: guitext:1053
#, fuzzy
msgctxt "Keeper spell name"
msgid "Magic Shield"
msgstr "Resilientia"
>>>>>>> 676367c4

#: guitext:1054
msgctxt "Keeper spell name"
msgid "Freeze"
<<<<<<< HEAD
msgstr ""
=======
msgstr "Congelatio"
>>>>>>> 676367c4

#: guitext:1055
msgctxt "Keeper spell name"
msgid "Slow"
<<<<<<< HEAD
msgstr ""

#: guitext:1056
msgctxt "Keeper spell name"
msgid "Flight"
msgstr ""
=======
msgstr "Lentitudo"

#: guitext:1056
msgctxt "Keeper spell name"
msgid "Levitate"
msgstr "Volatus"
>>>>>>> 676367c4

#: guitext:1057
msgctxt "Keeper spell name"
msgid "Illumination"
<<<<<<< HEAD
msgstr ""
=======
msgstr "Illuminatio"
>>>>>>> 676367c4

#: guitext:1058
msgctxt "Keeper spell name"
msgid "Sight"
<<<<<<< HEAD
msgstr ""

#: guitext:1059
msgctxt "Creature spell"
msgid "Cleanse: Cures all negative effects inflicted on the creature."
=======
msgstr "Visus"

#: guitext:1059
msgctxt "Dungeon special decription"
msgid "Heal All: Restore full health to all your creatures."
msgstr "Omnes sanare: Sanitatem plenam ad omnes creaturas restaurat."

#: guitext:1060
msgctxt "Dungeon special decription"
msgid "Increase Gold: Generates gold in your treasury."
msgstr "Aurum augere: Aurum in camera thesauri tua generat."

#: guitext:1061
msgctxt "Dungeon special decription"
msgid "Make Unhappy: All creatures of the enemy become upset."
msgstr "Tristem facere: Omnes creaturae inimicis solliciti fiunt."

#: guitext:1062
msgctxt "Dungeon special decription"
msgid "Weaken Walls: Destroys the fortifications of enemy walls."
msgstr "Muros debilitare: Fortificationes murorum inimicis delet."

#: guitext:1063
msgctxt "Game controls"
msgid "Tilt Up"
msgstr ""

#: guitext:1064
msgctxt "Game controls"
msgid "Tilt Down"
msgstr ""

#: guitext:1065
msgctxt "Game controls"
msgid "Reset Tilt"
msgstr ""

#: guitext:1066
msgctxt "Creature spell"
msgid "Heal Monster: The target creature is massively healed."
msgstr ""

#: guitext:1067
msgctxt "Creature spell"
msgid "Cleanse: Cures all negative effects inflicted on the creature."
msgstr ""

#: guitext:1068
msgctxt "Creature spell"
msgid "Cleanse Monster: Cures all negative effects inflicted on target creature."
msgstr ""

#: guitext:1069
msgctxt "Keeper spell description"
msgid "Magic Shield: Causes spells fired at the target to bounce back at the attacker."
msgstr ""

#: guitext:1070
msgctxt "Keeper spell description"
msgid "Levitate: Causes the target creature to take off from the ground and attack creatures from the air or cross lava unharmed."
msgstr ""

#: guitext:1071
msgctxt "Keeper spell description"
msgid "Sight: Allows the target creature to temporarily increase its awareness and notice the invisible."
msgstr ""

#: guitext:1072 guitext:1073 guitext:1074 guitext:1075
msgctxt "Unused"
msgid "Moo8"
msgstr ""

#: guitext:1076
msgctxt "Door name"
msgid "Midas Door"
msgstr ""

#: guitext:1077
msgctxt "Door description"
msgid "Midas Door: This door consumes gold from the owner to stay completely indestructible. RMB zoom."
>>>>>>> 676367c4
msgstr ""<|MERGE_RESOLUTION|>--- conflicted
+++ resolved
@@ -5745,14 +5745,6 @@
 #: guitext:1052
 msgctxt "Slab description"
 msgid "Dense Gold Seam: Holds a lot of wealth for your Imps to extract. "
-<<<<<<< HEAD
-msgstr ""
-
-#: guitext:1053
-msgctxt "Keeper spell name"
-msgid "Rebound"
-msgstr ""
-=======
 msgstr "Vena auri densa: Multae opes continet ut diabolulli tui eas fodiant."
 
 #: guitext:1053
@@ -5760,55 +5752,30 @@
 msgctxt "Keeper spell name"
 msgid "Magic Shield"
 msgstr "Resilientia"
->>>>>>> 676367c4
 
 #: guitext:1054
 msgctxt "Keeper spell name"
 msgid "Freeze"
-<<<<<<< HEAD
-msgstr ""
-=======
 msgstr "Congelatio"
->>>>>>> 676367c4
 
 #: guitext:1055
 msgctxt "Keeper spell name"
 msgid "Slow"
-<<<<<<< HEAD
-msgstr ""
-
-#: guitext:1056
-msgctxt "Keeper spell name"
-msgid "Flight"
-msgstr ""
-=======
 msgstr "Lentitudo"
 
 #: guitext:1056
 msgctxt "Keeper spell name"
 msgid "Levitate"
 msgstr "Volatus"
->>>>>>> 676367c4
 
 #: guitext:1057
 msgctxt "Keeper spell name"
 msgid "Illumination"
-<<<<<<< HEAD
-msgstr ""
-=======
 msgstr "Illuminatio"
->>>>>>> 676367c4
 
 #: guitext:1058
 msgctxt "Keeper spell name"
 msgid "Sight"
-<<<<<<< HEAD
-msgstr ""
-
-#: guitext:1059
-msgctxt "Creature spell"
-msgid "Cleanse: Cures all negative effects inflicted on the creature."
-=======
 msgstr "Visus"
 
 #: guitext:1059
@@ -5889,5 +5856,39 @@
 #: guitext:1077
 msgctxt "Door description"
 msgid "Midas Door: This door consumes gold from the owner to stay completely indestructible. RMB zoom."
->>>>>>> 676367c4
+msgstr ""
+
+#: guitext:1053
+msgctxt "Keeper spell name"
+msgid "Rebound"
+msgstr ""
+
+#: guitext:1054
+msgctxt "Keeper spell name"
+msgid "Freeze"
+msgstr ""
+
+#: guitext:1055
+msgctxt "Keeper spell name"
+msgid "Slow"
+msgstr ""
+
+#: guitext:1056
+msgctxt "Keeper spell name"
+msgid "Flight"
+msgstr ""
+
+#: guitext:1057
+msgctxt "Keeper spell name"
+msgid "Illumination"
+msgstr ""
+
+#: guitext:1058
+msgctxt "Keeper spell name"
+msgid "Sight"
+msgstr ""
+
+#: guitext:1059
+msgctxt "Creature spell"
+msgid "Cleanse: Cures all negative effects inflicted on the creature."
 msgstr ""