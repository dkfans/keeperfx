--- conflicted
+++ resolved
@@ -1838,24 +1838,6 @@
         CrInstance old_instance = crstat->learned_instance_id[slot - 1];
         crstat->learned_instance_id[slot - 1] = instance;
         crstat->learned_instance_level[slot - 1] = level;
-<<<<<<< HEAD
-        for (short i = 0; i < THINGS_COUNT; i++)
-        {
-            struct Thing* thing = thing_get(i);
-            if (thing_is_creature(thing))
-            {
-                if (thing->model == crmodel)
-                {
-                    if (old_instance != CrInst_NULL)
-                    {
-                        struct CreatureControl* cctrl = creature_control_get_from_thing(thing);
-                        cctrl->instance_available[old_instance] = false;
-                    }
-                    creature_increase_available_instances(thing);
-                }
-            }
-        }
-=======
         const struct StructureList* slist = get_list_for_thing_class(TCls_Creature);
         unsigned long k = 0;
         int i = slist->index;
@@ -1888,7 +1870,6 @@
         }
 
 
->>>>>>> 645a6ed8
     }
 }
 
