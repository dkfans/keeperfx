/******************************************************************************/
// Free implementation of Bullfrog's Dungeon Keeper strategy game.
/******************************************************************************/
/** @file config_terrain.c
 *     Slabs and rooms configuration loading functions.
 * @par Purpose:
 *     Support of configuration files for terrain elements.
 * @par Comment:
 *     None.
 * @author   Tomasz Lis
 * @date     25 May 2009 - 26 Jul 2009
 * @par  Copying and copyrights:
 *     This program is free software; you can redistribute it and/or modify
 *     it under the terms of the GNU General Public License as published by
 *     the Free Software Foundation; either version 2 of the License, or
 *     (at your option) any later version.
 */
/******************************************************************************/
#include "pre_inc.h"
#include "config_terrain.h"
#include "globals.h"

#include "bflib_basics.h"
#include "bflib_fileio.h"
#include "bflib_dernc.h"

#include "config.h"
#include "thing_doors.h"
#include "config_strings.h"
#include "config_creature.h"
#include "game_legacy.h"
#include "custom_sprites.h"
#include "frontmenu_ingame_tabs.h"
#include "post_inc.h"

#ifdef __cplusplus
extern "C" {
#endif
/******************************************************************************/
static int64_t value_synergy(const struct NamedField* named_field,const char* value_text, const struct NamedFieldSet* named_fields_set, int idx, unsigned char src);

static void assign_update_room_tab       (const struct NamedField* named_field, int64_t value, const struct NamedFieldSet* named_fields_set, int idx, unsigned char src);
static void assign_icon_update_room_tab  (const struct NamedField* named_field, int64_t value, const struct NamedFieldSet* named_fields_set, int idx, unsigned char src);
static void assign_reinitialise_rooms    (const struct NamedField* named_field, int64_t value, const struct NamedFieldSet* named_fields_set, int idx, unsigned char src);
static void assign_recalculate_effeciency(const struct NamedField* named_field, int64_t value, const struct NamedFieldSet* named_fields_set, int idx, unsigned char src);
/******************************************************************************/

const char keeper_terrain_file[]="terrain.cfg";

static const struct NamedCommand terrain_flags[] = {
    {"VALUABLE",          1},
    {"IS_ROOM",           2},
    {"UNEXPLORED",        3},
    {"DIGGABLE",          4},
    {"BLOCKING",          5},
    {"FILLED",            6},
    {"IS_DOOR",           7},
    {"TAGGED_VALUABLE",   8},
    {NULL,                0},
};

static const struct NamedCommand terrain_room_properties_commands[] = {
    {"HAS_NO_ENSIGN",     RoCFlg_NoEnsign},
    {"CANNOT_VANDALIZE",  RoCFlg_CantVandalize},
    {"BUILD_TILL_BROKE",  RoCFlg_BuildTillBroke},
    {"CANNOT_BE_SOLD",    RoCFlg_CannotBeSold},
    {"CANNOT_BE_CLAIMED", RoCFlg_CannotBeClaimed},
    {NULL,                0},
};

const struct NamedCommand terrain_room_total_capacity_func_type[] = {
    {"slabs_all_only",          1},
    {"slabs_all_wth_effcncy",   2},
    {"slabs_no_min_wth_effcncy",3},
    {"slabs_div2_wth_effcncy",  4},
    {"slabs_div2_nomin_effcncy",5},
    {"slabs_mul2_wth_effcncy",  6},
    {"slabs_pow2_wth_effcncy",  7},
    {"gold_slabs_wth_effcncy",  8},
    {"gold_slabs_full",         9},
    {"gold_slabs_div2",        10},
    {"none",                   11},
    {NULL,                      0},
  };

  const struct NamedCommand terrain_room_used_capacity_func_type[] = {
    {"gold_hoardes_in_room", 1},
    {"books_in_room",        2},
    {"workers_in_room",      3},
    {"crates_in_room",       4},
    {"bodies_in_room",       5},
    {"food_in_room",         6},
    {"lair_occupants",       7},
    {"none",                 8},
    {NULL,                   0},
  };
  
static const struct NamedField terrain_slab_named_fields[] = {
    //name                //field                                                        //default      //min     //max    //NamedCommand
    {"NAME",              0, field(game.conf.slab_conf.slab_cfgstats[0].code_name),                     0, LONG_MIN,ULONG_MAX, slab_desc,     value_name,            assign_null},
    {"TOOLTIPTEXTID",     0, field(game.conf.slab_conf.slab_cfgstats[0].tooltip_stridx),     GUIStr_Empty, LONG_MIN,ULONG_MAX, NULL,          value_default,         assign_default},
    {"BLOCKFLAGSHEIGHT",  0, field(game.conf.slab_conf.slab_cfgstats[0].block_flags_height),            0, LONG_MIN,ULONG_MAX, NULL,          value_default,         assign_default},
    {"BLOCKHEALTHINDEX",  0, field(game.conf.slab_conf.slab_cfgstats[0].block_health_index),            0, LONG_MIN,ULONG_MAX, NULL,          value_default,         assign_default},
    {"BLOCKFLAGS",       -1, field(game.conf.slab_conf.slab_cfgstats[0].block_flags),                   0, LONG_MIN,ULONG_MAX, terrain_flags, value_flagsfieldshift, assign_default},
    {"NOBLOCKFLAGS",     -1, field(game.conf.slab_conf.slab_cfgstats[0].noblck_flags),                  0, LONG_MIN,ULONG_MAX, terrain_flags, value_flagsfieldshift, assign_default},
    {"FILLSTYLE",         0, field(game.conf.slab_conf.slab_cfgstats[0].fill_style),                    0, LONG_MIN,ULONG_MAX, NULL,          value_default,         assign_default},
    {"CATEGORY",          0, field(game.conf.slab_conf.slab_cfgstats[0].category),                      0, LONG_MIN,ULONG_MAX, NULL,          value_default,         assign_default},
    {"SLBID",             0, field(game.conf.slab_conf.slab_cfgstats[0].slb_id),                        0, LONG_MIN,ULONG_MAX, NULL,          value_default,         assign_default},
    {"WIBBLE",            0, field(game.conf.slab_conf.slab_cfgstats[0].wibble),                        0, LONG_MIN,ULONG_MAX, NULL,          value_default,         assign_default},
    {"ISSAFELAND",        0, field(game.conf.slab_conf.slab_cfgstats[0].is_safe_land),                  0, LONG_MIN,ULONG_MAX, NULL,          value_default,         assign_default},
    {"ISDIGGABLE",        0, field(game.conf.slab_conf.slab_cfgstats[0].is_diggable),                   0, LONG_MIN,ULONG_MAX, NULL,          value_default,         assign_default},
    {"WLBTYPE",           0, field(game.conf.slab_conf.slab_cfgstats[0].wlb_type),                      0, LONG_MIN,ULONG_MAX, NULL,          value_default,         assign_default},
    {"ANIMATED",          0, field(game.conf.slab_conf.slab_cfgstats[0].animated),                      0, LONG_MIN,ULONG_MAX, NULL,          value_default,         assign_default},
    {"ISOWNABLE",         0, field(game.conf.slab_conf.slab_cfgstats[0].is_ownable),                    0, LONG_MIN,ULONG_MAX, NULL,          value_default,         assign_default},
    {"INDESTRUCTIBLE",    0, field(game.conf.slab_conf.slab_cfgstats[0].indestructible),                0, LONG_MIN,ULONG_MAX, NULL,          value_default,         assign_default},
    {NULL},
};

const struct NamedFieldSet terrain_slab_named_fields_set = {
    &game.conf.slab_conf.slab_types_count,
    "slab",
    terrain_slab_named_fields,
    slab_desc,
    TERRAIN_ITEMS_MAX,
    sizeof(game.conf.slab_conf.slab_cfgstats[0]),
    game.conf.slab_conf.slab_cfgstats,
    {"terrain.cfg","INVALID_SCRIPT"},
};

static const struct NamedField terrain_room_named_fields[] = {
    //name           //pos    //field                                                               //default //min     //max    //NamedCommand
<<<<<<< HEAD
    {"NAME",              0, field(game.conf.slab_conf.room_cfgstats[0].code_name),                     0, LONG_MIN,ULONG_MAX,      room_desc,                            value_name,      assign_null},
    {"COST",              0, field(game.conf.slab_conf.room_cfgstats[0].cost),                          0, LONG_MIN,ULONG_MAX,      NULL,                                 value_default,   assign_default},
    {"HEALTH",            0, field(game.conf.slab_conf.room_cfgstats[0].health),                        0, LONG_MIN,ULONG_MAX,      NULL,                                 value_default,   assign_default},
    {"PROPERTIES",       -1, field(game.conf.slab_conf.room_cfgstats[0].flags),                         0, LONG_MIN,RoCFlg_ListEnd, terrain_room_properties_commands,     value_flagsfield,assign_default},
    {"SLABASSIGN",        0, field(game.conf.slab_conf.room_cfgstats[0].assigned_slab),                 0, LONG_MIN,ULONG_MAX,      slab_desc,                            value_default,   assign_default},
    {"CREATURECREATION",  0, field(game.conf.slab_conf.room_cfgstats[0].creature_creation_model),       0, LONG_MIN,ULONG_MAX,      creature_desc,                        value_default,   assign_default},
    {"MESSAGES",          0, field(game.conf.slab_conf.room_cfgstats[0].msg_needed),                    0, LONG_MIN,ULONG_MAX,      NULL,                                 value_default,   assign_default},
    {"MESSAGES",          1, field(game.conf.slab_conf.room_cfgstats[0].msg_too_small),                 0, LONG_MIN,ULONG_MAX,      NULL,                                 value_default,   assign_default},
    {"MESSAGES",          2, field(game.conf.slab_conf.room_cfgstats[0].msg_no_route),                  0, LONG_MIN,ULONG_MAX,      NULL,                                 value_default,   assign_default},
    {"NAMETEXTID",        0, field(game.conf.slab_conf.room_cfgstats[0].name_stridx),        GUIStr_Empty, LONG_MIN,ULONG_MAX,      NULL,                                 value_default,   assign_default},
=======
    {"NAME",              0, field(game.conf.slab_conf.room_cfgstats[0].code_name),                     0, LONG_MIN,ULONG_MAX,      room_desc,                            value_name,      NULL},
    {"COST",              0, field(game.conf.slab_conf.room_cfgstats[0].cost),                          0, LONG_MIN,ULONG_MAX,      NULL,                                 value_default,   NULL},
    {"HEALTH",            0, field(game.conf.slab_conf.room_cfgstats[0].health),                        0, LONG_MIN,ULONG_MAX,      NULL,                                 value_default,   NULL},
    {"PROPERTIES",       -1, field(game.conf.slab_conf.room_cfgstats[0].flags),                         0, LONG_MIN,RoCFlg_ListEnd, terrain_room_properties_commands,     value_flagsfield,NULL},
    {"SLABASSIGN",        0, field(game.conf.slab_conf.room_cfgstats[0].assigned_slab),                 0, LONG_MIN,ULONG_MAX,      slab_desc,                            value_default,   NULL},
    {"CREATURECREATION",  0, field(game.conf.slab_conf.room_cfgstats[0].creature_creation_model),       0, LONG_MIN,ULONG_MAX,      creature_desc,                        value_default,   NULL},
    {"MESSAGES",          0, field(game.conf.slab_conf.room_cfgstats[0].msg_needed),                    0, LONG_MIN,ULONG_MAX,      NULL,                                 value_default,   NULL},
    {"MESSAGES",          1, field(game.conf.slab_conf.room_cfgstats[0].msg_too_small),                 0, LONG_MIN,ULONG_MAX,      NULL,                                 value_default,   NULL},
    {"MESSAGES",          2, field(game.conf.slab_conf.room_cfgstats[0].msg_no_route),                  0, LONG_MIN,ULONG_MAX,      NULL,                                 value_default,   NULL},
    {"NAMETEXTID",        0, field(game.conf.slab_conf.room_cfgstats[0].name_stridx),        GUIStr_Empty, LONG_MIN,ULONG_MAX,      NULL,                                 value_default,   NULL},
>>>>>>> 4b423b8a
    {"TOOLTIPTEXTID",     0, field(game.conf.slab_conf.room_cfgstats[0].tooltip_stridx),     GUIStr_Empty, LONG_MIN,ULONG_MAX,      NULL,                                 value_default,   assign_update_room_tab},
    {"SYMBOLSPRITES",     0, field(game.conf.slab_conf.room_cfgstats[0].bigsym_sprite_idx),             0, LONG_MIN,ULONG_MAX,      NULL,                                 value_icon,      assign_icon},
    {"SYMBOLSPRITES",     1, field(game.conf.slab_conf.room_cfgstats[0].medsym_sprite_idx),             0, LONG_MIN,ULONG_MAX,      NULL,                                 value_icon,      assign_icon_update_room_tab},
    {"POINTERSPRITES",    0, field(game.conf.slab_conf.room_cfgstats[0].pointer_sprite_idx),            0, LONG_MIN,ULONG_MAX,      NULL,                                 value_icon,      assign_icon_update_room_tab},
    {"PANELTABINDEX",     0, field(game.conf.slab_conf.room_cfgstats[0].panel_tab_idx),                 0,        0,       32,      NULL,                                 value_default,   assign_update_room_tab},
    {"TOTALCAPACITY",     0, field(game.conf.slab_conf.room_cfgstats[0].update_total_capacity_idx),     0, LONG_MIN,ULONG_MAX,      terrain_room_total_capacity_func_type,value_default,   assign_reinitialise_rooms},
<<<<<<< HEAD
    {"USEDCAPACITY",      0, field(game.conf.slab_conf.room_cfgstats[0].update_storage_in_room_idx),    0, LONG_MIN,ULONG_MAX,      terrain_room_used_capacity_func_type, value_default,   assign_default},
    {"USEDCAPACITY",      1, field(game.conf.slab_conf.room_cfgstats[0].update_workers_in_room_idx),    0, LONG_MIN,ULONG_MAX,      terrain_room_used_capacity_func_type, value_default,   assign_reinitialise_rooms},
    {"SLABSYNERGY",       0, field(game.conf.slab_conf.room_cfgstats[0].synergy_slab),                  0, LONG_MIN,ULONG_MAX,      slab_desc,                            value_synergy,   assign_recalculate_effeciency},
    {"AMBIENTSNDSAMPLE",  0, field(game.conf.slab_conf.room_cfgstats[0].ambient_snd_smp_id),            0, LONG_MIN,ULONG_MAX,      NULL,                                 value_default,   assign_default},
    {"ROLES",            -1, field(game.conf.slab_conf.room_cfgstats[0].roles),                         0, LONG_MIN,ULONG_MAX,      room_roles_desc,                      value_flagsfield,assign_default},
    {"STORAGEHEIGHT",     0, field(game.conf.slab_conf.room_cfgstats[0].storage_height),                0, LONG_MIN,ULONG_MAX,      NULL,                                 value_default,   assign_default},
=======
    {"USEDCAPACITY",      0, field(game.conf.slab_conf.room_cfgstats[0].update_storage_in_room_idx),    0, LONG_MIN,ULONG_MAX,      terrain_room_used_capacity_func_type, value_default,   NULL},
    {"USEDCAPACITY",      1, field(game.conf.slab_conf.room_cfgstats[0].update_workers_in_room_idx),    0, LONG_MIN,ULONG_MAX,      terrain_room_used_capacity_func_type, value_default,   assign_reinitialise_rooms},
    {"SLABSYNERGY",       0, field(game.conf.slab_conf.room_cfgstats[0].synergy_slab),                  0, LONG_MIN,ULONG_MAX,      slab_desc,                            value_synergy,   assign_recalculate_effeciency},
    {"AMBIENTSNDSAMPLE",  0, field(game.conf.slab_conf.room_cfgstats[0].ambient_snd_smp_id),            0, LONG_MIN,ULONG_MAX,      NULL,                                 value_default,   NULL},
    {"ROLES",            -1, field(game.conf.slab_conf.room_cfgstats[0].roles),                         0, LONG_MIN,ULONG_MAX,      room_roles_desc,                      value_flagsfield,NULL},
    {"STORAGEHEIGHT",     0, field(game.conf.slab_conf.room_cfgstats[0].storage_height),                0, LONG_MIN,ULONG_MAX,      NULL,                                 value_default,   NULL},
>>>>>>> 4b423b8a
    {NULL},
};

const struct NamedFieldSet terrain_room_named_fields_set = {
    &game.conf.slab_conf.room_types_count,
    "room",
    terrain_room_named_fields,
    room_desc,
    TERRAIN_ITEMS_MAX,
    sizeof(game.conf.slab_conf.room_cfgstats[0]),
    game.conf.slab_conf.room_cfgstats,
<<<<<<< HEAD
    {"terrain.cfg","SET_CONFIG_ROOM"}
=======
    {"terrain.cfg","SET_ROOM_CONFIGURATION"}
>>>>>>> 4b423b8a
};

static void assign_update_room_tab(const struct NamedField* named_field, int64_t value, const struct NamedFieldSet* named_fields_set, int idx, unsigned char src)
{
    int64_t old_value = get_named_field_value(named_field,named_fields_set,idx);
    if (value == old_value)
    {
        return;
    }    

<<<<<<< HEAD
    assign_default(named_field,value,named_fields_set,idx,src);
    if (src == ccs_DkScript)
    {
        update_room_tab_to_config();
    }
=======
    assign_named_field_value_direct(named_field,value,named_fields_set,idx,src);
    update_room_tab_to_config();
>>>>>>> 4b423b8a
}

static void assign_icon_update_room_tab(const struct NamedField* named_field, int64_t value, const struct NamedFieldSet* named_fields_set, int idx, unsigned char src)
{
    int64_t old_value = get_named_field_value(named_field,named_fields_set,idx);
    if (value == old_value)
    {
        return;
    }    

    assign_icon(named_field,value,named_fields_set,idx,src);
<<<<<<< HEAD
    if (src == ccs_DkScript)
    {
        update_room_tab_to_config();
    }
=======
    update_room_tab_to_config();
>>>>>>> 4b423b8a
}

static void assign_reinitialise_rooms(const struct NamedField* named_field, int64_t value, const struct NamedFieldSet* named_fields_set, int idx, unsigned char src)
{
    int64_t old_value = get_named_field_value(named_field,named_fields_set,idx);
    if (value == old_value)
    {
        return;
    }    

<<<<<<< HEAD
    assign_default(named_field,value,named_fields_set,idx, src);
    if (src == ccs_DkScript)
    {
        reinitialise_rooms_of_kind(idx);
    }
=======
    assign_named_field_value_direct(named_field,value,named_fields_set,idx, src);
    reinitialise_rooms_of_kind(idx);
>>>>>>> 4b423b8a
}

static void assign_recalculate_effeciency(const struct NamedField* named_field, int64_t value, const struct NamedFieldSet* named_fields_set, int idx, unsigned char src)
{
    int64_t old_value = get_named_field_value(named_field,named_fields_set,idx);
    if (value == old_value)
    {
        return;
    }    

<<<<<<< HEAD
    assign_default(named_field,value,named_fields_set,idx, src);
    if (src == ccs_DkScript)
    {
        recalculate_effeciency_for_rooms_of_kind(idx);
    }
=======
    assign_named_field_value_direct(named_field,value,named_fields_set,idx, src);
    recalculate_effeciency_for_rooms_of_kind(idx);
>>>>>>> 4b423b8a
}



const struct NamedCommand room_roles_desc[] = {
  {"ROOM_ROLE_KEEPER_STORAGE", RoRoF_KeeperStorage},
  {"ROOM_ROLE_LAIR_STORAGE",   RoRoF_LairStorage},
  {"ROOM_ROLE_GOLD_STORAGE",   RoRoF_GoldStorage},
  {"ROOM_ROLE_FOOD_STORAGE",   RoRoF_FoodStorage},
  {"ROOM_ROLE_CRATES_STORAGE", RoRoF_CratesStorage},
  {"ROOM_ROLE_POWERS_STORAGE", RoRoF_PowersStorage},
  {"ROOM_ROLE_PRISON",         RoRoF_Prison},
  {"ROOM_ROLE_DEAD_STORAGE",   RoRoF_DeadStorage},
  {"ROOM_ROLE_POOL_SPAWN",     RoRoF_CrPoolSpawn},
  {"ROOM_ROLE_CONDITIONAL_SPAWN",RoRoF_CrConditSpawn},
  {"ROOM_ROLE_SACRIFICE",      RoRoF_CrSacrifice},
  {"ROOM_ROLE_PURIFY_SPELLS",  RoRoF_CrPurifySpell},
  {"ROOM_ROLE_FOOD_SPAWN",     RoRoF_FoodSpawn},
  {"ROOM_ROLE_CRATES_MANUFACTURE",RoRoF_CratesManufctr},
  {"ROOM_ROLE_RESEARCH",       RoRoF_Research},
  {"ROOM_ROLE_TORTURE",        RoRoF_Torture},
  {"ROOM_ROLE_HAPPY_PRAY",     RoRoF_CrHappyPray},
  {"ROOM_ROLE_HEAL_SLEEP",     RoRoF_CrHealSleep},
  {"ROOM_ROLE_SCAVENGE",       RoRoF_CrScavenge},
  {"ROOM_ROLE_TRAIN_EXP",      RoRoF_CrTrainExp},
  {"ROOM_ROLE_MAKE_GROUP",     RoRoF_CrMakeGroup},
  {"ROOM_ROLE_GUARD",          RoRoF_CrGuard},
  {"ROOM_ROLE_POOL_LEAVE",     RoRoF_CrPoolLeave},
  {"ROOM_ROLE_PASS_WATER",     RoRoF_PassWater},
  {"ROOM_ROLE_PASS_LAVA",      RoRoF_PassLava},
  {"ROOM_ROLE_NONE",           RoRoF_None},
  {NULL,                       0},
};

/* Room capacity computation, using functions from room_data.c */

extern void count_slabs_all_only(struct Room *room);
extern void count_slabs_all_wth_effcncy(struct Room *room);
extern void count_slabs_no_min_wth_effcncy(struct Room *room);
extern void count_slabs_div2_wth_effcncy(struct Room *room);
extern void count_slabs_div2_nomin_effcncy(struct Room *room);
extern void count_slabs_mul2_wth_effcncy(struct Room *room);
extern void count_slabs_pow2_wth_effcncy(struct Room *room);
extern void count_gold_slabs_wth_effcncy(struct Room *room);
extern void count_gold_slabs_full(struct Room *room);
extern void count_gold_slabs_div2(struct Room* room);

Room_Update_Func terrain_room_total_capacity_func_list[] = {
  NULL,
  count_slabs_all_only,
  count_slabs_all_wth_effcncy,
  count_slabs_no_min_wth_effcncy,
  count_slabs_div2_wth_effcncy,
  count_slabs_div2_nomin_effcncy,
  count_slabs_mul2_wth_effcncy,
  count_slabs_pow2_wth_effcncy,
  count_gold_slabs_wth_effcncy,
  count_gold_slabs_full,
  count_gold_slabs_div2,
  NULL,
  NULL,
};

/* Room usage computation, using functions from room_data.c */

extern void count_gold_hoardes_in_room(struct Room *room);
extern void count_books_in_room(struct Room *room);
extern void count_workers_in_room(struct Room *room);
extern void count_crates_in_room(struct Room *room);
extern void count_bodies_in_room(struct Room *room);
extern void count_food_in_room(struct Room *room);
extern void count_lair_occupants(struct Room *room);

Room_Update_Func terrain_room_used_capacity_func_list[] = {
  NULL,
  count_gold_hoardes_in_room,
  count_books_in_room,
  count_workers_in_room,
  count_crates_in_room,
  count_bodies_in_room,
  count_food_in_room,
  count_lair_occupants,
  NULL,
  NULL,
};

const struct NamedCommand terrain_health_commands[] = {
  {"DIRT",            1},
  {"GOLD",            2},
  {"PRETTY",          3},
  {"FLOOR",           4},
  {"ROOM",            5},
  {"DOOR_WOODEN",     6},
  {"DOOR_BRACE",      7},
  {"DOOR_STEEL",      8},
  {"DOOR_MAGIC",      9},
  {NULL,              0},
};

/******************************************************************************/
struct NamedCommand slab_desc[TERRAIN_ITEMS_MAX];
struct NamedCommand room_desc[TERRAIN_ITEMS_MAX];

/******************************************************************************/
#ifdef __cplusplus
}
#endif
/******************************************************************************/

struct SlabConfigStats *get_slab_kind_stats(SlabKind slab_kind)
{
    if (slab_kind >= game.conf.slab_conf.slab_types_count)
        return &game.conf.slab_conf.slab_cfgstats[0];
    return &game.conf.slab_conf.slab_cfgstats[slab_kind];
}

struct SlabConfigStats *get_slab_stats(const struct SlabMap *slb)
{
    if (slabmap_block_invalid(slb))
        return &game.conf.slab_conf.slab_cfgstats[0];
    return get_slab_kind_stats(slb->kind);
}

/**
 * Returns Code Name (name to use in script file) of given slab kind.
 */
const char *slab_code_name(SlabKind slbkind)
{
    const char* name = get_conf_parameter_text(slab_desc, slbkind);
    if (name[0] != '\0')
        return name;
    return "INVALID";
}

/**
 * Returns Code Name (name to use in script file) of given room role.
 */
const char *room_role_code_name(RoomRole rrole)
{
    const char* name = get_conf_parameter_text(room_roles_desc, rrole);
    if (name[0] != '\0')
        return name;
    return "INVALID";
}

struct RoomConfigStats *get_room_kind_stats(RoomKind room_kind)
{
    if (room_kind >= game.conf.slab_conf.room_types_count)
        return &game.conf.slab_conf.room_cfgstats[0];
    return &game.conf.slab_conf.room_cfgstats[room_kind];
}

/**
 * Returns Code Name (name to use in script file) of given room kind.
 */
const char *room_code_name(RoomKind rkind)
{
    const char* name = get_conf_parameter_text(room_desc, rkind);
    if (name[0] != '\0')
        return name;
    return "INVALID";
}

static int64_t value_synergy(const struct NamedField* named_field,const char* value_text, const struct NamedFieldSet* named_fields_set, int idx, unsigned char src)
{
    if (strcasecmp(value_text, "none") == 0) {
        return -1;
    } else {
        return value_default(named_field, value_text, named_fields_set, idx, src);
    }
}

TbBool parse_block_health_block(char *buf, long len, const char *config_textname, unsigned short flags)
{
    long pos = 0;
    int k = 0;
    int n = 0;
    int cmd_num = 0;
    char word_buf[COMMAND_WORD_LEN];
    // Block health - will be later integrated with slab blocks
      char block_buf[COMMAND_WORD_LEN];
      sprintf(block_buf,"block_health");
      pos = 0;
      k = find_conf_block(buf,&pos,len,block_buf);
      if (k < 0)
      {
          if ((flags & CnfLd_AcceptPartial) == 0)
              WARNMSG("aaBlock [%s] not found in %s file.",block_buf,config_textname);
          return false;
      } else
#define COMMAND_TEXT(cmd_num) get_conf_parameter_text(terrain_health_commands,cmd_num)
      while (pos<len)
      {
        // Finding command number in this line
        cmd_num = recognize_conf_command(buf,&pos,len,terrain_health_commands);
        // Now store the config item in correct place
        if (cmd_num == ccr_endOfBlock) break; // if next block starts
        n = 0;
        switch (cmd_num)
        {
        case 1:
        case 2:
        case 3:
        case 4:
        case 5:
        case 6:
        case 7:
        case 8:
        case 9:
            if (get_conf_parameter_single(buf,&pos,len,word_buf,sizeof(word_buf)) > 0)
            {
              k = atoi(word_buf);
              game.block_health[cmd_num-1] = k;
              n++;
            }
            if (n < 1)
            {
              CONFWRNLOG("Incorrect value of \"%s\" parameter in [%s] block of %s file.",
                  COMMAND_TEXT(cmd_num),block_buf,config_textname);
            }
            break;
        case ccr_comment:
            break;
        case ccr_endOfFile:
            break;
        default:
            CONFWRNLOG("Unrecognized command (%d) in [%s] block of %s file.",
                cmd_num,block_buf,config_textname);
            break;
        }
        skip_conf_to_next_line(buf,&pos,len);
      }
#undef COMMAND_TEXT
    return true;
}

TbBool load_terrain_config_file(const char *textname, const char *fname, unsigned short flags)
{
    SYNCDBG(0,"%s %s file \"%s\".",((flags & CnfLd_ListOnly) == 0)?"Reading":"Parsing",textname,fname);
    long len = LbFileLengthRnc(fname);
    if (len < MIN_CONFIG_FILE_SIZE)
    {
        if ((flags & CnfLd_IgnoreErrors) == 0)
            WARNMSG("The %s file \"%s\" doesn't exist or is too small.",textname,fname);
        return false;
    }
    char* buf = (char*)calloc(len + 256, 1);
    if (buf == NULL)
        return false;
    // Loading file data
    len = LbFileLoadAt(fname, buf);
    TbBool result = (len > 0);
    
    // Parse blocks of the config file
    parse_named_field_blocks(buf, len, textname, flags, &terrain_slab_named_fields_set);
            
    parse_block_health_block(buf, len, textname, flags);

    parse_named_field_blocks(buf, len, textname, flags, &terrain_room_named_fields_set);

    //Freeing and exiting
    free(buf);
    return result;
}

TbBool load_terrain_config(const char *conf_fname, unsigned short flags)
{
    static const char config_global_textname[] = "global terrain config";
    static const char config_campgn_textname[] = "campaign terrain config";
    static const char config_level_textname[] = "level terrain config";
    char* fname = prepare_file_path(FGrp_FxData, conf_fname);
    TbBool result = load_terrain_config_file(config_global_textname, fname, flags);
    fname = prepare_file_path(FGrp_CmpgConfig,conf_fname);
    if (strlen(fname) > 0)
    {
        load_terrain_config_file(config_campgn_textname,fname,flags|CnfLd_AcceptPartial|CnfLd_IgnoreErrors);
    }
    fname = prepare_file_fmtpath(FGrp_CmpgLvls, "map%05lu.%s", get_selected_level_number(), conf_fname);
    if (strlen(fname) > 0)
    {
        load_terrain_config_file(config_level_textname,fname,flags|CnfLd_AcceptPartial|CnfLd_IgnoreErrors);
    }
    //Freeing and exiting
    return result;
}

/**
 * Zeroes all the costs for all rooms.
 */
TbBool make_all_rooms_free(void)
{
    for (long rkind = 0; rkind < game.conf.slab_conf.room_types_count; rkind++)
    {
        struct RoomConfigStats* roomst = get_room_kind_stats(rkind);
        roomst->cost = 0;
    }
    return true;
}

/**
 * Makes all rooms to be available to research for the player.
 */
TbBool make_all_rooms_researchable(PlayerNumber plyr_idx)
{
    struct Dungeon* dungeon = get_dungeon(plyr_idx);
    if (dungeon_invalid(dungeon)) {
        ERRORDBG(11,"Cannot do; player %d has no dungeon",(int)plyr_idx);
        return false;
    }
    for (long rkind = 0; rkind < game.conf.slab_conf.room_types_count; rkind++)
    {
        dungeon->room_resrchable[rkind] = 1;
    }
    return true;
}

/**
 * Sets room availability state.
 */
TbBool set_room_available(PlayerNumber plyr_idx, RoomKind rkind, long resrch, long avail)
{
    // note that we can't get_players_num_dungeon() because players
    // may be uninitialized yet when this is called.
    struct Dungeon* dungeon = get_dungeon(plyr_idx);
    struct Computer2* comp = INVALID_COMPUTER_PLAYER;
    if (dungeon_invalid(dungeon)) {
        ERRORDBG(11,"Cannot do; player %d has no dungeon",(int)plyr_idx);
        return false;
    }
    if (rkind >= game.conf.slab_conf.room_types_count)
    {
        ERRORLOG("Can't add incorrect room %d to player %d",(int)rkind, (int)plyr_idx);
        return false;
    }
    dungeon->room_resrchable[rkind] = resrch;
    // This doesnt reset if player has room in the past
    if (resrch != 0)
        dungeon->room_buildable[rkind] |= (avail? 1 : 0 );
    else
        dungeon->room_buildable[rkind] &= ~1;

    if (dungeon->room_buildable[rkind] & 1)
    {
        comp = get_computer_player(plyr_idx);
        if (comp != INVALID_COMPUTER_PLAYER)
        {
            reactivate_build_process(comp, rkind);
        }
    }

    return true;
}

/**
 * Returns if the room can be built by a player.
 * Checks only if it's available and if the player is 'alive'.
 * Doesn't check if the player has enough money or map position is on correct spot.
 */
TbBool is_room_available(PlayerNumber plyr_idx, RoomKind rkind)
{
    struct Dungeon* dungeon = get_dungeon(plyr_idx);
    // Check if the player even have a dungeon
    if (dungeon_invalid(dungeon)) {
        return false;
    }
    // Player must have dungeon heart to build rooms
    if (!player_has_heart(plyr_idx)) {
        return false;
    }
    if (rkind >= game.conf.slab_conf.room_types_count)
    {
      ERRORLOG("Incorrect room %d (player %d)",(int)rkind, (int)plyr_idx);
      return false;
    }
    if (dungeon->room_buildable[rkind] & 1) {
        return true;
    }
    return false;
}

/**
 * Returns if the room can be or already is obtained by a player.
 */
TbBool is_room_obtainable(PlayerNumber plyr_idx, RoomKind rkind)
{
    struct Dungeon* dungeon = get_players_num_dungeon(plyr_idx);
    // Check if the player even has a dungeon
    if (dungeon_invalid(dungeon)) {
        return false;
    }
    // Player must have dungeon heart to build rooms
    if (!player_has_heart(plyr_idx)) {
        return false;
    }
    if (rkind >= game.conf.slab_conf.room_types_count) {
        ERRORLOG("Incorrect room %u (player %d)",rkind, plyr_idx);
        return false;
    }
    return ( (dungeon->room_buildable[rkind]) || (dungeon->room_resrchable[rkind]) );
}

/**
 * Returns if a room that has role can be built by a player.
 * Checks only if it's available and if the player is 'alive'.
 * Doesn't check if the player has enough money or map position is on correct spot.
 */
RoomKind find_first_available_roomkind_with_role(PlayerNumber plyr_idx, RoomRole rrole)
{
    struct Dungeon* dungeon = get_dungeon(plyr_idx);
    // Check if the player even have a dungeon
    if (dungeon_invalid(dungeon)) {
        return RoK_NONE;
    }
    // Player must have dungeon heart to build rooms
    if (!player_has_heart(plyr_idx)) {
        return RoK_NONE;
    }

    for (RoomKind rkind = 0; rkind < game.conf.slab_conf.room_types_count; rkind++)
    {
        if (room_role_matches(rkind, rrole))
        {
            if (dungeon->room_buildable[rkind] & 1)
            {
                return rkind;
            }
        }
    }
    return RoK_NONE;
}

/**
 * Returns if a room that has role can be built by a player.
 * Checks only if it's available and if the player is 'alive'.
 * Doesn't check if the player has enough money or map position is on correct spot.
 */
TbBool is_room_of_role_available(PlayerNumber plyr_idx, RoomRole rrole)
{
    if (find_first_available_roomkind_with_role(plyr_idx, rrole) > RoK_NONE)
    {
        return true;
    }
    return false;
}

/**
 * Makes all the rooms, which are researchable, to be instantly available.
 */
TbBool make_available_all_researchable_rooms(PlayerNumber plyr_idx)
{
    SYNCDBG(0,"Starting");
    struct Dungeon* dungeon = get_dungeon(plyr_idx);
    // Check if the player even have a dungeon
    if (dungeon_invalid(dungeon)) {
        ERRORDBG(11,"Cannot do; player %d has no dungeon",(int)plyr_idx);
        return false;
    }
    for (long i = 0; i < game.conf.slab_conf.room_types_count; i++)
    {
        if (dungeon->room_resrchable[i])
        {
            dungeon->room_buildable[i] = 1;
        }
    }
    return true;
}

/**
 * Returns if given slab kind is indestructible - cannot be damaged by digging nor anything else.
 * @param slbkind The slab kind to be checked.
 * @return True if the slab cannot be damaged, false otherwise.
 * @note Being indestructible does not necessarily means the slab cannot be marked for digging, or just sold.
 */
TbBool slab_kind_is_indestructible(RoomKind slbkind)
{
    struct SlabConfigStats* slabst = get_slab_kind_stats(slbkind);
    return (slabst->indestructible);
}

/**
 * Returns if given slab kind is a reinforced wall modified by the room besides it.
 * @param slbkind The slab kind to be checked.
 * @return True if the slab is a fortified wall next to a room, false otherwise.
 */
TbBool slab_kind_is_room_wall(RoomKind slbkind)
{
    struct SlabConfigStats* slabst = get_slab_kind_stats(slbkind);
    return ((slabst->category == SlbAtCtg_FortifiedWall) && (slabst->slb_id != 0));
}

/**
 * Returns if given slab kind is a reinforced wall, fortified by a player.
 * @param slbkind The slab kind to be checked.
 * @return True if the slab is a fortified wall, false otherwise.
 */
TbBool slab_kind_is_fortified_wall(RoomKind slbkind)
{
    return (slbkind == SlbT_WALLDRAPE) || (slbkind == SlbT_WALLTORCH) ||
           (slbkind == SlbT_WALLWTWINS) || (slbkind == SlbT_WALLWWOMAN) ||
           (slbkind == SlbT_WALLPAIRSHR);
}

/**
 * Returns if given slab kind is a friable, unfortified and unowned dirt.
 * @param slbkind The slab kind to be checked.
 * @return True if the slab is an unowned dirt, false otherwise.
 */
TbBool slab_kind_is_friable_dirt(RoomKind slbkind)
{
    return (slbkind == SlbT_EARTH) || (slbkind == SlbT_TORCHDIRT);
}

TbBool slab_kind_is_door(SlabKind slbkind)
{
    struct SlabConfigStats* slabst = get_slab_kind_stats(slbkind);
    return (slabst->block_flags & (SlbAtFlg_IsDoor));
}

/**
 * Returns if given slab type represents liquid slab.
 * Liquid slabs can be used to build bridges, and other rooms cannot be built on them.
 * @param slbkind
 * @return
 */
TbBool slab_kind_is_liquid(SlabKind slbkind)
{
    if ((slbkind == SlbT_WATER) || (slbkind == SlbT_LAVA))
        return true;
    return false;
}

/**
 * Returns if given slab type represents room slab.
 * @param slbkind The slab kind to be checked.
 * @return True if given slab kind is assigned to a room, false otherwise.
 */
TbBool slab_kind_is_room(SlabKind slbkind)
{
    return (slab_corresponding_room(slbkind) != 0);
}

/**
 * Returns if given slab type represents room slab.
 * @param slbkind The slab kind to be checked.
 * @return True if given slab kind is assigned to a room, false otherwise.
 */
TbBool slab_kind_has_torches(SlabKind slbkind)
{
    if ((slbkind == SlbT_WALLTORCH) || (slbkind == SlbT_TORCHDIRT))
        return true;
    return false;
}

/** Returns creature model to be created by given room kind.
 * @param rkind The room kind to be checked.
 * @return
 */
ThingModel get_room_create_creature_model(RoomKind rkind)
{
    const struct RoomConfigStats* roomst = get_room_kind_stats(rkind);
    return roomst->creature_creation_model;
}

TbBool enemies_may_work_in_room(RoomKind rkind)
{
    return (get_jobs_enemies_may_do_in_room(rkind) != Job_NULL);
}

RoomRole get_room_roles(RoomKind rkind)
{
    const struct RoomConfigStats* roomst = get_room_kind_stats(rkind);
    return roomst->roles;
}

TbBool room_role_matches(RoomKind rkind, RoomRole rrole)
{
    return ((rrole & get_room_roles(rkind)) != 0);
}

TbBool room_has_surrounding_flames(RoomKind rkind)
{
    //TODO CONFIG Place this in room config data
    return (rkind != RoK_DUNGHEART);
}

/**
 * Returns if given room kind cannot be vandalized (it's either indestructible or crucial for the game).
 * @param rkind The room kind to be checked.
 * @return True if given room kind cannot be vandalized or accidently destroyed, false otherwise.
 */
TbBool room_cannot_vandalise(RoomKind rkind)
{
    struct RoomConfigStats* roomst = get_room_kind_stats(rkind);
    return ((roomst->flags & RoCFlg_CantVandalize) != 0);
}

/**
 * Returns if given room kind is by definition not buildable.
 * @param rkind The room kind to be checked.
 * @return True if given room kind is unconditionally not buildable, false otherwise.
 */
TbBool room_never_buildable(RoomKind rkind)
{
    //TODO CONFIG Place this in room config data
    return (rkind == RoK_DUNGHEART) || (rkind == RoK_ENTRANCE);
}

/**
 * Returns if given room kind can have an informational ensign regarding health and effectiveness.
 * @param rkind The room kind to be checked.
 * @return True if given room kind should have the flag, false otherwise.
 */
TbBool room_can_have_ensign(RoomKind rkind)
{
    struct RoomConfigStats* roomst = get_room_kind_stats(rkind);
    return ((roomst->flags & RoCFlg_NoEnsign) == 0);
}

/**
 * Returns slab kind which corresponds to given room kind.
 * @param rkind The room kind to be checked.
 * @return The corresponding slab kind index.
 */
SlabKind room_corresponding_slab(RoomKind rkind)
{
    struct RoomConfigStats* roomst = get_room_kind_stats(rkind);
    return roomst->assigned_slab;
}

/**
 * Returns room kind which corresponds to given slab kind.
 * @param slbkind The slab kind to be checked.
 * @return The corresponding room kind index.
 */
RoomKind slab_corresponding_room(SlabKind slbkind)
{
    for (RoomKind rkind = 0; rkind < game.conf.slab_conf.room_types_count; rkind++)
    {
        struct RoomConfigStats* roomst = get_room_kind_stats(rkind);
        if (roomst->assigned_slab == slbkind)
            return rkind;
    }
    return 0;
}

/**
 * Returns room kind which corresponds to given role.
 * @param rrole The slab kind to be checked.
 * @return The corresponding room kind index.
 */
RoomKind find_first_roomkind_with_role(RoomRole rrole)
{
    for (RoomKind rkind = 0; rkind < game.conf.slab_conf.room_types_count; rkind++)
    {
        if(room_role_matches(rkind,rrole))
        {
            return rkind;
        }
    }
    return 0;
}
/******************************************************************************/<|MERGE_RESOLUTION|>--- conflicted
+++ resolved
@@ -129,7 +129,6 @@
 
 static const struct NamedField terrain_room_named_fields[] = {
     //name           //pos    //field                                                               //default //min     //max    //NamedCommand
-<<<<<<< HEAD
     {"NAME",              0, field(game.conf.slab_conf.room_cfgstats[0].code_name),                     0, LONG_MIN,ULONG_MAX,      room_desc,                            value_name,      assign_null},
     {"COST",              0, field(game.conf.slab_conf.room_cfgstats[0].cost),                          0, LONG_MIN,ULONG_MAX,      NULL,                                 value_default,   assign_default},
     {"HEALTH",            0, field(game.conf.slab_conf.room_cfgstats[0].health),                        0, LONG_MIN,ULONG_MAX,      NULL,                                 value_default,   assign_default},
@@ -140,39 +139,18 @@
     {"MESSAGES",          1, field(game.conf.slab_conf.room_cfgstats[0].msg_too_small),                 0, LONG_MIN,ULONG_MAX,      NULL,                                 value_default,   assign_default},
     {"MESSAGES",          2, field(game.conf.slab_conf.room_cfgstats[0].msg_no_route),                  0, LONG_MIN,ULONG_MAX,      NULL,                                 value_default,   assign_default},
     {"NAMETEXTID",        0, field(game.conf.slab_conf.room_cfgstats[0].name_stridx),        GUIStr_Empty, LONG_MIN,ULONG_MAX,      NULL,                                 value_default,   assign_default},
-=======
-    {"NAME",              0, field(game.conf.slab_conf.room_cfgstats[0].code_name),                     0, LONG_MIN,ULONG_MAX,      room_desc,                            value_name,      NULL},
-    {"COST",              0, field(game.conf.slab_conf.room_cfgstats[0].cost),                          0, LONG_MIN,ULONG_MAX,      NULL,                                 value_default,   NULL},
-    {"HEALTH",            0, field(game.conf.slab_conf.room_cfgstats[0].health),                        0, LONG_MIN,ULONG_MAX,      NULL,                                 value_default,   NULL},
-    {"PROPERTIES",       -1, field(game.conf.slab_conf.room_cfgstats[0].flags),                         0, LONG_MIN,RoCFlg_ListEnd, terrain_room_properties_commands,     value_flagsfield,NULL},
-    {"SLABASSIGN",        0, field(game.conf.slab_conf.room_cfgstats[0].assigned_slab),                 0, LONG_MIN,ULONG_MAX,      slab_desc,                            value_default,   NULL},
-    {"CREATURECREATION",  0, field(game.conf.slab_conf.room_cfgstats[0].creature_creation_model),       0, LONG_MIN,ULONG_MAX,      creature_desc,                        value_default,   NULL},
-    {"MESSAGES",          0, field(game.conf.slab_conf.room_cfgstats[0].msg_needed),                    0, LONG_MIN,ULONG_MAX,      NULL,                                 value_default,   NULL},
-    {"MESSAGES",          1, field(game.conf.slab_conf.room_cfgstats[0].msg_too_small),                 0, LONG_MIN,ULONG_MAX,      NULL,                                 value_default,   NULL},
-    {"MESSAGES",          2, field(game.conf.slab_conf.room_cfgstats[0].msg_no_route),                  0, LONG_MIN,ULONG_MAX,      NULL,                                 value_default,   NULL},
-    {"NAMETEXTID",        0, field(game.conf.slab_conf.room_cfgstats[0].name_stridx),        GUIStr_Empty, LONG_MIN,ULONG_MAX,      NULL,                                 value_default,   NULL},
->>>>>>> 4b423b8a
     {"TOOLTIPTEXTID",     0, field(game.conf.slab_conf.room_cfgstats[0].tooltip_stridx),     GUIStr_Empty, LONG_MIN,ULONG_MAX,      NULL,                                 value_default,   assign_update_room_tab},
     {"SYMBOLSPRITES",     0, field(game.conf.slab_conf.room_cfgstats[0].bigsym_sprite_idx),             0, LONG_MIN,ULONG_MAX,      NULL,                                 value_icon,      assign_icon},
     {"SYMBOLSPRITES",     1, field(game.conf.slab_conf.room_cfgstats[0].medsym_sprite_idx),             0, LONG_MIN,ULONG_MAX,      NULL,                                 value_icon,      assign_icon_update_room_tab},
     {"POINTERSPRITES",    0, field(game.conf.slab_conf.room_cfgstats[0].pointer_sprite_idx),            0, LONG_MIN,ULONG_MAX,      NULL,                                 value_icon,      assign_icon_update_room_tab},
     {"PANELTABINDEX",     0, field(game.conf.slab_conf.room_cfgstats[0].panel_tab_idx),                 0,        0,       32,      NULL,                                 value_default,   assign_update_room_tab},
     {"TOTALCAPACITY",     0, field(game.conf.slab_conf.room_cfgstats[0].update_total_capacity_idx),     0, LONG_MIN,ULONG_MAX,      terrain_room_total_capacity_func_type,value_default,   assign_reinitialise_rooms},
-<<<<<<< HEAD
     {"USEDCAPACITY",      0, field(game.conf.slab_conf.room_cfgstats[0].update_storage_in_room_idx),    0, LONG_MIN,ULONG_MAX,      terrain_room_used_capacity_func_type, value_default,   assign_default},
     {"USEDCAPACITY",      1, field(game.conf.slab_conf.room_cfgstats[0].update_workers_in_room_idx),    0, LONG_MIN,ULONG_MAX,      terrain_room_used_capacity_func_type, value_default,   assign_reinitialise_rooms},
     {"SLABSYNERGY",       0, field(game.conf.slab_conf.room_cfgstats[0].synergy_slab),                  0, LONG_MIN,ULONG_MAX,      slab_desc,                            value_synergy,   assign_recalculate_effeciency},
     {"AMBIENTSNDSAMPLE",  0, field(game.conf.slab_conf.room_cfgstats[0].ambient_snd_smp_id),            0, LONG_MIN,ULONG_MAX,      NULL,                                 value_default,   assign_default},
     {"ROLES",            -1, field(game.conf.slab_conf.room_cfgstats[0].roles),                         0, LONG_MIN,ULONG_MAX,      room_roles_desc,                      value_flagsfield,assign_default},
     {"STORAGEHEIGHT",     0, field(game.conf.slab_conf.room_cfgstats[0].storage_height),                0, LONG_MIN,ULONG_MAX,      NULL,                                 value_default,   assign_default},
-=======
-    {"USEDCAPACITY",      0, field(game.conf.slab_conf.room_cfgstats[0].update_storage_in_room_idx),    0, LONG_MIN,ULONG_MAX,      terrain_room_used_capacity_func_type, value_default,   NULL},
-    {"USEDCAPACITY",      1, field(game.conf.slab_conf.room_cfgstats[0].update_workers_in_room_idx),    0, LONG_MIN,ULONG_MAX,      terrain_room_used_capacity_func_type, value_default,   assign_reinitialise_rooms},
-    {"SLABSYNERGY",       0, field(game.conf.slab_conf.room_cfgstats[0].synergy_slab),                  0, LONG_MIN,ULONG_MAX,      slab_desc,                            value_synergy,   assign_recalculate_effeciency},
-    {"AMBIENTSNDSAMPLE",  0, field(game.conf.slab_conf.room_cfgstats[0].ambient_snd_smp_id),            0, LONG_MIN,ULONG_MAX,      NULL,                                 value_default,   NULL},
-    {"ROLES",            -1, field(game.conf.slab_conf.room_cfgstats[0].roles),                         0, LONG_MIN,ULONG_MAX,      room_roles_desc,                      value_flagsfield,NULL},
-    {"STORAGEHEIGHT",     0, field(game.conf.slab_conf.room_cfgstats[0].storage_height),                0, LONG_MIN,ULONG_MAX,      NULL,                                 value_default,   NULL},
->>>>>>> 4b423b8a
     {NULL},
 };
 
@@ -184,11 +162,7 @@
     TERRAIN_ITEMS_MAX,
     sizeof(game.conf.slab_conf.room_cfgstats[0]),
     game.conf.slab_conf.room_cfgstats,
-<<<<<<< HEAD
-    {"terrain.cfg","SET_CONFIG_ROOM"}
-=======
     {"terrain.cfg","SET_ROOM_CONFIGURATION"}
->>>>>>> 4b423b8a
 };
 
 static void assign_update_room_tab(const struct NamedField* named_field, int64_t value, const struct NamedFieldSet* named_fields_set, int idx, unsigned char src)
@@ -199,16 +173,11 @@
         return;
     }    
 
-<<<<<<< HEAD
     assign_default(named_field,value,named_fields_set,idx,src);
     if (src == ccs_DkScript)
     {
         update_room_tab_to_config();
     }
-=======
-    assign_named_field_value_direct(named_field,value,named_fields_set,idx,src);
-    update_room_tab_to_config();
->>>>>>> 4b423b8a
 }
 
 static void assign_icon_update_room_tab(const struct NamedField* named_field, int64_t value, const struct NamedFieldSet* named_fields_set, int idx, unsigned char src)
@@ -220,14 +189,10 @@
     }    
 
     assign_icon(named_field,value,named_fields_set,idx,src);
-<<<<<<< HEAD
     if (src == ccs_DkScript)
     {
         update_room_tab_to_config();
     }
-=======
-    update_room_tab_to_config();
->>>>>>> 4b423b8a
 }
 
 static void assign_reinitialise_rooms(const struct NamedField* named_field, int64_t value, const struct NamedFieldSet* named_fields_set, int idx, unsigned char src)
@@ -238,16 +203,11 @@
         return;
     }    
 
-<<<<<<< HEAD
     assign_default(named_field,value,named_fields_set,idx, src);
     if (src == ccs_DkScript)
     {
         reinitialise_rooms_of_kind(idx);
     }
-=======
-    assign_named_field_value_direct(named_field,value,named_fields_set,idx, src);
-    reinitialise_rooms_of_kind(idx);
->>>>>>> 4b423b8a
 }
 
 static void assign_recalculate_effeciency(const struct NamedField* named_field, int64_t value, const struct NamedFieldSet* named_fields_set, int idx, unsigned char src)
@@ -258,16 +218,11 @@
         return;
     }    
 
-<<<<<<< HEAD
     assign_default(named_field,value,named_fields_set,idx, src);
     if (src == ccs_DkScript)
     {
         recalculate_effeciency_for_rooms_of_kind(idx);
     }
-=======
-    assign_named_field_value_direct(named_field,value,named_fields_set,idx, src);
-    recalculate_effeciency_for_rooms_of_kind(idx);
->>>>>>> 4b423b8a
 }
 
 
