/******************************************************************************/
// Free implementation of Bullfrog's Dungeon Keeper strategy game.
/******************************************************************************/
/** @file config.c
 *     Configuration and campaign files support.
 * @par Purpose:
 *     loading of CFG files.
 * @par Comment:
 *     None.
 * @author   Tomasz Lis
 * @date     30 Jan 2009 - 11 Feb 2009
 * @par  Copying and copyrights:
 *     This program is free software; you can redistribute it and/or modify
 *     it under the terms of the GNU General Public License as published by
 *     the Free Software Foundation; either version 2 of the License, or
 *     (at your option) any later version.
 */
/******************************************************************************/
#include "pre_inc.h"
#include "config.h"

#include <stdarg.h>
#include "globals.h"
#include "bflib_basics.h"
#include "bflib_math.h"
#include "bflib_fileio.h"
#include "bflib_dernc.h"
#include "bflib_video.h"
#include "bflib_keybrd.h"
#include "bflib_datetm.h"
#include "bflib_mouse.h"
#include "bflib_sound.h"
#include "sounds.h"
#include "engine_render.h"
#include "bflib_fmvids.h"
#include "custom_sprites.h"
#include "lvl_script_lib.h"

#include "config_campaigns.h"
#include "config_keeperfx.h"
#include "front_simple.h"
#include "scrcapt.h"
#include "vidmode.h"
#include "post_inc.h"

#ifdef __cplusplus
extern "C" {
#endif
/******************************************************************************/

/** Line number, used when loading text files. */
unsigned long text_line_number;


/******************************************************************************/
#ifdef __cplusplus
}
#endif
/******************************************************************************/

const struct NamedCommand logicval_type[] = {
  {"ENABLED",  1},
  {"DISABLED", 2},
  {"ON",       1},
  {"OFF",      2},
  {"TRUE",     1},
  {"FALSE",    2},
  {"YES",      1},
  {"NO",       2},
  {"1",        1},
  {"0",        2},
  {NULL,       0},
  };
  
  TbBool parameter_is_number(const char* parstr) {
      if (parstr == NULL) {
          return false;
      }
  
      // Trim leading spaces
      while (*parstr == ' ') {
          parstr++;
      }
  
      // Trim trailing spaces
      int len = strlen(parstr);
      while (len > 0 && parstr[len - 1] == ' ') {
          len--;
      }
  
      if (len == 0) {
          return false;
      }
  
      // Check if the first character is a valid start for a number
      if (!(parstr[0] == '-' || isdigit(parstr[0]))) {
          return false;
      }
  
      // Check the remaining characters
      for (int i = 1; i < len; ++i) {
          if (!isdigit(parstr[i])) {
              return false;
          }
      }
  
      return true;
  }
  

TbBool skip_conf_to_next_line(const char *buf,long *pos,long buflen)
{
  // Skip to end of the line
  while ((*pos) < buflen)
  {
    if ((buf[*pos]=='\r') || (buf[*pos]=='\n')) break;
    (*pos)++;
  }
  // Go to start of next line
  while ((*pos) < buflen)
  {
    if ((unsigned char)buf[*pos] > 32) break;
    if (buf[*pos]=='\n')
      text_line_number++;
    (*pos)++;
  }
  return ((*pos) < buflen);
}

TbBool skip_conf_spaces(const char *buf, long *pos, long buflen)
{
  while ((*pos) < buflen)
  {
    if ((buf[*pos]!=' ') && (buf[*pos]!='\t') && (buf[*pos] != 26) && ((unsigned char)buf[*pos] >= 7)) break;
    (*pos)++;
  }
  return ((*pos) < buflen);
}

/**
 * Searches for start of INI file block with given name.
 * Starts at position given with pos, and sets it to position of block data.
 * @return Returns 1 if the block is found, -1 if buffer exceeded.
 */
short find_conf_block(const char *buf,long *pos,long buflen,const char *blockname)
{
  text_line_number = 1;
  int blname_len = strlen(blockname);
  while ((*pos)+blname_len+2 < buflen)
  {
    // Skipping starting spaces
    if (!skip_conf_spaces(buf,pos,buflen))
      break;
    // Checking if this line is start of a block
    if (buf[*pos] != '[')
    {
      skip_conf_to_next_line(buf,pos,buflen);
      continue;
    }
    (*pos)++;
    // Skipping any spaces
    if (!skip_conf_spaces(buf,pos,buflen))
      break;
    if ((*pos)+blname_len+2 >= buflen)
      break;
    if (strncasecmp(&buf[*pos],blockname,blname_len) != 0)
    {
      skip_conf_to_next_line(buf,pos,buflen);
      continue;
    }
    (*pos)+=blname_len;
    // Skipping any spaces
    if (!skip_conf_spaces(buf,pos,buflen))
      break;
    if (buf[*pos] != ']')
    {
      skip_conf_to_next_line(buf,pos,buflen);
      continue;
    }
    skip_conf_to_next_line(buf,pos,buflen);
    return 1;
  }
  return -1;
}

/**
 * Reads the block name from buf, starting at pos.
 * Sets name and namelen to the block name and name length respectively.
 * Returns true on success, false when the block name is zero.
 */
TbBool conf_get_block_name(const char * buf, long * pos, long buflen, const char ** name, int * namelen)
{
  const long start = *pos;
  *name = NULL;
  *namelen = 0;
  while (true) {
    if (*pos >= buflen) {
      return false;
    } else if (isalpha(buf[*pos])) {
      (*pos)++;
      continue;
    } else if (isdigit(buf[*pos])) {
      (*pos)++;
      continue;
    } else {
      if (*pos - start > 0) {
        *name = &buf[start];
        *namelen = *pos - start;
        return true;
      } else {
        return false;
      }
    }
  }
}

/**
 * Searches for the next block in buf, starting at pos.
 * Sets name and namelen to the block name and name length respectively.
 * Returns true on success, false when no more blocks are found.
 */
TbBool iterate_conf_blocks(const char * buf, long * pos, long buflen, const char ** name, int * namelen)
{
  text_line_number = 1;
  *name = NULL;
  *namelen = 0;
  while (true) {
    // Skip whitespace before block start
    if (!skip_conf_spaces(buf, pos, buflen)) {
      return false;
    }
    // Check if this line is start of a block
    if (*pos >= buflen) {
      return false;
    } else if (buf[*pos] != '[') {
      skip_conf_to_next_line(buf, pos, buflen);
      continue;
    }
    (*pos)++;
    // Skip whitespace before block name
    if (!skip_conf_spaces(buf, pos, buflen)) {
      return false;
    }
    // Get block name
    if (!conf_get_block_name(buf, pos, buflen, name, namelen)) {
      skip_conf_to_next_line(buf, pos, buflen);
      return false;
    }
    // Skip whitespace after block name
    if (!skip_conf_spaces(buf, pos, buflen)) {
      return false;
    } else if (buf[*pos] != ']') {
      skip_conf_to_next_line(buf, pos, buflen);
      continue;
    }
    skip_conf_to_next_line(buf,pos,buflen);
    return true;
  }
}

/**
 * Recognizes config command and returns its number, or negative status code.
 * The string comparison is done by case-insensitive.
 * @param buf
 * @param pos
 * @param buflen
 * @param commands
 * @return If positive integer is returned, it is the command number recognized in the line.
 * If ccr_comment      is returned, that means the current line did not contained any command and should be skipped.
 * If ccr_endOfFile    is returned, that means we've reached end of file.
 * If ccr_unrecognised is returned, that means the command wasn't recognized.
 * If ccr_endOfBlock   is returned, that means we've reached end of the INI block.
 */
int recognize_conf_command(const char *buf,long *pos,long buflen,const struct NamedCommand commands[])
{
    SYNCDBG(19,"Starting");
    if ((*pos) >= buflen) return ccr_endOfFile;
    // Skipping starting spaces
    while ((buf[*pos] == ' ') || (buf[*pos] == '\t') || (buf[*pos] == '\n') || (buf[*pos] == '\r') || (buf[*pos] == 26) || ((unsigned char)buf[*pos] < 7))
    {
        (*pos)++;
        if ((*pos) >= buflen) return ccr_endOfFile;
    }
    // Checking if this line is a comment
    if (buf[*pos] == ';')
        return ccr_comment;
    // Checking if this line is start of a block
    if (buf[*pos] == '[')
        return ccr_endOfBlock;
    // Finding command number
    int i = 0;
    while (commands[i].num > 0)
    {
        int cmdname_len = strlen(commands[i].name);
        if ((*pos)+cmdname_len > buflen) {
            i++;
            continue;
        }
        // Find a matching command
        if (strnicmp(buf+(*pos), commands[i].name, cmdname_len) == 0)
        {
            (*pos) += cmdname_len;
            // if we're not at end of input buffer..
            if ((*pos) < buflen)
            {
                // make sure it's whole command, not just start of different one
               if ((buf[(*pos)] != ' ') && (buf[(*pos)] != '\t')
                && (buf[(*pos)] != '=')  && ((unsigned char)buf[(*pos)] >= 7))
               {
                  (*pos) -= cmdname_len;
                  i++;
                  continue;
               }
               // Skipping spaces between command and parameters
               while ((buf[*pos] == ' ') || (buf[*pos] == '\t')
                || (buf[*pos] == '=')  || ((unsigned char)buf[*pos] < 7))
               {
                 (*pos)++;
                 if ((*pos) >= buflen) break;
               }
            }
            return commands[i].num;
        }
        i++;
    }
    const int len = strcspn(&buf[(*pos)], " \n\r\t");
    CONFWRNLOG("Unrecognized command '%.*s'", len, &buf[(*pos)]);
    return ccr_unrecognised;
}

//if the parameter is a number return the number, if a value in the provided NamedCommand list return the value
int64_t value_default(const struct NamedField* named_field, const char* value_text, const struct NamedFieldSet* named_fields_set, int idx, unsigned char src)
{
    if (parameter_is_number(value_text))
    {
        int64_t value = atoll(value_text);

        if( value < named_field->min)
        {
            NAMFIELDWRNLOG("field '%s' smaller then min value '%I64d', was '%I64d'",named_field->name,named_field->min,value);
            value = named_field->min;
        }
        else if( value > named_field->max)
        {
            NAMFIELDWRNLOG("field '%s' bigger then max value '%I64d', was '%I64d'",named_field->name,named_field->max,value);
            value = named_field->max;
        }
        return value;

    }
    else if(named_field->namedCommand != NULL)
    {
        int64_t value = get_id(named_field->namedCommand, value_text);
        if(value >= 0)
        {
            return value;
        }
        NAMFIELDWRNLOG("Expected number or named value for field '%s', got '%s'",named_field->name,value_text);
    }
    else
    {
        NAMFIELDWRNLOG("Expected number for field '%s', got '%s'",named_field->name,value_text);
    }
    return 0;
}

int64_t value_name(const struct NamedField* named_field, const char* value_text, const struct NamedFieldSet* named_fields_set, int idx, unsigned char src)
{
    size_t offset = named_fields_set->struct_size * idx;
    strncpy((char*)named_field->field + offset, value_text, COMMAND_WORD_LEN - 1);
    ((char*)named_field->field + offset)[COMMAND_WORD_LEN - 1] = '\0';
    return 0;
}

<<<<<<< HEAD
//same as value_flagsfield but treats the namedCommand field as a longnamedCommand
int64_t value_longflagsfield(const struct NamedField* named_field, const char* value_text, const struct NamedFieldSet* named_fields_set, int idx, unsigned char src)
{
    int64_t value = 0;
    char word_buf[COMMAND_WORD_LEN];
    if (parameter_is_number(value_text))
    {
        return atoll(value_text);
    }
    if(strcasecmp(value_text,"none") == 0)
    {
        return 0;
    }

    long pos = 0;
    long len = strlen(value_text);
    int i = 0;
    while (get_conf_parameter_single(value_text,&pos,len,word_buf,sizeof(word_buf)) > 0)
    {
        if (i == 1)
        {
            //if the second value is 0 or 1, treat it as a flag toggle
            if(strcmp(word_buf, "0") == 0 || strcmp(word_buf, "1") == 0)
            {
                int64_t original_value = get_named_field_value(named_field, named_fields_set, idx);
                set_flag_value(original_value,value, atoi(word_buf));
                return original_value;
            }
        }

        int k = get_long_id((struct LongNamedCommand*)named_field->namedCommand, word_buf);
        if(k >= 0)
            value |= k;
        else
            NAMFIELDWRNLOG("Unexpected value for field '%s', got '%s'",named_field->name,word_buf);
        i++;
    }
    return value;
}

=======
>>>>>>> d1d611b9
//expects value_text to be a space seperated list of values in the named fields named command, wich can be combined with bitwise or
int64_t value_flagsfield(const struct NamedField* named_field, const char* value_text, const struct NamedFieldSet* named_fields_set, int idx, unsigned char src)
{
    int64_t value = 0;
    char word_buf[COMMAND_WORD_LEN];
    if (parameter_is_number(value_text))
    {
        return atoll(value_text);
    }
    if(strcasecmp(value_text,"none") == 0)
    {
        return 0;
    }

    long pos = 0;
    long len = strlen(value_text);
    int i = 0;
    while (get_conf_parameter_single(value_text,&pos,len,word_buf,sizeof(word_buf)) > 0)
    {
        if (i == 1)
        {
            //if the second value is 0 or 1, treat it as a flag toggle
            if(strcmp(word_buf, "0") == 0 || strcmp(word_buf, "1") == 0)
            {
                int64_t original_value = get_named_field_value(named_field, named_fields_set, idx);
                set_flag_value(original_value,value, atoi(word_buf));
                return original_value;
            }
        }

        int k = get_id(named_field->namedCommand, word_buf);
        if(k >= 0)
            value |= k;
        else
            NAMFIELDWRNLOG("Unexpected value for field '%s', got '%s'",named_field->name,word_buf);
        i++;
    }
    return value;
}

int64_t value_icon(const struct NamedField* named_field, const char* value_text, const struct NamedFieldSet* named_fields_set, int idx, unsigned char src)
{
    if (src == ccs_DkScript)
    {
        int64_t script_string_offset = script_strdup(value_text);
        if (script_string_offset < 0)
        {
            NAMFIELDWRNLOG("Run out script strings space");
            return -1;
        }
        return script_string_offset;
    }
    else
    {
        return get_icon_id(value_text);
    }
}

int64_t value_animid(const struct NamedField* named_field, const char* value_text, const struct NamedFieldSet* named_fields_set, int idx, unsigned char src)
{
  if (src == ccs_DkScript)
  {
      int64_t script_string_offset = script_strdup(value_text);
      if (script_string_offset < 0)
      {
          NAMFIELDWRNLOG("Run out script strings space");
          return -1;
      }
      return script_string_offset;
  }
  else
  {
      return get_anim_id_(value_text);
  }
}

int64_t value_effOrEffEl(const struct NamedField* named_field, const char* value_text, const struct NamedFieldSet* named_fields_set, int idx, unsigned char src)
{
    return effect_or_effect_element_id(value_text);
}


void assign_icon(const struct NamedField* named_field, int64_t value, const struct NamedFieldSet* named_fields_set, int idx, unsigned char src)
{
    if (src == ccs_DkScript)
    {
        short icon_id = get_icon_id(script_strval(value));
        assign_default(named_field,icon_id,named_fields_set,idx,src);
    }
    else
    {
        assign_default(named_field,value,named_fields_set,idx,src);
    }
}

void assign_animid(const struct NamedField* named_field, int64_t value, const struct NamedFieldSet* named_fields_set, int idx, unsigned char src)
{
    if (src == ccs_DkScript)
    {
        short anim_id = get_anim_id_(script_strval(value));
        assign_default(named_field,anim_id,named_fields_set,idx,src);
    }
    else
    {
        assign_default(named_field,value,named_fields_set,idx,src);
    }
}

int64_t value_transpflg(const struct NamedField* named_field, const char* value_text, const struct NamedFieldSet* named_fields_set, int idx, unsigned char src)
{
    
    if (parameter_is_number(value_text))
    {
        return atoll(value_text) << 4;
    }
    else
    {
        NAMFIELDWRNLOG("Expected number for field '%s', got '%s'",named_field->name,value_text);
    }
    return 0;
}

int64_t value_stltocoord(const struct NamedField* named_field, const char* value_text, const struct NamedFieldSet* named_fields_set, int idx, unsigned char src)
{
    
    if (parameter_is_number(value_text))
    {
        return atoll(value_text) * COORD_PER_STL;
    }
    else
    {
        NAMFIELDWRNLOG("Expected number for field '%s', got '%s'",named_field->name,value_text);
    }
    return 0;
}

int64_t parse_named_field_value(const struct NamedField* named_field, const char* value_text, const struct NamedFieldSet* named_fields_set, int idx, unsigned char src)
{
    if (named_field->parse_func != NULL)
      return named_field->parse_func(named_field,value_text,named_fields_set,idx,src);
    else
        NAMFIELDWRNLOG("No parse_func for field %s",named_field->name);
    return 0;
}

int64_t get_named_field_value(const struct NamedField* named_field, const struct NamedFieldSet* named_fields_set, int idx)
{
    void* field = (char*)named_field->field + named_fields_set->struct_size * idx;
    switch (named_field->type)
    {
    case dt_uchar:
        return *(unsigned char*)field;
    case dt_schar:
        return *(signed char*)field;
    case dt_char:
        return *(char*)field;
    case dt_short:
        return *(signed short*)field;
    case dt_ushort:
        return *(unsigned short*)field;
    case dt_int:
        return *(signed int*)field;
    case dt_uint:
        return *(unsigned int*)field;
    case dt_long:
        return *(signed long*)field;
    case dt_ulong:
        return *(unsigned long*)field;
    case dt_longlong:
        return *(signed long long*)field;
    case dt_ulonglong:
        return *(unsigned long long*)field;
    case dt_float:
        return (int64_t)(*(float*)field);
    case dt_double:
        return (int64_t)(*(double*)field);
    case dt_longdouble:
        return (int64_t)(*(long double*)field);
    case dt_charptr:
    case dt_default:
    case dt_void:
    default:
        ERRORLOG("unexpected datatype for field '%s', '%d'", named_field->name, named_field->type);
        return -1;
    }
}

//for fields that are fully handled in the parse function
void assign_null(const struct NamedField* named_field, int64_t value, const struct NamedFieldSet* named_fields_set, int idx, unsigned char src)
{
}

void assign_default(const struct NamedField* named_field, int64_t value, const struct NamedFieldSet* named_fields_set, int idx, unsigned char src)
{

    void* field = (char*)named_field->field + named_fields_set->struct_size * idx;
    switch (named_field->type)
    {
    case dt_uchar:
        *(unsigned char*)field = value;
        break;
    case dt_schar:
        *(signed char*)field = value;
        break;
    case dt_char:
        *(char*)field = value;
        break;
    case dt_short:
        *(signed short*)field = value;
        break;
    case dt_ushort:
        *(unsigned short*)field = value;
        break;
    case dt_int:
        *(signed int*)field = value;
        break;
    case dt_uint:
        *(unsigned int*)field = value;
        break;
    case dt_long:
        *(signed long*)field = value;
        break;
    case dt_ulong:
        *(unsigned long*)field = value;
        break;
    case dt_longlong:
        *(signed long long*)field = value;
        break;
    case dt_ulonglong:
        *(unsigned long long*)field = value;
        break;
    case dt_float:
        *(float*)field = value;
        break;
    case dt_double:
        *(double*)field = value;
        break;
    case dt_longdouble:
        *(long double*)field = value;
        break;
    case dt_charptr:
    case dt_default:
    case dt_void:
    default:
        NAMFIELDWRNLOG("unexpected datatype for field '%s', '%d'",named_field->name,named_field->type);
        break;
    }
}

void assign_named_field_value(const struct NamedField* named_field, int64_t value, const struct NamedFieldSet* named_fields_set, int idx, unsigned char src)
{
    if(named_field->assign_func == NULL)
    {
        ERRORLOG("No assign_func for field %s",named_field->name);
        assign_default(named_field,value,named_fields_set,idx,src);
    }
    else
    {
        named_field->assign_func(named_field,value,named_fields_set,idx,src);
    } 
}

/**
 * Recognizes config command and returns its number, or negative status code.
 * @param buf
 * @param pos
 * @param buflen
 * @param commands
 * @return If ccr_ok is returned the field has been correctly assigned
 * If ccr_comment      is returned, that means the current line did not contained any command and should be skipped.
 * If ccr_endOfFile    is returned, that means we've reached end of file.
 * If ccr_unrecognised is returned, that means the command wasn't recognized.
 * If ccr_endOfBlock   is returned, that means we've reached end of the INI block.
 * If ccr_error        is returned, that means something went wrong.
 */

int assign_conf_command_field(const char *buf,long *pos,long buflen,const struct NamedField commands[], const struct NamedFieldSet* named_fields_set, int idx)
{
    SYNCDBG(19,"Starting");
    if ((*pos) >= buflen) return -1;
    // Skipping starting spaces
    while ((buf[*pos] == ' ') || (buf[*pos] == '\t') || (buf[*pos] == '\n') || (buf[*pos] == '\r') || (buf[*pos] == 26) || ((unsigned char)buf[*pos] < 7))
    {
        (*pos)++;
        if ((*pos) >= buflen) return -1;
    }
    // Checking if this line is a comment
    if (buf[*pos] == ';')
        return ccr_comment;
    // Checking if this line is start of a block
    if (buf[*pos] == '[')
        return ccr_endOfBlock;
    // Finding command number
    int i = 0;
    while (commands[i].name != NULL)
    {
        if (commands[i].argnum > 0)
        {
            i++;
            continue;
        }

        int cmdname_len = strlen(commands[i].name);
        if ((*pos)+cmdname_len > buflen) {
            i++;
            continue;
        }
        // Find a matching command
        if (strnicmp(buf+(*pos), commands[i].name, cmdname_len) == 0)
        {
            (*pos) += cmdname_len;
            // if we're not at end of input buffer..
            if ((*pos) < buflen)
            {
                // make sure it's whole command, not just start of different one
               if ((buf[(*pos)] != ' ') && (buf[(*pos)] != '\t')
                && (buf[(*pos)] != '=')  && ((unsigned char)buf[(*pos)] >= 7))
               {
                  (*pos) -= cmdname_len;
                  i++;
                  continue;
               }
               // Skipping spaces between command and parameters
               while ((buf[*pos] == ' ') || (buf[*pos] == '\t')
                || (buf[*pos] == '=')  || ((unsigned char)buf[*pos] < 7))
               {
                 (*pos)++;
                 if ((*pos) >= buflen) break;
               }
            }

            
            int64_t k = 0;
            if (commands[i].argnum == -1)
            {
                #define MAX_LINE_LEN 1024
                char line_buf[MAX_LINE_LEN];
                int line_len = 0;
                
                // Copy characters until newline or end of buffer
                while ((*pos) + line_len < buflen && 
                      buf[(*pos) + line_len] != '\n' && 
                      buf[(*pos) + line_len] != '\r')
                {
                    line_buf[line_len] = buf[(*pos) + line_len];
                    line_len++;
                    
                    // Prevent buffer overflow
                    if (line_len >= MAX_LINE_LEN - 1)
                    {
                      ERRORLOG("preventing overflow for long conf line");
                      break;
                    }
                }

                #undef MAX_LINE_LEN
                line_buf[line_len] = '\0'; // Null-terminate the string
            
                // Move position to the next line
                (*pos) += line_len;
            
                // Pass extracted string
              k = parse_named_field_value(&commands[i], line_buf,named_fields_set,idx,ccs_CfgFile);
              assign_named_field_value(&commands[i],k,named_fields_set,idx,ccs_CfgFile);
            }
            else
            {
                char word_buf[COMMAND_WORD_LEN];
                uchar n = 0;
                while (get_conf_parameter_single(buf,pos,buflen,word_buf,sizeof(word_buf)) > 0)
                {
                    if(strcmp(commands[i + n].name, commands[i].name) != 0)
                    {
                        CONFWRNLOG("more params than expected for command '%s' '%s'",commands[i].name, word_buf);
                    }
                    else
                    {
                        k = parse_named_field_value(&commands[i + n],word_buf,named_fields_set,idx,ccs_CfgFile);
                        assign_named_field_value(&commands[i + n],k,named_fields_set,idx,ccs_CfgFile);
                        n++;
                    }
                }
            }
            return ccr_ok;
        }
        i++;
    }
    return ccr_unrecognised;
}

TbBool parse_named_field_block(const char *buf, long len, const char *config_textname, unsigned short flags,const char* blockname,
                         const struct NamedField named_field[], const struct NamedFieldSet* named_fields_set, int idx)
{
    long pos = 0;
    int k = find_conf_block(buf, &pos, len, blockname);
    if (k < 0)
    {
        if ((flags & CnfLd_AcceptPartial) == 0)
            WARNMSG("Block [%s] not found in %s file.",blockname,config_textname);
        return false;
    }

    while (pos<len)
    {
        // Finding command number in this line.
        int assignresult = assign_conf_command_field(buf, &pos, len, named_field,named_fields_set,idx);
        if( assignresult == ccr_ok || assignresult == ccr_comment )
        {
            skip_conf_to_next_line(buf,&pos,len);
            continue;
        }
        else if( assignresult == ccr_unrecognised)
        {
            skip_conf_to_next_line(buf,&pos,len);
            continue;
        }
        else if( assignresult == ccr_endOfBlock || assignresult == ccr_error || assignresult == ccr_endOfFile)
        {
            break;
        }
    }
    return true;
}

void set_defaults(const struct NamedFieldSet* named_fields_set)
{
  memset((void *)named_fields_set->struct_base, 0, named_fields_set->struct_size * named_fields_set->max_count);

  const struct NamedField* name_NamedField = NULL;

  for (long i = 0; named_fields_set->named_fields[i].name != NULL; i++)
  {
      if (named_fields_set->named_fields[i].default_value != 0)
      {
          for (long j = 0; j < named_fields_set->max_count; j++)
          {
              assign_default(&named_fields_set->named_fields[i], named_fields_set->named_fields[i].default_value, named_fields_set, j, ccs_CfgFile);
          }
      }

      if(strcmp(named_fields_set->named_fields[i].name, "NAME") == 0)
      {
          name_NamedField = &named_fields_set->named_fields[i];
      }

  }
  
  if (name_NamedField != NULL && named_fields_set->names != NULL)
  {
      for (int i = 0; i < named_fields_set->max_count; i++)
      {
          named_fields_set->names[i].name = (char*)name_NamedField->field + i * named_fields_set->struct_size;
          named_fields_set->names[i].num = i;
      }
      named_fields_set->names[named_fields_set->max_count - 1].name = NULL; // must be null for get_id
  }
}


TbBool parse_named_field_blocks(char *buf, long len, const char *config_textname, unsigned short flags,
                               const struct NamedFieldSet* named_fields_set)
{
    long pos = 0;
    // Initialize the array
    if ((flags & CnfLd_AcceptPartial) == 0)
    {
        set_defaults(named_fields_set);
    }

    const char * blockname = NULL;
    int blocknamelen = 0;
    const int basename_len = strlen(named_fields_set->block_basename);
    while (iterate_conf_blocks(buf, &pos, len, &blockname, &blocknamelen))
    {
        // look for blocks starting with block_basename, followed by one or more digits
        if (blocknamelen < basename_len + 1) {
            continue;
        } else if (memcmp(blockname, named_fields_set->block_basename, basename_len) != 0) {
            continue;
        }
        const int i = natoi(&blockname[basename_len], blocknamelen - basename_len);
        if (i < 0 || i >= named_fields_set->max_count) {
            continue;
        } else if (i >= *named_fields_set->count_field) {
            *named_fields_set->count_field = i + 1;
        }
        char blockname_null[COMMAND_WORD_LEN];
        strncpy(blockname_null, blockname, blocknamelen);
        blockname_null[blocknamelen] = '\0';

        parse_named_field_block(buf, len, config_textname, flags, blockname_null, named_fields_set->named_fields, named_fields_set, i);
    }

    return true;
}

int get_conf_parameter_whole(const char *buf,long *pos,long buflen,char *dst,long dstlen)
{
  int i;
  if ((*pos) >= buflen) return 0;
  // Skipping spaces after previous parameter
  while ((buf[*pos] == ' ') || (buf[*pos] == '\t'))
  {
    (*pos)++;
    if ((*pos) >= buflen) return 0;
  }
  for (i=0; i+1 < dstlen; i++)
  {
    if ((buf[*pos]=='\r') || (buf[*pos]=='\n') || ((unsigned char)buf[*pos] < 7))
      break;
    dst[i]=buf[*pos];
    (*pos)++;
    if ((*pos) > buflen) break;
  }
  dst[i]='\0';
  return i;
}

int get_conf_parameter_quoted(const char *buf,long *pos,long buflen,char *dst,long dstlen)
{
    int i;
    TbBool esc = false;
    if ((*pos) >= buflen) return 0;
    // Skipping spaces after previous parameter
    while ((buf[*pos] == ' ') || (buf[*pos] == '\t'))
    {
        (*pos)++;
        if ((*pos) >= buflen) return 0;
    }
    // first quote
    if (buf[*pos] != '"')
        return 0;
    (*pos)++;

    for (i=0; i+1 < dstlen;)
    {
        if ((*pos) >= buflen) {
            return 0; // End before quote
        }
        if (!esc)
        {
            if (buf[*pos] == '\\')
            {
                esc = true;
                (*pos)++;
                continue;
            }
            else if (buf[*pos] == '"')
            {
                (*pos)++;
                break;
            }
        }
        else
        {
            esc = false;
        }
        dst[i++]=buf[*pos];
        (*pos)++;
    }
    dst[i]='\0';
    return i;
}

int get_conf_parameter_single(const char *buf,long *pos,long buflen,char *dst,long dstlen)
{
    int i;
    if ((*pos) >= buflen) return 0;
    // Skipping spaces after previous parameter
    while ((buf[*pos] == ' ') || (buf[*pos] == '\t'))
    {
        (*pos)++;
        if ((*pos) >= buflen) return 0;
    }
    for (i=0; i+1 < dstlen; i++)
    {
        if ((buf[*pos] == ' ') || (buf[*pos] == '\t') || (buf[*pos] == '\r')
         || (buf[*pos] == '\n') || ((unsigned char)buf[*pos] < 7))
          break;
        dst[i]=buf[*pos];
        (*pos)++;
        if ((*pos) >= buflen) {
            i++;
            break;
        }
    }
    dst[i]='\0';
    return i;
}

int get_conf_list_int(const char *buf, const char **state, int *dst)
{
    int len = -1;
    if (*state == NULL)
    {
        if (1 != sscanf(buf, " %d%n", dst, &len))
        {
            return 0;
        }
        *state = buf + len;
        return 1;
    }
    else
    {
        if (1 != sscanf(*state, " , %d%n", dst, &len))
        {
            return 0;
        }
        *state = *state + len;
        return 1;
    }
}
/**
 * Returns parameter num from given NamedCommand array, or 0 if not found.
 */
int recognize_conf_parameter(const char *buf,long *pos,long buflen,const struct NamedCommand commands[])
{
  if ((*pos) >= buflen) return 0;
  // Skipping spaces after previous parameter
  while ((buf[*pos] == ' ') || (buf[*pos] == '\t'))
  {
    (*pos)++;
    if ((*pos) >= buflen) return 0;
  }
  int i = 0;
  while (commands[i].name != NULL)
  {
      int par_len = strlen(commands[i].name);
      if (strncasecmp(&buf[(*pos)], commands[i].name, par_len) == 0)
      {
          // If EOLN found, finish and return position before the EOLN
          if ((buf[(*pos)+par_len] == '\n') || (buf[(*pos)+par_len] == '\r'))
          {
            (*pos) += par_len;
            return commands[i].num;
          }
          // If non-EOLN blank char, finish and return position after the char
          if ((buf[(*pos)+par_len] == ' ') || (buf[(*pos)+par_len] == '\t')
           || ((unsigned char)buf[(*pos)+par_len] < 7))
          {
            (*pos) += par_len+1;
            return commands[i].num;
          }
      }
      i++;
  }
  return 0;
}

/**
 * Returns name of a config parameter with given number, or empty string.
 */
const char *get_conf_parameter_text(const struct NamedCommand commands[],int num)
{
    long i = 0;
    while (commands[i].name != NULL)
    {
        //SYNCLOG("\"%s\", %d %d",commands[i].name,commands[i].num,num);
        if (commands[i].num == num)
            return commands[i].name;
        i++;
  }
  return "";
}

/**
 * Returns ID of given item using NamedField list.
 * If not found, returns -1.
 */
long get_named_field_id(const struct NamedField *desc, const char *itmname)
{
  if ((desc == NULL) || (itmname == NULL))
    return -1;
  for (long i = 0; desc[i].name != NULL; i++)
  {
    if (strcasecmp(desc[i].name, itmname) == 0)
      return i;
  }
  return -1;
}

/**
 * Returns ID of given item using NamedCommands list.
 * Similar to recognize_conf_parameter(), but for use only if the buffer stores
 * one word, ended with "\0".
 * If not found, returns -1.
 */
long get_id(const struct NamedCommand *desc, const char *itmname)
{
  if ((desc == NULL) || (itmname == NULL))
    return -1;
  for (long i = 0; desc[i].name != NULL; i++)
  {
    if (strcasecmp(desc[i].name, itmname) == 0)
      return desc[i].num;
  }
  return -1;
}

/**
 * Returns ID of given item using NamedCommands list.
 * Similar to recognize_conf_parameter(), but for use only if the buffer stores
 * one word, ended with "\0".
 * If not found, returns -1.
 */
long long get_long_id(const struct LongNamedCommand* desc, const char* itmname)
{
    if ((desc == NULL) || (itmname == NULL))
        return -1;
    for (long i = 0; desc[i].name != NULL; i++)
    {
        if (strcasecmp(desc[i].name, itmname) == 0)
            return desc[i].num;
    }
    return -1;
}

/**
 * Returns ID of given item using NamedCommands list, or any item if the string is 'RANDOM'.
 * Similar to recognize_conf_parameter(), but for use only if the buffer stores
 * one word, ended with "\0".
 * If not found, returns -1.
 */
long get_rid(const struct NamedCommand *desc, const char *itmname)
{
  long i;
  if ((desc == NULL) || (itmname == NULL))
    return -1;
  for (i=0; desc[i].name != NULL; i++)
  {
    if (strcasecmp(desc[i].name, itmname) == 0)
      return desc[i].num;
  }
  if (strcasecmp("RANDOM", itmname) == 0)
  {
      i = (rand() % i);
      return desc[i].num;
  }
  return -1;
}

char *prepare_file_path_buf(char *ffullpath,short fgroup,const char *fname)
{
  const char *mdir;
  const char *sdir;
  switch (fgroup)
  {
  case FGrp_StdData:
      mdir=keeper_runtime_directory;
      sdir="data";
      break;
  case FGrp_LrgData:
      mdir=keeper_runtime_directory;
      sdir="data";
      break;
  case FGrp_FxData:
      mdir=keeper_runtime_directory;
      sdir="fxdata";
      break;
  case FGrp_LoData:
      mdir=install_info.inst_path;
      sdir="ldata";
      break;
  case FGrp_HiData:
      mdir=keeper_runtime_directory;
      sdir="hdata";
      break;
  case FGrp_Music:
      mdir=keeper_runtime_directory;
      sdir="music";
      break;
  case FGrp_VarLevels:
      mdir=install_info.inst_path;
      sdir="levels";
      break;
  case FGrp_Save:
      mdir=keeper_runtime_directory;
      sdir="save";
      break;
  case FGrp_SShots:
      mdir=keeper_runtime_directory;
      sdir="scrshots";
      break;
  case FGrp_StdSound:
      mdir=keeper_runtime_directory;
      sdir="sound";
      break;
  case FGrp_LrgSound:
      mdir=keeper_runtime_directory;
      sdir="sound";
      break;
  case FGrp_AtlSound:
      if (campaign.speech_location[0] == '\0') {
          mdir=NULL; sdir=NULL;
          break;
      }
      mdir=keeper_runtime_directory;
      sdir=campaign.speech_location;
      break;
  case FGrp_Main:
      mdir=keeper_runtime_directory;
      sdir=NULL;
      break;
  case FGrp_Campgn:
      mdir=keeper_runtime_directory;
      sdir="campgns";
      break;
  case FGrp_CmpgLvls:
      if (campaign.levels_location[0] == '\0') {
          mdir=NULL; sdir=NULL;
          break;
      }
      mdir=install_info.inst_path;
      sdir=campaign.levels_location;
      break;
  case FGrp_CmpgCrtrs:
      if (campaign.creatures_location[0] == '\0') {
          mdir=NULL; sdir=NULL;
          break;
      }
      mdir=install_info.inst_path;
      sdir=campaign.creatures_location;
      break;
  case FGrp_CmpgConfig:
      if (campaign.configs_location[0] == '\0') {
          mdir=NULL; sdir=NULL;
          break;
      }
      mdir=install_info.inst_path;
      sdir=campaign.configs_location;
      break;
  case FGrp_CmpgMedia:
      if (campaign.media_location[0] == '\0') {
          mdir=NULL; sdir=NULL;
          break;
      }
      mdir=install_info.inst_path;
      sdir=campaign.media_location;
      break;
  case FGrp_LandView:
      if (campaign.land_location[0] == '\0') {
          mdir=NULL; sdir=NULL;
          break;
      }
      mdir=install_info.inst_path;
      sdir=campaign.land_location;
      break;
  case FGrp_CrtrData:
      mdir=keeper_runtime_directory;
      sdir="creatrs";
      break;
  default:
      mdir="./";
      sdir=NULL;
      break;
  }
  if (mdir == NULL)
      ffullpath[0] = '\0';
  else
  if (sdir == NULL)
      sprintf(ffullpath,"%s/%s",mdir,fname);
  else
      sprintf(ffullpath,"%s/%s/%s",mdir,sdir,fname);
  return ffullpath;
}

char *prepare_file_path(short fgroup,const char *fname)
{
  static char ffullpath[2048];
  return prepare_file_path_buf(ffullpath,fgroup,fname);
}

char *prepare_file_path_va(short fgroup, const char *fmt_str, va_list arg)
{
  char fname[255];
  vsprintf(fname, fmt_str, arg);
  static char ffullpath[2048];
  return prepare_file_path_buf(ffullpath, fgroup, fname);
}

char *prepare_file_fmtpath(short fgroup, const char *fmt_str, ...)
{
  va_list val;
  va_start(val, fmt_str);
  char* result = prepare_file_path_va(fgroup, fmt_str, val);
  va_end(val);
  return result;
}

/**
 * Returns the folder specified by LEVELS_LOCATION
 */
short get_level_fgroup(LevelNumber lvnum)
{
    return FGrp_CmpgLvls;
}

/**
 * Loads data file into allocated buffer.
 * @return Returns NULL if the file doesn't exist or is smaller than ldsize;
 * on success, returns a buffer which should be freed after use,
 * and sets ldsize into its size.
 */
unsigned char *load_data_file_to_buffer(long *ldsize, short fgroup, const char *fmt_str, ...)
{
  // Prepare file name
  va_list arg;
  va_start(arg, fmt_str);
  char fname[255];
  vsprintf(fname, fmt_str, arg);
  char ffullpath[2048];
  prepare_file_path_buf(ffullpath, fgroup, fname);
  va_end(arg);
  // Load the file
   long fsize = LbFileLengthRnc(ffullpath);
   if (fsize < *ldsize)
   {
       WARNMSG("File \"%s\" doesn't exist or is too small.", fname);
       return NULL;
  }
  unsigned char* buf = calloc(fsize + 16, 1);
  if (buf == NULL)
  {
    WARNMSG("Can't allocate %ld bytes to load \"%s\".",fsize,fname);
    return NULL;
  }
  fsize = LbFileLoadAt(ffullpath,buf);
  if (fsize < *ldsize)
  {
    WARNMSG("Reading file \"%s\" failed.",fname);
    free(buf);
    return NULL;
  }
  memset(buf+fsize, '\0', 15);
  *ldsize = fsize;
  return buf;
}






struct LevelInformation *get_level_info(LevelNumber lvnum)
{
  return get_campaign_level_info(&campaign, lvnum);
}

struct LevelInformation *get_or_create_level_info(LevelNumber lvnum, unsigned long lvoptions)
{
    struct LevelInformation* lvinfo = get_campaign_level_info(&campaign, lvnum);
    if (lvinfo != NULL)
    {
        lvinfo->options |= lvoptions;
        return lvinfo;
  }
  lvinfo = new_level_info_entry(&campaign, lvnum);
  if (lvinfo != NULL)
  {
    lvinfo->options |= lvoptions;
    return lvinfo;
  }
  return NULL;
}

/**
 * Returns first level info structure in the array.
 */
struct LevelInformation *get_first_level_info(void)
{
  if (campaign.lvinfos == NULL)
    return NULL;
  return &campaign.lvinfos[0];
}

/**
 * Returns last level info structure in the array.
 */
struct LevelInformation *get_last_level_info(void)
{
  if ((campaign.lvinfos == NULL) || (campaign.lvinfos_count < 1))
    return NULL;
  return &campaign.lvinfos[campaign.lvinfos_count-1];
}

/**
 * Returns next level info structure in the array.
 * Note that it's not always corresponding to next campaign level; use
 * get_level_info() to get information for specific level. This function
 * is used for sweeping through all level info entries.
 */
struct LevelInformation *get_next_level_info(struct LevelInformation *previnfo)
{
  if (campaign.lvinfos == NULL)
    return NULL;
  if (previnfo == NULL)
    return NULL;
  int i = previnfo - &campaign.lvinfos[0];
  i++;
  if (i >= campaign.lvinfos_count)
    return NULL;
  return &campaign.lvinfos[i];
}

/**
 * Returns previous level info structure in the array.
 * Note that it's not always corresponding to previous campaign level; use
 * get_level_info() to get information for specific level. This function
 * is used for reverse sweeping through all level info entries.
 */
struct LevelInformation *get_prev_level_info(struct LevelInformation *nextinfo)
{
  if (campaign.lvinfos == NULL)
    return NULL;
  if (nextinfo == NULL)
    return NULL;
  int i = nextinfo - &campaign.lvinfos[0];
  i--;
  if (i < 0)
    return NULL;
  return &campaign.lvinfos[i];
}

short set_level_info_string_index(LevelNumber lvnum, char *stridx, unsigned long lvoptions)
{
    if (campaign.lvinfos == NULL)
        init_level_info_entries(&campaign, 0);
    struct LevelInformation* lvinfo = get_or_create_level_info(lvnum, lvoptions);
    if (lvinfo == NULL)
        return false;
    int k = atoi(stridx);
    if (k > 0)
    {
        lvinfo->name_stridx = k;
        return true;
    }
  return false;
}

short set_level_info_text_name(LevelNumber lvnum, char *name, unsigned long lvoptions)
{
    if (campaign.lvinfos == NULL)
        init_level_info_entries(&campaign, 0);
    struct LevelInformation* lvinfo = get_or_create_level_info(lvnum, lvoptions);
    if (lvinfo == NULL)
        return false;
    snprintf(lvinfo->name, LINEMSG_SIZE, "%s", name);
    if ((lvoptions & LvOp_IsFree) != 0)
    {
        lvinfo->ensign_x += ((LANDVIEW_MAP_WIDTH >> 4) * (LbSinL(lvnum * LbFPMath_PI / 16) >> 6)) >> 10;
        lvinfo->ensign_y -= ((LANDVIEW_MAP_HEIGHT >> 4) * (LbCosL(lvnum * LbFPMath_PI / 16) >> 6)) >> 10;
  }
  return true;
}

TbBool reset_credits(struct CreditsItem *credits)
{
    for (long i = 0; i < CAMPAIGN_CREDITS_COUNT; i++)
    {
        memset(&credits[i], 0, sizeof(struct CreditsItem));
        credits[i].kind = CIK_None;
  }
  return true;
}

TbBool parse_credits_block(struct CreditsItem *credits,char *buf,char *buf_end)
{
  // Block name and parameter word store variables
  char block_buf[32];
  // Find the block
  sprintf(block_buf,"credits");
  long len = buf_end - buf;
  long pos = 0;
  int k = find_conf_block(buf, &pos, len, block_buf);
  if (k < 0)
  {
    WARNMSG("Block [%s] not found in Credits file.",block_buf);
    return 0;
  }
  int n = 0;
  while (pos<len)
  {
    if ((buf[pos] != 0) && (buf[pos] != '[') && (buf[pos] != ';'))
    {
      credits[n].kind = CIK_EmptyLine;
      credits[n].font = 2;
      char word_buf[32];
      switch (buf[pos])
      {
      case '*':
        pos++;
        if (get_conf_parameter_single(buf,&pos,len,word_buf,sizeof(word_buf)) > 0)
          k = atol(word_buf);
        else
          k = 0;
        if (k > 0)
        {
          credits[n].kind = CIK_StringId;
          credits[n].font = 1;
          credits[n].num = k;
        }
        break;
      case '&':
        pos++;
        if (get_conf_parameter_single(buf,&pos,len,word_buf,sizeof(word_buf)) > 0)
          k = atoi(word_buf);
        else
          k = 0;
        if (k > 0)
        {
          credits[n].kind = CIK_StringId;
          credits[n].font = 2;
          credits[n].num = k;
        }
        break;
      case '%':
        pos++;
        credits[n].kind = CIK_DirectText;
        credits[n].font = 0;
        credits[n].str = &buf[pos];
        break;
      case '#':
        pos++;
        credits[n].kind = CIK_DirectText;
        credits[n].font = 1;
        credits[n].str = &buf[pos];
        break;
      default:
        credits[n].kind = CIK_DirectText;
        credits[n].font = 2;
        credits[n].str = &buf[pos];
        break;
      }
      n++;
    }
    // Finishing the line
    while (pos < len)
    {
      if (buf[pos] < 32) break;
      pos++;
    }
    if (buf[pos] == '\r')
    {
      buf[pos] = '\0';
      pos+=2;
    } else
    {
      buf[pos] = '\0';
      pos++;
    }
  }
  if (credits[0].kind == CIK_None)
    WARNMSG("Credits list empty after parsing [%s] block of Credits file.", block_buf);
  return true;
}

/**
 * Loads the credits data for the current campaign.
 */
TbBool setup_campaign_credits_data(struct GameCampaign *campgn)
{
  SYNCDBG(18,"Starting");
  char* fname = prepare_file_path(FGrp_LandView, campgn->credits_fname);
  long filelen = LbFileLengthRnc(fname);
  if (filelen <= 0)
  {
    ERRORLOG("Campaign Credits file \"%s\" does not exist or can't be opened",campgn->credits_fname);
    return false;
  }
  campgn->credits_data = (char *)calloc(filelen + 256, 1);
  if (campgn->credits_data == NULL)
  {
    ERRORLOG("Can't allocate memory for Campaign Credits file \"%s\"",campgn->credits_fname);
    return false;
  }
  char* credits_data_end = campgn->credits_data + filelen + 255;
  short result = true;
  long loaded_size = LbFileLoadAt(fname, campgn->credits_data);
  if (loaded_size < 4)
  {
    ERRORLOG("Campaign Credits file \"%s\" couldn't be loaded or is too small",campgn->credits_fname);
    result = false;
  }
  // Resetting all values to unused
  reset_credits(campgn->credits);
  // Analyzing credits data and filling correct values
  if (result)
  {
    result = parse_credits_block(campgn->credits, campgn->credits_data, credits_data_end);
    if (!result)
      WARNMSG("Parsing credits file \"%s\" credits block failed",campgn->credits_fname);
  }
  SYNCDBG(19,"Finished");
  return result;
}

short is_bonus_level(LevelNumber lvnum)
{
  if (lvnum < 1) return false;
  for (int i = 0; i < CAMPAIGN_LEVELS_COUNT; i++)
  {
    if (campaign.bonus_levels[i] == lvnum)
    {
        SYNCDBG(7,"Level %ld identified as bonus",lvnum);
        return true;
    }
  }
  SYNCDBG(7,"Level %ld not recognized as bonus",lvnum);
  return false;
}

short is_extra_level(LevelNumber lvnum)
{
  if (lvnum < 1) return false;
  for (int i = 0; i < EXTRA_LEVELS_COUNT; i++)
  {
      if (campaign.extra_levels[i] == lvnum)
      {
          SYNCDBG(7,"Level %ld identified as extra",lvnum);
          return true;
      }
  }
  SYNCDBG(7,"Level %ld not recognized as extra",lvnum);
  return false;
}

/**
 * Returns index for Game->bonus_levels associated with given single player level.
 * Gives -1 if there's no store place for the level.
 */
int storage_index_for_bonus_level(LevelNumber bn_lvnum)
{
    if (bn_lvnum < 1)
        return -1;
    int k = 0;
    for (int i = 0; i < CAMPAIGN_LEVELS_COUNT; i++)
    {
        if (campaign.bonus_levels[i] == bn_lvnum)
            return k;
        if (campaign.bonus_levels[i] != 0)
            k++;
  }
  return -1;
}

/**
 * Returns index for Campaign->bonus_levels associated with given bonus level.
 * If the level is not found, returns -1.
 */
int array_index_for_bonus_level(LevelNumber bn_lvnum)
{
  if (bn_lvnum < 1) return -1;
  for (int i = 0; i < CAMPAIGN_LEVELS_COUNT; i++)
  {
    if (campaign.bonus_levels[i] == bn_lvnum)
        return i;
  }
  return -1;
}

/**
 * Returns index for Campaign->extra_levels associated with given extra level.
 * If the level is not found, returns -1.
 */
int array_index_for_extra_level(LevelNumber ex_lvnum)
{
  if (ex_lvnum < 1) return -1;
  for (int i = 0; i < EXTRA_LEVELS_COUNT; i++)
  {
    if (campaign.extra_levels[i] == ex_lvnum)
        return i;
  }
  return -1;
}

/**
 * Returns index for Campaign->single_levels associated with given singleplayer level.
 * If the level is not found, returns -1.
 */
int array_index_for_singleplayer_level(LevelNumber sp_lvnum)
{
  if (sp_lvnum < 1) return -1;
  for (int i = 0; i < CAMPAIGN_LEVELS_COUNT; i++)
  {
    if (campaign.single_levels[i] == sp_lvnum)
        return i;
  }
  return -1;
}

/**
 * Returns index for Campaign->multi_levels associated with given multiplayer level.
 * If the level is not found, returns -1.
 */
int array_index_for_multiplayer_level(LevelNumber mp_lvnum)
{
  if (mp_lvnum < 1) return -1;
  for (int i = 0; i < CAMPAIGN_LEVELS_COUNT; i++)
  {
    if (campaign.multi_levels[i] == mp_lvnum)
        return i;
  }
  return -1;
}

/**
 * Returns index for Campaign->freeplay_levels associated with given freeplay level.
 * If the level is not found, returns -1.
 */
int array_index_for_freeplay_level(LevelNumber fp_lvnum)
{
  if (fp_lvnum < 1) return -1;
  for (int i = 0; i < FREE_LEVELS_COUNT; i++)
  {
    if (campaign.freeplay_levels[i] == fp_lvnum)
        return i;
  }
  return -1;
}

/**
 * Returns bonus level number for given singleplayer level number.
 * If no bonus found, returns 0.
 */
LevelNumber bonus_level_for_singleplayer_level(LevelNumber sp_lvnum)
{
    int i = array_index_for_singleplayer_level(sp_lvnum);
    if (i >= 0)
        return campaign.bonus_levels[i];
    return 0;
}

/**
 * Returns first single player level number.
 * On error, returns SINGLEPLAYER_NOTSTARTED.
 */
LevelNumber first_singleplayer_level(void)
{
    long lvnum = campaign.single_levels[0];
    if (lvnum > 0)
        return lvnum;
    return SINGLEPLAYER_NOTSTARTED;
}

/**
 * Returns last single player level number.
 * On error, returns SINGLEPLAYER_NOTSTARTED.
 */
LevelNumber last_singleplayer_level(void)
{
    int i = campaign.single_levels_count;
    if ((i > 0) && (i <= CAMPAIGN_LEVELS_COUNT))
        return campaign.single_levels[i - 1];
    return SINGLEPLAYER_NOTSTARTED;
}

/**
 * Returns first multi player level number.
 * On error, returns SINGLEPLAYER_NOTSTARTED.
 */
LevelNumber first_multiplayer_level(void)
{
  long lvnum = campaign.multi_levels[0];
  if (lvnum > 0)
    return lvnum;
  return SINGLEPLAYER_NOTSTARTED;
}

/**
 * Returns last multi player level number.
 * On error, returns SINGLEPLAYER_NOTSTARTED.
 */
LevelNumber last_multiplayer_level(void)
{
    int i = campaign.multi_levels_count;
    if ((i > 0) && (i <= CAMPAIGN_LEVELS_COUNT))
        return campaign.multi_levels[i - 1];
    return SINGLEPLAYER_NOTSTARTED;
}

/**
 * Returns first free play level number.
 * On error, returns SINGLEPLAYER_NOTSTARTED.
 */
LevelNumber first_freeplay_level(void)
{
  long lvnum = campaign.freeplay_levels[0];
  if (lvnum > 0)
    return lvnum;
  return SINGLEPLAYER_NOTSTARTED;
}

/**
 * Returns last free play level number.
 * On error, returns SINGLEPLAYER_NOTSTARTED.
 */
LevelNumber last_freeplay_level(void)
{
    int i = campaign.freeplay_levels_count;
    if ((i > 0) && (i <= FREE_LEVELS_COUNT))
        return campaign.freeplay_levels[i - 1];
    return SINGLEPLAYER_NOTSTARTED;
}

/**
 * Returns first extra level number.
 * On error, returns SINGLEPLAYER_NOTSTARTED.
 */
LevelNumber first_extra_level(void)
{
    for (long lvidx = 0; lvidx < campaign.extra_levels_index; lvidx++)
    {
        long lvnum = campaign.extra_levels[lvidx];
        if (lvnum > 0)
            return lvnum;
  }
  return SINGLEPLAYER_NOTSTARTED;
}

/**
 * Returns the extra level number. Gives SINGLEPLAYER_NOTSTARTED if no such level,
 * LEVELNUMBER_ERROR on error.
 */
LevelNumber get_extra_level(unsigned short elv_kind)
{
    int i = elv_kind;
    i--;
    if ((i < 0) || (i >= EXTRA_LEVELS_COUNT))
        return LEVELNUMBER_ERROR;
    LevelNumber lvnum = campaign.extra_levels[i];
    SYNCDBG(5, "Extra level kind %d has number %ld", (int)elv_kind, lvnum);
    if (lvnum > 0)
    {
        return lvnum;
  }
  return SINGLEPLAYER_NOTSTARTED;
}

/**
 * Returns the next single player level. Gives SINGLEPLAYER_FINISHED if
 * last level was won, LEVELNUMBER_ERROR on error.
 */
LevelNumber next_singleplayer_level(LevelNumber sp_lvnum)
{
  if (sp_lvnum == SINGLEPLAYER_FINISHED) return SINGLEPLAYER_FINISHED;
  if (sp_lvnum == SINGLEPLAYER_NOTSTARTED) return first_singleplayer_level();
  if (sp_lvnum < 1) return LEVELNUMBER_ERROR;
  for (int i = 0; i < CAMPAIGN_LEVELS_COUNT; i++)
  {
    if (campaign.single_levels[i] == sp_lvnum)
    {
      if (i+1 >= CAMPAIGN_LEVELS_COUNT)
        return SINGLEPLAYER_FINISHED;
      if (campaign.single_levels[i+1] <= 0)
        return SINGLEPLAYER_FINISHED;
      return campaign.single_levels[i+1];
    }
  }
  return LEVELNUMBER_ERROR;
}

/**
 * Returns the previous single player level. Gives SINGLEPLAYER_NOTSTARTED if
 * first level was given, LEVELNUMBER_ERROR on error.
 */
LevelNumber prev_singleplayer_level(LevelNumber sp_lvnum)
{
  if (sp_lvnum == SINGLEPLAYER_NOTSTARTED) return SINGLEPLAYER_NOTSTARTED;
  if (sp_lvnum == SINGLEPLAYER_FINISHED) return last_singleplayer_level();
  if (sp_lvnum < 1) return LEVELNUMBER_ERROR;
  for (int i = 0; i < CAMPAIGN_LEVELS_COUNT; i++)
  {
    if (campaign.single_levels[i] == sp_lvnum)
    {
      if (i < 1)
        return SINGLEPLAYER_NOTSTARTED;
      if (campaign.single_levels[i-1] <= 0)
        return SINGLEPLAYER_NOTSTARTED;
      return campaign.single_levels[i-1];
    }
  }
  return LEVELNUMBER_ERROR;
}

/**
 * Returns the next multi player level. Gives SINGLEPLAYER_FINISHED if
 * last level was given, LEVELNUMBER_ERROR on error.
 */
LevelNumber next_multiplayer_level(LevelNumber mp_lvnum)
{
  if (mp_lvnum == SINGLEPLAYER_FINISHED) return SINGLEPLAYER_FINISHED;
  if (mp_lvnum == SINGLEPLAYER_NOTSTARTED) return first_multiplayer_level();
  if (mp_lvnum < 1) return LEVELNUMBER_ERROR;
  for (int i = 0; i < MULTI_LEVELS_COUNT; i++)
  {
    if (campaign.multi_levels[i] == mp_lvnum)
    {
      if (i+1 >= MULTI_LEVELS_COUNT)
        return SINGLEPLAYER_FINISHED;
      if (campaign.multi_levels[i+1] <= 0)
        return SINGLEPLAYER_FINISHED;
      return campaign.multi_levels[i+1];
    }
  }
  return LEVELNUMBER_ERROR;
}

/**
 * Returns the previous multi player level. Gives SINGLEPLAYER_NOTSTARTED if
 * first level was given, LEVELNUMBER_ERROR on error.
 */
LevelNumber prev_multiplayer_level(LevelNumber mp_lvnum)
{
  if (mp_lvnum == SINGLEPLAYER_NOTSTARTED) return SINGLEPLAYER_NOTSTARTED;
  if (mp_lvnum == SINGLEPLAYER_FINISHED) return last_multiplayer_level();
  if (mp_lvnum < 1) return LEVELNUMBER_ERROR;
  for (int i = 0; i < CAMPAIGN_LEVELS_COUNT; i++)
  {
    if (campaign.multi_levels[i] == mp_lvnum)
    {
      if (i < 1)
        return SINGLEPLAYER_NOTSTARTED;
      if (campaign.multi_levels[i-1] <= 0)
        return SINGLEPLAYER_NOTSTARTED;
      return campaign.multi_levels[i-1];
    }
  }
  return LEVELNUMBER_ERROR;
}

/**
 * Returns the next extra level. Gives SINGLEPLAYER_FINISHED if
 * last level was given, LEVELNUMBER_ERROR on error.
 */
LevelNumber next_extra_level(LevelNumber ex_lvnum)
{
  if (ex_lvnum == SINGLEPLAYER_FINISHED) return SINGLEPLAYER_FINISHED;
  if (ex_lvnum == SINGLEPLAYER_NOTSTARTED) return first_extra_level();
  if (ex_lvnum < 1) return LEVELNUMBER_ERROR;
  for (int i = 0; i < EXTRA_LEVELS_COUNT; i++)
  {
    if (campaign.extra_levels[i] == ex_lvnum)
    {
      i++;
      while (i < EXTRA_LEVELS_COUNT)
      {
        if (campaign.extra_levels[i] > 0)
          return campaign.extra_levels[i];
        i++;
      }
      return SINGLEPLAYER_FINISHED;
    }
  }
  return LEVELNUMBER_ERROR;
}

/**
 * Returns the next freeplay level. Gives SINGLEPLAYER_FINISHED if
 * last level was given, LEVELNUMBER_ERROR on error.
 */
LevelNumber next_freeplay_level(LevelNumber fp_lvnum)
{
  if (fp_lvnum == SINGLEPLAYER_FINISHED) return SINGLEPLAYER_FINISHED;
  if (fp_lvnum == SINGLEPLAYER_NOTSTARTED) return first_freeplay_level();
  if (fp_lvnum < 1) return LEVELNUMBER_ERROR;
  for (int i = 0; i < FREE_LEVELS_COUNT; i++)
  {
    if (campaign.freeplay_levels[i] == fp_lvnum)
    {
      if (i+1 >= FREE_LEVELS_COUNT)
        return SINGLEPLAYER_FINISHED;
      if (campaign.freeplay_levels[i+1] <= 0)
        return SINGLEPLAYER_FINISHED;
      return campaign.freeplay_levels[i+1];
    }
  }
  return LEVELNUMBER_ERROR;
}

/**
 * Returns the previous freeplay level. Gives SINGLEPLAYER_NOTSTARTED if
 * first level was given, LEVELNUMBER_ERROR on error.
 */
LevelNumber prev_freeplay_level(LevelNumber fp_lvnum)
{
  if (fp_lvnum == SINGLEPLAYER_NOTSTARTED) return SINGLEPLAYER_NOTSTARTED;
  if (fp_lvnum == SINGLEPLAYER_FINISHED) return last_freeplay_level();
  if (fp_lvnum < 1) return LEVELNUMBER_ERROR;
  for (int i = 0; i < FREE_LEVELS_COUNT; i++)
  {
    if (campaign.freeplay_levels[i] == fp_lvnum)
    {
      if (i < 1)
        return SINGLEPLAYER_NOTSTARTED;
      if (campaign.freeplay_levels[i-1] <= 0)
        return SINGLEPLAYER_NOTSTARTED;
      return campaign.freeplay_levels[i-1];
    }
  }
  return LEVELNUMBER_ERROR;
}

/**
 * Returns if the level is a single player campaign level,
 * or special non-existing level at start/end of campaign.
 */
short is_singleplayer_like_level(LevelNumber lvnum)
{
  if ((lvnum == SINGLEPLAYER_FINISHED) || (lvnum == SINGLEPLAYER_NOTSTARTED))
    return true;
  return is_singleplayer_level(lvnum);
}

/**
 * Returns if the level is a single player campaign level.
 */
short is_singleplayer_level(LevelNumber lvnum)
{
  if (lvnum < 1)
  {
    SYNCDBG(17,"Level index %ld is not correct",lvnum);
    return false;
  }
  for (int i = 0; i < CAMPAIGN_LEVELS_COUNT; i++)
  {
    if (campaign.single_levels[i] == lvnum)
    {
      SYNCDBG(17,"Level %ld identified as SP",lvnum);
      return true;
    }
  }
  SYNCDBG(17,"Level %ld not recognized as SP",lvnum);
  return false;
}

short is_multiplayer_level(LevelNumber lvnum)
{
  int i;
  if (lvnum < 1) return false;
  for (i=0; i<CAMPAIGN_LEVELS_COUNT; i++)
  {
    if (campaign.multi_levels[i] == lvnum)
    {
        SYNCDBG(17,"Level %ld identified as MP",lvnum);
        return true;
    }
  }
  SYNCDBG(17,"Level %ld not recognized as MP",lvnum);
  return false;
}

/**
 * Returns if the level is 'campaign' level.
 * All levels mentioned in campaign file are campaign levels. Campaign and
 * freeplay levels are exclusive.
 */
short is_campaign_level(LevelNumber lvnum)
{
  if (is_singleplayer_level(lvnum) || is_bonus_level(lvnum)
   || is_extra_level(lvnum) || is_multiplayer_level(lvnum))
    return true;
  return false;
}

/**
 * Returns if the level is 'free play' level, which should be visible
 * in list of levels.
 */
short is_freeplay_level(LevelNumber lvnum)
{
  if (lvnum < 1) return false;
  for (int i = 0; i < FREE_LEVELS_COUNT; i++)
  {
    if (campaign.freeplay_levels[i] == lvnum)
    {
        SYNCDBG(18,"%ld is freeplay",lvnum);
        return true;
    }
  }
  SYNCDBG(18,"%ld is NOT freeplay",lvnum);
  return false;
}
/******************************************************************************/<|MERGE_RESOLUTION|>--- conflicted
+++ resolved
@@ -372,7 +372,6 @@
     return 0;
 }
 
-<<<<<<< HEAD
 //same as value_flagsfield but treats the namedCommand field as a longnamedCommand
 int64_t value_longflagsfield(const struct NamedField* named_field, const char* value_text, const struct NamedFieldSet* named_fields_set, int idx, unsigned char src)
 {
@@ -413,8 +412,7 @@
     return value;
 }
 
-=======
->>>>>>> d1d611b9
+
 //expects value_text to be a space seperated list of values in the named fields named command, wich can be combined with bitwise or
 int64_t value_flagsfield(const struct NamedField* named_field, const char* value_text, const struct NamedFieldSet* named_fields_set, int idx, unsigned char src)
 {
