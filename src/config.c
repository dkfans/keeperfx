--- conflicted
+++ resolved
@@ -121,17 +121,14 @@
   {"RESIZE_MOVIES",       14},
   {"MUSIC_TRACKS",        15},
   {"WIBBLE",              16},
-<<<<<<< HEAD
-  {"LEVEL_START_ANGLE",   17},
-  {"POSSESS_AFFECT_CAMERA", 18},
-  {"ISOMETRIC_TILT",       19},
-=======
   {"FREEZE_GAME_ON_FOCUS_LOST"     , 17},
   {"UNLOCK_CURSOR_WHEN_GAME_PAUSED", 18},
   {"LOCK_CURSOR_IN_POSSESSION"     , 19},
   {"PAUSE_MUSIC_WHEN_GAME_PAUSED"  , 20},
   {"MUTE_AUDIO_ON_FOCUS_LOST"      , 21},
->>>>>>> d522feb0
+  {"LEVEL_START_ANGLE",   22},
+  {"POSSESS_AFFECT_CAMERA", 23},
+  {"ISOMETRIC_TILT",       24},
   {NULL,                   0},
   };
 
@@ -972,8 +969,72 @@
               features_enabled &= ~Ft_LiquidWibble;
           }
           break;
-<<<<<<< HEAD
-        case 17: // LEVEL_START_ANGLE
+      case 17: // FREEZE_GAME_ON_FOCUS_LOST
+          i = recognize_conf_parameter(buf,&pos,len,logicval_type);
+          if (i <= 0)
+          {
+              CONFWRNLOG("Couldn't recognize \"%s\" command parameter in %s file.",
+                COMMAND_TEXT(cmd_num),config_textname);
+            break;
+          }
+          if (i == 1)
+              features_enabled |= Ft_FreezeOnLoseFocus;
+          else
+              features_enabled &= ~Ft_FreezeOnLoseFocus;
+          break;
+      case 18: // UNLOCK_CURSOR_WHEN_GAME_PAUSED
+          i = recognize_conf_parameter(buf,&pos,len,logicval_type);
+          if (i <= 0)
+          {
+              CONFWRNLOG("Couldn't recognize \"%s\" command parameter in %s file.",
+                COMMAND_TEXT(cmd_num),config_textname);
+            break;
+          }
+          if (i == 1)
+              features_enabled |= Ft_UnlockCursorOnPause;
+          else
+              features_enabled &= ~Ft_UnlockCursorOnPause;
+          break;
+      case 19: // LOCK_CURSOR_IN_POSSESSION
+          i = recognize_conf_parameter(buf,&pos,len,logicval_type);
+          if (i <= 0)
+          {
+              CONFWRNLOG("Couldn't recognize \"%s\" command parameter in %s file.",
+                COMMAND_TEXT(cmd_num),config_textname);
+            break;
+          }
+          if (i == 1)
+              features_enabled |= Ft_LockCursorInPossession;
+          else
+              features_enabled &= ~Ft_LockCursorInPossession;
+          break;
+      case 20: // PAUSE_MUSIC_WHEN_GAME_PAUSED
+          i = recognize_conf_parameter(buf,&pos,len,logicval_type);
+          if (i <= 0)
+          {
+              CONFWRNLOG("Couldn't recognize \"%s\" command parameter in %s file.",
+                COMMAND_TEXT(cmd_num),config_textname);
+            break;
+          }
+          if (i == 1)
+              features_enabled |= Ft_PauseMusicOnGamePause;
+          else
+              features_enabled &= ~Ft_PauseMusicOnGamePause;
+          break;
+      case 21: // MUTE_AUDIO_ON_FOCUS_LOST
+          i = recognize_conf_parameter(buf,&pos,len,logicval_type);
+          if (i <= 0)
+          {
+              CONFWRNLOG("Couldn't recognize \"%s\" command parameter in %s file.",
+                COMMAND_TEXT(cmd_num),config_textname);
+            break;
+          }
+          if (i == 1)
+              features_enabled |= Ft_MuteAudioOnLoseFocus;
+          else
+              features_enabled &= ~Ft_MuteAudioOnLoseFocus;
+          break;
+      case 22: // LEVEL_START_ANGLE
          if (get_conf_parameter_single(buf,&pos,len,word_buf,sizeof(word_buf)) > 0)
           {
             i = atoi(word_buf);
@@ -1027,88 +1088,19 @@
                 break;
             }            
           }
-          break; 
-        case 18: // POSSESS_AFFECT_CAMERA
-=======
-      case 17: // FREEZE_GAME_ON_FOCUS_LOST
-          i = recognize_conf_parameter(buf,&pos,len,logicval_type);
-          if (i <= 0)
-          {
-              CONFWRNLOG("Couldn't recognize \"%s\" command parameter in %s file.",
-                COMMAND_TEXT(cmd_num),config_textname);
-            break;
-          }
-          if (i == 1)
-              features_enabled |= Ft_FreezeOnLoseFocus;
-          else
-              features_enabled &= ~Ft_FreezeOnLoseFocus;
-          break;
-      case 18: // UNLOCK_CURSOR_WHEN_GAME_PAUSED
-          i = recognize_conf_parameter(buf,&pos,len,logicval_type);
-          if (i <= 0)
-          {
-              CONFWRNLOG("Couldn't recognize \"%s\" command parameter in %s file.",
-                COMMAND_TEXT(cmd_num),config_textname);
-            break;
-          }
-          if (i == 1)
-              features_enabled |= Ft_UnlockCursorOnPause;
-          else
-              features_enabled &= ~Ft_UnlockCursorOnPause;
-          break;
-      case 19: // LOCK_CURSOR_IN_POSSESSION
-          i = recognize_conf_parameter(buf,&pos,len,logicval_type);
-          if (i <= 0)
-          {
-              CONFWRNLOG("Couldn't recognize \"%s\" command parameter in %s file.",
-                COMMAND_TEXT(cmd_num),config_textname);
-            break;
-          }
-          if (i == 1)
-              features_enabled |= Ft_LockCursorInPossession;
-          else
-              features_enabled &= ~Ft_LockCursorInPossession;
-          break;
-      case 20: // PAUSE_MUSIC_WHEN_GAME_PAUSED
->>>>>>> d522feb0
-          i = recognize_conf_parameter(buf,&pos,len,logicval_type);
-          if (i <= 0)
-          {
-              CONFWRNLOG("Couldn't recognize \"%s\" command parameter in %s file.",
-                COMMAND_TEXT(cmd_num),config_textname);
-            break;
-          }
-          if (i == 1)
-<<<<<<< HEAD
-              PossessAffectCamera = true;
+          break;
+        case 23: // POSSESS_AFFECT_CAMERA
+            PossessAffectCamera = true;
           else
               PossessAffectCamera = false;
           break;
-        case 19: // ISOMETRIC_TILT
+        case 24: // ISOMETRIC_TILT
           if (get_conf_parameter_single(buf,&pos,len,word_buf,sizeof(word_buf)) > 0)
           {
             i = atoi(word_buf);
           }
               IsometricTilt = i;
-=======
-              features_enabled |= Ft_PauseMusicOnGamePause;
-          else
-              features_enabled &= ~Ft_PauseMusicOnGamePause;
-          break;
-      case 21: // MUTE_AUDIO_ON_FOCUS_LOST
-          i = recognize_conf_parameter(buf,&pos,len,logicval_type);
-          if (i <= 0)
-          {
-              CONFWRNLOG("Couldn't recognize \"%s\" command parameter in %s file.",
-                COMMAND_TEXT(cmd_num),config_textname);
-            break;
-          }
-          if (i == 1)
-              features_enabled |= Ft_MuteAudioOnLoseFocus;
-          else
-              features_enabled &= ~Ft_MuteAudioOnLoseFocus;
->>>>>>> d522feb0
-          break;
+        break;
       case 0: // comment
           break;
       case -1: // end of buffer
