--- conflicted
+++ resolved
@@ -287,11 +287,8 @@
     unsigned long action_seed;
     TbBool default_imprison_tendency;
     TbBool default_flee_tendency;
-<<<<<<< HEAD
+    TbBool skip_heart_zoom;
     TbBool highlight_mode;
-=======
-    TbBool skip_heart_zoom;
->>>>>>> 8cf4a2e7
 };
 
 struct PacketEx
