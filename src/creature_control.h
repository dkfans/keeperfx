--- conflicted
+++ resolved
@@ -381,15 +381,9 @@
     long flee_start_turn;
     struct MemberPos followers_pos[GROUP_MEMBERS_COUNT];
     unsigned short next_in_room;
-<<<<<<< HEAD
-    unsigned short prev_in_room;//field_2AC
-    short spell_in_progress_remaining;
-    unsigned char spell_in_progress;
-=======
     unsigned short prev_in_room;
     short spell_aura;
     short spell_aura_duration;
->>>>>>> d209205f
     unsigned short job_assigned;
     unsigned short spell_tngidx_armour[3];
     unsigned short spell_tngidx_disease[3];
