--- conflicted
+++ resolved
@@ -1359,7 +1359,147 @@
     return Lb_SUCCESS;
 }
 
-<<<<<<< HEAD
+TbResult magic_use_power_rebound(PlayerNumber plyr_idx, struct Thing *thing, MapSubtlCoord stl_x, MapSubtlCoord stl_y, long splevel, unsigned long mod_flags)
+{
+    if (!thing_is_creature(thing)) {
+        ERRORLOG("Tried to apply spell to invalid creature.");
+        return Lb_FAIL;
+    }
+    // If this spell is already casted at that creature, do nothing
+    if (thing_affected_by_spell(thing, SplK_Rebound)) {
+        return Lb_OK;
+    }
+    if ((mod_flags & PwMod_CastForFree) == 0)
+    {
+        // If we can't afford the spell, fail
+        if (!pay_for_spell(plyr_idx, PwrK_REBOUND, splevel)) {
+            return Lb_FAIL;
+        }
+    }
+    struct PowerConfigStats *powerst;
+    powerst = get_power_model_stats(PwrK_REBOUND);
+    thing_play_sample(thing, powerst->select_sound_idx, NORMAL_PITCH, 0, 3, 0, 2, FULL_LOUDNESS);
+    apply_spell_effect_to_thing(thing, SplK_Rebound, splevel);
+    return Lb_SUCCESS;
+}
+
+TbResult magic_use_power_speed(PlayerNumber plyr_idx, struct Thing *thing, MapSubtlCoord stl_x, MapSubtlCoord stl_y, long splevel, unsigned long mod_flags)
+{
+    if (!thing_is_creature(thing)) {
+        ERRORLOG("Tried to apply spell to invalid creature.");
+        return Lb_FAIL;
+    }
+    if (thing_affected_by_spell(thing, SplK_Speed)) {
+        return Lb_OK;
+    }
+    if ((mod_flags & PwMod_CastForFree) == 0)
+    {
+        // If we can't afford the spell, fail
+        if (!pay_for_spell(plyr_idx, PwrK_SPEEDCRTR, splevel)) {
+            return Lb_FAIL;
+        }
+    }
+    struct PowerConfigStats *powerst;
+    powerst = get_power_model_stats(PwrK_SPEEDCRTR);
+    thing_play_sample(thing, powerst->select_sound_idx, NORMAL_PITCH, 0, 3, 0, 2, FULL_LOUDNESS);
+    apply_spell_effect_to_thing(thing, SplK_Speed, splevel);
+    return Lb_SUCCESS;
+}
+
+TbResult magic_use_power_freeze(PlayerNumber plyr_idx, struct Thing *thing, MapSubtlCoord stl_x, MapSubtlCoord stl_y, long splevel, unsigned long mod_flags)
+{
+    // If this spell is already casted at that creature, do nothing
+    if (thing_affected_by_spell(thing, SplK_Freeze)) {
+        return Lb_OK;
+    }
+    if ((mod_flags & PwMod_CastForFree) == 0)
+    {
+        // If we can't afford the spell, fail
+        if (!pay_for_spell(plyr_idx, PwrK_FREEZE, splevel)) {
+            return Lb_FAIL;
+        }
+    }
+    struct Coord3d effpos = thing->mappos;
+    effpos.z.val = get_ceiling_height_above_thing_at(thing, &thing->mappos);
+    create_effect(&effpos, TngEff_FallingIceBlocks, thing->owner);
+    struct PowerConfigStats *powerst;
+    powerst = get_power_model_stats(PwrK_FREEZE);
+    thing_play_sample(thing, powerst->select_sound_idx, NORMAL_PITCH, 0, 3, 0, 2, FULL_LOUDNESS);
+    apply_spell_effect_to_thing(thing, SplK_Freeze, splevel);
+    return Lb_SUCCESS;
+}
+
+TbResult magic_use_power_slow(PlayerNumber plyr_idx, struct Thing *thing, MapSubtlCoord stl_x, MapSubtlCoord stl_y, long splevel, unsigned long mod_flags)
+{
+    // If this spell is already casted at that creature, do nothing
+    if (thing_affected_by_spell(thing, SplK_Slow)) {
+        return Lb_OK;
+    }
+    if ((mod_flags & PwMod_CastForFree) == 0)
+    {
+        // If we can't afford the spell, fail
+        if (!pay_for_spell(plyr_idx, PwrK_SLOW, splevel)) {
+            return Lb_FAIL;
+        }
+    }
+    struct Coord3d effpos = thing->mappos;
+    effpos.z.val = get_ceiling_height_above_thing_at(thing, &thing->mappos);
+    create_effect(&effpos, TngEff_SlowKeeperPower, thing->owner);
+    struct PowerConfigStats *powerst;
+    powerst = get_power_model_stats(PwrK_SLOW);
+    thing_play_sample(thing, powerst->select_sound_idx, NORMAL_PITCH, 0, 3, 0, 2, FULL_LOUDNESS);
+    apply_spell_effect_to_thing(thing, SplK_Slow, splevel);
+    return Lb_SUCCESS;
+}
+
+TbResult magic_use_power_flight(PlayerNumber plyr_idx, struct Thing *thing, MapSubtlCoord stl_x, MapSubtlCoord stl_y, long splevel, unsigned long mod_flags)
+{
+    if (!thing_is_creature(thing)) {
+        ERRORLOG("Tried to apply spell to invalid creature.");
+        return Lb_FAIL;
+    }
+    // If this spell is already casted at that creature, do nothing
+    if (thing_affected_by_spell(thing, SplK_Fly)) {
+        return Lb_OK;
+    }
+    if ((mod_flags & PwMod_CastForFree) == 0)
+    {
+        // If we can't afford the spell, fail
+        if (!pay_for_spell(plyr_idx, PwrK_FLIGHT, splevel)) {
+            return Lb_FAIL;
+        }
+    }
+    struct PowerConfigStats *powerst;
+    powerst = get_power_model_stats(PwrK_FLIGHT);
+    thing_play_sample(thing, powerst->select_sound_idx, NORMAL_PITCH, 0, 3, 0, 2, FULL_LOUDNESS);
+    apply_spell_effect_to_thing(thing, SplK_Fly, splevel);
+    return Lb_SUCCESS;
+}
+
+TbResult magic_use_power_vision(PlayerNumber plyr_idx, struct Thing *thing, MapSubtlCoord stl_x, MapSubtlCoord stl_y, long splevel, unsigned long mod_flags)
+{
+    if (!thing_is_creature(thing)) {
+        ERRORLOG("Tried to apply spell to invalid creature.");
+        return Lb_FAIL;
+    }
+    // If this spell is already casted at that creature, do nothing
+    if (thing_affected_by_spell(thing, SplK_Sight)) {
+        return Lb_OK;
+    }
+    if ((mod_flags & PwMod_CastForFree) == 0)
+    {
+        // If we can't afford the spell, fail
+        if (!pay_for_spell(plyr_idx, PwrK_VISION, splevel)) {
+            return Lb_FAIL;
+        }
+    }
+    struct PowerConfigStats *powerst;
+    powerst = get_power_model_stats(PwrK_VISION);
+    thing_play_sample(thing, powerst->select_sound_idx, NORMAL_PITCH, 0, 3, 0, 2, FULL_LOUDNESS);
+    apply_spell_effect_to_thing(thing, SplK_Sight, splevel);
+    return Lb_SUCCESS;
+}
+
 TbResult magic_use_power_rage(PlayerNumber plyr_idx, struct Thing *thing, MapSubtlCoord stl_x, MapSubtlCoord stl_y, long splevel, unsigned long mod_flags)
 {
     if (!thing_is_creature(thing)) {
@@ -1384,10 +1524,7 @@
     return Lb_SUCCESS;
 }
 
-TbResult magic_use_power_lightning(PlayerNumber plyr_idx, MapSubtlCoord stl_x, MapSubtlCoord stl_y, long splevel, unsigned long mod_flags)
-=======
 static TbResult magic_use_power_lightning(PowerKind power_kind, PlayerNumber plyr_idx, struct Thing *thing, MapSubtlCoord stl_x, MapSubtlCoord stl_y, long splevel, unsigned long mod_flags)
->>>>>>> b2c689a3
 {
     struct PlayerInfo *player;
     struct Dungeon *dungeon;
@@ -2054,7 +2191,6 @@
     }
     if (ret == Lb_OK)
     {
-<<<<<<< HEAD
         switch (pwkind)
         {
         case PwrK_HAND:
@@ -2123,9 +2259,7 @@
             ret = Lb_FAIL;
             break;
         }
-=======
-        magic_use_power_direct(plyr_idx, pwkind, splevel, stl_x, stl_y, thing, allow_flags);
->>>>>>> b2c689a3
+//        magic_use_power_direct(plyr_idx, pwkind, splevel, stl_x, stl_y, thing, allow_flags); //todo fix merge conflict
     }
     if (ret == Lb_SUCCESS)
     {
