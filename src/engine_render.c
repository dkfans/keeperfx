--- conflicted
+++ resolved
@@ -6007,7 +6007,6 @@
       angle = thing->move_angle_xy;
     prepare_jonty_remap_and_scale(&scale, jspr);
     EngineSpriteDrawUsingAlpha = 0;
-<<<<<<< HEAD
 
     if (thingadd->flags & TA_NetGhost)
     {
@@ -6016,35 +6015,20 @@
     }
     else
     {
-        switch (thing->field_4F & (TF4F_Unknown10|TF4F_Unknown20))
-        {
-        case TF4F_Unknown10:
+        switch (thing->field_4F & (TF4F_Transpar_Flags))
+        {
+        case TF4F_Transpar_8:
             lbDisplay.DrawFlags |= Lb_SPRITE_TRANSPAR8;
             lbDisplay.DrawFlags &= ~Lb_TEXT_UNDERLNSHADOW;
             break;
-        case TF4F_Unknown20:
+        case TF4F_Transpar_4:
             lbDisplay.DrawFlags |= Lb_SPRITE_TRANSPAR4;
             lbDisplay.DrawFlags &= ~Lb_TEXT_UNDERLNSHADOW;
             break;
-        case (TF4F_Unknown10|TF4F_Unknown20):
+        case TF4F_Transpar_Alpha:
             EngineSpriteDrawUsingAlpha = 1;
             break;
         }
-=======
-    switch (thing->field_4F & (TF4F_Transpar_Flags))
-    {
-    case TF4F_Transpar_8:
-        lbDisplay.DrawFlags |= Lb_SPRITE_TRANSPAR8;
-        lbDisplay.DrawFlags &= ~Lb_TEXT_UNDERLNSHADOW;
-        break;
-    case TF4F_Transpar_4:
-        lbDisplay.DrawFlags |= Lb_SPRITE_TRANSPAR4;
-        lbDisplay.DrawFlags &= ~Lb_TEXT_UNDERLNSHADOW;
-        break;
-    case TF4F_Transpar_Alpha:
-        EngineSpriteDrawUsingAlpha = 1;
-        break;
->>>>>>> d0b11cf6
     }
 
     if ((thing->class_id == TCls_Creature)
