/******************************************************************************/
// Free implementation of Bullfrog's Dungeon Keeper strategy game.
/******************************************************************************/
/** @file creature_states.c
 *     Creature states structure and function definitions.
 * @par Purpose:
 *     Defines elements of states[] array, containing valid creature states.
 * @par Comment:
 *     None.
 * @author   Tomasz Lis
 * @date     23 Sep 2009 - 22 Feb 2010
 * @par  Copying and copyrights:
 *     This program is free software; you can redistribute it and/or modify
 *     it under the terms of the GNU General Public License as published by
 *     the Free Software Foundation; either version 2 of the License, or
 *     (at your option) any later version.
 */
/******************************************************************************/
#include "pre_inc.h"
#include "creature_states.h"
#include "globals.h"

#include "bflib_math.h"
#include "bflib_planar.h"
#include "thing_list.h"
#include "creature_control.h"
#include "creature_instances.h"
#include "creature_graphics.h"
#include "creature_jobs.h"
#include "config_creature.h"
#include "config_rules.h"
#include "config_terrain.h"
#include "config_effects.h"
#include "config_crtrstates.h"
#include "thing_stats.h"
#include "thing_physics.h"
#include "thing_objects.h"
#include "thing_effects.h"
#include "thing_navigate.h"
#include "thing_corpses.h"
#include "room_data.h"
#include "room_jobs.h"
#include "room_workshop.h"
#include "room_library.h"
#include "room_lair.h"
#include "room_util.h"
#include "room_list.h"
#include "tasks_list.h"
#include "map_data.h"
#include "map_events.h"
#include "map_blocks.h"
#include "map_utils.h"
#include "ariadne_wallhug.h"
#include "power_hand.h"
#include "gui_topmsg.h"
#include "gui_soundmsgs.h"
#include "engine_arrays.h"
#include "player_utils.h"
#include "player_instances.h"
#include "player_computer.h"
#include "thing_traps.h"
#include "magic_powers.h"
#include "sounds.h"
#include "game_legacy.h"
#include "sprites.h"

#include "creature_states_gardn.h"
#include "creature_states_hero.h"
#include "creature_states_lair.h"
#include "creature_states_mood.h"
#include "creature_states_prisn.h"
#include "creature_states_rsrch.h"
#include "creature_states_scavn.h"
#include "creature_states_spdig.h"
#include "creature_states_tortr.h"
#include "creature_states_train.h"
#include "creature_states_wrshp.h"
#include "creature_states_combt.h"
#include "creature_states_guard.h"
#include "creature_states_pray.h"
#include "creature_states_tresr.h"
#include "creature_states_barck.h"

#include "keeperfx.hpp"
#include "post_inc.h"

#ifdef __cplusplus
extern "C" {
#endif
/******************************************************************************/
#define CREATURE_GUI_STATES_COUNT 3
/* Please note that functions returning 'short' are not ment to return true/false only! */
/******************************************************************************/
/******************************************************************************/
short already_at_call_to_arms(struct Thing *creatng);
short arrive_at_alarm(struct Thing *creatng);
short arrive_at_call_to_arms(struct Thing *creatng);
short cleanup_hold_audience(struct Thing *creatng);
short creature_being_dropped(struct Thing *creatng);
short creature_cannot_find_anything_to_do(struct Thing *creatng);
short creature_casting_preparation(struct Thing *creatng);
short creature_change_from_chicken(struct Thing *creatng);
short creature_change_to_chicken(struct Thing *creatng);
short creature_doing_nothing(struct Thing *creatng);
short creature_dormant(struct Thing *creatng);
short creature_escaping_death(struct Thing *creatng);
short creature_evacuate_room(struct Thing *creatng);
short creature_explore_dungeon(struct Thing *creatng);
short creature_exempt(struct Thing *creatng);
short creature_follow_leader(struct Thing *creatng);
short creature_in_hold_audience(struct Thing *creatng);
short creature_kill_creatures(struct Thing *creatng);
short creature_kill_diggers(struct Thing* creatng);
short creature_leaves(struct Thing *creatng);
short creature_leaves_or_dies(struct Thing *creatng);
short creature_leaving_dungeon(struct Thing *creatng);
short creature_persuade(struct Thing *creatng);
short creature_present_to_dungeon_heart(struct Thing *creatng);
short creature_pretend_chicken_move(struct Thing *creatng);
short creature_pretend_chicken_setup_move(struct Thing *creatng);
short creature_search_for_gold_to_steal_in_room(struct Thing *creatng);
short creature_set_work_room_based_on_position(struct Thing *creatng);
short creature_slap_cowers(struct Thing *creatng);
short creature_steal_gold(struct Thing *creatng);
short creature_take_salary(struct Thing *creatng);
short creature_unconscious(struct Thing *creatng);
short creature_vandalise_rooms(struct Thing *creatng);
short creature_wait_at_treasure_room_door(struct Thing *creatng);
short creature_wants_a_home(struct Thing *creatng);
short creature_wants_salary(struct Thing *creatng);
short move_backwards_to_position(struct Thing *creatng);
CrCheckRet move_check_attack_any_door(struct Thing *creatng);
CrCheckRet move_check_can_damage_wall(struct Thing *creatng);
CrCheckRet move_check_kill_creatures(struct Thing *creatng);
CrCheckRet move_check_kill_diggers(struct Thing* creatng);
CrCheckRet move_check_near_dungeon_heart(struct Thing *creatng);
CrCheckRet move_check_on_head_for_room(struct Thing *creatng);
CrCheckRet move_check_persuade(struct Thing *creatng);
CrCheckRet move_check_wait_at_door_for_wage(struct Thing *creatng);
short cleanup_timebomb(struct Thing *creatng);

short move_to_position(struct Thing *creatng);
char new_slab_tunneller_check_for_breaches(struct Thing *creatng);
short patrol_here(struct Thing *creatng);
short patrolling(struct Thing *creatng);
short person_sulk_at_lair(struct Thing *creatng);
short person_sulk_head_for_lair(struct Thing *creatng);
short person_sulking(struct Thing *creatng);
short seek_the_enemy(struct Thing *creatng);
short state_cleanup_dragging_body(struct Thing *creatng);
short state_cleanup_dragging_object(struct Thing *creatng);
short state_cleanup_in_room(struct Thing *creatng);
short state_cleanup_unable_to_fight(struct Thing *creatng);
short state_cleanup_unconscious(struct Thing *creatng);
short state_cleanup_wait_at_door(struct Thing* creatng);
short creature_search_for_spell_to_steal_in_room(struct Thing *creatng);
short creature_pick_up_spell_to_steal(struct Thing *creatng);
short creature_timebomb(struct Thing *creatng);
/******************************************************************************/
#ifdef __cplusplus
}
#endif
/******************************************************************************/
//process_state, cleanup_state, move_from_slab, move_check,
//override_feed, override_own_needs, override_sleep, override_fight_crtr, override_gets_salary, override_captive, override_transition, override_escape, override_unconscious, override_anger_job, override_fight_object, override_fight_door, override_call2arms, override_follow,
    //state_type, captive, transition, follow_behavior, blocks_all_state_changes, sprite_idx, display_thought_bubble, sneaky, react_to_cta
struct StateInfo states[CREATURE_STATES_COUNT] = {
  {NULL, NULL, NULL, NULL,
    0, 0, 0, 0, 0, 0, 0, 0, 0, 0, 0, 0, 0, 0,  CrStTyp_Idle, 0, 0, 0, 0,  0, 0, 0, 0},
  {imp_doing_nothing, NULL, NULL, NULL,
    0, 0, 0, 0, 0, 0, 0, 0, 0, 0, 0, 0, 0, 0,  CrStTyp_Idle, 0, 0, 0, 0,  0, 0, 0, 1},
  {imp_arrives_at_dig_or_mine, NULL, NULL, NULL,
    0, 0, 0, 0, 0, 0, 0, 0, 0, 0, 0, 0, 0, 0,  CrStTyp_Work, 0, 0, 0, 0,  0, 0, 0, 1},
  {imp_arrives_at_dig_or_mine, NULL, NULL, NULL,
    0, 0, 0, 0, 0, 0, 0, 0, 0, 0, 0, 0, 0, 0,  CrStTyp_Work, 0, 0, 0, 0,  0, 0, 0, 1},
  {imp_digs_mines, NULL, NULL, NULL,
    0, 0, 0, 0, 0, 0, 0, 0, 0, 0, 0, 0, 0, 0,  CrStTyp_Work, 0, 0, 0, 0,  0, 0, 0, 1},
  {imp_digs_mines, NULL, NULL, NULL,
    0, 0, 0, 0, 0, 0, 0, 0, 0, 0, 0, 0, 0, 0,  CrStTyp_Work, 0, 0, 0, 0,  0, 0, 0, 1},
  {creature_casting_preparation, NULL, NULL, NULL,
    1, 1, 1, 1, 1, 1, 1, 1, 1, 1, 1, 1, 1, 1,  CrStTyp_Work, 0, 1, 0, 0,  0, 0, 0, 1},
  {imp_drops_gold, NULL, NULL, NULL,
    0, 0, 0, 0, 0, 0, 0, 0, 0, 0, 0, 0, 0, 0,  CrStTyp_Work, 0, 0, 0, 0,  0, 0, 0, 1},
  {imp_last_did_job, NULL, NULL, NULL,
    0, 0, 0, 0, 0, 0, 0, 0, 0, 0, 0, 0, 0, 0,  CrStTyp_Work, 0, 0, 1, 0,  0, 0, 0, 1},
  {imp_arrives_at_improve_dungeon, NULL, NULL,  NULL,
    0, 0, 0, 0, 0, 0, 0, 0, 0, 0, 0, 0, 0, 0,  CrStTyp_Work, 0, 0, 0, 0,  0, 0, 0, 1},
  {imp_improves_dungeon, NULL, NULL, NULL, // [10]
    0, 0, 0, 0, 0, 0, 0, 0, 0, 0, 0, 0, 0, 0,  CrStTyp_Work, 0, 0, 0, 0,  0, 0, 0, 1},
  {creature_picks_up_trap_object, NULL, NULL, NULL,
    0, 0, 0, 0, 0, 0, 0, 0, 0, 0, 0, 0, 0, 0,  CrStTyp_Work, 0, 0, 0, 0,  0, 0, 0, 1},
  {creature_arms_trap, state_cleanup_dragging_object, NULL, NULL,
    0, 0, 0, 0, 0, 0, 0, 0, 0, 0, 0, 0, 0, 0,  CrStTyp_Work, 0, 0, 0, 0,  0, 0, 0, 1},
  {creature_picks_up_crate_for_workshop, NULL, NULL, NULL,
    0, 0, 0, 0, 0, 0, 0, 0, 0, 0, 0, 0, 0, 0,  CrStTyp_Work, 0, 0, 0, 0,  0, 0, 0, 1},
  {move_to_position, NULL, NULL, NULL,
    0, 0, 0, 0, 0, 0, 0, 0, 0, 0, 0, 0, 0, 0,  CrStTyp_Move, 0, 0, 1, 0,  0, 0, 0, 1},
  {NULL, NULL, NULL, NULL,
    0, 0, 0, 0, 0, 0, 0, 0, 0, 0, 0, 0, 0, 0,  CrStTyp_Move, 0, 0, 1, 0,  0, 0, 0, 1},
  {creature_drops_crate_in_workshop, state_cleanup_dragging_object, NULL, NULL,
    0, 0, 0, 0, 0, 0, 0, 0, 0, 0, 0, 0, 0, 0,  CrStTyp_Work, 0, 0, 0, 0,  0, 0, 0, 1},
  {creature_doing_nothing, NULL, NULL, NULL,
    0, 0, 0, 0, 0, 0, 0, 0, 0, 0, 0, 0, 0, 0,  CrStTyp_Idle, 0, 0, 0, 0,  0, 0, 0, 1},
  {creature_to_garden, NULL, NULL, NULL,
    0, 1, 1, 0, 0, 0, 0, 0, 0, 1, 0, 0, 0, 0,  CrStTyp_Feed, 0, 0, 1, 0, GBS_creature_states_hungry, 1, 0, 1},
  {creature_arrived_at_garden, state_cleanup_in_room, NULL, move_check_on_head_for_room,
    0, 1, 1, 0, 0, 0, 0, 0, 0, 1, 0, 0, 0, 0,  CrStTyp_Feed, 0, 0, 2, 0, GBS_creature_states_hungry, 1, 0, 1},
  {creature_wants_a_home, NULL, NULL, NULL, // [20]
    0, 0, 1, 0, 0, 0, 0, 0, 0, 1, 0, 0, 0, 0,  CrStTyp_OwnNeeds, 0, 0, 1, 0, GBS_creature_states_lair, 1, 0, 1},
  {creature_choose_room_for_lair_site, NULL, NULL, NULL,
    0, 0, 1, 0, 0, 0, 0, 0, 0, 1, 0, 0, 0, 0,  CrStTyp_OwnNeeds, 0, 0, 1, 0, GBS_creature_states_lair, 1, 0, 1},
  {creature_at_new_lair, NULL, NULL, NULL,
    0, 0, 1, 0, 0, 0, 0, 0, 0, 1, 0, 0, 0, 0,  CrStTyp_OwnNeeds, 0, 0, 1, 0, GBS_creature_states_lair, 1, 0, 1},
  {person_sulk_head_for_lair, NULL, NULL, NULL,
    0, 0, 0, 0, 0, 0, 0, 0, 0, 0, 0, 0, 0, 0,  CrStTyp_OwnNeeds, 0, 0, 1, 0, GBS_creature_states_angry, 1, 0, 1},
  {person_sulk_at_lair, NULL, NULL, NULL,
    0, 0, 0, 0, 0, 0, 0, 0, 0, 0, 0, 0, 0, 0,  CrStTyp_OwnNeeds, 0, 0, 1, 0, GBS_creature_states_angry, 1, 0, 1},
  {creature_going_home_to_sleep, NULL, NULL, NULL,
    0, 1, 0, 0, 0, 0, 0, 0, 0, 1, 0, 0, 0, 1,  CrStTyp_Sleep, 0, 0, 1, 0, GBS_creature_states_sleep, 1, 0, 1},
  {creature_sleep, cleanup_sleep, NULL, NULL,
    0, 1, 0, 0, 0, 0, 0, 0, 0, 1, 0, 0, 0, 0,  CrStTyp_Sleep, 0, 0, 2, 0, GBS_creature_states_sleep, 1, 0, 1},
  {NULL, NULL, NULL, NULL,
    0, 0, 0, 0, 0, 0, 0, 0, 0, 0, 0, 0, 0, 0,  CrStTyp_Work, 0, 0, 1, 0,  0, 0, 0, 1},
  {tunnelling, NULL, new_slab_tunneller_check_for_breaches, NULL,
    0, 0, 0, 0, 0, 0, 0, 0, 0, 0, 0, 0, 0, 0,  CrStTyp_Work, 0, 0, 1, 0,  0, 0, 0, 1},
  {NULL, NULL, NULL, NULL,
    0, 0, 0, 0, 0, 0, 0, 0, 0, 0, 0, 0, 0, 0,  CrStTyp_Idle, 0, 0, 1, 0,  0, 0, 0, 1},
  {at_research_room, NULL, NULL, move_check_on_head_for_room, // [30]
    0, 0, 0, 0, 0, 0, 0, 0, 0, 0, 0, 0, 0, 0,  CrStTyp_Work, 0, 0, 1, 0, GBS_creature_states_resrch, 1, 0, 1},
  {researching, state_cleanup_in_room, NULL, process_research_function,
    0, 0, 0, 0, 0, 0, 0, 0, 0, 0, 0, 0, 0, 0,  CrStTyp_Work, 0, 0, 2, 0, GBS_creature_states_resrch, 1, 0, 1},
  {at_training_room, NULL, NULL, move_check_on_head_for_room,
    0, 0, 0, 0, 0, 0, 0, 0, 0, 0, 0, 0, 0, 0,  CrStTyp_Work, 0, 0, 1, 0, GBS_creature_states_train, 1, 0, 1},
  {training, state_cleanup_in_room, NULL, NULL,
    0, 0, 0, 0, 0, 0, 0, 0, 0, 0, 0, 0, 0, 0,  CrStTyp_Work, 0, 0, 2, 0, GBS_creature_states_train, 1, 0, 1},
  {good_doing_nothing, NULL, NULL, NULL,
    0, 0, 0, 0, 0, 0, 0, 0, 0, 0, 0, 0, 0, 0,  CrStTyp_Idle, 0, 0, 1, 0,  0, 0, 0, 1},
  {good_returns_to_start, NULL, NULL, NULL,
    0, 0, 0, 0, 0, 0, 0, 0, 0, 0, 0, 0, 0, 0,  CrStTyp_Idle, 0, 0, 1, 0,  0, 0, 0, 1},
  {good_back_at_start, NULL, NULL, NULL,
    0, 0, 0, 0, 0, 0, 0, 0, 0, 0, 0, 0, 0, 0,  CrStTyp_Idle, 0, 0, 1, 0,  0, 0, 0, 1},
  {good_drops_gold, NULL, NULL, NULL,
    0, 0, 0, 0, 0, 0, 0, 0, 0, 0, 0, 0, 0, 0,  CrStTyp_Work, 0, 0, 1, 0,  0, 0, 0, 1},
  {NULL, NULL, NULL, NULL,
    1, 1, 1, 1, 1, 1, 1, 1, 0, 1, 1, 1, 1, 1,  CrStTyp_Work, 0, 1, 1, 0,  0, 0, 0, 0},
  {arrive_at_call_to_arms, NULL, NULL, NULL,
    1, 0, 1, 0, 1, 0, 0, 0, 0, 0, 0, 0, 0, 0, CrStTyp_Called2Arms, 0, 0, 1, 0, GBS_creature_states_cta, 1, 0, 0},
  {creature_arrived_at_prison, state_cleanup_unable_to_fight, NULL, move_check_on_head_for_room, // [40]
    1, 0, 1, 1, 1, 0, 0, 0, 0, 1, 1, 1, 1, 1,  CrStTyp_OwnNeeds, 1, 0, 0, 0, GBS_creature_states_prison, 1, 0, 0},
  {creature_in_prison, cleanup_prison, NULL, process_prison_function,
    1, 0, 1, 1, 1, 0, 0, 0, 0, 1, 1, 1, 1, 1,  CrStTyp_OwnNeeds, 1, 0, 0, 0, GBS_creature_states_prison, 1, 0, 0},
  {at_torture_room, state_cleanup_unable_to_fight, NULL, move_check_on_head_for_room,
    1, 0, 1, 1, 1, 0, 0, 0, 0, 1, 1, 1, 1, 1,  CrStTyp_OwnNeeds, 1, 0, 0, 0, GBS_creatr_state_tortr, 1, 0, 0},
  {torturing, cleanup_torturing, NULL, process_torture_function,
    1, 0, 1, 1, 1, 0, 0, 0, 0, 1, 1, 1, 1, 1,  CrStTyp_OwnNeeds, 1, 0, 0, 0, GBS_creatr_state_tortr, 1, 0, 0},
  {at_workshop_room, NULL, NULL, move_check_on_head_for_room,
    0, 0, 0, 0, 0, 0, 0, 0, 0, 0, 0, 0, 0, 0,  CrStTyp_Work, 0, 0, 1, 0, GBS_creature_states_manufct, 1, 0, 1},
  {manufacturing, state_cleanup_in_room, NULL, NULL,
    0, 0, 0, 0, 0, 0, 0, 0, 0, 0, 0, 0, 0, 0,  CrStTyp_Work, 0, 0, 2, 0, GBS_creature_states_manufct, 1, 0, 1},
  {at_scavenger_room, NULL, NULL, move_check_on_head_for_room,
    0, 0, 0, 0, 0, 0, 0, 0, 0, 0, 0, 0, 0, 0,  CrStTyp_Work, 0, 0, 1, 0, GBS_creature_states_scavng, 1, 0, 1},
  {scavengering, state_cleanup_in_room, NULL, process_scavenge_function,
    0, 0, 0, 0, 0, 0, 0, 0, 0, 0, 0, 0, 0, 0,  CrStTyp_Work, 0, 0, 2, 0, GBS_creature_states_scavng, 1, 0, 1},
  {creature_dormant, NULL, NULL, move_check_near_dungeon_heart,
    1, 1, 1, 1, 1, 0, 0, 0, 0, 1, 1, 1, 1, 1,  CrStTyp_Idle, 0, 0, 1, 0,  0, 0, 0, 1},
  {creature_in_combat, cleanup_combat, NULL, NULL,
    1, 1, 1, 0, 1, 0, 0, 1, 0, 1, 1, 0, 1, 1,  CrStTyp_FightCrtr, 0, 0, 1, 1, GBS_creature_states_attack, 1, 0, 0},
  {creature_leaving_dungeon, NULL, NULL, NULL, // [50]
    0, 1, 1, 0, 1, 0, 0, 0, 0, 0, 0, 0, 0, 0, CrStTyp_AngerJob, 1, 1, 1, 0, GBS_creature_states_livid, 1, 0, 1},
  {creature_leaves, NULL, NULL, NULL,
    0, 1, 1, 0, 1, 0, 0, 0, 0, 0, 0, 0, 0, 0, CrStTyp_AngerJob, 1, 1, 1, 0, GBS_creature_states_livid, 1, 0, 1},
  {creature_in_hold_audience, cleanup_hold_audience, NULL, NULL,
    0, 0, 0, 0, 0, 0, 0, 0, 0, 0, 0, 0, 0, 0,  CrStTyp_Work, 0, 0, 1, 0,  0, 0, 0, 1},
  {patrol_here, NULL, NULL, NULL,
    0, 0, 0, 0, 0, 0, 0, 0, 0, 0, 0, 0, 0, 0,  CrStTyp_Work, 0, 0, 1, 0,  0, 0, 0, 1},
  {patrolling, NULL, NULL, NULL,
    0, 0, 0, 0, 0, 0, 0, 0, 0, 0, 0, 0, 0, 0,  CrStTyp_Work, 0, 0, 1, 0,  0, 0, 0, 1},
  {NULL, NULL, NULL, NULL,
    0, 0, 0, 0, 0, 0, 0, 0, 0, 0, 0, 0, 0, 0,  CrStTyp_Work, 0, 0, 0, 0,  0, 0, 0, 1},
  {NULL, NULL, NULL, NULL,
    0, 0, 0, 0, 0, 0, 0, 0, 0, 0, 0, 0, 0, 0,  CrStTyp_Idle, 0, 0, 0, 0,  0, 0, 0, 1},
  {NULL, NULL, NULL, NULL,
    0, 0, 0, 0, 0, 0, 0, 0, 0, 0, 0, 0, 0, 0,  CrStTyp_Idle, 0, 0, 1, 0,  0, 0, 0, 0},
  {NULL, NULL, NULL, NULL,
    0, 0, 0, 0, 0, 0, 0, 0, 0, 0, 0, 0, 0, 0,  CrStTyp_Idle, 0, 0, 1, 0,  0, 0, 0, 1},
  {creature_kill_creatures, NULL, NULL, move_check_kill_creatures,
    0, 1, 1, 0, 1, 0, 0, 0, 0, 0, 0, 0, 0, 0, CrStTyp_AngerJob, 0, 0, 1, 0, GBS_creature_states_livid, 1, 0, 1},
  {creature_kill_diggers, NULL, NULL, move_check_kill_diggers, // [60]
    0, 1, 1, 0, 1, 0, 0, 0, 0, 0, 0, 0, 0, 0, CrStTyp_AngerJob, 0, 0, 1, 0, GBS_creature_states_livid, 1, 0, 1 },
  {person_sulking, NULL, NULL, NULL,
    0, 0, 0, 0, 0, 0, 0, 0, 0, 0, 0, 0, 0, 0,  CrStTyp_OwnNeeds, 0, 0, 1, 0, GBS_creature_states_angry, 1, 0, 1},
  {NULL, NULL, NULL, NULL,
    0, 0, 0, 0, 0, 0, 0, 0, 0, 0, 0, 0, 0, 0,  CrStTyp_Idle, 0, 0, 0, 0,  0, 0, 0, 1},
  {NULL, NULL, NULL, NULL,
    0, 0, 0, 0, 0, 0, 0, 0, 0, 0, 0, 0, 0, 0,  CrStTyp_Idle, 0, 0, 0, 0,  0, 0, 0, 1},
  {at_barrack_room, NULL, NULL, move_check_on_head_for_room,
    0, 0, 0, 0, 0, 0, 0, 0, 0, 0, 0, 0, 0, 0,  CrStTyp_Idle, 0, 0, 1, 0, GBS_creature_states_fight, 1, 0, 1},
  {barracking, state_cleanup_in_room, NULL, NULL,
    0, 0, 0, 0, 0, 0, 0, 0, 0, 0, 0, 0, 0, 0,  CrStTyp_Work, 0, 0, 1, 0, GBS_creature_states_fight, 1, 0, 1},
  {creature_slap_cowers, NULL, NULL, NULL,
    1, 1, 1, 1, 1, 1, 1, 1, 0, 1, 1, 1, 1, 1,  CrStTyp_Work, 0, 1, 0, 0,  0, 0, 0, 1},
  {creature_unconscious, state_cleanup_unconscious, NULL, NULL,
    1, 1, 1, 1, 1, 1, 1, 1, 0, 1, 1, 1, 1, 1,  CrStTyp_Unconscious, 0, 0, 0, 1,  0, 0, 0, 1},
  {creature_pick_up_unconscious_body, NULL, NULL, NULL,
    0, 0, 0, 0, 0, 0, 0, 0, 0, 0, 0, 0, 0, 0,  CrStTyp_Work, 0, 0, 1, 0,  0, 0, 0, 1},
  {imp_toking, NULL, NULL, NULL,
    0, 0, 0, 0, 0, 0, 0, 0, 0, 0, 0, 0, 0, 0,  CrStTyp_OwnNeeds, 0, 0, 0, 0,  0, 0, 0, 1},
  {imp_picks_up_gold_pile, NULL, NULL, NULL, // [70]
    0, 0, 0, 0, 0, 0, 0, 0, 0, 0, 0, 0, 0, 0,  CrStTyp_Work, 0, 0, 1, 0,  0, 0, 0, 1},
  {move_backwards_to_position, NULL, NULL, NULL,
    0, 0, 0, 0, 0, 0, 0, 0, 0, 0, 0, 0, 0, 0,  CrStTyp_Move, 0, 0, 1, 0,  0, 0, 0, 1},
  {creature_drop_body_in_prison, state_cleanup_dragging_body, NULL, NULL,
    0, 0, 0, 0, 0, 0, 0, 0, 0, 0, 0, 0, 0, 0,  CrStTyp_Work, 0, 0, 1, 0,  0, 0, 0, 1},
  {imp_arrives_at_convert_dungeon, NULL, NULL, NULL,
    0, 0, 0, 0, 0, 0, 0, 0, 0, 0, 0, 0, 0, 0,  CrStTyp_Work, 0, 0, 0, 0,  0, 0, 0, 1},
  {imp_converts_dungeon, NULL, NULL, NULL,
    0, 0, 0, 0, 0, 0, 0, 0, 0, 0, 0, 0, 0, 0,  CrStTyp_Work, 0, 0, 0, 0,  0, 0, 0, 1},
  {creature_wants_salary, NULL, NULL, NULL,
    0, 1, 0, 0, 0, 0, 0, 0, 0, 1, 0, 0, 0, 0,  CrStTyp_GetsSalary, 0, 0, 1, 0, GBS_creature_states_getgold, 1, 0, 1},
  {creature_take_salary, NULL, NULL, move_check_wait_at_door_for_wage,
    0, 1, 0, 0, 0, 0, 0, 0, 0, 1, 0, 0, 0, 0,  CrStTyp_GetsSalary, 0, 0, 1, 0, GBS_creature_states_getgold, 1, 0, 1},
  {tunneller_doing_nothing, NULL, NULL, NULL,
    0, 0, 0, 0, 0, 0, 0, 0, 0, 0, 0, 0, 0, 0,  CrStTyp_Idle, 0, 0, 1, 0,  0, 0, 0, 1},
  {creature_object_combat, cleanup_object_combat, NULL, NULL,
    1, 1, 1, 1, 1, 0, 0, 1, 0, 1, 0, 0, 1, 1, CrStTyp_FightObj, 0, 0, 1, 0, GBS_creature_states_attack, 1, 0, 0},
  {creature_object_combat, cleanup_object_combat, NULL, NULL,
    1, 1, 1, 1, 1, 0, 0, 1, 0, 1, 0, 0, 1, 1, CrStTyp_AngerJob, 1, 0, 1, 0, GBS_creature_states_attack, 1, 0, 0},
  {creature_change_lair, NULL, NULL, move_check_on_head_for_room, // [80]
    0, 0, 1, 1, 0, 0, 0, 0, 0, 0, 1, 0, 0, 0,  CrStTyp_OwnNeeds, 0, 0, 1, 0, GBS_creature_states_lair, 1, 0, 1},
  {imp_birth, NULL, NULL, NULL,
    0, 0, 0, 0, 0, 0, 0, 0, 0, 0, 0, 0, 0, 0,  CrStTyp_Idle, 0, 0, 0, 0,  0, 0, 0, 1},
  {at_temple, NULL, NULL, move_check_on_head_for_room,
    0, 1, 0, 0, 0, 0, 0, 0, 0, 1, 0, 0, 0, 0,  CrStTyp_OwnNeeds, 0, 0, 1, 0, GBS_creature_states_unk059, 1, 0, 1},
  {praying_in_temple, state_cleanup_in_temple, NULL, process_temple_function,
    0, 1, 0, 0, 0, 0, 0, 0, 0, 1, 0, 0, 0, 0,  CrStTyp_OwnNeeds, 0, 0, 2, 0, GBS_creature_states_unk059, 1, 0, 1},
  {NULL, NULL, NULL, NULL,
    0, 0, 0, 0, 0, 0, 0, 0, 0, 0, 0, 0, 0, 0,  CrStTyp_Idle, 0, 0, 0, 0,  0, 0, 0, 1},
  {creature_follow_leader, NULL, NULL, NULL,
    0, 0, 0, 0, 1, 0, 0, 0, 0, 0, 0, 0, 0, 0, CrStTyp_Follow, 0, 0, 0, 0,  0, 0, 0, 0},
  {creature_door_combat, cleanup_door_combat, NULL, NULL,
    1, 1, 0, 1, 1, 0, 0, 1, 0, 1, 1, 0, 1, 1, CrStTyp_FightDoor, 0, 0, 3, 0, GBS_creature_states_attack, 1, 0, 0},
  {creature_combat_flee, NULL, NULL, NULL,
    1, 1, 1, 1, 1, 0, 0, 1, 0, 1, 1, 0, 1, 1,  CrStTyp_Idle, 0, 0, 0, 0, GBS_creature_states_retreat, 1, 0, 0},
  {creature_sacrifice, NULL, NULL, NULL,
    0, 0, 0, 0, 0, 0, 0, 0, 0, 0, 0, 0, 0, 0,  CrStTyp_Work, 1, 1, 0, 0,  0, 0, 0, 0},
  {at_lair_to_sleep, NULL, NULL, NULL,
    0, 1, 0, 0, 0, 0, 0, 0, 0, 1, 0, 0, 0, 0,  CrStTyp_Sleep, 0, 0, 2, 0, GBS_creature_states_sleep, 1, 0, 1},
  {creature_exempt, NULL, NULL, NULL, // [90]
    0, 0, 0, 0, 0, 0, 0, 0, 0, 0, 0, 0, 0, 0,  CrStTyp_Escape, 0, 0, 0, 0, GBS_creature_states_livid, 1, 0, 1},
  {creature_being_dropped, state_cleanup_unable_to_fight, NULL, NULL,
    0, 0, 0, 0, 0, 0, 0, 0, 0, 0, 0, 0, 0, 0,  CrStTyp_Idle, 1, 1, 0, 0,  0, 0, 0, 1},
  {creature_being_sacrificed, cleanup_sacrifice, NULL, NULL,
    0, 0, 0, 0, 0, 0, 0, 0, 0, 0, 0, 0, 0, 0,  CrStTyp_Idle, 1, 1, 0, 0,  0, 0, 0, 0},
  {creature_scavenged_disappear, NULL, NULL, NULL,
    1, 1, 1, 1, 1, 1, 1, 1, 1, 1, 1, 1, 1, 1,  CrStTyp_Idle, 1, 1, 0, 0,  0, 0, 0, 0},
  {creature_scavenged_reappear, NULL, NULL, NULL,
    0, 0, 0, 0, 0, 0, 0, 0, 0, 0, 0, 0, 0, 0,  CrStTyp_Idle, 1, 1, 0, 0,  0, 0, 0, 0},
  {creature_being_summoned, cleanup_sacrifice, NULL, NULL,
    0, 0, 0, 0, 0, 0, 0, 0, 0, 0, 0, 0, 0, 0,  CrStTyp_Idle, 1, 1, 0, 0,  0, 0, 0, 0},
  {creature_hero_entering, NULL, NULL, NULL,
    0, 0, 0, 0, 0, 0, 0, 0, 0, 0, 0, 0, 0, 0,  CrStTyp_Idle, 1, 1, 0, 0,  0, 0, 0, 1},
  {imp_arrives_at_reinforce, NULL, NULL, NULL,
    0, 0, 0, 0, 0, 0, 0, 0, 0, 0, 0, 0, 0, 0,  CrStTyp_Work, 0, 0, 0, 0,  0, 0, 0, 1},
  {imp_reinforces, NULL, NULL, NULL,
    0, 0, 0, 0, 0, 0, 0, 0, 0, 0, 0, 0, 0, 0,  CrStTyp_Work, 0, 0, 0, 0,  0, 0, 0, 1},
  {arrive_at_alarm, NULL, NULL, NULL,
    1, 1, 1, 0, 0, 0, 0, 0, 0, 1, 0, 0, 0, 0,  CrStTyp_Work, 0, 0, 1, 0, GBS_creature_states_cta, 1, 0, 0},
  {creature_picks_up_spell_object, NULL, NULL, NULL, // [100]
    0, 0, 0, 0, 0, 0, 0, 0, 0, 0, 0, 0, 0, 0,  CrStTyp_Move, 0, 0, 1, 0,  0, 0, 0, 1},
  {creature_drops_spell_object_in_library, state_cleanup_dragging_object, NULL, NULL,
    0, 0, 0, 0, 0, 0, 0, 0, 0, 0, 0, 0, 0, 0,  CrStTyp_Work, 0, 0, 1, 0,  0, 0, 0, 1},
  {creature_picks_up_corpse, NULL, NULL, NULL,
    0, 0, 0, 0, 0, 0, 0, 0, 0, 0, 0, 0, 0, 0,  CrStTyp_Work, 0, 0, 1, 0,  0, 0, 0, 1},
  {creature_drops_corpse_in_graveyard, state_cleanup_dragging_object, NULL, NULL,
    0, 0, 0, 0, 0, 0, 0, 0, 0, 0, 0, 0, 0, 0,  CrStTyp_Work, 0, 0, 1, 0,  0, 0, 0, 1},
  {at_guard_post_room, NULL, NULL, move_check_on_head_for_room,
    0, 0, 0, 0, 0, 0, 0, 0, 0, 0, 0, 0, 0, 0,  CrStTyp_Work, 0, 0, 1, 0, GBS_creature_states_defend, 1, 0, 0},
  {guarding, state_cleanup_in_room, NULL, NULL,
    0, 1, 0, 0, 0, 0, 0, 0, 0, 1, 0, 0, 0, 0,  CrStTyp_Work, 0, 0, 2, 0, GBS_creature_states_defend, 1, 0, 0},
  {creature_eat, NULL, NULL, NULL,
    0, 0, 0, 0, 0, 0, 0, 0, 0, 0, 0, 0, 0, 0,  CrStTyp_OwnNeeds, 1, 1, 1, 0, GBS_creature_states_hungry, 1, 0, 1},
  {creature_evacuate_room, NULL, NULL, NULL,
    0, 0, 0, 0, 0, 0, 0, 0, 0, 0, 0, 0, 0, 0,  CrStTyp_Idle, 0, 0, 1, 0,  0, 0, 0, 1},
  {creature_wait_at_treasure_room_door,  state_cleanup_wait_at_door, NULL, NULL,
    0, 0, 0, 0, 0, 0, 0, 0, 0, 0, 0, 0, 0, 0,  CrStTyp_GetsSalary, 0, 0,  1, 0, 0, 0, 0, 1},
  {at_kinky_torture_room, NULL, NULL, move_check_on_head_for_room,
    1, 1, 1, 1, 1, 0, 0, 0, 0, 1, 0, 0, 0, 0,  CrStTyp_Idle, 0, 0, 0, 0,  0, 0, 0, 1},
  {kinky_torturing, cleanup_torturing, NULL, process_kinky_function, /// [110]
    1, 1, 1, 1, 1, 0, 0, 0, 0, 1, 0, 0, 0, 0,  CrStTyp_Idle, 0, 0, 0, 0,  0, 0, 0, 1},
  {mad_killing_psycho, NULL, NULL, NULL,
    0, 1, 0, 0, 1, 0, 0, 0, 0, 0, 0, 0, 0, 0, CrStTyp_AngerJob, 0, 0, 0, 0, GBS_creature_states_psycho, 1, 0, 1},
  {creature_search_for_gold_to_steal_in_room, NULL, NULL, move_check_attack_any_door,
    0, 1, 1, 0, 0, 0, 0, 0, 0, 0, 0, 0, 0, 0, CrStTyp_AngerJob, 0, 0, 0, 0, GBS_creature_states_angry, 1, 0, 1},
  {creature_vandalise_rooms, NULL, NULL, move_check_attack_any_door,
    0, 1, 1, 0, 0, 0, 0, 0, 0, 0, 0, 0, 0, 0, CrStTyp_AngerJob, 0, 0, 0, 0, GBS_creature_states_angry, 1, 0, 1},
  {creature_steal_gold, NULL, NULL, move_check_attack_any_door,
    0, 1, 1, 0, 0, 0, 0, 0, 0, 0, 0, 0, 0, 0, CrStTyp_AngerJob, 0, 0, 0, 0, GBS_creature_states_angry, 1, 0, 1},
  {seek_the_enemy, cleanup_seek_the_enemy, NULL, NULL,
    0, 0, 0, 0, 0, 0, 0, 0, 0, 0, 0, 0, 0, 0,  CrStTyp_Idle, 0, 0, 0, 0,  0, 0, 0, 1},
  {already_at_call_to_arms, NULL, NULL, NULL,
    1, 0, 1, 0, 1, 0, 0, 0, 0, 0, 0, 0, 0, 0, CrStTyp_Called2Arms, 0, 0, 1, 0, GBS_creature_states_cta, 1, 0, 0},
  {creature_damage_walls, NULL, NULL, NULL,
    0, 1, 0, 0, 0, 0, 0, 0, 0, 0, 0, 0, 0, 0, CrStTyp_AngerJob, 0, 0, 0, 0,  0, 0, 0, 1},
  {creature_attempt_to_damage_walls, NULL, NULL, move_check_can_damage_wall,
    0, 1, 0, 0, 0, 0, 0, 0, 0, 0, 0, 0, 0, 0, CrStTyp_AngerJob, 0, 0, 0, 0, GBS_creature_states_angry, 1, 0, 1},
  {creature_persuade, NULL, NULL, move_check_persuade,
    0, 1, 1, 0, 0, 0, 0, 0, 0, 0, 0, 0, 0, 0, CrStTyp_AngerJob, 0, 0, 1, 0, GBS_creature_states_angry, 1, 0, 1},
  {creature_change_to_chicken, NULL, NULL, NULL, // [120]
    1, 1, 1, 1, 1, 1, 1, 1, 0, 1, 1, 1, 1, 1,  CrStTyp_Idle, 1, 1, 0, 0,  0, 0, 0, 0},
  {creature_change_from_chicken, NULL, NULL, NULL,
    1, 1, 1, 1, 1, 1, 1, 1, 0, 1, 1, 1, 1, 1,  CrStTyp_Idle, 1, 1, 0, 0,  0, 0, 0, 0},
  {NULL, NULL, NULL, NULL,
    1, 1, 1, 1, 1, 1, 1, 1, 0, 1, 1, 1, 1, 1,  CrStTyp_Work, 1, 1, 0, 0,  0, 0, 0, 1},
  {creature_cannot_find_anything_to_do, NULL, NULL, NULL,
    0, 0, 0, 0, 0, 0, 0, 0, 0, 0, 0, 0, 0, 0,  CrStTyp_Idle, 0, 0, 1, 0,  0, 0, 0, 1},
  {creature_piss, NULL, NULL, NULL,
    0, 0, 0, 0, 0, 0, 0, 0, 0, 0, 0, 0, 0, 0,  CrStTyp_Idle, 0, 0, 1, 0,  0, 0, 0, 1},
  {creature_roar, NULL, NULL, NULL,
    0, 0, 0, 0, 0, 0, 0, 0, 0, 0, 0, 0, 0, 0, CrStTyp_AngerJob, 0, 0, 1, 0, GBS_creature_states_angry, 1, 0, 1},
  {creature_at_changed_lair, NULL, NULL, NULL,
    0, 0, 0, 0, 0, 0, 0, 0, 0, 0, 0, 0, 0, 0,  CrStTyp_OwnNeeds, 0, 0, 1, 0,  0, 0, 0, 1},
  {creature_be_happy, NULL, NULL, NULL,
    0, 0, 1, 0, 0, 0, 0, 0, 0, 0, 0, 0, 0, 0,  CrStTyp_Idle, 0, 0, 0, 0,  0, 0, 0, 1},
  {good_leave_through_exit_door, NULL, NULL, NULL,
    0, 0, 0, 0, 0, 0, 0, 0, 0, 0, 0, 0, 0, 0,  CrStTyp_Idle, 1, 1, 1, 0,  0, 0, 0, 1},
  {good_wait_in_exit_door, NULL, NULL, NULL,
    0, 0, 0, 0, 0, 0, 0, 0, 0, 0, 0, 0, 0, 0,  CrStTyp_Idle, 1, 1, 0, 0,  0, 0, 0, 1},
  {good_attack_room, NULL, NULL, NULL, // [130]
    0, 0, 0, 0, 0, 0, 0, 0, 0, 0, 0, 0, 0, 0,  CrStTyp_Idle, 1, 1, 0, 0,  0, 0, 0, 1},
  {creature_search_for_gold_to_steal_in_room, NULL, NULL, NULL,
    0, 0, 0, 0, 0, 0, 0, 0, 0, 0, 0, 0, 0, 0, CrStTyp_AngerJob, 0, 0, 0, 0,  0, 0, 1, 1},
  {good_arrived_at_attack_room, NULL, NULL, move_check_attack_any_door,
    0, 1, 1, 0, 0, 0, 0, 0, 0, 0, 0, 0, 0, 0, CrStTyp_AngerJob, 0, 0, 0, 0, GBS_creature_states_angry, 1, 1, 1},
  {creature_pretend_chicken_setup_move, NULL, NULL, NULL,
    1, 1, 1, 1, 1, 1, 1, 1, 0, 1, 1, 1, 1, 1,  CrStTyp_Idle, 1, 1, 0, 0,  0, 0, 0, 0},
  {creature_pretend_chicken_move, NULL, NULL, NULL,
    1, 1, 1, 1, 1, 1, 1, 1, 0, 1, 1, 1, 1, 1,  CrStTyp_Idle, 1, 1, 0, 0,  0, 0, 0, 0},
  {creature_attack_rooms, NULL, NULL, move_check_attack_any_door,
    0, 1, 1, 0, 0, 0, 0, 0, 0, 0, 0, 0, 0, 0, CrStTyp_AngerJob, 0, 0, 0, 0, GBS_creature_states_attack, 1, 0, 0},
  {creature_freeze_prisoners, NULL, NULL, NULL,
    0, 0, 0, 0, 0, 0, 0, 0, 0, 0, 0, 0, 0, 0,  CrStTyp_Idle, 0, 0, 0, 0,  0, 0, 0, 1},
  {creature_explore_dungeon, NULL, NULL, NULL,
    0, 0, 0, 0, 0, 0, 0, 0, 0, 0, 0, 0, 0, 0,  CrStTyp_Idle, 0, 0, 0, 0,  0, 0, 0, 1},
  {creature_eating_at_garden, NULL, NULL, NULL,
    0, 1, 1, 0, 0, 0, 0, 0, 0, 1, 0, 0, 0, 0,  CrStTyp_Feed, 0, 0, 2, 0, GBS_creature_states_hungry, 1, 0, 1},
  {creature_leaves_or_dies, NULL, NULL, NULL,
    1, 1, 1, 1, 1, 1, 1, 1, 0, 1, 1, 0, 1, 1,  CrStTyp_OwnNeeds, 1, 1, 1, 0, GBS_creature_states_livid, 1, 0, 0},
  {creature_moan, NULL, NULL, NULL, // [140]
    1, 1, 1, 0, 0, 0, 0, 0, 0, 1, 0, 0, 0, 0,  CrStTyp_OwnNeeds, 0, 0, 1, 0,  0, 0, 0, 1},
  {creature_set_work_room_based_on_position, NULL, NULL, NULL,
    1, 0, 1, 1, 1, 1, 1, 1, 0, 1, 1, 1, 1, 1,  CrStTyp_Work, 1, 1,  0, 0, 0, 0, 0, 1},
  {creature_being_scavenged, NULL, NULL, NULL,
    0, 0, 0, 0, 0, 0, 0, 0, 0, 0, 0, 0, 0, 0,  CrStTyp_OwnNeeds, 0, 0, 0, 0, GBS_creatr_state_scavngd, 1, 0, 0},
  {creature_escaping_death, NULL, NULL, NULL,
    1, 1, 1, 1, 1, 0, 0, 0, 0, 1, 1, 0, 1, 1,  CrStTyp_Escape, 1, 0, 0, 0,  0, 1, 0, 0},
  {creature_present_to_dungeon_heart, NULL, NULL, NULL,
    0, 0, 0, 0, 0, 0, 0, 0, 0, 0, 0, 0, 0, 0,  CrStTyp_Idle, 0, 0, 0, 0,  0, 0, 0, 1},
  {creature_search_for_spell_to_steal_in_room, NULL, NULL, move_check_attack_any_door,
    0, 1, 1, 0, 0, 0, 0, 0, 0, 0, 0, 0, 0, 0, CrStTyp_AngerJob, 0, 0, 0, 0, GBS_creature_states_angry, 1, 1, 1},
  {creature_pick_up_spell_to_steal, NULL, NULL, move_check_attack_any_door,
    0, 1, 1, 0, 0, 0, 0, 0, 0, 0, 0, 0, 0, 0, CrStTyp_AngerJob, 0, 0, 0, 0, GBS_creature_states_angry, 1, 0, 1},
  {good_arrived_at_attack_room, NULL, NULL, move_check_attack_any_door,
    0, 1, 1, 0, 0, 0, 0, 0, 0, 0, 0, 0, 0, 0, CrStTyp_AngerJob, 0, 0, 0, 0, GBS_creature_states_angry, 1, 0, 1},
  {creature_going_to_safety_for_toking, NULL, NULL, NULL,
    0, 1, 0, 0, 0, 0, 0, 0, 0, 1, 0, 0, 0, 0,  CrStTyp_Sleep, 0, 0, 1, 0, GBS_creature_states_sleep, 1, 0, 1},
  {creature_timebomb, cleanup_timebomb, NULL, NULL,
    1, 1, 1, 1, 1, 0, 0, 1, 0, 0, 0, 0, 1, 1,  CrStTyp_Move, 1, 0, 1, 0, 0, 1, 0, 0},
  { good_arrived_at_combat, NULL, NULL, move_check_attack_any_door,  // [150]
    0, 1, 1, 0, 0, 0, 0, 0, 0, 0, 0, 0, 0, 0, CrStTyp_Move, 0, 0, 0, 0, 0, 0, 0, 1 },
  { good_arrived_at_attack_dungeon_heart, NULL, NULL, move_check_attack_any_door,
    0, 1, 1, 0, 0, 0, 0, 0, 0, 0, 0, 0, 0, 0, CrStTyp_Move, 0, 0, 0, 0, 0, 0, 0, 1 },
  {creature_drop_unconscious_in_lair, state_cleanup_dragging_body, NULL, NULL,
    0, 0, 0, 0, 0, 0, 0, 0, 0, 0, 0, 0, 0, 0,  CrStTyp_Work, 0, 0, 1, 0,  0, 0, 0, 1},
  {creature_save_unconscious_creature, NULL, NULL, NULL,
    0, 0, 0, 0, 0, 0, 0, 0, 0, 0, 0, 0, 0, 0,  CrStTyp_Work, 0, 0, 1, 0,  0, 0, 0, 1},
};

/** GUI States of creatures - from "Creatures" Tab in UI.
 * There are three states:
 * - 0: Idle.
 * - 1: Working.
 * - 2: Fighting.
 */
long const state_type_to_gui_state[STATE_TYPES_COUNT] = {
    0, 1, 0, 0, 0, 2, 0, 0, 1, 0, 0, 2, 2, 1, 1,
};

/******************************************************************************/
struct StateInfo *get_thing_active_state_info(struct Thing *thing)
{
  if (thing->active_state >= CREATURE_STATES_COUNT)
    return &states[0];
  return &states[thing->active_state];
}

struct StateInfo *get_thing_continue_state_info(struct Thing *thing)
{
    if (thing->continue_state >= CREATURE_STATES_COUNT)
        return &states[0];
    return &states[thing->continue_state];
}

struct StateInfo *get_thing_state_info_num(CrtrStateId state_id)
{
    if (state_id >= CREATURE_STATES_COUNT)
        return &states[0];
    return &states[state_id];
}

CrtrStateId get_creature_state_besides_interruptions(const struct Thing *thing)
{
    CrtrStateId i = thing->active_state;
    if ((i == CrSt_MoveToPosition) || (i == CrSt_MoveBackwardsToPosition))
        i = thing->continue_state;
    if (i == CrSt_CreatureSlapCowers)
    {
        struct CreatureControl* cctrl = creature_control_get_from_thing(thing);
        i = cctrl->active_state_bkp;
        if ((i == CrSt_MoveToPosition) || (i == CrSt_MoveBackwardsToPosition))
            i = cctrl->continue_state_bkp;
    }
    return i;
}

CrtrStateId get_creature_state_besides_move(const struct Thing *thing)
{
    long i = thing->active_state;
    if (i == CrSt_MoveToPosition)
        i = thing->continue_state;
    return i;
}

CrtrStateId get_creature_state_besides_drag(const struct Thing *thing)
{
    long i = thing->active_state;
    if (i == CrSt_MoveBackwardsToPosition)
        i = thing->continue_state;
    return i;
}

struct StateInfo *get_creature_state_with_task_completion(struct Thing *thing)
{
    struct StateInfo* stati = get_thing_active_state_info(thing);
    if (stati->state_type == CrStTyp_Move)
        stati = get_thing_continue_state_info(thing);
    return stati;
}

TbBool state_info_invalid(struct StateInfo *stati)
{
  if (stati <= &states[0])
    return true;
  return false;
}

TbBool creature_model_bleeds(unsigned long crmodel)
{
    struct CreatureStats* crstat = creature_stats_get(crmodel);
    if (censorship_enabled())
    {
        // If censorship is on, only evil creatures can have blood
        if (!crstat->bleeds)
            return false;
        struct CreatureModelConfig* crconf = &game.conf.crtr_conf.model[crmodel];
        return ((crconf->model_flags & CMF_IsEvil) != 0);
  }
  return crstat->bleeds;
}
/******************************************************************************/
/** Returns type of given creature state.
 *
 * @param thing The source thing.
 * @return Type of the creature state.
 */
long get_creature_state_type_f(const struct Thing *thing, const char *func_name)
{
  long state_type;
  unsigned long state = thing->active_state;
  if ( (state > 0) && (state < CREATURE_STATES_COUNT) )
  {
      state_type = states[state].state_type;
  } else
  {
      state_type = states[0].state_type;
      WARNLOG("%s: The %s index %d active state %lu (%s) is out of range",
        func_name,thing_model_name(thing),(int)thing->index,state,creature_state_code_name(state));
  }
  if (state_type == CrStTyp_Move)
  {
      state = thing->continue_state;
      if ( (state > 0) && (state < CREATURE_STATES_COUNT) )
      {
          state_type = states[state].state_type;
      } else
      {
          state_type = states[0].state_type;
          // Show message with text name of active state - it's good as the state was checked before
          WARNLOG("%s: The %s index %d owner %d continue state %lu (%s) is out of range; active state %u (%s)",func_name,
              thing_model_name(thing),(int)thing->index,(int)thing->owner,state,creature_state_code_name(state),thing->active_state,creature_state_code_name(thing->active_state));
      }
  }
  return state_type;
}

/** Returns GUI Job of given creature.
 *  The GUI Job is a simplified version of creature state which
 *  only takes 3 values: 0-idle, 1-working, 2-fighting.
 *
 * @param thing The source thing.
 * @return GUI state, in range 0..2.
 */
long get_creature_gui_job(const struct Thing *thing)
{
    long state_type = get_creature_state_type(thing);
    if ( (state_type >= 0) && (state_type < sizeof(state_type_to_gui_state)/sizeof(state_type_to_gui_state[0])) )
    {
        return state_type_to_gui_state[state_type];
    } else
    {
        WARNLOG("The %s index %d has invalid state type(%d)!",thing_model_name(thing),(int)thing->index,(int)state_type);
        erstat_inc(ESE_BadCreatrState);
        return state_type_to_gui_state[0];
    }
}

TbBool creature_is_dying(const struct Thing *thing)
{
    return (thing->health < 0);
}
TbBool creature_is_being_dropped(const struct Thing *thing)
{
    CrtrStateId i = thing->active_state;
    if ((i == CrSt_MoveToPosition) || (i == CrSt_MoveBackwardsToPosition))
        i = thing->continue_state;
    if (i == CrSt_CreatureBeingDropped)
        return true;
    return false;
}

TbBool creature_is_being_unconscious(const struct Thing *thing)
{
        if (thing_is_invalid(thing))
            return false;
        CrtrStateId i = thing->active_state;
        if ((i == CrSt_MoveToPosition) || (i == CrSt_MoveBackwardsToPosition))
            i = thing->continue_state;
        if (i == CrSt_CreatureUnconscious)
            return true;
        return false;
}

TbBool creature_can_be_set_unconscious(const struct Thing *creatng, const struct Thing *killertng, CrDeathFlags flags)
{
    if (flag_is_set(flags, CrDed_NoUnconscious))
    {
        return false;
    }
    if (!player_has_room_of_role(killertng->owner, RoRoF_Prison))
    {
        return false;
    }
    if (!player_creature_tends_to(killertng->owner, CrTend_Imprison))
    {
        return false;
    }
    if (flag_is_set(get_creature_model_flags(creatng), CMF_IsEvil) && (CREATURE_RANDOM(creatng, 100) >= game.conf.rules.creature.stun_enemy_chance_evil))
    {
        return false;
    }
    if (!flag_is_set(get_creature_model_flags(creatng), CMF_IsEvil) && (CREATURE_RANDOM(creatng, 100) >= game.conf.rules.creature.stun_enemy_chance_good))
    {
        return false;
    }
    if (flag_is_set(get_creature_model_flags(creatng), CMF_NoImprisonment))
    {
        return false;
    }
    return true;
}

TbBool creature_is_celebrating(const struct Thing *thing)
{
    CrtrStateId i = thing->active_state;
    if ((i == CrSt_MoveToPosition) || (i == CrSt_MoveBackwardsToPosition))
        i = thing->continue_state;
    if (i == CrSt_CreatureBeHappy)
        return true;
    return false;
}

TbBool creature_is_being_tortured(const struct Thing *thing)
{
    CrtrStateId i = get_creature_state_besides_interruptions(thing);
    if ((i == CrSt_Torturing) || (i == CrSt_AtTortureRoom))
        return true;
    return false;
}

TbBool creature_is_leaving_and_cannot_be_stopped(const struct Thing *thing)
{
    CrtrStateId i = get_creature_state_besides_interruptions(thing);
    if (i == CrSt_LeavesBecauseOwnerLost)
        return true;
    return false;
}

TbBool creature_is_being_sacrificed(const struct Thing* thing)
{
    CrtrStateId i = get_creature_state_besides_interruptions(thing);
    if ((i == CrSt_CreatureSacrifice) || (i == CrSt_CreatureBeingSacrificed))
        return true;
    return false;
}

TbBool creature_is_kept_in_prison(const struct Thing *thing)
{
    CrtrStateId i = get_creature_state_besides_interruptions(thing);
    if ((i == CrSt_CreatureInPrison) || (i == CrSt_CreatureArrivedAtPrison))
        return true;
    return false;
}

TbBool creature_is_being_summoned(const struct Thing *thing)
{
    CrtrStateId i = get_creature_state_besides_interruptions(thing);
    if (i == CrSt_CreatureBeingSummoned)
        return true;
    return false;
}

TbBool creature_is_training(const struct Thing *thing)
{
    CrtrStateId i = get_creature_state_besides_interruptions(thing);
    if ((i == CrSt_Training) || (i == CrSt_AtTrainingRoom))
        return true;
    return false;
}

TbBool creature_is_doing_anger_job(const struct Thing *thing)
{
    CrtrStateId i = get_creature_state_besides_interruptions(thing);
    if (states[i].state_type == CrStTyp_AngerJob)
        return true;
    return false;
}

TbBool creature_is_doing_garden_activity(const struct Thing *thing)
{
    CrtrStateId i = get_creature_state_besides_interruptions(thing);
    if ((i == CrSt_CreatureEat) || (i == CrSt_CreatureEatingAtGarden) || (i == CrSt_CreatureToGarden) || (i == CrSt_CreatureArrivedAtGarden))
        return true;
    return false;
}

TbBool creature_is_scavengering(const struct Thing *thing)
{
    CrtrStateId i = get_creature_state_besides_interruptions(thing);
    if ((i == CrSt_Scavengering) || (i == CrSt_AtScavengerRoom))
        return true;
    return false;
}

TbBool creature_is_being_scavenged(const struct Thing *thing)
{
    CrtrStateId i = get_creature_state_besides_interruptions(thing);
    if (i == CrSt_CreatureBeingScavenged)
        return true;
    return false;
}

TbBool creature_is_at_alarm(const struct Thing *thing)
{
    CrtrStateId i = get_creature_state_besides_interruptions(thing);
    if (i == CrSt_ArriveAtAlarm)
        return true;
    return false;
}

TbBool creature_is_escaping_death(const struct Thing *thing)
{
    CrtrStateId i = get_creature_state_besides_interruptions(thing);
    if (i == CrSt_CreatureEscapingDeath)
        return true;
    return false;
}

TbBool creature_is_fleeing_combat(const struct Thing *thing)
{
    CrtrStateId i = get_creature_state_besides_interruptions(thing);
    if (i == CrSt_CreatureCombatFlee)
    {
        return true;
    }
    return false;
}

/**
 * Returns if creature is in general in CTA following state.
 * Following CTA may be interrupted by fights and other events; if this returns true,
 *  the creature should get back to following CTA when other activity (like battle) is finished.
 * @param thing
 * @return
 */
TbBool creature_affected_by_call_to_arms(const struct Thing *thing)
{
    struct CreatureControl *cctrl = creature_control_get_from_thing(thing);
    return cctrl->called_to_arms;
}

/**
 * Returns if creature is currently directly in CTA following state.
 * @param thing
 * @return
 */
TbBool creature_is_called_to_arms(const struct Thing *thing)
{
    CrtrStateId i = get_creature_state_besides_interruptions(thing);
    if ((i == CrSt_AlreadyAtCallToArms) || (i == CrSt_ArriveAtCallToArms))
        return true;
    return false;
}

TbBool creature_is_taking_salary_activity(const struct Thing *thing)
{
    CrtrStateId crstate = get_creature_state_besides_move(thing);
    if ((crstate == CrSt_CreatureWantsSalary) || (crstate == CrSt_CreatureTakeSalary))
        return true;
    return false;
}

TbBool creature_is_arming_trap(const struct Thing *thing)
{
    CrtrStateId crstate = get_creature_state_besides_move(thing);
    if (crstate == CrSt_CreaturePicksUpTrapObject) {
        return true;
    }
    crstate = get_creature_state_besides_drag(thing);
    if (crstate == CrSt_CreatureArmsTrap) {
        return true;
    }
    return false;
}

TbBool creature_is_kept_in_custody(const struct Thing *thing)
{
    return (creature_is_kept_in_prison(thing) ||
            creature_is_being_tortured(thing) ||
            creature_is_being_sacrificed(thing) ||
            creature_is_being_dropped(thing));
}

/**
 * Returns if a creature is kept in custody by a player other than its owner.
 * There is a limited amount of states the creature can be in while kept in custody.
 * This function should check all of them, as not meeting any mean that the creature has been freed.
 * @param thing The creature to be checked.
 * @return
 */
TbBool creature_is_kept_in_custody_by_enemy(const struct Thing *thing)
{
    if (thing_is_picked_up_by_enemy(thing)) {
        // The enemy keep us in hand - the fact is clear
        return true;
    }
    if (creature_is_kept_in_prison(thing) ||
        creature_is_being_tortured(thing) ||
        creature_is_being_sacrificed(thing) ||
        creature_is_being_dropped(thing))
    {
        struct Room* room = get_room_thing_is_on(thing);
        if (room_is_invalid(room))
        {
            //If the creature is not inside a room, or moving
            struct CreatureControl* cctrl = creature_control_get_from_thing(thing);
            room = get_room_at_pos(&cctrl->moveto_pos);
            if (room_is_invalid(room))
            {
                // This must mean we're being dropped outside of room, or sold/destroyed the room so not kept in custody - freed
                return false;
            }
        }
        if (thing->owner != room->owner) {
            // We're in a room, and it's not our own - must be enemy
            return true;
        }
    }
    return false;
}

TbBool creature_is_kept_in_custody_by_enemy_or_dying(const struct Thing *thing)
{
    return creature_is_kept_in_custody_by_enemy(thing) || creature_is_dying(thing);
}

TbBool creature_is_kept_in_custody_by_player(const struct Thing *thing, PlayerNumber plyr_idx)
{
    if (thing_is_picked_up_by_player(thing, plyr_idx)) {
        // The enemy keep us in hand - the fact is clear
        return true;
    }
    if (creature_is_kept_in_prison(thing) ||
        creature_is_being_tortured(thing) ||
        creature_is_being_sacrificed(thing) ||
        creature_is_being_dropped(thing))
    {
        struct Room* room = get_room_thing_is_on(thing);
        if (room_is_invalid(room)) {
            struct CreatureControl* cctrl = creature_control_get_from_thing(thing);
            room = get_room_at_pos(&cctrl->moveto_pos);
            if (room_is_invalid(room))
            {
                // This must mean we're being dropped outside of room, or sold/destroyed the room so not kept in custody - freed
                return false;
            }
        }
        if (room->owner == plyr_idx) {
            // We're in a room, and it's the player we asked for
            return true;
        }
    }
    return false;
}

short player_keeping_creature_in_custody(const struct Thing* thing)
{
    for (int plyr_idx = 0; plyr_idx < PLAYERS_COUNT; plyr_idx++)
    {
        if (thing_is_picked_up_by_player(thing, plyr_idx))
        {
            if (thing->owner != plyr_idx)
            {
                // The enemy keeps it in hand - the fact is clear
                return plyr_idx;
            }
            else
            {
                return -1;
            }
        }
    }
    if (creature_is_kept_in_prison(thing) ||
        creature_is_being_tortured(thing) ||
        creature_is_being_sacrificed(thing) ||
        creature_is_being_dropped(thing))
    {
        struct Room* room = get_room_thing_is_on(thing);
        if (room_is_invalid(room)) {
            struct CreatureControl* cctrl = creature_control_get_from_thing(thing);
            room = get_room_at_pos(&cctrl->moveto_pos);
            if (room_is_invalid(room))
            {
                // This must mean we're being dropped outside of room, or sold/destroyed the room so not kept in custody - freed
                return -1;
            }
        }
        if (room->owner != thing->owner) {
            // We're in a room, and it's not the unit owner
            return room->owner;
        }
    }
    return -1;
}


TbBool creature_state_is_unset(const struct Thing *thing)
{
    CrtrStateId crstate = get_creature_state_besides_move(thing);
    if (states[crstate].state_type == 0)
        return true;
    return false;
}

TbBool restore_creature_flight_flag(struct Thing *creatng)
{
    struct CreatureStats *crstat = creature_stats_get_from_thing(creatng);
    // Creature can fly either by spell or naturally.
    if ((crstat->flying) || creature_under_spell_effect(creatng, CSAfF_Flying))
    {
        // Even flying creature is grounded while frozen.
        if (!creature_under_spell_effect(creatng, CSAfF_Freeze))
        {
            set_flag(creatng->movement_flags, TMvF_Flying);
            return true;
        }
    }
    return false;
}

short already_at_call_to_arms(struct Thing *creatng)
{
    TRACE_THING(creatng);
    internal_set_thing_state(creatng, CrSt_ArriveAtCallToArms);
    return 1;
}

short arrive_at_alarm(struct Thing *creatng)
{
    TRACE_THING(creatng);
    struct CreatureControl* cctrl = creature_control_get_from_thing(creatng);
    if (cctrl->alarm_over_turn < (unsigned long)game.play_gameturn)
    {
        set_start_state(creatng);
        return 1;
    }
    if (CREATURE_RANDOM(creatng, 4) == 0)
    {
        if (setup_person_move_close_to_position(creatng, cctrl->alarm_stl_x, cctrl->alarm_stl_y, NavRtF_Default))
        {
            creatng->continue_state = CrSt_ArriveAtAlarm;
            return 1;
        }
    }
    if ( creature_choose_random_destination_on_valid_adjacent_slab(creatng) )
    {
        creatng->continue_state = CrSt_ArriveAtAlarm;
        return 1;
    }
    return 1;
}

long setup_head_for_room(struct Thing *creatng, struct Room *room, unsigned char flags)
{
    TRACE_THING(creatng);
    struct Coord3d pos;
    if (!find_random_valid_position_for_thing_in_room(creatng, room, &pos))
        return false;
    return setup_person_move_to_coord(creatng, &pos, flags);
}

TbBool attempt_to_destroy_enemy_room(struct Thing *thing, MapSubtlCoord stl_x, MapSubtlCoord stl_y)
{
    struct Coord3d pos;
    struct Room* room = subtile_room_get(stl_x, stl_y);
    if (room_is_invalid(room))
        return false;
    if (players_creatures_tolerate_each_other(thing->owner, room->owner))
        return false;
    if (room_cannot_vandalise(room->kind))
        return false;
    if (!find_first_valid_position_for_thing_anywhere_in_room(thing, room, &pos))
        return false;
    if (!creature_can_navigate_to_with_storage(thing, &pos, NavRtF_NoOwner))
        return false;

    if (!setup_head_for_room(thing, room, NavRtF_NoOwner))
    {
        ERRORLOG("The %s cannot destroy %s because it can't reach it",thing_model_name(thing),room_code_name(room->kind));
        return false;
    }
    event_create_event_or_update_nearby_existing_event(
        subtile_coord_center(room->central_stl_x), subtile_coord_center(room->central_stl_y),
        EvKind_RoomUnderAttack, room->owner, 0);
    if (is_my_player_number(room->owner))
        output_message(SMsg_EnemyDestroyRooms, MESSAGE_DURATION_FIGHT);
    thing->continue_state = CrSt_CreatureAttackRooms;
    struct CreatureControl* cctrl = creature_control_get_from_thing(thing);
    if (!creature_control_invalid(cctrl))
        cctrl->target_room_id = room->index;
    return true;
}

short arrive_at_call_to_arms(struct Thing *creatng)
{
    SYNCDBG(18,"Starting");
    TRACE_THING(creatng);
    struct Dungeon* dungeon = get_dungeon(creatng->owner);
    if (!player_uses_power_call_to_arms(creatng->owner))
    {
        set_start_state(creatng);
        return 1;
    }
    struct Thing* cmbttng = check_for_door_to_fight(creatng);
    if (!thing_is_invalid(cmbttng))
    {
        set_creature_door_combat(creatng, cmbttng);
        return 2;
    }
    cmbttng = check_for_object_to_fight(creatng);
    if (!thing_is_invalid(cmbttng))
    {
        set_creature_object_combat(creatng, cmbttng);
        return 2;
    }
    if (!attempt_to_destroy_enemy_room(creatng, dungeon->cta_stl_x, dungeon->cta_stl_y))
    {
      if (CREATURE_RANDOM(creatng, 7) == 0)
      {
          if (setup_person_move_close_to_position(creatng, dungeon->cta_stl_x, dungeon->cta_stl_y, NavRtF_Default))
          {
              creatng->continue_state = CrSt_AlreadyAtCallToArms;
              return 1;
          }
      }
      if (creature_choose_random_destination_on_valid_adjacent_slab(creatng))
      {
          creatng->continue_state = CrSt_AlreadyAtCallToArms;
          return 1;
      }
    }
    return 1;
}

/**
 * Finds a safe position for creature on one of subtiles of given slab.
 * @param pos The returned position.
 * @param thing The creature to be moved.
 * @param slb_x Given slab to move onto, X coord.
 * @param slb_y Given slab to move onto, Y coord.
 * @param start_stl Starting element when testing subtiles, used for enhanced randomness.
 * @return True if the safe position was found; false otherwise.
 */
TbBool creature_find_safe_position_to_move_within_slab(struct Coord3d *pos, const struct Thing *thing, MapSlabCoord slb_x, MapSlabCoord slb_y, MapSubtlCoord start_stl)
{
    SYNCDBG(7,"Finding at (%d,%d)",(int)slb_x,(int)slb_y);
    MapSubtlCoord stl_x = thing->mappos.x.stl.num;
    MapSubtlCoord stl_y = thing->mappos.y.stl.num;
    MapSubtlCoord base_x = slab_subtile(slb_x, 0);
    MapSubtlCoord base_y = slab_subtile(slb_y, 0);
    long m = start_stl;
    for (long i = 0; i < STL_PER_SLB * STL_PER_SLB; i++)
    {
        MapSubtlCoord x = base_x + (m % STL_PER_SLB);
        MapSubtlCoord y = base_y + (m / STL_PER_SLB);
        if ((x != stl_x) || (y != stl_y))
        {
            struct Map* mapblk = get_map_block_at(x, y);
            if ((mapblk->flags & SlbAtFlg_Blocking) == 0)
            {
                if (!terrain_toxic_for_creature_at_position(thing, x, y))
                {
                    int block_radius = subtile_coord(thing_nav_block_sizexy(thing), 0) / 2;
                    pos->x.val = subtile_coord_center(x);
                    pos->y.val = subtile_coord_center(y);
                    pos->z.val = get_thing_height_at_with_radius(thing, pos, block_radius);
                    return true;
                }
            }
        }
        m = (m+1) % (STL_PER_SLB*STL_PER_SLB);
    }
    return false;
}

/**
 * Finds any position for creature on one of subtiles of given slab.
 * To be used when finding correct, safe position fails.
 * @param pos The returned position.
 * @param thing The creature to be moved.
 * @param slb_x Given slab to move onto, X coord.
 * @param slb_y Given slab to move onto, Y coord.
 * @param start_stl Starting element when testing subtiles, used for enhanced randomness.
 * @return True if any position was found; false otherwise.
 */
TbBool creature_find_any_position_to_move_within_slab(struct Coord3d *pos, const struct Thing *thing, MapSlabCoord slb_x, MapSlabCoord slb_y, MapSubtlCoord start_stl)
{
    MapSubtlCoord stl_x = thing->mappos.x.stl.num;
    MapSubtlCoord stl_y = thing->mappos.y.stl.num;
    MapSubtlCoord base_x = slab_subtile(slb_x, 0);
    MapSubtlCoord base_y = slab_subtile(slb_y, 0);
    long m = start_stl;
    for (long i = 0; i < STL_PER_SLB * STL_PER_SLB; i++)
    {
        MapSubtlCoord x = base_x + (m % STL_PER_SLB);
        MapSubtlCoord y = base_y + (m / STL_PER_SLB);
        if ((x != stl_x) || (y != stl_y))
        {
            pos->x.val = subtile_coord_center(x);
            pos->y.val = subtile_coord_center(y);
            pos->z.val = get_thing_height_at(thing, pos);
            return true;
        }
        m = (m+1) % (STL_PER_SLB*STL_PER_SLB);
    }
    return false;
}

struct Room *get_room_xy(MapSubtlCoord stl_x, MapSubtlCoord stl_y)
{
    struct Room* room = INVALID_ROOM;
    if (subtile_is_room(stl_x, stl_y)) {
        room = subtile_room_get(stl_x, stl_y);
    }
    return room;
}

/**
 * Fills given array with information about gameadd.small_around_slab[] elements which are accessible to move to.
 * @param avail The array of size SMALL_AROUND_SLAB_LENGTH
 * @param thing The thing which is to be moved to adjacent tile
 * @param room The room inside which we want to move
 * @return
 */
TbBool fill_moveable_small_around_slabs_array_in_room(TbBool *avail, const struct Thing *thing, const struct Room *room)
{
    long slab_base = get_slab_number(subtile_slab(thing->mappos.x.stl.num), subtile_slab(thing->mappos.y.stl.num));
    // Fill the avail[] array
    for (long n = 0; n < SMALL_AROUND_SLAB_LENGTH; n++)
    {
        long slab_num = slab_base + gameadd.small_around_slab[n];
        MapSlabCoord slb_x = slb_num_decode_x(slab_num);
        MapSlabCoord slb_y = slb_num_decode_y(slab_num);
        MapSubtlCoord stl_x = slab_subtile_center(slb_x);
        MapSubtlCoord stl_y = slab_subtile_center(slb_y);
        // Per slab code
        struct Room* aroom = get_room_xy(stl_x, stl_y);
        avail[n] = !room_is_invalid(aroom) && (aroom->index == room->index) && !subtile_has_sacrificial_on_top(stl_x, stl_y);
        // Per slab code ends
    }
    return true;
}

TbBool set_position_at_slab_for_thing(struct Coord3d *pos, const struct Thing *thing, MapSlabCoord slb_x, MapSlabCoord slb_y, long start_stl)
{
    long block_radius = subtile_coord(thing_nav_block_sizexy(thing), 0) / 2;
    struct Coord3d locpos;
    if (creature_find_safe_position_to_move_within_slab(&locpos, thing, slb_x, slb_y, start_stl))
    {
        if (thing_in_wall_at_with_radius(thing, &locpos, block_radius))
        {
            SYNCDBG(8,"The %s index %d can't fit to safe position (%d,%d)", thing_model_name(thing),
                (int)thing->index, (int)locpos.x.stl.num, (int)locpos.y.stl.num);
            return false;
        }
        pos->x.val = locpos.x.val;
        pos->y.val = locpos.y.val;
        pos->z.val = locpos.z.val;
        return true;
    }
    return false;
}

/**
 * Finds a safe, adjacent position in room for a creature.
 * Makes sure the specific room currently occupied is not left.
 * @param thing The creature to be moved.
 * @param room The room inside which the creature should stay.
 * @param pos The adjacent position returned.
 * @return True if a position was found, false if cannot move.
 * @see find_position_around_in_room()
 */
TbBool person_get_somewhere_adjacent_in_room_f(struct Thing *thing, const struct Room *room, struct Coord3d *pos, const char *func_name)
{
    SYNCDBG(17,"%s: Starting for %s index %d",func_name,thing_model_name(thing),(int)thing->index);
    MapSlabCoord slb_x = subtile_slab(thing->mappos.x.stl.num);
    MapSlabCoord slb_y = subtile_slab(thing->mappos.y.stl.num);
    long slab_base = get_slab_number(slb_x, slb_y);

    int start_stl = CREATURE_RANDOM(thing, AROUND_MAP_LENGTH);
    long m = CREATURE_RANDOM(thing, SMALL_AROUND_SLAB_LENGTH);
    for (long n = 0; n < SMALL_AROUND_SLAB_LENGTH; n++)
    {
        long slab_num = slab_base + gameadd.small_around_slab[m];
        slb_x = slb_num_decode_x(slab_num);
        slb_y = slb_num_decode_y(slab_num);
        struct Room* aroom = get_room_xy(slab_subtile_center(slb_x), slab_subtile_center(slb_y));
        // Per slab code
        if (room_exists(aroom) && (aroom->index == room->index))
        {
            if (set_position_at_slab_for_thing(pos, thing, slb_x, slb_y, start_stl))
            {
                SYNCDBG(8,"%s: Possible to move %s index %d from (%d,%d) to (%d,%d)", func_name, thing_model_name(thing),
                    (int)thing->index, (int)thing->mappos.x.stl.num, (int)thing->mappos.y.stl.num,
                    (int)pos->x.stl.num, (int)pos->y.stl.num);
                return true;
            }
        }
        // Per slab code ends
        m = (m + 1) % SMALL_AROUND_SLAB_LENGTH;
    }
    // Cannot find a good position - but at least move within the same slab we're on
    {
        slb_x = subtile_slab(thing->mappos.x.stl.num);
        slb_y = subtile_slab(thing->mappos.y.stl.num);
        {
            if (set_position_at_slab_for_thing(pos, thing, slb_x, slb_y, start_stl))
            {
                SYNCDBG(8,"%s: Short move %s index %d from (%d,%d) to (%d,%d)", func_name, thing_model_name(thing),
                    (int)thing->index, (int)thing->mappos.x.stl.num, (int)thing->mappos.y.stl.num,
                    (int)pos->x.stl.num, (int)pos->y.stl.num);
                return true;
            }
        }
    }
    return false;
}

/**
 * Finds a safe adjacent position in room for a thing to move to.
 * Makes sure the specific room currently occupied is not left.
 * Prefers selecting the position on room border in a way which would allow the creature to move around the border.
 * Originally named person_get_somewhere_adjacent_in_temple().
 * @param thing The thing which is to be moved.
 * @param room Room within which the new position should be.
 * @param pos The target position pointer.
 */
TbBool person_get_somewhere_adjacent_in_room_around_borders_f(struct Thing *thing, const struct Room *room, struct Coord3d *pos, const char *func_name)
{
    if (!room_exists(room))
    {
        ERRORLOG("Tried to find position in non-existing room");
        pos->x.val = subtile_coord_center(gameadd.map_subtiles_x/2);
        pos->y.val = subtile_coord_center(gameadd.map_subtiles_y/2);
        pos->z.val = subtile_coord(1,0);
        return false;
    }
    long slab_base = get_slab_number(subtile_slab(thing->mappos.x.stl.num), subtile_slab(thing->mappos.y.stl.num));
    long start_stl = CREATURE_RANDOM(thing, STL_PER_SLB * STL_PER_SLB);
    // If the room is too small - don't try selecting adjacent slab
    if (room->slabs_count > 1)
    {
        // Fill the avail[] array
        TbBool avail[SMALL_AROUND_SLAB_LENGTH];
        fill_moveable_small_around_slabs_array_in_room(avail, thing, room);
        // Use the array to get first index
        int arnd;
        if (avail[0]) // can go to sibling slab (0,-1)
        {
            if (avail[2]) { // can go to sibling slab (0,1)
                long long tmp = thing->move_angle_xy + LbFPMath_PI / 2;
                tmp = ((((tmp>>32) ^ (((tmp>>32) ^ tmp) - (tmp>>32))) & 0x7FF) - (tmp>>32));
                arnd = 2 * ((((tmp>>16) & 0x3FF) + tmp) / LbFPMath_PI);
            } else {
                arnd = avail[1] ? 0 : 3;
            }
        } else
        if (avail[1]) // can go to sibling slab (1,0)
        {
            if (avail[3]) {
                arnd = 2 * ((thing->move_angle_xy & 0x400) / LbFPMath_PI) + 1;
            } else {
                arnd = 1;
            }
        } else
        {
            arnd = 2;
        }
        for (long n = 0; n < SMALL_AROUND_SLAB_LENGTH; n++)
        {
            if (avail[arnd])
            {
                long slab_num = slab_base + gameadd.small_around_slab[arnd];
                MapSlabCoord slb_x = slb_num_decode_x(slab_num);
                MapSlabCoord slb_y = slb_num_decode_y(slab_num);
                if (set_position_at_slab_for_thing(pos, thing, slb_x, slb_y, start_stl))
                {
                    SYNCDBG(8,"Possible to move %s index %d from (%d,%d) to (%d,%d)", thing_model_name(thing),
                        (int)thing->index, (int)thing->mappos.x.stl.num, (int)thing->mappos.y.stl.num,
                        (int)pos->x.stl.num, (int)pos->y.stl.num);
                    return true;
                }
            }
            arnd = (arnd + 1) % SMALL_AROUND_SLAB_LENGTH;
        }
    }
    // No position found - at least try to move within the same slab
    {
        MapSlabCoord slb_x = slb_num_decode_x(slab_base);
        MapSlabCoord slb_y = slb_num_decode_y(slab_base);
        if (set_position_at_slab_for_thing(pos, thing, slb_x, slb_y, start_stl))
        {
            SYNCDBG(8,"Short move %s index %d from (%d,%d) to (%d,%d)", thing_model_name(thing),
                (int)thing->index, (int)thing->mappos.x.stl.num, (int)thing->mappos.y.stl.num,
                (int)pos->x.stl.num, (int)pos->y.stl.num);
            return true;
        }
    }
    return false;
}

/**
 * Finds a safe, adjacent position in room for a creature.
 * Allows moving to adjacent room of the same kind and owner.
 *
 * @param pos Position of the creature to be moved.
 * @param owner Room owner to keep.
 * @param rkind Kind of the room inside which the creature should stay.
 * @return Coded subtiles of the new position, or 0 on failure.
 * @see person_get_somewhere_adjacent_in_room()
 */
SubtlCodedCoords find_position_around_in_room(const struct Coord3d *pos, PlayerNumber owner, RoomKind rkind, struct Thing* thing)
{
    struct SlabMap* slb;// = get_slabmap_for_subtile(pos->x.stl.num, pos->y.stl.num);
    struct Room* room;
    SubtlCodedCoords stl_num;
    long m = CREATURE_RANDOM(thing, AROUND_MAP_LENGTH);
    for (long n = 0; n < AROUND_MAP_LENGTH; n++)
    {
        SubtlCodedCoords accepted_stl_num = 0;
        stl_num = get_subtile_number(pos->x.stl.num,pos->y.stl.num);
        // Skip the position equal to current position
        if (gameadd.around_map[m] == 0)
        {
            m = (m + 1) % AROUND_MAP_LENGTH;
            continue;
        }
        // Move radially from of the current position; stop if a room tile
        // of incorrect kind or owner is encoured
        for (long dist = 0; dist < 8; dist++)
        {
            stl_num += gameadd.around_map[m];
            struct Map* mapblk = get_map_block_at_pos(stl_num);
            if ( ((mapblk->flags & SlbAtFlg_IsRoom) != 0) && ((mapblk->flags & SlbAtFlg_Blocking) != 0) )
                break;
            MapSubtlCoord stl_x = stl_num_decode_x(stl_num);
            MapSubtlCoord stl_y = stl_num_decode_y(stl_num);
            slb = get_slabmap_for_subtile(stl_x, stl_y);
            if (slabmap_owner(slb) != owner)
                break;
            room = room_get(slb->room_index);
            if (room->kind != rkind)
                break;
            if (dist > 1)
            {
                // Accept, but don't just break the loop. Wait for larger distance.
                accepted_stl_num = stl_num;
            }
        }
        if (accepted_stl_num > 0)
        {
            return accepted_stl_num;
        }
        m = (m + 1) % AROUND_MAP_LENGTH;
    }
    // No position found - at least try to move within the same slab
    slb = get_slabmap_for_subtile(pos->x.stl.num, pos->y.stl.num);
    room = room_get(slb->room_index);
    struct CreatureControl* cctrl = creature_control_get_from_thing(thing);
    if (person_get_somewhere_adjacent_in_room(thing, room, &cctrl->moveto_pos))
    {
        return get_subtile_number(cctrl->moveto_pos.x.stl.num, cctrl->moveto_pos.y.stl.num);
    }
    return 0;
}

short cleanup_hold_audience(struct Thing *creatng)
{
    TRACE_THING(creatng);
    struct CreatureControl* cctrl = creature_control_get_from_thing(creatng);
    cctrl->max_speed = calculate_correct_creature_maxspeed(creatng);
    return 0;
}

short cleanup_seek_the_enemy(struct Thing *creatng)
{
    TRACE_THING(creatng);
    struct CreatureControl* cctrl = creature_control_get_from_thing(creatng);
    cctrl->seek_enemy.enemy_idx = 0;
    cctrl->seek_enemy.enemy_creation_turn = 0;
    return 1;
}

short cleanup_timebomb(struct Thing *creatng)
{
    TRACE_THING(creatng);
    struct CreatureControl* cctrl = creature_control_get_from_thing(creatng);
    cctrl->max_speed = calculate_correct_creature_maxspeed(creatng);
    cctrl->timebomb_target_id = 0;
    cctrl->timebomb_death = false;
    return 0;
}

short creature_being_dropped(struct Thing *creatng)
{
    TRACE_THING(creatng);
    SYNCDBG(17,"Starting for %s index %ld",thing_model_name(creatng),(long)creatng->index);
    struct CreatureControl* cctrl = creature_control_get_from_thing(creatng);
    cctrl->flgfield_1 |= CCFlg_NoCompControl;
    // Cannot teleport for a few turns after being dropped
    delay_teleport(creatng);
    cctrl->dropped_turn = game.play_gameturn;
    MapSubtlCoord stl_x = creatng->mappos.x.stl.num;
    MapSubtlCoord stl_y = creatng->mappos.y.stl.num;
    struct SlabMap* slb = get_slabmap_for_subtile(stl_x, stl_y);
    // If dropping still in progress, do nothing
    if ( !(thing_touching_floor(creatng) || (((creatng->movement_flags & TMvF_Flying) != 0) && thing_touching_flight_altitude(creatng))))
    {
        // Note that the creature should have no self control while dropping - after all, it was in hand moments ago
        SYNCDBG(17,"The %s index %d owner %d dropped at (%d,%d) isn't touching ground yet",thing_model_name(creatng),(int)creatng->index,(int)creatng->owner,(int)stl_x,(int)stl_y);
        return 1;
    }
    set_creature_assigned_job(creatng, Job_NULL);
    // If the creature has flight ability, return it to flying state
    restore_creature_flight_flag(creatng);
    // Set creature to default state, in case giving it job will fail
    set_start_state(creatng);
    // Check job which we can do after dropping at these coordinates
    CreatureJob new_job;
    struct Room* room = room_get(slb->room_index);
    if ((!room_is_invalid(room)) && (room->owner != creatng->holding_player))
    {
        new_job = Job_NULL;
    }
    else
    {
        new_job = get_job_for_subtile(creatng, stl_x, stl_y, JoKF_AssignHumanDrop);
    }
    // Most tasks are disabled while creature is a chicken
    if (!creature_under_spell_effect(creatng, CSAfF_Chicken))
    {
        // For creatures with trembling and not changed to chickens, tremble the camera
        if ((get_creature_model_flags(creatng) & CMF_Trembling) != 0)
        {
            struct Dungeon* dungeon = get_dungeon(creatng->owner);
            if (!dungeon_invalid(dungeon)) {
                dungeon->camera_deviate_jump = 96;
            }
        }
        // Make sure computer control flag is set (almost) accordingly to job, so that we won't start a fight when in captivity
        // Unless we are dropping our own creature, in that case we may want to ignore captivity and start a fight
        if (new_job != Job_NULL)
        {
            if (((get_flags_for_job(new_job) & JoKF_NoSelfControl) != 0) && (slabmap_owner(slb) != creatng->owner)) {
                cctrl->flgfield_1 |= CCFlg_NoCompControl;
            } else {
                cctrl->flgfield_1 &= ~CCFlg_NoCompControl;
            }
        } else
        {
            cctrl->flgfield_1 &= ~CCFlg_NoCompControl;
        }
        // Reveal any nearby terrain
        check_map_explored(creatng, stl_x, stl_y);
        // Creatures dropped far from group are removed from it
        struct Thing* leadtng = get_group_leader(creatng);
        if (!thing_is_invalid(leadtng))
        {
            if (leadtng->index != creatng->index)
            {
                if (!thing_is_picked_up(leadtng))
                {
                    if (get_chessboard_distance(&creatng->mappos, &leadtng->mappos) > subtile_coord(9,0)) {
                        SYNCDBG(3,"Removing %s index %d owned by player %d from group",
                            thing_model_name(creatng),(int)creatng->index,(int)creatng->owner);
                        remove_creature_from_group(creatng);
                    }
                }
            }
        }
    }
    // TODO CREATURE_JOBS it would be great if these jobs were also returned by get_job_for_subtile()
    if (!creature_under_spell_effect(creatng, CSAfF_Chicken))
    {
        // Special tasks for diggers
        if (thing_is_creature_digger(creatng))
        {
            if ((slabmap_owner(slb) == creatng->owner) || (slabmap_owner(slb) == game.neutral_player_num))
            {
                if (check_out_available_spdigger_drop_tasks(creatng))
                {
                    SYNCDBG(3, "The %s index %d owner %d found digger job at (%d,%d)",thing_model_name(creatng),(int)creatng->index,(int)creatng->owner,(int)stl_x,(int)stl_y);
                    cctrl->flgfield_1 &= ~CCFlg_NoCompControl;
                    delay_heal_sleep(creatng);
                    return 2;
                }
                else
                {
                    cctrl->healing_sleep_check_turn = game.play_gameturn;
                }
            }
        }
        if (creature_under_spell_effect(creatng, CSAfF_Fear))
        {
            external_set_thing_state(creatng, CrSt_CreatureCombatFlee);
            return 2;
        }
        // Do combat, if we can
        if (creature_will_do_combat(creatng))
        {
            if (creature_look_for_combat(creatng)) {
                SYNCDBG(3,"The %s index %d owner %d found creature combat at (%d,%d)",thing_model_name(creatng),(int)creatng->index,(int)creatng->owner,(int)stl_x,(int)stl_y);
                return 2;
            }
            if (creature_look_for_enemy_heart_combat(creatng)) {
                SYNCDBG(3,"The %s index %d owner %d found heart combat at (%d,%d)",thing_model_name(creatng),(int)creatng->index,(int)creatng->owner,(int)stl_x,(int)stl_y);
                return 2;
            }
            if (creature_look_for_enemy_door_combat(creatng)) {
                SYNCDBG(3,"The %s index %d owner %d found enemy combat at (%d,%d)",thing_model_name(creatng),(int)creatng->index,(int)creatng->owner,(int)stl_x,(int)stl_y);
                return 2;
            }
            if (creature_look_for_enemy_object_combat(creatng)) {
                SYNCDBG(3, "The %s index %d owner %d found enemy combat at (%d,%d)", thing_model_name(creatng), (int)creatng->index, (int)creatng->owner, (int)stl_x, (int)stl_y);
                return 2;
            }
        }
        if (new_job != Job_NULL)
        {
            // Make sure computer control flag is set accordingly to job, now do it straight and without exclusions
            if ((get_flags_for_job(new_job) & JoKF_NoSelfControl) != 0) {
                cctrl->flgfield_1 |= CCFlg_NoCompControl;
            } else {
                cctrl->flgfield_1 &= ~CCFlg_NoCompControl;
            }
        } else
        {
            cctrl->flgfield_1 &= ~CCFlg_NoCompControl;
        }
    }
    if (new_job == Job_NULL)
    {
        SYNCDBG(3,"No job found at (%d,%d) for %s index %d owner %d",(int)stl_x,(int)stl_y,thing_model_name(creatng),(int)creatng->index,(int)creatng->owner);
        // Job_NULL is already assigned here, and default state is already initialized
        cctrl->flgfield_1 &= ~CCFlg_NoCompControl;
        return 2;
    }
    SYNCDBG(3,"Job %s to be assigned to %s index %d owner %d",creature_job_code_name(new_job),thing_model_name(creatng),(int)creatng->index,(int)creatng->owner);
    // Check if specific conditions are met for this job to be assigned
    if (!creature_can_do_job_near_position(creatng, stl_x, stl_y, new_job, JobChk_SetStateOnFail|JobChk_PlayMsgOnFail))
    {
        SYNCDBG(16,"Cannot assign job %s to %s (owner %d)",creature_job_code_name(new_job),thing_model_name(creatng),(int)creatng->owner);
        cctrl->flgfield_1 &= ~CCFlg_NoCompControl;
        return 2;
    }
    // Now try sending the creature to do job it should do at this position
    if (!send_creature_to_job_near_position(creatng, stl_x, stl_y, new_job))
    {
        SYNCDBG(13,"Cannot assign %s to %s index %d owner %d; could not send to room",creature_job_code_name(new_job),thing_model_name(creatng),(int)creatng->index,(int)creatng->owner);
        cctrl->flgfield_1 &= ~CCFlg_NoCompControl;
        return 2;
    }
    // If applicable, set the job as assigned job for the creature
    if ((get_flags_for_job(new_job) & JoKF_AssignOneTime) == 0) {
        set_creature_assigned_job(creatng, new_job);
    } else {
        // One-time jobs are not assigned to the creature, they are just initialized to be performed once
        //set_creature_assigned_job(creatng, Job_NULL); -- already assigned
    }
    return 2;
}

short creature_cannot_find_anything_to_do(struct Thing *creatng)
{
    TRACE_THING(creatng);
    struct CreatureControl* cctrl = creature_control_get_from_thing(creatng);
    if ((game.play_gameturn - cctrl->countdown) >= 128)
    {
        set_start_state(creatng);
        return 0;
    }
    if (creature_choose_random_destination_on_valid_adjacent_slab(creatng))
        creatng->continue_state = CrSt_CreatureCannotFindAnythingToDo;
    return 1;
}

/**
 * @brief process_state function for CreatureCastingPreparation.
 *
 * @param creatng The creature being updated.
 * @return short What we've done to the creature. Enum of CreatureStateReturns.
 */
short creature_casting_preparation(struct Thing *creatng)
{
    struct CreatureControl* cctrl = creature_control_get_from_thing(creatng);
    TRACE_THING(creatng);
    SYNCDBG(11, "Process %s(%d), bkp act.st: %s, bkp con.st: %s, instance: %s",
        thing_model_name(creatng), creatng->index,
        creature_state_code_name(cctrl->active_state_bkp), creature_state_code_name(cctrl->continue_state_bkp),
        creature_instance_code_name(cctrl->instance_id));

    if (cctrl->instance_id != CrInst_NULL)
    {
        // If the spell has not be casted, keep this state.
        struct Thing* target = thing_get(cctrl->targtng_idx);
        if (target != INVALID_THING)
        {
            // Try to keep facing to the target.
            creature_turn_to_face(creatng, &target->mappos);
        }
        return CrStRet_Unchanged;
    }
    internal_set_thing_state(creatng, cctrl->active_state_bkp);
    creatng->continue_state = cctrl->continue_state_bkp;
    return CrStRet_Modified;
}

void set_creature_size_stuff(struct Thing *creatng)
{
    struct CreatureControl* cctrl = creature_control_get_from_thing(creatng);
    if (creature_under_spell_effect(creatng, CSAfF_Chicken))
    {
        creatng->sprite_size = game.conf.crtr_conf.sprite_size;
    }
    else
    {
        creatng->sprite_size = game.conf.crtr_conf.sprite_size + (game.conf.crtr_conf.sprite_size * game.conf.crtr_conf.exp.size_increase_on_exp * cctrl->exp_level) / 100;
    }
}

short creature_change_from_chicken(struct Thing *creatng)
{
    TRACE_THING(creatng);
    struct CreatureControl *cctrl = creature_control_get_from_thing(creatng);
    creature_set_speed(creatng, 0);
    if (cctrl->countdown > 0)
    {
        cctrl->countdown--;
    }
    if (cctrl->countdown > 0)
    { // Changing under way - gradually modify size of the creature.
        set_flag(creatng->rendering_flags, TRF_Invisible);
        set_flag(creatng->size_change, TSC_ChangeSize);
        struct Thing *efftng = create_effect_element(&creatng->mappos, TngEffElm_Chicken, creatng->owner);
        if (!thing_is_invalid(efftng))
        {
            long n = (10 - cctrl->countdown) * (game.conf.crtr_conf.sprite_size + (game.conf.crtr_conf.sprite_size * game.conf.crtr_conf.exp.size_increase_on_exp * cctrl->exp_level) / 100) / 10;
            unsigned long k = get_creature_anim(creatng, 0);
            set_thing_draw(efftng, k, 256, n, -1, 0, ODC_Default);
            clear_flag(efftng->rendering_flags, TRF_Transpar_Flags);
            set_flag(efftng->rendering_flags, TRF_Transpar_8);
        }
        return 0;
    }
    else
    {
        clear_flag(creatng->rendering_flags, TRF_Invisible);
        clear_flag(cctrl->stateblock_flags, CCSpl_ChickenRel);
        clear_flag(cctrl->spell_flags, CSAfF_Chicken);
        set_creature_size_stuff(creatng);
        set_start_state(creatng);
        return 1;
    }
}

short creature_change_to_chicken(struct Thing *creatng)
{
    TRACE_THING(creatng);
    struct CreatureControl *cctrl = creature_control_get_from_thing(creatng);
    creature_set_speed(creatng, 0);
    if (cctrl->countdown > 0)
    {
        cctrl->countdown--;
    }
    if (cctrl->countdown > 0)
    {
        set_flag(creatng->size_change, TSC_ChangeSize);
        set_flag(creatng->rendering_flags, TRF_Invisible);
        struct Thing *efftng = create_effect_element(&creatng->mappos, TngEffElm_Chicken, creatng->owner);
        if (!thing_is_invalid(efftng))
        {
            unsigned long k = convert_td_iso(819);
            set_thing_draw(efftng, k, 0, 1200 * cctrl->countdown / 10 + game.conf.crtr_conf.sprite_size, -1, 0, ODC_Default);
            clear_flag(efftng->rendering_flags, TRF_Transpar_Flags);
            set_flag(efftng->rendering_flags, TRF_Transpar_8);
        }
        return 0;
    }
    // Apparently, this function bypasses the immunity, as no check was made against CMF_NeverChickens.
    set_flag(cctrl->spell_flags, CSAfF_Chicken);
    clear_flag(creatng->rendering_flags, TRF_Invisible);
    set_creature_size_stuff(creatng);
    clear_flag(creatng->state_flags, TF1_Unkn10);
    creatng->active_state = CrSt_CreaturePretendChickenSetupMove;
    creatng->continue_state = CrSt_Unused;
    cctrl->stopped_for_hand_turns = 0;
    clear_creature_instance(creatng);
    return 1;
}

TbBool creature_try_going_to_lazy_sleep(struct Thing *creatng)
{
    struct CreatureControl* cctrl = creature_control_get_from_thing(creatng);
    struct Room* room = get_creature_lair_room(creatng);
    if (room_is_invalid(room)) {
        return false;
    }
    if ((!room_role_matches(room->kind,get_room_role_for_job(Job_TAKE_SLEEP))) || (room->owner != creatng->owner)) {
        ERRORLOG("The %s index %d has lair in invalid room",thing_model_name(creatng),(int)creatng->index);
        return false;
    }
    if (game.play_gameturn - cctrl->tasks_check_turn <= 128) {
        return false;
    }
    cctrl->tasks_check_turn = game.play_gameturn;
    if (!creature_setup_random_move_for_job_in_room(creatng, room, Job_TAKE_SLEEP, NavRtF_Default)) {
        return false;
    }
    creatng->continue_state = CrSt_CreatureDoingNothing;
    return true;
}

short creature_try_going_to_healing_sleep(struct Thing *creatng)
{
    TRACE_THING(creatng);
    struct CreatureControl* cctrl = creature_control_get_from_thing(creatng);
    if (!creature_can_do_healing_sleep(creatng)) {
        return false;
    }
    if (game.play_gameturn - cctrl->healing_sleep_check_turn <= 200) {
        return false;
    }
    cctrl->healing_sleep_check_turn = game.play_gameturn;
    if (!creature_free_for_sleep(creatng, CrSt_CreatureGoingHomeToSleep)) {
        return false;
    }
    if (!creature_has_lair_room(creatng) && room_is_invalid(get_best_new_lair_for_creature(creatng))) {
        return false;
    }
    if (external_set_thing_state(creatng, CrSt_CreatureGoingHomeToSleep)) {
        return true;
    }
    return false;
}

short creature_doing_nothing(struct Thing *creatng)
{
    TRACE_THING(creatng);
    struct CreatureControl* cctrl = creature_control_get_from_thing(creatng);
    // Wait for up to 2 turns (note that this is unsigned substraction)
    if (game.play_gameturn - cctrl->idle.start_gameturn <= 1) {
        return 1;
    }
    if (creature_under_spell_effect(creatng, CSAfF_MadKilling)) {
        SYNCDBG(8,"The %s index %d goes mad killing",thing_model_name(creatng),creatng->index);
        internal_set_thing_state(creatng, CrSt_MadKillingPsycho);
        return 1;
    }
    if (!creature_has_lair_room(creatng) && creature_can_do_healing_sleep(creatng) && creature_free_for_sleep(creatng, CrSt_CreatureWantsAHome))
    {
        if ((game.play_gameturn - cctrl->tasks_check_turn > 128))
        {
            int required_cap = get_required_room_capacity_for_object(RoRoF_LairStorage, 0, creatng->model);
            cctrl->tasks_check_turn = game.play_gameturn;
            struct Room* room = find_nearest_room_of_role_for_thing_with_spare_capacity(creatng, creatng->owner, get_room_role_for_job(Job_TAKE_SLEEP), NavRtF_Default, required_cap);
            if (!room_is_invalid(room))
            {
                internal_set_thing_state(creatng, CrSt_CreatureWantsAHome);
                SYNCDBG(8,"The %s index %d goes make lair",thing_model_name(creatng),creatng->index);
                return 1;
            }
            update_cannot_find_room_of_role_wth_spare_capacity_event(creatng->owner, creatng, get_room_role_for_job(Job_TAKE_SLEEP));
        }
    }
    if (creature_affected_by_call_to_arms(creatng))
    {
        struct Dungeon* dungeon = get_players_num_dungeon(creatng->owner);
        struct Coord3d cta_pos;
        cta_pos.x.val = subtile_coord_center(dungeon->cta_stl_x);
        cta_pos.y.val = subtile_coord_center(dungeon->cta_stl_y);
        cta_pos.z.val = get_floor_height_at(&cta_pos);
        if (update_creature_influenced_by_call_to_arms_at_pos(creatng, &cta_pos))
        {
            SYNCDBG(8,"The %s index %d is called to arms",thing_model_name(creatng),creatng->index);
            return 1;
        }
    }
    if ((cctrl->job_assigned != Job_NULL) && (game.play_gameturn - cctrl->job_assigned_check_turn > 128))
    {
        if (attempt_job_preference(creatng, cctrl->job_assigned)) {
            SYNCDBG(8,"The %s index %d will do assigned job with state %s",thing_model_name(creatng),
                (int)creatng->index,creature_state_code_name(get_creature_state_besides_interruptions(creatng)));
            return 1;
        }
        cctrl->job_assigned_check_turn = game.play_gameturn;
    }
    struct CreatureStats* crstat = creature_stats_get_from_thing(creatng);
    if ((crstat->job_primary != Job_NULL) && (game.play_gameturn - cctrl->job_primary_check_turn > 128))
    {
        if (attempt_job_preference(creatng, crstat->job_primary)) {
            SYNCDBG(8,"The %s index %d will do primary job with state %s",thing_model_name(creatng),
                (int)creatng->index,creature_state_code_name(get_creature_state_besides_interruptions(creatng)));
            return 1;
        }
        cctrl->job_primary_check_turn = game.play_gameturn;
    }
    long n = CREATURE_RANDOM(creatng, 3);
    for (long i = 0; i < 3; i++)
    {
        switch (n)
        {
        case 0:
            if (creature_try_going_to_lazy_sleep(creatng)) {
                SYNCDBG(8,"The %s index %d will do lazy sleep",thing_model_name(creatng),(int)creatng->index);
                return 1;
            }
            break;
        case 1:
            if (creature_try_going_to_healing_sleep(creatng)) {
                SYNCDBG(8,"The %s index %d will do healing sleep",thing_model_name(creatng),(int)creatng->index);
                return 1;
            }
            break;
        case 2:
            if (creature_try_doing_secondary_job(creatng)) {
                SYNCDBG(8,"The %s index %d will do secondary job with state %s",thing_model_name(creatng),
                    (int)creatng->index,creature_state_code_name(get_creature_state_besides_interruptions(creatng)));
                return 1;
            }
            break;
        default:
            break;
        }
        n = (n + 1) % 3;
    }
    if (game.play_gameturn - cctrl->wander_around_check_turn > 128)
    {
        cctrl->wander_around_check_turn = game.play_gameturn;
        struct Coord3d pos;
        if (get_random_position_in_dungeon_for_creature(creatng->owner, CrWaS_WithinDungeon, creatng, &pos))
        {
            if (setup_person_move_to_coord(creatng, &pos, NavRtF_Default))
            {
                creatng->continue_state = CrSt_CreatureDoingNothing;
                return 1;
            }
        }
    }
    internal_set_thing_state(creatng, CrSt_CreatureCannotFindAnythingToDo);
    cctrl->countdown = game.play_gameturn;
    return 0;
}

/**
 * Returns if given slab meets the requirements for a creature to move on it for its own will.
 * @param thing The creature which is moving.
 * @param slb_x The destination slab, X coord.
 * @param slb_y The destination slab, Y coord.
 * @return True if the creature is willing to move on that slab, false otherwise.
 */
TbBool slab_is_valid_for_creature_choose_move(const struct Thing *thing, MapSlabCoord slb_x, MapSlabCoord slb_y)
{
    struct SlabMap* slb = get_slabmap_block(slb_x, slb_y);
    struct SlabAttr* slbattr = get_slab_attrs(slb);
    if ( ((slbattr->block_flags & SlbAtFlg_IsRoom) != 0) || ((slbattr->block_flags & SlbAtFlg_Blocking) == 0) )
        return true;
    MapSubtlCoord stl_x = slab_subtile_center(slb_x);
    MapSubtlCoord stl_y = slab_subtile_center(slb_y);
    struct Thing* doortng = get_door_for_position(stl_x, stl_y);
    if (!thing_is_invalid(doortng))
    {
      if (door_will_open_for_thing(doortng,thing))
          return true;
    }
    return false;
}

TbBool creature_choose_random_destination_on_valid_adjacent_slab(struct Thing *thing)
{
    SYNCDBG(17,"Starting for %s index %ld",thing_model_name(thing),(long)thing->index);
    MapSlabCoord slb_x = subtile_slab(thing->mappos.x.stl.num);
    MapSlabCoord slb_y = subtile_slab(thing->mappos.y.stl.num);
    long slab_base = get_slab_number(slb_x, slb_y);

    MapSubtlCoord start_stl = CREATURE_RANDOM(thing, 9);
    long m = CREATURE_RANDOM(thing, SMALL_AROUND_SLAB_LENGTH);
    for (long n = 0; n < SMALL_AROUND_SLAB_LENGTH; n++)
    {
        long slab_num = slab_base + gameadd.small_around_slab[m];
        slb_x = slb_num_decode_x(slab_num);
        slb_y = slb_num_decode_y(slab_num);
        if (slab_is_valid_for_creature_choose_move(thing, slb_x, slb_y))
        {
            struct Coord3d locpos;
            if (creature_find_safe_position_to_move_within_slab(&locpos, thing, slb_x, slb_y, start_stl))
            {
                if (setup_person_move_to_coord(thing, &locpos, NavRtF_Default))
                {
                    SYNCDBG(8,"Moving thing %s index %d from (%d,%d) to (%d,%d)", thing_model_name(thing),
                        (int)thing->index, (int)thing->mappos.x.stl.num, (int)thing->mappos.y.stl.num,
                        (int)locpos.x.stl.num, (int)locpos.y.stl.num);
                    return true;
                }
            }
        }
        m = (m+1) % SMALL_AROUND_SLAB_LENGTH;
    }
    // Cannot find a good position - but at least move within the same slab we're on
    {
        slb_x = subtile_slab(thing->mappos.x.stl.num);
        slb_y = subtile_slab(thing->mappos.y.stl.num);
        struct Coord3d locpos;
        if (creature_find_any_position_to_move_within_slab(&locpos, thing, slb_x, slb_y, start_stl))
        {
            if (setup_person_move_to_coord(thing, &locpos, NavRtF_Default))
            {
                SYNCDBG(8,"Short moving %s index %d from (%d,%d) to (%d,%d)", thing_model_name(thing),
                    (int)thing->index, (int)thing->mappos.x.stl.num, (int)thing->mappos.y.stl.num,
                    (int)locpos.x.stl.num, (int)locpos.y.stl.num);
                return true;
            }
        }
    }
    SYNCDBG(8,"Moving %s index %d from (%d,%d) failed",thing_model_name(thing),(int)thing->index,
        (int)thing->mappos.x.stl.num,(int)thing->mappos.y.stl.num);
    return false;
}

short creature_dormant(struct Thing *creatng)
{
    TRACE_THING(creatng);
    if (creature_choose_random_destination_on_valid_adjacent_slab(creatng))
    {
      creatng->continue_state = CrSt_CreatureDormant;
      return 1;
    }
    return 0;
}

short creature_escaping_death(struct Thing *creatng)
{
    TRACE_THING(creatng);
    set_start_state(creatng);
    return 0;
}

static long get_best_position_outside_room(struct Thing *creatng, struct Coord3d *pos, struct Room *room)
{
    const struct SlabMap * const current_slb = get_slabmap_for_subtile(creatng->mappos.x.stl.num, creatng->mappos.y.stl.num);
    const int current_slb_kind = current_slb->kind;
    SlabCodedCoords room_slab = room->slabs_list;
    const PlayerNumber current_owner = slabmap_owner(current_slb);

    // pick random slab in room slab list
    const unsigned int room_slb_idx = CREATURE_RANDOM(creatng, room->slabs_count);
    for (int i = 0; i < room_slb_idx; ++i) {
        room_slab = get_slabmap_direct(room_slab)->next_in_room;
    }

    // for each room slab, find a nearby slab that's outside the current room
    for (int j = 0; j < room->slabs_count; ++j)
    {
        for (int i = 0; i < AROUND_SLAB_EIGHT_LENGTH; i++)
        {
            const SlabCodedCoords ar_slb_no = gameadd.around_slab_eight[i] + room_slab;
            const struct SlabMap * const around_slb = get_slabmap_direct(ar_slb_no);
            const PlayerNumber ar_slb_owner = slabmap_owner(around_slb);
            if (is_slab_type_walkable(around_slb->kind) && (around_slb->kind != current_slb_kind || current_owner != ar_slb_owner))
            {
                struct Coord3d target;
                target.x.val = slab_subtile_center(slb_num_decode_x(ar_slb_no));
                target.y.val = slab_subtile_center(slb_num_decode_y(ar_slb_no));
                target.z.val = get_thing_height_at(creatng, pos);
                if (creature_can_navigate_to_with_storage(creatng, &target, 0)) {
                    pos->x.val = target.x.val;
                    pos->y.val = target.y.val;
                    pos->z.val = target.z.val;
                    return 0;
                }
            }
        }
        // wrap around
        if (j + room_slb_idx == room->slabs_count - 1) {
            room_slab = room->slabs_list;
        } else {
            room_slab = get_slabmap_direct(room_slab)->next_in_room;
        }
    }
    return -1;
}

short creature_evacuate_room(struct Thing *creatng)
{
    TRACE_THING(creatng);
    struct Coord3d pos;
    pos.x.val = creatng->mappos.x.val;
    pos.y.val = creatng->mappos.y.val;
    pos.z.val = creatng->mappos.z.val;
    if (!thing_is_on_any_room_tile(creatng))
    {
        set_start_state(creatng);
        return CrCkRet_Continue;
    }
    struct Room* room = get_room_thing_is_on(creatng);
    struct CreatureControl* cctrl = creature_control_get_from_thing(creatng);
    if (cctrl->evacuate.room_idx != room->index)
    {
        set_start_state(creatng);
        return CrCkRet_Continue;
    }
    long ret = get_best_position_outside_room(creatng, &pos, room);
    set_creature_assigned_job(creatng, Job_NULL);
    if (ret != 1)
    {
        if (ret == -1)
        {
            set_start_state(creatng);
            return CrCkRet_Continue;
        }
        return CrCkRet_Continue;
    }
    if (!setup_person_move_to_coord(creatng, &pos, NavRtF_Default))
    {
        ERRORLOG("Cannot nav outside room");
        set_start_state(creatng);
        return CrCkRet_Continue;
    }
    creatng->continue_state = CrSt_CreatureEvacuateRoom;
    return CrCkRet_Continue;
}

short creature_explore_dungeon(struct Thing *creatng)
{
    TbBool ret;
    TRACE_THING(creatng);
    struct Coord3d pos;
    pos.x.val = subtile_coord_center(gameadd.map_subtiles_x / 2);
    pos.y.val = subtile_coord_center(gameadd.map_subtiles_y/2);
    pos.z.val = subtile_coord(1,0);
    {
        ret = get_random_position_in_dungeon_for_creature(creatng->owner, CrWaS_OutsideDungeon, creatng, &pos);
        if (ret) {
            ret = setup_person_move_to_coord(creatng, &pos, NavRtF_Default);
        }
    }
    if (!ret) {
        ret = get_random_position_in_dungeon_for_creature(creatng->owner, CrWaS_WithinDungeon, creatng, &pos);
        if (ret) {
            ret = setup_person_move_to_coord(creatng, &pos, NavRtF_Default);
        }
    }
    if (!ret)
    {
        SYNCLOG("The %s owned by player %d can't navigate to subtile (%d,%d) for exploring",
            thing_model_name(creatng),(int)creatng->owner, (int)pos.x.stl.num, (int)pos.y.stl.num);
        set_start_state(creatng);
        return CrCkRet_Available;
    }
    creatng->continue_state = CrSt_CreatureDoingNothing;
    return CrCkRet_Continue;
}

/**
 * Makes the creature leave the dungeon.
 * Originally named creature_fired().
 * @param creatng
 */
short creature_exempt(struct Thing *creatng)
{
    TRACE_THING(creatng);
    struct Room* room = get_room_thing_is_on(creatng);
    if (!room_exists(room) || !room_role_matches(room->kind, RoRoF_CrPoolLeave))
    {
        set_start_state(creatng);
        return CrCkRet_Continue;
    }
    play_creature_sound_and_create_sound_thing(creatng, CrSnd_Sad, 2);
    kill_creature(creatng, INVALID_THING, -1, CrDed_NoEffects|CrDed_NotReallyDying);
    return CrCkRet_Deleted;
}

short creature_follow_leader(struct Thing *creatng)
{
    TRACE_THING(creatng);
    struct Thing* leadtng = get_group_leader(creatng);
    if (!thing_is_creature(leadtng))
    {
        SYNCLOG("The %s index %d owned by player %d can no longer follow leader - it's invalid",
            thing_model_name(creatng),(int)creatng->index,(int)creatng->owner);
        set_start_state(creatng);
        return 1;
    }
    if (leadtng->index == creatng->index)
    {
        SYNCLOG("The %s index %d owned by player %d became party leader",
            thing_model_name(creatng),(int)creatng->index,(int)creatng->owner);
        set_start_state(creatng);
        return 1;
    }
    struct CreatureControl* cctrl = creature_control_get_from_thing(creatng);
    if (creature_under_spell_effect(creatng, CSAfF_MadKilling))
    {
        SYNCLOG("The %s index %d owned by player %d can no longer be in group - became mad",
            thing_model_name(creatng),(int)creatng->index,(int)creatng->owner);
        remove_creature_from_group(creatng);
        set_start_state(creatng);
        return 1;
    }
    struct Coord3d follwr_pos;
    if (!get_free_position_behind_leader(leadtng, &follwr_pos))
    {
        SYNCLOG("The %s index %d owned by player %d can no longer follow %s - no place amongst followers",
            thing_model_name(creatng),(int)creatng->index,(int)creatng->owner,thing_model_name(leadtng));
        set_start_state(creatng);
        return 1;
    }
    int fails_amount = cctrl->follow_leader_fails;
    if (fails_amount > 12) //When set too low, group might disband before a white wall is breached
    {
        SYNCDBG(3,"Removing %s index %d owned by player %d from group due to fails to follow",
            thing_model_name(creatng),(int)creatng->index,(int)creatng->owner);
        remove_creature_from_group(creatng);
        return 0;
    }
    if ((fails_amount > 0) && (cctrl->following_leader_since + 16 > game.play_gameturn))
    {
        return 0;
    }
    cctrl->following_leader_since = game.play_gameturn;
    MapCoordDelta distance_to_follower_pos = get_chessboard_distance(&creatng->mappos, &follwr_pos);
    TbBool cannot_reach_leader = creature_cannot_move_directly_to(creatng, &leadtng->mappos);
    int speed = get_creature_speed(leadtng);
    // If we're too far from the designated position, do a speed run
    if (distance_to_follower_pos > subtile_coord(12,0))
    {
        speed = 2 * speed;
        if (speed >= MAX_VELOCITY)
            speed = MAX_VELOCITY;
        if (creature_move_to(creatng, &follwr_pos, speed, 0, 0) == -1)
        {
            if (cannot_reach_leader) // only count fails when we're not able to get to the leader, instead of getting a position in the trail it cannot reach.
            {
                cctrl->follow_leader_fails++;
            }
          return 0;
        }
    } else
    // If we're far from the designated position, move considerably faster
    if (distance_to_follower_pos > subtile_coord(6,0))
    {
        if (speed > 4) {
            speed = 5 * speed / 4;
        } else {
            speed = speed + 1;
        }
        if (speed >= MAX_VELOCITY)
            speed = MAX_VELOCITY;
        if (creature_move_to(creatng, &follwr_pos, speed, 0, 0) == -1)
        {
            if (cannot_reach_leader)
            {
                cctrl->follow_leader_fails++;
            }
          return 0;
        }
    } else
    // If we're close, continue moving at normal speed
    if (distance_to_follower_pos <= subtile_coord(2,0))
    {
        if (distance_to_follower_pos <= 0)
        {
            creature_turn_to_face(creatng, &leadtng->mappos);
        } else
        if (creature_move_to(creatng, &follwr_pos, speed, 0, 0) == -1)
        {
            if (cannot_reach_leader)
            {
                cctrl->follow_leader_fails++;
            }
            return 0;
        }
    } else
    // If we're in between, move just a bit faster than leader
    {
        if (speed > 8) {
            speed = 9 * speed / 8;
        } else {
            speed = speed + 1;
        }
        if (speed >= MAX_VELOCITY)
            speed = MAX_VELOCITY;
        if (creature_move_to(creatng, &follwr_pos, speed, 0, 0) == -1)
        {
            if (cannot_reach_leader)
            {
                cctrl->follow_leader_fails++;
            }
            return 0;
        }
    }
    cctrl->follow_leader_fails = 0;
    return 0;
}

short creature_in_hold_audience(struct Thing *creatng)
{
    TRACE_THING(creatng);
    int speed = get_creature_speed(creatng);
    struct CreatureControl* cctrl = creature_control_get_from_thing(creatng);
    if ((cctrl->turns_at_job == -1) && (cctrl->instance_id == CrInst_NULL))
    {
        struct Room* room = get_room_thing_is_on(creatng);
        if (room_is_invalid(room)) {
            return 1;
        }
        struct Coord3d pos;
        if (!find_random_valid_position_for_thing_in_room(creatng, room, &pos))
        {
            return 1;
        }
        setup_person_move_to_coord(creatng, &pos, NavRtF_Default);
        creatng->continue_state = CrSt_CreatureInHoldAudience;
        cctrl->turns_at_job = 0;
        return 1;
    }
    long ret = creature_move_to(creatng, &cctrl->moveto_pos, speed, cctrl->move_flags, 0);
    if (ret != 1)
    {
        if (ret == -1)
        {
            ERRORLOG("Hope we never get here...");
            set_start_state(creatng);
            return 0;
        }
        return 1;
    }
    if (cctrl->turns_at_job != 0)
    {
        if ((cctrl->turns_at_job != 1) || (cctrl->instance_id != CrInst_NULL))
            return 1;
        cctrl->turns_at_job = -1;
    } else
    {
        cctrl->turns_at_job = 1;
        set_creature_instance(creatng, CrInst_CELEBRATE_SHORT, 0, 0);
    }
    return 1;
}

short creature_kill_creatures(struct Thing *creatng)
{
    TRACE_THING(creatng);
    struct Dungeon* dungeon = get_dungeon(creatng->owner);
    if (dungeon->num_active_creatrs <= 1) {
        set_start_state(creatng);
        return 0;
    }
    long crtr_idx = CREATURE_RANDOM(creatng, dungeon->num_active_creatrs);
    struct Thing* thing = get_player_list_nth_creature_of_model(dungeon->creatr_list_start, CREATURE_ANY, crtr_idx);
    if (thing_is_invalid(thing)) {
        set_start_state(creatng);
        return 0;
    }
    if (setup_person_move_to_coord(creatng, &thing->mappos, NavRtF_Default)) {
        creatng->continue_state = CrSt_CreatureKillCreatures;
    }
    return 1;
}

short creature_kill_diggers(struct Thing* creatng)
{
    TRACE_THING(creatng);
    struct Dungeon* dungeon = get_dungeon(creatng->owner);
    if (dungeon->num_active_diggers <= 1) {
        set_start_state(creatng);
        return 0;
    }
    long crtr_idx = CREATURE_RANDOM(creatng, dungeon->num_active_diggers);
    struct Thing* thing = get_player_list_nth_creature_of_model(dungeon->digger_list_start, CREATURE_ANY, crtr_idx);
    if (thing_is_invalid(thing)) {
        set_start_state(creatng);
        return 0;
    }
    if (setup_person_move_to_coord(creatng, &thing->mappos, NavRtF_Default)) {
        creatng->continue_state = CrSt_CreatureKillDiggers;
    }
    return 1;
}

short creature_leaves(struct Thing *creatng)
{
    TRACE_THING(creatng);
    struct Room* room = get_room_thing_is_on(creatng);
    if (room_is_invalid(room) || !room_role_matches(room->kind, RoRoF_CrPoolLeave) || (room->owner != creatng->owner))
    {
        internal_set_thing_state(creatng, CrSt_CreatureLeavingDungeon);
        return 1;
    }
    if (!is_neutral_thing(creatng))
    {
        struct Dungeon* dungeon = get_dungeon(creatng->owner);
        dungeon->total_creatures_left++;
        struct CreatureStats* crstat = creature_stats_get_from_thing(creatng);
        apply_anger_to_all_players_creatures_excluding(creatng->owner, crstat->annoy_others_leaving, AngR_Other, creatng);
    }
    kill_creature(creatng, INVALID_THING, -1, CrDed_NoEffects | CrDed_NotReallyDying);
    return CrStRet_Deleted;
}

short setup_creature_leaves_or_dies(struct Thing *creatng)
{
    TRACE_THING(creatng);
    // Try heading for nearest entrance
    struct Room* room = find_nearest_room_of_role_for_thing(creatng, creatng->owner, RoRoF_CrPoolLeave, NavRtF_Default);
    if (room_is_invalid(room))
    {
        kill_creature(creatng, INVALID_THING, -1, CrDed_Default);
        return -1;
    }
    if (!creature_setup_random_move_for_job_in_room(creatng, room, Job_EXEMPT, NavRtF_Default))
    {
        kill_creature(creatng, INVALID_THING, -1, CrDed_Default);
        return -1;
    }
    creatng->continue_state = CrSt_LeavesBecauseOwnerLost;
    struct CreatureControl* cctrl = creature_control_get_from_thing(creatng);
    cctrl->flgfield_1 |= CCFlg_NoCompControl;
    return 1;
}

short creature_leaves_or_dies(struct Thing *creatng)
{
    TRACE_THING(creatng);
    SYNCDBG(9,"Starting for %s index %d",thing_model_name(creatng),(int)creatng->index);
    // If we're on an entrance, then just leave the dungeon
    struct Room* room = get_room_thing_is_on(creatng);
    if (!room_is_invalid(room) && room_role_matches(room->kind, RoRoF_CrPoolLeave))
    {
        kill_creature(creatng, INVALID_THING, -1, CrDed_NoEffects);
        return -1;
    }
    // Otherwise, try heading for nearest entrance
    return setup_creature_leaves_or_dies(creatng);
}

short creature_leaving_dungeon(struct Thing *creatng)
{
    TRACE_THING(creatng);
    struct Room* room = find_nearest_room_of_role_for_thing(creatng, creatng->owner, RoRoF_CrPoolLeave, NavRtF_Default);
    if (room_is_invalid(room))
    {
        set_start_state(creatng);
        return 0;
    }
    if (!creature_setup_random_move_for_job_in_room(creatng, room, Job_EXEMPT, NavRtF_Default))
    {
        set_start_state(creatng);
        return 0;
    }
    if (is_my_player_number(creatng->owner))
        output_message(SMsg_CreatureLeaving, MESSAGE_DURATION_CRTR_MOOD);
    creatng->continue_state = CrSt_CreatureLeaves;
    return 1;
}

struct Thing *find_random_creature_for_persuade(PlayerNumber plyr_idx, struct Coord3d *pos)
{
    struct Dungeon* dungeon = get_players_num_dungeon(plyr_idx);
    int n = PLAYER_RANDOM(plyr_idx, dungeon->num_active_creatrs);
    unsigned long k = 0;
    int i = dungeon->creatr_list_start;
    while (i != 0)
    {
        struct Thing* thing = thing_get(i);
        TRACE_THING(thing);
        struct CreatureControl* cctrl = creature_control_get_from_thing(thing);
        if (thing_is_invalid(thing) || creature_control_invalid(cctrl))
        {
            ERRORLOG("Jump to invalid creature detected");
            break;
        }
        i = cctrl->players_next_creature_idx;
        // Per thing code starts

        if ((n <= 0) )
        {
            if (!thing_is_picked_up(thing) && !creature_is_kept_in_custody(thing)
                && !creature_is_being_unconscious(thing) && !creature_is_dying(thing) && !creature_is_leaving_and_cannot_be_stopped(thing))
            {
                return thing;
            }
        }
        n--;
        // Per thing code ends
        k++;
        if (k > CREATURES_COUNT)
        {
            ERRORLOG("Infinite loop detected when sweeping creatures list");
            break;
        }
    }
    return INVALID_THING;
}

TbBool make_creature_leave_dungeon(struct Thing *creatng)
{
    struct Room* room = find_nearest_room_of_role_for_thing(creatng, creatng->owner, RoRoF_CrPoolLeave, NavRtF_Default);
    if (room_is_invalid(room)) {
        set_start_state(creatng);
        return false;
    }
    if (!internal_set_thing_state(creatng, CrSt_CreatureLeaves)) {
        set_start_state(creatng);
        return false;
    }
    if (!creature_setup_random_move_for_job_in_room(creatng, room, Job_EXEMPT, NavRtF_Default)) {
        set_start_state(creatng);
        return false;
    }
    if (is_my_player_number(creatng->owner))
        output_message(SMsg_CreatureLeaving, MESSAGE_DURATION_CRTR_MOOD);
    creatng->continue_state = CrSt_CreatureLeaves;
    return true;
}

long make_all_creature_in_group_leave_dungeon(struct Thing *leadtng)
{
    if (!creature_is_group_member(leadtng)) {
        set_start_state(leadtng);
        return 0;
    }
    if (perform_action_on_all_creatures_in_group(leadtng, make_creature_leave_dungeon)) {
        // If there were problems while performing actions, make sure that it's performed for the leader
        return make_creature_leave_dungeon(leadtng);
    }
    return 1;
}

short creature_persuade(struct Thing *creatng)
{
    SYNCDBG(18,"Starting");
    TRACE_THING(creatng);
    struct CreatureControl* cctrl = creature_control_get_from_thing(creatng);
    struct Dungeon* dungeon = get_players_num_dungeon(creatng->owner);
    if ((cctrl->persuade.persuade_count > 0) && (dungeon->num_active_creatrs > 1))
    {
        struct Thing* perstng = find_random_creature_for_persuade(creatng->owner, &creatng->mappos);
        if (setup_person_move_to_coord(creatng, &perstng->mappos, NavRtF_Default)) {
            creatng->continue_state = CrSt_CreaturePersuade;
        }
        return 1;
    }
    make_all_creature_in_group_leave_dungeon(creatng);
    return 0;
}

/**
 * Makes creature drag the specified object.
 * @param creatng The creature which is to start dragging thing.
 * @param dragtng The target object to be dragged.
 */
void creature_drag_object(struct Thing *creatng, struct Thing *dragtng)
{
    TRACE_THING(creatng);
    TRACE_THING(dragtng);
    struct CreatureControl* cctrl = creature_control_get_from_thing(creatng);
    cctrl->dragtng_idx = dragtng->index;
    dragtng->alloc_flags |= TAlF_IsDragged;
    dragtng->state_flags |= TF1_IsDragged1;
    dragtng->owner = game.neutral_player_num;
    if (dragtng->light_id != 0) {
      light_turn_light_off(dragtng->light_id);
    }
}

void creature_drop_dragged_object(struct Thing *creatng, struct Thing *dragtng)
{
    struct CreatureControl* cctrl = creature_control_get_from_thing(creatng);
    if (cctrl->dragtng_idx == 0)
    {
        ERRORLOG("The %s isn't dragging anything",thing_model_name(creatng));
    } else
    if (dragtng->index != cctrl->dragtng_idx)
    {
        ERRORLOG("The %s isn't dragging %s",thing_model_name(creatng),thing_model_name(dragtng));
    }
    cctrl->dragtng_idx = 0;
    struct CreatureControl* dragctrl = creature_control_get_from_thing(dragtng);
    dragctrl->dragtng_idx = 0;
    dragtng->alloc_flags &= ~TAlF_IsDragged;
    dragtng->state_flags &= ~TF1_IsDragged1;
    move_thing_in_map(dragtng, &creatng->mappos);
    if (dragtng->light_id != 0) {
        light_turn_light_on(dragtng->light_id);
    }
}

TbBool creature_is_dragging_something(const struct Thing *creatng)
{
    struct CreatureControl* cctrl = creature_control_get_from_thing(creatng);
    if (cctrl->dragtng_idx == 0) {
        return false;
    }
    const struct Thing* dragtng = thing_get(cctrl->dragtng_idx);
    if (!thing_exists(dragtng))
    {
        ERRORLOG("The %s is dragging non-existing thing with ID %d",thing_model_name(creatng), cctrl->dragtng_idx);
        cctrl->dragtng_idx = 0;
        return false;
    }
    return true;
}

TbBool creature_is_dragging_spellbook(const struct Thing *creatng)
{
    const struct CreatureControl* cctrl = creature_control_get_from_thing(creatng);
    if (cctrl->dragtng_idx == 0) {
        return false;
    }
    const struct Thing* dragtng = thing_get(cctrl->dragtng_idx);
    if (!thing_exists(dragtng)) {
        ERRORLOG("The %s is dragging non-existing thing",thing_model_name(creatng));
        return false;
    }
    if (!thing_is_spellbook(dragtng)) {
        return false;
    }
    return true;
}

TbBool find_random_valid_position_for_thing_in_room_avoiding_object(struct Thing *thing, const struct Room *room, struct Coord3d *pos)
{
    int nav_sizexy = subtile_coord(thing_nav_block_sizexy(thing), 0);
    if (room_is_invalid(room) || (room->slabs_count <= 0)) {
        ERRORLOG("Invalid room or number of slabs is zero");
        return false;
    }
    struct RoomConfigStats* roomst = get_room_kind_stats(room->kind);
    long selected = CREATURE_RANDOM(thing, room->slabs_count);
    unsigned long n = 0;
    long i = room->slabs_list;
    // Get the selected index
    while (i != 0)
    {
        struct PlayerInfo *player = get_player(room->owner);
        if (player->roomspace.is_active)
        {
            MapSlabCoord slb_x = slb_num_decode_x(i);
            MapSlabCoord slb_y = slb_num_decode_y(i);
            for (long j = 0; j < SMALL_AROUND_LENGTH; j++)
            {
                MapSlabCoord aslb_x = slb_x + small_around[j].delta_x;
                MapSlabCoord aslb_y = slb_y + small_around[j].delta_y;
                struct Room* nroom = slab_room_get(aslb_x, aslb_y);
                if (!room_is_invalid(nroom))
                {
                    if ( (nroom->kind == room->kind) && (nroom->owner == room->owner) )
                    {
                        if (nroom->index != room->index)
                        {
                            ERRORLOG("Tried to find free position in %s %d but ended up looking in %s %d instead", room_code_name(room->kind),room->index,room_code_name(nroom->kind), nroom->index);
                            return false;
                        }
                    }
                }
            }
        }
        // Per room tile code
        if (n >= selected)
        {
            break;
        }
        // Per room tile code ends
        i = get_next_slab_number_in_room(i);
        n++;
    }
    if (i == 0)
    {
        if (n < room->slabs_count)
        {
            WARNLOG("Number of slabs in %s (%lu) is smaller than count (%u)",room_code_name(room->kind), n, room->slabs_count);
        }
        n = 0;
        i = room->slabs_list;
    }
    // Sweep rooms starting on that index
    unsigned long k = 0;
    long nround;
    MapSubtlCoord stl_x;
    MapSubtlCoord stl_y;
    while (i != 0)
    {
        stl_x = slab_subtile(slb_num_decode_x(i), 0);
        stl_y = slab_subtile(slb_num_decode_y(i), 0);
        // Per room tile code
        MapSubtlCoord start_stl = CREATURE_RANDOM(thing, AROUND_TILES_COUNT);
        for (nround = 0; nround < AROUND_TILES_COUNT; nround++)
        {
            MapSubtlCoord x = start_stl % 3 + stl_x;
            MapSubtlCoord y = start_stl / 3 + stl_y;
            if ((roomst->storage_height < 0) || (get_floor_filled_subtiles_at(x, y) == roomst->storage_height))
            {
                struct Thing* objtng = find_base_thing_on_mapwho(TCls_Object, 0, x, y);
                if (thing_is_invalid(objtng))
                {
                    pos->x.val = subtile_coord_center(x);
                    pos->y.val = subtile_coord_center(y);
                    pos->z.val = get_thing_height_at_with_radius(thing, pos, nav_sizexy);
                    if (!thing_in_wall_at_with_radius(thing, pos, nav_sizexy)) {
                        return true;
                    }
                }
            }
            start_stl = (start_stl + 1) % AROUND_TILES_COUNT;
        }
        // Per room tile code ends
        if (n+1 >= room->slabs_count)
        {
            n = 0;
            i = room->slabs_list;
        } else {
            n++;
            i = get_next_slab_number_in_room(i);
        }
        k++;
        if (k > room->slabs_count) {
            ERRORLOG("Infinite loop detected when sweeping room slabs list");
            break;
        }
    }
    if (room->used_capacity <= room->total_capacity)
    {
        SYNCLOG("Could not find valid random point in %s %d for %s. Attempting thorough check.",room_code_name(room->kind),room->index,thing_model_name(thing));
        k = 0;
        for (i = room->slabs_list; (i != 0); i = get_next_slab_number_in_room(i))
        {
            stl_x = slab_subtile_center(slb_num_decode_x(i));
            stl_y = slab_subtile_center(slb_num_decode_y(i));
            for (nround = 0; nround < (AROUND_TILES_COUNT - 1); nround++)
            {
                MapSubtlCoord astl_x = stl_x + around[nround].delta_x;
                MapSubtlCoord astl_y = stl_y + around[nround].delta_y;

                if ((roomst->storage_height < 0) || (get_floor_filled_subtiles_at(astl_x, astl_y) == roomst->storage_height))
                {
                    struct Thing* objtng = find_base_thing_on_mapwho(TCls_Object, 0, astl_x, astl_y);
                    if (thing_is_invalid(objtng))
                    {
                        pos->x.val = subtile_coord_center(astl_x);
                        pos->y.val = subtile_coord_center(astl_y);
                        pos->z.val = get_thing_height_at_with_radius(thing, pos, nav_sizexy);
                        if (!thing_in_wall_at_with_radius(thing, pos, nav_sizexy)) {
                            SYNCLOG("Thorough check succeeded where random check failed.");
                            return true;
                        }
                    }
                }
            }
            k++;
            if (k > room->slabs_count)
            {
                ERRORLOG("Infinite loop detected when sweeping room slabs list");
                break;
            }
        }
    }
    SYNCLOG("Could not find any valid point in %s %d for %s",room_code_name(room->kind),room->index,thing_model_name(thing));
    return false;
}

short creature_present_to_dungeon_heart(struct Thing *creatng)
{
    TRACE_THING(creatng);
    create_effect(&creatng->mappos, imp_spangle_effects[get_player_color_idx(creatng->owner)], creatng->owner);
    thing_play_sample(creatng, 76, NORMAL_PITCH, 0, 3, 0, 2, FULL_LOUDNESS);
    if ( !external_set_thing_state(creatng, CrSt_CreatureDoingNothing) )
      set_start_state(creatng);
    return 1;
}

short creature_pretend_chicken_move(struct Thing *creatng)
{
    TRACE_THING(creatng);
    struct CreatureControl* cctrl = creature_control_get_from_thing(creatng);
    if (flag_is_set(cctrl->stateblock_flags, CCSpl_ChickenRel))
    {
        return 1;
    }
    long speed = get_creature_speed(creatng);
    long move_ret = creature_move_to(creatng, &cctrl->moveto_pos, speed, cctrl->move_flags, 0);
    if (move_ret == 1)
    {
        internal_set_thing_state(creatng, CrSt_CreaturePretendChickenSetupMove);
    } else
    if (move_ret == -1)
    {
        internal_set_thing_state(creatng, CrSt_CreaturePretendChickenSetupMove);
    }
    return 1;
}

short creature_pretend_chicken_setup_move(struct Thing *creatng)
{
    struct Room *room;
    struct Coord3d random_pos;

    struct CreatureControl* cctrl = creature_control_get_from_thing(creatng);

    if (flag_is_set(cctrl->stateblock_flags, CCSpl_ChickenRel))
    {
        return 1;
    }

    long offsetted_gameturn = game.play_gameturn + creatng->index;

    if ( (offsetted_gameturn % 16) == 0 )
    {
        room = get_room_thing_is_on(creatng);

        if (room_is_invalid(room) || !room_role_matches(room->kind,RoRoF_FoodStorage) || room->owner != creatng->owner )
        {
            room = find_random_room_of_role_for_thing(creatng, creatng->owner, RoRoF_FoodStorage, 0);
        }

        if ( !room_is_invalid(room) )
        {
            if ( find_random_valid_position_for_thing_in_room(creatng, room, &random_pos) )
            {
                setup_person_move_close_to_position(creatng,random_pos.x.stl.num,random_pos.y.stl.num, 0);
                internal_set_thing_state(creatng, CrSt_CreaturePretendChickenMove);
                return 1;
            }
        }
        else if ( get_random_position_in_dungeon_for_creature(creatng->owner, CrWaS_WithinDungeon, creatng, &random_pos) )
        {
            setup_person_move_close_to_position(creatng,random_pos.x.stl.num,random_pos.y.stl.num, 0);
            internal_set_thing_state(creatng, CrSt_CreaturePretendChickenMove);
        }
    }
    return 1;
}

/**
 * Gives a gold hoard in a room which can be accessed by given creature.
 * @param creatng The creature which should be able to access the object.
 * @param room Room in which the object lies.
 * @return The goald hoard thing, or invalid thing if not found.
 */
struct Thing *find_gold_hoarde_in_room_for_creature(struct Thing *creatng, struct Room *room)
{
    return find_object_in_room_for_creature_matching_bool_filter(creatng, room, thing_is_gold_hoard);
}

/**
 * Gives a spellbook in a room which can be accessed by given creature.
 * @param creatng The creature which should be able to access the spellbook.
 * @param room Room in which the spellbook lies.
 * @return The spellbook thing, or invalid thing if not found.
 */
struct Thing *find_spell_in_room_for_creature(struct Thing *creatng, struct Room *room)
{
    return find_object_in_room_for_creature_matching_bool_filter(creatng, room, thing_is_spellbook);
}

/**
 * State handler function for stealing gold.
 * Should be invoked when a thief arrives at enemy treasure room.
 * Searches for specific gold hoard to steal from and enters next
 * phase of stealing (CrSt_CreatureStealGold).
 * @param thing The creature who is stealing gold.
 * @return True on success, false if finding gold to steal failed.
 */
short creature_search_for_gold_to_steal_in_room(struct Thing *creatng)
{
    TRACE_THING(creatng);
    struct Room* room = subtile_room_get(creatng->mappos.x.stl.num, creatng->mappos.y.stl.num);
    if (room_is_invalid(room) || !room_role_matches(room->kind, RoRoF_GoldStorage))
    {
        WARNLOG("Cannot steal gold - not on treasure room at (%d,%d)",(int)creatng->mappos.x.stl.num, (int)creatng->mappos.y.stl.num);
        set_start_state(creatng);
        return 0;
    }
    struct Thing* gldtng = find_gold_hoarde_in_room_for_creature(creatng, room);
    if (thing_is_invalid(gldtng))
    {
        WARNLOG("Cannot steal gold - no gold hoard found in treasure room");
        set_start_state(creatng);
        return 0;
    }
    if (!setup_person_move_to_coord(creatng, &gldtng->mappos, NavRtF_Default))
    {
        SYNCDBG(8,"Cannot move to gold at (%d,%d)",(int)gldtng->mappos.x.stl.num, (int)gldtng->mappos.y.stl.num);
    }
    creatng->continue_state = CrSt_CreatureStealGold;
    return 1;
}

short creature_search_for_spell_to_steal_in_room(struct Thing *creatng)
{
    TRACE_THING(creatng);
    struct CreatureControl* cctrl = creature_control_get_from_thing(creatng);
    struct Room* room = subtile_room_get(creatng->mappos.x.stl.num, creatng->mappos.y.stl.num);
    if (room_is_invalid(room) || !room_role_matches(room->kind,RoRoF_PowersStorage))
    {
        WARNLOG("Cannot steal spell - not on library at (%d,%d)",
            (int)creatng->mappos.x.stl.num, (int)creatng->mappos.y.stl.num);
        set_start_state(creatng);
        return 0;
    }
    struct Thing* spltng = find_spell_in_room_for_creature(creatng, room);
    if (thing_is_invalid(spltng))
    {
        WARNLOG("Cannot steal spell - no spellbook found in library");
        set_start_state(creatng);
        return 0;
    }
    cctrl->pickup_object_id = spltng->index;
    if (!setup_person_move_to_coord(creatng, &spltng->mappos, NavRtF_Default))
    {
        SYNCDBG(8,"Cannot move to spell at (%d,%d)",(int)spltng->mappos.x.stl.num, (int)spltng->mappos.y.stl.num);
    }
    creatng->continue_state = CrSt_CreatureStealSpell;
    return 1;
}

short creature_set_work_room_based_on_position(struct Thing *creatng)
{
    return 1;
}

TbBool init_creature_state(struct Thing *creatng)
{
    TRACE_THING(creatng);
    SYNCDBG(17,"Starting for %s index %ld",thing_model_name(creatng),(long)creatng->index);
    long stl_x = creatng->mappos.x.stl.num;
    long stl_y = creatng->mappos.y.stl.num;
    // Set creature to default state, in case giving it job will fail
    set_start_state(creatng);
    // Check job which we can do after dropping at these coordinates
    if (is_neutral_thing(creatng))
    {
        if ((game.conf.rules.game.classic_bugs_flags & ClscBug_PassiveNeutrals))
        {
            SYNCDBG(3,"Trying to assign initial job at (%ld,%ld) for neutral %s index %d owner %d",stl_x,stl_y,thing_model_name(creatng),creatng->index,creatng->owner);
            return false;
        }
        SYNCDBG(3,"Assigning initial job at (%ld,%ld) for neutral %s index %d owner %d",stl_x,stl_y,thing_model_name(creatng),creatng->index,creatng->owner);
    }
    CreatureJob new_job = get_job_for_subtile(creatng, stl_x, stl_y, JoKF_AssignCeatureInit);
    if (new_job == Job_NULL)
    {
        SYNCDBG(3,"No job found at (%ld,%ld) for %s index %d owner %d",stl_x,stl_y,thing_model_name(creatng),creatng->index,creatng->owner);
        return false;
    }
    // Check if specific conditions are met for this job to be assigned
    if (!creature_can_do_job_near_position(creatng, stl_x, stl_y, new_job, JobChk_None))
    {
        SYNCDBG(3,"Cannot assign %s at (%ld,%ld) to %s index %d owner %d; checked and got refusal",creature_job_code_name(new_job),stl_x,stl_y,thing_model_name(creatng),creatng->index,creatng->owner);
        return false;
    }
    // Now try sending the creature to do job it should do at this position
    if (!send_creature_to_job_near_position(creatng, stl_x, stl_y, new_job))
    {
        WARNDBG(3,"Cannot assign %s at (%ld,%ld) to %s index %d owner %d; could not send to job",creature_job_code_name(new_job),stl_x,stl_y,thing_model_name(creatng),creatng->index,creatng->owner);
        return false;
    }
    SYNCDBG(3,"Job %s at (%ld,%ld) assigned to %s index %d owner %d",creature_job_code_name(new_job),stl_x,stl_y,thing_model_name(creatng),creatng->index,creatng->owner);
    // If applicable, set the job as assigned job for the creature
    if ((get_flags_for_job(new_job) & JoKF_AssignOneTime) == 0) {
        set_creature_assigned_job(creatng, new_job);
    } else {
        // One-time jobs are not assigned to the creature, they are just initialized to be performed once
        //set_creature_assigned_job(creatng, Job_NULL); -- already assigned
    }
    return true;
}

TbBool restore_backup_state(struct Thing *creatng, CrtrStateId active_state, CrtrStateId continue_state)
{
    struct StateInfo* active_stati = &states[active_state];
    struct StateInfo* continue_stati = &states[continue_state];
    if ((active_stati->cleanup_state != NULL) || ((continue_state != CrSt_Unused) && (continue_stati->cleanup_state != NULL)))
    {
        if ((active_state == CrSt_CreatureInPrison) || (active_state == CrSt_Torturing)
          || (continue_state == CrSt_CreatureInPrison) || (continue_state == CrSt_Torturing))
        {
            init_creature_state(creatng);
        } else
        {
            set_start_state(creatng);
        }
        return true;
    } else
    {
        internal_set_thing_state(creatng, active_state);
        creatng->continue_state = continue_state;
        return true;
    }
}

short creature_slap_cowers(struct Thing *creatng)
{
    struct CreatureControl* cctrl = creature_control_get_from_thing(creatng);
    TRACE_THING(creatng);
    if (cctrl->cowers_from_slap_turns > 0) {
        cctrl->cowers_from_slap_turns--;
    }
    if (cctrl->cowers_from_slap_turns > 0) {
        return 0;
    }
    restore_backup_state(creatng, cctrl->active_state_bkp, cctrl->continue_state_bkp);
    return 1;
}

short creature_steal_gold(struct Thing *creatng)
{
    TRACE_THING(creatng);
    struct CreatureStats* crstat = creature_stats_get_from_thing(creatng);
    struct Room* room = get_room_thing_is_on(creatng);
    if (room_is_invalid(room) || !room_role_matches(room->kind, RoRoF_GoldStorage))
    {
        WARNLOG("Cannot steal gold - not on treasure room at (%d,%d)",
            (int)creatng->mappos.x.stl.num, (int)creatng->mappos.y.stl.num);
        set_start_state(creatng);
        return 0;
    }
    struct Thing* hrdtng = find_gold_hoard_at(creatng->mappos.x.stl.num, creatng->mappos.y.stl.num);
    if (thing_is_invalid(hrdtng))
    {
        WARNLOG("Cannot steal gold - no gold hoard at (%d,%d)",
            (int)creatng->mappos.x.stl.num, (int)creatng->mappos.y.stl.num);
        set_start_state(creatng);
        return 0;
    }
    long max_amount = crstat->gold_hold - creatng->creature.gold_carried;
    if (max_amount <= 0)
    {
        set_start_state(creatng);
        return 0;
    }
    // Success! we are able to steal some gold!
    long amount = remove_gold_from_hoarde(hrdtng, room, max_amount);
    creatng->creature.gold_carried += amount;
    create_price_effect(&creatng->mappos, creatng->owner, amount);
    SYNCDBG(6,"Stolen %d gold from hoard at (%d,%d)",(int)amount, (int)creatng->mappos.x.stl.num, (int)creatng->mappos.y.stl.num);
    set_start_state(creatng);
    return 0;
}

/**
 * Steals spell or special form the library.
 * @param creatng
 */
short creature_pick_up_spell_to_steal(struct Thing *creatng)
{
    TRACE_THING(creatng);
    SYNCDBG(18,"Starting");
    struct CreatureControl* cctrl = creature_control_get_from_thing(creatng);
    struct Thing* picktng = thing_get(cctrl->pickup_object_id);
    TRACE_THING(picktng);
    if ( thing_is_invalid(picktng) || ((picktng->state_flags & TF1_IsDragged1) != 0)
      || (get_chessboard_distance(&creatng->mappos, &picktng->mappos) >= 512))
    {
        set_start_state(creatng);
        return 0;
    }
    struct Room* room = get_room_thing_is_on(picktng);
    // Check if we're stealing the spell from a library
    if (!room_is_invalid(room))
    {
        remove_spell_from_library(room, picktng, creatng->owner);
    }
    // Create event to inform player about the spell or special (need to be done before pickup due to ownership changes)
    update_library_object_pickup_event(creatng, picktng);
    creature_drag_object(creatng, picktng);
    if (!good_setup_wander_to_exit(creatng)) {
        set_start_state(creatng);
        return 0;
    }
    return 1;
}

short creature_take_salary(struct Thing *creatng)
{
    TRACE_THING(creatng);
    SYNCDBG(18,"Starting");
    if (!thing_is_on_own_room_tile(creatng))
    {
        internal_set_thing_state(creatng, CrSt_CreatureWantsSalary);
        return 1;
    }
    struct Room* room = get_room_thing_is_on(creatng);
    struct Dungeon* dungeon = get_dungeon(creatng->owner);
    if (room_is_invalid(room) || !room_role_matches(room->kind, RoRoF_GoldStorage) ||
      ((room->used_capacity == 0) && (dungeon->offmap_money_owned <= 0)))
    {
        internal_set_thing_state(creatng, CrSt_CreatureWantsSalary);
        return 1;
    }
    GoldAmount salary = calculate_correct_creature_pay(creatng);
    GoldAmount received = take_money_from_dungeon(creatng->owner, salary, 0);
    if (received < 1) {
        ERRORLOG("The %s index %d has used capacity %d but no gold for %s salary",room_code_name(room->kind),
            (int)room->index,(int)room->used_capacity,thing_model_name(creatng));
        internal_set_thing_state(creatng, CrSt_CreatureWantsSalary);
        return 1;
    } else
    {
        struct CreatureControl* cctrl = creature_control_get_from_thing(creatng);
        if (cctrl->paydays_owed > 0)
        {
            cctrl->paydays_owed--;
        }
        if ((dungeon->total_money_owned >= salary) && (cctrl->paydays_advanced < 0)) //If the creature has missed payday, and there is money again, time to pay up.
        {
            cctrl->paydays_owed++;
            cctrl->paydays_advanced++;
        }
    }
    set_start_state(creatng);
    struct CreatureStats* crstat = creature_stats_get_from_thing(creatng);
    struct Thing* efftng = create_price_effect(&creatng->mappos, creatng->owner, received);
    if (!(game.conf.rules.game.classic_bugs_flags & ClscBug_FullyHappyWithGold))
    {
        anger_apply_anger_to_creature_all_types(creatng, crstat->annoy_got_wage);
    }
    thing_play_sample(efftng, 32, NORMAL_PITCH, 0, 3, 0, 2, FULL_LOUDNESS);
    dungeon->lvstats.salary_cost += salary;
    return 1;
}

void stop_creature_being_dragged_by(struct Thing *dragtng, struct Thing *creatng)
{
    TRACE_THING(creatng);
    TRACE_THING(dragtng);
    struct CreatureControl* cctrl = creature_control_get_from_thing(creatng);
    if (!creature_control_invalid(cctrl)) {
        if (cctrl->dragtng_idx <= 0) {
            WARNLOG("The %s is not dragging something",thing_model_name(creatng));
        }
        cctrl->dragtng_idx = 0;
    } else {
        ERRORLOG("The %s has no valid control structure",thing_model_name(creatng));
    }
    struct CreatureControl* dragctrl = creature_control_get_from_thing(dragtng);
    if (dragctrl->dragtng_idx <= 0) {
        WARNLOG("The %s is not dragged by something",thing_model_name(dragtng));
    }
    dragtng->state_flags &= ~TF1_IsDragged1;
    dragctrl->dragtng_idx = 0;
}

void make_creature_unconscious(struct Thing *creatng)
{
    TRACE_THING(creatng);
    SYNCDBG(18,"Starting");
    clear_creature_instance(creatng);
    set_creature_size_stuff(creatng);
    struct CreatureControl* cctrl = creature_control_get_from_thing(creatng);
    if (game.conf.rules.game.classic_bugs_flags & ClscBug_ResurrectRemoved)
    {
        // If the classic bug is enabled, fainted units are also added to resurrect creature.
        update_dead_creatures_list_for_owner(creatng);
    }
    creatng->active_state = CrSt_CreatureUnconscious;
    cctrl->flgfield_1 |= CCFlg_PreventDamage;
    cctrl->flgfield_1 |= CCFlg_NoCompControl;
    cctrl->conscious_back_turns = game.conf.rules.creature.game_turns_unconscious;
}

void make_creature_conscious_without_changing_state(struct Thing *creatng)
{
    TRACE_THING(creatng);
    SYNCDBG(18,"Starting");
    struct CreatureControl* cctrl = creature_control_get_from_thing(creatng);
    cctrl->flgfield_1 &= ~CCFlg_PreventDamage;
    cctrl->flgfield_1 &= ~CCFlg_NoCompControl;
    cctrl->conscious_back_turns = 0;
    if ((creatng->state_flags & TF1_IsDragged1) != 0)
    {
        struct Thing* sectng = thing_get(cctrl->dragtng_idx);
        TRACE_THING(sectng);
        stop_creature_being_dragged_by(creatng, sectng);
    }
}

void make_creature_conscious(struct Thing *creatng)
{
    make_creature_conscious_without_changing_state(creatng);
    set_start_state(creatng);
}

short creature_unconscious(struct Thing *creatng)
{
    TRACE_THING(creatng);
    SYNCDBG(18,"Starting");
    struct CreatureControl* cctrl = creature_control_get_from_thing(creatng);
    if (cctrl->conscious_back_turns > 0)
        cctrl->conscious_back_turns--;
    if (cctrl->conscious_back_turns > 0)
    {
        return 0;
    }
    make_creature_conscious(creatng);
    return 1;
}

short creature_vandalise_rooms(struct Thing *creatng)
{
    TRACE_THING(creatng);
    SYNCDBG(18,"Starting");
    struct CreatureControl* cctrl = creature_control_get_from_thing(creatng);
    cctrl->target_room_id = 0;
    struct Room* room = get_room_thing_is_on(creatng);
    if (room_is_invalid(room))
    {
      set_start_state(creatng);
      return 0;
    }
    if (room_cannot_vandalise(room->kind))
    {
        return 1;
    }
    if (cctrl->instance_id == CrInst_NULL)
    {
        set_creature_instance(creatng, CrInst_ATTACK_ROOM_SLAB, 0, 0);
    }
    return 1;
}

TbBool is_creature_other_than_given_waiting_at_closed_door_on_subtile(MapSubtlCoord stl_x, MapSubtlCoord stl_y, const struct Thing *besidetng)
{
    struct Map* mapblk = get_map_block_at(stl_x, stl_y);
    unsigned long k = 0;
    long i = get_mapwho_thing_index(mapblk);
    while (i != 0)
    {
        struct Thing* thing = thing_get(i);
        TRACE_THING(thing);
        if (thing_is_invalid(thing))
        {
            ERRORLOG("Jump to invalid thing detected");
            break;
        }
        i = thing->next_on_mapblk;
        // Per-thing code start
        if ((thing->index != besidetng->index) && thing_is_creature(thing))
        {
            CrtrStateId crstate = get_creature_state_besides_interruptions(thing);
            if (crstate == CrSt_CreatureWaitAtTreasureRoomDoor) {
                return true;
            }
        }
        // Per-thing code end
        k++;
        if (k > THINGS_COUNT)
        {
            ERRORLOG("Infinite loop detected when sweeping things list");
            break_mapwho_infinite_chain(mapblk);
            break;
        }
    }
    return false;
}

short creature_wait_at_treasure_room_door(struct Thing *creatng)
{
    MapSubtlCoord base_stl_x = creatng->mappos.x.stl.num;
    MapSubtlCoord base_stl_y = creatng->mappos.y.stl.num;
    struct CreatureStats* crstat = creature_stats_get_from_thing(creatng);
    struct CreatureControl* cctrl = creature_control_get_from_thing(creatng);
    struct Thing *doortng;
    if (cctrl->blocking_door_id > 0)
    {
        struct Room *room = room_get(cctrl->target_room_id);
        if (!room_is_invalid(room))
        {
            // if there's another route to the current target room, take it
            struct Coord3d roompos;
            roompos.x.val = subtile_coord_center(room->central_stl_x);
            roompos.y.val = subtile_coord_center(room->central_stl_y);
            roompos.z.val = get_floor_height_at(&roompos);
            if (creature_can_navigate_to(creatng, &roompos, NavRtF_Default))
            {
                cctrl->blocking_door_id = 0;
                internal_set_thing_state(creatng, creatng->continue_state);
                return 1;
            }
            else
            {
                // look for another Treasure Room
                unsigned char navtype;
                room = get_room_for_thing_salary(creatng, &navtype);
                if (!room_is_invalid(room))
                {
                    if (room->index != cctrl->target_room_id)
                    {
                        cctrl->target_room_id = room->index;
                        cctrl->collided_door_subtile = 0;
                        internal_set_thing_state(creatng, creatng->continue_state);
                        return CrCkRet_Continue;
                    }
                }
            }
        }
        doortng = thing_get(cctrl->blocking_door_id);
    }
    else
    {
        doortng = INVALID_THING;
    }
    if (!thing_is_deployed_door(doortng) || ((game.play_gameturn - doortng->creation_turn) <= 3) || !doortng->door.is_locked)
    {
        internal_set_thing_state(creatng, CrSt_CreatureWantsSalary);
        return 1;
    }
    anger_apply_anger_to_creature(creatng, crstat->annoy_queue, AngR_NotPaid, 1);
    EventIndex evidx = event_create_event_or_update_nearby_existing_event(creatng->mappos.x.val, creatng->mappos.y.val, EvKind_WorkRoomUnreachable, creatng->owner, RoK_TREASURE);
    if (evidx > 0)
    {
        output_room_message(creatng->owner, RoK_TREASURE, OMsg_RoomNoRoute);
    }
    if (is_creature_other_than_given_waiting_at_closed_door_on_subtile(base_stl_x, base_stl_y, creatng))
    {
        int i = 0;
        int n = CREATURE_RANDOM(creatng, SMALL_AROUND_SLAB_LENGTH);
        for (i = 0; i < SMALL_AROUND_SLAB_LENGTH; i++)
        {
            MapSubtlCoord stl_x = base_stl_x + small_around[n].delta_x;
            MapSubtlCoord stl_y = base_stl_y + small_around[n].delta_y;
            struct Map* mapblk = get_map_block_at(stl_x, stl_y);
            if (((mapblk->flags & SlbAtFlg_Blocking) == 0) && !terrain_toxic_for_creature_at_position(creatng, stl_x, stl_y))
            {
                if (setup_person_move_to_position(creatng, stl_x, stl_y, 0) ) {
                    creatng->continue_state = CrSt_CreatureWaitAtTreasureRoomDoor;
                    return 1;
                }
            }
            n = (n+1) % SMALL_AROUND_SLAB_LENGTH;
        }
        ERRORLOG("Could not find position to wait");
    }
    creature_turn_to_face(creatng, &doortng->mappos);
    return 0;
}

short creature_wants_a_home(struct Thing *creatng)
{
    TRACE_THING(creatng);
    struct CreatureControl* cctrl = creature_control_get_from_thing(creatng);
    struct CreatureStats* crstat = creature_stats_get_from_thing(creatng);
    if (crstat->lair_size <= 0) {
        set_start_state(creatng);
        return 0;
    }
    if ((cctrl->lair_room_id <= 0) || (cctrl->lairtng_idx <= 0)) {
        internal_set_thing_state(creatng, CrSt_CreatureChooseRoomForLairSite);
        return 0;
    }
    struct Thing* lairtng = thing_get(cctrl->lairtng_idx);
    if (thing_exists(lairtng))
    {
        if (setup_person_move_to_coord(creatng, &lairtng->mappos, NavRtF_Default) == 1)
        {
            creatng->continue_state = CrSt_CreatureDoingNothing;
            return 1;
        }
    }
    internal_set_thing_state(creatng, CrSt_CreatureChooseRoomForLairSite);
    return 0;
}

struct Room* get_room_for_thing_salary(struct Thing* creatng, unsigned char *navtype)
{
    RoomKind job_rrole = get_room_role_for_job(Job_TAKE_SALARY);
    if (!player_has_room_of_role(creatng->owner, job_rrole))
    {
        return INVALID_ROOM;
    }

    struct Room* room = find_nearest_room_of_role_for_thing_with_used_capacity(creatng, creatng->owner, job_rrole, NavRtF_Default, 1);
    if (!room_is_invalid(room))
    {
        return room;
    }
    else
    {
        room = find_nearest_room_of_role_for_thing_with_used_capacity(creatng, creatng->owner, job_rrole, NavRtF_NoOwner, 1);
    }
    if (room_is_invalid(room))
    {
        struct Dungeon* dungeon = get_players_num_dungeon(creatng->owner);
        long salary = calculate_correct_creature_pay(creatng);
        if (dungeon->offmap_money_owned >= salary)
        {

            room = find_nearest_room_of_role_for_thing(creatng, creatng->owner, job_rrole, NavRtF_Default);
            if (room_is_invalid(room))
            {
                // There seem to be a correct room, but we can't reach it
                output_room_message(creatng->owner, job_rrole, OMsg_RoomNoRoute);
            }
        }
    }
    else
    {
        *navtype = NavRtF_NoOwner;
    }
    return room;
}

short creature_wants_salary(struct Thing *creatng)
{
    SYNCDBG(8,"Starting for %s index %d owner %d", thing_model_name(creatng),(int)creatng->index,(int)creatng->owner);
    TRACE_THING(creatng);
    struct Coord3d pos;
    unsigned char navtype;
    struct Room* room = get_room_for_thing_salary(creatng,&navtype);
    struct CreatureControl* cctrl = creature_control_get_from_thing(creatng);
    if (room_is_invalid(room))
    {
        if (cctrl->paydays_owed > 0)
        {
            cctrl->paydays_owed--;
            if (cctrl->paydays_advanced > SCHAR_MIN)
            {
                cctrl->paydays_advanced--;
            }
            struct CreatureStats* crstat = creature_stats_get_from_thing(creatng);
            anger_apply_anger_to_creature(creatng, crstat->annoy_no_salary, AngR_NotPaid, 1);
        }
        SYNCDBG(5, "No player %d %s with used capacity found to pay %s", (int)creatng->owner, room_role_code_name(get_room_role_for_job(Job_TAKE_SALARY)), thing_model_name(creatng));
        set_start_state(creatng);
        return 1;
    }
    else
    {
        if (navtype == NavRtF_NoOwner)
        {
            if (find_random_valid_position_for_thing_in_room(creatng, room, &pos))
            {
                if (setup_person_move_to_coord(creatng, &pos, NavRtF_NoOwner))
                {
                    creatng->continue_state = CrSt_CreatureTakeSalary;
                    cctrl->target_room_id = room->index;
                }
            }
        }
        else
        {
            if (creature_setup_random_move_for_job_in_room(creatng, room, Job_TAKE_SALARY, NavRtF_Default))
            {
                creatng->continue_state = CrSt_CreatureTakeSalary;
                cctrl->target_room_id = room->index;
            }
        }
    }
    return 1;
}

long setup_head_for_empty_treasure_space(struct Thing *thing, struct Room *room)
{
    SlabCodedCoords start_slbnum = room->slabs_list;

    // Find a random slab to start out with
    long n = CREATURE_RANDOM(thing, room->slabs_count);
    for (unsigned long k = n; k > 0; k--)
    {
        if (start_slbnum == 0)
        {
            break;
        }
        start_slbnum = get_next_slab_number_in_room(start_slbnum);
    }
    if (start_slbnum == 0) {
        ERRORLOG("Taking random slab (%ld/%u) in %s index %u failed - internal inconsistency.", n, room->slabs_count, room_code_name(room->kind), room->index);
        start_slbnum = room->slabs_list;
    }

    SlabCodedCoords slbnum = start_slbnum;
    MapSlabCoord slb_x = slb_num_decode_x(slbnum);
    MapSlabCoord slb_y = slb_num_decode_y(slbnum);
    struct Thing* gldtng = find_gold_hoarde_at(slab_subtile_center(slb_x), slab_subtile_center(slb_y));

    // If the random slab has enough space to drop all gold, go there to drop it
    long wealth_size_holds = game.conf.rules.game.gold_per_hoard / get_wealth_size_types_count();
    GoldAmount max_hoard_size_in_room = wealth_size_holds * room->total_capacity / room->slabs_count;
    if ((max_hoard_size_in_room - gldtng->valuable.gold_stored) >= thing->creature.gold_carried)
    {
        if (setup_person_move_to_position(thing, slab_subtile_center(slb_x), slab_subtile_center(slb_y), NavRtF_Default))
        {
            return 1;
        }
    }

    // If not, find a slab with the lowest amount of gold
    GoldAmount min_gold_amount = max_hoard_size_in_room;
    SlabCodedCoords slbmin = start_slbnum;
    for (long i = room->slabs_count; i > 0; i--)
    {
        slb_x = slb_num_decode_x(slbnum);
        slb_y = slb_num_decode_y(slbnum);
        gldtng = find_gold_hoarde_at(slab_subtile_center(slb_x), slab_subtile_center(slb_y));
        GoldAmount gold_amount = gldtng->valuable.gold_stored;
        if (gold_amount <= 0) //Any empty slab will do
        {
            slbmin = slbnum;
            break;
        }
        if (gold_amount <= min_gold_amount)
        {
            min_gold_amount = gold_amount;
            slbmin = slbnum;
        }
        slbnum = get_next_slab_number_in_room(slbnum);
        if (slbnum == 0)
        {
            slbnum = room->slabs_list;
        }

    }

    // Send imp to slab with lowest amount on it
    slb_x = slb_num_decode_x(slbmin);
    slb_y = slb_num_decode_y(slbmin);
    if (setup_person_move_to_position(thing, slab_subtile_center(slb_x), slab_subtile_center(slb_y), NavRtF_Default))
    {
        return 1;
    }
    return 0;
}

void place_thing_in_creature_controlled_limbo(struct Thing *thing)
{
    remove_thing_from_mapwho(thing);
    thing->rendering_flags |= TRF_Invisible;
    thing->state_flags |= TF1_InCtrldLimbo;
}

void remove_thing_from_creature_controlled_limbo(struct Thing *thing)
{
    thing->state_flags &= ~TF1_InCtrldLimbo;
    thing->rendering_flags &= ~TRF_Invisible;
    place_thing_in_mapwho(thing);
}

short move_backwards_to_position(struct Thing *creatng)
{
    TRACE_THING(creatng);
    struct CreatureControl* cctrl = creature_control_get_from_thing(creatng);
    long speed = get_creature_speed(creatng);
    SYNCDBG(18,"Starting to move %s index %d into (%d,%d)",thing_model_name(creatng),(int)creatng->index,(int)cctrl->moveto_pos.x.stl.num,(int)cctrl->moveto_pos.y.stl.num);
    long move_result = creature_move_to(creatng, &cctrl->moveto_pos, speed, cctrl->move_flags, 1);
    if (move_result == 1)
    {
        internal_set_thing_state(creatng, creatng->continue_state);
        creatng->continue_state = CrSt_Unused;
        return 1;
    }
    if (move_result == -1)
    {
        ERRORLOG("Bad place (%d,%d) to move %s backwards to.",
            (int)cctrl->moveto_pos.x.val,(int)cctrl->moveto_pos.y.val,thing_model_name(creatng));
        set_start_state(creatng);
        creatng->continue_state = CrSt_Unused;
        return 0;
    }
    return 0;
}

CrCheckRet move_check_attack_any_door(struct Thing *creatng)
{
    SYNCDBG(18,"Starting for %s",thing_model_name(creatng));
    TRACE_THING(creatng);
    struct CreatureControl* cctrl = creature_control_get_from_thing(creatng);
    if (cctrl->collided_door_subtile == 0) {
        SYNCDBG(18,"No door collision with %s",thing_model_name(creatng));
        return 0;
    }
    MapSubtlCoord stl_x = stl_num_decode_x(cctrl->collided_door_subtile);
    MapSubtlCoord stl_y = stl_num_decode_y(cctrl->collided_door_subtile);
    SYNCDBG(8,"Door at (%d,%d) collided with %s",(int)stl_x,(int)stl_y,thing_model_name(creatng));
    struct Thing* doortng = get_door_for_position(stl_x, stl_y);
    if (thing_is_invalid(doortng)) {
        SYNCDBG(8,"Door collided with %s not found",thing_model_name(creatng));
        return 0;
    }
    set_creature_door_combat(creatng, doortng);
    return 1;
}

static TbBool is_good_spot_to_stand_to_damage_wall(int plyr_idx, MapSubtlCoord x, MapSubtlCoord y)
{
    const int slab_x = subtile_slab(x);
    const int slab_y = subtile_slab(y);
    struct SlabMap* slb = get_slabmap_block(slab_x, slab_y);

    return (slabmap_owner(slb) == plyr_idx &&
            slab_is_safe_land(plyr_idx, slab_x, slab_y) &&
            !slab_is_liquid(slab_x, slab_y));
}

void instruct_creature_to_damage_wall(struct Thing *creatng, MapSubtlCoord wall_x, MapSubtlCoord wall_y)
{
    const MapSubtlDelta delta_x = wall_x - creatng->mappos.x.stl.num;
    const MapSubtlDelta delta_y = wall_y - creatng->mappos.y.stl.num;
    int start_idx = 0;

    if ( abs(delta_y) >= abs(delta_x) )
    {
        if ( delta_y <= 0 )
            start_idx = 2;
        else
            start_idx = 0;
    }
    else
    {
        if ( delta_x <= 0 )
            start_idx = 1;
        else
            start_idx = 3;
    }

    for (int i = 0; i < SMALL_AROUND_LENGTH; ++i)
    {
        const int around_idx = (start_idx + i) % SMALL_AROUND_LENGTH;
        const MapSubtlCoord stand_x = wall_x + (2 * small_around[around_idx].delta_x);
        const MapSubtlCoord stand_y = wall_y + (2 * small_around[around_idx].delta_y);
        if ( is_good_spot_to_stand_to_damage_wall(creatng->owner, stand_x, stand_y) )
        {
            struct Coord3d pos;
            pos.x.val = subtile_coord_center(stand_x);
            pos.y.val = subtile_coord_center(stand_y);
            pos.z.val = get_thing_height_at(creatng, &pos);
            if (creature_can_navigate_to_with_storage(creatng, &pos, 0)) {
                if ( setup_person_move_to_position(creatng, stand_x, stand_y, 0) )
                {
                    creatng->continue_state = CrSt_CreatureDamageWalls;
                    struct CreatureControl* cctrl = creature_control_get_from_thing(creatng);
                    cctrl->damage_wall_coords = get_subtile_number(wall_x, wall_y);
                }
            }
        }
    }
}

CrCheckRet move_check_can_damage_wall(struct Thing *creatng)
{
    for (int i = 0; i < SMALL_AROUND_LENGTH; i++)
    {
        const MapSubtlCoord wall_x = creatng->mappos.x.stl.num + (small_around[i].delta_x * STL_PER_SLB);
        const MapSubtlCoord wall_y = creatng->mappos.y.stl.num + (small_around[i].delta_y * STL_PER_SLB);

        struct SlabMap* slb = get_slabmap_for_subtile(wall_x, wall_y);
        PlayerNumber slab_owner = slabmap_owner(slb);
        struct Map* mapblk = get_map_block_at(wall_x, wall_y);
        struct SlabAttr* slbattr = get_slab_attrs(slb);

        if ( (mapblk->flags & SlbAtFlg_Blocking) != 0
            && slab_owner == creatng->owner
            && slbattr->category == SlbAtCtg_FortifiedWall )
        {
            instruct_creature_to_damage_wall(creatng, wall_x, wall_y);
            return 1;
        }
    }
    return 0;
}

CrAttackType creature_can_have_combat_with_creature_on_slab(struct Thing *creatng, MapSlabCoord slb_x, MapSlabCoord slb_y, struct Thing ** enemytng, TbBool exclude_diggers)
{
    MapSubtlCoord endstl_x = slab_subtile(slb_x + 1, 0);
    MapSubtlCoord endstl_y = slab_subtile(slb_y + 1, 0);
    for (MapSubtlCoord stl_y = slab_subtile(slb_y, 0); stl_y < endstl_y; stl_y++)
    {
        for (MapSubtlCoord stl_x = slab_subtile(slb_x, 0); stl_x < endstl_x; stl_x++)
        {
            struct Map* mapblk = get_map_block_at(stl_x, stl_y);
            unsigned long k = 0;
            long i = get_mapwho_thing_index(mapblk);
            while (i != 0)
            {
                struct Thing* thing = thing_get(i);
                TRACE_THING(thing);
                if (thing_is_invalid(thing))
                {
                    ERRORLOG("Jump to invalid thing detected");
                    break;
                }
                i = thing->next_on_mapblk;
                // Per thing code start
                if ( thing_is_creature(thing) && (thing != creatng) )
                {
                    if (!exclude_diggers || !flag_is_set(get_creature_model_flags(thing), CMF_IsSpecDigger))
                    {
                        long dist = get_combat_distance(creatng, thing);
                        CrAttackType attack_type = creature_can_have_combat_with_creature(creatng, thing, dist, 0, 0);
                        if (attack_type > AttckT_Unset) {
                            (*enemytng) = thing;
                            return attack_type;
                        }
                    }
                }
                // Per thing code end
                k++;
                if (k > THINGS_COUNT)
                {
                    ERRORLOG("Infinite loop detected when sweeping things list");
                    break_mapwho_infinite_chain(mapblk);
                    break;
                }
            }
        }
    }
    (*enemytng) = INVALID_THING;
    return 0;
}

CrCheckRet move_check_kill_creatures(struct Thing *creatng)
{
    MapSlabCoord slb_x = coord_slab(creatng->mappos.x.val);
    MapSlabCoord slb_y = coord_slab(creatng->mappos.y.val);
    struct Thing* enemytng;
    CrAttackType attack_type = creature_can_have_combat_with_creature_on_slab(creatng, slb_x, slb_y, &enemytng, true);
    if (attack_type > AttckT_Unset) {
        set_creature_in_combat_to_the_death(creatng, enemytng, attack_type);
        return CrCkRet_Continue;
    }
    return CrCkRet_Available;
}

CrCheckRet move_check_kill_diggers(struct Thing* creatng)
{
    MapSlabCoord slb_x = coord_slab(creatng->mappos.x.val);
    MapSlabCoord slb_y = coord_slab(creatng->mappos.y.val);
    struct Thing* enemytng;
    CrAttackType attack_type = creature_can_have_combat_with_creature_on_slab(creatng, slb_x, slb_y, &enemytng, false);
    if (thing_is_creature_digger(enemytng))
    {
        if (attack_type > AttckT_Unset)
        {
            set_creature_in_combat_to_the_death(creatng, enemytng, attack_type);
            return CrCkRet_Continue;
        }
    }
    return CrCkRet_Available;
}

CrCheckRet move_check_near_dungeon_heart(struct Thing *creatng)
{
    if (is_neutral_thing(creatng))
    {
        if (change_creature_owner_if_near_dungeon_heart(creatng)) {
            return 1;
        }
    }
    return 0;
}

CrCheckRet move_check_on_head_for_room(struct Thing *creatng)
{
    struct Room *room_thing_is_on;
    struct CreatureControl* cctrl = creature_control_get_from_thing(creatng);

    if ( cctrl->target_room_id == 0 )
    {
        return 0;
    }
    room_thing_is_on = get_room_thing_is_on(creatng);
    if ( room_is_invalid(room_thing_is_on) || room_thing_is_on->index != cctrl->target_room_id )
    {
        return 0;
    }
    internal_set_thing_state(creatng, creatng->continue_state);
    return 1;
}

CrCheckRet move_check_persuade(struct Thing *creatng)
{
    struct Thing *group_leader;
    TbBool creature_is_leader;
    struct Thing *i;
    struct Thing *i_leader;

    struct CreatureControl *cctrl = creature_control_get_from_thing(creatng);
    if (cctrl->persuade.persuade_count)
    {
        group_leader = get_group_leader(creatng);
        if (group_leader == creatng)
        {
            creature_is_leader = true;
        }
        else
        {
            creature_is_leader = false;
            if (group_leader)
                disband_creatures_group(creatng);
        }

        MapSubtlCoord base_stl_x = creatng->mappos.x.stl.pos - creatng->mappos.x.stl.pos % 3;
        MapSubtlCoord base_stl_y = creatng->mappos.y.stl.pos - creatng->mappos.y.stl.pos % 3;

        for (MapSubtlDelta stl_offset_x = 0; stl_offset_x < STL_PER_SLB; stl_offset_x++)
        {
            for (MapSubtlDelta stl_offset_y = 0; stl_offset_y < STL_PER_SLB; stl_offset_y++)
            {
                struct Map* mapblk = get_map_block_at(base_stl_x + stl_offset_x, base_stl_y + stl_offset_y);
                for ( i = thing_get(get_mapwho_thing_index(mapblk));
                      !thing_is_invalid(i);
                      i = thing_get(i->next_on_mapblk) )
                {
                    if (i->owner != creatng->owner || !thing_is_creature(i) || i == creatng || creature_is_for_dungeon_diggers_list(i))
                        continue;
                    i_leader = get_group_leader(i);
                    if (i_leader)
                    {
                        if (i_leader == creatng)
                            continue;
                        remove_creature_from_group(i);
                    }
                    if ((creature_is_leader && add_creature_to_group(i, creatng)) || add_creature_to_group_as_leader(creatng, i))
                    {
                        cctrl->persuade.persuade_count--;
                        if (cctrl->persuade.persuade_count == 0)
                        {
                            return 0;
                        }
                    }
                }
            }
        }
    }
    return 0;
}

CrCheckRet move_check_wait_at_door_for_wage(struct Thing *creatng)
{
  struct CreatureControl *cctrl = creature_control_get_from_thing(creatng);
  struct Thing *doortng;
  struct Room *room;
  if (cctrl->collided_door_subtile != 0)
  {
      room = room_get(cctrl->target_room_id);
      if (!room_is_invalid(room))
      {
          // if there's another route to the current target room, take it
          struct Coord3d roompos;
          roompos.x.val = subtile_coord_center(room->central_stl_x);
          roompos.y.val = subtile_coord_center(room->central_stl_y);
          roompos.z.val = get_floor_height_at(&roompos);
          if (creature_can_navigate_to(creatng, &roompos, NavRtF_Default))
          {
              cctrl->collided_door_subtile = 0;
              internal_set_thing_state(creatng, creatng->continue_state);
              return CrCkRet_Continue;
          }
          else
          {
              // look for another Treasure Room
              unsigned char navtype;
              room = get_room_for_thing_salary(creatng, &navtype);
              if (!room_is_invalid(room))
              {
                  if (room->index != cctrl->target_room_id)
                  {
                      cctrl->target_room_id = room->index;
                      cctrl->collided_door_subtile = 0;
                      internal_set_thing_state(creatng, creatng->continue_state);
                      return CrCkRet_Continue;
                  }
              }
          }
      }
      doortng = get_door_for_position(stl_num_decode_x(cctrl->collided_door_subtile), stl_num_decode_y(cctrl->collided_door_subtile));
      if (!thing_is_invalid(doortng))
      {
        internal_set_thing_state(creatng, CrSt_CreatureWaitAtTreasureRoomDoor);
        cctrl->blocking_door_id = doortng->index;
        cctrl->collided_door_subtile = 0;
        return CrCkRet_Continue;
      }
  }
  else if ( cctrl->target_room_id != 0 )
  {
    room = get_room_thing_is_on(creatng);
    if (!room_is_invalid(room))
    {
      if ( room->index == cctrl->target_room_id )
      {
        internal_set_thing_state(creatng, creatng->continue_state);
        return CrCkRet_Continue;
      }
    }
  }
  return CrCkRet_Available;
}

char new_slab_tunneller_check_for_breaches(struct Thing *creatng)
{
    TRACE_THING(creatng);
    struct CreatureControl* cctrl = creature_control_get_from_thing(creatng);
    struct Map* mapblk;
    struct Column* col;

    // NB: the code assumes PLAYERS_COUNT = DUNGEONS_COUNT
    for (int i = 0; i < PLAYERS_COUNT; ++i)
    {
        struct PlayerInfo* player = get_player(i);
        struct Dungeon* dgn = get_dungeon(i);
        if (!player_exists(player) || (player->is_active != 1))
            continue;

        if (!dgn->dnheart_idx)
            continue;

        // Player dungeon already broken into
        if (flag_is_set(cctrl->party.player_broken_into_flags, to_flag(i)))
            continue;

        if (!subtile_revealed(creatng->mappos.x.stl.num, creatng->mappos.y.stl.num, i))
            continue;

        //If there is a ceiling, the tunneler is invisible too. For tunnels.
        mapblk = get_map_block_at(creatng->mappos.x.stl.num, creatng->mappos.y.stl.num);
        col = get_map_column(mapblk);
        if ((col->bitfields & CLF_CEILING_MASK) != 0)
            continue;

        if (!creature_can_navigate_to(creatng, &game.things.lookup[dgn->dnheart_idx]->mappos, NavRtF_Default))
            continue;

        set_flag(cctrl->party.player_broken_into_flags, to_flag(i));
        ++dgn->times_broken_into;
        event_create_event_or_update_nearby_existing_event(creatng->mappos.x.val, creatng->mappos.y.val, EvKind_Breach, i, 0);
        if (is_my_player_number(i))
        {
            output_message(SMsg_WallsBreach, 0);
        }
    }
    return 0;
}

TbBool go_to_random_area_near_xy(struct Thing *creatng, MapSubtlCoord bstl_x, MapSubtlCoord bstl_y)
{
    for (int i = 0; i < 5; i++)
    {
        MapSubtlCoord stl_x = bstl_x + CREATURE_RANDOM(creatng, 5) - 2;
        MapSubtlCoord stl_y = bstl_y + CREATURE_RANDOM(creatng, 5) - 2;
        if (setup_person_move_to_position(creatng, stl_x, stl_y, 0)) {
            return true;
        }
    }
    return false;
}

short patrol_here(struct Thing *creatng)
{
    MapSubtlCoord bstl_y = creatng->mappos.y.stl.num;
    MapSubtlCoord bstl_x = creatng->mappos.x.stl.num;
    if (!go_to_random_area_near_xy(creatng, bstl_x, bstl_y))
    {
        set_start_state(creatng);
        return 0;
    }
    struct CreatureControl* cctrl = creature_control_get_from_thing(creatng);
    cctrl->patrol.countdown = 10;
    cctrl->patrol.stl_x = cctrl->moveto_pos.x.stl.num;
    cctrl->patrol.stl_y = cctrl->moveto_pos.y.stl.num;
    creatng->continue_state = CrSt_Patrolling;
    return 1;
}

short patrolling(struct Thing *creatng)
{
    TRACE_THING(creatng);
    struct CreatureControl* cctrl = creature_control_get_from_thing(creatng);
    if (cctrl->patrol.countdown <= 0) {
        set_start_state(creatng);
        return 0;
    }
    cctrl->patrol.countdown--;
    // Try random positions near the patrolling point
    MapSubtlCoord stl_x = cctrl->patrol.stl_x;
    MapSubtlCoord stl_y = cctrl->patrol.stl_y;
    if (go_to_random_area_near_xy(creatng, stl_x, stl_y))
    {
        creatng->continue_state = CrSt_Patrolling;
        return 1;
    }
    // Try the exact patrolling point
    if (setup_person_move_to_position(creatng, stl_x, stl_y, 0))
    {
        creatng->continue_state = CrSt_Patrolling;
        return 1;
    }
    // Cannot patrol any longer - reset
    set_start_state(creatng);
    return 0;
}

short person_sulk_at_lair(struct Thing *creatng)
{
    TRACE_THING(creatng);
    struct CreatureControl* cctrl = creature_control_get_from_thing(creatng);
    struct Thing* lairtng = thing_get(cctrl->lairtng_idx);
    if (creature_affected_by_slap(creatng) || player_uses_power_obey(creatng->owner) || !thing_exists(lairtng)) {
        set_start_state(creatng);
        return 0;
    }
    MapSubtlDelta dx = abs(creatng->mappos.x.stl.num - (MapSubtlDelta)lairtng->mappos.x.stl.num);
    MapSubtlDelta dy = abs(creatng->mappos.y.stl.num - (MapSubtlDelta)lairtng->mappos.y.stl.num);
    if ((dx >= 1) || (dy >= 1)) {
        set_start_state(creatng);
        return 0;
    }

    struct Room* room = get_room_thing_is_on(creatng);
    // Usually we use creature_job_in_room_no_longer_possible() for checking rooms
    // but sulking in lair is a special case, we can't compare room id as it's not working in room
    if (!room_still_valid_as_type_for_thing(room, RoRoF_LairStorage, creatng))
    {
        WARNLOG("Room %s index %d is not valid %s for %s owned by player %d to work in",
            room_code_name(room->kind),(int)room->index,room_role_code_name(RoRoF_LairStorage),
            thing_model_name(creatng),(int)creatng->owner);
        set_start_state(creatng);
        return 0;
    }
    if (!anger_is_creature_angry(creatng)) {
        set_start_state(creatng);
        return 0;
    }
    process_lair_enemy(creatng, room);
    internal_set_thing_state(creatng, CrSt_PersonSulking);
    cctrl->turns_at_job = 0;
    struct CreatureStats* crstat = creature_stats_get_from_thing(creatng);
    anger_apply_anger_to_creature_all_types(creatng, crstat->annoy_sulking);
    return 1;
}

short person_sulk_head_for_lair(struct Thing *creatng)
{
    TRACE_THING(creatng);
    struct CreatureControl* cctrl = creature_control_get_from_thing(creatng);
    struct Thing* lairtng = thing_get(cctrl->lairtng_idx);
    if (thing_exists(lairtng))
    {
        if (setup_person_move_to_coord(creatng, &lairtng->mappos, NavRtF_Default) == 1) {
            creatng->continue_state = CrSt_PersonSulkAtLair;
            return 1;
        }
    }
    // For some reason we can't go to lair; either leave dungeon o reset.
    struct CreatureStats* crstat = creature_stats_get_from_thing(creatng);
    if ((crstat->lair_size <= 0) || creature_affected_by_slap(creatng) || player_uses_power_obey(creatng->owner)) {
        set_start_state(creatng);
        return 0;
    }
    internal_set_thing_state(creatng, CrSt_CreatureLeavingDungeon);
    return 0;
}

short person_sulking(struct Thing *creatng)
{
    TRACE_THING(creatng);
    struct CreatureControl* cctrl = creature_control_get_from_thing(creatng);
    struct Thing* lairtng = thing_get(cctrl->lairtng_idx);
    if (creature_affected_by_slap(creatng) || player_uses_power_obey(creatng->owner) || !thing_exists(lairtng)) {
        set_start_state(creatng);
        return 0;
    }
    MapSubtlDelta dx = abs(creatng->mappos.x.stl.num - (MapSubtlDelta)lairtng->mappos.x.stl.num);
    MapSubtlDelta dy = abs(creatng->mappos.y.stl.num - (MapSubtlDelta)lairtng->mappos.y.stl.num);
    if ((dx >= 1) || (dy >= 1)) {
        set_start_state(creatng);
        return 0;
    }
    struct Room* room = get_room_thing_is_on(creatng);
    if (creature_job_in_room_no_longer_possible(room, Job_TAKE_SLEEP, creatng)) {
        set_start_state(creatng);
        return 0;
    }
    if (!anger_is_creature_angry(creatng)) {
        set_start_state(creatng);
        return 0;
    }
    process_lair_enemy(creatng, room);
    cctrl->turns_at_job++;
    if (cctrl->turns_at_job - 200 > 0)
    {
        if ((cctrl->turns_at_job % 32) == 0) {
            play_creature_sound(creatng, 4, 2, 0);
        }
        if (cctrl->turns_at_job - 250 >= 0) {
          cctrl->turns_at_job = 0;
        } else
        if (cctrl->instance_id == CrInst_NULL) {
            set_creature_instance(creatng, CrInst_MOAN, 0, 0);
        }
    }
    struct CreatureStats* crstat = creature_stats_get_from_thing(creatng);
    anger_apply_anger_to_creature_all_types(creatng, crstat->annoy_sulking);
    return 1;
}

/**
 * Returns if the room is a valid place for a thing which hasn't yet started working in it.
 * Used to check if creatures can start working in specific rooms.
 * @param room The work room to be checked.
 * @param rkind Room kind required for work.
 * @param thing The thing which seeks for work room.
 * @return True if the room can be used, false otherwise.
 */
TbBool room_initially_valid_as_type_for_thing(const struct Room *room, RoomRole rrole, const struct Thing *thing)
{
    if (!room_exists(room)) {
        return false;
    }
    if (!room_role_matches(room->kind,rrole)) {
        return false;
    }
    return ((room->owner == thing->owner) || enemies_may_work_in_room(room->kind));
}

/**
 * Returns if the room is a valid place for a thing for thing which is already working in that room.
 * Used to check if creatures are working in correct rooms.
 * @param room The work room to be checked.
 * @param rrole Room role required for work.
 * @param thing The thing which is working in the room.
 * @return True if the room can still be used, false otherwise.
 */
TbBool room_still_valid_as_type_for_thing(const struct Room *room, RoomRole rrole, const struct Thing *thing)
{
    if (!room_exists(room)) {
        return false;
    }
    if (!room_role_matches(room->kind,rrole)) {
        return false;
    }
    return ((room->owner == thing->owner) || enemies_may_work_in_room(room->kind));
}

/**
 * Returns if it's no longer possible for a creature to work in given room.
 * Used to check if creatures are able to continue working in the rooms they're working.
 * @param room The work room to be checked, usually the one creature stands on.
 * @param rkind Room kind required for work.
 * @param thing The thing which is working in the room.
 * @return True if the room can still be used, false otherwise.
 */
TbBool creature_job_in_room_no_longer_possible_f(const struct Room *room, CreatureJob jobpref, const struct Thing *thing, const char *func_name)
{
    RoomRole rrole = get_room_role_for_job(jobpref);
    if (!room_exists(room))
    {
        SYNCLOG("%s: The %s owned by player %d can no longer work in %s because former work room doesn't exist",
            func_name,thing_model_name(thing),(int)thing->owner,room_role_code_name(rrole));
        // Note that if given room doesn't exist, it do not mean this
        return true;
    }
    if (!room_still_valid_as_type_for_thing(room, rrole, thing))
    {
        WARNLOG("%s: Room %s index %d is not valid %s for %s owned by player %d to work in",
            func_name,room_code_name(room->kind),(int)room->index,room_role_code_name(rrole),
            thing_model_name(thing),(int)thing->owner);
        return true;
    }
    if (!creature_is_working_in_room(thing, room))
    {
        // This is not an error, because room index is often changed, ie. when room is expanded or its slab sold
        SYNCDBG(2,"%s: Room %s index %d is not the %s which %s owned by player %d selected to work in",
            func_name,room_code_name(room->kind),(int)room->index,room_role_code_name(rrole),
            thing_model_name(thing),(int)thing->owner);
        return true;
    }
    return false;
}

void create_effect_around_thing(struct Thing *thing, long eff_kind)
{
    int tng_radius = (thing->clipbox_size_xy >> 1);
    MapCoord coord_x_beg = (MapCoord)thing->mappos.x.val - tng_radius;
    if (coord_x_beg < 0)
        coord_x_beg = 0;
    MapCoord coord_x_end = (MapCoord)thing->mappos.x.val + tng_radius;
    if (coord_x_end >= subtile_coord(gameadd.map_subtiles_x+1, 0) - 1)
        coord_x_end = subtile_coord(gameadd.map_subtiles_x+1, 0) - 1;
    MapCoord coord_y_beg = (MapCoord)thing->mappos.y.val - tng_radius;
    if (coord_y_beg < 0)
        coord_y_beg = 0;
    MapCoord coord_y_end = (MapCoord)thing->mappos.y.val + tng_radius;
    if (coord_y_end >= subtile_coord(gameadd.map_subtiles_y+1, 0) - 1)
        coord_y_end = subtile_coord(gameadd.map_subtiles_y+1, 0) - 1;
    MapCoord coord_z_beg = (MapCoord)thing->mappos.z.val;
    if (coord_z_beg < 0)
        coord_z_beg = 0;
    MapCoord coord_z_end = (MapCoord)thing->mappos.z.val + thing->clipbox_size_z;
    if (coord_z_end >= subtile_coord(map_subtiles_z, 0) - 1)
        coord_z_end = subtile_coord(map_subtiles_z, 0) - 1;
    struct Coord3d pos;
    pos.x.val = coord_x_beg;
    while (pos.x.val <= coord_x_end)
    {
        pos.y.val = coord_y_beg;
        while (pos.y.val <= coord_y_end)
        {
            pos.z.val = coord_z_beg;
            while (pos.z.val <= coord_z_end)
            {
                if (eff_kind != 0)
                {
                    create_used_effect_or_element(&pos, eff_kind, thing->owner, thing->index);
                }
                pos.z.val += COORD_PER_STL;
            }
            pos.y.val += COORD_PER_STL;
        }
        pos.x.val += COORD_PER_STL;
    }
}

void remove_health_from_thing_and_display_health(struct Thing *thing, HitPoints delta)
{
    if ((thing->health >= 0) && (delta > 0))
    {
        thing->creature.health_bar_turns = 8;
        thing->health -= delta;
    }
}

TbBool process_creature_hunger(struct Thing *thing)
{
    struct CreatureControl* cctrl = creature_control_get_from_thing(thing);
    struct CreatureStats* crstat = creature_stats_get_from_thing(thing);
    if ((crstat->hunger_rate == 0) || creature_under_spell_effect(thing, CSAfF_Freeze) || is_neutral_thing(thing))
        return false;
    SYNCDBG(19,"Hungering %s index %d",thing_model_name(thing), (int)thing->index);
    cctrl->hunger_level++;
    if (!hunger_is_creature_hungry(thing))
        return false;
    // HungerHealthLoss is disabled if set to 0 on rules.cfg.
    if (game.conf.rules.health.turns_per_hunger_health_loss > 0)
    {
        // Make sure every creature loses health on different turn.
        if (((game.play_gameturn + thing->index) % game.conf.rules.health.turns_per_hunger_health_loss) == 0) {
            SYNCDBG(9,"The %s index %d lost %d health due to hunger",thing_model_name(thing), (int)thing->index, (int)game.conf.rules.health.hunger_health_loss);
            remove_health_from_thing_and_display_health(thing, game.conf.rules.health.hunger_health_loss);
            return true;
        }
    }
    return false;
}

<<<<<<< HEAD
TbBool trap_will_attack_creature(const struct Thing* fightng, const struct Thing* enmtng)
{
=======
TbBool creature_is_hostile_towards(const struct Thing *fightng, const struct Thing *enmtng)
{
    struct CreatureStats* crstat = creature_stats_get_from_thing(fightng);
    for (int i = 0; i < CREATURE_TYPES_MAX; i++)
    {
        if ((crstat->hostile_towards[i] == enmtng->model) || (crstat->hostile_towards[i] == CREATURE_ANY))
        {
            return true;
        }
    }
    return false;
}

/* Determines if two creatures will fight each other even when allied.
 * @param fightng The first creature to check.
 * @param enmtng The second creature to check.
 * @returns 'true' if either creature is hostile towards the other.
 * @returns 'false' if both creatures are not hostile towards each other, or if either met any of the following conditions:
 * - Either creature is influenced by 'Call to Arms'.
 * - Either creature is member of a group/party. */
TbBool creature_is_hostile_to_creature(const struct Thing *fightng, const struct Thing *enmtng)
{
    // Creatures cannot be hostile towards allies if influenced by CTA.
    if (creature_affected_by_call_to_arms(fightng) || creature_affected_by_call_to_arms(enmtng))
    {
        return false;
    }
    // Creatures cannot be hostile towards allies if they are part of a group.
    if (creature_is_group_member(fightng) || creature_is_group_member(enmtng))
    {
        return false;
    }
    // Lastly, check if neither creature has hostility set towards the other.
    if (!creature_is_hostile_towards(fightng, enmtng) && !creature_is_hostile_towards(enmtng, fightng))
    {
        return false;
    }
>>>>>>> 1fb7452c
    return true;
}

/**
 * Checks if creatures can attack each other.
 * Note that this function does not include full check from players_are_enemies(), so both should be used when applicable.
 * @param fightng
 * @param enmtng
 * @return
 * @see players_are_enemies()
 */
TbBool creature_will_attack_creature(const struct Thing *fightng, const struct Thing *enmtng)
{
    if (creature_is_leaving_and_cannot_be_stopped(fightng) || creature_is_leaving_and_cannot_be_stopped(enmtng))
    {
        return false;
    }
    if (creature_is_being_unconscious(fightng) || creature_is_being_unconscious(enmtng))
    {
        return false;
    }
    if (thing_is_picked_up(fightng) || thing_is_picked_up(enmtng))
    {
        return false;
    }
    struct CreatureControl* fighctrl = creature_control_get_from_thing(fightng);
    struct CreatureControl* enmctrl = creature_control_get_from_thing(enmtng);
    if (players_creatures_tolerate_each_other(fightng->owner, enmtng->owner) && !creature_is_hostile_to_creature(fightng, enmtng))
    {
        if ((!creature_under_spell_effect(fightng, CSAfF_MadKilling))
        && (!creature_under_spell_effect(enmtng, CSAfF_MadKilling)))
        {
            if (fighctrl->combat_flags == 0)
            {
                return false;
            }
            struct Thing* tmptng = thing_get(fighctrl->combat.battle_enemy_idx);
            TRACE_THING(tmptng);
            if (tmptng->index != enmtng->index)
            {
                return false;
            }
        }
    }
    // No self fight.
    if (enmtng->index == fightng->index)
    {
        return false;
    }
    // No fight when creature in custody.
    if (creature_is_kept_in_custody_by_player(fightng, enmtng->owner)
    || creature_is_kept_in_custody_by_player(enmtng, fightng->owner))
    {
        return false;
    }
    // No fight while dropping.
    if (creature_is_being_dropped(fightng) || creature_is_being_dropped(enmtng))
    {
        return false;
    }
    // Final check - if creature is in control and can see the enemy - fight.
    if ((creature_control_exists(enmctrl)) && ((enmctrl->flgfield_1 & CCFlg_NoCompControl) == 0))
    {
        if (!creature_is_invisible(enmtng) || creature_can_see_invisible(fightng))
        {
            return true;
        }
    }
    return false;
}

/**
 * Checks if creatures can attack each other.
 * This variant loosens conditions if first creature is fighting till death, besides that it is identical to creature_will_attack_creature().
 * Note that this function does not include full check from players_are_enemies(), so both should be used when applicable.
 * @param fightng
 * @param enmtng
 * @return
 * @see players_are_enemies()
 * @see creature_will_attack_creature()
 */
TbBool creature_will_attack_creature_incl_til_death(const struct Thing *fightng, const struct Thing *enmtng)
{
    if (creature_is_being_unconscious(fightng) || creature_is_being_unconscious(enmtng))
    {
        return false;
    }
    if (thing_is_picked_up(fightng) || thing_is_picked_up(enmtng))
    {
        return false;
    }
    if (creature_is_leaving_and_cannot_be_stopped(fightng) || creature_is_leaving_and_cannot_be_stopped(enmtng))
    {
        return false;
    }
    struct CreatureControl* fighctrl = creature_control_get_from_thing(fightng);
    struct CreatureControl* enmctrl = creature_control_get_from_thing(enmtng);
    if (players_creatures_tolerate_each_other(fightng->owner, enmtng->owner) && !creature_is_hostile_to_creature(fightng, enmtng))
    {
        if ((fighctrl->fight_til_death == 0) // This differs in creature_will_attack_creature()
        && (!creature_under_spell_effect(fightng, CSAfF_MadKilling))
        && (!creature_under_spell_effect(enmtng, CSAfF_MadKilling)))
        {
            struct Thing* tmptng = thing_get(fighctrl->combat.battle_enemy_idx);
            TRACE_THING(tmptng);
            if ((fighctrl->combat_flags == 0) || (tmptng->index != enmtng->index))
            {
                return false;
            }
        }
    }
    // No self fight.
    if (enmtng->index == fightng->index)
    {
        return false;
    }
    // No fight when creature in custody.
    if (creature_is_kept_in_custody_by_player(fightng, enmtng->owner)
    || creature_is_kept_in_custody_by_player(enmtng, fightng->owner))
    {
        return false;
    }
    // No fight while dropping.
    if (creature_is_being_dropped(fightng) || creature_is_being_dropped(enmtng))
    {
        return false;
    }
    // Final check - if creature is in control and can see the enemy - fight.
    if ((creature_control_exists(enmctrl)) && ((enmctrl->flgfield_1 & CCFlg_NoCompControl) == 0))
    {
        if (!creature_is_invisible(enmtng) || creature_can_see_invisible(fightng))
        {
            return true;
        }
    }
    return false;
}

/**
 * Returns if state of given thing can can never be blocked by stateblock_flags.
 * This only happens for some utility states which should have state callback executed
 *  even if the creature is unresponsive due to spells.
 * @param thing
 * @return
 */
TbBool creature_state_cannot_be_blocked(const struct Thing *thing)
{
    CrtrStateId i = thing->active_state;
    if ((i == CrSt_MoveToPosition) || (i == CrSt_MoveBackwardsToPosition))
        i = thing->continue_state;
    if ((i == CrSt_CreatureBeingDropped) || (i == CrSt_CreatureHeroEntering) || (i == CrSt_ImpBirth))
        return true;
    if ((i == CrSt_CreatureChangeFromChicken) || (i == CrSt_CreatureChangeToChicken))
        return true;
    return false;
}

struct Thing *thing_update_enemy_to_fight_with(struct Thing *thing)
{
    struct Thing *enemytng;
    SYNCDBG(9,"Starting");
    TRACE_THING(thing);
    struct CreatureControl* cctrl = creature_control_get_from_thing(thing);
    if (cctrl->seek_enemy.enemy_idx != 0)
    {
        enemytng = thing_get(cctrl->seek_enemy.enemy_idx);
        TRACE_THING(enemytng);
        if (((enemytng->alloc_flags & TAlF_Exists) == 0) || (cctrl->seek_enemy.enemy_creation_turn != enemytng->creation_turn))
        {
          enemytng = INVALID_THING;
          cctrl->seek_enemy.enemy_creation_turn = 0;
          cctrl->seek_enemy.enemy_idx = 0;
        }
    } else
    {
        enemytng = INVALID_THING;
    }
    if (game.play_gameturn - cctrl->seek_enemy.turn_looked_for_enemy > 64)
    {
        cctrl->seek_enemy.turn_looked_for_enemy = game.play_gameturn;
        enemytng = find_nearest_enemy_creature(thing);
    }
    if (thing_is_invalid(enemytng))
    {
        cctrl->seek_enemy.enemy_idx = 0;
        return NULL;
    }
    cctrl->seek_enemy.enemy_idx = enemytng->index;
    cctrl->seek_enemy.enemy_creation_turn = enemytng->creation_turn;
    return enemytng;
}

static TbBool wander_point_get_random_pos(const struct Wander *wandr, const struct Coord3d *prevpos, struct Coord3d *pos,
        struct Thing* thing)
{
  SYNCDBG(12,"Selecting out of %d points",(int)wandr->points_count);
  MapSubtlCoord selected_dist = 0;
  if (wandr->points_count > 0)
  {
      // Select a position based on 3 tries
      for (long i = 0; i < 3; i++)
      {
          long irnd = CREATURE_RANDOM(thing, wandr->points_count);
          MapSubtlCoord stl_x = wandr->points[irnd].stl_x;
          MapSubtlCoord stl_y = wandr->points[irnd].stl_y;
          MapSubtlCoord dist = chessboard_distance(stl_x, stl_y, prevpos->x.stl.num, prevpos->y.stl.num);
          // Move at least 2 slabs, and prefer distance around 7 slabs
          // If previously selected selected_dist is too low, allow any place
          if (((dist > 6) && (abs(dist-21) < abs(selected_dist-21))) || (selected_dist <= 6))
          {
              pos->x.val = subtile_coord_center(stl_x);
              pos->y.val = subtile_coord_center(stl_y);
              pos->z.val = subtile_coord(1,0);
              selected_dist = dist;
          }
      }
      return true;
  }
  return false;
}

TbBool get_random_position_in_dungeon_for_creature(PlayerNumber plyr_idx, unsigned char wandr_slot, struct Thing *thing, struct Coord3d *pos)
{
    if (plyr_idx == game.neutral_player_num)
    {
        ERRORLOG("Attempt to get random position in neutral dungeon");
        return false;
    }
    struct PlayerInfo* player = get_player(plyr_idx);
    if (player_invalid(player))
    {
        ERRORLOG("Attempt to get random position in invalid dungeon %d",(int)plyr_idx);
        return false;
    }
    if (wandr_slot == CrWaS_WithinDungeon)
    {
        if (!wander_point_get_random_pos(&player->wandr_within, &thing->mappos, pos, thing)) {
            SYNCDBG(12,"Cannot get position from wander slot %d",(int)wandr_slot);
            return false;
        }
    } else
    { // means (wandr_slot == CrWaS_OutsideDungeon)
        if (!wander_point_get_random_pos(&player->wandr_outside, &thing->mappos, pos, thing)) {
            SYNCDBG(12,"Cannot get position from wander slot %d",(int)wandr_slot);
            return false;
        }
    }
    return true;
}

TbBool creature_can_hear_within_distance(const struct Thing *thing, long dist)
{
    if (thing_is_creature(thing))
    {
        struct CreatureStats* crstat = creature_stats_get_from_thing(thing);
        return subtile_coord(crstat->hearing,0) >= dist;
    }
    else if (thing_is_mature_food(thing))
    {
        return (dist <= 2560); // 10 subtiles
    }
    else
    {
        return false;
    }
}

long get_thing_navigation_distance(struct Thing* creatng, struct Coord3d* pos, unsigned char resetOwnerPlayerNavigating)
{
    if (pos->x.val == creatng->mappos.x.val && pos->y.val == creatng->mappos.y.val)
        return 0;

    nav_thing_can_travel_over_lava = creature_can_travel_over_lava(creatng);
    if (resetOwnerPlayerNavigating)
        owner_player_navigating = -1;
    else
        owner_player_navigating = creatng->owner;
    long nav_sizexy = thing_nav_block_sizexy(creatng);
    if (nav_sizexy > 0)
        --nav_sizexy;
    struct Path path = {0};
    path_init8_wide_f(
        &path,
        creatng->mappos.x.val,
        creatng->mappos.y.val,
        pos->x.val,
        pos->y.val,
        -2, nav_sizexy, __func__);
    nav_thing_can_travel_over_lava = 0;

    int distance = 0;
    if (!path.waypoints_num)
        return LONG_MAX;

    if (path.waypoints_num <= 0)
        return distance;

    struct Coord3d pos1 = creatng->mappos;
    for (int i = 0; i < path.waypoints_num; ++i)
    {
        struct Coord3d pos2;
        pos2.x.val = path.waypoints[i].x;
        pos2.y.val = path.waypoints[i].y;
        distance += get_2d_distance(&pos1, (struct Coord3d*)&pos2);
        pos1 = pos2;
    }
    return distance;
}

/**
 * Enemy seeking function for creatures and heroes.
 * Used for performing SEEK_THE_ENEMY job.
 * @param thing The creature to seek the enemy for.
 * @return
 */
short seek_the_enemy(struct Thing *creatng)
{
    TRACE_THING(creatng);
    struct CreatureControl* cctrl = creature_control_get_from_thing(creatng);
    struct Thing* enemytng = thing_update_enemy_to_fight_with(creatng);
    struct CreatureSound* crsound;
    if (!thing_is_invalid(enemytng))
    {
        MapCoordDelta dist = get_chessboard_distance(&enemytng->mappos, &creatng->mappos);
        if (creature_can_hear_within_distance(creatng, dist))
        {
            if (cctrl->instance_id == CrInst_NULL)
            {
                if ((dist < 2304) && (game.play_gameturn-cctrl->countdown < 20))
                {
                    crsound = get_creature_sound(creatng, CrSnd_Fight);
                    thing_play_sample(creatng, crsound->index + UNSYNC_RANDOM(crsound->count), NORMAL_PITCH, 0, 3, 0, 2, FULL_LOUDNESS);
                    set_creature_instance(creatng, CrInst_CELEBRATE_SHORT, 0, 0);
                    return 1;
                }
                if (CREATURE_RANDOM(creatng, 4) != 0)
                {
                    if (setup_person_move_close_to_position(creatng, enemytng->mappos.x.stl.num, enemytng->mappos.y.stl.num, NavRtF_Default))
                    {
                        creatng->continue_state = CrSt_SeekTheEnemy;
                        cctrl->countdown = game.play_gameturn;
                        return 1;
                    }
                }
                if (creature_choose_random_destination_on_valid_adjacent_slab(creatng))
                {
                    creatng->continue_state = CrSt_SeekTheEnemy;
                    cctrl->countdown = game.play_gameturn;
                }
            }
            return 1;
        }
        if (CREATURE_RANDOM(creatng, 64) == 0)
        {
            if (setup_person_move_close_to_position(creatng, enemytng->mappos.x.stl.num, enemytng->mappos.y.stl.num, NavRtF_Default))
            {
              creatng->continue_state = CrSt_SeekTheEnemy;
            }
        }
    }
    // No enemy found - do some random movement
    struct Coord3d pos;
    if (CREATURE_RANDOM(creatng, 12) != 0)
    {
        if ( creature_choose_random_destination_on_valid_adjacent_slab(creatng) )
        {
            creatng->continue_state = CrSt_SeekTheEnemy;
            return 1;
        }
    } else
    if (get_random_position_in_dungeon_for_creature(creatng->owner, CrWaS_WithinDungeon, creatng, &pos))
    {
        if (setup_person_move_to_coord(creatng, &pos, NavRtF_Default))
        {
            creatng->continue_state = CrSt_SeekTheEnemy;
        }
        return 1;
    }
    set_start_state(creatng);
    return 1;
}

short state_cleanup_wait_at_door(struct Thing* creatng)
{
    TRACE_THING(creatng);
    struct CreatureControl* cctrl = creature_control_get_from_thing(creatng);
    cctrl->blocking_door_id = 0;
    cctrl->collided_door_subtile = 0;
    return 1;
}

short state_cleanup_dragging_body(struct Thing *creatng)
{
    TRACE_THING(creatng);
    struct CreatureControl* cctrl = creature_control_get_from_thing(creatng);
    if (cctrl->dragtng_idx > 0)
    {
        struct Thing* dragtng = thing_get(cctrl->dragtng_idx);
        if (dragtng->class_id == TCls_Creature)
        {
            stop_creature_being_dragged_by(dragtng, creatng);
        } else
        if (dragtng->class_id == TCls_DeadCreature)
        {
            creature_drop_dragged_object(creatng, dragtng);
            dragtng->owner = game.neutral_player_num;
        }
    }
    return 1;
}

short state_cleanup_dragging_object(struct Thing *creatng)
{
    TRACE_THING(creatng);
    struct CreatureControl* cctrl = creature_control_get_from_thing(creatng);
    if (cctrl->dragtng_idx > 0)
    {
        struct Thing* objctng = thing_get(cctrl->dragtng_idx);
        creature_drop_dragged_object(creatng, objctng);
        objctng->owner = game.neutral_player_num;
    }
    return 1;
}

short state_cleanup_in_room(struct Thing *creatng)
{
    TRACE_THING(creatng);
    remove_creature_from_work_room(creatng);
    return 1;
}

short state_cleanup_unable_to_fight(struct Thing *creatng)
{
    TRACE_THING(creatng);
    struct CreatureControl* cctrl = creature_control_get_from_thing(creatng);
    cctrl->flgfield_1 &= ~CCFlg_NoCompControl;
    return 1;
}

short state_cleanup_unconscious(struct Thing *creatng)
{
    TRACE_THING(creatng);
    make_creature_conscious_without_changing_state(creatng);
    return 1;
}

long process_work_speed_on_work_value(const struct Thing *thing, long base_val)
{
    long val = base_val;
    if (creature_under_spell_effect(thing, CSAfF_Speed))
        val = 2 * val;
    if (creature_affected_by_slap(thing))
        val = 4 * val / 3;
    if (!is_neutral_thing(thing))
    {
        struct Dungeon* dungeon = get_dungeon(thing->owner);
        if (dungeon->tortured_creatures[thing->model] > 0)
            val = 4 * val / 3;
        if (player_uses_power_obey(thing->owner))
            val = 6 * val / 5;
    }
    SYNCDBG(19,"Work value %d changed to %d for %s index %d",(int)base_val, (int)val, thing_model_name(thing), (int)thing->index);
    return val;
}

TbBool check_experience_upgrade(struct Thing *thing)
{
    struct Dungeon *dungeon = get_dungeon(thing->owner);
    struct CreatureControl *cctrl = creature_control_get_from_thing(thing);
    struct CreatureStats *crstat = creature_stats_get_from_thing(thing);
    long i = crstat->to_level[cctrl->exp_level] << 8;
    if (cctrl->exp_points < i)
    {
        return false;
    }
    cctrl->exp_points -= i;
    if (cctrl->exp_level < dungeon->creature_max_level[thing->model])
    {
        if ((cctrl->exp_level < CREATURE_MAX_LEVEL - 1) || (crstat->grow_up != 0))
        {
            cctrl->exp_level_up = true;
        }
    }
    return true;
}
/******************************************************************************/
TbBool internal_set_thing_state(struct Thing *thing, CrtrStateId nState)
{
    thing->active_state = nState;
    thing->state_flags &= ~TF1_Unkn10;
    thing->continue_state = CrSt_Unused;
    struct CreatureControl* cctrl = creature_control_get_from_thing(thing);
    cctrl->stopped_for_hand_turns = 0;
    clear_creature_instance(thing);
    return true;
}

TbBool initialise_thing_state_f(struct Thing *thing, CrtrStateId nState, const char *func_name)
{
    TRACE_THING(thing);
    SYNCDBG(9,"%s: State change %s to %s for %s index %d",func_name,creature_state_code_name(thing->active_state),
        creature_state_code_name(nState), thing_model_name(thing),(int)thing->index);
    cleanup_current_thing_state(thing);
    thing->active_state = nState;
    thing->state_flags &= ~TF1_Unkn10;
    thing->continue_state = CrSt_Unused;
    struct CreatureControl* cctrl = creature_control_get_from_thing(thing);
    if (creature_control_invalid(cctrl))
    {
        ERRORLOG("%s: The %s index %d has invalid control",func_name,thing_model_name(thing),(int)thing->index);
        return false;
    }
    cctrl->target_room_id = 0;
    cctrl->stopped_for_hand_turns = 0;
    if ((cctrl->flgfield_1 & CCFlg_IsInRoomList) != 0)
    {
        WARNLOG("%s: The %s stays in room list even after cleanup",func_name,thing_model_name(thing));
        remove_creature_from_work_room(thing);
    }
    return true;
}

TbBool cleanup_current_thing_state(struct Thing *creatng)
{
    struct StateInfo* stati = get_creature_state_with_task_completion(creatng);
    CreatureStateFunc1 cleanup_cb = stati->cleanup_state;
    if (cleanup_cb != NULL)
    {
        cleanup_cb(creatng);
        creatng->state_flags |= TF1_Unkn10;
    } else
    {
        clear_creature_instance(creatng);
    }
    return true;
}

TbBool cleanup_creature_state_and_interactions(struct Thing *creatng)
{
    cleanup_current_thing_state(creatng);
    set_creature_assigned_job(creatng, Job_NULL);
    remove_all_traces_of_combat(creatng);
    if (creature_is_group_member(creatng))
    {
        remove_creature_from_group(creatng);
    }
    remove_events_thing_is_attached_to(creatng);
    // Use the correct function to clear them properly. Terminating the spells also removes the attached effects.
    if (creature_under_spell_effect(creatng, CSAfF_Armour))
    {
        clean_spell_effect(creatng, CSAfF_Armour);
    }
    if (creature_under_spell_effect(creatng, CSAfF_Disease))
    {
        clean_spell_effect(creatng, CSAfF_Disease);
    }
    delete_familiars_attached_to_creature(creatng);
    state_cleanup_dragging_body(creatng);
    state_cleanup_dragging_object(creatng);
    if (flag_is_set((creature_control_get_from_thing(creatng))->flgfield_2, TF2_SummonedCreature))
    {
        remove_creature_from_summon_list(get_dungeon(creatng->owner), creatng->index);
    }
    return true;
}

TbBool can_change_from_state_to(const struct Thing *thing, CrtrStateId curr_state, CrtrStateId next_state)
{
    struct StateInfo* curr_stati = get_thing_state_info_num(curr_state);
    if (curr_stati->state_type == CrStTyp_Move)
      curr_stati = get_thing_state_info_num(thing->continue_state);
    struct StateInfo* next_stati = get_thing_state_info_num(next_state);
    if ((thing->alloc_flags & TAlF_IsControlled) != 0)
    {
        if ( (next_stati->state_type != CrStTyp_Idle) )
        {
            return false;
        }
    }
    if (curr_state == CrSt_Timebomb)
    {
        if (next_stati->state_type == CrStTyp_FightDoor)
        {
            return true;
        }
    }
    if ((curr_stati->transition) && (!next_stati->override_transition))
        return false;
    if ((curr_stati->captive) && (!next_stati->override_captive))
        return false;
    switch (curr_stati->state_type)
    {
    case CrStTyp_OwnNeeds:
        return (next_stati->override_own_needs);
    case CrStTyp_Sleep:
        return (next_stati->override_sleep);
    case CrStTyp_Feed:
        return (next_stati->override_feed);
    case CrStTyp_FightCrtr:
        return (next_stati->override_fight_crtr);
    case CrStTyp_GetsSalary:
        return (next_stati->override_gets_salary);
    case CrStTyp_Escape:
        return (next_stati->override_escape);
    case CrStTyp_Unconscious:
        return (next_stati->override_unconscious);
    case CrStTyp_AngerJob:
        return (next_stati->override_anger_job);
    case CrStTyp_FightDoor:
        return (next_stati->override_fight_door);
    case CrStTyp_FightObj:
        return (next_stati->override_fight_object);
    case CrStTyp_Called2Arms:
        return (next_stati->override_call2arms);
    case CrStTyp_Follow:
        return (next_stati->override_follow);
    default:
        return true;
    }
    return false;
}

short set_start_state_f(struct Thing *thing,const char *func_name)
{
    long i;
    struct CreatureStats* crstat;
    SYNCDBG(8,"%s: Starting for %s index %d, owner %d, last state %s, stacked %s",func_name,thing_model_name(thing),
        (int)thing->index,(int)thing->owner,creature_state_code_name(thing->active_state),creature_state_code_name(thing->continue_state));
    if ((thing->alloc_flags & TAlF_IsControlled) != 0)
    {
        cleanup_current_thing_state(thing);
        initialise_thing_state(thing, CrSt_ManualControl);
        return thing->active_state;
    }
    if (creature_under_spell_effect(thing, CSAfF_Chicken))
    {
        cleanup_current_thing_state(thing);
        initialise_thing_state(thing, CrSt_CreaturePretendChickenSetupMove);
        return thing->active_state;
    }
    if (creature_under_spell_effect(thing, CSAfF_Timebomb))
    {
        cleanup_current_thing_state(thing);
        initialise_thing_state(thing, CrSt_Timebomb);
        return thing->active_state;
    }
    if (is_neutral_thing(thing))
    {
        cleanup_current_thing_state(thing);
        initialise_thing_state(thing, CrSt_CreatureDormant);
        return thing->active_state;
    }
    if (is_hero_thing(thing))
    {
        crstat = creature_stats_get_from_thing(thing);
        i = crstat->good_start_state;
        cleanup_current_thing_state(thing);
        initialise_thing_state(thing, i);
        return thing->active_state;
    }
    struct PlayerInfo* player = get_player(thing->owner);
    // For creatures which do not have corresponding player
    if (!player_exists(player))
    {
        cleanup_current_thing_state(thing);
        initialise_thing_state(thing, CrSt_CreatureDormant);
        return thing->active_state;
    }
    if (player->victory_state == VicS_LostLevel)
    {
        // TODO: Correctly deal with possession of creatures not owned by the player
        if (!creature_is_for_dungeon_diggers_list(thing))
        {
            cleanup_current_thing_state(thing);
            initialise_thing_state(thing, CrSt_LeavesBecauseOwnerLost);
            return thing->active_state;
        }
    }
    crstat = creature_stats_get_from_thing(thing);
    i = crstat->evil_start_state;
    cleanup_current_thing_state(thing);
    initialise_thing_state(thing, i);
    return thing->active_state;
}

TbBool external_set_thing_state_f(struct Thing *thing, CrtrStateId state, const char *func_name)
{
    if (!can_change_from_state_to(thing, thing->active_state, state))
    {
        WARNDBG(4,"%s: State change %s to %s for %s not allowed",func_name,creature_state_code_name(thing->active_state),
            creature_state_code_name(state), thing_model_name(thing));
        return false;
    }
    initialise_thing_state(thing, state);
    return true;
}

TbBool creature_free_for_sleep(const struct Thing *thing,  CrtrStateId state)
{
    struct CreatureControl* cctrl = creature_control_get_from_thing(thing);
    if ((creature_affected_by_slap(thing) || creature_is_called_to_arms(thing)) && (cctrl->dropped_turn != game.play_gameturn))
        return false;
    return can_change_from_state_to(thing, thing->active_state, state);
}

long creature_free_for_toking(struct Thing* creatng)
{
    struct SlabMap* slb = get_slabmap_thing_is_on(creatng);
    if (slabmap_owner(slb) != creatng->owner) {
        return 0;
    }
    if (!creature_free_for_sleep(creatng, CrSt_CreatureGoingToSafetyForToking)) {
        return 0;
    }
    if (creature_is_doing_toking(creatng)) {
        return 0;
    }
    return 1;
}

/**
 * If creature health is very low, go back to lair immediately for healing.
 * @param thing
 * @param crstat
 */
long process_creature_needs_to_heal_critical(struct Thing *creatng)
{
    struct CreatureControl* cctrl = creature_control_get_from_thing(creatng);
    if (get_creature_health_permil(creatng) >= game.conf.rules.creature.critical_health_permil) {
        return 0;
    }
    if (game.play_gameturn >= cctrl->healing_sleep_check_turn)
    {
        if (!creature_can_do_healing_sleep(creatng))
        {
            // Creature needs healing but cannot heal in lair - try toking
            if (!creature_free_for_toking(creatng))
            {
                return 0;
            }
            struct CreatureStats* crstat = creature_stats_get_from_thing(creatng);
            if (crstat->toking_recovery <= 0)
            {
                return 0;
            }
            if (external_set_thing_state(creatng, CrSt_CreatureGoingToSafetyForToking)) {
                creatng->continue_state = CrSt_ImpDoingNothing;
                return 1;
            }
        }
        if (creature_is_doing_lair_activity(creatng)) {
            return 1;
        }
        if (!creature_free_for_sleep(creatng, CrSt_CreatureGoingHomeToSleep)) {
            return 0;
        }
        if ( (game.play_gameturn - cctrl->healing_sleep_check_turn > 128) &&
          ((cctrl->lair_room_id != 0) || !room_is_invalid(get_best_new_lair_for_creature(creatng))) )
        {
            SYNCDBG(4,"Healing critical for %s",thing_model_name(creatng));
            if (external_set_thing_state(creatng, CrSt_CreatureGoingHomeToSleep)) {
                return 1;
            }
        } else
        {
            struct CreatureStats* crstat = creature_stats_get_from_thing(creatng);
            anger_apply_anger_to_creature(creatng, crstat->annoy_no_lair, AngR_NoLair, 1);
        }
        cctrl->healing_sleep_check_turn = game.play_gameturn;
    }
    return 0;
}

long creature_setup_head_for_treasure_room_door(struct Thing *creatng, struct Room *room)
{
    struct Coord3d pos;
    if (find_random_valid_position_for_thing_in_room(creatng, room, &pos))
    {
        if (setup_person_move_to_position(creatng, pos.x.stl.num, pos.y.stl.num, NavRtF_NoOwner))
        {
            struct CreatureControl* cctrl = creature_control_get_from_thing(creatng);
            creatng->continue_state = CrSt_CreatureTakeSalary;
            cctrl->target_room_id = room->index;
            return 1;
        }
    }
    return 0;
}

long process_creature_needs_a_wage(struct Thing *creatng, const struct CreatureStats *crstat)
{
    struct CreatureControl* cctrl = creature_control_get_from_thing(creatng);
    if ((crstat->pay == 0) || (cctrl->paydays_owed == 0)) {
      return 0;
    }
    if (creature_is_taking_salary_activity(creatng)) {
        return 1;
    }
    if (!can_change_from_state_to(creatng, creatng->active_state, CrSt_CreatureWantsSalary)) {
        return 0;
    }
    cctrl->collided_door_subtile = 0;
    struct Room* room = find_nearest_room_of_role_for_thing_with_used_capacity(creatng, creatng->owner, RoRoF_GoldStorage, NavRtF_Default, 1);
    if (!room_is_invalid(room))
    {
        if (external_set_thing_state(creatng, CrSt_CreatureWantsSalary))
        {
            anger_apply_anger_to_creature(creatng, crstat->annoy_got_wage, AngR_NotPaid, 1);
            return 1;
        }
        return 0;
    }
    room = find_any_navigable_room_for_thing_closer_than(creatng, creatng->owner, RoRoF_GoldStorage, NavRtF_Default, gameadd.map_subtiles_x / 2 + gameadd.map_subtiles_y / 2);
    if (room_is_invalid(room))
    {
        //if we can't find an unlocked room, try a locked room, to wait in front of the door
        room = find_nearest_room_of_role_for_thing_with_used_capacity(creatng, creatng->owner, RoRoF_GoldStorage, NavRtF_NoOwner, 1);
    }
    if (!room_is_invalid(room))
    {
        cleanup_current_thing_state(creatng);
        if (creature_setup_head_for_treasure_room_door(creatng, room))
        {
            return 1;
        }
        ERRORLOG("State lost, could not get to treasure room door after cleaning up old state");
        set_start_state(creatng);
        return 0;
    }
    struct Dungeon* dungeon = get_players_num_dungeon(creatng->owner);
    room = find_nearest_room_of_role_for_thing(creatng, creatng->owner, RoRoF_GoldStorage, NavRtF_NoOwner);
    if ((dungeon->total_money_owned >= calculate_correct_creature_pay(creatng)) && !room_is_invalid(room))
    {
        cleanup_current_thing_state(creatng);
        if (creature_setup_head_for_treasure_room_door(creatng, room))
        {
            return 1;
        }
        ERRORLOG("State lost, could not get to treasure room door after cleaning up old state");
        set_start_state(creatng);
        return 0;
    }
    cctrl->paydays_owed--;
    if (cctrl->paydays_advanced > SCHAR_MIN)
    {
        cctrl->paydays_advanced--;
    }
    anger_apply_anger_to_creature(creatng, crstat->annoy_no_salary, AngR_NotPaid, 1);
    return 0;
}

char creature_free_for_lunchtime(struct Thing *creatng)
{
    return !creature_affected_by_slap(creatng)
    && !creature_is_called_to_arms(creatng)
    && !creature_under_spell_effect(creatng, CSAfF_Chicken)
    && can_change_from_state_to(creatng, creatng->active_state, CrSt_CreatureToGarden);
}

long process_creature_needs_to_eat(struct Thing *creatng, const struct CreatureStats *crstat)
{
    struct CreatureControl* cctrl = creature_control_get_from_thing(creatng);
    RoomKind rkind;
    if ((crstat->hunger_rate == 0) || (cctrl->hunger_level <= (long)crstat->hunger_rate)) {
        return 0;
    }
    if (creature_is_doing_garden_activity(creatng)) {
        return 1;
    }
    if (!creature_free_for_lunchtime(creatng)) {
      return 0;
    }
    if (crstat->hunger_fill <= cctrl->hunger_loss)
    {
        cctrl->garden_eat_check_turn = game.play_gameturn;
        cctrl->hunger_loss -= crstat->hunger_fill;
        return 0;
    }

    if (!player_has_room_of_role(creatng->owner, RoRoF_FoodStorage))
    {
        rkind = find_first_roomkind_with_role(RoRoF_FoodStorage);
        output_room_message(creatng->owner, rkind, OMsg_RoomNeeded);
        anger_apply_anger_to_creature(creatng, crstat->annoy_no_hatchery, AngR_Hungry, 1);
        return 0;
    }
    if (game.play_gameturn - cctrl->garden_eat_check_turn <= 128) {
        anger_apply_anger_to_creature(creatng, crstat->annoy_no_hatchery, AngR_Hungry, 1);
        return 0;
    }
    struct Room* nroom = find_nearest_room_of_role_for_thing_with_used_capacity(creatng, creatng->owner, RoRoF_FoodStorage, NavRtF_Default, 1);
    if (room_is_invalid(nroom))
    {
        cctrl->garden_eat_check_turn = game.play_gameturn;
        // No food in nearest room, try to find another room
        nroom = find_random_room_of_role_for_thing(creatng, creatng->owner, RoRoF_FoodStorage, 0);
        if (room_is_invalid(nroom))
        {
            // There seem to be a correct room, but we can't reach it
            rkind = find_first_roomkind_with_role(RoRoF_FoodStorage);
            output_room_message(creatng->owner, rkind, OMsg_RoomNoRoute);
        } else
        {
            // The room is reachable, so it probably has just no food
            output_room_message(creatng->owner, nroom->kind, OMsg_RoomTooSmall);
        }
    }
    if (room_is_invalid(nroom)) {
        event_create_event_or_update_nearby_existing_event(0, 0, EvKind_CreatrHungry, creatng->owner, 0);
        anger_apply_anger_to_creature(creatng, crstat->annoy_no_hatchery, AngR_Hungry, 1);
        return 0;
    }
    if (!external_set_thing_state(creatng, CrSt_CreatureToGarden)) {
        event_create_event_or_update_nearby_existing_event(0, 0, EvKind_CreatrHungry, creatng->owner, 0);
        anger_apply_anger_to_creature(creatng, crstat->annoy_no_hatchery, AngR_Hungry, 1);
        return 0;
    }
    short hunger_loss = cctrl->hunger_loss;
    short hunger_fill = crstat->hunger_fill;
    if (hunger_loss != 0)
    {
        short hunger = hunger_fill - hunger_loss;
        cctrl->hunger_amount = hunger;
        if (hunger <= 0)
        {
          ERRORLOG("This shouldn't happen");
          cctrl->hunger_amount = 1;
        }
        cctrl->hunger_loss = 0;
    } else
    {
        cctrl->hunger_amount = hunger_fill;
    }
    return 1;
}

long anger_process_creature_anger(struct Thing *creatng, const struct CreatureStats *crstat)
{
    struct CreatureControl* cctrl = creature_control_get_from_thing(creatng);
    // Creatures with no annoyance level will never get angry
    if (crstat->annoy_level == 0) {
        return 0;
    }
    if (!creature_free_for_anger_job(creatng)) {
        return 0;
    }
    if (!anger_is_creature_angry(creatng)) {
        // If the creature is mad killing, don't allow it not to be angry
        if (creature_under_spell_effect(creatng, CSAfF_MadKilling))
        {
            // Mad creature's mind is tortured, so apply torture anger
            anger_apply_anger_to_creature(creatng, crstat->annoy_in_torture, AngR_Other, 1);
        }
        return 0;
    }
    if (is_my_player_number(creatng->owner))
    {
        struct Dungeon* dungeon;
        AnnoyMotive anger_motive = anger_get_creature_anger_type(creatng);
        switch (anger_motive)
        {
        case AngR_NotPaid:
            dungeon = get_players_num_dungeon(creatng->owner);
            struct Room* room = find_nearest_room_of_role_for_thing(creatng, creatng->owner, RoRoF_GoldStorage, NavRtF_Default);
            if (cctrl->paydays_advanced < 0)
            {
                if ((dungeon->total_money_owned >= dungeon->creatures_total_backpay) && !room_is_invalid(room))
                {
                    cctrl->paydays_advanced++;
                    if (cctrl->paydays_owed < SCHAR_MAX)
                    {
                        cctrl->paydays_owed++; // if there's enough money to pay, go to treasure room now, instead of complaining
                    }
                }
                else
                {
                    output_message(SMsg_CreatrAngryNotPaid, MESSAGE_DURATION_CRTR_MOOD);
                }
            }
            if (cctrl->paydays_advanced >= 0)
            {
                output_message(SMsg_CreatrAngryAnyReason, MESSAGE_DURATION_CRTR_MOOD);
            }
            else
            {
                output_message(SMsg_CreatrAngryNotPaid, MESSAGE_DURATION_CRTR_MOOD);
            }
            break;
        case AngR_Hungry:
            output_message(SMsg_CreatrAngryNoFood, MESSAGE_DURATION_CRTR_MOOD);
            break;
        case AngR_NoLair:
            if (cctrl->lairtng_idx != 0)
            {
                output_message(SMsg_CreatrAngryAnyReason, MESSAGE_DURATION_CRTR_MOOD);
            }
            else
            {
                output_message(SMsg_CreatrAngryNoLair, MESSAGE_DURATION_CRTR_MOOD);
            }
            break;
        case AngR_Other:
            output_message(SMsg_CreatrAngryAnyReason, MESSAGE_DURATION_CRTR_MOOD);
            break;
        default:
            output_message(SMsg_CreatrAngryAnyReason, MESSAGE_DURATION_CRTR_MOOD);
            ERRORLOG("The %s owned by player %d is angry but has no motive (%d).",thing_model_name(creatng),(int)creatng->owner,(int)anger_motive);
            break;
        }
    }
    if (creature_is_doing_anger_job(creatng)) {
        return 0;
    }
    if (anger_is_creature_livid(creatng) && (((game.play_gameturn + creatng->index) & 0x3F) == 0))
    {
        if (creature_find_and_perform_anger_job(creatng))
            return 1;
    }
    if ((crstat->annoy_in_temple < 0) && (game.play_gameturn - cctrl->temple_pray_check_turn > 128))
    {
        cctrl->temple_pray_check_turn = game.play_gameturn;
        if (creature_is_doing_temple_pray_activity(creatng))
            return 1;
        if (creature_can_do_job_for_player(creatng, creatng->owner, Job_TEMPLE_PRAY, JobChk_PlayMsgOnFail)
            && can_change_from_state_to(creatng, creatng->active_state, CrSt_AtTemple))
        {
            if (send_creature_to_job_for_player(creatng, creatng->owner, Job_TEMPLE_PRAY)) {
                return 1;
            }
            ERRORLOG("Tried sending %s owner %d to job %s, could not do this",thing_model_name(creatng),(int)creatng->owner,creature_job_code_name(Job_TEMPLE_PRAY));
        }
    }
    if (creature_has_lair_room(creatng) && creature_can_do_healing_sleep(creatng))
    {
      if (game.play_gameturn - cctrl->sulking_sleep_check_turn > 128)
      {
          cctrl->sulking_sleep_check_turn = game.play_gameturn;
          // If creature has lair, try to go to it
          if (anger_get_creature_anger_type(creatng) == AngR_NoLair)
          {
              if (external_set_thing_state(creatng, CrSt_CreatureGoingHomeToSleep))
                return 1;
          } else
          {
              if (external_set_thing_state(creatng, CrSt_PersonSulkHeadForLair))
                return 1;
          }
      }
    }
    return 0;
}

long process_creature_needs_to_heal(struct Thing *creatng, const struct CreatureStats *crstat)
{
    struct CreatureControl* cctrl = creature_control_get_from_thing(creatng);
    if (game.play_gameturn >= cctrl->healing_sleep_check_turn)
    {
        if (!creature_requires_healing(creatng)) {
            return 0;
        }
        if (!creature_can_do_healing_sleep(creatng)) {
            if (creature_free_for_toking(creatng))
            {
                if (crstat->toking_recovery <= 0)
                {
                    return 0;
                }
                if (external_set_thing_state(creatng, CrSt_CreatureGoingToSafetyForToking))
                {
                    creatng->continue_state = CrSt_ImpDoingNothing;
                    return 1;
                }
            }
            return 0;
        }
        if (creature_is_doing_lair_activity(creatng)) {
            return 1;
        }
        if (!creature_free_for_sleep(creatng, CrSt_CreatureGoingHomeToSleep)) {
            return 0;
        }
        if (((game.play_gameturn - cctrl->healing_sleep_check_turn) > 128)
            && ((cctrl->lair_room_id != 0) || !room_is_invalid(get_best_new_lair_for_creature(creatng))))
        {
            if (external_set_thing_state(creatng, CrSt_CreatureGoingHomeToSleep)) {
                return 1;
            }
        }
        else
        {
            anger_apply_anger_to_creature(creatng, crstat->annoy_no_lair, AngR_NoLair, 1);
        }
        cctrl->healing_sleep_check_turn = game.play_gameturn;
    }
    return 0;
}

long process_training_need(struct Thing *thing, const struct CreatureStats *crstat)
{
    struct CreatureControl* cctrl = creature_control_get_from_thing(thing);
    if ((crstat->annoy_untrained == 0) || !creature_can_be_trained(thing)) {
        return 0;
    }
    if (creature_is_training(thing)) {
        return 0;
    }
    cctrl->annoy_untrained_turn++;
    if (cctrl->annoy_untrained_turn >= crstat->annoy_untrained_time)
    {
      anger_apply_anger_to_creature(thing, crstat->annoy_untrained, AngR_Other, 1);
      cctrl->annoy_untrained_turn = 0;
    }
    return 0;
}

long process_piss_need(struct Thing *thing, const struct CreatureStats *crstat)
{
    struct CreatureControl* cctrl = creature_control_get_from_thing(thing);
    if (cctrl->corpse_to_piss_on == 0) {
        return 0;
    }
    struct Thing* pisstng = thing_get(cctrl->corpse_to_piss_on);
    if ((pisstng->owner == thing->owner) || !crstat->piss_on_dead) {
        return 0;
    }
    if (game.play_gameturn - cctrl->last_piss_turn <= 200) {
        return 0;
    }
    if (!external_set_thing_state(thing, CrSt_CreaturePiss))
    {
        return 0;
    }
    cctrl->countdown = 50;
    cctrl->last_piss_turn = game.play_gameturn;
    return 1;
}

void process_person_moods_and_needs(struct Thing *thing)
{
    if (is_hero_thing(thing) || is_neutral_thing(thing)) {
        // Heroes and neutral creatures have no special needs
        return;
    }
    if (creature_is_kept_in_custody(thing)) {
        // And creatures being tortured, imprisoned, etc.
        return;
    }
    if (creature_is_leaving_and_cannot_be_stopped(thing))
    {
        return;
    }
    struct CreatureStats* crstat = creature_stats_get_from_thing(thing);
    // Now process the needs
    process_creature_hunger(thing);
    if (process_creature_needs_to_heal_critical(thing)) {
        SYNCDBG(17,"The %s index %ld has a critical need to heal",thing_model_name(thing),(long)thing->index);
    } else
    if (creature_affected_by_call_to_arms(thing)) {
        SYNCDBG(17,"The %s index %ld is called to arms, most needs suspended",thing_model_name(thing),(long)thing->index);
    } else
    if (process_creature_needs_a_wage(thing, crstat)) {
        SYNCDBG(17,"The %s index %ld has a need to get its wage",thing_model_name(thing),(long)thing->index);
    } else
    if (process_creature_needs_to_eat(thing, crstat)) {
        SYNCDBG(17,"The %s index %ld has a need to eat",thing_model_name(thing),(long)thing->index);
    } else
    if (anger_process_creature_anger(thing, crstat)) {
        SYNCDBG(17,"The %s index %ld has a need to cool its anger",thing_model_name(thing),(long)thing->index);
    } else
    if (process_creature_needs_to_heal(thing, crstat)) {
        SYNCDBG(17,"The %s index %ld has a need to heal",thing_model_name(thing),(long)thing->index);
    }
    process_training_need(thing, crstat);
    process_piss_need(thing, crstat);
}

TbBool setup_move_off_lava(struct Thing* thing)
{
    MapSlabCoord slb_x;
    MapSlabCoord slb_y;
    slb_x = subtile_slab(thing->mappos.x.stl.num);
    slb_y = subtile_slab(thing->mappos.y.stl.num);
    long i;
    for (i = 0; i < 32; i++)
    {
        struct MapOffset* sstep;
        MapSubtlCoord cx;
        MapSubtlCoord cy;
        sstep = &spiral_step[i];
        cx = slab_subtile_center(slb_x + sstep->h);
        cy = slab_subtile_center(slb_y + sstep->v);
        struct SlabMap* slb;
        slb = get_slabmap_for_subtile(cx, cy);
        if (slabmap_block_invalid(slb))
            continue;
        const struct SlabAttr* slbattr;
        slbattr = get_slab_attrs(slb);
        if (!slbattr->is_safe_land)
            continue;
        // Check all subtiles of the slab in random order
        long k;
        long n;
        n = CREATURE_RANDOM(thing, AROUND_TILES_COUNT);
        for (k = 0; k < AROUND_TILES_COUNT; k++, n = (n + 1) % AROUND_TILES_COUNT)
        {
            struct Map* mapblk;
            long stl_x;
            long stl_y;
            stl_x = cx + around[k].delta_x;
            stl_y = cy + around[k].delta_y;
            mapblk = get_map_block_at(stl_x, stl_y);
            if (!map_block_invalid(mapblk))
            {
                if ((mapblk->flags & SlbAtFlg_Blocking) == 0)
                {
                    if (setup_person_move_to_position(thing, stl_x, stl_y, 0)) {
                        return true;
                    }
                }
            }
        }
    }
    return false;
}

//todo CAVE_IN_NEAR_FLEE_POSITION into config file
#define CAVE_IN_NEAR_FLEE_POSITION 200
TbBool setup_move_out_of_cave_in(struct Thing* thing)
{
    MapSlabCoord bx = 0;
    MapSlabCoord by = 0;
    MapSubtlCoord cx = 0;
    MapSubtlCoord cy = 0;
    struct Thing* tng;
    struct MapOffset* sstep;
    struct Map* blk;
    if (setup_combat_flee_position(thing))
    {
        struct CreatureControl* cctrl;
        cctrl = creature_control_get_from_thing(thing);
        long dist = LbDiagonalLength(abs(thing->mappos.x.val - cctrl->flee_pos.x.val), abs(thing->mappos.y.val - cctrl->flee_pos.y.val));
        // If you're too close to the flee position, no point in going there to escape cave in damage.
        if (dist <= CAVE_IN_NEAR_FLEE_POSITION)
        {
            // Heroes that are near to a hero gate, should escape through it if they can.
            if (is_hero_thing(thing))
            {
                if (good_leave_through_exit_door(thing))
                {
                    return true;
                }
                if (creature_choose_random_destination_on_valid_adjacent_slab(thing))
                {
                    return true;
                }
            }
            // Creatures (or weird heroes) at their flee position should find a random space in the dungeon.
            struct Coord3d pos;
            if (get_random_position_in_dungeon_for_creature(thing->owner, CrWaS_WithinDungeon, thing, &pos))
            {
                if (setup_person_move_to_coord(thing, &pos, 0))
                {
                    return true;
                }
            }
            return false;
        }
        else
        {
            if (setup_person_move_to_coord(thing, &cctrl->flee_pos, 0))
            {
                return true;
            }
        }
    }
    else
    {
        MapSlabCoord slb_x = subtile_slab(thing->mappos.x.stl.num);
        MapSlabCoord slb_y = subtile_slab(thing->mappos.y.stl.num);
        for (signed int i = 0; i < 32; i++)
        {
            sstep = &spiral_step[i];
            bx = sstep->h + slb_x;
            by = sstep->v + slb_y;
            struct SlabMap* slb;
            slb = get_slabmap_block(bx, by);
            if (slabmap_block_invalid(slb))
            {
                continue;
            }
            blk = get_map_block_at(slab_subtile(bx, 0), slab_subtile(by, 0));
            long n = get_mapwho_thing_index(blk);
            while (n != 0)
            {
                tng = thing_get(n);
                TRACE_THING(tng);
                if (tng->class_id == TCls_EffectElem && tng->model == 46)
                {
                    break;
                }
                n = tng->next_on_mapblk;
                if (thing_is_invalid(tng))
                {
                    bx = sstep->h + slb_x;
                    break;
                }
            }
            bx = sstep->h + slb_x;
            cx = slab_subtile_center(bx);
            cy = slab_subtile_center(by);
            long j = CREATURE_RANDOM(thing, AROUND_TILES_COUNT);
            for (long k = 0; k < AROUND_TILES_COUNT; k++, j = (j + 1) % AROUND_TILES_COUNT)
            {
                MapSubtlCoord stl_x = cx + around[j].delta_x;
                MapSubtlCoord stl_y = cy + around[j].delta_y;
                struct Map* mapblk = get_map_block_at(stl_x, stl_y);
                if (!map_block_invalid(mapblk))
                {
                    if (subtile_is_blocking_wall_or_lava(stl_x, stl_y, thing->owner) == 0)
                    {
                        if (setup_person_move_to_position(thing, stl_x, stl_y, 0))
                        {
                            return true;
                        }
                    }
                }
            }
        }
    }
    return false;
}

short creature_timebomb(struct Thing *creatng)
{
    SYNCDBG(18,"Starting");
    TRACE_THING(creatng);
    struct CreatureControl* cctrl = creature_control_get_from_thing(creatng);
    if (creature_control_invalid(cctrl))
    {
        ERRORLOG("Invalid creature control; no action");
        return CrStRet_Unchanged;
    }
    if ((creatng->alloc_flags & TAlF_IsControlled) == 0)
    {
        struct Thing* trgtng = get_timebomb_target(creatng);
        if (!thing_is_invalid(trgtng))
        {
            cctrl->timebomb_target_id = trgtng->index;
            cctrl->moveto_pos.x.val = trgtng->mappos.x.val;
            cctrl->moveto_pos.y.val = trgtng->mappos.y.val;
            cctrl->moveto_pos.z.val = trgtng->mappos.z.val;
            cctrl->move_flags = NavRtF_Default;
            struct Thing *enmtng = thing_get(cctrl->combat.battle_enemy_idx);
            if (!thing_is_deployed_door(enmtng))
            {
                creature_move_to(creatng, &cctrl->moveto_pos, cctrl->max_speed, NavRtF_Default, false);
            }
        }
        else
        {
            cctrl->timebomb_target_id = 0;
            creature_choose_random_destination_on_valid_adjacent_slab(creatng);
        }
        creatng->continue_state = CrSt_Timebomb;
        return CrStRet_Modified;
    }
    return CrStRet_Unchanged;
}

/******************************************************************************/<|MERGE_RESOLUTION|>--- conflicted
+++ resolved
@@ -4209,10 +4209,11 @@
     return false;
 }
 
-<<<<<<< HEAD
 TbBool trap_will_attack_creature(const struct Thing* fightng, const struct Thing* enmtng)
 {
-=======
+    return true;
+}
+
 TbBool creature_is_hostile_towards(const struct Thing *fightng, const struct Thing *enmtng)
 {
     struct CreatureStats* crstat = creature_stats_get_from_thing(fightng);
@@ -4250,7 +4251,6 @@
     {
         return false;
     }
->>>>>>> 1fb7452c
     return true;
 }
 
