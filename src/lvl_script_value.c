/******************************************************************************/
// Free implementation of Bullfrog's Dungeon Keeper strategy game.
/******************************************************************************/
/** @file lvl_script.c
 *     Level script commands support.
 * @par Purpose:
 *     Load, recognize and maintain the level script.
 * @par Comment:
 *     None.
 * @author   KeeperFX Team
 * @date     12 Feb 2009 - 11 Apr 2014
 * @par  Copying and copyrights:
 *     This program is free software; you can redistribute it and/or modify
 *     it under the terms of the GNU General Public License as published by
 *     the Free Software Foundation; either version 2 of the License, or
 *     (at your option) any later version.
 */
/******************************************************************************/
#include "pre_inc.h"
#include "thing_data.h"
#include "thing_list.h"
#include "map_data.h"
#include "map_locations.h"
#include "player_data.h"
#include "magic.h"
#include "keeperfx.hpp"
#include "lvl_filesdk1.h"
#include "power_hand.h"
#include "power_specials.h"
#include "creature_states_pray.h"
#include "player_utils.h"
#include "room_library.h"
#include "gui_soundmsgs.h"
#include "bflib_sound.h"
#include "map_blocks.h"
#include "room_util.h"

#include "lvl_script_lib.h"
#include "post_inc.h"

#ifdef __cplusplus
extern "C" {
#endif

/******************************************************************************/

extern const struct CommandDesc command_desc[];
extern const struct CommandDesc dk1_command_desc[];


/******************************************************************************/
/**
 * Reads word from 'line' into 'param'. Sets if 'line_end' was reached.
 * @param line The input line position pointer.
 * @param param Output parameter acquired from the line.
 * @param parth_level Paraenesis level within the line, set to -1 on EOLN.
 */


static void player_reveal_map_area(PlayerNumber plyr_idx, long x, long y, long w, long h)
{
  SYNCDBG(0,"Revealing around (%d,%d)",x,y);
  reveal_map_area(plyr_idx, x-(w>>1), x+(w>>1)+(w%1), y-(h>>1), y+(h>>1)+(h%1));
}

/**
 * Kills a creature which meets given criteria.
 * @param plyr_idx The player whose creature will be affected.
 * @param crmodel Model of the creature to find.
 * @param criteria Criteria, from CreatureSelectCriteria enumeration.
 * @return True if a creature was found and killed.
 */
TbBool script_kill_creature_with_criteria(PlayerNumber plyr_idx, long crmodel, long criteria)
{
    struct Thing *thing = script_get_creature_by_criteria(plyr_idx, crmodel, criteria);
    if (thing_is_invalid(thing)) {
        SYNCDBG(5,"No matching player %d creature of model %d (%s) found to kill",(int)plyr_idx,(int)crmodel, creature_code_name(crmodel));
        return false;
    }
    kill_creature(thing, INVALID_THING, -1, CrDed_NoUnconscious);
    return true;
}
/**
 * Changes owner of a creature which meets given criteria.
 * @param origin_plyr_idx The player whose creature will be affected.
 * @param dest_plyr_idx The player who will receive the creature.
 * @param crmodel Model of the creature to find.
 * @param criteria Criteria, from CreatureSelectCriteria enumeration.
 * @return True if a creature was found and changed owner.
 */
TbBool script_change_creature_owner_with_criteria(PlayerNumber origin_plyr_idx, long crmodel, long criteria, PlayerNumber dest_plyr_idx)
{
    struct Thing *thing = script_get_creature_by_criteria(origin_plyr_idx, crmodel, criteria);
    if (thing_is_invalid(thing)) {
        SYNCDBG(5,"No matching player %d creature of model %d (%s) found to kill",(int)origin_plyr_idx,(int)crmodel, creature_code_name(crmodel));
        return false;
    }
    change_creature_owner(thing, dest_plyr_idx);
    return true;
}

void script_kill_creatures(PlayerNumber plyr_idx, long crmodel, long criteria, long copies_num)
{
    SYNCDBG(3,"Killing %d of %s owned by player %d.",(int)copies_num,creature_code_name(crmodel),(int)plyr_idx);
    for (long i = 0; i < copies_num; i++)
    {
        script_kill_creature_with_criteria(plyr_idx, crmodel, criteria);
    }
}

/**
 * Increase level of  a creature which meets given criteria.
 * @param plyr_idx The player whose creature will be affected.
 * @param crmodel Model of the creature to find.
 * @param criteria Criteria, from CreatureSelectCriteria enumeration.
 * @return True if a creature was found and leveled.
 */
TbBool script_level_up_creature(PlayerNumber plyr_idx, long crmodel, long criteria, int count)
{
    struct Thing *thing = script_get_creature_by_criteria(plyr_idx, crmodel, criteria);
    if (thing_is_invalid(thing)) {
        SYNCDBG(5,"No matching player %d creature of model %d (%s) found to level up",(int)plyr_idx,(int)crmodel, creature_code_name(crmodel));
        return false;
    }
    creature_change_multiple_levels(thing,count);
    return true;
}

/**
 * Cast a keeper power on a creature which meets given criteria.
 * @param plyr_idx The player whose creature will be affected.
 * @param crmodel Model of the creature to find.
 * @param criteria Criteria, from CreatureSelectCriteria enumeration.
 * @param fmcl_bytes encoded bytes: f=cast for free flag,m=power kind,c=caster player index,l=spell level.
 * @return TbResult whether the spell was successfully cast
 */
TbResult script_use_power_on_creature_matching_criterion(PlayerNumber plyr_idx, long crmodel, long criteria, long fmcl_bytes)
{
    struct Thing* thing = script_get_creature_by_criteria(plyr_idx, crmodel, criteria);
    if (thing_is_invalid(thing)) {
        SYNCDBG(5, "No matching player %d creature of model %d (%s) found to use power on.", (int)plyr_idx, (int)crmodel, creature_code_name(crmodel));
        return Lb_FAIL;
    }

    char is_free = (fmcl_bytes >> 24) != 0;
    PowerKind pwkind = (fmcl_bytes >> 16) & 255;
    PlayerNumber caster = (fmcl_bytes >> 8) & 255;
    long splevel = fmcl_bytes & 255;
<<<<<<< HEAD

    if (thing_is_in_power_hand_list(thing, plyr_idx))
    {
        char block = pwkind == PwrK_SLAP;
        block |= pwkind == PwrK_CALL2ARMS;
        block |= pwkind == PwrK_CAVEIN;
        block |= pwkind == PwrK_LIGHTNING;
        block |= pwkind == PwrK_MKDIGGER;
        block |= pwkind == PwrK_SIGHT;
        if (block)
        {
          SYNCDBG(5,"Found creature to use power on but it is being held.");
          return Lb_FAIL;
        }
    }

    MapSubtlCoord stl_x = thing->mappos.x.stl.num;
    MapSubtlCoord stl_y = thing->mappos.y.stl.num;
    unsigned long spell_flags = is_free ? PwMod_CastForFree : 0;

    switch (pwkind)
    {
      case PwrK_HEALCRTR:
        return magic_use_power_heal(caster, thing, 0, 0, splevel, spell_flags);
      case PwrK_SPEEDCRTR:
        return magic_use_power_speed(caster, thing, 0, 0, splevel, spell_flags);
      case PwrK_RAGE:
        return magic_use_power_rage(caster, thing, 0, 0, splevel, spell_flags);
      case PwrK_PROTECT:
        return magic_use_power_armour(caster, thing, 0, 0, splevel, spell_flags);
      case PwrK_REBOUND:
        return magic_use_power_rebound(caster, thing, 0, 0, splevel, spell_flags);
      case PwrK_CONCEAL:
        return magic_use_power_conceal(caster, thing, 0, 0, splevel, spell_flags);
      case PwrK_DISEASE:
        return magic_use_power_disease(caster, thing, 0, 0, splevel, spell_flags);
      case PwrK_CHICKEN:
        return magic_use_power_chicken(caster, thing, 0, 0, splevel, spell_flags);
      case PwrK_FREEZE:
        return magic_use_power_freeze(caster, thing, 0, 0, splevel, spell_flags);
      case PwrK_SLOW:
        return magic_use_power_slow(caster, thing, 0, 0, splevel, spell_flags);
      case PwrK_FLIGHT:
        return magic_use_power_flight(caster, thing, 0, 0, splevel, spell_flags);
      case PwrK_VISION:
        return magic_use_power_vision(caster, thing, 0, 0, splevel, spell_flags);
      case PwrK_SLAP:
        return magic_use_power_slap_thing(caster, thing, spell_flags);
      case PwrK_CALL2ARMS:
        return magic_use_power_call_to_arms(caster, stl_x, stl_y, splevel, spell_flags);
      case PwrK_LIGHTNING:
        return magic_use_power_lightning(caster, stl_x, stl_y, splevel, spell_flags);
      case PwrK_CAVEIN:
        return magic_use_power_cave_in(caster, stl_x, stl_y, splevel, spell_flags);
      case PwrK_MKDIGGER:
        return magic_use_power_imp(caster, stl_x, stl_y, spell_flags);
      case PwrK_SIGHT:
        return magic_use_power_sight(caster, stl_x, stl_y, splevel, spell_flags);
      case PwrK_TIMEBOMB:
        return magic_use_power_time_bomb(caster, thing, splevel, spell_flags);
      default:
        SCRPTERRLOG("Power not supported for this command: %s", power_code_name(pwkind));
        return Lb_FAIL;
    }
=======
    return script_use_power_on_creature(thing, pwkind, splevel, caster, is_free);
>>>>>>> 2121b27e
}

/**
 * Cast a spell on a creature which meets given criteria.
 * @param plyr_idx The player whose creature will be affected.
 * @param crmodel Model of the creature to find.
 * @param criteria Criteria, from CreatureSelectCriteria enumeration.
 * @param fmcl_bytes encoded bytes: f=cast for free flag,m=power kind,c=caster player index,l=spell level.
 * @return TbResult whether the spell was successfully cast
 */
TbResult script_use_spell_on_creature(PlayerNumber plyr_idx, long crmodel, long criteria, long fmcl_bytes)
{
    struct Thing *thing = script_get_creature_by_criteria(plyr_idx, crmodel, criteria);
    if (thing_is_invalid(thing)) {
        SYNCDBG(5,"No matching player %d creature of model %d (%s) found to use spell on.",(int)plyr_idx,(int)crmodel, creature_code_name(crmodel));
        return Lb_FAIL;
    }
    SpellKind spkind = (fmcl_bytes >> 8) & 255;
    const struct SpellConfig* spconf = get_spell_config(spkind);

    if (spconf->caster_affected ||
            (spkind == SplK_Freeze) || (spkind == SplK_Slow) || // These two should be also marked at configs somehow?
            ( (spkind == SplK_Disease) && ((get_creature_model_flags(thing) & CMF_NeverSick) == 0) ) ||
            ( (spkind == SplK_Chicken) && ((get_creature_model_flags(thing) & CMF_NeverChickens) == 0) ) )
    {
        if (thing_is_picked_up(thing))
        {
            SYNCDBG(5,"Found creature to cast the spell on but it is being held.");
            return Lb_FAIL;
        }
        unsigned short sound;
        if (spconf->caster_affected)
        {
            sound = spconf->caster_affect_sound;
        }
        else if ( (spkind == SplK_Freeze) || (spkind == SplK_Slow) )
        {
            sound = 50;
        }
        else if (spkind == SplK_Disease)
        {
            sound = 59;
        }
        else if (spkind == SplK_Chicken)
        {
            sound = 109;
        }
        else
        {
            sound = 0;
        }
        long splevel = fmcl_bytes & 255;
        thing_play_sample(thing, sound, NORMAL_PITCH, 0, 3, 0, 4, FULL_LOUDNESS);
        apply_spell_effect_to_thing(thing, spkind, splevel);
        if (spkind == SplK_Disease)
        {
            struct CreatureControl *cctrl;
            cctrl = creature_control_get_from_thing(thing);
            cctrl->disease_caster_plyridx = game.neutral_player_num;
        }
        return Lb_SUCCESS;
    }
    else
    {
        SCRPTERRLOG("Spell not supported for this command: %d", (int)spkind);
        return Lb_FAIL;
    }
}

/**
 * Adds a dig task for the player between 2 map locations.
 * @param plyr_idx: The player who does the task.
 * @param origin: The start location of the disk task.
 * @param destination: The desitination of the disk task.
 * @return TbResult whether the spell was successfully cast
 */
TbResult script_computer_dig_to_location(long plyr_idx, long origin, long destination)
{
    struct Computer2* comp = get_computer_player(plyr_idx);
    long orig_x, orig_y = 0;
    long dest_x, dest_y = 0;

    //dig origin
    find_map_location_coords(origin, &orig_x, &orig_y, plyr_idx, __func__);
    if ((orig_x == 0) && (orig_y == 0))
    {
        WARNLOG("Can't decode origin location %d", origin);
        return Lb_FAIL;
    }
    struct Coord3d startpos;
    startpos.x.val = subtile_coord_center(stl_slab_center_subtile(orig_x));
    startpos.y.val = subtile_coord_center(stl_slab_center_subtile(orig_y));
    startpos.z.val = subtile_coord(1, 0);

    //dig destination
    find_map_location_coords(destination, &dest_x, &dest_y, plyr_idx, __func__);
    if ((dest_x == 0) && (dest_y == 0))
    {
        WARNLOG("Can't decode destination location %d", destination);
        return Lb_FAIL;
    }
    struct Coord3d endpos;
    endpos.x.val = subtile_coord_center(stl_slab_center_subtile(dest_x));
    endpos.y.val = subtile_coord_center(stl_slab_center_subtile(dest_y));
    endpos.z.val = subtile_coord(1, 0);

    if (create_task_dig_to_neutral(comp, startpos, endpos))
    {
        return Lb_SUCCESS;
    }
    return Lb_FAIL;
}

/**
 * Casts spell at a location set by subtiles.
 * @param plyr_idx caster player.
 * @param stl_x subtile's x position.
 * @param stl_y subtile's y position
 * @param fml_bytes encoded bytes: f=cast for free flag,m=power kind,l=spell level.
 * @return TbResult whether the spell was successfully cast
 */
TbResult script_use_power_at_pos(PlayerNumber plyr_idx, MapSubtlCoord stl_x, MapSubtlCoord stl_y, long fml_bytes)
{
    char is_free = (fml_bytes >> 16) != 0;
    PowerKind powerKind = (fml_bytes >> 8) & 255;
    long splevel = fml_bytes & 255;

    unsigned long spell_flags = PwCast_AllGround | PwCast_Unrevealed;
    if (is_free)
        spell_flags |= PwMod_CastForFree;

    return magic_use_power_on_subtile(plyr_idx, powerKind, splevel, stl_x, stl_y, spell_flags);
}

/**
 * Casts spell at a location set by action point/hero gate.
 * @param plyr_idx caster player.
 * @param target action point/hero gate.
 * @param fml_bytes encoded bytes: f=cast for free flag,m=power kind,l=spell level.
 * @return TbResult whether the spell was successfully cast
 */
TbResult script_use_power_at_location(PlayerNumber plyr_idx, TbMapLocation target, long fml_bytes)
{
    SYNCDBG(0, "Using power at location of type %d", target);
    long x = 0;
    long y = 0;
    find_map_location_coords(target, &x, &y, plyr_idx, __func__);
    if ((x == 0) && (y == 0))
    {
        WARNLOG("Can't decode location %d", target);
        return Lb_FAIL;
    }
    return script_use_power_at_pos(plyr_idx, x, y, fml_bytes);
}

/**
 * Casts a spell for player.
 * @param plyr_idx caster player.
 * @param power_kind the spell: magic id.
 * @param free cast for free flag.
 * @return TbResult whether the spell was successfully cast
 */
TbResult script_use_power(PlayerNumber plyr_idx, PowerKind power_kind, char free)
{
    return magic_use_power_on_level(plyr_idx, power_kind, 1, free != 0 ? PwMod_CastForFree : 0); // splevel gets ignored anyway -> pass 1
}

/**
 * Increases creatures' levels for player.
 * @param plyr_idx target player
 * @param count how many times should the level be increased
 */
void script_use_special_increase_level(PlayerNumber plyr_idx, int count)
{
    increase_level(get_player(plyr_idx), count);
}

/**
 * Multiplies every creature for player.
 * @param plyr_idx target player
 */
void script_use_special_multiply_creatures(PlayerNumber plyr_idx)
{
    multiply_creatures(get_player(plyr_idx));
}

/**
 * Fortifies player's dungeon.
 * @param plyr_idx target player
 */
void script_make_safe(PlayerNumber plyr_idx)
{
    make_safe(get_player(plyr_idx));
}

/**
 * Defortifies player's dungeon.
 * @param plyr_idx target player
 */
void script_make_unsafe(PlayerNumber plyr_idx)
{
    make_unsafe(plyr_idx);
}

/**
 * Enables bonus level for current player.
 */
TbBool script_locate_hidden_world()
{
    return activate_bonus_level(get_player(my_player_number));
}

/**
 * Processes given VALUE immediately.
 * This processes given script command. It is used to process VALUEs at start when they have
 * no conditions, or during the gameplay when conditions are met.
 */
void script_process_value(unsigned long var_index, unsigned long plr_range_id, long val2, long val3, long val4, struct ScriptValue *value)
{
  struct CreatureStats *crstat;
  struct CreatureModelConfig *crconf;
  struct PlayerInfo *player;
  struct Dungeon *dungeon;
  int plr_start;
  int plr_end;
  long i;
  if (get_players_range(plr_range_id, &plr_start, &plr_end) < 0)
  {
      WARNLOG("Invalid player range %d in VALUE command %d.",(int)plr_range_id,(int)var_index);
      return;
  }
  //TODO: split and make indexed by var_index
  const struct CommandDesc *desc;
  for (desc = command_desc; desc->textptr != NULL; desc++)
      if (desc-> index == var_index)
          break;
  if (desc == NULL)
  {
      WARNLOG("Unexpected index:%d", var_index);
      return;
  }
  if (desc->process_fn)
  {
      // TODO: move two functions up
      struct ScriptContext context;
      context.plr_start = plr_start;
      context.plr_end = plr_end;
      // TODO: this should be checked for sanity
      for (i=plr_start; i < plr_end; i++)
      {
          context.player_idx = i;
          context.value = value;
          desc->process_fn(&context);
      }
      return;
  }

  switch (var_index)
  {
  case Cmd_SET_HATE:
      for (i=plr_start; i < plr_end; i++)
      {
        dungeon = get_dungeon(i);
        if (dungeon_invalid(dungeon))
            continue;
        dungeon->hates_player[val2%DUNGEONS_COUNT] = val3;
      }
      break;
  case Cmd_SET_GENERATE_SPEED:
      game.generate_speed = saturate_set_unsigned(val2, 16);
      update_dungeon_generation_speeds();
      break;
  case Cmd_ROOM_AVAILABLE:
      for (i=plr_start; i < plr_end; i++)
      {
        set_room_available(i, val2, val3, val4);
      }
      break;
  case Cmd_CREATURE_AVAILABLE:
      for (i=plr_start; i < plr_end; i++)
      {
          if (!set_creature_available(i,val2,val3,val4)) {
              WARNLOG("Setting creature %s availability for player %d failed.",creature_code_name(val2),(int)i);
          }
      }
      break;
  case Cmd_MAGIC_AVAILABLE:
      for (i=plr_start; i < plr_end; i++)
      {
          if (!set_power_available(i,val2,val3,val4)) {
              WARNLOG("Setting power %s availability for player %d failed.",power_code_name(val2),(int)i);
          }
      }
      break;
  case Cmd_TRAP_AVAILABLE:
      for (i=plr_start; i < plr_end; i++)
      {
          if (!set_trap_buildable_and_add_to_amount(i, val2, val3, val4)) {
              WARNLOG("Setting trap %s availability for player %d failed.",trap_code_name(val2),(int)i);
          }
      }
      break;
  case Cmd_RESEARCH:
      for (i=plr_start; i < plr_end; i++)
      {
          if (!update_or_add_players_research_amount(i, val2, val3, val4)) {
              WARNLOG("Updating research points for type %d kind %d of player %d failed.",(int)val2,(int)val3,(int)i);
          }
      }
      break;
  case Cmd_RESEARCH_ORDER:
      for (i=plr_start; i < plr_end; i++)
      {
        if (!research_overriden_for_player(i))
          remove_all_research_from_player(i);
        add_research_to_player(i, val2, val3, val4);
      }
      break;
  case Cmd_SET_TIMER:
      for (i=plr_start; i < plr_end; i++)
      {
          restart_script_timer(i,val2);
      }
      break;
  case Cmd_SET_FLAG:
      for (i=plr_start; i < plr_end; i++)
      {
          set_variable(i, val4, val2, val3);
      }
      break;
  case Cmd_ADD_TO_FLAG:
      for (i=plr_start; i < plr_end; i++)
      {
          set_variable(i, val4, val2, get_condition_value(i, val4, val2) + val3);
      }
      break;
  case Cmd_MAX_CREATURES:
      for (i=plr_start; i < plr_end; i++)
      {
          SYNCDBG(4,"Setting player %d max attracted creatures to %d.",(int)i,(int)val2);
          dungeon = get_dungeon(i);
          if (dungeon_invalid(dungeon))
              continue;
          dungeon->max_creatures_attracted = val2;
      }
      break;
  case Cmd_DOOR_AVAILABLE:
      for (i=plr_start; i < plr_end; i++) {
          set_door_buildable_and_add_to_amount(i, val2, val3, val4);
      }
      break;
  case Cmd_DISPLAY_INFORMATION:
      if ((my_player_number >= plr_start) && (my_player_number < plr_end)) {
          set_general_information(val2, val3, stl_num_decode_x(val4), stl_num_decode_y(val4));
      }
      break;
  case Cmd_ADD_CREATURE_TO_POOL:
      add_creature_to_pool(val2, val3, 0);
      break;
  case Cmd_RESET_ACTION_POINT:
      action_point_reset_idx(val2);
      break;
  case Cmd_TUTORIAL_FLASH_BUTTON:
      gui_set_button_flashing(val2, val3);
      break;
  case Cmd_SET_CREATURE_HEALTH:
      change_max_health_of_creature_kind(val2, val3);
      break;
  case Cmd_SET_CREATURE_STRENGTH:
      crstat = creature_stats_get(val2);
      if (creature_stats_invalid(crstat))
          break;
      crstat->strength = saturate_set_unsigned(val3, 8);
      break;
  case Cmd_SET_CREATURE_ARMOUR:
      crstat = creature_stats_get(val2);
      if (creature_stats_invalid(crstat))
          break;
      crstat->armour = saturate_set_unsigned(val3, 8);
      break;
  case Cmd_SET_CREATURE_FEAR_WOUNDED:
      crstat = creature_stats_get(val2);
      if (creature_stats_invalid(crstat))
          break;
      crstat->fear_wounded = saturate_set_unsigned(val3, 8);
      break;
  case Cmd_SET_CREATURE_FEAR_STRONGER:
      crstat = creature_stats_get(val2);
      if (creature_stats_invalid(crstat))
          break;
      crstat->fear_stronger = saturate_set_unsigned(val3, 16);
      break;
  case Cmd_SET_CREATURE_FEARSOME_FACTOR:
      crstat = creature_stats_get(val2);
      if (creature_stats_invalid(crstat))
          break;
      crstat->fearsome_factor = saturate_set_unsigned(val3, 16);
      break;
  case Cmd_SET_CREATURE_PROPERTY:
      crconf = &game.conf.crtr_conf.model[val2];
      crstat = creature_stats_get(val2);
      switch (val3)
      {
      case 1: // BLEEDS
          crstat->bleeds = val4;
          break;
      case 2: // UNAFFECTED_BY_WIND
          if (val4)
          {
              crstat->affected_by_wind = 0;
          }
          else
          {
              crstat->affected_by_wind = 1;
          }
          break;
      case 3: // IMMUNE_TO_GAS
          crstat->immune_to_gas = val4;
          break;
      case 4: // HUMANOID_SKELETON
          crstat->humanoid_creature = val4;
          break;
      case 5: // PISS_ON_DEAD
          crstat->piss_on_dead = val4;
          break;
      case 7: // FLYING
          crstat->flying = val4;
          break;
      case 8: // SEE_INVISIBLE
          crstat->can_see_invisible = val4;
          break;
      case 9: // PASS_LOCKED_DOORS
          crstat->can_go_locked_doors = val4;
          break;
      case 10: // SPECIAL_DIGGER
          if (val4 >= 1)
          {
              crconf->model_flags |= CMF_IsSpecDigger;
          }
          else
          {
              crconf->model_flags ^= CMF_IsSpecDigger;
          }
          break;
      case 11: // ARACHNID
          if (val4 >= 1)
          {
              crconf->model_flags |= CMF_IsArachnid;
          }
          else
          {
              crconf->model_flags ^= CMF_IsArachnid;
          }
          break;
      case 12: // DIPTERA
          if (val4 >= 1)
          {
              crconf->model_flags |= CMF_IsDiptera;
          }
          else
          {
              crconf->model_flags ^= CMF_IsDiptera;
          }
          break;
      case 13: // LORD
          if (val4 >= 1)
          {
              crconf->model_flags |= CMF_IsLordOTLand;
          }
          else
          {
              crconf->model_flags ^= CMF_IsLordOTLand;
          }
          break;
      case 14: // SPECTATOR
          if (val4 >= 1)
          {
              crconf->model_flags |= CMF_IsSpectator;
          }
          else
          {
              crconf->model_flags ^= CMF_IsSpectator;
          }
          break;
      case 15: // EVIL
          if (val4 >= 1)
          {
              crconf->model_flags |= CMF_IsEvil;
          }
          else
          {
              crconf->model_flags ^= CMF_IsEvil;
          }
          break;
      case 16: // NEVER_CHICKENS
          if (val4 >= 1)
          {
              crconf->model_flags |= CMF_NeverChickens;
          }
          else
          {
              crconf->model_flags ^= CMF_NeverChickens;
          }
          break;
      case 17: // IMMUNE_TO_BOULDER
          if (val4 >= 1)
          {
              crconf->model_flags |= CMF_ImmuneToBoulder;
          }
          else
          {
              crconf->model_flags ^= CMF_ImmuneToBoulder;
          }
          break;
      case 18: // NO_CORPSE_ROTTING
          if (val4 >= 1)
          {
              crconf->model_flags |= CMF_NoCorpseRotting;
          }
          else
          {
              crconf->model_flags ^= CMF_NoCorpseRotting;
          }
          break;
      case 19: // NO_ENMHEART_ATTCK
          if (val4 >= 1)
          {
              crconf->model_flags |= CMF_NoEnmHeartAttack;
          }
          else
          {
              crconf->model_flags ^= CMF_NoEnmHeartAttack;
          }
          break;
      case 20: // TREMBLING_FAT
          if (val4 >= 1)
          {
              crconf->model_flags |= CMF_TremblingFat;
          }
          else
          {
              crconf->model_flags ^= CMF_TremblingFat;
          }
          break;
      case 21: // FEMALE
          if (val4 >= 1)
          {
              crconf->model_flags |= CMF_Female;
          }
          else
          {
              crconf->model_flags ^= CMF_Female;
          }
          break;
      case 22: // INSECT
          if (val4 >= 1)
          {
              crconf->model_flags |= CMF_Insect;
          }
          else
          {
              crconf->model_flags ^= CMF_Insect;
          }
          break;
      case 23: // ONE_OF_KIND
          if (val4 >= 1)
          {
              crconf->model_flags |= CMF_OneOfKind;
          }
          else
          {
              crconf->model_flags ^= CMF_OneOfKind;
          }
          break;
      case 24: // NO_IMPRISONMENT
          if (val4 >= 1)
          {
              crconf->model_flags |= CMF_NoImprisonment;
          }
          else
          {
              crconf->model_flags ^= CMF_NoImprisonment;
          }
          break;
      case 25: // NEVER_SICK
          if (val4 >= 1)
          {
              crconf->model_flags |= CMF_NeverSick;
          }
          else
          {
              crconf->model_flags ^= CMF_NeverSick;
          }
          break;
      case 26: // ILLUMINATED
          crstat->illuminated = val4;
          break;
      case 27: // ALLURING_SCVNGR
          crstat->entrance_force = val4;
          break;
      default:
          SCRPTERRLOG("Unknown creature property '%d'", val3);
          break;
      }
      break;
  case Cmd_ALLY_PLAYERS:
      for (i=plr_start; i < plr_end; i++)
      {
          set_ally_with_player(i, val2, (val3 & 1) ? true : false);
          set_ally_with_player(val2, i, (val3 & 1) ? true : false);
          set_player_ally_locked(i, val2, (val3 & 2) ? true : false);
          set_player_ally_locked(val2, i, (val3 & 2) ? true : false);
      }
      break;
  case Cmd_DEAD_CREATURES_RETURN_TO_POOL:
      set_flag_value(game.flags_cd, MFlg_DeadBackToPool, val2);
      break;
  case Cmd_BONUS_LEVEL_TIME:
      if (val2 > 0) {
          game.bonus_time = game.play_gameturn + val2;
          game.flags_gui |= GGUI_CountdownTimer;
      } else {
          game.bonus_time = 0;
          game.flags_gui &= ~GGUI_CountdownTimer;
      }
      if (level_file_version > 0)
      {
          gameadd.timer_real = (TbBool)val3;
      }
      else
      {
          gameadd.timer_real = false;
      }
      break;
  case Cmd_QUICK_OBJECTIVE:
      if ((my_player_number >= plr_start) && (my_player_number < plr_end))
          process_objective(gameadd.quick_messages[val2%QUICK_MESSAGES_COUNT], val3, stl_num_decode_x(val4), stl_num_decode_y(val4));
      break;
  case Cmd_QUICK_INFORMATION:
      if ((my_player_number >= plr_start) && (my_player_number < plr_end))
          set_quick_information(val2, val3, stl_num_decode_x(val4), stl_num_decode_y(val4));
      break;
  case Cmd_ADD_GOLD_TO_PLAYER:
      for (i=plr_start; i < plr_end; i++)
      {
          if (val2 > SENSIBLE_GOLD)
          {
              val2 = SENSIBLE_GOLD;
              SCRPTWRNLOG("Gold added to player %d reduced to %d", (int)plr_range_id, SENSIBLE_GOLD);
          }
          player_add_offmap_gold(i, val2);
      }
      break;
  case Cmd_SET_CREATURE_TENDENCIES:
      for (i=plr_start; i < plr_end; i++)
      {
          player = get_player(i);
          set_creature_tendencies(player, val2, val3);
          if (is_my_player(player)) {
              dungeon = get_players_dungeon(player);
              game.creatures_tend_imprison = ((dungeon->creature_tendencies & 0x01) != 0);
              game.creatures_tend_flee = ((dungeon->creature_tendencies & 0x02) != 0);
          }
      }
      break;
  case Cmd_REVEAL_MAP_RECT:
      for (i=plr_start; i < plr_end; i++)
      {
          player_reveal_map_area(i, val2, val3, (val4)&0xffff, (val4>>16)&0xffff);
      }
      break;
  case Cmd_KILL_CREATURE:
      for (i=plr_start; i < plr_end; i++)
      {
          script_kill_creatures(i, val2, val3, val4);
      }
      break;
    case Cmd_LEVEL_UP_CREATURE:
      for (i=plr_start; i < plr_end; i++)
      {
          script_level_up_creature(i, val2, val3, val4);
      }
      break;
    case Cmd_USE_POWER_ON_CREATURE:
      for (i=plr_start; i < plr_end; i++)
      {
          script_use_power_on_creature_matching_criterion(i, val2, val3, val4);
      }
      break;
    case Cmd_USE_SPELL_ON_CREATURE:
      script_use_spell_on_creature(plr_range_id, val2, val3, val4);
      break;
    case Cmd_COMPUTER_DIG_TO_LOCATION:
        for (i = plr_start; i < plr_end; i++)
        {
            script_computer_dig_to_location(i, val2, val3);
        }
        break;
    case Cmd_USE_POWER_AT_POS:
      for (i=plr_start; i < plr_end; i++)
      {
          script_use_power_at_pos(i, val2, val3, val4);
      }
      break;
    case Cmd_USE_POWER_AT_LOCATION:
      for (i=plr_start; i < plr_end; i++)
      {
          script_use_power_at_location(i, val2, val3);
      }
      break;
    case Cmd_USE_POWER:
      for (i=plr_start; i < plr_end; i++)
      {
          script_use_power(i, val2, val3);
      }
      break;
    case Cmd_USE_SPECIAL_INCREASE_LEVEL:
      for (i=plr_start; i < plr_end; i++)
      {
          script_use_special_increase_level(i, val2);
      }
      break;
    case Cmd_USE_SPECIAL_MULTIPLY_CREATURES:
      for (i=plr_start; i < plr_end; i++)
      {
          for (int count = 0; count < val2; count++)
          {
            script_use_special_multiply_creatures(i);
          }
      }
      break;
    case Cmd_MAKE_SAFE:
      for (i=plr_start; i < plr_end; i++)
      {
          script_make_safe(i);
      }
      break;
    case Cmd_LOCATE_HIDDEN_WORLD:
      script_locate_hidden_world();
      break;
    case Cmd_CHANGE_CREATURE_OWNER:
      for (i=plr_start; i < plr_end; i++)
      {
          script_change_creature_owner_with_criteria(i, val2, val3, val4);
      }
      break;
    case Cmd_MAKE_UNSAFE:
      for (i=plr_start; i < plr_end; i++)
      {
          script_make_unsafe(i);
      }
      break;
  case Cmd_SET_CAMPAIGN_FLAG:
      for (i=plr_start; i < plr_end; i++)
      {
          intralvl.campaign_flags[i][val2] = saturate_set_signed(val3, 32);
      }
      break;
  case Cmd_ADD_TO_CAMPAIGN_FLAG:

      for (i=plr_start; i < plr_end; i++)
      {
          intralvl.campaign_flags[i][val2] = saturate_set_signed(intralvl.campaign_flags[i][val2] + val3, 32);
      }
      break;
  case Cmd_EXPORT_VARIABLE:
      for (i=plr_start; i < plr_end; i++)
      {
          SYNCDBG(8, "Setting campaign flag[%ld][%ld] to %ld.", i, val4, get_condition_value(i, val2, val3));
          intralvl.campaign_flags[i][val4] = get_condition_value(i, val2, val3);
      }
      break;
  case Cmd_QUICK_MESSAGE:
  {
      message_add_fmt(val2, "%s", gameadd.quick_messages[val3]);
      break;
  }
  case Cmd_DISPLAY_MESSAGE:
  {
        message_add_fmt(val2, "%s", get_string(val3));
        break;
  }
  case Cmd_CREATURE_ENTRANCE_LEVEL:
  {
    if (val2 > 0)
    {
        if (plr_range_id == ALL_PLAYERS)
        {
            for (i = PLAYER3; i >= PLAYER0; i--)
            {
                dungeon = get_dungeon(i);
                if (!dungeon_invalid(dungeon))
                {
                    dungeon->creature_entrance_level = (val2 - 1);
                }
            }
        }
        else
        {
            dungeon = get_dungeon(plr_range_id);
            if (!dungeon_invalid(dungeon))
            {
                dungeon->creature_entrance_level = (val2 - 1);
            }
        }
    }
    break;
  }
  case Cmd_RANDOMISE_FLAG:
      for (i=plr_start; i < plr_end; i++)
      {
          if (val3 == 0)
          {
              long current_flag_val = get_condition_value(i, val4, val2);
              set_variable(i, val4, val2, GAME_RANDOM(current_flag_val) + 1);
          }
          else
          {
              set_variable(i, val4, val2, GAME_RANDOM(val3) + 1);
          }
      }
      break;
  case Cmd_COMPUTE_FLAG:
      {
        long src_plr_range = (val2 >> 24) & 255;
        long operation = (val2 >> 16) & 255;
        unsigned char flag_type = (val2 >> 8) & 255;
        unsigned char src_flag_type = val2 & 255;
        int src_plr_start, src_plr_end;
        if (get_players_range(src_plr_range, &src_plr_start, &src_plr_end) < 0)
        {
            WARNLOG("Invalid player range %d in VALUE command %d.",(int)src_plr_range,(int)var_index);
            return;
        }
        long sum = 0;
        for (i=src_plr_start; i < src_plr_end; i++)
        {
            sum += get_condition_value(i, src_flag_type, val4);
        }
        for (i=plr_start; i < plr_end; i++)
        {
            long current_flag_val = get_condition_value(i, flag_type, val3);
            long computed = sum;
            if (operation == SOpr_INCREASE) computed = current_flag_val + sum;
            if (operation == SOpr_DECREASE) computed = current_flag_val - sum;
            if (operation == SOpr_MULTIPLY) computed = current_flag_val * sum;
            SCRIPTDBG(7,"Changing player%d's %d flag from %d to %d based on flag of type %d.", i, val3, current_flag_val, computed, src_flag_type);
            set_variable(i, flag_type, val3, computed);
        }
      }
      break;
  default:
      WARNMSG("Unsupported Game VALUE, command %d.",var_index);
      break;
  }
}

/******************************************************************************/
#ifdef __cplusplus
}
#endif<|MERGE_RESOLUTION|>--- conflicted
+++ resolved
@@ -146,7 +146,21 @@
     PowerKind pwkind = (fmcl_bytes >> 16) & 255;
     PlayerNumber caster = (fmcl_bytes >> 8) & 255;
     long splevel = fmcl_bytes & 255;
-<<<<<<< HEAD
+    return script_use_power_on_creature(thing, pwkind, splevel, caster, is_free);
+}
+
+TbResult script_use_power_on_creature(PlayerNumber plyr_idx, long crmodel, long criteria, long fmcl_bytes)
+{
+    struct Thing *thing = script_get_creature_by_criteria(plyr_idx, crmodel, criteria);
+    if (thing_is_invalid(thing)) {
+        SYNCDBG(5,"No matching player %d creature of model %d (%s) found to use power on.",(int)plyr_idx,(int)crmodel, creature_code_name(crmodel));
+        return Lb_FAIL;
+    }
+
+    char is_free = (fmcl_bytes >> 24) != 0;
+    PowerKind pwkind = (fmcl_bytes >> 16) & 255;
+    PlayerNumber caster =  (fmcl_bytes >> 8) & 255;
+    long splevel = fmcl_bytes & 255;
 
     if (thing_is_in_power_hand_list(thing, plyr_idx))
     {
@@ -211,9 +225,6 @@
         SCRPTERRLOG("Power not supported for this command: %s", power_code_name(pwkind));
         return Lb_FAIL;
     }
-=======
-    return script_use_power_on_creature(thing, pwkind, splevel, caster, is_free);
->>>>>>> 2121b27e
 }
 
 /**
