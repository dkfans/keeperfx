--- conflicted
+++ resolved
@@ -150,11 +150,8 @@
     Cmd_ADD_HEART_HEALTH                  = 129,
     Cmd_CREATURE_ENTRANCE_LEVEL           = 130,
     Cmd_RANDOMISE_FLAG                    = 131,
-<<<<<<< HEAD
-    Cmd_CONCEAL_MAP_RECT                  = 132,
-=======
     Cmd_COMPUTE_FLAG                      = 132,
->>>>>>> 9b64ca9e
+    Cmd_CONCEAL_MAP_RECT                  = 133,
 };
 
 enum ScriptVariables {
