# ******************************************************************************
#  Free implementation of Bullfrog's Dungeon Keeper strategy game.
# ******************************************************************************
#   @file gtext_ger.po
#      KeeperFX GUI Strings translation file
#  @par Purpose:
#      Contains translation of the national strings in the game.
#  @par Comment:
#      Use this file to improve the translation for specific language.
#  @author   KeeperFX Team
#  @date     25 Aug 2012 - 02 Oct 2012
#  @par  Copying and copyrights:
#      This program is free software; you can redistribute it and/or modify
#      it under the terms of the GNU General Public License as published by
#      the Free Software Foundation; either version 2 of the License, or
#      (at your option) any later version.
#
# ******************************************************************************
msgid ""
msgstr ""
"Project-Id-Version: GUI Strings for KeeperFX\n"
"Report-Msgid-Bugs-To: https://github.com/dkfans/keeperfx/issues\n"
"POT-Creation-Date: 2012-09-02 01:12+0200\n"
"PO-Revision-Date: 2024-01-18 23:30+0100\n"
"Last-Translator: \n"
"Language-Team: KeeperFX Team\n"
"Language: de_DE\n"
"MIME-Version: 1.0\n"
"Content-Type: text/plain; charset=utf-8\n"
"Content-Transfer-Encoding: 8bit\n"
"X-Poedit-SourceCharset: utf-8\n"
"X-Generator: Poedit 1.5.7\n"

#. Generic victory message
#: guitext:0
msgctxt "In-game message"
msgid "Success! The land is yours. Press Space to proceed to the next realm."
msgstr ""
"Gewonnen! Dieses Land ist Eures. Drückt die Leertaste, um zum nächsten "
"Königreich zu kommen."

#. Level Eversmile information soon after start
#: guitext:1
msgctxt "In-game message"
msgid "This is a message. Right click to delete it."
msgstr "Das ist eine Mitteilung, die Ihr mit einem Rechtsklick löschen könnt."

#. Level Eversmile first objective
#: guitext:2
msgctxt "In-game message"
msgid ""
"The first thing a Keeper needs is somewhere to keep gold, when it's been "
"mined out of the rock by his Imps. To create a Treasure Room, select the "
"Treasure Room icon from the Rooms Panel and fill the empty area to the west "
"with Treasure Room tiles."
msgstr ""
"Das Wichtigste für einen Keeper ist die Möglichkeit Gold zu lagern, das von "
"den Imps abgebaut wurde. Um eine Schatzkammer zu bauen, wählt das Icon "
"SCHATZKAMMER aus dem Raum-Menü und füllt das leere Gebiet im Westen mit "
"Schatzkammer-Fliesen."

#. Level Eversmile information when started building Treasure Room
#: guitext:3
msgctxt "In-game message"
msgid ""
"Use the cursor keys to see other areas of the underworld. Rotate and zoom "
"the view with the right ctrl key and cursor keys."
msgstr ""
"Mit den Pfeiltasten könnt Ihr Euch andere Gebiete der Unterwelt anschauen. "
"Ihr könnt die Ansicht mit der rechten STRG-TASTE und den PFEILTASTEN "
"rotieren oder zoomen."

#. Level Eversmile objective when built Treasure Room
#: guitext:4
msgctxt "In-game message"
msgid ""
"Expertly done. Press the right mouse button to turn the pointer back into "
"the Hand of Evil. Mine out the gold to the east by tagging the area with the "
"left mouse button. Your Imps will dig out the gold and carry it back to your "
"Treasure Room."
msgstr ""
"Hervorragend! Drückt die rechte Maustaste, um den Zeiger wieder in die Hand "
"des Bösen zu verwandeln. Gewinnt Gold im Osten, indem Ihr Euch das Gebiet "
"mit der linken Maustaste einverleibt. Eure Imps werden das Gold abbauen und "
"in die Schatzkammer bringen."

#. Level Eversmile information while digging gold
#: guitext:5
msgctxt "In-game message"
msgid ""
"If you want to make your creatures work harder, slap them by right clicking "
"the Hand of Evil on them. Slapping will harm your creatures."
msgstr ""
"Wenn Eure Kreaturen zu langsam arbeiten, könnt Ihr sie mit einem gezielten "
"Schlag auf den Hinterkopf motivieren. Einfach die Hand des Bösen über der "
"Kreatur positionieren und rechtsklicken. Allerdings werden die Kreaturen "
"auch mit jedem Schlag schwächer."

#. Level Eversmile information while digging gold
#: guitext:6
msgctxt "In-game message"
msgid ""
"Use the left mouse button to pluck your creatures from the dungeon. Use the "
"right mouse button to drop them over a room or tile belonging to your "
"dungeon. Creatures perform the task most relevant to the situation they're "
"dropped into."
msgstr ""
"Mit der linken Maustaste könnt Ihr Eure Kreaturen aus dem Dungeon pflücken. "
"Mit einem rechten Mausklick könnt Ihr sie in einem Raum oder auf Fliesen "
"Eures Dungeon fallen lassen. Kreaturen erfüllen die Aufgaben entsprechend "
"der jeweiligen Situation."

#. Level Eversmile objective after digging gold
#: guitext:7
msgctxt "In-game message"
msgid ""
"Greedily done, Keeper. Now, you need to turn some of your dungeon into a "
"Lair. Lairs are where creatures rest and recover. The area your Imps just "
"mined out would be an ideal spot for some creatures to lurk. Select the Lair "
"icon from the Rooms Panel."
msgstr ""
"Gut gemacht, Keeper. Nun müsst Ihr aus einem Teil Eures Dungeon ein Versteck "
"machen. In Verstecken können sich Eure Kreaturen ausruhen. Das Gebiet, in "
"dem Eure Imps Gold gewonnen haben, ist eine ideale Möglichkeit für einige "
"Kreaturen, ein bisschen herumzulungern. Wählt das VERSTECK-Icon aus dem Raum-"
"Menü."

#. Level Eversmile objective after Lair built
#: guitext:8
msgctxt "In-game message"
msgid ""
"Dig a tunnel that connects to the Portal to the north. Portals appear on the "
"map as flashing squares, until they are claimed. Creatures only use Portals "
"claimed by a Keeper. Your Imps claim a Portal as soon as it connects to your "
"dungeon."
msgstr ""
"Grabt einen Tunnel, der zum Eingang im Norden reicht. Eingänge erscheinen "
"auf der Karte so lange als blinkende Quadrate, bis sie von einem Keeper "
"benutzt werden. Eure Imps erobern einen Eingang, sobald er mit dem Dungeon "
"verbunden ist."

#. Level Eversmile objective when digging w/o Treasure Room
#: guitext:9
msgctxt "In-game message"
msgid ""
"You should build a Treasure Room first. Select the Treasure Room icon from "
"the Rooms Panel and left click on the tiles in the area to the west of your "
"Dungeon Heart."
msgstr ""
"Als erstes solltet Ihr eine Schatzkammer bauen. Wählt das SCHATZKAMMER-Icon "
"aus dem Raum-Menü und linksklickt auf die Fliesen westlich Eures Dungeon-"
"Herz'."

#. Level Eversmile information after some digging
#: guitext:10
msgctxt "In-game message"
msgid ""
"Pick up creatures by left clicking on them. Drop them by right clicking over "
"a room or tile belonging to your dungeon. Creatures perform tasks relevant "
"to the situation they're dropped into."
msgstr ""
"Mit der linken Maustaste könnt Ihr Eure Kreaturen aus dem Dungeon aufnehmen. "
"Mit einem Rechtsklick könnt Ihr sie in einem Raum oder auf Fliesen Eures "
"Dungeon fallen lassen. Kreaturen erfüllen die Aufgaben entsprechend der "
"jeweiligen Situation."

#. Level Eversmile information after some digging
#: guitext:11
msgctxt "In-game message"
msgid ""
"If you want your creatures to work harder, slap them with a right click of "
"the hand. Your creatures take damage from each slap they receive."
msgstr ""
"Wenn Ihr möchtet, daß Eure Kreaturen schneller arbeiten, könnt Ihr Ihnen "
"einen gezielten Schlag auf den Hinterkopf versetzen, indem Ihr die Hand des "
"Bösen über der Kreatur positioniert und rechtsklickt. Allerdings werden sie "
"mit jedem Schlag schwächer."

#. Level Eversmile objective after digging gold w/o Treasure Room
#: guitext:12
msgctxt "In-game message"
msgid ""
"You have not yet built a Treasure Room. Until you build this room, you will "
"be unable to pay any creatures. Only Imps give their loyalty freely. No "
"other creatures will serve you unpaid."
msgstr ""
"Ihr habt immer noch keine Schatzkammer gebaut. Solange Ihr das nicht getan "
"habt, könnt Ihr Eure Kreaturen nicht bezahlen. Nur Imps sind bedingungslos "
"treu. Alle anderen Kreaturen sind da schon anspruchsvoller."

#. Level Eversmile objective after getting first creature
#: guitext:13
msgctxt "In-game message"
msgid ""
"Your first minion has arrived. It's a giant Fly. It can spit corrosive vomit "
"at your enemies and its wings grant the hideous insect the speed to "
"intercept the most nimble trespassers."
msgstr ""
"Euer erster Untergebener ist angekommen. Es ist eine Fliege. Sie spuckt "
"ätzenden Mageninhalt auf Eure Gegner, und die Flügel ermöglichen dem "
"abscheulichen Insekt, auch dem schnellsten Eindringling den Weg "
"abzuschneiden."

#. Level Eversmile objective after getting first beetle
#: guitext:14
msgctxt "In-game message"
msgid ""
"A Beetle has scuttled into your realm. It's tough enough to absorb a lot of "
"damage. Like most creatures, Beetles require food. Dig out a new area, "
"select the Hatchery icon and create your Hatchery. Tasty snacks will soon "
"emerge from its enchanted soil."
msgstr ""
"Ein Käfer ist in Euer Reich gekrabbelt. Er ist stark genug, um einige "
"Attacken wegzustecken. Aber wie die meisten Kreaturen benötigt auch ein "
"Käfer Nahrung. Buddelt ein neues Gebiet aus, wählt das HÜHNERFARM-Icon und "
"baut eine Hühnerfarm. Bald schon werden sich köstliche Leckereien aus diesem "
"entzückenden Boden entwickeln."

#. Level Eversmile objective after Hatchery built
#: guitext:15
msgctxt "In-game message"
msgid ""
"Imps fortify your walls to prevent intruders tunnelling in. If you want to "
"create more Imps, go to the Research Panel, select the Imp icon and left "
"click anywhere in your dungeon. Each Imp you create costs more than the "
"previous one."
msgstr ""
"Imps verstärken Eure Wände, damit Eindringlinge sie nicht durchbuddeln "
"können. Wenn Ihr mehr Imps haben möchtet, geht zum Forschungsmenü, wählt den "
"Zauberspruch IMP ERSTELLEN und linksklickt irgendwo in den Dungeon. Jeder "
"weitere Imp kostet mehr als der vorherige."

#. Level Eversmile information after having few creatures
#: guitext:16
msgctxt "In-game message"
msgid ""
"Why not have a handful of creatures ready to drop on top of intruders? To "
"pick up creatures quickly, left click on them from within the Creatures "
"Panel. You can only drop creatures within the confines of your own dungeon."
msgstr ""
"Wie wär's mit einer Handvoll Kreaturen, die Ihr den Eindringlingen auf den "
"Kopf fallen lasst? Um ganz schnell Kreaturen aufzunehmen, linksklickt auf "
"sie im Kreaturen-Menü. Ihr könnt Kreaturen nur innerhalb Eures Dungeon "
"fallen lassen."

#. Level Eversmile objective some time after all rooms are built
#: guitext:17
msgctxt "In-game message"
msgid ""
"Intruders approach. They seek gaps in your fortifications, in order to gain "
"entry to your dungeon. A white trail on the map indicates their progress. "
"Click the icon at the top of the Control Panel to see a bigger map."
msgstr ""
"Eindringlinge! Sie suchen nach Schwachstellen in der Verstärkung, um sich in "
"Euren Dungeon Einlass zu verschaffen. Eine weiße Spur auf der Karte zeigt "
"ihr Vorwärtskommen. Klickt auf das Icon oben im Steuermenü, um eine größere "
"Karte zu erhalten."

#. Level Eversmile objective after first wave defeat
#: guitext:18
msgctxt "In-game message"
msgid ""
"Savour your first victory while you can. You have attracted the wrath of the "
"Lord of this realm. His party will soon be here."
msgstr ""
"Kostet Euren ersten Sieg aus, solange Ihr könnt. Ihr habt Euch den Zorn des "
"Landesherrn zugezogen. Seine Leute werden bald hier sein."

#. Levels Eversmile and Tickle objective, when LOTL comes
#: guitext:19
msgctxt "In-game message"
msgid ""
"The Lord of the Land has arrived. I can smell his fear. Defeat him and the "
"realm is yours."
msgstr ""
"Der Ritter ist angekommen. Ich kann seine Angst schon riechen. Ringt Ihn "
"nieder, und das Königreich ist Eures."

#. Level Eversmile objective after LOTL defeat
#: guitext:20
msgctxt "In-game message"
msgid ""
"Your work here is done. Now there is no-one to prevent you from obliterating "
"this nauseating realm and expanding your empire into a neighbouring land. "
"Nice."
msgstr ""
"Eure Arbeit hier ist getan. Es gibt jetzt keinen mehr, der Euch noch davon "
"abhalten könnte, dieses wiederliche Land zu vernichten und Euer eigenes "
"Reich in das benachbarte Territorium auszudehnen. Sehr schön!"

#. Level Eversmile objective when having no Imps
#: guitext:21
msgctxt "In-game message"
msgid ""
"You require more Imps. Use the Create Imp spell to conjure them into your "
"domain. Remember, each Imp you create is more expensive than the last."
msgstr ""
"Ihr braucht mehr Imps. Benutzt den Zauberspruch IMP ERSTELLEN, um sie in "
"Euren Einfluss zu zaubern. Bedenkt, dass jeder Imp, den Ihr erstellt, teurer "
"ist als der vorherige."

#. Level Cosyton information soon after start
#: guitext:22
msgctxt "In-game message"
msgid ""
"When Imps have no other orders, they run around reinforcing your dungeon. "
"Fortified walls keep out intruders. Rooms with reinforced walls make your "
"creatures feel more at home and heroes more terrified."
msgstr ""
"Wenn Imps keine anderen Befehle ausführen, rennen sie im Dungeon "
"herum und verstärken die Wände, die Eindringlinge abhalten. Verstärkte Wände "
"vermitteln Euren Kreaturen ein heimischeres, und Helden ein ängstlicheres Gefühl."

#. Level Cosyton information soon after start
#: guitext:23
msgctxt "In-game message"
msgid ""
"Possess creatures by choosing the Possess spell from the Research Panel and "
"left-clicking on the creature you want to control. Right-click to leave the "
"creature again."
msgstr ""
"Geht mit einer Kreatur eine Symbiose ein, indem Ihr den Zauberspruch "
"SYMBIOSE aus dem Forschungsmenü wählt und auf die Kreatur linksklickt, in "
"deren Haut Ihr stecken möchtet. Mit einem weiteren Rechtsklick könnt Ihr die "
"Kreatur wieder verlassen."

#. Level Cosyton first objective
#: guitext:24
msgctxt "In-game message"
msgid ""
"Remember the lessons you learned in Brana Hauk. You must build a Treasure "
"Room, a Lair and a Hatchery and you will need to claim a Portal. Build rooms "
"in squares of at least nine tiles to increase the efficiency of the room."
msgstr ""
"Erinnert Euch daran, was Ihr in Dunkelbach gelernt habt. Ihr müsst eine "
"Schatzkammer, ein Versteck und eine Hühnerfarm bauen sowie einen Eingang "
"benutzen. Baut Räume von mindestens neun Fliesen, um ihre "
"Effektivität zu steigern."

#. Level Cosyton objective after basic rooms built
#: guitext:25
msgctxt "In-game message"
msgid ""
"You will need to make your creatures stronger. In a Training Room, your "
"creatures can hone their fighting skills, gain new abilities and learn more "
"powerful spells."
msgstr ""
"Eure Kreaturen müssen gestärkt werden. In einem TRAININGSRAUM können sie "
"ihre kämpferischen Fähigkeiten verbessern, sich neue Kentnisse aneignen und "
"wirkungsvolle Zaubersprüche lernen."

#. Level Cosyton objective after Training Room built
#: guitext:26
msgctxt "In-game message"
msgid ""
"Your plan proceeds smoothly, keeper. Allow your Imps time to fortify the "
"walls of your dungeon. This increases the efficiency of rooms and repels "
"would-be invaders."
msgstr ""
"Euer Plan erfüllt sich kontinuierlich, Keeper. Aber erlaubt Euren Imps, die "
"Wände Eures Dungeon zu verstärken, um die Effektivität Eurer Räume zu "
"vergrößern und Möchtegern-Eindringlinge abzuhalten."

#. Level Cosyton information after Training Room built
#: guitext:27
msgctxt "In-game message"
msgid ""
"The Training Room attracts ever more ferocious creatures, such as Demon "
"Spawn. Build it and they will come."
msgstr ""
"Ein Trainingsraum zieht noch grimmigere Kreaturen an, zum Beispiel "
"Dämonenechsen. Baut einen Trainingsraum, und diese Kreaturen werden kommen."

#. Level Cosyton information after attracting Demon Spawn
#: guitext:28
msgctxt "In-game message"
msgid ""
"To train creatures, drop them in the Training Room. The number that "
"occasionally appears above a creature's head indicates how much gold it has "
"cost for that creature to train."
msgstr ""
"Um Kreaturen zu trainieren, müsst Ihr sie im Trainingsraum absetzen. Die "
"Zahl, die gelegentlich über dem Kopf einer Kreatur erscheint, zeigt an, "
"wieviel es gekostet hat, sie zu trainieren."

#. Level Cosyton information some time after Demon Spawn
#: guitext:29
msgctxt "In-game message"
msgid ""
"You can train creatures more rapidly by slapping them as they work out in "
"the Training Room."
msgstr ""
"Ihr könnt Kreaturen schneller trainieren, indem Ihr sie im Trainingsraum "
"vermöbelt."

#. Level Cosyton objective soon after 2nd Demon Spawn
#: guitext:30
msgctxt "In-game message"
msgid ""
"Heroes are already on their way. Make sure your creatures are well trained "
"and ready for the attack. The heroes you will face in this realm are tougher "
"than those you met beneath Brana Hauk."
msgstr ""
"Es sind bereits ein paar Helden unterwegs. Vergewissert Euch, dass Eure "
"Kreaturen gut trainiert sind und sich für den Angriff bereithalten. Die "
"Helden, denen Ihr dieses mal gegenübersteht, sind stärker als die von "
"Dunkelbach."

#. Level Cosyton objective after defeating LOTL (option 1)
#: guitext:31
msgctxt "In-game message"
msgid ""
"Harder the heroes may have been but they were obviously no match for your "
"forces."
msgstr ""
"Diese Helden mögen zwar wiederstandsfähiger gewesen sein, aber sie waren "
"wohl doch keine Herausforderung für Eure Truppen."

#. Level Cosyton objective after AP reached
#: guitext:32
msgctxt "In-game message"
msgid ""
"The heroes are on their way. Make sure your creatures are well trained and "
"ready for the attack."
msgstr ""
"Helden im Anmarsch! Vergewissert Euch, daß Eure Kreaturen gut trainiert sind "
"und sich für den Angriff bereithalten."

#. Level Cosyton objective after defeating LOTL (option 2)
#: guitext:33
msgctxt "In-game message"
msgid "Congratulations. You have conquered the enemy hordes."
msgstr "Glückwunsch! Ihr habt die gegnerischen Horden besiegt."

#. Level Waterdream Warm first objective
#: guitext:34
msgctxt "In-game message"
msgid ""
"Build a dungeon with a Treasure Room, a Lair, a Hatchery and a Training "
"Room. Make sure they're all big enough. Cramped conditions do nothing for "
"the morale of your minions."
msgstr ""
"Baut einen Dungeon mit Schatzkammer, Versteck, Hühnerfarm und Trainingsraum. "
"Alle Räume müssen ausreichend groß sein. Widrige Bedingungen sind schlecht "
"für die Moral Eurer Untergebenen."

#. Level Waterdream Warm objective after basic 5 rooms are built/claimed
#: guitext:35
msgctxt "In-game message"
msgid ""
"The time has come to build a Library. Libraries are where new devices, room "
"designs and magic spells are researched. Make a Library at least as big as "
"the other rooms. Researchers like quiet too, so try to build your Library "
"off the side of a corridor."
msgstr ""
"Die Zeit ist gekommen, eine BIBLIOTHEK zu bauen. Bibliotheken sind Räume, in "
"denen Gegenstände, Raummodelle und Zaubersprüche erforscht werden. "
"Bibliotheken müssen mindestens genauso groß sein wie die anderen Räume. Da "
"Forscher Ruhe bevorzugen, solltet Ihr die Bibliothek flurseitig bauen."

#. Level Waterdream Warm information after started building library
#: guitext:36
msgctxt "In-game message"
msgid ""
"Your new Library will attract creatures like Warlocks, who are interested in "
"researching magic and dungeon designs. These evil mages are real bookworms, "
"as well as being magically proficient themselves."
msgstr ""
"Eure neue Bibliothek wird Kreaturen wie Zauberer anlocken, die daran "
"interessiert sind, Zaubereien und Dungeon-Modelle zu erforschen. Diese üblen "
"Burschen sind wahre Bücherwürmer und fähige Magier."

#. Level Waterdream Warm objective after finished building library
#: guitext:37
msgctxt "In-game message"
msgid ""
"That's a fine collection of parchments and tomes you've assembled. Most "
"creatures can engage in research but Warlocks make the best and keenest "
"researchers. Stupid Trolls have trouble holding books the right way up and "
"sometimes even chew the pages."
msgstr ""
"Da habt Ihr aber eine hübsche Sammlung an Pergament und Büchern. Die meisten "
"Kreaturen können sich für die Forschung einsetzen, aber Zauberer sind schon "
"am besten und begabtesten. Die meisten Trolle sind sogar zu blöd, um ein "
"Buch richtig herum zu halten, und manchmal kauen sie sogar die Seiten an."

#. Level Waterdream Warm objective after attracting warlock
#: guitext:38
msgctxt "In-game message"
msgid ""
"The scent of arcane knowledge has lured a greedy Warlock into your dungeon. "
"Don't forget to train your Warlocks occasionally. Their spell casting "
"abilities make them fine long range fighters."
msgstr ""
"Der Duft obskuren Wissens hat einen begierigen Zauberer in Euren Dungeon "
"gelockt. Vergesst nicht, Eure Zauberer von Zeit zu Zeit zu trainieren. Ihre "
"Sprücheklopferei macht sie nämlich zu ziemlich guten Fernkämpfern."

#. Level Waterdream Warm objective
#: guitext:39
msgctxt "In-game message"
msgid ""
"The first wave of attackers lie hacked to pieces on the floor and give your "
"domain that lived in feeling but it surely won't be long before their kin "
"launch another assault."
msgstr ""
"Die erste Angriffswelle liegt in Tropfen auf dem Boden Eures Reiches und "
"sorgt für ein richtig frisches Gefühl. Aber es wird mit Sicherheit nicht "
"lange dauern, bis die Sippe einen weiteren Versuch starten wird."

#. Level Waterdream Warm objective
#: guitext:40
msgctxt "In-game message"
msgid ""
"You meet with success yet again, Keeper. All those corpses will keep your "
"Hatchery's topsoil fertile. They also serve as warnings to other foolhardy "
"adventurers, of course."
msgstr ""
"Und wieder ein Treffer, Keeper. All diese Teile werden den Boden Eurer "
"Hühnerfarm gut düngen. Davon abgesehen sind sie natürlich eine gute "
"Abschreckung für andere schwachköpfige Abenteurer."

#. Level Waterdream Warm objective
#: guitext:41
msgctxt "In-game message"
msgid ""
"All is quiet again. Use this time to ready yourself for the next attacks. "
"The enemy is only regrouping. It is not yet defeated."
msgstr ""
"Jetzt ist ein bisschen Ruhe eingekehrt. Nutzt diese Verschnaufpause, um Euch "
"auf den nächsten Angriff vorzubereiten. Der Gegner gruppiert sich nur neu. "
"Noch ist nichts gewonnen."

#. Level Waterdream Warm information
#: guitext:42
msgctxt "In-game message"
msgid ""
"Is that Imp playing football with a decapitated head? Stay alert, Keeper."
msgstr "Spielt dieser Imp gerade Fußball mit einem enthaupteten Kopf? Vorsicht, Keeper!"

#. Level Waterdream Warm objective
#: guitext:43
msgctxt "In-game message"
msgid "Now would be an excellent time to train a Warlock."
msgstr "Es ist genau die richtige Zeit, einen Zauberer zu trainieren."

#. Level Waterdream Warm information
#: guitext:44
msgctxt "In-game message"
msgid ""
"Already your research bears fruit. The Speed Creature spell has been "
"perfected. Cast it on a creature and observe the dramatic increase in its "
"speed. The effect wears off after a while."
msgstr ""
"Eure Forschung trägt bereits die ersten Früchte. Der Spruch KREATUREN "
"BESCHLEUNIGEN wurde perfektioniert. Probiert ihn an einer Kreatur aus und "
"lasst Euch von dem dramatischen Geschwindigkeitsschub mitreißen. Nach einer "
"gewissen Zeit lässt die Wirkung nach."

#. Level Flowerhat objective
#: guitext:45
msgctxt "In-game message"
msgid ""
"Build up your dungeon with the rooms available to you and claim the Portal "
"nearby but do not yet venture north. Powerful adversaries lurk there. It "
"would be wiser not to disturb them until you are prepared."
msgstr ""
"Baut einen Dungeon mit den Euch zur Verfügung stehenden Räumen und benutzt "
"einen Eingang in der Nähe. Nähert Euch aber noch nicht dem Norden. Dort "
"lauern nämlich mächtige Gegner. Es wäre klüger, sie nicht zu stören, bis Ihr "
"vorbereitet seid."

#. Level Flowerhat information
#: guitext:46
msgctxt "In-game message"
msgid ""
"Clever research has given your Imps the engineering skill to build Bridges. "
"You will need Bridges to cross some of the more hazardous underworld terrain."
msgstr ""
"Clevere Forschung hat Euren Imps die Fähigkeiten von Ingenieuren gegeben, so "
"daß sie jetzt BRÜCKEN bauen können. Die benötigt Ihr, um einige "
"gefährlichere Gebiete der Unterwelt zu überbrücken."

#. Level Flowerhat objective
#: guitext:47
msgctxt "In-game message"
msgid ""
"A study of dungeon designs reveals that Workshops manufacture essential "
"furniture, such as Doors and Traps. If your Workshop occupies a square of at "
"least nine tiles, its mere presence will lure the underworld's finest "
"artisans into your dungeon."
msgstr ""
"Eine Studie über Dungeon-Modelle besagt, dass HANDWERKSKAMMERN geeignetes "
"Mobiliar anfertigen, zum Beispiel Türen und Fallen. Wenn Eure "
"Handwerkskammer mindestens neun Fliesen im Quadrat groß ist, wird ihre bloße "
"Präsenz die besten Designer der Unterwelt in Euren Dungeon locken."

#. Level Flowerhat information
#: guitext:48
msgctxt "In-game message"
msgid ""
"To manufacture Traps and Doors in your Workshop you will need to assign "
"creatures to it, by dropping them into the room. Manufactured items can be "
"selected from the Workshop Panel as soon as they're ready."
msgstr ""
"Beauftragt Kreaturen damit, Fallen und Türen herzustellen, indem Ihr sie "
"einfach in die Handwerkskammer setzt. Fertige Gegenstände können dann aus "
"dem Menü HANDWERKSKAMMER ausgewählt werden."

#. Level Flowerhat objective
#: guitext:49
msgctxt "In-game message"
msgid ""
"When your troops are sufficient in number and have had some training, lead "
"them north and crush any who oppose you."
msgstr ""
"Wenn Eure Truppen groß genug und ausreichend trainiert sind, macht Euch "
"einfach Richtung Norden auf und überrennt alles, was sich Euch in den Weg "
"stellt."

#. Level Flowerhat objective
#: guitext:50
msgctxt "In-game message"
msgid ""
"You will have to find a way to cross the river of molten lava that bars your "
"way."
msgstr ""
"Ihr müsst einen Weg finden, um über den Lava-Fluß zu kommen, der Euch in die "
"Quere kommt."

#. Level Flowerhat objective
#: guitext:51
msgctxt "In-game message"
msgid ""
"The enemy's Dungeon Heart throbs before you. Assemble your minions nearby "
"and administer the coup de grace."
msgstr ""
"Das Dungeon-Herz des Gegners schlägt Euch entgegen. Ruft Eure Untergebenen "
"zusammen und befehlt den Gnadenstoß."

#. Level Flowerhat information
#: guitext:52
msgctxt "In-game message"
msgid ""
"A Troll has joined you. Skilled in the craft of manufacturing, trolls are "
"best employed doing dark deeds in your Workshop. They don't complain about "
"the hours, because their labours keep them away from combat."
msgstr ""
"Ein Troll ist zu Euch gekommen. Da Trolle Handwerklich sehr geschickt sind, "
"ist es sinvoll, sie in der Handwerkskammer zu beschäftigen. Sie pochen nicht "
"auf die Einhaltung der Arbeitszeit, da sie, bedingt durch ihr "
"Aufgabengebiet, nicht kämpfen müssen."

#. Level Flowerhat objective
#: guitext:53
msgctxt "In-game message"
msgid ""
"With the enemy Dungeon Heart in ruins, you have trounced the once proud "
"opposition. Rule your new domain with terror and loathing, for a laugh."
msgstr ""
"Jetzt, da das gegnerische Dungeon-Herz gebrochen ist, habt Ihr den einst so "
"stolzen Gegner in die Knie gezwungen. Regiert Euer neues Reich mit Angst und "
"Schrecken."

#. Level Flowerhat information
#: guitext:54
msgctxt "In-game message"
msgid ""
"Your Workshop has created a Wooden Door. Placed in a corridor, it restricts "
"access to the enemy. Your creatures may pass freely. Lock or unlock Doors by "
"clicking over them with the left mouse button."
msgstr ""
"In Eurer Handwerkskammer wurde eine HOLZTÜR gebaut. Wenn Ihr sie im Flur "
"plaziert, kann der Gegner nicht weiter, wohl aber Eure Kreaturen. Türen "
"werden über einen Linksklick auf- oder abgeschlossen."

#. Level Flowerhat information
#: guitext:55
msgctxt "In-game message"
msgid ""
"Your Workshop has produced a Poison Gas trap. Position it and, when an "
"intruder sets it off, it will envelop the area in deadly vapours."
msgstr ""
"In Eurer Handwerkskammer ist eine GIFTGAS-FALLE erstellt worden. Plaziert "
"sie, und wenn ein Eindringling hineintappt, wird die Umgebung in giftige "
"Gase gehüllt."

#. Level Flowerhat information
#: guitext:56
msgctxt "In-game message"
msgid ""
"You have researched the Call to Arms spell. The first time you cast it, your "
"creatures gather around a banner created by the spell. Cast it again in a "
"target area. Call to Arms only costs gold when it's targeted beyond your "
"territory."
msgstr ""
"Ihr habt den Spruch ZUSAMMENRUFEN erforscht. Wenn Ihr ihn das erste mal "
"benutzt, werden sich Eure Kreaturen um eine Fahne versammeln, die durch den "
"Spruch entstanden ist. Der Spruch kostet nur dann Geld, wenn er jenseits "
"Eures Gebietes ausgesprochen wird."

#. Level Lushmeadow-on-Down objective
#: guitext:57
msgctxt "In-game message"
msgid ""
"Another Keeper controls this underworld realm. His dungeon lies to the "
"north. If you are to entice creatures to work for you instead of him, you "
"will have to build a more magnificent dungeon. Get on with it then."
msgstr ""
"Ein anderer Keeper kontrolliert dieses unterirdische Reich. Sein Dungeon "
"liegt im Norden. Wenn Ihr Kreaturen davon überzeugen wollt, für Euch und "
"nicht für Ihn zu arbeiten, müsst Ihr einen größeren Dungeon bauen. Na dann "
"mal los!"

#. Level Lushmeadow-on-Down objective
#: guitext:58
msgctxt "In-game message"
msgid ""
"You have slain your rival. His defeat is a testimony to your clever dungeon "
"design. You have the makings of a Dungeon Keeper worthy of the name."
msgstr ""
"Ihr habt einen Rivalen geschlagen. Seine Niederlage ist ein weiterer Beweis "
"für Euer ausgeklügeltes Dungeon-Modell. Eure Taten sind denen eines Dungeon "
"Keepers würdig."

#. Level Lushmeadow-on-Down information
#: guitext:59
msgctxt "In-game message"
msgid ""
"A Bile Demon chooses to side with you. Bile Demons demand large Lairs and "
"ample Hatcheries. These corpulent monstrosities attack somewhat "
"unconventionally."
msgstr ""
"Ein Teufler hat sich für Eure Seite entschieden. Teufler benötigen große "
"Verstecke und reichlich Hühner. Diese korpulenten Monster greifen dafür auch "
"auf recht ungewöhnliche Weise an."

#. Level Lushmeadow-on-Down information
#: guitext:60
msgctxt "In-game message"
msgid ""
"Your loyal researchers have perfected the Sight of Evil spell. Cast it on an "
"unexplored area and it will be revealed to you for a moment."
msgstr ""
"Eure ergebenen Forscher haben den BÖSEN BLICK perfektioniert. Probiert ihn "
"in einem unerforschten Gebiet aus, und Ihr werdet einen kurzen Moment den "
"Überblick haben."

#. Level Lushmeadow-on-Down information
#: guitext:61
msgctxt "In-game message"
msgid ""
"You have claimed a Prison. Select imprison from the Information Panel and "
"your creatures subdue their foe, at which point your Imps drag the bodies "
"off to a cell. Prisoners who die of starvation may rise again as Skeleton "
"warriors for you to command."
msgstr ""
"Ihr habt ein Gefängnis. Wählt GEFANGEN aus dem Informationsmenü, und Eure "
"Kreaturen unterwerfen Eure Gegner. Die Imps schaffen sie dann in eine Zelle. "
"Gefangene, die verhungern, stehen möglicherweise als Skelett wieder auf und "
"Euch dann als Kämpfer zur Verfügung."

#. Level Lushmeadow-on-Down information
#: guitext:62
msgctxt "In-game message"
msgid ""
"Your dedicated librarians have designed a Guard Post. Place a Guard Post in "
"a strategically important area and assign creatures to occupy it by dropping "
"them there."
msgstr ""
"Eure ergebenen Bücherwürmer haben einen WACHPOSTEN erschaffen. Plaziert "
"diesen in ein strategisch wertvolles Gebiet und befehlt Euren Kreaturen, "
"dieses zu besetzen, indem Ihr sie dort absetzt."

#. Level Lushmeadow-on-Down information
#: guitext:63
msgctxt "In-game message"
msgid ""
"A Spider has joined your dungeon. They are natural enemies of Flies, so "
"endeavour to keep them apart. Overcoming such obstacles will temper your "
"mettle - whatever that means."
msgstr ""
"Eine Spinne ist in Euren Dungeon gekommen. Spinnen sind die natürlichen "
"Feinde der Fliegen, also solltet Ihr die beiden getrennt halten. Wenn diese "
"Kreaturen es schaffen, die Hindernisse zu überwinden, dann gnade Euch Satan!"

#. Level Snuggledell objective
#: guitext:64
msgctxt "In-game message"
msgid ""
"It's time to mete out the ultimate punishment to a keeper who dares to "
"challenge you for this corner of your subterranean empire. The price of "
"failure shall be oblivion."
msgstr ""
"Es ist Zeit, den Keeper zu bestrafen, der es gewagt hat, Euch an dieser Ecke "
"Eures unterirdischen Reiches herauszufordern. Der Preis für Versagen soll "
"Vergessenheit sein."

#. Level Snuggledell objective
#: guitext:65
msgctxt "In-game message"
msgid ""
"How satisfying it is to see an enemy Keeper's dungeon crumble and his power "
"dissipate. There'll be no controversy over this year's hall of infamy "
"nomination."
msgstr ""
"Was für ein überwältigendes Gefühl es doch ist, den Dungeon eines "
"gegnerischen Keepers vergehen zu sehen. Ich denke, dieses Jahr gibt es keine "
"Meinungsverschiedenheiten über die Nominierung für einen Oscar der "
"Niedertracht."

#. Level Snuggledell information
#: guitext:66
msgctxt "In-game message"
msgid ""
"You have claimed a Torture Room. Place captive heroes and creatures into "
"this chamber of horrors to convert them to your supremely evil way. "
"Alternatively, place your own creatures within the room whenever "
"disciplinary measures become necessary."
msgstr ""
"Ihr habt eine FOLTERKAMMER. Siedelt dort gefangene Helden und Kreaturen an "
"und bringt sie auf Eure bösen Pfade. Alternativ könnt Ihr hier auch Eure "
"eigenen Kreaturen durch die Mühle drehen, wann immer Euch disziplinarische "
"Maßnahmen sinnvoll erscheinen."

#. Level Snuggledell information
#: guitext:67
msgctxt "In-game message"
msgid ""
"You have finally constructed a dungeon impressive enough to attract a Dark "
"Mistress. You must discipline these wicked wenches frequently. They respond "
"particularly well to a good slapping."
msgstr ""
"Letztlich habt Ihr jetzt doch einen so eindrucksvollen Dungeon geschaffen, "
"daß die Eiserne Jungfrau sich angezogen fühlen könnte. Sie muss allerdings "
"gelegentlich durch einen Schlag auf den Hintern aufgemuntert werden. Das mag "
"sie besonders gerne."

#. Level Snuggledell information
#: guitext:68
msgctxt "In-game message"
msgid ""
"Your manufacturers have created a Braced Door. If security matters, you can "
"be sure when you buy a Braced Door. You couldn't be certain with only a "
"curtain and a hole in the wall is no help at all."
msgstr ""
"Eure Handwerker haben eine VERSTÄRKTE TÜR gebaut. Aus Sicherheitsgründen "
"solltet Ihr Euch eine solche Tür anschaffen, ein Vorhang oder ein Loch in "
"der Wand sind nun wirklich kein Schutz."

#. Level Snuggledell information
#: guitext:69
msgctxt "In-game message"
msgid ""
"Your researchers have devised a spell that unleashes the energy of a "
"thunderstorm on the target of your choice. Select the spell, aim at a "
"hostile creature and flash-fry him with a Lightning Strike."
msgstr ""
"Eure Forscher haben einen Spruch erforscht, der einen Gewittersturm auf ein "
"Ziel Eurer Wahl loslässt. Wählt den Spruch BLITZSCHLAG, richtet ihn auf eine "
"gegnerische Kreatur und elektrisiert sie mit dem Blitz."

#. Level Snuggledell information
#: guitext:70
msgctxt "In-game message"
msgid ""
"You have manufactured a powerful Lightning Trap. Try it out. It's bound to "
"give someone a shock."
msgstr ""
"Ihr habt eine wirkungsvolle BLITZ-FALLE erstellt. Probiert sie aus, dann "
"trifft jemanden der Schlag."

#. Level Wishvale objective
#: guitext:71
msgctxt "In-game message"
msgid ""
"It appears you have arrived in the middle of a raging battle. Perhaps it "
"would be wise to stay out of the way until you are strong enough to "
"eliminate both sides."
msgstr ""
"Sieht so aus, als würdet Ihr Euch mitten in einem Kampfgetümmel befinden. "
"Vielleicht ist es doch sinvoller, so lange beiseite zu treten, bis Ihr stark "
"genug seid, gleich beide Seiten zu vernichten."

#. Level Wishvale information
#: guitext:72
msgctxt "In-game message"
msgid ""
"An Orc warlord joins you and brings with him the plans for building a "
"Barracks. In this room you can form creatures into teams."
msgstr ""
"Ein Orc-Krieger ist zu Euch gekommen und bringt Pläne für die BARRACKEN "
"mit. In diesen Räumen könnt Ihr Kreaturen zu Teams zusammenstellen."

#. Level Wishvale objective
#: guitext:73
msgctxt "In-game message"
msgid ""
"I think I hear the clanking of plate armour. Yes, the Lord of the Land has "
"finally roused himself from the fireside to find out where all his loyal "
"servants have gone."
msgstr ""
"Ich glaube, ich kann den Klang vergoldeter Waffen hören. Tatsächlich, der "
"Ritter selbst hat sich erhoben, um herauszufinden, wo alle seine treuen "
"Diener geblieben sind."

#. Level Wishvale objective
#: guitext:74
msgctxt "In-game message"
msgid ""
"You have turned local heroes into something of an endangered species, now "
"make the enemy Dungeon Keeper extinct."
msgstr ""
"Ihr habt die örtlichen Helden in eine hilflose Spezies verwandelt. Das "
"gleiche solltet Ihr jetzt mit dem gegnerischen Dungeon Keeper tun."

#. Level Wishvale objective
#: guitext:75
msgctxt "In-game message"
msgid ""
"You have prevailed, Keeper. The bodies of your enemies litter the most "
"forlorn alcoves of your domain, in tribute to their futile efforts to keep "
"you at bay."
msgstr ""
"Ihr habt es geschafft, Keeper! Die Körper Eurer Gegner liegen verstreut über "
"den trübsinnigsten Alkoven Eures Reiches - als Tribut für Ihre sinnlosen "
"Versuche, Euch in Schach zu halten."

#. Level Tickle objective
#: guitext:76
msgctxt "In-game message"
msgid ""
"Seek out the one who would be your rival in this region of the underworld. "
"Explain the concept of early retirement to him. On the other hand, string "
"him up. It's in the only language he understands."
msgstr ""
"Schaut nach, wer Euer Rivale in dieser Region der Unterwelt sein könnte. "
"Erklärt ihm das Konzept des Vorruhestandes und knüpft ihn dabei auf. Das ist "
"die einzige Sprache, die er verstehen wird."

#. Level Tickle information
#: guitext:77
msgctxt "In-game message"
msgid ""
"You have researched the power of Invisibility. Cast it on a creature to hide "
"it from enemy eyes."
msgstr ""
"Ihr habt die Wirkung der UNSICHTBARKEIT erforscht. Mit diesem Spruch könnt "
"Ihr eine Kreatur vor den Augen eines Gegners verbergen."

#. Level Tickle information
#: guitext:78
msgctxt "In-game message"
msgid ""
"The Protect Creature spell has been researched at last. Cast it on a "
"creature to increase its toughness."
msgstr ""
"Ihr habt den Zauberspruch SCHUTZSCHILD erforscht. Damit könnt Ihr die "
"Stärke einer Kreatur erhöhen."

#. Level Tickle objective
#: guitext:79
msgctxt "In-game message"
msgid ""
"That's another enemy successfully written off. The defenceless inhabitants "
"of the land above bow down before your depraved presence. As if that will "
"save them..."
msgstr ""
"Das ist eine weitere nette Katastrophe für den Gegner. Die wehrlosen "
"Einwohner des Landes da oben unterwerfen sich Eurer verkommenen Gegenwart. "
"Als ob sie das schützen könnte ..."

#. Level Tickle information
#: guitext:80
msgctxt "In-game message"
msgid ""
"Researchers have found instructions for building a Temple to the dark gods. "
"Sacrifice creatures in the Temple's pool to receive gifts from these gods. "
"You might have to experiment with the offerings you make. The dark gods are "
"not easy to please."
msgstr ""
"Die Forscher haben eine Anweisung gefunden, um einen Tempel für die dunklen "
"Götter zu bauen. Durch Opferung Eurer Kreaturen im Pool des Tempels könnt "
"Ihr kleine Gaben der Götter erwarten. Ihr müsst ein wenig "
"herumexperimentieren, da es nicht leicht ist, den Göttern ein geeignetes "
"Angebot zu machen."

#. Level Moonbrush Wood objective
#: guitext:81
msgctxt "In-game message"
msgid ""
"This realm is ruled by four arrogant Wizards who think they've got "
"everything under control, because their feeble magical power impresses the "
"locals. But you're not from these parts..."
msgstr ""
"Dieses Reich wird von vier arroganten Magiern regiert, die glauben, alles "
"unter Kontrolle zu haben, weil ihre kläglichen magischen Fähigkeiten die "
"Einheimischen beeindrucken. Ihr seid aber nicht einheimisch ..."

#. Level Moonbrush Wood objective
#: guitext:82
msgctxt "In-game message"
msgid ""
"Well, you're done down here. Time to introduce yourself to the locals and re-"
"organise their nice little lives."
msgstr ""
"Nun, jetzt seid Ihr hier. Zeit, Euch den Einheimischen mal vorzustellen und "
"Ihre kleinen, niedlichen Leben ein wenig umzugestalten."

#. Levels Tickle and Moonbrush Wood information
#: guitext:83
msgctxt "In-game message"
msgid ""
"Behold, you have summoned a Horned Reaper. Try not make it angry. You'll "
"fail, because everything makes a Horned Reaper angry but at least try to "
"make sure that everything near it is an enemy creature when it finally goes "
"ballistic."
msgstr ""
"Gebt acht, ein Horny ist im Dungeon angekommen. Laßt bloß die Finger von "
"ihm. Ihr zieht den kürzeren, denn eigentlich macht Horny alles wütend. "
"Kümmert Euch nur darum, dass alles in seiner Umgebung eine gegnerische "
"Kreatur ist, wenn es zum Schlimmsten kommen sollte."

#. Level Moonbrush Wood information
#: guitext:84
msgctxt "In-game message"
msgid ""
"Your researchers have concocted a Disease spell. Cast it on enemy creatures "
"and watch the affliction spread like the plague."
msgstr ""
"Eure Forscher haben einen VIRUS-SPRUCH ausgebrütet. Auf eine gegnerische "
"Kreatur angewandt, könnt Ihr genussvoll die Auswirkung von Plagen betrachten."

#. Level Moonbrush Wood information
#: guitext:85
msgctxt "In-game message"
msgid ""
"A Vampire has risen from your Graveyard, nourished by the souls of the dead "
"which have been brought here. You have to suck up to Vampires or they go off "
"in a huff, but they're extremely powerful and fearsome underlings to have in "
"your employ."
msgstr ""
"Ein Vampir ist auf Eurem Friedhof auferstanden, genährt von den Seelen der "
"Verstorbenen, die hier ruhen. Ihr müsst vor Vampiren kriechen, sonst sind sie "
"beleidigt. Dennoch sind sie gewinnbringende und furchteinflößende "
"Untergebene."

#. Level Moonbrush Wood information
#: guitext:86
msgctxt "In-game message"
msgid ""
"You have researched the Graveyard. Your Imps will drag corpses here to "
"rot... And possibly to rise again as Vampires, ready to do your bidding. "
"That's style."
msgstr ""
"Ihr habt einen FRIEDHOF erforscht, den Eure Imps demnächst als eine Art "
"Kompost verwenden werden - vielleicht wachsen ja auch ein paar Vampire "
"darauf, die zu Diensten stehen. Das hat doch Stil, oder?"

#. Levels Tickle and Moonbrush Wood information
#: guitext:87
msgctxt "In-game message"
msgid ""
"You have manufactured an Iron Door. It's a formidable barrier. Use it well."
msgstr ""
"Ihr habt eine EISENTÜR gebaut. Das ist eine ziemlich gute Barriere. "
"Benutzt sie wohlüberlegt."

#. Level Elf's Dance objective
#: guitext:88
msgctxt "In-game message"
msgid ""
"Powerful creatures inhabit a cave south of here. There's a party of heroes "
"between you and them but, if you reach them and convert them to your side "
"before they join the other keepers, you will be unstoppable, unless you do "
"something stupid."
msgstr ""
"Mächtige Kreaturen bewohnen eine Höhle im Süden. Dazwischen befindet sich "
"jedoch noch eine Gruppe von Helden, aber wenn Ihr sie erreicht und auf Eure "
"Seite bringen könnt, bevor sie zu den anderen Keepern gehen, kann Euch "
"keiner mehr aufhalten, es sei denn, Ihr macht einen Fehler ..."

#. Level Elf's Dance objective
#: guitext:89
msgctxt "In-game message"
msgid ""
"You have overcome all resistance to your rule, O despicable one. It's time "
"to flex the old misery muscle on the pathetic inhabitants of the land above."
msgstr ""
"Ihr habt jeglichen Wiederstand gegen Eure Herrschaft gebrochen, "
"Abscheulicher. Es ist nun an der Zeit, die Muskeln oben bei den pathetischen "
"Einwohnern spielen zu lassen."

#. Level Nevergrim information
#: guitext:90
msgctxt "In-game message"
msgid ""
"You have manufactured a Boulder Trap. Place it in a corridor and howl "
"deliriously as it rumbles inexorably towards unwary trespassers."
msgstr ""
"Ihr habt die INDY-FALLE hergestellt. Plaziert sie im Flur und freut Euch des "
"Lebens, wenn die Felsen auf unaufmerksame Eindringlinge zudonnern."

#. Level Nevergrim information
#: guitext:91
msgctxt "In-game message"
msgid ""
"With typical brilliance, you have researched the Cave-In spell. Use it to "
"block off passages and repair dungeon breaches. Interestingly, the rockfall "
"will crush to death any creatures caught beneath it."
msgstr ""
"Mit der Euch eigenen Brillianz habt Ihr den Spruch EINSTURZ erforscht. "
"Benutzt ihn, um damit Durchgänge zu blockieren und Dungeon-Lücken zu "
"repairieren. Interessanterweise werden dadurch auch Kreaturen zerquetscht, "
"die zufällig unter den Felsen stehen."

#. Level Nevergrim information
#: guitext:92
msgctxt "In-game message"
msgid ""
"Your tireless librarians have researched the Scavenger Room. Creatures "
"placed within a Scavenger Room will lure their kin from other dungeons and "
"the outside world, into your domain."
msgstr ""
"Eure unermüdlichen Bücherwürmer haben den KÖDERRAUM erforscht. Kreaturen, "
"die dort hineingesetzt werden, locken Ihre Familien aus anderen Dungeons "
"oder der restlichen Welt in Euren Einflußbereich."

#. Level Nevergrim information
#: guitext:93
msgctxt "In-game message"
msgid ""
"Your great wealth has bought the loyalty of a passing Dragon. They are "
"fickle creatures. Keep your eye on this one."
msgstr ""
"Euer Wohlstand hat die Loyalität eines vorbeikommenden Drachen erworben. "
"Drachen sind launische Zeitgenossen. Behaltet sie im Auge."

#. Level Nevergrim information
#: guitext:94
msgctxt "In-game message"
msgid "A Hell Hound has been lured to your domain by your Scavenger Room."
msgstr "Durch den Köderraum ist ein Höllenhund zu Euch gelockt worden."

#. Level Buffy Oak objective
#: guitext:95
msgctxt "In-game message"
msgid ""
"The other two Keepers in this region have put aside their differences for "
"the moment and joined forces, in an effort to destroy you. That's almost a "
"compliment. Kill the creeps."
msgstr ""
"Die beiden anderen Keeper in der Region haben ihre Meinungsverschiedenheiten "
"momentan beiseite, und ihre Truppen zusammengeschoben, um Euch zu "
"vernichten. Das ist schon fast ein Kompliment. Macht sie fertig!"

#. Level Buffy Oak objective
#: guitext:96
msgctxt "In-game message"
msgid ""
"You have won a magnificent victory, Master. You have a talent for twisted "
"mercilessness that makes other Keepers look well behaved by comparison."
msgstr ""
"Ihr habt einen unglaublichen Sieg errungen. Durch Euer faszinierendes Talent "
"zur Gnadenlosigkeit sehen andere Keeper neben Euch geradezu artig aus."

#. Level Hearth information
#: guitext:97
msgctxt "In-game message"
msgid ""
"You have discovered a devastating magical power. Target it against a "
"creature to transform a fearsome monster into a clucking chicken. Marvellous."
msgstr ""
"Ihr habt eine fürchterliche magische Kraft entdeckt. Auf eine Kreatur "
"gerichtet, morpht dieser Spruch ein furchteinflößendes Monster in ein dummes "
"Huhn. Großartig!"

#. Level Hearth information
#: guitext:98
msgctxt "In-game message"
msgid ""
"Your manufacturers have built an Alarm Trap. It will warn you of your "
"enemies' approach and summon nearby creatures to deal with the intruders."
msgstr ""
"Eure Handwerker haben eine ALARM-FALLE hergestellt. Sie warnt Euch, wenn "
"Gegner herankommen, und ruft nebenbei noch Kreaturen zusammen, die mit den "
"Besuchern umzugehen wissen."

#. Level Buffy Oak information
#: guitext:99
msgctxt "In-game message"
msgid ""
"You have created a Magic Door. These are almost impregnable to all but "
"magical attacks. I recommend sealing off your Treasure Room or Dungeon Heart."
msgstr ""
"Ihr habt eine MAGISCHE TÜR erstellt. Magische Türen zeichnen sich durch eine "
"enorme Resistenz aus. Sie sind nur durch Zauberei angreifbar. Ich empfehle "
"sie zum Einsatz vor Schatzkammern oder dem Dungeon-Herz."

#. Level Nevergrim objective
#: guitext:100
msgctxt "In-game message"
msgid ""
"Elsewhere in this fiery realm you have a rival Keeper to contend with. I "
"advise extreme antisocial behaviour on your part."
msgstr ""
"Irgendwo hier in der Umgebung gibt es einen Rivalen, mit dem Ihr "
"zurechtkommen müsst. Ich empfehle Euch grob asoziales Verhalten."

#. Level Nevergrim objective
#: guitext:101
msgctxt "In-game message"
msgid ""
"Notch up another victory, most malicious one. You have another land to add "
"to your dismal collection."
msgstr ""
"Noch ein Sieg, Unberechenbarer! Ihr habt ein weiteres Land gewonnen, das Ihr "
"Eurer kranken Sammlung hinzufügen könnt."

#. Level Hearth objective
#: guitext:102
msgctxt "In-game message"
msgid ""
"Your annihilation of the first wave has met with the approval of a pack of "
"demons from the fifth plane of hell. Train your creatures and prepare for "
"another battle. You're attracting quite an audience."
msgstr ""
"Das Auslöschen der ersten Angriffswelle ist zusammengetroffen mit der "
"Ankunft einer Gruppe von Dämonen aus der fünften Etage der Hölle. Trainiert "
"die Kreaturen und bereitet sie auf einen weiteren Kampf vor. Ihr zieht fast "
"ein ganzes Regiment an."

#. Level Hearth objective
#: guitext:103
msgctxt "In-game message"
msgid ""
"The enemy are upon us. I'm just telling you in case you were having a doze."
msgstr ""
"Die Gegner sind über uns. Ich erwähne das nur, falls Ihr gerade ein "
"Nickerchen macht."

#. Level Hearth objective
#: guitext:104
msgctxt "In-game message"
msgid ""
"All the heroes are dead, which is as it should be. This land and all its "
"spoils are yours. May I suggest that you waste everything?"
msgstr ""
"Alle Helden sind vernichtet, so wie es sein soll. Das Land und alles, was "
"dazugehört, ist Euer. Darf ich annehmen, daß Ihr alles zerstört?"

#. Level Hearth objective
#: guitext:105
msgctxt "In-game message"
msgid ""
"If lands had legs this one would be on its knees. Its desperate inhabitants "
"are preparing a full scale attack on your dungeon. It will be an ideal "
"opportunity to practise unspeakable evil on a massive scale. Go for it, "
"master."
msgstr ""
"Wenn Länder Beine hätten, würde dieses auf den Knien rutschen. Seine "
"verzweifelten Einwohner bereiten einen umfassenden Angriff auf Euren Dungeon "
"vor. Das ist wohl die geeignete Möglichkeit, umfassend böse zu sein. Worauf "
"wartet Ihr, Meister?"

#. Level Woodly Rhyme information
#: guitext:106
msgctxt "In-game message"
msgid ""
"Your latest discovery is the Word of Power Trap. When activated, the trap "
"triggers an expanding ring of demonic energy that incinerates anything "
"caught in its area of effect. What a scream that should be."
msgstr ""
"Eure neueste Errungenschaft ist die MACHTWORT-FALLE. Wenn Sie aktiviert "
"wird, verschleudert sie einen sich ausdehnenden Feuerkranz, der alles in seinem "
"Umkreis einäschert. Das wird ein Geschrei geben!"

#. Level Moonbrush Wood information
#: guitext:107
msgctxt "In-game message"
msgid ""
"The Hold Audience spell has been researched. It will immediately teleport "
"all of your creatures back to your Dungeon Heart. Let's hope you never need "
"it."
msgstr ""
"Der AUDIENZ-SPRUCH ist erforscht worden. Durch ihn werden sofort alle "
"Kreaturen zurück zum Dungeon-Herz gerufen. Wollen wir mal hoffen, dass Ihr "
"den nie braucht!"

#. Level Sleepiburgh objective
#: guitext:108
msgctxt "In-game message"
msgid ""
"You can't swing a cat for Dungeon Keepers fighting over the destiny of this "
"region. It should fall to you to settle the disagreement once and for all."
msgstr ""
"In dieser Region wimmelt es nur so vor Dungeon Keepern, die um das Schicksal "
"dieser Region kämpfen. Es sollte Eure Aufgabe sein, diese ewigen "
"Auseinandersetzungen eindeutig und für immer zu beenden."

#. Level Buffy Oak information
#: guitext:109
msgctxt "In-game message"
msgid ""
"Your researchers have discovered the devastating Chicken spell. Cast it on "
"any creature to instantly transform the target into poultry. It's a fowl "
"weapon."
msgstr ""
"Eure Forscher haben den unvergleichlichen HUHN-SPRUCH erforscht. Auf "
"eine Kreatur angewandt, bewirkt er die appetitanregende Metamorphose in "
"Brathähnchen. Tolle Waffe."

#. Level Sleepiburgh information
#: guitext:110
msgctxt "In-game message"
msgid ""
"So, now you have a spell that turns fortified walls to dust. It's expensive "
"to cast and it's also possible that your enemies possess the same magic "
"power. This could still turn out to be one of those days."
msgstr ""
"So, jetzt habt Ihr einen Spruch, der verstärkte Wände in Staub verwandelt. "
"Er ist teuer in der Anwendung, und es besteht die Möglichkeit, dass Euer "
"Gegner die gleiche Macht besitzt. Und es könnte ja sein, daß es einer dieser "
"Tage ist, an denen ..."

#. Level Sleepiburgh objective
#: guitext:111
msgctxt "In-game message"
msgid ""
"Only the Lord of this Land stands between you and hectares of desolation and "
"woe. I bet you can't wait to meet him."
msgstr ""
"Nur der Ritter steht noch zwischen Euch und Kilometern von Verwüstung und "
"Jammer. Ich bin sicher, Ihr könnt es kaum noch erwarten."

#. Level Sleepiburgh objective
#: guitext:112
msgctxt "In-game message"
msgid "Your continued success makes me sick. Thank you, your wickedness."
msgstr ""
"Euer dauernder Erfolg macht mich wahnsinnig. Ich danke Euch, Hinterhältiger."

#. Level Woodly Rhyme objective
#: guitext:113
msgctxt "In-game message"
msgid ""
"You seem to have started a trend. Two other Dungeon Keepers also have "
"designs on this dark domain. Expect no quarter from your rivals."
msgstr ""
"Sieht so aus, als hättet Ihr einen neuen Trend begründet. Zwei andere "
"Dungeon Keeper haben ebenfalls Modelle dieses dunklen Reiches. Ihr braucht "
"kein Pardon zu erwarten."

#. Level Woodly Rhyme information
#: guitext:114
msgctxt "In-game message"
msgid ""
"Can you see how vulnerable one of your opponents has become? Then kill him."
msgstr ""
"Habt Ihr eigentlich gesehen, wie verwundbar einer Euer Gegner jetzt ist? "
"Dann bringt's doch endlich zu Ende!"

#. Level Woodly Rhyme information
#: guitext:115
msgctxt "In-game message"
msgid ""
"I spy a Keeper with hardly any creatures left under his control. I spy a "
"Keeper who's about to die."
msgstr ""
"Ich habe einen Keeper erspäht, der kaum noch eine Kreatur unter seiner "
"Kontrolle hat. Er steht kurz vor dem Ende."

#. Level Woodly Rhyme information
#: guitext:116
msgctxt "In-game message"
msgid ""
"This ancient dungeon possesses great archaeological significance. This "
"simply means there should be some interesting treasure worth stealing. Now "
"that's what I call practical archaeology."
msgstr ""
"Dieser antike Dungeon birgt einige großartige archäologische Ausgrabungen. "
"Das heißt nichts anderes, als dass es da einige wertvolle Dinge gibt, die es "
"sich zu stehlen lohnt. Das nenne ich angewandte Archäologie."

#. Level Woodly Rhyme information
#: guitext:117
msgctxt "In-game message"
msgid ""
"Your librarians have learned a spell that can break through fortified walls. "
"Give them a slap for not learning it earlier."
msgstr ""
"Eure Bibliothekare haben einen Spruch gelernt, mit dem Ihr durch verstärkte "
"Wände gehen könnt. Schlagt sie, weil sie den Spruch nicht früher gelernt "
"haben."

#. Level Woodly Rhyme information
#: guitext:118
msgctxt "In-game message"
msgid ""
"One of your opponents has developed a spell that can break through fortified "
"walls. Typical. Be on your guard."
msgstr ""
"Einer Eurer Gegner hat einen Spruch entwickelt, mit dem man durch verstärkte "
"Wände gehen kann. Typisch! Seid wachsam!"

#. Level Woodly Rhyme information
#: guitext:119
msgctxt "In-game message"
msgid ""
"You have developed the Armageddon spell. That's quite a name to live up to. "
"Make sure you're the most powerful force in the region before casting it."
msgstr ""
"Ihr habt den ARMAGEDDON-SPRUCH entwickelt. Damit kann man schon etwas "
"anfangen. Ihr solltet Euch aber vergewissern, dass Ihr die mächtigsten "
"Truppen in dieser Region habt, bevor Ihr den Spruch anwendet."

#. Level Tulipscent information
#: guitext:120
msgctxt "In-game message"
msgid ""
"You will not find any easy path through this region. You will have to fight "
"hard to gain any advantage. But, if you intend to rule the world, you've "
"simply got to get through days like this."
msgstr ""
"Hier gibt es keine einfache Lösung, um sich diese Region anzueignen. Ihr "
"werdet hart um einen Vorteil kämpfen müssen. Aber wenn Ihr vorhabt, die Welt "
"zu regieren, müsst Ihr auch solche Tage in Kauf nehmen."

#. Level Elf's Dance information
#: guitext:121
msgctxt "In-game message"
msgid ""
"Your manufacturers have crafted the Lava Trap. After enemy creature steps on "
"it, the area around changes into molten lava, which most creatures won't "
"even try to pass."
msgstr "Eure Handwerker haben die LAVA-FALLE entwickelt. Wenn ein Feind auf sie tritt, schmilzt der Boden und wird zu Lava, die von den meisten Kreaturen nicht passiert werden kann."

#. Level Mirthshire objective
#: guitext:122
msgctxt "In-game message"
msgid ""
"Your location is already known to the heroes of this land. They have moved "
"quickly to mobilise their forces against you. It's pathetic. They deserve to "
"have their heads impaled on lances for such impudence."
msgstr ""
"Euer Aufenthaltsort ist den örtlichen Helden bereits bekannt. Sie beeilen "
"sich schon, ihre Truppen gegen Euch in Bereitschaft zu versetzen. Das ist "
"jämmerlich. Für solch eine Unverschämtheit verdienen sie es, ihre Köpfe von "
"Lanzen durchbohrt zu bekommen."

#. Level Mirthshire objective
#: guitext:123
msgctxt "In-game message"
msgid ""
"You've upset the local Lord. He's on his way right now. Shall I alert the "
"media?"
msgstr ""
"Ihr habt den örtlichen Ritter verärgert. Er ist schon auf dem Weg. Soll ich "
"bei den Medien Alarm schlagen?"

#. Level Mirthshire information
#: guitext:124
msgctxt "In-game message"
msgid ""
"The heroes of this realm possess treasures of great power. Obviously, these "
"should belong to you. I'm certain you will settle the matter of their "
"ownership in your own way."
msgstr ""
"Die Helden dieses Reiches besitzen Schätze von großer Macht. "
"Selbstverständlich gehören diese Dinge ein Eure Hände. Ich bin sicher, dass "
"Ihr die Besitzverhältnisse auf Eure Weise klären werdet."

#. Level Tulipscent objective
#: guitext:125
msgctxt "In-game message"
msgid ""
"It appears you have a rival. Another Keeper believes he is more ruthless and "
"evil than you. We shall soon see."
msgstr ""
"Sieht so aus, als hättet Ihr einen Rivalen. Ein anderer Keeper glaubt, "
"ruchloser und böser zu sein als Ihr. Das wird sich dann wohl zeigen."

#. Level Tulipscent information
#: guitext:126
msgctxt "In-game message"
msgid "This ancient realm is rich in magical artefacts. Go forth and plunder."
msgstr ""
"Dieses antike Königreich ist reich an magischen Artefakten. Zieht los und "
"plündert!"

#. Level Blaise End objective
#: guitext:127
msgctxt "In-game message"
msgid ""
"The guardians of this realm are asleep at the moment. Attack them as soon as "
"you can or they'll be breakfasted, wide awake and inherently more difficult "
"to slaughter."
msgstr ""
"Die Wachen dieses Reiches schlafen zur Zeit. Greift sie so bald wie möglich "
"an, sonst haben sie gefrühstückt, sind ausgeschlafen und weitaus schwerer zu "
"besiegen."

#. Level Blaise End information
#: guitext:128
msgctxt "In-game message"
msgid ""
"If you should encounter hero patrols, ensure that none of their number "
"escape. Otherwise your presence will be revealed and then you will be in "
"trouble."
msgstr ""
"Solltet Ihr Helden-Patroullien entdecken, sorgt dafür, dass keiner von Ihnen "
"entkommt. Sonst wird Eure Anwesenheit aufgedeckt, und dass kann Ärger geben."

#. Level Blaise End information
#: guitext:129
msgctxt "In-game message"
msgid ""
"You're taking forever over this. Attack and destroy the heroes' stronghold "
"soon, preferably before hell freezes over."
msgstr ""
"Darüber werdet Ihr für immer die Macht haben. Greift die Festung der Helden "
"an und vernichtet sie - am besten heute noch."

#. Level Blaise End information
#: guitext:130
msgctxt "In-game message"
msgid ""
"Enemy reinforcements have arrived. So what? Let's hear it for more killing."
msgstr ""
"Die gegnerische Verstärkung ist eingetroffen. Was nun? Vielleicht sollten "
"wir noch einen draufsetzen?"

#. Level Blaise End objective
#: guitext:131
msgctxt "In-game message"
msgid ""
"The heroes of this realm have prepared for your coming by building an "
"underground stronghold of their own. Who do they think they are? Sorry, "
"master, that was a rhetorical question."
msgstr ""
"Die hiesigen Helden haben sich auf Eure Ankunft vorbereitet, indem Sie sich "
"eine eigene unterirdische Festung gebaut haben. Was glauben die eigentlich, "
"wer sie sind?"

#. Level Bonus 6 information
#: guitext:132
msgctxt "In-game message"
msgid ""
"You are about to face the greatest challenge yet to your evil aspirations. "
"Here it comes, ready or not."
msgstr ""
"Ihr seid kurz davor, der größten Herausforderung entgegenzutreten, an die "
"Ihr nicht mal in Euren kühnsten Träumen gedacht habt. Hier ist sie, seid Ihr "
"bereit?"

#. Level Bonus 6 objective
#: guitext:133
msgctxt "In-game message"
msgid ""
"Three other Dungeon Keepers, each as evil and powerful as you, have expanded "
"their empires into this realm. Ultimately, only the one who rules the "
"underworld can conquer the realms above."
msgstr ""
"Drei andere Dungeon Keeper haben ihre Reiche in dieses hier ausgedehnt. Und "
"sie sind alle genauso bösartig und mächtig wie Ihr. Es ist aber nun mal so, "
"daß nur derjenige, der die Unterwelt regiert, die Reiche oben erobern kann."

#. Level Skybird Trill objective
#: guitext:134
msgctxt "In-game message"
msgid ""
"This realm is begging to be plunged into darkness. The Avatar himself has a "
"castle here. Another Keeper also seeks his soul. This could get messy."
msgstr ""
"Dieses Königreich schreit förmlich danach, in die Dunkelheit gezogen zu "
"werden. Der Avatar selbst hat hier seine Burg, aber ein anderer Keeper will "
"auch seine Seele. Das kann ganz schön aufregend werden."

#. Level Skybird Trill objective
#: guitext:135
msgctxt "In-game message"
msgid ""
"You have destroyed the Avatar's castle but your rival has already taken the "
"Avatar prisoner. Be that as it may, only the Keeper with the blackest heart "
"can destroy this legendary hero, so ransack your rival's dungeon and take "
"the prize."
msgstr ""
"Ihr habt zwar die Burg des Avatars zerstört, der andere Keeper hat ihn aber "
"gefangen genommen. Sei es, wie es sei, nur der Keeper mit der schwärzesten "
"Seele kann den legendären Helden zur Strecke bringen, also plündert den "
"Dungeon Eures Rivalen und nehmt die Trophäe entgegen."

#. Level Skybird Trill objective
#: guitext:136
msgctxt "In-game message"
msgid ""
"The Avatar has been resurrected by loyal lieutenants in hiding. But their "
"act has revealed them to us, here in this realm. Now the Avatar rallies all "
"those who would stand against you. It's time you gave this self-righteous "
"oaf a proper kicking, master."
msgstr ""
"Der Avatar ist in einem Versteck wiederbelebt worden. Aber diese Tat hat die "
"Gegner verraten, hier, in diesem Reich. Jetzt versammelt der Avatar alle, "
"die gegen Euch antreten könnten. Es wird allmählich Zeit, daß Ihr dem "
"selbstgerechten Lümmel einen Tritt in den Hintern versetzt, Meister!"

#. Level Bonus 5 objective
#: guitext:137
msgctxt "In-game message"
msgid ""
"Powerful magic permeating through the rock from the realm above prevents a "
"dungeon from being constructed here. You will have to conquer this realm "
"another way."
msgstr ""
"Magische Kräfte durchdringen den Felsen von oben aus dem Königreich und "
"verhindern somit den Bau eines Dungeons. Ihr müsst das Reich auf andere "
"Weise erobern."

#. Level Bonus 5 information
#: guitext:138
msgctxt "In-game message"
msgid ""
"Possess this Dragon to help you negotiate the fiery pits but be prepared to "
"transfer your soul to a more appropriate creature when the situation demands "
"it."
msgstr ""
"Geht eine Symbiose mit diesem Drachen ein, um die glühenden Fallen zu "
"überwinden, aber bereitet Euch darauf vor, Eure Seele in eine angemessenere "
"Kreatur zu transferieren, wenn die Situation es verlangt."

#. Level Bonus 5 objective
#: guitext:139
msgctxt "In-game message"
msgid ""
"Possess the Vampire below. Should you succeed in killing every hero in this "
"region, the Vampire will accompany you to the realm beyond."
msgstr ""
"Geht eine Symbiose mit dem Vampir da unten ein. Solltet Ihr erfolgreich "
"allen Helden in diesem Königreich das Licht ausblasen, wird der Vampir Euch "
"in das nächste Reich folgen."

#. Level Bonus 2 objective
#: guitext:140
msgctxt "In-game message"
msgid ""
"These Imps have all turned rogue and therefore must die. The speed with "
"which you accomplish their destruction will determine your fitness for "
"greater tasks ahead."
msgstr ""
"Diese Imps sind Gauner geworden, deswegen müssen sie aus dem Weg geräumt "
"werden. Die Geschwindigkeit, mit der Ihr deren Zerstörung vornehmt, wird "
"Eure Fitness für größere bevorstehende Aufgaben bestimmen."

#. Level Bonus 2 information
#: guitext:141
msgctxt "In-game message"
msgid "Tempus fugit, Keeper. You have been warned."
msgstr "Zeit verrinnt, Keeper. Ihr wart gewarnt!"

#. Level Bonus 2 objective
#: guitext:142
msgctxt "In-game message"
msgid ""
"You have failed. Perhaps you're not the harbinger of doom the forces of "
"darkness were hoping for."
msgstr ""
"Ihr habt versagt. Wahrscheinlich seid Ihr gar nicht der satanische Bote, auf "
"den die dunklen Kräfte hofften."

#. Level Bonus 2 objective
#: guitext:143
msgctxt "In-game message"
msgid ""
"You are indeed a twisted soul, master. You made the Imps extinct with such "
"panache that not one but two Dark Mistresses have devoted themselves to "
"helping you achieve your next goal. You may proceed to your next conquest."
msgstr ""
"Ihr seid tatsächlich eine miese Seele, Meister. Ihr habt die Imps so "
"schwungvoll ausgelöscht, daß sich Euch nicht nur eine, sondern gar zwei Eiserne Jungfrauen "
"unterworfen haben, damit Ihr Euer nächstes Ziel erreicht. Ihr könnt zur "
"nächsten Eroberung schreiten."

#. Level Bonus 3 objective
#: guitext:144
msgctxt "In-game message"
msgid ""
"You must have lightning reflexes to complete the task ahead of you. Kill "
"these Imps as quickly as you can."
msgstr ""
"Ihr müsst blitzschnelle Reflexe haben, um die vor Euch stehende Aufgabe zu "
"bewältigen. Beseitigt diese Imps so schnell es geht."

#. Level Bonus 3 information
#: guitext:145
msgctxt "In-game message"
msgid "Half your allotted time has elapsed."
msgstr "Die Hälfte Eurer Zeit ist abgelaufen."

#. Level Bonus 3 objective
#: guitext:146
msgctxt "In-game message"
msgid "You are out of time. That was a shocking performance."
msgstr "Die Zeit ist abgelaufen. Was für ein trauriger Auftritt."

#. Level Bonus 3 objective
#: guitext:147
msgctxt "In-game message"
msgid ""
"It is done. Tiny heaps of charred flesh smoulder where Imps once stood. You "
"certainly had your finger on the pulse this time. The dark gods will send "
"you a vicious creature to help you conquer the next realm."
msgstr ""
"Es ist vollbracht. Überreste liegen da, wo vorhin noch die Imps standen. Ihr "
"hattet Eure Finger mal wieder am Puls. Die dunklen Götter "
"werden Euch eine gerissene Kreatur schicken, die Euch bei der Eroberung des nächsten "
"Reiches helfen wird."

#. Level Bonus 3 objective
#: guitext:148
msgctxt "In-game message"
msgid ""
"You have no gold left. It pays to keep your head in such a charged "
"environment."
msgstr ""
"Tja, Ihr seid Pleite. Das kommt davon, wenn man sich in so einer "
"angegriffenen Umgebung aufhält."

#: guitext:149
msgctxt "In-game message"
msgid ""
"You have been called to this realm to punish a horde of revolting Bile "
"Demons by crushing them with Boulder Traps scattered around the perimeter of "
"the dungeon. You have very little time, so rock and roll!"
msgstr ""
"Ihr wurdet hierher gerufen, um eine Horde wildgewordener Teufler zu "
"bestrafen, indem Ihr sie mit um den Dungeon verstreuten Indy-Fallen "
"beseitigt. Ihr habt nur wenig Zeit, also bringt das Ganze ins Rollen."

#. Level Bonus 4 objective
#: guitext:150
msgctxt "In-game message"
msgid "Half your time has expired."
msgstr "Halbzeit!"

#. Level Bonus 4 objective
#: guitext:151
msgctxt "In-game message"
msgid ""
"Your time is up. You have failed. I'm embarrassed to come from the same "
"inter-dimensional void as you."
msgstr ""
"Eure Zeit ist abgelaufen. Ihr habt versagt. Es erschüttert mich, dass ich aus "
"der gleichen interdimensionalen Leere komme wie Ihr."

#. Level Bonus 4 objective
#: guitext:152
msgctxt "In-game message"
msgid ""
"Well done. You have excelled in your use of large balls of stone for which "
"the dark gods will repay you, by allowing you to use the warrior you found "
"when you reach the next realm."
msgstr ""
"Gut gemacht. Ihr habt Euch beim Kegeln mit Felskugeln selbst übertroffen. "
"Die dunklen Götter werden Euch den gefundenen Krieger überlassen, "
"wenn Ihr das nächste Reich erreicht."

#. Level Bonus 4 objective
#: guitext:153
msgctxt "In-game message"
msgid ""
"This region of the underworld will test your ability to traverse the network "
"of caverns. Indeed, time is your enemy here. Defeat it and you will find "
"where a legendary warrior is imprisoned. That warrior will serve you well in "
"the future."
msgstr ""
"Dieses Gebiet der Unterwelt wird Eure Fähigkeiten testen, ein Labyrinth von "
"Höhlen zu überbrücken. Die Zeit wird Euer größter Feind sein. Wenn Ihr es "
"schafft, werdet Ihr einen legendären Krieger finden, der hier im Gefängnis "
"eingesperrt ist. Dieser Krieger wird Euch in Zukunft gut dienen."

#. Level Mistle objective
#: guitext:154
msgctxt "In-game message"
msgid ""
"The people of this realm speak of a Dungeon Keeper called Wisel, who is "
"bound to get in your way. When he does, you will have to consign him to "
"history. This will be no mean feat. Resources are scarce because of his "
"activities."
msgstr ""
"Die Leute in diesem Reiche reden von einem Dungeon Keeper, der Wiesel "
"genannt wird. Er ist historisch verpflichtet, sich Euch in den Weg zu "
"stellen. Wenn er das tut, dürft Ihr ihn getrost der Geschichte anvertrauen. "
"Das wird kein großes Kunststück sein. Nachschub ist wegen seiner Aktivitäten "
"knapp."

#. Level Mistle objective
#: guitext:155
msgctxt "In-game message"
msgid ""
"Wisel is defeated. The land is yours to plunder and despoil for all "
"eternity. Give 'em hell, master."
msgstr ""
"Wiesel ist besiegt. Das Land steht Euch nun zur Plünderung und Verwüstung "
"in alle Ewigkeit offen. Jagt's zur Hölle, Meister."

#. Level Mistle information
#: guitext:156
msgctxt "In-game message"
msgid ""
"Your evil has corrupted a Samurai Warrior, he has forsaken honour to join "
"your cause. Should your minions suffer heavy casualties, this Warrior will "
"even call upon his brothers in arms to offer assistance. How kind. How "
"stupid!"
msgstr ""
"Eure Bösartigkeit hat einen Samurai-Krieger gefügig gemacht. Er hat seine "
"Ehre aufgegeben, um Euch zu folgen. Sollten Eure Untergebenen einmal große "
"Opfer erleiden, wird dieser Krieger sogar seine Waffenbrüder zu Hilfe rufen. "
"Nett und dumm!"

#. Level Mistle information
#: guitext:157
msgctxt "In-game message"
msgid ""
"This region of the underworld is riddled with tunnels and many heroes "
"explore their labyrinthine ways. No-one said being evil would be easy."
msgstr ""
"Diese Gegend der Unterwelt ist mit Tunneln durchzogen, und viele Helden "
"erforschen die Wege des Labyrinths. Niemand hat behauptet, dass böse sein "
"einfach ist ..."

#. Level Mistle information
#: guitext:158
msgctxt "In-game message"
msgid ""
"It is rumoured that two Dragons are held captive somewhere east of here. "
"Were you to find them and free them, they would make powerful servants."
msgstr ""
"Es hält sich die Legende, dass zwei Drachen irgendwo im Osten "
"gefangengehalten werden. Wenn Ihr sie finden und befreien könntet, hättet "
"Ihr zwei feurige Diener."

#. Level Mistle information
#: guitext:159
msgctxt "In-game message"
msgid ""
"A tunnel to the north leads to the Lord of the Realm's domain. This gate is "
"guarded well. It might be wise to direct the humans' attention towards your "
"subterranean enemy."
msgstr ""
"Ein Tunnel Richtung Norden führt zum Hause des Landesherren. Das Tor ist gut "
"bewacht. Es wäre eine gute Idee, die Aufmerksamkeit der Leute auf Euren "
"unterirdischen Gegner zu lenken."

#. Level Mistle information
#: guitext:160
msgctxt "In-game message"
msgid ""
"These Boulder Traps are ideal for crushing the foe but there are only three "
"of them at your disposal, so use them wisely."
msgstr ""
"Die Indy-Fallen sind hervorragend dazu geeignet, Gegner zu plätten. Leider "
"habt Ihr nur drei davon zur Verfügung, benutzt sie also wohlüberlegt."

#: guitext:161
msgctxt "In-game message"
msgid "May I suggest that you kill or imprison anything that gets in your way?"
msgstr ""
"Darf ich Euch darauf hinweisen, daß Ihr alles, was Euch in den Weg kommt, "
"vernichtet oder gefangennehmt?"

#. Level Blaise End objective
#: guitext:162
msgctxt "In-game message"
msgid ""
"Another realm falls under your evil reign. Another cloud of misery and "
"despair gathers. Lovely."
msgstr ""
"Ein weiteres Königreich fällt Eurer Bosheit zu. Und wieder zieht die Wolke "
"der Not und Verzweiflung heran. Herrlich!"

#. Level Skybird Trill objective
#: guitext:163
msgctxt "In-game message"
msgid "You have failed. This is a grim day for evil."
msgstr "Ihr habt versagt! Heute ist ein schlechter Tag für das Böse!"

#: guitext:164
msgctxt "In-game message"
msgid ""
"Dispense with a particularly obnoxious party of Dwarves which wanders this "
"region and recruit as many Bile Demons as you can. If you free the Wizard "
"held captive in this realm, he will serve you for some time to come."
msgstr ""
"Verzichtet auf eine wiederliche Gruppe von Zwergen, die hier durch die "
"Gegend wandert, und rekrutiert lieber so viele Teufler, wie es nur geht. "
"Wenn Ihr den Magier befreit, der in diesem Reich eingesperrt ist, wird er "
"Euch einige Zeit zur Verfügung stehen."

#: guitext:165
msgctxt "In-game message"
msgid ""
"Take more care of your Bile Demons or you will never make it beyond this "
"realm."
msgstr ""
"Wenn Ihr Euch nicht besser um Eure Teufler kümmert, werdet Ihr es nie bis "
"zum nächsten Königreich schaffen."

#. Level Bonus 1 objective
#: guitext:166
msgctxt "In-game message"
msgid "How time flies... hurry!"
msgstr "Oh je! Wie die Zeit vergeht! Beeilung!"

#. Level Skybird Trill information
#: guitext:167
msgctxt "In-game message"
msgid ""
"You will meet your nemesis, the Avatar, in this subterranean place. This is "
"your ultimate test. Remember, mercy is for losers."
msgstr ""
"An diesem unterirdischen Ort werdet Ihr Eure Nemesis treffen, den Avatar. "
"Das ist der ultimative Kick. Denkt daran, Gnade ist was für Helden."

#: guitext:168
msgctxt "In-game message"
msgid ""
"The Avatar and his allies are defeated, yet his power over this land "
"lingers. Prepare thyself..."
msgstr ""
"Der Avatar und seine Verbündeten sind geschlagen. Noch hält sich sein "
"Einfluß im Land. Seid gewappnet."

#. Level Skybird Trill objective
#: guitext:169
msgctxt "In-game message"
msgid ""
"You got rid of that Keeper easily. Now all that stands between you and total "
"world domination is that ponce in shining armour. Let's get him."
msgstr ""
"Den Keeper seid Ihr aber leicht losgeworden. Alles, was Euch noch von der "
"Weltmacht trennt, ist dieser Zuhälter in seiner Chromrüstung. Macht ihn zur "
"Konserve!"

#. Level Mirthshire objective
#: guitext:170
msgctxt "In-game message"
msgid "Success is thine. Truly, you have earned your title, Dungeon Keeper."
msgstr ""
"Der Ruhm ist Euer! Wahrhaftig, Ihr seid würdig, den Titel DUNGEON KEEPER zu "
"tragen."

#. Level Skybird Trill objective
#: guitext:171
msgctxt "In-game message"
msgid "What is this? The Avatar lives!"
msgstr "Was soll das? Der Avatar lebt!"

#. Level Skybird Trill win objective, also used in DD Level Belial
#: guitext:172
msgctxt "In-game message"
msgid ""
"Finally, you stand unchallenged. The world is yours to waste and despoil. I "
"bet you have never felt so bad."
msgstr ""
"Und schließlich gibt es für Euch keine Herausforderung mehr. Die Welt steht "
"Euch offen zur Verwüstung und Plünderung. Ich wette, Ihr habt Euch noch nie "
"so schlecht gefühlt ..."

#. Level Skybird Trill objective
#: guitext:173
msgctxt "In-game message"
msgid ""
"Marvellous, Keeper! The Avatar and all his pathetic army are finally dead! "
"There's only one Keeper to get rid of before becoming the absolute master! "
"So, what are you waiting for?"
msgstr ""
"Wunderbar, Keeper! Der Avatar und seine ganze erbärmliche Armee sind endlich tot!"
"Es gibt nur einen Keeper, den man loswerden muss, bevor man der absolute Meister wird!"
"Also, worauf wartet Ihr?"

#. Levels Moonbrush Wood and Bonus 1 information
#: guitext:174
msgctxt "In-game message"
msgid ""
"Did you see? Your Demon Spawn has evolved to become a powerful Dragon ready "
"to reduce your enemies into ashes!"
msgstr ""
"Habt Ihr gesehen? Eure Dämonenechse hat sich zu einem mächtigen Drachen entwickelt,"
"um Eure Feinde in Asche zu verwandeln!"

#. Level Bonus 6 objective
#: guitext:175
msgctxt "In-game message"
msgid ""
"Well done! Your immense wealth has drawn the attention of a Thief. He will "
"serve you well in the next realm!"
msgstr ""
"Gut gemacht! Ihr immenser Reichtum hat die Aufmerksamkeit eines Diebes auf sich gezogen. Er wird"
"Euch gut Dienen im nächsten Reich!"

#. Level Flowerhat information
#: guitext:176
msgctxt "In-game message"
msgid ""
"Your researchers have discovered the Heal Creature spell that allows to "
"replenish the health of your creatures and keep them from dying for a while "
"longer."
msgstr ""
"Eure Forscher haben den Zauber 'Kreatur heilen' entdeckt, der es ermöglicht,"
"die Gesundheit Eurer Kreaturen wieder aufzufüllen und sie für eine Weile vom Sterben"
"abzuhalten."

#. Level Tulipscent information
#: guitext:177
msgctxt "In-game message"
msgid ""
"Try the Must Obey spell. When activated, it constantly forces your creatures "
"to obey to all your orders, making all of them working faster without the "
"possibility for them to take a nap. Be sure to have plenty of money so that "
"the spell will stay activated."
msgstr ""
"Versucht den Gehorsamszauber. Wenn er aktiviert ist, werden Eure Kreaturen ständig gezwungen,"
"all Euren Befehlen Folge zu leisten und sie alle schneller arbeiten zu lassen, ohne die"
"Möglichkeit für ein Nickerchen. Stellt sicher, dass Ihr genügend Geld habt, damit"
"der Zauber aktiviert bleibt."

#. Level Tulipscent information
#: guitext:178
msgctxt "In-game message"
msgid ""
"A Tentacle has joined your dungeon. These rare little creatures enjoy to be "
"in water and their spine can even pierce the most solid armors and paralyze "
"your enemies! Marvellous!"
msgstr ""
"Ein Tentakel hat sich deinem Dungeon angeschlossen. Diese seltenen kleinen Kreaturen sind gerne"
"im Wasser und ihr Dorn kann sogar die festesten Rüstungen durchbohren"
"und deine Feinde lähmen! Wunderbar!"

#. Level Bonus 1 objective
#: guitext:179
msgctxt "In-game message"
msgid ""
"You have entered this realm to gain a creature for your further efforts. You "
"got the creature from start, so you must only keep it safe. And the only way "
"to make this place safe is to kill every hero in the realm."
msgstr ""
"Du hast dieses Reich betreten, um eine Kreatur für deine weiteren Bemühungen zu gewinnen. Du."
"hast die Kreatur von Anfang an, also musst du sie nur sicher aufbewahren. Und der einzige Weg"
"um diesen Ort sicher zu machen, ist jeden Held im Reich töten."

#: guitext:180 guitext:181 guitext:182 guitext:183 guitext:184 guitext:185
#: guitext:186 guitext:187 guitext:188 guitext:189 guitext:190 guitext:191
#: guitext:192 guitext:193 guitext:194 guitext:195 guitext:196 guitext:197
#: guitext:198 guitext:199 guitext:200
msgctxt "In-game message"
msgid "Moo"
msgstr "Moo"

#: guitext:202
msgctxt "Level name"
msgid "Eversmile"
msgstr "Immergrins"

#: guitext:203
msgctxt "Level name"
msgid "Cosyton"
msgstr "Nettstadt"

#: guitext:204
msgctxt "Level name"
msgid "Waterdream Warm"
msgstr "Herzlich-Holstein"

#: guitext:205
msgctxt "Level name"
msgid "Flowerhat"
msgstr "Blumingen"

#: guitext:206
msgctxt "Level name"
msgid "Lushmeadow-on-Down"
msgstr "Rosenburg ob der Zauber"

#: guitext:207
msgctxt "Level name"
msgid "Snuggledell"
msgstr "Lieblich-Knuffeltal"

#: guitext:208
msgctxt "Level name"
msgid "Wishvale"
msgstr "Traumtal"

#: guitext:209
msgctxt "Level name"
msgid "Tickle"
msgstr "Herrlich-Hohenbollern"

#: guitext:210
msgctxt "Level name"
msgid "Moonbrush Wood"
msgstr "Mondlichtwald"

#: guitext:211
msgctxt "Level name"
msgid "Nevergrim"
msgstr "Nimmerbös"

#: guitext:212
msgctxt "Level name"
msgid "Hearth"
msgstr "Heimathof-Titisee"

#: guitext:213
msgctxt "Level name"
msgid "Elf's Dance"
msgstr "Elfentanz"

#: guitext:214
msgctxt "Level name"
msgid "Buffy Oak"
msgstr "Badenerland"

#: guitext:215
msgctxt "Level name"
msgid "Sleepiburgh"
msgstr "Pennburg"

#: guitext:216
msgctxt "Level name"
msgid "Woodly Rhyme"
msgstr "Knittelvers"

#: guitext:217
msgctxt "Level name"
msgid "Tulipscent"
msgstr "Tulpenduft"

#: guitext:218
msgctxt "Level name"
msgid "Mirthshire"
msgstr "Glücksberg"

#: guitext:219
msgctxt "Level name"
msgid "Blaise End"
msgstr "Luschenreich"

#: guitext:220
msgctxt "Level name"
msgid "Mistle"
msgstr "Dudenhöfen"

#: guitext:221
msgctxt "Level name"
msgid "Skybird Trill"
msgstr "Vogelsang"

#: guitext:222
msgctxt "In-game interface description"
msgid ""
"Name and Health: Each creature has its own name. Behind is the creature "
"health bar. The higher the red bar, the better health the creature is in."
msgstr "Name und Gesundheit: Jede Kreatur hat ihren eigenen Namen. Dahinter ist die Lebensanzeige. Je voller die Anzeige, je höher die Gesundheit der Kreatur. [23.4]"

#: guitext:223
msgctxt "In-game interface description"
msgid ""
"Experience: The creature's experience level. Behind the level number is a "
"bar indicating the creatures progress towards attaining more experience."
msgstr "Erfahrung: Der Erfahrungshorizont einer Kreatur. Hinter der Levelnummer ist eine Anzeige, die den Fortschritt zum nächsten Levelanstieg andeutet. [23.3]"

#: guitext:224
msgctxt "In-game interface description"
msgid "Hunger: How badly a creature needs to suck down a chicken or two."
msgstr ""
"Hunger: Wie dringend eine Kreatur ein oder zwei Hühnchen zu sich nehmen muss."

#: guitext:225
msgctxt "In-game interface description"
msgid "Cancel"
msgstr "Abbrechen"

#: guitext:226
msgctxt "Creature spell"
msgid "Arrow: The basic ranged weapon, effective at long distance."
msgstr "Pfeil: Die Standard-Waffe mit Reichweite, effektiv auf lange Distanz. [25.4]"

#: guitext:227
msgctxt "Creature spell"
msgid ""
"Freeze: Changes the target creature to ice. It is then in suspended "
"animation and can be shattered with a well-aimed blow."
msgstr "Einfrieren: Vereist die Zielkreatur. Während der Starre kann ein gezielter Schlag den Gegner zersplittern. [26.8]"

#: guitext:228
msgctxt "Creature spell"
msgid ""
"Armour: This lowers the amount of damage a creature takes each time it is "
"hit, and provides complete immunity to electric shocks."
msgstr "Rüstung: Verringert den eingesteckten Schaden bei jedem Gegenschlag und macht immun gegen Elektroschocks. [26.1]"

#: guitext:229
msgctxt "Creature spell"
msgid ""
"Lightning: A powerful magical weapon with electric attack. Casts a bolt of "
"lighting from the creature."
msgstr "Blitz: Eine mächtige magische Waffe mit elektrischem Schaden. Sendet einen Blitzschlag von der Kreatur aus. [26.13]"

#: guitext:230
msgctxt "Creature spell"
msgid "Rebound: Causes any spell fired at you to bounce back at the attacker."
msgstr "Abprall: Reflektiert jeden Zauberspruch an den Angreifer zurück. [26.18]"

#: guitext:231
msgctxt "Creature spell"
msgid ""
"Fear: Causes the opponent to be terrified and wanting to skip engaging into "
"combat."
msgstr "Angst: Schlägt Angreifer frühzeitig in die Flucht."

#: guitext:232
msgctxt "Creature spell"
msgid ""
"Sight: Allows the creature to temporarily increase its awareness and notice "
"the invisible."
msgstr "Sicht: Erhöht die Wachsamkeit der Kreatur und deckt getarnte Einheiten auf."

#: guitext:233
msgctxt "Creature spell"
msgid ""
"Missile: A simple spell that sends a screaming magic reptile at the "
"invaders. Very disconcerting."
msgstr "Echsenkugel: Sendet eine schreiende Echse gegen Angreifer. Sehr abschreckend. [26.15]"

#: guitext:234
msgctxt "Creature spell"
msgid ""
"Grenade: Throws a powerful explosive at the approaching enemy. It can also "
"bounce off walls and has the traditional delayed fuse."
msgstr "Granate: Wirft eine kraftvolle Granate gegen den nahenden Feind. Kann von Wänden abprallen und zündet leicht verzögert. [26.9]"

#: guitext:235
msgctxt "Creature spell"
msgid ""
"Navigating Missile: A spell that sends a screaming magic reptile homing "
"in on the nearest hero or enemy creature for double damage. Nice."
msgstr "Lenkechse: Sendet eine starke schreiende Echse gegen Angreifer, die automatisch ihre Flugbahn dem Gegner anpasst. [26.16]"

#: guitext:236
msgctxt "Creature spell"
msgid ""
"Speed: Speeds up the creature so that it can perform fighting and working "
"tasks really quickly."
msgstr "Beschleunigen: Beschleunigt die Kreatur, sodass sie viel schneller arbeiten und kämpfen kann. [26.20]"

#: guitext:237
msgctxt "Creature spell"
msgid ""
"Poison Cloud: Forms a cloud of noxious gas capable of damaging both the "
"enemy and your own creatures. The gas affects all who breathe it."
msgstr "Giftwolke: Bildet eine Wolke aus schädlichem Gas, die beide schädigen kann."
"Feind und deine eigenen Kreaturen. Das Gas betrifft alle, die es atmen."

#: guitext:238
msgctxt "Creature spell"
msgid "Group: Not used"
msgstr "Gruppe: Ungebraucht"

#: guitext:239
#, fuzzy
msgctxt "Creature spell"
msgid "Invisibility: Makes the creature invisible to all enemies. Unless they possess a subnatural Sight."
msgstr "Tarnung: Auf eine Eurer Kreaturen angewendet, wird diese für alle Feinde unsichtbar, ausser gegen Feinde mit aktivierter Sicht."

#: guitext:240
msgctxt "Creature spell"
msgid ""
"Teleport: With this spell, a creature can teleport anywhere on the map. If "
"you are Possessing a creature, then it teleports to its Lair or to the "
"Dungeon Heart."
msgstr "Teleport: Mit diesem Spruch kann eine Kreatur sich irgendwo auf der Karte hinbeamen. In Symbiose teleportiert sich die Kreatur zum eigenen Versteck oder zum Dungeon-Herz. [26.21]"

#: guitext:241
msgctxt "Creature spell"
msgid "Flame Breath: The devastating constant stream of searing fire."
msgstr "Flammenatem: Ein verheerender, konstanter Strahl sengenden Feuers. [26.6]"

#: guitext:242
msgctxt "Creature spell"
msgid ""
"Illuminate: Brings light onto darkness, allowing the creature to see but "
"also be seen by others."
msgstr "Beleuchten: Bringt Licht ins Dunkel; erlaubt der Kreatur zu sehen, aber auch von anderen gesehen zu werden."

#: guitext:243
msgctxt "Creature spell"
msgid ""
"Flight: Causes the creature to take off from the ground and attack creatures "
"from the air or cross lava unharmed."
msgstr "Flug: Bringt die Kreatur zum Fliegen und damit sicheren Überwinden von Lava. Kann aus dem Flug Gegner auch angreifen. [26.7]"

#: guitext:244
msgctxt "Creature spell"
msgid "Hail Storm: Creates a fury of hailstones."
msgstr "Hagelsturm: Entfesselt einen Sturm aus Hagelkörnern. [26.10]"

#: guitext:245
msgctxt "Creature spell"
msgid ""
"Slow: Slows down the target creature, making its attacks and movement delayed."
msgstr "Verlangsamen: Bremst die Angriffe und Bewegungen der Zielkreatur erheblich. [26.19]"

#: guitext:246
msgctxt "Creature spell"
msgid ""
"Drain: This spell drains the target creature a part of its health and gives it "
"to the caster."
msgstr "Auslaugen: Nimmt dem Ziel die Lebensenergie und fügt diese dem Absender als solche hinzu. [26.4]"

#: guitext:247
msgctxt "Creature spell"
msgid ""
"Word of Power: Causes rings of demonic energy to emanate from the creature's body and "
"inflicts massive damage on the vicinity. Very effective against crowded hordes of enemies, "
"also pushes them back."
msgstr "Wort der Macht: Ringe dämonischer Energie strahlen vom Körper der Kreatur aus und verursachen massiven Umgebungsschaden. Sehr effektiv gegen Gegnerhorden, diese werden auch zurückgeschleudert. [26.23]"

#: guitext:248
msgctxt "Creature spell"
msgid ""
"Heal: When this is cast, the creature is massively healed."
msgstr "Heilung: Heilt die Kreatur stark. [26.11]"

#: guitext:249
msgctxt "Creature spell"
msgid ""
"Wind: Creates a force twelve gale in your Dungeon blowing every creature "
"away from you. And nasty smells of course."
msgstr "Wind: Verursacht einen Sturm und bläst jede Kreatur weg - ebenso wie jeglichen Gestank. [26.22]"

#: guitext:250
msgctxt "Creature spell"
msgid ""
"Meteor: More powerful than the fireball, this spell throws out a solid ball "
"of fire which does a lot of damage to an enemy."
msgstr "Meteor: Stärker als der Feuerball. Dieser Zauber schleudert einen gewaltigen Ball aus Feuer auf den Gegner und schadet diesem erheblich. [26.14]"

#: guitext:251
msgctxt "Creature spell"
msgid ""
"Fireball: Fires a single fireball which homes in on the nearest enemy. Also "
"inflicts minor damage to a Dungeon's walls and doors."
msgstr "Feuerball: Feuert einen einzelnen Feuerball ab, der automatisch sein Ziel findet. Kann auch Türen und Wände im Dungeon beschädigen. [26.5]"

#: guitext:252
msgctxt "Creature spell"
msgid ""
"Hand to Hand: The basic battle ability that allows to attack the enemy with "
"either bare hands or a sword."
msgstr "Nahkampf: Die grundlegende Kampffähigkeit, die Gegner aus nächster Nähe schadet. Kann auch ein Schwert oder Messer sein. [25.3]"

#: guitext:253
msgctxt "Creature spell"
msgid ""
"Fart: A close range gas attack that only damages enemy creatures."
msgstr "Furz: Ein Gasangriff aus nächster Nähe, der nur feindlichen Kreaturen Schaden zufügt."

#: guitext:254
msgctxt "Creature spell"
msgid ""
"Dig: This is the basic ability of the Imp and allows it to tunnel through "
"earth."
msgstr "Graben: Die Grundfähigkeit von Imps, um Tunnel durch die Erde zu buddeln. [25.2]"

#: guitext:255
msgctxt "Creature spell"
msgid ""
"Disease: Fired at a foe, gives them a Disease which is then spread to other "
"creatures. The infected are slowly dying and can only be healed in the "
"Temple."
msgstr "Virus: Infiziert die Zielkreatur mit einem Virus, der diesen an seine Verbündeten weitergibt. Kann nur im Tempel geheilt werden. [26.3]"

#: guitext:256
msgctxt "Creature spell"
msgid ""
"Chicken: Turns enemy into chicken for a while. The enemy isn't able to "
"attack but has the same strength and thus won't be as easy to kill as a "
"normal chicken."
msgstr "Huhn: Verwandelt den Feind für eine Weile in ein Huhn. Der Feind kann nicht angreifen, behält aber seine üblichen Werte und kann nicht so leicht wie ein normales Hühnchen getötet werden. [26.2]"

#: guitext:257
msgctxt "Creature spell"
msgid "Time Bomb: Turns your creature into a suicidal bomber."
msgstr "Zeitbombe: Verwandelt Eure Kreatur in einen Selbstmordbomber."

#: guitext:258
msgctxt "Creature name"
msgid "Fairy"
msgstr "Fee"

#: guitext:259
msgctxt "Creature name"
msgid "Imp"
msgstr "Imp"

#: guitext:260
msgctxt "Creature name"
msgid "Beetle"
msgstr "Käfer"

#: guitext:261
msgctxt "Creature name"
msgid "Troll"
msgstr "Troll"

#: guitext:262
msgctxt "Creature name"
msgid "Demon Spawn"
msgstr "Dämonenechse"

#: guitext:263
msgctxt "Creature name"
msgid "Warlock"
msgstr "Zauberer"

#: guitext:264
msgctxt "Creature name"
msgid "Fly"
msgstr "Fliege"

#: guitext:265
msgctxt "Creature name"
msgid "Spider"
msgstr "Spinne"

#: guitext:266
msgctxt "Creature name"
msgid "Skeleton"
msgstr "Skelett"

#: guitext:267
msgctxt "Creature name"
msgid "Horned Reaper"
msgstr "Horny"

#: guitext:268
msgctxt "Creature name"
msgid "Dragon"
msgstr "Drache"

#: guitext:269
msgctxt "Creature name"
msgid "Tentacle"
msgstr "Tentakel"

#: guitext:270
msgctxt "Creature name"
msgid "Hound"
msgstr "Höllenhund"

#: guitext:271
msgctxt "Creature name"
msgid "Ghost"
msgstr "Geist"

#: guitext:272
msgctxt "Creature name"
msgid "Mistress"
msgstr "Eiserne Jungfrau"

#: guitext:273
msgctxt "Creature name"
msgid "Bile Demon"
msgstr "Teufler"

#: guitext:274
msgctxt "Creature name"
msgid "Vampire"
msgstr "Vampir"

#: guitext:275
msgctxt "Creature name"
msgid "Barbarian"
msgstr "Barbar"

#: guitext:276
msgctxt "Creature name"
msgid "Knight"
msgstr "Ritter"

#: guitext:277
msgctxt "Creature name"
msgid "Wizard"
msgstr "Magier"

#: guitext:278
msgctxt "Creature name"
msgid "Orc"
msgstr "Orc"

#: guitext:279
msgctxt "Creature name"
msgid "Mountain Dwarf"
msgstr "Bergzwerg"

#: guitext:280
msgctxt "Creature name"
msgid "Valley Dwarf"
msgstr "Talzwerg"

#: guitext:281
msgctxt "Creature name"
msgid "Thief"
msgstr "Dieb"

#: guitext:282
msgctxt "Creature name"
msgid "Samurai"
msgstr "Samurai"

#: guitext:283
msgctxt "Creature name"
msgid "Priestess"
msgstr "Priesterin"

#: guitext:284
msgctxt "Creature name"
msgid "Giant"
msgstr "Riese"

#: guitext:285
msgctxt "Creature name"
msgid "Archer"
msgstr "Bogenschütze"

#: guitext:286
msgctxt "Creature name"
msgid "Monk"
msgstr "Mönch"

#: guitext:287
msgctxt "In-game interface description"
msgid ""
"Query: Select this and left click on a creature to view information on that "
"creature and track it on screen. LMB select."
msgstr ""
"Info-Modus: Wählt das Fragezeichen und linksklickt auf eine Kreatur, um "
"Informationen zu erhalten. Mit der linken Maustaste wählen. [5.8]"

#: guitext:288
msgctxt "Menu interface item"
msgid "Select game"
msgstr "Spiel wählen"

#: guitext:289
msgctxt "Menu interface item"
msgid "Network Menu"
msgstr "Netzwerkmenü"

#: guitext:290
msgctxt "Menu interface item"
msgid "Main Menu"
msgstr "Hauptmenü"

#: guitext:343
msgctxt "Menu interface, Main Menu title"
msgid "Main Menu"
msgstr "Hauptmenü"

#: guitext:291
msgctxt "In-game interface description"
msgid ""
"Anger: How angry the creature is. The higher the bar is, the angrier the "
"creature is."
msgstr "Ärger: Wie verärgert eine Kreatur ist. Je voller die Anzeige, desto verärgerter die Kreatur. [23.2]"

#: guitext:292
msgctxt "In-game interface description"
msgid "Creature Kills: The total number of enemies the creature has slain."
msgstr "Kreaturen getötet: Wieviele Gegner eine Kreatur geschlagen hat. [23.7]"

#: guitext:293
msgctxt "In-game interface description"
msgid ""
"Strength: The amount of damage the creature inflicts upon its enemies with "
"each hit."
msgstr ""
"Stärke: Die Höhe des Schadens, den eine Kreatur beim Gegner anrichtet. "
"[23.12]"

#: guitext:294
msgctxt "In-game interface description"
msgid "Wage: The creature's salary in gold which it takes on each payday."
msgstr "Lohn: Der Lohn der Kreatur in Gold, die bei jedem Zahltag fällig ist. [23.13]"

#: guitext:295
msgctxt "In-game interface description"
msgid "Gold Held: The amount of gold the creature is carrying."
msgstr "Gold in Besitz: Die Menge an Gold, die eine Kreatur trägt. [23.8]"

#: guitext:296
msgctxt "In-game interface description"
msgid ""
"Defence: The chance a creature will avoid a blow. The higher the number, the "
"greater the chance of avoidance."
msgstr ""
"Verteidigung: Die Chance, die eine Kreatur besitzt, einem Schlag auszuweichen. Je höher die Zahl, desto grösser die Ausweich-Chance."
"[23.9]"

#: guitext:297
msgctxt "In-game interface description"
msgid ""
"Skill: The creature's ability to perform tasks. The higher the Skill level, "
"the better the creature's performance."
msgstr "Fähigkeit: Die Fähigkeit der Kreatur, Aufgaben zu erfüllen. Je höher die Fähigkeit, desto besser die Leistung der Kreatur. [23.14]"

#: guitext:298
msgctxt "In-game interface description"
msgid "Age/Time In Dungeon: The length of time you have employed the creature."
msgstr ""
"Alter / Dungeon-Jahre: Der Zeitraum, seit dem die Kreatur im "
"Angestelltenverhältnis ist. [23.10]"

#: guitext:299
msgctxt "In-game interface description"
msgid ""
"Dexterity: The chance of a successful attack. Used to break enemy defence. "
"The higher the number, the greater the chance of hitting."
msgstr ""
"Geschicklichkeit: Die Chance, die eine Kreatur hat, die Verteidigung des Gegners zu durchbrechen. "
"Je höher die Zahl, desto höher die Chance. [23.15]"

#: guitext:300
msgctxt "In-game interface description"
msgid ""
"Luck: The chance that a creature will do a double attack or a double defence "
"in combat. Taken into account only when the hit is not avoided."
msgstr ""
"Glück: Die Chance, daß eine Kreatur einen doppelten Angriff oder eine "
"doppelte Verteidigung im Kampf unternimmt. [23.11]"

#: guitext:301
msgctxt "In-game interface description"
msgid "Blood type: As if you care. Blood is blood, right?"
msgstr ""
"Blutgruppe: Als ob Euch das kümmern würde! Blut ist Blut, oder nicht? [23.16]"

#: guitext:302
msgctxt "In-game interface description"
msgid ""
"Idle: The creature is either sleeping or not working. It's not involved in "
"anything constructive or useful. LMB pick up creature. RMB zoom."
msgstr ""
"Untätig: Entweder schläft die Kreatur oder sie arbeitet nicht. Mit der "
"linken Maustaste nehmt Ihr die Kreatur auf, mit der rechten zoomt Ihr sie "
"heran. [9.1 und 22.2.1]"

#: guitext:303
msgctxt "In-game interface description"
msgid ""
"Working: The creature is performing tasks and doing work for you. LMB pick "
"up creature. RMB zoom."
msgstr ""
"Beschäftigt: Die Kreatur erfüllt eine Aufgabe. Mit der linken Maustaste nehmt Ihr "
"die Kreatur auf, mit der rechten zoomt Ihr sie heran. [9.2 und 22.2.1]"

#: guitext:304
msgctxt "In-game interface description"
msgid "Fighting: The creature is in a battle. LMB pick up creature. RMB zoom."
msgstr ""
"Kämpfend: Die Kreatur befindet sich mitten im Kampf. Mit der linken Maustaste "
"nehmt Ihr die Kreatur auf, mit der rechten zoomt Ihr sie heran. [9.3 und "
"22.2.1]"

#: guitext:305
msgctxt "In-game interface description"
msgid ""
"Fight: Your creatures always attack and will not avoid any combat. LMB select."
msgstr ""
"Kampf: Eure Kreaturen werden immer angreifen und keinen Kampf scheuen. Mit der linken Maustaste wählen. [5.1]"

#: guitext:306
msgctxt "In-game interface description"
msgid ""
"Flee: Your creatures attempt to preserve their lives, running away if they "
"are too badly injured. LMB select."
msgstr ""
"Flucht: Eure Kreaturen versuchen, zu fliehen und somit ihr Leben zu retten, wenn sie schwer verletzt sind. Mit der linken "
"Maustaste wählen. [5.2]"

#: guitext:307
msgctxt "In-game interface description"
msgid ""
"Imprison: Your creatures stun their enemies in battle and imprison those "
"they defeat. LMB select."
msgstr ""
"Einsperren: Eure Kreaturen betäuben ihre Gegner im Kampf. Eure Imps können "
"diese Gegner dann aufsammeln und ins Gefängnis ziehen. Mit der linken Maustaste wählen. [5.1]"

#: guitext:308
msgctxt "In-game interface description"
msgid ""
"Defending: The creature is concentrating on avoiding its adversary's blows."
msgstr ""
"Verteidigen: Die Kreatur konzentriert sich darauf, gegnerische Schläge zu "
"vermeiden."

#: guitext:309
msgctxt "In-game interface item"
msgid "Are you sure?"
msgstr "Seid Ihr sicher?"

#: guitext:310
msgctxt "In-game interface item"
msgid "Yes"
msgstr "Ja"

#: guitext:311
msgctxt "In-game interface item"
msgid "No"
msgstr "Nein"

#: guitext:312
msgctxt "In-game interface item"
msgid "For"
msgstr "Für"

#: guitext:313
msgctxt "In-game interface description"
msgid "Shadows: The number of shadows cast by each creature. LMB toggle."
msgstr ""
"Schatten: Die Anzahl der Schatten, die eine Kreatur wirft. "
"Mit der linken Maustaste umschalten. [3.2.2]"

#: guitext:314
msgctxt "In-game interface description"
msgid ""
"View Type: Swap between perspective views. Default view has warped walls "
"and can be rotated. Disable the warp effect for clean lines. Forced perspective "
"can only be rotated 90 degrees and changes the viewing angle. LMB toggle."
msgstr ""
"Perspektive: Zwischen Ansichten wechseln. Standard kann frei gedreht werden und "
"hat verzerrte Wände. 2. Modus: gerade Wände. 3. Modus: Orthographische Perspektive "
"(kann nur um 90 Grad gedreht werden). Mit der linken Maustaste umschalten."

#: guitext:315
msgctxt "In-game interface description"
msgid ""
"Wall Height: Swap between high or low walls. If you make the walls one block "
"high, they are easier to see over. LMB toggle."
msgstr ""
"Wandhöhe: Wechselt zwischen hohen und niedrigen Wänden. Wenn Ihr die Wandhöhe auf einen Block einstellt, kann man einfacher darüber sehen. Mit der linken "
"Maustaste umschalten. [3.2.2]"

#: guitext:316
msgctxt "In-game interface description"
msgid ""
"View Distance: The amount of dungeon drawn. This directly affects the speed "
"of the game. LMB toggle."
msgstr ""
"Sichtweite: Die Reichweite der Dungeon-Ansicht im Symbiose-Modus. Hat direkten Einfluss auf die "
"Spielgeschwindigkeit. Mit der linken Maustaste umschalten. [3.2.2]"

#: guitext:317
msgctxt "In-game interface description"
msgid "Gamma Correction: Adjust the brightness of the game. LMB toggle."
msgstr ""
"Gamma-Korrektur: Paßt die Helligkeit des Spiels an. Mit der linken Maustaste "
"umschalten. [3.2.2]"

#: guitext:318
msgctxt "In-game interface item"
msgid "Of"
msgstr "Zu"

#: guitext:319
msgctxt "Slab description"
msgid "Empty Lair: Would suit itinerant creature."
msgstr "Leeres Versteck: Würde einer umherwandernden Kreatur schon gefallen."

#: guitext:320
msgctxt "Menu interface item"
msgid "Paused"
msgstr "Pause"

#: guitext:321
msgctxt "In-game interface description"
msgid ""
"Zoom In: Zoom in the Dynamic Map. This increases the scale of the map. LMB "
"select."
msgstr ""
"Heranzoomen: Zoomt heran in der dynamische Karte. Mit der linken Maustaste wählen. "
"[4.1]"

#: guitext:322
msgctxt "In-game interface description"
msgid ""
"Zoom Out: Zoom out the Dynamic Map. This decreases the scale of the map. LMB "
"select."
msgstr ""
"Herauszoomen: Zoomt heraus in der dynamischen Karte. Mit der linken Maustaste "
"wählen. [4.1]"

#: guitext:323
msgctxt "In-game interface description"
msgid ""
"Full Screen Map: Takes you to the Map Screen which displays your entire "
"Dungeon and the surrounding area. LMB select."
msgstr ""
"Karte im Vollbild: Bringt Euch zum Karten-Bildschirm, der Euren gesamten Dungeon und die Umgebung anzeigt. Mit der linken Maustaste wählen. "
"[4.1.1]"

#: guitext:324
msgctxt "Slab description"
msgid ""
"Impenetrable Rock: Your Imps cannot dig through this, the only solution is "
"to go round. It is visible even if far from your territory."
msgstr "Undurchdringlicher Fels: Eure Imps können nicht durchgraben, es muss ein anderer Weg gefunden werden. Aus jeder Entfernung im Karten-Bildschirm sichtbar. [12.4]"

#: guitext:325
msgctxt "Slab description"
msgid ""
"Earth: You can excavate this. To dig out some new caverns, choose a location "
"and tag for digging with LMB. Press LMB again to untag."
msgstr "Erde: Kann frei durchbuddelt werden. Um neue Höhlen auszugraben, wählt die Stelle mit der linken Maustaste an. Erneutes Linksklicken entfernt die Auswahl. [12.1]"

#: guitext:326
msgctxt "Slab description"
msgid ""
"Gold Seam: Your source of wealth. Dig this out and your Imps will take it to "
"your Treasure Room. You can also pick up the lumps of treasure left on the "
"ground."
msgstr ""
"Goldader: Das ist die Quelle Eures Wohlstands. Baut das Gold ab, und Eure "
"Imps werden es zur Schatzkammer bringen. Ihr könnt herumliegendes Gold auch mit der Hand des Bösen aufnehmen. [12.2]"

#: guitext:327
msgctxt "Slab description"
msgid ""
msgid "Lava: Burns any creature that step on it. Get over lava by building a Bridge."
msgstr "Lava: Schmilzt jede Kreatur ein, die hineintritt. Baut eine Brücke, um Lava zu überwinden. [14.2]"

#: guitext:328
msgctxt "Slab description"
msgid ""
"Water: Creatures move more slowly through water. Build the Bridge to make "
"new land on the water."
msgstr "Wasser: Kreaturen bewegen sich langsamer durch Wasser. Baut eine Brücke, um Wasser zu überwinden. [14.1]"

#: guitext:329
msgctxt "Slab description"
msgid ""
"Wall: A reinforced stone wall that enemies cannot break through. At least "
"without the Destroy Walls spell."
msgstr ""
"Befestigte Wand: Durch diese verstärkte Steinwand können die Gegner nicht eindringen, es sei denn, sie besitzen den Rückbau-Spruch. "
"[12.1]"

#: guitext:330
msgctxt "Slab description"
msgid "Damaged Wall: Unless repaired, this wall will eventually collapse."
msgstr ""
"Beschädigte Wand: Wenn diese Wand nicht repariert wird, stürzt sie "
"wahrscheinlich ein."

#: guitext:331
msgctxt "Slab description"
msgid ""
"Path: Unclaimed earth floor. You can claim it if it is connected to already "
"claimed territory."
msgstr "Pfad: Unbenutzter Trampelpfad. Kann von Euren Imps beansprucht werden, falls eine Verbindung zu Eurem Gebiet besteht. [12.1]"

#: guitext:332
msgctxt "Slab description"
msgid ""
"Claimed area: Your dungeon territory. You can build rooms and drop your "
"creatures on it."
msgstr "Benutztes Gebiet: Euer Dungeon-Gebiet. Ihr könnt darauf Räume bauen und Kreaturen absetzen. [12.1]"

#: guitext:333
msgctxt "In-game interface item"
msgid "More..."
msgstr "Mehr..."

#: guitext:334
msgctxt "In-game message"
msgid "Level completed - press Escape to continue"
msgstr "Level abgeschlossen - zum Fortfahren Leertaste drücken"

#: guitext:335
msgctxt "In-game message"
msgid "You have been defeated. Press Space to restart."
msgstr "Level verloren - zum Neustart Leertaste drücken"

#: guitext:336
msgctxt "On-screen message"
msgid "Recording FLIC"
msgstr "Flic Aufnehmen"

#: guitext:337
msgctxt "On-screen message"
msgid "Error recording FLIC"
msgstr "Fehler Bei Flic-Aufnahme"

#: guitext:338
msgctxt "On-screen message"
msgid "Finished recording FLIC"
msgstr "Flic-Aufnahme Beendet"

#: guitext:339
msgctxt "Unused"
msgid "Time Bomb"
msgstr "Zeitbombe"

#: guitext:340
msgctxt "In-game interface item"
msgid "Sound FX"
msgstr "Soundeffekte"

#: guitext:341
msgctxt "In-game interface item"
msgid "Music"
msgstr "Musik"

#: guitext:342
msgctxt "In-game interface item"
msgid "UNUSED"
msgstr "Leer"

#: guitext:344
msgctxt "Menu interface item"
msgid "Load Menu"
msgstr "Menü laden"

#: guitext:345
msgctxt "Menu interface, Main Menu item"
msgid "Load Game"
msgstr "Spiel laden"

#: guitext:346
msgctxt "Menu interface, Main Menu item"
msgid "Continue Game"
msgstr "Spiel fortsetzen"

#: guitext:347
msgctxt "Menu interface, Main Menu item"
msgid "Multiplayer"
msgstr "Mehrspieler"

#: guitext:348
msgctxt "Menu interface item"
msgid "Return to Main Menu"
msgstr "Zurück zum Hauptmenü"

#: guitext:349
msgctxt "Menu interface item"
msgid "Play Intro"
msgstr "Intro"

#: guitext:350
msgctxt "Menu interface item"
msgid "Service Menu"
msgstr "Mehrspielermenü"

#: guitext:351
msgctxt "Menu interface item"
msgid "Session Menu"
msgstr "Sitzungsmenü"

#: guitext:352
msgctxt "Menu interface item"
msgid "Speed"
msgstr "Geschwindigkeit"

#: guitext:353
msgctxt "Menu interface item"
msgid "COM Port"
msgstr "COM-Port"

#: guitext:354
msgctxt "Menu interface item"
msgid "Phone Number"
msgstr "Telefonnummer"

#: guitext:355
msgctxt "Menu interface item"
msgid "IRQ"
msgstr "IRQ"

#: guitext:356
msgctxt "Menu interface item"
msgid "Statistics"
msgstr "Statistiken"

#: guitext:357
msgctxt "Menu interface item"
msgid "Level Completed"
msgstr "Level abgeschlossen"

#: guitext:358
msgctxt "Menu interface item"
msgid "UNUSED"
msgstr "Leer"

#: guitext:359
msgctxt "Menu interface, Main Menu item"
msgid "Quit"
msgstr "Verlassen"

#: guitext:360
msgctxt "Menu interface, Main Menu item"
msgid "Start New Game"
msgstr "Neues Spiel starten"

#: guitext:361
msgctxt "Unused"
msgid "This is a tale of valour and honour and how tasty heroes are...."
msgstr ""
"Dies ist eine Geschichte über Mut, Ehre und den Wohlgeschmack von Helden ..."

#: guitext:362
msgctxt "Credits"
msgid "Designed By"
msgstr "Entworfen von"

#: guitext:363
msgctxt "Credits"
msgid "Project Leader"
msgstr "Projektleitung"

#: guitext:364
msgctxt "Credits"
msgid "Lead Programmer"
msgstr "Leitender Programmierer"

#: guitext:365
msgctxt "Credits"
msgid "Lead Artist"
msgstr "Künstlerische Leitung"

#: guitext:366
msgctxt "Credits"
msgid "Programming"
msgstr "Programmierung"

#: guitext:367
msgctxt "Credits"
msgid "Engine Design"
msgstr "Engine-Design"

#: guitext:368
msgctxt "Credits"
msgid "Music and Sfx"
msgstr "Musik und Soundeffekte"

#: guitext:369
msgctxt "Credits"
msgid "Graphics Programmers"
msgstr "Grafik-Programmierung"

#: guitext:370
msgctxt "Credits"
msgid "Artists"
msgstr "Künstler"

#: guitext:371
msgctxt "Credits"
msgid "Network Programming"
msgstr "Netzwerk-Programmierung"

#: guitext:372
msgctxt "Credits"
msgid "Testing Manager"
msgstr "Test-Manager"

#: guitext:373
msgctxt "Credits"
msgid "Lead Testers"
msgstr "Leitende Tester"

#: guitext:374
msgctxt "Credits"
msgid "Lead Tester"
msgstr "Leitender Tester"

#: guitext:375
msgctxt "Credits"
msgid "Management"
msgstr "Management"

#: guitext:376
msgctxt "Credits"
msgid "Marketing and PR"
msgstr "Marketing und PR"

#: guitext:377
msgctxt "Credits"
msgid "Tech Support"
msgstr "Technischer Support"

#: guitext:378
msgctxt "Credits"
msgid "Administration"
msgstr "Verwaltung"

#: guitext:379
msgctxt "Credits"
msgid "Thanks To"
msgstr "Dank an"

#: guitext:380
msgctxt "Credits"
msgid "Producer"
msgstr "Produzent"

#: guitext:381
msgctxt "Credits"
msgid "Level Design"
msgstr "Level-Design"

#: guitext:382
msgctxt "Credits"
msgid "Script By"
msgstr "Skript von"

#: guitext:383
msgctxt "Credits"
msgid "Libraries and Tools"
msgstr "Libraries und Tools"

#: guitext:384
msgctxt "Credits"
msgid "Playtesters"
msgstr "Spieltester"

#: guitext:385
msgctxt "Credits"
msgid "Localisation"
msgstr "Übersetzung"

#: guitext:386
msgctxt "Credits"
msgid "Special Thanks To"
msgstr "Besonderer Dank an"

#: guitext:387
msgctxt "Credits"
msgid "Package Design"
msgstr "Verpackungs-Design"

#: guitext:388
msgctxt "Credits"
msgid "Documentation"
msgstr "Dokumentation"

#: guitext:389
msgctxt "Credits"
msgid "Documentation Layout"
msgstr "Dokumentations-Layout"

#: guitext:390
msgctxt "Credits"
msgid "Production"
msgstr "Produktion"

#: guitext:391
msgctxt "Credits"
msgid "Quality Assurance"
msgstr "Qualitätssicherung"

#: guitext:392
msgctxt "Credits"
msgid "Lead Level Design"
msgstr "Leitung Level-Design"

#: guitext:393
msgctxt "Credits"
msgid "Intro"
msgstr "Intro"

#: guitext:394
msgctxt "Credits"
msgid "Testers"
msgstr "Tester"

#: guitext:395
msgctxt "Menu interface item"
msgid "Sessions"
msgstr "Sitzungen"

#: guitext:396
msgctxt "Menu interface item"
msgid "Name"
msgstr "Name"

#: guitext:397
msgctxt "Menu interface item"
msgid "Services"
msgstr "Verbindungsart"

#: guitext:398
msgctxt "Menu interface item"
msgid "Messages"
msgstr "Mitteilungen"

#: guitext:399
msgctxt "Menu interface item"
msgid "Create Game"
msgstr "Spiel erstellen"

#: guitext:400
msgctxt "Menu interface item"
msgid "Join Game"
msgstr "Teilnehmen"

#: guitext:401
msgctxt "Menu interface item"
msgid "Start Game"
msgstr "Spiel starten"

#: guitext:402
msgctxt "Menu interface item"
msgid "Game Menu"
msgstr "Spiele-Session"

#: guitext:403
msgctxt "Menu interface item"
msgid "Cancel"
msgstr "Abbrechen"

#: guitext:404
msgctxt "Menu interface item"
msgid "No Name"
msgstr "Kein Name"

#: guitext:405
msgctxt "Menu interface item"
msgid "Players"
msgstr "Spieler"

#. Creature experience level
#: guitext:406
msgctxt "Menu interface item"
msgid "Level"
msgstr "Level"

#: guitext:407
msgctxt "Menu interface item"
msgid "Levels"
msgstr "Levels"

#: guitext:408
msgctxt "Menu interface item"
msgid "Games"
msgstr "Spiele"

#: guitext:409
msgctxt "Menu interface item"
msgid "Modem Menu"
msgstr "Modem-Menü"

#: guitext:410
msgctxt "Menu interface item"
msgid "Serial Menu"
msgstr "Serielle verbindung"

#: guitext:411
msgctxt "Menu interface item"
msgid "Init"
msgstr "Initialisieren"

#: guitext:412
msgctxt "Menu interface item"
msgid "Hangup"
msgstr "Auflegen"

#: guitext:413
msgctxt "Menu interface item"
msgid "Clear"
msgstr "Löschen"

#: guitext:414
msgctxt "Menu interface item"
msgid "Answer"
msgstr "Antworten"

#: guitext:415
msgctxt "Menu interface item"
msgid "Start"
msgstr "Start"

#: guitext:416
msgctxt "Menu interface item"
msgid "Ally"
msgstr "Verbündeter"

#: guitext:417
msgctxt "Menu interface item"
msgid "Alliance"
msgstr "Bündnis"

#: guitext:418
msgctxt "Menu interface item"
msgid "Credits"
msgstr "Mitwirkende"

#: guitext:419
msgctxt "Menu interface item"
msgid "Ok"
msgstr "Ok"

#: guitext:420
msgctxt "Dungeon special decription"
msgid "Reveal Map: Reveals the entire underground realm to you."
msgstr "Karte offenbahren: Offenbahrt Euer gesamtes unterirdisches Reich."

#: guitext:421
msgctxt "Dungeon special decription"
msgid ""
"Resurrect Creature: You may raise one of your fallen minions from the dead."
msgstr ""
"Kreatur wiederbeleben: Ihr könnt vielleicht einen gefallenen Untergebenen "
"wiederbeleben."

#: guitext:422
msgctxt "Dungeon special decription"
msgid ""
"Transfer Creature: Pick one of your creatures to accompany you to the next "
"realm."
msgstr ""
"Kreaturen-Transfer: Nehmt eine Eurer Kreaturen auf, damit sie Euch ins "
"nächste Königreich begleitet."

#: guitext:423
msgctxt "Dungeon special decription"
msgid "Steal Hero: Subvert a hero to your cause."
msgstr "Helden-Raub: Bekehrt einen Helden zu Eurer Seite."

#: guitext:424
msgctxt "Dungeon special decription"
msgid "Multiply Creatures: Create a double of each of your creatures."
msgstr "Kreaturen klonen: Klont jede Eurer Kreaturen einmal."

#: guitext:425
msgctxt "Dungeon special decription"
msgid "Increase Level: Bestows greater skill on all your creatures."
msgstr "Level steigern: Verleiht allen Euren Kreaturen mehr Fähigkeiten."

#: guitext:426
msgctxt "Dungeon special decription"
msgid "Make Safe: Reinforces your entire dungeon."
msgstr "Sichern: Verstärkt Euren gesamten Dungeon."

#: guitext:427
msgctxt "Dungeon special decription"
msgid ""
"Locate Hidden World: You will get access to a secret realm after you "
"have conquered this one."
msgstr ""
"Verborgene Welt finden: Ihr werdet in ein geheimes Reich transportiert, wenn "
"Ihr dieses hier erobert habt."

#: guitext:428
msgctxt "Dungeon special name"
msgid "Resurrect Creature"
msgstr "Kreatur wiederbeleben"

#: guitext:429
msgctxt "Dungeon special name"
msgid "Transfer Creature"
msgstr "Kreaturen-Transfer"

#: guitext:430
msgctxt "Menu interface item"
msgid "Bonus"
msgstr "Bonus"

#: guitext:431
msgctxt "Menu interface, Main Menu item"
msgid "High Score Table"
msgstr "Highscore-Tabelle"

#: guitext:432
msgctxt "Menu interface item"
msgid "Go to Query Mode"
msgstr "Zum Info-Modus"

#: guitext:433
msgctxt "Menu interface item"
msgid "More information"
msgstr "Weitere Informationen"

#: guitext:434
msgctxt "Menu interface item"
msgid "Back to main Query Screen"
msgstr "Zurück zum Haupt-Info-Modus"

#: guitext:435
msgctxt "Menu interface item"
msgid "Selected action"
msgstr "Gewählte Aktion"

#: guitext:436
msgctxt "Menu interface item"
msgid "Choose party"
msgstr "Gruppe wählen"

#: guitext:437
msgctxt "Menu interface item"
msgid "Enter dungeon"
msgstr "Dungeon betreten"

#: guitext:438
msgctxt "Menu interface item"
msgid "Party members"
msgstr "Gruppen-Mitglieder"

#: guitext:439
msgctxt "Menu interface item"
msgid "Available creatures"
msgstr "Verfügbare Kreaturen"

#: guitext:440
msgctxt "Menu interface item"
msgid "Creature"
msgstr "Kreatur"

#: guitext:441
msgctxt "Menu interface item"
msgid "Money available"
msgstr "Verfügbares Gold"

#: guitext:442
msgctxt "Menu interface item"
msgid "Leader"
msgstr "Anführer"

#: guitext:443
msgctxt "Menu interface item"
msgid "Hire"
msgstr "Einstellen"

#: guitext:444
msgctxt "Menu interface item"
msgid "Fire"
msgstr "Feuern"

#: guitext:445
msgctxt "Menu interface item"
msgid "Cost"
msgstr "Kosten"

#: guitext:446
msgctxt "Menu interface item"
msgid "Type"
msgstr "Typ"

#: guitext:447
msgctxt "In-game interface description"
msgid ""
"Information Panel: Miscellaneous information. Shows your and enemy progress "
"and allows changing creature tendencies."
msgstr "Informationsmenü: Verschiedene Informationen. Zeigt Euren Fortschritt und den Eures Feindes. Erlaubt Euch, die Kreaturen-Einstellungen 'Flucht' und 'Einsperren' zu ändern. [5.0]"

#: guitext:448
msgctxt "In-game interface description"
msgid ""
"Room Panel: The rooms available for you to build. Here you can center map on "
"rooms or build new ones."
msgstr "Raum-Menü: Verfügbare Räume zum Bauen. Ihr könnt hier die Kartenansicht auf Räume zentrieren, neue Räume bauen oder existierende verkaufen. [6.0]"

#: guitext:449
msgctxt "In-game interface description"
msgid ""
"Research Panel: The spells available to you. Here you can cast or cancel "
"them."
msgstr "Forschungsmenü: Verfügbare Sprüche. Ihr könnt Sprüche hier einsetzen oder abbrechen. [7.0]"

#: guitext:450
msgctxt "In-game interface description"
msgid "Workshop Panel: The traps and doors available to you. You can centre the map on them, place new ones, or sell existing ones."
msgstr "Handwerkskammer-Menü: Verfügbare Fallen und Türen. Ihr könnt die Kartenansicht auf Fallen und Türen zentrieren, neue Fallen und Türen platzieren oder existierende verkaufen. [8.0]"

#: guitext:451
msgctxt "In-game interface description"
msgid ""
"Creature Panel: Information on your creatures. Shows activity of your "
"creatures and allows picking them up."
msgstr "Kreaturen-Menü: Infos zu Kreaturen. Zeigt die Aktivität Eurer Kreaturen und erlaubt es Euch, sie aufzunehmen. [9.0]"

#: guitext:452
msgctxt "In-game interface description"
msgid ""
"Research Time: The time until a new spell is researched. Scholars in your "
"Library are making progress on this bar."
msgstr "Forschungszeit: Zeit, bis ein neuer Spruch erforscht ist. Der Fortschrittsbalken zeigt die Zeit bis zum Abschluss an. [5.4]"

#: guitext:453
msgctxt "In-game interface description"
msgid ""
"Workshop Time: The time until a new trap is manufactured. Workers in your "
"Workshop are making progress on this bar."
msgstr "Herstellungszeit: Zeit, bis eine neue Tür oder Falle gebaut ist. Der Fortschrittsbalken zeigt die Zeit bis zum Abschluss an. [5.5]"

#: guitext:454
msgctxt "In-game interface description"
msgid "Payday Time: The time until the next Creature Payday. This bar increases over time and, when it reaches its "
"peak, all of your creatures will want their wages."
msgstr "Galgenfrist: Zeit bis zum nächsten Zahltag. Der Fortschrittsbalken zeigt die Zeit bis zur Fälligkeit des Zahltags an. Nach Erreichen des Zahltags gehen alle Kreaturen zur Schatzkammer und holen sich ihren Lohn ab. [5.3]"

#: guitext:455
msgctxt "In-game interface description"
msgid ""
"Number of Rooms: The number of rooms held by this Keeper. Allows you to "
"compare your dungeon with the competitors."
msgstr "Anzahl Räume: Die Zahl der Räume, die diesem Keeper gehören. Vergleicht Euch hier mit den anderen Keepern. [5.6]"

#: guitext:456
msgctxt "In-game interface description"
msgid ""
"Number of Creatures: The number of creatures owned by this Keeper. Allows "
"you to compare your army with other Keepers."
msgstr "Anzahl Kreaturen: Die Zahl der Kreaturen, die diesem Keeper gehören. Vergleicht Euch hier mit den anderen Keepern. [5.7]"

#: guitext:457
msgctxt "Menu interface item"
msgid "Choose game"
msgstr "Spielauswahl"

#: guitext:458
msgctxt "Menu interface item"
msgid "Game type"
msgstr "Art des Spiels"

#: guitext:459
msgctxt "Menu interface item"
msgid "Keeper vs keeper"
msgstr "Keeper gegen Keeper"

#: guitext:460
msgctxt "Menu interface item"
msgid "Keeper vs heroes"
msgstr "Keeper gegen Helden"

#: guitext:461
msgctxt "Menu interface item"
msgid "Deathmatch"
msgstr "Deathmatch"

#: guitext:462
msgctxt "In-game interface description"
msgid "Sell Room: Sell a room tile for half the building price. LMB select."
msgstr ""
"Raum-Verkauf: Verkauft einen Raum zur Hälfte des Baupreises. Mit der "
"linken Maustaste wählen. [6.4]"

#: guitext:463
msgctxt "In-game interface description"
msgid ""
"Sell Item: Sell a Trap or Door. Allows you to earn gold on manufacturing. "
"LMB select."
msgstr ""
"Handwerks-Verkauf: Verkauft eine Falle oder eine Tür, um so Gold zu verdienen. Mit der linken "
"Maustaste wählen. [8.1.2]"

#: guitext:464
msgctxt "In-game interface description"
msgid "Next Battle: Zoom to the next battle. LMB select."
msgstr ""
"Nächster Kampf: Zum nächsten Kampf zoomen. Mit der linken Maustaste "
"wählen."

#: guitext:465
msgctxt "In-game interface item"
msgid "Close Window"
msgstr "Fenster schließen."

#: guitext:466
msgctxt "In-game interface item"
msgid "Zoom to area"
msgstr "Zum Gebiet zoomen."

#: guitext:467
msgctxt "Menu interface item"
msgid "No mouse installed"
msgstr "Keine Maus installiert"

#: guitext:468
msgctxt "Menu interface item"
msgid "Define keys"
msgstr "Tasten definieren"

#: guitext:469
msgctxt "Game controls"
msgid "Ally with player"
msgstr "Mit Spieler verbünden"

#: guitext:470
msgctxt "Game controls"
msgid "Press a key"
msgstr "Taste drücken"

#: guitext:471
msgctxt "Game controls"
msgid "UP"
msgstr "Hoch"

#: guitext:472
msgctxt "Game controls"
msgid "DOWN"
msgstr "Runter"

#: guitext:473
msgctxt "Game controls"
msgid "LEFT"
msgstr "Links"

#: guitext:474
msgctxt "Game controls"
msgid "RIGHT"
msgstr "Rechts"

#: guitext:475
msgctxt "Game controls"
msgid "ROTATE"
msgstr "Rotieren"

#: guitext:476
msgctxt "Game controls"
msgid "SPEED"
msgstr "Beschleunigen"

#: guitext:477
msgctxt "Game controls"
msgid "ROTATE LEFT"
msgstr "L. Rotieren"

#: guitext:478
msgctxt "Game controls"
msgid "ROTATE RIGHT"
msgstr "R. Rotieren"

#: guitext:479
msgctxt "Game controls"
msgid "ZOOM IN"
msgstr "Heranzoomen"

#: guitext:480
msgctxt "Game controls"
msgid "ZOOM OUT"
msgstr "Wegzoomen"

#: guitext:481
msgctxt "Keyboard"
msgid "LEFT CONTROL"
msgstr "Strg Links"

#: guitext:482
msgctxt "Keyboard"
msgid "RIGHT CONTROL"
msgstr "Strg Rechts"

#: guitext:483
msgctxt "Keyboard"
msgid "LEFT SHIFT"
msgstr "Shift Links"

#: guitext:484
msgctxt "Keyboard"
msgid "RIGHT SHIFT"
msgstr "Shift Rechts"

#: guitext:485
msgctxt "Keyboard"
msgid "LEFT ALT"
msgstr "Alt Links"

#: guitext:486
msgctxt "Keyboard"
msgid "RIGHT ALT"
msgstr "Alt Rechts"

#: guitext:487
msgctxt "Keyboard"
msgid "SPACE"
msgstr "Leertaste"

#: guitext:488
msgctxt "Keyboard"
msgid "RETURN"
msgstr "Eingabe"

#: guitext:489
msgctxt "Keyboard"
msgid "TAB"
msgstr "Tab"

#: guitext:490
msgctxt "Keyboard"
msgid "CAPS LOCK"
msgstr "Feststelltaste"

#: guitext:491
msgctxt "Keyboard"
msgid "BACKSPACE"
msgstr "Backspace"

#: guitext:492
msgctxt "Keyboard"
msgid "INSERT"
msgstr "Einf."

#: guitext:493
msgctxt "Keyboard"
msgid "DELETE"
msgstr "Entf."

#: guitext:494
msgctxt "Keyboard"
msgid "HOME"
msgstr "POS 1"

#: guitext:495
msgctxt "Keyboard"
msgid "END"
msgstr "Ende"

#: guitext:496
msgctxt "Keyboard"
msgid "PAGE UP"
msgstr "Bild Auf"

#: guitext:497
msgctxt "Keyboard"
msgid "PAGE DOWN"
msgstr "Bild Ab"

#: guitext:498
msgctxt "Keyboard"
msgid "NUM LOCK"
msgstr "Num"

#: guitext:499
msgctxt "Keyboard"
msgid "NUM /"
msgstr "NUM /"

#: guitext:500
msgctxt "Keyboard"
msgid "NUM *"
msgstr "NUM *"

#: guitext:501
msgctxt "Keyboard"
msgid "NUM -"
msgstr "NUM -"

#: guitext:502
msgctxt "Keyboard"
msgid "NUM +"
msgstr "NUM +"

#: guitext:503
msgctxt "Keyboard"
msgid "NUM ENTER"
msgstr "Num Enter"

#: guitext:504
msgctxt "Keyboard"
msgid "NUM DELETE"
msgstr "Num Entf."

#: guitext:505
msgctxt "Keyboard"
msgid "NUM 1"
msgstr "NUM 1"

#: guitext:506
msgctxt "Keyboard"
msgid "NUM 2"
msgstr "NUM 2"

#: guitext:507
msgctxt "Keyboard"
msgid "NUM 3"
msgstr "NUM 3"

#: guitext:508
msgctxt "Keyboard"
msgid "NUM 4"
msgstr "NUM 4"

#: guitext:509
msgctxt "Keyboard"
msgid "NUM 5"
msgstr "NUM 5"

#: guitext:510
msgctxt "Keyboard"
msgid "NUM 6"
msgstr "NUM 6"

#: guitext:511
msgctxt "Keyboard"
msgid "NUM 7"
msgstr "NUM 7"

#: guitext:512
msgctxt "Keyboard"
msgid "NUM 8"
msgstr "NUM 8"

#: guitext:513
msgctxt "Keyboard"
msgid "NUM 9"
msgstr "NUM 9"

#: guitext:514
msgctxt "Keyboard"
msgid "NUM 0"
msgstr "NUM 0"

#: guitext:515
msgctxt "Keyboard"
msgid "F1"
msgstr "F1"

#: guitext:516
msgctxt "Keyboard"
msgid "F2"
msgstr "F2"

#: guitext:517
msgctxt "Keyboard"
msgid "F3"
msgstr "F3"

#: guitext:518
msgctxt "Keyboard"
msgid "F4"
msgstr "F4"

#: guitext:519
msgctxt "Keyboard"
msgid "F5"
msgstr "F5"

#: guitext:520
msgctxt "Keyboard"
msgid "F6"
msgstr "F6"

#: guitext:521
msgctxt "Keyboard"
msgid "F7"
msgstr "F7"

#: guitext:522
msgctxt "Keyboard"
msgid "F8"
msgstr "F8"

#: guitext:523
msgctxt "Keyboard"
msgid "F9"
msgstr "F9"

#: guitext:524
msgctxt "Keyboard"
msgid "F10"
msgstr "F10"

#: guitext:525
msgctxt "Keyboard"
msgid "F11"
msgstr "F11"

#: guitext:526
msgctxt "Keyboard"
msgid "F12"
msgstr "F12"

#: guitext:527
msgctxt "Keyboard"
msgid "UP"
msgstr "Cursor Hoch"

#: guitext:528
msgctxt "Keyboard"
msgid "DOWN"
msgstr "Cursor Runter"

#: guitext:529
msgctxt "Keyboard"
msgid "LEFT"
msgstr "Cursor Links"

#: guitext:530
msgctxt "Keyboard"
msgid "RIGHT"
msgstr "Cursor Rechts"

#: guitext:531
msgctxt "Network game message"
msgid "Initialising Modem"
msgstr "Initialisiere Modem"

#: guitext:532
msgctxt "Network game message"
msgid "Connecting Modem"
msgstr "Verbinde Modem"

#: guitext:533
msgctxt "Network game message"
msgid "Dial"
msgstr "Wählen"

#: guitext:534
msgctxt "Network game message"
msgid "Continue"
msgstr "Fortfahren"

#: guitext:535
msgctxt "Network game message"
msgid "Line Engaged"
msgstr "Besetzt"

#: guitext:536
msgctxt "Network game message"
msgid "Unknown Error"
msgstr "Unbekannter Fehler"

#: guitext:537
msgctxt "Network game message"
msgid "No Carrier"
msgstr "Keine Verbindung"

#: guitext:538
msgctxt "Network game message"
msgid "No Dial Tone"
msgstr "Kein Wählton"

#: guitext:539
msgctxt "Network game message"
msgid "No Response"
msgstr "Keine Antwort"

#: guitext:540
msgctxt "Network game message"
msgid "No Server"
msgstr "Kein Server"

#: guitext:541
msgctxt "Network game message"
msgid "Unable to initialise"
msgstr "Keine Initialisierung möglich"

#: guitext:542
msgctxt "Network game message"
msgid "Unable to create game"
msgstr "Spiel kann nicht erstellt werden"

#: guitext:543
msgctxt "Network game message"
msgid "Unable to join game"
msgstr "Keine Teilnahme am Spiel möglich"

#: guitext:544
msgctxt "Slab description"
msgid ""
"Gems: Infinite wealth for your Imps to extract. Cannot be destroyed, but "
"takes longer to mine than Gold."
msgstr "Juwelen: Unendlicher Wohlstand, den Eure Imps gewinnen können. Kann nicht zerstört und endlos abgebaut werden. [12.3]"

#: guitext:545
msgctxt "Object description"
msgid ""
"Hero Gate: Heroes use this portal to invade your dungeon. It cannot be "
"closed on your side."
msgstr ""
"Heldentor: Helden benutzen diesen Eingang, um in Euren Dungeon einzufallen. Es kann von Euch nicht verschlossen werden."
"[15.4]"

#: guitext:546
msgctxt "Creature name"
msgid "Tunneller"
msgstr "Dunkelzwerg"

#: guitext:547
msgctxt "Creature name"
msgid "Avatar"
msgstr "Avatar"

#: guitext:548
msgctxt "In-game interface description"
msgid "Toggle Computer Assistant: Currently - Aggressive. LMB toggle."
msgstr ""
"Computer-Assistent ein/aus: Aktuell - Aggressiv. Mit der linken "
"Maustaste umschalten. [3.2.4]"

#: guitext:549
msgctxt "In-game interface description"
msgid "Toggle Computer Assistant: Currently - Defensive. LMB toggle."
msgstr ""
"Computer-Assistent ein/aus: Aktuell - Defensiv. Mit der linken "
"Maustaste umschalten. [3.2.4]"

#: guitext:550
msgctxt "In-game interface description"
msgid "Toggle Computer Assistant: Currently - Construction Only. LMB toggle."
msgstr ""
"Computer-Assistent ein/aus: Aktuell - Nur Bau. Mit der "
"linken Maustaste umschalten. [3.2.4]"

#: guitext:551
msgctxt "In-game interface description"
msgid "Toggle Computer Assistant: Currently - Move Only. LMB toggle."
msgstr ""
"Computer-Assistent ein/aus: Aktuell - Nur Bewegen. Mit der linken "
"Maustaste umschalten. [3.2.4]"

#: guitext:552
msgctxt "In-game tab with rooms"
msgid "Treasure Room"
msgstr "Schatzkammer"

#: guitext:553
msgctxt "In-game tab with rooms"
msgid "Library"
msgstr "Bibliothek"

#: guitext:554
msgctxt "In-game tab with rooms"
msgid "Lair"
msgstr "Versteck"

#: guitext:555
msgctxt "In-game tab with rooms"
msgid "Prison"
msgstr "Gefängnis"

#: guitext:556
msgctxt "In-game tab with rooms"
msgid "Torture Room"
msgstr "Folterkammer"

#: guitext:557
msgctxt "In-game tab with rooms"
msgid "Training Room"
msgstr "Trainingsraum"

#: guitext:558
msgctxt "In-game tab with rooms"
msgid "Dungeon Heart"
msgstr "Dungeon-Herz"

#: guitext:559
msgctxt "In-game tab with rooms"
msgid "Workshop"
msgstr "Handwerksr."

#: guitext:560
msgctxt "In-game tab with rooms"
msgid "Scavenger Room"
msgstr "Köderraum"

#: guitext:561
msgctxt "In-game tab with rooms"
msgid "Temple"
msgstr "Tempel"

#: guitext:562
msgctxt "In-game tab with rooms"
msgid "Graveyard"
msgstr "Friedhof"

#: guitext:563
msgctxt "In-game tab with rooms"
msgid "Barracks"
msgstr "Barracken"

#: guitext:564
msgctxt "In-game tab with rooms"
msgid "Hatchery"
msgstr "Hühnerfarm"

#: guitext:565
msgctxt "In-game tab with rooms"
msgid "Guard Post"
msgstr "Wachposten"

#: guitext:566
msgctxt "In-game tab with rooms"
msgid "Bridge"
msgstr "Brücke"

#: guitext:567
msgid "Fight"
msgstr "Kampf"

#: guitext:568
msgid "Annoyed"
msgstr "Verärgert"

#: guitext:569
msgctxt "Keyboard"
msgid "Shift"
msgstr "Shift"

#: guitext:570
msgctxt "Keyboard"
msgid "Control"
msgstr "Strg"

#: guitext:571
msgctxt "Keyboard"
msgid "Alt"
msgstr "Alt"

#: guitext:572
msgctxt "Credits"
msgid "Additional Artwork"
msgstr "Zusätzliches Artwork"

#: guitext:573
msgctxt "Credits"
msgid "Additional Programming"
msgstr "Zusätzliche Programmierung"

#: guitext:574
msgctxt "Credits"
msgid "Manual And Documentation"
msgstr "Handbuch und Dokumentation"

#: guitext:575
msgctxt "Credits"
msgid "Installer"
msgstr "Installation"

#: guitext:576
msgctxt "Credits"
msgid "Additional Level Design"
msgstr "Zusätzliches Level-Design"

#: guitext:577 guitext:863
msgctxt "Credits"
msgid "Additional Thanks"
msgstr "Weiterer Dank an"

#: guitext:578
msgctxt "Trap names"
msgid "Boulder Trap"
msgstr "Indy-Falle"

#: guitext:579
msgctxt "Trap names"
msgid "Alarm Trap"
msgstr "Alarm-Falle"

#: guitext:580
msgctxt "Trap names"
msgid "Poison Gas Trap"
msgstr "Giftgas-Falle"

#: guitext:581
msgctxt "Trap names"
msgid "Lightning Trap"
msgstr "Blitz-Falle"

#: guitext:582
msgctxt "Trap names"
msgid "Word of Power Trap"
msgstr "Machtwort-Falle"

#: guitext:583
msgctxt "Trap names"
msgid "Lava Trap"
msgstr "Lava-Falle"

#: guitext:584
msgctxt "Trap description"
msgid ""
"Boulder Trap: A rolling rock that crushes everything in its path. Triggered "
"when enemy creature is close and within line of sight, or when slapped by a "
"Keeper. LMB select. RMB zoom."
msgstr ""
"Indy-Falle: Ein rollender Felsen, der alles auf seinem Weg niederwalzt. Löst aus, wenn ein Gegner nahe dran und in Sichtweite ist, oder durch einen Schlag mit der Hand des Bösen. Mit "
"der linken Maustaste wählen. Mit der rechten Maustaste zoomen. [20.1]"

#: guitext:585
msgctxt "Trap description"
msgid ""
"Alarm Trap: Triggers a Call To Arms spell, so that creatures in the area are "
"summoned to it. LMB select. RMB zoom."
msgstr ""
"Alarm-Falle: Löst den Spruch 'Zusammenrufen' aus, der alle Kreaturen in der Nähe zum Standort der Alarm-Falle herbeiruft. Mit der linken Maustaste "
"wählen. Mit der rechten Maustaste zoomen. [20.2]"

#: guitext:586
msgctxt "Trap description"
msgid ""
"Poison Gas Trap: A cloud of noxious vapours triggered by your enemies. Can "
"hurt owner creatures if they inhale it. LMB select. RMB zoom."
msgstr ""
"Giftgas-Falle: Eine Wolke übler Dämpfe wird durch Gegner ausgelöst. Achtung: Kann eigene Kreaturen beim Einatmen ebenfalls verletzen! Mit der "
"linken Maustaste wählen. Mit der rechten Maustaste zoomen. [20.3]"

#: guitext:587
msgctxt "Trap description"
msgid ""
"Lightning Trap: Strikes nearby enemy creatures with bolts of lightning when "
"tripped. Does no harm to owner creatures. LMB select. RMB zoom."
msgstr ""
"Blitz-Falle: Gegner in der nächsten Umgebung werden von Blitzen getroffen. Eigene Kreaturen werden nicht verletzt. "
"Mit der linken Maustaste wählen. Mit der rechten Maustaste zoomen. [20.4]"

#: guitext:588
msgctxt "Trap description"
msgid ""
"Word of Power Trap: Radiates devastating rings of demonic energy, pushing "
"and damaging all enemy creatures within range. LMB select. RMB zoom."
msgstr ""
"Machtwort-Falle: Setzt einen Ring dämonischer Energie frei, die alle Gegner "
"in Reichweite zu Schaden bringt und zurückdrängt. Mit der linken Maustaste wählen. Mit der "
"rechten Maustaste zoomen. [20.5]"

#: guitext:589
msgctxt "Trap description"
msgid ""
"Lava Trap: The tile disintegrates revealing a pool of molten lava. Effects "
"are irreversible, so Bridge is needed to be able to step on affected area "
"again. LMB select. RMB zoom."
msgstr ""
"Lava-Falle: Der Boden unterhalb der Falle wird zu tödlicher Lava. Dies kann nicht rückgängig gemacht werden, ausser man setzt eine Brücke darauf. Mit der "
"linken Maustaste wählen. Mit der rechten Maustaste zoomen. [20.6]"

#: guitext:590
msgctxt "Door name"
msgid "Wooden Door"
msgstr "Holztür"

#: guitext:591
msgctxt "Door name"
msgid "Braced Door"
msgstr "Verstärkte Tür"

#: guitext:592
msgctxt "Door name"
msgid "Iron Door"
msgstr "Eisentür"

#: guitext:593
msgctxt "Door name"
msgid "Magic Door"
msgstr "Magische Tür"

#: guitext:594
msgctxt "Door description"
msgid ""
"Wooden Door: The simplest means of restricting access. Can be broken down "
"easily. LMB select. RMB zoom."
msgstr ""
"Holztür: Die einfachste Art, Eintritt zu verwehren. Kann recht einfach durchbrochen werden. Mit der linken Maustaste "
"wählen. Mit der rechten Maustaste zoomen. [21.1]"

#: guitext:595
msgctxt "Door description"
msgid ""
"Braced Door: A wooden door reinforced with iron to last longer. LMB select. "
"RMB zoom."
msgstr ""
"Verstärkte Tür: Eine mit Eisen verstärkte Holztür, die Angriffen länger standhält. Mit der linken "
"Maustaste wählen. Mit der rechten Maustaste zoomen. [21.2]"

#: guitext:596
msgctxt "Door description"
msgid ""
"Iron Door: Strong, heavy door capable of sustaining massive damage. LMB "
"select. RMB zoom."
msgstr ""
"Eisentür: Eine massive und starke Tür, die eine Menge Schaden aushält. "
"Mit der linken Maustaste wählen. Mit der rechten Maustaste zoomen. [21.3]"

#: guitext:597
msgctxt "Door description"
msgid ""
"Magic Door: A special door, highly resistant to physical damage but "
"susceptible to magical damage. LMB select. RMB zoom."
msgstr ""
"Magische Tür: Eine spezielle Tür, die hochgradig gegen physische Schäden "
"geschützt, dafür aber auf magische Energie anfällig ist. Mit der linken Maustaste "
"wählen. Mit der rechten Maustaste zoomen. [21.4]"

#: guitext:598
msgctxt "Room name"
msgid "Portal"
msgstr "Eingang"

#: guitext:599
msgctxt "Room name"
msgid "Treasure Room"
msgstr "Schatzkammer"

#: guitext:600
msgctxt "Room name"
msgid "Library"
msgstr "Bibliothek"

#: guitext:601
msgctxt "Room name"
msgid "Prison"
msgstr "Gefängnis"

#: guitext:602
msgctxt "Room name"
msgid "Torture Chamber"
msgstr "Folterkammer"

#: guitext:603
msgctxt "Room name"
msgid "Training Room"
msgstr "Trainingsraum"

#: guitext:604
msgctxt "Room name"
msgid "Dungeon Heart"
msgstr "Dungeon-Herz"

#: guitext:605
msgctxt "Room name"
msgid "Workshop"
msgstr "Handwerkskammer"

#: guitext:606
msgctxt "Room name"
msgid "Graveyard"
msgstr "Friedhof"

#: guitext:607
msgctxt "Room name"
msgid "Barracks"
msgstr "Barracken"

#: guitext:608
msgctxt "Room name"
msgid "Hatchery"
msgstr "Hühnerfarm"

#: guitext:609
msgctxt "Room name"
msgid "Lair"
msgstr "Versteck"

#: guitext:610
msgctxt "Room name"
msgid "Bridge"
msgstr "Brücke"

#: guitext:611
msgctxt "Room name"
msgid "Guard Post"
msgstr "Wachposten"

#: guitext:612
msgctxt "Room name"
msgid "Temple"
msgstr "Tempel"

#: guitext:613
msgctxt "Room name"
msgid "Scavenger Room"
msgstr "Köderraum"

#: guitext:614
msgctxt "Object name"
msgid "Hero Gate"
msgstr "Heldentor"

#: guitext:615
msgctxt "Room description"
msgid "Treasure Room: Your gold is stored here. LMB select. RMB zoom. [17.1]"
msgstr ""
"Schatzkammer: Hier wird Euer Gold gelagert. Mit der linken Maustaste wählen. "
"Mit der rechten Maustaste zoomen. [17.1]"

#: guitext:616
msgctxt "Room description"
msgid ""
"Library: The room where spells are researched. LMB select. RMB zoom. [17.4]"
msgstr ""
"Bibliothek: Hier werden Sprüche erforscht. Mit der linken Maustaste wählen. "
"Mit der rechten Maustaste zoomen. [17.4]"

#: guitext:617
msgctxt "Room description"
msgid ""
"Prison: Place enemy creatures here for safe keeping. LMB select. RMB zoom. "
"[17.10]"
msgstr ""
"Gefängnis: Hier könnt Ihr gegnerische Kreaturen sicher aufbewahren. Mit der "
"linken Maustaste wählen. Mit der rechten Maustaste zoomen. [17.10]"

#: guitext:618
msgctxt "Room description"
msgid ""
"Training Room: Place creatures in here to improve their experience. LMB "
"select. RMB zoom. [17.5]"
msgstr ""
"Trainingsraum: Hier können Kreaturen ihre Fähigkeiten verbessern. Mit der "
"linken Maustaste wählen. Mit der rechten Maustaste zoomen. [17.5]"

#: guitext:619
msgctxt "Room description"
msgid ""
"Torture Chamber: Torture creatures for your own evil ends. LMB select. RMB "
"zoom. [17.11]"
msgstr ""
"Folterkammer: Dreht die Kreaturen zu Eurem Vorteil durch die Mühle. Mit der "
"linken Maustaste wählen. Mit der rechten Maustaste zoomen. [17.11]"

#: guitext:620
msgctxt "Room description"
msgid "Dungeon Heart: The life force of your dungeon. [11.2]"
msgstr "Dungeon-Herz: Die Lebensquelle Eures Dungeons. [11.2]"

#: guitext:621
msgctxt "Room description"
msgid ""
"Workshop: Place creatures inside to manufacture Traps and Doors. LMB select. "
"RMB zoom. [17.8]"
msgstr ""
"Handwerkskammer: Wenn Ihr Kreaturen hier absetzt, stellen sie Türen und "
"Fallen her. Mit der linken Maustaste wählen. Mit der rechten Maustaste "
"zoomen. [17.8]"

#: guitext:622
msgctxt "Room description"
msgid ""
"Graveyard: Dead creatures are taken to this room to rot. LMB select. RMB "
"zoom. [17.13]"
msgstr ""
"Friedhof: Erledigte Kreaturen werden hier zum Verrotten abgeladen. [17.13]"

#: guitext:623
msgctxt "Room description"
msgid ""
"Barracks: Group creatures by placing them into the room. LMB select. RMB "
"zoom. [17.9]"
msgstr ""
"Barracken: Ihr könnt in diesem Raum Kreaturen gruppieren. Mit der linken "
"Maustaste wählen. Mit der rechten Maustaste zoomen. [17.9]"

#: guitext:624
msgctxt "Room description"
msgid ""
"Hatchery: Where creatures feast on cute, helpless little chicks. LMB select. "
"RMB zoom. [17.3]"
msgstr ""
"Hühnerfarm: Wo sich Kreaturen an niedlichen hilflosen Hühnchen laben, ein 'KFC' "
"sozusagen. Spezialiät: Hühner. Mit der linken Maustaste wählen. Mit der rechten "
"Maustaste zoomen. [17.3]"

#: guitext:625
msgctxt "Room description"
msgid ""
"Lair: Where your creatures sleep and replenish their energy. LMB select. RMB "
"zoom. [17.2]"
msgstr ""
"Versteck: Hier schlafen Eure Kreaturen und tanken ihre Energie auf. Mit der "
"linken Maustaste wählen. Mit der rechten Maustaste zoomen. [17.2]"

#: guitext:626
msgctxt "Room description"
msgid ""
"Bridge: Place this on water and lava to allow creatures to cross. LMB "
"select. RMB zoom. [17.6]"
msgstr ""
"Brücke: Mit Hilfe der Brücke können Eure Kreaturen Lava und Wasser "
"überqueren. Mit der linken Maustaste wählen. Mit der rechten Maustaste "
"zoomen. [17.6]"

#: guitext:627
msgctxt "Room description"
msgid ""
"Guard Post: Your creatures keep watch over your dungeon when placed on this "
"room. LMB select. RMB zoom. [17.7]"
msgstr ""
"Wachposten: Eure Kreatur wacht über den Dungeon, wenn Ihr sie "
"hierherschickt. Mit der linken Maustaste wählen. Mit der rechten Maustaste "
"zoomen. [17.7]"

#: guitext:628
msgctxt "Room description"
msgid ""
"Temple: Worshipping the dark gods makes creatures happier. Sacrifice "
"creatures by dropping them into the font. LMB select. RMB zoom. [17.12]"
msgstr ""
"Tempel: Dunkle Götter zu verehren macht Eure Kreaturen glücklicher. Wenn Ihr "
"Eure Kreaturen in den Sud gebt, opfert Ihr sie den Göttern. Mit der linken "
"Maustaste wählen. Mit der rechten Maustaste zoomen. [17.12]"

#: guitext:629
msgctxt "Room description"
msgid ""
"Scavenger Room: Creatures placed onto the room lure their kin away from "
"other dungeons or through portals. LMB select. RMB zoom. [17.14]"
msgstr ""
"Köderraum: Kreaturen, die hier abgesetzt werden, locken ihre Familien aus "
"anderen Dungeons oder durch einen Eingang. Mit der linken Maustaste wählen. "
"Mit der rechten Maustaste zoomen. [17.14]"

#: guitext:630
msgctxt "Keeper spell name"
msgid "Possess Creature"
msgstr "Symbiose"

#: guitext:631
msgctxt "Keeper spell name"
msgid "Create Imp"
msgstr "Imp erstellen"

#: guitext:632
msgctxt "Keeper spell name"
msgid "Sight of Evil"
msgstr "Böser Blick"

#: guitext:633
msgctxt "Keeper spell name"
msgid "Call To Arms"
msgstr "Zusammenrufen"

#: guitext:634
msgctxt "Keeper spell name"
msgid "Hold Audience"
msgstr "Audienz"

#: guitext:635
msgctxt "Keeper spell name"
msgid "Cave-In"
msgstr "Einsturz"

#: guitext:636
msgctxt "Keeper spell name"
msgid "Must Obey"
msgstr "Gehorsam"

#: guitext:637
msgctxt "Keeper spell name"
msgid "Speed Monster"
msgstr "Monster beschleunigen"

#: guitext:638
msgctxt "Keeper spell name"
msgid "Protect Monster"
msgstr "Schutzschild"

#: guitext:639
msgctxt "Keeper spell name"
msgid "Conceal Monster"
msgstr "Monster verbergen"

#: guitext:640
msgctxt "Keeper spell name"
msgid "Lightning Strike"
msgstr "Blitzschlag"

#: guitext:641
msgctxt "Keeper spell name"
msgid "Chicken"
msgstr "Huhn"

#: guitext:642
msgctxt "Keeper spell name"
msgid "Disease"
msgstr "Virus"

#: guitext:643
msgctxt "Keeper spell name"
msgid "Destroy Walls"
msgstr "Rückbau"

#: guitext:644
msgctxt "Keeper spell name"
msgid "Heal"
msgstr "Heilung"

#: guitext:645
msgctxt "Keeper spell name"
msgid "Time Bomb"
msgstr "Zeitbombe"

#: guitext:646
msgctxt "Keeper spell name"
msgid "Armageddon"
msgstr "Armageddon"

#: guitext:647
msgctxt "Keeper spell description"
msgid "Possess Creature: Control a creature directly. LMB select. [18.1]"
msgstr ""
"Symbiose: Damit könnt Ihr eine Kreatur hautnah kontrollieren. Mit der linken "
"Maustaste wählen. [18.1]"

#: guitext:648
msgctxt "Keeper spell description"
msgid ""
"Create Imp: Create summon a new Imp anywhere in your dungeon. LMB select. "
"[18.2]"
msgstr ""
"Imp erstellen: Erstellt einen Imp irgendwo in Eurem Dungeon. Mit der linken "
"Maustaste wählen. [18.2]"

#: guitext:649
msgctxt "Keeper spell description"
msgid ""
"Sight of Evil: Reveal a hidden area of the map for a limited time. LMB "
"select. RMB zoom. [18.3]"
msgstr ""
"Böser Blick: Eröffnet Euch ein verborgenes Gebiet auf der Karte. Allerdings "
"nur kurze Zeit. Mit der linken Maustaste wählen. Mit der rechten Maustaste "
"zoomen. [18.3]"

#: guitext:650
msgctxt "Keeper spell description"
msgid ""
"Call To Arms: Calls all your creatures to an area of your dungeon. LMB "
"select, LMB again to reselect, LMB a third time to cancel. RMB zoom. [18.6]"
msgstr ""
"Zusammenrufen: Ruft Eure Kreaturen an einen bestimmten Ort im Dungeon. Mit "
"der linken Maustaste wählen. Mit der rechten Maustaste zoomen. [18.6]"

#: guitext:651
msgctxt "Keeper spell description"
msgid ""
"Hold Audience: Calls all your creatures to the Dungeon Heart. LMB select. "
"RMB zoom. [18.8]"
msgstr ""
"Audienz: Ruft Eure Kreaturen zum Dungeon-Herz. Mit der linken Maustaste "
"wählen. Mit der rechten Maustaste zoomen. [18.8]"

#: guitext:652
msgctxt "Keeper spell description"
msgid "Cave In: Collapses the roof of the dungeon. LMB select. [18.13]"
msgstr ""
"Einsturz: Läßt das Dach Eures Dungeon zusammenbrechen. Mit der linken "
"Maustaste wählen. [18.13]"

#: guitext:653
msgctxt "Keeper spell description"
msgid ""
"Must Obey: Forces your creatures to obey your every command. LMB select. "
"[18.5]"
msgstr ""
"Gehorsam: Praktischerweise gehorchen Eure Kreaturen jedem Befehl. Mit der "
"linken Maustaste wählen. [18.5]"

#: guitext:654
msgctxt "Keeper spell description"
msgid "Speed Monster: Increases the speed of your monsters."
msgstr ""
"Monster beschleunigen: Macht Euren Monstern Beine."

#: guitext:655
msgctxt "Keeper spell description"
msgid ""
"Protect Monster: Shields your creatures from attack."
msgstr ""
"Schutzschild: Bewahrt Eure Kreaturen vor Schaden."

#: guitext:656
msgctxt "Keeper spell description"
msgid ""
"Conceal Monster: Makes your creatures invisible to the enemy. LMB select. "
"[18.7]"
msgstr ""
"Monster verbergen: Macht Eure Kreatur für den Gegner unsichtbar."

#: guitext:657
msgctxt "Keeper spell description"
msgid ""
"Lightning Strike: Strikes an area of the dungeon with a devastating bolt of "
"lightning. LMB select. [18.10]"
msgstr ""
"Blitzschlag: Läßt in einem Gebiet des Dungeons einen gewaltigen Blitz "
"einschlagen. [18.10]"

#: guitext:658
msgctxt "Keeper spell description"
msgid "Chicken: Transforms the enemy into a tasty morsel. LMB select. [18.12]"
msgstr ""
"Huhn: Verwandelt Euren Gegner in ein appetitliches Hühnchen. Mit der linken "
"Maustaste wählen. [18.12]"

#: guitext:659
msgctxt "Keeper spell description"
msgid ""
"Disease: Inflicts a deadly plague on an enemy creature. LMB select. [18.14]"
msgstr ""
"Virus: Löst eine gefährliche Plage bei Eurem Gegner aus. Mit der linken "
"Maustaste wählen. [18.14]"

#: guitext:660
msgctxt "Keeper spell description"
msgid ""
"Destroy Walls: Breaks down reinforcemed enemy's walls. LMB select. [18.16]"
msgstr ""
"Rückbau: Zerstört verstärkte Wände des Gegners. Mit der linken Maustaste "
"wählen. [18.16]"

#: guitext:661
msgctxt "Keeper spell description"
msgid ""
"Heal: Cast on an area of the dungeon to improve the health of your "
"creatures. LMB select. [18.9]"
msgstr ""
"Heilung: Auf ein Gebiet des Dungeons angewandt, verbessert der Spruch die "
"Gesundheit Eurer Kreaturen. [18.9]"

#: guitext:662
msgctxt "Keeper spell description"
msgid "Time Bomb: Turns your creature into a suicidal bomber."
msgstr "Zeitbombe: Macht Eure Kreatur zu einem Selbstmordbomber."

#: guitext:663
msgctxt "Keeper spell description"
msgid ""
"Armageddon: Transports all the creatures in the land to your Dungeon Heart "
"for a final, decisive battle. LMB select. [18.15]"
msgstr ""
"Armageddon: Bringt alle Kreaturen des Landes zu Eurem Dungeon-Herz für den "
"letzten, entscheidenden Kampf. Mit der linken Maustaste wählen. [18.15]"

#: guitext:664
msgctxt "Game event name"
msgid "Treasure Room full"
msgstr "Schatzkammer voll!"

#: guitext:665
msgctxt "Game event name"
msgid "Scavenging detected"
msgstr "Kreatur geködert"

#: guitext:666
msgctxt "Game event name"
msgid "Creature Payday"
msgstr "Zahltag!"

#: guitext:667
msgctxt "Game event name"
msgid "New spell picked up"
msgstr "Neuen Spruch eingesammelt"

#: guitext:668
msgctxt "Game event name"
msgid "New room taken over"
msgstr "Neuer Raum übernommen"

#: guitext:669
msgctxt "Game event name"
msgid "New area discovered"
msgstr "Neues Gebiet entdeckt"

#: guitext:670
msgctxt "Game event name"
msgid "Information"
msgstr "Informationen"

#: guitext:671
msgctxt "Game event name"
msgid "Room lost"
msgstr "Raum verloren"

#: guitext:672
msgctxt "Game event name"
msgid "Heart attacked"
msgstr "Dungeon-Herzattacke!"

#: guitext:673
msgctxt "Game event name"
msgid "Fight"
msgstr "Kampf"

#: guitext:674
msgctxt "Game event name"
msgid "Objective"
msgstr "Ziel"

#: guitext:675
msgctxt "Game event name"
msgid "Breach"
msgstr "Durchbruch!"

#: guitext:676
msgctxt "Game event name"
msgid "New spell researched"
msgstr "Neuer Spruch erforscht"

#: guitext:677
msgctxt "Game event name"
msgid "New room researched"
msgstr "Neuer Raum erforscht"

#: guitext:678
msgctxt "Game event name"
msgid "New Trap"
msgstr "Neue Falle"

#: guitext:679
msgctxt "Game event name"
msgid "New Door"
msgstr "Neue Tür"

#: guitext:680
msgctxt "Game event name"
msgid "New creature in dungeon"
msgstr "Neue Kreatur im Dungeon"

#: guitext:681
msgctxt "Game event name"
msgid "Creature annoyed"
msgstr "Kreatur verärgert"

#: guitext:682
msgctxt "Game event name"
msgid "No more living space"
msgstr "Kein Lebensraum mehr vorhanden"

#: guitext:683
msgctxt "Game event name"
msgid "Alarm triggered"
msgstr "Alarm ausgelöst"

#: guitext:684
msgctxt "Game event name"
msgid "Room under attack"
msgstr "Euer Raum wird angegriffen"

#: guitext:685
msgctxt "Game event name"
msgid "Treasure Room needed"
msgstr "Schatzkammer benötigt"

#: guitext:686
msgctxt "Game event name"
msgid "Creatures becoming hungry"
msgstr "Kreaturen werden hungrig"

#: guitext:687
msgctxt "Game event name"
msgid "Trap crate found"
msgstr "Fallen-Kiste gefunden"

#: guitext:688
msgctxt "Game event name"
msgid "Door crate found"
msgstr "Tür-Kiste gefunden"

#: guitext:689
msgctxt "Game event name"
msgid "Dungeon Special found"
msgstr "Dungeon-Spezial gefunden"

#: guitext:690
msgctxt "Game event description"
msgid "Treasure Room full: LMB toggle. RMB delete."
msgstr ""
"Schatzkammer gefüllt: Mit der linken Maustaste lesen. Mit der rechten "
"Maustaste löschen."

#: guitext:691
msgctxt "Game event description"
msgid "Creature being scavenged: LMB toggle. RMB delete."
msgstr ""
"Kreatur geködert: Mit der linken Maustaste lesen. Mit der rechten Maustaste "
"löschen."

#: guitext:692
msgctxt "Game event description"
msgid "Creature Payday: LMB toggle. RMB delete."
msgstr ""
"Zahltag: Mit der linken Maustaste lesen. Mit der rechten Maustaste löschen."

#: guitext:693
msgctxt "Game event description"
msgid "New spell picked up: LMB toggle. RMB delete."
msgstr ""
"Neuen Spruch eingesammelt: Mit der linken Maustaste lesen. Mit der rechten "
"Maustaste löschen."

#: guitext:694
msgctxt "Game event description"
msgid "New room taken over: LBM toggle. RMB delete."
msgstr ""
"Neuen Raum übernommen: Mit der linken Maustaste lesen. Mit der rechten "
"Maustaste löschen."

#: guitext:695
msgctxt "Game event description"
msgid "New area discovered: LMB toggle. RMB delete."
msgstr ""
"Neues Gebiet entdeckt: Mit der linken Maustaste lesen. Mit der rechten "
"Maustaste löschen."

#: guitext:696
msgctxt "Game event description"
msgid "Information: LMB toggle. RMB delete."
msgstr ""
"Information: Mit der linken Maustaste lesen. Mit der rechten Maustaste "
"löschen."

#: guitext:697
msgctxt "Game event description"
msgid "Room lost: LMB toggle. RMB delete."
msgstr ""
"Raum verloren: Mit der linken Maustaste lesen. Mit der rechten Maustaste "
"löschen."

#: guitext:698
msgctxt "Game event description"
msgid "Dungeon Heart Attacked: LMB toggle. RMB delete."
msgstr ""
"Dungeon-Herz-Attacke: Mit der linken Maustaste lesen. Mit der rechten "
"Maustaste löschen."

#: guitext:699
msgctxt "Game event description"
msgid "Fight: LMB toggle. RMB delete. [10.5]"
msgstr ""
"Kampf: Mit der linken Maustaste lesen. Mit der rechten Maustaste löschen. "
"[10.5]"

#: guitext:700
msgctxt "Game event description"
msgid "Objective: LMB toggle. [11.3]"
msgstr "Ziel: Mit der linken Maustaste lesen. [10.3]"

#: guitext:701
msgctxt "Game event description"
msgid "Breach: LMB toggle. RMB delete."
msgstr ""
"Einbruch: Mit der linken Maustaste lesen. Mit der rechten Maustaste löschen."

#: guitext:702
msgctxt "Game event description"
msgid "New spell researched: LMB toggle. RMB delete."
msgstr ""
"Neuer Spruch erforscht: Mit der linken Maustaste lesen. Mit der rechten "
"Maustaste löschen."

#: guitext:703
msgctxt "Game event description"
msgid "New room researched: LMB toggle. RMB delete."
msgstr ""
"Neuer Raum erforscht: Mit der linken Maustaste lesen. Mit der rechten "
"Maustaste löschen."

#: guitext:704
msgctxt "Game event description"
msgid "New trap: LMB toggle. RMB delete."
msgstr ""
"Neue Falle: Mit der linken Maustaste lesen. Mit der rechten Maustaste "
"löschen."

#: guitext:705
msgctxt "Game event description"
msgid "New door: LMB toggle. RMB delete."
msgstr ""
"Neue Tür: Mit der linken Maustaste lesen. Mit der rechten Maustaste löschen."

#: guitext:706
msgctxt "Game event description"
msgid "New creature in dungeon: LMB toggle. RMB delete."
msgstr ""
"Neue Kreatur im Dungeon: Mit der linken Maustaste lesen. Mit der rechten "
"Maustaste löschen."

#: guitext:707
msgctxt "Game event description"
msgid "Creature is annoyed: LMB toggle. RMB delete."
msgstr ""
"Kreatur verärgert: Mit der linken Maustaste lesen. Mit der rechten Maustaste "
"löschen."

#: guitext:708
msgctxt "Game event description"
msgid "No more living set: LMB toggle. RMB delete."
msgstr ""
"Kein weiterer Lebensraum vorhanden: Mit der linken Maustaste lesen. Mit der "
"rechten Maustaste löschen."

#: guitext:709
msgctxt "Game event description"
msgid "Alarm triggered: LMB toggle. RMB delete."
msgstr ""
"Alarm ausgelöst: Mit der linken Maustaste lesen. Mit der rechten Maustaste "
"löschen."

#: guitext:710
msgctxt "Game event description"
msgid "Room under attack: LMB toggle. RMB delete."
msgstr ""
"Angriff auf Raum: Mit der linken Maustaste lesen. Mit der rechten Maustaste "
"löschen."

#: guitext:711
msgctxt "Game event description"
msgid "Need Treasure Room: LMB toggle. RMB delete."
msgstr ""
"Schatzkammer benötigt: Mit der linken Maustaste lesen. Mit der rechten "
"Maustaste löschen."

#: guitext:712
msgctxt "Game event description"
msgid "Creatures becoming hungry: LMB toggle. RMB delete."
msgstr ""
"Kreaturen werden hungrig: Mit der linken Maustaste lesen. Mit der rechten "
"Maustaste löschen."

#: guitext:713
msgctxt "Game event description"
msgid "Trap crate found: LMB toggle. RMB delete."
msgstr ""
"Fallen-Kiste gefunden: Mit der linken Maustaste lesen. Mit der rechten "
"Maustaste löschen."

#: guitext:714
msgctxt "Game event description"
msgid "Door crate found: LMB toggle. RMB delete."
msgstr ""
"Tür-Kiste gefunden: Mit der linken Maustaste lesen. Mit der rechten "
"Maustaste löschen."

#: guitext:715
msgctxt "Game event description"
msgid "Dungeon special found: LMB toggle. RMB delete."
msgstr ""
"Dungeon-Spezial gefunden: Mit der linken Maustaste lesen. Mit der rechten "
"Maustaste löschen."

#: guitext:716
msgctxt "Menu interface, Main Menu item; In-game interface, Options title"
msgid "Options"
msgstr "Optionen"

#: guitext:717
msgctxt "In-game interface item"
msgid "Graphics Options"
msgstr "Grafik-Optionen"

#: guitext:718
msgctxt "In-game interface item"
msgid "Sound Options"
msgstr "Sound-optionen"

#: guitext:719
msgctxt "In-game interface item"
msgid "Load"
msgstr "Laden"

#: guitext:720
msgctxt "In-game interface item"
msgid "Save"
msgstr "Speichern"

#: guitext:721
msgctxt "In-game interface item"
msgid "Computer Assistance"
msgstr "Computer-Hilfe"

#: guitext:722
msgctxt "In-game interface description"
msgid "Options: Open Options Panel. LMB open panel. [3.2]"
msgstr "Optionen: Mit linker Maustaste Optionen-Menü öffnen. [3.2]"

#: guitext:723
msgctxt "In-game interface description"
msgid "Graphics Menu: Customise the graphics. [3.2.2]"
msgstr "Grafik-Menü: Einstellen der Grafik. [3.2.2]"

#: guitext:724
msgctxt "In-game interface description"
msgid "Sound Menu: Adjust the sound and music volumes. [3.2.3]"
msgstr ""
"Sound-Menü: Einstellen der Lautstärke von Soundeffekten und Musik. [3.2.3]"

#: guitext:725
msgctxt "In-game interface description"
msgid "Load Game: Load a previously saved game. [3.2.1]"
msgstr "Spiel laden: Lädt ein zuvor gespeichertes Spiel. [3.2.1]"

#: guitext:726
msgctxt "In-game interface description"
msgid "Save Game: Save your current game. [3.2.1]"
msgstr "Spiel speichern: Speichert das aktuelle Spiel. [3.2.1]"

#: guitext:727
msgctxt "In-game interface description"
msgid "Quit Game: Quit back to the Level Map. [3.2.5]"
msgstr "Spiel verlassen: Zurück zur Level-Karte. [3.2.5]"

#: guitext:728
msgctxt "In-game interface description"
msgid "Computer Assistance Menu: Customise the Computer Assistant. [3.2.4]"
msgstr "Computer-Hilfe: Einstellen der Computer-Hilfe. [3.2.4]"

#: guitext:729
msgctxt "In-game interface description"
msgid ""
"Aggressive Computer Assistant: Constructs your dungeon and always tries to "
"attack the enemy. LMB select. [3.2.4]"
msgstr ""
"Aggressive Computer-Hilfe: Euer Dungeon wird gebaut und der Gegner ständig "
"angegriffen. Mit der linken Maustaste wählen. [3.2.4]"

#: guitext:730
msgctxt "In-game interface description"
msgid ""
"Defensive Computer Assistant: Constructs your dungeon but does not attack "
"the enemy. LMB select. [3.2.4]"
msgstr ""
"Defensive Computer-Hilfe: Euer Dungeon wird gebaut, der Gegner jedoch nicht "
"angegriffen. Mit der linken Maustaste wählen. [3.2.4]"

#: guitext:731
msgctxt "In-game interface description"
msgid ""
"Construction Only Computer Assistant: Digs, places rooms and traps but does "
"not move creatures. LMB select. [3.2.4]"
msgstr ""
"Computer-Hilfe Nur Konstruktion: Gräbt, plaziert Räume und Fallen, bewegt "
"aber keine Kreaturen. Mit der linken Maustaste wählen. [3.2.4]"

#: guitext:732
msgctxt "In-game interface description"
msgid ""
"Move Only Computer Assistant: Moves and slaps your creatures. LMB select. "
"[3.2.4]"
msgstr ""
"Computer-Hilfe Nur bewegen: Bewegt und verhaut Eure Kreaturen. Mit der "
"linken Maustaste wählen. [3.2.4]"

#: guitext:733
msgctxt "In-game interface description"
msgid ""
"Pick up creatures: LMB All creatures. Ctrl LMB Experienced Creatures. RMB Zoom. [22.2.1]"
msgstr ""
"Die erfahrendsten Kreaturen aufnehmen: Mit der linken Maustaste Kreaturen "
"aufnehmen. Mit der rechten Maustaste zoomen. [22.2.1]"

#: guitext:734
msgctxt "In-game interface description"
msgid "Pick idle creatures: LMB Pick up creature. RMB Zoom. [22.2.1]"
msgstr ""
"Faule Kreaturen aufnehmen: Mit der linken Maustaste Kreaturen aufnehmen. Mit "
"der rechten Maustaste zoomen. [22.2.1]"

#: guitext:735
msgctxt "In-game interface description"
msgid "Pick working creatures: LMB Pick up creature. RMB Zoom. [22.2.1]"
msgstr ""
"Arbeitende Kreaturen aufnehmen: Mit der linken Maustaste Kreaturen "
"aufnehmen. Mit der rechten Maustaste zoomen. [22.2.1]"

#: guitext:736
msgctxt "In-game interface description"
msgid "Pick fighting creatures: LMB Pick up creature. RMB Zoom. [22.2.1]"
msgstr ""
"Kämpfende Kreaturen aufnehmen: Mit der linken Maustaste Kreaturen aufnehmen. "
"Mit der rechten Maustaste zoomen. [22.2.1]"

#: guitext:737
msgctxt "In-game interface description"
msgid ""
"Invert Mouse: Inverts the vertical mouse movements while Possessing a "
"creature. LMB toggle."
msgstr ""
"Maus-Invertierung: Invertiert die vertikale Mausbewegung, während Ihr in "
"Symbiose mit einer Kreatur seid. Mit der linken Maustaste umschalten."

#: guitext:738
msgctxt "In-game interface description"
msgid ""
"Possess Creature mouse sensitivity: Adjusts the sensitivity of the mouse "
"movements when in Possess Creature mode. LMB toggle."
msgstr ""
"Maus-Empfindlichkeit bei Symbiose: Passt die Empfindlichkeit der Mausbewegung "
"im Symbiose-Modus an. Mit der linken Maustaste umschalten."

#: guitext:739
msgctxt "In-game interface description"
msgid "More sensitive."
msgstr "Höhere Empfindlichkeit"

#: guitext:740
msgctxt "In-game interface description"
msgid "Less sensitive."
msgstr "Geringere Empfindlichkeit"

#: guitext:741
msgctxt "Statistic name"
msgid "Number of Creatures"
msgstr "Anzahl der Kreaturen"

#: guitext:742
msgctxt "Statistic name"
msgid "Gold Mined"
msgstr "Abgebautes Gold"

#: guitext:743
msgctxt "Statistic name"
msgid "Efficiency"
msgstr "Effizienz"

#: guitext:744
msgctxt "Statistic name"
msgid "Secrets"
msgstr "Geheimnisse"

#: guitext:745
msgctxt "Statistic name"
msgid "Money"
msgstr "Gold"

#: guitext:746
msgctxt "Statistic name"
msgid "Time"
msgstr "Zeit"

#: guitext:747
msgctxt "Statistic name"
msgid "Style"
msgstr "Stil"

#: guitext:748
msgctxt "Statistic name"
msgid "Rating"
msgstr "Wertung"

#: guitext:749
msgctxt "Statistic name"
msgid "Creatures Attracted"
msgstr "Angelockte Kreaturen"

#: guitext:750
msgctxt "Statistic name"
msgid "Battles Won"
msgstr "Siege"

#: guitext:751
msgctxt "Statistic name"
msgid "Battles Lost"
msgstr "Niederlagen"

#: guitext:752
msgctxt "Statistic name"
msgid "Times Dungeon Breached"
msgstr "Anzahl Dungeon-Durchbrüche"

#: guitext:753
msgctxt "Statistic name"
msgid "Imps Deployed"
msgstr "Eingesetzte Imps"

#: guitext:754
msgctxt "Statistic name"
msgid "Creatures Left"
msgstr "Verbleibende Kreaturen"

#: guitext:755
msgctxt "Statistic name"
msgid "Doors Destroyed"
msgstr "Zerstörte Türen"

#: guitext:756
msgctxt "Statistic name"
msgid "Rooms Destroyed"
msgstr "Zerstörte Räume"

#: guitext:757
msgctxt "Statistic name"
msgid "Dungeon Area"
msgstr "Dungeon-Gebiet"

#: guitext:758
msgctxt "Statistic name"
msgid "Ideas Researched"
msgstr "Erforschte Ideen"

#: guitext:759
msgctxt "Statistic name"
msgid "Creatures Scavenged"
msgstr "Geköderte Kreaturen"

#: guitext:760
msgctxt "Statistic name"
msgid "Creatures Summoned"
msgstr "Herbeizitierte Kreaturen"

#: guitext:761
msgctxt "Statistic name"
msgid "Creatures Sacrificed"
msgstr "Geopferte Kreaturen"

#: guitext:762
msgctxt "Statistic name"
msgid "Creatures Tortured"
msgstr "Gequälte Kreaturen"

#: guitext:763
msgctxt "Statistic name"
msgid "Creatures Trained"
msgstr "Trainierte Kreaturen"

#: guitext:764
msgctxt "Statistic name"
msgid "Gold Pots Stolen"
msgstr "Gestohlene Gold-Töpfe"

#: guitext:765
msgctxt "Statistic name"
msgid "Spells Stolen"
msgstr "Gestohlene Sprüche"

#: guitext:766
msgctxt "Statistic name"
msgid "Traps Manufactured"
msgstr "Hergestellte Fallen"

#: guitext:767
msgctxt "Statistic name"
msgid "Traps Unused"
msgstr "Unbenutzte Fallen"

#: guitext:768
msgctxt "Statistic name"
msgid "Doors Manufactured"
msgstr "Hergestellte Türen"

#: guitext:769
msgctxt "Statistic name"
msgid "Doors Unused"
msgstr "Unbenutzte Türen"

#: guitext:770
msgctxt "Statistic name"
msgid "Number of Rooms"
msgstr "Anzahl der Räume"

#: guitext:771
msgctxt "Statistic name"
msgid "Number of Portals"
msgstr "Anzahl der Eingänge"

#: guitext:772
msgctxt "Statistic name"
msgid "Slaps"
msgstr "Schläge"

#: guitext:773
msgctxt "Statistic name"
msgid "Cave-Ins"
msgstr "Einstürze"

#: guitext:774
msgctxt "Statistic name"
msgid "Skeletons Raised"
msgstr "Auferstandene Skelette"

#: guitext:775
msgctxt "Statistic name"
msgid "Bridges Built"
msgstr "Gebaute Brücken"

#: guitext:776
msgctxt "Statistic name"
msgid "Rock Dug Out"
msgstr "Ausgebuddelte Felsen"

#: guitext:777
msgctxt "Statistic name"
msgid "Salary Cost"
msgstr "Lohnkosten"

#: guitext:778
msgctxt "Statistic name"
msgid "Flies Eaten By Spiders"
msgstr "Von Spinnen gefressene Fliegen"

#: guitext:779
msgctxt "Statistic name"
msgid "Territory Destroyed"
msgstr "Zerstörte Territorien"

#: guitext:780
msgctxt "Statistic name"
msgid "Rooms Constructed"
msgstr "Konstruierte Räume"

#: guitext:781
msgctxt "Statistic name"
msgid "Traps Used"
msgstr "Benutzte Fallen"

#: guitext:782
msgctxt "Statistic name"
msgid "Keepers Destroyed"
msgstr "Erledigte Keeper"

#: guitext:783
msgctxt "Statistic name"
msgid "Area Claimed"
msgstr "Benutzte Gebiete"

#: guitext:784
msgctxt "Statistic name"
msgid "Backs Stabbed"
msgstr "Gebrochene Kreuze"

#: guitext:785
msgctxt "Statistic name"
msgid "Chickens Hatched"
msgstr "Ausgebrütete Hühner"

#: guitext:786
msgctxt "Statistic name"
msgid "Chickens Eaten"
msgstr "Verspeiste Hühner"

#: guitext:787
msgctxt "Statistic name"
msgid "Hopes Dashed"
msgstr "Geplatzte Hoffnungen"

#: guitext:788
msgctxt "Statistic name"
msgid "Promises Broken"
msgstr "Gebrochene Versprechen"

#: guitext:789
msgctxt "Statistic name"
msgid "Ghosts Raised"
msgstr "Auferstandene Geister"

#: guitext:790
msgctxt "Statistic name"
msgid "Doors Used"
msgstr "Benutzte Türen"

#: guitext:791
msgctxt "Statistic name"
msgid "Your Creatures Killed By You"
msgstr "Opferung eigener Kreaturen"

#: guitext:792
msgctxt "Statistic name"
msgid "Things Researched"
msgstr "Erforschte Dinge"

#: guitext:793
msgctxt "Statistic name"
msgid "Last Creature Attracted"
msgstr "Letzte angegriffene Kreatur"

#: guitext:794
msgctxt "Statistic name"
msgid "Items Manufactured"
msgstr "Hergestellte Gegenstände"

#: guitext:795
msgctxt "Statistic name"
msgid "Creatures Converted"
msgstr "Überzeugte Kreaturen"

#: guitext:796
msgctxt "Statistic name"
msgid "Territory Lost"
msgstr "Verlorene Territorien"

#: guitext:797
msgctxt "Statistic name"
msgid "Traps Armed"
msgstr "Scharfe Fallen"

#: guitext:798
msgctxt "Statistic name"
msgid "Chickens Wasted"
msgstr "Verschwendete Hühner"

#: guitext:799
msgctxt "Statistic name"
msgid "Lies Told"
msgstr "Erzählte Lügen"

#: guitext:800
msgctxt "Statistic name"
msgid "Creatures Annoyed"
msgstr "Verärgerte Kreaturen"

#: guitext:801
msgctxt "Statistic name"
msgid "Graveyard Body Count"
msgstr "Friedhof: Häupterzählung"

#: guitext:802
msgctxt "Statistic name"
msgid "Vampires Created"
msgstr "Erschaffene Vampire"

#: guitext:803
msgctxt "Easter egg"
msgid ""
"When night does not give way to day, And children are too scared to play, "
"Abandon hope, embrace despair, You're destined for my Dragon's lair"
msgstr ""
"Wenn Nächte weichen nicht den Tagen, und Kinder nicht zu spielen wagen, dann "
"laßt die Hoffnung ganz verzagen, daß die Verzweiflung Euch in die Arme "
"nimmt, denn Ihr seid für den Drachenhort bestimmt."

#: guitext:804
msgctxt "Easter egg"
msgid "If thou art bold and pure of heart, Come down here, be torn apart."
msgstr ""
"Wenn Ihr seid kühn und tapf'ren Herz', dann kommt hierher und fühlt den "
"Schmerz."

#: guitext:805
msgctxt "Easter egg"
msgid "Through my dungeon you may tread, But rest assured, you'll end up dead."
msgstr ""
"Ihr könnt durch meinen Dungeon rücken, zurück kommt Ihr doch nur in Stücken."

#: guitext:806
msgctxt "Easter egg"
msgid "If you find you lose it all, Why not play Theme Hospital?"
msgstr ""
"Wenn Ihr hier doch verliert das all', warum spielt Ihr nicht Theme Hospital?"

#: guitext:807
msgctxt "Easter egg"
msgid "Armoured Knights who have true grit, Roast more quickly on a spit."
msgstr "Mutige Ritter bewaffnet fies, braten schöner an dem Spieß."

#: guitext:808
msgctxt "Easter egg"
msgid "Evil, malice, death, decay, I think you'll find they're here to stay."
msgstr "Böses, Übles und Betrug, ich denk', Ihr findet's hier genug."

#: guitext:809
msgctxt "Easter egg"
msgid "Evil, malice, death, decay, Just another working day."
msgstr "Böses, Übles und Verrat - nur ein weit'rer Arbeitstag."

#: guitext:810
msgctxt "Easter egg"
msgid "Evil, malice, death, decay, There really is no better way."
msgstr "Böses, Übles, Schurkerei - herrlich, es geht nie vorbei!"

#: guitext:811
msgctxt "Easter egg"
msgid "Giant, Dwarf, Thief and Fairy, None of you are very scary."
msgstr "Riesen, Zwerge, Diebe, Fee, keiner von Euch tut uns weh."

#: guitext:812
msgctxt "Easter egg"
msgid "The denizens of your domain, Just cannot wait to kill again."
msgstr "Eures Dungeons Bevölkerung, wird bringen Verzweifelung."

#: guitext:813
msgctxt "Easter egg"
msgid "The better creatures you employ, The greater carnage you enjoy."
msgstr "Je besser Eure Kreaturen-Lümmel, um so schöner ist das Kampfgetümmel."

#: guitext:814
msgctxt "Easter egg"
msgid "Hark! The Avatar's abroad, And I can smell a frightened Lord."
msgstr "Hört, hört! Der Avatar ist weg, prompt rieche ich des Ritters Schreck."

#: guitext:815
msgctxt "Easter egg"
msgid "Trespassers will meet their doom, In your dungeon's Torture Room."
msgstr "Eindringlinge spüren größten Jammer, in Eures Dungeon Folterkammer."

#: guitext:816
msgctxt "Easter egg"
msgid "Though intruders' hearts be pure, They'll end up on your dungeon floor."
msgstr "Gerade die Eindringlinge mit reinem Herzen werden enden mit Schmerzen."

#: guitext:817
msgctxt "Easter egg"
msgid ""
"Your tunnels will be dark and cold, And no place for a Knight of old, Even "
"if he claims he's bold."
msgstr ""
"Eure Tunnel werden dunkel sein und kalt, und deswegen nichts für einen "
"Ritter alt - auch wenn er zuvor als tapfer galt."

#: guitext:818
msgctxt "Easter egg"
msgid "The fools who enter your domain, Will never see the light again."
msgstr ""
"Die Dummen, die in Euer Reich werden geh'n, das Licht nie wieder werden "
"seh'n."

#: guitext:819
msgctxt "Easter egg"
msgid "Pain and anguish are your tools, To use upon intruding fools."
msgstr ""
"Eure Werkzeuge sind die Qual und Pein, und auf Eindringlinge anzuwenden sein."

#: guitext:820
msgctxt "Easter egg"
msgid ""
"When good guys head right for your treasure, Hunt and kill them at your "
"leisure."
msgstr ""
"Wenn gute Jungs trachten nach Eurem Schatz, dann macht auf sie die große "
"Hatz."

#: guitext:821
msgctxt "Easter egg"
msgid ""
"Protect your gold and Dungeon Heart, And slap your minions till they fart."
msgstr ""
"Schützt Euer Gold und Dungeon-Herz, schlagt Eure Diener bis zum Schmerz."

#: guitext:822
msgctxt "Easter egg"
msgid "Use your creatures' fear of you. To make them do what you want them to."
msgstr ""
"Gebraucht Eurer Untergebenen Respekt, und nutzt sie aus zu Eurem Zweck."

#: guitext:823
msgctxt "Easter egg"
msgid "Wizard in your dungeon grim? A trap will make short work of him."
msgstr ""
"Ein Magier in Eures Dungeons Rachen? 'ne Falle kurzen Prozess wird machen."

#: guitext:824
msgctxt "Easter egg"
msgid "When your creatures give you hell, Stick them in your Prison Cell."
msgstr ""
"Wenn eine Kreatur Euch geht auf die Nerven, sollt Ihr sie ins Gefängnis "
"werfen."

#: guitext:825
msgctxt "Easter egg"
msgid "Torture is the crowning glory, Of your Dungeon Keeper story."
msgstr ""
"Qual und Pein sind nicht zum Lachen, wenn bei Euch die Schwerter krachen."

#: guitext:826
msgctxt "Easter egg"
msgid "You are the Keeper, chosen one, And being evil is great fun."
msgstr "Ihr seid der Keeper, jetzt und ewig, und böse sein ist einfach riesig."

#: guitext:827
msgctxt "Easter egg"
msgid "When your troops are hunger-stricken, Your Hatchery has yummy chicken."
msgstr "Wenn Eure Truppen verhungern tun, so gebt Ihnen aus der Farm ein Huhn."

#: guitext:828
msgctxt "Easter egg"
msgid "Fill the Avatar with dread. Really make him wet the bed."
msgstr ""
"Bereitet dem Avatar Angst-Neurosen, auf das er sich macht in die Hosen."

#: guitext:829
msgctxt "In-game hint message"
msgid ""
"Imps are the lifeblood of your dungeon. Like blood, they must be allowed to "
"circulate."
msgstr ""
"Imps sind das Blut Eures Dungeon. Wie der Kreislauf müssen sie ständig auf "
"Trab sein."

#: guitext:830
msgctxt "In-game hint message"
msgid ""
"Feeling mean? Set your minions to imprison and when your cells are full, "
"spend some time torturing..."
msgstr ""
"Ihr fühlt Euch schäbig? Dann steckt Eure Untergebenen ins Gefängnis und "
"quält sie ein bisschen, wenn Eure Zellen voll sein sollten."

#: guitext:831
msgctxt "In-game hint message"
msgid ""
"If your creatures get unhappy, slap some sense into them. They'll soon "
"realise how lucky they are."
msgstr ""
"Wenn Eure Kreaturen unglücklich werden, prügelt ein wenig Freude in sie ein. "
"Bald werden sie dann feststellen, wie gut es ihnen ging."

#: guitext:832
msgctxt "In-game hint message"
msgid ""
"The underworld is your domain and the adventurers come to steal it. Never "
"show pity, even when the intruders are defenceless and pathetic."
msgstr ""
"Euch gehört die Unterwelt, aber die Abenteurer kommen, um sie Euch "
"wegzunehmen. Zeigt keine Gnade, auch wenn die Eindringlinge hilflos sind."

#: guitext:833
msgctxt "In-game hint message"
msgid ""
"Compassion is the hallmark of the good Keeper. But good Keepers never win. "
"Only evil ones."
msgstr ""
"Gnade ist das Merkmal eines guten Keepers. Aber gute Keeper sind schlechte "
"Verlierer. Nur schlechte Keeper sind gute Gewinner."

#: guitext:834
msgctxt "In-game hint message"
msgid ""
"There's never a moment to waste. Already the bravest of the brave are "
"queuing up to enter your dungeon. So stop reading this and get going."
msgstr ""
"Verliert keine Zeit. Denn auch der Beste unter den Guten steht bereits in "
"der Warteschlange, um Euren Dungeon zu erobern. Hört auf, den Mist hier zu "
"lesen, und macht voran."

#: guitext:835
msgctxt "In-game hint message"
msgid ""
"Build fast. You'll want the biggest possible welcoming committee ready for "
"the intruders."
msgstr ""
"Baut schnell. Denn Ihr wollt ja schließlich das Beste aller Empfangskomitees "
"haben, wenn die Eindringlinge kommen."

#: guitext:836
msgctxt "In-game hint message"
msgid ""
"Keep your Imps digging. There are always surprises to be found deep in the "
"earth."
msgstr ""
"Beschäftigt Eure Imps mit dem Goldabbau. Man findet nämlich immer "
"Überraschungen in der Erde."

#: guitext:837
msgctxt "In-game hint message"
msgid "He who controls the most gold controls the entire Underworld."
msgstr "Der mit dem meisten Geld regiert die Unterwelt."

#: guitext:838
msgctxt "In-game hint message"
msgid "Fear and lack of mercy are your greatest weapons. Use them wisely."
msgstr ""
"Terror und Schrecken sind Eure besten Waffen. Benutzt sie wohlüberlegt."

#: guitext:839
msgctxt "In-game hint message"
msgid ""
"Foolish is the Keeper who sells all his rooms and refuses to pay his "
"creatures."
msgstr ""
"Dumm ist der Keeper, der all seine Räume verkauft und sich weigert, seine "
"Kreaturen zu entlohnen."

#: guitext:840
msgctxt "Menu interface item"
msgid "Return to options menu"
msgstr "Zurück zum Options-menü"

#: guitext:841
msgctxt "Menu interface item"
msgid "Exit"
msgstr "Beenden"

#: guitext:842
msgctxt "Menu interface item"
msgid "Audio"
msgstr "Audio"

#: guitext:843
msgctxt "Menu interface item"
msgid "Invert Mouse"
msgstr "Maus-Invertierung"

#: guitext:844
msgctxt "Menu interface item"
msgid "Mouse Sensitivity"
msgstr "Maus-Empfindlichkeit"

#: guitext:845
msgctxt "Menu interface item"
msgid "Computer"
msgstr "Computer"

#: guitext:846
msgctxt "Menu interface item"
msgid "Computer Players"
msgstr "Computer-Spieler"

#: guitext:847
msgctxt "Menu interface item"
msgid "On"
msgstr "Ein"

#: guitext:848
msgctxt "Menu interface item"
msgid "Off"
msgstr "Aus"

#: guitext:849
msgctxt "Menu interface item"
msgid "Sensitivity"
msgstr "Empfindlichkeit"

#: guitext:850
msgctxt "Menu interface item"
msgid "Mouse Options"
msgstr "Maus-optionen"

#: guitext:851
msgctxt "Menu interface item"
msgid "Mouse"
msgstr "Maus"

#: guitext:852
msgctxt "Menu interface item"
msgid "Undo Pickup"
msgstr "Aufn. Rückg."

#: guitext:853
msgctxt "Menu interface item"
msgid "Pause"
msgstr "Pause"

#: guitext:854
msgctxt "Menu interface item"
msgid "Map"
msgstr "Karte"

#: guitext:855
msgctxt "On-screen message"
msgid "Insufficient Memory"
msgstr "Unzureichender Speicher"

#: guitext:856
msgctxt "On-screen message"
msgid "Unable To Change Screen Resolution"
msgstr "Auflösung kann nicht geändert werden."

#: guitext:857
msgctxt "Menu interface item"
msgid "Query"
msgstr "Info"

#: guitext:858
msgctxt "Credits"
msgid "Support Art"
msgstr "Grafische Unterstützung"

#: guitext:859
msgctxt "Credits"
msgid "Navigation System"
msgstr "Navigations-System"

#: guitext:860
msgctxt "Credits"
msgid "Script"
msgstr "Skript"

#: guitext:861
msgctxt "Credits"
msgid "Voice Over"
msgstr "Stimme von"

#: guitext:862
msgctxt "Credits"
msgid "Finance"
msgstr "Finanzen"

#: guitext:864
msgctxt "Credits"
msgid "Localisation Management"
msgstr "Übersetzungs-Management"

#: guitext:865
msgctxt "Credits"
msgid "Language Test Supervisor"
msgstr "Leitung Sprach-Test"

#: guitext:866
msgctxt "Credits"
msgid "Language Testers"
msgstr "Sprach-Tester"

#: guitext:867
msgctxt "Credits"
msgid "Localisation Audio Management"
msgstr "Audio-Übersetzungs-Management"

#: guitext:868
msgctxt "Network game message"
msgid "Attempting To Join"
msgstr "Versuche Verbindung"

#: guitext:869
msgctxt "Network game message"
msgid "Resyncing"
msgstr "Synchronisiere"

#: guitext:870
msgctxt "Menu interface item"
msgid "1 Player"
msgstr "1 Spieler"

#: guitext:871
msgctxt "Menu interface item"
msgid "2 Players"
msgstr "2 Spieler"

#: guitext:872
msgctxt "Menu interface item"
msgid "3 Players"
msgstr "3 Spieler"

#: guitext:873
msgctxt "Menu interface item"
msgid "4 Players"
msgstr "4 Spieler"

#: guitext:874
msgctxt "Menu interface item"
msgid "Serial"
msgstr "Seriell"

#: guitext:875
msgctxt "Menu interface item"
msgid "Modem"
msgstr "Modem"

#: guitext:876
msgctxt "Menu interface item"
msgid "IPX"
msgstr "IPX"

#: guitext:877
msgctxt "World direction"
msgid "N"
msgstr "N"

#: guitext:878
msgctxt "World direction"
msgid "E"
msgstr "O"

#: guitext:879
msgctxt "World direction"
msgid "S"
msgstr "S"

#: guitext:880
msgctxt "World direction"
msgid "W"
msgstr "W"

#: guitext:881
msgctxt "Menu interface item"
msgid "Vs"
msgstr ":"

#: guitext:882
msgctxt "Credits"
msgid "Game design"
msgstr "Spieldesign"

#: guitext:883
msgctxt "Credits"
msgid "Associate Producer"
msgstr "Produktions-Assistent"

#: guitext:884
msgctxt "Credits"
msgid "Additional Script"
msgstr "Zusätzliches Skript"

#: guitext:885
msgctxt "Easter egg"
msgid "Happy Birthday"
msgstr "Glückwunsch zum Geburtstag"

#: guitext:886
msgctxt "Menu interface message"
msgid "Error"
msgstr "Fehler"

#: guitext:887
msgctxt "Menu interface message"
msgid "Error Saving"
msgstr "Speicherfehler"

#: guitext:888
msgctxt "Menu interface message"
msgid "New Levels"
msgstr "Neue Level"

#: guitext:889
msgctxt "Menu interface message"
msgid "Please insert Data Disk CD-ROM"
msgstr "Bitte legen Sie die Zusatz-CD ein"

#: guitext:890
msgctxt "Menu interface message"
msgid "Please insert Dungeon Keeper CD-ROM"
msgstr "Bitte legen Sie die Dungeon-Keeper-CD ein"

#: guitext:891
msgctxt "Menu interface message"
msgid "Please insert The Deeper Dungeons CD-ROM"
msgstr "Bitte legen Sie die The Deeper Dungeons-CD ein"

#. DD Level Korros Tor first objective
#: guitext:892
msgctxt "In-game message"
msgid ""
"The might of two rival Dungeon Keepers challenge your claim to this realm. "
"Decimate them both to achieve total domination, but beware of bands of "
"heroes hidden in the caverns."
msgstr ""
"Die Macht zweier rivalisierender Dungeon Keeper stellt den Anspruch auf "
"dieses Königreich in Frage. Ihr solltet etwas unternehmen, um die komplette "
"Vorherrschaft zu erlangen. Behaltet aber die Horden von Helden im Auge, die "
"sich in den Höhlen verstecken."

#. DD Level Kari-Mar first objective
#: guitext:893
msgctxt "In-game message"
msgid ""
"Another Keeper has already claimed this realm. He is unfit to rule so "
"destroy him and take what is rightfully yours. Great riches lie in the "
"caverns around the land; explore to gain more power."
msgstr ""
"Ein anderer Keeper hat bereits Anspruch auf dieses Königreich erhoben. "
"Leider ist er zu dumm zum Regieren, also solltet Ihr ihn aus dem Weg räumen "
"und das in Empfang nehmen, was Euch von Rechts wegen zusteht. Große "
"Reichtümer liegen in den Höhlen, die das Land durchziehen; Ihr solltet sie "
"erforschen, um noch mehr Macht zu erlangen."

#. DD Level Belbata first objective
#: guitext:894
msgctxt "In-game message"
msgid ""
"This land is highly coveted amongst the evil and there are three enemy "
"Dungeon Keepers you must battle with to claim supremacy. Keep an eye out for "
"any rogue bands of heroes waiting to ambush a careless Keeper."
msgstr ""
"Dieses Land wird unter den Bösewichten hoch gehandelt, und es gibt drei "
"gegnerische Dungeon Keeper, gegen die Ihr antreten müsst im Kampf um die "
"Vorherrschaft. Aber seid wachsam, dieses elende Heldenpack wartet nur "
"darauf, einem achtlosen Keeper eins auszuwischen."

#. DD Level Pladitz waypoint objective
#: guitext:895
msgctxt "In-game message"
msgid ""
"The Lord of the Land and his pitiful band of followers lie dead. Good "
"riddance to them and their sad, happy lives. Now seize your chance and "
"attack your rival Keeper. Domination awaits."
msgstr ""
"Der Ritter des Landes und seine armselige Untertanen-Bande sind vernichtet. "
"Gut, dass wir sie mitsamt ihren trübsinnig glücklichen Leben losgeworden "
"sind. Nutzt jetzt Eure Chance und greift Euren Rivalen an. Die Herrschaft "
"über dieses Land erwartet Euch."

#. DD Level Pladitz first objective
#: guitext:896
msgctxt "In-game message"
msgid ""
"You and a rival Dungeon Keeper are vying for control of this realm but the "
"Lord of the Land has constructed his own dungeon between you to halt your "
"conquest. Destroy him and the enemy Keeper to reign supreme."
msgstr ""
"Ihr kämpft mit dem rivalisierenden Dungeon Keeper um die Kontrolle dieses "
"Reichs, aber in der Zwischenzeit hat der Ritter seinen eigenen Dungeon "
"zwischen Euch gebaut, um Euren Eroberungszug aufzuhalten. Unternehmt etwas "
"gegen ihn und den anderen Keeper, um die Alleinherrschaft zu erlangen."

#. DD Level Pladitz waypoint objective
#: guitext:897
msgctxt "In-game message"
msgid ""
"You have done well to come this far but further hardships await. Search the "
"map carefully and you may find many secrets to aid your conquest."
msgstr ""
"Bis jetzt wart Ihr gut und bis hierher habt Ihr es schon geschafft, aber es "
"warten noch weitere Herausforderungen auf Euch. Studiert Eure Karte "
"sorgfältig und Ihr werdet viele Geheimnisse finden, die Euch bei Eurem "
"Eroberungszug helfen."

#. DD Level Abbadon first objective
#: guitext:898
msgctxt "In-game message"
msgid ""
"You have come to this realm with little to assist you so you must explore to "
"gain more power. Keep an eye out for any loathsome heroes who may try to "
"thwart your progress."
msgstr ""
"Ihr seid in dieses Königreich vorgedrungen und habt nur wenige mit Euch, die "
"Euch unterstützen können. Ihr müßt also Forschungen anstellen, um mehr Macht "
"zu erlangen. Behaltet die Helden im Auge, die möglicherweise den "
"lächerlichen Versuch unternehmen werden, Euren Fortschritt zu unterbinden."

#. DD Level Daka-Gorn first objective
#: guitext:899
msgctxt "In-game message"
msgid ""
"Beware Keeper. This realm is infested with the sickly goodness of heroes and "
"fairies. Hunt them down and feed them their own entrails."
msgstr ""
"Achtung, Keeper. Dieses Königreich ist verseucht mit der krankhaften "
"Gutartigkeit der Helden und Feen. Jagd sie und laßt keinen aus."

#. DD Level Morkardar first objective
#: guitext:900
msgctxt "In-game message"
msgid ""
"Your opponent for this realm has foolishly challenged your superior skill. "
"Such disrespect should be punished so make an example of his insolence."
msgstr ""
"Euer Gegner hat es gewagt, Eure überlegenen Fähigkeiten herauszufordern. "
"Diese Mißachtung Eurer Herrlichkeit solltet Ihr eingehend bestrafen und ein "
"Exempel statuieren."

#. DD Level Morkardar information soon after start
#: guitext:901
msgctxt "In-game message"
msgid ""
"Ancient powers lie hidden in this realm. Seek them out and use them for your "
"own evil purposes."
msgstr ""
"Antike Mächte liegen in diesem Königreich verborgen. Sucht sie und setzt sie "
"ein für Eure eigenen bösen Zwecke."

#. DD Level Abbadon objective after rooms built
#: guitext:902
msgctxt "In-game message"
msgid ""
"A foolish challenger stands between you and total dominance. Annihilate his "
"forces and feed his body to your ravenous minions."
msgstr ""
"Ein närrischer Herausforderer steht zwischen Euch und der Alleinherrschaft. Vernichtet seine "
"Truppen und verfüttert die Überreste an Eure hungrigen Untergebenen."

#. DD Level Daka-Gorn information after AP reached
#: guitext:903
msgctxt "In-game message"
msgid ""
"I can hear footsteps beyond the walls of the hero castle which dominates "
"this land. Tread carefully Keeper and rid the land of goodness once and for "
"all."
msgstr ""
"Ich höre Schritte im Gemäuer dieser Burg des Helden, der das Land regiert. "
"Geht vorsichtig vor, Keeper, und befreit das Land ein für allemal von dieser "
"widerwärtigen Gutartigkeit."

#. DD Level Netzcaro first objective
#: guitext:904
msgctxt "In-game message"
msgid ""
"The once strong hero fortress of this realm has grown rotten and weak. Tear "
"down its walls and let your creatures feast on the heroes within."
msgstr ""
"Das einst so starke und stolze Fort dieses Reichs ist nur noch schwach "
"bewacht. Reißt seine Mauern nieder und verfüttert die Helden an Eure "
"Untergebenen."

#. DD Level Netzcaro information after AP reached
#: guitext:905
msgctxt "In-game message"
msgid ""
"This realm will be a test of your cunning and deviousness. Your dungeon has "
"been fortified with seven steel doors to aid you in your conquest."
msgstr ""
"Dieses Königreich wird ein Test sein für Eure Verschlagenheit. Euer Dungeon "
"ist verstärkt mit starken Eisentüren, um Euren Eroberungszug zu unterstützen."

#. DD Level Netzcaro objective after AP reached
#: guitext:906
msgctxt "In-game message"
msgid ""
"Congratulations Keeper. This vial has given your researchers a much needed "
"boost. You can now construct Bridges that enable you to traverse water and "
"fire."
msgstr ""
"Glückwünsche, Keeper. Dieses Gefäß hat Euren Forschern den richtigen Kick "
"gegeben. Jetzt könnt Ihr Brücken bauen, um Feuer und Wasser zu überqueren ."

#. DD Level Belial information soon after start
#: guitext:907
msgctxt "In-game message"
msgid ""
"Food is scarce in this land and the only Hatchery available to you is inside "
"a hero dungeon. Find this food before your creatures turn against you."
msgstr ""
"Nahrungsmittel sind knapp in diesem Land, und die einzige verfügbare "
"Hühnerfarm befindet sich in einem Helden-Dungeon. Ihr solltet sehen, daß Ihr "
"diesen Dungeon erobert, bevor sich Eure Kreaturen gegen Euch wenden."

#. DD Level Belial information after getting vampire
#: guitext:908
msgctxt "In-game message"
msgid ""
"Entombed in stone by a cruel band of heroes, the Vampire you have rescued "
"demands revenge for his imprisonment. His anger will make him a valuable "
"asset to your army of evil."
msgstr ""
"Eingemauert in Steinen durch die Helden und dann von Euch befreit, doch "
"jetzt will dieser Vampir Rache nehmen an seinen Quälgeistern. Sein Ärger "
"könnte eine gute Motivation für Eure teuflische Armee sein."

#. DD Level Batezek first objective
#: guitext:909
msgctxt "In-game message"
msgid ""
"You are surrounded on all sides by valiant heroes so show them the true "
"meaning of evil and terror."
msgstr ""
"Ihr seid von lebensmüden Helden umzingelt, zeigt ihnen doch mal, wer hier "
"wirklich böse und mächtig ist."

#. DD Level Batezek objective after cleaning all good creatures
#: guitext:910
msgctxt "In-game message"
msgid ""
"The Lord of the Land has sent his fiercest warriors against you. Show them "
"no mercy and flay them alive."
msgstr ""
"Der Herrscher dieses Landes hat seine Truppen gegen Euch geschickt. Zeigt "
"einfach keine Gnade und beseitigt sie."

#. DD Level Benetzaron first objective
#: guitext:911
msgctxt "In-game message"
msgid ""
"Explore this realm to uncover riches and secrets. Tread carefully Keeper, or "
"you could be burned."
msgstr ""
"Erforscht dieses Königreich, um Schätze und Geheimnisse zu entdecken. Aber "
"seid vorsichtig, Keeper, sonst verbrennt Ihr Euch die Finger."

#. DD Level Svatona first objective
#: guitext:912
msgctxt "In-game message"
msgid ""
"Only one Dungeon Keeper can reign victorious over this land. Do not suffer a "
"humiliating defeat Keeper, the penalty for such failure is torture and death."
msgstr ""
"Es kann nur einen Dungeon Keeper geben. Ihr solltet Euch nicht einem solchen "
"Keeper unterwerfen, die Strafe für einen solchen Fehler wäre Euer Ende."

#. DD Level Caddis Fell first objective
#: guitext:913
msgctxt "In-game message"
msgid ""
"Choices, choices Keeper. Choose your path wisely. Some routes are more "
"perilous than others ..."
msgstr ""
"Wer die Wahl hat, Keeper. Wählt Euren Weg mit Bedacht. Einige sind "
"gefährlicher als andere ..."

#. DD Level Caddis Fell objective after good destroyed
#: guitext:914
msgctxt "In-game message"
msgid ""
"Congratulations Keeper, you have a powerful army indeed. Do not grow "
"complacent though, you still have another challenger to the north ..."
msgstr ""
"Glückwunsch, Keeper, Ihr habt tatsächlich eine starke Armee. Verfallt jetzt "
"bloß nicht in Selbstzufriedenheit, denn es wartet bereits der nächste "
"Herausforderer auf Euch - im Norden!"

#. DD Level Caddis Fell objective after player1 destroyed
#: guitext:915
msgctxt "In-game message"
msgid ""
"Congratulations Keeper, you have a powerful army indeed. Do not grow "
"complacent though, you still have another challenger to the south ..."
msgstr ""
"Glückwunsch, Keeper, Ihr habt tatsächlich eine starke Armee. Verfallt jetzt "
"bloß nicht in Selbstzufriedenheit, denn es wartet bereits der nächste "
"Herausforderer auf Euch - im Süden!"

#. DD Level Caddis Fell objective after entrance claimed
#: guitext:916
msgctxt "In-game message"
msgid ""
"The Lord of the Land is a pathetic individual who breeds fluffy bunnies. "
"Pound him into the ground and then destroy the rival Keeper to achieve total "
"domination."
msgstr ""
"Der Herrscher diese Landes ist ein sensibler Kerl mit einer Vorliebe für "
"plüschige Langohren. Macht kurzen Prozess mit ihm und knöpft Euch dann den "
"anderen Keeper vor, damit Ihr hier endlich der Alleinherrscher werdet."

#. DD Level Kanasko first objective
#: guitext:917
msgctxt "In-game message"
msgid ""
"Make haste Keeper. The heroes of this realm are many and strong. Prepare "
"your forces well or face a humiliating defeat ..."
msgstr ""
"Beeilung, Keeper. In diesem Land gibt es viele starke Helden. Bereitet Eure "
"Truppen gut vor und macht Euch auf einen heißen Kampf gefasst ..."

#. DD Level Belial first objective
#: guitext:918
msgctxt "In-game message"
msgid ""
"The Avatar is a wretched being, full of happiness and good cheer. Food is "
"scarce in his land and the only Hatchery available is inside his dungeons. "
"Destroy his mighty fortress and wipe the smile from his face before your "
"creatures turn against you."
msgstr ""
"Der Avatar ist eine total verkorkste Kreatur, voller Glückseligkeit und "
"Frohsinn. Da in diesem Land Nahrungsmittelknappheit herrscht und die einzige "
"verfügbare Hühnerfarm in seinem Dungeon liegt, solltet Ihr schnellstmöglich "
"sein Fort zerstören und das Lächeln für immer aus seinem Gesicht wischen. Es "
"könnte sonst sein, daß sich Eure Kreaturen gegen Euch verbünden."

#. DD Level Belial objective after AP reached
#: guitext:919
msgctxt "In-game message"
msgid ""
"The Avatar has massed an army of heroic Lords to confront you. Prepare to be "
"attacked!"
msgstr ""
"Der Avatar hat eine riesige Ritter-Armee gegen Euch aufgestellt. Bereitet "
"Euch auf einen Angriff vor!"

#. DD Level Belial objective after AP reached
#: guitext:920
msgctxt "In-game message"
msgid "Decimate this outpost and send fear into the heart of the Avatar."
msgstr ""
"Zerstört diesen Vorposten und versetzt dem Avatar eine kleine Herzattacke."

#. DD Level Belial objective after AP reached
#: guitext:921
msgctxt "In-game message"
msgid ""
"The Avatar's castle is ripe for the taking. Train your forces well, Keeper. "
"The ultimate battle awaits ..."
msgstr ""
"Die Burg des Avatars ist reif zum Erstürmen. Trainiert Eure Kreaturen gut, "
"Keeper. Der ultimative Kampf wartet ..."

#. DD Level Belial objective when adding Avatar
#: guitext:922
msgctxt "In-game message"
msgid ""
"You are now in the heart of the Avatar's castle. The sickly sweet smell of "
"goodness still hangs in the air. Kill the Avatar and send his soul to "
"eternal damnation."
msgstr ""
"Ihr befindet Euch jetzt im Herzen der Burg des Avatars. Der widerliche "
"Gestank des Frohsinns hängt immer noch in der Luft. Schafft den Avatar "
"beiseite und schickt seine Seele in die ewige Verdammnis."

#. DD Levels generic information after finding a Mistress
#: guitext:923
msgctxt "In-game message"
msgid ""
"Well done, Keeper. The Mistress you have discovered is an excellent prize."
msgstr ""
"Prima, Keeper. Die Eiserne Jungfrau, die Ihr entdeckt habt, ist ihren Preis "
"wert."

#. DD Levels generic information after finding a Bile Demon
#: guitext:924
msgctxt "In-game message"
msgid ""
"The Bile Demon you have rescued will be a valuable but hungry asset to your "
"dungeon. Make sure your Hatchery can satisfy his voracious appetite."
msgstr ""
"Der Teufler, den Ihr gerettet habt, wird eine gute aber auch gefräßige "
"Bereicherung Eures Dungeon sein. Sorgt dafür, daß Eure Hühnerfarm groß genug "
"ist, seinen Appetit zu stillen."

#. DD Level Dixaroc first objective
#: guitext:925
msgctxt "In-game message"
msgid ""
"A devious Wizard has cheated you of your magical powers. Use your only "
"Spider and explore the realm. Find the Wizard, kill him and make an example "
"of his foolishness."
msgstr ""
"Ein teuflischer Magier hat Euch um Eure magischen Kräfte betrogen. Setzt "
"Spinnen ein, um das Reich zu erkunden. Sucht den Verräter und statuiert ein "
"Exempel, wie Ihr mit Verrat umzugehen pflegt."

#. DD Level Dixaroc information after getting Imps
#: guitext:926
msgctxt "In-game message"
msgid "You have found some Imps who consider it a great honour to serve you."
msgstr ""
"Ihr habt ein paar Imps gefunden, denen es eine große Ehre ist, Euch zu "
"dienen."

#. DD Levels Dixaroc information after finding Bile Demons
#: guitext:927
msgctxt "In-game message"
msgid ""
"You have discovered a group of Bile Demons who will aid you in your fight."
msgstr ""
"Ihr habt eine Gruppe Teufler gefunden, die Euch im Kampf unterstützen "
"möchten."

#. DD Level Dixaroc information just after PLAYER1 destroyed
#: guitext:928
msgctxt "In-game message"
msgid ""
"The destruction of this pathetic Keeper brings with it a useful bonus. You "
"now have the ability to build Bridges. Dig deeper and you may find more "
"secrets to strengthen your powers."
msgstr ""
"Der Sieg über diesen Keeper hat einen nützlichen Bonus mit sich gebracht. "
"Jetzt könnt Ihr Brücken bauen. Buddelt noch tiefer, um weitere Schätze und "
"Geheimnisse zu finden."

#. DD Level Dixaroc information some time after PLAYER1 destroyed
#: guitext:929
msgctxt "In-game message"
msgid "A warning, Keeper. There is a stench of hero in the air."
msgstr "Achtung, Keeper. Es riecht nach Helden."

#. DD Level Dixaroc information after AP reached
#: guitext:930
msgctxt "In-game message"
msgid ""
"You have done well to get this far Keeper. Do not become complacent, "
"however. A great struggle lies ahead."
msgstr ""
"Gut gemacht bis jetzt, Keeper. Nicht leichtsinnig werden! Der nächste Kampf "
"steht kurz bevor."

#. DD Level Dixaroc information after AP reached
#: guitext:931
msgctxt "In-game message"
msgid ""
"Before you lies the Wizard's domain. Defeat him and you will regain your "
"powers."
msgstr ""
"Vor Euch liegt das Reich des Magiers. Ringt ihn nieder, und Ihr erhaltet "
"Eure magischen Fähigkeiten zurück."

#. DD Level Dixaroc objective after wizard is dead
#: guitext:932
msgctxt "In-game message"
msgid ""
"Your magical powers are restored Keeper. You can finally show these fools "
"what you are made of."
msgstr ""
"Eure magischen Fähigkeiten sind wiederhergestellt, Keeper. Jetzt könnt Ihr diesen "
"Dummköpfen zeigen, aus welchem Holz Ihr geschnitzt seid."

#. DD Level Caddis Fell objective after AP reached
#: guitext:933
msgctxt "In-game message"
msgid ""
"A black shadow is creeping over this land. Now is the time to strike. Take "
"control of your Vampire and use him to find and kill the Lord of the Land. "
"If you succeed, the Vampire will join you in the next realm."
msgstr ""
"Ein schwarzer Schatten kriecht über das Land. Zeit, zuzuschlagen! Befehlt "
"Euren Vampiren, den Herrscher dieses Landes zu finden und zu vernichten. "
"Wenn Ihr Erfolg habt, folgen Euch die Vampire ins nächste Königreich."

#. DD Level Belial information after winning
#: guitext:934
msgctxt "In-game message"
msgid ""
"Your achievements are legendary Keeper. Tales of your evil and cunning will "
"become the horror stories of generations."
msgstr ""
"Eure Erfolge sind legendär, Keeper. Die Geschichten Eurer Bösartigkeit "
"werden die Bestseller der Horrorliteratur der nächsten Generation werden."

#: guitext:935 
msgctxt "Door name"
msgid "Secret Door"
msgstr "Geheime Tür"

#: guitext:936
msgctxt "Door description"
msgid ""
"Secret Door: This door remains hidden to enemies unless they observe it closely or see it."
"opening. RMB zoom."
msgstr ""
"Geheime Tür: Eine spezielle Tür, die für Feinde unsichtbar ist, aber bei genauerem Hinsehen entdeckt werden kann oder wenn Eure Kreaturen sie öffnet, während der Feind hinsieht."
"Mit der rechten Maustaste zoomt Ihr sie heran."

#: guitext:937
msgctxt "Game event description"
msgid "Secret Door discovered: LMB toggle. RMB delete."
msgstr "Geheime Tür entdeckt: Mit der linken Maustaste umschalten. Mit der rechten "
"Maustaste löschen."

#: guitext:938
msgctxt "Game event name"
msgid "Secret Door discovered!"
msgstr "Geheime Tür entdeckt!"

#: guitext:939
msgctxt "Game event description"
msgid "Enemy spotted your Secret Door: LMB toggle. RMB delete."
msgstr "Der Feind hat Eure Geheimtür entdeckt: Mit der linken Maustaste umschalten. Mit der rechten "
"Maustaste löschen."

#: guitext:940
msgctxt "Game event name"
msgid "Enemy spotted your secret door!"
msgstr "Der Feind hat Eure Geheimtür entdeckt!"

#: guitext:941
msgctxt "Menu interface, Main Menu item"
msgid "Free Play levels"
msgstr "Levels zum freien Spielen"

#: guitext:942
msgctxt "Menu interface item"
msgid "Land selection"
msgstr "Karten-Auswahl"

#: guitext:943
msgctxt "Menu interface item"
msgid "Campaigns"
msgstr "Kampagnen"

#: guitext:944
msgctxt "Menu interface item"
msgid "Add computer"
msgstr "Computer hinzufügen"

#: guitext:945
msgctxt "Game event name"
msgid "Your creature cannot reach the room it needs."
msgstr "Eure Kreatur kann den Raum, den sie benötigt, nicht erreichen."

#: guitext:946
msgctxt "Game event description"
msgid "Work room unreachable: LMB toggle. RMB delete."
msgstr ""
"Arbeitsraum nicht erreichbar: Mit der linken Maustaste umschalten. Mit der rechten "
"Maustaste löschen."

#: guitext:947
msgctxt "Game event name"
msgid "Your Imp cannot reach a room to drag something into."
msgstr "Euer Imp kann keinen Raum erreichen, in den er etwas bringen kann."

#: guitext:948
msgctxt "Game event description"
msgid "Storage room unreachable: LMB toggle. RMB delete."
msgstr ""
"Lagerraum nicht erreichbar: Mit der linken Maustaste umschalten. Mit der rechten "
"Maustaste löschen."

#: guitext:949
msgctxt "In-game interface description"
msgid ""
"Armour: Part of the damage which won't affect creature health. The higher "
"the number, the larger part of damage is discarded."
msgstr "Rüstung: Ein Teil des Schadens, der die Gesundheit der Kreaturen nicht beeinträchtigt. Je höher "
"die Zahl, desto größer der Anteil absorbierten Schadens."

#: guitext:950
msgctxt "In-game interface description"
msgid "Speed: How fast the creature moves and perform its dungeon tasks."
msgstr "Geschwindigkeit: Wie schnell sich die Kreatur bewegt und ihre Aufgaben im Dungeon ausführt."

#: guitext:951
msgctxt "In-game interface description"
msgid "Loyalty: How resistant the creature is against scavenging by the enemy."
msgstr "Loyalität: Wie widerstandsfähig die Kreatur gegen das Überlaufen zum Feind ist."

#: guitext:952
msgctxt "In-game interface description"
msgid "Research Skill: How fast the creature works in Library. The higher the Skill level, "
"the better the creature's performance."
msgstr "Forschungsfähigkeit: Wie schnell die Kreatur in der Bibliothek arbeitet. Je höher die Fähigkeitsstufe, "
"desto besser die Leistung der Kreatur."

#: guitext:953
msgctxt "In-game interface description"
msgid ""
"Manufacture Skill: How fast the creature works in Workshop. The higher the "
"Skill level, the better the creature's performance."
msgstr ""
"Fertigkeit herstellen: Wie schnell die Kreatur in der Werkstatt arbeitet. Je höher die"
"Fähigkeitsstufe, desto besser die Leistung der Kreatur." 

#: guitext:954
msgctxt "In-game interface description"
msgid ""
"Training Skill: How fast the creature works on training. The higher the "
"Skill level, the better the creature's performance."
msgstr "Trainingsfähigkeit: Wie schnell die Kreatur trainiert."

#: guitext:955
msgctxt "In-game interface description"
msgid ""
"Scavenge Skill: How fast the creature works on scavenging. The higher the "
"Skill level, the better the creature's performance."
msgstr ""
"Köderfähigkeit: Wie schnell die Kreatur beim Ködern arbeitet. Je höher die"
"Fähigkeitsstufe, desto besser die Leistung der Kreatur."

#: guitext:956
msgctxt "In-game interface description"
msgid "Training Cost: Gold used for training the creature."
msgstr "Trainingskosten: Gold, das zum Trainieren der Kreatur verwendet wird."

#: guitext:957
msgctxt "In-game interface description"
msgid "Scavenge Cost: Gold used for scavenging by the creature."
msgstr "Köderkosten: Gold, das zum Ködern der Kreatur verwendet wird."

#: guitext:958
msgctxt "In-game interface description"
msgid ""
"Best Damage: How much harm can be done by the strongest attack the creature "
"has."
msgstr ""
"Bester Schaden: Wie viel Schaden kann der stärkste Angriff der Kreatur anrichten?"
"hat."

#: guitext:959
msgctxt "In-game interface description"
msgid ""
"Weight: Mass of the creature. Some people say overweight can lead to heart "
"attack."
msgstr ""
"Gewicht: Masse der Kreatur. Einige Leute sagen, Übergewicht führt zu Herz-"
"Attacken."

#: guitext:960
msgctxt "In-game interface description"
msgid "Score: Estimate of an overall creature value. Added to player score when finishing the level."
msgstr "Punktzahl: Schätzung eines Gesamtkreaturwerts. Wird der Spielerpunktzahl nach Abschluss des Levels hinzugefügt."

#: guitext:961
msgctxt "Keeper spell name"
msgid "Hand Of Evil"
msgstr "Hand des Bösen"

#: guitext:962
msgctxt "Keeper spell name"
msgid "Slap"
msgstr "Schläge"

#: guitext:963
msgctxt "Keeper spell description"
msgid "Hand Of Evil: Ability to pick up your creatures and hold them in your hand. "
"Just don't hold them forever or they may get irritated."
msgstr "Hand des Bösen: Fähigkeit, Eure Kreaturen aufzunehmen und in Eurer Hand zu halten."
"Haltet sie einfach nicht für immer fest, sonst könnten sie gereizt werden."

#: guitext:964
msgctxt "Keeper spell description"
msgid "Slap: Makes your creatures work harder, for some time. "
"Your creatures take some damage from each slap they receive."
msgstr ""
"Wenn Ihr möchtet, daß Eure Kreaturen schneller arbeiten, könnt Ihr Ihnen "
"einen gezielten Schlag auf den Hinterkopf versetzen, indem Ihr die Hand des "
"Bösen über der Kreatur positioniert und rechtsklickt. Allerdings werden sie "
"mit jedem Schlag schwächer."

#: guitext:965
msgctxt "In-game interface description"
msgid ""
"Health: How much health points the creature has left to lose."
msgstr ""
"Gesundheit: Wie viele Gesundheitspunkte die Kreatur noch zu verlieren hat."

#: guitext:966
msgctxt "In-game interface description"
msgid ""
"Health: The maximum amount of health points for this creature."
msgstr ""
"Gesundheit: Die maximale Anzahl an Gesundheitspunkten für diese Kreatur."

#: guitext:967
msgctxt "Menu interface item"
msgid "Toggle Message"
msgstr "Nachricht wechseln"

#: guitext:968
msgctxt "Menu interface item"
msgid "Return to Free Play levels"
msgstr "Zurück zu den Freispiel-Levels"

#: guitext:969
msgctxt "Menu interface item"
msgid "Map packs"
msgstr "Kartenpakete"

#: guitext:970
msgctxt "Menu interface item"
msgid "The Deeper Dungeons"
msgstr "The Deeper Dungeons"

#: guitext:971
msgctxt "Menu interface item"
msgid "Standard Levels"
msgstr "Standard-Levels"

#: guitext:972
msgctxt "Menu interface item"
msgid "Classic Levels"
msgstr "Klassische Levels"

#: guitext:973
msgctxt "Menu interface item"
msgid "Legacy Levels"
msgstr "Geerbte Levels"

#: guitext:974
msgctxt "Menu interface item"
msgid "Personal Levels"
msgstr "Persönliche Levels"

#: guitext:975
msgctxt "Menu interface item"
msgid "Lost Levels"
msgstr "Verlorene Levels"

#: guitext:976 guitext:977 guitext:978 guitext:979 guitext:980
msgctxt "Unused"
msgid "Moo3"
msgstr "Moo3"

#: guitext:981
msgctxt "Trap names"
msgid "Special Trap"
msgstr "Spezial-Falle"

#: guitext:982
msgctxt "Trap names"
msgid "Freeze Trap"
msgstr "Frost-Falle"

#: guitext:983
msgctxt "Trap names"
msgid "Fear Trap"
msgstr "Angst-Falle"

#: guitext:984
msgctxt "Trap names"
msgid "Sentry Trap"
msgstr "Wachposten-Falle"

#: guitext:985
msgctxt "Trap names"
msgid "Mimic Trap"
msgstr "Nachahmen-Falle"

#: guitext:986
msgctxt "Trap names"
msgid "Spawn Trap"
msgstr "Brut-Falle"

#: guitext:987
msgctxt "Trap names"
msgid "Wind Trap"
msgstr "Wind-Falle"

#: guitext:988
msgctxt "Trap names"
msgid "Spitfire Trap"
msgstr "Flammenatem-Falle"

#: guitext:989
msgctxt "Trap names"
msgid "Chicken Trap"
msgstr "Hühnchen-Falle"

#: guitext:990
msgctxt "Trap names"
msgid "Disease Trap"
msgstr "Virus-Falle"

#: guitext:991
msgctxt "Trap names"
msgid "Power Trap"
msgstr "Macht-Falle"

#: guitext:992
msgctxt "Trap names"
msgid "Switch"
msgstr "Schalter"

#: guitext:993
msgctxt "Trap names"
msgid "Hidden Switch"
msgstr "Versteckter Schalter"

#: guitext:994
msgctxt "Door name"
msgid "Special Door"
msgstr "Spezielle Tür"

#: guitext:995
msgctxt "Door name"
msgid "Hidden Door"
msgstr "Versteckte Tür"

#: guitext:996
msgctxt "Mouse"
msgid "Scroll Wheel Up"
msgstr "Nach oben scrollen"

#: guitext:997
msgctxt "Mouse"
msgid "Scroll Wheel Down"
msgstr "Nach unten scrollen"

#: guitext:998
msgctxt "Mouse"
msgid "Mouse Button"
msgstr "Maustaste"

#: guitext:999
msgctxt "Game controls"
msgid "Build Square Room"
msgstr "Quadratischen Raum bauen"

#: guitext:1000
msgctxt "Game controls"
msgid "Detect Room"
msgstr "Raum erkennen"

#: guitext:1001
msgctxt "Game controls"
msgid "Increase Room Size"
msgstr "Raumgröße erhöhen"

#: guitext:1002
msgctxt "Game controls"
msgid "Decrease Room Size"
msgstr "Raumgröße verringern"

#: guitext:1003
msgctxt "Game controls"
msgid "Precision Sell"
msgstr "Präzisionsverkauf"

#: guitext:1004
msgctxt "Game controls"
msgid "Snap Camera"
msgstr "Kamera einrasten"

#: guitext:1005
msgctxt "Dungeon special decription"
msgid "Mysterious Box: There's no telling what this will do."
msgstr "Mysteriöse Box: Es ist nicht abzusehen, was dies bewirken wird."

#: guitext:1006
msgctxt "Network game message"
msgid "Joined player has different map version from host."
msgstr "Beigetretener Spieler hat eine andere Kartenversion als der Host."

#: guitext:1007
msgctxt "In-game interface description"
msgid "Display Resolution: Switch to the next configured display resolution. LMB toggle. RMB display current resolution."
msgstr "Anzeigeauflösung: Wechselt zur nächsten konfigurierten Anzeigeauflösung. LMT umschalten. RMT zeigt die aktuelle Auflösung an."

#: guitext:1008
msgctxt "In-game interface item"
msgid "Voice"
msgstr "Stimme"

#: guitext:1009
msgctxt "In-game interface item"
msgid "Ambience"
msgstr "Atmosphäre"

#: guitext:1010
msgctxt "Unused"
msgid "Moo4"
msgstr ""

#: guitext:1011
msgctxt "Menu interface item"
msgid "Dungeon Keeper - Original Campaign"
msgstr "Dungeon Keeper - Original-Kampagne"

#: guitext:1012
msgctxt "Menu interface item"
msgid "Assmist Isle"
msgstr "Assmist Isle"

#: guitext:1013
msgctxt "Menu interface item"
msgid "Ancient Keeper campaign"
msgstr "Ancient Keeper"

#: guitext:1014
msgctxt "Menu interface item"
msgid "Burdened Imps' Level Pack"
msgstr "Levelpaket - Burdened Imps"

#: guitext:1015
msgctxt "Menu interface item"
msgid "Conquest of the Arctic"
msgstr "Conquest of the Arctic"

#: guitext:1016
msgctxt "Menu interface item"
msgid "The Destiny of Ninja"
msgstr "The Destiny of Ninja"

#: guitext:1017
msgctxt "Menu interface item"
msgid "DzjeeAr's  6-level campaign"
msgstr "DzjeeArs  6 Level Kampagne"

#: guitext:1018
msgctxt "Menu interface item"
msgid "DzjeeAr's 10-level campaign"
msgstr "DzjeeArs  10 Level Kampagne"

#: guitext:1019
msgctxt "Menu interface item"
msgid "DzjeeAr's 25-level campaign"
msgstr "DzjeeArs  25 Level Kampagne"

#: guitext:1020
msgctxt "Menu interface item"
msgid "Evil Keeper campaign"
msgstr "Evil Keeper"

#: guitext:1021
msgctxt "Menu interface item"
msgid "Grinics' KReign campaign"
msgstr "Grinics KReign"

#: guitext:1022
msgctxt "Menu interface item"
msgid "Japanese DKMaps8 pack"
msgstr "Japanisches 8-Karten-Paket"

#: guitext:1023
msgctxt "Menu interface item"
msgid "KDK Levels"
msgstr "KDK Levels"

#: guitext:1024
msgctxt "Menu interface item"
msgid "Good Campaign"
msgstr "Gute Kampagne"

#: guitext:1025
msgctxt "Menu interface item"
msgid "Lord Vexer campaign"
msgstr "Lord Vexer"

#: guitext:1026
msgctxt "Menu interface item"
msgid "Nikolai's Castles campaign"
msgstr "Nikolai's Castles"

#: guitext:1027
msgctxt "Menu interface item"
msgid "Dungeon Keeper - NG+"
msgstr "Dungeon Keeper - NG+"

#: guitext:1028
msgctxt "Menu interface item"
msgid "Post Ancient Keeper campaign"
msgstr "Post Ancient Keeper"

#: guitext:1029
msgctxt "Menu interface item"
msgid "Post Undead Keeper campaign"
msgstr "Post Undead Keeper"

#: guitext:1030
msgctxt "Menu interface item"
msgid "Quest for the Hero campaign"
msgstr "Quest for the Hero"

#: guitext:1031
msgctxt "Menu interface item"
msgid "Revenge of the Lord"
msgstr "Rache des Ritters"

#: guitext:1032
msgctxt "Menu interface item"
msgid "Twin Keepers Campaign"
msgstr "Twin Keepers"

#: guitext:1033
msgctxt "Menu interface item"
msgid "Undead Keeper campaign"
msgstr "Undead Keeper"

#: guitext:1034 guitext:1035
msgctxt "Unused"
msgid "Moo5"
msgstr "Moo5"

#: guitext:1036
msgctxt "Trap names"
msgid "Demolition Trap"
msgstr "Sprengfalle"

#: guitext:1037
msgctxt "Trap description"
msgid "Demolition Trap: An explosive with unrivaled destructive power."
msgstr "Sprengfalle: Ein Sprengstoff mit unübertroffener Zerstörungskraft."

#: guitext:1038
msgctxt "Trap description"
msgid "Sentry Trap: Stands guard and shoots at enemies in sight."
msgstr "Wachpostenfalle: Steht Wache und schießt auf Feinde in Sichtweite."

#: guitext:1039 guitext:1040
msgctxt "Unused"
msgid "Moo6"
msgstr "Moo6"

#: guitext:1041
msgctxt "Creature name"
msgid "Spirit"
msgstr "Geist"

#: guitext:1042
msgctxt "Creature name"
msgid "Druid"
msgstr "Druide"

#: guitext:1043
msgctxt "Creature name"
msgid "Time Mage"
msgstr "Zeitmagier" 

#: guitext:1044 guitext:1045 guitext:1046 guitext:1047 guitext:1048 guitext:1049
msgctxt "Unused"
msgid "Moo7"
msgstr ""

#: guitext:1050
msgctxt "Slab description"
msgid "Rock Formation."
msgstr "Felsformation."

#: guitext:1051
msgctxt "Slab description"
msgid "Bedrock: Unclaimed rock floor. You cannot claim it or build on it."
msgstr "Felsboden: Unbeanspruchter Felsenboden. Ihr könnt ihn nicht beanspruchen oder darauf bauen."

#: guitext:1052
msgctxt "Slab description"
msgid "Dense Gold Seam: Holds a lot of wealth for your Imps to extract. "
msgstr "Dichte Goldader: Enthält viel Reichtum, den Eure Imps abbauen können."

#: guitext:1053
msgctxt "Keeper spell name"
msgid "Magic Shield"
msgstr "Abprall"

#: guitext:1054
msgctxt "Keeper spell name"
msgid "Freeze"
msgstr "Einfrieren"

#: guitext:1055
msgctxt "Keeper spell name"
msgid "Slow"
msgstr "Verlangsamen"

#: guitext:1056
msgctxt "Keeper spell name"
msgid "Levitate"
msgstr "Flug"

#: guitext:1057
msgctxt "Keeper spell name"
msgid "Illumination"
msgstr "Beleuchtung"

#: guitext:1058
msgctxt "Keeper spell name"
msgid "Sight"
msgstr "Sicht"

#: guitext:1059
<<<<<<< HEAD
msgctxt "Creature spell"
msgid "Cleanse: Cures all negative effects inflicted on the creature."
msgstr "Reinigen: Heilt alle negativen Effekte, die der Kreatur zugefügt wurden."
=======
msgctxt "Dungeon special decription"
msgid "Heal All: Restore full health to all your creatures."
msgstr "Kreaturen heilen: Jede Eurer Kreaturen wird geheilt."

#: guitext:1060
msgctxt "Dungeon special decription"
msgid "Increase Gold: Generates gold in your treasury."
msgstr "Gold erzeugen: Erzeugt Gold in Eurer Schatzkammer."

#: guitext:1061
msgctxt "Dungeon special decription"
msgid "Make Unhappy: All creatures of the enemy become upset."
msgstr "Kreaturen verärgern: Alle Kreaturen des Feindes werden ärgerlich."

#: guitext:1062
msgctxt "Dungeon special decription"
msgid "Weaken Walls: Destroys the fortifications of enemy walls."
msgstr "Mauern schwächen: Zerstört die Befestigungen der feindlichen Mauern."

#: guitext:1063
msgctxt "Game controls"
msgid "Tilt Up"
msgstr "Neigung erhöhen"

#: guitext:1064
msgctxt "Game controls"
msgid "Tilt Down"
msgstr "Neigung senken"

#: guitext:1065
msgctxt "Game controls"
msgid "Reset Tilt"
msgstr "Neigung zurücksetzen"

#: guitext:1066
msgctxt "Creature spell"
msgid "Heal Monster: The target creature is massively healed."
msgstr "Monster heilen: ein Zauberspruch um andere Verbündete zu heilen"

#: guitext:1067
msgctxt "Creature spell"
msgid "Cleanse: Cures all negative effects inflicted on the creature."
msgstr "Reinigen: Heilt alle negativen Effekte, die der Kreatur zugefügt wurden."

#: guitext:1068
msgctxt "Creature spell"
msgid "Cleanse Monster: Cures all negative effects inflicted on target creature."
msgstr "Monster reinigen: Kuriert alle Statuseffekte von Verbündeten."

#: guitext:1069
msgctxt "Keeper spell description"
msgid "Magic Shield: Causes spells fired at the target to bounce back at the attacker."
msgstr "Abprall: Fliegende Geschossen werden auf den ursprünglichen Beschwörer zurückgeworfen."

#: guitext:1070
msgctxt "Keeper spell description"
msgid "Levitate: Causes the target creature to take off from the ground and attack creatures from the air or cross lava unharmed."
msgstr "Fliegen: Lässt Kreaturen schweben."

#: guitext:1071
msgctxt "Keeper spell description"
msgid "Sight: Allows the target creature to temporarily increase its awareness and notice the invisible."
msgstr "Böser Blick: lässt eure Kreaturen andere unsichtbare Kreaturen sehen."

#: guitext:1072 guitext:1073 guitext:1074 guitext:1075
msgctxt "Unused"
msgid "Moo8"
msgstr ""

#: guitext:1076
msgctxt "Door name"
msgid "Midas Door"
msgstr "Habgierige Tür"

#: guitext:1077
msgctxt "Door description"
msgid "Midas Door: This door consumes gold from the owner to stay completely indestructible. RMB zoom."
msgstr "Habgierige Tür: Diese Tür verbraucht Gold um unzerstörbar zu werden."
>>>>>>> 676367c4
<|MERGE_RESOLUTION|>--- conflicted
+++ resolved
@@ -7089,11 +7089,6 @@
 msgstr "Sicht"
 
 #: guitext:1059
-<<<<<<< HEAD
-msgctxt "Creature spell"
-msgid "Cleanse: Cures all negative effects inflicted on the creature."
-msgstr "Reinigen: Heilt alle negativen Effekte, die der Kreatur zugefügt wurden."
-=======
 msgctxt "Dungeon special decription"
 msgid "Heal All: Restore full health to all your creatures."
 msgstr "Kreaturen heilen: Jede Eurer Kreaturen wird geheilt."
@@ -7171,5 +7166,4 @@
 #: guitext:1077
 msgctxt "Door description"
 msgid "Midas Door: This door consumes gold from the owner to stay completely indestructible. RMB zoom."
-msgstr "Habgierige Tür: Diese Tür verbraucht Gold um unzerstörbar zu werden."
->>>>>>> 676367c4
+msgstr "Habgierige Tür: Diese Tür verbraucht Gold um unzerstörbar zu werden."