--- conflicted
+++ resolved
@@ -133,18 +133,12 @@
     unsigned char packet_checksum_verify;
     unsigned char force_ppro_poly;
     int frame_skip;
-<<<<<<< HEAD
-=======
     char selected_campaign[CMDLN_MAXLEN+1];
->>>>>>> b9244345
 #ifdef AUTOTESTING
     unsigned char autotest_flags;
     unsigned long autotest_exit_turn;
 #endif
-<<<<<<< HEAD
     unsigned char show_ticks;
-=======
->>>>>>> b9244345
 };
 
 // Global variables migration between DLL and the program
