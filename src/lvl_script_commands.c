/******************************************************************************/
// Free implementation of Bullfrog's Dungeon Keeper strategy game.
/******************************************************************************/
/** @file lvl_script_commands.c
 *     Commands that can be used by level script
 * @author   KeeperFX Team
 * @par  Copying and copyrights:
 *     This program is free software; you can redistribute it and/or modify
 *     it under the terms of the GNU General Public License as published by
 *     the Free Software Foundation; either version 2 of the License, or
 *     (at your option) any later version.
 */
/******************************************************************************/
#include "pre_inc.h"
#include <math.h>
#include <string.h>

#include "bflib_sound.h"
#include "config_effects.h"
#include "config_lenses.h"
#include "config_magic.h"
#include "config_players.h"
#include "config_powerhands.h"
#include "config_settings.h"
#include "config_spritecolors.h"
#include "config_trapdoor.h"
#include "console_cmd.h"
#include "creature_instances.h"
#include "creature_states.h"
#include "creature_states_mood.h"
#include "creature_states_pray.h"
#include "cursor_tag.h"
#include "custom_sprites.h"
#include "dungeon_data.h"
#include "frontmenu_ingame_map.h"
#include "gui_soundmsgs.h"
#include "keeperfx.hpp"
#include "lens_api.h"
#include "lvl_script_commands.h"
#include "lvl_script_conditions.h"
#include "lvl_script_lib.h"
#include "map_blocks.h"
#include "music_player.h"
#include "player_instances.h"
#include "player_utils.h"
#include "power_hand.h"
#include "power_specials.h"
#include "room_util.h"
#include "sounds.h"
#include "spdigger_stack.h"
#include "thing_data.h"
#include "thing_effects.h"
#include "thing_navigate.h"
#include "thing_physics.h"

#include "post_inc.h"

#ifdef __cplusplus
extern "C" {
#endif

extern long level_file_version;



const struct CommandDesc subfunction_desc[] = {
    {"RANDOM",                     "Aaaaaaaa", Cmd_RANDOM, NULL, NULL},
    {"DRAWFROM",                   "Aaaaaaaa", Cmd_DRAWFROM, NULL, NULL},
    {"IMPORT",                     "PA      ", Cmd_IMPORT, NULL, NULL},
    {NULL,                         "        ", Cmd_NONE, NULL, NULL},
  };

const struct NamedCommand player_desc[] = {
  {"PLAYER0",          PLAYER0},
  {"PLAYER1",          PLAYER1},
  {"PLAYER2",          PLAYER2},
  {"PLAYER3",          PLAYER3},
  {"PLAYER_GOOD",      PLAYER_GOOD},
  {"ALL_PLAYERS",      ALL_PLAYERS},
  {"PLAYER_NEUTRAL",   PLAYER_NEUTRAL},
  {"PLAYER4",          PLAYER4},
  {"PLAYER5",          PLAYER5},
  {"PLAYER6",          PLAYER6},
  {NULL,               0},
};

const struct NamedCommand controls_variable_desc[] = {
    {"TOTAL_DIGGERS",               SVar_CONTROLS_TOTAL_DIGGERS},
    {"TOTAL_CREATURES",             SVar_CONTROLS_TOTAL_CREATURES},
    {"TOTAL_DOORS",                 SVar_TOTAL_DOORS},
    {"TOTAL_TRAPS",                 SVar_TOTAL_TRAPS},
    {"TOTAL_AREA",                  SVar_TOTAL_AREA},
    {"GOOD_CREATURES",              SVar_CONTROLS_GOOD_CREATURES},
    {"EVIL_CREATURES",              SVar_CONTROLS_EVIL_CREATURES},
    {NULL,                           0},
};

const struct NamedCommand available_variable_desc[] = {
    {"TOTAL_CREATURES",             SVar_AVAILABLE_TOTAL_CREATURES},
    {"TOTAL_DOORS",                 SVar_AVAILABLE_TOTAL_DOORS},
    {"TOTAL_TRAPS",                 SVar_AVAILABLE_TOTAL_TRAPS},
    {"TOTAL_AREA",                  SVar_TOTAL_AREA},
    {NULL,                           0},
};

const struct NamedCommand comparison_desc[] = {
  {"==",     MOp_EQUAL},
  {"!=",     MOp_NOT_EQUAL},
  {"<",      MOp_SMALLER},
  {">",      MOp_GREATER},
  {"<=",     MOp_SMALLER_EQ},
  {">=",     MOp_GREATER_EQ},
  {NULL,     0},
};

const struct NamedCommand timer_desc[] = {
  {"TIMER0", 0},
  {"TIMER1", 1},
  {"TIMER2", 2},
  {"TIMER3", 3},
  {"TIMER4", 4},
  {"TIMER5", 5},
  {"TIMER6", 6},
  {"TIMER7", 7},
  {NULL,     0},
};

const struct NamedCommand flag_desc[] = {
  {"FLAG0",  0},
  {"FLAG1",  1},
  {"FLAG2",  2},
  {"FLAG3",  3},
  {"FLAG4",  4},
  {"FLAG5",  5},
  {"FLAG6",  6},
  {"FLAG7",  7},
  {NULL,     0},
};

const struct NamedCommand hand_rule_desc[] = {
  {"ALWAYS",                HandRule_Always},
  {"AGE_LOWER",             HandRule_AgeLower},
  {"AGE_HIGHER",            HandRule_AgeHigher},
  {"LEVEL_LOWER",           HandRule_LvlLower},
  {"LEVEL_HIGHER",          HandRule_LvlHigher},
  {"AT_ACTION_POINT",       HandRule_AtActionPoint},
  {"AFFECTED_BY",           HandRule_AffectedBy},
  {"WANDERING",             HandRule_Wandering},
  {"WORKING",               HandRule_Working},
  {"FIGHTING",              HandRule_Fighting},
  {"DROPPED_TIME_HIGHER",   HandRule_DroppedTimeHigher},
  {"DROPPED_TIME_LOWER",    HandRule_DroppedTimeLower},
  {NULL,                    0},
};

const struct NamedCommand rule_slot_desc[] = {
  {"RULE0",  0},
  {"RULE1",  1},
  {"RULE2",  2},
  {"RULE3",  3},
  {"RULE4",  4},
  {"RULE5",  5},
  {"RULE6",  6},
  {"RULE7",  7},
  {NULL,     0},
};

const struct NamedCommand rule_action_desc[] = {
  {"DENY",      HandRuleAction_Deny},
  {"ALLOW",     HandRuleAction_Allow},
  {"ENABLE",    HandRuleAction_Enable},
  {"DISABLE",   HandRuleAction_Disable},
  {NULL,     0},
};

const struct NamedCommand hero_objective_desc[] = {
  {"STEAL_GOLD",           CHeroTsk_StealGold},
  {"STEAL_SPELLS",         CHeroTsk_StealSpells},
  {"ATTACK_ENEMIES",       CHeroTsk_AttackEnemies},
  {"ATTACK_DUNGEON_HEART", CHeroTsk_AttackDnHeart},
  {"SNIPE_DUNGEON_HEART",  CHeroTsk_SnipeDnHeart},
  {"ATTACK_ROOMS",         CHeroTsk_AttackRooms},
  {"SABOTAGE_ROOMS",       CHeroTsk_SabotageRooms},
  {"DEFEND_PARTY",         CHeroTsk_DefendParty},
  {"DEFEND_LOCATION",      CHeroTsk_DefendSpawn},
  {"DEFEND_HEART",         CHeroTsk_DefendHeart},
  {"DEFEND_ROOMS",         CHeroTsk_DefendRooms},
  {NULL,                   0},
};

const struct NamedCommand msgtype_desc[] = {
  {"SPEECH",           1},
  {"SOUND",            2},
  {NULL,               0},
};

const struct NamedCommand tendency_desc[] = {
  {"IMPRISON",         1},
  {"FLEE",             2},
  {NULL,               0},
};

const struct NamedCommand creature_select_criteria_desc[] = {
  {"MOST_EXPERIENCED",     CSelCrit_MostExperienced},
  {"MOST_EXP_WANDERING",   CSelCrit_MostExpWandering},
  {"MOST_EXP_WORKING",     CSelCrit_MostExpWorking},
  {"MOST_EXP_FIGHTING",    CSelCrit_MostExpFighting},
  {"LEAST_EXPERIENCED",    CSelCrit_LeastExperienced},
  {"LEAST_EXP_WANDERING",  CSelCrit_LeastExpWandering},
  {"LEAST_EXP_WORKING",    CSelCrit_LeastExpWorking},
  {"LEAST_EXP_FIGHTING",   CSelCrit_LeastExpFighting},
  {"NEAR_OWN_HEART",       CSelCrit_NearOwnHeart},
  {"NEAR_ENEMY_HEART",     CSelCrit_NearEnemyHeart},
  {"ON_ENEMY_GROUND",      CSelCrit_OnEnemyGround},
  {"ON_FRIENDLY_GROUND",   CSelCrit_OnFriendlyGround},
  {"ON_NEUTRAL_GROUND",    CSelCrit_OnNeutralGround},
  {"ANYWHERE",             CSelCrit_Any},
  {NULL,                   0},
};

const struct NamedCommand trap_config_desc[] = {
  {"NameTextID",               1},
  {"TooltipTextID",            2},
  {"SymbolSprites",            3},
  {"PointerSprites",           4},
  {"PanelTabIndex",            5},
  {"Crate",                    6},
  {"ManufactureLevel",         7},
  {"ManufactureRequired",      8},
  {"Shots",                    9},
  {"TimeBetweenShots",        10},
  {"SellingValue",            11},
  {"AnimationID",             12},
  {"Model",                   12}, // Legacy name.
  {"ModelSize",               13},
  {"AnimationSpeed",          14},
  {"TriggerType",             15},
  {"ActivationType",          16},
  {"EffectType",              17},
  {"Hidden",                  18},
  {"TriggerAlarm",            19},
  {"Slappable",               20},
  {"Unanimated",              21},
  {"Health",                  22},
  {"Unshaded",                23},
  {"RandomStartFrame",        24},
  {"ThingSize",               25},
  {"HitType",                 26},
  {"LightRadius",             27},
  {"LightIntensity",          28},
  {"LightFlags",              29},
  {"TransparencyFlags",       30},
  {"ShotVector",              31},
  {"Destructible",            32},
  {"Unstable",                33},
  {"Unsellable",              34},
  {"PlaceOnBridge",           35},
  {"ShotOrigin",              36},
  {"PlaceSound",              37},
  {"TriggerSound",            38},
  {"RechargeAnimationID",     39},
  {"AttackAnimationID",       40},
  {"DestroyedEffect",         41},
  {"InitialDelay",            42},
  {"PlaceOnSubtile",          43},
  {"FlameAnimationID",        44},
  {"FlameAnimationSpeed",     45},
  {"FlameAnimationSize",      46},
  {"FlameAnimationOffset",    47},
  {"FlameTransparencyFlags",  48},
  {"DetectInvisible",         49},
  {"InstantPlacement",        50},
  {"RemoveOnceDepleted",      51},
  {"FlagNumber",              52},
  {NULL,                       0},
};

const struct NamedCommand room_config_desc[] = {
  {"NameTextID",           1},
  {"TooltipTextID",        2},
  {"SymbolSprites",        3},
  {"PointerSprites",       4},
  {"PanelTabIndex",        5},
  {"Cost",                 6},
  {"Health",               7},
  {"CreatureCreation",     8},
  {"AmbientSndSample",     9},
  {"SlabAssign",          10},
  {"Messages",            11},
  {"Properties",          12},
  {"Roles",               13},
  {"TotalCapacity",       14},
  {"UsedCapacity",        15},
  {"SlabSynergy",         16},
  {"StorageHeight",       17},
  {NULL,                   0},
};



static const struct NamedField rules_script_only_named_fields[] = {
    //name            //field                //field type                   //min //max
  {"PayDayProgress",&game.pay_day_progress,var_type(game.pay_day_progress),0,LONG_MAX},
  {NULL,                            NULL,0,0,0 },
};

static const struct NamedField* ruleblocks[] = {rules_game_named_fields,rules_rooms_named_fields,rules_magic_named_fields,
rules_creatures_named_fields,rules_computer_named_fields,rules_workers_named_fields,rules_health_named_fields,rules_script_only_named_fields};

static const struct NamedCommand game_rule_desc[] = {
  {"PreserveClassicBugs",            1},
  {"AlliesShareVision",              2},
  {"MapCreatureLimit",               3},
  {NULL,                             0},
};

const struct NamedCommand on_experience_desc[] = {
  {"SizeIncreaseOnExp",            1},
  {"PayIncreaseOnExp",             2},
  {"SpellDamageIncreaseOnExp",     3},
  {"RangeIncreaseOnExp",           4},
  {"JobValueIncreaseOnExp",        5},
  {"HealthIncreaseOnExp",          6},
  {"StrengthIncreaseOnExp",        7},
  {"DexterityIncreaseOnExp",       8},
  {"DefenseIncreaseOnExp",         9},
  {"LoyaltyIncreaseOnExp",        10},
  {"ExpForHittingIncreaseOnExp",  11},
  {"TrainingCostIncreaseOnExp",   12},
  {"ScavengingCostIncreaseOnExp", 13},
  {NULL,                           0},
};

const struct NamedCommand modifier_desc[] = {
  {"Health",          1},
  {"Strength",        2},
  {"Armour",          3},
  {"SpellDamage",     4},
  {"Speed",           5},
  {"Salary",          6},
  {"TrainingCost",    7},
  {"ScavengingCost",  8},
  {"Loyalty",         9},
  {NULL,              0},
};

/**
 * Text names of groups of GUI Buttons.
 */
const struct NamedCommand gui_button_group_desc[] = {
  {"MINIMAP",         GID_MINIMAP_AREA},
  {"TABS",            GID_TABS_AREA},
  {"INFO",            GID_INFO_PANE},
  {"ROOM",            GID_ROOM_PANE},
  {"POWER",           GID_POWER_PANE},
  {"TRAP",            GID_TRAP_PANE},
  {"DOOR",            GID_DOOR_PANE},
  {"CREATURE",        GID_CREATR_PANE},
  {"MESSAGE",         GID_MESSAGE_AREA},
  {NULL,               0},
};

/**
 * Text names of campaign flags.
 */
const struct NamedCommand campaign_flag_desc[] = {
  {"CAMPAIGN_FLAG0",  0},
  {"CAMPAIGN_FLAG1",  1},
  {"CAMPAIGN_FLAG2",  2},
  {"CAMPAIGN_FLAG3",  3},
  {"CAMPAIGN_FLAG4",  4},
  {"CAMPAIGN_FLAG5",  5},
  {"CAMPAIGN_FLAG6",  6},
  {"CAMPAIGN_FLAG7",  7},
  {NULL,     0},
};

const struct NamedCommand script_operator_desc[] = {
  {"SET",         1},
  {"INCREASE",    2},
  {"DECREASE",    3},
  {"MULTIPLY",    4},
  {NULL,          0},
};

const struct NamedCommand script_boolean_desc[] = {
    {"0",        0},
    {"OFF",      0},
    {"NO",       0},
    {"FALSE",    0},
    {"DISABLE",  0},
    {"DISABLED", 0},
    {"1",        1},
    {"ON",       1},
    {"YES",      1},
    {"TRUE",     1},
    {"ENABLE",   1},
    {"ENABLED",  1},
    {NULL,       0},
};

const struct NamedCommand variable_desc[] = {
    {"MONEY",                       SVar_MONEY},
    {"GAME_TURN",                   SVar_GAME_TURN},
    {"BREAK_IN",                    SVar_BREAK_IN},
    //{"CREATURE_NUM",              SVar_CREATURE_NUM},
    {"TOTAL_DIGGERS",               SVar_TOTAL_DIGGERS},
    {"TOTAL_CREATURES",             SVar_TOTAL_CREATURES},
    {"TOTAL_RESEARCH",              SVar_TOTAL_RESEARCH},
    {"TOTAL_DOORS",                 SVar_TOTAL_DOORS},
    {"TOTAL_TRAPS",                 SVar_TOTAL_TRAPS},
    {"TOTAL_AREA",                  SVar_TOTAL_AREA},
    {"TOTAL_CREATURES_LEFT",        SVar_TOTAL_CREATURES_LEFT},
    {"CREATURES_ANNOYED",           SVar_CREATURES_ANNOYED},
    {"BATTLES_LOST",                SVar_BATTLES_LOST},
    {"BATTLES_WON",                 SVar_BATTLES_WON},
    {"ROOMS_DESTROYED",             SVar_ROOMS_DESTROYED},
    {"SPELLS_STOLEN",               SVar_SPELLS_STOLEN},
    {"TIMES_BROKEN_INTO",           SVar_TIMES_BROKEN_INTO},
    {"GOLD_POTS_STOLEN",            SVar_GOLD_POTS_STOLEN},
    {"HEART_HEALTH",                SVar_HEART_HEALTH},
    {"GHOSTS_RAISED",               SVar_GHOSTS_RAISED},
    {"SKELETONS_RAISED",            SVar_SKELETONS_RAISED},
    {"VAMPIRES_RAISED",             SVar_VAMPIRES_RAISED},
    {"CREATURES_CONVERTED",         SVar_CREATURES_CONVERTED},
    {"EVIL_CREATURES_CONVERTED",    SVar_EVIL_CREATURES_CONVERTED},
    {"GOOD_CREATURES_CONVERTED",    SVar_GOOD_CREATURES_CONVERTED},
    {"TIMES_ANNOYED_CREATURE",      SVar_TIMES_ANNOYED_CREATURE},
    {"TIMES_TORTURED_CREATURE",     SVar_TIMES_TORTURED_CREATURE},
    {"TOTAL_DOORS_MANUFACTURED",    SVar_TOTAL_DOORS_MANUFACTURED},
    {"TOTAL_TRAPS_MANUFACTURED",    SVar_TOTAL_TRAPS_MANUFACTURED},
    {"TOTAL_MANUFACTURED",          SVar_TOTAL_MANUFACTURED},
    {"TOTAL_TRAPS_USED",            SVar_TOTAL_TRAPS_USED},
    {"TOTAL_DOORS_USED",            SVar_TOTAL_DOORS_USED},
    {"KEEPERS_DESTROYED",           SVar_KEEPERS_DESTROYED},
    {"CREATURES_SACRIFICED",        SVar_CREATURES_SACRIFICED},
    {"CREATURES_FROM_SACRIFICE",    SVar_CREATURES_FROM_SACRIFICE},
    {"TIMES_LEVELUP_CREATURE",      SVar_TIMES_LEVELUP_CREATURE},
    {"TOTAL_SALARY",                SVar_TOTAL_SALARY},
    {"CURRENT_SALARY",              SVar_CURRENT_SALARY},
    //{"TIMER",                     SVar_TIMER},
    {"DUNGEON_DESTROYED",           SVar_DUNGEON_DESTROYED},
    {"TOTAL_GOLD_MINED",            SVar_TOTAL_GOLD_MINED},
    //{"FLAG",                      SVar_FLAG},
    //{"ROOM",                      SVar_ROOM_SLABS},
    {"DOORS_DESTROYED",             SVar_DOORS_DESTROYED},
    {"CREATURES_SCAVENGED_LOST",    SVar_CREATURES_SCAVENGED_LOST},
    {"CREATURES_SCAVENGED_GAINED",  SVar_CREATURES_SCAVENGED_GAINED},
    {"ALL_DUNGEONS_DESTROYED",      SVar_ALL_DUNGEONS_DESTROYED},
    //{"DOOR",                      SVar_DOOR_NUM},
    {"GOOD_CREATURES",              SVar_GOOD_CREATURES},
    {"EVIL_CREATURES",              SVar_EVIL_CREATURES},
    {"TRAPS_SOLD",                  SVar_TRAPS_SOLD},
    {"DOORS_SOLD",                  SVar_DOORS_SOLD},
    {"MANUFACTURED_SOLD",           SVar_MANUFACTURED_SOLD},
    {"MANUFACTURE_GOLD",            SVar_MANUFACTURE_GOLD},
    {"TOTAL_SCORE",                 SVar_TOTAL_SCORE},
    {"BONUS_TIME",                  SVar_BONUS_TIME},
    {"CREATURES_TRANSFERRED",       SVar_CREATURES_TRANSFERRED},
    {"ACTIVE_BATTLES",              SVar_ACTIVE_BATTLES},
    {"VIEW_TYPE",                   SVar_VIEW_TYPE},
    {NULL,                           0},
};


const struct NamedCommand dk1_variable_desc[] = {
    {"MONEY",                       SVar_MONEY},
    {"GAME_TURN",                   SVar_GAME_TURN},
    {"BREAK_IN",                    SVar_BREAK_IN},
    //{"CREATURE_NUM",                SVar_CREATURE_NUM},
    {"TOTAL_IMPS",                  SVar_TOTAL_DIGGERS},
    {"TOTAL_CREATURES",             SVar_CONTROLS_TOTAL_CREATURES},
    {"TOTAL_RESEARCH",              SVar_TOTAL_RESEARCH},
    {"TOTAL_DOORS",                 SVar_TOTAL_DOORS},
    {"TOTAL_AREA",                  SVar_TOTAL_AREA},
    {"TOTAL_CREATURES_LEFT",        SVar_TOTAL_CREATURES_LEFT},
    {"CREATURES_ANNOYED",           SVar_CREATURES_ANNOYED},
    {"BATTLES_LOST",                SVar_BATTLES_LOST},
    {"BATTLES_WON",                 SVar_BATTLES_WON},
    {"ROOMS_DESTROYED",             SVar_ROOMS_DESTROYED},
    {"SPELLS_STOLEN",               SVar_SPELLS_STOLEN},
    {"TIMES_BROKEN_INTO",           SVar_TIMES_BROKEN_INTO},
    {"GOLD_POTS_STOLEN",            SVar_GOLD_POTS_STOLEN},
    //{"TIMER",                     SVar_TIMER},
    {"DUNGEON_DESTROYED",           SVar_DUNGEON_DESTROYED},
    {"TOTAL_GOLD_MINED",            SVar_TOTAL_GOLD_MINED},
    //{"FLAG",                      SVar_FLAG},
    //{"ROOM",                      SVar_ROOM_SLABS},
    {"DOORS_DESTROYED",             SVar_DOORS_DESTROYED},
    {"CREATURES_SCAVENGED_LOST",    SVar_CREATURES_SCAVENGED_LOST},
    {"CREATURES_SCAVENGED_GAINED",  SVar_CREATURES_SCAVENGED_GAINED},
    {"ALL_DUNGEONS_DESTROYED",      SVar_ALL_DUNGEONS_DESTROYED},
    //{"DOOR",                      SVar_DOOR_NUM},
    {NULL,                           0},
};

const struct NamedCommand fill_desc[] = {
  {"NONE",          FillIterType_NoFill},
  {"MATCH",         FillIterType_Match},
  {"FLOOR",         FillIterType_Floor},
  {"BRIDGE",        FillIterType_FloorBridge},
  {NULL,            0},
};

const struct NamedCommand locked_desc[] = {
  {"LOCKED", 1},
  {"UNLOCKED", 0},
  {NULL, 0}
};

const struct NamedCommand is_free_desc[] = {
  {"PAID", 0},
  {"FREE", 1},
  {NULL, 0}
};

const struct NamedCommand orientation_desc[] = {
  {"North",     ANGLE_NORTH},
  {"NorthEast", ANGLE_NORTHEAST},
  {"East",      ANGLE_EAST},
  {"SouthEast", ANGLE_SOUTHEAST},
  {"South",     ANGLE_SOUTH},
  {"SouthWest", ANGLE_SOUTHWEST},
  {"West",      ANGLE_WEST},
  {"NorthWest", ANGLE_NORTHWEST},
  {NULL, 0}
};

const struct NamedCommand texture_pack_desc[] = {
  {"NONE",         0},
  {"STANDARD",     1},
  {"ANCIENT",      2},
  {"WINTER",       3},
  {"SNAKE_KEY",    4},
  {"STONE_FACE",   5},
  {"VOLUPTUOUS",   6},
  {"BIG_BREASTS",  6},
  {"ROUGH_ANCIENT",7},
  {"SKULL_RELIEF", 8},
  {"DESERT_TOMB",  9},
  {"GYPSUM",       10},
  {"LILAC_STONE",  11},
  {"SWAMP_SERPENT",12},
  {"LAVA_CAVERN",  13},
  {"LATERITE_CAVERN",14},
  {NULL,           0},
};

Mix_Chunk* Ext_Sounds[EXTERNAL_SOUNDS_COUNT + 1];

// For dynamic strings
static char* script_strdup(const char *src)
{
    char *ret = gameadd.script.next_string;
    int remain_len = sizeof(gameadd.script.strings) - (gameadd.script.next_string - gameadd.script.strings);
    if (strlen(src) >= remain_len)
    {
        return NULL;
    }
    strcpy(ret, src);
    gameadd.script.next_string += strlen(src) + 1;
    return ret;
}


/**
 * Modifies player's creatures' anger.
 * @param plyr_idx target player
 * @param anger anger value. Use double AnnoyLevel (from creature's config file) to fully piss creature. More for longer calm time
 */
TbBool script_change_creatures_annoyance(PlayerNumber plyr_idx, ThingModel crmodel, long operation, long anger)
{
    SYNCDBG(8, "Starting");
    struct Dungeon* dungeon = get_players_num_dungeon(plyr_idx);
    unsigned long k = 0;
    int i = dungeon->creatr_list_start;
    if (creature_kind_is_for_dungeon_diggers_list(plyr_idx,crmodel))
    {
        i = dungeon->digger_list_start;
    }
    while (i != 0)
    {
        struct Thing* thing = thing_get(i);
        TRACE_THING(thing);
        struct CreatureControl* cctrl = creature_control_get_from_thing(thing);
        if (thing_is_invalid(thing) || creature_control_invalid(cctrl))
        {
            ERRORLOG("Jump to invalid creature detected");
            break;
        }
        i = cctrl->players_next_creature_idx;
        // Per creature code

        if (thing_matches_model(thing,crmodel))
        {
            i = cctrl->players_next_creature_idx;
            if (operation == SOpr_SET)
            {
                anger_set_creature_anger(thing, anger, AngR_Other);
            }
            else if (operation == SOpr_INCREASE)
            {
                anger_increase_creature_anger(thing, anger, AngR_Other);
            }
            else if (operation == SOpr_DECREASE)
            {
                anger_reduce_creature_anger(thing, -anger, AngR_Other);
            }
            else if (operation == SOpr_MULTIPLY)
            {
                anger_set_creature_anger(thing, cctrl->annoyance_level[AngR_Other] * anger, AngR_Other);
            }

        }
        // Thing list loop body ends
        k++;
        if (k > CREATURES_COUNT)
        {
            ERRORLOG("Infinite loop detected when sweeping creatures list");
            break;
        }
    }
    SYNCDBG(19, "Finished");
    return true;
}

ThingModel parse_creature_name(const char *creature_name)
{
    ThingModel ret = get_rid(creature_desc, creature_name);
    if (ret == -1)
    {
        if (0 == strcasecmp(creature_name, "ANY_CREATURE"))
        {
            return CREATURE_NOT_A_DIGGER; //For scripts, when we say 'ANY_CREATURE' we exclude diggers.
        }
    }
    return ret;
}

// Variables that could be set
TbBool parse_set_varib(const char *varib_name, long *varib_id, long *varib_type)
{
    char c;
    int len = 0;
    char arg[MAX_TEXT_LENGTH];

    *varib_id = -1;
    if (*varib_id == -1)
    {
      *varib_id = get_id(flag_desc, varib_name);
      *varib_type = SVar_FLAG;
    }
    if (*varib_id == -1)
    {
      *varib_id = get_id(campaign_flag_desc, varib_name);
      *varib_type = SVar_CAMPAIGN_FLAG;
    }
    if (*varib_id == -1)
    {
        if (2 == sscanf(varib_name, "BOX%ld_ACTIVATE%c", varib_id, &c) && (c == 'D'))
        {
            // activateD
            *varib_type = SVar_BOX_ACTIVATED;
        }
        else
        if (2 == sscanf(varib_name, "TRAP%ld_ACTIVATE%c", varib_id, &c) && (c == 'D'))
        {
            // activateD
            *varib_type = SVar_TRAP_ACTIVATED;
        }
        else
        {
            *varib_id = -1;
        }
        if (2 == sscanf(varib_name, "SACRIFICED[%n%[^]]%c", &len, arg, &c) && (c == ']'))
        {
            *varib_id = get_id(creature_desc, arg);
            *varib_type = SVar_SACRIFICED;
        }
        if (2 == sscanf(varib_name, "REWARDED[%n%[^]]%c", &len, arg, &c) && (c == ']'))
        {
            *varib_id = get_id(creature_desc, arg);
            *varib_type = SVar_REWARDED;
        }
    }
    if (*varib_id == -1)
    {
      SCRPTERRLOG("Unknown variable name, '%s'", varib_name);
      return false;
    }
    return true;
}

TbBool parse_get_varib(const char *varib_name, long *varib_id, long *varib_type)
{
    char c;
    int len = 0;
    char arg[MAX_TEXT_LENGTH];

    if (level_file_version > 0)
    {
        *varib_type = get_id(variable_desc, varib_name);
    } else
    {
        *varib_type = get_id(dk1_variable_desc, varib_name);
    }
    if (*varib_type == -1)
      *varib_id = -1;
    else
      *varib_id = 0;
    if (*varib_id == -1)
    {
      *varib_id = get_id(creature_desc, varib_name);
      *varib_type = SVar_CREATURE_NUM;
    }
    //TODO: list of lambdas
    if (*varib_id == -1)
    {
      *varib_id = get_id(room_desc, varib_name);
      *varib_type = SVar_ROOM_SLABS;
    }
    if (*varib_id == -1)
    {
      *varib_id = get_id(timer_desc, varib_name);
      *varib_type = SVar_TIMER;
    }
    if (*varib_id == -1)
    {
      *varib_id = get_id(flag_desc, varib_name);
      *varib_type = SVar_FLAG;
    }
    if (*varib_id == -1)
    {
      *varib_id = get_id(door_desc, varib_name);
      *varib_type = SVar_DOOR_NUM;
    }
    if (*varib_id == -1)
    {
        *varib_id = get_id(trap_desc, varib_name);
        *varib_type = SVar_TRAP_NUM;
    }
    if (*varib_id == -1)
    {
      *varib_id = get_id(campaign_flag_desc, varib_name);
      *varib_type = SVar_CAMPAIGN_FLAG;
    }
    if (*varib_id == -1)
    {
        if (2 == sscanf(varib_name, "BOX%ld_ACTIVATE%c", varib_id, &c) && (c == 'D'))
        {
            // activateD
            *varib_type = SVar_BOX_ACTIVATED;
        }
        else if (2 == sscanf(varib_name, "TRAP%ld_ACTIVATE%c", varib_id, &c) && (c == 'D'))
        {
            // activateD
            *varib_type = SVar_TRAP_ACTIVATED;
        }
        else if (2 == sscanf(varib_name, "KEEPERS_DESTROYED[%n%[^]]%c", &len, arg, &c) && (c == ']'))
        {
            *varib_id = get_id(player_desc, arg);
            if (*varib_id == -1)
            {
                *varib_id = get_id(cmpgn_human_player_options, arg);
            }
            *varib_type = SVar_DESTROYED_KEEPER;
        }
        else if (2 == sscanf(varib_name, "SACRIFICED[%n%[^]]%c", &len, arg, &c) && (c == ']'))
        {
            *varib_id = get_id(creature_desc, arg);
            *varib_type = SVar_SACRIFICED;
        }
        else if (2 == sscanf(varib_name, "REWARDED[%n%[^]]%c", &len, arg, &c) && (c == ']'))
        {
            *varib_id = get_id(creature_desc, arg);
            *varib_type = SVar_REWARDED;
        }
    }
    if (*varib_id == -1)
    {
      SCRPTERRLOG("Unknown variable name, '%s'", varib_name);
      return false;
    }
    return true;
}

static void add_to_party_check(const struct ScriptLine *scline)
{
    int party_id = get_party_index_of_name(scline->tp[0]);
    if (party_id < 0)
    {
        SCRPTERRLOG("Invalid Party:%s",scline->tp[1]);
        return;
    }
    if ((scline->np[2] < 1) || (scline->np[2] > CREATURE_MAX_LEVEL))
    {
      SCRPTERRLOG("Invalid Creature Level parameter; %ld not in range (%d,%d)",scline->np[2],1,CREATURE_MAX_LEVEL);
      return;
    }
    long crtr_id = get_rid(creature_desc, scline->tp[1]);
    if (crtr_id == -1)
    {
      SCRPTERRLOG("Unknown creature, '%s'", scline->tp[1]);
      return;
    }
    long objective_id = get_rid(hero_objective_desc, scline->tp[4]);
    if (objective_id == -1)
    {
      SCRPTERRLOG("Unknown party member objective, '%s'", scline->tp[4]);
      return;
    }
  //SCRPTLOG("Party '%s' member kind %d, level %d",prtname,crtr_id,exp_level);

    if ((get_script_current_condition() == CONDITION_ALWAYS) && (next_command_reusable == 0))
    {
        add_member_to_party(party_id, crtr_id, scline->np[2], scline->np[3], objective_id, scline->np[5]);
    } else
    {
        struct PartyTrigger* pr_trig = &gameadd.script.party_triggers[gameadd.script.party_triggers_num % PARTY_TRIGGERS_COUNT];
        pr_trig->flags = TrgF_ADD_TO_PARTY;
        pr_trig->flags |= next_command_reusable?TrgF_REUSABLE:0;
        pr_trig->party_id = party_id;
        pr_trig->creatr_id = crtr_id;
        pr_trig->exp_level = scline->np[2];
        pr_trig->carried_gold = scline->np[3];
        pr_trig->objectv = objective_id;
        pr_trig->countdown = scline->np[5];
        pr_trig->condit_idx = get_script_current_condition();

        gameadd.script.party_triggers_num++;
    }
}

static void delete_from_party_check(const struct ScriptLine *scline)
{
    int party_id = get_party_index_of_name(scline->tp[0]);
    if (party_id < 0)
    {
        SCRPTERRLOG("Invalid Party:%s",scline->tp[0]);
        return;
    }
    long creature_id = get_rid(creature_desc, scline->tp[1]);
    if (creature_id == -1)
    {
      SCRPTERRLOG("Unknown creature, '%s'", scline->tp[1]);
      return;
    }
    if ((get_script_current_condition() == CONDITION_ALWAYS) && (next_command_reusable == 0))
    {
        delete_member_from_party(party_id, creature_id, scline->np[2]);
    } else
    {
        struct PartyTrigger* pr_trig = &gameadd.script.party_triggers[gameadd.script.party_triggers_num % PARTY_TRIGGERS_COUNT];
        pr_trig->flags = TrgF_DELETE_FROM_PARTY;
        pr_trig->flags |= next_command_reusable?TrgF_REUSABLE:0;
        pr_trig->party_id = party_id;
        pr_trig->creatr_id = creature_id;
        pr_trig->exp_level = scline->np[2];
        pr_trig->condit_idx = get_script_current_condition();

        gameadd.script.party_triggers_num++;
    }
}

static void display_objective_check(const struct ScriptLine *scline)
{
  long msg_num = scline->np[0];
  long x, y;
  TbMapLocation location = 0;
  if ((msg_num < 0) || (msg_num >= STRINGS_MAX))
  {
    SCRPTERRLOG("Invalid TEXT number");
    return;
  }
  if (scline->command == Cmd_DISPLAY_OBJECTIVE)
  {
    const char *where = scline->tp[1];
    if (!get_map_location_id(where, &location))
    {
      return;
    }
    command_add_value(Cmd_DISPLAY_OBJECTIVE, ALL_PLAYERS, msg_num, location, 0);
  }
  else
  {
    x = scline->np[1];
    y = scline->np[2];
    command_add_value(Cmd_DISPLAY_OBJECTIVE, ALL_PLAYERS, msg_num, location, get_subtile_number(x,y));
  }
}

static void display_objective_process(struct ScriptContext *context)
{
    if (my_player_number == context->player_idx)
    {
        set_general_objective(context->value->longs[0],
        context->value->longs[1],
        stl_num_decode_x(context->value->longs[2]),
        stl_num_decode_y(context->value->longs[2]));
    }
}

static void conceal_map_rect_check(const struct ScriptLine *scline)
{
    ALLOCATE_SCRIPT_VALUE(scline->command, 0);
    TbBool conceal_all = false;

    if (scline->np[5] == -1)
    {
        if ((strcmp(scline->tp[5], "") == 0))
        {
            conceal_all = false;
        }
        else if ((strcmp(scline->tp[5], "ALL") == 0))
        {
            conceal_all = true;
        }
        else
        {
            SCRPTWRNLOG("Hide value \"%s\" not recognized", scline->tp[5]);
            DEALLOCATE_SCRIPT_VALUE
            return;
        }
    }
    else
    {
        conceal_all = scline->np[5];
    }

    MapSubtlCoord x = scline->np[1];
    MapSubtlCoord y = scline->np[2];
    MapSubtlDelta width = scline->np[3];
    MapSubtlDelta height = scline->np[4];

    MapSubtlCoord start_x = x - (width / 2);
    MapSubtlCoord end_x = x + (width / 2) + (width & 1);
    MapSubtlCoord start_y = y - (height / 2);
    MapSubtlCoord end_y = y + (height / 2) + (height & 1);

    if (start_x < 0)
    {
        SCRPTWRNLOG("Starting X coordinate '%ld' (from %ld-%ld/2) is out of range, fixing it to '0'.", start_x,x,width);
        start_x = 0;
    }
    else if (start_x > gameadd.map_subtiles_x)
    {
        SCRPTWRNLOG("Starting X coordinate '%ld' (from %ld-%ld/2) is out of range, fixing it to '%ld'.", start_x, x, width, gameadd.map_subtiles_x);
        start_x = gameadd.map_subtiles_x;
    }
    if (end_x < 0)
    {
        SCRPTWRNLOG("Ending X coordinate '%ld' (from %ld+%ld/2) is out of range, fixing it to '0'.", end_x, x, width);
        end_x = 0;
    }
    else if (end_x > gameadd.map_subtiles_x)
    {
        SCRPTWRNLOG("Ending X coordinate '%ld' (from %ld+%ld/2) is out of range, fixing it to '%ld'.", end_x, x, width, gameadd.map_subtiles_x);
        end_x = gameadd.map_subtiles_x;
    }
    if (start_y < 0)
    {
        SCRPTWRNLOG("Starting Y coordinate '%ld' (from %ld-%ld/2) is out of range, fixing it to '0'.", start_y, y, height);
        start_y = 0;
    }
    else if (start_y > gameadd.map_subtiles_y)
    {
        SCRPTWRNLOG("Starting Y coordinate '%ld' (from %ld-%ld/2) is out of range, fixing it to '%ld'.", start_y, y, height, gameadd.map_subtiles_y);
        start_y = gameadd.map_subtiles_y;
    }
    if (end_y < 0)
    {
        SCRPTWRNLOG("Ending Y coordinate '%ld' (from %ld+%ld/2) is out of range, fixing it to '0'.", end_y, y, height);
        end_y = 0;
    }
    else if (end_y > gameadd.map_subtiles_y)
    {
        SCRPTWRNLOG("Ending Y coordinate '%ld' (from %ld+%ld/2) is out of range, fixing it to '%ld'.", end_y, y, height, gameadd.map_subtiles_y);
        end_y = gameadd.map_subtiles_y;
    }
    if ((x < 0) || (x > gameadd.map_subtiles_x) || (y < 0) || (y > gameadd.map_subtiles_y))
    {
        SCRPTERRLOG("Conceal coordinates out of range, trying to set conceal center point to (%ld,%ld) on map that's %ldx%ld subtiles", x, y, gameadd.map_subtiles_x, gameadd.map_subtiles_y);
        DEALLOCATE_SCRIPT_VALUE
        return;
    }
    value->shorts[1] = start_x;
    value->shorts[2] = end_x;
    value->shorts[3] = start_y;
    value->shorts[4] = end_y;
    value->shorts[5] = conceal_all;

    PROCESS_SCRIPT_VALUE(scline->command);
}

static void conceal_map_rect_process(struct ScriptContext *context)
{
    MapSubtlCoord start_x = context->value->shorts[1];
    MapSubtlCoord end_x = context->value->shorts[2];
    MapSubtlCoord start_y = context->value->shorts[3];
    MapSubtlCoord end_y = context->value->shorts[4];
    TbBool conceal_all = context->value->shorts[5];
    conceal_map_area(context->player_idx, start_x, end_x, start_y, end_y, conceal_all);
}

/**
 * Transfers creatures for a player
 * @param plyr_idx target player
 * @param crmodel the creature model to transfer
 * @param criteria the creature selection criterion
 * @param count the amount of units to transfer
 */
static int script_transfer_creature(PlayerNumber plyr_idx, ThingModel crmodel, long criteria, int count)
{
    short transferred = 0;
    struct Thing* thing;
    struct Dungeon* dungeon;
    struct CreatureControl* cctrl;
    for (int i = 0; i < count; i++)
    {
        thing = script_get_creature_by_criteria(plyr_idx, crmodel, criteria);
        cctrl = creature_control_get_from_thing(thing);
        if ((thing_is_invalid(thing)) && (i == 0))
        {
            SYNCDBG(5, "No matching player %d creature of model %d found to transfer.", (int)plyr_idx, (int)crmodel);
            break;
        }

        if (add_transfered_creature(plyr_idx, thing->model, cctrl->exp_level, cctrl->creature_name))
        {
            transferred++;
            dungeon = get_dungeon(plyr_idx);
            dungeon->creatures_transferred++;
            remove_thing_from_power_hand_list(thing, plyr_idx);
            struct SpecialConfigStats* specst = get_special_model_stats(SpcKind_TrnsfrCrtr);
            create_used_effect_or_element(&thing->mappos, specst->effect_id, plyr_idx, thing->index);
            kill_creature(thing, INVALID_THING, -1, CrDed_NoEffects | CrDed_NotReallyDying);
        }
    }
    return transferred;
}

static void special_transfer_creature_process(struct ScriptContext* context)
{
    if (my_player_number == context->player_idx)
    {
        struct Thing *heartng = get_player_soul_container(context->player_idx);
        struct PlayerInfo* player = get_my_player();
        start_transfer_creature(player, heartng);
    }
}

static void special_transfer_creature_check(const struct ScriptLine* scline)
{
    command_add_value(Cmd_USE_SPECIAL_TRANSFER_CREATURE, scline->np[0],0,0,0);
}

static void script_transfer_creature_check(const struct ScriptLine* scline)
{
    long crtr_id = parse_creature_name(scline->tp[1]);
    long count = scline->np[3];
    if (crtr_id == CREATURE_NONE)
    {
        SCRPTERRLOG("Unknown creature, '%s'", scline->tp[1]);
        return;
    }
    long select_id = parse_criteria(scline->tp[2]);
    if (select_id == -1) {
        SCRPTERRLOG("Unknown select criteria, '%s'", scline->tp[2]);
        return;
    }
    if (scline->np[3] == '\0')
    {
        count = 1;
    }
    if (count == 0)
    {
        SCRPTERRLOG("Transferring 0 creatures of type '%s'", scline->tp[1]);
    }
    if (count > 255)
    {
        SCRPTWRNLOG("Trying to transfer %ld creatures out of a possible 255",count);
        count = 255;
    }
    command_add_value(Cmd_TRANSFER_CREATURE, scline->np[0], crtr_id, select_id, count);
}

static void script_transfer_creature_process(struct ScriptContext* context)
{
    script_transfer_creature(context->player_idx, context->value->longs[0], context->value->longs[1], context->value->longs[2]);
}

static void change_creatures_annoyance_check(const struct ScriptLine* scline)
{
    long crtr_id = parse_creature_name(scline->tp[1]);
    if (crtr_id == CREATURE_NONE)
    {
        SCRPTERRLOG("Unknown creature, '%s'", scline->tp[1]);
        return;
    }
    long op_id = get_rid(script_operator_desc, scline->tp[2]);
    if (op_id == -1)
    {
        SCRPTERRLOG("Invalid operation for changing creatures' annoyance: '%s'", scline->tp[2]);
        return;
    }
    command_add_value(Cmd_CHANGE_CREATURES_ANNOYANCE, scline->np[0], crtr_id, op_id, scline->np[3]);
}

static void change_creatures_annoyance_process(struct ScriptContext* context)
{
    script_change_creatures_annoyance(context->player_idx, context->value->longs[0], context->value->longs[1], context->value->longs[2]);
}

static void set_trap_configuration_check(const struct ScriptLine* scline)
{
    ALLOCATE_SCRIPT_VALUE(scline->command, 0);

    const char *trapname = scline->tp[0];
    const char *valuestring = scline->tp[2];
    long newvalue;
    short trap_id = get_id(trap_desc, trapname);
    if (trap_id == -1)
    {
        SCRPTERRLOG("Unknown trap, '%s'", trapname);
        DEALLOCATE_SCRIPT_VALUE
        return;
    }

    short trapvar = get_id(trap_config_desc, scline->tp[1]);
    if (trapvar == -1)
    {
        SCRPTERRLOG("Unknown trap variable");
        DEALLOCATE_SCRIPT_VALUE
        return;
    }

    value->shorts[0] = trap_id;
    value->shorts[1] = trapvar;
    value->ulongs[1] = scline->np[2];
    value->shorts[4] = scline->np[3];
    value->shorts[5] = scline->np[4];
    if (trapvar == 3) // SymbolSprites
    {
        char *tmp = malloc(strlen(scline->tp[2]) + strlen(scline->tp[3]) + 3);
        // Pass two vars along as one merged val like: first\nsecond\m
        strcpy(tmp, scline->tp[2]);
        strcat(tmp, "|");
        strcat(tmp,scline->tp[3]);
        value->strs[2] = script_strdup(tmp); // first\0second
        value->strs[2][strlen(scline->tp[2])] = 0;
        free(tmp);
        if (value->strs[2] == NULL)
        {
            SCRPTERRLOG("Run out script strings space");
            DEALLOCATE_SCRIPT_VALUE
            return;
        }
    }
    else if (trapvar == 17) // EffectType
    {
        if (parameter_is_number(valuestring))
        {
            newvalue = atoi(valuestring);
        }
        else
        {
            struct TrapConfigStats *trapst = get_trap_model_stats(trap_id);
            switch (trapst->activation_type)
            {
                case TrpAcT_EffectonTrap:
                {
                    newvalue = get_id(effect_desc, valuestring);
                    break;
                }
                case TrpAcT_SlabChange:
                {
                    newvalue = get_id(slab_desc, valuestring);
                    break;
                }
                case TrpAcT_CreatureSpawn:
                {
                    newvalue = get_id(creature_desc, valuestring);
                    break;
                }
                case TrpAcT_Power:
                {
                    newvalue = get_id(power_desc, valuestring);
                    break;
                }
                case TrpAcT_HeadforTarget90:
                case TrpAcT_ShotonTrap:
                case TrpAcT_CreatureShot:
                default:
                {
                    newvalue = get_id(shot_desc, valuestring);
                    break;
                }
            }
        }
        if ((newvalue > USHRT_MAX) || (newvalue < 0))
        {
            SCRPTERRLOG("Value out of range: %ld", newvalue);
            DEALLOCATE_SCRIPT_VALUE
            return;
        }
        value->shorts[2] = newvalue;
    }
    else if (trapvar == 41) // DestroyedEffect
    {
        newvalue = effect_or_effect_element_id(valuestring);
        if ((newvalue == 0) && (!parameter_is_number(valuestring)))
        {
            SCRPTERRLOG("Unknown effect or effect element: '%s'", valuestring);
            DEALLOCATE_SCRIPT_VALUE
            return;
        }
        value->ulongs[1] = newvalue;
    }
    else if (trapvar == 46) // FlameAnimationOffset
    {
        value->chars[8] = atoi(scline->tp[2]);
        value->chars[9] = scline->np[3];
        value->chars[10] = scline->np[4];
        value->chars[11] = scline->np[5];
    }
    else if ((trapvar != 4) && (trapvar != 12) && (trapvar != 39) && (trapvar != 40))  // PointerSprites && AnimationIDs
    {
        if (parameter_is_number(valuestring))
        {
            newvalue = atoi(valuestring);
            if ((newvalue > LONG_MAX) || (newvalue < 0))
            {
                SCRPTERRLOG("Value out of range: %ld", newvalue);
                DEALLOCATE_SCRIPT_VALUE
                return;
            }
            value->shorts[2] = newvalue;
        }
        else if (trapvar == 6)
        {
            newvalue = get_id(object_desc, valuestring);
            if ((newvalue > SHRT_MAX) || (newvalue < 0))
            {
                SCRPTERRLOG("Unknown crate object: '%s'", valuestring);
                DEALLOCATE_SCRIPT_VALUE
                return;
            }
            value->ulongs[1] = newvalue;
        }
        else
        {
            SCRPTERRLOG("Trap property %s needs a number value, '%s' is invalid.", scline->tp[1], scline->tp[2]);
            DEALLOCATE_SCRIPT_VALUE
            return;
        }
    }
    else
    {
        value->strs[2] = script_strdup(scline->tp[2]);
        if (value->strs[2] == NULL)
        {
            SCRPTERRLOG("Run out script strings space");
            DEALLOCATE_SCRIPT_VALUE
            return;
        }
    }
    SCRIPTDBG(7, "Setting trap %s property %s to %d", trapname, scline->tp[1], value->shorts[2]);
    PROCESS_SCRIPT_VALUE(scline->command);
}

static void set_room_configuration_check(const struct ScriptLine* scline)
{
    ALLOCATE_SCRIPT_VALUE(scline->command, 0);

    const char *roomname = scline->tp[0];
    const char *valuestring = scline->tp[2];
    const char* valuestring2 = scline->tp[3];
    long newvalue;
    long newvalue2;
    short room_id = get_id(room_desc, roomname);
    if (room_id == -1)
    {
        SCRPTERRLOG("Unknown room, '%s'", roomname);
        DEALLOCATE_SCRIPT_VALUE
        return;
    }

    short roomvar = get_id(room_config_desc, scline->tp[1]);
    if (roomvar == -1)
    {
        SCRPTERRLOG("Unknown room variable");
        DEALLOCATE_SCRIPT_VALUE
        return;
    }

    value->shorts[0] = room_id;
    value->shorts[1] = roomvar;
    value->shorts[2] = scline->np[2];
    value->shorts[3] = scline->np[3];
    value->shorts[4] = scline->np[4];
    if (roomvar == 3) // SymbolSprites
    {
        char *tmp = malloc(strlen(scline->tp[2]) + strlen(scline->tp[3]) + 3);
        // Pass two vars along as one merged val like: first\nsecond\m
        strcpy(tmp, scline->tp[2]);
        strcat(tmp, "|");
        strcat(tmp,scline->tp[3]);
        value->strs[2] = script_strdup(tmp); // first\0second
        value->strs[2][strlen(scline->tp[2])] = 0;
        free(tmp);
        if (value->strs[2] == NULL)
        {
            SCRPTERRLOG("Run out script strings space");
            DEALLOCATE_SCRIPT_VALUE
            return;
        }
    }
    else if (roomvar == 5) // PanelTabIndex
    {
        if (parameter_is_number(valuestring))
        {
            newvalue = atoi(valuestring);
            if ((newvalue > 32) || (newvalue < 0))
            {
                SCRPTERRLOG("Value out of range: %ld", newvalue);
                DEALLOCATE_SCRIPT_VALUE
                return;
            }
            value->shorts[2] = newvalue;
        }
        else
        {
            SCRPTERRLOG("Room property %s needs a number value, '%s' is invalid.", scline->tp[1], scline->tp[2]);
            DEALLOCATE_SCRIPT_VALUE
            return;
        }
    }
    else if (roomvar == 8) // CreatureCreation
    {
        newvalue = get_id(creature_desc, valuestring);
        if (newvalue == -1)
            {
                SCRPTERRLOG("Unknown CreatureCreation variable");
                DEALLOCATE_SCRIPT_VALUE
                    return;
            }
        value->shorts[2] = newvalue;
    }
    else if ((roomvar == 10) || (roomvar == 16)) // SlabAssign & SlabSynergy
    {
        newvalue = get_id(slab_desc, valuestring);
        if (newvalue == -1)
            {
                SCRPTERRLOG("Unknown slab variable");
                DEALLOCATE_SCRIPT_VALUE
                    return;
            }
        value->shorts[2] = newvalue;
    }
    else if (roomvar == 12) // Properties
    {
        if (parameter_is_number(valuestring))
        {
            newvalue = atoi(valuestring);
            if ((newvalue >= RoCFlg_ListEnd) || (newvalue < 0))
            {
                SCRPTERRLOG("Value out of range: %ld", newvalue);
                DEALLOCATE_SCRIPT_VALUE
                return;
            }
            value->shorts[2] = newvalue;
        }
        else
        {
            newvalue = get_id(terrain_room_properties_commands, valuestring);
            if (newvalue == -1)
                {
                    SCRPTERRLOG("Unknown Properties variable");
                    DEALLOCATE_SCRIPT_VALUE
                        return;
                }
            value->shorts[2] = newvalue;
        }
    }
    else if (roomvar == 13) // Roles
    {
        if (parameter_is_number(valuestring))
        {
            newvalue = atoi(valuestring);
            if ((newvalue > 33554431) || (newvalue < 0))
            {
                SCRPTERRLOG("Value out of range: %ld", newvalue);
                DEALLOCATE_SCRIPT_VALUE
                return;
            }
            value->ulongs[1] = newvalue;
        }
        else
        {
            newvalue = get_id(room_roles_desc, valuestring);
            if (newvalue == -1)
                {
                    SCRPTERRLOG("Unknown Roles variable");
                    DEALLOCATE_SCRIPT_VALUE
                        return;
                }
            value->ulongs[1] = newvalue;
        }
        if (parameter_is_number(valuestring2))
        {
            newvalue2 = atoi(valuestring2);
            if ((newvalue2 > 33554431) || (newvalue2 < 0))
            {
                SCRPTERRLOG("Value out of range: %ld", newvalue2);
                DEALLOCATE_SCRIPT_VALUE
                    return;
            }
            value->ulongs[2] = newvalue2;
        }
        else
        {
            newvalue2 = get_id(room_roles_desc, valuestring2);
            if (newvalue2 == -1)
            {
                SCRPTERRLOG("Unknown Roles variable");
                DEALLOCATE_SCRIPT_VALUE
                    return;
            }
            value->ulongs[2] = newvalue2;
        }
    }
    else if (roomvar == 14) // TotalCapacity
    {
        newvalue = get_id(terrain_room_total_capacity_func_type, valuestring);
        if (newvalue == -1)
            {
                SCRPTERRLOG("Unknown TotalCapacity variable '%s'", valuestring);
                DEALLOCATE_SCRIPT_VALUE
                    return;
            }
        value->shorts[2] = newvalue;
    }
    else if (roomvar == 15) // UsedCapacity
    {
        newvalue = get_id(terrain_room_used_capacity_func_type, valuestring);
        if (newvalue == -1)
            {
                SCRPTERRLOG("Unknown UsedCapacity variable '%s'", valuestring);
                DEALLOCATE_SCRIPT_VALUE
                    return;
            }
        value->shorts[2] = newvalue;

        newvalue2 = get_id(terrain_room_used_capacity_func_type, valuestring2);
        if (newvalue2 == -1)
        {
            SCRPTERRLOG("Unknown UsedCapacity variable '%s'", valuestring2);
            DEALLOCATE_SCRIPT_VALUE
                return;
        }
        value->shorts[3] = newvalue2;
    }
    else if (roomvar != 4) // NameTextID, TooltipTextID, Cost, Health, AmbientSndSample, Messages, StorageHeight
    {
        if (parameter_is_number(valuestring))
        {
            newvalue = atoi(valuestring);
            if ((newvalue > SHRT_MAX) || (newvalue < 0))
            {
                SCRPTERRLOG("Value out of range: %ld", newvalue);
                DEALLOCATE_SCRIPT_VALUE
                return;
            }
            value->shorts[2] = newvalue;
        }
        else
        {
            SCRPTERRLOG("Room property %s needs a number value, '%s' is invalid.", scline->tp[1], scline->tp[2]);
            DEALLOCATE_SCRIPT_VALUE
            return;
        }
    }
    else // PointerSprites
    {
        value->strs[2] = script_strdup(scline->tp[2]);
        if (value->strs[2] == NULL)
        {
            SCRPTERRLOG("Run out script strings space");
            DEALLOCATE_SCRIPT_VALUE
            return;
        }
    }
    SCRIPTDBG(7, "Setting room %s property %s to %d", roomname, scline->tp[1], value->shorts[2]);
    PROCESS_SCRIPT_VALUE(scline->command);
}

static void set_hand_rule_check(const struct ScriptLine* scline)
{
    ALLOCATE_SCRIPT_VALUE(scline->command, scline->np[0]);

    const char *param_name = scline->tp[5];
    long crtr_id = parse_creature_name(scline->tp[1]);
    short hr_action, hr_slot, hr_type, param;

    if (crtr_id == CREATURE_NONE)
    {
        SCRPTERRLOG("Unknown creature, '%s'", scline->tp[1]);
        return;
    }
    hr_slot = get_id(rule_slot_desc, scline->tp[2]);
    if (hr_slot == -1) {
        SCRPTERRLOG("Invalid hand rule slot: '%s'", scline->tp[2]);
        return;
    }
    hr_action = get_id(rule_action_desc, scline->tp[3]);
    if (hr_action == -1) {
        SCRPTERRLOG("Invalid hand rule action: '%s'", scline->tp[3]);
        return;
    }
    if (hr_action == HandRuleAction_Allow || hr_action == HandRuleAction_Deny)
    {
        hr_type = get_id(hand_rule_desc, scline->tp[4]);
        if (hr_type == -1) {
            SCRPTERRLOG("Invalid hand rule: '%s'", scline->tp[4]);
            return;
        }
        param = hr_type == HandRule_AffectedBy ? 0 : atol(param_name);
        if (hr_type == HandRule_AtActionPoint && action_point_number_to_index(param) == -1)
        {
            SCRPTERRLOG("Unknown action point param for hand rule: '%d'", param);
            return;
        }
        if (hr_type == HandRule_AffectedBy)
        {
            long mag_id = get_id(spell_desc, param_name);
            if (mag_id == -1)
            {
                SCRPTERRLOG("Unknown magic, '%s'", param_name);
                return;
            }
            param = mag_id;
        }
    } else
    {
        hr_type = 0;
        param = 0;
    }

    value->shorts[0] = crtr_id;
    value->shorts[1] = hr_action;
    value->shorts[2] = hr_slot;
    value->shorts[3] = hr_type;
    value->shorts[4] = param;
    PROCESS_SCRIPT_VALUE(scline->command);
}

static void move_creature_check(const struct ScriptLine* scline)
{
    ALLOCATE_SCRIPT_VALUE(scline->command, scline->np[0]);

    long crmodel = parse_creature_name(scline->tp[1]);
    if (crmodel == CREATURE_NONE)
    {
        SCRPTERRLOG("Unknown creature, '%s'", scline->tp[1]);
        return;
    }
    long select_id = parse_criteria(scline->tp[2]);
    if (select_id == -1) {
        SCRPTERRLOG("Unknown select criteria, '%s'", scline->tp[2]);
        return;
    }

    long count = scline->np[3];
    if (count <= 0)
    {
        SCRPTERRLOG("Bad creatures count, %ld", count);
        return;
    }

    TbMapLocation location;
    if (!get_map_location_id(scline->tp[4], &location))
    {
        SCRPTWRNLOG("Invalid location: %s", scline->tp[4]);
        return;
    }

    const char *effect_name = scline->tp[5];
    long effct_id = 0;
    if (scline->tp[5][0] != '\0')
    {
        effct_id = get_rid(effect_desc, effect_name);
        if (effct_id == -1)
        {
            if (parameter_is_number(effect_name))
            {
                effct_id = atoi(effect_name);
            }
            else
            {
                SCRPTERRLOG("Unrecognised effect: %s", effect_name);
                return;
            }
        }
    }
    else
    {
        effct_id = -1;
    }
    value->ulongs[0] = location;
    value->longs[1] = select_id;
    value->shorts[4] = effct_id;
    value->bytes[10] = count;
    value->bytes[11] = crmodel;

    PROCESS_SCRIPT_VALUE(scline->command);
}

static void count_creatures_at_action_point_check(const struct ScriptLine* scline)
{
    ALLOCATE_SCRIPT_VALUE(scline->command, 0);

    PlayerNumber player_id = scline->np[1];
    long crmodel = parse_creature_name(scline->tp[2]);
    if (crmodel == CREATURE_NONE)
    {
        SCRPTERRLOG("Unknown creature, '%s'", scline->tp[2]);
        return;
    }
    short ap_num = scline->np[0];
    char flag_player_id = scline->np[3];
    const char *flag_name = scline->tp[4];

    long flag_id, flag_type;
    if (!parse_get_varib(flag_name, &flag_id, &flag_type))
    {
        SCRPTERRLOG("Unknown flag, '%s'", flag_name);
        return;
    }

    value->shorts[0] = ap_num;
    value->bytes[2] = crmodel;
    value->chars[3] = flag_player_id;
    value->shorts[2] = flag_id;
    value->chars[6] = flag_type;
    value->longs[3] = player_id;

    PROCESS_SCRIPT_VALUE(scline->command);
}

static void new_creature_type_check(const struct ScriptLine* scline)
{
    if (game.conf.crtr_conf.model_count >= CREATURE_TYPES_MAX)
    {
        SCRPTERRLOG("Cannot increase creature type count for creature type '%s', already at maximum %d types.", scline->tp[0], CREATURE_TYPES_MAX);
        return;
    }

    int i = game.conf.crtr_conf.model_count;
    game.conf.crtr_conf.model_count++;
    snprintf(game.conf.crtr_conf.model[i].name, COMMAND_WORD_LEN, "%s", scline->tp[0]);
    creature_desc[i-1].name = game.conf.crtr_conf.model[i].name;
    creature_desc[i-1].num = i;

    if (load_creaturemodel_config(i, 0))
    {
        SCRPTLOG("Adding creature type %s and increasing creature types to %ld", creature_code_name(i), game.conf.crtr_conf.model_count - 1);
    }
    else
    {
        SCRPTERRLOG("Failed to load config for creature '%s'(%d).", game.conf.crtr_conf.model[i].name,i);
    }
}

static void new_room_type_check(const struct ScriptLine* scline)
{
    if (game.conf.slab_conf.room_types_count >= TERRAIN_ITEMS_MAX - 1)
    {
        SCRPTERRLOG("Cannot increase room count for room type '%s', already at maximum %d rooms.", scline->tp[0], TERRAIN_ITEMS_MAX - 1);
        return;
    }

    SCRPTLOG("Adding room type %s and increasing 'RoomsCount to %ld", scline->tp[0], game.conf.slab_conf.room_types_count + 1);
    game.conf.slab_conf.room_types_count++;

    struct RoomConfigStats* roomst;
    int i = game.conf.slab_conf.room_types_count - 1;

    roomst = &game.conf.slab_conf.room_cfgstats[i];
    memset(roomst->code_name, 0, COMMAND_WORD_LEN);
    snprintf(roomst->code_name, COMMAND_WORD_LEN, "%s", scline->tp[0]);
    roomst->name_stridx = GUIStr_Empty;
    roomst->tooltip_stridx = GUIStr_Empty;
    roomst->creature_creation_model = 0;
    roomst->bigsym_sprite_idx = 0;
    roomst->medsym_sprite_idx = 0;
    roomst->pointer_sprite_idx = 0;
    roomst->panel_tab_idx = 0;
    roomst->ambient_snd_smp_id = 0;
    roomst->msg_needed = 0;
    roomst->msg_too_small = 0;
    roomst->msg_no_route = 0;
    roomst->roles = RoRoF_None;
    roomst->cost = 0;
    roomst->health = 0;
    room_desc[i].name = roomst->code_name;
    room_desc[i].num = i;
}

static void new_object_type_check(const struct ScriptLine* scline)
{
    if (game.conf.object_conf.object_types_count >= OBJECT_TYPES_MAX-1)
    {
        SCRPTERRLOG("Cannot increase object count for object type '%s', already at maximum %d objects.", scline->tp[0], OBJECT_TYPES_MAX-1);
        return;
    }

    SCRPTLOG("Adding object type %s and increasing 'ObjectsCount to %ld", scline->tp[0], game.conf.object_conf.object_types_count + 1);
    game.conf.object_conf.object_types_count++;

    int tmodel = game.conf.object_conf.object_types_count -1;
    struct ObjectConfigStats* objst = get_object_model_stats(tmodel);
    memset(objst->code_name, 0, COMMAND_WORD_LEN);
    snprintf(objst->code_name, COMMAND_WORD_LEN, "%s", scline->tp[0]);
    objst->name_stridx = 201;
    objst->map_icon = 0;
    objst->genre = 0;
    objst->draw_class = ODC_Default;
    object_desc[tmodel].name = objst->code_name;
    object_desc[tmodel].num = tmodel;
}

static void new_trap_type_check(const struct ScriptLine* scline)
{
    if (game.conf.trapdoor_conf.trap_types_count >= TRAPDOOR_TYPES_MAX)
    {
        SCRPTERRLOG("Cannot increase trap count for trap type '%s', already at maximum %d traps.", scline->tp[0], TRAPDOOR_TYPES_MAX);
        return;
    }
    SCRPTLOG("Adding trap type %s and increasing 'TrapsCount to %ld", scline->tp[0], game.conf.trapdoor_conf.trap_types_count + 1);
    game.conf.trapdoor_conf.trap_types_count++;
    short i = game.conf.trapdoor_conf.trap_types_count-1;
    struct TrapConfigStats *trapst = get_trap_model_stats(i);
    memset(trapst->code_name, 0, COMMAND_WORD_LEN);
    snprintf(trapst->code_name, COMMAND_WORD_LEN, "%s", scline->tp[0]);
    trapst->name_stridx = GUIStr_Empty;
    trapst->tooltip_stridx = GUIStr_Empty;
    trapst->bigsym_sprite_idx = 0;
    trapst->medsym_sprite_idx = 0;
    trapst->pointer_sprite_idx = 0;
    trapst->panel_tab_idx = 0;
    trapst->manufct_level = 0;
    trapst->manufct_required = 0;
    trapst->shots = 0;
    trapst->shots_delay = 0;
    trapst->initial_delay = 0;
    trapst->trigger_type = 0;
    trapst->activation_type = 0;
    trapst->created_itm_model = 0;
    trapst->hit_type = 0;
    trapst->hidden = true;
    trapst->slappable = 0;
    trapst->detect_invisible = true;
    trapst->notify = false;
    trapst->place_on_bridge = false;
    trapst->place_on_subtile = false;
    trapst->instant_placement = false;
    trapst->remove_once_depleted = false;
    trapst->health = 1;
    trapst->destructible = 0;
    trapst->unstable = 0;
    trapst->destroyed_effect = -39;
    trapst->size_xy = 0;
    trapst->size_z = 0;
    trapst->sprite_anim_idx = 0;
    trapst->attack_sprite_anim_idx = 0;
    trapst->recharge_sprite_anim_idx = 0;
    trapst->sprite_size_max = 0;
    trapst->anim_speed = 0;
    trapst->unanimated = 0;
    trapst->unshaded = 0;
    trapst->random_start_frame = 0;
    trapst->light_radius = 0;
    trapst->light_intensity = 0;
    trapst->light_flag = 0;
    trapst->transparency_flag = 0;
    trapst->shot_shift_x = 0;
    trapst->shot_shift_y = 0;
    trapst->shot_shift_z = 0;
    trapst->shotvector.x = 0;
    trapst->shotvector.y = 0;
    trapst->shotvector.z = 0;
    trapst->selling_value = 0;
    trapst->unsellable = false;
    trapst->place_sound_idx = 117;
    trapst->trigger_sound_idx = 176;
    trap_desc[i].name = trapst->code_name;
    trap_desc[i].num = i;
    create_manufacture_array_from_trapdoor_data();
}

void refresh_trap_anim(long trap_id)
{
    int k = 0;
    const struct StructureList* slist = get_list_for_thing_class(TCls_Trap);
    struct TrapConfigStats *trapst_old = get_trap_model_stats(trap_id);
    struct TrapConfigStats *trapst_new;
    int i = slist->index;
    while (i != 0)
    {
        struct Thing* traptng = thing_get(i);
        if (thing_is_invalid(traptng))
        {
            ERRORLOG("Jump to invalid thing detected");
            break;
        }
        i = traptng->next_of_class;
        // Per thing code.
        if (traptng->model == trap_id)
        {
            if ((traptng->trap.wait_for_rearm == true) || (trapst_old->recharge_sprite_anim_idx == 0))
            {
                traptng->anim_sprite = trapst_old->sprite_anim_idx;
            }
            else
            {
                traptng->anim_sprite = trapst_old->recharge_sprite_anim_idx;
            }
            trapst_new = get_trap_model_stats(traptng->model);
            char start_frame;
            if (trapst_new->random_start_frame) {
                start_frame = -1;
            }
            else {
                start_frame = 0;
            }
            set_thing_draw(traptng, trapst_new->sprite_anim_idx, trapst_new->anim_speed, trapst_new->sprite_size_max, trapst_new->unanimated, start_frame, ODC_Default);
        }
        // Per thing code ends.
        k++;
        if (k > slist->index)
        {
            ERRORLOG("Infinite loop detected when sweeping things list");
            break;
        }
    }
}

static void set_trap_configuration_process(struct ScriptContext *context)
{
    long trap_type = context->value->shorts[0];
    struct TrapConfigStats *trapst = get_trap_model_stats(trap_type);
    struct ManufactureData *manufctr = get_manufacture_data(trap_type);
    struct ObjectConfigStats obj_tmp;
    long value = context->value->ulongs[1];
    short value2 = context->value->shorts[4];
    short value3 = context->value->shorts[5];
    int old_value, old_value2;
    switch (context->value->shorts[1])
    {
        case 1: // NameTextID
            trapst->name_stridx = value;
            break;
        case 2: // TooltipTextID
            old_value = trapst->tooltip_stridx;
            trapst->tooltip_stridx = value;
            manufctr->tooltip_stridx = trapst->tooltip_stridx;
            if (trapst->tooltip_stridx != old_value)
            {
                update_trap_tab_to_config();
            }
            break;
        case 3: // SymbolSprites
        {
            old_value = trapst->medsym_sprite_idx;
            old_value2 = trapst->bigsym_sprite_idx;
            trapst->bigsym_sprite_idx = get_icon_id(context->value->strs[2]); // First
            trapst->medsym_sprite_idx = get_icon_id(context->value->strs[2] + strlen(context->value->strs[2]) + 1); // Second
            manufctr->bigsym_sprite_idx = trapst->bigsym_sprite_idx;
            manufctr->medsym_sprite_idx = trapst->medsym_sprite_idx;
            if ( (trapst->medsym_sprite_idx != old_value) || (trapst->bigsym_sprite_idx != old_value2) )
            {
                update_trap_tab_to_config();
            }
        }
            break;
        case 4: // PointerSprites
            old_value = trapst->pointer_sprite_idx;
            trapst->pointer_sprite_idx = get_icon_id(context->value->strs[2]);
            if (trapst->pointer_sprite_idx != old_value)
            {
                update_trap_tab_to_config();
            }
            break;
        case 5: // PanelTabIndex
            old_value = trapst->panel_tab_idx;
            trapst->panel_tab_idx = value;
            manufctr->panel_tab_idx = value;
            if (trapst->panel_tab_idx != old_value)
            {
                update_trap_tab_to_config();
            }
            break;
        case 6: // Crate
            game.conf.object_conf.object_to_door_or_trap[value] = trap_type;
            game.conf.object_conf.workshop_object_class[value] = TCls_Trap;
            game.conf.trapdoor_conf.trap_to_object[trap_type] = value;
            break;
        case 7: // ManufactureLevel
            trapst->manufct_level = value;
            break;
        case 8: // ManufactureRequired
            trapst->manufct_required = value;
            break;
        case 9: // Shots
            trapst->shots = value;
            break;
        case 10: // TimeBetweenShots
            trapst->shots_delay = value;
            break;
        case 11: // SellingValue
            trapst->selling_value = value;
            break;
        case 12: // AnimationID
            trapst->sprite_anim_idx = get_anim_id_(context->value->strs[2]);
            refresh_trap_anim(trap_type);
            break;
        case 13: // ModelSize
            trapst->sprite_size_max = value;
            refresh_trap_anim(trap_type);
            break;
        case 14: // AnimationSpeed
            trapst->anim_speed = value;
            refresh_trap_anim(trap_type);
            break;
        case 15: // TriggerType
            trapst->trigger_type = value;
            break;
        case 16: // ActivationType
            trapst->activation_type = value;
            break;
        case 17: // EffectType
            trapst->created_itm_model = value;
            break;
        case 18: // Hidden
            trapst->hidden = value;
            break;
        case 19: // TriggerAlarm
            trapst->notify = value;
            break;
        case 20: // Slappable
            trapst->slappable = value;
            break;
        case 21: // Unanimated
            trapst->unanimated = value;
            refresh_trap_anim(trap_type);
            break;
        case 22: // Health
            trapst->health = value;
            break;
        case 23: // Unshaded
            trapst->unshaded = value;
            break;
        case 24: // RandomStartFrame
            trapst->random_start_frame = value;
            break;
        case 25: // ThingSize
            trapst->size_xy = value; // First
            trapst->size_z = value2; // Second
            break;
        case 26: // HitType
            trapst->hit_type = value;
            break;
        case 27: // LightRadius
            trapst->light_radius = value * COORD_PER_STL;
            break;
        case 28: // LightIntensity
            trapst->light_intensity = value;
            break;
        case 29: // LightFlags
            trapst->light_flag = value;
            break;
        case 30: // TransparencyFlags
            trapst->transparency_flag = value<<4;
            break;
        case 31: // ShotVector
            trapst->shotvector.x = value;
            trapst->shotvector.y = value2;
            trapst->shotvector.z = value3;
            break;
        case 32: // Destructible
            trapst->destructible = value;
            break;
        case 33: // Unstable
            trapst->unstable = value;
            break;
        case 34: // Unsellable
            trapst->unsellable = value;
            break;
        case 35: // PlaceOnBridge
            trapst->place_on_bridge = value;
            break;
        case 36: // ShotOrigin
            trapst->shot_shift_x = value;
            trapst->shot_shift_y = value2;
            trapst->shot_shift_z = value3;
            break;
        case 37: // PlaceSound
            trapst->place_sound_idx = value;
            break;
        case 38: // TriggerSound
            trapst->trigger_sound_idx = value;
            break;
        case 39: // RechargeAnimationID
            trapst->recharge_sprite_anim_idx = get_anim_id(context->value->strs[2], &obj_tmp);
            refresh_trap_anim(trap_type);
            break;
        case 40: // AttackAnimationID
            trapst->attack_sprite_anim_idx = get_anim_id(context->value->strs[2], &obj_tmp);
            break;
        case 41: // DestroyedEffect
            trapst->destroyed_effect = value;
            break;
        case 42: // InitialDelay
            trapst->initial_delay = value;
            break;
        case 43: // PlaceOnSubtile
            trapst->place_on_subtile = value;
            break;
        case 44: // FlameAnimationID
            trapst->flame.animation_id = get_anim_id(context->value->strs[2], &obj_tmp);
            refresh_trap_anim(trap_type);
            break;
        case 45: // FlameAnimationSpeed
            trapst->flame.anim_speed = value;
            break;
        case 46: // FlameAnimationSize
            trapst->flame.sprite_size = value;
            break;
        case 47: // FlameAnimationOffset
            trapst->flame.fp_add_x = context->value->chars[8];
            trapst->flame.fp_add_y = context->value->chars[9];
            trapst->flame.td_add_x = context->value->chars[10];
            trapst->flame.td_add_y = context->value->chars[11];
            break;
        case 48: // FlameTransparencyFlags
            trapst->flame.transparency_flags = value << 4;
            break;
        case 49: // DetectInvisible
            trapst->detect_invisible = value;
            break;
        case 50: // InstantPlacement
            trapst->instant_placement = value;
            break;
        case 51: // RemoveOnceDepleted
            trapst->remove_once_depleted = value;
            break;
        case 52: // FlagNumber
            trapst->flag_number = value;
            break;
        default:
            WARNMSG("Unsupported Trap configuration, variable %d.", context->value->shorts[1]);
            break;
    }
}

static void set_room_configuration_process(struct ScriptContext *context)
{
    long room_type = context->value->shorts[0];
    struct RoomConfigStats *roomst = &game.conf.slab_conf.room_cfgstats[room_type];
    unsigned short value;
    short value2;
    short value3;
    int old_value, old_value2;
    if (context->value->shorts[1] != 13) // Roles need larger values, so can fit fewer
    {
        value = context->value->shorts[2];
        value2 = context->value->shorts[3];
        value3 = context->value->shorts[4];
    }
    switch (context->value->shorts[1])
    {
        case 1: // NameTextID
            roomst->name_stridx = value;
            break;
        case 2: // TooltipTextID
            old_value = roomst->tooltip_stridx;
            roomst->tooltip_stridx = value;
            if (roomst->tooltip_stridx != old_value)
            {
                update_room_tab_to_config();
            }
            break;
        case 3: // SymbolSprites
            old_value = roomst->medsym_sprite_idx;
            old_value2 = roomst->bigsym_sprite_idx;
            roomst->bigsym_sprite_idx = get_icon_id(context->value->strs[2]); // First
            roomst->medsym_sprite_idx = get_icon_id(context->value->strs[2] + strlen(context->value->strs[2]) + 1); // Second
            if ( (roomst->medsym_sprite_idx != old_value) || (roomst->bigsym_sprite_idx != old_value2) )
            {
                update_room_tab_to_config();
            }
            break;
        case 4: // PointerSprites
            old_value = roomst->pointer_sprite_idx;
            roomst->pointer_sprite_idx = get_icon_id(context->value->strs[2]);
            if (roomst->pointer_sprite_idx != old_value)
            {
                update_room_tab_to_config();
            }
            break;
        case 5: // PanelTabIndex
            old_value = roomst->panel_tab_idx;
            roomst->panel_tab_idx = value;
            if (roomst->panel_tab_idx != old_value)
            {
                update_room_tab_to_config();
            }
            break;
        case 6: // Cost
            roomst->cost = value;
            break;
        case 7: // Health
            roomst->health = value;
            break;
        case 8: // CreatureCreation
            roomst->creature_creation_model = value;
            break;
        case 9: // AmbientSndSample
            roomst->ambient_snd_smp_id = value;
            break;
        case 10: // SlabAssign
            roomst->assigned_slab = value;
            break;
        case 11: // Messages
            roomst->msg_needed = value;
            roomst->msg_too_small = value2;
            roomst->msg_no_route = value3;
            break;
        case 12: // Properties
            roomst->flags = value;
            roomst->flags |= value2;
            roomst->flags |= value3;
            break;
        case 13: // Roles
            roomst->roles = context->value->ulongs[1];
            if (context->value->ulongs[2] > 0)
                roomst->roles |= context->value->ulongs[2];
            break;
        case 14: // TotalCapacity
            roomst->update_total_capacity_idx = value;
            roomst->update_total_capacity = terrain_room_total_capacity_func_list[value];
            reinitialise_rooms_of_kind(room_type);
            break;
        case 15: // UsedCapacity
            roomst->update_storage_in_room_idx = value;
            roomst->update_storage_in_room = terrain_room_used_capacity_func_list[value];
            roomst->update_workers_in_room_idx = value2;
            roomst->update_workers_in_room = terrain_room_used_capacity_func_list[value2];
            reinitialise_rooms_of_kind(room_type);
            break;
        case 16: // SlabSynergy
            roomst->synergy_slab = value;
            recalculate_effeciency_for_rooms_of_kind(room_type);
            break;
        case 17: // StorageHeight
            roomst->storage_height = value;
            break;
        default:
            WARNMSG("Unsupported Room configuration, variable %d.", context->value->shorts[1]);
            break;
    }
}

static void set_hand_rule_process(struct ScriptContext* context)
{
    long crtr_id = context->value->shorts[0];
    long hand_rule_action = context->value->shorts[1];
    long hand_rule_slot = context->value->shorts[2];
    long hand_rule_type = context->value->shorts[3];
    long param = context->value->shorts[4];
    long crtr_id_start = ((crtr_id == CREATURE_ANY) || (crtr_id == CREATURE_NOT_A_DIGGER)) ? 0 : crtr_id;
    long crtr_id_end = ((crtr_id == CREATURE_ANY) || (crtr_id == CREATURE_NOT_A_DIGGER)) ? CREATURE_TYPES_MAX : crtr_id + 1;

    struct Dungeon* dungeon;
    PlayerNumber plyr_idx = context->player_idx;
    for (int ci = crtr_id_start; ci < crtr_id_end; ci++)
    {

        //todo maybe should use creature_model_matches_model somewhere?
        if (crtr_id == CREATURE_NOT_A_DIGGER)
        {
            if (creature_kind_is_for_dungeon_diggers_list(plyr_idx,ci))
            {
                continue;
            }
        }
        dungeon = get_dungeon(plyr_idx);
        if (hand_rule_action == HandRuleAction_Allow || hand_rule_action == HandRuleAction_Deny)
        {
            dungeon->hand_rules[ci][hand_rule_slot].enabled = 1;
            dungeon->hand_rules[ci][hand_rule_slot].type = hand_rule_type;
            dungeon->hand_rules[ci][hand_rule_slot].allow = hand_rule_action;
            dungeon->hand_rules[ci][hand_rule_slot].param = param;
        } else
        {
            dungeon->hand_rules[ci][hand_rule_slot].enabled = hand_rule_action == HandRuleAction_Enable;
        }
    }
}

static void move_creature_process(struct ScriptContext* context)
{
    TbMapLocation location = context->value->ulongs[0];
    long select_id = context->value->longs[1];
    long effect_id = context->value->shorts[4];
    long count = context->value->bytes[10];
    long crmodel = context->value->bytes[11];
    PlayerNumber plyr_idx = context->player_idx;
    for (int i = 0; i < count; i++)
    {
        struct Thing *thing = script_get_creature_by_criteria(plyr_idx, crmodel, select_id);
        if (thing_is_invalid(thing) || thing_is_picked_up(thing)) {
            continue;
        }

        if (effect_id < 0)
        {
            effect_id = ball_puff_effects[thing->owner];
        }

        struct Coord3d pos;
        if(!get_coords_at_location(&pos,location,false)) {
            SYNCDBG(5,"No valid coords for location %d",(int)location);
            return;
        }
        struct CreatureControl *cctrl;
        cctrl = creature_control_get_from_thing(thing);

        if (effect_id > 0)
        {
            create_effect(&thing->mappos, effect_id, game.neutral_player_num);
            create_effect(&pos, effect_id, game.neutral_player_num);
        }
        move_thing_in_map(thing, &pos);
        reset_interpolation_of_thing(thing);
        if (!is_thing_some_way_controlled(thing))
        {
            initialise_thing_state(thing, CrSt_CreatureDoingNothing);
        }
        cctrl->turns_at_job = -1;
        check_map_explored(thing, thing->mappos.x.stl.num, thing->mappos.y.stl.num);
    }
}

static void count_creatures_at_action_point_process(struct ScriptContext* context)
{
    long ap_num = context->value->shorts[0];
    long crmodel = context->value->bytes[2];
    long flag_player_id = context->value->chars[3];
    long flag_id = context->value->shorts[2];
    long flag_type = context->value->chars[6];
    PlayerNumber player_id = context->value->longs[3];

    long sum = 0;

    if (player_id == ALL_PLAYERS)
    {
        for (int i = 0; i < PLAYERS_COUNT; i++)
        {
            sum += count_player_creatures_of_model_in_action_point(i, crmodel, action_point_number_to_index(ap_num));
        }
    }
    else
    {
        sum = count_player_creatures_of_model_in_action_point(player_id, crmodel, action_point_number_to_index(ap_num));
    }

    set_variable(flag_player_id, flag_type, flag_id, sum);
}

static void set_door_configuration_check(const struct ScriptLine* scline)
{
    ALLOCATE_SCRIPT_VALUE(scline->command, 0);

    const char *doorname = scline->tp[0];
    short door_id = get_id(door_desc, doorname);
    const char* valuestring = scline->tp[2];
    long newvalue;

    if (door_id == -1)
    {
        SCRPTERRLOG("Unknown door, '%s'", doorname);
        DEALLOCATE_SCRIPT_VALUE
        return;
    }

    short doorvar = get_id(trapdoor_door_commands, scline->tp[1]);
    if (doorvar == -1)
    {
        SCRPTERRLOG("Unknown door variable");
        DEALLOCATE_SCRIPT_VALUE
        return;
    }

    value->shorts[0] = door_id;
    value->shorts[1] = doorvar;
    if (doorvar == 11) // SlabKind
    {
        const char* slab_name = scline->tp[2];
        const char* slab2_name = scline->tp[3];
        long slab_id = get_rid(slab_desc, slab_name);
        long slab2_id = get_rid(slab_desc, slab2_name);
        if (slab_id == -1)
        {
            if (parameter_is_number(slab_name))
            {
                slab_id = atoi(slab_name);
            }
            else
            {
                SCRPTERRLOG("Error slab %s not recognized", scline->tp[2]);
                DEALLOCATE_SCRIPT_VALUE
                return;
            }
        }
        if (slab2_id == -1)
        {
            if (parameter_is_number(slab2_name))
            {
                slab_id = atoi(slab2_name);
            }
            else
            {
                SCRPTERRLOG("Error slab %s not recognized", scline->tp[2]);
                DEALLOCATE_SCRIPT_VALUE
                    return;
            }
        }
        value->ulongs[1] = slab_id;
        value->shorts[4] = slab2_id;
    }
    else if (doorvar == 4) // SymbolSprites
    {
        char *tmp = malloc(strlen(scline->tp[2]) + strlen(scline->tp[3]) + 3);
        // Pass two vars along as one merged val like: first\nsecond\m
        strcpy(tmp, scline->tp[2]);
        strcat(tmp, "|");
        strcat(tmp,scline->tp[3]);
        value->strs[2] = script_strdup(tmp); // first\0second
        value->strs[2][strlen(scline->tp[2])] = 0;
        free(tmp);
        if (value->strs[2] == NULL)
        {
            SCRPTERRLOG("Run out script strings space");
            DEALLOCATE_SCRIPT_VALUE
            return;
        }
    }
    else if (doorvar != 5) // Not PointerSprites
    {
        if (parameter_is_number(valuestring))
        {
            newvalue = atoi(valuestring);
            if ((newvalue > LONG_MAX) || (newvalue < 0))
            {
                SCRPTERRLOG("Value out of range: %ld", newvalue);
                DEALLOCATE_SCRIPT_VALUE
                return;
            }
            value->ulongs[1] = newvalue;
        }
        else if (doorvar == 7) // Crate
        {
            newvalue = get_id(object_desc, valuestring);
            if ((newvalue > SHRT_MAX) || (newvalue < 0))
            {
                SCRPTERRLOG("Unknown crate object: %s", valuestring);
                DEALLOCATE_SCRIPT_VALUE
                return;
            }
            value->ulongs[1] = newvalue;
        }
        else
        {
            SCRPTERRLOG("Door property %s needs a number value, '%s' is invalid.", scline->tp[1], scline->tp[2]);
            DEALLOCATE_SCRIPT_VALUE
            return;
        }
    }
    else
    {
        value->strs[2] = script_strdup(scline->tp[2]);
        if (value->strs[2] == NULL)
        {
            SCRPTERRLOG("Run out script strings space");
            DEALLOCATE_SCRIPT_VALUE
            return;
        }
    }
    SCRIPTDBG(7, "Setting door %s property %s to %lu", doorname, scline->tp[1], value->ulongs[1]);
    PROCESS_SCRIPT_VALUE(scline->command);
}

static void set_door_configuration_process(struct ScriptContext *context)
{
    long door_type = context->value->shorts[0];
    struct DoorConfigStats *doorst = get_door_model_stats(door_type);
    struct ManufactureData *manufctr = get_manufacture_data(game.conf.trapdoor_conf.trap_types_count - 1 + door_type);
    short value = context->value->longs[1];
    short value2 = context->value->shorts[4];
    switch (context->value->shorts[1])
    {
        case 2: // NametextId
            doorst->name_stridx = value;
            break;
        case 3: // TooltipTextId
            doorst->tooltip_stridx = value;
            manufctr->tooltip_stridx = doorst->tooltip_stridx;
            update_trap_tab_to_config();
            break;
        case 4: //SymbolSprites
            {
                doorst->bigsym_sprite_idx = get_icon_id(context->value->strs[2]); // First
                doorst->medsym_sprite_idx = get_icon_id(context->value->strs[2] + strlen(context->value->strs[2]) + 1); // Second
                manufctr->bigsym_sprite_idx = doorst->bigsym_sprite_idx;
                manufctr->medsym_sprite_idx = doorst->medsym_sprite_idx;
                update_trap_tab_to_config();
            }
            break;
        case 5: // PointerSprites
            doorst->pointer_sprite_idx = get_icon_id(context->value->strs[2]);
            update_trap_tab_to_config();
            break;
        case 6: // PanelTabIndex
            doorst->panel_tab_idx = value;
            manufctr->panel_tab_idx = value;
            update_trap_tab_to_config();
            break;
        case 7: // Crate
            game.conf.object_conf.object_to_door_or_trap[value] = door_type;
            game.conf.object_conf.workshop_object_class[value] = TCls_Door;
            game.conf.trapdoor_conf.door_to_object[door_type] = value;
            break;
        case 8: // ManufactureLevel
            doorst->manufct_level = value;
            break;
        case 9: // ManufactureRequired
            doorst->manufct_required = value;
            break;
        case 10: // Health
            if (door_type < game.conf.trapdoor_conf.door_types_count)
            {
                doorst->health = value;
            }
            update_all_door_stats();
            break;
        case 11: // SlabKind
            if (door_type < game.conf.trapdoor_conf.door_types_count)
            {
                doorst->slbkind[0] = value2;
                doorst->slbkind[1] = value;
            }
            update_all_door_stats();
            break;
        case 12: // OpenSpeed
            if (door_type < game.conf.trapdoor_conf.door_types_count)
            {
                doorst->open_speed = value;
            }
            break;
        case 13: // Properties
            doorst->model_flags = value;
            break;
        case 14: //SellingValue
            doorst->selling_value = value;
            break;
        case 15: // Unsellable
            doorst->unsellable = value;
            break;
        case 16: // PlaceSound
            if (door_type < game.conf.trapdoor_conf.door_types_count)
            {
                doorst->place_sound_idx = value;
            }
            break;
        default:
            WARNMSG("Unsupported Door configuration, variable %d.", context->value->shorts[1]);
            break;
    }
}

static void create_effect_at_pos_process(struct ScriptContext* context)
{
    struct Coord3d pos;
    set_coords_to_subtile_center(&pos, context->value->shorts[1], context->value->shorts[2], 0);
    pos.z.val += get_floor_height(pos.x.stl.num, pos.y.stl.num);
    TbBool Price = (context->value->shorts[0] == -(TngEffElm_Price));
    if (Price)
    {
        pos.z.val += 128;
    }
    else
    {
        pos.z.val += context->value->longs[2];
    }
    struct Thing* efftng = create_used_effect_or_element(&pos, context->value->shorts[0], game.neutral_player_num, 0);
    if (!thing_is_invalid(efftng))
    {
        if (thing_in_wall_at(efftng, &efftng->mappos))
        {
            move_creature_to_nearest_valid_position(efftng);
        }
        if (Price)
        {
            efftng->price_effect.number = context->value->longs[2];
        }
    }
}

static void create_effect_process(struct ScriptContext *context)
{
    struct Coord3d pos;
    if (!get_coords_at_location(&pos, context->value->ulongs[1],true))
    {
        SCRPTWRNLOG("Could not find location %lu to create effect", context->value->ulongs[1]);
    }
    TbBool Price = (context->value->shorts[0] == -(TngEffElm_Price));
    if (Price)
    {
        pos.z.val += 128;
    }
    else
    {
        pos.z.val += context->value->longs[2];
    }
    struct Thing* efftng = create_used_effect_or_element(&pos, context->value->shorts[0], game.neutral_player_num, 0);
    if (!thing_is_invalid(efftng))
    {
        if (thing_in_wall_at(efftng, &efftng->mappos))
        {
            move_creature_to_nearest_valid_position(efftng);
        }
        if (Price)
        {
            efftng->price_effect.number = context->value->longs[2];
        }
    }
}

static void set_heart_health_check(const struct ScriptLine *scline)
{
    ALLOCATE_SCRIPT_VALUE(scline->command, scline->np[0]);
    struct Thing* heartng = get_player_soul_container(value->longs[0]);
    struct ObjectConfigStats* objst = get_object_model_stats(heartng->model);
    if (scline->np[1] > objst->health)
    {
        SCRPTWRNLOG("Value %ld is greater than maximum: %ld", scline->np[1], objst->health);
        value->longs[1] = objst->health;
    }
    else
    {
        value->longs[1] = scline->np[1];
    }
    PROCESS_SCRIPT_VALUE(scline->command);
}

static void set_heart_health_process(struct ScriptContext *context)
{
    struct Thing* heartng = get_player_soul_container(context->player_idx);
    if (!thing_is_invalid(heartng))
    {
        heartng->health = (short)context->value->longs[1];
    }
}

static void add_heart_health_check(const struct ScriptLine *scline)
{
    ALLOCATE_SCRIPT_VALUE(scline->command, scline->np[0]);
    value->longs[1] = scline->np[1];
    value->longs[2] = scline->np[2];
    PROCESS_SCRIPT_VALUE(scline->command);
}

static void add_heart_health_process(struct ScriptContext *context)
{
    struct Thing* heartng = get_player_soul_container(context->player_idx);
    if (!thing_is_invalid(heartng))
    {
        struct ObjectConfigStats* objst = get_object_model_stats(heartng->model);
        long old_health = heartng->health;
        long long new_health = heartng->health + context->value->longs[1];
        if (new_health > objst->health)
        {
            SCRIPTDBG(7,"Player %u's calculated heart health (%I64d) is greater than maximum: %ld", heartng->owner, new_health, objst->health);
            new_health = objst->health;
        }
        heartng->health = new_health;
        TbBool warn_on_damage = (context->value->longs[2]);
        if (warn_on_damage)
        {
            if (heartng->health < old_health)
            {
                event_create_event_or_update_nearby_existing_event(heartng->mappos.x.val, heartng->mappos.y.val, EvKind_HeartAttacked, heartng->owner, heartng->index);
                if (is_my_player_number(heartng->owner))
                {
                    output_message(SMsg_HeartUnderAttack, 400, true);
                }
            }
        }
    }
}

static void lock_possession_check(const struct ScriptLine* scline)
{
    ALLOCATE_SCRIPT_VALUE(scline->command, scline->np[0]);
    short locked = scline->np[1];
    if (locked == -1)
    {
        locked = get_id(locked_desc, scline->tp[1]);
        if (locked == -1)
        {
            SCRPTERRLOG("Invalid Possession lock value (%s) not recognized.", scline->tp[1]);
            DEALLOCATE_SCRIPT_VALUE
            return;
        }
    }

    value->chars[1] = locked;
    PROCESS_SCRIPT_VALUE(scline->command);
}

static void lock_possession_process(struct ScriptContext* context)
{
    struct PlayerInfo *player = get_player(context->player_idx);
    if (player_exists(player))
    {
        player->possession_lock = context->value->chars[1];
    }
}

static void heart_lost_quick_objective_check(const struct ScriptLine *scline)
{
    ALLOCATE_SCRIPT_VALUE(scline->command, 0);
    if ((scline->np[0] < 0) || (scline->np[0] >= QUICK_MESSAGES_COUNT))
    {
        SCRPTERRLOG("Invalid QUICK OBJECTIVE number (%ld)", scline->np[0]);
        return;
    }
    if (strlen(scline->tp[1]) >= MESSAGE_TEXT_LEN)
    {
        SCRPTWRNLOG("Objective TEXT too long; truncating to %d characters", MESSAGE_TEXT_LEN-1);
    }
    if ((gameadd.quick_messages[scline->np[0]][0] != '\0') && (strcmp(gameadd.quick_messages[scline->np[0]],scline->tp[1]) != 0))
    {
        SCRPTWRNLOG("Quick Objective no %ld overwritten by different text", scline->np[0]);
    }
    snprintf(gameadd.quick_messages[scline->np[0]], MESSAGE_TEXT_LEN, "%s", scline->tp[1]);

    TbMapLocation location = 0;
    if (scline->tp[2][0] != '\0')
    {
        get_map_location_id(scline->tp[2], &location);
    }

    value->longs[0] = scline->np[0];
    value->ulongs[2] = location;
    PROCESS_SCRIPT_VALUE(scline->command);
}

static void heart_lost_quick_objective_process(struct ScriptContext *context)
{
    gameadd.heart_lost_display_message = true;
    gameadd.heart_lost_quick_message = true;
    gameadd.heart_lost_message_id = context->value->longs[0];
    gameadd.heart_lost_message_target = context->value->longs[2];
}

static void heart_lost_objective_check(const struct ScriptLine *scline)
{
    ALLOCATE_SCRIPT_VALUE(scline->command, 0);
    value->longs[0] = scline->np[0];
    TbMapLocation location = 0;
    if (scline->tp[1][0] != '\0')
    {
        get_map_location_id(scline->tp[1], &location);
    }
    value->ulongs[1] = location;
    PROCESS_SCRIPT_VALUE(scline->command);
}

static void heart_lost_objective_process(struct ScriptContext *context)
{
    gameadd.heart_lost_display_message = true;
    gameadd.heart_lost_quick_message = false;
    gameadd.heart_lost_message_id = context->value->longs[0];
    gameadd.heart_lost_message_target = context->value->longs[1];
}

static void set_door_check(const struct ScriptLine* scline)
{
    ALLOCATE_SCRIPT_VALUE(scline->command, 0);
    long doorAction = get_id(locked_desc, scline->tp[0]);
    if (doorAction == -1)
    {
        SCRPTERRLOG("Set Door state %s not recognized", scline->tp[0]);
        return;
    }

    if (slab_coords_invalid(scline->np[1], scline->np[2]))
    {
        SCRPTERRLOG("Invalid slab coordinates: %ld, %ld", scline->np[1], scline->np[2]);
        return;
    }

    value->shorts[0] = doorAction;
    value->shorts[1] = scline->np[1];
    value->shorts[2] = scline->np[2];
    PROCESS_SCRIPT_VALUE(scline->command);
}

static void set_door_process(struct ScriptContext* context)
{
    struct Thing* doortng = get_door_for_position(slab_subtile_center(context->value->shorts[1]), slab_subtile_center(context->value->shorts[2]));
    if (!thing_is_invalid(doortng))
    {
        switch (context->value->shorts[0])
        {
        case 0:
            unlock_door(doortng);
            break;
        case 1:
            lock_door(doortng);
            break;
        }
    }
}

static void place_door_check(const struct ScriptLine* scline)
{
    ALLOCATE_SCRIPT_VALUE(scline->command, scline->np[0]);
    const char* doorname = scline->tp[1];
    short door_id = get_id(door_desc, doorname);
    
    if (door_id == -1)
    {
        SCRPTERRLOG("Unknown door, '%s'", doorname);
        DEALLOCATE_SCRIPT_VALUE
        return;
    }

    if (slab_coords_invalid(scline->np[2], scline->np[3]))
    {
        SCRPTERRLOG("Invalid slab coordinates: %ld, %ld", scline->np[2], scline->np[3]);
        DEALLOCATE_SCRIPT_VALUE
        return;
    }

    short locked = scline->np[4];
    if (locked == -1)
    {
        locked = get_id(locked_desc, scline->tp[4]);
        if (locked == -1)
        {
            SCRPTERRLOG("Door locked state %s not recognized", scline->tp[4]);
            DEALLOCATE_SCRIPT_VALUE
            return;
        }
    }

    short free = scline->np[5];
    if (free == -1)
    {
        free = get_id(is_free_desc, scline->tp[5]);
        if (free == -1)
        {
            SCRPTERRLOG("Place Door free state '%s' not recognized", scline->tp[5]);
            DEALLOCATE_SCRIPT_VALUE
            return;
        }
    }

    value->shorts[1] = door_id;
    value->shorts[2] = scline->np[2];
    value->shorts[3] = scline->np[3];
    value->shorts[4] = locked;
    value->shorts[5] = free;
    PROCESS_SCRIPT_VALUE(scline->command);
}

static void place_door_process(struct ScriptContext* context)
{
    ThingModel doorkind = context->value->shorts[1];
    MapCoord slb_x = context->value->shorts[2];
    MapCoord slb_y = context->value->shorts[3];
    MapSubtlCoord stl_x = slab_subtile_center(slb_x);
    MapSubtlCoord stl_y = slab_subtile_center(slb_y);
    TbBool locked = context->value->shorts[4];
    TbBool free = context->value->shorts[5];
    TbBool success;
    PlayerNumber plyridx = context->player_idx;
    if (tag_cursor_blocks_place_door(plyridx, stl_x, stl_y))
    {
        if (!free)
        {
            if (!is_door_placeable(plyridx, doorkind))
            {
                return;
            }
        }
        success = player_place_door_without_check_at(stl_x, stl_y, plyridx, doorkind, free);
        if (success)
        {
            delete_room_slabbed_objects(get_slab_number(slb_x, slb_y));
            remove_dead_creatures_from_slab(slb_x, slb_y);
            if (locked)
            {
                struct Thing* doortng = get_door_for_position(stl_x, stl_y);
                if (!thing_is_invalid(doortng))
                {
                    lock_door(doortng);
                }
            }
        }
    }
}

static void place_trap_check(const struct ScriptLine* scline)
{
    ALLOCATE_SCRIPT_VALUE(scline->command, scline->np[0]);
    const char* trapname = scline->tp[1];
    short trap_id = get_id(trap_desc, trapname);

    if (trap_id == -1)
    {
        SCRPTERRLOG("Unknown trap, '%s'", trapname);
        DEALLOCATE_SCRIPT_VALUE
        return;
    }

    if (subtile_coords_invalid(scline->np[2], scline->np[3]))
    {
        SCRPTERRLOG("Invalid subtile coordinates: %ld, %ld", scline->np[2], scline->np[3]);
        DEALLOCATE_SCRIPT_VALUE
        return;
    }

    short free = scline->np[4];
    if (free == -1)
    {
        free = get_id(is_free_desc, scline->tp[4]);
        if (free == -1)
        {
            SCRPTERRLOG("Place Trap free state '%s' not recognized", scline->tp[4]);
            DEALLOCATE_SCRIPT_VALUE
            return;
        }
    }

    value->shorts[1] = trap_id;
    value->shorts[2] = scline->np[2];
    value->shorts[3] = scline->np[3];
    value->shorts[4] = free;
    PROCESS_SCRIPT_VALUE(scline->command);
}

static void place_trap_process(struct ScriptContext* context)
{
    ThingModel trapkind = context->value->shorts[1];
    MapSubtlCoord stl_x = context->value->shorts[2];
    MapSubtlCoord stl_y = context->value->shorts[3];
    TbBool free = context->value->shorts[4];
    PlayerNumber plyridx = context->player_idx;
    if (can_place_trap_on(plyridx, stl_x, stl_y, trapkind))
    {
        if (free)
        {
            player_place_trap_without_check_at(stl_x, stl_y, plyridx, trapkind, free);
        }
        else
        {
            player_place_trap_at(stl_x, stl_y, plyridx, trapkind);
        }
    }
}

static void create_effects_line_check(const struct ScriptLine *scline)
{
    ALLOCATE_SCRIPT_VALUE(scline->command, 0);

    value->longs[0] = scline->np[0]; // AP `from`
    value->longs[1] = scline->np[1]; // AP `to`
    value->chars[8] = scline->np[2]; // curvature
    value->bytes[9] = scline->np[3]; // spatial stepping
    value->bytes[10] = scline->np[4]; // temporal stepping
    const char* effect_name = scline->tp[5];

    EffectOrEffElModel effct_id = effect_or_effect_element_id(effect_name);
    if (effct_id == 0)
    {
        SCRPTERRLOG("Unrecognised effect: %s", effect_name);
        return;
    }

    value->shorts[6] = effct_id; // effect

    PROCESS_SCRIPT_VALUE(scline->command);
}

static void create_effects_line_process(struct ScriptContext *context)
{
    struct ScriptFxLine *fx_line = NULL;
    for (int i = 0; i < (sizeof(gameadd.fx_lines) / sizeof(gameadd.fx_lines[0])); i++)
    {
        if (!gameadd.fx_lines[i].used)
        {
            fx_line = &gameadd.fx_lines[i];
            fx_line->used = true;
            gameadd.active_fx_lines++;
            break;
        }
    }
    if (fx_line == NULL)
    {
        ERRORLOG("Too many fx_lines");
        return;
    }
    find_location_pos(context->value->longs[0], context->player_idx, &fx_line->from, __func__);
    find_location_pos(context->value->longs[1], context->player_idx, &fx_line->to, __func__);
    fx_line->curvature = (int)context->value->chars[8];
    fx_line->spatial_step = context->value->bytes[9] * 32;
    fx_line->steps_per_turn = context->value->bytes[10];
    fx_line->effect = context->value->shorts[6];
    fx_line->here = fx_line->from;
    fx_line->step = 0;

    if (fx_line->steps_per_turn <= 0)
    {
        fx_line->steps_per_turn = 32 * 255; // whole map
    }

    int dx = fx_line->to.x.val - fx_line->from.x.val;
    int dy = fx_line->to.y.val - fx_line->from.y.val;
    if ((dx * dx + dy * dy) != 0)
    {
        double len = sqrt((double)dx * dx + (double)dy * dy);
        fx_line->total_steps = (int)(len / fx_line->spatial_step) + 1;

        int d_cx = -dy * fx_line->curvature / 32;
        int d_cy = +dx * fx_line->curvature / 32;
        fx_line->cx = (fx_line->to.x.val + fx_line->from.x.val - d_cx)/2;
        fx_line->cy = (fx_line->to.y.val + fx_line->from.y.val - d_cy)/2;
    }
    else
    {
      fx_line->total_steps = 1;
    }
    fx_line->partial_steps = FX_LINE_TIME_PARTS;
}

static void set_object_configuration_check(const struct ScriptLine *scline)
{
    ALLOCATE_SCRIPT_VALUE(scline->command, 0);
    const char *objectname = scline->tp[0];
    const char *property = scline->tp[1];
    const char *new_value = scline->tp[2];
    short second_value = scline->np[3];
    short third_value = scline->np[4];
    short forth_value = scline->np[5];

    long objct_id = get_id(object_desc, objectname);
    if (objct_id == -1)
    {
        SCRPTERRLOG("Unknown object, '%s'", objectname);
        DEALLOCATE_SCRIPT_VALUE
        return;
    }

    long number_value = 0;
    long objectvar = get_id(objects_object_commands, property);
    if (objectvar == -1)
    {
        SCRPTERRLOG("Unknown object variable");
        DEALLOCATE_SCRIPT_VALUE
        return;
    }
    switch (objectvar)
    {
        case 2: // Genre
            number_value = get_id(objects_genres_desc, new_value);
            if (number_value == -1)
            {
                SCRPTERRLOG("Unknown object variable");
                DEALLOCATE_SCRIPT_VALUE
                return;
            }
            value->longs[1] = number_value;
            break;
        case 3: // RelatedCreature
            number_value = get_id(creature_desc, new_value);
            if (number_value == -1)
            {
                SCRPTERRLOG("Unknown object variable");
                DEALLOCATE_SCRIPT_VALUE
                    return;
            }
            value->longs[1] = number_value;
            break;
        case  5: // AnimationID
        case 33: // FlameAnimationID
        {
            number_value = get_anim_id_(new_value);
            if (number_value == 0)
            {
                SCRPTERRLOG("Invalid animation id");
                DEALLOCATE_SCRIPT_VALUE
                return;
            }
            value->strs[2] = script_strdup(new_value);
            if (value->strs[2] == NULL)
            {
                SCRPTERRLOG("Run out script strings space");
                DEALLOCATE_SCRIPT_VALUE
                return;
            }
            value->longs[1] = number_value;
            break;
        }
        case 18: // MapIcon
        {
            number_value = get_icon_id(new_value);
            if (number_value < 0)
            {
                SCRPTERRLOG("Invalid icon id");
                DEALLOCATE_SCRIPT_VALUE
                return;
            }
            value->longs[1] = number_value;
            break;
        }
        case 20: // UpdateFunction
        {
            number_value = get_id(object_update_functions_desc,new_value);
            if (number_value < 0)
            {
                SCRPTERRLOG("Invalid object update function id");
                DEALLOCATE_SCRIPT_VALUE
                return;
            }
            value->longs[1] = number_value;
            break;
        }
        case 36: //FlameAnimationOffset
            value->chars[5] = atoi(new_value);
            value->chars[6] = second_value;
            value->chars[7] = third_value;
            value->chars[8] = forth_value;
            break;
        default:
            value->longs[1] = atoi(new_value);
            value->shorts[5] = second_value;
    }

    SCRIPTDBG(7, "Setting object %s property %s to %ld", objectname, property, number_value);
    value->longs[0] = objct_id;
    value->shorts[4] = objectvar;
    PROCESS_SCRIPT_VALUE(scline->command);
}

enum CreatureConfiguration
{
    CrtConf_NONE,
    CrtConf_ATTRIBUTES,
    CrtConf_ATTRACTION,
    CrtConf_ANNOYANCE,
    CrtConf_SENSES,
    CrtConf_APPEARANCE,
    CrtConf_EXPERIENCE,
    CrtConf_JOBS,
    CrtConf_SPRITES,
    CrtConf_SOUNDS,
    CrtConf_LISTEND
};

static void set_creature_configuration_check(const struct ScriptLine* scline)
{
    ALLOCATE_SCRIPT_VALUE(scline->command, 0);
    short creatvar = get_id(creatmodel_attributes_commands, scline->tp[1]);
    short block = CrtConf_ATTRIBUTES;
    if (creatvar == -1)
    {
        creatvar = get_id(creatmodel_jobs_commands, scline->tp[1]);
        block = CrtConf_JOBS;
        if (creatvar == -1)
        {
            block = CrtConf_ATTRACTION;
            creatvar = get_id(creatmodel_attraction_commands, scline->tp[1]);
            if (creatvar == -1)
            {
                block = CrtConf_SOUNDS;
                creatvar = get_id(creatmodel_sounds_commands, scline->tp[1]);
                if (creatvar == -1)
                {
                    block = CrtConf_SPRITES;
                    creatvar = get_id(creature_graphics_desc, scline->tp[1]);
                    if (creatvar == -1)
                    {
                        block = CrtConf_ANNOYANCE;
                        creatvar = get_id(creatmodel_annoyance_commands, scline->tp[1]);
                        if (creatvar == -1)
                        {
                            block = CrtConf_EXPERIENCE;
                            creatvar = get_id(creatmodel_experience_commands, scline->tp[1]);
                            if (creatvar == -1)
                            {
                                block = CrtConf_APPEARANCE;
                                creatvar = get_id(creatmodel_appearance_commands, scline->tp[1]);
                                if (creatvar == -1)
                                {
                                    block = CrtConf_SENSES;
                                    creatvar = get_id(creatmodel_senses_commands, scline->tp[1]);
                                    if (creatvar == -1)
                                    {
                                        SCRPTERRLOG("Unknown creature configuration variable");
                                        DEALLOCATE_SCRIPT_VALUE
                                        return;
                                    }
                                }
                            }
                        }
                    }
                }
            }
        }
    }

    long value1 = 0, value2 = 0, value3 = 0;
    if (block == CrtConf_ATTRIBUTES)
    {
        if (creatvar == 20) // ATTACKPREFERENCE
        {
            value1 = get_id(attackpref_desc, scline->tp[2]);
        }
        else if (creatvar == 34) // LAIROBJECT
        {
            if (parameter_is_number(scline->tp[2])) // Support name or number for lair object.
            {
                value1 = atoi(scline->tp[2]);
            }
            else
            {
                value1 = get_id(object_desc, scline->tp[2]);
            }
        }
        else if ((creatvar == 35) || (creatvar == 36)) // PRISONKIND or TORTUREKIND
        {
            if (parameter_is_number(scline->tp[2])) // Support name or number for prison kind or torture kind.
            {
                value1 = atoi(scline->tp[2]);
            }
            else
            {
                value1 = get_id(creature_desc, scline->tp[2]);
            }
        }
        else if (creatvar == 37) // SPELLIMMUNITY
        {
            if (parameter_is_number(scline->tp[2]))
            {
                value1 = atoi(scline->tp[2]);
            }
            else
            {
                value1 = get_id(spell_effect_flags, scline->tp[2]);
            }
            if (value1 < 0)
            {
                SCRPTERRLOG("SpellImmunity flag %s is out of range or doesn't exist.", scline->tp[2]);
                DEALLOCATE_SCRIPT_VALUE
                return;
            }
            // value 2: 'empty' is 'set', '1' is 'add', '0' is 'clear'.
            if (scline->tp[3][0] != '\0')
            {
                value2 = atoi(scline->tp[3]);
            }
            else
            {
                // tp[3] is empty, set it to UCHAR_MAX to process.
                value2 = UCHAR_MAX;
            }
        }
        else if (creatvar == 38) // HOSTILETOWARDS
        {
            if (parameter_is_number(scline->tp[2])) // Support name or number for hostile towards.
            {
                value1 = atoi(scline->tp[2]);
            }
            else if (0 == strcmp(scline->tp[2], "ANY_CREATURE")) // Support ANY_CREATURE for hostile towards.
            {
                value1 = CREATURE_ANY;
            }
            else if (strcasecmp(scline->tp[2], "NULL") == 0)  // Support NULL for hostile towards.
            {
                value1 = 0;
            }
            else
            {
                value1 = get_id(creature_desc, scline->tp[2]);
            }
        }
        else
        {
            value1 = atoi(scline->tp[2]);
            if (scline->tp[3][0] != '\0')
            {
                value2 = atoi(scline->tp[3]);
            }
            // nothing there that would need the third value.
        }
    }
    else if (block == CrtConf_JOBS)
    {
        if ((creatvar > 0) && (creatvar <= 4)) // Jobs
        {
            if (parameter_is_number(scline->tp[2]))
            {
                value1 = atoi(scline->tp[2]);
                if ((value1 < 0) || (value1 > SHRT_MAX))
                {
                    SCRPTERRLOG("Job value %ld out of range `0~%d`.", value1, SHRT_MAX);
                    DEALLOCATE_SCRIPT_VALUE
                    return;
                }
            }
            else
            {
                value1 = get_id(creaturejob_desc, scline->tp[2]);
                if (value1 > SHRT_MAX)
                {
                    SCRPTERRLOG("Job %s not supported", creature_job_code_name(value1));
                    DEALLOCATE_SCRIPT_VALUE
                    return;
                }
                else if (value1 < 0)
                {
                    SCRPTERRLOG("Job %s is out of range or doesn't exist.", scline->tp[2]);
                    DEALLOCATE_SCRIPT_VALUE
                    return;
                }
            }
            // value 2: 'empty' is 'set', '1' is 'add', '0' is 'clear'.
            if (scline->tp[3][0] != '\0')
            {
                value2 = atoi(scline->tp[3]);
            }
            else
            {
                // tp[3] is empty, set it to UCHAR_MAX to process.
                value2 = UCHAR_MAX;
            }
        }
        else
        {
            value1 = atoi(scline->tp[2]);
            // Nothing there that would need the second or third value.
        }
    }
    else if (block == CrtConf_SOUNDS)
    {
        value1 = atoi(scline->tp[2]);
        if (scline->tp[3][0] != '\0')
        {
            value2 = atoi(scline->tp[3]);
        }
        if (scline->tp[3][0] != '\0')
        {
            value3 = atoi(scline->tp[4]);
        }
    }
    else if (block == CrtConf_SPRITES)
    {
        if ((creatvar == (CGI_HandSymbol + 1)) || (creatvar == (CGI_QuerySymbol + 1)))
        {
            value1 = get_icon_id(scline->tp[2]);
        }
        else
        {
            value1 = get_anim_id_(scline->tp[2]);
        }
    }
    else if (block == CrtConf_ATTRACTION)
    {
        if (creatvar == 1) //ENTRANCEROOM
        {
            value1 = get_id(room_desc, scline->tp[2]);
            if (scline->tp[3][0] != '\0')
            {
                value2 = get_id(room_desc, scline->tp[3]);
            }
            if (scline->tp[4][0] != '\0')
            {
                value3 = get_id(room_desc, scline->tp[4]);
            }
        }
        else
        {
            value1 = atoi(scline->tp[2]);
            if (scline->tp[3][0] != '\0')
            {
                value2 = atoi(scline->tp[3]);
            }
            if (scline->tp[4][0] != '\0')
            {
                value3 = atoi(scline->tp[4]);
            }
        }
    }
    else if (block == CrtConf_ANNOYANCE)
    {
        if (creatvar == 21) //LairEnemy
        {
            ThingModel creature_model[3];
            for (int j = 0; j < 2; j++)
            {
                //Only needs one enemy, but can do up to 3
                if ((j > 0) && (scline->tp[j + 2][0] == '\0'))
                    break;

                if (parameter_is_number(scline->tp[j + 2]))
                {
                    creature_model[j] = atoi(scline->tp[j + 2]);
                    if (creature_model[j] > CREATURE_TYPES_MAX)
                    {
                        SCRPTERRLOG("Value %d out of range.", atoi(scline->tp[j + 2]));
                        DEALLOCATE_SCRIPT_VALUE
                        return;
                    }
                }
                else
                {
                    creature_model[j] = parse_creature_name(scline->tp[j + 2]);
                    if (creature_model[j] < 0)
                    {
                        if (0 == strcmp(scline->tp[j + 2], "ANY_CREATURE"))
                        {
                            creature_model[j] = CREATURE_ANY;
                        }
                        else if (strcasecmp(scline->tp[j + 2], "NULL") == 0)
                        {
                            creature_model[j] = 0;
                        }
                        if (creature_model[j] < 0)
                        {
                            SCRPTERRLOG("Invalid creature model %s", scline->tp[j + 2]);
                            DEALLOCATE_SCRIPT_VALUE
                            return;
                        }
                    }
                }
            }
            value1 = creature_model[0];
            value2 = creature_model[1];
            value3 = creature_model[2];
        } else
        if (creatvar == 23) // AngerJobs
        {
            if (parameter_is_number(scline->tp[2]))
            {
                value1 = atoi(scline->tp[2]);
                if ((value1 < 0) || (value1 > SHRT_MAX))
                {
                    SCRPTERRLOG("Job value %ld out of range `0~%d`.", value1, SHRT_MAX);
                    DEALLOCATE_SCRIPT_VALUE
                    return;
                }
            }
            else
            {
                value1 = get_id(angerjob_desc, scline->tp[2]);
                if (value1 > SHRT_MAX)
                {
                    SCRPTERRLOG("Job %s not supported", creature_job_code_name(value1));
                    DEALLOCATE_SCRIPT_VALUE
                    return;
                }
                else if (value1 < 0)
                {
                    SCRPTERRLOG("Job %s is out of range or doesn't exist.", scline->tp[2]);
                    DEALLOCATE_SCRIPT_VALUE
                    return;
                }
            }
            // value 2: 'empty' is 'set', '1' is 'add', '0' is 'clear'.
            if (scline->tp[3][0] != '\0')
            {
                value2 = atoi(scline->tp[3]);
            }
            else
            {
                // tp[3] is empty, set it to UCHAR_MAX to process.
                value2 = UCHAR_MAX;
            }
        }
        else
        {
            value1 = atoi(scline->tp[2]);
            value2 = atoi(scline->tp[3]);
        }
    } else
    if (block == CrtConf_EXPERIENCE)
    {
        if (creatvar == 1) // POWERS
        {
            long instance = 0;
            if (!parameter_is_number(scline->tp[2]))
            {
                instance = get_id(instance_desc, scline->tp[2]);

            }
            else
            {
                instance = atoi(scline->tp[2]);
            }
            if (instance >= 0)
            {
                value1 = instance;
            }
            else
            {
                SCRPTERRLOG("Unknown instance %s ", scline->tp[2]);
                DEALLOCATE_SCRIPT_VALUE
                return;
            }
            if ((atoi(scline->tp[3]) >= CREATURE_MAX_LEVEL) || (atoi(scline->tp[3]) <= 0)) //Powers
            {
                SCRPTERRLOG("Value %d out of range, only %d slots for Powers.", atoi(scline->tp[3]), CREATURE_MAX_LEVEL - 1);
                DEALLOCATE_SCRIPT_VALUE
                return;
            }
            value2 = atoi(scline->tp[3]);
        } else 
        if (creatvar == 2) // POWERSLEVELREQUIRED
        {
            if ((atoi(scline->tp[2]) <= 0) || (atoi(scline->tp[2]) > CREATURE_MAX_LEVEL)) //value
            {
                SCRPTERRLOG("Value %d out of range, only %d levels for PowersLevelRequired supported", atoi(scline->tp[2]), CREATURE_MAX_LEVEL);
                DEALLOCATE_SCRIPT_VALUE
                return;
            }
            if ((atoi(scline->tp[3]) > CREATURE_MAX_LEVEL) || (atoi(scline->tp[3]) <= 0)) //slot
            {
                SCRPTERRLOG("Value %d out of range, only %d levels for PowersLevelRequired supported", atoi(scline->tp[3]), CREATURE_MAX_LEVEL);
                DEALLOCATE_SCRIPT_VALUE
                return;
            }
            value1 = atoi(scline->tp[2]);
            value2 = atoi(scline->tp[3]);
        } else
        if (creatvar == 3) // LEVELSTRAINVALUES
        {
            if (atoi(scline->tp[2]) < 0) //value
            {
                SCRPTERRLOG("Value %d out of range.", atoi(scline->tp[2]));
                DEALLOCATE_SCRIPT_VALUE
                    return;
            }
            if ((atoi(scline->tp[3]) <= 0) || (atoi(scline->tp[3]) > CREATURE_MAX_LEVEL)) //slot
            {
                SCRPTERRLOG("Value %d out of range, only %d levels for LevelsTrainValues supported", atoi(scline->tp[3]), CREATURE_MAX_LEVEL - 1);
                DEALLOCATE_SCRIPT_VALUE
                return;
            }
            value1 = atoi(scline->tp[2]);
            value2 = atoi(scline->tp[3]);
        } else
        if (creatvar == 4) // GROWUP
        {
            value1 = atoi(scline->tp[2]);
            ThingModel creature_model = 0;
            if (parameter_is_number(scline->tp[3]))
            {
                creature_model = atoi(scline->tp[3]);
                if (creature_model > CREATURE_TYPES_MAX)
                {
                    SCRPTERRLOG("Value %d out of range.", atoi(scline->tp[3]));
                    DEALLOCATE_SCRIPT_VALUE
                    return;
                }
            }
            else
            {
                creature_model = parse_creature_name(scline->tp[3]);
                if (creature_model <  0)
                {
                    if (strcasecmp(scline->tp[3], "NULL") == 0)
                    {
                        creature_model = 0;
                    }
                    if (creature_model < 0)
                    {
                        SCRPTERRLOG("Invalid creature model %s", scline->tp[3]);
                        DEALLOCATE_SCRIPT_VALUE
                        return;
                    }
                }
            }
            value2 = creature_model;
            short level = 0;
            if (value2 > 0)
            {
                level = atoi(scline->tp[4]);
                if ((level < 1) || (level > CREATURE_MAX_LEVEL))
                {
                    SCRPTERRLOG("Value %d out of range.", atoi(scline->tp[4]));
                    DEALLOCATE_SCRIPT_VALUE
                    return;
                }
            }
            value3 = level;
        } else
        if (creatvar == 5) // SLEEPEXPERIENCE
        {
            long slabtype = get_id(slab_desc, scline->tp[2]);
            if (slabtype < 0)
            {
                SCRPTERRLOG("Unknown slab type %s.", scline->tp[2]);
                DEALLOCATE_SCRIPT_VALUE
                return;
            }
            else
            {
                value1 = slabtype;
            }
            value2 = atoi(scline->tp[3]);
        }
        else
        {
            value1 = atoi(scline->tp[2]);
        }
    } else
    if (block == CrtConf_APPEARANCE)
    {
        if (creatvar == 4) // NATURALDEATHKIND
        {
            value1 = get_id(creature_deathkind_desc, scline->tp[2]);
        }
        else
        {
            value1 = atoi(scline->tp[2]);
            value2 = atoi(scline->tp[3]);
            value3 = atoi(scline->tp[4]);
        }
    } else
    if (block == CrtConf_SENSES)
    {
        if (creatvar == 4) // EYEEFFECT
        {
            value1 = get_id(lenses_desc, scline->tp[2]);
        }
        else
        {
            value1 = atoi(scline->tp[2]);
            // nothing to fill for value2 or value3
        }
    }

    if (value1 == -1)
    {
        SCRPTERRLOG("Unknown creature configuration value %s", scline->tp[2]);
        DEALLOCATE_SCRIPT_VALUE
        return;
    }
    if (value2 == -1)
    {
        SCRPTERRLOG("Unknown second creature configuration value %s", scline->tp[3]);
        DEALLOCATE_SCRIPT_VALUE
        return;
    }
    if (value3 == -1)
    {
        SCRPTERRLOG("Unknown third creature configuration value %s", scline->tp[3]);
        DEALLOCATE_SCRIPT_VALUE
        return;
    }

    value->shorts[0] = scline->np[0];
    value->shorts[1] = creatvar;
    value->shorts[2] = block;
    value->longs[2] = value1;
    value->longs[3] = value2;
    value->longs[4] = value3;

    SCRIPTDBG(7,"Setting creature %s configuration value %d:%d to %d (%d)", creature_code_name(value->shorts[0]), value->shorts[4], value->shorts[1], value->shorts[2], value->shorts[3]);

    PROCESS_SCRIPT_VALUE(scline->command);
}

static void set_creature_configuration_process(struct ScriptContext* context)
{
    short creatid = context->value->shorts[0];
    struct CreatureStats* crstat = creature_stats_get(creatid);
    struct CreatureModelConfig* crconf = &game.conf.crtr_conf.model[creatid];

    short creature_variable = context->value->shorts[1];
    short block  = context->value->shorts[2];
    long value  = context->value->longs[2];
    long value2 = context->value->longs[3];
    long value3 = context->value->longs[4];

    if (block == CrtConf_ATTRIBUTES)
    {
        switch (creature_variable)
        {
        case 1: // NAME
            CONFWRNLOG("Attribute (%d) not supported", creature_variable);
            break;
        case 2: // HEALTH
            if (crstat->health != value)
            {
                crstat->health = value;
                for (PlayerNumber plyr_idx = 0; plyr_idx < PLAYERS_COUNT; plyr_idx++)
                {
                    do_to_players_all_creatures_of_model(plyr_idx, creatid, update_relative_creature_health);
                }
            }
            break;
        case 3: // HEALREQUIREMENT
            crstat->heal_requirement = value;
            break;
        case 4: // HEALTHRESHOLD
            crstat->heal_threshold = value;
            break;
        case 5: // STRENGTH
            crstat->strength = value;
            break;
        case 6: // ARMOUR
            crstat->armour = value;
            break;
        case 7: // DEXTERITY
            crstat->dexterity = value;
            break;
        case 8: // FEARWOUNDED
            crstat->fear_wounded = value;
            break;
        case 9: // FEARSTRONGER
            crstat->fear_stronger = value;
            break;
        case 10: // DEFENCE
            crstat->defense = value;
            break;
        case 11: // LUCK
            crstat->luck = value;
            break;
        case 12: // RECOVERY
            crstat->sleep_recovery = value;
            break;
        case 13: // HUNGERRATE
            crstat->hunger_rate = value;
            break;
        case 14: // HUNGERFILL
            crstat->hunger_fill = value;
            break;
        case 15: // LAIRSIZE
            crstat->lair_size = value;
            break;
        case 16: // HURTBYLAVA
            crstat->hurt_by_lava = value;
            break;
        case 17: // BASESPEED
            if (crstat->base_speed != value)
            {
                crstat->base_speed = value;
                for (PlayerNumber plyr_idx = 0; plyr_idx < PLAYERS_COUNT; plyr_idx++)
                {
                    update_speed_of_player_creatures_of_model(plyr_idx, creatid);
                }
            }
            break;
        case 18: // GOLDHOLD
            crstat->gold_hold = value;
            break;
        case 19: // SIZE
            crstat->size_xy = value;
            crstat->size_z = value2;
            break;
        case 20: // ATTACKPREFERENCE
            crstat->attack_preference = value;
            break;
        case 21: // PAY
            crstat->pay = value;
            break;
        case 22: // HEROVSKEEPERCOST
            break;
        case 23: // SLAPSTOKILL
            crstat->slaps_to_kill = value;
            break;
        case 24: // CREATURELOYALTY
        case 25: // LOYALTYLEVEL
        case 28: // PROPERTIES
            CONFWRNLOG("Attribute (%d) not supported", creature_variable);
            break;
        case 26: // DAMAGETOBOULDER
            crstat->damage_to_boulder = value;
            break;
        case 27: // THINGSIZE
            crstat->thing_size_xy = value;
            crstat->thing_size_z = value2;
            break;
        case 29: // NAMETEXTID
            crconf->namestr_idx = value;
            break;
        case 30: // FEARSOMEFACTOR
            crstat->fearsome_factor = value;
            break;
        case 31: // TOKINGRECOVERY
            crstat->toking_recovery = value;
            break;
        case 32: // CORPSEVANISHEFFECT
            crstat->corpse_vanish_effect = value;
            break;
        case 33: // FOOTSTEPPITCH
            crstat->footstep_pitch = value;
            break;
        case 34: // LAIROBJECT
            if (crstat->lair_object != value)
            {
                for (PlayerNumber plyr_idx = 0; plyr_idx < PLAYERS_COUNT; plyr_idx++)
                {
                    do_to_players_all_creatures_of_model(plyr_idx, creatid, remove_creature_lair);
                }
                crstat->lair_object = value;
            }
            break;
        case 35: // PRISONKIND
            crstat->prison_kind = value;
            break;
        case 36: // TORTUREKIND
            crstat->torture_kind = value;
            break;
        case 37: // SPELLIMMUNITY
            if (value2 == 0)
            {
                clear_flag(crstat->immunity_flags, value);
            }
            else if (value2 == 1)
            {
                set_flag(crstat->immunity_flags, value);
            }
            else
            {
                crstat->immunity_flags = value;
            }
            break;
        case 38: // HOSTILETOWARDS
            // Assume the mapmaker wants to reset it.
            for (int i = 0; i < CREATURE_TYPES_MAX; i++)
            {
                crstat->hostile_towards[i] = 0;
            }
            if (value != 0)
            {
                crstat->hostile_towards[0] = value; // Then apply the change on the first only.
            }
            break;
        case ccr_comment:
            break;
        case ccr_endOfFile:
            break;
        default:
            CONFWRNLOG("Unrecognized attribute (%d)", creature_variable);
            break;
        }
    }
    else if (block == CrtConf_JOBS)
    {
        switch (creature_variable)
        {
        case 1: // PRIMARYJOBS
            if (value2 == 0)
            {
                clear_flag(crstat->job_primary, value);
            }
            else if (value2 == 1)
            {
                set_flag(crstat->job_primary, value);
            }
            else
            {
                crstat->job_primary = value;
            }
            break;
        case 2: // SECONDARYJOBS
            if (value2 == 0)
            {
                clear_flag(crstat->job_secondary, value);
            }
            else if (value2 == 1)
            {
                set_flag(crstat->job_secondary, value);
            }
            else
            {
                crstat->job_secondary = value;
            }
            break;
        case 3: // NOTDOJOBS
            if (value2 == 0)
            {
                clear_flag(crstat->jobs_not_do, value);
            }
            else if (value2 == 1)
            {
                set_flag(crstat->jobs_not_do, value);
            }
            else
            {
                crstat->jobs_not_do = value;
            }
            break;
        case 4: // STRESSFULJOBS
            if (value2 == 0)
            {
                clear_flag(crstat->job_stress, value);
            }
            else if (value2 == 1)
            {
                set_flag(crstat->job_stress, value);
            }
            else
            {
                crstat->job_stress = value;
            }
            break;
        case 5: // TRAININGVALUE
            crstat->training_value = value;
            break;
        case 6: // TRAININGCOST
            crstat->training_cost = value;
            break;
        case 7: // SCAVENGEVALUE
            crstat->scavenge_value = value;
            break;
        case 8: // SCAVENGERCOST
            crstat->scavenger_cost = value;
            break;
        case 9: // RESEARCHVALUE
            crstat->research_value = value;
            break;
        case 10: // MANUFACTUREVALUE
            crstat->manufacture_value = value;
            break;
        case 11: // PARTNERTRAINING
            crstat->partner_training = value;
            break;
        default:
            CONFWRNLOG("Unrecognized Job command (%d)", creature_variable);
            break;
        }
    }
    else if (block == CrtConf_ATTRACTION)
    {

        switch (creature_variable)
        {
        case 1: // ENTRANCEROOM
            crstat->entrance_rooms[0] = value;
            crstat->entrance_rooms[1] = value2;
            crstat->entrance_rooms[2] = value3;
            break;
        case 2: // ROOMSLABSREQUIRED
            crstat->entrance_slabs_req[0] = value;
            crstat->entrance_slabs_req[1] = value2;
            crstat->entrance_slabs_req[2] = value3;
            break;
        case 3: // BASEENTRANCESCORE
            crstat->entrance_score = value;
            break;
        case 4: // SCAVENGEREQUIREMENT
            crstat->scavenge_require = value;
            break;
        case 5: // TORTURETIME
            crstat->torture_break_time = value;
            break;
        default:
            CONFWRNLOG("Unrecognized Attraction command (%d)", creature_variable);
            break;
        }
    }
    else if (block == CrtConf_SOUNDS)
    {
        switch (creature_variable)
        {
        case 1: // HURT
            game.conf.crtr_conf.creature_sounds[creatid].hurt.index = value;
            game.conf.crtr_conf.creature_sounds[creatid].hurt.count = value2;
            break;
        case 2: // HIT
            game.conf.crtr_conf.creature_sounds[creatid].hit.index = value;
            game.conf.crtr_conf.creature_sounds[creatid].hit.count = value2;
            break;
        case 3: // HAPPY
            game.conf.crtr_conf.creature_sounds[creatid].happy.index = value;
            game.conf.crtr_conf.creature_sounds[creatid].happy.count = value2;
            break;
        case 4: // SAD
            game.conf.crtr_conf.creature_sounds[creatid].sad.index = value;
            game.conf.crtr_conf.creature_sounds[creatid].sad.count = value2;
            break;
        case 5: // HANG
            game.conf.crtr_conf.creature_sounds[creatid].hang.index = value;
            game.conf.crtr_conf.creature_sounds[creatid].hang.count = value2;
            break;
        case 6: // DROP
            game.conf.crtr_conf.creature_sounds[creatid].drop.index = value;
            game.conf.crtr_conf.creature_sounds[creatid].drop.count = value2;
            break;
        case 7: // TORTURE
            game.conf.crtr_conf.creature_sounds[creatid].torture.index = value;
            game.conf.crtr_conf.creature_sounds[creatid].torture.count = value2;
            break;
        case 8: // SLAP
            game.conf.crtr_conf.creature_sounds[creatid].slap.index = value;
            game.conf.crtr_conf.creature_sounds[creatid].slap.count = value2;
            break;
        case 9: // DIE
            game.conf.crtr_conf.creature_sounds[creatid].die.index = value;
            game.conf.crtr_conf.creature_sounds[creatid].die.count = value2;
            break;
        case 10: // FOOT
            game.conf.crtr_conf.creature_sounds[creatid].foot.index = value;
            game.conf.crtr_conf.creature_sounds[creatid].foot.count = value2;
            break;
        case 11: // FIGHT
            game.conf.crtr_conf.creature_sounds[creatid].fight.index = value;
            game.conf.crtr_conf.creature_sounds[creatid].fight.count = value2;
            break;
        case 12: // PISS
            game.conf.crtr_conf.creature_sounds[creatid].piss.index = value;
            game.conf.crtr_conf.creature_sounds[creatid].piss.count = value2;
            break;
        default:
            CONFWRNLOG("Unrecognized Spound command (%d)", creature_variable);
            break;
        }
    }
    else if (block == CrtConf_SPRITES)
    {
        set_creature_model_graphics(creatid, creature_variable-1, value);
    }
    else if (block == CrtConf_ANNOYANCE)
    {
        switch (creature_variable)
        {
        case 1: // EATFOOD
        {
            crstat->annoy_eat_food = value;
            break;
        }
        case 2: // WILLNOTDOJOB
        {
            crstat->annoy_will_not_do_job = value;
            break;
        }
        case 3: // INHAND
        {
            crstat->annoy_in_hand = value;
            break;
        }
        case 4: // NOLAIR
        {
            crstat->annoy_no_lair = value;
            break;
        }
        case 5: // NOHATCHERY
        {
            crstat->annoy_no_hatchery = value;
            break;
        }
        case 6: // WOKENUP
        {
            crstat->annoy_woken_up = value;
            break;
        }
        case 7: // STANDINGONDEADENEMY
        {
            crstat->annoy_on_dead_enemy = value;
            break;
        }
        case 8: // SULKING
        {
            crstat->annoy_sulking = value;
            break;
        }
        case 9: // NOSALARY
        {
            crstat->annoy_no_salary = value;
            break;
        }
        case 10: // SLAPPED
        {
            crstat->annoy_slapped = value;
            break;
        }
        case 11: // STANDINGONDEADFRIEND
        {
            crstat->annoy_on_dead_friend = value;
            break;
        }
        case 12: // INTORTURE
        {
            crstat->annoy_in_torture = value;
            break;
        }
        case 13: // INTEMPLE
        {
            crstat->annoy_in_temple = value;
            break;
        }
        case 14: // SLEEPING
        {
            crstat->annoy_sleeping = value;
            break;
        }
        case 15: // GOTWAGE
        {
            crstat->annoy_got_wage = value;
            break;
        }
        case 16: // WINBATTLE
        {
            crstat->annoy_win_battle = value;
            break;
        }
        case 17: // UNTRAINED
        {
            crstat->annoy_untrained_time = value;
            crstat->annoy_untrained = value2;
            break;
        }
        case 18: // OTHERSLEAVING
        {
            crstat->annoy_others_leaving = value;
            break;
        }
        case 19: // JOBSTRESS
        {
            crstat->annoy_job_stress = value;
            break;
        }
        case 20: // QUEUE
        {
            crstat->annoy_queue = value;
            break;
        }
        case 21: // LAIRENEMY
        {
            crstat->lair_enemy[0] = value;
            crstat->lair_enemy[1] = value2;
            crstat->lair_enemy[2] = value3;
            //clear out the other ones.
            crstat->lair_enemy[3] = 0;
            crstat->lair_enemy[4] = 0;
            break;
        }
        case 22: // ANNOYLEVEL
        {
            crstat->annoy_level = value;
            break;
        }
        case 23: // ANGERJOBS
        {
            if (value2 == 0)
            {
                clear_flag(crstat->jobs_anger, value);
            }
            else if (value2 == 1)
            {
                set_flag(crstat->jobs_anger, value);
            }
            else
            {
                crstat->jobs_anger = value;
            }
            break;
        }
        case 24: // GOINGPOSTAL
        {
            crstat->annoy_going_postal = value;
            break;
        }
        default:
            CONFWRNLOG("Unrecognized Annoyance command (%d)", creature_variable);
            break;
        }
    }
    else if (block == CrtConf_EXPERIENCE)
    {
        switch (creature_variable)
        {
        case 1: // POWERS
        {
            crstat->learned_instance_id[value2-1] = value;
            break;
        }
        case 2: // POWERSLEVELREQUIRED
        {
            crstat->learned_instance_level[value2-1] = value;
            break;
        }
        case 3: // LEVELSTRAINVALUES
        {
            crstat->to_level[value2-1] = value;
            break;
        }
        case 4: // GROWUP
        {
            crstat->to_level[CREATURE_MAX_LEVEL - 1] = value;
            crstat->grow_up = value2;
            crstat->grow_up_level = value3;
            break;
        }
        case 5: // SLEEPEXPERIENCE
        {
            crstat->sleep_exp_slab = value;
            crstat->sleep_experience = value2;
            break;
        }
        case 6: // EXPERIENCEFORHITTING
        {
            crstat->exp_for_hitting = value;
            break;
        }
        case 7: // REBIRTH
        {
            crstat->rebirth = value;
            break;
        }
        default:
            CONFWRNLOG("Unrecognized Experience command (%d)", creature_variable);
            break;
        }
    }
    else if (block == CrtConf_APPEARANCE)
    {
        switch (creature_variable)
        {
        case 1: // WALKINGANIMSPEED
        {
            crstat->walking_anim_speed = value;
            break;
        }
        case 2: // VISUALRANGE
        {
            crstat->visual_range = value;
            break;
        }
        case 3: // SWIPEINDEX
        {
            crstat->swipe_idx = value;
            break;
        }
        case 4: // NATURALDEATHKIND
        {
            crstat->natural_death_kind = value;
            break;
        }
        case 5: // SHOTORIGIN
        {
            crstat->shot_shift_x = value;
            crstat->shot_shift_y = value2;
            crstat->shot_shift_z = value3;
            break;
        }
        case 6: // CORPSEVANISHEFFECT
        {
            crstat->corpse_vanish_effect = value;
            break;
        }
        case 7: // FOOTSTEPPITCH
        {
            crstat->footstep_pitch = value;
            break;
        }
        case 8: // PICKUPOFFSET
        {
            crstat->creature_picked_up_offset.delta_x = value;
            crstat->creature_picked_up_offset.delta_y = value2;
            break;
        }
        case 9: // STATUSOFFSET
        {
            crstat->status_offset = value;
            break;
        }
        case 10: // TRANSPARENCYFLAGS
        {
            crstat->transparency_flags = value<<4;
            break;
        }
        case 11: // FIXEDANIMSPEED
        {
            crstat->fixed_anim_speed = value;
            break;
        }
        default:
            CONFWRNLOG("Unrecognized Appearance command (%d)", creature_variable);
            break;
        }
    }
    else if (block == CrtConf_SENSES)
    {
        switch (creature_variable)
        {
        case 1: // HEARING
        {
            crstat->hearing = value;
            break;
        }
        case 2: // EYEHEIGHT
        {
            crstat->base_eye_height = value;
            break;
        }
        case 3: // FIELDOFVIEW
        {
            crstat->field_of_view = value;
            break;
        }
        case 4: // EYEEFFECT
        {
            crstat->eye_effect = value;
            struct Thing* thing = thing_get(get_my_player()->influenced_thing_idx);
            if(!thing_is_invalid(thing))
            {
                if (thing->model == creatid)
                {
                    struct LensConfig* lenscfg = get_lens_config(value);
                    initialise_eye_lenses();
                    if (flag_is_set(lenscfg->flags, LCF_HasPalette))
                    {
                        PaletteSetPlayerPalette(get_my_player(), lenscfg->palette);
                    }
                    else
                    {
                        PaletteSetPlayerPalette(get_my_player(), engine_palette);
                    }
                    setup_eye_lens(value);
                }
            }
            break;
        }
        case 5: // MAXANGLECHANGE
        {
            crstat->max_turning_speed = (value * LbFPMath_PI) / 180;
            break;
        }
        default:
            CONFWRNLOG("Unrecognized Senses command (%d)", creature_variable);
            break;
        }
    }
    else
    {
        ERRORLOG("Trying to configure unsupported creature block (%d)",block);
    }
    check_and_auto_fix_stats();
}

static void set_object_configuration_process(struct ScriptContext *context)
{
    ThingModel model = context->value->longs[0];
    struct ObjectConfigStats* objst = &game.conf.object_conf.object_cfgstats[model];
    switch (context->value->shorts[4])
    {
        case 2: // GENRE
            objst->genre = context->value->longs[1];
            break;
        case 3: // RELATEDCREATURE
            objst->related_creatr_model = context->value->longs[1];
            break;
        case 4: // PROPERTIES
            objst->model_flags = context->value->longs[1];
            break;
        case 5: // ANIMATIONID
            objst->sprite_anim_idx = context->value->longs[1];
            break;
        case 6: // ANIMATIONSPEED
            objst->anim_speed = context->value->longs[1];
            break;
        case 7: //SIZE_XY
            objst->size_xy = context->value->longs[1];
            break;
        case 8: // SIZE_Z
            objst->size_z = context->value->longs[1];
            break;
        case 9: // MAXIMUMSIZE
            objst->sprite_size_max = context->value->longs[1];
            break;
        case 10: // DESTROYONLIQUID
            objst->destroy_on_liquid = context->value->longs[1];
            break;
        case 11: // DESTROYONLAVA
            objst->destroy_on_lava = context->value->longs[1];
            break;
        case 12: // HEALTH
            objst->health = context->value->longs[1];
            break;
        case 13: // FALLACCELERATION
            objst->fall_acceleration = context->value->longs[1];
            break;
        case 14: // LIGHTUNAFFECTED
            objst->light_unaffected = context->value->longs[1];
            break;
        case 15: // LIGHTINTENSITY
            objst->ilght.intensity = context->value->longs[1];
            break;
        case 16: // LIGHTRADIUS
            objst->ilght.radius = context->value->longs[1] * COORD_PER_STL;
            break;
        case 17: // LIGHTISDYNAMIC
            objst->ilght.is_dynamic = context->value->longs[1];
            break;
        case 18: // MAPICON
            objst->map_icon = context->value->longs[1];
            break;
        case 19: // AMBIENCESOUND
            objst->fp_smpl_idx = context->value->longs[1];
            break;
        case 20: // UPDATEFUNCTION
            objst->updatefn_idx = context->value->longs[1];
            break;
        case 21: // DRAWCLASS
            objst->draw_class = context->value->longs[1];
            break;
        case 22: // PERSISTENCE
            objst->persistence = context->value->longs[1];
            break;
        case 23: // Immobile
            objst->immobile = context->value->longs[1];
            break;
        case 24: // INITIALSTATE
            objst->initial_state = context->value->longs[1];
            break;
        case 25: // RANDOMSTARTFRAME
            objst->random_start_frame = context->value->longs[1];
            break;
        case 26: // TRANSPARENCYFLAGS
            objst->transparency_flags = context->value->longs[1]<<4;
            break;
        case 27: // EFFECTBEAM
            objst->effect.beam = context->value->longs[1];
            break;
        case 28: // EFFECTPARTICLE
            objst->effect.particle = context->value->longs[1];
            break;
        case 29: // EFFECTEXPLOSION1
            objst->effect.explosion1 = context->value->longs[1];
            break;
        case 30: // EFFECTEXPLOSION2
            objst->effect.explosion2 = context->value->longs[1];
            break;
        case 31: // EFFECTSPACING
            objst->effect.spacing = context->value->longs[1];
            break;
        case 32: // EFFECTSOUND
            objst->effect.sound_idx = context->value->longs[1];
            objst->effect.sound_range = (unsigned char)context->value->shorts[5];
            break;
        case 33: // FLAMEANIMATIONID
            objst->flame.animation_id = context->value->longs[1];
            break;
        case 34: // FLAMEANIMATIONSPEED
            objst->flame.anim_speed = context->value->longs[1];
            break;
        case 35: // FLAMEANIMATIONSIZE
            objst->flame.sprite_size = context->value->longs[1];
            break;
        case 36: // FLAMEANIMATIONOFFSET
            objst->flame.fp_add_x = context->value->chars[5];
            objst->flame.fp_add_y = context->value->chars[6];
            objst->flame.td_add_x = context->value->chars[7];
            objst->flame.td_add_y = context->value->chars[8];
            break;
        case 37: // FLAMETRANSPARENCYFLAGS
            objst->flame.transparency_flags = context->value->longs[1] << 4;
            break;
        default:
            WARNMSG("Unsupported Object configuration, variable %d.", context->value->shorts[4]);
            break;
    }
    update_all_objects_of_model(model);
}

static void display_timer_check(const struct ScriptLine *scline)
{
    const char *timrname = scline->tp[1];
    char timr_id = get_rid(timer_desc, timrname);
    if (timr_id == -1)
    {
        SCRPTERRLOG("Unknown timer, '%s'", timrname);
        return;
    }
    ALLOCATE_SCRIPT_VALUE(scline->command, scline->np[0]);
    value->bytes[1] = timr_id;
    value->longs[1] = 0;
    value->bytes[2] = (TbBool)scline->np[2];
    PROCESS_SCRIPT_VALUE(scline->command);
}

static void display_timer_process(struct ScriptContext *context)
{
    gameadd.script_player = context->player_idx;
    gameadd.script_timer_id = context->value->bytes[1];
    gameadd.script_timer_limit = context->value->longs[1];
    gameadd.timer_real = context->value->bytes[2];
    game.flags_gui |= GGUI_ScriptTimer;
}

static void add_to_timer_check(const struct ScriptLine *scline)
{
    const char *timrname = scline->tp[1];
    long timr_id = get_rid(timer_desc, timrname);
    if (timr_id == -1)
    {
        SCRPTERRLOG("Unknown timer, '%s'", timrname);
        return;
    }
    ALLOCATE_SCRIPT_VALUE(scline->command, scline->np[0]);
    value->longs[1] = timr_id;
    value->longs[2] = scline->np[2];
    PROCESS_SCRIPT_VALUE(scline->command);
}

static void add_to_timer_process(struct ScriptContext *context)
{
   add_to_script_timer(context->player_idx, context->value->longs[1], context->value->longs[2]);
}

static void add_bonus_time_check(const struct ScriptLine *scline)
{
    ALLOCATE_SCRIPT_VALUE(scline->command, 0);
    value->longs[0] = scline->np[0];
    PROCESS_SCRIPT_VALUE(scline->command);
}

static void add_bonus_time_process(struct ScriptContext *context)
{
   game.bonus_time += context->value->longs[0];
}

static void display_variable_check(const struct ScriptLine *scline)
{
    long varib_id, varib_type;
    if (!parse_get_varib(scline->tp[1], &varib_id, &varib_type))
    {
        SCRPTERRLOG("Unknown variable, '%s'", scline->tp[1]);
        return;
    }
    ALLOCATE_SCRIPT_VALUE(scline->command, scline->np[0]);
    value->bytes[1] = scline->np[3];
    value->bytes[2] = varib_type;
    value->longs[1] = varib_id;
    value->longs[2] = scline->np[2];
    PROCESS_SCRIPT_VALUE(scline->command);
}

static void display_variable_process(struct ScriptContext *context)
{
   gameadd.script_player = context->player_idx;
   gameadd.script_value_type = context->value->bytes[2];
   gameadd.script_value_id = context->value->longs[1];
   gameadd.script_variable_target = context->value->longs[2];
   gameadd.script_variable_target_type = context->value->bytes[1];
   game.flags_gui |= GGUI_Variable;
}

static void display_countdown_check(const struct ScriptLine *scline)
{
    if (scline->np[2] <= 0)
    {
        SCRPTERRLOG("Can't have a countdown to %ld turns.", scline->np[2]);
        return;
    }
    const char *timrname = scline->tp[1];
    char timr_id = get_rid(timer_desc, timrname);
    if (timr_id == -1)
    {
        SCRPTERRLOG("Unknown timer, '%s'", timrname);
        return;
    }
    ALLOCATE_SCRIPT_VALUE(scline->command, scline->np[0]);
    value->bytes[1] = timr_id;
    value->longs[1] = scline->np[2];
    value->bytes[2] = (TbBool)scline->np[3];
    PROCESS_SCRIPT_VALUE(scline->command);
}

static void cmd_no_param_check(const struct ScriptLine *scline)
{
    ALLOCATE_SCRIPT_VALUE(scline->command, 0);
    PROCESS_SCRIPT_VALUE(scline->command);
}

static void hide_timer_process(struct ScriptContext *context)
{
   game.flags_gui &= ~GGUI_ScriptTimer;
}

static void hide_variable_process(struct ScriptContext *context)
{
   game.flags_gui &= ~GGUI_Variable;
}

static void create_effect_check(const struct ScriptLine *scline)
{
    ALLOCATE_SCRIPT_VALUE(scline->command, 0);
    TbMapLocation location;
    const char *effect_name = scline->tp[0];
    long effct_id = effect_or_effect_element_id(effect_name);
    if (effct_id == 0)
    {
        SCRPTERRLOG("Unrecognised effect: %s", effect_name);
        return;
    }
    value->shorts[0] = effct_id;
    const char *locname = scline->tp[1];
    if (!get_map_location_id(locname, &location))
    {
        return;
    }
    value->ulongs[1] = location;
    value->longs[2] = scline->np[2];
    PROCESS_SCRIPT_VALUE(scline->command);
}

static void create_effect_at_pos_check(const struct ScriptLine *scline)
{
    ALLOCATE_SCRIPT_VALUE(scline->command, 0);
    const char *effect_name = scline->tp[0];
    long effct_id = effect_or_effect_element_id(effect_name);
    if (effct_id == 0)
    {
        SCRPTERRLOG("Unrecognised effect: %s", effect_name);
        return;
    }
    value->shorts[0] = effct_id;
    if (subtile_coords_invalid(scline->np[1], scline->np[2]))
    {
        SCRPTERRLOG("Invalid coordinates: %ld, %ld", scline->np[1], scline->np[2]);
        return;
    }
    value->shorts[1] = scline->np[1];
    value->shorts[2] = scline->np[2];
    value->longs[2] = scline->np[3];
    PROCESS_SCRIPT_VALUE(scline->command);
}

static void null_process(struct ScriptContext *context)
{
}



static void set_sacrifice_recipe_check(const struct ScriptLine *scline)
{
    ALLOCATE_SCRIPT_VALUE(scline->command, 0);

    value->sac.action = get_rid(rules_sacrifices_commands, scline->tp[0]);
    if (value->sac.action == -1)
    {
        SCRPTERRLOG("Unexpected action:%s", scline->tp[0]);
        return;
    }
    long param;
    if ((value->sac.action == SacA_CustomPunish) || (value->sac.action == SacA_CustomReward))
    {
        param = get_id(flag_desc, scline->tp[1]) + 1;
    }
    else
    {
        param = get_id(creature_desc, scline->tp[1]);
        if (param == -1)
        {
            param = get_id(sacrifice_unique_desc, scline->tp[1]);
        }
        if (param == -1)
        {
            param = get_id(spell_desc, scline->tp[1]);
        }
    }
    if (param == -1 && (strcmp(scline->tp[1], "NONE") == 0))
    {
        param = 0;
    }

    if (param < 0)
    {
        param = 0;
        value->sac.action = SacA_None;
        SCRPTERRLOG("Unexpected parameter:%s", scline->tp[1]);
    }
    value->sac.param = param;

    for (int i = 0; i < MAX_SACRIFICE_VICTIMS; i++)
    {
       long vi = get_rid(creature_desc, scline->tp[i + 2]);
       if (vi < 0)
         vi = 0;
       value->sac.victims[i] = vi;
    }

    PROCESS_SCRIPT_VALUE(scline->command);
}

static void remove_sacrifice_recipe_check(const struct ScriptLine *scline)
{
    ALLOCATE_SCRIPT_VALUE(scline->command, 0);

    value->sac.action = SacA_None;
    value->sac.param = 0;

    for (int i = 0; i < MAX_SACRIFICE_VICTIMS; i++)
    {
       long vi = get_rid(creature_desc, scline->tp[i]);
       if (vi < 0)
         vi = 0;
       value->sac.victims[i] = vi;
    }

    PROCESS_SCRIPT_VALUE(scline->command);
}

static void set_sacrifice_recipe_process(struct ScriptContext *context)
{
    ThingModel victims[MAX_SACRIFICE_VICTIMS];
    int action = context->value->sac.action;
    int param = context->value->sac.param;

    for (int i = 0; i < MAX_SACRIFICE_VICTIMS; i++)
    {
        victims[i] = context->value->sac.victims[i];
    }

    script_set_sacrifice_recipe(action, param, victims, context->player_idx);
}

static void set_box_tooltip_check(const struct ScriptLine* scline)
{
    ALLOCATE_SCRIPT_VALUE(scline->command, 0);
    if ((scline->np[0] < 0) || (scline->np[0] >= CUSTOM_BOX_COUNT))
    {
        SCRPTERRLOG("Invalid CUSTOM_BOX number (%ld)", scline->np[0]);
        DEALLOCATE_SCRIPT_VALUE;
    }
    value->shorts[0] = scline->np[0];

    if (strlen(scline->tp[1]) >= MESSAGE_TEXT_LEN)
    {
        SCRPTWRNLOG("Tooltip TEXT too long; truncating to %d characters", MESSAGE_TEXT_LEN - 1);
    }
    value->strs[2] = script_strdup(scline->tp[1]);
    if (value->strs[2] == NULL)
    {
        SCRPTERRLOG("Run out script strings space");
        DEALLOCATE_SCRIPT_VALUE
        return;
    }

    PROCESS_SCRIPT_VALUE(scline->command);
}


static void set_box_tooltip_process(struct ScriptContext* context)
{
    int idx = context->value->shorts[0];
    snprintf(gameadd.box_tooltip[idx], MESSAGE_TEXT_LEN, "%s", context->value->strs[2]);
}

static void set_box_tooltip_id_check(const struct ScriptLine *scline)
{
    ALLOCATE_SCRIPT_VALUE(scline->command, 0);
    if ((scline->np[0] < 0) || (scline->np[0] >= CUSTOM_BOX_COUNT))
    {
        SCRPTERRLOG("Invalid CUSTOM_BOX number (%ld)", scline->np[0]);
        DEALLOCATE_SCRIPT_VALUE;
        return;
    }
    value->shorts[0] = scline->np[0];
    value->shorts[1] = scline->np[1];
    PROCESS_SCRIPT_VALUE(scline->command);
}

static void set_box_tooltip_id_process(struct ScriptContext* context)
{
    int idx = context->value->shorts[0];
    int string = context->value->shorts[1];
    snprintf(gameadd.box_tooltip[idx], MESSAGE_TEXT_LEN, "%s", get_string(string));
}

static void change_slab_owner_check(const struct ScriptLine *scline)
{

    if (scline->np[0] < 0 || scline->np[0] > gameadd.map_tiles_x) //x coord
    {
        SCRPTERRLOG("Value '%ld' out of range. Range 0-%d allowed.", scline->np[0],gameadd.map_tiles_x);
        return;
    }
    if (scline->np[1] < 0 || scline->np[1] > gameadd.map_tiles_y) //y coord
    {
        SCRPTERRLOG("Value '%ld' out of range. Range 0-%d allowed.", scline->np[1],gameadd.map_tiles_y);
        return;
    }
    long filltype = get_id(fill_desc, scline->tp[3]);
    if ((scline->tp[3][0] != '\0') && (filltype == -1))
    {
        SCRPTWRNLOG("Fill type %s not recognized", scline->tp[3]);
    }

    command_add_value(Cmd_CHANGE_SLAB_OWNER, scline->np[2], scline->np[0], scline->np[1], get_id(fill_desc, scline->tp[3]));
}

static void change_slab_owner_process(struct ScriptContext *context)
{
    MapSlabCoord x = context->value->longs[0];
    MapSlabCoord y = context->value->longs[1];
    long fill_type = context->value->longs[2];
    if (fill_type > 0)
    {
        struct CompoundCoordFilterParam iter_param;
        iter_param.plyr_idx = context->player_idx;
        iter_param.num1 = fill_type;
        iter_param.num2 = get_slabmap_block(x, y)->kind;
        slabs_fill_iterate_from_slab(x, y, slabs_change_owner, &iter_param);
    } else {
        change_slab_owner_from_script(x, y, context->player_idx);
    }
}

static void change_slab_type_check(const struct ScriptLine *scline)
{
    ALLOCATE_SCRIPT_VALUE(scline->command, 0);

    if (scline->np[0] < 0 || scline->np[0] > gameadd.map_tiles_x) //x coord
    {
        SCRPTERRLOG("Value '%ld' out of range. Range 0-%d allowed.", scline->np[0],gameadd.map_tiles_x);
        return;
    }
    else
    {
        value->shorts[0] = scline->np[0];
    }

    if (scline->np[1] < 0 || scline->np[1] > gameadd.map_tiles_y) //y coord
    {
        SCRPTERRLOG("Value '%ld' out of range. Range 0-%d allowed.", scline->np[0],gameadd.map_tiles_y);
        return;
    }
    else
    {
        value->shorts[1] = scline->np[1];
    }

    if (scline->np[2] < 0 || scline->np[2] >= game.conf.slab_conf.slab_types_count) //slab kind
    {
        SCRPTERRLOG("Unsupported slab '%ld'. Slabs range 0-%ld allowed.", scline->np[2],game.conf.slab_conf.slab_types_count-1);
        return;
    }
    else
    {
        value->shorts[2] = scline->np[2];
    }

    value->shorts[3] = get_id(fill_desc, scline->tp[3]);
    if ((scline->tp[3][0] != '\0') && (value->shorts[3] == -1))
    {
        SCRPTWRNLOG("Fill type %s not recognized", scline->tp[3]);
    }
    PROCESS_SCRIPT_VALUE(scline->command);
}

static void change_slab_type_process(struct ScriptContext *context)
{
    long x = context->value->shorts[0];
    long y = context->value->shorts[1];
    long slab_kind = context->value->shorts[2];
    long fill_type = context->value->shorts[3];

    if (fill_type > 0)
    {
        struct CompoundCoordFilterParam iter_param;
        iter_param.num1 = slab_kind;
        iter_param.num2 = fill_type;
        iter_param.num3 = get_slabmap_block(x, y)->kind;
        slabs_fill_iterate_from_slab(x, y, slabs_change_type, &iter_param);
    }
    else
    {
        replace_slab_from_script(x, y, slab_kind);
    }
}

static void reveal_map_location_check(const struct ScriptLine *scline)
{
    TbMapLocation location;
    if (!get_map_location_id(scline->tp[1], &location)) {
        return;
    }
    command_add_value(Cmd_REVEAL_MAP_LOCATION, scline->np[0], location, scline->np[2], 0);
}

static void reveal_map_location_process(struct ScriptContext *context)
{
    TbMapLocation target = context->value->longs[0];
    SYNCDBG(0, "Revealing location type %lu", target);
    long x = 0;
    long y = 0;
    long r = context->value->longs[1];
    find_map_location_coords(target, &x, &y, context->player_idx, __func__);
    if ((x == 0) && (y == 0))
    {
        WARNLOG("Can't decode location %lu", target);
        return;
    }
    if (r == -1)
    {
        struct CompoundCoordFilterParam iter_param;
        iter_param.plyr_idx = context->player_idx;
        slabs_fill_iterate_from_slab(subtile_slab(x), subtile_slab(y), slabs_reveal_slab_and_corners, &iter_param);
    } else
        reveal_map_area(context->player_idx, x-(r>>1), x+(r>>1)+(r&1), y-(r>>1), y+(r>>1)+(r&1));
}

static void player_zoom_to_check(const struct ScriptLine *scline)
{
    TbMapLocation location;
    const char *where = scline->tp[1];
    if (!get_map_location_id(where, &location) || location == MLoc_NONE) {
        SCRPTERRLOG("invalid zoom location \"%s\"",where);
        return;
    }

    ALLOCATE_SCRIPT_VALUE(scline->command, scline->np[0]);
    value->longs[0] = location;
    PROCESS_SCRIPT_VALUE(scline->command);
}

static void player_zoom_to_process(struct ScriptContext *context)
{
    TbMapLocation target = context->value->longs[0];
    struct Coord3d pos;

    find_location_pos(target, context->player_idx, &pos, __func__);
    set_player_zoom_to_position(get_player(context->player_idx),&pos);
}

static void level_up_players_creatures_check(const struct ScriptLine* scline)
{
    ALLOCATE_SCRIPT_VALUE(scline->command, scline->np[0]);
    long crmodel = parse_creature_name(scline->tp[1]);
    char count = scline->np[2];

    if (crmodel == CREATURE_NONE)
    {
        SCRPTERRLOG("Unknown creature, '%s'", scline->tp[1]);
        DEALLOCATE_SCRIPT_VALUE
        return;
    }
    if (scline->np[2] == '\0')
    {
        count = 1;
    }
    if (count == 0)
    {
        SCRPTERRLOG("Trying to level up %ld times", scline->np[2]);
        DEALLOCATE_SCRIPT_VALUE
        return;
    }

    value->shorts[1] = crmodel;
    value->shorts[2] = count;
    PROCESS_SCRIPT_VALUE(scline->command);
}

static void level_up_players_creatures_process(struct ScriptContext* context)
{
    long crmodel = context->value->shorts[1];
    long count = context->value->shorts[2];
    PlayerNumber plyridx = context->player_idx;
    struct Dungeon* dungeon = get_players_num_dungeon(plyridx);
    unsigned long k = 0;

    TbBool need_spec_digger = (crmodel > 0) && creature_kind_is_for_dungeon_diggers_list(dungeon->owner, crmodel);
    struct Thing* thing = INVALID_THING;
    int i;
    if ((!need_spec_digger) || (crmodel == CREATURE_ANY) || (crmodel == CREATURE_NOT_A_DIGGER))
    {
        i = dungeon->creatr_list_start;
    }
    else
    {
        i = dungeon->digger_list_start;
    }

    while (i != 0)
    {
        thing = thing_get(i);
        TRACE_THING(thing);
        struct CreatureControl* cctrl = creature_control_get_from_thing(thing);
        if (thing_is_invalid(thing) || creature_control_invalid(cctrl))
        {
            ERRORLOG("Jump to invalid creature detected");
            break;
        }
        i = cctrl->players_next_creature_idx;
        // Thing list loop body
        if (creature_matches_model(thing, crmodel))
        {
            creature_change_multiple_levels(thing, count);
        }
        // Thing list loop body ends
        k++;
        if (k > CREATURES_COUNT)
        {
            ERRORLOG("Infinite loop detected when sweeping creatures list");
            break;
        }
    }
    SYNCDBG(19, "Finished");
}

static void use_spell_on_players_creatures_check(const struct ScriptLine *scline)
{
    ALLOCATE_SCRIPT_VALUE(scline->command, scline->np[0]);
    long crtr_id = parse_creature_name(scline->tp[1]);
    if (crtr_id == CREATURE_NONE)
    {
        SCRPTERRLOG("Unknown creature, '%s'", scline->tp[1]);
        return;
    }
    const char *mag_name = scline->tp[2];
    short mag_id = get_rid(spell_desc, mag_name);
    CrtrExpLevel spell_level = scline->np[3];
    if (mag_id == -1)
    {
        SCRPTERRLOG("Invalid spell: %s", mag_name);
        return;
    }
    struct SpellConfig *spconf = get_spell_config(mag_id);
    if (spconf->linked_power) // Only check for spells linked to a keeper power.
    {
        if (spell_level < 1)
        {
            SCRPTWRNLOG("Spell %s level too low: %d, setting to 1.", mag_name, spell_level);
            spell_level = 1;
        }
        if (spell_level > (MAGIC_OVERCHARGE_LEVELS + 1)) // Creatures cast spells from level 1 to 10.
        {
            SCRPTWRNLOG("Spell %s level too high: %d, setting to %d.", mag_name, spell_level, (MAGIC_OVERCHARGE_LEVELS + 1));
            spell_level = MAGIC_OVERCHARGE_LEVELS;
        }
    }
    spell_level--;
    value->shorts[1] = crtr_id;
    value->shorts[2] = mag_id;
    value->shorts[3] = spell_level;
    PROCESS_SCRIPT_VALUE(scline->command);
}

static void use_spell_on_players_creatures_process(struct ScriptContext *context)
{
    long crmodel = context->value->shorts[1];
    long spell_idx = context->value->shorts[2];
    CrtrExpLevel overchrg = context->value->shorts[3];
    apply_spell_effect_to_players_creatures(context->player_idx, crmodel, spell_idx, overchrg);
}

static void use_power_on_players_creatures_check(const struct ScriptLine* scline)
{
    ALLOCATE_SCRIPT_VALUE(scline->command, scline->np[0]);
    long crtr_id = parse_creature_name(scline->tp[1]);
    PlayerNumber caster_player = scline->np[2];
    const char* pwr_name = scline->tp[3];
    short pwr_id = get_rid(power_desc, pwr_name);
    KeepPwrLevel power_level = scline->np[4];
    short free = scline->np[5];
    if (free == -1)
    {
        free = get_id(is_free_desc, scline->tp[5]);
        if (free == -1)
        {
            SCRPTERRLOG("Unknown free value '%s' not recognized", scline->tp[5]);
            DEALLOCATE_SCRIPT_VALUE
            return;
        }
    }

    if (crtr_id == CREATURE_NONE)
    {
        SCRPTERRLOG("Unknown creature, '%s'", scline->tp[1]);
        DEALLOCATE_SCRIPT_VALUE
    }
    if (pwr_id == -1)
    {
        SCRPTERRLOG("Invalid power: %s", pwr_name);
        DEALLOCATE_SCRIPT_VALUE
    }
    switch (pwr_id)
    {
    case PwrK_HEALCRTR:
    case PwrK_SPEEDCRTR:
    case PwrK_PROTECT:
    case PwrK_REBOUND:
    case PwrK_CONCEAL:
    case PwrK_DISEASE:
    case PwrK_CHICKEN:
    case PwrK_FREEZE:
    case PwrK_SLOW:
    case PwrK_FLIGHT:
    case PwrK_VISION:
    case PwrK_CALL2ARMS:
    case PwrK_LIGHTNING:
    case PwrK_CAVEIN:
    case PwrK_SIGHT:
    case PwrK_TIMEBOMB:
        if ((power_level < 1) || (power_level > MAGIC_OVERCHARGE_LEVELS))
        {
            SCRPTERRLOG("Power %s level %d out of range. Acceptible values are %d~%d", pwr_name, power_level, 1, MAGIC_OVERCHARGE_LEVELS);
            DEALLOCATE_SCRIPT_VALUE
        }
        power_level--; // transform human 1~9 range into computer 0~8 range
        break;
    case PwrK_SLAP:
    case PwrK_MKDIGGER:
        break;
    default:
        SCRPTERRLOG("Power not supported for this command: %s", power_code_name(pwr_id));
        DEALLOCATE_SCRIPT_VALUE
    }
    value->shorts[1] = crtr_id;
    value->shorts[2] = pwr_id;
    value->shorts[3] = power_level;
    value->shorts[4] = caster_player;
    value->shorts[5] = free;
    PROCESS_SCRIPT_VALUE(scline->command);
}

/**
 * Casts a keeper power on all creatures of a specific model, or positions of all creatures depending on the power.
 * @param crmodel The creature model to target, accepts wildcards.
 * @param pwr_idx The ID of the Keeper Power.
 * @param overchrg The overcharge level of the keeperpower. Is ignored when not applicable.
 * @param caster The player number of the player who is made to cast the spell.
 * @param free If gold is used when casting the spell. It will fail to cast if it is not free and money is not available.
 */
void cast_power_on_players_creatures(PlayerNumber plyr_idx, ThingModel crmodel, short pwr_idx, KeepPwrLevel overchrg, PlayerNumber caster, TbBool free)
{
    SYNCDBG(8, "Starting");
    struct Dungeon* dungeon = get_players_num_dungeon(plyr_idx);
    unsigned long k = 0;

    TbBool need_spec_digger = (crmodel > 0) && creature_kind_is_for_dungeon_diggers_list(plyr_idx, crmodel);
    struct Thing* thing = INVALID_THING;
    int i;
    if ((!need_spec_digger) || (crmodel == CREATURE_ANY) || (crmodel == CREATURE_NOT_A_DIGGER))
    {
        i = dungeon->creatr_list_start;
    }
    else
    {
        i = dungeon->digger_list_start;
    }

    while (i != 0)
    {
        thing = thing_get(i);
        TRACE_THING(thing);
        struct CreatureControl* cctrl = creature_control_get_from_thing(thing);
        if (thing_is_invalid(thing) || creature_control_invalid(cctrl))
        {
            ERRORLOG("Jump to invalid creature detected");
            break;
        }
        i = cctrl->players_next_creature_idx;
        // Thing list loop body
        if (creature_matches_model(thing, crmodel))
        {
            script_use_power_on_creature(thing, pwr_idx, overchrg, caster, free);
        }
        // Thing list loop body ends
        k++;
        if (k > CREATURES_COUNT)
        {
            ERRORLOG("Infinite loop detected when sweeping creatures list");
            break;
        }
    }
    SYNCDBG(19, "Finished");
}

static void use_power_on_players_creatures_process(struct ScriptContext* context)
{
    short crmodel = context->value->shorts[1];
    short pwr_idx = context->value->shorts[2];
    KeepPwrLevel overchrg = context->value->shorts[3];
    PlayerNumber caster = context->value->shorts[4];
    TbBool free = context->value->shorts[5];
    cast_power_on_players_creatures(context->player_idx, crmodel, pwr_idx, overchrg, caster, free);
}

static void set_creature_instance_check(const struct ScriptLine *scline)
{
    ALLOCATE_SCRIPT_VALUE(scline->command, 0);
    value->bytes[0] = scline->np[0];
    value->bytes[1] = scline->np[1];
    if (scline->tp[2][0] != '\0')
    {
        int instance = get_rid(instance_desc, scline->tp[2]);
        if (instance != -1)
        {
            value->bytes[2] = instance;
        }
        else
        {
            SCRPTERRLOG("Invalid instance: %s", scline->tp[2]);
            return;
        }
    }
    value->bytes[3] = scline->np[3];
    PROCESS_SCRIPT_VALUE(scline->command);
}

static void set_creature_instance_process(struct ScriptContext *context)
{
    ThingModel crmodel = context->value->bytes[0];
    int slot = context->value->bytes[1];
    int instance = context->value->bytes[2];
    unsigned char level = context->value->bytes[3];

    script_set_creature_instance(crmodel, slot, instance, level);

}


static void hide_hero_gate_check(const struct ScriptLine* scline)
{
    ALLOCATE_SCRIPT_VALUE(scline->command, 0);
    short n = scline->np[0];
    if (scline->np[0] < 0)
    {
        n = -scline->np[0];
    }
    struct Thing* thing = find_hero_gate_of_number(n);
    if (thing_is_invalid(thing))
    {
        SCRPTERRLOG("Invalid hero gate: %ld", scline->np[0]);
        return;
    }
    value->bytes[0] = n;
    value->bytes[1] = scline->np[1];

    PROCESS_SCRIPT_VALUE(scline->command);
}

static void hide_hero_gate_process(struct ScriptContext* context)
{
    struct Thing* thing = find_hero_gate_of_number(context->value->bytes[0]);
    if (context->value->bytes[1])
    {
        light_turn_light_off(thing->light_id);
        create_effect(&thing->mappos, TngEff_BallPuffWhite, thing->owner);
        place_thing_in_creature_controlled_limbo(thing);
    }
    else
    {
        create_effect(&thing->mappos, TngEff_BallPuffWhite, thing->owner);
        remove_thing_from_creature_controlled_limbo(thing);
        light_turn_light_on(thing->light_id);
    }
}

static void if_check(const struct ScriptLine *scline)
{

    long plr_range_id = scline->np[0];
    const char *varib_name = scline->tp[1];
    const char *operatr = scline->tp[2];

    long plr_range_id_right;
    const char *varib_name_right = scline->tp[4];

    long value = 0;

    TbBool double_var_mode = false;
    long varib_type;
    long varib_id;
    long varib_type_right;
    long varib_id_right;


    if (*varib_name_right != '\0')
    {
        double_var_mode = true;

        if (!get_player_id(scline->tp[3], &plr_range_id_right)) {

            SCRPTWRNLOG("failed to parse \"%s\" as a player", scline->tp[3]);
        }
    }
    else
    {
        double_var_mode = false;

        char* text;
        value = strtol(scline->tp[3], &text, 0);
        if (text != &scline->tp[3][strlen(scline->tp[3])]) {
            SCRPTWRNLOG("Numerical value \"%s\" interpreted as %ld", scline->tp[3], value);
        }
    }


    if (gameadd.script.conditions_num >= CONDITIONS_COUNT)
    {
      SCRPTERRLOG("Too many (over %d) conditions in script", CONDITIONS_COUNT);
      return;
    }
    // Recognize variable
    if (!parse_get_varib(varib_name, &varib_id, &varib_type))
    {
        return;
    }
    if (double_var_mode && !parse_get_varib(varib_name_right, &varib_id_right, &varib_type_right))
    {
        return;
    }

    { // Warn if using the command for a player without Dungeon struct
        int plr_start;
        int plr_end;
        if (get_players_range(plr_range_id, &plr_start, &plr_end) >= 0) {
            struct Dungeon* dungeon = get_dungeon(plr_start);
            if ((plr_start+1 == plr_end) && dungeon_invalid(dungeon)) {
                // Note that this list should be kept updated with the changes in get_condition_value()
                if (((varib_type != SVar_GAME_TURN) && (varib_type != SVar_ALL_DUNGEONS_DESTROYED)
                 && (varib_type != SVar_DOOR_NUM) && (varib_type != SVar_TRAP_NUM)))
                    SCRPTWRNLOG("Found player without dungeon used in IF clause in script; this will not work correctly");

            }
        }
        if (double_var_mode && get_players_range(plr_range_id_right, &plr_start, &plr_end) >= 0) {
            struct Dungeon* dungeon = get_dungeon(plr_start);
            if ((plr_start+1 == plr_end) && dungeon_invalid(dungeon)) {
                // Note that this list should be kept updated with the changes in get_condition_value()
                if (((varib_type_right != SVar_GAME_TURN) && (varib_type_right != SVar_ALL_DUNGEONS_DESTROYED)
                 && (varib_type_right != SVar_DOOR_NUM) && (varib_type_right != SVar_TRAP_NUM)))
                    SCRPTWRNLOG("Found player without dungeon used in IF clause in script; this will not work correctly");

            }
        }
    }
    // Recognize comparison
    long opertr_id = get_id(comparison_desc, operatr);
    if (opertr_id == -1)
    {
      SCRPTERRLOG("Unknown comparison name, '%s'", operatr);
      return;
    }
    // Add the condition to script structure
    if (double_var_mode)
    {
        command_add_condition_2variables(plr_range_id, opertr_id, varib_type, varib_id,plr_range_id_right, varib_type_right, varib_id_right);
    }
    else{
        command_add_condition(plr_range_id, opertr_id, varib_type, varib_id, value);
    }
}

static void if_available_check(const struct ScriptLine *scline)
{

    long plr_range_id = scline->np[0];
    const char *varib_name = scline->tp[1];
    const char *operatr = scline->tp[2];

    long plr_range_id_right;
    const char *varib_name_right = scline->tp[4];

    long value;

    TbBool double_var_mode = false;
    long varib_type_right;
    long varib_id_right;


    if (*varib_name_right != '\0')
    {
        double_var_mode = true;

        if (!get_player_id(scline->tp[3], &plr_range_id_right)) {

            SCRPTWRNLOG("failed to parse \"%s\" as a player", scline->tp[3]);
        }
    }
    else
    {
        double_var_mode = false;

        char* text;
        value = strtol(scline->tp[3], &text, 0);
        if (text != &scline->tp[3][strlen(scline->tp[3])]) {
            SCRPTWRNLOG("Numerical value \"%s\" interpreted as %ld", scline->tp[3], value);
        }
    }

    if (gameadd.script.conditions_num >= CONDITIONS_COUNT)
    {
      SCRPTERRLOG("Too many (over %d) conditions in script", CONDITIONS_COUNT);
      return;
    }
    // Recognize variable
    long varib_id;
    long varib_type = get_id(available_variable_desc, varib_name);
    if (varib_type == -1)
        varib_id = -1;
    else
        varib_id = 0;
    if (varib_id == -1)
    {
      varib_id = get_id(door_desc, varib_name);
      varib_type = SVar_AVAILABLE_DOOR;
    }
    if (varib_id == -1)
    {
      varib_id = get_id(trap_desc, varib_name);
      varib_type = SVar_AVAILABLE_TRAP;
    }
    if (varib_id == -1)
    {
      varib_id = get_id(room_desc, varib_name);
      varib_type = SVar_AVAILABLE_ROOM;
    }
    if (varib_id == -1)
    {
      varib_id = get_id(power_desc, varib_name);
      varib_type = SVar_AVAILABLE_MAGIC;
    }
    if (varib_id == -1)
    {
      varib_id = get_id(creature_desc, varib_name);
      varib_type = SVar_AVAILABLE_CREATURE;
    }
    if (varib_id == -1)
    {
      SCRPTERRLOG("Unrecognized VARIABLE, '%s'", varib_name);
      return;
    }
    // Recognize comparison
    long opertr_id = get_id(comparison_desc, operatr);
    if (opertr_id == -1)
    {
      SCRPTERRLOG("Unknown comparison name, '%s'", operatr);
      return;
    }
    { // Warn if using the command for a player without Dungeon struct
        int plr_start;
        int plr_end;
        if (get_players_range(plr_range_id, &plr_start, &plr_end) >= 0) {
            struct Dungeon* dungeon = get_dungeon(plr_start);
            if ((plr_start+1 == plr_end) && dungeon_invalid(dungeon)) {
                SCRPTWRNLOG("Found player without dungeon used in IF_AVAILABLE clause in script; this will not work correctly");
            }
        }
    }
    if (double_var_mode && !parse_get_varib(varib_name_right, &varib_id_right, &varib_type_right))
    {
        return;
    }
    // Add the condition to script structure
    if (double_var_mode)
    {
        command_add_condition_2variables(plr_range_id, opertr_id, varib_type, varib_id,plr_range_id_right, varib_type_right, varib_id_right);
    }
    else{
        command_add_condition(plr_range_id, opertr_id, varib_type, varib_id, value);
    }
}

static void if_controls_check(const struct ScriptLine *scline)
{

    long plr_range_id = scline->np[0];
    const char *varib_name = scline->tp[1];
    const char *operatr = scline->tp[2];

    long plr_range_id_right;
    const char *varib_name_right = scline->tp[4];

    long value;

    TbBool double_var_mode = false;
    long varib_type_right = 0;
    long varib_id_right = 0;


    if (*varib_name_right != '\0')
    {
        double_var_mode = true;

        if (!get_player_id(scline->tp[3], &plr_range_id_right)) {

            SCRPTWRNLOG("failed to parse \"%s\" as a player", scline->tp[3]);
        }
    }
    else
    {
        double_var_mode = false;

        char* text;
        value = strtol(scline->tp[3], &text, 0);
        if (text != &scline->tp[3][strlen(scline->tp[3])]) {
            SCRPTWRNLOG("Numerical value \"%s\" interpreted as %ld", scline->tp[3], value);
        }
    }

    long varib_id;
    if (gameadd.script.conditions_num >= CONDITIONS_COUNT)
    {
      SCRPTERRLOG("Too many (over %d) conditions in script", CONDITIONS_COUNT);
      return;
    }
    // Recognize variable
    long varib_type = get_id(controls_variable_desc, varib_name);
    if (varib_type == -1)
      varib_id = -1;
    else
      varib_id = 0;
    if (varib_id == -1)
    {
      varib_id = get_id(creature_desc, varib_name);
      varib_type = SVar_CONTROLS_CREATURE;
    }
    if (varib_id == -1)
    {
      SCRPTERRLOG("Unrecognized VARIABLE, '%s'", varib_name);
      return;
    }
    // Recognize comparison
    long opertr_id = get_id(comparison_desc, operatr);
    if (opertr_id == -1)
    {
      SCRPTERRLOG("Unknown comparison name, '%s'", operatr);
      return;
    }
    { // Warn if using the command for a player without Dungeon struct
        int plr_start;
        int plr_end;
        if (get_players_range(plr_range_id, &plr_start, &plr_end) >= 0) {
            struct Dungeon* dungeon = get_dungeon(plr_start);
            if ((plr_start+1 == plr_end) && dungeon_invalid(dungeon)) {
                SCRPTWRNLOG("Found player without dungeon used in IF_CONTROLS clause in script; this will not work correctly");
            }
        }
        if (double_var_mode && get_players_range(plr_range_id_right, &plr_start, &plr_end) >= 0) {
            struct Dungeon* dungeon = get_dungeon(plr_start);
            if ((plr_start+1 == plr_end) && dungeon_invalid(dungeon)) {
                // Note that this list should be kept updated with the changes in get_condition_value()
                if (((varib_type_right != SVar_GAME_TURN) && (varib_type_right != SVar_ALL_DUNGEONS_DESTROYED)
                 && (varib_type_right != SVar_DOOR_NUM) && (varib_type_right != SVar_TRAP_NUM)))
                    SCRPTWRNLOG("Found player without dungeon used in IF clause in script; this will not work correctly");

            }
        }
    }

    if (double_var_mode && !parse_get_varib(varib_name_right, &varib_id_right, &varib_type_right))
    {
        return;
    }
    // Add the condition to script structure
    if (double_var_mode)
    {
        command_add_condition_2variables(plr_range_id, opertr_id, varib_type, varib_id,plr_range_id_right, varib_type_right, varib_id_right);
    }
    else
    {
        command_add_condition(plr_range_id, opertr_id, varib_type, varib_id, value);
    }
}

static void if_allied_check(const struct ScriptLine *scline)
{
    long pA = scline->np[0];
    long pB = scline->np[1];
    long op = scline->np[2];
    long val = scline->np[3];

    if (gameadd.script.conditions_num >= CONDITIONS_COUNT)
    {
        SCRPTERRLOG("Too many (over %d) conditions in script", CONDITIONS_COUNT);
        return;
    }

    command_add_condition(pA, op, SVar_ALLIED_PLAYER, pB, val);
}

static void set_texture_check(const struct ScriptLine *scline)
{
    ALLOCATE_SCRIPT_VALUE(scline->command, scline->np[0]);

    long texture_id = get_rid(texture_pack_desc, scline->tp[1]);
    if (texture_id == -1)
    {
        if (parameter_is_number(scline->tp[1]))
        {
            texture_id = atoi(scline->tp[1]) + 1;
        }
        else
        {
            SCRPTERRLOG("Invalid texture pack: '%s'", scline->tp[1]);
            return;
        }
    }
    value->shorts[0] = texture_id;
    PROCESS_SCRIPT_VALUE(scline->command);
}

static void set_texture_process(struct ScriptContext *context)
{
    long texture_id = context->value->shorts[0];
    struct Dungeon* dungeon;
    PlayerNumber plyr_idx = context->player_idx;
    dungeon = get_dungeon(plyr_idx);
    dungeon->texture_pack = texture_id;

    for (MapSlabCoord slb_y=0; slb_y < gameadd.map_tiles_y; slb_y++)
    {
        for (MapSlabCoord slb_x=0; slb_x < gameadd.map_tiles_x; slb_x++)
        {
            struct SlabMap* slb = get_slabmap_block(slb_x,slb_y);
            if (slabmap_owner(slb) == plyr_idx)
            {
                if (texture_id == 0)
                {
                    gameadd.slab_ext_data[get_slab_number(slb_x,slb_y)] = gameadd.slab_ext_data_initial[get_slab_number(slb_x,slb_y)];
                }
                else
                {
                    gameadd.slab_ext_data[get_slab_number(slb_x,slb_y)] = texture_id;
                }
            }
        }
    }
}

static void set_music_check(const struct ScriptLine *scline)
{
    ALLOCATE_SCRIPT_VALUE(scline->command, 0);
    if (parameter_is_number(scline->tp[0]))
    {
        value->chars[0] = atoi(scline->tp[0]);
    }
    else
    {
        if (IsRedbookMusicActive())
        {
            SCRPTWRNLOG("Level script wants to play custom track from disk, but game is playing music from CD.");
            DEALLOCATE_SCRIPT_VALUE
            return;
        }
        // See if a file with this name is already loaded, if so, reuse the same track
        char* compare_fname = prepare_file_fmtpath(FGrp_CmpgMedia, "%s", scline->tp[0]);
        for (int i = max_track + 1; i <= game.last_audiotrack; i++)
        {
            if (strcmp(compare_fname, game.loaded_track[i]) == 0)
            {
                value->chars[0] = i;
                PROCESS_SCRIPT_VALUE(scline->command);
                return;
            }
        }
        if ( (game.last_audiotrack < max_track) || (game.last_audiotrack >= MUSIC_TRACKS_COUNT) )
        {
            WARNLOG("Music track %d is out of range - resetting.", game.last_audiotrack);
            game.last_audiotrack = max_track;
        }
        if (game.last_audiotrack < MUSIC_TRACKS_COUNT-1)
        {
            game.last_audiotrack++;
        }
        short tracknumber = game.last_audiotrack;

        if (tracks[tracknumber] != NULL)
        {
            WARNLOG("Overwriting music track %d.", tracknumber);
            Mix_FreeMusic(tracks[tracknumber]);
        }
        const char* fname = prepare_file_fmtpath(FGrp_CmpgMedia, "%s", scline->tp[0]);
        snprintf(game.loaded_track[tracknumber], DISKPATH_SIZE, "%s", fname);
        tracks[tracknumber] = Mix_LoadMUS(game.loaded_track[tracknumber]);
        if (tracks[tracknumber] == NULL)
        {
            SCRPTERRLOG("Can't load track %d (%s): %s", tracknumber, game.loaded_track[tracknumber], Mix_GetError());
            DEALLOCATE_SCRIPT_VALUE
            return;
        }
        else
        {
            SCRPTLOG("Loaded file %s into music track %d.", game.loaded_track[tracknumber], tracknumber);
        }
        value->chars[0] = tracknumber;
    }
    PROCESS_SCRIPT_VALUE(scline->command);
}

static void set_music_process(struct ScriptContext *context)
{

    short track_number = context->value->chars[0];
    if (track_number >= FIRST_TRACK && track_number <= MUSIC_TRACKS_COUNT) {
        if (track_number != game.audiotrack) {
            if (IsRedbookMusicActive()) {
                SCRPTLOG("Setting music track to %d.", track_number);
            } else {
#if SDL_MIXER_VERSION_ATLEAST(2, 6, 0)
                char info[255];
                const char * title = Mix_GetMusicTitle(tracks[track_number]);
                const char * artist = Mix_GetMusicArtistTag(tracks[track_number]);
                const char * copyright = Mix_GetMusicCopyrightTag(tracks[track_number]);
                if (strlen(artist) > 0 && strlen(copyright) > 0) {
                    snprintf(info, sizeof(info), "%s by %s (%s)", title, artist, copyright);
                } else if (strlen(artist) > 0) {
                    snprintf(info, sizeof(info), "%s by %s", title, artist);
                } else if (strlen(copyright) > 0) {
                    snprintf(info, sizeof(info), "%s (%s)", title, copyright);
                } else {
                    snprintf(info, sizeof(info), "%s", title);
                }
                SCRPTLOG("Setting music track to %d: %s", track_number, info);
#else
                SCRPTLOG("Setting music track to %d.", track_number);
#endif
            }
            game.audiotrack = track_number;
        }
    } else if (track_number == 0) {
        game.audiotrack = track_number;
        SCRPTLOG("Setting music track to %d: No Music", track_number);
    } else {
        SCRPTERRLOG("Invalid music track: %d. Track must be between %d and %d or 0 to disable.", track_number,FIRST_TRACK,MUSIC_TRACKS_COUNT);
    }
}

static void play_message_check(const struct ScriptLine *scline)
{
    ALLOCATE_SCRIPT_VALUE(scline->command, 0);
    long msgtype_id = get_id(msgtype_desc, scline->tp[1]);
    if (msgtype_id == -1)
    {
        SCRPTERRLOG("Unrecognized message type: '%s'", scline->tp[1]);
        return;
    }
    value->chars[1] = msgtype_id;
    if (parameter_is_number(scline->tp[2]))
    {
        value->shorts[1] = atoi(scline->tp[2]);
        value->bytes[4] = 0;
    }
    else
    {
        value->bytes[4] = 1;
        for (unsigned char i = 0; i <= EXTERNAL_SOUNDS_COUNT; i++)
        {
            if (strcmp(scline->tp[2], game.loaded_sound[i]) == 0)
            {
                value->bytes[2] = i;
                PROCESS_SCRIPT_VALUE(scline->command);
                return;
            }
        }
        if (game.sounds_count >= (EXTERNAL_SOUNDS_COUNT))
        {
            SCRPTERRLOG("All external sounds slots are used.");
            return;
        }
        unsigned char slot = game.sounds_count + 1;
        if (sprintf(&game.loaded_sound[slot][0], "%s", script_strdup(scline->tp[2])) < 0)
        {
            SCRPTERRLOG("Unable to store filename for external sound %s", scline->tp[1]);
            return;
        }
        char *fname = prepare_file_fmtpath(FGrp_CmpgMedia,"%s", &game.loaded_sound[slot][0]);
        Ext_Sounds[slot] = Mix_LoadWAV(fname);
        if (Ext_Sounds[slot] == NULL)
        {
            SCRPTERRLOG("Could not load sound %s: %s", fname, Mix_GetError());
            DEALLOCATE_SCRIPT_VALUE
            return;
        }
        game.sounds_count++;
        SCRPTLOG("Loaded sound file %s into slot %u.", fname, slot);
        value->bytes[2] = slot;
    }
    PROCESS_SCRIPT_VALUE(scline->command);
}

static void play_message_process(struct ScriptContext *context)
{
    unsigned char volume = settings.sound_volume;
    unsigned char msgtype_id = context->value->chars[1];
    unsigned char slot = context->value->bytes[2];
    TbBool external = context->value->bytes[4];
    if (msgtype_id == 1) // SPEECH
    {
        volume = settings.mentor_volume;
    }
    if (context->player_idx == my_player_number)
    {
        if (!external)
        {
            switch (msgtype_id) // Speech or Sound
            {
                case 1:
                {
                    output_message(context->value->shorts[1], 0, true);
                    break;
                }
                case 2:
                {
                    play_non_3d_sample(context->value->shorts[1]);
                    break;
                }
            }
        }
        else
        {
            if (!SoundDisabled)
            {
                switch (context->value->chars[1])
                {
                    case 1:
                    {
                        if (Ext_Sounds[slot] != NULL)
                        {
                            Mix_VolumeChunk(Ext_Sounds[slot], volume);
                        }
                        output_message(-context->value->bytes[2], 0, true);
                        break;
                    }
                    case 2:
                    {
                        play_external_sound_sample(context->value->bytes[2]);
                        break;
                    }
                }
            }
        }
    }
}

static void set_power_hand_check(const struct ScriptLine *scline)
{
    ALLOCATE_SCRIPT_VALUE(scline->command, scline->np[0]);

    long hand_idx = get_rid(powerhand_desc, scline->tp[1]);
    if (hand_idx == -1)
    {
        if (parameter_is_number(scline->tp[1]))
        {
            hand_idx = atoi(scline->tp[1]);
        }
        else
        {
            SCRPTERRLOG("Invalid hand_idx: '%s'", scline->tp[1]);
            return;
        }
    }
    value->shorts[0] = hand_idx;
    PROCESS_SCRIPT_VALUE(scline->command);
}

static void set_power_hand_process(struct ScriptContext *context)
{
    long hand_idx = context->value->shorts[0];
    struct PlayerInfo * player;
    player = get_player(context->player_idx);
    player->hand_idx = hand_idx;
}

static void add_effectgen_to_level_check(const struct ScriptLine* scline)
{
    ALLOCATE_SCRIPT_VALUE(scline->command, 0);

    const char* generator_name = scline->tp[0];
    const char* locname = scline->tp[1];
    long range = scline->np[2];

    TbMapLocation location;
    ThingModel gen_id;
    if (parameter_is_number(generator_name))
    {
        gen_id = atoi(generator_name);
    }
    else
    {
        gen_id = get_id(effectgen_desc, generator_name);
    }
    if (gen_id <= 0)
    {
        SCRPTERRLOG("Unknown effect generator, '%s'", generator_name);
        DEALLOCATE_SCRIPT_VALUE;
        return;
    }
    if (gameadd.script.party_triggers_num >= PARTY_TRIGGERS_COUNT)
    {
        SCRPTERRLOG("Too many ADD_CREATURE commands in script");
        DEALLOCATE_SCRIPT_VALUE;
        return;
    }

    // Recognize place where party is created
    if (!get_map_location_id(locname, &location))
    {
        DEALLOCATE_SCRIPT_VALUE;
        return;
    }
    value->shorts[0] = (short)gen_id;
    value->shorts[1] = location;
    value->shorts[2] = range * COORD_PER_STL; 
    PROCESS_SCRIPT_VALUE(scline->command);
}

static void add_effectgen_to_level_process(struct ScriptContext* context)
{
    ThingModel gen_id = context->value->shorts[0];
    short location = context->value->shorts[1];
    short range = context->value->shorts[2];
    if (get_script_current_condition() == CONDITION_ALWAYS)
    {
        script_process_new_effectgen(gen_id, location, range);
    }
    else
    {
        struct PartyTrigger* pr_trig = &gameadd.script.party_triggers[gameadd.script.party_triggers_num % PARTY_TRIGGERS_COUNT];
        pr_trig->flags = TrgF_CREATE_EFFECT_GENERATOR;
        pr_trig->flags |= next_command_reusable ? TrgF_REUSABLE : 0;
        pr_trig->plyr_idx = 0; //not needed
        pr_trig->creatr_id = 0; //not needed
        pr_trig->exp_level = gen_id;
        pr_trig->carried_gold = range;
        pr_trig->location = location;
        pr_trig->ncopies = 1;
        pr_trig->condit_idx = get_script_current_condition();
        gameadd.script.party_triggers_num++;
    }
}

static void set_effectgen_configuration_check(const struct ScriptLine* scline)
{
    ALLOCATE_SCRIPT_VALUE(scline->command, 0);
    const char* effgenname = scline->tp[0];
    const char* property = scline->tp[1];
    short value1 = 0;

    ThingModel effgen_id = get_id(effectgen_desc, effgenname);
    if (effgen_id == -1)
    {
        SCRPTERRLOG("Unknown effect generator, '%s'", effgenname);
        DEALLOCATE_SCRIPT_VALUE
        return;
    }

    long property_id = get_id(effect_generator_commands, property);
    if (property_id == -1)
    {
        SCRPTERRLOG("Unknown effect generator variable");
        DEALLOCATE_SCRIPT_VALUE
        return;
    } else
    if (property_id == 5) // EFFECTELEMENTMODEL
    {
        value1 = effect_or_effect_element_id(scline->tp[2]);
        if (value1 == 0)
        {
            SCRPTERRLOG("Unknown effect element value for Effect Generator");
            DEALLOCATE_SCRIPT_VALUE
            return;
        }
    }
    else
    if ((property_id == 8) || (property_id == 9)) // ACCELERATIONMIN or ACCELERATIONMAX
    {
        if ((scline->np[3] == '\0') || (scline->np[4] == '\0'))
        {
            SCRPTERRLOG("Missing parameter for Effect Generator variable %s", property);
            DEALLOCATE_SCRIPT_VALUE
            return;
        }
    } else
    if (property_id == 10) // SOUND
    {
        if (scline->np[3] == '\0')
        {
            SCRPTERRLOG("Missing parameter for Effect Generator variable %s", property);
            DEALLOCATE_SCRIPT_VALUE
            return;
        }
    }
    else
    {
        if (parameter_is_number(scline->tp[2]))
        {
            value1 = atoi(scline->tp[2]);
        }
        else
        {
            SCRPTERRLOG("Unsupported value %s for Effect Generator configuration %s", scline->tp[2], scline->tp[1]);
            DEALLOCATE_SCRIPT_VALUE
            return;
        }
    }


    SCRIPTDBG(7, "Setting effect generator %s property %s to %d", effectgenerator_code_name(effgen_id), property, value1);
    value->shorts[0] = (short)effgen_id;
    value->shorts[1] = property_id;
    value->shorts[2] = value1;
    value->shorts[3] = scline->np[3];
    value->shorts[4] = scline->np[4];

    PROCESS_SCRIPT_VALUE(scline->command);
}

static void set_effectgen_configuration_process(struct ScriptContext* context)
{
    ThingModel effgen_id = context->value->shorts[0];
    short property_id = context->value->shorts[1];

    struct EffectGeneratorConfigStats* effgencst = &game.conf.effects_conf.effectgen_cfgstats[effgen_id];
    switch (property_id)
    {
    case 2: // GENERATIONDELAYMIN
        effgencst->generation_delay_min = context->value->shorts[2];
        break;
    case 3: // GENERATIONDELAYMAX
        effgencst->generation_delay_max = context->value->shorts[2];
        break;
    case 4: // GENERATIONAMOUNT
        effgencst->generation_amount = context->value->shorts[2];
        break;
    case 5: // EFFECTMODEL
        effgencst->effect_model = context->value->shorts[2];
        break;
    case 6: // IGNORETERRAIN
        effgencst->ignore_terrain = context->value->shorts[2];
        break;
    case 7: // SPAWNHEIGHT
        effgencst->spawn_height = context->value->shorts[2];
        break;
    case 8: // ACCELERATIONMIN
        effgencst->acc_x_min = context->value->shorts[2];
        effgencst->acc_y_min = context->value->shorts[3];
        effgencst->acc_z_min = context->value->shorts[4];
        break;
    case 9: // ACCELERATIONMAX
        effgencst->acc_x_max = context->value->shorts[2];
        effgencst->acc_y_max = context->value->shorts[3];
        effgencst->acc_z_max = context->value->shorts[4];
        break;
    case 10: // SOUND
        effgencst->sound_sample_idx = context->value->shorts[2];
        effgencst->sound_sample_rng = context->value->shorts[3];
        break;
    default:
        WARNMSG("Unsupported Effect Generator configuration, variable %d.", context->value->shorts[1]);
        break;
    }
}

static void set_power_configuration_check(const struct ScriptLine *scline)
{
    ALLOCATE_SCRIPT_VALUE(scline->command, 0);
    const char *powername = scline->tp[0];
    const char *property = scline->tp[1];
    char *new_value = (char*)scline->tp[2];

    long power_id = get_id(power_desc, powername);
    if (power_id == -1)
    {
        SCRPTERRLOG("Unknown power, '%s'", powername);
        DEALLOCATE_SCRIPT_VALUE
        return;
    }

    long powervar = get_id(magic_power_commands, property);
    if (powervar == -1)
    {
        SCRPTERRLOG("Unknown power variable");
        DEALLOCATE_SCRIPT_VALUE
        return;
    }
    long long number_value = 0;
    long k;
    switch (powervar)
    {
        case 2: // Power
        case 3: // Cost
        {
            value->bytes[3] = atoi(scline->tp[3]) - 1; //-1 because we want slot 1 to 9, not 0 to 8
            value->longs[2] = atoi(new_value);
            break;
        }
        case 5: // Castability
        {
            long long j;
            if (scline->tp[3][0] != '\0')
            {
                j = get_long_id(powermodel_castability_commands, new_value);
                if (j <= 0)
                {
                    SCRPTERRLOG("Incorrect castability value");
                    DEALLOCATE_SCRIPT_VALUE
                    return;
                }
                else
                {
                    number_value = j;
                }
                value->chars[3] = atoi(scline->tp[3]);
            }
            else
            {
                if (parameter_is_number(new_value))
                {
                    number_value = atoll(new_value);
                }
                else
                {
                    char *flag = strtok(new_value," ");
                    while ( flag != NULL )
                    {
                        j = get_long_id(powermodel_castability_commands, flag);
                        if (j > 0)
                        {
                            number_value |= j;
                        } else
                        {
                            SCRPTERRLOG("Incorrect castability value");
                            DEALLOCATE_SCRIPT_VALUE
                            return;
                        }
                        flag = strtok(NULL, " " );
                    }
                }
                value->chars[3] = -1;
            }
            value->ulonglongs[1] = number_value;
            break;
        }
        case 6: // Artifact
        {
            k = get_id(object_desc, new_value);
            if (k >= 0)
            {
                  number_value = k;
            }
            value->longs[2] = number_value;
            break;
        }
        case 10: // SymbolSprites
        {
            value->longs[1] = atoi(new_value);
            value->longs[2] = atoi(scline->tp[3]);
            break;
        }
        case 14: // Properties
        {
            if (scline->tp[3][0] != '\0')
            {
                k = get_id(powermodel_properties_commands, new_value);
                if (k <= 0)
                {
                    SCRPTERRLOG("Incorrect property value");
                    DEALLOCATE_SCRIPT_VALUE
                    return;
                }
                else
                {
                    number_value = k;
                }
                value->chars[3] = atoi(scline->tp[3]);
            }
            else
            {
                if (parameter_is_number(new_value))
                {
                    number_value = atoi(new_value);
                }
                else
                {
                    char *flag = strtok(new_value," ");
                    while ( flag != NULL )
                    {
                        k = get_id(powermodel_properties_commands, flag);
                        if (k > 0)
                        {
                            number_value |= k;
                        } else
                        {
                            SCRPTERRLOG("Incorrect property value");
                            DEALLOCATE_SCRIPT_VALUE
                            return;
                        }
                        flag = strtok(NULL, " " );
                    }
                }
                value->chars[3] = -1;
            }
            value->longs[2] = number_value;
            break;
        }
        case 15: // OverchargeCheck
        {
            number_value = get_id(powermodel_expand_check_func_type,new_value);
            if (number_value < 0)
            {
                SCRPTERRLOG("Invalid power update function id");
                DEALLOCATE_SCRIPT_VALUE
                return;
            }
            value->longs[2] = number_value;
            break;
        }
        case 16: // PlayerState
        {
            k = get_id(player_state_commands, new_value);
            if (k >= 0)
            {
                number_value = k;
            }
            value->longs[2] = number_value;
            break;
        }
        case 17: // ParentPower
        {
            k = get_id(power_desc, new_value);
            if (k >= 0)
            {
                number_value = k;
            }
            value->longs[2] = number_value;
            break;
        }
        default:
            value->longs[2] = atoi(new_value);
    }
    #if (BFDEBUG_LEVEL >= 7)
    {
        if ( (powervar == 5) && (value->chars[3] != -1) )
        {
            SCRIPTDBG(7, "Toggling %s castability flag: %I64d", powername, number_value);
        }
        else if ( (powervar == 14) && (value->chars[3] != -1) )
        {
            SCRIPTDBG(7, "Toggling %s property flag: %I64d", powername, number_value);
        }
        else
        {
            SCRIPTDBG(7, "Setting power %s property %s to %I64d", powername, property, number_value);
        }
    }
    #endif
    value->shorts[0] = power_id;
    value->bytes[2] = powervar;

    PROCESS_SCRIPT_VALUE(scline->command);
}

static void set_power_configuration_process(struct ScriptContext *context)
{
    struct PowerConfigStats *powerst = get_power_model_stats(context->value->shorts[0]);
    struct MagicStats* pwrdynst = get_power_dynamic_stats(context->value->shorts[0]);
    switch (context->value->bytes[2])
    {
        case 2: // Power
            pwrdynst->strength[context->value->bytes[3]] = context->value->longs[2];
            break;
        case 3: // Cost
            pwrdynst->cost[context->value->bytes[3]] = context->value->longs[2];
            break;
        case 4: // Duration
            pwrdynst->duration = context->value->longs[2];
            break;
        case 5: // Castability
        {
            unsigned long long flag = context->value->ulonglongs[1];
            if (context->value->chars[3] == 1)
            {
                set_flag(powerst->can_cast_flags, flag);
            }
            else if (context->value->chars[3] == 0)
            {
                clear_flag(powerst->can_cast_flags, flag);
            }
            else
            {
                powerst->can_cast_flags = flag;
            }
            break;
        }
        case 6: // Artifact
            powerst->artifact_model = context->value->longs[2];
            game.conf.object_conf.object_to_power_artifact[powerst->artifact_model] = context->value->shorts[0];
            break;
        case 7: // NameTextID
            powerst->name_stridx = context->value->longs[2];
            break;
        case 8: // TooltipTextID
            powerst->tooltip_stridx = context->value->longs[2];
            break;
        case 10: // SymbolSprites
            powerst->bigsym_sprite_idx = context->value->longs[1];
            powerst->medsym_sprite_idx = context->value->longs[2];
            break;
        case 11: // PointerSprites
            powerst->pointer_sprite_idx = context->value->longs[2];
            break;
        case 12: // PanelTabIndex
            powerst->panel_tab_idx = context->value->longs[2];
            break;
        case 13: // SoundSamples
            powerst->select_sample_idx = context->value->longs[2];
            break;
        case 14: // Properties
            if (context->value->chars[3] == 1)
            {
                set_flag(powerst->config_flags, context->value->longs[2]);
            }
            else if (context->value->chars[3] == 0)
            {
                clear_flag(powerst->config_flags, context->value->longs[2]);
            }
            else
            {
                powerst->config_flags = context->value->longs[2];
            }
            break;
        case 15: // OverchargeCheck
            powerst->overcharge_check_idx = context->value->longs[2];
            break;
        case 16: // PlayerState
            powerst->work_state = context->value->longs[2];
            break;
        case 17: // ParentPower
            powerst->parent_power = context->value->longs[2];
            break;
        case 18: // SoundPlayed
            powerst->select_sound_idx = context->value->longs[2];
            break;
        case 19: // Cooldown
            powerst->cast_cooldown = context->value->longs[2];
            break;
        default:
            WARNMSG("Unsupported power configuration, variable %d.", context->value->bytes[2]);
            break;
    }
    update_powers_tab_to_config();
}

static void set_player_colour_check(const struct ScriptLine *scline)
{
    ALLOCATE_SCRIPT_VALUE(scline->command, scline->np[0]);
    long color_idx = get_rid(cmpgn_human_player_options, scline->tp[1]);
    if (scline->np[0] == game.neutral_player_num)
    {
        SCRPTERRLOG("Can't change color of Neutral player.");
        DEALLOCATE_SCRIPT_VALUE
        return;
    }
    if (color_idx == -1)
    {
        if (parameter_is_number(scline->tp[1]))
        {
            color_idx = atoi(scline->tp[1]);
        }
        else
        {
            SCRPTERRLOG("Invalid color: '%s'", scline->tp[1]);
            return;
        }
    }
    value->bytes[0] = (unsigned char)color_idx;
    PROCESS_SCRIPT_VALUE(scline->command);
}

static void set_player_colour_process(struct ScriptContext *context)
{
    if (context->player_idx == PLAYER_NEUTRAL)
    {
        return;
    }
    set_player_colour(context->player_idx, context->value->bytes[0]);
}

static void set_game_rule_check(const struct ScriptLine* scline)
{
    ALLOCATE_SCRIPT_VALUE(scline->command, 0);

    long rulegroup = 0;
    long ruleval = scline->np[1];

    long ruledesc = get_id(game_rule_desc, scline->tp[0]);
    if(ruledesc != -1)
    {
        rulegroup = -1;
        switch (ruledesc)
        {
            case 1: //PreserveClassicBugs
                //this one is a special case because in the cfg it's not done trough number
                if ((ruleval < 0) || (ruleval >= ClscBug_ListEnd))
                {
                    SCRPTERRLOG("Game Rule '%s' value %ld out of range", scline->tp[0], ruleval);
                    DEALLOCATE_SCRIPT_VALUE
                    return;
                }
                break;
        }
    }
    else
    {
        for (size_t i = 0; i < sizeof(ruleblocks)/sizeof(ruleblocks[0]); i++)
        {
            ruledesc = get_named_field_id(ruleblocks[i], scline->tp[0]);
            if (ruledesc != -1)
            {
                rulegroup = i;
                if (ruleval < (ruleblocks[i]+ruledesc)->min)
                {
                    ruleval = (ruleblocks[i]+ruledesc)->min;
                    SCRPTERRLOG("Game Rule '%s' value %ld is smaller then minimum of %I64d", scline->tp[0], ruleval,(ruleblocks[i]+ruledesc)->min);
                }
                else if(ruleval > (ruleblocks[i]+ruledesc)->max)
                {
                    ruleval = (ruleblocks[i]+ruledesc)->max;
                    SCRPTERRLOG("Game Rule '%s' value %ld is bigger then maximum of %I64d", scline->tp[0], ruleval,(ruleblocks[i]+ruledesc)->max);
                }
                break;
            }
        }
    }

    if (ruledesc == -1)
    {
        SCRPTERRLOG("Unknown Game Rule '%s'.", scline->tp[0]);
        DEALLOCATE_SCRIPT_VALUE
        return;
    }

    value->shorts[0] = rulegroup;
    value->shorts[1] = ruledesc;
    value->longs[1] = ruleval;
    PROCESS_SCRIPT_VALUE(scline->command);
}

static void set_game_rule_process(struct ScriptContext* context)
{
    short rulegroup = context->value->shorts[0];
    short ruledesc  = context->value->shorts[1];
    long rulevalue  = context->value->longs[1];


    if(rulegroup != -1)
    {
        SCRIPTDBG(7,"Changing Game Rule '%s' to %ld", (ruleblocks[rulegroup]+ruledesc)->name, rulevalue);
        assign_named_field_value((ruleblocks[rulegroup]+ruledesc),rulevalue);
        return;
    }


  #if (BFDEBUG_LEVEL >= 7)
    const char *rulename = get_conf_parameter_text(game_rule_desc,ruledesc);
  #endif
    switch (ruledesc)
    {
    case 1: //PreserveClassicBugs
        //this one is a special case because in the cfg it's not done trough number
        SCRIPTDBG(7,"Changing Game Rule '%s' from %lu to %ld", rulename, game.conf.rules.game.classic_bugs_flags, rulevalue);
        game.conf.rules.game.classic_bugs_flags = rulevalue;
        break;
    case 2: //AlliesShareVision
        //this one is a special case because it updates minimap
        SCRIPTDBG(7,"Changing Game Rule '%s' from %d to %ld", rulename, game.conf.rules.game.allies_share_vision, rulevalue);
        game.conf.rules.game.allies_share_vision = (TbBool)rulevalue;
        panel_map_update(0, 0, gameadd.map_subtiles_x + 1, gameadd.map_subtiles_y + 1);
        break;
    case 3: //MapCreatureLimit
        //this one is a special case because it needs to kill of additional creatures
        SCRIPTDBG(7, "Changing Game Rule '%s' from %u to %ld", rulename, game.conf.rules.game.creatures_count, rulevalue);
        game.conf.rules.game.creatures_count = rulevalue;
        short count = setup_excess_creatures_to_leave_or_die(game.conf.rules.game.creatures_count);
        if (count > 0)
        {
            SCRPTLOG("Map creature limit reduced, causing %d creatures to leave or die",count);
        }
        break;
    default:
        WARNMSG("Unsupported Game Rule, command %d.", ruledesc);
        break;
    }
}

static void set_increase_on_experience_check(const struct ScriptLine* scline)
{
    ALLOCATE_SCRIPT_VALUE(scline->command, 0);
    long onexpdesc = get_id(on_experience_desc, scline->tp[0]);
    if (onexpdesc == -1)
    {
        SCRPTERRLOG("Unknown variable '%s'.", scline->tp[0]);
        DEALLOCATE_SCRIPT_VALUE
        return;
    }
    if (scline->np[1] < 0)
    {
        SCRPTERRLOG("Value %ld out of range for variable '%s'.", scline->np[1], scline->tp[0]);
        DEALLOCATE_SCRIPT_VALUE
        return;
    }
    value->shorts[0] = onexpdesc;
    value->shorts[1] = scline->np[1];
    PROCESS_SCRIPT_VALUE(scline->command);
}

static void set_increase_on_experience_process(struct ScriptContext* context)
{
    short variable = context->value->shorts[0];
  #if (BFDEBUG_LEVEL >= 7)
    const char *varname = on_experience_desc[variable - 1].name;
  #endif
    switch (variable)
    {
    case 1: //SizeIncreaseOnExp
        SCRIPTDBG(7,"Changing variable %s from %ld to %d.", varname, game.conf.crtr_conf.exp.size_increase_on_exp, context->value->shorts[1]);
        game.conf.crtr_conf.exp.size_increase_on_exp = context->value->shorts[1];
        break;
    case 2: //PayIncreaseOnExp
        SCRIPTDBG(7,"Changing variable %s from %ld to %d.", varname, game.conf.crtr_conf.exp.pay_increase_on_exp, context->value->shorts[1]);
        game.conf.crtr_conf.exp.pay_increase_on_exp = context->value->shorts[1];
        break;
    case 3: //SpellDamageIncreaseOnExp
        SCRIPTDBG(7,"Changing variable %s from %ld to %d.", varname, game.conf.crtr_conf.exp.spell_damage_increase_on_exp, context->value->shorts[1]);
        game.conf.crtr_conf.exp.spell_damage_increase_on_exp = context->value->shorts[1];
        break;
    case 4: //RangeIncreaseOnExp
        SCRIPTDBG(7,"Changing variable %s from %ld to %d.", varname, game.conf.crtr_conf.exp.range_increase_on_exp, context->value->shorts[1]);
        game.conf.crtr_conf.exp.range_increase_on_exp = context->value->shorts[1];
        break;
    case 5: //JobValueIncreaseOnExp
        SCRIPTDBG(7,"Changing variable %s from %ld to %d.", varname, game.conf.crtr_conf.exp.job_value_increase_on_exp, context->value->shorts[1]);
        game.conf.crtr_conf.exp.job_value_increase_on_exp = context->value->shorts[1];
        break;
    case 6: //HealthIncreaseOnExp
        SCRIPTDBG(7,"Changing variable %s from %ld to %d.", varname, game.conf.crtr_conf.exp.health_increase_on_exp, context->value->shorts[1]);
        game.conf.crtr_conf.exp.health_increase_on_exp = context->value->shorts[1];
        break;
    case 7: //StrengthIncreaseOnExp
        SCRIPTDBG(7,"Changing variable %s from %ld to %d.", varname, game.conf.crtr_conf.exp.strength_increase_on_exp, context->value->shorts[1]);
        game.conf.crtr_conf.exp.strength_increase_on_exp = context->value->shorts[1];
        break;
    case 8: //DexterityIncreaseOnExp
        SCRIPTDBG(7,"Changing variable %s from %ld to %d.", varname, game.conf.crtr_conf.exp.dexterity_increase_on_exp, context->value->shorts[1]);
        game.conf.crtr_conf.exp.dexterity_increase_on_exp = context->value->shorts[1];
        break;
    case 9: //DefenseIncreaseOnExp
        SCRIPTDBG(7,"Changing variable %s from %ld to %d.", varname, game.conf.crtr_conf.exp.defense_increase_on_exp, context->value->shorts[1]);
        game.conf.crtr_conf.exp.defense_increase_on_exp = context->value->shorts[1];
        break;
    case 10: //LoyaltyIncreaseOnExp
        SCRIPTDBG(7,"Changing variable %s from %ld to %d.", varname, game.conf.crtr_conf.exp.loyalty_increase_on_exp, context->value->shorts[1]);
        game.conf.crtr_conf.exp.loyalty_increase_on_exp = context->value->shorts[1];
        break;
    case 11: //ExpForHittingIncreaseOnExp
        SCRIPTDBG(7,"Changing variable %s from %ld to %d.", varname, game.conf.crtr_conf.exp.exp_on_hitting_increase_on_exp, context->value->shorts[1]);
        game.conf.crtr_conf.exp.exp_on_hitting_increase_on_exp = context->value->shorts[1];
        break;
    case 12: //TrainingCostIncreaseOnExp
        SCRIPTDBG(7,"Changing variable %s from %ld to %d.", varname, game.conf.crtr_conf.exp.training_cost_increase_on_exp, context->value->shorts[1]);
        game.conf.crtr_conf.exp.training_cost_increase_on_exp = context->value->shorts[1];
        break;
    case 13: //ScavengingCostIncreaseOnExp
        SCRIPTDBG(7,"Changing variable %s from %ld to %d.", varname, game.conf.crtr_conf.exp.scavenging_cost_increase_on_exp, context->value->shorts[1]);
        game.conf.crtr_conf.exp.scavenging_cost_increase_on_exp = context->value->shorts[1];
        break;
    default:
        WARNMSG("Unsupported variable, command %d.", context->value->shorts[0]);
        break;
    }
}

static void set_player_modifier_check(const struct ScriptLine* scline)
{
    ALLOCATE_SCRIPT_VALUE(scline->command, scline->np[0]);
    short mdfrdesc = get_id(modifier_desc, scline->tp[1]);
    short mdfrval = scline->np[2];
    const char *mdfrname = get_conf_parameter_text(modifier_desc,mdfrdesc);
    if (mdfrdesc == -1)
    {
        SCRPTERRLOG("Unknown Player Modifier '%s'.", scline->tp[1]);
        DEALLOCATE_SCRIPT_VALUE
        return;
    }
    if (mdfrval < 0)
    {
        SCRPTERRLOG("Value %d out of range for Player Modifier '%s'.", mdfrval, mdfrname);
        DEALLOCATE_SCRIPT_VALUE
        return;
    }
    if (scline->np[0] == game.neutral_player_num)
    {
        SCRPTERRLOG("Can't manipulate Player Modifier '%s', player %ld has no dungeon.", mdfrname, scline->np[0]);
        DEALLOCATE_SCRIPT_VALUE
        return;
    }
    value->shorts[0] = mdfrdesc;
    value->shorts[1] = mdfrval;
    PROCESS_SCRIPT_VALUE(scline->command);
}

static void set_player_modifier_process(struct ScriptContext* context)
{
    struct Dungeon* dungeon;
    short mdfrdesc = context->value->shorts[0];
    short mdfrval = context->value->shorts[1];
    #if (BFDEBUG_LEVEL > 0)
        const char *mdfrname = get_conf_parameter_text(modifier_desc,mdfrdesc);
    #endif
    PlayerNumber plyr_idx = context->player_idx;
    dungeon = get_dungeon(plyr_idx);
    switch (mdfrdesc)
    {
        case 1: // Health
            SCRIPTDBG(7,"Changing Player Modifier '%s' of player %d from %d to %d.", mdfrname, (int)plyr_idx, dungeon->modifier.health, mdfrval);
            dungeon->modifier.health = mdfrval;
            do_to_players_all_creatures_of_model(plyr_idx, CREATURE_ANY, update_relative_creature_health);
            break;
        case 2: // Strength
            SCRIPTDBG(7,"Changing Player Modifier '%s' of player %d from %d to %d.", mdfrname, (int)plyr_idx, dungeon->modifier.strength, mdfrval);
            dungeon->modifier.strength = mdfrval;
            break;
        case 3: // Armour
            SCRIPTDBG(7,"Changing Player Modifier '%s' of player %d from %d to %d.", mdfrname, (int)plyr_idx, dungeon->modifier.armour, mdfrval);
            dungeon->modifier.armour = mdfrval;
            break;
        case 4: // SpellDamage
            SCRIPTDBG(7,"Changing Player Modifier '%s' of player %d from %d to %d.", mdfrname, (int)plyr_idx, dungeon->modifier.spell_damage, mdfrval);
            dungeon->modifier.spell_damage = mdfrval;
            break;
        case 5: // Speed
            SCRIPTDBG(7,"Changing Player Modifier '%s' of player %d from %d to %d.", mdfrname, (int)plyr_idx, dungeon->modifier.speed, mdfrval);
            dungeon->modifier.speed = mdfrval;
            do_to_players_all_creatures_of_model(plyr_idx, CREATURE_ANY, update_creature_speed);
            break;
        case 6: // Salary
            SCRIPTDBG(7,"Changing Player Modifier '%s' of player %d from %d to %d.", mdfrname, (int)plyr_idx, dungeon->modifier.pay, mdfrval);
            dungeon->modifier.pay = mdfrval;
            break;
        case 7: // TrainingCost
            SCRIPTDBG(7,"Changing Player Modifier '%s' of player %d from %d to %d.", mdfrname, (int)plyr_idx, dungeon->modifier.training_cost, mdfrval);
            dungeon->modifier.training_cost = mdfrval;
            break;
        case 8: // ScavengingCost
            SCRIPTDBG(7,"Changing Player Modifier '%s' of player %d from %d to %d.", mdfrname, (int)plyr_idx, dungeon->modifier.scavenging_cost, mdfrval);
            dungeon->modifier.scavenging_cost = mdfrval;
            break;
        case 9: // Loyalty
            SCRIPTDBG(7,"Changing Player Modifier '%s' of player %d from %d to %d.", mdfrname, (int)plyr_idx, dungeon->modifier.loyalty, mdfrval);
            dungeon->modifier.loyalty = mdfrval;
            break;
        default:
            WARNMSG("Unsupported Player Modifier, command %d.", mdfrdesc);
            break;
    }
}

static void add_to_player_modifier_check(const struct ScriptLine* scline)
{
    ALLOCATE_SCRIPT_VALUE(scline->command, scline->np[0]);
    short mdfrdesc = get_id(modifier_desc, scline->tp[1]);
    short mdfrval = scline->np[2];
    const char *mdfrname = get_conf_parameter_text(modifier_desc,mdfrdesc);
    if (mdfrdesc == -1)
    {
        SCRPTERRLOG("Unknown Player Modifier '%s'.", scline->tp[1]);
        DEALLOCATE_SCRIPT_VALUE
        return;
    }
    if (scline->np[0] == game.neutral_player_num)
    {
        SCRPTERRLOG("Can't manipulate Player Modifier '%s', player %ld has no dungeon.", mdfrname, scline->np[0]);
        DEALLOCATE_SCRIPT_VALUE
        return;
    }
    value->shorts[0] = mdfrdesc;
    value->shorts[1] = mdfrval;
    PROCESS_SCRIPT_VALUE(scline->command);
}

static void add_to_player_modifier_process(struct ScriptContext* context)
{
    struct Dungeon* dungeon;
    short mdfrdesc = context->value->shorts[0];
    short mdfrval = context->value->shorts[1];
    short mdfradd;
    const char *mdfrname = get_conf_parameter_text(modifier_desc,mdfrdesc);
    PlayerNumber plyr_idx = context->player_idx;
    dungeon = get_dungeon(plyr_idx);
    switch (mdfrdesc)
    {
        case 1: // Health
            mdfradd = dungeon->modifier.health + mdfrval;
            if (mdfradd >= 0) {
                SCRIPTDBG(7,"Adding %d to Player %d Modifier '%s'.", mdfrval, (int)plyr_idx, mdfrname);
                dungeon->modifier.health = mdfradd;
                do_to_players_all_creatures_of_model(plyr_idx, CREATURE_ANY, update_relative_creature_health);
            } else {
                SCRPTERRLOG("Player %d Modifier '%s' may not be negative. Tried to add %d to value %d", (int)plyr_idx, mdfrname, mdfrval, dungeon->modifier.health);
            }
            break;
        case 2: // Strength
            mdfradd = dungeon->modifier.strength + mdfrval;
            if (mdfradd >= 0) {
                SCRIPTDBG(7,"Adding %d to Player %d Modifier '%s'.", mdfrval, (int)plyr_idx, mdfrname);
                dungeon->modifier.strength = mdfradd;
            } else {
                SCRPTERRLOG("Player %d Modifier '%s' may not be negative. Tried to add %d to value %d", (int)plyr_idx, mdfrname, mdfrval, dungeon->modifier.strength);
            }
            break;
        case 3: // Armour
            mdfradd = dungeon->modifier.armour + mdfrval;
            if (mdfradd >= 0) {
                SCRIPTDBG(7,"Adding %d to Player %d Modifier '%s'.", mdfrval, (int)plyr_idx, mdfrname);
                dungeon->modifier.armour = mdfradd;
            } else {
                SCRPTERRLOG("Player %d Modifier '%s' may not be negative. Tried to add %d to value %d", (int)plyr_idx, mdfrname, mdfrval, dungeon->modifier.armour);
            }
            break;
        case 4: // SpellDamage
            mdfradd = dungeon->modifier.spell_damage + mdfrval;
            if (mdfradd >= 0) {
                SCRIPTDBG(7,"Adding %d to Player %d Modifier '%s'.", mdfrval, (int)plyr_idx, mdfrname);
                dungeon->modifier.spell_damage = mdfradd;
            } else {
                SCRPTERRLOG("Player %d Modifier '%s' may not be negative. Tried to add %d to value %d", (int)plyr_idx, mdfrname, mdfrval, dungeon->modifier.spell_damage);
            }
            break;
        case 5: // Speed
            mdfradd = dungeon->modifier.speed + mdfrval;
            if (mdfradd >= 0) {
                SCRIPTDBG(7,"Adding %d to Player %d Modifier '%s'.", mdfrval, (int)plyr_idx, mdfrname);
                dungeon->modifier.speed = mdfradd;
                do_to_players_all_creatures_of_model(plyr_idx, CREATURE_ANY, update_creature_speed);
            } else {
                SCRPTERRLOG("Player %d Modifier '%s' may not be negative. Tried to add %d to value %d", (int)plyr_idx, mdfrname, mdfrval, dungeon->modifier.speed);
            }
            break;
        case 6: // Salary
            mdfradd = dungeon->modifier.pay + mdfrval;
            if (mdfradd >= 0) {
                SCRIPTDBG(7,"Adding %d to Player %d Modifier '%s'.", mdfrval, (int)plyr_idx, mdfrname);
                dungeon->modifier.pay = mdfradd;
            } else {
                SCRPTERRLOG("Player %d Modifier '%s' may not be negative. Tried to add %d to value %d", (int)plyr_idx, mdfrname, mdfrval, dungeon->modifier.pay);
            }
            break;
        case 7: // TrainingCost
            mdfradd = dungeon->modifier.training_cost + mdfrval;
            if (mdfradd >= 0) {
                SCRIPTDBG(7,"Adding %d to Player %d Modifier '%s'.", mdfrval, (int)plyr_idx, mdfrname);
                dungeon->modifier.training_cost = mdfradd;
            } else {
                SCRPTERRLOG("Player %d Modifier '%s' may not be negative. Tried to add %d to value %d", (int)plyr_idx, mdfrname, mdfrval, dungeon->modifier.training_cost);
            }
            break;
        case 8: // ScavengingCost
            mdfradd = dungeon->modifier.scavenging_cost + mdfrval;
            if (mdfradd >= 0) {
                SCRIPTDBG(7,"Adding %d to Player %d Modifier '%s'.", mdfrval, (int)plyr_idx, mdfrname);
                dungeon->modifier.scavenging_cost = mdfradd;
            } else {
                SCRPTERRLOG("Player %d Modifier '%s' may not be negative. Tried to add %d to value %d", (int)plyr_idx, mdfrname, mdfrval, dungeon->modifier.scavenging_cost);
            }
            break;
        case 9: // Loyalty
            mdfradd = dungeon->modifier.loyalty + mdfrval;
            if (mdfradd >= 0) {
                SCRIPTDBG(7,"Adding %d to Player %d Modifier '%s'.", mdfrval, (int)plyr_idx, mdfrname);
                dungeon->modifier.loyalty = mdfradd;
            } else {
                SCRPTERRLOG("Player %d Modifier '%s' may not be negative. Tried to add %d to value %d", (int)plyr_idx, mdfrname, mdfrval, dungeon->modifier.loyalty);
            }
            break;
        default:
            WARNMSG("Unsupported Player Modifier, command %d.", mdfrdesc);
            break;
    }
}

static void set_creature_max_level_check(const struct ScriptLine* scline)
{
    ALLOCATE_SCRIPT_VALUE(scline->command, scline->np[0]);
    short crtr_id = parse_creature_name(scline->tp[1]);
    short crtr_lvl = scline->np[2];
    if (crtr_id == CREATURE_NONE)
    {
        SCRPTERRLOG("Unable to manipulate max level of creature '%s', creature doesn't exist.", scline->tp[1]);
        DEALLOCATE_SCRIPT_VALUE
        return;
    }
    if ((crtr_lvl < -1) || (crtr_lvl > CREATURE_MAX_LEVEL))
    {
        SCRPTERRLOG("Unable to set max level of creature '%s' to %d, value is out of range.", creature_code_name(crtr_id), crtr_lvl);
        DEALLOCATE_SCRIPT_VALUE
        return;
    }
    value->shorts[0] = crtr_id;
    value->shorts[1] = crtr_lvl;
    PROCESS_SCRIPT_VALUE(scline->command);
}

static void set_creature_max_level_process(struct ScriptContext* context)
{
    struct Dungeon* dungeon;
    short crtr_id = context->value->shorts[0];
    short crtr_lvl = context->value->shorts[1];
    PlayerNumber plyr_idx = context->player_idx;
    if (plyr_idx != game.neutral_player_num)
    {
        dungeon = get_dungeon(plyr_idx);
        if (!is_creature_model_wildcard(crtr_id))
        {
            if (crtr_id < game.conf.crtr_conf.model_count) {
                if (crtr_lvl < 0)
                {
                    crtr_lvl = CREATURE_MAX_LEVEL + 1;
                    dungeon->creature_max_level[crtr_id] = crtr_lvl;
                    SCRIPTDBG(7,"Max level of creature '%s' set to default for player %d.", creature_code_name(crtr_id), (int)plyr_idx);
                } else {
                    dungeon->creature_max_level[crtr_id] = crtr_lvl-1;
                    SCRIPTDBG(7,"Max level of creature '%s' set to %d for player %d.", creature_code_name(crtr_id), crtr_lvl, (int)plyr_idx);
                }
            }
        } else
        {
            for (int i = 1; i < game.conf.crtr_conf.model_count; i++)
            {
                if (creature_model_matches_model(i, plyr_idx , crtr_id))
                {
                    if (crtr_lvl < 0)
                    {
                        crtr_lvl = CREATURE_MAX_LEVEL + 1;
                        dungeon->creature_max_level[i] = crtr_lvl;
                        SCRIPTDBG(7,"Max level of creature '%s' set to default for player %d.", creature_code_name(i), (int)plyr_idx);
                    } else {
                        dungeon->creature_max_level[i] = crtr_lvl-1;
                        SCRIPTDBG(7,"Max level of creature '%s' set to %d for player %d.", creature_code_name(i), crtr_lvl, (int)plyr_idx);
                    }
                }
            }
        }
    } else
    {
        SCRPTERRLOG("Unable to manipulate max level of creature '%s', player %d has no dungeon.", creature_code_name(crtr_id), (int)plyr_idx);
    }
}

static void reset_action_point_check(const struct ScriptLine* scline)
{
    ALLOCATE_SCRIPT_VALUE(scline->command, 0);
    long apt_idx = action_point_number_to_index(scline->np[0]);
    if (!action_point_exists_idx(apt_idx))
    {
        SCRPTERRLOG("Non-existing Action Point, no %ld", scline->np[0]);
        DEALLOCATE_SCRIPT_VALUE
        return;
    }
    value->longs[0] = apt_idx;
    PlayerNumber plyr_idx = (scline->tp[1][0] == '\0') ? ALL_PLAYERS : get_id(player_desc, scline->tp[1]);
    if (plyr_idx == -1)
    {
        SCRPTERRLOG("Invalid player: %s", scline->tp[1]);
        DEALLOCATE_SCRIPT_VALUE
        return;
    }
    value->chars[4] = plyr_idx;
    PROCESS_SCRIPT_VALUE(scline->command);
}

static void reset_action_point_process(struct ScriptContext* context)
{
    action_point_reset_idx(context->value->longs[0], context->value->chars[4]);
}

static void quick_message_check(const struct ScriptLine* scline)
{
    ALLOCATE_SCRIPT_VALUE(scline->command, 0);
    if ((scline->np[0] < 0) || (scline->np[0] >= QUICK_MESSAGES_COUNT))
    {
        SCRPTERRLOG("Invalid information ID number (%ld)", scline->np[0]);
        DEALLOCATE_SCRIPT_VALUE
        return;
    }
    if (strlen(scline->tp[1]) > MESSAGE_TEXT_LEN)
    {
        SCRPTWRNLOG("Information TEXT too long; truncating to %d characters", MESSAGE_TEXT_LEN-1);
    }
    if ((gameadd.quick_messages[scline->np[0]][0] != '\0') && (strcmp(gameadd.quick_messages[scline->np[0]],scline->tp[1]) != 0))
    {
        SCRPTWRNLOG("Quick Message no %ld overwritten by different text", scline->np[0]);
    }
    snprintf(gameadd.quick_messages[scline->np[0]], MESSAGE_TEXT_LEN, "%s", scline->tp[1]);
    value->longs[0]= scline->np[0];
    get_player_number_from_value(scline->tp[2], &value->chars[4], &value->chars[5]);
    PROCESS_SCRIPT_VALUE(scline->command);
}

static void quick_message_process(struct ScriptContext* context)
{
    message_add_fmt(context->value->chars[5], context->value->chars[4], "%s", gameadd.quick_messages[context->value->ulongs[0]]);
}

static void display_message_check(const struct ScriptLine* scline)
{
    ALLOCATE_SCRIPT_VALUE(scline->command, 0);
    value->ulongs[0] = scline->np[0];
    get_player_number_from_value(scline->tp[1], &value->chars[4], &value->chars[5]);
    PROCESS_SCRIPT_VALUE(scline->command);
}

static void display_message_process(struct ScriptContext* context)
{
    message_add_fmt(context->value->chars[5], context->value->chars[4], "%s", get_string(context->value->ulongs[0]));
}

static void change_slab_texture_check(const struct ScriptLine* scline)
{
    ALLOCATE_SCRIPT_VALUE(scline->command, 0);
    if ( (scline->np[0] < 0) || (scline->np[0] >= gameadd.map_tiles_x) || (scline->np[1] < 0) || (scline->np[1] >= gameadd.map_tiles_y) )
    {
        SCRPTERRLOG("Invalid co-ordinates: %ld, %ld", scline->np[0], scline->np[1]);
        DEALLOCATE_SCRIPT_VALUE
        return;
    }
    long texture_id = get_id(texture_pack_desc, scline->tp[2]);
    if (texture_id == -1)
    {
        if (parameter_is_number(scline->tp[2]))
        {
            texture_id = atol(scline->tp[2]) + 1;
        }
        else
        {
            SCRPTERRLOG("Invalid texture pack: '%s'", scline->tp[2]);
            DEALLOCATE_SCRIPT_VALUE
            return;
        }
    }
    if ( (scline->np[2] < 0) || (scline->np[2] >= TEXTURE_VARIATIONS_COUNT) )
    {
        SCRPTERRLOG("Invalid texture ID: %ld", scline->np[2]);
        DEALLOCATE_SCRIPT_VALUE
        return;
    }
    value->shorts[0] = scline->np[0];
    value->shorts[1] = scline->np[1];
    value->bytes[4] = (unsigned char)texture_id;
    value->chars[5] = get_id(fill_desc, scline->tp[3]);
    if ((scline->tp[3][0] != '\0') && (value->chars[5] == -1))
    {
        SCRPTWRNLOG("Fill type %s not recognized", scline->tp[3]);
    }
    PROCESS_SCRIPT_VALUE(scline->command);
}

static void change_slab_texture_process(struct ScriptContext* context)
{
    if (context->value->chars[5] > 0)
    {
        MapSlabCoord slb_x = context->value->shorts[0];
        MapSlabCoord slb_y = context->value->shorts[1];
        struct CompoundCoordFilterParam iter_param;
        iter_param.num1 = context->value->bytes[4]; // new texture
        iter_param.num2 = context->value->chars[5]; // fill type
        iter_param.num3 = get_slabmap_block(slb_x, slb_y)->kind;
        slabs_fill_iterate_from_slab(slb_x, slb_y, slabs_change_texture, &iter_param);
    }
    else
    {
        SlabCodedCoords slb_num = get_slab_number(context->value->shorts[0], context->value->shorts[1]);
        gameadd.slab_ext_data[slb_num] = context->value->bytes[4];
        gameadd.slab_ext_data_initial[slb_num] = context->value->bytes[4];
    }
}

static void computer_player_check(const struct ScriptLine* scline)
{
    ALLOCATE_SCRIPT_VALUE(scline->command, 0);
    long plr_range_id = scline->np[0];
    const char* comp_model = scline->tp[1];
    int plr_start;
    int plr_end;
    char model = 0;
    char type = PT_Keeper;
    TbBool toggle = true;

    if (get_players_range(plr_range_id, &plr_start, &plr_end) < 0)
    {
        SCRPTERRLOG("Given owning player range %d is not supported in this command", (int)plr_range_id);
        DEALLOCATE_SCRIPT_VALUE
    }
    for (long i = plr_start; i < plr_end; i++)
    {
        set_flag(value->shorts[2], to_flag(i));
    }
    if (parameter_is_number(comp_model))
    {
        model = atoi(comp_model);
    }
    else if (strcasecmp(comp_model, "ROAMING") == 0)
    {
        type = PT_Roaming;
    }
    else if (strcasecmp(comp_model, "OFF") == 0)
    {
        toggle = false;
    }
    else
    {
        SCRPTERRLOG("invalid COMPUTER_PLAYER param '%s'", comp_model);
        DEALLOCATE_SCRIPT_VALUE
    }

    value->bytes[0] = plr_start;
    value->bytes[1] = plr_end;
    value->bytes[2] = type;
    value->bytes[3] = model;
    value->bytes[6] = toggle;
    PROCESS_SCRIPT_VALUE(scline->command);
}

static void computer_player_process(struct ScriptContext* context)
{
    char plr_start = context->value->bytes[0];
    char plr_end = context->value->bytes[1];
    char playertype = context->value->bytes[2];
    char model = context->value->bytes[3];
    short owner_flags = context->value->shorts[2];
    TbBool toggle = context->value->bytes[6];
    struct PlayerInfo* player = INVALID_PLAYER;
    for (int i = plr_start; i < plr_end; i++)
    {
        if (i == PLAYER_NEUTRAL)
        {
            continue;
        }
        if (playertype == PT_Roaming)
        {
            player = get_player(i);
            player->player_type = PT_Roaming;
            player->allocflags |= PlaF_Allocated;
            player->allocflags |= PlaF_CompCtrl;
            player->id_number = i;
        }
        else
        {
            if (flag_is_set(owner_flags, to_flag(i)))
            {
                if (toggle == true)
                {
                    script_support_setup_player_as_computer_keeper(i, model);
                    get_dungeon(i)->turns_between_entrance_generation = game.generate_speed;
                    init_creature_states_for_player(i);
                    post_init_player(get_player(i));
                }
                else
                {
                    script_support_setup_player_as_zombie_keeper(i);
                }
            }
        }
        recalculate_player_creature_digger_lists(i);
    }
}

static void add_object_to_level_at_pos_check(const struct ScriptLine* scline)
{
    ALLOCATE_SCRIPT_VALUE(scline->command, 0);
    short tngmodel = get_rid(object_desc, scline->tp[0]);
    if (tngmodel == -1)
    {
        SCRPTERRLOG("Unknown object: %s", scline->tp[0]);
        DEALLOCATE_SCRIPT_VALUE
        return;
    }
    value->shorts[0] = tngmodel;
    if (!subtile_coords_invalid(scline->np[1], scline->np[2]))
    {
        value->shorts[2] = scline->np[1];
        value->shorts[3] = scline->np[2];
    }
    else
    {
        SCRPTERRLOG("Invalid subtile co-ordinates: %ld, %ld", scline->np[1], scline->np[2]);
        DEALLOCATE_SCRIPT_VALUE
        return;
    }
    value->longs[2] = scline->np[3];
    PlayerNumber plyr_idx = get_rid(player_desc, scline->tp[4]); // Optional variable
    if ((plyr_idx == -1) || (plyr_idx == ALL_PLAYERS))
    {
        plyr_idx = PLAYER_NEUTRAL;
    }
    short angle = 0;
    if (strcmp(scline->tp[5], "") != 0) // Optional variable
    {
        if (parameter_is_number(scline->tp[5]))
        {
            angle = atoi(scline->tp[5]) % LbFPMath_TAU;
        }
        else
        {
            angle = get_rid(orientation_desc, scline->tp[5]);
            if (angle < 0)
            {
                SCRPTERRLOG("Unknown orientation: %s", scline->tp[5]);
                DEALLOCATE_SCRIPT_VALUE
                return;
            }
        }
    }

    value->chars[2] = plyr_idx;
    value->shorts[6] = angle;
    PROCESS_SCRIPT_VALUE(scline->command);
}

static void add_object_to_level_check(const struct ScriptLine* scline)
{
    ALLOCATE_SCRIPT_VALUE(scline->command, 0);
    short obj_id = get_rid(object_desc, scline->tp[0]);
    if (obj_id == -1)
    {
        SCRPTERRLOG("Unknown object, '%s'", scline->tp[0]);
        DEALLOCATE_SCRIPT_VALUE
        return;
    }
    value->shorts[0] = obj_id;
    TbMapLocation location;
    if (!get_map_location_id(scline->tp[1], &location))
    {
        DEALLOCATE_SCRIPT_VALUE
        return;
    }
    value->ulongs[1] = location;
    value->longs[2] = scline->np[2];
    PlayerNumber plyr_idx = get_rid(player_desc, scline->tp[3]);
    if ((plyr_idx == -1) || (plyr_idx == ALL_PLAYERS)) //Optional variable
    {
        plyr_idx = PLAYER_NEUTRAL;
    }

    short angle = 0;
    if (strcmp(scline->tp[4], "") != 0) //Optional variable
    {
        if (parameter_is_number(scline->tp[4]))
        {
            angle = atoi(scline->tp[4]) % LbFPMath_TAU;
        }
        else
        {
            angle = get_rid(orientation_desc, scline->tp[4]);
            if (angle < 0)
            {
                SCRPTERRLOG("Unknown orientation: %s", scline->tp[4]);
                DEALLOCATE_SCRIPT_VALUE
                return;
            }
        }
    }

    value->chars[2] = plyr_idx;
    value->shorts[6] = angle;
    PROCESS_SCRIPT_VALUE(scline->command);
}

static void add_object_to_level_process(struct ScriptContext* context)
{
    struct Coord3d pos;
    if (get_coords_at_location(&pos,context->value->ulongs[1],true))
    {
        script_process_new_object(context->value->shorts[0], pos.x.stl.num, pos.y.stl.num, context->value->longs[2], context->value->chars[2], context->value->shorts[6]);
    }
}

static void add_object_to_level_at_pos_process(struct ScriptContext* context)
{
    script_process_new_object(context->value->shorts[0], context->value->shorts[2], context->value->shorts[3], context->value->longs[2], context->value->chars[2],context->value->shorts[6]);
}

static void set_computer_globals_check(const struct ScriptLine* scline)
{
    ALLOCATE_SCRIPT_VALUE(scline->command, 0);
    long plr_range_id = scline->np[0];

    int plr_start;
    int plr_end;
    if (get_players_range(plr_range_id, &plr_start, &plr_end) < 0) {
        SCRPTERRLOG("Given owning player range %d is not supported in this command", (int)plr_range_id);
        return;
    }

    value->shorts[0] = plr_start;
    value->shorts[1] = plr_end;
    value->longs[1] = scline->np[1];
    value->longs[2] = scline->np[2];
    value->longs[3] = scline->np[3];
    value->longs[4] = scline->np[4];
    value->longs[5] = scline->np[5];
    value->longs[6] = scline->np[6];
    value->longs[7] = -1;
    if (scline->np[7] != '\0')
    {
        value->longs[7] = scline->np[7];
    }
    PROCESS_SCRIPT_VALUE(scline->command);
}

static void set_computer_globals_process(struct ScriptContext* context)
{
    int plr_start = context->value->shorts[0];
    int plr_end = context->value->shorts[1];
    long val1 = context->value->longs[1];
    long val2 = context->value->longs[2];
    long val3 = context->value->longs[3];
    long val4 = context->value->longs[4];
    long val5 = context->value->longs[5];
    long val6 = context->value->longs[6];
    long val7 = context->value->longs[7];

    for (long i = plr_start; i < plr_end; i++)
    {
        struct Computer2* comp = get_computer_player(i);
        if (computer_player_invalid(comp))
        {
            continue;
        }
        comp->dig_stack_size = val1;
        comp->processes_time = val2;
        comp->click_rate = val3;
        comp->max_room_build_tasks = val4;
        comp->turn_begin = val5;
        comp->sim_before_dig = val6;
        if (val7 != -1)
        {
            comp->task_delay = val7;
        }
    }
}

static void set_computer_process_check(const struct ScriptLine* scline)
{
    ALLOCATE_SCRIPT_VALUE(scline->command, 0);
    long plr_range_id = scline->np[0];

    int plr_start;
    int plr_end;
    if (get_players_range(plr_range_id, &plr_start, &plr_end) < 0) {
        SCRPTERRLOG("Given owning player range %d is not supported in this command", (int)plr_range_id);
        return;
    }

    value->shorts[0] = plr_start;
    value->shorts[1] = plr_end;
    value->longs[1] = scline->np[2];
    value->longs[2] = scline->np[3];
    value->longs[3] = scline->np[4];
    value->longs[4] = scline->np[5];
    value->longs[5] = scline->np[6];
    value->strs[6] = script_strdup(scline->tp[1]);
    PROCESS_SCRIPT_VALUE(scline->command);
}

static void set_computer_process_process(struct ScriptContext* context)
{
    int plr_start = context->value->shorts[0];
    int plr_end = context->value->shorts[1];
    const char* procname = context->value->strs[6];
    long val1 = context->value->longs[1];
    long val2 = context->value->longs[2];
    long val3 = context->value->longs[3];
    long val4 = context->value->longs[4];
    long val5 = context->value->longs[5];
    long n = 0;
    for (long i = plr_start; i < plr_end; i++)
    {
        struct Computer2* comp = get_computer_player(i);
        if (computer_player_invalid(comp)) {
            continue;
        }
        for (long k = 0; k < COMPUTER_PROCESSES_COUNT; k++)
        {
            struct ComputerProcess* cproc = &comp->processes[k];
            if (flag_is_set(cproc->flags, ComProc_Unkn0002))
                break;
            if (cproc->name == NULL)
                break;
            if (strcasecmp(procname, cproc->name) == 0)
            {
                SCRPTLOG("Changing computer %d process '%s' config from (%d,%d,%d,%d,%d) to (%d,%d,%d,%d,%d)", (int)i, cproc->name,
                    (int)cproc->priority, (int)cproc->confval_2, (int)cproc->confval_3, (int)cproc->confval_4, (int)cproc->confval_5,
                    (int)val1, (int)val2, (int)val3, (int)val4, (int)val5);
                cproc->priority = val1;
                cproc->confval_2 = val2;
                cproc->confval_3 = val3;
                cproc->confval_4 = val4;
                cproc->confval_5 = val5;
                n++;
            }
        }
    }
    if (n == 0)
    {
        SCRIPTDBG(6, "No computer process found named '%s' in players %d to %d", procname, (int)plr_start, (int)plr_end - 1);
        return;
    }
    SCRIPTDBG(6, "Altered %ld processes named '%s'", n, procname);
}

static void set_computer_checks_check(const struct ScriptLine* scline)
{
    ALLOCATE_SCRIPT_VALUE(scline->command, 0);

    long plr_range_id = scline->np[0];
    int plr_start;
    int plr_end;
    if (get_players_range(plr_range_id, &plr_start, &plr_end) < 0) {
        SCRPTERRLOG("Given owning player range %d is not supported in this command", (int)plr_range_id);
        return;
    }

    value->shorts[0] = plr_start;
    value->shorts[1] = plr_end;
    value->longs[1] = scline->np[2];
    value->longs[2] = scline->np[3];
    value->longs[3] = scline->np[4];
    value->longs[4] = scline->np[5];
    value->longs[5] = scline->np[6];
    value->strs[6] = script_strdup(scline->tp[1]);
    PROCESS_SCRIPT_VALUE(scline->command);
}

static void set_computer_checks_process(struct ScriptContext* context)
{
    int plr_start = context->value->shorts[0];
    int plr_end = context->value->shorts[1];
    const char* chkname = context->value->strs[6];
    long val1 = context->value->longs[1];
    long val2 = context->value->longs[2];
    long val3 = context->value->longs[3];
    long val4 = context->value->longs[4];
    long val5 = context->value->longs[5];

    long n = 0;
    for (long i = plr_start; i < plr_end; i++)
    {
        struct Computer2* comp = get_computer_player(i);
        if (computer_player_invalid(comp)) {
            continue;
        }
        for (long k = 0; k < COMPUTER_CHECKS_COUNT; k++)
        {
            struct ComputerCheck* ccheck = &comp->checks[k];
            if ((ccheck->flags & ComChk_Unkn0002) != 0)
                break;
            if (ccheck->name == NULL)
                break;
            if (strcasecmp(chkname, ccheck->name) == 0)
            {
                SCRPTLOG("Changing computer %d check '%s' config from (%d,%d,%d,%d,%d) to (%d,%d,%d,%d,%d)", (int)i, ccheck->name,
                    (int)ccheck->turns_interval, (int)ccheck->param1, (int)ccheck->param2, (int)ccheck->param3, (int)ccheck->last_run_turn,
                    (int)val1, (int)val2, (int)val3, (int)val4, (int)val5);
                ccheck->turns_interval = val1;
                ccheck->param1 = val2;
                ccheck->param2 = val3;
                ccheck->param3 = val4;
                ccheck->last_run_turn = val5;
                n++;
            }
        }
    }
    if (n == 0)
    {
        SCRPTERRLOG("No computer check found named '%s' in players %d to %d", chkname, (int)plr_start, (int)plr_end - 1);
        return;
    }
    SCRIPTDBG(6, "Altered %ld checks named '%s'", n, chkname);
}

static void set_computer_event_check(const struct ScriptLine* scline)
{
    ALLOCATE_SCRIPT_VALUE(scline->command, 0);

    long plr_range_id = scline->np[0];
    int plr_start;
    int plr_end;
    if (get_players_range(plr_range_id, &plr_start, &plr_end) < 0) {
        SCRPTERRLOG("Given owning player range %d is not supported in this command", (int)plr_range_id);
        return;
    }
    if (!player_exists(get_player(plr_range_id)))
    {
        SCRPTERRLOG("Player %d does not exist; cannot modify events", (int)plr_range_id);
        return;
    }
    value->shorts[0] = plr_start;
    value->shorts[1] = plr_end;
    value->longs[1] = scline->np[2];
    value->longs[2] = scline->np[3];
    value->longs[3] = scline->np[4];
    value->longs[4] = scline->np[5];
    value->longs[5] = scline->np[6];
    value->strs[6] = script_strdup(scline->tp[1]);
    PROCESS_SCRIPT_VALUE(scline->command);
}

static void set_computer_event_process(struct ScriptContext* context)
{
    int plr_start = context->value->shorts[0];
    int plr_end = context->value->shorts[1];
    const char* evntname = context->value->strs[6];
    long val1 = context->value->longs[1];
    long val2 = context->value->longs[2];
    long val3 = context->value->longs[3];
    long val4 = context->value->longs[4];
    long val5 = context->value->longs[5];

    long n = 0;
    for (long i = plr_start; i < plr_end; i++)
    {
        struct Computer2* comp = get_computer_player(i);
        if (computer_player_invalid(comp)) {
            continue;
        }
        for (long k = 0; k < COMPUTER_EVENTS_COUNT; k++)
        {
            struct ComputerEvent* event = &comp->events[k];
            if (event->name == NULL)
                break;
            if (strcasecmp(evntname, event->name) == 0)
            {
                if (level_file_version > 0)
                {
                    SCRPTLOG("Changing computer %d event '%s' config from (%d,%d,%d,%d,%d) to (%d,%d,%d,%d,%d)",
                        (int)i, event->name,
                        (int)event->test_interval, (int)event->param1, (int)event->param2, (int)event->param3, (int)event->last_test_gameturn,
                        (int)val1, (int)val2, (int)val3, (int)val4, (int)val5);
                    event->test_interval = val1;
                    event->param1 = val2;
                    event->param2 = val3;
                    event->param3 = val4;
                    event->last_test_gameturn = val5;
                    n++;
                }
                else
                {
                    SCRPTLOG("Changing computer %d event '%s' config from (%d,%d) to (%d,%d)", (int)i, event->name,
                        (int)event->param1, (int)event->param2, (int)val1, (int)val2);
                    event->param1 = val1;
                    event->param2 = val2;
                    n++;
                }
            }
        }
    }
    if (n == 0)
    {
        SCRPTERRLOG("No computer event found named '%s' in players %d to %d", evntname, (int)plr_start, (int)plr_end - 1);
        return;
    }
    SCRIPTDBG(6, "Altered %ld events named '%s'", n, evntname);
}

static void swap_creature_check(const struct ScriptLine* scline)
{
    ALLOCATE_SCRIPT_VALUE(scline->command, 0);
    ThingModel ncrt_id = scline->np[0];
    ThingModel crtr_id = scline->np[1];

    value->shorts[0] = ncrt_id;
    value->shorts[1] = crtr_id;
    PROCESS_SCRIPT_VALUE(scline->command);
}

static void swap_creature_process(struct ScriptContext* context)
{
    ThingModel ncrt_id = context->value->shorts[0];
    ThingModel crtr_id = context->value->shorts[1];

    if (!swap_creature(ncrt_id, crtr_id))
    {
        SCRPTERRLOG("Error swapping creatures '%s'<->'%s'", creature_code_name(ncrt_id), creature_code_name(crtr_id));
    }
    recalculate_all_creature_digger_lists();
    update_creatr_model_activities_list(1);
}

static void set_digger_check(const struct ScriptLine* scline)
{
    ALLOCATE_SCRIPT_VALUE(scline->command, scline->np[0]);
    ThingModel crtr_id = get_rid(creature_desc, scline->tp[1]);
   
    if (crtr_id == -1)
    {
        SCRPTERRLOG("Unknown creature, '%s'", scline->tp[1]);
        return;
    }

    value->shorts[0] = crtr_id;
    PROCESS_SCRIPT_VALUE(scline->command);
}

static void set_digger_process(struct ScriptContext* context)
{
    ThingModel new_dig_model = context->value->shorts[0];
    PlayerNumber plyr_idx = context->player_idx;
    ThingModel old_dig_model = get_players_special_digger_model(plyr_idx);
    if (old_dig_model == new_dig_model)
    {
<<<<<<< HEAD
        update_players_special_digger_model(plyr_idx, new_dig_model);
=======
        return;
    }
    struct PlayerInfo* player = get_player(plyr_idx);

    player->special_digger = context->value->shorts[0];
    for (size_t i = 0; i < CREATURE_TYPES_MAX; i++)
    {
        if (breed_activities[i] == old_dig_model)
            breed_activities[i] = new_dig_model;
        else if (breed_activities[i] == new_dig_model)
            breed_activities[i] = old_dig_model;
>>>>>>> 01c92417
    }
    update_creatr_model_activities_list(1);
}

/**
 * Descriptions of script commands for parser.
 * Arguments are: A-string, N-integer, C-creature model, P-player, R-room kind, L-location, O-operator, S-slab kind, B-boolean
 * Lower case letters are optional arguments, Exclamation points sets 'extended' option, for example 'ANY_CREATURE' for creatures.
 */
const struct CommandDesc command_desc[] = {
  {"CREATE_PARTY",                      "A       ", Cmd_CREATE_PARTY, NULL, NULL},
  {"ADD_TO_PARTY",                      "ACNNAN  ", Cmd_ADD_TO_PARTY, &add_to_party_check, NULL},
  {"DELETE_FROM_PARTY",                 "ACN     ", Cmd_DELETE_FROM_PARTY, &delete_from_party_check, NULL},
  {"ADD_PARTY_TO_LEVEL",                "PAAN    ", Cmd_ADD_PARTY_TO_LEVEL, NULL, NULL},
  {"ADD_CREATURE_TO_LEVEL",             "PCANNNa ", Cmd_ADD_CREATURE_TO_LEVEL, NULL, NULL},
  {"ADD_OBJECT_TO_LEVEL",               "AANpa   ", Cmd_ADD_OBJECT_TO_LEVEL, &add_object_to_level_check, &add_object_to_level_process},
  {"IF",                                "PAOAa   ", Cmd_IF, &if_check, NULL},
  {"IF_ACTION_POINT",                   "NP      ", Cmd_IF_ACTION_POINT, NULL, NULL},
  {"ENDIF",                             "        ", Cmd_ENDIF, NULL, NULL},
  {"SET_HATE",                          "PPN     ", Cmd_SET_HATE, NULL, NULL},
  {"SET_GENERATE_SPEED",                "N       ", Cmd_SET_GENERATE_SPEED, NULL, NULL},
  {"REM",                               "        ", Cmd_REM, NULL, NULL},
  {"START_MONEY",                       "PN      ", Cmd_START_MONEY, NULL, NULL},
  {"ROOM_AVAILABLE",                    "PRNN    ", Cmd_ROOM_AVAILABLE, NULL, NULL},
  {"CREATURE_AVAILABLE",                "PCNN    ", Cmd_CREATURE_AVAILABLE, NULL, NULL},
  {"MAGIC_AVAILABLE",                   "PANN    ", Cmd_MAGIC_AVAILABLE, NULL, NULL},
  {"TRAP_AVAILABLE",                    "PANN    ", Cmd_TRAP_AVAILABLE, NULL, NULL},
  {"RESEARCH",                          "PAAN    ", Cmd_RESEARCH, NULL, NULL},
  {"RESEARCH_ORDER",                    "PAAN    ", Cmd_RESEARCH_ORDER, NULL, NULL},
  {"COMPUTER_PLAYER",                   "PA      ", Cmd_COMPUTER_PLAYER, &computer_player_check, &computer_player_process},
  {"SET_TIMER",                         "PA      ", Cmd_SET_TIMER, NULL, NULL},
  {"ADD_TUNNELLER_TO_LEVEL",            "PAANNN  ", Cmd_ADD_TUNNELLER_TO_LEVEL, NULL, NULL},
  {"WIN_GAME",                          "        ", Cmd_WIN_GAME, NULL, NULL},
  {"LOSE_GAME",                         "        ", Cmd_LOSE_GAME, NULL, NULL},
  {"SET_FLAG",                          "PAN     ", Cmd_SET_FLAG, NULL, NULL},
  {"MAX_CREATURES",                     "PN      ", Cmd_MAX_CREATURES, NULL, NULL},
  {"NEXT_COMMAND_REUSABLE",             "        ", Cmd_NEXT_COMMAND_REUSABLE, NULL, NULL},
  {"DOOR_AVAILABLE",                    "PANN    ", Cmd_DOOR_AVAILABLE, NULL, NULL},
  {"DISPLAY_OBJECTIVE",                 "Nl      ", Cmd_DISPLAY_OBJECTIVE, &display_objective_check, &display_objective_process},
  {"DISPLAY_OBJECTIVE_WITH_POS",        "NNN     ", Cmd_DISPLAY_OBJECTIVE_WITH_POS, &display_objective_check, &display_objective_process},
  {"DISPLAY_INFORMATION",               "Nl      ", Cmd_DISPLAY_INFORMATION, NULL, NULL},
  {"DISPLAY_INFORMATION_WITH_POS",      "NNN     ", Cmd_DISPLAY_INFORMATION_WITH_POS, NULL, NULL},
  {"ADD_TUNNELLER_PARTY_TO_LEVEL",      "PAAANNN ", Cmd_ADD_TUNNELLER_PARTY_TO_LEVEL, NULL, NULL},
  {"ADD_CREATURE_TO_POOL",              "CN      ", Cmd_ADD_CREATURE_TO_POOL, NULL, NULL},
  {"RESET_ACTION_POINT",                "Na      ", Cmd_RESET_ACTION_POINT, &reset_action_point_check, &reset_action_point_process},
  {"SET_CREATURE_MAX_LEVEL",            "PC!N    ", Cmd_SET_CREATURE_MAX_LEVEL, &set_creature_max_level_check, &set_creature_max_level_process},
  {"SET_MUSIC",                         "A       ", Cmd_SET_MUSIC, &set_music_check, &set_music_process},
  {"TUTORIAL_FLASH_BUTTON",             "NN      ", Cmd_TUTORIAL_FLASH_BUTTON, NULL, NULL},
  {"SET_CREATURE_STRENGTH",             "CN      ", Cmd_SET_CREATURE_STRENGTH, NULL, NULL},
  {"SET_CREATURE_HEALTH",               "CN      ", Cmd_SET_CREATURE_HEALTH, NULL, NULL},
  {"SET_CREATURE_ARMOUR",               "CN      ", Cmd_SET_CREATURE_ARMOUR, NULL, NULL},
  {"SET_CREATURE_FEAR_WOUNDED",         "CN      ", Cmd_SET_CREATURE_FEAR_WOUNDED, NULL, NULL},
  {"SET_CREATURE_FEAR_STRONGER",        "CN      ", Cmd_SET_CREATURE_FEAR_STRONGER, NULL, NULL},
  {"SET_CREATURE_FEARSOME_FACTOR",      "CN      ", Cmd_SET_CREATURE_FEARSOME_FACTOR, NULL, NULL},
  {"SET_CREATURE_PROPERTY",             "CAB     ", Cmd_SET_CREATURE_PROPERTY, NULL, NULL},
  {"IF_AVAILABLE",                      "PAOAa   ", Cmd_IF_AVAILABLE, &if_available_check, NULL},
  {"IF_CONTROLS",                       "PAOAa   ", Cmd_IF_CONTROLS,  &if_controls_check, NULL},
  {"SET_COMPUTER_GLOBALS",              "PNNNNNNn", Cmd_SET_COMPUTER_GLOBALS, &set_computer_globals_check, &set_computer_globals_process},
  {"SET_COMPUTER_CHECKS",               "PANNNNN ", Cmd_SET_COMPUTER_CHECKS, &set_computer_checks_check, &set_computer_checks_process},
  {"SET_COMPUTER_EVENT",                "PANNNNN ", Cmd_SET_COMPUTER_EVENT, &set_computer_event_check, &set_computer_event_process},
  {"SET_COMPUTER_PROCESS",              "PANNNNN ", Cmd_SET_COMPUTER_PROCESS, &set_computer_process_check, &set_computer_process_process},
  {"ALLY_PLAYERS",                      "PPN     ", Cmd_ALLY_PLAYERS, NULL, NULL},
  {"DEAD_CREATURES_RETURN_TO_POOL",     "B       ", Cmd_DEAD_CREATURES_RETURN_TO_POOL, NULL, NULL},
  {"BONUS_LEVEL_TIME",                  "Nb      ", Cmd_BONUS_LEVEL_TIME, NULL, NULL},
  {"QUICK_OBJECTIVE",                   "NAl     ", Cmd_QUICK_OBJECTIVE, NULL, NULL},
  {"QUICK_INFORMATION",                 "NAl     ", Cmd_QUICK_INFORMATION, NULL, NULL},
  {"QUICK_OBJECTIVE_WITH_POS",          "NANN    ", Cmd_QUICK_OBJECTIVE_WITH_POS, NULL, NULL},
  {"QUICK_INFORMATION_WITH_POS",        "NANN    ", Cmd_QUICK_INFORMATION_WITH_POS, NULL, NULL},
  {"SWAP_CREATURE",                     "CC      ", Cmd_SWAP_CREATURE, &swap_creature_check, &swap_creature_process},
  {"PRINT",                             "A       ", Cmd_PRINT, NULL, NULL},
  {"MESSAGE",                           "A       ", Cmd_MESSAGE, NULL, NULL},
  {"PLAY_MESSAGE",                      "PAA     ", Cmd_PLAY_MESSAGE, &play_message_check, &play_message_process},
  {"ADD_GOLD_TO_PLAYER",                "PN      ", Cmd_ADD_GOLD_TO_PLAYER, NULL, NULL},
  {"SET_CREATURE_TENDENCIES",           "PAB     ", Cmd_SET_CREATURE_TENDENCIES, NULL, NULL},
  {"REVEAL_MAP_RECT",                   "PNNNN   ", Cmd_REVEAL_MAP_RECT, NULL, NULL},
  {"CONCEAL_MAP_RECT",                  "PNNNNb! ", Cmd_CONCEAL_MAP_RECT, &conceal_map_rect_check, &conceal_map_rect_process},
  {"REVEAL_MAP_LOCATION",               "PLN     ", Cmd_REVEAL_MAP_LOCATION, &reveal_map_location_check, &reveal_map_location_process},
  {"LEVEL_VERSION",                     "N       ", Cmd_LEVEL_VERSION, NULL, NULL},
  {"KILL_CREATURE",                     "PC!AN   ", Cmd_KILL_CREATURE, NULL, NULL},
  {"COMPUTER_DIG_TO_LOCATION",          "PLL     ", Cmd_COMPUTER_DIG_TO_LOCATION, NULL, NULL},
  {"USE_POWER_ON_CREATURE",             "PC!APANA", Cmd_USE_POWER_ON_CREATURE, NULL, NULL},
  {"USE_POWER_ON_PLAYERS_CREATURES",    "PC!PANB!", Cmd_USE_POWER_ON_PLAYERS_CREATURES, &use_power_on_players_creatures_check, &use_power_on_players_creatures_process},
  {"USE_POWER_AT_POS",                  "PNNANA  ", Cmd_USE_POWER_AT_POS, NULL, NULL},
  {"USE_POWER_AT_SUBTILE",              "PNNANA  ", Cmd_USE_POWER_AT_POS, NULL, NULL},  //todo: Remove after mapmakers have received time to use USE_POWER_AT_POS
  {"USE_POWER_AT_LOCATION",             "PLANA   ", Cmd_USE_POWER_AT_LOCATION, NULL, NULL},
  {"USE_POWER",                         "PAA     ", Cmd_USE_POWER, NULL, NULL},
  {"USE_SPECIAL_INCREASE_LEVEL",        "PN      ", Cmd_USE_SPECIAL_INCREASE_LEVEL, NULL, NULL},
  {"USE_SPECIAL_MULTIPLY_CREATURES",    "PN      ", Cmd_USE_SPECIAL_MULTIPLY_CREATURES, NULL, NULL},
  {"MAKE_SAFE",                         "P       ", Cmd_MAKE_SAFE, NULL, NULL},
  {"USE_SPECIAL_MAKE_SAFE",             "P       ", Cmd_MAKE_SAFE, NULL, NULL}, // Legacy command
  {"LOCATE_HIDDEN_WORLD",               "        ", Cmd_LOCATE_HIDDEN_WORLD, NULL, NULL},
  {"USE_SPECIAL_LOCATE_HIDDEN_WORLD",   "        ", Cmd_LOCATE_HIDDEN_WORLD, NULL, NULL}, // Legacy command
  {"USE_SPECIAL_TRANSFER_CREATURE",     "P       ", Cmd_USE_SPECIAL_TRANSFER_CREATURE, &special_transfer_creature_check, &special_transfer_creature_process},
  {"TRANSFER_CREATURE",                 "PC!An   ", Cmd_TRANSFER_CREATURE, &script_transfer_creature_check, &script_transfer_creature_process},
  {"CHANGE_CREATURES_ANNOYANCE",        "PC!AN   ", Cmd_CHANGE_CREATURES_ANNOYANCE, &change_creatures_annoyance_check, &change_creatures_annoyance_process},
  {"ADD_TO_FLAG",                       "PAN     ", Cmd_ADD_TO_FLAG, NULL, NULL},
  {"SET_CAMPAIGN_FLAG",                 "PAN     ", Cmd_SET_CAMPAIGN_FLAG, NULL, NULL},
  {"ADD_TO_CAMPAIGN_FLAG",              "PAN     ", Cmd_ADD_TO_CAMPAIGN_FLAG, NULL, NULL},
  {"EXPORT_VARIABLE",                   "PAA     ", Cmd_EXPORT_VARIABLE, NULL, NULL},
  {"RUN_AFTER_VICTORY",                 "B       ", Cmd_RUN_AFTER_VICTORY, NULL, NULL},
  {"LEVEL_UP_CREATURE",                 "PC!AN   ", Cmd_LEVEL_UP_CREATURE, NULL, NULL},
  {"LEVEL_UP_PLAYERS_CREATURES",        "PC!n    ", Cmd_LEVEL_UP_PLAYERS_CREATURES, &level_up_players_creatures_check, level_up_players_creatures_process},
  {"CHANGE_CREATURE_OWNER",             "PC!AP   ", Cmd_CHANGE_CREATURE_OWNER, NULL, NULL},
  {"SET_GAME_RULE",                     "AN      ", Cmd_SET_GAME_RULE, &set_game_rule_check, &set_game_rule_process},
  {"SET_ROOM_CONFIGURATION",            "AAAan   ", Cmd_SET_ROOM_CONFIGURATION, &set_room_configuration_check, &set_room_configuration_process},
  {"SET_TRAP_CONFIGURATION",            "AAAnnn  ", Cmd_SET_TRAP_CONFIGURATION, &set_trap_configuration_check, &set_trap_configuration_process},
  {"SET_DOOR_CONFIGURATION",            "AAAn    ", Cmd_SET_DOOR_CONFIGURATION, &set_door_configuration_check, &set_door_configuration_process},
  {"SET_OBJECT_CONFIGURATION",          "AAAnnn  ", Cmd_SET_OBJECT_CONFIGURATION, &set_object_configuration_check, &set_object_configuration_process},
  {"SET_CREATURE_CONFIGURATION",        "CAAaa   ", Cmd_SET_CREATURE_CONFIGURATION, &set_creature_configuration_check, &set_creature_configuration_process},
  {"SET_SACRIFICE_RECIPE",              "AAA+    ", Cmd_SET_SACRIFICE_RECIPE, &set_sacrifice_recipe_check, &set_sacrifice_recipe_process},
  {"REMOVE_SACRIFICE_RECIPE",           "A+      ", Cmd_REMOVE_SACRIFICE_RECIPE, &remove_sacrifice_recipe_check, &set_sacrifice_recipe_process},
  {"SET_BOX_TOOLTIP",                   "NA      ", Cmd_SET_BOX_TOOLTIP, &set_box_tooltip_check, &set_box_tooltip_process},
  {"SET_BOX_TOOLTIP_ID",                "NN      ", Cmd_SET_BOX_TOOLTIP_ID, &set_box_tooltip_id_check, &set_box_tooltip_id_process},
  {"CHANGE_SLAB_OWNER",                 "NNPa    ", Cmd_CHANGE_SLAB_OWNER, &change_slab_owner_check, &change_slab_owner_process},
  {"CHANGE_SLAB_TYPE",                  "NNSa    ", Cmd_CHANGE_SLAB_TYPE, &change_slab_type_check, &change_slab_type_process},
  {"CREATE_EFFECTS_LINE",               "LLNNNA  ", Cmd_CREATE_EFFECTS_LINE, &create_effects_line_check, &create_effects_line_process},
  {"IF_SLAB_OWNER",                     "NNP     ", Cmd_IF_SLAB_OWNER, NULL, NULL},
  {"IF_SLAB_TYPE",                      "NNS     ", Cmd_IF_SLAB_TYPE, NULL, NULL},
  {"QUICK_MESSAGE",                     "NAA     ", Cmd_QUICK_MESSAGE, &quick_message_check, &quick_message_process},
  {"DISPLAY_MESSAGE",                   "NA      ", Cmd_DISPLAY_MESSAGE, &display_message_check, &display_message_process},
  {"USE_SPELL_ON_CREATURE",             "PC!AAn  ", Cmd_USE_SPELL_ON_CREATURE, NULL, NULL},
  {"USE_SPELL_ON_PLAYERS_CREATURES",    "PC!An   ", Cmd_USE_SPELL_ON_PLAYERS_CREATURES, &use_spell_on_players_creatures_check, &use_spell_on_players_creatures_process},
  {"SET_HEART_HEALTH",                  "PN      ", Cmd_SET_HEART_HEALTH, &set_heart_health_check, &set_heart_health_process},
  {"ADD_HEART_HEALTH",                  "PNb     ", Cmd_ADD_HEART_HEALTH, &add_heart_health_check, &add_heart_health_process},
  {"CREATURE_ENTRANCE_LEVEL",           "PN      ", Cmd_CREATURE_ENTRANCE_LEVEL, NULL, NULL},
  {"RANDOMISE_FLAG",                    "PAn     ", Cmd_RANDOMISE_FLAG, NULL, NULL},
  {"RANDOMIZE_FLAG",                    "PAn     ", Cmd_RANDOMISE_FLAG, NULL, NULL},
  {"COMPUTE_FLAG",                      "PAAPAb  ", Cmd_COMPUTE_FLAG, NULL, NULL},
  {"DISPLAY_TIMER",                     "PAb     ", Cmd_DISPLAY_TIMER, &display_timer_check, &display_timer_process},
  {"ADD_TO_TIMER",                      "PAN     ", Cmd_ADD_TO_TIMER, &add_to_timer_check, &add_to_timer_process},
  {"ADD_BONUS_TIME",                    "N       ", Cmd_ADD_BONUS_TIME, &add_bonus_time_check, &add_bonus_time_process},
  {"DISPLAY_VARIABLE",                  "PAnn    ", Cmd_DISPLAY_VARIABLE, &display_variable_check, &display_variable_process},
  {"DISPLAY_COUNTDOWN",                 "PANb    ", Cmd_DISPLAY_COUNTDOWN, &display_countdown_check, &display_timer_process},
  {"HIDE_TIMER",                        "        ", Cmd_HIDE_TIMER, &cmd_no_param_check, &hide_timer_process},
  {"HIDE_VARIABLE",                     "        ", Cmd_HIDE_VARIABLE, &cmd_no_param_check, &hide_variable_process},
  {"CREATE_EFFECT",                     "AAn     ", Cmd_CREATE_EFFECT, &create_effect_check, &create_effect_process},
  {"CREATE_EFFECT_AT_POS",              "ANNn    ", Cmd_CREATE_EFFECT_AT_POS, &create_effect_at_pos_check, &create_effect_at_pos_process},
  {"HEART_LOST_QUICK_OBJECTIVE",        "NAl     ", Cmd_HEART_LOST_QUICK_OBJECTIVE, &heart_lost_quick_objective_check, &heart_lost_quick_objective_process},
  {"HEART_LOST_OBJECTIVE",              "Nl      ", Cmd_HEART_LOST_OBJECTIVE, &heart_lost_objective_check, &heart_lost_objective_process},
  {"SET_DOOR",                          "ANN     ", Cmd_SET_DOOR, &set_door_check, &set_door_process},
  {"PLACE_DOOR",                        "PANNb!b!", Cmd_PLACE_DOOR, &place_door_check, &place_door_process},
  {"PLACE_TRAP",                        "PANNb!  ", Cmd_PLACE_TRAP, &place_trap_check, &place_trap_process },
  {"ZOOM_TO_LOCATION",                  "PL      ", Cmd_MOVE_PLAYER_CAMERA_TO, &player_zoom_to_check, &player_zoom_to_process},
  {"SET_CREATURE_INSTANCE",             "CNAN    ", Cmd_SET_CREATURE_INSTANCE, &set_creature_instance_check, &set_creature_instance_process},
  {"SET_HAND_RULE",                     "PC!Aaaa ", Cmd_SET_HAND_RULE, &set_hand_rule_check, &set_hand_rule_process},
  {"MOVE_CREATURE",                     "PC!ANLa ", Cmd_MOVE_CREATURE, &move_creature_check, &move_creature_process},
  {"COUNT_CREATURES_AT_ACTION_POINT",   "NPC!PA  ", Cmd_COUNT_CREATURES_AT_ACTION_POINT, &count_creatures_at_action_point_check, &count_creatures_at_action_point_process},
  {"IF_ALLIED",                         "PPON    ", Cmd_IF_ALLIED, &if_allied_check, NULL},
  {"SET_TEXTURE",                       "PA      ", Cmd_SET_TEXTURE, &set_texture_check, &set_texture_process},
  {"HIDE_HERO_GATE",                    "NB      ", Cmd_HIDE_HERO_GATE, &hide_hero_gate_check, &hide_hero_gate_process},
  {"NEW_TRAP_TYPE",                     "A       ", Cmd_NEW_TRAP_TYPE, &new_trap_type_check, &null_process},
  {"NEW_OBJECT_TYPE",                   "A       ", Cmd_NEW_OBJECT_TYPE, &new_object_type_check, &null_process},
  {"NEW_ROOM_TYPE",                     "A       ", Cmd_NEW_ROOM_TYPE, &new_room_type_check, &null_process},
  {"NEW_CREATURE_TYPE",                 "A       ", Cmd_NEW_CREATURE_TYPE, &new_creature_type_check, &null_process},
  {"SET_HAND_GRAPHIC",                  "PA      ", Cmd_SET_HAND_GRAPHIC, &set_power_hand_check, &set_power_hand_process},
  {"ADD_EFFECT_GENERATOR_TO_LEVEL",     "AAN     ", Cmd_ADD_EFFECT_GENERATOR_TO_LEVEL, &add_effectgen_to_level_check, &add_effectgen_to_level_process},
  {"SET_EFFECT_GENERATOR_CONFIGURATION","AAAnn   ", Cmd_SET_EFFECT_GENERATOR_CONFIGURATION, &set_effectgen_configuration_check, &set_effectgen_configuration_process},
  {"SET_POWER_CONFIGURATION",           "AAAa    ", Cmd_SET_POWER_CONFIGURATION, &set_power_configuration_check, &set_power_configuration_process},
  {"SET_PLAYER_COLOR",                  "PA      ", Cmd_SET_PLAYER_COLOUR, &set_player_colour_check, &set_player_colour_process},
  {"SET_PLAYER_COLOUR",                 "PA      ", Cmd_SET_PLAYER_COLOUR, &set_player_colour_check, &set_player_colour_process},
  {"MAKE_UNSAFE",                       "P       ", Cmd_MAKE_UNSAFE, NULL, NULL},
  {"SET_INCREASE_ON_EXPERIENCE",        "AN      ", Cmd_SET_INCREASE_ON_EXPERIENCE, &set_increase_on_experience_check, &set_increase_on_experience_process},
  {"SET_PLAYER_MODIFIER",               "PAN     ", Cmd_SET_PLAYER_MODIFIER, &set_player_modifier_check, &set_player_modifier_process},
  {"ADD_TO_PLAYER_MODIFIER",            "PAN     ", Cmd_ADD_TO_PLAYER_MODIFIER, &add_to_player_modifier_check, &add_to_player_modifier_process},
  {"CHANGE_SLAB_TEXTURE",               "NNAa    ", Cmd_CHANGE_SLAB_TEXTURE , &change_slab_texture_check, &change_slab_texture_process},
  {"ADD_OBJECT_TO_LEVEL_AT_POS",        "ANNNpa  ", Cmd_ADD_OBJECT_TO_LEVEL_AT_POS, &add_object_to_level_at_pos_check, &add_object_to_level_at_pos_process},
  {"LOCK_POSSESSION",                   "PB!     ", Cmd_LOCK_POSSESSION, &lock_possession_check, &lock_possession_process},
  {"SET_DIGGER",                        "PC      ", Cmd_SET_DIGGER , &set_digger_check, &set_digger_process},
  {NULL,                                "        ", Cmd_NONE, NULL, NULL},
};

const struct CommandDesc dk1_command_desc[] = {
  {"CREATE_PARTY",                 "A       ", Cmd_CREATE_PARTY, NULL, NULL},
  {"ADD_TO_PARTY",                 "ACNNAN  ", Cmd_ADD_TO_PARTY, &add_to_party_check, NULL},
  {"ADD_PARTY_TO_LEVEL",           "PAAN    ", Cmd_ADD_PARTY_TO_LEVEL, NULL, NULL},
  {"ADD_CREATURE_TO_LEVEL",        "PCANNN  ", Cmd_ADD_CREATURE_TO_LEVEL, NULL, NULL},
  {"IF",                           "PAOAa   ", Cmd_IF, &if_check, NULL},
  {"IF_ACTION_POINT",              "NP      ", Cmd_IF_ACTION_POINT, NULL, NULL},
  {"ENDIF",                        "        ", Cmd_ENDIF, NULL, NULL},
  {"SET_HATE",                     "PPN     ", Cmd_SET_HATE, NULL, NULL},
  {"SET_GENERATE_SPEED",           "N       ", Cmd_SET_GENERATE_SPEED, NULL, NULL},
  {"REM",                          "        ", Cmd_REM, NULL, NULL},
  {"START_MONEY",                  "PN      ", Cmd_START_MONEY, NULL, NULL},
  {"ROOM_AVAILABLE",               "PRNN    ", Cmd_ROOM_AVAILABLE, NULL, NULL},
  {"CREATURE_AVAILABLE",           "PCNN    ", Cmd_CREATURE_AVAILABLE, NULL, NULL},
  {"MAGIC_AVAILABLE",              "PANN    ", Cmd_MAGIC_AVAILABLE, NULL, NULL},
  {"TRAP_AVAILABLE",               "PANN    ", Cmd_TRAP_AVAILABLE, NULL, NULL},
  {"RESEARCH",                     "PAAN    ", Cmd_RESEARCH_ORDER, NULL, NULL},
  {"COMPUTER_PLAYER",              "PN      ", Cmd_COMPUTER_PLAYER, computer_player_check, computer_player_process},
  {"SET_TIMER",                    "PA      ", Cmd_SET_TIMER, NULL, NULL},
  {"ADD_TUNNELLER_TO_LEVEL",       "PAANNN  ", Cmd_ADD_TUNNELLER_TO_LEVEL, NULL, NULL},
  {"WIN_GAME",                     "        ", Cmd_WIN_GAME, NULL, NULL},
  {"LOSE_GAME",                    "        ", Cmd_LOSE_GAME, NULL, NULL},
  {"SET_FLAG",                     "PAN     ", Cmd_SET_FLAG, NULL, NULL},
  {"MAX_CREATURES",                "PN      ", Cmd_MAX_CREATURES, NULL, NULL},
  {"NEXT_COMMAND_REUSABLE",        "        ", Cmd_NEXT_COMMAND_REUSABLE, NULL, NULL},
  {"DOOR_AVAILABLE",               "PANN    ", Cmd_DOOR_AVAILABLE, NULL, NULL},
  {"DISPLAY_OBJECTIVE",            "NA      ", Cmd_DISPLAY_OBJECTIVE, &display_objective_check, &display_objective_process},
  {"DISPLAY_OBJECTIVE_WITH_POS",   "NNN     ", Cmd_DISPLAY_OBJECTIVE_WITH_POS, &display_objective_check, &display_objective_process},
  {"DISPLAY_INFORMATION",          "N       ", Cmd_DISPLAY_INFORMATION, NULL, NULL},
  {"DISPLAY_INFORMATION_WITH_POS", "NNN     ", Cmd_DISPLAY_INFORMATION_WITH_POS, NULL, NULL},
  {"ADD_TUNNELLER_PARTY_TO_LEVEL", "PAAANNN ", Cmd_ADD_TUNNELLER_PARTY_TO_LEVEL, NULL, NULL},
  {"ADD_CREATURE_TO_POOL",         "CN      ", Cmd_ADD_CREATURE_TO_POOL, NULL, NULL},
  {"RESET_ACTION_POINT",           "N       ", Cmd_RESET_ACTION_POINT, &reset_action_point_check, &reset_action_point_process},
  {"SET_CREATURE_MAX_LEVEL",       "PC!N    ", Cmd_SET_CREATURE_MAX_LEVEL, &set_creature_max_level_check, &set_creature_max_level_process},
  {"SET_MUSIC",                    "N       ", Cmd_SET_MUSIC, NULL, NULL},
  {"TUTORIAL_FLASH_BUTTON",        "NN      ", Cmd_TUTORIAL_FLASH_BUTTON, NULL, NULL},
  {"SET_CREATURE_STRENGTH",        "CN      ", Cmd_SET_CREATURE_STRENGTH, NULL, NULL},
  {"SET_CREATURE_HEALTH",          "CN      ", Cmd_SET_CREATURE_HEALTH, NULL, NULL},
  {"SET_CREATURE_ARMOUR",          "CN      ", Cmd_SET_CREATURE_ARMOUR, NULL, NULL},
  {"SET_CREATURE_FEAR",            "CN      ", Cmd_SET_CREATURE_FEAR_WOUNDED, NULL, NULL},
  {"IF_AVAILABLE",                 "PAOAa   ", Cmd_IF_AVAILABLE, &if_available_check, NULL},
  {"SET_COMPUTER_GLOBALS",         "PNNNNNN ", Cmd_SET_COMPUTER_GLOBALS, &set_computer_globals_check, &set_computer_globals_process},
  {"SET_COMPUTER_CHECKS",          "PANNNNN ", Cmd_SET_COMPUTER_CHECKS, &set_computer_checks_check, &set_computer_checks_process},
  {"SET_COMPUTER_EVENT",           "PANN    ", Cmd_SET_COMPUTER_EVENT, &set_computer_event_check, &set_computer_event_process},
  {"SET_COMPUTER_PROCESS",         "PANNNNN ", Cmd_SET_COMPUTER_PROCESS, &set_computer_process_check, &set_computer_process_process},
  {"ALLY_PLAYERS",                 "PP      ", Cmd_ALLY_PLAYERS, NULL, NULL},
  {"DEAD_CREATURES_RETURN_TO_POOL","N       ", Cmd_DEAD_CREATURES_RETURN_TO_POOL, NULL, NULL},
  {"BONUS_LEVEL_TIME",             "N       ", Cmd_BONUS_LEVEL_TIME, NULL, NULL},
  {"QUICK_OBJECTIVE",              "NAA     ", Cmd_QUICK_OBJECTIVE, NULL, NULL},
  {"QUICK_INFORMATION",            "NA      ", Cmd_QUICK_INFORMATION, NULL, NULL},
  {"SWAP_CREATURE",                "CC      ", Cmd_SWAP_CREATURE, &swap_creature_check, &swap_creature_process},
  {"PRINT",                        "A       ", Cmd_PRINT, NULL, NULL},
  {"MESSAGE",                      "A       ", Cmd_MESSAGE, NULL, NULL},
  {"LEVEL_VERSION",                "N       ", Cmd_LEVEL_VERSION, NULL, NULL},
  {NULL,                           "        ", Cmd_NONE, NULL, NULL},
};

#ifdef __cplusplus
}
#endif<|MERGE_RESOLUTION|>--- conflicted
+++ resolved
@@ -7432,23 +7432,8 @@
     ThingModel old_dig_model = get_players_special_digger_model(plyr_idx);
     if (old_dig_model == new_dig_model)
     {
-<<<<<<< HEAD
         update_players_special_digger_model(plyr_idx, new_dig_model);
-=======
-        return;
-    }
-    struct PlayerInfo* player = get_player(plyr_idx);
-
-    player->special_digger = context->value->shorts[0];
-    for (size_t i = 0; i < CREATURE_TYPES_MAX; i++)
-    {
-        if (breed_activities[i] == old_dig_model)
-            breed_activities[i] = new_dig_model;
-        else if (breed_activities[i] == new_dig_model)
-            breed_activities[i] = old_dig_model;
->>>>>>> 01c92417
-    }
-    update_creatr_model_activities_list(1);
+    }
 }
 
 /**
