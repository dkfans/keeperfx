--- conflicted
+++ resolved
@@ -2665,11 +2665,7 @@
 {
   struct Dungeon *dungeon;
   int i;
-<<<<<<< HEAD
-  for (i=0; i <= PLAYERS_COUNT; i++)
-=======
   for (i=0; i < PLAYERS_COUNT; i++)
->>>>>>> 6837fa17
   {
       dungeon = get_dungeon(i);
       if (dungeon_invalid(dungeon))
