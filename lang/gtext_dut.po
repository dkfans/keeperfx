# ******************************************************************************
#  Free implementation of Bullfrog's Dungeon Keeper strategy game.
# ******************************************************************************
#   @file gtext_dut.po
#      KeeperFX GUI Strings translation file
#  @par Purpose:
#      Contains translation of the national strings in the game.
#  @par Comment:
#      Use this file to improve the translation for specific language.
#  @author   KeeperFX Team
#  @date     25 Aug 2012 - 02 Oct 2012
#  @par  Copying and copyrights:
#      This program is free software; you can redistribute it and/or modify
#      it under the terms of the GNU General Public License as published by
#      the Free Software Foundation; either version 2 of the License, or
#      (at your option) any later version.
#
# ******************************************************************************
"Project-Id-Version: GUI Strings for KeeperFX\n"
"Report-Msgid-Bugs-To: https://code.google.com/p/keeperfx/issues/list\n"
"POT-Creation-Date: 2012-09-02 01:12+0200\n"
"PO-Revision-Date: 2022-05-29 13:52+0200\n"
"Last-Translator: qqluqq\n"
"Language-Team: KeeperFX Team <code.google.com>\n"
"Language: nl\n"
"MIME-Version: 1.0\n"
"Content-Type: text/plain; charset=utf-8\n"
"Content-Transfer-Encoding: 8bit\n"
"X-Poedit-SourceCharset: utf-8\n"
"X-Generator: Poedit 3.0.1\n"

#. Generic victory message
#: guitext:0
msgctxt "In-game message"
msgid "Success! The land is yours. Press Space to proceed to the next realm."
msgstr ""
"Het land is veroverd! Druk op de spatiebalk om het volgende rijk te betreden."

#. Level Eversmile information soon after start
#: guitext:1
msgctxt "In-game message"
msgid "This is a message. Right click to delete it."
msgstr "Dit is een bericht. Klik rechts om het te wissen."

#. Level Eversmile first objective
#: guitext:2
msgctxt "In-game message"
msgid ""
"The first thing a Keeper needs is somewhere to keep gold, when it's been "
"mined out of the rock by his imps. To create a Treasure Room, select the "
"Treasure Room icon from the Rooms Panel and fill the empty area to the west "
"with Treasure Room tiles."
msgstr ""
"Nadat de Dondersteentjes het goud uit de rotsen gewonnen hebben, heb je een "
"plek nodig om dat goud op te slaan. Om een Schatkamer te bouwen, selecteer "
"je het Schatkamer pictogram in het Ruimtenpaneel en plaats je tegels over "
"het lege gebied in het westen."

#. Level Eversmile information when started building Treasure Room
#: guitext:3
msgctxt "In-game message"
msgid ""
"Use the cursor keys to see other areas of the underworld. Rotate and zoom "
"the view with the right ctrl key and cursor keys."
msgstr ""
"Bekijk de onderwereld met pijltjestoetsen. Druk op rechter CTRL en "
"pijltjestoets om te draaien of in/uit te zoomen."

#. Level Eversmile objective when built Treasure Room
#: guitext:4
msgctxt "In-game message"
msgid ""
"Expertly done. Press the right mouse button to turn the pointer back into "
"the Hand of Evil. Mine out the gold to the east by tagging the area with the "
"left mouse button. Your Imps will dig out the gold and carry it back to your "
"Treasure Room."
msgstr ""
"Uitstekend gedaan. Klik rechts zodat de cursor in de Duivelshand verandert. "
"Delf in het oosten het goud op door het gebied met de linkermuisknop te "
"selecteren. De Dondersteentjes delven het goud op en brengen het vervolgens "
"naar de Schatkamer."

#. Level Eversmile information while digging gold
#: guitext:5
msgctxt "In-game message"
msgid ""
"If you want to make your creatures work harder, slap them by right clicking "
"the Hand of Evil on them. Slapping will harm your creatures."
msgstr ""
"Sla je wezens als ze harder moeten werken. Plaats de Duivelshand op het "
"wezen en klik rechts. Je verwondt je wezen met elke klap."

#. Level Eversmile information while digging gold
#: guitext:6
msgctxt "In-game message"
msgid ""
"Use the left mouse button to pluck your creatures from the dungeon. Use the "
"right mouse button to drop them over a room or tile belonging to your "
"dungeon. Creatures perform the task most relevant to the situation they're "
"dropped into."
msgstr ""
"Klik met de muis op een wezen om het uit de kerker op te pakken. Klik rechts "
"om het in een ander deel van je kerker te plaatsen. Je slaafjes voeren taken "
"uit die voor de betreffende situatie enorm belangrijk zijn."

#. Level Eversmile objective after digging gold
#: guitext:7
msgctxt "In-game message"
msgid ""
"Greedily done, Keeper. Now, you need to turn some of your dungeon into a "
"Lair. Lairs are where creatures rest and recover. The area your imps just "
"mined out would be an ideal spot for some creatures to lurk. Select the Lair "
"icon from the Rooms Panel."
msgstr ""
"Goed gedaan, Keeper. Nu moet je een deel van je kerker in een Hol "
"veranderen. In een Hol herstellen je wezens en rusten ze uit. Het gebied dat "
"je Dondersteentjes zojuist hebben uitgegraven, is hiervoor geschikt. Kies "
"het Hol pictogram in het Ruimtenpaneel."

#. Level Eversmile objective after Lair built
#: guitext:8
msgctxt "In-game message"
msgid ""
"Dig a tunnel that connects to the Portal to the north. Portals appear on the "
"map as flashing squares, until they are claimed. Creatures only use Portals "
"claimed by a Keeper. Your imps claim a Portal as soon as it connects to your "
"dungeon."
msgstr ""
"Graaf een tunnel naar het Portaal in het noorden. Portalen worden op de "
"kaart knipperend weergegeven, totdat ze zijn ingenomen. Jouw wezens kunnen "
"alleen ingenomen Portalen gebruiken. Ze nemen het Portaal in zodra het met "
"de kerker is verbonden."

#. Level Eversmile objective when digging w/o Treasure Room
#: guitext:9
msgctxt "In-game message"
msgid ""
"You should build a Treasure Room first. Select the Treasure Room icon from "
"the Rooms Panel and left click on the tiles in the area to the west of your "
"Dungeon Heart."
msgstr ""
"Je moet eerst een Schatkamer bouwen. Klik op het Schatkamer pictogram in het "
"Ruimtenpaneel en selecteer vervolgens een gebied ten westen van het Hart van "
"je kerker."

#. Level Eversmile information after some digging
#: guitext:10
msgctxt "In-game message"
msgid ""
"Pick up creatures by left clicking on them. Drop them by right clicking over "
"a room or tile belonging to your dungeon. Creatures perform tasks relevant "
"to the situation they're dropped into."
msgstr ""
"Klik links op een wezen om het uit de kerker op te pakken. Klik rechts om "
"het elders in je kerker te plaatsen. Je wezens voeren taken uit die voor de "
"betreffende situatie enorm belangrijk zijn."

#. Level Eversmile information after some digging
#: guitext:11
msgctxt "In-game message"
msgid ""
"If you want your creatures to work harder, slap them with a right click of "
"the hand. Your creatures take damage from each slap they receive."
msgstr ""
"Sla je wezens als ze harder moeten werken. Plaats daartoe de Duivelshand op "
"het wezen en klik rechts. Je verwondt je wezens met elke slag."

#. Level Eversmile objective after digging gold w/o Treasure Room
#: guitext:12
msgctxt "In-game message"
msgid ""
"You have not yet built a Treasure Room. Until you build this room, you will "
"be unable to pay any creatures. Only imps give their loyalty freely. No "
"other creatures will serve you unpaid."
msgstr ""
"Je hebt nog geen Schatkamer gebouwd. Zolang je dat niet gedaan hebt, kun je "
"je wezens niet betalen. Alleen de Dondersteentjes blijven je trouw. De "
"overigen werken alleen voor geld."

#. Level Eversmile objective after getting first creature
#: guitext:13
msgctxt "In-game message"
msgid ""
"Your first minion has arrived. It's a giant Fly. It can spit corrosive vomit "
"at your enemies and its wings grant the hideous insect the speed to "
"intercept the most nimble trespassers."
msgstr ""
"Je eerste slaafje is aangekomen. Het is een gigantische vlieg. Hij spuugt "
"een bijtende stof naar je vijanden. Met zijn vleugels kan dit insect zelfs "
"de snelste indringers onderscheppen."

#. Level Eversmile objective after getting first beetle
#: guitext:14
msgctxt "In-game message"
msgid ""
"A Beetle has scuttled into your realm. It's tough enough to absorb a lot of "
"damage. Like most creatures, Beetles require food. Dig out a new area, "
"select the Hatchery icon and create your Hatchery. Tasty snacks will soon "
"emerge from its enchanted soil."
msgstr ""
"Een Tor is jouw rijk in gevlucht. Het is al erg genoeg zoveel schade te "
"moeten incasseren. Torren hebben net als jouw wezens voedsel nodig. Graaf "
"een nieuw gebied uit, klik op het Broedplaats pictogram en bouw je eigen "
"Broedplaats."

#. Level Eversmile objective after Hatchery built
#: guitext:15
msgctxt "In-game message"
msgid ""
"Imps fortify your walls to prevent intruders tunnelling in. If you want to "
"create more imps, go to the Research Panel, select the Imp icon and left "
"click anywhere in your dungeon. Each Imp you create costs more than the "
"previous one."
msgstr ""
"Dondersteentjes verstevigen de muren om indringers buiten de kerker te "
"houden. Wil je meer Dondersteentjes, ga dan naar het Onderzoekpaneel, "
"selecteer het Dondersteen pictogram en klik ergens in je kerker. Elk "
"Dondersteentje dat je creëert kost meer dan het voorgaande."

#. Level Eversmile information after having few creatures
#: guitext:16
msgctxt "In-game message"
msgid ""
"Why not have a handful of creatures ready to drop on top of intruders? To "
"pick up creatures quickly, left click on them from within the Creatures "
"Panel. You can only drop creatures within the confines of your own dungeon."
msgstr ""
"Waarom zou je niet een handvol wezens op de indringers loslaten? Om snel "
"wezens op te pakken, selecteer je het betreffende pictogram in het "
"Slaafjespaneel. Je kunt je wezens alleen in je eigen kerker plaatsen."

#. Level Eversmile objective some time after all rooms are built
#: guitext:17
msgctxt "In-game message"
msgid ""
"Intruders approach. They seek gaps in your fortifications, in order to gain "
"entry to your dungeon. A white trail on the map indicates their progress. "
"Click the icon at the top of the Control Panel to see a bigger map."
msgstr ""
"Er naderen indringers. Ze zoeken naar zwakke plekken in je verdediging om zo "
"je kerker binnen te dringen. Een wit spoor op de kaart geeft hun bewegingen "
"aan. Klik op het pictogram aan de bovenzijde van het Bedieningspaneel om een "
"grotere kaart op te roepen."

#. Level Eversmile objective after first wave defeat
#: guitext:18
msgctxt "In-game message"
msgid ""
"Savour your first victory while you can. You have attracted the wrath of the "
"Lord of this realm. His party will soon be here."
msgstr ""
"Geniet van je eerste overwinning zolang het kan. De Landheer van dit rijk is "
"woedend! Hij komt binnenkort bij je op bezoek."

#. Levels Eversmile and Tickle objective, when LOTL comes
#: guitext:19
msgctxt "In-game message"
msgid ""
"The Lord of the Land has arrived. I can smell his fear. Defeat him and the "
"realm is yours."
msgstr ""
"De Landheer is aangekomen. Ik kan zijn angst ruiken. Versla hem en het rijk "
"is van jou."

#. Level Eversmile objective after LOTL defeat
#: guitext:20
msgctxt "In-game message"
msgid ""
"Your work here is done. Now there is no-one to prevent you from obliterating "
"this nauseating realm and expanding your empire into a neighbouring land. "
"Nice."
msgstr ""
"Je hebt je werk hier afgerond. Niemand kan je stoppen om dit walgelijke land "
"te vernietigen en je rijk met een buurland uit te breiden."

#. Level Eversmile objective when having no Imps
#: guitext:21
msgctxt "In-game message"
msgid ""
"You require more Imps. Use the Create Imp spell to conjure them into your "
"domain. Remember, each Imp you create is more expensive than the last."
msgstr ""
"Je hebt meer Dondersteentjes nodig. Gebruik de spreuk 'DONDERSTEENTJES "
"CREËREN' om ze te creëren. Vergeet niet dat ieder volgende Dondersteentje "
"meer kost dan het voorgaande."

#. Level Cosyton information soon after start
#: guitext:22
#, fuzzy
msgctxt "In-game message"
msgid ""
"When Imps have no other orders, they run around reinforcing your dungeon. "
"Fortified walls keep out intruders. Rooms with reinforced walls make your "
"creatures feel more at home and heroes more terrified."
msgstr ""
"Zodra Dondersteentjes niets te doen hebben, beginnen ze de kerker te "
"verstevigen. Sterkere muren houden de indringers buiten je kerker, geven je "
"wezens een veiliger gevoel en maken Helden banger."

#. Level Cosyton information soon after start
#: guitext:23
msgctxt "In-game message"
msgid ""
"Possess creatures by choosing the Possess spell from the Research Panel and "
"left-clicking on the creature you want to control. Right-click to leave the "
"creature again."
msgstr ""
"Selecteer de spreuk 'WEZENBEHEERSING' in het Onderzoekpaneel en klik "
"vervolgens op het wezen dat je wilt besturen. Klik rechts om het slaafje "
"weer zichzelf te laten zijn."

#. Level Cosyton first objective
#: guitext:24
msgctxt "In-game message"
msgid ""
"Remember the lessons you learned in Brana Hauk. You must build a Treasure "
"Room, a Lair and a Hatchery and you will need to claim a Portal. Build rooms "
"in squares of at least nine tiles to increase the efficiency of the room."
msgstr ""
"Vergeet je les van het Zwerenrijk niet. Je moet een Schatkamer, een Hol en "
"een Broedplaats bouwen en je hebt ook nog een Portaal nodig. Maak je ruimten "
"minimaal 9 tegels groot om ze efficiënt te kunnen benutten."

#. Level Cosyton objective after basic rooms built
#: guitext:25
msgctxt "In-game message"
msgid ""
"You will need to make your creatures stronger. In a Training Room, your "
"creatures can hone their fighting skills, gain new abilities and learn more "
"powerful spells."
msgstr ""
"Je moet je wezens sterker maken. In een Trainingsruimte kunnen je wezens "
"nieuwe vaardigheden en krachtigere spreuken leren en hun gevechtstechnieken "
"verbeteren."

#. Level Cosyton objective after Training Room built
#: guitext:26
msgctxt "In-game message"
msgid ""
"Your plan proceeds smoothly, keeper. Allow your Imps time to fortify the "
"walls of your dungeon. This increases the efficiency of rooms and repels "
"would-be invaders."
msgstr ""
"Gun je Dondersteentjes tijd om de muren van je kerker te verstevigen. Dit "
"verhoogt de efficiëntie van je ruimten en houdt indringers buiten je kerker."

#. Level Cosyton information after Training Room built
#: guitext:27
msgctxt "In-game message"
msgid ""
"The Training Room attracts ever more ferocious creatures, such as Demon "
"Spawn. Build it and they will come."
msgstr ""
"Een Trainingsruimte trekt nog meer wrede wezens aan, zoals Demonenjongen. "
"Bouw het en ze komen."

#. Level Cosyton information after attracting Demon Spawn
#: guitext:28
msgctxt "In-game message"
msgid ""
"To train creatures, drop them in the Training Room. The number that "
"occasionally appears above a creature's head indicates how much gold it has "
"cost for that creature to train."
msgstr ""
"Plaats wezens in de Trainingsruimte om hen te trainen. Het nummer dat af en "
"toe boven hun hoofd verschijnt, geeft aan hoeveel goud de training van dat "
"wezen gekost heeft."

#. Level Cosyton information some time after Demon Spawn
#: guitext:29
msgctxt "In-game message"
msgid ""
"You can train creatures more rapidly by slapping them as they work out in "
"the Training Room."
msgstr ""
"Je kunt de training van je wezens versnellen door tijdens de training "
"klappen uit te delen."

#. Level Cosyton objective soon after 2nd Demon Spawn
#: guitext:30
msgctxt "In-game message"
msgid ""
"Heroes are already on their way. Make sure your creatures are well trained "
"and ready for the attack. The heroes you will face in this realm are tougher "
"than those you met beneath Brana Hauk."
msgstr ""
"De Helden zijn al onderweg. Zorg ervoor dat je wezens goed getraind en "
"gevechtsklaar zijn. De Helden van dit rijk zijn sterker dan die je in het "
"Zwerenrijk hebt ontmoet."

#. Level Cosyton objective after defeating LOTL (option 1)
#: guitext:31
msgctxt "In-game message"
msgid ""
"Harder the heroes may have been but they were obviously no match for your "
"forces."
msgstr ""
"De Helden waren dan wel sterker, maar ze waren geen partij voor jouw "
"strijders."

#. Level Cosyton objective after AP reached
#: guitext:32
msgctxt "In-game message"
msgid ""
"The heroes are on their way. Make sure your creatures are well trained and "
"ready for the attack."
msgstr ""
"De Helden zijn al onderweg. Zorg ervoor dat je wezens goed getraind en "
"gevechtsklaar zijn."

#. Level Cosyton objective after defeating LOTL (option 2)
#: guitext:33
msgctxt "In-game message"
msgid "Congratulations. You have conquered the enemy hordes."
msgstr "Gefeliciteerd! Je hebt de vijand verslagen."

#. Level Waterdream Warm first objective
#: guitext:34
msgctxt "In-game message"
msgid ""
"Build a dungeon with a Treasure Room, a Lair, a Hatchery and a Training "
"Room. Make sure they're all big enough. Cramped conditions do nothing for "
"the morale of your minions."
msgstr ""
"Bouw een kerker met een Schatkamer, een Hol, een Broedplaats en een "
"Trainingsruimte. Zorg ervoor dat ze groot genoeg zijn. Kleine ruimten zijn "
"slecht voor het moreel van je slaafjes."

#. Level Waterdream Warm objective after basic 5 rooms are built/claimed
#: guitext:35
msgctxt "In-game message"
msgid ""
"The time has come to build a Library. Libraries are where new devices, room "
"designs and magic spells are researched. Make a Library at least as big as "
"the other rooms. Researchers like quiet too, so try to build your Library "
"off the side of a corridor."
msgstr ""
"Het wordt tijd om een Bibliotheek te bouwen. Hier worden nieuwe apparaten, "
"ontwerpen en magische spreuken onderzocht. Maak de Bibliotheek minstens net "
"zo groot als de overige ruimten. Onderzoekers houden van rust en stilte, dus "
"bouw de Bibliotheek niet naast een gang."

#. Level Waterdream Warm information after started building library
#: guitext:36
msgctxt "In-game message"
msgid ""
"Your new Library will attract creatures like Warlocks, who are interested in "
"researching magic and dungeon designs. These evil mages are real bookworms, "
"as well as being magically proficient themselves."
msgstr ""
"Je nieuwe Bibliotheek trekt wezens aan zoals Tovenaars, die graag spreuken "
"en kerker-ontwerpen onderzoeken. Deze duivelse magiërs zijn echte boekwurmen "
"en beschikken zelf ook over magische krachten."

#. Level Waterdream Warm objective after finished building library
#: guitext:37
msgctxt "In-game message"
msgid ""
"That's a fine collection of parchments and tomes you've assembled. Most "
"creatures can engage in research but Warlocks make the best and keenest "
"researchers. Stupid Trolls have trouble holding books the right way up and "
"sometimes even chew the pages."
msgstr ""
"Je hebt al aardig wat oorkonden en boeken verzameld. De meeste wezens kunnen "
"onderzoek doen, maar Tovenaars zijn verreweg de beste. Die stomzinnige "
"Kwelgeesten hebben zelfs moeite de boeken niet ondersteboven te houden. Soms "
"eten ze zelfs de pagina's op."

#. Level Waterdream Warm objective after attracting warlock
#: guitext:38
msgctxt "In-game message"
msgid ""
"The scent of arcane knowledge has lured a greedy Warlock into your dungeon. "
"Don't forget to train your Warlocks occasionally. Their spell casting "
"abilities make them fine long range fighters."
msgstr ""
"De geur van geheime wetenschap heeft een hebzuchtige Tovenaar je kerker "
"ingelokt. Vergeet niet je Tovenaars regelmatig te trainen. Tovenaars zijn "
"met hun spreuken uitstekende vechters op afstand."

#. Level Waterdream Warm objective
#: guitext:39
msgctxt "In-game message"
msgid ""
"The first wave of attackers lie hacked to pieces on the floor and give your "
"domain that lived in feeling but it surely won't be long before their kin "
"launch another assault."
msgstr ""
"De eerste aanvalsgolf ligt in stukken gehakt op de grond en maakt je kerker "
"pas echt huiselijk. Je kunt snel een nieuwe aanval van hun familieleden "
"verwachten."

#. Level Waterdream Warm objective
#: guitext:40
msgctxt "In-game message"
msgid ""
"You meet with success yet again, Keeper. All those corpses will keep your "
"Hatchery's topsoil fertile. They also serve as warnings to other foolhardy "
"adventurers, of course."
msgstr ""
"Het is je weer gelukt, Keeper. Al die lijken houden de aarde van je "
"Broedplaats lekker vruchtbaar. En natuurlijk dienen ze ook als waarschuwing "
"voor andere avonturiers."

#. Level Waterdream Warm objective
#: guitext:41
msgctxt "In-game message"
msgid ""
"All is quiet again. Use this time to ready yourself for the next attacks. "
"The enemy is only regrouping. It is not yet defeated."
msgstr ""
"De rust is even teruggekeerd. Gebruik deze tijd om jezelf op nieuwe "
"aanvallen voor te bereiden. De vijand hergroepeert zich en is nog lang niet "
"verslagen."

#. Level Waterdream Warm information
#: guitext:42
msgctxt "In-game message"
msgid ""
"Is that Imp playing football with a decapitated head? Stay alert, Keeper."
msgstr ""
"Voetbalt dat Dondersteentje met een afgehakt hoofd? Blijf waakzaam, Keeper."

#. Level Waterdream Warm objective
#: guitext:43
msgctxt "In-game message"
msgid "Now would be an excellent time to train a Warlock."
msgstr "Dit is het juiste moment om een Tovenaar te trainen."

#. Level Waterdream Warm information
#: guitext:44
msgctxt "In-game message"
msgid ""
"Already your research bears fruit. The Speed Creature spell has been "
"perfected. Cast it on a creature and observe the dramatic increase in its "
"speed. The effect wears off after a while."
msgstr ""
"Je onderzoek werpt vruchten af. De spreuk 'MONSTERVERSNELLER' is "
"geperfectioneerd. Spreek het over een wezen uit en bekijk je "
"snelheidsduivel. De spreuk verliest geleidelijk zijn kracht."

#. Level Flowerhat objective
#: guitext:45
msgctxt "In-game message"
msgid ""
"Build up your dungeon with the rooms available to you and claim the Portal "
"nearby but do not yet venture north. Powerful adversaries lurk there. It "
"would be wiser not to disturb them until you are prepared."
msgstr ""
"Bouw met de beschikbare ruimten je kerker op en neem de nabij gelegen "
"Portaal in. Ga niet naar het noorden. Hier hangen krachtige tegenstanders "
"rond. Zolang je niet gereed bent, kun je ze beter met rust laten."

#. Level Flowerhat information
#: guitext:46
msgctxt "In-game message"
msgid ""
"Clever research has given your Imps the engineering skill to build Bridges. "
"You will need Bridges to cross some of the more hazardous underworld terrain."
msgstr ""
"Dankzij goed onderzoek kunnen de Dondersteentjes nu ook bruggen bouwen. Je "
"hebt bruggen nodig om gevaarlijke terreinen in de onderwereld te kunnen "
"oversteken."

#. Level Flowerhat objective
#: guitext:47
msgctxt "In-game message"
msgid ""
"A study of dungeon designs reveals that Workshops manufacture essential "
"furniture, such as Doors and Traps. If your Workshop occupies a square of at "
"least nine tiles, its mere presence will lure the underworld's finest "
"artisans into your dungeon."
msgstr ""
"Een studie naar kerker-ontwerpen toont aan dat Werkplaatsen belangrijk "
"huisraad kunnen produceren, zoals deuren en vallen. Een Werkplaats van "
"minimaal 9 tegels trekt de beste ambachtslieden van de onderwereld naar je "
"kerker aan."

#. Level Flowerhat information
#: guitext:48
msgctxt "In-game message"
msgid ""
"To manufacture Traps and Doors in your Workshop you will need to assign "
"creatures to it, by dropping them into the room. Manufactured items can be "
"selected from the Workshop Panel as soon as they're ready."
msgstr ""
"Om vallen en deuren in de Werkplaats te maken, moet je hier wel een aantal "
"slaafjes aan het werk zetten. Verplaats een aantal wezens naar de Werkplaats."

#. Level Flowerhat objective
#: guitext:49
msgctxt "In-game message"
msgid ""
"When your troops are sufficient in number and have had some training, lead "
"them north and crush any who oppose you."
msgstr ""
"Zodra je over voldoende strijdkrachten met enige training beschikt, kun je "
"naar het noorden trekken en iedereen verpletteren die weerstand biedt."

#. Level Flowerhat objective
#: guitext:50
msgctxt "In-game message"
msgid ""
"You will have to find a way to cross the river of molten lava that bars your "
"way."
msgstr "Je moet een manier bedenken om de lavarivier over te steken."

#. Level Flowerhat objective
#: guitext:51
msgctxt "In-game message"
msgid ""
"The enemy's Dungeon Heart throbs before you. Assemble your minions nearby "
"and administer the coup de grace."
msgstr ""
"Het Hart van de vijandelijke kerker klopt vlak voor je. Verzamel je slaafjes "
"in de buurt en geef het de genadeslag."

#. Level Flowerhat information
#: guitext:52
msgctxt "In-game message"
msgid ""
"A Troll has joined you. Skilled in the craft of manufacturing, trolls are "
"best employed doing dark deeds in your Workshop. They don't complain about "
"the hours, because their labours keep them away from combat."
msgstr ""
"Een Kwelgeest sluit zich bij jou aan. Kwelgeesten zijn goede ambachtslieden "
"die je het beste in de Werkplaats hun duistere werk kunt laten doen. Ze "
"klagen niet over werktijden. Ze besteden hun tijd niet aan knokken maar aan "
"werken."

#. Level Flowerhat objective
#: guitext:53
msgctxt "In-game message"
msgid ""
"With the enemy Dungeon Heart in ruins, you have trounced the once proud "
"opposition. Rule your new domain with terror and loathing, for a laugh."
msgstr ""
"Het Hart van de vijandige kerker ligt in puin. Je hebt de eens zo trotse "
"tegenstander gedood. Heers voor de gein met terreur en haat over je nieuwe "
"domein."

#. Level Flowerhat information
#: guitext:54
msgctxt "In-game message"
msgid ""
"Your Workshop has created a Wooden Door. Placed in a corridor, it restricts "
"access to the enemy. Your creatures may pass freely. Lock or unlock Doors by "
"clicking over them with the left mouse button."
msgstr ""
"In de Werkplaats is een Houten Deur gemaakt. Plaats deze in een gang, zodat "
"de vijand geen vrije toegang meer heeft. Jouw slaafjes kunnen de deur gewoon "
"passeren. Klik op de deur om deze te vergrendelen of te ontgrendelen."

#. Level Flowerhat information
#: guitext:55
msgctxt "In-game message"
msgid ""
"Your Workshop has produced a Poison Gas trap. Position it and, when an "
"intruder sets it off, it will envelop the area in deadly vapours."
msgstr ""
"In de Werkplaats is een Gifgasval gemaakt. Plaats de val. Zodra een "
"indringer de val passeert, komen er dodelijke gassen vrij."

#. Level Flowerhat information
#: guitext:56
msgctxt "In-game message"
msgid ""
"You have researched the Call to Arms spell. The first time you cast it, your "
"creatures gather around a banner created by the spell. Cast it again in a "
"target area. Call to Arms only costs gold when it's targetted beyond your "
"territory."
msgstr ""
"De spreuk 'ALARMEREN' is ontdekt. Zodra je het de eerste keer uitspreekt, "
"verzamelen je wezens zich rondom het vaandel dat door de spreuk is "
"geplaatst. Spreek het nogmaals uit in het gebied dat je wilt treffen. De "
"spreuk kost alleen goud als je deze buiten je gebied gebruikt."

#. Level Lushmeadow-on-Down objective
#: guitext:57
msgctxt "In-game message"
msgid ""
"Another Keeper controls this underworld realm. His dungeon lies to the "
"north. If you are to entice creatures to work for you instead of him, you "
"will have to build a more magnificent dungeon. Get on with it then."
msgstr ""
"Een andere Keeper heerst over dit onderwereldrijk. Zijn kerker ligt in het "
"noorden. Als je zijn wezens wilt lokken, moet je wel over een grotere kerker "
"beschikken. Dus waar wacht je nog op?"

#. Level Lushmeadow-on-Down objective
#: guitext:58
msgctxt "In-game message"
msgid ""
"You have slain your rival. His defeat is a testimony to your clever dungeon "
"design. You have the makings of a Dungeon Keeper worthy of the name."
msgstr ""
"Je hebt je rivaal verslagen. Zijn nederlaag is een teken voor jouw slimme "
"kerker-ontwerp. Je hebt talent om een waardige Dungeon Keeper te worden."

#. Level Lushmeadow-on-Down information
#: guitext:59
msgctxt "In-game message"
msgid ""
"A Bile Demon chooses to side with you. Bile Demons demand large Lairs and "
"ample Hatcheries. These corpulent monstrosities attack somewhat "
"unconventionally."
msgstr ""
"Een Galdemoon kiest jouw zijde. Galdemonen hebben grote Holen en omvangrijke "
"Broedplaatsen nodig. Deze dikke monsters hebben een opmerkelijke "
"aanvalstactiek."

#. Level Lushmeadow-on-Down information
#: guitext:60
msgctxt "In-game message"
msgid ""
"Your loyal researchers have perfected the Sight of Evil spell. Cast it on an "
"unexplored area and it will be revealed to you for a moment."
msgstr ""
"Je trouwe onderzoekers hebben de spreuk 'DUIVELSOOG' verbeterd. Spreek het "
"uit in een onbekend gebied en het zal tijdelijk alles onthullen."

#. Level Lushmeadow-on-Down information
#: guitext:61
msgctxt "In-game message"
msgid ""
"You have claimed a Prison. Select imprison from the Information Panel and "
"your creatures subdue their foe, at which point your imps drag the bodies "
"off to a cell. Prisoners who die of starvation may rise again as Skeleton "
"warriors for you to command."
msgstr ""
"Je hebt een Gevangenis ingenomen. Selecteer de optie GEVANGEN NEMEN in het "
"Infopaneel en je wezens onderwerpen hun vijanden. Daarna slepen de "
"Dondersteentjes hun lichamen naar een cel. Gevangenen die van de honger "
"sterven, kunnen als Skelet opstaan om voor jou te strijden."

#. Level Lushmeadow-on-Down information
#: guitext:62
msgctxt "In-game message"
msgid ""
"Your dedicated librarians have designed a Guard Post. Place a Guard Post in "
"a strategically important area and assign creatures to occupy it by dropping "
"them there."
msgstr ""
"Je toegewijde onderzoekers hebben een Wachtpost ontworpen. Zet een Wachtpost "
"op een strategische plek en plaats er wezens in om de wacht te houden."

#. Level Lushmeadow-on-Down information
#: guitext:63
msgctxt "In-game message"
msgid ""
"A Spider has joined your dungeon. They are natural enemies of Flies, so "
"endeavour to keep them apart. Overcoming such obstacles will temper your "
"mettle - whatever that means."
msgstr ""
"Een Spin sluit zich bij je aan. Het zijn natuurlijke vijanden van Vliegen, "
"dus houd ze uit elkaar! Het overwinnen van dergelijke obstakels is tegen je "
"karakter, wat dat ook mag zijn."

#. Level Snuggledell objective
#: guitext:64
msgctxt "In-game message"
msgid ""
"It's time to mete out the ultimate punishment to a keeper who dares to "
"challenge you for this corner of your subterranean empire. The price of "
"failure shall be oblivion."
msgstr ""
"Het is de hoogste tijd de beste straf uit te delen aan een Keeper die het "
"lef heeft je uit te dagen voor dit deel van het onderwereldrijk. Win of "
"sterf!"

#. Level Snuggledell objective
#: guitext:65
msgctxt "In-game message"
msgid ""
"How satisfying it is to see an enemy Keeper's dungeon crumble and his power "
"dissipate. There'll be no controversy over this year's hall of infamy "
"nomination."
msgstr ""
"Niets is zo bevredigend dan te zien hoe een kerker van een vijandelijke "
"Keeper tezamen met zijn macht afbrokkelt. Je wordt dit jaar zeker "
"genomineerd voor de Galerij der Laagheid."

#. Level Snuggledell information
#: guitext:66
msgctxt "In-game message"
msgid ""
"You have claimed a Torture Room. Place captive heroes and creatures into "
"this chamber of horrors to convert them to your supremely evil way. "
"Alternatively, place your own creatures within the room whenever "
"disciplinary measures become necessary."
msgstr ""
"Je hebt een Folterkamer ingenomen. Plaats gevangen Helden en andere wezens "
"in deze kamer van de hel om hen tot jouw duivelse levenswijze te bekeren. "
"Natuurlijk kun je ook je eigen slaafjes in de Folterkamer plaatsen, als ze "
"gestraft moeten worden."

#. Level Snuggledell information
#: guitext:67
msgctxt "In-game message"
msgid ""
"You have finally constructed a dungeon impressive enough to attract a Dark "
"Mistress. You must discipline these wicked wenches frequently. They respond "
"particularly well to a good slapping."
msgstr ""
"Eindelijk heb je een kerker gebouwd die indrukwekkend genoeg is om een "
"Meesteres der Duisternis te verleiden. Straf deze gemene meid regelmatig, ze "
"reageert met name op een goed pak slaag."

#. Level Snuggledell information
#: guitext:68
msgctxt "In-game message"
msgid ""
"Your manufacturers have created a Braced Door. If security matters, you can "
"be sure when you buy a Braced Door. You couldn't be certain with only a "
"curtain and a hole in the wall is no help at all."
msgstr ""
"Er is een Verstevigde Deur gemaakt. Deze deur biedt meer veiligheid en "
"minder gezeur. Schuilen achter een gordijn is niet veilig, dus ook niet "
"fijn, maar met een gat in de muur ben je al gauw zuur."

#. Level Snuggledell information
#: guitext:69
msgctxt "In-game message"
msgid ""
"Your researchers have devised a spell that unleashes the energy of a "
"thunderstorm on the target of your choice. Select the spell, aim at a "
"hostile creature and flash-fry him with a Lightning Strike."
msgstr ""
"Je onderzoekers hebben de spreuk 'BLIKSEMINSLAG' bedacht. Deze laat de "
"energie van een donderstorm op je doel los. Selecteer de spreuk, richt op "
"een vijandig wezen en rooster het."

#. Level Snuggledell information
#: guitext:70
msgctxt "In-game message"
msgid ""
"You have manufactured a powerful Lightning Trap. Try it out. It's bound to "
"give someone a shock."
msgstr ""
"Er is een BLIKSEMVAL gemaakt. Probeer deze maar eens uit. Het zal "
"ongetwijfeld schokkend zijn."

#. Level Wishvale objective
#: guitext:71
msgctxt "In-game message"
msgid ""
"It appears you have arrived in the middle of a raging battle. Perhaps it "
"would be wise to stay out of the way until you are strong enough to "
"eliminate both sides."
msgstr ""
"Je komt midden in een hevige strijd terecht. Het is misschien wel zo "
"verstandig niemand voor de voeten te lopen, totdat je sterk genoeg bent om "
"met beide partijen af te rekenen."

#. Level Wishvale information
#: guitext:72
msgctxt "In-game message"
msgid ""
"An Orc warlord joins you and brings with him the plans for building a "
"Barracks. In this room you can form creatures into teams."
msgstr ""
"Een Gedrocht sluit zich bij je aan en neemt het ontwerp voor de bouw van "
"Barakken mee. In deze ruimten kun je je slaafjes in groepjes verdelen."

#. Level Wishvale objective
#: guitext:73
msgctxt "In-game message"
msgid ""
"I think I hear the clanking of plate armour. Yes, the Lord of the Land has "
"finally roused himself from the fireside to find out where all his loyal "
"servants have gone."
msgstr ""
"Ik geloof dat ik wapengekletter hoor. Jawel hoor, de Landheer komt eindelijk "
"in actie om te zien waar al zijn trouwe dienaren zijn gebleven."

#. Level Wishvale objective
#: guitext:74
msgctxt "In-game message"
msgid ""
"You have turned local heroes into something of an endangered species, now "
"make the enemy Dungeon Keeper extinct."
msgstr ""
"Door jouw toedoen zijn de lokale Helden vrijwel uitgestorven. Vernietig nu "
"die vijandelijke Dungeon Keeper."

#. Level Wishvale objective
#: guitext:75
msgctxt "In-game message"
msgid ""
"You have prevailed, Keeper. The bodies of your enemies litter the most "
"forlorn alcoves of your domain, in tribute to their futile efforts to keep "
"you at bay."
msgstr ""
"Je hebt gewonnen, Keeper. De lijken van je vijanden bevuilen verlaten nissen "
"van je domein. Dit is een eerbetoon aan hun vergeefse pogingen je te stoppen."

#. Level Tickle objective
#: guitext:76
msgctxt "In-game message"
msgid ""
"Seek out the one who would be your rival in this region of the underworld. "
"Explain the concept of early retirement to him. On the other hand, string "
"him up. It's in the only language he understands."
msgstr ""
"Zoek naar je rivaal in dit gebied van de onderwereld en leg hem de voordelen "
"van de v.u.t. uit. Je kunt hem natuurlijk ook direct opknopen. Dat is "
"tenminste een taal die hij begrijpt."

#. Level Tickle information
#: guitext:77
msgctxt "In-game message"
msgid ""
"You have researched the power of Invisibility. Cast it on a creature to hide "
"it from enemy eyes."
msgstr ""
"De spreuk 'ONZICHTBAAR' is onderzocht. Gebruik deze op een wezen zodat de "
"vijand het niet kan zien."

#. Level Tickle information
#: guitext:78
msgctxt "In-game message"
msgid ""
"The Protect Creature spell has been researched at last. Cast it on a "
"creature to increase its toughness."
msgstr ""
"Eindelijk is de spreuk 'MONSTERBESCHERMING' onderzocht. Gebruik deze op een "
"wezen zodat het sterker wordt."

#. Level Tickle objective
#: guitext:79
msgctxt "In-game message"
msgid ""
"That's another enemy successfully written off. The defenceless inhabitants "
"of the land above bow down before your depraved presence. As if that will "
"save them..."
msgstr ""
"Weer een vijand minder. De weerloze bewoners in de bovenwereld buigen voor "
"je verloederende aanwezigheid. Alsof dat ze kan redden..."

#. Level Tickle information
#: guitext:80
msgctxt "In-game message"
msgid ""
"Researchers have found instructions for building a Temple to the dark gods. "
"Sacrifice creatures in the Temple's pool to receive gifts from these gods. "
"You might have to experiment with the offerings you make. The dark gods are "
"not easy to please."
msgstr ""
"Onderzoekers hebben instructies gevonden voor het bouwen van een Tempel "
"gewijd aan duistere goden. Offer je wezens in de tempelpoel om geschenken "
"van de goden te ontvangen. Je moet met offers experimenteren. Duistere goden "
"zijn niet snel tevreden."

#. Level Moonbrush Wood objective
#: guitext:81
msgctxt "In-game message"
msgid ""
"This realm is ruled by four arrogant Wizards who think they've got "
"everything under control, because their feeble magical power impresses the "
"locals. But you're not from these parts..."
msgstr ""
"Vier Magiërs heersen over dit rijk en denken alles onder controle te "
"hebben, omdat ze de bevolking met hun magische krachten snel wisten te "
"beïnvloeden. Tja, jij komt niet uit deze streek..."

#. Level Moonbrush Wood objective
#: guitext:82
msgctxt "In-game message"
msgid ""
"Well, you're done down here. Time to introduce yourself to the locals and re-"
"organise their nice little lives."
msgstr ""
"Zo, hier beneden ben je klaar. Het is tijd om je aan de lokale bevolking "
"voor te stellen en hun leventjes te reorganiseren."

#. Levels Tickle and Moonbrush Wood information
#: guitext:83
msgctxt "In-game message"
msgid ""
"Behold, you have summoned a Horned Reaper. Try not make it angry. You'll "
"fail, because everything makes a Horned Reaper angry but at least try to "
"make sure that everything near it is an enemy creature when it finally goes "
"ballistic."
msgstr ""
"Pas op! Je roept een Gehoornde Zeiseman op. Probeer hem niet boos te maken. "
"Dit zal je niet lukken omdat hij zich over alles kwaad maakt. Zorg ervoor "
"dat alleen een vijandig wezen bij hem in de buurt is als hij losbarst."

#. Level Moonbrush Wood information
#: guitext:84
msgctxt "In-game message"
msgid ""
"Your researchers have concocted a Disease spell. Cast it on enemy creatures "
"and watch the affliction spread like the plague."
msgstr ""
"Je onderzoekers hebben de spreuk 'ZIEKTE' gebrouwen. Gebruik deze op "
"vijandige wezens en zie hoe de kwelling zich als de pest verspreidt."

#. Level Moonbrush Wood information
#: guitext:85
msgctxt "In-game message"
msgid ""
"A Vampire has risen from your Graveyard, nourished by the souls of the dead "
"which have been brought here. You have to suck up to Vampires or they go off "
"in a huff, but they're extremely powerful and fearsome underlings to have in "
"your employ."
msgstr ""
"In het Mausoleum is een Vampier opgestaan die zich gevoed heeft met de doden "
"die er begraven zijn. Vampiers moet je vleien anders nemen ze de benen, maar "
"het zijn de meest krachtige en geduchte loopjongens die voor je kunnen "
"werken."

#. Level Moonbrush Wood information
#: guitext:86
msgctxt "In-game message"
msgid ""
"You have researched the Graveyard. Your Imps will drag corpses here to "
"rot... And possibly to rise again as Vampires, ready to do your bidding. "
"That's style."
msgstr ""
"Het MAUSOLEUM is onderzocht. Dondersteentjes slepen de lijken hier naar toe "
"om te rotten... misschien staan ze als Vampiers op om al je wensen te "
"vervullen."

#. Levels Tickle and Moonbrush Wood information
#: guitext:87
msgctxt "In-game message"
msgid ""
"You have manufactured an Iron Door. It's a formidable barrier. Use it well."
msgstr ""
"Er is een IJzeren Deur gemaakt. Dit is verreweg de sterkste deur. Gebruik "
"deze goed."

#. Level Elf's Dance objective
#: guitext:88
msgctxt "In-game message"
msgid ""
"Powerful creatures inhabit a cave south of here. There's a party of heroes "
"between you and them but, if you reach them and convert them to your side "
"before they join the other keepers, you will be unstoppable, unless you do "
"something stupid."
msgstr ""
"Krachtige wezens bewonen een grot in het zuiden. Een groep Helden staat "
"tussen jou en hen in, maar als jij die wezens kunt overhalen zich bij jou "
"aan te sluiten voordat andere Keepers op hetzelfde idee komen, dan ben je "
"niet meer te stoppen, tenzij je iets stoms doet natuurlijk."

#. Level Elf's Dance objective
#: guitext:89
msgctxt "In-game message"
msgid ""
"You have overcome all resistance to your rule, O despicable one. It's time "
"to flex the old misery muscle on the pathetic inhabitants of the land above."
msgstr ""
"Je hebt elke weerstand tegen jouw heerschappij gebroken, uwe verachtelijke. "
"Het wordt tijd voor wat vingeroefeningen op die zielige bewoners van de "
"bovenwereld."

#. Level Nevergrim information
#: guitext:90
msgctxt "In-game message"
msgid ""
"You have manufactured a Boulder Trap. Place it in a corridor and howl "
"deliriously as it rumbles inexorably towards unwary trespassers."
msgstr ""
"Er is een ROLSTEENVAL gemaakt. Plaats de val in een gang en begin waanzinnig "
"te gillen als de steen meedogenloos op onvoorzichtige indringers af rolt."

#. Level Nevergrim information
#: guitext:91
msgctxt "In-game message"
msgid ""
"With typical brilliance, you have researched the Cave-In spell. Use it to "
"block off passages and repair dungeon breaches. Interestingly, the rockfall "
"will crush to death any creatures caught beneath it."
msgstr ""
"Door een geniale ingeving heb je de spreuk 'INSTORTEN' ontdekt. Gebruik deze "
"om passages te blokkeren en gaten in de kerker te dichten. Vallende "
"rotsblokken doden elk wezen dat er onder staat, wat goed van pas kan komen."

#. Level Nevergrim information
#: guitext:92
msgctxt "In-game message"
msgid ""
"Your tireless librarians have researched the Scavenger Room. Creatures "
"placed within a Scavenger Room will lure their kin from other dungeons and "
"the outside world, into your domain."
msgstr ""
"Je onvermoeibare onderzoekers hebben de AASKAMER onderzocht. Wezens in de "
"Aaskamer lokken soortgenoten uit andere kerkers en de buitenwereld naar jouw "
"domein."

#. Level Nevergrim information
#: guitext:93
msgctxt "In-game message"
msgid ""
"Your great wealth has bought the loyalty of a passing Dragon. They are "
"fickle creatures. Keep your eye on this one."
msgstr ""
"Je grote rijkdom heeft de trouw van een passerende Draak gekocht. Draken "
"zijn grillige wezens. Houd hem in de gaten."

#. Level Nevergrim information
#: guitext:94
msgctxt "In-game message"
msgid "A Hell Hound has been lured to your domain by your Scavenger Room."
msgstr "Via de Aaskamer is een Helhond je kerker ingelokt."

#. Level Buffy Oak objective
#: guitext:95
msgctxt "In-game message"
msgid ""
"The other two Keepers in this region have put aside their differences for "
"the moment and joined forces, in an effort to destroy you. That's almost a "
"compliment. Kill the creeps."
msgstr ""
"De overige twee Keepers in dit gebied hebben hun geschillen tijdelijk opzij "
"gezet en de handen ineen geslagen in een poging je te vernietigen. Het is "
"haast een compliment. Sloop dat tuig!"

#. Level Buffy Oak objective
#: guitext:96
msgctxt "In-game message"
msgid ""
"You have won a magnificent victory, Master. You have a talent for twisted "
"mercilessness that makes other Keepers look well behaved by comparison."
msgstr ""
"Je hebt een grootse overwinning behaald. Je bent zo heerlijk genadeloos. "
"Vergeleken met jou zijn andere Keepers watjes."

#. Level Hearth information
#: guitext:97
msgctxt "In-game message"
msgid ""
"You have discovered a devastating magical power. Target it against a "
"creature to transform a fearsome monster into a clucking chicken. Marvellous."
msgstr ""
"Je hebt een afgrijselijk goede magische kracht ontdekt. Zodra je deze tegen "
"een wezen gebruikt zal het monster veranderen in een stom kuiken. Geweldig."

#. Level Hearth information
#: guitext:98
msgctxt "In-game message"
msgid ""
"Your manufacturers have built an Alarm Trap. It will warn you of your "
"enemies' approach and summon nearby creatures to deal with the intruders."
msgstr ""
"Er is een ALARMVAL gemaakt. Deze waarschuwt je voor naderende vijanden en "
"roept wezens in de buurt op met de indringers af te rekenen."

#. Level Buffy Oak information
#: guitext:99
msgctxt "In-game message"
msgid ""
"You have created a Magic Door. These are almost impregnable to all but "
"magical attacks. I recommend sealing off your Treasure Room or Dungeon Heart."
msgstr ""
"Er is een Magische Deur gemaakt. Deze deuren kunnen alleen door magische "
"spreuken geopend worden en zijn geschikt om de Schatkamer en het Hart van de "
"kerker af te sluiten."

#. Level Nevergrim objective
#: guitext:100
msgctxt "In-game message"
msgid ""
"Elsewhere in this fiery realm you have a rival Keeper to contend with. I "
"advise extreme antisocial behaviour on your part."
msgstr ""
"Elders in dit hete rijk zit een rivaliserende Keeper waarmee je rekening "
"moet houden. Ik raad je aan je asociaal te gedragen."

#. Level Nevergrim objective
#: guitext:101
msgctxt "In-game message"
msgid ""
"Notch up another victory, most malicious one. You have another land to add "
"to your dismal collection."
msgstr ""
"We noteren wederom een overwinning, uwe kwaadaardigheid. Je kunt weer een "
"land aan de collectie toevoegen."

#. Level Hearth objective
#: guitext:102
msgctxt "In-game message"
msgid ""
"Your annihilation of the first wave has met with the approval of a pack of "
"demons from the fifth plane of hell. Train your creatures and prepare for "
"another battle. You're attracting quite an audience."
msgstr ""
"Je vernietiging van de eerste aanvalsgolf is door een groep demonen in de "
"zevende hel goed ontvangen. Train uw wezens en bereid ze voor op de komende "
"strijd. Je trekt al aardig wat publiek."

#. Level Hearth objective
#: guitext:103
msgctxt "In-game message"
msgid ""
"The enemy are upon us. I'm just telling you in case you were having a doze."
msgstr ""
"De vijand is nabij. Ik vertel het je even voor het geval dat je in slaap was "
"gesukkeld."

#. Level Hearth objective
#: guitext:104
msgctxt "In-game message"
msgid ""
"All the heroes are dead, which is as it should be. This land and all its "
"spoils are yours. May I suggest that you waste everything?"
msgstr ""
"Alle Helden zijn dood, zoals het hoort. Dit land met bijbehorende "
"oorlogsbuit is van jou. Mag ik voorstellen alles te vernietigen?"

#. Level Hearth objective
#: guitext:105
msgctxt "In-game message"
msgid ""
"If lands had legs this one would be on its knees. Its desperate inhabitants "
"are preparing a full scale attack on your dungeon. It will be an ideal "
"opportunity to practise unspeakable evil on a massive scale. Go for it, "
"master."
msgstr ""
"Als landen benen hadden, dan zat deze op zijn knieën. De wanhopige bewoners "
"bereiden een grootse aanval op je kerker voor. Dit is een goede gelegenheid "
"om onuitgesproken wreedheden op grote schaal te begaan. Ga ervoor, Keeper."

#. Level Woodly Rhyme information
#: guitext:106
#, fuzzy
msgctxt "In-game message"
msgid ""
"Your latest discovery is the Word of Power Trap. When activated, the trap "
"triggers an expanding ring of demonic energy that incinerates anything "
"caught in its area of effect. What a scream that should be."
msgstr ""
"Je laatste ontdekking is de KRACHTTERMVAL. Zodra de val afgaat, breidt een "
"ring van vuur zich uit en verbrandt alles binnen een bepaald gebied. Dat zal "
"een hoop gegil geven."

#. Level Moonbrush Wood information
#: guitext:107
msgctxt "In-game message"
msgid ""
"The Hold Audience spell has been researched. It will immediately teleport "
"all of your creatures back to your Dungeon Heart. Let's hope you never need "
"it."
msgstr ""
"De spreuk 'AUDIËNTIE' is ontdekt. Hiermee worden al je wezens direct naar "
"het Hart van je kerker gestuurd. Hopelijk hoef je deze spreuk nooit te "
"gebruiken."

#. Level Sleepiburgh objective
#: guitext:108
msgctxt "In-game message"
msgid ""
"You can't swing a cat for Dungeon Keepers fighting over the destiny of this "
"region. It should fall to you to settle the disagreement once and for all."
msgstr ""
"Er is nauwelijks plaats voor je omdat Dungeon Keepers strijden om de "
"toekomst van dit gebied. Het is aan jou om dit meningsverschil voorgoed te "
"beëindigen."

#. Level Buffy Oak information
#: guitext:109
msgctxt "In-game message"
msgid ""
"Your researchers have discovered the devastating Chicken spell. Cast it on "
"any creature to instantly transform the target into poultry. It's a fowl "
"weapon."
msgstr ""
"Je onderzoekers hebben een afgrijselijk goede spreuk ontdekt 'KUIKEN'. "
"Gebruik deze op elk willekeurig wezen en het verandert meteen in een hoopje "
"dons."

#. Level Sleepiburgh information
#: guitext:110
msgctxt "In-game message"
msgid ""
"So, now you have a spell that turns fortified walls to dust. It's expensive "
"to cast and it's also possible that your enemies possess the same magic "
"power. This could still turn out to be one of those days."
msgstr ""
"Ziezo, nu heb je een spreuk die zelfs verstevigde muren in stof omzet. De "
"spreuk is niet goedkoop en de kans bestaat dat je vijanden over dezelfde "
"magische kracht beschikken. Dit zou wel eens ÚÚn van die vijanden kunnen "
"zijn."

#. Level Sleepiburgh objective
#: guitext:111
msgctxt "In-game message"
msgid ""
"Only the Lord of this Land stands between you and hectares of desolation and "
"woe. I bet you can't wait to meet him."
msgstr ""
"Alleen de Landheer van dit rijk staat tussen jou en hectaren van woestenij "
"en rampspoed. Wedden dat je hem wilt ontmoeten."

#. Level Sleepiburgh objective
#: guitext:112
msgctxt "In-game message"
msgid "Your continued success makes me sick. Thank you, your wickedness."
msgstr ""
"Ik word niet goed van al die successen van jou. Dank je wel, uwe "
"verdervelijkheid."

#. Level Woodly Rhyme objective
#: guitext:113
msgctxt "In-game message"
msgid ""
"You seem to have started a trend. Two other Dungeon Keepers also have "
"designs on this dark domain. Expect no quarter from your rivals."
msgstr ""
"Je bent een trend-zetter geworden. Twee andere Dungeon Keepers hebben ook "
"ontwerpen voor dit duistere rijk. Verwacht niet dat ze willen delen."

#. Level Woodly Rhyme information
#: guitext:114
msgctxt "In-game message"
msgid ""
"Can you see how vulnerable one of your opponents has become? Then kill him."
msgstr ""
"Heb je gemerkt hoe kwetsbaar ÚÚn van je tegenstanders is geworden? Maak hem "
"dan af."

#. Level Woodly Rhyme information
#: guitext:115
msgctxt "In-game message"
msgid ""
"I spy a keeper with hardly any creatures left under his control. I spy a "
"Keeper who's about to die."
msgstr ""
"Ik zie een Keeper die vrijwel geen slaafjes meer heeft. Ik zie een Keeper "
"die op het punt staat te sterven."

#. Level Woodly Rhyme information
#: guitext:116
msgctxt "In-game message"
msgid ""
"This ancient dungeon possesses great archaeological significance. This "
"simply means there should be some interesting treasure worth stealing. Now "
"that's what I call practical archaeology."
msgstr ""
"Deze oude kerker is een belangrijk archeologisch monument. Met andere "
"woorden er liggen genoeg schatten die het stelen waard zijn. Kijk, dat noem "
"ik nou opgraven."

#. Level Woodly Rhyme information
#: guitext:117
msgctxt "In-game message"
msgid ""
"Your librarians have learned a spell that can break through fortified walls. "
"Give them a slap for not learning it earlier."
msgstr ""
"Er is een spreuk ontdekt om verstevigde muren te doorbreken. Geef ze een pak "
"slaag omdat ze die spreuk niet eerder hebben ontdekt."

#. Level Woodly Rhyme information
#: guitext:118
msgctxt "In-game message"
msgid ""
"One of your opponents has developed a spell that can break through fortified "
"walls. Typical. Be on your guard."
msgstr ""
"Een van je tegenstanders heeft een spreuk ontwikkeld om verstevigde muren te "
"doorbreken. Wees op je hoede."

#. Level Woodly Rhyme information
#: guitext:119
msgctxt "In-game message"
msgid ""
"You have developed the Armageddon spell. That's quite a name to live up to. "
"Make sure you're the most powerful force in the region before casting it."
msgstr ""
"De spreuk 'WERELDBRAND' is ontdekt. Een behoorlijke naam om waar te maken. "
"Zorg ervoor dat je de sterkste in de regio bent voordat je deze spreuk "
"gebruikt."

#. Level Tulipscent information
#: guitext:120
msgctxt "In-game message"
msgid ""
"You will not find any easy path through this region. You will have to fight "
"hard to gain any advantage. But, if you intend to rule the world, you've "
"simply got to get through days like this."
msgstr ""
"Het vinden van je weg is in dit gebied alles behalve eenvoudig. Je zult voor "
"elke centimeter hard moeten knokken. Tja, als je over de wereld wilt "
"heersen, heb je ook van die dagen als deze."

#. Level Elf's Dance information
#: guitext:121
#, fuzzy
msgctxt "In-game message"
msgid ""
"Your manufacturers have crafted the Lava Trap. After enemy creature steps on "
"it, the area around changes into molten lava, which most creatures won't "
"even try to pass."
msgstr "Er is een Lava-val gemaakt."

#. Level Mirthshire objective
#: guitext:122
msgctxt "In-game message"
msgid ""
"Your location is already known to the heroes of this land. They have moved "
"quickly to mobilise their forces against you. It's pathetic. They deserve to "
"have their heads impaled on lances for such impudence."
msgstr ""
"Je positie is al bekend bij de helden van dit land. Ze hebben razendsnel hun "
"troepen gemobiliseerd. Zielig eigenlijk. We zouden hun koppen op lansen moet "
"spiezen voor een dergelijk schaamteloosheid."

#. Level Mirthshire objective
#: guitext:123
msgctxt "In-game message"
msgid ""
"You've upset the local Lord. He's on his way right now. Shall I alert the "
"media?"
msgstr ""
"De lokale Landheer is van streek. Hij komt hierheen. Zal ik de media "
"waarschuwen?"

#. Level Mirthshire information
#: guitext:124
msgctxt "In-game message"
msgid ""
"The heroes of this realm possess treasures of great power. Obviously, these "
"should belong to you. I'm certain you will settle the matter of their "
"ownership in your own way."
msgstr ""
"De helden van dit rijk bezitten zeer machtige schatten. Vanzelfsprekend, "
"behoren die schatten jou toe. Ik weet zeker dat je deze kwestie op geheel "
"eigen wijze weet op te lossen."

#. Level Tulipscent objective
#: guitext:125
msgctxt "In-game message"
msgid ""
"It appears you have a rival. Another Keeper believes he is more ruthless and "
"evil than you. We shall soon see."
msgstr ""
"Je hebt een rivaal. Een andere Keeper gelooft dat hij nog wreder en slechter "
"is dan jij. Dat wil ik zien."

#. Level Tulipscent information
#: guitext:126
msgctxt "In-game message"
msgid "This ancient realm is rich in magical artifacts. Go forth and plunder."
msgstr "Dit oude land is rijk aan magische voorwerpen. Gaat heen en plunder."

#. Level Blaise End objective
#: guitext:127
msgctxt "In-game message"
msgid ""
"The guardians of this realm are asleep at the moment. Attack them as soon as "
"you can or they'll be breakfasted, wide awake and inherently more difficult "
"to slaughter."
msgstr ""
"De wachters van dit land slapen nu. Val zo snel mogelijk aan, anders zijn ze "
"klaar wakker, hebben ze ontbeten en zijn ze een stuk lastiger af te maken."

#. Level Blaise End information
#: guitext:128
msgctxt "In-game message"
msgid ""
"If you should encounter hero patrols, ensure that none of their number "
"escape. Otherwise your presence will be revealed and then you will be in "
"trouble."
msgstr ""
"Mocht je een heldenpatrouille tegenkomen, zorg er dan voor dat niemand "
"ontsnapt. Anders weten ze waar je bent en dan zit je zo in de moeilijkheden."

#. Level Blaise End information
#: guitext:129
msgctxt "In-game message"
msgid ""
"You're taking forever over this. Attack and destroy the heroes' stronghold "
"soon, preferably before hell freezes over."
msgstr ""
"Dit duurt een eeuwigheid. Val aan en vernietig snel het heldenbolwerk, het "
"liefst voordat het in de hel vriest."

#. Level Blaise End information
#: guitext:130
msgctxt "In-game message"
msgid ""
"Enemy reinforcements have arrived. So what? Let's hear it for more killing."
msgstr ""
"Vijandelijke versterkingen zijn aangekomen. Nou en? Kunnen we ons nog meer "
"uitleven."

#. Level Blaise End objective
#: guitext:131
msgctxt "In-game message"
msgid ""
"The heroes of this realm have prepared for your coming by building an "
"underground stronghold of their own. Who do they think they are? Sorry, "
"master, that was a rhetorical question."
msgstr ""
"De lokale Helden hebben zich op je komst voorbereid en een ondergronds "
"bolwerk gebouwd. Wie denken ze wel dat ze zijn? Sorry Keeper, dat was een "
"retorische vraag."

#. Level Bonus 6 information
#: guitext:132
msgctxt "In-game message"
msgid ""
"You are about to face the greatest challenge yet to your evil aspirations. "
"Here it comes, ready or not."
msgstr ""
"Je staat voor de grootste uitdaging van je duivelse aspiraties. Nu begint "
"het, of je nu klaar bent of niet."

#. Level Bonus 6 objective
#: guitext:133
msgctxt "In-game message"
msgid ""
"Three other Dungeon Keepers, each as evil and powerful as you, have expanded "
"their empires into this realm. Ultimately, only the one who rules the "
"underworld can conquer the realms above."
msgstr ""
"Drie Keepers, elk even machtig en duivels als jij, hebben hun rijk in dit "
"land uitgebreid. Bedenk wel, alleen diegene die over de onderwereld heerst, "
"kan de bovenwereld veroveren."

#. Level Skybird Trill objective
#: guitext:134
msgctxt "In-game message"
msgid ""
"This realm is begging to be plunged into darkness. The Avatar himself has a "
"castle here. Another Keeper also seeks his soul. This could get messy."
msgstr ""
"Dit rijk smeekt om in duisternis gestort te worden. AVATAR heeft een kasteel "
"hier. Een andere Keeper is ook al op zoek naar zijn ziel. Dit kan nog een "
"troep worden."

#. Level Skybird Trill objective
#: guitext:135
msgctxt "In-game message"
msgid ""
"You have destroyed the Avatar's castle but your rival has already taken the "
"Avatar prisoner. Be that as it may, only the Keeper with the blackest heart "
"can destroy this legendary hero, so ransack your rival's dungeon and take "
"the prize."
msgstr ""
"Je hebt weliswaar AVATAR's kasteel vernietigd, maar AVATAR zelf is door je "
"rivaal gevangen genomen. Het zij zo, maar alleen de Keeper met de donkerste "
"ziel kan de Held vernietigen. Dus, plunder de kerker van je rivaal en neem "
"die prijs."

#. Level Skybird Trill objective
#: guitext:136
msgctxt "In-game message"
msgid ""
"The Avatar has been resurrected by loyal lieutenants in hiding. But their "
"act has revealed them to us, here in this realm. Now the Avatar rallies all "
"those who would stand against you. It's time you gave this self-righteous "
"oaf a proper kicking, master."
msgstr ""
"AVATAR is weer tot leven gewekt door trouwe officieren die zijn "
"ondergedoken. We weten nu waar ze zijn. AVATAR verzamelt iedereen die tegen "
"jou ten strijde wilt trekken. Het wordt hoog tijd die zelfingenomen sukkel "
"een pak slaag te geven."

#. Level Bonus 5 objective
#: guitext:137
msgctxt "In-game message"
msgid ""
"Powerful magic permeating through the rock from the realm above prevents a "
"dungeon from being constructed here. You will have to conquer this realm "
"another way."
msgstr ""
"Vanuit de bovenwereld dringt krachtige magie door de rotsen, waardoor je "
"hier geen kerker kunt bouwen. Je zult dit land op een andere manier moeten "
"veroveren."

#. Level Bonus 5 information
#: guitext:138
msgctxt "In-game message"
msgid ""
"Possess this Dragon to help you negotiate the fiery pits but be prepared to "
"transfer your soul to a more appropriate creature when the situation demands "
"it."
msgstr ""
"Neem bezit van deze Draak om de gloeiend hete putten te passeren, maar "
"verplaats je ziel naar een ander geschikt wezen zodra de situatie daarom "
"vraagt."

#. Level Bonus 5 objective
#: guitext:139
msgctxt "In-game message"
msgid ""
"Possess the Vampire below. Should you succeed in killing every hero in this "
"region, the Vampire will accompany you to the realm beyond."
msgstr ""
"Neem bezit van de Vampier beneden. Als je er in slaagt alle Helden in dit "
"gebied te doden, dan gaat de Vampier met je mee naar het volgende rijk."

#. Level Bonus 2 objective
#: guitext:140
msgctxt "In-game message"
msgid ""
"These Imps have all turned rogue and therefore must die. The speed with "
"which you accomplish their destruction will determine your fitness for "
"greater tasks ahead."
msgstr ""
"Deze Dondersteentjes deugen niet en moeten daarom sterven. De snelheid "
"waarmee je deze taak volbrengt, bepaalt je geschiktheid voor grotere taken "
"die voor je liggen."

#. Level Bonus 2 information
#: guitext:141
msgctxt "In-game message"
msgid "Tempus fugit, Keeper. You have been warned."
msgstr "Tempus fugit, Keeper. Je bent gewaarschuwd."

#. Level Bonus 2 objective
#: guitext:142
msgctxt "In-game message"
msgid ""
"You have failed. Perhaps you're not the harbinger of doom the forces of "
"darkness were hoping for."
msgstr ""
"Je hebt gefaald. Misschien ben je toch niet de boodschapper uit de hel "
"waarop de duistere machten hadden gehoopt."

#. Level Bonus 2 objective
#: guitext:143
msgctxt "In-game message"
msgid ""
"You are indeed a twisted soul, master. You made the Imps extinct with "
"panache which certain females find very attractive. A Dark Mistress has "
"devoted herself to helping you achieve your next goal. You may proceed to "
"your next conquest."
msgstr ""
"Je ziel is inderdaad misvormd, Keeper. Je hebt de Dondersteentjes met zoveel "
"lef uitgeroeid dat er niet een, maar twee toegewijde Meesteressen je willen "
"helpen om je volgende doel te bereiken. Ga door met je volgende verovering."

#. Level Bonus 3 objective
#: guitext:144
msgctxt "In-game message"
msgid ""
"You must have lightning reflexes to complete the task ahead of you. Kill "
"these Imps as quickly as you can."
msgstr ""
"Voor de volgende taak moet je snelle reflexen hebben. Dood die "
"Dondersteentjes zo snel mogelijk."

#. Level Bonus 3 information
#: guitext:145
msgctxt "In-game message"
msgid "Half your allotted time has elapsed."
msgstr "De helft van je tijd is verstreken."

#. Level Bonus 3 objective
#: guitext:146
msgctxt "In-game message"
msgid "You are out of time. That was a shocking performance."
msgstr "Je bent te laat. Dit was een schokkende ervaring."

#. Level Bonus 3 objective
#: guitext:147
msgctxt "In-game message"
msgid ""
"It is done. Tiny heaps of charred flesh smoulder where Imps once stood. You "
"certainly had your finger on the pulse this time. The dark gods will send "
"you a vicious creature to help you conquer the next realm."
msgstr ""
"Het is gebeurd. Kleine stukjes verkoold vlees smeulen na op de plek waar "
"eens Dondersteentjes stonden. De duistere goden sturen vals wezen om je te "
"helpen bij de volgende verovering."

#. Level Bonus 3 objective
#: guitext:148
msgctxt "In-game message"
msgid ""
"You have no gold left. It pays to keep your head in such a charged "
"environment."
msgstr ""
"Je goud is op. Het loont je hoofd koel te houden in zo een verzadigde "
"omgeving."

#: guitext:149
msgctxt "In-game message"
msgid ""
"You have been called to this realm to punish a horde of revolting Bile "
"Demons by crushing them with Boulder Traps scattered around the perimeter of "
"the dungeon. You have very little time, so rock and roll!"
msgstr ""
"Je bent naar dit rijk geroepen om een horde rebellerende Galdemonen te "
"straffen. Plaats overal aan de buitengrenzen van je kerker Rolsteenvallen om "
"ze te verpletteren. Je hebt erg weinig tijd, dus ROCK'N ROLL!"

#. Level Bonus 4 objective
#: guitext:150
msgctxt "In-game message"
msgid "Half your time has expired."
msgstr "Je tijd is voor de helft verstreken."

#. Level Bonus 4 objective
#: guitext:151
msgctxt "In-game message"
msgid ""
"Your time is up. You have failed. I'm embarrassed to come from the same "
"inter-dimensional void as you."
msgstr ""
"Je tijd is om. Je hebt gefaald! Ik schaam me uit dezelfde inter-dimensionale "
"leegte te komen als jij."

#. Level Bonus 4 objective
#: guitext:152
msgctxt "In-game message"
msgid ""
"Well done. You have excelled in your use of large balls of stone for which "
"the dark gods will repay you, by allowing you to use the warrior you found "
"when you reach the next realm."
msgstr ""
"Goed gedaan. Je hebt je onderscheiden in het gebruik van grote stenen "
"ballen. De duistere goden belonen je door je de krijger die je gevonden "
"hebt mee te geven naar het volgende rijk."

#. Level Bonus 4 objective
#: guitext:153
msgctxt "In-game message"
msgid ""
"This region of the underworld will test your ability to traverse the network "
"of caverns. Indeed, time is your enemy here. Defeat it and you will find "
"where a legendary warrior is imprisoned. That warrior will serve you well in "
"the future."
msgstr ""
"Dit gebied van de onderwereld zal je vermogen om het netwerk van grotten te "
"doorkruisen op de proef stellen. Inderdaad, de tijd is hier je vijand. "
"Versla het en je zult vinden waar een legendarische krijger gevangen zit. "
"Die krijger zal je in de toekomst goed van pas komen."

#. Level Mistle objective
#: guitext:154
msgctxt "In-game message"
msgid ""
"The people of this realm speak of a Dungeon Keeper called Wisel, who is "
"bound to get in your way. When he does, you will have to consign him to "
"history. This will be no mean feat. Resources are scarce because of his "
"activities."
msgstr ""
"De bewoners van dit rijk spreken over een Dungeon Keeper die LEXI heet. Hij "
"gaat je zeker dwars zitten. Zodra hij dat doet, schrijf je hem bij in de "
"geschiedenisboekjes. Door zijn activiteiten zijn bronnen schaars geworden."

#. Level Mistle objective
#: guitext:155
msgctxt "In-game message"
msgid ""
"Wisel is defeated. The land is yours to plunder and despoil for all "
"eternity. Give 'em hell, master."
msgstr ""
"LEXI is verslagen. Plunder het land en roof het voorgoed leeg. Geef ze op "
"hun donder."

#. Level Mistle information
#: guitext:156
msgctxt "In-game message"
msgid ""
"Your evil has corrupted a Samurai Warrior, he has forsaken honour to join "
"your cause. Should your minions suffer heavy casualties, this Warrior will "
"even call upon his brothers in arms to offer assistance. How kind. How "
"stupid!"
msgstr ""
"Je verdorvenheid heeft een Samurai krijger corrupt gemaakt. Door zich bij "
"jou aan te sluiten heeft hij elk eergevoel verraden. Mochten je slaafjes "
"zware verliezen lijden, dan zal hij zijn wapenbroeders vragen een handje te "
"helpen!"

#. Level Mistle information
#: guitext:157
msgctxt "In-game message"
msgid ""
"This region of the underworld is riddled with tunnels and many heroes "
"explore their labyrinthine ways. No-one said being evil would be easy."
msgstr ""
"Dit gebied in de onderwereld is bezaaid met tunnels en talloze Helden "
"verkennen de gangen. Niemand zei dat het gemakkelijk is om slecht te zijn."

#. Level Mistle information
#: guitext:158
msgctxt "In-game message"
msgid ""
"It is rumoured that two Dragons are held captive somewhere east of here. "
"Were you to find them and free them, they would make powerful servants."
msgstr ""
"Volgens een gerucht worden twee Draken ergens in het oosten gevangen "
"gehouden. Als je ze vindt en ze bevrijdt, heb je er machtige slaafjes bij."

#. Level Mistle information
#: guitext:159
msgctxt "In-game message"
msgid ""
"A tunnel to the north leads to the Lord of the Realm's domain. This gate is "
"guarded well. It might be wise to direct the humans' attention towards your "
"subterranean enemy."
msgstr ""
"Een tunnel naar het noorden leidt naar het domein van de lokale Keeper. Deze "
"toegang wordt goed bewaakt. Misschien kun je de aandacht van de mensen "
"richten op jouw ondergrondse vijand."

#. Level Mistle information
#: guitext:160
msgctxt "In-game message"
msgid ""
"These Boulder Traps are ideal for crushing the foe but there are only three "
"of them at your disposal, so use them wisely."
msgstr ""
"Deze Rolsteenvallen zijn ideaal voor het verpletteren van de vijand. Je hebt "
"drie vallen, dus maak er slim gebruik van."

#: guitext:161
msgctxt "In-game message"
msgid "May I suggest that you kill or imprison anything that gets in your way?"
msgstr ""
"Ik stel voor dat je iedereen die in de weg loopt doodt of gevangen neemt."

#. Level Blaise End objective
#: guitext:162
msgctxt "In-game message"
msgid ""
"Another realm falls under your evil reign. Another cloud of misery and "
"despair gathers. Lovely."
msgstr ""
"Je rijk is met een ander land uitgebreid, waar zich donkere wolken van "
"ellende en wanhoop vormen."

#. Level Skybird Trill objective
#: guitext:163
msgctxt "In-game message"
msgid "You have failed. This is a grim day for evil."
msgstr "Je hebt gefaald. Dit is een kwade dag voor het kwaad."

#: guitext:164
msgctxt "In-game message"
msgid ""
"Dispense with a particularly obnoxious party of Dwarves which wanders this "
"region and recruit as many Bile Demons as you can. If you free the Wizard "
"held captive in this realm, he will serve you for some time to come."
msgstr ""
"Die extreem aanstootgevende groep Dwergen die hier rondzwerft, heb je niet "
"nodig. Probeer wel zoveel mogelijk Galdemonen te werven. Als je de Magiër "
"bevrijdt die in dit rijk gevangen zit, dan zal hij je trouw dienen."

#: guitext:165
msgctxt "In-game message"
msgid ""
"Take more care of your Bile Demons or you will never make it beyond this "
"realm."
msgstr ""
"Pas wat beter op je Galdemonen of je haalt het volgende rijk niet meer."

#. Level Bonus 1 objective
#: guitext:166
msgctxt "In-game message"
msgid "How time flies... hurry!"
msgstr "De tijd vliegt! Haast je!"

#. Level Skybird Trill information
#: guitext:167
msgctxt "In-game message"
msgid ""
"You will meet your nemesis, the Avatar, in this subterranean place. This is "
"your ultimate test. Remember, mercy is for losers."
msgstr ""
"Op deze plek kom je je meerdere tegen, AVATAR. Dit is de ultieme test. "
"Onthoud, genade is voor sukkels en verliezers."

#: guitext:168
msgctxt "In-game message"
msgid ""
"The Avatar and his allies are defeated, yet his power over this land "
"lingers. Prepare thyself..."
msgstr ""
"AVATAR en zijn bondgenoten zijn verslagen, maar zijn macht leeft nog voort. "
"Bereid je voor."

#. Level Skybird Trill objective
#: guitext:169
msgctxt "In-game message"
msgid ""
"You got rid of that Keeper easily. Now all that stands between you and total "
"world domination is that ponce in shining armour. Let's get him."
msgstr ""
"Die Keeper was snel afgemaakt. Wat nu nog tussen jou en de totale "
"wereldheerschappij staat, is die nicht in glimmend blik. Pak hem."

#. Level Mirthshire objective
#: guitext:170
msgctxt "In-game message"
msgid "Success is thine. Truly, you have earned your title, Dungeon Keeper."
msgstr ""
"Succes is het uwe. Waarlijk, gij hebt uw titel verdiend, DUNGEON KEEPER."

#. Level Skybird Trill objective
#: guitext:171
msgctxt "In-game message"
msgid "What is this? The Avatar lives!"
msgstr "Wat raar? AVATAR leeft!"

#. Level Skybird Trill win objective, also used in DD Level Belial
#: guitext:172
msgctxt "In-game message"
msgid ""
"Finally, you stand unchallenged. The world is yours to waste and despoil. I "
"bet you have never felt so bad."
msgstr ""
"Eindelijk, je bent de onbetwiste leider. De wereld ligt open voor "
"plunderingen en totaal verval."

#. Level Skybird Trill objective
#: guitext:173
msgctxt "In-game message"
msgid ""
"Marvellous, Keeper! The Avatar and all his pathetic army are finally dead! "
"There's only one Keeper to get rid of before becoming the absolute master! "
"So, what are you waiting for?"
msgstr ""

#. Levels Moonbrush Wood and Bonus 1 information
#: guitext:174
msgctxt "In-game message"
msgid ""
"Did you see? Your Demon Spawn has evolved to become a powerful Dragon ready "
"to reduces your enemies into ashes!"
msgstr ""

#. Level Bonus 6 objective
#: guitext:175
msgctxt "In-game message"
msgid ""
"Well done! Your immense wealth has drew the attention of a Thief. He will "
"serve you well in the next realm!"
msgstr ""

#. Level Flowerhat information
#: guitext:176
msgctxt "In-game message"
msgid ""
"Your researchers have discovered the Heal Creature spell that allows to "
"replenish the health of your creatures and keep them from dying for a while "
"longer."
msgstr ""

#. Level Tulipscent information
#: guitext:177
msgctxt "In-game message"
msgid ""
"Try the Must Obey spell. When activated, it constantly forces your creatures "
"to obey to all your orders, making all of them working faster without the "
"possibility for them to take a nap. Be sure to have plenty of money so that "
"the spell will stay activated."
msgstr ""

#. Level Tulipscent information
#: guitext:178
msgctxt "In-game message"
msgid ""
"A Tentacle has joined your dungeon. These rare little creatures enjoy to be "
"in water and their spine can even pierce the most solid armors and paralyze "
"your enemies! Marvellous!"
msgstr ""

#. Level Bonus 1 objective
#: guitext:179
msgctxt "In-game message"
msgid ""
"You have entered this realm to gain a creature for your further efforts. You "
"got the creature from start, so you must only keep it safe. And the only way "
"to make this place safe is to kill every hero in the realm."
msgstr ""

#: guitext:180 guitext:181 guitext:182 guitext:183 guitext:184 guitext:185
#: guitext:186 guitext:187 guitext:188 guitext:189 guitext:190 guitext:191
#: guitext:192 guitext:193 guitext:194 guitext:195 guitext:196 guitext:197
#: guitext:198 guitext:199 guitext:200
msgctxt "In-game message"
msgid "Moo"
msgstr "Boe"

#: guitext:202
msgctxt "Level name"
msgid "Eversmile"
msgstr "Lachrijk"

#: guitext:203
msgctxt "Level name"
msgid "Cosyton"
msgstr "Welbehagen"

#: guitext:204
msgctxt "Level name"
msgid "Waterdream Warm"
msgstr "Waterland"

#: guitext:205
msgctxt "Level name"
msgid "Flowerhat"
msgstr "Bloemenkind"

#: guitext:206
msgctxt "Level name"
msgid "Lushmeadow-on-Down"
msgstr "Groenoord"

#: guitext:207
msgctxt "Level name"
msgid "Snuggledell"
msgstr "Knuffeldal"

#: guitext:208
msgctxt "Level name"
msgid "Wishvale"
msgstr "Wensvalei"

#: guitext:209
msgctxt "Level name"
msgid "Tickle"
msgstr "Pretkerk"

#: guitext:210
msgctxt "Level name"
msgid "Moonbrush Wood"
msgstr "Maanwoud"

#: guitext:211
msgctxt "Level name"
msgid "Nevergrim"
msgstr "Zonnevang"

#: guitext:212
msgctxt "Level name"
msgid "Hearth"
msgstr "Haardstede"

#: guitext:213
msgctxt "Level name"
msgid "Elf's Dance"
msgstr "Elvenschans"

#: guitext:214
msgctxt "Level name"
msgid "Buffy Oak"
msgstr "Zelootskerke"

#: guitext:215
msgctxt "Level name"
msgid "Sleepiburgh"
msgstr "Slaapburg"

#: guitext:216
msgctxt "Level name"
msgid "Woodly Rhyme"
msgstr "Bosrijm"

#: guitext:217
msgctxt "Level name"
msgid "Tulipscent"
msgstr "Tulpenburg"

#: guitext:218
msgctxt "Level name"
msgid "Mirthshire"
msgstr "Vreugdeland"

#: guitext:219
msgctxt "Level name"
msgid "Blaise End"
msgstr "Vredestein"

#: guitext:220
msgctxt "Level name"
msgid "Mistle"
msgstr "Eden"

#: guitext:221
msgctxt "Level name"
msgid "Skybird Trill"
msgstr "Vogelzang"

#: guitext:222
msgctxt "In-game interface description"
msgid ""
"Name and Health: Each creature has its own name. Behind is the creature "
"health bar. The higher the red bar, the better health the creature is in."
msgstr ""
"Naam en gezondheid: Elk wezen heeft zijn eigen naam. Daarachter staat de "
"gezondheidsbalk van het wezen. Hoe hoger de rode balk, hoe gezonder het "
"wezen is."

#: guitext:223
#, fuzzy
msgctxt "In-game interface description"
msgid ""
"Experience: The creature's experience level. Behind the level number is a "
"bar indicating the creatures progress towards attaining more experience."
msgstr "Ervaring: Het Ervaringsniveau van het wezen. [23.3]"

#: guitext:224
msgctxt "In-game interface description"
msgid "Hunger: How badly a creature needs to suck down a chicken or two."
msgstr ""
"Honger: De mate waarin een wezen behoefte heeft enkele kippen omlaag te "
"zuigen."

#: guitext:225
msgctxt "In-game interface description"
msgid "Cancel"
msgstr "Annuleren"

#: guitext:226
msgctxt "Creature spell"
msgid "Arrow: The basic ranged weapon, effective at long distance."
msgstr "Pijl: Het basis afstandswapen, effectief op lange afstand."

#: guitext:227
#, fuzzy
msgctxt "Creature spell"
msgid ""
"Freeze: Changes the target creature to ice. It is then in suspended "
"animation and can be shattered with a well-aimed blow."
msgstr "Bevriezen: [26.8]"

#: guitext:228
#, fuzzy
msgctxt "Creature spell"
msgid ""
"Armour: This lowers the amount of damage a creature takes each time it is "
"hit, and provides complete immunity to electric shocks."
msgstr "Pantser: [26.1]"

#: guitext:229
#, fuzzy
msgctxt "Creature spell"
msgid ""
"Lightning: A powerful magical weapon with electric attack. Casts a bolt of "
"lighting from the creature."
msgstr "Bliksem: [26.13]"

#: guitext:230
#, fuzzy
msgctxt "Creature spell"
msgid "Rebound: Causes any spell fired at you to bounce back at the attacker."
msgstr "Terugkaatsen: [26.18]"

#: guitext:231
#, fuzzy
msgctxt "Creature spell"
msgid ""
"Fear: Causes the opponent to be terrified and wanting to skip engageing into "
"combat."
msgstr "Angst: Niet gebruikt"

#: guitext:232
msgctxt "Creature spell"
msgid ""
"Sight: Allows the creature to temporarely increase its awareness and notice "
"the invisible."
msgstr "Duivelsoog: Laat het wezen onzichtbare vijanden zien."

#: guitext:233
#, fuzzy
msgctxt "Creature spell"
msgid ""
"Missile: A simple spell that sends a screaming magic reptile at the "
"invaders. Very disconcerting."
msgstr "Projectiel: [26.15]"

#: guitext:234
#, fuzzy
msgctxt "Creature spell"
msgid ""
"Grenade: Throws a powerful explosive at the approaching enemy. It can also "
"bounce off walls and has the traditional delayed fuse."
msgstr "Granaat: [26.9]"

#: guitext:235
#, fuzzy
msgctxt "Creature spell"
msgid ""
"Navigating Missile: This homes in on the nearest hero or enemy creature and "
"explodes with devastating force."
msgstr "Geleide Projectiel: [26.16]"

#: guitext:236
#, fuzzy
msgctxt "Creature spell"
msgid ""
"Speed: Speeds up the creature so that it can perform fighting and working "
"tasks really quickly."
msgstr "Versnellen: [26.20]"

#: guitext:237
msgctxt "Creature spell"
msgid ""
"Poison Cloud: Forms a cloud of noxious gas capable of damaging both the "
"enemy and your own creatures. The gas affects all who breathe it."
msgstr "Gifwolk: Zorgt voor een schadelijke gaswolk die zowel jouw"
"als vijandelijke wezens schaden. Maar alleen als ze ademen."

#: guitext:238
msgctxt "Creature spell"
msgid "Group: Not used"
msgstr "Groep: Niet gebruikt"

#: guitext:239
#, fuzzy
msgctxt "Creature spell"
msgid ""
"Invisibility: Cast on one of your minions, it makes the host creature "
"invisible to all enemies. Unless they possess a subnatural Sight."
msgstr "Onzichtbaar: [26.12]"

#: guitext:240
#, fuzzy
msgctxt "Creature spell"
msgid ""
"Teleport: With this spell, a creature can teleport anywhere on the map. If "
"you are Possessing a creature, then it teleports to its Lair or to the "
"Dungeon Heart."
msgstr "Teleport: [26.21]"

#: guitext:241
#, fuzzy
msgctxt "Creature spell"
msgid "Flame Breath: The devasting constant stream of searing fire."
msgstr "Vuurspuwer: [26.6]"

#: guitext:242
#, fuzzy
msgctxt "Creature spell"
msgid ""
"Illumination: Brings light onto darkness, allowing the creature to see but "
"also be seen by others."
msgstr "Verlichting: Niet gebruikt"

#: guitext:243
#, fuzzy
msgctxt "Creature spell"
msgid ""
"Flight: Causes the creature to take off from the ground and attack creatures "
"from the air."
msgstr "Vliegen: [26.7]"

#: guitext:244
#, fuzzy
msgctxt "Creature spell"
msgid "Hail Storm: Creates a shower of hailstones wherever the spell lands."
msgstr "Hagelstorm: [26.10]"

#: guitext:245
#, fuzzy
msgctxt "Creature spell"
msgid ""
"Slow: Slows down the target creature, making it attacks and movement delayed."
msgstr "Vertragen: [26.19]"

#: guitext:246
#, fuzzy
msgctxt "Creature spell"
msgid ""
"Drain: This spell drains the target creature a fair part of its health and "
"magical abilities."
msgstr "Draineren: [26.4]"

#: guitext:247
#, fuzzy
msgctxt "Creature spell"
msgid ""
"Word of Power: Causes rings of demonic energy to emanate from the creature's "
"body and inflicts massive damage on the vicinity. Very effective against "
"crowded hordes of enemies, also pushes them back."
msgstr "Krachtterm: [26.23]"

#: guitext:248
#, fuzzy
msgctxt "Creature spell"
msgid ""
"Heal: When this is cast, the creature is massively healed. Also, any nearby "
"creatures are healed by a quarter."
msgstr "Genezing: [26.11]"

#: guitext:249
#, fuzzy
msgctxt "Creature spell"
msgid ""
"Wind: Creates a force twelve gale in your Dungeon blowing every creature "
"away from you."
msgstr "Storm: [26.22]"

#: guitext:250
#, fuzzy
msgctxt "Creature spell"
msgid ""
"Meteor: More powerful that the fireball, this spell throws out a solid ball "
"of fire which does a lot of damage to an enemy."
msgstr "Meteoor: [26.14]"

#: guitext:251
#, fuzzy
msgctxt "Creature spell"
msgid ""
"Fireball: Fires a single fireball which homes in on the nearest enemy. Also "
"inflicts minor damage to a Dungeon's walls and doors."
msgstr "Vuurbal: [26.5]"

#: guitext:252
#, fuzzy
msgctxt "Creature spell"
msgid ""
"Hand to Hand: The basic battle ability that allows to attack the enemy with "
"either bare hands or a sword."
msgstr "Man tegen Man: [25.3]"

#: guitext:253
msgctxt "Creature spell"
msgid ""
"Fart: A close range gas attack that only damages enemy creatures."
msgstr "Een gasaanval die vijandelijke wezens op korte afstand beschadigt."

#: guitext:254
#, fuzzy
msgctxt "Creature spell"
msgid ""
"Dig: This is the basic ability of the Imp and allows it to tunnel through "
"earth."
msgstr "Graven: [25.2]"

#: guitext:255
#, fuzzy
msgctxt "Creature spell"
msgid ""
"Disease: Fired at a foe, gives them a Disease which is then spread to other "
"creatures. The infected are slowly dying and can only be healed in the "
"Temple."
msgstr "Ziekte: [26.3]"

#: guitext:256
#, fuzzy
msgctxt "Creature spell"
msgid ""
"Chicken: Turns enemy into chicken for a while. The enemy isn't able to "
"attack but has the same strength and thus won't be as easy to kill as a "
"normal chicken."
msgstr "Kuiken: [26.2]"

#: guitext:257
msgctxt "Creature spell"
msgid "Time Bomb: Turns your creature into a suicidal bomber."
msgstr "Tijdbom: Verandert je schepsel in een zelfmoordterrorist."

#: guitext:258
msgctxt "Creature name"
msgid "Fairy"
msgstr "Elf"

#: guitext:259
msgctxt "Creature name"
msgid "Imp"
msgstr "Dondersteen"

#: guitext:260
msgctxt "Creature name"
msgid "Beetle"
msgstr "Tor"

#: guitext:261
msgctxt "Creature name"
msgid "Troll"
msgstr "Kwelgeest"

#: guitext:262
msgctxt "Creature name"
msgid "Demon Spawn"
msgstr "Demonenjong"

#: guitext:263
msgctxt "Creature name"
msgid "Warlock"
msgstr "Tovenaar"

#: guitext:264
msgctxt "Creature name"
msgid "Fly"
msgstr "Vlieg"

#: guitext:265
msgctxt "Creature name"
msgid "Spider"
msgstr "Spin"

#: guitext:266
msgctxt "Creature name"
msgid "Skeleton"
msgstr "Skelet"

#: guitext:267
msgctxt "Creature name"
msgid "Horned Reaper"
msgstr "Gehoornde Zeiseman"

#: guitext:268
msgctxt "Creature name"
msgid "Dragon"
msgstr "Draak"

#: guitext:269
msgctxt "Creature name"
msgid "Tentacle"
msgstr "Taster"

#: guitext:270
msgctxt "Creature name"
msgid "Hound"
msgstr "Helhond"

#: guitext:271
msgctxt "Creature name"
msgid "Ghost"
msgstr "Spook"

#: guitext:272
msgctxt "Creature name"
msgid "Mistress"
msgstr "Meesteres"

#: guitext:273
msgctxt "Creature name"
msgid "Bile Demon"
msgstr "Galdemoon"

#: guitext:274
msgctxt "Creature name"
msgid "Vampire"
msgstr "Vampier"

#: guitext:275
msgctxt "Creature name"
msgid "Barbarian"
msgstr "Barbaar"

#: guitext:276
msgctxt "Creature name"
msgid "Knight"
msgstr "Ridder"

#: guitext:277
msgctxt "Creature name"
msgid "Wizard"
msgstr "Magiër"

#: guitext:278
msgctxt "Creature name"
msgid "Orc"
msgstr "Gedrocht"

#: guitext:279
msgctxt "Creature name"
msgid "Mountain Dwarf"
msgstr "Berg-dwerg"

#: guitext:280
msgctxt "Creature name"
msgid "Valley Dwarf"
msgstr "Dal-dwerg"

#: guitext:281
msgctxt "Creature name"
msgid "Thief"
msgstr "Dief"

#: guitext:282
msgctxt "Creature name"
msgid "Samurai"
msgstr "Samurai"

#: guitext:283
msgctxt "Creature name"
msgid "Priestess"
msgstr "Priesteres"

#: guitext:284
msgctxt "Creature name"
msgid "Giant"
msgstr "Reus"

#: guitext:285
msgctxt "Creature name"
msgid "Archer"
msgstr "Boogschutter"

#: guitext:286
msgctxt "Creature name"
msgid "Monk"
msgstr "Monnik"

#: guitext:287
msgctxt "In-game interface description"
msgid ""
"Query: Select this and left click on a creature to view information on that "
"creature and track it on screen. LMB select."
msgstr ""
"Info: Selecteer dit en klik op een wezen voor meer informatie over dat "
"wezen. LMK: Selecteren."

#: guitext:288
msgctxt "Menu interface item"
msgid "Select game"
msgstr "Selecteer spel"

#: guitext:289
msgctxt "Menu interface item"
msgid "Network Menu"
msgstr "Netwerk"

#: guitext:290
msgctxt "Menu interface item"
msgid "Main Menu"
msgstr "Hoofdmenu"

#: guitext:343
msgctxt "Menu interface, Main Menu title"
msgid "Main Menu"
msgstr "Hoofdmenu"

#: guitext:291
#, fuzzy
msgctxt "In-game interface description"
msgid ""
"Anger: How angry the creature is. The higher the bar is, the angrier the "
"creature is."
msgstr "Boosheid: Hoe kwaad het wezen is. [23.2]"

#: guitext:292
#, fuzzy
msgctxt "In-game interface description"
msgid "Creature Kills: The total number of enemies the creature has slain."
msgstr "Dodental: Het aantal vijanden dat door het wezen is gedood. [23.7]"

#: guitext:293
#, fuzzy
msgctxt "In-game interface description"
msgid ""
"Strength: The amount of damage the creature inflicts upon it's enemies with "
"each hit."
msgstr ""
"Kracht: De hoeveelheid schade die het wezen zijn vijanden toebrengt. [23.12]"

#: guitext:294
msgctxt "In-game interface description"
msgid "Wage: The creature's salary in gold which it takes on each payday."
msgstr "Salaris: De hoeveelheid goud die het wezen elke betaalddag opeist."

#: guitext:295
msgctxt "In-game interface description"
msgid "Gold Held: The amount of gold the creature is carrying."
msgstr "Goud op zak: De hoeveelheid goud die het wezen bij zich heeft. [23.8]"

#: guitext:296
#, fuzzy
msgctxt "In-game interface description"
msgid ""
"Defence: The chance a creature will avoid a blow. The higher the number, the "
"greater the chance of avoidance."
msgstr "Verdediging: De kans dat een wezen een klap ontwijkt. [23.9]"

#: guitext:297
#, fuzzy
msgctxt "In-game interface description"
msgid ""
"Skill: The creature's ability to perform tasks. The higher the Skill level, "
"the better the creature's performance."
msgstr "Vaardigheid: Taken die het wezen kan uitvoeren. [23.14]"

#: guitext:298
#, fuzzy
msgctxt "In-game interface description"
msgid "Age/Time In Dungeon: The length of time you have employed the creature."
msgstr ""
"Leeftijd / Tijd in Kerker: De tijd die het wezen bij jou in dienst is. "
"[23.10]"

#: guitext:299
#, fuzzy
msgctxt "In-game interface description"
msgid ""
"Dexterity: The chance of a successful attack. Used to break enemy defence. "
"The higher the number, the greater the chance of hitting."
msgstr ""
"Behendigheid: De kans dat een wezen een val of vijandelijk wapen ontwijkt. "
"[23.15]"

#: guitext:300
#, fuzzy
msgctxt "In-game interface description"
msgid ""
"Luck: The chance that a creature will do a double attack or a double defence "
"in combat. Taken into account only when the hit is not avoided."
msgstr ""
"Geluk: De kans dat een wezen tijdens de strijd aanvalt of verdedigt is "
"tweemaal zo groot. [23.11]"

#: guitext:301
#, fuzzy
msgctxt "In-game interface description"
msgid "Blood type: As if you care. Blood is blood, right?"
msgstr ""
"Bloedgroep: Alsof jou dat iets kan schelen. Bloed is bloed, nietwaar? [23.16]"

#: guitext:302
#, fuzzy
msgctxt "In-game interface description"
msgid ""
"Idle: The creature is either sleeping or not working. It's not involved in "
"anything constructive or useful. LMB pick up creature. RMB zoom."
msgstr ""
"Luieren: Het slaafje werkt niet of slaapt. LMK: slaafje oppakken. RMK: "
"inzoomen. [10.1 en 22.3]"

#: guitext:303
#, fuzzy
msgctxt "In-game interface description"
msgid ""
"Working: The creature is performing tasks and doing work for you. LMB pick "
"up creature. RMB zoom."
msgstr ""
"Werken: Het slaafje voert taken uit. LMK: slaafje oppakken. RMK: inzoomen. "
"[10.2 en 22.3]"

#: guitext:304
#, fuzzy
msgctxt "In-game interface description"
msgid "Fighting: The creature is in a battle. LMB pick up creature. RMB zoom."
msgstr ""
"Vechten: Het wezen knokt. LMK: wezen oppakken. RMK: inzoomen. [10.3 en 22.3]"

#: guitext:305
#, fuzzy
msgctxt "In-game interface description"
msgid ""
"Fight: Your creatures always attack and not avoid any combat. LMB select."
msgstr "Vecht: Je wezens vallen altijd aan. LMK: selecteren. [5.1]"

#: guitext:306
#, fuzzy
msgctxt "In-game interface description"
msgid ""
"Flee: Your creatures attempt to preserve their lives, running away if they "
"are too badly injured. LMB select."
msgstr "Vlucht: Je slaafjes rennen voor hun leven. LMK: selecteren. [5.3]"

#: guitext:307
#, fuzzy
msgctxt "In-game interface description"
msgid ""
"Imprison: Your creatures stun their enemies in battle and imprison those "
"they defeat. LMB select."
msgstr ""
"Gevangen nemen: Je wezens overrompelen hun vijanden en sluiten hen op. LMK: "
"selecteren. [5.2]"

#: guitext:308
msgctxt "In-game interface description"
msgid ""
"Defending: The creature is concentrating on avoiding its adversary's blows."
msgstr ""
"Verdedigen: Het wezen probeert de klappen van de tegenstander te ontwijken."

#: guitext:309
msgctxt "In-game interface item"
msgid "Are you sure?"
msgstr "Weet je het zeker?"

#: guitext:310
msgctxt "In-game interface item"
msgid "Yes"
msgstr "Ja"

#: guitext:311
msgctxt "In-game interface item"
msgid "No"
msgstr "Nee"

#: guitext:312
msgctxt "In-game interface item"
msgid "For"
msgstr "Voor"

#: guitext:313
#, fuzzy
msgctxt "In-game interface description"
msgid "Shadows: The number of shadows cast by each creature. LMB toggle."
msgstr ""
"Schaduw: Het aantal schaduwen dat elk wezen heeft. LMK: bladeren. [3.2.2.]"

#: guitext:314
msgctxt "In-game interface description"
msgid ""
"View Type: Swap between perspective views. Default view has warped walls "
"and can be rotated. Disable the warp effect for clean lines. Forced perspective "
"can only be rotated 90 degrees and changes the viewing angle. LMB toggle."
msgstr ""
"Gezichtsveld: Wisselt tussen gezichtsvelden. Standaard zijn muren vervormd en "
"is de camera te draaien. Zet de vervorming uit voor rechte lijnen. Bij Ortografisch "
"Perspectief kan alleen 90 graded gedraaid worden en is de kijkhoek anders. LMK: bladeren."

#: guitext:315
#, fuzzy
msgctxt "In-game interface description"
msgid ""
"Wall Height: Swap between high or low walls. If you make the walls one block "
"high, they are easier to see over. LMB toggle."
msgstr "Muurhoogte: Wisselt tussen hoge en lage muren. LMK: bladeren. [3.2.2.]"

#: guitext:316
#, fuzzy
msgctxt "In-game interface description"
msgid ""
"View Distance: The amount of dungeon drawn. This directly affects the speed "
"of the game. LMB toggle."
msgstr ""
"Kijk-afstand: De mate waarin de kerker wordt getekend. Dit beïnvloedt de "
"spelsnelheid. LMK: bladeren. [3.2.2.]"

#: guitext:317
#, fuzzy
msgctxt "In-game interface description"
msgid "Gamma Correction: Adjust the brightness of the game. LMB toggle."
msgstr ""
"Gamma correctie: Stelt de helderheid van het spel in. LMK: bladeren. [3.2.2.]"

#: guitext:318
msgctxt "In-game interface item"
msgid "Of"
msgstr " van"

#: guitext:319
msgctxt "Slab description"
msgid "Empty Lair: Would suit itinerant creature."
msgstr "Hol verlaten: Komt een rondtrekkend wezen goed van pas."

#: guitext:320
msgctxt "Menu interface item"
msgid "Paused"
msgstr "Pauze"

#: guitext:321
#, fuzzy
msgctxt "In-game interface description"
msgid ""
"Zoom In: Zoom in the Dynamic Map. This increases the scale of the map. LMB "
"select."
msgstr "Inzoomen: Inzoomen op de Dynamische Kaart. LMK: selecteren. [4.1]"

#: guitext:322
#, fuzzy
msgctxt "In-game interface description"
msgid ""
"Zoom Out: Zoom out the Dynamic Map. This decreases the scale of the map. LMB "
"select."
msgstr "Uitzoomen: Uitzoomen van de Dynamische Kaart. LMK: selecteren. [4.1]"

#: guitext:323
#, fuzzy
msgctxt "In-game interface description"
msgid ""
"Full Screen Map: Takes you to the Map Screen which displays your entire "
"Dungeon and the surrounding area. LMB select."
msgstr "Kaartscherm: Roept het Kaartscherm op. LMK: selecteren. [4.1.1.]"

#: guitext:324
msgctxt "Slab description"
msgid ""
"Impenetrable Rock: Your Imps cannot dig through this, the only solution is "
"to go round. It is visible even if far from your territory."
msgstr ""
"Harde rots: Je Dondersteentjes kunnen hier niet doorheen graven."

#: guitext:325
#, fuzzy
msgctxt "Slab description"
msgid ""
"Earth: You can excavate this. To dig out some new caverns, choose a location "
"and tag for digging with LMB. Press LMB again to untag."
msgstr "Aarde: Je kunt dit opgraven. [12.1]"

#: guitext:326
#, fuzzy
msgctxt "Slab description"
msgid ""
"Gold Seam: Your source of wealth. Dig this out and your Imps will take it to "
"your Treasure Room. You can also pick up the lumps of treasure left on the "
"ground."
msgstr ""
"Goudader: Je bron van inkomsten. Graaf dit uit en je Dondersteentjes brengen "
"het naar de Schatkamer. [12.2]"

#: guitext:327
#, fuzzy
msgctxt "Slab description"
msgid ""
"Lava: Burns any creature that step on it. Get over lava by casting Cave-In "
"or building a Bridge."
msgstr "Lava: Verbrandt elk wezen dat er op stapt. [14.2]"

#: guitext:328
#, fuzzy
msgctxt "Slab description"
msgid ""
"Water: Creatures move more slowly through water. Build the Bridge to make "
"new land on the water."
msgstr "Water: Wezens bewegen langzamer door water. [14.1]"

#: guitext:329
#, fuzzy
msgctxt "Slab description"
msgid ""
"Wall: A reinforced stone wall that enemies cannot break through. At least "
"without the Destroy Walls spell."
msgstr ""
"Muur: Een verstevigde stenen muur die vijanden niet kunnen doorbreken. [12.1]"

#: guitext:330
msgctxt "Slab description"
msgid "Damaged Wall: Unless repaired, this wall will eventually collapse."
msgstr "Beschadigde muur: Deze muur zal instorten als je hem niet herstelt."

#: guitext:331
#, fuzzy
msgctxt "Slab description"
msgid ""
"Path: Unclaimed earth floor. You can claim it if it is connected to already "
"claimed territory."
msgstr "Pad: Niet ingenomen vloer van aarde. [12.1]"

#: guitext:332
#, fuzzy
msgctxt "Slab description"
msgid ""
"Claimed area: Your dungeon territory. You can build rooms and drop your "
"creatures on it."
msgstr "Ingenomen gebied: Jouw kerker. [12.1]"

#: guitext:333
msgctxt "In-game interface item"
msgid "More..."
msgstr "Meer..."

#: guitext:334
msgctxt "In-game message"
msgid "Level completed - press Escape to continue"
msgstr "LEVEL GEWONNEN - Druk op SPATIEBALK om verder te gaan"

#: guitext:335
msgctxt "In-game message"
msgid "You have been defeated. Press Space to restart."
msgstr "LEVEL VERLOREN - Druk op SPATIEBALK om opnieuw te beginnen"

#: guitext:336
msgctxt "On-screen message"
msgid "Recording FLIC"
msgstr "Film wordt opgenomen"

#: guitext:337
msgctxt "On-screen message"
msgid "Error recording FLIC"
msgstr "Fout in opname film"

#: guitext:338
msgctxt "On-screen message"
msgid "Finished recording FLIC"
msgstr "Opname film is gereed"

#: guitext:339
msgctxt "Unused"
msgid "Time Bomb"
msgstr "Tijdbom"

#: guitext:340
msgctxt "In-game interface item"
msgid "Sound FX"
msgstr "Geluidseffecten"

#: guitext:341
msgctxt "In-game interface item"
msgid "Music"
msgstr "Muziek"

#: guitext:342
msgctxt "In-game interface item"
msgid "UNUSED"
msgstr "NIET GEBRUIKT"

#: guitext:344
msgctxt "Menu interface item"
msgid "Load Menu"
msgstr "LADEN"

#: guitext:345
msgctxt "Menu interface, Main Menu item"
msgid "Load Game"
msgstr "Spel Laden"

#: guitext:346
msgctxt "Menu interface, Main Menu item"
msgid "Continue Game"
msgstr "Spel Voortzetten"

#: guitext:347
msgctxt "Menu interface, Main Menu item"
msgid "Multiplayer"
msgstr "Meerspeler"

#: guitext:348
msgctxt "Menu interface item"
msgid "Return to Main Menu"
msgstr "Terug naar Hoofdmenu"

#: guitext:349
msgctxt "Menu interface item"
msgid "Play Intro"
msgstr "Toon Intro"

#: guitext:350
msgctxt "Menu interface item"
msgid "Service Menu"
msgstr "Service"

#: guitext:351
msgctxt "Menu interface item"
msgid "Session Menu"
msgstr "Sessie"

#: guitext:352
msgctxt "Menu interface item"
msgid "Speed"
msgstr "Versnellen"

#: guitext:353
msgctxt "Menu interface item"
msgid "COM Port"
msgstr "COM poort"

#: guitext:354
msgctxt "Menu interface item"
msgid "Phone Number"
msgstr "Tel. nummer"

#: guitext:355
msgctxt "Menu interface item"
msgid "IRQ"
msgstr "IRQ"

#: guitext:356
msgctxt "Menu interface item"
msgid "Statistics"
msgstr "Statistieken"

#: guitext:357
msgctxt "Menu interface item"
msgid "Level Completed"
msgstr "Level Gewonnen"

#: guitext:358
msgctxt "Menu interface item"
msgid "UNUSED"
msgstr "NIET GEBRUIKT"

#: guitext:359
msgctxt "Menu interface, Main Menu item"
msgid "Quit"
msgstr "Stoppen"

#: guitext:360
msgctxt "Menu interface, Main Menu item"
msgid "Start New Game"
msgstr "Nieuw Spel Starten"

#: guitext:361
msgctxt "Unused"
msgid "This is a tale of valour and honour and how tasty heroes are...."
msgstr "Dit is een verhaal over moed, eer en hoe lekker Helden smaken..."

#: guitext:362
msgctxt "Credits"
msgid "Designed By"
msgstr "Ontworpen Door"

#: guitext:363
msgctxt "Credits"
msgid "Project Leader"
msgstr "PROJECTLEIDER"

#: guitext:364
msgctxt "Credits"
msgid "Lead Programmer"
msgstr "HOOFDPROGRAMMEUR"

#: guitext:365
msgctxt "Credits"
msgid "Lead Artist"
msgstr "HOOFD VORMGEVING"

#: guitext:366
msgctxt "Credits"
msgid "Programming"
msgstr "PROGRAMMERING"

#: guitext:367
msgctxt "Credits"
msgid "Engine Design"
msgstr "ONTWERP SPEL-ENGINE"

#: guitext:368
msgctxt "Credits"
msgid "Music and Sfx"
msgstr "MUZIEK EN GELUIDSEFFECTEN"

#: guitext:369
msgctxt "Credits"
msgid "Graphics Programmers"
msgstr "GRAPHICS PROGRAMMEURS"

#: guitext:370
msgctxt "Credits"
msgid "Artists"
msgstr "VORMGEVERS"

#: guitext:371
msgctxt "Credits"
msgid "Network Programming"
msgstr "NETWERK PROGRAMMEURS"

#: guitext:372
msgctxt "Credits"
msgid "Testing Manager"
msgstr "TESTMANAGER"

#: guitext:373
msgctxt "Credits"
msgid "Lead Testers"
msgstr "HOOFDTESTERS"

#: guitext:374
msgctxt "Credits"
msgid "Lead Tester"
msgstr "HOOFDTESTER"

#: guitext:375
msgctxt "Credits"
msgid "Management"
msgstr "MANAGEMENT"

#: guitext:376
msgctxt "Credits"
msgid "Marketing and PR"
msgstr "MARKETING EN PR"

#: guitext:377
msgctxt "Credits"
msgid "Tech Support"
msgstr "TECH. ONDERSTEUNING"

#: guitext:378
msgctxt "Credits"
msgid "Administration"
msgstr "ADMINISTRATIE"

#: guitext:379
msgctxt "Credits"
msgid "Thanks To"
msgstr "MET DANK AAN"

#: guitext:380
msgctxt "Credits"
msgid "Producer"
msgstr "PRODUCENT"

#: guitext:381
msgctxt "Credits"
msgid "Level Design"
msgstr "LEVEL ONTWERP"

#: guitext:382
msgctxt "Credits"
msgid "Script By"
msgstr "SCRIPT"

#: guitext:383
msgctxt "Credits"
msgid "Libraries and Tools"
msgstr "LIBRARIES EN TOOLS"

#: guitext:384
msgctxt "Credits"
msgid "Playtesters"
msgstr "SPELTESTERS"

#: guitext:385
msgctxt "Credits"
msgid "Localisation"
msgstr "LOCALISATIE"

#: guitext:386
msgctxt "Credits"
msgid "Special Thanks To"
msgstr "MET SPECIALE DANK AAN"

#: guitext:387
msgctxt "Credits"
msgid "Package Design"
msgstr "ONTWERP VERPAKKING"

#: guitext:388
msgctxt "Credits"
msgid "Documentation"
msgstr "DOCUMENTATIE"

#: guitext:389
msgctxt "Credits"
msgid "Documentation Layout"
msgstr "OPMAAK DOCUMENTATIE"

#: guitext:390
msgctxt "Credits"
msgid "Production"
msgstr "PRODUCTIE"

#: guitext:391
msgctxt "Credits"
msgid "Quality Assurance"
msgstr "KWALITEITSBEHEER"

#: guitext:392
msgctxt "Credits"
msgid "Lead Level Design"
msgstr "HOOFD LEVEL ONTWERP"

#: guitext:393
msgctxt "Credits"
msgid "Intro"
msgstr "INTRO"

#: guitext:394
msgctxt "Credits"
msgid "Testers"
msgstr "TESTERS"

#: guitext:395
msgctxt "Menu interface item"
msgid "Sessions"
msgstr "SESSIES"

#: guitext:396
msgctxt "Menu interface item"
msgid "Name"
msgstr "NAAM"

#: guitext:397
msgctxt "Menu interface item"
msgid "Services"
msgstr "SERVICE"

#: guitext:398
msgctxt "Menu interface item"
msgid "Messages"
msgstr "BERICHTEN"

#: guitext:399
msgctxt "Menu interface item"
msgid "Create Game"
msgstr "SPEL CREËREN"

#: guitext:400
msgctxt "Menu interface item"
msgid "Join Game"
msgstr "MEEDOEN"

#: guitext:401
msgctxt "Menu interface item"
msgid "Start Game"
msgstr "SPEL STARTEN"

#: guitext:402
msgctxt "Menu interface item"
msgid "Game Menu"
msgstr "SPEL"

#: guitext:403
msgctxt "Menu interface item"
msgid "Cancel"
msgstr "ANNULEREN"

#: guitext:404
msgctxt "Menu interface item"
msgid "No Name"
msgstr "GEEN NAAM"

#: guitext:405
msgctxt "Menu interface item"
msgid "Players"
msgstr "SPELERS"

#. Creature experience level
#: guitext:406
msgctxt "Menu interface item"
msgid "Level"
msgstr "LEVEL"

#: guitext:407
msgctxt "Menu interface item"
msgid "Levels"
msgstr "LEVELS"

#: guitext:408
msgctxt "Menu interface item"
msgid "Games"
msgstr "SPELLEN"

#: guitext:409
msgctxt "Menu interface item"
msgid "Modem Menu"
msgstr "MODEM"

#: guitext:410
msgctxt "Menu interface item"
msgid "Serial Menu"
msgstr "SERIËLE VERBINDING"

#: guitext:411
msgctxt "Menu interface item"
msgid "Init"
msgstr "INIT"

#: guitext:412
msgctxt "Menu interface item"
msgid "Hangup"
msgstr "OPHANGEN"

#: guitext:413
msgctxt "Menu interface item"
msgid "Clear"
msgstr "LEGEN"

#: guitext:414
msgctxt "Menu interface item"
msgid "Answer"
msgstr "BEANTWOORDEN"

#: guitext:415
msgctxt "Menu interface item"
msgid "Start"
msgstr "START"

#: guitext:416
msgctxt "Menu interface item"
msgid "Ally"
msgstr "BONDGENOOT"

#: guitext:417
msgctxt "Menu interface item"
msgid "Alliance"
msgstr "BONDGENOOTSCHAP"

#: guitext:418
msgctxt "Menu interface item"
msgid "Credits"
msgstr "CREDITS"

#: guitext:419
msgctxt "Menu interface item"
msgid "Ok"
msgstr "OK"

#: guitext:420
msgctxt "Dungeon special decription"
msgid "Reveal Map: Reveals the entire underground realm to you."
msgstr "Kaart onthullen: Onthult het complete ondergrondse rijk."

#: guitext:421
msgctxt "Dungeon special decription"
msgid ""
"Resurrect Creature: You may raise one of your fallen minions from the dead."
msgstr ""
"Herrijs wezen: Je mag één van je gedode slaafjes terughalen uit de dood."

#: guitext:422
msgctxt "Dungeon special decription"
msgid ""
"Transfer Creature: Pick one of your creatures to accompany you to the next "
"realm."
msgstr ""
"Wezen meenemen: Selecteer een wezen om mee te nemen naar het volgende rijk."

#: guitext:423
msgctxt "Dungeon special decription"
msgid "Steal Hero: Subvert a hero to your cause."
msgstr "Held stelen: Een Held voor jouw zaak winnen."

#: guitext:424
msgctxt "Dungeon special decription"
msgid "Multiply Creatures: Create a double of each of your creatures."
msgstr "Wezens verdubbelen: Verdubbelt het aantal wezens."

#: guitext:425
msgctxt "Dungeon special decription"
msgid "Increase Level: Bestows greater skill on all your creatures."
msgstr "Niveau verhogen: Verbetert de vaardigheden van al je slaafjes."

#: guitext:426
msgctxt "Dungeon special decription"
msgid "Make Safe: Reinforces your entire dungeon."
msgstr "Verstevigen: Verstevigt je complete kerker."

#: guitext:427
msgctxt "Dungeon special decription"
msgid ""
"Locate Hidden World: You will be transported to a secret realm after you "
"have conquered this one."
msgstr ""
"Geheime Wereld vinden: Je wordt naar een geheim rijk gebracht zodra je dit "
"rijk hebt veroverd."

#: guitext:428
msgctxt "Dungeon special name"
msgid "Resurrect Creature"
msgstr "Herrijs wezen"

#: guitext:429
msgctxt "Dungeon special name"
msgid "Transfer Creature"
msgstr "Wezen meenemen"

#: guitext:430
msgctxt "Menu interface item"
msgid "Bonus"
msgstr "Bonus"

#: guitext:431
msgctxt "Menu interface, Main Menu item"
msgid "High Score Table"
msgstr "Scorelijst"

#: guitext:432
msgctxt "Menu interface item"
msgid "Go to Query Mode"
msgstr "Ga naar Info Modus"

#: guitext:433
msgctxt "Menu interface item"
msgid "More information"
msgstr "Meer Informatie"

#: guitext:434
msgctxt "Menu interface item"
msgid "Back to main Query Screen"
msgstr "Terug naar Hoofdscherm Info"

#: guitext:435
msgctxt "Menu interface item"
msgid "Selected action"
msgstr "Gekozen Actie"

#: guitext:436
msgctxt "Menu interface item"
msgid "Choose party"
msgstr "Kies Partij"

#: guitext:437
msgctxt "Menu interface item"
msgid "Enter dungeon"
msgstr "Kerker betreden"

#: guitext:438
msgctxt "Menu interface item"
msgid "Party members"
msgstr "Groepsleden"

#: guitext:439
msgctxt "Menu interface item"
msgid "Available creatures"
msgstr "Beschikbare wezens"

#: guitext:440
msgctxt "Menu interface item"
msgid "Creature"
msgstr "Wezen"

#: guitext:441
msgctxt "Menu interface item"
msgid "Money available"
msgstr "Beschikbaar geld"

#: guitext:442
msgctxt "Menu interface item"
msgid "Leader"
msgstr "Leider"

#: guitext:443
msgctxt "Menu interface item"
msgid "Hire"
msgstr "Inhuren"

#: guitext:444
msgctxt "Menu interface item"
msgid "Fire"
msgstr "Ontslaan"

#: guitext:445
msgctxt "Menu interface item"
msgid "Cost"
msgstr "Kosten"

#: guitext:446
msgctxt "Menu interface item"
msgid "Type"
msgstr "Soort"

#: guitext:447
#, fuzzy
msgctxt "In-game interface description"
msgid ""
"Information Panel: Miscellaneous information. Shows your and enemy progress "
"and allows changing creature tendencies."
msgstr "Infopaneel: Allerlei informatie opvragen. [5.0]"

#: guitext:448
#, fuzzy
msgctxt "In-game interface description"
msgid ""
"Room Panel: The rooms available for you to build. Here you can center map on "
"rooms or build new ones."
msgstr "Ruimtenpaneel: Beschikbare ruimten bouwen. [6.0]"

#: guitext:449
#, fuzzy
msgctxt "In-game interface description"
msgid ""
"Research Panel: The spells available to you. Here you can cast or cancel "
"them."
msgstr "Onderzoekpaneel: Beschikbare spreuken toepassen. [7.0]"

#: guitext:450
#, fuzzy
msgctxt "In-game interface description"
msgid ""
"Workshop Panel: The traps and doors available to you. You can center the map "
"on them, place new ones or sell existing."
msgstr "Werkplaatspaneel: Beschikbare vallen en deuren maken. [8.0]"

#: guitext:451
#, fuzzy
msgctxt "In-game interface description"
msgid ""
"Creature Panel: Information on your creatures. Shows activity of your "
"creatures and allows picking them up."
msgstr "Slaafjespaneel: Informatie over wezens opvragen. [9.0]"

#: guitext:452
#, fuzzy
msgctxt "In-game interface description"
msgid ""
"Research Time: The time until a new spell is researched. Scholars in your "
"Library are making progress on this bar."
msgstr "Onderzoektijd: Tijd die nodig is voor ontdekking nieuwe spreuk. [5.5]"

#: guitext:453
#, fuzzy
msgctxt "In-game interface description"
msgid ""
"Workshop Time: The time until a new trap is manufactured. Workers in your "
"Workshop are making progress on this bar."
msgstr ""
"Werkplaatstijd: Tijd die nodig is voor het maken van een nieuwe val. [5.6]"

#: guitext:454
#, fuzzy
msgctxt "In-game interface description"
msgid ""
"Time: The time until the next Creature Payday. This bar increases over time "
"and, when it reaches its peak, all of your creatures receive their wages."
msgstr "Tijd Betaaldag: De tijd tot de volgende Betaaldag. [5.4]"

#: guitext:455
#, fuzzy
msgctxt "In-game interface description"
msgid ""
"Number of Rooms: The number of rooms held by this Keeper. Allows you to "
"compare your dungeon with the competitors."
msgstr "Aantal ruimten: Aantal ruimten waarover deze Keeper heerst. [5.8]"

#: guitext:456
#, fuzzy
msgctxt "In-game interface description"
msgid ""
"Number of Creatures: The number of creatures owned by this Keeper. Allows "
"you to compare your army with other Keepers."
msgstr "Aantal wezens: Aantal slaafjes waarover deze Keeper heerst. [5.9]"

#: guitext:457
msgctxt "Menu interface item"
msgid "Choose game"
msgstr "Spel kiezen"

#: guitext:458
msgctxt "Menu interface item"
msgid "Game type"
msgstr "Speltype"

#: guitext:459
msgctxt "Menu interface item"
msgid "Keeper vs keeper"
msgstr "Keeper tegen Keeper"

#: guitext:460
msgctxt "Menu interface item"
msgid "Keeper vs heroes"
msgstr "Keeper tegen Helden"

#: guitext:461
msgctxt "Menu interface item"
msgid "Deathmatch"
msgstr "Doodstrijd"

#: guitext:462
#, fuzzy
msgctxt "In-game interface description"
msgid "Sell Room: Sell a room tile for half the building price. LMB select."
msgstr ""
"Ruimte verkopen: Verkoop een tegel voor de helft van de bouwprijs. LMK: "
"selecteren. [6.4]"

#: guitext:463
#, fuzzy
msgctxt "In-game interface description"
msgid ""
"Sell Item: Sell a Trap or Door. Allows you to earn gold on manufacturing. "
"LMB select."
msgstr "Voorwerp verkopen: Verkoop een val of deur. LMK: selecteren. [8.1.2.]"

#: guitext:464
msgctxt "In-game interface description"
msgid "Next Battle: Zoom to the next battle. LMB select."
msgstr "Volgende veldslag: Ga naar de volgende veldslag. LMK: selecteren."

#: guitext:465
msgctxt "In-game interface item"
msgid "Close Window"
msgstr "Venster sluiten"

#: guitext:466
msgctxt "In-game interface item"
msgid "Zoom to area"
msgstr "Ga naar gebied"

#: guitext:467
msgctxt "Menu interface item"
msgid "No mouse installed"
msgstr "Geen muis geinstalleerd"

#: guitext:468
msgctxt "Menu interface item"
msgid "Define keys"
msgstr "Toetsen definiëren"

#: guitext:469
msgctxt "Game controls"
msgid "Ally with player"
msgstr "Bondgenootschap sluiten"

#: guitext:470
msgctxt "Game controls"
msgid "Press a key"
msgstr "Druk op een toets"

#: guitext:471
msgctxt "Game controls"
msgid "UP"
msgstr "OMHOOG"

#: guitext:472
msgctxt "Game controls"
msgid "DOWN"
msgstr "OMLAAG"

#: guitext:473
msgctxt "Game controls"
msgid "LEFT"
msgstr "LINKS"

#: guitext:474
msgctxt "Game controls"
msgid "RIGHT"
msgstr "RECHTS"

#: guitext:475
msgctxt "Game controls"
msgid "ROTATE"
msgstr "DRAAIEN"

#: guitext:476
msgctxt "Game controls"
msgid "SPEED"
msgstr "VERSNELLEN"

#: guitext:477
msgctxt "Game controls"
msgid "ROTATE LEFT"
msgstr "LINKSOM DRAAIEN"

#: guitext:478
msgctxt "Game controls"
msgid "ROTATE RIGHT"
msgstr "RECHTSOM DRAAIEN"

#: guitext:479
msgctxt "Game controls"
msgid "ZOOM IN"
msgstr "VERGROTEN"

#: guitext:480
msgctxt "Game controls"
msgid "ZOOM OUT"
msgstr "VERKLEINEN"

#: guitext:481
msgctxt "Keyboard"
msgid "LEFT CONTROL"
msgstr "LINKER CTRL"

#: guitext:482
msgctxt "Keyboard"
msgid "RIGHT CONTROL"
msgstr "RECHTER CTRL"

#: guitext:483
msgctxt "Keyboard"
msgid "LEFT SHIFT"
msgstr "LINKER SHIFT"

#: guitext:484
msgctxt "Keyboard"
msgid "RIGHT SHIFT"
msgstr "RECHTER SHIFT"

#: guitext:485
msgctxt "Keyboard"
msgid "LEFT ALT"
msgstr "LINKER ALT"

#: guitext:486
msgctxt "Keyboard"
msgid "RIGHT ALT"
msgstr "RECHTER ALT"

#: guitext:487
msgctxt "Keyboard"
msgid "SPACE"
msgstr "SPATIEBALK"

#: guitext:488
msgctxt "Keyboard"
msgid "RETURN"
msgstr "ENTER"

#: guitext:489
msgctxt "Keyboard"
msgid "TAB"
msgstr "TAB"

#: guitext:490
msgctxt "Keyboard"
msgid "CAPS LOCK"
msgstr "CAPS LOCK"

#: guitext:491
msgctxt "Keyboard"
msgid "BACKSPACE"
msgstr "BACKSPACE"

#: guitext:492
msgctxt "Keyboard"
msgid "INSERT"
msgstr "INSERT"

#: guitext:493
msgctxt "Keyboard"
msgid "DELETE"
msgstr "DELETE"

#: guitext:494
msgctxt "Keyboard"
msgid "HOME"
msgstr "HOME"

#: guitext:495
msgctxt "Keyboard"
msgid "END"
msgstr "END"

#: guitext:496
msgctxt "Keyboard"
msgid "PAGE UP"
msgstr "PAGE UP"

#: guitext:497
msgctxt "Keyboard"
msgid "PAGE DOWN"
msgstr "PAGE DOWN"

#: guitext:498
msgctxt "Keyboard"
msgid "NUM LOCK"
msgstr "NUM LOCK"

#: guitext:499
msgctxt "Keyboard"
msgid "NUM /"
msgstr "NUM /"

#: guitext:500
msgctxt "Keyboard"
msgid "NUM *"
msgstr "NUM *"

#: guitext:501
msgctxt "Keyboard"
msgid "NUM -"
msgstr "NUM -"

#: guitext:502
msgctxt "Keyboard"
msgid "NUM +"
msgstr "NUM +"

#: guitext:503
msgctxt "Keyboard"
msgid "NUM ENTER"
msgstr "NUM ENTER"

#: guitext:504
msgctxt "Keyboard"
msgid "NUM DELETE"
msgstr "NUM DEL"

#: guitext:505
msgctxt "Keyboard"
msgid "NUM 1"
msgstr "NUM 1"

#: guitext:506
msgctxt "Keyboard"
msgid "NUM 2"
msgstr "NUM 2"

#: guitext:507
msgctxt "Keyboard"
msgid "NUM 3"
msgstr "NUM 3"

#: guitext:508
msgctxt "Keyboard"
msgid "NUM 4"
msgstr "NUM 4"

#: guitext:509
msgctxt "Keyboard"
msgid "NUM 5"
msgstr "NUM 5"

#: guitext:510
msgctxt "Keyboard"
msgid "NUM 6"
msgstr "NUM 6"

#: guitext:511
msgctxt "Keyboard"
msgid "NUM 7"
msgstr "NUM 7"

#: guitext:512
msgctxt "Keyboard"
msgid "NUM 8"
msgstr "NUM 8"

#: guitext:513
msgctxt "Keyboard"
msgid "NUM 9"
msgstr "NUM 9"

#: guitext:514
msgctxt "Keyboard"
msgid "NUM 0"
msgstr "NUM 0"

#: guitext:515
msgctxt "Keyboard"
msgid "F1"
msgstr "F1"

#: guitext:516
msgctxt "Keyboard"
msgid "F2"
msgstr "F2"

#: guitext:517
msgctxt "Keyboard"
msgid "F3"
msgstr "F3"

#: guitext:518
msgctxt "Keyboard"
msgid "F4"
msgstr "F4"

#: guitext:519
msgctxt "Keyboard"
msgid "F5"
msgstr "F5"

#: guitext:520
msgctxt "Keyboard"
msgid "F6"
msgstr "F6"

#: guitext:521
msgctxt "Keyboard"
msgid "F7"
msgstr "F7"

#: guitext:522
msgctxt "Keyboard"
msgid "F8"
msgstr "F8"

#: guitext:523
msgctxt "Keyboard"
msgid "F9"
msgstr "F9"

#: guitext:524
msgctxt "Keyboard"
msgid "F10"
msgstr "F10"

#: guitext:525
msgctxt "Keyboard"
msgid "F11"
msgstr "F11"

#: guitext:526
msgctxt "Keyboard"
msgid "F12"
msgstr "F12"

#: guitext:527
msgctxt "Keyboard"
msgid "UP"
msgstr "OMHOOG"

#: guitext:528
msgctxt "Keyboard"
msgid "DOWN"
msgstr "OMLAAG"

#: guitext:529
msgctxt "Keyboard"
msgid "LEFT"
msgstr "LINKS"

#: guitext:530
msgctxt "Keyboard"
msgid "RIGHT"
msgstr "RECHTS"

#: guitext:531
msgctxt "Network game message"
msgid "Initialising Modem"
msgstr "MODEM INITIALISEERT"

#: guitext:532
msgctxt "Network game message"
msgid "Connecting Modem"
msgstr "MODEM VERBINDEN"

#: guitext:533
msgctxt "Network game message"
msgid "Dial"
msgstr "KIEZEN"

#: guitext:534
msgctxt "Network game message"
msgid "Continue"
msgstr "Doorgaan"

#: guitext:535
msgctxt "Network game message"
msgid "Line Engaged"
msgstr "IN GESPREK"

#: guitext:536
msgctxt "Network game message"
msgid "Unknown Error"
msgstr "Onbekende fout"

#: guitext:537
msgctxt "Network game message"
msgid "No Carrier"
msgstr "Geen Carrier"

#: guitext:538
msgctxt "Network game message"
msgid "No Dial Tone"
msgstr "Geen Kiestoon"

#: guitext:539
msgctxt "Network game message"
msgid "No Response"
msgstr "Geen Reactie"

#: guitext:540
msgctxt "Network game message"
msgid "No Server"
msgstr "Geen Server"

#: guitext:541
msgctxt "Network game message"
msgid "Unable to initialise"
msgstr "Kan Niet Initialiseren"

#: guitext:542
msgctxt "Network game message"
msgid "Unable to create game"
msgstr "Kan spel niet creëren"

#: guitext:543
msgctxt "Network game message"
msgid "Unable to join game"
msgstr "Kan Niet Meedoen"

#: guitext:544
msgctxt "Slab description"
msgid ""
"Gems: Infinite wealth for your Imps to extract. Cannot be destroyed, but "
"takes longer to mine than Gold."
msgstr ""
"Edelstenen: Oneindige rijkdom voor je Dondersteentjes om te delven. Kan niet "
"vernietigd worden, maar het duurt langer om te delven dan goud."

#: guitext:545
#, fuzzy
msgctxt "Object description"
msgid ""
"Hero Gate: Heroes use this portal to invade your dungeon. It cannot be "
"closed on your side."
msgstr "Heldenpoort: Helden vallen via dit Portaal je kerker binnen. [15.4]"

#: guitext:546
msgctxt "Creature name"
msgid "Tunneller"
msgstr "Mol"

#: guitext:547
msgctxt "Creature name"
msgid "Avatar"
msgstr "Avatar"

#: guitext:548
msgctxt "In-game interface description"
msgid "Toggle Computer Assistant: Currently - Aggressive. LMB toggle."
msgstr "Schakel Computerhulp: Nu: Agressief. LMK: omschakelen."

#: guitext:549
msgctxt "In-game interface description"
msgid "Toggle Computer Assistant: Currently - Defensive. LMB toggle."
msgstr "Schakel Computerhulp: Nu: Defensief. LMK: omschakelen."

#: guitext:550
msgctxt "In-game interface description"
msgid "Toggle Computer Assistant: Currently - Construction Only. LMB toggle."
msgstr "Schakel Computerhulp: Nu: Enkel Constructie. LMK: omschakelen."

#: guitext:551
msgctxt "In-game interface description"
msgid "Toggle Computer Assistant: Currently - Move Only. LMB toggle."
msgstr "Schakel Computerhulp: Nu: Enkel Verplaatsen. LMK: omschakelen."

#: guitext:552
msgctxt "In-game tab with rooms"
msgid "Treasure Room"
msgstr "Schatkamer"

#: guitext:553
msgctxt "In-game tab with rooms"
msgid "Library"
msgstr "Bibliotheek"

#: guitext:554
msgctxt "In-game tab with rooms"
msgid "Lair"
msgstr "Hol"

#: guitext:555
msgctxt "In-game tab with rooms"
msgid "Prison"
msgstr "Gevangenis"

#: guitext:556
msgctxt "In-game tab with rooms"
msgid "Torture Room"
msgstr "Folterkamer"

#: guitext:557
msgctxt "In-game tab with rooms"
msgid "Training Room"
msgstr "Trainingsruimte"

#: guitext:558
msgctxt "In-game tab with rooms"
msgid "Dungeon Heart"
msgstr "Hart van de Kerker"

#: guitext:559
msgctxt "In-game tab with rooms"
msgid "Workshop"
msgstr "Werkplaats"

#: guitext:560
msgctxt "In-game tab with rooms"
msgid "Scavenger Room"
msgstr "Aaskamer"

#: guitext:561
msgctxt "In-game tab with rooms"
msgid "Temple"
msgstr "Tempel"

#: guitext:562
msgctxt "In-game tab with rooms"
msgid "Graveyard"
msgstr "Mausoleum"

#: guitext:563
msgctxt "In-game tab with rooms"
msgid "Barracks"
msgstr "Barakken"

#: guitext:564
msgctxt "In-game tab with rooms"
msgid "Hatchery"
msgstr "Broedplaats"

#: guitext:565
msgctxt "In-game tab with rooms"
msgid "Guard Post"
msgstr "Wachtpost"

#: guitext:566
msgctxt "In-game tab with rooms"
msgid "Bridge"
msgstr "Brug"

#: guitext:567
msgid "Fight"
msgstr "vechten"

#: guitext:568
msgid "Annoyed"
msgstr "Geïrriteerd"

#: guitext:569
msgctxt "Keyboard"
msgid "Shift"
msgstr "Shift"

#: guitext:570
msgctxt "Keyboard"
msgid "Control"
msgstr "Ctrl"

#: guitext:571
msgctxt "Keyboard"
msgid "Alt"
msgstr "Alt"

#: guitext:572
msgctxt "Credits"
msgid "Additional Artwork"
msgstr "ADDITIONELE VORMGEVING"

#: guitext:573
msgctxt "Credits"
msgid "Additional Programming"
msgstr "ADDITIONELE PROGRAMMERING"

#: guitext:574
msgctxt "Credits"
msgid "Manual And Documentation"
msgstr "HANDLEIDING EN DOCUMENTATIE"

#: guitext:575
msgctxt "Credits"
msgid "Installer"
msgstr "INSTALLATIEPROGRAMMA"

#: guitext:576
msgctxt "Credits"
msgid "Additional Level Design"
msgstr "ADDITIONEEL LEVEL ONTWERP"

#: guitext:577 guitext:863
msgctxt "Credits"
msgid "Additional Thanks"
msgstr "MET DANK AAN"

#: guitext:578
msgctxt "Trap names"
msgid "Boulder Trap"
msgstr "Rolsteenval"

#: guitext:579
msgctxt "Trap names"
msgid "Alarm Trap"
msgstr "Alarmval"

#: guitext:580
msgctxt "Trap names"
msgid "Poison Gas Trap"
msgstr "Gifgasval"

#: guitext:581
msgctxt "Trap names"
msgid "Lightning Trap"
msgstr "Bliksemval"

#: guitext:582
msgctxt "Trap names"
msgid "Word of Power Trap"
msgstr "Krachttermval"

#: guitext:583
msgctxt "Trap names"
msgid "Lava Trap"
msgstr "Lava-val"

#: guitext:584
#, fuzzy
msgctxt "Trap description"
msgid ""
"Boulder Trap: A rolling rock that crushes everything in its path. Triggered "
"when enemy creature is close and within line of sight, or when slapped by a "
"Keeper. LMB select. RMB zoom."
msgstr ""
"Rolsteenval: Een rollende steen die alles op zijn weg verplettert. LMK: "
"selecteren. RMK: inzoomen. [20.1]"

#: guitext:585
#, fuzzy
msgctxt "Trap description"
msgid ""
"Alarm Trap: Triggers a Call To Arms spell, so that creatures in the area are "
"summoned to it. LMB select. RMB zoom."
msgstr ""
"Alarmval: Activeert de spreuk 'Alarmeren'. LMK: selecteren. RMK: inzoomen. "
"[20.2]"

#: guitext:586
#, fuzzy
msgctxt "Trap description"
msgid ""
"Poison Gas Trap: A cloud of noxious vapours triggered by your enemies. Can "
"hurt owner creatures if they inhale it. LMB select. RMB zoom."
msgstr ""
"Gifgasval: Je vijanden activeren een wolk van ongezonde geuren. LMK: "
"selecteren. RMK: inzoomen. [20.3]"

#: guitext:587
#, fuzzy
msgctxt "Trap description"
msgid ""
"Lightning Trap: Strikes nearby enemy creatures with bolts of lightning when "
"tripped. Does no harm to owner creatures. LMB select. RMB zoom."
msgstr ""
"Bliksemval: Treft vijandelijke wezens met bliksemstralen. LMK: selecteren. "
"RMK: inzoomen. [20.4]"

#: guitext:588
#, fuzzy
msgctxt "Trap description"
msgid ""
"Word of Power Trap: Radiates devastating rings of demonic energy, pushing "
"and damaging all enemy creatures within range. LMB select. RMB zoom."
msgstr ""
"Krachttermval: Straalt vernietigende ringen met duivelse energie uit, die "
"alle wezens in de buurt verwonden. LMK: selecteren. RMK: inzoomen. [20.5]"

#: guitext:589
#, fuzzy
msgctxt "Trap description"
msgid ""
"Lava Trap: The tile disintegrates revealing a pool of molten lava. Effects "
"are irreversible, so Bridge is needed to be able to step on affected area "
"again. LMB select. RMB zoom."
msgstr ""
"Lava-val: De tegel valt uiteen in een poel van gesmolten lava. LMK: "
"selecteren. RMK: inzoomen. [20.6]"

#: guitext:590
msgctxt "Door name"
msgid "Wooden Door"
msgstr "Houten Deur"

#: guitext:591
msgctxt "Door name"
msgid "Braced Door"
msgstr "Verstevigde Deur"

#: guitext:592
msgctxt "Door name"
msgid "Iron Door"
msgstr "IJzeren Deur"

#: guitext:593
msgctxt "Door name"
msgid "Magic Door"
msgstr "Magische Deur"

#: guitext:594
#, fuzzy
msgctxt "Door description"
msgid ""
"Wooden Door: The simplest means of restricting access. Can be broken down "
"easily. LMB select. RMB zoom."
msgstr ""
"Houten Deur: Eenvoudigste manier om toegang af te sluiten. LMK: selecteren. "
"RMK: inzoomen.[21.1]"

#: guitext:595
#, fuzzy
msgctxt "Door description"
msgid ""
"Braced Door: A wooden door reinforced with iron to last longer. LMB select. "
"RMB zoom."
msgstr ""
"Verstevigde Deur: Een houten deur verstevigd met ijzer. LMK: selecteren. "
"RMK: inzoomen. [21.2]"

#: guitext:596
#, fuzzy
msgctxt "Door description"
msgid ""
"Iron Door: Strong, heavy door capable of sustaining massive damage. LMB "
"select. RMB zoom."
msgstr ""
"IJzeren Deur: Sterke, zware deur die tegen een stootje kan. LMK: selecteren. "
"RMK: inzoomen. [21.3]"

#: guitext:597
msgctxt "Door description"
msgid ""
"Magic Door: A special door, highly resistant to physical damage but "
"susceptible to magical damage. LMB select. RMB zoom."
msgstr ""
"Magische Deur: Een speciale deur met hoge weerstand tegen fysiek geweld, "
"maar uiterst kwestbaar voor magie. LMK: selecteren. RMK: inzoomen."

#: guitext:598
msgctxt "Room name"
msgid "Portal"
msgstr "Portaal"

#: guitext:599
msgctxt "Room name"
msgid "Treasure Room"
msgstr "Schatkamer"

#: guitext:600
msgctxt "Room name"
msgid "Library"
msgstr "Bibliotheek"

#: guitext:601
msgctxt "Room name"
msgid "Prison"
msgstr "Gevangenis"

#: guitext:602
msgctxt "Room name"
msgid "Torture Chamber"
msgstr "Folterkamer"

#: guitext:603
msgctxt "Room name"
msgid "Training Room"
msgstr "Trainingsruimte"

#: guitext:604
msgctxt "Room name"
msgid "Dungeon Heart"
msgstr "Hart van de kerker"

#: guitext:605
msgctxt "Room name"
msgid "Workshop"
msgstr "Werkplaats"

#: guitext:606
msgctxt "Room name"
msgid "Graveyard"
msgstr "Mausoleum"

#: guitext:607
msgctxt "Room name"
msgid "Barracks"
msgstr "Barakken"

#: guitext:608
msgctxt "Room name"
msgid "Hatchery"
msgstr "Broedplaats"

#: guitext:609
msgctxt "Room name"
msgid "Lair"
msgstr "Hol"

#: guitext:610
msgctxt "Room name"
msgid "Bridge"
msgstr "Brug"

#: guitext:611
msgctxt "Room name"
msgid "Guard Post"
msgstr "Wachtpost"

#: guitext:612
msgctxt "Room name"
msgid "Temple"
msgstr "Tempel"

#: guitext:613
msgctxt "Room name"
msgid "Scavenger Room"
msgstr "Aaskamer"

#: guitext:614
msgctxt "Object name"
msgid "Hero Gate"
msgstr "Heldenpoort"

#: guitext:615
msgctxt "Room description"
msgid "Treasure Room: Your gold is stored here. LMB select. RMB zoom. [17.1]"
msgstr ""
"Schatkamer: Hier ligt je goud opgeslagen. LMK: selecteren. RMK: inzoomen. "
"[17.1]"

#: guitext:616
msgctxt "Room description"
msgid ""
"Library: The room where spells are researched. LMB select. RMB zoom. [17.4]"
msgstr ""
"Bibliotheek: Hier worden spreuken onderzocht. LMK: selecteren. RMK: "
"inzoomen. [17.4]"

#: guitext:617
msgctxt "Room description"
msgid ""
"Prison: Place enemy creatures here for safe keeping. LMB select. RMB zoom. "
"[17.10]"
msgstr ""
"Gevangenis: Hier worden vijanden veilig opgeborgen. LMK: selecteren. RMK: "
"inzoomen. [17.10]"

#: guitext:618
msgctxt "Room description"
msgid ""
"Training Room: Place creatures in here to improve their experience. LMB "
"select. RMB zoom. [17.5]"
msgstr ""
"Trainingsruimte: Hier doen je slaafjes meer ervaring op. LMK: selecteren. "
"RMK: inzoomen. [17.5]"

#: guitext:619
msgctxt "Room description"
msgid ""
"Torture Chamber: Torture creatures for your own evil ends. LMB select. RMB "
"zoom. [17.11]"
msgstr ""
"Folterkamer: Hier worden wezens gemarteld. LMK: selecteren. RMK: inzoomen. "
"[17.11]"

#: guitext:620
msgctxt "Room description"
msgid "Dungeon Heart: The life force of your dungeon. [11.2]"
msgstr "Hart van de kerker: Levenskracht van je kerker. [11.2]"

#: guitext:621
msgctxt "Room description"
msgid ""
"Workshop: Place creatures inside to manufacture Traps and Doors. LMB select. "
"RMB zoom. [17.8]"
msgstr ""
"Werkplaats: Hier worden vallen en deuren gemaakt. LMK: selecteren. RMK: "
"inzoomen. [17.8]"

#: guitext:622
msgctxt "Room description"
msgid ""
"Graveyard: Dead creatures are taken to this room to rot. LMB select. RMB "
"zoom. [17.13]"
msgstr ""
"Mausoleum: Hier rotten dode wezens weg. LMK: selecteren. RMK: inzoomen. "
"[17.13]"

#: guitext:623
msgctxt "Room description"
msgid ""
"Barracks: Group creatures by placing them into the room. LMB select. RMB "
"zoom. [17.9]"
msgstr ""
"Barakken: Hier worden je slaafjes gegroepeerd. LMK: selecteren. RMK: "
"inzoomen. [17.9]"

#: guitext:624
msgctxt "Room description"
msgid ""
"Hatchery: Where creatures feast on cute, helpless little chicks. LMB select. "
"RMB zoom. [17.3]"
msgstr ""
"Broedplaats: Hier worden schattige kleine kuikentjes gegeten. LMK: "
"selecteren. RMK: inzoomen. [17.3]"

#: guitext:625
msgctxt "Room description"
msgid ""
"Lair: Where your creatures sleep and replenish their energy. LMB select. RMB "
"zoom. [17.2]"
msgstr ""
"Hol: Hier slapen je wezens en rusten ze uit. LMK: selecteren. RMK: inzoomen. "
"[17.2]"

#: guitext:626
msgctxt "Room description"
msgid ""
"Bridge: Place this on water and lava to allow creatures to cross. LMB "
"select. RMB zoom. [17.6]"
msgstr ""
"Brug: Hiermee steken je slaafjes water en lava over. LMK: selecteren. RMK: "
"inzoomen.[17.6]"

#: guitext:627
msgctxt "Room description"
msgid ""
"Guard Post: Your creatures keep watch over your dungeon when placed on this "
"room. LMB select. RMB zoom. [17.7]"
msgstr ""
"Wachtpost: Hiermee waken je slaafjes over je kerker. LMK: selecteren. RMK: "
"inzoomen. [17.7]"

#: guitext:628
msgctxt "Room description"
msgid ""
"Temple: Worshipping the dark gods makes creatures happier. Sacrifice "
"creatures by dropping them into the font. LMB select. RMB zoom. [17.12]"
msgstr ""
"Tempel: Door aanbidding van Duistere Goden worden je wezens gelukkiger. "
"Offer hen door ze in de poel te gooien. LMK: selecteren. RMK: inzoomen. "
"[17.12]"

#: guitext:629
msgctxt "Room description"
msgid ""
"Scavenger Room: Creatures placed onto the room lure their kin away from "
"other dungeons or through portals. LMB select. RMB zoom. [17.14]"
msgstr ""
"Aaskamer: Wezens lokken in deze ruimte hun soortgenoten uit andere kerkers "
"of Portalen. LMK: selecteren. RMK: inzoomen. [17.14]"

#: guitext:630
msgctxt "Keeper spell name"
msgid "Possess Creature"
msgstr "Wezenbeheersing"

#: guitext:631
msgctxt "Keeper spell name"
msgid "Create Imp"
msgstr "Dondersteentjes Creëren"

#: guitext:632
msgctxt "Keeper spell name"
msgid "Sight of Evil"
msgstr "Duivelsoog"

#: guitext:633
msgctxt "Keeper spell name"
msgid "Call To Arms"
msgstr "Alarmeren"

#: guitext:634
msgctxt "Keeper spell name"
msgid "Hold Audience"
msgstr "Audiëntie"

#: guitext:635
msgctxt "Keeper spell name"
msgid "Cave-In"
msgstr "Instorten"

#: guitext:636
msgctxt "Keeper spell name"
msgid "Must Obey"
msgstr "Gehoorzamen"

#: guitext:637
msgctxt "Keeper spell name"
msgid "Speed Monster"
msgstr "Monsterversneller"

#: guitext:638
msgctxt "Keeper spell name"
msgid "Protect Monster"
msgstr "Monsterbescherming"

#: guitext:639
msgctxt "Keeper spell name"
msgid "Conceal Monster"
msgstr "Onzichtbaar"

#: guitext:640
msgctxt "Keeper spell name"
msgid "Lightning Strike"
msgstr "Blikseminslag"

#: guitext:641
msgctxt "Keeper spell name"
msgid "Chicken"
msgstr "Kuiken"

#: guitext:642
msgctxt "Keeper spell name"
msgid "Disease"
msgstr "Ziekte"

#: guitext:643
msgctxt "Keeper spell name"
msgid "Destroy Walls"
msgstr "Murenbedwinger"

#: guitext:644
msgctxt "Keeper spell name"
msgid "Heal"
msgstr "Genezing"

#: guitext:645
msgctxt "Keeper spell name"
msgid "Time Bomb"
msgstr "Tijdbom"

#: guitext:646
msgctxt "Keeper spell name"
msgid "Armageddon"
msgstr "Wereldbrand"

#: guitext:647
msgctxt "Keeper spell description"
msgid "Possess Creature: Control a creature directly. LMB select. [18.1]"
msgstr "Wezenbeheersing: Bestuur direct het wezen. LMK: selecteren. [18.1]"

#: guitext:648
msgctxt "Keeper spell description"
msgid ""
"Create Imp: Create summon a new Imp anywhere in your dungeon. LMB select. "
"[18.2]"
msgstr ""
"Dondersteentjes Creëren: Creëer een Dondersteen in je kerker. LMK: "
"selecteren. [18.2]"

#: guitext:649
msgctxt "Keeper spell description"
msgid ""
"Sight of Evil: Reveal a hidden area of the map for a limited time. LMB "
"select. RMB zoom. [18.3]"
msgstr ""
"Duivelsoog: Onthult tijdelijk geheime gebieden op de kaart. LMK: selecteren. "
"RMK: inzoomen. [18.3]"

#: guitext:650
msgctxt "Keeper spell description"
msgid ""
"Call To Arms: Calls all your creatures to an area of your dungeon. LMB "
"select, LMB again to reselect, LMB a third time to cancel. RMB zoom. [18.6]"
msgstr ""
"Alarmeren: Roept al je wezens naar een gebied in je kerker. LMK: selecteren, "
"LMK nogmaals: weer selecteren, LMK derde keer: annuleren. RMK: inzoomen. "
"[18.6]"

#: guitext:651
msgctxt "Keeper spell description"
msgid ""
"Hold Audience: Calls all your creatures to the Dungeon Heart. LMB select. "
"RMB zoom. [18.8]"
msgstr ""
"Audiëntie: Roept al je wezens naar het Hart van de kerker. LMK: selecteren. "
"RMK: inzoomen.[18.8]"

#: guitext:652
msgctxt "Keeper spell description"
msgid "Cave In: Collapses the roof of the dungeon. LMB select. [18.13]"
msgstr "Instorten: Laat het kerkerdak instorten. LMK: selecteren. [18.13]"

#: guitext:653
msgctxt "Keeper spell description"
msgid ""
"Must Obey: Forces your creatures to obey your every command. LMB select. "
"[18.5]"
msgstr ""
"Gehoorzamen: Dwingt je slaafjes te gehoorzamen. LMK: selecteren. [18.5]"

#: guitext:654
msgctxt "Keeper spell description"
msgid "Speed Monster: Increases the speed of your monsters. LMB select. [18.4]"
msgstr ""
"Monsterversneller: Verhoogt de snelheid van je slaafjes. LMK: selecteren. "
"[18.4]"

#: guitext:655
msgctxt "Keeper spell description"
msgid ""
"Protect Monster: Shields your creatures from attack. LBM select. [18.11]"
msgstr ""
"Monsterbescherming: Beschermt je wezens tegen aanvallen. LMK: selecteren. "
"[18.11]"

#: guitext:656
msgctxt "Keeper spell description"
msgid ""
"Conceal Monster: Makes your creatures invisible to the enemy. LMB select. "
"[18.7]"
msgstr ""
"Onzichtbaar: Maakt je wezens onzichtbaar voor de vijand. LMK: selecteren. "
"[18.7]"

#: guitext:657
msgctxt "Keeper spell description"
msgid ""
"Lightning Strike: Strikes an area of the dungeon with a devastating bolt of "
"lightning. LMB select. [18.10]"
msgstr ""
"Blikseminslag: Laat de bliksem in een bepaald gebied van de kerker inslaan. "
"LMK: selecteren. [18.10]"

#: guitext:658
msgctxt "Keeper spell description"
msgid "Chicken: Transforms the enemy into a tasty morsel. LMB select. [18.12]"
msgstr ""
"Kuiken: Verandert de vijand in een smakelijk hapje. LMK: selecteren. [18.12]"

#: guitext:659
msgctxt "Keeper spell description"
msgid ""
"Disease: Inflicts a deadly plague on an enemy creature. LMB select. [18.14]"
msgstr ""
"Ziekte: Veroorzaakt een dodelijke ziekte bij een vijandelijk wezen. LMK: "
"selecteren. [18.4]"

#: guitext:660
msgctxt "Keeper spell description"
msgid ""
"Destroy Walls: Breaks down reinforcemed enemy's walls. LMB select. [18.16]"
msgstr ""
"Murenbedwinger: Breekt verstevigde muren van de vijand af. LMK: selecteren. "
"[18.16]"

#: guitext:661
msgctxt "Keeper spell description"
msgid ""
"Heal: Cast on an area of the dungeon to improve the health of your "
"creatures. LMB select. [18.9]"
msgstr ""
"Genezing: Verbetert de gezondheid van je wezens in een gebied van de kerker. "
"LMK: selecteren. [18.9]"

#: guitext:662
msgctxt "Keeper spell description"
msgid "Time Bomb: Turns your creature into a suicidal bomber."
msgstr "Tijdbom: Verandert je schepsel in een zelfmoordterrorist."

#: guitext:663
msgctxt "Keeper spell description"
msgid ""
"Armageddon: Transports all the creatures in the land to your Dungeon Heart "
"for a final, decisive battle. LMB select. [18.15]"
msgstr ""
"Wereldbrand: Verplaatst alle wezens in het land naar het Hart van je kerker "
"voor een laatste en beslissende slag. LMK: selecteren. [18.15]"

#: guitext:664
msgctxt "Game event name"
msgid "Treasure Room full"
msgstr "Schatkamer is vol"

#: guitext:665
msgctxt "Game event name"
msgid "Scavenging detected"
msgstr "Aaskamer waargenomen"

#: guitext:666
msgctxt "Game event name"
msgid "Creature Payday"
msgstr "Betaaldag"

#: guitext:667
msgctxt "Game event name"
msgid "New spell picked up"
msgstr "Nieuwe spreuk gevonden"

#: guitext:668
msgctxt "Game event name"
msgid "New room taken over"
msgstr "Nieuwe ruimte ingenomen"

#: guitext:669
msgctxt "Game event name"
msgid "New area discovered"
msgstr "Nieuw gebied ontdekt"

#: guitext:670
msgctxt "Game event name"
msgid "Information"
msgstr "Informatie"

#: guitext:671
msgctxt "Game event name"
msgid "Room lost"
msgstr "Ruimte verloren"

#: guitext:672
msgctxt "Game event name"
msgid "Heart attacked"
msgstr "Hart wordt aangevallen"

#: guitext:673
msgctxt "Game event name"
msgid "Fight"
msgstr "Vechten"

#: guitext:674
msgctxt "Game event name"
msgid "Objective"
msgstr "Doel"

#: guitext:675
msgctxt "Game event name"
msgid "Breach"
msgstr "Pas op!!! Iemand probeert door de muren te breken."

#: guitext:676
msgctxt "Game event name"
msgid "New spell researched"
msgstr "Nieuwe spreuk onderzocht"

#: guitext:677
msgctxt "Game event name"
msgid "New room researched"
msgstr "Nieuwe ruimte onderzocht"

#: guitext:678
msgctxt "Game event name"
msgid "New Trap"
msgstr "Nieuwe val"

#: guitext:679
msgctxt "Game event name"
msgid "New Door"
msgstr "Nieuwe deur"

#: guitext:680
msgctxt "Game event name"
msgid "New creature in dungeon"
msgstr "Nieuw wezen in de kerker"

#: guitext:681
msgctxt "Game event name"
msgid "Creature annoyed"
msgstr "Wezen geïrriteerd"

#: guitext:682
msgctxt "Game event name"
msgid "No more living space"
msgstr "Te weinig leefruimte"

#: guitext:683
msgctxt "Game event name"
msgid "Alarm triggered"
msgstr "Het alarm gaat af"

#: guitext:684
msgctxt "Game event name"
msgid "Room under attack"
msgstr "Ruimte wordt aangevallen"

#: guitext:685
msgctxt "Game event name"
msgid "Treasure Room needed"
msgstr "Schatkamer nodig"

#: guitext:686
msgctxt "Game event name"
msgid "Creatures becoming hungry"
msgstr "Slaafjes hebben honger"

#: guitext:687
msgctxt "Game event name"
msgid "Trap crate found"
msgstr "Kist met vallen gevonden"

#: guitext:688
msgctxt "Game event name"
msgid "Door crate found"
msgstr "Kist met deuren gevonden"

#: guitext:689
msgctxt "Game event name"
msgid "Dungeon Special found"
msgstr "Speciale Dungeon gevonden"

#: guitext:690
msgctxt "Game event description"
msgid "Treasure Room full: LMB toggle. RMB delete."
msgstr "Schatkamer is vol: LMK: bladeren. RMK: wissen."

#: guitext:691
msgctxt "Game event description"
msgid "Creature being scavenged: LMB toggle. RMB delete."
msgstr "Een wezen wordt door de vijand gelokt: LMK: bladeren. RMK: wissen."

#: guitext:692
msgctxt "Game event description"
msgid "Creature Payday: LMB toggle. RMB delete."
msgstr "Betaaldag: LMK: bladeren. RMK: wissen."

#: guitext:693
msgctxt "Game event description"
msgid "New spell picked up: LMB toggle. RMB delete."
msgstr "Nieuwe spreuk gevonden: LMK: bladeren. RMK: wissen."

#: guitext:694
msgctxt "Game event description"
msgid "New room taken over: LBM toggle. RMB delete."
msgstr "Nieuwe ruimte ingenomen: LMK: bladeren. RMK: wissen."

#: guitext:695
msgctxt "Game event description"
msgid "New area discovered: LMB toggle. RMB delete."
msgstr "Nieuw gebied ontdekt: LMK: bladeren. RMK: wissen."

#: guitext:696
msgctxt "Game event description"
msgid "Information: LMB toggle. RMB delete."
msgstr "Informatie: LMK: bladeren. RMK: wissen."

#: guitext:697
msgctxt "Game event description"
msgid "Room lost: LMB toggle. RMB delete."
msgstr "Ruimte verloren: LMK: bladeren. RMK: wissen."

#: guitext:698
msgctxt "Game event description"
msgid "Dungeon Heart Attacked: LMB toggle. RMB delete."
msgstr "Hart wordt aangevallen: LMK: bladeren. RMK: wissen."

#: guitext:699
msgctxt "Game event description"
msgid "Fight: LMB toggle. RMB delete. [10.5]"
msgstr "Vechten: LMK: bladeren. RMK: wissen."

#: guitext:700
msgctxt "Game event description"
msgid "Objective: LMB toggle. [11.3]"
msgstr "Doel: LMK: bladeren."

#: guitext:701
msgctxt "Game event description"
msgid "Breach: LMB toggle. RMB delete."
msgstr "Doorbreken: LMK: bladeren. RMK: wissen."

#: guitext:702
msgctxt "Game event description"
msgid "New spell researched: LMB toggle. RMB delete."
msgstr "Nieuwe spreuk onderzocht: LMK: bladeren. RMK: wissen."

#: guitext:703
msgctxt "Game event description"
msgid "New room researched: LMB toggle. RMB delete."
msgstr "Nieuwe ruimte onderzocht: LMK: bladeren. RMK: wissen."

#: guitext:704
msgctxt "Game event description"
msgid "New trap: LMB toggle. RMB delete."
msgstr "Nieuwe val: LMK: bladeren. RMK: wissen."

#: guitext:705
msgctxt "Game event description"
msgid "New door: LMB toggle. RMB delete."
msgstr "Nieuwe deur: LMK: bladeren. RMK: wissen."

#: guitext:706
msgctxt "Game event description"
msgid "New creature in dungeon: LMB toggle. RMB delete."
msgstr "Nieuw wezen in de kerker: LMK: bladeren. RMK: wissen."

#: guitext:707
msgctxt "Game event description"
msgid "Creature is annoyed: LMB toggle. RMB delete."
msgstr "Wezen geïrriteerd: LMK: bladeren. RMK: wissen."

#: guitext:708
msgctxt "Game event description"
msgid "No more living set: LMB toggle. RMB delete."
msgstr "Te weinig leefruimte: LMK: bladeren. RMK: wissen."

#: guitext:709
msgctxt "Game event description"
msgid "Alarm triggered: LMB toggle. RMB delete."
msgstr "Een alarm gaat af: LMK: bladeren. RMK: wissen."

#: guitext:710
msgctxt "Game event description"
msgid "Room under attack: LMB toggle. RMB delete."
msgstr "Ruimte wordt aangevallen: LMK: bladeren. RMK: wissen."

#: guitext:711
msgctxt "Game event description"
msgid "Need Treasure Room: LMB toggle. RMB delete."
msgstr "Schatkamer nodig: LMK: bladeren. RMK: wissen."

#: guitext:712
msgctxt "Game event description"
msgid "Creatures becoming hungry: LMB toggle. RMB delete."
msgstr "Wezens hebben honger: LMK: bladeren. RMK: wissen."

#: guitext:713
msgctxt "Game event description"
msgid "Trap crate found: LMB toggle. RMB delete."
msgstr "Kist met vallen gevonden: LMK: bladeren. RMK: wissen."

#: guitext:714
msgctxt "Game event description"
msgid "Door crate found: LMB toggle. RMB delete."
msgstr "Kist met deuren gevonden: LMK: bladeren. RMK: wissen."

#: guitext:715
msgctxt "Game event description"
msgid "Dungeon special found: LMB toggle. RMB delete."
msgstr "Speciale kerker gevonden: LMK: bladeren. RMK: wissen."

#: guitext:716
msgctxt "Menu interface, Main Menu item; In-game interface, Options title"
msgid "Options"
msgstr "Opties"

#: guitext:717
msgctxt "In-game interface item"
msgid "Graphics Options"
msgstr "Opties: Graphics"

#: guitext:718
msgctxt "In-game interface item"
msgid "Sound Options"
msgstr "Opties: Geluid"

#: guitext:719
msgctxt "In-game interface item"
msgid "Load"
msgstr "Laden"

#: guitext:720
msgctxt "In-game interface item"
msgid "Save"
msgstr "Bewaren"

#: guitext:721
msgctxt "In-game interface item"
msgid "Computer Assistance"
msgstr "Computerhulp"

#: guitext:722
msgctxt "In-game interface description"
msgid "Options: Open Options Panel. LMB open panel. [3.2]"
msgstr "Opties: Opent Optiemenu. LMK: paneel openen. [3.2]"

#: guitext:723
msgctxt "In-game interface description"
msgid "Graphics Menu: Customise the graphics. [3.2.2]"
msgstr "Graphics Menu: Graphics instellen. [3.2.2]"

#: guitext:724
msgctxt "In-game interface description"
msgid "Sound Menu: Adjust the sound and music volumes. [3.2.3]"
msgstr "Geluid Menu: Volume van geluid en muziek instellen. [3.2.3]"

#: guitext:725
msgctxt "In-game interface description"
msgid "Load Game: Load a previously saved game. [3.2.1]"
msgstr "Spel Laden: Een eerder bewaard spel laden. [3.2.1]"

#: guitext:726
msgctxt "In-game interface description"
msgid "Save Game: Save your current game. [3.2.1]"
msgstr "Spel Bewaren: Huidige spel bewaren. [3.2.1]"

#: guitext:727
msgctxt "In-game interface description"
msgid "Quit Game: Quit back to the Level Map. [3.2.5]"
msgstr "Spel Stoppen: Stop en keer terug naar de Level Kaart"

#: guitext:728
msgctxt "In-game interface description"
msgid "Computer Assistance Menu: Customise the Computer Assistant. [3.2.4]"
msgstr "Computerhulp Menu: Computerhulp instellen. [3.2.4]"

#: guitext:729
msgctxt "In-game interface description"
msgid ""
"Aggressive Computer Assistant: Constructs your dungeon and always trys to "
"attack the enemy. LMB select. [3.2.4]"
msgstr ""
"Agressieve Computerhulp: Bouwt je kerker en probeert de vijand altijd aan te "
"vallen. LMK: selecteren. [3.2.4]"

#: guitext:730
msgctxt "In-game interface description"
msgid ""
"Defensive Computer Assistant: Constructs your dungeon but does not attack "
"the enemy. LMB select. [3.2.4]"
msgstr ""
"Defensieve Computerhulp: Bouwt je kerker maar valt de vijand niet aan. LMK: "
"selecteren. [3.2.4]"

#: guitext:731
msgctxt "In-game interface description"
msgid ""
"Construction Only Computer Assistant: Digs, places rooms and traps but does "
"not move creatures. LMB select. [3.2.4]"
msgstr ""
"Alleen Constructie Computerhulp: Graaft, bouwt ruimten en vallen, maar "
"verplaatst geen wezens. LMK: selecteren. [3.2.4]"

#: guitext:732
msgctxt "In-game interface description"
msgid ""
"Move Only Computer Assistant: Moves and slaps your creatures. LMB select. "
"[3.2.4]"
msgstr ""
"Alleen Verplaatsen Computerhulp: Verplaatst en slaat je wezens. LMK: "
"selecteren. [3.2.4]"

#: guitext:733
msgctxt "In-game interface description"
msgid ""
"Pick most experienced creatures: LMB Pick up creature. RMB Zoom. [22.2.1]"
msgstr ""
"De meest ervaren wezens oppakken: LMK: oppikken. RMK: inzoomen. [22.2.1]"

#: guitext:734
msgctxt "In-game interface description"
msgid "Pick idle creatures: LMB Pick up creature. RMB Zoom. [22.2.1]"
msgstr "Luie wezens verplaatsen: LMK: oppakken. RMK: inzoomen. [22.2.1]"

#: guitext:735
msgctxt "In-game interface description"
msgid "Pick working creatures: LMB Pick up creature. RMB Zoom. [22.2.1]"
msgstr "Werkende wezens verplaatsen: LMK: oppakken. RMK: inzoomen. [22.2.1]"

#: guitext:736
msgctxt "In-game interface description"
msgid "Pick fighting creatures: LMB Pick up creature. RMB Zoom. [22.2.1]"
msgstr "Vechtende wezens verplaatsen: LMK: oppakken. RMK: inzoomen. [22.2.1]"

#: guitext:737
msgctxt "In-game interface description"
msgid ""
"Invert Mouse: Inverts the vertical mouse movements while Possessing a "
"creature. LMB toggle."
msgstr ""
"Muis omkeren: Tijdens Wezenbeheersing worden vertikale muisbewegingen "
"omgekeerd. LMK: bladeren."

#: guitext:738
msgctxt "In-game interface description"
msgid ""
"Possess Creature mouse sensitivity: Adjusts the sensitivity of the mouse "
"movements when in Possess Creature mode. LMB toggle."
msgstr ""
"Muisgevoeligheid bij Wezenbeheersing: Stelt gevoeligheid van muisbewegingen "
"tijdens Wezenbeheersing in. LMK: bladeren."

#: guitext:739
msgctxt "In-game interface description"
msgid "More sensitive."
msgstr "Meer gevoelig"

#: guitext:740
msgctxt "In-game interface description"
msgid "Less sensitive."
msgstr "Minder gevoelig"

#: guitext:741
msgctxt "Statistic name"
msgid "Number of Creatures"
msgstr "Aantal wezens"

#: guitext:742
msgctxt "Statistic name"
msgid "Gold Mined"
msgstr "Gedolven goud"

#: guitext:743
msgctxt "Statistic name"
msgid "Efficiency"
msgstr "Efficiëntie"

#: guitext:744
msgctxt "Statistic name"
msgid "Secrets"
msgstr "Geheimen"

#: guitext:745
msgctxt "Statistic name"
msgid "Money"
msgstr "Geld"

#: guitext:746
msgctxt "Statistic name"
msgid "Time"
msgstr "Tijd"

#: guitext:747
msgctxt "Statistic name"
msgid "Style"
msgstr "Stijl"

#: guitext:748
msgctxt "Statistic name"
msgid "Rating"
msgstr "Score"

#: guitext:749
msgctxt "Statistic name"
msgid "Creatures Attracted"
msgstr "Aangetrokken wezens"

#: guitext:750
msgctxt "Statistic name"
msgid "Battles Won"
msgstr "Gewonnen slagen"

#: guitext:751
msgctxt "Statistic name"
msgid "Battles Lost"
msgstr "Verloren slagen"

#: guitext:752
msgctxt "Statistic name"
msgid "Times Dungeon Breached"
msgstr "Aantal doorbraken in kerker"

#: guitext:753
msgctxt "Statistic name"
msgid "Imps Deployed"
msgstr "Werkzame Dondersteentjes"

#: guitext:754
msgctxt "Statistic name"
msgid "Creatures Left"
msgstr "Resterende wezens"

#: guitext:755
msgctxt "Statistic name"
msgid "Doors Destroyed"
msgstr "Deuren vernietigd"

#: guitext:756
msgctxt "Statistic name"
msgid "Rooms Destroyed"
msgstr "Ruimten vernietigd"

#: guitext:757
msgctxt "Statistic name"
msgid "Dungeon Area"
msgstr "Kerkergebied"

#: guitext:758
msgctxt "Statistic name"
msgid "Ideas Researched"
msgstr "Ideeën onderzocht"

#: guitext:759
msgctxt "Statistic name"
msgid "Creatures Scavenged"
msgstr "Wezens gelokt"

#: guitext:760
msgctxt "Statistic name"
msgid "Creatures Summoned"
msgstr "Wezens verzamelen"

#: guitext:761
msgctxt "Statistic name"
msgid "Creatures Sacrificed"
msgstr "Wezens geofferd"

#: guitext:762
msgctxt "Statistic name"
msgid "Creatures Tortured"
msgstr "Wezens gefolterd"

#: guitext:763
msgctxt "Statistic name"
msgid "Creatures Trained"
msgstr "Wezens getraind"

#: guitext:764
msgctxt "Statistic name"
msgid "Gold Pots Stolen"
msgstr "Potten goud gestolen"

#: guitext:765
msgctxt "Statistic name"
msgid "Spells Stolen"
msgstr "Spreuken gestolen"

#: guitext:766
msgctxt "Statistic name"
msgid "Traps Manufactured"
msgstr "Vallen gemaakt"

#: guitext:767
msgctxt "Statistic name"
msgid "Traps Unused"
msgstr "Vallen niet gebruikt"

#: guitext:768
msgctxt "Statistic name"
msgid "Doors Manufactured"
msgstr "Deuren gemaakt"

#: guitext:769
msgctxt "Statistic name"
msgid "Doors Unused"
msgstr "Deuren niet gebruikt"

#: guitext:770
msgctxt "Statistic name"
msgid "Number of Rooms"
msgstr "Aantal ruimten"

#: guitext:771
msgctxt "Statistic name"
msgid "Number of Portals"
msgstr "Aantal Portalen"

#: guitext:772
msgctxt "Statistic name"
msgid "Slaps"
msgstr "Klappen"

#: guitext:773
msgctxt "Statistic name"
msgid "Cave-Ins"
msgstr "Instortingen"

#: guitext:774
msgctxt "Statistic name"
msgid "Skeletons Raised"
msgstr "Herrezen Skeletten"

#: guitext:775
msgctxt "Statistic name"
msgid "Bridges Built"
msgstr "Bruggen gebouwd"

#: guitext:776
msgctxt "Statistic name"
msgid "Rock Dug Out"
msgstr "Rotsen uitgegraven"

#: guitext:777
msgctxt "Statistic name"
msgid "Salary Cost"
msgstr "Loonkosten"

#: guitext:778
msgctxt "Statistic name"
msgid "Flies Eaten By Spiders"
msgstr "Door Spinnen opgegeten Vliegen"

#: guitext:779
msgctxt "Statistic name"
msgid "Territory Destroyed"
msgstr "Gebied vernietigd"

#: guitext:780
msgctxt "Statistic name"
msgid "Rooms Constructed"
msgstr "Ruimten gebouwd"

#: guitext:781
msgctxt "Statistic name"
msgid "Traps Used"
msgstr "Vallen gebruikt"

#: guitext:782
msgctxt "Statistic name"
msgid "Keepers Destroyed"
msgstr "Keepers vernietigd"

#: guitext:783
msgctxt "Statistic name"
msgid "Area Claimed"
msgstr "Gebied gewonnen"

#: guitext:784
msgctxt "Statistic name"
msgid "Backs Stabbed"
msgstr "In rug gestoken"

#: guitext:785
msgctxt "Statistic name"
msgid "Chickens Hatched"
msgstr "Kuikens uitgekomen"

#: guitext:786
msgctxt "Statistic name"
msgid "Chickens Eaten"
msgstr "Kuikens opgegeten"

#: guitext:787
msgctxt "Statistic name"
msgid "Hopes Dashed"
msgstr "Hoop ontmoedigd"

#: guitext:788
msgctxt "Statistic name"
msgid "Promises Broken"
msgstr "Beloften gebroken"

#: guitext:789
msgctxt "Statistic name"
msgid "Ghosts Raised"
msgstr "Spoken herrezen"

#: guitext:790
msgctxt "Statistic name"
msgid "Doors Used"
msgstr "Deuren gebruikt"

#: guitext:791
msgctxt "Statistic name"
msgid "Your Creatures Killed By You"
msgstr "Eigen wezens door jou gedood"

#: guitext:792
msgctxt "Statistic name"
msgid "Things Researched"
msgstr "Zaken onderzocht"

#: guitext:793
msgctxt "Statistic name"
msgid "Last Creature Attracted"
msgstr "Laatst aangetrokken wezen"

#: guitext:794
msgctxt "Statistic name"
msgid "Items Manufactured"
msgstr "Voorwerpen gemaakt"

#: guitext:795
msgctxt "Statistic name"
msgid "Creatures Converted"
msgstr "Wezens overgehaald"

#: guitext:796
msgctxt "Statistic name"
msgid "Territory Lost"
msgstr "Gebied verloren"

#: guitext:797
msgctxt "Statistic name"
msgid "Traps Armed"
msgstr "Vallen op scherp"

#: guitext:798
msgctxt "Statistic name"
msgid "Chickens Wasted"
msgstr "Kuikens verspild"

#: guitext:799
msgctxt "Statistic name"
msgid "Lies Told"
msgstr "Leugens verteld"

#: guitext:800
msgctxt "Statistic name"
msgid "Creatures Annoyed"
msgstr "Wezens geïrriteerd"

#: guitext:801
msgctxt "Statistic name"
msgid "Graveyard Body Count"
msgstr "Dodental Mausoleum"

#: guitext:802
msgctxt "Statistic name"
msgid "Vampires Created"
msgstr "Vampiers gecreëerd"

#: guitext:803
msgctxt "Easter egg"
msgid ""
"When night does not give way to day, And children are too scared to play, "
"Abandon hope, embrace despair, You're destined for my Dragon's lair"
msgstr ""
"Wanneer de nacht de dag steelt, Het bange kind niet langer speelt, Maakt "
"hoop plaats voor wanhoopsvlagen, In het Drakenhol slijt gij je dagen."

#: guitext:804
msgctxt "Easter egg"
msgid "If thou art bold and pure of heart, Come down here, be torn apart."
msgstr ""
"Zijt gij moedig met een hart van goud, Kom hierheen en jij wordt nooit oud."

#: guitext:805
msgctxt "Easter egg"
msgid "Through my dungeon you may tread, But rest assured, you'll end up dead."
msgstr "Door mijn kerker mag je dwalen, Wees gerust, de dood komt je halen."

#: guitext:806
msgctxt "Easter egg"
msgid "If you find you lose it all, Why not play Theme Hospital?"
msgstr ""
"Denk je alles te verliezen, Geen zorg je krijgt nog meer voor je kiezen."

#: guitext:807
msgctxt "Easter egg"
msgid "Armoured Knights who have true grit, Roast more quickly on a spit."
msgstr "Ridders met lef en pit, Roosteren sneller aan het spit."

#: guitext:808
msgctxt "Easter egg"
msgid "Evil, malice, death, decay, I think you'll find they're here to stay."
msgstr "Dood, verval, onheil en verraad, Een eeuwig gegeven dat nooit vergaat."

#: guitext:809
msgctxt "Easter egg"
msgid "Evil, malice, death, decay, Just another working day."
msgstr "Dood, verval, onheil en verraad, De duivel is mijn maat."

#: guitext:810
msgctxt "Easter egg"
msgid "Evil, malice, death, decay, There really is no better way."
msgstr "Dood, verval, onheil en verraad, Maken het leven de moeite waard."

#: guitext:811
msgctxt "Easter egg"
msgid "Giant, Dwarf, Thief and Fairy, None of you are very scary."
msgstr "Reus, Dwerg, Dief en Elf, Vormen geen bedreiging dat spreekt vanzelf."

#: guitext:812
msgctxt "Easter egg"
msgid "The denizens of your domain, Just cannot wait to kill again."
msgstr "Elke burger van jouw oord, Staat klaar voor een nieuwe moord."

#: guitext:813
msgctxt "Easter egg"
msgid "The better creatures you employ, The greater carnage you enjoy."
msgstr "Ervaren wezens verdienen je achting, Des te groter is de slachting."

#: guitext:814
msgctxt "Easter egg"
msgid "Hark! The Avatar's abroad, And I can smell a frightened Lord."
msgstr "Luister! Avatar is weg, De Landheer is alleen, wat een pech."

#: guitext:815
msgctxt "Easter egg"
msgid "Trespassers will meet their doom, In your dungeon's Torture Room."
msgstr "Indringers zijn verdoemd, Want jouw Folterkamer wordt geroemd."

#: guitext:816
msgctxt "Easter egg"
msgid "Though intruders' hearts be pure, They'll end up on your dungeon floor."
msgstr ""
"Al zijn indringers moedig en stoer, Ze vinden hun einde op je kerkervloer."

#: guitext:817
msgctxt "Easter egg"
msgid ""
"Your tunnels will be dark and cold, And no place for a Knight of old, Even "
"if he claims he's bold."
msgstr ""
"Je gangen zijn donker en koud, dit is geen plaats voor een oude ridder, ook "
"al is hij nog zo stout."

#: guitext:818
msgctxt "Easter egg"
msgid "The fools who enter your domain, Will never see the light again."
msgstr "Dwazen betreden je kerker keer op keer, Het licht zien ze nooit weer."

#: guitext:819
msgctxt "Easter egg"
msgid "Pain and anguish are your tools, To use upon intruding fools."
msgstr "Angst en pijn zijn wapens tegen dwazen, Dus neem ze te grazen."

#: guitext:820
msgctxt "Easter egg"
msgid ""
"When good guys head right for your treasure, Hunt and kill them at your "
"leisure."
msgstr ""
"Voor je het weet ben je de schat aan de goeden kwijt, zoek en dood ze voor "
"de gelegenheid."

#: guitext:821
msgctxt "Easter egg"
msgid ""
"Protect your gold and Dungeon Heart, And slap your minions till they fart."
msgstr ""
"Bescherm je goud en bescherm je Hart, Sla je slaafjes maar niet te hard."

#: guitext:822
msgctxt "Easter egg"
msgid "Use your creatures' fear of you. To make them do what you want them to."
msgstr ""
"Je slaafjes vrezen jou en dat is goed, Ze gehoorzamen en doen wat moet."

#: guitext:823
msgctxt "Easter egg"
msgid "Wizard in your dungeon grim? A trap will make short work of him."
msgstr "Een Magiër in je kerker? Een val is verrassend sterker."

#: guitext:824
msgctxt "Easter egg"
msgid "When your creatures give you hell, Stick them in your Prison Cell."
msgstr "Maken wezens je leven tot een hel, Stop ze in een gevangeniscel."

#: guitext:825
msgctxt "Easter egg"
msgid "Torture is the crowning glory, Of your Dungeon Keeper story."
msgstr "Foltering is de hoogste glorie, Van je Dungeon Keeper's story."

#: guitext:826
msgctxt "Easter egg"
msgid "You are the Keeper, chosen one, And being evil is great fun."
msgstr "Jij bent de Keeper, uitverkoren, De duivel zal je bekoren."

#: guitext:827
msgctxt "Easter egg"
msgid "When your troops are hunger-stricken, Your Hatchery has yummy chicken."
msgstr ""
"Knorren de magen van je troepen, De Broedplaats heeft kuikens om te snoepen."

#: guitext:828
msgctxt "Easter egg"
msgid "Fill the Avatar with dread. Really make him wet the bed."
msgstr "Avatar met angst vervullen, Een nat bed moet hij verhullen."

#: guitext:829
msgctxt "In-game hint message"
msgid ""
"Imps are the lifeblood of your dungeon. Like blood, they must be allowed to "
"circulate."
msgstr ""
"Dondersteentjes zijn het levenssap van je kerker. Net zoals bloed, ze moeten "
"circuleren."

#: guitext:830
msgctxt "In-game hint message"
msgid ""
"Feeling mean? Set your minions to imprison and when your cells are full, "
"spend some time torturing..."
msgstr ""
"Lekker gemeen doen? Zet je slaafjes gevangen. Zodra de cellen vol zijn, "
"martel je ze."

#: guitext:831
msgctxt "In-game hint message"
msgid ""
"If your creatures get unhappy, slap some sense into them. They'll soon "
"realise how lucky they are."
msgstr ""
"Zijn je wezens ongelukkig, ram ze in elkaar. Pas dan begrijpen ze hoe "
"gelukkig ze zijn."

#: guitext:832
msgctxt "In-game hint message"
msgid ""
"The underworld is your domain and the adventurers come to steal it. Never "
"show pity, even when the intruders are defenceless and pathetic."
msgstr ""
"De onderwereld is jouw domein en avonturiers willen het stelen. Toon geen "
"genade, ook niet wanneer de indringers zielig en weerloos zijn."

#: guitext:833
msgctxt "In-game hint message"
msgid ""
"Compassion is the hallmark of the good Keeper. But good Keepers never win. "
"Only evil ones."
msgstr ""
"Medelijden is het motto van goede Keepers. Maar goede Keepers winnen nooit, "
"alleen slechte."

#: guitext:834
msgctxt "In-game hint message"
msgid ""
"There's never a moment to waste. Already the bravest of the brave are "
"queuing up to enter your dungeon. So stop reading this and get going."
msgstr ""
"Je mag geen seconde verliezen. De dapperste krijgers staan in de rij om je "
"kerker binnen te trekken. Dus, stop met lezen en ga aan het werk."

#: guitext:835
msgctxt "In-game hint message"
msgid ""
"Build fast. You'll want the biggest possible welcoming committee ready for "
"the intruders."
msgstr ""
"Bouw snel. Je wilt de indringers met het grootst mogelijke ontvangstcomitÚ "
"begroeten."

#: guitext:836
msgctxt "In-game hint message"
msgid ""
"Keep your Imps digging. There are always surprises to be found deep in the "
"earth."
msgstr ""
"Laat je Dondersteentjes graven. Je kunt in de aarde altijd op verrassingen "
"stuiten."

#: guitext:837
msgctxt "In-game hint message"
msgid "He who controls the most gold controls the entire Underworld."
msgstr "Hij die het meeste goud heeft, heerst over de onderwereld."

#: guitext:838
msgctxt "In-game hint message"
msgid "Fear and lack of mercy are your greatest weapons. Use them wisely."
msgstr "Angst en genadeloosheid zijn je beste wapens. Gebruik ze goed."

#: guitext:839
msgctxt "In-game hint message"
msgid ""
"Foolish is the Keeper who sells all his rooms and refuses to pay his "
"creatures."
msgstr ""
"Dom is de Keeper die alle ruimten verkoopt en weigert zijn slaafjes te "
"betalen."

#: guitext:840
msgctxt "Menu interface item"
msgid "Return to options menu"
msgstr "Terug naar optiemenu"

#: guitext:841
msgctxt "Menu interface item"
msgid "Exit"
msgstr "Verlaten"

#: guitext:842
msgctxt "Menu interface item"
msgid "Audio"
msgstr "Geluid"

#: guitext:843
msgctxt "Menu interface item"
msgid "Invert Mouse"
msgstr "Muis omkeren"

#: guitext:844
msgctxt "Menu interface item"
msgid "Mouse Sensitivity"
msgstr "Muisgevoeligheid"

#: guitext:845
msgctxt "Menu interface item"
msgid "Computer"
msgstr "Computer"

#: guitext:846
msgctxt "Menu interface item"
msgid "Computer Players"
msgstr "Computerspelers"

#: guitext:847
msgctxt "Menu interface item"
msgid "On"
msgstr "Aan"

#: guitext:848
msgctxt "Menu interface item"
msgid "Off"
msgstr "Uit"

#: guitext:849
msgctxt "Menu interface item"
msgid "Sensitivity"
msgstr "Gevoeligheid"

#: guitext:850
msgctxt "Menu interface item"
msgid "Mouse Options"
msgstr "Opties: Muis"

#: guitext:851
msgctxt "Menu interface item"
msgid "Mouse"
msgstr "Muis"

#: guitext:852
msgctxt "Menu interface item"
msgid "Undo Pickup"
msgstr "Oppakken ongedaanmaken"

#: guitext:853
msgctxt "Menu interface item"
msgid "Pause"
msgstr "Pauze"

#: guitext:854
msgctxt "Menu interface item"
msgid "Map"
msgstr "Kaart"

#: guitext:855
msgctxt "On-screen message"
msgid "Insufficient Memory"
msgstr "Niet genoeg geheugen"

#: guitext:856
msgctxt "On-screen message"
msgid "Unable To Change Screen Resolution"
msgstr "De scherm resolutie kan niet worden veranderd"

#: guitext:857
msgctxt "Menu interface item"
msgid "Query"
msgstr "Info"

#: guitext:858
msgctxt "Credits"
msgid "Support Art"
msgstr "GRAFISCHE ONDERSTEUNING"

#: guitext:859
msgctxt "Credits"
msgid "Navigation System"
msgstr "NAVIGATIE SYSTEEM"

#: guitext:860
msgctxt "Credits"
msgid "Script"
msgstr "SCRIPT"

#: guitext:861
msgctxt "Credits"
msgid "Voice Over"
msgstr "STEM VAN"

#: guitext:862
msgctxt "Credits"
msgid "Finance"
msgstr "FINANCIËN"

#: guitext:864
msgctxt "Credits"
msgid "Localisation Management"
msgstr "LOCALISATIE MANAGEMENT"

#: guitext:865
msgctxt "Credits"
msgid "Language Test Supervisor"
msgstr "HOOFDTESTER TALEN"

#: guitext:866
msgctxt "Credits"
msgid "Language Testers"
msgstr "TESTERS TALEN"

#: guitext:867
msgctxt "Credits"
msgid "Localisation Audio Management"
msgstr "LOCALISATIE AUDIO MANAGEMENT"

#: guitext:868
msgctxt "Network game message"
msgid "Attempting To Join"
msgstr "BEZIG VERBINDING TE MAKEN"

#: guitext:869
msgctxt "Network game message"
msgid "Resyncing"
msgstr "Hersynchroniseren"

#: guitext:870
msgctxt "Menu interface item"
msgid "1 Player"
msgstr "1 Speler"

#: guitext:871
msgctxt "Menu interface item"
msgid "2 Players"
msgstr "2 Spelers"

#: guitext:872
msgctxt "Menu interface item"
msgid "3 Players"
msgstr "3 Spelers"

#: guitext:873
msgctxt "Menu interface item"
msgid "4 Players"
msgstr "4 Spelers"

#: guitext:874
msgctxt "Menu interface item"
msgid "Serial"
msgstr "Serieel"

#: guitext:875
msgctxt "Menu interface item"
msgid "Modem"
msgstr "Modem"

#: guitext:876
msgctxt "Menu interface item"
msgid "IPX"
msgstr "IPX"

#: guitext:877
msgctxt "World direction"
msgid "N"
msgstr "N"

#: guitext:878
msgctxt "World direction"
msgid "E"
msgstr "O"

#: guitext:879
msgctxt "World direction"
msgid "S"
msgstr "Z"

#: guitext:880
msgctxt "World direction"
msgid "W"
msgstr "W"

#: guitext:881
msgctxt "Menu interface item"
msgid "Vs"
msgstr ":"

#: guitext:882
msgctxt "Credits"
msgid "Game design"
msgstr "SPEL DESIGN"

#: guitext:883
msgctxt "Credits"
msgid "Associate Producer"
msgstr "ASSOCIATE PRODUCER"

#: guitext:884
msgctxt "Credits"
msgid "Additional Script"
msgstr "ADDITIONEL SCRIPT"

#: guitext:885
msgctxt "Easter egg"
msgid "Happy Birthday"
msgstr "VROLIJK VERJAARSDAG"

#: guitext:886
msgctxt "Menu interface message"
msgid "Error"
msgstr "Fout"

#: guitext:887
msgctxt "Menu interface message"
msgid "Error Saving"
msgstr "Fout: niet bewaard"

#: guitext:888
msgctxt "Menu interface message"
msgid "New Levels"
msgstr "Nieuwe Levels"

#: guitext:889
msgctxt "Menu interface message"
msgid "Please insert Data Disk CD-ROM"
msgstr "Plaats de Data Disk CD-ROM in het station"

#: guitext:890
msgctxt "Menu interface message"
msgid "Please insert Dungeon Keeper CD-ROM"
msgstr "Plaats de Dungeon Keeper CD-ROM in het station"

#: guitext:891
msgctxt "Menu interface message"
msgid "Please insert The Deeper Dungeons CD-ROM"
msgstr "Plaats The Deeper Dungeons CD-ROM in het station"

#. DD Level Korros Tor first objective
#: guitext:892
msgctxt "In-game message"
msgid ""
"The might of two rival Dungeon Keepers challenge your claim to this realm. "
"Decimate them both to achieve total domination, but beware of bands of "
"heroes hidden in the caverns."
msgstr ""
"Twee machtige Dungeon Keepers dagen je in dit rijk uit. Slacht ze af en "
"wordt alleenheerser, maar pas op voor Helden die in donkere nissen op de "
"loer liggen."

#. DD Level Kari-Mar first objective
#: guitext:893
msgctxt "In-game message"
msgid ""
"Another Keeper has already claimed this realm. He is unfit to rule so "
"destroy him and take what is rightfully yours. Great riches lie in the "
"caverns around the land; explore to gain more power."
msgstr ""
"Een andere Keeper heeft dit rijk al ingenomen, maar hij is niet geschikt om "
"te heersen. Vernietig hem en grijp wat je ziet. In de kerkers van dit land "
"liggen grote rijkdommen. Kijk goed rond en vergaar meer macht."

#. DD Level Belbata first objective
#: guitext:894
msgctxt "In-game message"
msgid ""
"This land is highly coveted amongst the evil and there are three enemy "
"Dungeon Keepers you must battle with to claim supremacy. Keep an eye out for "
"any rogue bands of heroes waiting to ambush a careless Keeper."
msgstr ""
"Dit land is zeer gewild. Om je gezag te laten gelden, moet je eerst drie "
"Dungeon Keepers verslaan. Pas op voor Helden die onoplettende Keepers vanuit "
"hinderlagen aanvallen."

#. DD Level Pladitz waypoint objective
#: guitext:895
msgctxt "In-game message"
msgid ""
"The Lord of the Land and his pitiful band of followers lie dead. Good "
"riddance to them and their sad, happy lives. Now seize your chance and "
"attack your rival Keeper. Domination awaits."
msgstr ""
"De Landheer en zijn miserabele groep volgelingen liggen dood op de grond. "
"Opgeruimd staat netjes. Grijp nu je kans en val je rivaliserende Keeper aan. "
"Jouw overheersing is nabij."

#. DD Level Pladitz first objective
#: guitext:896
msgctxt "In-game message"
msgid ""
"You and a rival Dungeon Keeper are vying for control of this realm but the "
"Lord of the Land has constructed his own dungeon between you to halt your "
"conquest. Destroy him and the enemy Keeper to reign supreme."
msgstr ""
"Jij en een rivaliserende Dungeon Keeper strijden om de heerschappij van dit "
"rijk. De Landheer heeft een eigen kerker tussen jullie in gebouwd om de "
"veroveringen tot staan te brengen. Vernietig beiden en heers over het land."

#. DD Level Pladitz waypoint objective
#: guitext:897
msgctxt "In-game message"
msgid ""
"You have done well to come this far but further hardships await. Search the "
"map carefully and you may find many secrets to aid your conquest."
msgstr ""
"Je hebt al veel bereikt, maar nieuwe ontberingen liggen in het verschiet. "
"Onderzoek nauwgezet de kaart en ontdek geheimen die bij je verovering van "
"pas kunnen komen."

#. DD Level Abbadon first objective
#: guitext:898
msgctxt "In-game message"
msgid ""
"You have come to this realm with little to assist you so you must explore to "
"gain more power. Keep an eye out for any loathsome heroes who may try to "
"thwart your progress."
msgstr ""
"Je bent met weinig middelen naar dit rijk gekomen. Ga daarom op "
"verkenningstocht om sterker te worden. Pas op voor dwarsliggende Helden."

#. DD Level Daka-Gorn first objective
#: guitext:899
msgctxt "In-game message"
msgid ""
"Beware Keeper. This realm is infested with the sickly goodness of heroes and "
"fairies. Hunt them down and feed them their own entrails."
msgstr ""
"Pas op Keeper! Dit rijk wordt geteisterd door de ziekelijke goedheid van "
"Helden en Elfen. Spoor ze op en laat ze hun eigen ingewanden eten."

#. DD Level Morkardar first objective
#: guitext:900
msgctxt "In-game message"
msgid ""
"Your opponent for this realm has foolishly challenged your superior skill. "
"Such disrespect should be punished so make an example of his insolence."
msgstr ""
"Je tegenstander in dit rijk is zo dom jouw superieure vaardigheden uit te "
"dagen. Dit gebrek aan respect moet bestraft worden! Stel hem als voorbeeld "
"voor zijn brutaliteit."

#. DD Level Morkardar information soon after start
#: guitext:901
msgctxt "In-game message"
msgid ""
"Ancient powers lie hidden in this realm. Seek them out and use them for your "
"own evil purposes."
msgstr ""
"In dit rijk liggen oude krachten verborgen. Vind ze en gebruik ze voor je "
"duivelse doeleinden."

#. DD Level Abbadon objective after rooms built
#: guitext:902
msgctxt "In-game message"
msgid ""
"A foolish challenger stands between you and total dominance. Annihilate his "
"forces and feed his body to your ravenous minions."
msgstr ""
"Een dwaze tegenstander staat tussen jou en de alleenheerschappij. Vernietig "
"zijn strijdkrachten en voer zijn lichaam aan je uitgehongerde wezens."

#. DD Level Daka-Gorn information after AP reached
#: guitext:903
msgctxt "In-game message"
msgid ""
"I can hear footsteps beyond the walls of the hero castle which dominates "
"this land. Tread carefully Keeper and rid the land of goodness once and for "
"all."
msgstr ""
"Ik hoor voetstappen in het kasteel van de Held die dit land domineert. Kijk "
"uit waar je loopt Keeper en beroof dit land voor altijd van zijn goedheid."

#. DD Level Netzcaro first objective
#: guitext:904
msgctxt "In-game message"
msgid ""
"The once strong hero fortress of this realm has grown rotten and weak. Tear "
"down it's walls and let your creatures feast on the heroes within."
msgstr ""
"Het eens zo sterke fort van dit rijk is vervallen en verzwakt. Maak de muren "
"met de grond gelijk en laat je wezens zich uitleven op de Helden."

#. DD Level Netzcaro information after AP reached
#: guitext:905
msgctxt "In-game message"
msgid ""
"This realm will be a test of your cunning and deviousness. Your dungeon has "
"been fortified with seven steel doors to aid you in your conquest."
msgstr ""
"Dit rijk zal een test zijn voor je sluwheid en bekwaamheid. Je kerker is "
"verstevigd met zeven Stalen Deuren om je bij de verovering te helpen."

#. DD Level Netzcaro objective after AP reached
#: guitext:906
msgctxt "In-game message"
msgid ""
"Congratulations Keeper. This vial has given your researchers a much needed "
"boost. You can now construct Bridges that enable you to traverse water and "
"fire."
msgstr ""
"Gefeliciteerd Keeper. Dit flesje geeft je onderzoekers een aardig duwtje in "
"de rug. Je kunt nu bruggen bouwen, zodat je water en vuur kunt oversteken."

#. DD Level Belial information soon after start
#: guitext:907
msgctxt "In-game message"
msgid ""
"Food is scarce in this land and the only Hatchery available to you is inside "
"a hero dungeon. Find this food before your creatures turn against you."
msgstr ""
"Voedsel is schaars in dit land en de enige Broedplaats in de buurt staat in "
"de kerker van een Held. Vind snel eten voordat je wezens zich tegen je keren."

#. DD Level Belial information after getting vampire
#: guitext:908
msgctxt "In-game message"
msgid ""
"Entombed in stone by a cruel band of heroes, the Vampire you have rescued "
"demands revenge for his imprisonment. His anger will make him a valuable "
"asset to your army of evil."
msgstr ""
"De Vampier die je hebt gered, werd door een wrede groep Helden onder stenen "
"begraven en schreeuwt nu om wraak voor zijn gevangenschap. Zijn woede is een "
"waardevolle aanwinst voor je duivelse leger."

#. DD Level Batezek first objective
#: guitext:909
msgctxt "In-game message"
msgid ""
"You are surrounded on all sides by valiant heroes so show them the true "
"meaning of evil and terror."
msgstr ""
"Je bent omsingeld door dappere Helden. Toon ze de ware betekenis van "
"slechtheid en terreur."

#. DD Level Batezek objective after cleaning all good creatures
#: guitext:910
msgctxt "In-game message"
msgid ""
"The Lord of the Land has sent his fiercest warriors against you. Show them "
"no mercy and flay them alive."
msgstr ""
"De Landheer heeft zijn wreedste krijgers naar je toegestuurd. Toon hen geen "
"genade en vil ze levend."

#. DD Level Benetzaron first objective
#: guitext:911
msgctxt "In-game message"
msgid ""
"Explore this realm to uncover riches and secrets. Tread carefully Keeper, or "
"you could be burned."
msgstr ""
"Onderzoek dit gebied en ontdek rijkdommen en geheimen. Kijk uit waar je "
"loopt of je wordt geroosterd."

#. DD Level Svatona first objective
#: guitext:912
msgctxt "In-game message"
msgid ""
"Only one Dungeon Keeper can reign victorious over this land. Do not suffer a "
"humiliating defeat Keeper, the penalty for such failure is torture and death."
msgstr ""
"Slechts ÚÚn Dungeon Keeper kan als overwinnaar over dit land heersen. Lijdt "
"geen vernederende nederlaag, Keeper. Falen wordt bestraft met foltering en "
"de dood."

#. DD Level Caddis Fell first objective
#: guitext:913
msgctxt "In-game message"
msgid ""
"Choices, choices Keeper. Choose your path wisely. Some routes are more "
"perilous than others ..."
msgstr ""
"Maak een keuze, Keeper. Doe dit wel doordacht. Sommige paden zijn "
"gevaarlijker dan andere..."

#. DD Level Caddis Fell objective after good destroyed
#: guitext:914
msgctxt "In-game message"
msgid ""
"Congratulations Keeper, you have a powerful army indeed. Do not grow "
"complacent though, you still have another challenger to the north ..."
msgstr ""
"Gefeliciteerd Keeper, je hebt inderdaad een machtig leger. Wordt niet "
"overmoedig. Je hebt nog altijd een tegenstander in het noorden..."

#. DD Level Caddis Fell objective after player1 destroyed
#: guitext:915
msgctxt "In-game message"
msgid ""
"Congratulations Keeper, you have a powerful army indeed. Do not grow "
"complacent though, you still have another challenger to the south ..."
msgstr ""
"Gefeliciteerd Keeper, je hebt inderdaad een machtig leger. Wordt niet "
"overmoedig. Je hebt nog altijd een tegenstander in het zuiden..."

#. DD Level Caddis Fell objective after entrance claimed
#: guitext:916
msgctxt "In-game message"
msgid ""
"The Lord of the Land is a pathetic individual who breeds fluffy bunnies. "
"Pound him into the ground and then destroy the rival Keeper to achieve total "
"domination."
msgstr ""
"De Landheer is een zielig figuur die donzige konijntjes fokt. Stamp hem in "
"de grond en vernietig dan de rivaliserende Keeper om je alleenheerschappij "
"te vestigen."

#. DD Level Kanasko first objective
#: guitext:917
msgctxt "In-game message"
msgid ""
"Make haste Keeper. The heroes of this realm are many and strong. Prepare "
"your forces well or face a humiliating defeat ..."
msgstr ""
"Schiet op Keeper. De Helden in dit rijk zijn sterk en talrijk. Bereid je "
"strijdkrachten goed voor of onderga een vernederende nederlaag..."

#. DD Level Belial first objective
#: guitext:918
msgctxt "In-game message"
msgid ""
"The Avatar is a wretched being, full of happiness and good cheer. Food is "
"scarce in his land and the only Hatchery available is inside his dungeons. "
"Destroy his mighty fortress and wipe the smile from his face before your "
"creatures turn against you."
msgstr ""
"Avatar is een stumper, altijd gelukkig en goed gemutst. Voedsel is schaars "
"in dit land en de enige Broedplaats in de buurt staat in zijn kerker. "
"Vernietig dit machtige fort en sla die grijns van zijn gezicht, voordat je "
"wezens zich tegen je keren."

#. DD Level Belial objective after AP reached
#: guitext:919
msgctxt "In-game message"
msgid ""
"The Avatar has massed an army of heroic Lords to confront you. Prepare to be "
"attacked!"
msgstr ""
"Avatar heeft een leger van heldhaftige edelen geformeerd om je te verslaan. "
"Zorg dat ze warm onthaald worden!"

#. DD Level Belial objective after AP reached
#: guitext:920
msgctxt "In-game message"
msgid "Decimate this outpost and send fear into the heart of the Avatar."
msgstr "Vernietig deze buitenpost en de schrik slaat Avatar om het hart."

#. DD Level Belial objective after AP reached
#: guitext:921
msgctxt "In-game message"
msgid ""
"The Avatar's castle is ripe for the taking. Train your forces well, Keeper. "
"The ultimate battle awaits ..."
msgstr ""
"De tijd is rijp om Avatars kasteel in te nemen. Train je leger goed, Keeper. "
"Dit is de beslissende slag..."

#. DD Level Belial objective when adding Avatar
#: guitext:922
msgctxt "In-game message"
msgid ""
"You are now in the heart of the Avatar's castle. The sickly sweet smell of "
"goodness still hangs in the air. Kill the Avatar and send his soul to "
"eternal damnation."
msgstr ""
"Je staat nu midden in Avatars kasteel. De ziekelijke zoete geur van goedheid "
"hangt nog in de lucht. Dood Avatar en stuur zijn ziel naar de eeuwige "
"verdoemenis."

#. DD Levels generic information after finding a Mistress
#: guitext:923
msgctxt "In-game message"
msgid ""
"Well done, Keeper. The Mistress you have discovered is an excellent prize."
msgstr ""
"Goed gedaan, Keeper. De Meesteres die je hebt ontdekt, is een mooie beloning."

#. DD Levels generic information after finding a Bile Demon
#: guitext:924
msgctxt "In-game message"
msgid ""
"The Bile Demon you have rescued will be a valuable but hungry asset to your "
"dungeon. Make sure your Hatchery can satisfy his voracious appetite."
msgstr ""
"De Galdemon die je hebt gered, is een waardevolle maar hongerige aanwinst "
"voor je kerker. Zorg ervoor dat je Broedplaats zijn allesverslindende honger "
"kan stillen."

#. DD Level Dixaroc first objective
#: guitext:925
msgctxt "In-game message"
msgid ""
"A devious Wizard has cheated you of your magical powers. Use your only "
"Spider and explore the realm. Find the Wizard, kill him and make an example "
"of his foolishness."
msgstr ""
"Een doortrapte MagiÙr heeft je van je magische krachten beroofd. Gebruik je "
"Spin en verken het rijk. Spoor die MagiÙr op, dood hem en stel hem als "
"voorbeeld voor zijn domheid."

#. DD Level Dixaroc information after getting Imps
#: guitext:926
msgctxt "In-game message"
msgid "You have found some Imps who consider it a great honour to serve you."
msgstr ""
"Je hebt een paar Dondersteentjes gevonden, die jou graag willen dienen."

#. DD Levels Dixaroc information after finding Bile Demons
#: guitext:927
msgctxt "In-game message"
msgid ""
"You have discovered a group of Bile Demons who will aid you in your fight."
msgstr ""
"Je hebt een groep Galdemonen gevonden, die jou in je strijd willen helpen."

#. DD Level Dixaroc information just after PLAYER1 destroyed
#: guitext:928
msgctxt "In-game message"
msgid ""
"The destruction of this pathetic Keeper brings with it a useful bonus. You "
"now have the ability to build Bridges. Dig deeper and you may find more "
"secrets to strengthen your powers."
msgstr ""
"De vernietiging van deze zielige Keeper leverde een bonus op. Je kunt nu "
"bruggen bouwen. Graaf dieper, misschien vind je nog meer geheimen die jouw "
"macht vergroten."

#. DD Level Dixaroc information some time after PLAYER1 destroyed
#: guitext:929
msgctxt "In-game message"
msgid "A warning, Keeper. There is a stench of hero in the air."
msgstr "Wees gewaarschuwd, Keeper. Er hangt een heldenstank in de lucht."

#. DD Level Dixaroc information after AP reached
#: guitext:930
msgctxt "In-game message"
msgid ""
"You have done well to get this far Keeper. Do not become complacent, "
"however. A great struggle lies ahead."
msgstr ""
"Je hebt al veel bereikt, Keeper, maar wordt niet overmoedig. Een zware "
"strijd ligt in het verschiet."

#. DD Level Dixaroc information after AP reached
#: guitext:931
msgctxt "In-game message"
msgid ""
"Before you lies the Wizard's domain. Defeat him and you will regain your "
"powers."
msgstr ""
"Voor je ligt het rijk van de MagiÙr. Versla hem en je krijgt je krachten "
"terug."

#. DD Level Dixaroc objective after wizard is dead
#: guitext:932
msgctxt "In-game message"
msgid ""
"Your magical powers are restored Keeper. You can finally show these fools "
"what you are made of."
msgstr ""
"Je hebt je magische krachten terug, Keeper. Nu kun je die dwazen eindelijk "
"laten zien wie je bent."

#. DD Level Caddis Fell objective after AP reached
#: guitext:933
msgctxt "In-game message"
msgid ""
"A black shadow is creeping over this land. Now is the time to strike. Take "
"control of your Vampire and use him to find and kill the Lord of the Land. "
"If you succeed, the Vampire will join you in the next realm."
msgstr ""
"Een zwarte schaduw waart over dit land. Nu is het tijd om toe te slaan. Neem "
"bezit van je Vampier en gebruik hem om de Landheer te doden. Als je hierin "
"slaagt, gaat de Vampier met je mee naar het volgende rijk."

#. DD Level Belial information after winning
#: guitext:934
msgctxt "In-game message"
msgid ""
"Your achievements are legendary Keeper. Tales of your evil and cunning will "
"become the horror stories of generations."
msgstr ""
"Je prestaties zijn legendarisch, Keeper. Jouw terreur en sluwheid zullen "
"generaties lang als griezelverhalen voortleven."

#: guitext:935 
msgctxt "Door name"
msgid "Secret Door"
msgstr "Geheime deur"

#: guitext:936
msgctxt "Door description"
msgid ""
"Secret Door: This door remains hidden to enemies unless they observe it closely or see it "
"opening. RMB zoom."
msgstr ""
"Geheime deur: Deze deur blijft verborgen voor vijanden tenzij ze hem goed observeren of zien openen. RKM: inzoomen"

#: guitext:937
msgctxt "Game event description"
msgid "Secret Door discovered: LMB toggle. RMB delete."
msgstr "Geheime deur ontdekt: LMK: bladeren. RMK: wissen."

#: guitext:938
msgctxt "Game event name"
msgid "Secret Door discovered"
msgstr "Geheime deur ontdekt"

#: guitext:939
msgctxt "Game event description"
msgid "Enemy spotted your Secret Door: LMB toggle. RMB delete."
msgstr "Vijand heeft je geheime deur gezien: LMK: bladeren. RMK: wissen."

#: guitext:940
msgctxt "Game event name"
msgid "Enemy spotted your secret door"
msgstr "Vijand heeft je geheime deur gezien"

#: guitext:941
msgctxt "Menu interface, Main Menu item"
msgid "Free Play levels"
msgstr "Losse levels"

#: guitext:942
msgctxt "Menu interface item"
msgid "Land selection"
msgstr "Wereld keuze"

#: guitext:943
msgctxt "Menu interface item"
msgid "Campaigns"
msgstr "Campagnes"

#: guitext:944
msgctxt "Menu interface item"
msgid "Add computer"
msgstr "Voeg computer toe"

#: guitext:945
msgctxt "Game event name"
msgid "Your creature cannot reach the room it needs"
msgstr ""

#: guitext:946
msgctxt "Game event description"
msgid "Work room unreachable: LMB toggle. RMB delete."
msgstr "Werk kamer onbereikbaar: LMK: bladeren. RMK: wissen."

#: guitext:947
msgctxt "Game event name"
msgid "Your Imp cannot reach a room to drag something into"
msgstr ""

#: guitext:948
msgctxt "Game event description"
msgid "Storage room unreachable: LMB toggle. RMB delete."
msgstr "Opslagkamer onbereikbaar: LMK: bladeren. RMK: wissen."

#: guitext:949
msgctxt "In-game interface description"
msgid ""
"Armour: Part of the damage which won't affect creature health. The higher "
"the number, the larger part of damage is discarded."
msgstr ""

#: guitext:950
msgctxt "In-game interface description"
msgid "Speed: How fast the creature moves and perform its dungeon tasks."
msgstr ""

#: guitext:951
msgctxt "In-game interface description"
msgid "Loyalty: How resistant the creature is against scavenging by the enemy."
msgstr ""

#: guitext:952
msgctxt "In-game interface description"
msgid "Research Skill: How fast the creature works in Library. The higher the Skill level, "
"the better the creature's performance."
msgstr "Onderzoek vaardigheid: Hoe snel het wezen werkt in de bibliotheek. Hoger is beter."

#: guitext:953
msgctxt "In-game interface description"
msgid "Manufacture Skill: How fast the creature works in Workshop. The higher the Skill level, "
"the better the creature's performance."
msgstr "Werkplaats vaardigheid: Hoe snel het wezen werkt in de werkplaats. Hoger is beter."

#: guitext:954
msgctxt "In-game interface description"
msgid "Training Skill: How fast the creature works on training. The higher the Skill level, "
"the better the creature's performance."
msgstr "Training vaardigheid: Hoe snel het wezen sterker wordt door trainen."

#: guitext:955
msgctxt "In-game interface description"
msgid "Scavenge Skill: How fast the creature works on scavenging. The higher the Skill level, "
"the better the creature's performance."
msgstr "Aaskamer vaardigheid: Hoe snel het wezen werkt in de aaskamer."

#: guitext:956
msgctxt "In-game interface description"
msgid "Training Cost: Gold used for training the creature."
msgstr "Trainingskosten: Goud gebruikt om het wezen te trainen."

#: guitext:957
msgctxt "In-game interface description"
msgid "Scavenge Cost: Gold used for scavenging by the creature."
msgstr ""

#: guitext:958
msgctxt "In-game interface description"
msgid ""
"Best Damage: How much harm can be made by the strongest attack the creature "
"has."
msgstr ""

#: guitext:959
msgctxt "In-game interface description"
msgid ""
"Weight: Mass of the creature. Some people say overweight can lead to heart "
"attack."
msgstr ""

#: guitext:960
msgctxt "Keeper spell name"
msgid "Hand Of Evil"
msgstr ""

#: guitext:961
msgctxt "Keeper spell name"
msgid "Slap"
msgstr "Slaan"

#: guitext:962
msgctxt "Keeper spell description"
msgid ""
"Hand Of Evil: Ability to pick up your creatures and hold them in your hand. "
"Just don't hold them forever or they may get irritated."
msgstr ""

#: guitext:963
msgctxt "Keeper spell description"
msgid ""
"Slap: Makes your creatures work harder, for some time. Your creatures take "
"some damage from each slap they receive."
msgstr ""
"Sla je wezens als ze harder moeten werken. Plaats daartoe de Duivelshand op "
"het wezen en klik rechts. Je verwondt je wezens met elke slag."

#: guitext:964
msgctxt "Keeper spell description"
msgid "Slap: Makes your creatures work harder, for some time. "
"Your creatures take some damage from each slap they receive."
msgstr ""

#: guitext:965
msgctxt "In-game interface description"
msgid ""
"Health: How much health points the creature has left to lose."
msgstr "Health: Hoeveel leven dit wezen nog te verliezen heeft."

#: guitext:966
msgctxt "In-game interface description"
msgid ""
"Health: The maximum amount of health points for this creature."
msgstr ""

#: guitext:967
msgctxt "Menu interface item"
msgid "Toggle Message"
msgstr "Bericht aan/uit zetten"

#: guitext:968
msgctxt "Menu interface item"
msgid "Return to Free Play levels"
msgstr "Terug naar selectiescherm"

#: guitext:969
msgctxt "Menu interface item"
msgid "Map packs"
msgstr "Level pakketten"

#: guitext:970
msgctxt "Menu interface item"
msgid "The Deeper Dungeons"
msgstr "Deeper Dungeons"

#: guitext:971
msgctxt "Menu interface item"
msgid "Standard Levels"
msgstr "Standaard Levels"

#: guitext:972
msgctxt "Menu interface item"
msgid "Classic Levels"
msgstr "Traditionele Levels"

#: guitext:973
msgctxt "Menu interface item"
msgid "Legacy Levels"
msgstr "Levels met oude bugs"

#: guitext:974
msgctxt "Menu interface item"
msgid "Personal Levels"
msgstr "Persoonlijke Levels"

#: guitext:975
msgctxt "Menu interface item"
msgid "Lost Levels"
msgstr "Verloren Levels"

#: guitext:976 guitext:977 guitext:978 guitext:979 guitext:980
msgctxt "Unused"
msgid "Moo3"
msgstr ""

#: guitext:981
msgctxt "Trap names"
msgid "Special Trap"
msgstr "Speciale val"

#: guitext:982
msgctxt "Trap names"
msgid "Freeze Trap"
msgstr "Diepvriesval"

#: guitext:983
msgctxt "Trap names"
msgid "Fear Trap"
msgstr "Angst-val"

#: guitext:984
msgctxt "Trap names"
msgid "Sentry Trap"
msgstr "Schildwacht-val"

#: guitext:985
msgctxt "Trap names"
msgid "Mimic Trap"
msgstr "Imitator-val"

#: guitext:986
msgctxt "Trap names"
msgid "Spawn Trap"
msgstr "Monsterval"

#: guitext:987
msgctxt "Trap names"
msgid "Wind Trap"
msgstr "Wind val"

#: guitext:988
msgctxt "Trap names"
msgid "Spitfire Trap"
msgstr "Stokebrand-val"

#: guitext:989
msgctxt "Trap names"
msgid "Chicken Trap"
msgstr "Kuiken-val"

#: guitext:990
msgctxt "Trap names"
msgid "Disease Trap"
msgstr "Ziekte-val"

#: guitext:991
msgctxt "Trap names"
msgid "Power Trap"
msgstr "Macht-val"

#: guitext:992
msgctxt "Trap names"
msgid "Switch"
msgstr "Schakelaar"

#: guitext:993
msgctxt "Trap names"
msgid "Hidden Switch"
msgstr "Verborgen schakelaar"

#: guitext:994
msgctxt "Door name"
msgid "Special Door"
msgstr "Speciale deur"

#: guitext:995
msgctxt "Door name"
msgid "Hidden Door"
msgstr "Verborgen deur"

#: guitext:996
msgctxt "Mouse"
msgid "Scroll Wheel Up"
msgstr "Scroll omhoog"

#: guitext:997
msgctxt "Mouse"
msgid "Scroll Wheel Down"
msgstr "Scroll omlaag"

#: guitext:998
msgctxt "Mouse"
msgid "Mouse Button"
msgstr "Muis Knip"

#: guitext:999
msgctxt "Game controls"
msgid "Build Square Room"
msgstr "Bouw Vierkante Kamer"

#: guitext:1000
msgctxt "Game controls"
msgid "Detect Room"
msgstr "Detecteer Kamer"

#: guitext:1001
msgctxt "Game controls"
msgid "Increase Room Size"
msgstr "Maak Kamer groter"

#: guitext:1002
msgctxt "Game controls"
msgid "Decrease Room Size"
msgstr "Maak Kamer kleiner"

#: guitext:1003
msgctxt "Game controls"
msgid "Precision Sell"
msgstr "Precies verkopen"

#: guitext:1004
msgctxt "Game controls"
msgid "Snap Camera"
msgstr "Klap Camera"

#: guitext:1005
msgctxt "Dungeon special decription"
msgid "Mysterious Box: There's no telling what this will do."
msgstr "Mysterieuze Doos: Er valt niet te achterhalen wat dit zal doen."

#: guitext:1006
msgctxt "Network game message"
msgid "Joined player has different map version from host."
msgstr "Spelers hebben verschillende versies van het level."

#: guitext:1007
msgctxt "In-game interface description"
msgid "Display Resolution: Switch to the next configured display resolution. LMB toggle. RMB display current resolution."
msgstr "Scherm Resolutie: Schakel om naar volgende geconfigureerde resolutie. LMK volgende. RMK: toon huidige resolutie."

#: guitext:1008
msgctxt "In-game interface item"
msgid "Voice"
msgstr "Stemmen"

#: guitext:1009
msgctxt "In-game interface item"
msgid "Ambience"
msgstr "Atmosfeer"

#: guitext:1010
msgctxt "Unused"
msgid "Moo4"
msgstr ""

#: guitext:1011
msgctxt "Menu interface item""
msgid "Dungeon Keeper - Original Campaign"
msgstr "Dungeon Keeper - Originele Campagne"

#: guitext:1012
msgctxt "Menu interface item""
msgid "Assmist Isle"
msgstr ""

#: guitext:1013
msgctxt "Menu interface item""
msgid "Ancient Keeper campaign"
msgstr ""

#: guitext:1014
msgctxt "Menu interface item""
msgid "Burdened Imps' Level Pack"
msgstr ""

#: guitext:1015
msgctxt "Menu interface item""
msgid "Conquest of the Arctic"
msgstr ""

#: guitext:1016
msgctxt "Menu interface item""
msgid "The Destiny of Ninja"
msgstr "The Legende van de Ninja"

#: guitext:1017
msgctxt "Menu interface item""
msgid "DzjeeAr's  6-level campaign"
msgstr "DzjeeAr's campagne met  6 levels"

#: guitext:1018
msgctxt "Menu interface item""
msgid "DzjeeAr's 10-level campaign"
msgstr "DzjeeAr's campagne met 10 levels"

#: guitext:1019
msgctxt "Menu interface item""
msgid "DzjeeAr's 25-level campaign"
msgstr "DzjeeAr's campagne met 25 levels"

#: guitext:1020
msgctxt "Menu interface item""
msgid "Evil Keeper campaign"
msgstr ""

#: guitext:1021
msgctxt "Menu interface item""
msgid "Grinics' KReign campaign"
msgstr ""

#: guitext:1022
msgctxt "Menu interface item""
msgid "Japanese DKMaps8 pack"
msgstr ""

#: guitext:1023
msgctxt "Menu interface item""
msgid "KDK Levels"
msgstr ""

#: guitext:1024
msgctxt "Menu interface item""
msgid "Good Campaign"
msgstr "Helden Campagne"

#: guitext:1025
msgctxt "Menu interface item""
msgid "Lord Vexer campaign"
msgstr ""

#: guitext:1026
msgctxt "Menu interface item""
msgid "Nikolai's Castles campaign"
msgstr "Nikolais Kasteel"

#: guitext:1027
msgctxt "Menu interface item""
msgid "Dungeon Keeper - NG+"
msgstr ""

#: guitext:1028
msgctxt "Menu interface item""
msgid "Post Ancient Keeper campaign"
msgstr ""

#: guitext:1029
msgctxt "Menu interface item""
msgid "Post Undead Keeper campaign"
msgstr ""

#: guitext:1030
msgctxt "Menu interface item""
msgid "Quest for the Hero campaign"
msgstr ""

#: guitext:1031
msgctxt "Menu interface item""
msgid "Revenge of the Lord"
msgstr ""

#: guitext:1032
msgctxt "Menu interface item""
msgid "Twin Keepers Campaign"
msgstr ""

#: guitext:1033
msgctxt "Menu interface item""
msgid "Undead Keeper campaign"
msgstr ""

#: guitext:1034 guitext:1035
msgctxt "Unused"
msgid "Moo5"
msgstr ""

#: guitext:1036
msgctxt "Trap names"
msgid "Demolition Trap"
msgstr ""

#: guitext:1037
msgctxt "Trap description"
msgid ""
"Demolition Trap: An explosive with unrivaled destructive power."
msgstr "Sloop-val: Een explosief met ongeëvenaarde vernietigende kracht."

#: guitext:1038
msgctxt "Trap description"
msgid ""
"Sentry Trap: Stands guard and shoots at enemies in sight."
msgstr "Schildwacht-val: Houdt de wacht en schiet op vijanden in zicht."

#: guitext:1039 guitext:1040
msgctxt "Unused"
msgid "Moo6"
msgstr ""

#: guitext:1041
msgctxt "Creature name"
msgid "Spirit"
msgstr "Geest"

#: guitext:1042
msgctxt "Creature name"
msgid "Druid"
msgstr "Druïde"

#: guitext:1043
msgctxt "Creature name"
msgid "Time Mage"
msgstr "Tijdmagiër"

#: guitext:1044 guitext:1045 guitext:1046 guitext:1047 guitext:1048 guitext:1049
msgctxt "Unused"
msgid "Moo7"
msgstr ""

#: guitext:1050
msgctxt "Slab description"
msgid "Rock Formation."
msgstr "Rotsformatie."

#: guitext:1051
msgctxt "Slab description"
msgid "Bedrock: Unclaimed rock floor. You cannot claim it or build on it."
msgstr "Grondgesteente: Ongeclaimde rotsvloer. Je kunt het niet opeisen of erop bouwen."

#: guitext:1052
msgctxt "Slab description"
msgid "Dense Gold Seam: Holds a lot of wealth for your Imps to extract. "
msgstr "Dichte Goudader: Bevat veel rijkdom voor je Dondersteentjes om te delven."

#: guitext:1053
<<<<<<< HEAD
msgctxt "Creature spell"
msgid "Cleanse: Cures all negative effects inflicted on the creature."
msgstr "Zuiveren: Geneest alle negatieve effecten die op het wezen zijn toegebracht."
=======
msgctxt "Keeper spell name"
msgid "Rebound"
msgstr "Terugkaatsen"

#: guitext:1054
msgctxt "Keeper spell name"
msgid "Freeze"
msgstr "Bevriezen"

#: guitext:1055
msgctxt "Keeper spell name"
msgid "Slow"
msgstr "Vertragen"

#: guitext:1056
msgctxt "Keeper spell name"
msgid "Flight"
msgstr "Vliegen"

#: guitext:1057
msgctxt "Keeper spell name"
msgid "Illumination"
msgstr "Verlichting"

#: guitext:1058
msgctxt "Keeper spell name"
msgid "Sight"
msgstr "Duivelsoog"
>>>>>>> 74fcabf9
<|MERGE_RESOLUTION|>--- conflicted
+++ resolved
@@ -6922,11 +6922,6 @@
 msgstr "Dichte Goudader: Bevat veel rijkdom voor je Dondersteentjes om te delven."
 
 #: guitext:1053
-<<<<<<< HEAD
-msgctxt "Creature spell"
-msgid "Cleanse: Cures all negative effects inflicted on the creature."
-msgstr "Zuiveren: Geneest alle negatieve effecten die op het wezen zijn toegebracht."
-=======
 msgctxt "Keeper spell name"
 msgid "Rebound"
 msgstr "Terugkaatsen"
@@ -6955,4 +6950,8 @@
 msgctxt "Keeper spell name"
 msgid "Sight"
 msgstr "Duivelsoog"
->>>>>>> 74fcabf9
+
+#: guitext:1059
+msgctxt "Creature spell"
+msgid "Cleanse: Cures all negative effects inflicted on the creature."
+msgstr "Zuiveren: Geneest alle negatieve effecten die op het wezen zijn toegebracht."