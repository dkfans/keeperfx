--- conflicted
+++ resolved
@@ -3486,7 +3486,6 @@
         reveal_map_area(context->player_idx, x-(r>>1), x+(r>>1)+(r&1), y-(r>>1), y+(r>>1)+(r&1));
 }
 
-<<<<<<< HEAD
 static void player_zoom_to_check(const struct ScriptLine *scline)
 {
     TbMapLocation location;
@@ -3510,8 +3509,6 @@
     set_player_zoom_to_position(get_player(context->player_idx),&pos);
 }
   
-static void use_spell_on_creature_check(const struct ScriptLine* scline)
-=======
 static void level_up_players_creatures_check(const struct ScriptLine* scline)
 {
     ALLOCATE_SCRIPT_VALUE(scline->command, scline->np[0]);
@@ -3591,7 +3588,6 @@
 }
 
 static void use_spell_on_players_creatures_check(const struct ScriptLine* scline)
->>>>>>> 3dc3d195
 {
     ALLOCATE_SCRIPT_VALUE(scline->command, scline->np[0]);
     long crtr_id = parse_creature_name(scline->tp[1]);
