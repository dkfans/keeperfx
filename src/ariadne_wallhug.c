/******************************************************************************/
// Free implementation of Bullfrog's Dungeon Keeper strategy game.
/******************************************************************************/
/** @file ariadne_wallhug.c
 *     Simple wallhug pathfinding functions.
 * @par Purpose:
 *     Functions implementing wallhug pathfinding algorithm.
 * @par Comment:
 *     None.
 * @author   KeeperFX Team
 * @date     11 Mar 2010 - 10 Jan 2014
 * @par  Copying and copyrights:
 *     This program is free software; you can redistribute it and/or modify
 *     it under the terms of the GNU General Public License as published by
 *     the Free Software Foundation; either version 2 of the License, or
 *     (at your option) any later version.
 */
/******************************************************************************/
#include "pre_inc.h"
#include "ariadne_wallhug.h"

#include "globals.h"
#include "bflib_basics.h"
#include "bflib_math.h"
#include "bflib_planar.h"

#include "ariadne.h"
#include "slab_data.h"
#include "map_data.h"
#include "map_utils.h"
#include "thing_data.h"
#include "thing_physics.h"
#include "thing_navigate.h"
#include "engine_camera.h"
#include "config_terrain.h"
#include "creature_control.h"
#include "creature_states.h"
#include "config_creature.h"
#include "post_inc.h"

#ifdef __cplusplus
extern "C" {
#endif
/******************************************************************************/
DLLIMPORT short _DK_hug_round(struct Thing *creatng, struct Coord3d *pos1, struct Coord3d *pos2, unsigned short a4, long *a5);
<<<<<<< HEAD
DLLIMPORT long _DK_check_forward_for_prospective_hugs(struct Thing *creatng, struct Coord3d *pos, long a3, long a4, long a5, long direction, unsigned char a7);
=======
DLLIMPORT signed char _DK_get_starting_angle_and_side_of_hug(struct Thing *creatng, struct Coord3d *pos, long *a3, unsigned char *a4, long a5, unsigned char direction);
>>>>>>> c084ff67
DLLIMPORT long _DK_get_map_index_of_first_block_thing_colliding_with_travelling_to(struct Thing *creatng, struct Coord3d *startpos, struct Coord3d *endpos, long a4, unsigned char a5);
DLLIMPORT long _DK_get_map_index_of_first_block_thing_colliding_with_at(struct Thing *creatng, struct Coord3d *pos, long a3, unsigned char a4);
/******************************************************************************/
struct Around const my_around_eight[] = {
  { 0,-1}, { 1,-1},
  { 1, 0}, { 1, 1},
  { 0, 1}, {-1, 1},
  {-1, 0}, {-1,-1},
};

struct Around const my_around_nine[] = {
  {-1,-1}, { 0,-1}, { 1,-1},
  {-1, 0}, { 0, 0}, { 1, 0},
  {-1, 1}, { 0, 1}, { 1, 1},
};

short const around_map[] = {-257, -256, -255, -1, 0, 1, 255, 256, 257};

/**
 * Should contain values encoded with get_subtile_number(). */
const unsigned short small_around_pos[] = {
  0xFF00, 0x0001, 0x0100, 0xFFFF,
};


struct Around const start_at_around[] = {
    { 0,  0}, {-1, -1}, {-1,  0},
    {-1,  1}, { 0, -1}, { 0,  1},
    { 1, -1}, { 1,  0}, { 1,  1},
};

/******************************************************************************/
/**
 * Computes index in small_around[] array which contains coordinates directing towards given destination.
 * @param srcpos_x Source position X; either map coordinates or subtiles, but have to match type of other coords.
 * @param srcpos_y Source position Y; either map coordinates or subtiles, but have to match type of other coords.
 * @param dstpos_x Destination position X; either map coordinates or subtiles, but have to match type of other coords.
 * @param dstpos_y Destination position Y; either map coordinates or subtiles, but have to match type of other coords.
 * @return Index for small_around[] array.
 */
int small_around_index_in_direction(long srcpos_x, long srcpos_y, long dstpos_x, long dstpos_y)
{
    long i = ((LbArcTanAngle(dstpos_x - srcpos_x, dstpos_y - srcpos_y) & LbFPMath_AngleMask) + LbFPMath_PI / 4);
    return (i >> 9) & 3;
}

TbBool can_step_on_unsafe_terrain_at_position(const struct Thing *creatng, MapSubtlCoord stl_x, MapSubtlCoord stl_y)
{
    struct CreatureStats* crstat = creature_stats_get_from_thing(creatng);
    struct SlabMap* slb = get_slabmap_for_subtile(stl_x, stl_y);
    // We can step on lava if it doesn't hurt us or we can fly
    if (slb->kind == SlbT_LAVA) {
        return (crstat->hurt_by_lava <= 0) || ((creatng->movement_flags & TMvF_Flying) != 0);
    }
    return false;
}

TbBool terrain_toxic_for_creature_at_position(const struct Thing *creatng, MapSubtlCoord stl_x, MapSubtlCoord stl_y)
{
    struct CreatureStats* crstat = creature_stats_get_from_thing(creatng);
    // If the position is over lava, and we can't continuously fly, then it's toxic
    if ((crstat->hurt_by_lava > 0) && map_pos_is_lava(stl_x,stl_y)) {
        // Check not only if a creature is now flying, but also whether it's natural ability
        if (((creatng->movement_flags & TMvF_Flying) == 0) || (!crstat->flying))
            return true;
    }
    return false;
}

TbBool hug_can_move_on(struct Thing *creatng, MapSubtlCoord stl_x, MapSubtlCoord stl_y)
{
    struct SlabMap* slb = get_slabmap_for_subtile(stl_x, stl_y);
    if (slabmap_block_invalid(slb))
        return false;
    struct SlabAttr* slbattr = get_slab_attrs(slb);
    if ((slbattr->block_flags & SlbAtFlg_IsDoor) != 0)
    {
        struct Thing* doortng = get_door_for_position(stl_x, stl_y);
        if (!thing_is_invalid(doortng) && (doortng->owner == creatng->owner) && !doortng->door.is_locked)
        {
            return true;
        }
    }
    else
    {
        if (slbattr->is_safe_land || can_step_on_unsafe_terrain_at_position(creatng, stl_x, stl_y))
        {
            return true;
        }
    }
    return false;
}

TbBool wallhug_angle_with_collide_valid(struct Thing *thing, long a2, long move_delta, long angle, unsigned char a4)
{
    struct Coord3d pos;
    pos.x.val = thing->mappos.x.val + distance_with_angle_to_coord_x(move_delta, angle);
    pos.y.val = thing->mappos.y.val + distance_with_angle_to_coord_y(move_delta, angle);
    pos.z.val = get_thing_height_at(thing, &pos);
    return (creature_cannot_move_directly_to_with_collide(thing, &pos, a2, a4) != 4);
}

long get_angle_of_wall_hug(struct Thing *creatng, long a2, long move_delta, unsigned char a4)
{
    struct Navigation *navi;
    {
        struct CreatureControl* cctrl = creature_control_get_from_thing(creatng);
        navi = &cctrl->navi;
    }
    long quadr;
    long whangle;
    switch (navi->field_1[0])
    {
    case 1:
        quadr = angle_to_quadrant(creatng->move_angle_xy);
        whangle = (LbFPMath_PI/2) * ((quadr - 1) & 3);
        if (wallhug_angle_with_collide_valid(creatng, a2, move_delta, whangle, a4))
          return whangle;
        quadr = angle_to_quadrant(creatng->move_angle_xy);
        whangle = (LbFPMath_PI/2) * (quadr & 3);
        if (wallhug_angle_with_collide_valid(creatng, a2, move_delta, whangle, a4))
          return whangle;
        quadr = angle_to_quadrant(creatng->move_angle_xy);
        whangle = (LbFPMath_PI/2) * ((quadr + 1) & 3);
        if (wallhug_angle_with_collide_valid(creatng, a2, move_delta, whangle, a4))
          return whangle;
        quadr = angle_to_quadrant(creatng->move_angle_xy);
        whangle = (LbFPMath_PI/2) * ((quadr + 2) & 3);
        if (wallhug_angle_with_collide_valid(creatng, a2, move_delta, whangle, a4))
          return whangle;
        break;
    case 2:
        quadr = angle_to_quadrant(creatng->move_angle_xy);
        whangle = (LbFPMath_PI/2) * ((quadr + 1) & 3);
        if (wallhug_angle_with_collide_valid(creatng, a2, move_delta, whangle, a4))
          return whangle;
        quadr = angle_to_quadrant(creatng->move_angle_xy);
        whangle = (LbFPMath_PI/2) * (quadr & 3);
        if (wallhug_angle_with_collide_valid(creatng, a2, move_delta, whangle, a4))
          return whangle;
        quadr = angle_to_quadrant(creatng->move_angle_xy);
        whangle = (LbFPMath_PI/2) * ((quadr - 1) & 3);
        if (wallhug_angle_with_collide_valid(creatng, a2, move_delta, whangle, a4))
          return whangle;
        quadr = angle_to_quadrant(creatng->move_angle_xy);
        whangle = (LbFPMath_PI/2) * ((quadr + 2) & 3);
        if (wallhug_angle_with_collide_valid(creatng, a2, move_delta, whangle, a4))
          return whangle;
        break;
    }
    return -1;
}

short hug_round(struct Thing *creatng, struct Coord3d *pos1, struct Coord3d *pos2, unsigned short a4, long *a5)
{
    return _DK_hug_round(creatng, pos1, pos2, a4, a5);
}

long slab_wall_hug_route(struct Thing *thing, struct Coord3d *pos, long max_val)
{
    struct Coord3d curr_pos;
    curr_pos.x.val = thing->mappos.x.val;
    curr_pos.y.val = thing->mappos.y.val;
    curr_pos.z.val = thing->mappos.z.val;
    curr_pos.x.stl.num = stl_slab_center_subtile(curr_pos.x.stl.num);
    curr_pos.y.stl.num = stl_slab_center_subtile(curr_pos.y.stl.num);
    MapSubtlCoord stl_x = stl_slab_center_subtile(pos->x.stl.num);
    MapSubtlCoord stl_y = stl_slab_center_subtile(pos->y.stl.num);
    struct Coord3d pos3;
    pos3.x.val = pos->x.val;
    pos3.y.val = pos->y.val;
    pos3.z.val = pos->z.val;
    pos3.x.stl.num = stl_x;
    pos3.y.stl.num = stl_y;
    struct Coord3d next_pos;
    next_pos.x.val = curr_pos.x.val;
    next_pos.y.val = curr_pos.y.val;
    next_pos.z.val = curr_pos.z.val;
    for (int i = 0; i < max_val; i++)
    {
        if ((curr_pos.x.stl.num == stl_x) && (curr_pos.y.stl.num == stl_y)) {
            return i + 1;
        }
        int round_idx = small_around_index_in_direction(curr_pos.x.stl.num, curr_pos.y.stl.num, stl_x, stl_y);
        if (hug_can_move_on(thing, curr_pos.x.stl.num, curr_pos.y.stl.num))
        {
            next_pos.x.val = curr_pos.x.val;
            next_pos.y.val = curr_pos.y.val;
            next_pos.z.val = curr_pos.z.val;
            curr_pos.x.stl.num += STL_PER_SLB * (int)small_around[round_idx].delta_x;
            curr_pos.y.stl.num += STL_PER_SLB * (int)small_around[round_idx].delta_y;
        } else
        {
            long hug_val = max_val - i;
            int hug_ret = hug_round(thing, &next_pos, &pos3, round_idx, &hug_val);
            if (hug_ret == -1) {
                return -1;
            }
            i += hug_val;
            if (hug_ret == 1) {
                return i + 1;
            }
            curr_pos.x.val = next_pos.x.val;
            curr_pos.y.val = next_pos.y.val;
            curr_pos.z.val = next_pos.z.val;
        }
    }
    return 0;
}


unsigned short get_hugging_blocked_flags(struct Thing *creatng, struct Coord3d *pos, long a3, unsigned char a4)
{
    struct Coord3d tmpos;
    unsigned short blkflags = 0;
    {
        tmpos.x.val = pos->x.val;
        tmpos.y.val = creatng->mappos.y.val;
        tmpos.z.val = creatng->mappos.z.val;
        if (creature_cannot_move_directly_to_with_collide(creatng, &tmpos, a3, a4) == 4) {
            blkflags |= 0x01;
        }
    }
    {
        tmpos.x.val = creatng->mappos.x.val;
        tmpos.y.val = pos->y.val;
        tmpos.z.val = creatng->mappos.z.val;
        if (creature_cannot_move_directly_to_with_collide(creatng, &tmpos, a3, a4) == 4) {
            blkflags |= 0x02;
        }
    }
    if (blkflags == 0)
    {
        tmpos.x.val = pos->x.val;
        tmpos.y.val = pos->y.val;
        tmpos.z.val = creatng->mappos.z.val;
        if (creature_cannot_move_directly_to_with_collide(creatng, &tmpos, a3, a4) == 4) {
            blkflags |= 0x04;
        }
    }
    return blkflags;
}

void set_hugging_pos_using_blocked_flags(struct Coord3d *dstpos, struct Thing *creatng, unsigned short block_flags, int nav_radius)
{
    struct Coord3d tmpos;
    int coord;
    tmpos.x.val = creatng->mappos.x.val;
    tmpos.y.val = creatng->mappos.y.val;
    if (block_flags & 1)
    {
        coord = creatng->mappos.x.val;
        if (dstpos->x.val >= coord)
        {
            tmpos.x.val = coord + nav_radius;
            tmpos.x.stl.pos = 255;
            tmpos.x.val -= nav_radius;
        } else
        {
            tmpos.x.val = coord - nav_radius;
            tmpos.x.stl.pos = 1;
            tmpos.x.val += nav_radius;
        }
    }
    if (block_flags & 2)
    {
        coord = creatng->mappos.y.val;
        if (dstpos->y.val >= coord)
        {
            tmpos.y.val = coord + nav_radius;
            tmpos.y.stl.pos = 255;
            tmpos.y.val -= nav_radius;
        } else
        {
            tmpos.y.val = coord - nav_radius;
            tmpos.y.stl.pos = 1;
            tmpos.y.val += nav_radius;
        }
    }
    if (block_flags & 4)
    {
        coord = creatng->mappos.x.val;
        if (dstpos->x.val >= coord)
        {
            tmpos.x.val = coord + nav_radius;
            tmpos.x.stl.pos = 255;
            tmpos.x.val -= nav_radius;
        } else
        {
            tmpos.x.val = coord - nav_radius;
            tmpos.x.stl.pos = 1;
            tmpos.x.val += nav_radius;
        }
        coord = creatng->mappos.y.val;
        if (dstpos->y.val >= coord)
        {
            tmpos.y.val = coord + nav_radius;
            tmpos.y.stl.pos = 255;
            tmpos.y.val -= nav_radius;
        } else
        {
            tmpos.y.val = coord - nav_radius;
            tmpos.y.stl.pos = 1;
            tmpos.y.val += nav_radius;
        }
    }
    tmpos.z.val = get_thing_height_at(creatng, &tmpos);
    dstpos->x.val = tmpos.x.val;
    dstpos->y.val = tmpos.y.val;
    dstpos->z.val = tmpos.z.val;
}

long get_map_index_of_first_block_thing_colliding_with_at(struct Thing *creatng, struct Coord3d *pos, long a3, unsigned char a4)
{
    return _DK_get_map_index_of_first_block_thing_colliding_with_at(creatng, pos, a3, a4);
}

long creature_cannot_move_directly_to_with_collide_sub(struct Thing *creatng, struct Coord3d pos, long a3, unsigned char a4)
{
    if (thing_in_wall_at(creatng, &pos))
    {
        pos.z.val = subtile_coord(map_subtiles_z,COORD_PER_STL-1);
        MapCoord height = get_thing_height_at(creatng, &pos);
        if ((height >= subtile_coord(map_subtiles_z,COORD_PER_STL-1)) || (height - creatng->mappos.z.val > COORD_PER_STL))
        {
            if (get_map_index_of_first_block_thing_colliding_with_at(creatng, &pos, a3, a4) >= 0) {
                return 4;
            } else {
                return 1;
            }
        }
    }
    return 0;
}

long creature_cannot_move_directly_to_with_collide(struct Thing *creatng, struct Coord3d *pos, long a3, unsigned char a4)
{
    MapCoord clpcor;

    struct Coord3d next_pos;
    struct Coord3d prev_pos = creatng->mappos;
    MapCoordDelta dt_x = (prev_pos.x.val - pos->x.val);
    MapCoordDelta dt_y = (prev_pos.y.val - pos->y.val);
    int cannot_mv = 0;
    struct Coord3d orig_pos = creatng->mappos;
    if ((pos->x.stl.num == prev_pos.x.stl.num) || (pos->y.stl.num == prev_pos.y.stl.num))
    {
        // Only one coordinate changed enough to switch subtile - easy path
        cannot_mv = creature_cannot_move_directly_to_with_collide_sub(creatng, *pos, a3, a4);
        return cannot_mv;
    }

    if (cross_x_boundary_first(&prev_pos, pos))
    {
        if (pos->x.val <= prev_pos.x.val)
            clpcor = (prev_pos.x.val & 0xFF00) - 1;
        else
            clpcor = (prev_pos.x.val + COORD_PER_STL) & 0xFF00;
        next_pos.x.val = clpcor;
        next_pos.y.val = dt_y * abs(clpcor - orig_pos.x.val) / dt_x + orig_pos.y.val;
        next_pos.z.val = prev_pos.z.val;
        switch (creature_cannot_move_directly_to_with_collide_sub(creatng, prev_pos, a3, a4))
        {
        case 0:
            creatng->mappos = next_pos;
            creatng->mappos.z.val = get_thing_height_at(creatng, &next_pos);
            break;
        case 1:
            creatng->mappos = orig_pos;
            cannot_mv = 1;
            break;
        case 4:
            // mappos unchanged - no need to restore
            return 4;
        }

        prev_pos = creatng->mappos;
        if (pos->y.val <= prev_pos.y.val)
            clpcor = (prev_pos.y.val & 0xFF00) - 1;
        else
            clpcor = (prev_pos.y.val + COORD_PER_STL) & 0xFF00;
        next_pos.y.val = clpcor;
        next_pos.x.val = dt_x * abs(clpcor - orig_pos.y.val) / dt_y + orig_pos.x.val;
        next_pos.z.val = prev_pos.z.val;
        switch (creature_cannot_move_directly_to_with_collide_sub(creatng, next_pos, a3, a4))
        {
        case 0:
            creatng->mappos = next_pos;
            creatng->mappos.z.val = get_thing_height_at(creatng, &next_pos);
            break;
        case 1:
            creatng->mappos = next_pos;
            creatng->mappos.z.val = 0;
            cannot_mv = 1;
            break;
        case 4:
            creatng->mappos = orig_pos;
            return 4;
        }

        prev_pos = creatng->mappos;
        next_pos.x.val = pos->x.val;
        next_pos.y.val = pos->y.val;
        next_pos.z.val = creatng->mappos.z.val;
        switch (creature_cannot_move_directly_to_with_collide_sub(creatng, next_pos, a3, a4))
        {
        case 0:
            creatng->mappos = orig_pos; // restore mappos
            break;
        case 1:
            creatng->mappos = orig_pos; // restore mappos
            cannot_mv = 1;
            break;
        case 4:
            creatng->mappos = orig_pos;
            return 4;
        }
        return cannot_mv;
    }

    if (cross_y_boundary_first(&prev_pos, pos))
    {
        if (pos->y.val <= prev_pos.y.val)
            clpcor = (prev_pos.y.val & 0xFF00) - 1;
        else
            clpcor = (prev_pos.y.val + COORD_PER_STL) & 0xFF00;
        next_pos.y.val = clpcor;
        next_pos.x.val = dt_x * abs(clpcor - orig_pos.y.val) / dt_y + orig_pos.x.val;
        next_pos.z.val = prev_pos.z.val;
        switch (creature_cannot_move_directly_to_with_collide_sub(creatng, next_pos, a3, a4))
        {
        case 0:
            creatng->mappos = next_pos;
            creatng->mappos.z.val = get_thing_height_at(creatng, &next_pos);
            break;
        case 1:
            creatng->mappos = next_pos;
            creatng->mappos.z.val = 0;
            cannot_mv = 1;
            break;
        case 4:
            // mappos unchanged - no need to restore
            return 4;
        }
        prev_pos = creatng->mappos;
        if (pos->x.val <= prev_pos.x.val)
            clpcor = (prev_pos.x.val & 0xFF00) - 1;
        else
            clpcor = (prev_pos.x.val + COORD_PER_STL) & 0xFF00;
        next_pos.x.val = clpcor;
        next_pos.y.val = dt_y * abs(clpcor - orig_pos.x.val) / dt_x + orig_pos.y.val;
        next_pos.z.val = prev_pos.z.val;
        switch (creature_cannot_move_directly_to_with_collide_sub(creatng, next_pos, a3, a4))
        {
        case 0:
            creatng->mappos = next_pos;
            creatng->mappos.z.val = get_thing_height_at(creatng, &next_pos);
            break;
        case 1:
            creatng->mappos = next_pos;
            creatng->mappos.z.val = 0;
            cannot_mv = 1;
            break;
        case 4:
            creatng->mappos = orig_pos;
            return 4;
        }
        prev_pos = creatng->mappos;
        next_pos.x.val = pos->x.val;
        next_pos.y.val = pos->y.val;
        next_pos.z.val = prev_pos.z.val;
        switch (creature_cannot_move_directly_to_with_collide_sub(creatng, *pos, a3, a4))
        {
        default:
            creatng->mappos = orig_pos; // restore mappos
            break;
        case 1:
            creatng->mappos = orig_pos; // restore mappos
            cannot_mv = 1;
            break;
        case 4:
            creatng->mappos = orig_pos;
            return 4;
        }
        return cannot_mv;
    }

    WARNDBG(3,"While moving %s index %d - crossing two boundaries, but neither is first",thing_model_name(creatng),(int)creatng->index);
    switch (creature_cannot_move_directly_to_with_collide_sub(creatng, *pos, a3, a4))
    {
    default:
        creatng->mappos = orig_pos; // restore mappos
        break;
    case 1:
        creatng->mappos = orig_pos; // restore mappos
        cannot_mv = 1;
        break;
    case 4:
        creatng->mappos = orig_pos;
        return 4;
    }
    return cannot_mv;
}

TbBool thing_can_continue_direct_line_to(struct Thing *creatng, struct Coord3d *pos1, struct Coord3d *pos2, long a4, long a5, unsigned char a6)
{
    long angle = get_angle_xy_to(pos1, pos2);
    struct Coord3d posa;
    posa.x.val = pos1->x.val;
    posa.y.val = pos1->y.val;
    posa.z.val = pos1->z.val;
    posa.x.val += distance_with_angle_to_coord_x(a5, angle);
    posa.y.val += distance_with_angle_to_coord_y(a5, angle);
    posa.z.val = get_thing_height_at(creatng, &posa);
    int coord = pos1->x.val;
    if (coord < posa.x.val) {
        coord += a5;
    } else
    if (coord > posa.x.val) {
        coord -= a5;
    }
    struct Coord3d posb;
    posb.x.val = coord;
    posb.y.val = pos1->y.val;
    posb.z.val = get_thing_height_at(creatng, &posb);
    coord = pos1->y.val;
    if (coord < posa.y.val) {
        coord += a5;
    } else
    if (coord > posa.y.val) {
        coord -= a5;
    }
    struct Coord3d posc;
    posc.y.val = coord;
    posc.x.val = pos1->x.val;
    posc.z.val = get_thing_height_at(creatng, &posc);
    return creature_cannot_move_directly_to_with_collide(creatng, &posb, a4, a6) != 4
        && creature_cannot_move_directly_to_with_collide(creatng, &posc, a4, a6) != 4
        && creature_cannot_move_directly_to_with_collide(creatng, &posa, a4, a6) != 4;
}

<<<<<<< HEAD
// IDA definitions for various things
#define _DWORD uint32_t
#define LOBYTE(x) (*((char*)&(x))) // low byte
#define LOWORD(x) (*((short*)&(x))) // low word
#define LODWORD(x) (*((_DWORD*)&(x))) // low dword
#define HIBYTE(x) (*((char*)&(x)+1))
#define HIWORD(x) (*((short*)&(x)+1))
#define HIDWORD(x) (*((_DWORD*)&(x)+1))

struct HugStart {
	short field_0;
	unsigned char field_2;
};

extern const struct HugStart blocked_x_hug_start[][2];
extern const struct HugStart blocked_y_hug_start[][2];
extern const struct HugStart blocked_xy_hug_start[][2][2];

const uint8_t byte_5111FA[] = { 1,0,4,2,0,0,2,0,4,1,0,0,0,0 };
const uint8_t byte_51120A[] = { 2,0,2,1,0,6,1,0,2,2,0,0,0,0 };
const uint8_t byte_51121A[22] = { 2,0,0,1,0,2,1,0,0,2,0,6,1,0,4,2,0,2,2,0,4,1 };

int get_starting_angle_and_side_of_hug_sub2(
    struct Thing *creatng,
    struct Navigation *navi,
    struct Coord3d *arg8,
    int a2,
    int arg10,
    char arg14,
    int a5,
    int move_delta,
    int a6)
{
    __int16 nav_radius;
    int v16;
    __int16 v17;
    __int16 v18;
    __int16 v19;
    __int16 v20;
    __int32 v21;
    __int32 v25;
    char v27;
    __int16 v33;
    __int32 v38;
    __int32 _2d_distance_squared;
    int v40;
    char v43;
    __int16 move_angle_xy;
    struct Coord3d pos;
    int v46;
    struct Coord3d v47;
    int hugging_blocked_flags;
    int v49;
    int angle_of_wall_hug;
    int v51;
    struct Coord3d pos_52;
    char v54[48];

    v46 = INT_MAX;

    pos_52 = creatng->mappos;

    move_angle_xy = creatng->move_angle_xy;
    memcpy(v54, navi, 0x2Du); // actually copying Navigation + field_211
    creatng->move_angle_xy = arg10;
    navi->field_1[0] = arg14;
    navi->field_5 = get_2d_distance_squared(&creatng->mappos, &navi->pos_final);
    v49 = 0;
    hugging_blocked_flags = get_hugging_blocked_flags(creatng, arg8, a2, a6);
    nav_radius = thing_nav_sizexy(creatng) / 2;
    pos.x.val = creatng->mappos.x.val;
    pos.y.val = creatng->mappos.y.val;
    if ((hugging_blocked_flags & 1) != 0)
    {
        if (arg8->x.val >= creatng->mappos.x.val)
        {
            pos.x.stl.pos = creatng->mappos.x.stl.pos;
            pos.x.stl.num = -1;
            pos.x.val -= nav_radius;
        }
        else
        {
            pos.x.stl.pos = (unsigned __int16)(creatng->mappos.x.val - nav_radius) >> 8;
            pos.x.stl.num = 1;
            pos.x.val += nav_radius;
        }
        pos.z.val = get_thing_height_at(creatng, &pos);
    }
    if ((hugging_blocked_flags & 2) != 0)
    {
        if (arg8->y.val >= creatng->mappos.y.val)
        {
            pos.y.stl.pos = (unsigned __int16)(nav_radius + creatng->mappos.y.val) >> 8;
            pos.y.stl.num = -1;
            pos.y.val -= nav_radius;
        }
        else
        {
            pos.y.stl.pos = (unsigned __int16)(creatng->mappos.y.val - nav_radius) >> 8;
            pos.y.stl.num = 1;
            pos.y.val += nav_radius;
        }
        pos.z.val = get_thing_height_at(creatng, &pos);
    }
    if ((hugging_blocked_flags & 4) != 0)
    {
        if (arg8->x.val >= creatng->mappos.x.val)
        {
            pos.x.stl.pos = creatng->mappos.x.stl.pos;
            pos.x.stl.num = -1;
            pos.x.val -= nav_radius;
        }
        else
        {
            pos.x.stl.pos = creatng->mappos.x.stl.pos;
            pos.x.stl.num = 1;
            pos.x.val += nav_radius;
        }
        if (arg8->y.val >= creatng->mappos.y.val)
        {
            pos.y.stl.pos = (nav_radius + creatng->mappos.y.val) >> 8;
            pos.y.stl.num = -1;
            pos.y.val -= nav_radius;
        }
        else
        {
            pos.y.stl.pos = (creatng->mappos.y.val - nav_radius) >> 8;
            pos.y.stl.num = 1;
            pos.y.val += nav_radius;
        }
        pos.z.val = get_thing_height_at(creatng, &pos);
    }
    v16 = hugging_blocked_flags;
    *arg8 = pos;
    if (v16 == 4)
    {
        if (!arg10 || arg10 == 1024)
        {
            creatng->mappos.x.val = arg8->x.val;
            creatng->mappos.z.val = get_thing_height_at(creatng, &creatng->mappos);
        }
        else if (arg10 == 512 || arg10 == 1536)
        {
            creatng->mappos.y.val = arg8->y.val;
            creatng->mappos.z.val = get_thing_height_at(creatng, &creatng->mappos);
        }
    }
    else
    {
        creatng->mappos = pos;
    }
    v51 = 0;
    navi->angle = arg10;
    while (1)
    {
        v43 = 0;
        if (get_2d_distance_squared(&creatng->mappos, &navi->pos_final) < navi->field_5 && thing_can_continue_direct_line_to(creatng, &creatng->mappos, &navi->pos_final, a2, a5, a6))
        {
            _2d_distance_squared = get_2d_distance_squared(&creatng->mappos, &navi->pos_final);
            goto LABEL_69;
        }
        if (v51)
        {
            angle_of_wall_hug = get_angle_of_wall_hug(creatng, a2, move_delta, a6);
            goto LABEL_38;
        }
        v17 = creatng->move_angle_xy;
        v18 = v17;
        if (navi->field_1[0] != 1)
        {
            v20 = v17 - 512;
            goto LABEL_36;
        }
        v19 = v17 + 512;
        creatng->move_angle_xy = v19;
        if ((unsigned __int16)v19 >= 0x800u)
        {
            v20 = v19 - 2048;
        LABEL_36:
            creatng->move_angle_xy = v20;
        }
        v21 = get_angle_of_wall_hug(creatng, a2, move_delta, a6);
        creatng->move_angle_xy = v18;
        angle_of_wall_hug = v21;
    LABEL_38:
        if (!v51 || navi->angle != angle_of_wall_hug)
        {
            v47.x.val = move_coord_with_angle_x(creatng->mappos.x.val, move_delta, navi->angle);
            v47.y.val = move_coord_with_angle_y(creatng->mappos.x.val, move_delta, navi->angle);
            v47.z.val = get_thing_height_at(creatng, &v47);
            if (creature_cannot_move_directly_to_with_collide(creatng, &v47, a2, a6) == 4)
            {
                v25 = get_hugging_blocked_flags(creatng, &v47, a2, 0);
                hugging_blocked_flags = v25;
                v27 = v25;
                pos.x.val = creatng->mappos.x.val;
                pos.y.val = creatng->mappos.y.val;
                if ((v27 & 1) != 0)
                {
                    if (v47.x.val >= creatng->mappos.x.val)
                    {
                        pos.x.stl.pos = (unsigned __int16)(nav_radius + creatng->mappos.x.val) >> 8;
                        pos.x.stl.num = -1;
                        pos.x.val -= nav_radius;
                    }
                    else
                    {
                        pos.x.stl.pos = (unsigned __int16)(creatng->mappos.x.val - nav_radius) >> 8;
                        pos.x.stl.num = 1;
                        pos.x.val += nav_radius;
                    }
                    pos.z.val = get_thing_height_at(creatng, &pos);
                }
                if ((hugging_blocked_flags & 2) != 0)
                {
                    if (v47.y.val >= creatng->mappos.y.val)
                    {
                        pos.y.stl.pos = (unsigned __int16)(nav_radius + creatng->mappos.y.val) >> 8;
                        pos.y.stl.num = -1;
                        pos.y.val -= nav_radius;
                    }
                    else
                    {
                        pos.y.stl.pos = (unsigned __int16)(creatng->mappos.y.val - nav_radius) >> 8;
                        pos.y.stl.num = 1;
                        pos.y.val += nav_radius;
                    }
                    pos.z.val = get_thing_height_at(creatng, &pos);
                }
                if ((hugging_blocked_flags & 4) != 0)
                {
                    if (v47.x.val >= creatng->mappos.x.val)
                    {
                        pos.x.stl.pos = (unsigned __int16)(nav_radius + creatng->mappos.x.val) >> 8;
                        pos.x.stl.num = -1;
                        pos.x.val -= nav_radius;
                    }
                    else
                    {
                        pos.x.stl.pos = (unsigned __int16)(creatng->mappos.x.val - nav_radius) >> 8;
                        pos.x.stl.num = 1;
                        pos.x.val += nav_radius;
                    }
                    if (v47.y.val >= (unsigned int)creatng->mappos.y.val)
                    {
                        pos.y.stl.pos = (unsigned __int16)(nav_radius + creatng->mappos.y.val) >> 8;
                        pos.y.stl.num = -1;
                        pos.y.val -= nav_radius;
                    }
                    else
                    {
                        pos.y.stl.pos = (unsigned __int16)(creatng->mappos.y.val - nav_radius) >> 8;
                        pos.y.stl.num = 1;
                        pos.y.val += nav_radius;
                    }
                    pos.z.val = get_thing_height_at(creatng, &pos);
                }
                v47 = pos;
                if (*(_DWORD *)&creatng->mappos.x.val != *(_DWORD *)&pos.x.val)
                {
                    creatng->mappos = pos;
                    v43 = 1;
                    navi->field_9 = get_2d_box_distance(&creatng->mappos, &navi->pos_next);
                }
            }
        }
        if (!v43)
        {
            v33 = angle_of_wall_hug;
            navi->angle = angle_of_wall_hug;
            creatng->move_angle_xy = v33;

            v47.x.val = move_coord_with_angle_x(creatng->mappos.x.val, move_delta, navi->angle);
            v47.y.val = move_coord_with_angle_y(creatng->mappos.y.val, move_delta, navi->angle);
            v47.z.val = get_thing_height_at(creatng, &v47);
            check_forward_for_prospective_hugs(
                creatng,
                &v47,
                (unsigned __int16)creatng->move_angle_xy,
                navi->field_1[0],
                a2,
                move_delta,
                a6);
            creatng->mappos = v47;
        }
        v49 += move_delta;
        v38 = get_2d_distance_squared(&creatng->mappos, &navi->pos_final);
        if (v38 < v46)
        {
            v46 = v38;
            if (v38 < 0x10000)
                break;
        }
        if (++v51 >= 100)
            goto LABEL_70;
    }
    _2d_distance_squared = v46;
LABEL_69:
    v46 = -_2d_distance_squared;
LABEL_70:
    if (v46 >= 0)
        v40 = v49 * v49 + v46;
    else
        v40 = v46 - v49 * v49;
    v46 = v40;
    creatng->mappos = pos_52;
    creatng->move_angle_xy = move_angle_xy;
    memcpy(navi, v54, 0x2Du); // actually copying Navigation + field_211
    return v46;
}

int get_starting_angle_and_side_of_hug_sub1(
    struct Thing *creatng,
    struct Coord3d *pos,
    __int32 a3,
    unsigned __int8 a4)
{
    __int32 hugging_blocked_flags; // edi
    __int16 nav_radius;            // bp
    struct Coord3d v13;            // [esp+10h] [ebp-8h] BYREF

    hugging_blocked_flags = get_hugging_blocked_flags(creatng, pos, a3, a4);
    nav_radius = thing_nav_sizexy(creatng) / 2;
    v13.x.val = creatng->mappos.x.val;
    v13.y.val = creatng->mappos.y.val;
    if ((hugging_blocked_flags & 1) != 0)
    {
        if (pos->x.val >= creatng->mappos.x.val)
        {
            v13.x.stl.pos = (unsigned __int16)(nav_radius + creatng->mappos.x.val) >> 8;
            v13.x.stl.num = -1;
            v13.x.val -= nav_radius;
        }
        else
        {
            v13.x.stl.pos = (unsigned __int16)(creatng->mappos.x.val - nav_radius) >> 8;
            v13.x.stl.num = 1;
            v13.x.val += nav_radius;
        }
        v13.z.val = get_thing_height_at(creatng, &v13);
    }
    if ((hugging_blocked_flags & 2) != 0)
    {
        if (pos->y.val >= creatng->mappos.y.val)
        {
            v13.y.stl.pos = (unsigned __int16)(nav_radius + creatng->mappos.y.val) >> 8;
            v13.y.stl.num = -1;
            v13.y.val -= nav_radius;
        }
        else
        {
            v13.y.stl.pos = (unsigned __int16)(creatng->mappos.y.val - nav_radius) >> 8;
            v13.y.stl.num = 1;
            v13.y.val += nav_radius;
        }
        v13.z.val = get_thing_height_at(creatng, &v13);
    }
    if ((hugging_blocked_flags & 4) != 0)
    {
        if (pos->x.val >= creatng->mappos.x.val)
        {
            v13.x.stl.pos = (unsigned __int16)(nav_radius + creatng->mappos.x.val) >> 8;
            v13.x.stl.num = -1;
            v13.x.val -= nav_radius;
        }
        else
        {
            v13.x.stl.pos = (unsigned __int16)(creatng->mappos.x.val - nav_radius) >> 8;
            v13.x.stl.num = 1;
            v13.x.val += nav_radius;
        }
        if (pos->y.val >= creatng->mappos.y.val)
        {
            v13.y.stl.pos = (unsigned __int16)(nav_radius + creatng->mappos.y.val) >> 8;
            v13.y.stl.num = -1;
            v13.y.val -= nav_radius;
        }
        else
        {
            v13.y.stl.pos = (unsigned __int16)(creatng->mappos.y.val - nav_radius) >> 8;
            v13.y.stl.num = 1;
            v13.y.val += nav_radius;
        }
        v13.z.val = get_thing_height_at(creatng, &v13);
    }
    *pos = v13;
    return hugging_blocked_flags;
}

//----- (0047CEF0) --------------------------------------------------------
signed char get_starting_angle_and_side_of_hug(
    struct Thing *creatng,
    struct Coord3d *pos,
    long *a3,
    unsigned char *a4,
    long a5,
    unsigned char a6)
{
    int v9;
    int v10;
    char hugging_blocked_flags;
    int v12;
    int v13;
    int v14;
    char v15;
    int v16;
    int v17;
    int v18;
    int v19;
    int v20;
    int v21;
    int v23;
    int32_t angle_of_wall_hug;
    int16_t v25;
    int16_t v26;
    int16_t v27;
    int32_t _2d_distance_squared;
    int v29;
    int v31;
    int8_t result;
    char v33;
    uint8_t v34;
    char v35;
    int16_t move_angle_xy;
    uint16_t v37;
    int v38;
    uint16_t v39;
    int16_t v40;
    int v41;
    int v42;
    struct Coord3d v43;
    int v44;
    int v45;
    int v46;
    short v47;
    char v49[48];


    struct CreatureControl *cctrl = creature_control_get_from_thing(creatng);
    struct Navigation *navi = &cctrl->navi;
    const short max_speed = cctrl->max_speed;

    v43.x.stl.num = creatng->mappos.y.val - (uint16_t)pos->y.val <= 0;
    v38 = (uint16_t)creatng->mappos.x.val - (uint16_t)pos->x.val <= 0;
    v9 = creatng->mappos.y.val - navi->pos_final.y.val;
    v49[0] = v9 <= 0;
    v10 = (uint16_t)creatng->mappos.x.val - navi->pos_final.x.val;
    LOBYTE(v46) = v10 <= 0;
    LOBYTE(v44) = (int)abs(v10) < (int)abs(v9);
    hugging_blocked_flags = get_hugging_blocked_flags(creatng, pos, a5, a6);
    if ((hugging_blocked_flags & 1) != 0)
    {
        v12 = 2 * v38;
        v13 = v12 + (uint8_t)v49[0];
        v39 = blocked_x_hug_start[0][v13].field_0;
        v34 = byte_5111FA[3 * v13];
        v14 = v12 + (v49[0] == 0);
        v37 = blocked_x_hug_start[0][v14].field_0;
        v15 = byte_5111FA[3 * v14];
    }
    else if ((hugging_blocked_flags & 2) != 0)
    {
        v16 = 2 * (uint8_t)v43.x.stl.num;
        v17 = v16 + (uint8_t)v46;
        v39 = blocked_y_hug_start[0][v17].field_0;
        v34 = byte_51120A[3 * v17];
        v18 = v16 + ((char)v46 == 0);
        v37 = blocked_y_hug_start[0][v18].field_0;
        v15 = byte_51120A[3 * v18];
    }
    else
    {
        if ((hugging_blocked_flags & 4) == 0)
        {
            ERRORLOG("Illegal block direction for lookahead");
            return 0;
        }
        v19 = 2 * (v38 + 2 * (uint8_t)v43.x.stl.num);
        v20 = v19 + (uint8_t)v44;
        v39 = blocked_xy_hug_start[0][0][v20].field_0;
        v34 = byte_51121A[3 * v20];
        v21 = v19 + ((char)v44 == 0);
        v37 = blocked_xy_hug_start[0][0][v21].field_0;
        v15 = byte_51121A[3 * v21];
    }
    v41 = 0x7FFFFFFF;
    v35 = v15;
    v46 = *(_DWORD *)&creatng->mappos.x.val;
    v47 = creatng->mappos.z.val;
    move_angle_xy = creatng->move_angle_xy;
    memcpy(v49, navi, 0x2Du); // copy navi + field_211
    creatng->move_angle_xy = v39;
    navi->field_1[0] = v34;
    navi->field_5 = get_2d_distance_squared(&creatng->mappos, &navi->pos_final);
    v45 = 0;
    if (get_starting_angle_and_side_of_hug_sub1(creatng, pos, a5, a6) == 4)
    {
        if (!v39 || v39 == 1024)
        {
            creatng->mappos.x.val = pos->x.val;
            creatng->mappos.z.val = get_thing_height_at(creatng, &creatng->mappos);
        }
        else if (v39 == 512 || v39 == 1536)
        {
            creatng->mappos.y.val = pos->y.val;
            creatng->mappos.z.val = get_thing_height_at(creatng, &creatng->mappos);
        }
    }
    else
    {
        creatng->mappos = *pos;
    }
    v23 = 0;
    v44 = v39;
    navi->angle = v39;
    while (1)
    {
        v33 = 0;
        if (get_2d_distance_squared(&creatng->mappos, &navi->pos_final) < navi->field_5)
        {
            if (thing_can_continue_direct_line_to(creatng, &creatng->mappos, &navi->pos_final, a5, max_speed, a6))
                break;
        }
        if (v23)
        {
            angle_of_wall_hug = get_angle_of_wall_hug(creatng, a5, 255, a6);
            goto LABEL_26;
        }
        v25 = creatng->move_angle_xy;
        v40 = v25;
        if (navi->field_1[0] != 1)
        {
            v27 = v25 - 512;
            goto LABEL_24;
        }
        v26 = v25 + 512;
        creatng->move_angle_xy = v26;
        if ((unsigned __int16)v26 >= 0x800u)
        {
            v27 = v26 - 2048;
        LABEL_24:
            creatng->move_angle_xy = v27;
        }
        angle_of_wall_hug = get_angle_of_wall_hug(creatng, a5, 255, a6);
        creatng->move_angle_xy = v40;
    LABEL_26:
        if (!v23 || navi->angle != angle_of_wall_hug)
        {
            v43.x.val = move_coord_with_angle_x(creatng->mappos.x.val, COORD_PER_STL, navi->angle);
            v43.y.val = move_coord_with_angle_y(creatng->mappos.y.val, COORD_PER_STL, navi->angle);
            v43.z.val = get_thing_height_at(creatng, &v43);
            if (creature_cannot_move_directly_to_with_collide(creatng, &v43, a5, a6) == 4)
            {
                get_starting_angle_and_side_of_hug_sub1(creatng, &v43, a5, 0);
                if (creatng->mappos.x.val != v43.x.val || creatng->mappos.y.val != v43.y.val)
                {
                    creatng->mappos = v43;
                    v33 = 1;
                    navi->field_9 = get_2d_box_distance(&creatng->mappos, &navi->pos_next);
                }
            }
        }
        if (!v33)
        {
            navi->angle = angle_of_wall_hug;
            creatng->move_angle_xy = angle_of_wall_hug;
            v43.x.val = move_coord_with_angle_x(creatng->mappos.x.val, COORD_PER_STL, navi->angle);
            v43.y.val = move_coord_with_angle_y(creatng->mappos.y.val, COORD_PER_STL, navi->angle);
            v43.z.val = get_thing_height_at(creatng, &v43);
            check_forward_for_prospective_hugs(
                creatng,
                &v43,
                (unsigned __int16)creatng->move_angle_xy,
                navi->field_1[0],
                a5,
                255,
                a6);
            creatng->mappos = v43;
        }
        v45 += 255;
        _2d_distance_squared = get_2d_distance_squared(&creatng->mappos, &navi->pos_final);
        if (_2d_distance_squared < v41)
        {
            v41 = _2d_distance_squared;
            if (_2d_distance_squared < 0x10000)
                goto LABEL_39;
        }
        if (++v23 >= 100)
            goto LABEL_40;
    }
    _2d_distance_squared = get_2d_distance_squared(&creatng->mappos, &navi->pos_final);
LABEL_39:
    v41 = -_2d_distance_squared;
LABEL_40:
    if (v41 >= 0)
        v29 = v45 * v45 + v41;
    else
        v29 = v41 - v45 * v45;
    v42 = v29;
    *(_DWORD *)&creatng->mappos.x.val = v46;
    creatng->mappos.z.val = v47;
    creatng->move_angle_xy = move_angle_xy;
    memcpy(navi, v49, 0x2Du); // copy navi and field_211
    v31 = get_starting_angle_and_side_of_hug_sub2(creatng, navi, pos, a5, v37, v35, max_speed, 255, a6);
    if (v42 >= 0)
    {
        if (v31 >= 0)
        {
            if (v31 <= v42)
            {
                *a3 = v37;
                result = 1;
                *a4 = v35;
            }
            else
            {
                *a3 = v44;
                *a4 = v34;
                return 1;
            }
        }
        else
        {
            *a3 = v37;
            result = 1;
            *a4 = v35;
        }
    }
    else if (v31 >= 0)
    {
        *a3 = v44;
        *a4 = v34;
        return 1;
    }
    else if (v31 <= v42)
    {
        *a3 = v44;
        *a4 = v34;
        return 1;
    }
    else
    {
        *a3 = v37;
        result = 1;
        *a4 = v35;
    }
    return result;
}

long check_forward_for_prospective_hugs(struct Thing *creatng, struct Coord3d *pos, long a3, long a4, long a5, long a6, unsigned char a7)
=======
static TbBool check_forward_for_prospective_hugs(struct Thing *creatng, struct Coord3d *pos_a, long angle, long navi_field_1, long a3, long speed, unsigned char a4)
>>>>>>> c084ff67
{
    int quadrant_angle;
    struct Coord3d pos;
    struct Coord3d next_pos;
    struct Coord3d stored_creature_pos;

    struct CreatureControl *cctrl = creature_control_get_from_thing(creatng);
    struct Navigation *navi = &cctrl->navi;
    MapCoordDelta nav_radius = thing_nav_sizexy(creatng) / 2;
    switch (angle)
    {
        case ANGLE_NORTH:
            if ((int)((pos_a->y.val - nav_radius) & 0xFFFFFF00) < (int)((creatng->mappos.y.val - nav_radius) & 0xFFFFFF00))
            {
                pos.x.val = pos_a->x.val;
                pos.y.stl.pos = (nav_radius + creatng->mappos.y.val - 256) / COORD_PER_STL;
                pos.y.stl.num = -1;
                pos.y.val -= nav_radius;
                pos.z.val = get_thing_height_at(creatng, &pos);
                break;
            }
            return false;
        case ANGLE_EAST:
            if ((int)((nav_radius + pos_a->x.val) & 0xFFFFFF00) > (int)((nav_radius + creatng->mappos.x.val) & 0xFFFFFF00))
            {
                pos.y.val = pos_a->y.val;
                pos.x.stl.pos = (creatng->mappos.x.val - nav_radius + 256) / COORD_PER_STL;
                pos.x.stl.num = 0;
                pos.x.val += nav_radius;
                pos.z.val = get_thing_height_at(creatng, &pos);
                break;
            }
            return false;
        case ANGLE_SOUTH:
            if ((int)((nav_radius + pos_a->y.val) & 0xFFFFFF00) > (int)((nav_radius + creatng->mappos.y.val) & 0xFFFFFF00))
            {
                pos.x.val = pos_a->x.val;
                pos.y.stl.pos = (creatng->mappos.y.val - nav_radius + 256) / COORD_PER_STL;
                pos.y.stl.num = 0;
                pos.y.val += nav_radius;
                pos.z.val = get_thing_height_at(creatng, &pos);
                break;
            }
            return false;
        case ANGLE_WEST:
            if ((int)((pos_a->x.val - nav_radius) & 0xFFFFFF00) < (int)((creatng->mappos.x.val - nav_radius) & 0xFFFFFF00))
            {
                pos.y.val = pos_a->y.val;
                pos.x.stl.pos = (uint16_t)(nav_radius + creatng->mappos.x.val - 256) / COORD_PER_STL;
                pos.x.stl.num = -1;
                pos.x.val -= nav_radius;
                pos.z.val = get_thing_height_at(creatng, &pos);
                break;
            }
            return false;
        default:
            return false;
    }
    if ( navi->field_1[0] == 1 )
    {
        quadrant_angle = (((unsigned char)angle_to_quadrant(angle) - 1) & 3) << 9;

        next_pos.x.val = move_coord_with_angle_x(creatng->mappos.x.val,speed,quadrant_angle);
        next_pos.y.val = move_coord_with_angle_y(creatng->mappos.y.val,speed,quadrant_angle);
        next_pos.z.val = get_thing_height_at(creatng, &next_pos);
        if (creature_cannot_move_directly_to_with_collide(creatng, &next_pos, a3, a4) == 4)
        {
            stored_creature_pos = creatng->mappos;
            creatng->mappos.x.val = pos.x.val;
            creatng->mappos.y.val = pos.y.val;
            creatng->mappos.z.val = pos.z.val;
            quadrant_angle = (((unsigned char)angle_to_quadrant(angle) - 1) & 3) << 9;
            next_pos.x.val = move_coord_with_angle_x(creatng->mappos.x.val,speed,quadrant_angle);
            next_pos.y.val = move_coord_with_angle_y(creatng->mappos.y.val,speed,quadrant_angle);
            next_pos.z.val = get_thing_height_at(creatng, &next_pos);
            if (creature_cannot_move_directly_to_with_collide(creatng, &next_pos, a3, a4) != 4)
            {
                *pos_a = pos;
                creatng->mappos = stored_creature_pos;
                return true;
            }
            creatng->mappos = stored_creature_pos;
        }
    }
    if ( navi->field_1[0] != 2 )
        return false;
    quadrant_angle = (((unsigned char)angle_to_quadrant(angle) + 1) & 3) << 9;
    next_pos.x.val = move_coord_with_angle_x(creatng->mappos.x.val,speed,quadrant_angle);
    next_pos.y.val = move_coord_with_angle_y(creatng->mappos.y.val,speed,quadrant_angle);
    next_pos.z.val = get_thing_height_at(creatng, &next_pos);
    if (creature_cannot_move_directly_to_with_collide(creatng, &next_pos, a3, a4) != 4)
        return false;
    stored_creature_pos = creatng->mappos;
    creatng->mappos = pos;
    quadrant_angle = (((unsigned char)angle_to_quadrant(angle) + 1) & 3) << 9;
    next_pos.x.val = move_coord_with_angle_x(creatng->mappos.x.val,speed,quadrant_angle);
    next_pos.y.val = move_coord_with_angle_y(creatng->mappos.y.val,speed,quadrant_angle);
    next_pos.z.val = get_thing_height_at(creatng, &next_pos);


    if (creature_cannot_move_directly_to_with_collide(creatng, &next_pos, a3, a4) == 4)
    {
        creatng->mappos = stored_creature_pos;
        return false;
    }
    *pos_a = pos;
    creatng->mappos = stored_creature_pos;
    return true;
}

TbBool find_approach_position_to_subtile(const struct Coord3d *srcpos, MapSubtlCoord stl_x, MapSubtlCoord stl_y, MoveSpeed spacing, struct Coord3d *aproachpos)
{
    struct Coord3d targetpos;
    targetpos.x.val = subtile_coord_center(stl_x);
    targetpos.y.val = subtile_coord_center(stl_y);
    targetpos.z.val = 0;
    long min_dist = LONG_MAX;
    for (long n = 0; n < SMALL_AROUND_SLAB_LENGTH; n++)
    {
        long dx = spacing * (long)small_around[n].delta_x;
        long dy = spacing * (long)small_around[n].delta_y;
        struct Coord3d tmpos;
        tmpos.x.val = targetpos.x.val + dx;
        tmpos.y.val = targetpos.y.val + dy;
        tmpos.z.val = 0;
        struct Map* mapblk = get_map_block_at(tmpos.x.stl.num, tmpos.y.stl.num);
        if ((!map_block_invalid(mapblk)) && ((mapblk->flags & SlbAtFlg_Blocking) == 0))
        {
            MapCoordDelta dist = get_2d_box_distance(srcpos, &tmpos);
            if (min_dist > dist)
            {
                min_dist = dist;
                aproachpos->x.val = tmpos.x.val;
                aproachpos->y.val = tmpos.y.val;
                aproachpos->z.val = tmpos.z.val;
            }
        }
    }
    return (min_dist < LONG_MAX);
}

long get_map_index_of_first_block_thing_colliding_with_travelling_to(struct Thing *creatng, struct Coord3d *startpos, struct Coord3d *endpos, long a4, unsigned char a5)
{
    return _DK_get_map_index_of_first_block_thing_colliding_with_travelling_to(creatng, startpos, endpos, a4, a5);
}

TbBool navigation_push_towards_target(struct Navigation *navi, struct Thing *creatng, const struct Coord3d *pos, MoveSpeed speed, MoveSpeed nav_radius, unsigned char a3)
{
    navi->navstate = 2;
    navi->pos_next.x.val = creatng->mappos.x.val + distance_with_angle_to_coord_x(speed, navi->angle);
    navi->pos_next.y.val = creatng->mappos.y.val + distance_with_angle_to_coord_y(speed, navi->angle);
    navi->pos_next.z.val = get_thing_height_at(creatng, &navi->pos_next);
    struct Coord3d pos1;
    pos1.x.val = navi->pos_next.x.val;
    pos1.y.val = navi->pos_next.y.val;
    pos1.z.val = navi->pos_next.z.val;
    check_forward_for_prospective_hugs(creatng, &pos1, navi->angle, navi->field_1[0], 33, speed, a3);
    if (get_2d_box_distance(&pos1, &creatng->mappos) > 16)
    {
        navi->pos_next.x.val = pos1.x.val;
        navi->pos_next.y.val = pos1.y.val;
        navi->pos_next.z.val = pos1.z.val;
    }
    navi->field_9 = get_2d_box_distance(&creatng->mappos, &navi->pos_next);
    int cannot_move = creature_cannot_move_directly_to_with_collide(creatng, &navi->pos_next, 33, a3);
    if (cannot_move == 4)
    {
        navi->pos_next.x.val = creatng->mappos.x.val;
        navi->pos_next.y.val = creatng->mappos.y.val;
        navi->pos_next.z.val = creatng->mappos.z.val;
        navi->field_9 = 0;
    }
    navi->field_5 = get_2d_box_distance(&creatng->mappos, pos);
    if (cannot_move == 1)
    {
        SubtlCodedCoords stl_num = get_map_index_of_first_block_thing_colliding_with_travelling_to(creatng, &creatng->mappos, &navi->pos_next, 40, 0);
        navi->field_15 = stl_num;
        MapSubtlCoord stl_x = slab_subtile_center(subtile_slab_fast(stl_num_decode_x(stl_num)));
        MapSubtlCoord stl_y = slab_subtile_center(subtile_slab_fast(stl_num_decode_y(stl_num)));
        find_approach_position_to_subtile(&creatng->mappos, stl_x, stl_y, nav_radius + 385, &navi->pos_next);
        navi->angle = get_angle_xy_to(&creatng->mappos, &navi->pos_next);
        navi->navstate = 3;
    }
    return true;
}

long get_next_position_and_angle_required_to_tunnel_creature_to(struct Thing *creatng, struct Coord3d *pos, unsigned char a3)
{
    struct Navigation *navi;
    int speed;
    {
        struct CreatureControl* cctrl = creature_control_get_from_thing(creatng);
        navi = &cctrl->navi;
        speed = cctrl->max_speed;
        cctrl->flgfield_2 = 0;
        cctrl->combat_flags = 0;
    }
    a3 |= (1 << creatng->owner);
    //return _DK_get_next_position_and_angle_required_to_tunnel_creature_to(creatng, pos, a3);
    MapSubtlCoord stl_x;
    MapSubtlCoord stl_y;
    SubtlCodedCoords stl_num;
    MapCoordDelta dist_to_next;
    struct Coord3d tmpos;
    int nav_radius;
    long angle;
    int block_flags;
    int cannot_move;
    struct Map *mapblk;
    switch (navi->navstate)
    {
    case 1:
        dist_to_next = get_2d_box_distance(&creatng->mappos, &navi->pos_next);
        if (dist_to_next >= navi->field_9) {
            navi->field_4 = 0;
        }
        if (navi->field_4 == 0)
        {
            navi->angle = get_angle_xy_to(&creatng->mappos, pos);
            navi->pos_next.x.val = creatng->mappos.x.val + distance_with_angle_to_coord_x(speed, navi->angle);
            navi->pos_next.y.val = creatng->mappos.y.val + distance_with_angle_to_coord_y(speed, navi->angle);
            navi->pos_next.z.val = get_thing_height_at(creatng, &navi->pos_next);
            if (get_2d_box_distance(&creatng->mappos, pos) < get_2d_box_distance(&creatng->mappos, &navi->pos_next))
            {
                navi->pos_next.x.val = pos->x.val;
                navi->pos_next.y.val = pos->y.val;
                navi->pos_next.z.val = pos->z.val;
            }

            cannot_move = creature_cannot_move_directly_to_with_collide(creatng, &navi->pos_next, 33, a3);
            if (cannot_move == 4)
            {
                struct SlabMap *slb;
                stl_num = get_map_index_of_first_block_thing_colliding_with_travelling_to(creatng, &creatng->mappos, &navi->pos_next, 40, 0);
                slb = get_slabmap_for_subtile(stl_num_decode_x(stl_num), stl_num_decode_y(stl_num));
                unsigned short ownflag;
                ownflag = 0;
                if (!slabmap_block_invalid(slb)) {
                    ownflag = 1 << slabmap_owner(slb);
                }
                navi->field_19[0] = ownflag;

                if (get_starting_angle_and_side_of_hug(creatng, &navi->pos_next, &navi->angle, navi->field_1, 33, a3))
                {
                    block_flags = get_hugging_blocked_flags(creatng, &navi->pos_next, 33, a3);
                    set_hugging_pos_using_blocked_flags(&navi->pos_next, creatng, block_flags, thing_nav_sizexy(creatng)/2);
                    if (block_flags == 4)
                    {
<<<<<<< HEAD
                        if ((navi->angle == 0) || (navi->angle == 0x0400))
=======
                        if ((navi->angle == ANGLE_NORTH) || (navi->angle == ANGLE_SOUTH))
>>>>>>> c084ff67
                        {
                            navi->pos_next.y.val = creatng->mappos.y.val;
                            navi->pos_next.z.val = get_thing_height_at(creatng, &creatng->mappos);
                        } else
<<<<<<< HEAD
                        if ((navi->angle == 0x0200) || (navi->angle == 0x0600)) {
=======
                        if ((navi->angle == ANGLE_EAST) || (navi->angle == ANGLE_WEST)) {
>>>>>>> c084ff67
                            navi->pos_next.x.val = creatng->mappos.x.val;
                            navi->pos_next.z.val = get_thing_height_at(creatng, &creatng->mappos);
                        }
                    }
                    navi->field_4 = 1;
                } else
                {
                    navi->navstate = 1;
                    navi->pos_final.x.val = pos->x.val;
                    navi->pos_final.y.val = pos->y.val;
                    navi->pos_final.z.val = pos->z.val;
                    navi->field_1[2] = 0;
                    navi->field_1[1] = 0;
                    navi->field_4 = 0;
                }
            }
            if (cannot_move == 1)
            {
                stl_num = get_map_index_of_first_block_thing_colliding_with_travelling_to(creatng, &creatng->mappos, &navi->pos_next, 40, 0);
                navi->field_15 = stl_num;
                nav_radius = thing_nav_sizexy(creatng) / 2;
                stl_x = slab_subtile_center(subtile_slab_fast(stl_num_decode_x(stl_num)));
                stl_y = slab_subtile_center(subtile_slab_fast(stl_num_decode_y(stl_num)));
                find_approach_position_to_subtile(&creatng->mappos, stl_x, stl_y, nav_radius + 385, &navi->pos_next);
                navi->angle = get_angle_xy_to(&creatng->mappos, &navi->pos_next);
                navi->navstate = 3;
                return 1;
            }
        }
        if (navi->field_4 > 0)
        {
            navi->field_4++;
            if (navi->field_4 > 32) {
                ERRORLOG("I've been pushing for a very long time now...");
            }
            if (get_2d_box_distance(&creatng->mappos, &navi->pos_next) <= 16)
            {
                navi->field_4 = 0;
                navigation_push_towards_target(navi, creatng, pos, speed, thing_nav_sizexy(creatng)/2, a3);
            }
        }
        return 1;
    case 2:
        dist_to_next = get_2d_box_distance(&creatng->mappos, &navi->pos_next);
        if (dist_to_next > 16)
        {
            if ((dist_to_next > navi->field_9) || creature_cannot_move_directly_to_with_collide(creatng, &navi->pos_next, 33, a3))
            {
                navi->navstate = 1;
                navi->pos_final.x.val = pos->x.val;
                navi->pos_final.y.val = pos->y.val;
                navi->pos_final.z.val = pos->z.val;
                navi->field_1[2] = 0;
                navi->field_1[1] = 0;
                navi->field_4 = 0;
                return 1;
            }
            return 1;
        }
        if ((get_2d_box_distance(&creatng->mappos, pos) < navi->field_5)
          && thing_can_continue_direct_line_to(creatng, &creatng->mappos, pos, 33, 1, a3))
        {
            navi->navstate = 1;
            navi->pos_final.x.val = pos->x.val;
            navi->pos_final.y.val = pos->y.val;
            navi->pos_final.z.val = pos->z.val;
            navi->field_1[2] = 0;
            navi->field_1[1] = 0;
            navi->field_4 = 0;
            return 1;
        }
        if (creatng->move_angle_xy != navi->angle) {
            return 1;
        }
        angle = get_angle_of_wall_hug(creatng, 33, speed, a3);
        if (angle != navi->angle)
        {
          tmpos.x.val = creatng->mappos.x.val + distance_with_angle_to_coord_x(speed, navi->angle);
          tmpos.y.val = creatng->mappos.y.val + distance_with_angle_to_coord_y(speed, navi->angle);
          tmpos.z.val = get_thing_height_at(creatng, &tmpos);
          if (creature_cannot_move_directly_to_with_collide(creatng, &tmpos, 33, a3) == 4)
          {
              block_flags = get_hugging_blocked_flags(creatng, &tmpos, 33, a3);
              set_hugging_pos_using_blocked_flags(&tmpos, creatng, block_flags, thing_nav_sizexy(creatng)/2);
              if (get_2d_box_distance(&tmpos, &creatng->mappos) > 16)
              {
                  navi->pos_next.x.val = tmpos.x.val;
                  navi->pos_next.y.val = tmpos.y.val;
                  navi->pos_next.z.val = tmpos.z.val;
                  navi->field_9 = get_2d_box_distance(&creatng->mappos, &navi->pos_next);
                  return 1;
              }
          }
        }
        if (((angle + LbFPMath_PI/2) & LbFPMath_AngleMask) == navi->angle)
        {
            if (navi->field_1[2] == 1)
            {
                navi->field_1[1]++;
            } else
            {
                navi->field_1[2] = 1;
                navi->field_1[1] = 1;
            }
        } else
        if (((angle - LbFPMath_PI/2) & LbFPMath_AngleMask) == navi->angle)
        {
          if (navi->field_1[2] == 2)
          {
              navi->field_1[1]++;
          } else
          {
              navi->field_1[2] = 2;
              navi->field_1[1] = 1;
          }
        } else
        {
          navi->field_1[1] = 0;
          navi->field_1[2] = 0;
        }
        if (navi->field_1[1] >= 4)
        {
            navi->navstate = 1;
            navi->pos_final.x.val = pos->x.val;
            navi->pos_final.y.val = pos->y.val;
            navi->pos_final.z.val = pos->z.val;
            navi->field_1[2] = 0;
            navi->field_1[1] = 0;
            navi->field_4 = 0;
            return 1;
        }
        navi->angle = angle;
        navi->pos_next.x.val = creatng->mappos.x.val + distance_with_angle_to_coord_x(speed, navi->angle);
        navi->pos_next.y.val = creatng->mappos.y.val + distance_with_angle_to_coord_y(speed, navi->angle);
        navi->pos_next.z.val = get_thing_height_at(creatng, &navi->pos_next);
        tmpos.x.val = navi->pos_next.x.val;
        tmpos.y.val = navi->pos_next.y.val;
        tmpos.z.val = navi->pos_next.z.val;
        check_forward_for_prospective_hugs(creatng, &tmpos, navi->angle, navi->field_1[0], 33, speed, a3);
        if (get_2d_box_distance(&tmpos, &creatng->mappos) > 16)
        {
            navi->pos_next.x.val = tmpos.x.val;
            navi->pos_next.y.val = tmpos.y.val;
            navi->pos_next.z.val = tmpos.z.val;
        }
        navi->field_9 = get_2d_box_distance(&creatng->mappos, &navi->pos_next);
        cannot_move = creature_cannot_move_directly_to_with_collide(creatng, &navi->pos_next, 33, a3);
        if (cannot_move == 4)
        {
          ERRORLOG("I've been given a shite position");
          tmpos.x.val = creatng->mappos.x.val + distance_with_angle_to_coord_x(speed, navi->angle);
          tmpos.y.val = creatng->mappos.y.val + distance_with_angle_to_coord_y(speed, navi->angle);
          tmpos.z.val = get_thing_height_at(creatng, &tmpos);
          if (creature_cannot_move_directly_to_with_collide(creatng, &tmpos, 33, a3) == 4) {
              ERRORLOG("It's even more shit than I first thought");
          }
          navi->navstate = 1;
          navi->pos_final.x.val = pos->x.val;
          navi->pos_final.y.val = pos->y.val;
          navi->pos_final.z.val = pos->z.val;
          navi->field_1[2] = 0;
          navi->field_1[1] = 0;
          navi->field_4 = 0;
          navi->pos_next.x.val = creatng->mappos.x.val;
          navi->pos_next.y.val = creatng->mappos.y.val;
          navi->pos_next.z.val = creatng->mappos.z.val;
          return 1;
        }
        if (cannot_move != 1)
        {
            navi->field_9 = get_2d_box_distance(&creatng->mappos, &navi->pos_next);
            return 1;
        }
        stl_num = get_map_index_of_first_block_thing_colliding_with_travelling_to(creatng, &creatng->mappos, &navi->pos_next, 40, 0);
        navi->field_15 = stl_num;
        nav_radius = thing_nav_sizexy(creatng) / 2;
        stl_x = slab_subtile_center(subtile_slab_fast(stl_num_decode_x(stl_num)));
        stl_y = slab_subtile_center(subtile_slab_fast(stl_num_decode_y(stl_num)));
        find_approach_position_to_subtile(&creatng->mappos, stl_x, stl_y, nav_radius + 385, &navi->pos_next);
        navi->angle = get_angle_xy_to(&creatng->mappos, &navi->pos_next);
        navi->field_1[1] = 0;
        navi->field_1[2] = 0;
        navi->field_9 = get_2d_box_distance(&creatng->mappos, &navi->pos_next);
        navi->navstate = 4;
        return 1;
    case 4:
        dist_to_next = get_2d_box_distance(&creatng->mappos, &navi->pos_next);
        if (dist_to_next > 16)
        {
            if (get_2d_box_distance(&creatng->mappos, &navi->pos_next) > navi->field_9
             || creature_cannot_move_directly_to_with_collide(creatng, &navi->pos_next, 33, a3))
            {
                navi->navstate = 1;
                navi->pos_final.x.val = pos->x.val;
                navi->pos_final.y.val = pos->y.val;
                navi->pos_final.z.val = pos->z.val;
                navi->field_1[2] = 0;
                navi->field_1[1] = 0;
                navi->field_4 = 0;
            }
            navi->navstate = 4;
            return 1;
        }
        stl_x = slab_subtile_center(subtile_slab_fast(stl_num_decode_x(navi->field_15)));
        stl_y = slab_subtile_center(subtile_slab_fast(stl_num_decode_y(navi->field_15)));
        tmpos.x.val = subtile_coord_center(stl_x);
        tmpos.y.val = subtile_coord_center(stl_y);
        navi->angle = get_angle_xy_to(&creatng->mappos, &tmpos);
        navi->field_1[1] = 0;
        navi->field_1[2] = 0;
        navi->field_9 = 0;
        if (get_angle_difference(creatng->move_angle_xy, navi->angle) != 0) {
            navi->navstate = 4;
            return 1;
        }
        navi->navstate = 6;
        stl_num = get_subtile_number(stl_x,stl_y);
        navi->field_15 = stl_num;
        navi->field_17 = stl_num;
        return 2;
    case 3:
        dist_to_next = get_2d_box_distance(&creatng->mappos, &navi->pos_next);
        if (dist_to_next > 16)
        {
            navi->angle = get_angle_xy_to(&creatng->mappos, &navi->pos_next);
            navi->navstate = 3;
            return 1;
        }
        stl_x = slab_subtile_center(subtile_slab_fast(stl_num_decode_x(navi->field_15)));
        stl_y = slab_subtile_center(subtile_slab_fast(stl_num_decode_y(navi->field_15)));
        tmpos.x.val = subtile_coord_center(stl_x);
        tmpos.y.val = subtile_coord_center(stl_y);
        navi->angle = get_angle_xy_to(&creatng->mappos, &tmpos);
        if (get_angle_difference(creatng->move_angle_xy, navi->angle) != 0) {
            navi->navstate = 3;
            return 1;
        }
        navi->navstate = 5;
        stl_num = get_subtile_number(stl_x,stl_y);
        navi->field_15 = stl_num;
        navi->field_17 = stl_num;
        return 2;
    case 6:
    {
        stl_x = slab_subtile_center(subtile_slab_fast(stl_num_decode_x(navi->field_15)));
        stl_y = slab_subtile_center(subtile_slab_fast(stl_num_decode_y(navi->field_15)));
        stl_num = get_subtile_number(stl_x,stl_y);
        navi->field_15 = stl_num;
        navi->field_17 = stl_num;
        mapblk = get_map_block_at_pos(navi->field_15);
        if ((mapblk->flags & SlbAtFlg_Blocking) != 0) {
          return 2;
        }
        nav_radius = thing_nav_sizexy(creatng) / 2;
        long i;
        if (navi->field_1[0] == 1)
        {
            i = (creatng->move_angle_xy + LbFPMath_PI/4) / (LbFPMath_PI/2) - 1;
        }
        else
        {
            i = (creatng->move_angle_xy + LbFPMath_PI/4) / (LbFPMath_PI/2) + 1;
        }
        navi->pos_next.x.val += (384 - nav_radius) * small_around[i&3].delta_x;
        navi->pos_next.y.val += (384 - nav_radius) * small_around[i&3].delta_y;
        i = (creatng->move_angle_xy + LbFPMath_PI/4) / (LbFPMath_PI/2);
        navi->pos_next.x.val += (128) * small_around[i&3].delta_x;
        i = (creatng->move_angle_xy) / (LbFPMath_PI/2);
        navi->pos_next.y.val += (128) * small_around[i&3].delta_y;
        navi->navstate = 7;
        return 1;
    }
    case 5:
        stl_x = slab_subtile_center(subtile_slab_fast(stl_num_decode_x(navi->field_15)));
        stl_y = slab_subtile_center(subtile_slab_fast(stl_num_decode_y(navi->field_15)));
        stl_num = get_subtile_number(stl_x,stl_y);
        navi->field_15 = stl_num;
        navi->field_17 = stl_num;
        mapblk = get_map_block_at_pos(navi->field_15);
        if ((mapblk->flags & SlbAtFlg_Blocking) != 0) {
            return 2;
        }
        navi->navstate = 1;
        return 1;
    case 7:
        if (get_2d_box_distance(&creatng->mappos, &navi->pos_next) > 16)
        {
            return 1;
        }
        if (navi->field_1[0] == 1)
            angle = creatng->move_angle_xy + LbFPMath_PI/2;
        else
            angle = creatng->move_angle_xy - LbFPMath_PI/2;
        navi->angle = angle & LbFPMath_AngleMask;
        navi->navstate = 2;
        return 1;
    default:
        break;
    }
    return 1;
}

TbBool slab_good_for_computer_dig_path(const struct SlabMap *slb)
{
    const struct SlabAttr* slbattr = get_slab_attrs(slb);
    if ( ((slbattr->block_flags & (SlbAtFlg_Filled|SlbAtFlg_Digable|SlbAtFlg_Valuable)) != 0) || (slb->kind == SlbT_LAVA) )
        return true;
    return false;
}

TbBool is_valid_hug_subtile(MapSubtlCoord stl_x, MapSubtlCoord stl_y, PlayerNumber plyr_idx)
{
    struct SlabMap* slb = get_slabmap_for_subtile(stl_x, stl_y);
    const struct SlabAttr* slbattr = get_slab_attrs(slb);
    if ((slbattr->is_diggable) && !slab_kind_is_indestructible(slb->kind))
    {
        struct Map* mapblk = get_map_block_at(stl_x, stl_y);
        if (((mapblk->flags & SlbAtFlg_Filled) == 0) || (slabmap_owner(slb) == plyr_idx)) {
            SYNCDBG(17,"Subtile (%d,%d) rejected based on attrs",(int)stl_x,(int)stl_y);
            return false;
        }
    }
    if (!slab_good_for_computer_dig_path(slb)) {
        SYNCDBG(17,"Subtile (%d,%d) rejected as not good for dig",(int)stl_x,(int)stl_y);
        return false;
    }
    return true;
}

long dig_to_position(PlayerNumber plyr_idx, MapSubtlCoord basestl_x, MapSubtlCoord basestl_y, int direction_around, TbBool revside)
{
    long round_change;
    SYNCDBG(14,"Starting for subtile (%d,%d)",(int)basestl_x,(int)basestl_y);
    if (revside) {
      round_change = 1;
    } else {
      round_change = 3;
    }
    long round_idx = (direction_around + SMALL_AROUND_LENGTH - round_change) % SMALL_AROUND_LENGTH;
    for (long i = 0; i < SMALL_AROUND_LENGTH; i++)
    {
        MapSubtlCoord stl_x = basestl_x + STL_PER_SLB * (int)small_around[round_idx].delta_x;
        MapSubtlCoord stl_y = basestl_y + STL_PER_SLB * (int)small_around[round_idx].delta_y;
        if (!is_valid_hug_subtile(stl_x, stl_y, plyr_idx))
        {
            SYNCDBG(7,"Subtile (%d,%d) accepted",(int)stl_x,(int)stl_y);
            SubtlCodedCoords stl_num = get_subtile_number(stl_x, stl_y);
            return stl_num;
        }
        round_idx = (round_idx + round_change) % SMALL_AROUND_LENGTH;
    }
    return -1;
}

static inline void get_hug_side_next_step(MapSubtlCoord dst_stl_x, MapSubtlCoord dst_stl_y, int dirctn, PlayerNumber plyr_idx,
    char *state, MapSubtlCoord *ostl_x, MapSubtlCoord *ostl_y, short *round, int *maxdist)
{
    MapSubtlCoord curr_stl_x = *ostl_x;
    MapSubtlCoord curr_stl_y = *ostl_y;
    unsigned short round_idx = small_around_index_in_direction(curr_stl_x, curr_stl_y, dst_stl_x, dst_stl_y);
    int dist = max(abs(curr_stl_x - dst_stl_x), abs(curr_stl_y - dst_stl_y));
    int dx = small_around[round_idx].delta_x;
    int dy = small_around[round_idx].delta_y;
    // If we can follow direction straight to the target, and we will get closer to it, then do it
    if ((dist <= *maxdist) && is_valid_hug_subtile(curr_stl_x + STL_PER_SLB*dx, curr_stl_y + STL_PER_SLB*dy, plyr_idx))
    {
        curr_stl_x += STL_PER_SLB*dx;
        curr_stl_y += STL_PER_SLB*dy;
        *state = WaHSS_Val1;
        *maxdist = max(abs(curr_stl_x - dst_stl_x), abs(curr_stl_y - dst_stl_y));
    } else
    // If met second wall, finish
    if (*state == WaHSS_Val1)
    {
        *state = WaHSS_Val2;
    } else
    { // Here we need to use wallhug to slide until we will be able to move towards destination again
        // Try directions starting at the one towards the wall, in case wall has ended
        round_idx = (*round + SMALL_AROUND_LENGTH + dirctn) % SMALL_AROUND_LENGTH;
        int n;
        for (n = 0; n < SMALL_AROUND_LENGTH; n++)
        {
            dx = small_around[round_idx].delta_x;
            dy = small_around[round_idx].delta_y;
            if (!is_valid_hug_subtile(curr_stl_x + STL_PER_SLB*dx, curr_stl_y + STL_PER_SLB*dy, plyr_idx))
            {
                break;
            }
            // If direction not for wallhug, try next
            round_idx = (round_idx + SMALL_AROUND_LENGTH - dirctn) % SMALL_AROUND_LENGTH;
        }
        if ((n < SMALL_AROUND_LENGTH) || (dirctn > 0)) {
            dx = small_around[round_idx].delta_x;
            dy = small_around[round_idx].delta_y;
            *round = round_idx;
            curr_stl_x += STL_PER_SLB*dx;
            curr_stl_y += STL_PER_SLB*dy;
        }
    }

    *ostl_x = curr_stl_x;
    *ostl_y = curr_stl_y;
}

short get_hug_side_options(MapSubtlCoord src_stl_x, MapSubtlCoord src_stl_y, MapSubtlCoord dst_stl_x, MapSubtlCoord dst_stl_y,
    unsigned short direction, PlayerNumber plyr_idx, MapSubtlCoord *ostla_x, MapSubtlCoord *ostla_y, MapSubtlCoord *ostlb_x, MapSubtlCoord *ostlb_y)
{
    SYNCDBG(4,"Starting");

    int dist = max(abs(src_stl_x - dst_stl_x), abs(src_stl_y - dst_stl_y));

    char state_a = WaHSS_Val0;
    MapSubtlCoord stl_a_x = src_stl_x;
    MapSubtlCoord stl_a_y = src_stl_y;
    short round_a = (direction + SMALL_AROUND_LENGTH + 1) % SMALL_AROUND_LENGTH;
    int maxdist_a = dist - 1;
    char state_b = WaHSS_Val0;
    MapSubtlCoord stl_b_x = src_stl_x;
    MapSubtlCoord stl_b_y = src_stl_y;
    short round_b = (direction + SMALL_AROUND_LENGTH - 1) % SMALL_AROUND_LENGTH;
    int maxdist_b = dist - 1;

    // Try moving in both directions
    for (int i = 150; i > 0; i--)
    {
        if ((state_a == WaHSS_Val2) && (state_b == WaHSS_Val2)) {
            break;
        }
        if (state_a != WaHSS_Val2)
        {
            get_hug_side_next_step(dst_stl_x, dst_stl_y, -1, plyr_idx, &state_a, &stl_a_x, &stl_a_y, &round_a, &maxdist_a);
            if ((stl_a_x == dst_stl_x) && (stl_a_y == dst_stl_y)) {
                *ostla_x = stl_a_x;
                *ostla_y = stl_a_y;
                *ostlb_x = stl_b_x;
                *ostlb_y = stl_b_y;
                return 1;
            }
        }
        if (state_b != WaHSS_Val2)
        {
            get_hug_side_next_step(dst_stl_x, dst_stl_y, 1, plyr_idx, &state_b, &stl_b_x, &stl_b_y, &round_b, &maxdist_b);
            if ((stl_b_x == dst_stl_x) && (stl_b_y == dst_stl_y)) {
                *ostla_x = stl_a_x;
                *ostla_y = stl_a_y;
                *ostlb_x = stl_b_x;
                *ostlb_y = stl_b_y;
                return 0;
            }
        }
    }
    *ostla_x = stl_a_x;
    *ostla_y = stl_a_y;
    *ostlb_x = stl_b_x;
    *ostlb_y = stl_b_y;
    return 2;
}
/******************************************************************************/
#ifdef __cplusplus
}
#endif<|MERGE_RESOLUTION|>--- conflicted
+++ resolved
@@ -43,11 +43,6 @@
 #endif
 /******************************************************************************/
 DLLIMPORT short _DK_hug_round(struct Thing *creatng, struct Coord3d *pos1, struct Coord3d *pos2, unsigned short a4, long *a5);
-<<<<<<< HEAD
-DLLIMPORT long _DK_check_forward_for_prospective_hugs(struct Thing *creatng, struct Coord3d *pos, long a3, long a4, long a5, long direction, unsigned char a7);
-=======
-DLLIMPORT signed char _DK_get_starting_angle_and_side_of_hug(struct Thing *creatng, struct Coord3d *pos, long *a3, unsigned char *a4, long a5, unsigned char direction);
->>>>>>> c084ff67
 DLLIMPORT long _DK_get_map_index_of_first_block_thing_colliding_with_travelling_to(struct Thing *creatng, struct Coord3d *startpos, struct Coord3d *endpos, long a4, unsigned char a5);
 DLLIMPORT long _DK_get_map_index_of_first_block_thing_colliding_with_at(struct Thing *creatng, struct Coord3d *pos, long a3, unsigned char a4);
 /******************************************************************************/
@@ -589,7 +584,6 @@
         && creature_cannot_move_directly_to_with_collide(creatng, &posa, a4, a6) != 4;
 }
 
-<<<<<<< HEAD
 // IDA definitions for various things
 #define _DWORD uint32_t
 #define LOBYTE(x) (*((char*)&(x))) // low byte
@@ -1240,9 +1234,6 @@
 }
 
 long check_forward_for_prospective_hugs(struct Thing *creatng, struct Coord3d *pos, long a3, long a4, long a5, long a6, unsigned char a7)
-=======
-static TbBool check_forward_for_prospective_hugs(struct Thing *creatng, struct Coord3d *pos_a, long angle, long navi_field_1, long a3, long speed, unsigned char a4)
->>>>>>> c084ff67
 {
     int quadrant_angle;
     struct Coord3d pos;
@@ -1491,20 +1482,12 @@
                     set_hugging_pos_using_blocked_flags(&navi->pos_next, creatng, block_flags, thing_nav_sizexy(creatng)/2);
                     if (block_flags == 4)
                     {
-<<<<<<< HEAD
-                        if ((navi->angle == 0) || (navi->angle == 0x0400))
-=======
                         if ((navi->angle == ANGLE_NORTH) || (navi->angle == ANGLE_SOUTH))
->>>>>>> c084ff67
                         {
                             navi->pos_next.y.val = creatng->mappos.y.val;
                             navi->pos_next.z.val = get_thing_height_at(creatng, &creatng->mappos);
                         } else
-<<<<<<< HEAD
-                        if ((navi->angle == 0x0200) || (navi->angle == 0x0600)) {
-=======
                         if ((navi->angle == ANGLE_EAST) || (navi->angle == ANGLE_WEST)) {
->>>>>>> c084ff67
                             navi->pos_next.x.val = creatng->mappos.x.val;
                             navi->pos_next.z.val = get_thing_height_at(creatng, &creatng->mappos);
                         }
