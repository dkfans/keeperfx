/******************************************************************************/
// Free implementation of Bullfrog's Dungeon Keeper strategy game.
/******************************************************************************/
/** @file front_input.c
 *     Front-end user keyboard and mouse input.
 * @par Purpose:
 *     Reacts on events by creating packets or directly modifying various parameters.
 * @par Comment:
 *     None.
 * @author   Tomasz Lis
 * @date     20 Jan 2009 - 09 Aug 2014
 * @par  Copying and copyrights:
 *     This program is free software; you can redistribute it and/or modify
 *     it under the terms of the GNU General Public License as published by
 *     the Free Software Foundation; either version 2 of the License, or
 *     (at your option) any later version.
 */
/******************************************************************************/
#include "front_input.h"

#include "globals.h"
#include "bflib_basics.h"
#include "bflib_planar.h"

#include "bflib_video.h"
#include "bflib_keybrd.h"
#include "bflib_mouse.h"
#include "bflib_sprfnt.h"
#include "bflib_datetm.h"
#include "bflib_fileio.h"
#include "bflib_memory.h"
#include "bflib_network.h"
#include "bflib_inputctrl.h"
#include "bflib_sound.h"

#include "kjm_input.h"
#include "frontend.h"
#include "frontmenu_ingame_tabs.h"
#include "frontmenu_ingame_map.h"
#include "frontmenu_ingame_evnt.h"
#include "scrcapt.h"
#include "player_instances.h"
#include "player_states.h"
#include "config_creature.h"
#include "config_terrain.h"
#include "config_trapdoor.h"
#include "creature_instances.h"
#include "creature_states.h"
#include "gui_boxmenu.h"
#include "gui_frontmenu.h"
#include "gui_frontbtns.h"
#include "gui_tooltips.h"
#include "gui_topmsg.h"
#include "gui_parchment.h"
#include "power_hand.h"
#include "thing_creature.h"
#include "thing_shots.h"
#include "thing_traps.h"
#include "room_workshop.h"
#include "kjm_input.h"
#include "config_settings.h"
#include "game_legacy.h"
#include "spdigger_stack.h"
#include "room_graveyard.h"
#include "gui_soundmsgs.h"
#include "creature_states_spdig.h"
#include "room_data.h"

#include "keeperfx.hpp"
#include "KeeperSpeech.h"

#include <math.h>

#ifdef __cplusplus
extern "C" {
#endif
/******************************************************************************/

unsigned short const zoom_key_room_order[] =
    {RoK_TREASURE, RoK_LIBRARY, RoK_LAIR, RoK_PRISON,
     RoK_TORTURE, RoK_TRAINING, RoK_DUNGHEART, RoK_WORKSHOP,
     RoK_SCAVENGER, RoK_TEMPLE, RoK_GRAVEYARD, RoK_BARRACKS,
     RoK_GARDEN, RoK_GUARDPOST, RoK_BRIDGE, RoK_NONE,};

KEEPERSPEECH_EVENT last_speech_event;

// define the current GUI layer as the default
struct GuiLayer gui_layer = {GuiLayer_Default};

TbBool first_person_see_item_desc = false;

/******************************************************************************/
void get_dungeon_control_nonaction_inputs(void);
void get_creature_control_nonaction_inputs(void);
short zoom_shortcuts(void);
short get_bookmark_inputs(void);
/******************************************************************************/
#ifdef __cplusplus
}
#endif
/******************************************************************************/
long get_current_gui_layer()
{
    return gui_layer.current_gui_layer;
}

TbBool set_current_gui_layer(long layer_id)
{
    gui_layer.current_gui_layer = layer_id;
    return true;
}

TbBool check_current_gui_layer(long layer_id)
{
    // Check the current gui layer against the one passed as a parameter
    // Also checks if the passed layer_id is the parent of the current gui layer
    
    // This is just a basic example, GuiLayer objects should be created with parent properties etc etc
    
    if (gui_layer.current_gui_layer == layer_id)
    {
        return true;
    }
    else
    {
        // check children
        switch (layer_id)
        {
            case GuiLayer_OneClick:
                switch (gui_layer.current_gui_layer)
                {
                    case GuiLayer_OneClickBridgeBuild:
                        return true;
                        break;
                    default:
                        return false;
                }
                break;
            default:
                return false;
        }
    }
}

void update_gui_layer()
{
    // Determine the current/correct GUI Layer to use at this moment

    struct PlayerInfo* player = get_my_player();
    if ( ((player->work_state == PSt_Sell) || (player->work_state == PSt_BuildRoom) || (render_roomspace.highlight_mode))  &&
         (is_game_key_pressed(Gkey_BestRoomSpace, NULL, true) || is_game_key_pressed(Gkey_SquareRoomSpace, NULL, true)) )
    {
        if (render_roomspace.one_click_mode_exclusive)
        {
            // Is the user in "one-click bridge building" mode
            set_current_gui_layer(GuiLayer_OneClickBridgeBuild);
        }
        else
        {
            // Is the user in "one-click" mode (i.e. they are in the build/sell player state, and are pressing the square/automagic button)
            set_current_gui_layer(GuiLayer_OneClick);
        }
    }
    else
    {
        // For now this is equivilent to "old input behaviour"
        set_current_gui_layer(GuiLayer_Default);
    }
}

short game_is_busy_doing_gui_string_input(void)
{
  return (input_button != NULL);
}

short current_view_supports_status_menu()
{
    struct PlayerInfo* player = get_my_player();
    return (player->view_type != PVT_MapScreen);
}

int is_game_key_pressed(long key_id, long *val, TbBool ignore_mods)
{
  int result;
  int i;
  if ((key_id < 0) || (key_id >= GAME_KEYS_COUNT))
    return 0;
  if (val != NULL)
  {
    *val = settings.kbkeys[key_id].code;
  }
  if (get_current_gui_layer() == GuiLayer_OneClickBridgeBuild)
  {
    if ( (key_id == Gkey_RotateMod) && (
         (settings.kbkeys[Gkey_RotateMod].code == settings.kbkeys[Gkey_BestRoomSpace].code) ||
         (settings.kbkeys[Gkey_RotateMod].code == settings.kbkeys[Gkey_SquareRoomSpace].code) ) )
    {
      return 0;
    }
    if ( (key_id == Gkey_SpeedMod) && (
         (settings.kbkeys[Gkey_SpeedMod].code == settings.kbkeys[Gkey_BestRoomSpace].code) ||
         (settings.kbkeys[Gkey_SpeedMod].code == settings.kbkeys[Gkey_SquareRoomSpace].code) ) )
    {
      return 0;
    }
    if ( (key_id == Gkey_CrtrContrlMod) && (
         (settings.kbkeys[Gkey_CrtrContrlMod].code == settings.kbkeys[Gkey_BestRoomSpace].code) ||
         (settings.kbkeys[Gkey_CrtrContrlMod].code == settings.kbkeys[Gkey_SquareRoomSpace].code) ) )
    {
      return 0;
    }
  }
  if ((key_id == Gkey_RotateMod) || (key_id == Gkey_SpeedMod) || (key_id == Gkey_CrtrContrlMod) || (key_id == Gkey_CrtrQueryMod))
  {
      i = settings.kbkeys[key_id].code;
      switch (i)
      {
        case KC_LSHIFT:
        case KC_RSHIFT:
          result = key_modifiers & KMod_SHIFT;
          break;
        case KC_LCONTROL:
        case KC_RCONTROL:
          result = key_modifiers & KMod_CONTROL;
          break;
        case KC_LALT:
        case KC_RALT:
          result = key_modifiers & KMod_ALT;
          break;
        default:
          result = lbKeyOn[i];
          break;
      }
  } else
  {
      if ((ignore_mods) || (key_modifiers == settings.kbkeys[key_id].mods)) {
          i = settings.kbkeys[key_id].code;
          result = lbKeyOn[i];
      } else {
          result = 0;
      }
  }
  return result;
}

/**
 *  Reacts on a keystoke by sending text message packets.
 */
short get_players_message_inputs(void)
{
    struct PlayerInfo* player = get_my_player();
    if (is_key_pressed(KC_RETURN, KMod_NONE))
    {
        set_players_packet_action(player, PckA_PlyrMsgEnd, 0, 0, 0, 0);
        clear_key_pressed(KC_RETURN);
        return true;
    } else if (is_key_pressed(KC_ESCAPE, KMod_DONTCARE))
    {
        set_players_packet_action(player, PckA_PlyrMsgClear, 0, 0, 0, 0);
        clear_key_pressed(KC_ESCAPE);
        return true;
    }
    LbTextSetFont(winfont);
    int msg_width = pixel_size * LbTextStringWidth(player->mp_message_text);
    if ( (is_key_pressed(KC_BACK,KMod_DONTCARE)) || (msg_width < 450) )
    {
        set_players_packet_action(player,PckA_PlyrMsgChar,lbInkey,key_modifiers,0,0);
        clear_key_pressed(lbInkey);
        return true;
    }
    return false;
}

/**
 * Captures the screen to make a gameplay movie or screenshot image.
 * @return Returns true if packet was created, false otherwise.
 */
short get_screen_capture_inputs(void)
{
  if (is_key_pressed(KC_M,KMod_SHIFT))
  {
      if ((game.system_flags & GSF_CaptureMovie) != 0)
        movie_record_stop();
      else
        movie_record_start();
      clear_key_pressed(KC_M);
  }
  if (is_key_pressed(KC_C,KMod_SHIFT))
  {
      set_flag_byte(&game.system_flags,GSF_CaptureSShot,true);
      clear_key_pressed(KC_C);
  }
  return false;
}

/**
 * Checks if mouse pointer is currently over a specific button.
 * @param gbtn The button which position is to be verified.
 * @return Returns true it mouse is over the button.
 */
TbBool check_if_mouse_is_over_button(const struct GuiButton *gbtn)
{
    if ((gbtn->flags & LbBtnF_Visible) == 0)
        return false;
    return check_if_pos_is_over_button(gbtn, GetMouseX(), GetMouseY());
}

void clip_frame_skip(void)
{
  if (game.frame_skip > 512)
    game.frame_skip = 512;
  if (game.frame_skip < 0)
    game.frame_skip = 0;
}

void increaseFrameskip(void)
{
    if (game.frame_skip < 2)
    {
        game.frame_skip ++;
    }
    else if (game.frame_skip < 16)
    {
        game.frame_skip += 2;
    }
    else
    {
        game.frame_skip += (game.frame_skip/3);
    }
    clip_frame_skip();
    show_onscreen_msg(game.num_fps+game.frame_skip, "Frame skip %d",game.frame_skip);
}

void decreaseFrameskip(void)
{
    if (game.frame_skip <= 2)
    {
        game.frame_skip --;
    }
    else if (game.frame_skip <= 16)
    {
        game.frame_skip -= 2;
    }
    else
    {
        game.frame_skip -= (game.frame_skip/4);
    }
    clip_frame_skip();
    show_onscreen_msg(game.num_fps+game.frame_skip, "Frame skip %d",game.frame_skip);
}

/**
 * Handles game speed control inputs.
 * @return Returns true if packet was created, false otherwise.
 */
short get_speed_control_inputs(void)
{
  if (is_key_pressed(KC_ADD,KMod_CONTROL))
  {
      increaseFrameskip();
      clear_key_pressed(KC_ADD);
  }
  if (is_key_pressed(KC_EQUALS,KMod_CONTROL))
  {
      increaseFrameskip();
      clear_key_pressed(KC_EQUALS);
  }
  if (is_key_pressed(KC_SUBTRACT,KMod_CONTROL))
  {
      decreaseFrameskip();
      clear_key_pressed(KC_SUBTRACT);
  }
  if (is_key_pressed(KC_MINUS,KMod_CONTROL))
  {
      decreaseFrameskip();
      clear_key_pressed(KC_MINUS);
  }
  return false;
}

/**
 * Handles control inputs in PacketLoad mode.
 */
short get_packet_load_game_control_inputs(void)
{
  if (lbKeyOn[KC_LALT] && lbKeyOn[KC_X])
  {
    clear_key_pressed(KC_X);
    if ((game.system_flags & GSF_NetworkActive) != 0)
      LbNetwork_Stop();
    quit_game = 1;
    exit_keeper = 1;
    return true;
  }
  if (is_key_pressed(KC_T,KMod_ALT))
  {
    clear_key_pressed(KC_T);
    close_packet_file();
    game.packet_load_enable = false;
    game.packet_save_enable = false;
    show_onscreen_msg(2*game.num_fps, "Packet mode disabled");
    set_gui_visible(true);
    return true;
  }
  return false;
}

long get_small_map_inputs(long x, long y, long zoom)
{
  SYNCDBG(7,"Starting");
  short result = 0;
  long curr_mx = GetMouseX();
  long curr_my = GetMouseY();
  dummy_x = curr_mx;
  dummy_y = curr_my;
  dummy = 1;
  if (!grabbed_small_map)
    game.small_map_state = 0;
  if (((game.operation_flags & GOF_ShowGui) != 0) && (mouse_is_over_pannel_map(x,y) || grabbed_small_map))
  {
    if (left_button_clicked)
    {
      clicked_on_small_map = 1;
      left_button_clicked = 0;
    }
    if ( do_left_map_click(x, y, curr_mx, curr_my, zoom)
      || do_right_map_click(x, y, curr_mx, curr_my, zoom)
      || do_left_map_drag(x, y, curr_mx, curr_my, zoom) )
      result = 1;
  } else
  {
    clicked_on_small_map = 0;
  }
  if (grabbed_small_map)
  {
    LbMouseSetPosition((MyScreenWidth/pixel_size) >> 1, (MyScreenHeight/pixel_size) >> 1);
  }
  old_mx = curr_mx;
  old_my = curr_my;
  if (grabbed_small_map)
    game.small_map_state = 2;
  SYNCDBG(8,"Finished");
  return result;
}

short get_bookmark_inputs(void)
{
    struct PlayerInfo* player = get_my_player();
    for (int i = 0; i < BOOKMARKS_COUNT; i++)
    {
        struct Bookmark* bmark = &game.bookmark[i];
        int kcode = KC_1 + i;
        // Store bookmark check
        if (is_key_pressed(kcode, KMod_CONTROL))
        {
            clear_key_pressed(kcode);
            if (player->acamera != NULL)
            {
                bmark->x = player->acamera->mappos.x.stl.num;
                bmark->y = player->acamera->mappos.y.stl.num;
                bmark->flags |= 0x01;
                show_onscreen_msg(game.num_fps, "Bookmark %d stored", i + 1);
            }
            return true;
        }
        // Load bookmark check
        if (is_key_pressed(kcode, KMod_SHIFT))
        {
            clear_key_pressed(kcode);
            if ((bmark->flags & 0x01) != 0)
            {
                set_players_packet_action(player, PckA_BookmarkLoad, bmark->x, bmark->y, 0, 0);
                return true;
            }
        }
  }
  return false;
}

short zoom_shortcuts(void)
{
    for (int i = 0; i <= ZOOM_KEY_ROOMS_COUNT; i++)
    {
        long val;
        if (is_game_key_pressed(Gkey_ZoomRoom00 + i, &val, false))
        {
            clear_key_pressed(val);
            go_to_my_next_room_of_type(zoom_key_room_order[i]);
            return true;
        }
  }
  return false;
}

/**
 * Handles minimap control inputs.
 * @return Returns true if packet was created, false otherwise.
 */
short get_minimap_control_inputs(void)
{
    struct PlayerInfo* player = get_my_player();
    short packet_made = false;
    if (is_key_pressed(KC_SUBTRACT, KMod_NONE))
    {
        if (player->minimap_zoom < 0x0800)
        {
            set_players_packet_action(player, PckA_SetMinimapConf, 2 * (long)player->minimap_zoom, 0, 0, 0);
            packet_made = true;
        }
        clear_key_pressed(KC_SUBTRACT);
        if (packet_made)
            return true;
  }
  if (is_key_pressed(KC_ADD,KMod_NONE))
  {
      if ( player->minimap_zoom > 0x0080 )
      {
        set_players_packet_action(player, PckA_SetMinimapConf, player->minimap_zoom >> 1, 0, 0, 0);
        packet_made = true;
      }
      clear_key_pressed(KC_ADD);
      if (packet_made) return true;
  }
  return false;
}

/**
 * Handles screen control inputs.
 * @return Returns true if packet was created, false otherwise.
 */
short get_screen_control_inputs(void)
{
    struct PlayerInfo* player = get_my_player();
    short packet_made = false;
    if (is_key_pressed(KC_R, KMod_ALT))
    {
        set_players_packet_action(player, PckA_SwitchScrnRes, 0, 0, 0, 0);
        packet_made = true;
        clear_key_pressed(KC_R);
        if (packet_made)
            return true;
  }
  return false;
}

short get_global_inputs(void)
{
  if (game_is_busy_doing_gui_string_input())
    return false;
  struct PlayerInfo* player = get_my_player();
  long keycode;
  if ((player->allocflags & PlaF_NewMPMessage) != 0)
  {
    get_players_message_inputs();
    return true;
  }
  if ((player->view_type == PVT_DungeonTop)
  && (((game.system_flags & GSF_NetworkActive) != 0) ||
     ((game.flags_gui & GGUI_SoloChatEnabled) != 0)))
  {
      if (is_key_pressed(KC_RETURN,KMod_NONE))
      {
        set_players_packet_action(player, PckA_PlyrMsgBegin, 0, 0, 0, 0);
        clear_key_pressed(KC_RETURN);
        return true;
      }
  }
  // Code for debugging purposes
  if ( is_key_pressed(KC_D,KMod_ALT) )
  {
    JUSTMSG("REPORT for gameturn %d",game.play_gameturn);
    // Timing report
    JUSTMSG("Now time is %d, last loop time was %d, clock is %d, requested fps is %d",LbTimerClock(),last_loop_time,clock(),game.num_fps);
    test_variable = !test_variable;
  }

  for (int idx = KC_F1; idx <= KC_F8; idx++)
  {
      if ( is_key_pressed(idx,KMod_CONTROL) )
      {
        set_players_packet_action(player, PckA_PlyrFastMsg, idx-KC_F1, 0, 0, 0);
        clear_key_pressed(idx);
        return true;
      }
  }
  if ((player->instance_num != PI_MapFadeTo) &&
      (player->instance_num != PI_MapFadeFrom) &&
      (!game_is_busy_doing_gui_string_input()))
  {
      if ( is_game_key_pressed(Gkey_TogglePause, &keycode, false) )
      {
        long grab_check_flags = (((game.operation_flags & GOF_Paused) == 0) ? MG_OnPauseEnter : MG_OnPauseLeave);// the paused flag is currently set to the current pause state, not the state we are about to enter
        LbGrabMouseCheck(grab_check_flags);
        if (pause_music_when_game_paused())
        {
            // only pause music, rather than pause all audio, because otherwise announcer messages will be lost (it continues to play while muted, it needs a new feature)
            pause_music(((grab_check_flags & MG_OnPauseEnter) != 0));
        }
        if (((grab_check_flags & MG_OnPauseEnter) != 0))
        {
            for (int i = 0; i < PLAYER_NEUTRAL; i++)
            {
                stop_thing_playing_sample(find_players_dungeon_heart(i), 93);
            }
        }
        set_packet_pause_toggle();
        clear_key_pressed(keycode);
        return true;
      }
  }
  if ((game.operation_flags & GOF_Paused) != 0)
      return true;
  if (get_speed_control_inputs())
      return true;
  if (get_minimap_control_inputs())
      return true;
  if (get_screen_control_inputs())
      return true;
  if (get_screen_capture_inputs())
      return true;
  if (is_key_pressed(KC_SPACE,KMod_NONE))
  {
      if (player->victory_state != VicS_Undecided)
      {
        if ( timer_enabled() )
        {
            update_time();
            struct GameTime GameT = get_game_time(game.play_gameturn, game.num_fps);
            SYNCMSG("Finished level %ld. Total turns taken: %ld (%02d:%02d:%02d at %d fps). Real time elapsed: %02d:%02d:%02d:%03d.",game.loaded_level_number, game.play_gameturn, GameT.Hours, GameT.Minutes, GameT.Seconds, game.num_fps, Timer.Hours, Timer.Minutes, Timer.Seconds, Timer.MSeconds);
        }
        set_players_packet_action(player, PckA_FinishGame, 0, 0, 0, 0);
        clear_key_pressed(KC_SPACE);
        return true;
      }
  }
  if ( is_game_key_pressed(Gkey_DumpToOldPos, &keycode, false) )
  {
      set_players_packet_action(player, PckA_DumpHeldThingToOldPos, 0, 0, 0, 0);
      clear_key_pressed(keycode);
  }
  return false;
}

TbBool get_level_lost_inputs(void)
{
    long keycode;
    SYNCDBG(6,"Starting");
    struct PlayerInfo* player = get_my_player();
    if ((player->allocflags & PlaF_NewMPMessage) != 0)
    {
      get_players_message_inputs();
      return true;
    }
    if ((game.system_flags & GSF_NetworkActive) != 0)
    {
      if (is_key_pressed(KC_RETURN,KMod_NONE))
      {
        set_players_packet_action(player, PckA_PlyrMsgBegin, 0,0,0,0);
        clear_key_pressed(KC_RETURN);
        return true;
      }
    }
    if (get_speed_control_inputs())
        return true;
    if (get_minimap_control_inputs())
        return true;
    if (get_screen_control_inputs())
        return true;
    if (get_screen_capture_inputs())
        return true;
    if (is_key_pressed(KC_SPACE,KMod_NONE))
    {
        set_players_packet_action(player, PckA_FinishGame, 0,0,0,0);
        clear_key_pressed(KC_SPACE);
    }
    if (player->view_type == PVT_MapScreen)
    {
        long mouse_x = GetMouseX();
        long mouse_y = GetMouseY();
        // Position on the parchment map on which we're doing action
        long map_x;
        long map_y;
        TbBool map_valid = point_to_overhead_map(player->acamera, mouse_x / pixel_size, mouse_y / pixel_size, &map_x, &map_y);
        if (is_game_key_pressed(Gkey_SwitchToMap, &keycode, false))
        {
            lbKeyOn[keycode] = 0;
            zoom_from_patchment_map();
        } else
        if ( right_button_released )
        {
            right_button_released = 0;
            zoom_from_patchment_map();
        } else
        if ( left_button_released )
        {
            if  ( map_valid ) {
                MapSubtlCoord stl_x = coord_subtile(map_x);
                MapSubtlCoord stl_y = coord_subtile(map_y);
                set_players_packet_action(player, PckA_ZoomFromMap, stl_x, stl_y, 0, 0);
                left_button_released = 0;
            }
        }
    } else
    if (player->view_type == PVT_DungeonTop)
    {
      if (is_key_pressed(KC_TAB,KMod_DONTCARE))
      {
          if ((player->view_mode == PVM_IsometricView) || (player->view_mode == PVM_FrontView))
          {
            clear_key_pressed(KC_TAB);
            toggle_gui();
          }
      } else
      if (is_game_key_pressed(Gkey_SwitchToMap, &keycode, false))
      {
        lbKeyOn[keycode] = 0;
        if (player->view_mode != PVM_ParchFadeOut)
        {
          turn_off_all_window_menus();
          set_flag_byte(&game.operation_flags, GOF_ShowPanel, (game.operation_flags & GOF_ShowGui) != 0);
          if (((game.system_flags & GSF_NetworkActive) != 0)
            || (lbDisplay.PhysicalScreenWidth > 320))
          {
                if (toggle_status_menu(0))
                  set_flag_byte(&game.operation_flags,GOF_ShowPanel,true);
                else
                  set_flag_byte(&game.operation_flags,GOF_ShowPanel,false);
                set_players_packet_action(player, PckA_SaveViewType, PVT_MapScreen, 0,0,0);
          } else
          {
                set_players_packet_action(player, PckA_SetViewType, PVT_MapFadeIn, 0,0,0);
          }
          turn_off_roaming_menus();
        }
      }
    }
    if (is_key_pressed(KC_ESCAPE,KMod_DONTCARE))
    {
      clear_key_pressed(KC_ESCAPE);
      if ( a_menu_window_is_active() )
        turn_off_all_window_menus();
      else
        turn_on_menu(GMnu_OPTIONS);
    }
    TbBool inp_done=false;
    switch (player->view_type)
    {
      case PVT_DungeonTop:
        inp_done = menu_is_active(GMnu_SPELL_LOST);
        if ( !inp_done )
        {
          if ((game.operation_flags & GOF_ShowGui) != 0)
          {
            initialise_tab_tags_and_menu(GMnu_SPELL);
            turn_off_all_panel_menus();
            turn_on_menu(GMnu_SPELL_LOST);
          }
        }
        inp_done = get_gui_inputs(1);
        if ( !inp_done )
        {
          if ( (player->work_state == PSt_CreatrInfo) || (player->work_state == PSt_CreatrInfoAll) )
          {
              set_player_instance(player, PI_UnqueryCrtr, 0);
          } else
          {
              int mm_units_per_px;
              {
                  int mnu_num;
                  mnu_num = menu_id_to_number(GMnu_MAIN);
                  struct GuiMenu *gmnu;
                  gmnu = get_active_menu(mnu_num);
                  mm_units_per_px = (gmnu->width * 16 + 140/2) / 140;
                  if (mm_units_per_px < 1)
                      mm_units_per_px = 1;
              }
              long mmzoom;
              if (16/mm_units_per_px < 3)
                  mmzoom = (player->minimap_zoom) / (3-16/mm_units_per_px);
              else
                  mmzoom = (player->minimap_zoom);
              inp_done = get_small_map_inputs(player->minimap_pos_x*mm_units_per_px/16, player->minimap_pos_y*mm_units_per_px/16, mmzoom);
              if ( !inp_done )
                get_bookmark_inputs();
              get_dungeon_control_nonaction_inputs();
          }
        }
        break;
      case PVT_CreatureContrl:
      {
          struct Thing* thing = thing_get(player->controlled_thing_idx);
          TRACE_THING(thing);
          if (thing->class_id == TCls_Creature)
          {
              struct CreatureControl* cctrl = creature_control_get_from_thing(thing);
              if ((cctrl->flgfield_2 & TF2_Spectator) == 0)
              {
                  set_players_packet_action(player, PckA_DirectCtrlExit, player->controlled_thing_idx, 0, 0, 0);
                  inp_done = true;
              }
          } else
        {
          set_players_packet_action(player, PckA_DirectCtrlExit, player->controlled_thing_idx,0,0,0);
          inp_done = true;
        }
        break;
      }
      case PVT_CreaturePasngr:
        set_players_packet_action(player, PckA_PasngrCtrlExit, player->controlled_thing_idx,0,0,0);
        break;
      case PVT_MapScreen:
        if (menu_is_active(GMnu_SPELL_LOST))
        {
          if ((game.operation_flags & GOF_ShowGui) != 0)
            turn_off_menu(GMnu_SPELL_LOST);
        }
        break;
      default:
          break;
    }
    return inp_done;
}

short get_status_panel_keyboard_action_inputs(void)
{
  if (is_key_pressed(KC_1, KMod_NONE))
  {
    clear_key_pressed(KC_1);
    fake_button_click(1);
  }
  if (is_key_pressed(KC_2, KMod_NONE))
  {
    clear_key_pressed(KC_2);
    fake_button_click(2);
  }
  if (is_key_pressed(KC_3, KMod_NONE))
  {
    clear_key_pressed(KC_3);
    fake_button_click(3);
  }
  if (is_key_pressed(KC_4, KMod_NONE))
  {
    clear_key_pressed(KC_4);
    fake_button_click(4);
  }
  if (is_key_pressed(KC_5, KMod_NONE))
  {
    clear_key_pressed(KC_5);
    fake_button_click(5);
  }
  return false;
}

long get_dungeon_control_action_inputs(void)
{
    long val;
    struct PlayerInfo* player = get_my_player();
    if (get_players_packet_action(player) != PckA_None)
      return 1;
    int mm_units_per_px;
    {
        int mnu_num = menu_id_to_number(GMnu_MAIN);
        struct GuiMenu* gmnu = get_active_menu(mnu_num);
        mm_units_per_px = (gmnu->width * 16 + 140/2) / 140;
        if (mm_units_per_px < 1)
        {
            mm_units_per_px = 1;
        }
    }
    long mmzoom;
    if (16/mm_units_per_px < 3)
    {
        mmzoom = (player->minimap_zoom) / (3-16/mm_units_per_px);
    }
    else
        mmzoom = (player->minimap_zoom);
    if (get_small_map_inputs(player->minimap_pos_x*mm_units_per_px/16, player->minimap_pos_y*mm_units_per_px/16, mmzoom))
      return 1;

    if (get_bookmark_inputs())
      return 1;

    if (is_key_pressed(KC_F8, KMod_NONE))
    {
        clear_key_pressed(KC_F8);
        toggle_tooltips();
    }
    if (is_key_pressed(KC_NUMPADENTER,KMod_NONE))
    {
        if (toggle_main_cheat_menu())
            clear_key_pressed(KC_NUMPADENTER);
    }
    // also use the main keyboard enter key (while holding shift) for cheat menu
    if (is_key_pressed(KC_RETURN,KMod_SHIFT))
        {
            if (toggle_main_cheat_menu())
                clear_key_pressed(KC_RETURN);
        }
    if (is_key_pressed(KC_F12,KMod_DONTCARE))
    {
        // Note that we're using "close", not "toggle". Menu can't be opened here.
        if (close_creature_cheat_menu())
            clear_key_pressed(KC_F12);
    }
    if (player->view_mode == PVM_IsometricView)
    {
      if (is_key_pressed(KC_TAB, !KMod_CONTROL))
      {
          clear_key_pressed(KC_TAB);
      }
      if (is_key_pressed(KC_TAB, KMod_CONTROL))
      {
          clear_key_pressed(KC_TAB);
          toggle_gui();
      }
      // Middle mouse camera actions for IsometricView
      if (is_game_key_pressed(Gkey_SnapCamera, &val, true))
      {
          struct Camera* cam = &player->cameras[CamIV_Isometric];
          struct Packet* pckt = get_packet(my_player_number);
          int angle = cam->orient_a;
          if (lbKeyOn[KC_LCONTROL])
          {
              if ((angle >= 0 && angle < 256) || angle == 2048)
              {
                  angle = 256;
              }
              else if (angle >= 256 && angle < 512)
              {
                  angle = 512;
              }
              else if (angle >= 512 && angle < 768)
              {
                  angle = 768;
              }
              else if (angle >= 768 && angle < 1024)
              {
                  angle = 1024;
              }
              else if (angle >= 1024 && angle < 1280)
              {
                  angle = 1280;
              }
              else if (angle >= 1280 && angle < 1536)
              {
                  angle = 1536;
              }
              else if (angle >= 1536 && angle < 1792)
              {
                  angle = 1792;
              }
              else if (angle >= 1792 && angle < 2048)
              {
                  angle = 0;
              }
        }
        else if (lbKeyOn[KC_LSHIFT])
        {
            if (angle > 0 && angle <= 256)
            {angle = 2048;}
            else if (angle > 256 && angle <= 512)
            {angle = 256;}
            else if (angle > 512 && angle <= 768)
            {angle = 512;}
            else if (angle > 768 && angle <= 1024)
            {angle = 768;}
            else if (angle > 1024 && angle <= 1280)
            {angle = 1024;}
            else if (angle > 1280 && angle <= 1536)
            {angle = 1280;}
            else if (angle > 1536 && angle <= 1792)
            {angle = 1536;}
            else if ((angle > 1792 && angle <= 2048) || angle == 0)
            {angle = 1792;}
        }
        else if (angle == 0 || angle == 2048)
        {
            (angle = 1024);
        }
        else if (angle == 512)
        {
            (angle = 1536);
        }
        else if (angle == 1536)
        {
            (angle = 512);
        }
        else
        {
            (angle = 0);
        }
        set_packet_action(pckt,PckA_SetMapRotation,angle,0,0,0);
        clear_key_pressed(val);
      }
    }
    if (player->view_mode == PVM_FrontView)
    {
      if (is_key_pressed(KC_TAB, !KMod_CONTROL))
      {
          clear_key_pressed(KC_TAB);
      }
      if (is_key_pressed(KC_TAB, KMod_CONTROL))
      {
          clear_key_pressed(KC_TAB);
          toggle_gui();
      }
      // Middle mouse camera actions for FrontView
      if (is_game_key_pressed(Gkey_SnapCamera, &val, true))
      {
          struct Camera* cam = &player->cameras[CamIV_FrontView];
          struct Packet* pckt = get_packet(my_player_number);
          int angle = cam->orient_a;
          if (lbKeyOn[KC_LCONTROL])
          {
              set_packet_control(pckt, PCtr_ViewRotateCW);
        }
        else if (lbKeyOn[KC_LSHIFT])
        {
            set_packet_control(pckt, PCtr_ViewRotateCCW);
        }
        else
        {
            if (angle == 0 || angle == 2048)
            {
                (angle = 1024);
            }
            else if (angle == 512)
            {
                (angle = 1536);
            }
            else if (angle == 1536)
            {
                (angle = 512);
            }
            else
            {
                (angle = 0);
            }
        set_packet_action(pckt,PckA_SetMapRotation,angle,0,0,0);
        }
        clear_key_pressed(val);
      }
    }

    if (is_game_key_pressed(Gkey_ZoomToFight, &val, false))
    {
        clear_key_pressed(val);
        zoom_to_fight(player->id_number);
        return 1;
    }
    if ( is_game_key_pressed(Gkey_ZoomCrAnnoyed, &val, false) )
    {
        clear_key_pressed(val);
        zoom_to_next_annoyed_creature();
        return 1;
    }
    if (zoom_shortcuts())
    {
        return 1;
    }
    if (is_game_key_pressed(Gkey_SwitchToMap, &val, false))
    {
      clear_key_pressed(val);
      if ((player->view_mode != PVM_ParchFadeOut) && (game.small_map_state != 2))
      {
          turn_off_all_window_menus();
          zoom_to_parchment_map();
      }
      return 1;
    }
    if (is_key_pressed(KC_F, KMod_ALT))
    {
        clear_key_pressed(KC_F);
        toggle_hero_health_flowers();
    }
    get_status_panel_keyboard_action_inputs();
    return 0;
}

short get_creature_passenger_action_inputs(void)
{
    struct PlayerInfo* player = get_my_player();
    if (get_players_packet_action(player) != PckA_None)
        return 1;
    if (((game.operation_flags & GOF_Paused) == 0) || ((game.operation_flags & GOF_WorldInfluence) != 0))
        get_gui_inputs(1);
    if (player->controlled_thing_idx == 0)
        return false;
    if (right_button_released)
    {
        set_players_packet_action(player, PckA_PasngrCtrlExit, player->controlled_thing_idx, 0, 0, 0);
        return true;
  }
  struct Thing* thing = thing_get(player->controlled_thing_idx);
  TRACE_THING(thing);
  if (!thing_exists(thing) || (player->controlled_thing_creatrn != thing->creation_turn))
  {
    set_players_packet_action(player, PckA_PasngrCtrlExit, player->controlled_thing_idx,0,0,0);
    return true;
  }
  if (is_key_pressed(KC_TAB,KMod_NONE))
  {
    clear_key_pressed(KC_TAB);
    toggle_gui_overlay_map();
  }
  return false;
}

short get_creature_control_action_inputs(void)
{
    long keycode;
    SYNCDBG(6,"Starting");
    struct PlayerInfo* player = get_my_player();
    if (get_players_packet_action(player) != PckA_None)
        return 1;
    if ( ((game.operation_flags & GOF_Paused) == 0) || ((game.operation_flags & GOF_WorldInfluence) != 0))
        get_gui_inputs(1);
    if (is_key_pressed(KC_NUMPADENTER,KMod_DONTCARE))
    {
        if (toggle_instance_cheat_menu())
            clear_key_pressed(KC_NUMPADENTER);
    }
    // also use the main keyboard enter key (while holding shift) for cheat menu
    if (is_key_pressed(KC_RETURN,KMod_SHIFT))
        {
            if (toggle_instance_cheat_menu())
                clear_key_pressed(KC_RETURN);
        }
    if (is_key_pressed(KC_F12,KMod_DONTCARE))
    {
        if (toggle_creature_cheat_menu())
            clear_key_pressed(KC_F12);
    }

    if (player->controlled_thing_idx != 0)
    {
        short make_packet = right_button_released || is_key_pressed(KC_ESCAPE, KMod_DONTCARE);
        if (!make_packet)
        {
            struct Thing* thing = thing_get(player->controlled_thing_idx);
            TRACE_THING(thing);
            if ((player->controlled_thing_creatrn != thing->creation_turn) || ((thing->alloc_flags & TAlF_Exists) == 0) || (thing->active_state == CrSt_CreatureUnconscious))
                make_packet = true;
        }
        if (make_packet)
        {
            right_button_released = 0;
            clear_key_pressed(KC_ESCAPE);
            set_players_packet_action(player, PckA_DirectCtrlExit, player->controlled_thing_idx,0,0,0);
        }
    }
    // Use the Query/Message keys and mouse wheel to scroll through query pages and go to correct query page when selecting an instance.
    struct Thing* thing = thing_get(player->controlled_thing_idx);
    if (menu_is_active(GMnu_CREATURE_QUERY1))
    {
      if ( ( (is_key_pressed(KC_7,KMod_DONTCARE) || (is_key_pressed(KC_NUMPAD7,KMod_DONTCARE))) & (creature_instance_get_available_id_for_pos(thing,6) > 0) ) ||
           ( (is_key_pressed(KC_8,KMod_DONTCARE) || (is_key_pressed(KC_NUMPAD8,KMod_DONTCARE))) & (creature_instance_get_available_id_for_pos(thing,7) > 0) ) ||
           ( (is_key_pressed(KC_9,KMod_DONTCARE) || (is_key_pressed(KC_NUMPAD9,KMod_DONTCARE))) & (creature_instance_get_available_id_for_pos(thing,8) > 0) ) ||
           ( (is_key_pressed(KC_0,KMod_DONTCARE) || (is_key_pressed(KC_NUMPAD0,KMod_DONTCARE))) & (creature_instance_get_available_id_for_pos(thing,9) > 0) )  )
      {
        turn_off_menu(GMnu_CREATURE_QUERY1);
        turn_on_menu(GMnu_CREATURE_QUERY2);
      }
      if (is_game_key_pressed(Gkey_ToggleMessage, &keycode, false) || wheel_scrolled_down)
      {
        turn_off_menu(GMnu_CREATURE_QUERY1);
        if (creature_instance_get_available_id_for_pos(thing,6) > 0)
        {
            turn_on_menu(GMnu_CREATURE_QUERY2);
        } else
        {
            turn_on_menu(GMnu_CREATURE_QUERY3);
        }
        clear_key_pressed(keycode);
        fake_button_click(0);
        update_wheel_scrolled();
      }
      if (is_game_key_pressed(Gkey_CrtrQueryMod, &keycode, false) || wheel_scrolled_up)
      {
        turn_off_menu(GMnu_CREATURE_QUERY1);
        turn_on_menu(GMnu_CREATURE_QUERY4);
        clear_key_pressed(keycode);
        fake_button_click(0);
        update_wheel_scrolled();
      }
    }
    if (menu_is_active(GMnu_CREATURE_QUERY2))
    {
      if ( ( (is_key_pressed(KC_1,KMod_DONTCARE) || (is_key_pressed(KC_NUMPAD1,KMod_DONTCARE))) ) ||
           ( (is_key_pressed(KC_2,KMod_DONTCARE) || (is_key_pressed(KC_NUMPAD2,KMod_DONTCARE))) & (creature_instance_get_available_id_for_pos(thing,1) > 0) ) ||
           ( (is_key_pressed(KC_3,KMod_DONTCARE) || (is_key_pressed(KC_NUMPAD3,KMod_DONTCARE))) & (creature_instance_get_available_id_for_pos(thing,2) > 0) ) ||
           ( (is_key_pressed(KC_4,KMod_DONTCARE) || (is_key_pressed(KC_NUMPAD4,KMod_DONTCARE))) & (creature_instance_get_available_id_for_pos(thing,3) > 0) )  )
      {
        turn_off_menu(GMnu_CREATURE_QUERY2);
        turn_on_menu(GMnu_CREATURE_QUERY1);
      }
      if (is_game_key_pressed(Gkey_ToggleMessage, &keycode, false) || wheel_scrolled_down)
      {
        turn_off_menu(GMnu_CREATURE_QUERY2);
        turn_on_menu(GMnu_CREATURE_QUERY3);
        clear_key_pressed(keycode);
        fake_button_click(0);
        update_wheel_scrolled();
      }
      if (is_game_key_pressed(Gkey_CrtrQueryMod, &keycode, false) || wheel_scrolled_up)
      {
        turn_off_menu(GMnu_CREATURE_QUERY2);
        turn_on_menu(GMnu_CREATURE_QUERY1);
        clear_key_pressed(keycode);
        fake_button_click(0);
        update_wheel_scrolled();
      }
    }
    if (menu_is_active(GMnu_CREATURE_QUERY3))
    {
      if ( ( (is_key_pressed(KC_1,KMod_DONTCARE) || (is_key_pressed(KC_NUMPAD1,KMod_DONTCARE))) ) ||
           ( (is_key_pressed(KC_2,KMod_DONTCARE) || (is_key_pressed(KC_NUMPAD2,KMod_DONTCARE))) & (creature_instance_get_available_id_for_pos(thing,1) > 0) ) ||
           ( (is_key_pressed(KC_3,KMod_DONTCARE) || (is_key_pressed(KC_NUMPAD3,KMod_DONTCARE))) & (creature_instance_get_available_id_for_pos(thing,2) > 0) ) ||
           ( (is_key_pressed(KC_4,KMod_DONTCARE) || (is_key_pressed(KC_NUMPAD4,KMod_DONTCARE))) & (creature_instance_get_available_id_for_pos(thing,3) > 0) )  )
      {
        turn_off_menu(GMnu_CREATURE_QUERY3);
        turn_on_menu(GMnu_CREATURE_QUERY1);
      }
      if ( ( (is_key_pressed(KC_7,KMod_DONTCARE) || (is_key_pressed(KC_NUMPAD7,KMod_DONTCARE))) & (creature_instance_get_available_id_for_pos(thing,6) > 0) ) ||
           ( (is_key_pressed(KC_8,KMod_DONTCARE) || (is_key_pressed(KC_NUMPAD8,KMod_DONTCARE))) & (creature_instance_get_available_id_for_pos(thing,7) > 0) ) ||
           ( (is_key_pressed(KC_9,KMod_DONTCARE) || (is_key_pressed(KC_NUMPAD9,KMod_DONTCARE))) & (creature_instance_get_available_id_for_pos(thing,8) > 0) ) ||
           ( (is_key_pressed(KC_0,KMod_DONTCARE) || (is_key_pressed(KC_NUMPAD0,KMod_DONTCARE))) & (creature_instance_get_available_id_for_pos(thing,9) > 0) )  )
      {
        turn_off_menu(GMnu_CREATURE_QUERY3);
        turn_on_menu(GMnu_CREATURE_QUERY2);
      }
      if (is_game_key_pressed(Gkey_ToggleMessage, &keycode, false) || wheel_scrolled_down)
      {
        turn_off_menu(GMnu_CREATURE_QUERY3);
        turn_on_menu(GMnu_CREATURE_QUERY4);
        clear_key_pressed(keycode);
        fake_button_click(0);
        update_wheel_scrolled();
      }
      if (is_game_key_pressed(Gkey_CrtrQueryMod, &keycode, false) || wheel_scrolled_up)
      {
        turn_off_menu(GMnu_CREATURE_QUERY3);
        if (creature_instance_get_available_id_for_pos(thing,6) > 0)
        {
            turn_on_menu(GMnu_CREATURE_QUERY2);
        } else
        {
            turn_on_menu(GMnu_CREATURE_QUERY1);
        }
        clear_key_pressed(keycode);
        fake_button_click(0);
        update_wheel_scrolled();
      }
    }
    if (menu_is_active(GMnu_CREATURE_QUERY4))
    {
      if ( ( (is_key_pressed(KC_1,KMod_DONTCARE) || (is_key_pressed(KC_NUMPAD1,KMod_DONTCARE))) ) ||
           ( (is_key_pressed(KC_2,KMod_DONTCARE) || (is_key_pressed(KC_NUMPAD2,KMod_DONTCARE))) & (creature_instance_get_available_id_for_pos(thing,1) > 0) ) ||
           ( (is_key_pressed(KC_3,KMod_DONTCARE) || (is_key_pressed(KC_NUMPAD3,KMod_DONTCARE))) & (creature_instance_get_available_id_for_pos(thing,2) > 0) ) ||
           ( (is_key_pressed(KC_4,KMod_DONTCARE) || (is_key_pressed(KC_NUMPAD4,KMod_DONTCARE))) & (creature_instance_get_available_id_for_pos(thing,3) > 0) )  )
      {
        turn_off_menu(GMnu_CREATURE_QUERY4);
        turn_on_menu(GMnu_CREATURE_QUERY1);
      }
      if ( ( (is_key_pressed(KC_7,KMod_DONTCARE) || (is_key_pressed(KC_NUMPAD7,KMod_DONTCARE))) & (creature_instance_get_available_id_for_pos(thing,6) > 0) ) ||
           ( (is_key_pressed(KC_8,KMod_DONTCARE) || (is_key_pressed(KC_NUMPAD8,KMod_DONTCARE))) & (creature_instance_get_available_id_for_pos(thing,7) > 0) ) ||
           ( (is_key_pressed(KC_9,KMod_DONTCARE) || (is_key_pressed(KC_NUMPAD9,KMod_DONTCARE))) & (creature_instance_get_available_id_for_pos(thing,8) > 0) ) ||
           ( (is_key_pressed(KC_0,KMod_DONTCARE) || (is_key_pressed(KC_NUMPAD0,KMod_DONTCARE))) & (creature_instance_get_available_id_for_pos(thing,9) > 0) )  )
      {
        turn_off_menu(GMnu_CREATURE_QUERY4);
        turn_on_menu(GMnu_CREATURE_QUERY2);
      }
      if (is_game_key_pressed(Gkey_ToggleMessage, &keycode, false) || wheel_scrolled_down)
      {
        turn_off_menu(GMnu_CREATURE_QUERY4);
        turn_on_menu(GMnu_CREATURE_QUERY1);
        clear_key_pressed(keycode);
        fake_button_click(0);
        update_wheel_scrolled();
      }
      if (is_game_key_pressed(Gkey_CrtrQueryMod, &keycode, false) || wheel_scrolled_up)
      {
        turn_off_menu(GMnu_CREATURE_QUERY4);
        turn_on_menu(GMnu_CREATURE_QUERY3);
        clear_key_pressed(keycode);
        fake_button_click(0);
        update_wheel_scrolled();
      }
    }
 
    if (is_key_pressed(KC_TAB, !KMod_CONTROL))
    {
        clear_key_pressed(KC_TAB);
    }
    if (is_key_pressed(KC_TAB, KMod_CONTROL))
    {
        clear_key_pressed(KC_TAB);
        toggle_gui();
    }
    int numkey = -1;
    for (keycode=KC_1; keycode <= KC_0; keycode++)
    {
        if (is_key_pressed(keycode,KMod_DONTCARE))
        {
            clear_key_pressed(keycode);
            numkey = keycode-KC_1;
            break;
        }
    }
    if (numkey == -1)
    {   
        if (is_key_pressed(79,KMod_DONTCARE))
        {
            clear_key_pressed(79);
            numkey = 0;
        } else 
        if (is_key_pressed(80,KMod_DONTCARE))
        {
            clear_key_pressed(80);
            numkey = 1;
        } else 
        if (is_key_pressed(81,KMod_DONTCARE))
        {
            clear_key_pressed(81);
            numkey = 2;
        } else 
        if (is_key_pressed(75,KMod_DONTCARE))
        {
            clear_key_pressed(75);
            numkey = 3;
        } else 
        if (is_key_pressed(76,KMod_DONTCARE))
        {
            clear_key_pressed(76);
            numkey = 4;
        } else 
        if (is_key_pressed(77,KMod_DONTCARE))
        {
            clear_key_pressed(77);
            numkey = 5;
        } else 
        if (is_key_pressed(71,KMod_DONTCARE))
        {
            clear_key_pressed(71);
            numkey = 6;
        } else 
        if (is_key_pressed(72,KMod_DONTCARE))
        {
            clear_key_pressed(72);
            numkey = 7;
        } else 
        if (is_key_pressed(73,KMod_DONTCARE))
        {
            clear_key_pressed(73);
            numkey = 8;
        } else 
        if (is_key_pressed(82,KMod_DONTCARE))
        {
            clear_key_pressed(82);
            numkey = 9;
        }
    }
        long val;
        TextStringId StrID = 0;
        for (int i = 0; i <= 15; i++)
        {
            if (is_game_key_pressed(Gkey_ZoomRoom00 + i, &val, false))
            {
                clear_key_pressed(val);
                teleport_destination = i;
                if (i == 15)
                {
                    StrID = 567;
                }
                else
                {
                    struct RoomConfigStats* roomst = get_room_kind_stats(zoom_key_room_order[teleport_destination]);
                    StrID = roomst->name_stridx;
                }
            }
        
        }
        if (is_key_pressed(KC_SEMICOLON,KMod_DONTCARE))
        {
            teleport_destination = 16; // Last work room
        }
        else if (is_key_pressed(KC_SLASH,KMod_DONTCARE))
        {
            teleport_destination = 17; // Call to Arms
            struct PowerConfigStats *powerst = get_power_model_stats(PwrK_CALL2ARMS);
            StrID = powerst->name_stridx;
        }
        else if (is_key_pressed(KC_COMMA,KMod_DONTCARE))
        {
            teleport_destination = 18;
            StrID = 609;
        }
        struct Thing* creatng = thing_get(player->controlled_thing_idx);
        if ( (StrID != 0) && (creature_instance_is_available(creatng, CrInst_TELEPORT)) )
        {
            char CrInst = -45;
            if (game.active_messages_count > 0)
            {
                clear_messages_from_player(CrInst);
            }
            message_add(CrInst, get_string(StrID));
        }
        first_person_dig_claim_mode = is_game_key_pressed(Gkey_CrtrContrlMod, &val, false);
<<<<<<< HEAD
        if ( (is_key_pressed(KC_LALT,KMod_DONTCARE)) || (is_key_pressed(KC_RALT,KMod_DONTCARE)) )
        {
            set_players_packet_action(player, PckA_DirectCtrlDragDrop, 0, 0, 0, 0);
            clear_key_pressed(KC_LALT);
            clear_key_pressed(KC_RALT);
            return 1;
=======
        player->thing_under_hand = 0;
        struct CreatureControl* cctrl = creature_control_get_from_thing(thing);
        if (cctrl->active_instance_id == CrInst_FIRST_PERSON_DIG)
        {
            if (is_game_key_pressed(Gkey_SellTrapOnSubtile, &val, true))
            {
                first_person_see_item_desc = true;
            }
            else
            {
                first_person_see_item_desc = false;
            }
            struct Thing* dragtng = thing_get(cctrl->dragtng_idx);
            if (thing_is_trap_crate(dragtng))
            {
                struct Thing* traptng = controlled_get_trap_to_rearm(thing);
                if (!thing_is_invalid(traptng))
                {
                    player->thing_under_hand = traptng->index;
                }
            }
            else if (thing_is_invalid(dragtng))
            {
                struct ShotConfigStats* shotst = get_shot_model_stats(ShM_Dig);
                TbBool diggable_subtile;
                MapSubtlCoord stl_x = thing->mappos.x.stl.num;
                MapSubtlCoord stl_y = thing->mappos.y.stl.num;
                for (unsigned char range = 0; range < shotst->health; range++)
                {
                    controlled_continue_looking_excluding_diagonal(thing, &stl_x, &stl_y);
                    diggable_subtile = subtile_is_diggable_for_player(thing->owner, stl_x, stl_y, true);
                    if (diggable_subtile)
                    {
                        break;
                    }
                }
                if (!diggable_subtile)
                {
                    struct Thing* picktng = controlled_get_thing_to_pick_up(thing);
                    if (!thing_is_invalid(picktng))
                    {
                        player->thing_under_hand = picktng->index;
                        if (first_person_see_item_desc)
                        {
                            display_controlled_pick_up_thing_name(picktng, 1);
                        }
                    }
                }
            }
>>>>>>> 3d871838
        }
    if (numkey != -1)
    {
        int num_avail = 0;
        for (int idx = 0; idx < LEARNED_INSTANCES_COUNT; idx++)
        {
            struct Thing* cthing = thing_get(player->controlled_thing_idx);
            TRACE_THING(cthing);
            struct CreatureStats* crstat = creature_stats_get_from_thing(cthing);
            int inst_id = crstat->learned_instance_id[idx];
            if (creature_instance_is_available(cthing, inst_id))
            {
                if (numkey == num_avail)
                {
                    set_players_packet_action(player, PckA_CtrlCrtrSetInstnc, inst_id, 0, 0, 0);
                    break;
                }
                num_avail++;
            }
        }
    }
    return false;
}

void get_packet_control_mouse_clicks(void)
{
    static int synthetic_left = 0; //arbitrary state machine, not deserving own enum
    static int synthetic_right = 0;
    SYNCDBG(8,"Starting");

    if ((game.operation_flags & GOF_Paused) != 0)
    {
        return;
    }

    struct PlayerInfo* player = get_my_player();

    if ( left_button_held || synthetic_left == 1)
    {
      set_players_packet_control(player, PCtr_LBtnHeld);
      synthetic_left = 2;
    }

    if ( right_button_held || synthetic_right == 1 )
    {
      set_players_packet_control(player, PCtr_RBtnHeld);
      synthetic_right = 2;
    }

    if ( left_button_clicked || last_speech_event.type == KS_HAND_CHOOSE )
    {
      set_players_packet_control(player, PCtr_LBtnClick);

      if ( last_speech_event.type == KS_HAND_CHOOSE ) {
        synthetic_left = 1;
      }
      else {
        synthetic_left = 0; //good idea to cancel current pick up, mouse takes precedence
      }
    }

    if ( right_button_clicked || last_speech_event.type == KS_HAND_ACTION )
    {
      set_players_packet_control(player, PCtr_RBtnClick);

      if ( last_speech_event.type == KS_HAND_ACTION ) {
        synthetic_right = 1;
      }
      else {
        synthetic_right = 0; //good idea to cancel current slap
      }
    }

    if ( left_button_released || synthetic_left == 3)
    {
      set_players_packet_control(player, PCtr_LBtnRelease);
      synthetic_left = 0;
    }

    if ( right_button_released || synthetic_right == 3 )
    {
      set_players_packet_control(player, PCtr_RBtnRelease);
      synthetic_right = 0;
    }

    if (synthetic_right == 2) {
        synthetic_right = 3;
    }
    if (synthetic_left == 2) {
        synthetic_left = 3;
    }
}

short get_map_action_inputs(void)
{
    struct PlayerInfo* player = get_my_player();
    long mouse_x = GetMouseX();
    long mouse_y = GetMouseY();
    // Get map coordinates from mouse position on parchment screen
    long map_x;
    long map_y;
    TbBool map_valid = point_to_overhead_map(player->acamera, mouse_x / pixel_size, mouse_y / pixel_size, &map_x, &map_y);
    if  (map_valid)
    {
        MapSubtlCoord stl_x = coord_subtile(map_x);
        MapSubtlCoord stl_y = coord_subtile(map_y);
        if (left_button_clicked) {
            left_button_clicked = 0;
        }
        if (left_button_released) {
            left_button_released = 0;
            set_players_packet_action(player, PckA_ZoomFromMap, stl_x, stl_y, 0, 0);
            return true;
        }
    }

    if (right_button_clicked) {
        right_button_clicked = 0;
    }
    if (right_button_released) {
        right_button_released = 0;
        zoom_from_patchment_map();
        return true;
    }
    if (get_players_packet_action(player) != PckA_None)
        return true;
    {
      if (is_key_pressed(KC_F8,KMod_NONE))
      {
          toggle_tooltips();
          clear_key_pressed(KC_F8);
      }
      if (is_key_pressed(KC_NUMPADENTER,KMod_NONE))
      {
          if (toggle_main_cheat_menu())
            clear_key_pressed(KC_NUMPADENTER);
      }
      // also use the main keyboard enter key (while holding shift) for cheat menu
      if (is_key_pressed(KC_RETURN,KMod_SHIFT))
      {
          if (toggle_main_cheat_menu())
            clear_key_pressed(KC_RETURN);
      }
      long keycode;
      if (is_game_key_pressed(Gkey_SwitchToMap, &keycode, false))
      {
          clear_key_pressed(keycode);
          turn_off_all_window_menus();
          zoom_from_patchment_map();
          return true;
      }
      return false;
    }
}

// TODO: Might want to initiate this in main() and pass a reference to it
// rather than using this global variable. But this works.
int global_frameskipTurn = 0;

void get_isometric_or_front_view_mouse_inputs(struct Packet *pckt,int rotate_pressed,int speed_pressed)
{
    // Reserve the scroll wheel for the resurrect and transfer creature specials
    if ((menu_is_active(GMnu_RESURRECT_CREATURE) || menu_is_active(GMnu_TRANSFER_CREATURE) || lbKeyOn[KC_LSHIFT] || lbKeyOn[KC_LCONTROL]) == 0)
    {
        // mouse scroll zoom unaffected by frameskip
        if ((pckt->control_flags & PCtr_MapCoordsValid) != 0)
        {
            if (wheel_scrolled_up)
            {
                set_packet_control(pckt, PCtr_ViewZoomIn);
            }
            if (wheel_scrolled_down)
            {
                set_packet_control(pckt, PCtr_ViewZoomOut);
            }
        }
    }
    if (menu_is_active(GMnu_BATTLE) && lbKeyOn[KC_LCONTROL])
    {
        if (wheel_scrolled_up)
        {
            gui_previous_battle(0);
        }
        if (wheel_scrolled_down)
        {
            gui_next_battle(0);
        }
    }
    // Only pan the camera as often as normal despite frameskip
    if (game.frame_skip > 0)
    {
        int frameskipMax = 1;
        if (game.frame_skip < 4)
        {
            frameskipMax = game.frame_skip;
        }
        else if (game.frame_skip == 4)
        {
            frameskipMax = 3;
        }
        else if (game.frame_skip > 20 && game.frame_skip < 50)
        {
            frameskipMax = (game.frame_skip) / ( log(game.frame_skip) / log(17) );
        }
        else if (game.frame_skip < 200)
        {
            frameskipMax = game.frame_skip / ( log(game.frame_skip) / log(10) );
        }
        else if (game.frame_skip == 512) // max frameskip
        {
            frameskipMax = 60;
        }
        else // more than 200 but less than 512
        {
            frameskipMax = game.frame_skip / ( log(game.frame_skip) / log(4) );
        }
        TbBool moveTheCamera = (global_frameskipTurn == 0);
        //Checking for evenly distributed camera movement for the various frameskip amounts
        //JUSTMSG("moveTheCamera: %d", moveTheCamera);
        global_frameskipTurn++;
        if (global_frameskipTurn > frameskipMax) global_frameskipTurn = 0;
        if (!moveTheCamera) return;
    }
    // Camera Panning : mouse at window edge scrolling feature
    if (!LbIsMouseActive())
    {
        return; // don't pan the camera if the mouse has left the window
    }
    long mx = my_mouse_x;
    long my = my_mouse_y;
    long edge_scrolling_border = max(4, scale_fixed_DK_value(4));
    if (mx <= edge_scrolling_border)
    {
        if ( is_game_key_pressed(Gkey_MoveLeft, NULL, false) || is_key_pressed(KC_LEFT,KMod_DONTCARE) )
        {
          if (!rotate_pressed)
            pckt->additional_packet_values |= PCAdV_SpeedupPressed;
        }
        set_packet_control(pckt, PCtr_MoveLeft);
    }
    if (mx >= MyScreenWidth-edge_scrolling_border)
    {
        if ( is_game_key_pressed(Gkey_MoveRight, NULL, false) || is_key_pressed(KC_RIGHT,KMod_DONTCARE) )
        {
          if (!rotate_pressed)
            pckt->additional_packet_values |= PCAdV_SpeedupPressed;
        }
        set_packet_control(pckt, PCtr_MoveRight);
    }
    if (my <= edge_scrolling_border)
    {
        if ( is_game_key_pressed(Gkey_MoveUp, NULL, false) || is_key_pressed(KC_UP,KMod_DONTCARE) )
        {
          if (!rotate_pressed)
            pckt->additional_packet_values |= PCAdV_SpeedupPressed;
        }
        set_packet_control(pckt, PCtr_MoveUp);
    }
    if (my >= MyScreenHeight-edge_scrolling_border)
    {
        if ( is_game_key_pressed(Gkey_MoveDown, NULL, false) || is_key_pressed(KC_DOWN,KMod_DONTCARE) )
        {
          if (!rotate_pressed)
            pckt->additional_packet_values |= PCAdV_SpeedupPressed;
        }
        set_packet_control(pckt, PCtr_MoveDown);
    }
}

void get_isometric_view_nonaction_inputs(void)
{
    struct PlayerInfo* player = get_my_player();
    struct Packet* packet = get_packet(my_player_number);
    int rotate_pressed = is_game_key_pressed(Gkey_RotateMod, NULL, true);
    int speed_pressed = is_game_key_pressed(Gkey_SpeedMod, NULL, true);
    if ((player->allocflags & PlaF_KeyboardInputDisabled) != 0)
      return;
    if (speed_pressed != 0)
        packet->additional_packet_values |= PCAdV_SpeedupPressed;
    TbBool no_mods = false;
    if ((rotate_pressed != 0) || (speed_pressed != 0) || (check_current_gui_layer(GuiLayer_OneClick)))
      no_mods = true;

    get_isometric_or_front_view_mouse_inputs(packet, rotate_pressed, speed_pressed);

    if ( rotate_pressed )
    {
        if ( is_game_key_pressed(Gkey_MoveLeft, NULL, no_mods) || is_key_pressed(KC_LEFT,KMod_DONTCARE) )
            set_packet_control(packet, PCtr_ViewRotateCW);
        if ( is_game_key_pressed(Gkey_MoveRight, NULL, no_mods) || is_key_pressed(KC_RIGHT,KMod_DONTCARE) )
            set_packet_control(packet, PCtr_ViewRotateCCW);
        if ( is_game_key_pressed(Gkey_MoveUp, NULL, no_mods) || is_key_pressed(KC_UP,KMod_DONTCARE) )
            set_packet_control(packet, PCtr_ViewZoomIn);
        if ( is_game_key_pressed(Gkey_MoveDown, NULL, no_mods) || is_key_pressed(KC_DOWN,KMod_DONTCARE) )
            set_packet_control(packet, PCtr_ViewZoomOut);
    } else
    {
        if ( is_game_key_pressed(Gkey_RotateCW, NULL, false) )
            set_packet_control(packet, PCtr_ViewRotateCW);
        if ( is_game_key_pressed(Gkey_RotateCCW, NULL, false) )
            set_packet_control(packet, PCtr_ViewRotateCCW);
        if ( is_game_key_pressed(Gkey_ZoomIn, NULL, false) )
            set_packet_control(packet, PCtr_ViewZoomIn);
        if ( is_game_key_pressed(Gkey_ZoomOut, NULL, false) )
            set_packet_control(packet, PCtr_ViewZoomOut);
        if ( is_game_key_pressed(Gkey_MoveLeft, NULL, no_mods) || is_key_pressed(KC_LEFT,KMod_DONTCARE) )
            set_packet_control(packet, PCtr_MoveLeft);
        if ( is_game_key_pressed(Gkey_MoveRight, NULL, no_mods) || is_key_pressed(KC_RIGHT,KMod_DONTCARE) )
            set_packet_control(packet, PCtr_MoveRight);
        if ( is_game_key_pressed(Gkey_MoveUp, NULL, no_mods) || is_key_pressed(KC_UP,KMod_DONTCARE) )
            set_packet_control(packet, PCtr_MoveUp);
        if ( is_game_key_pressed(Gkey_MoveDown, NULL, no_mods) || is_key_pressed(KC_DOWN,KMod_DONTCARE) )
            set_packet_control(packet, PCtr_MoveDown);
    }
}

void get_overhead_view_nonaction_inputs(void)
{
    SYNCDBG(19,"Starting");
    struct PlayerInfo* player = get_my_player();
    struct Packet* pckt = get_packet(my_player_number);
    long my = my_mouse_y;
    long mx = my_mouse_x;
    int rotate_pressed = is_game_key_pressed(Gkey_RotateMod, NULL, true);
    int speed_pressed = is_game_key_pressed(Gkey_SpeedMod, NULL, true);
    if ((player->allocflags & PlaF_KeyboardInputDisabled) == 0)
    {
        if (speed_pressed)
          pckt->additional_packet_values |= PCAdV_SpeedupPressed;
        if (rotate_pressed)
        {
          if ( is_game_key_pressed(Gkey_MoveUp, NULL, speed_pressed!=0) )
            set_packet_control(pckt, PCtr_ViewZoomIn);
          if ( is_game_key_pressed(Gkey_MoveDown, NULL, speed_pressed!=0) )
            set_packet_control(pckt, PCtr_ViewZoomOut);
        }
        if (my <= 4)
          set_packet_control(pckt, PCtr_MoveUp);
        if (my >= MyScreenHeight-4)
          set_packet_control(pckt, PCtr_MoveDown);
        if (mx <= 4)
          set_packet_control(pckt, PCtr_MoveLeft);
        if (mx >= MyScreenWidth-4)
          set_packet_control(pckt, PCtr_MoveRight);
    }
}

void get_front_view_nonaction_inputs(void)
{
    static TbClockMSec last_rotate_left_time = 0;
    static TbClockMSec last_rotate_right_time = 0;
    struct PlayerInfo* player = get_my_player();
    struct Packet* pckt = get_packet(my_player_number);
    int rotate_pressed = is_game_key_pressed(Gkey_RotateMod, NULL, true);
    int speed_pressed = is_game_key_pressed(Gkey_SpeedMod, NULL, true);
    TbBool no_mods = false;
    if ((rotate_pressed != 0) || (speed_pressed != 0) || (check_current_gui_layer(GuiLayer_OneClick)))
      no_mods = true;

    if ((player->allocflags & PlaF_KeyboardInputDisabled) != 0)
      return;
    if (speed_pressed != 0)
      pckt->additional_packet_values |= PCAdV_SpeedupPressed;

    get_isometric_or_front_view_mouse_inputs(pckt,rotate_pressed,speed_pressed);

    if ( rotate_pressed )
    {
        if ( is_game_key_pressed(Gkey_MoveLeft, NULL, no_mods) || is_key_pressed(KC_LEFT,KMod_DONTCARE) )
        {
          if ( LbTimerClock() > last_rotate_left_time+250 )
          {
            set_packet_control(pckt, PCtr_ViewRotateCW);
            last_rotate_left_time = LbTimerClock();
          }
        }
        if ( is_game_key_pressed(Gkey_MoveRight, NULL, no_mods) || is_key_pressed(KC_RIGHT,KMod_DONTCARE) )
        {
          if ( LbTimerClock() > last_rotate_right_time+250 )
          {
            set_packet_control(pckt, PCtr_ViewRotateCCW);
            last_rotate_right_time = LbTimerClock();
          }
        }
        if ( is_game_key_pressed(Gkey_MoveUp, NULL, no_mods) || is_key_pressed(KC_UP,KMod_DONTCARE) )
            set_packet_control(pckt, PCtr_ViewZoomIn);
        if ( is_game_key_pressed(Gkey_MoveDown, NULL, no_mods) || is_key_pressed(KC_DOWN,KMod_DONTCARE) )
            set_packet_control(pckt, PCtr_ViewZoomOut);
    } else
    {
        if ( is_game_key_pressed(Gkey_RotateCW, NULL, false) )
        {
          if ( LbTimerClock() > last_rotate_left_time+250 )
          {
            set_packet_control(pckt, PCtr_ViewRotateCW);
            last_rotate_left_time = LbTimerClock();
          }
        }
        if ( is_game_key_pressed(Gkey_RotateCCW, NULL, false) )
        {
          if ( LbTimerClock() > last_rotate_right_time+250 )
          {
            set_packet_control(pckt, PCtr_ViewRotateCCW);
            last_rotate_right_time = LbTimerClock();
          }
        }
        if ( is_game_key_pressed(Gkey_MoveLeft, NULL, no_mods) || is_key_pressed(KC_LEFT,KMod_DONTCARE) )
            set_packet_control(pckt, PCtr_MoveLeft);
        if ( is_game_key_pressed(Gkey_MoveRight, NULL, no_mods) || is_key_pressed(KC_RIGHT,KMod_DONTCARE) )
            set_packet_control(pckt, PCtr_MoveRight);
        if ( is_game_key_pressed(Gkey_MoveUp, NULL, no_mods) || is_key_pressed(KC_UP,KMod_DONTCARE) )
            set_packet_control(pckt, PCtr_MoveUp);
        if ( is_game_key_pressed(Gkey_MoveDown, NULL, no_mods) || is_key_pressed(KC_DOWN,KMod_DONTCARE) )
            set_packet_control(pckt, PCtr_MoveDown);
    }
    if ( is_game_key_pressed(Gkey_ZoomIn, NULL, false) )
        set_packet_control(pckt, PCtr_ViewZoomIn);
    if ( is_game_key_pressed(Gkey_ZoomOut, NULL, false) )
        set_packet_control(pckt, PCtr_ViewZoomOut);
}

/**
 * Updates given position and context variables.
 * Makes no changes to the Game or Packets.
 */
TbBool get_player_coords_and_context(struct Coord3d *pos, unsigned char *context)
{
  unsigned long x;
  unsigned long y;
  struct PlayerInfo* player = get_my_player();
  struct DungeonAdd* dungeonadd = get_dungeonadd(player->id_number);
  if ((pointer_x < 0) || (pointer_y < 0)
   || (pointer_x >= player->engine_window_width/pixel_size)
   || (pointer_y >= player->engine_window_height/pixel_size))
      return false;
  if (top_pointed_at_x <= map_subtiles_x)
    x = top_pointed_at_x;
  else
    x = map_subtiles_x;
  if (top_pointed_at_y <= map_subtiles_y)
    y = top_pointed_at_y;
  else
    y = map_subtiles_y;
  unsigned int slb_x = subtile_slab_fast(x);
  unsigned int slb_y = subtile_slab_fast(y);
  struct SlabMap* slb = get_slabmap_block(slb_x, slb_y);
  struct SlabAttr* slbattr = get_slab_attrs(slb);
  if (slab_kind_is_door(slb->kind) && (slabmap_owner(slb) == player->id_number) && (!dungeonadd->one_click_lock_cursor))
  {
    *context = CSt_DoorKey;
    pos->x.val = (x<<8) + top_pointed_at_frac_x;
    pos->y.val = (y<<8) + top_pointed_at_frac_y;
  } else
  if (!power_hand_is_empty(player))
  {
    *context = CSt_PowerHand;
    pos->x.val = (x<<8) + top_pointed_at_frac_x;
    pos->y.val = (y<<8) + top_pointed_at_frac_y;
  } else
  if (!subtile_revealed(x,y,player->id_number))
  {
    *context = CSt_PickAxe;
    pos->x.val = (x<<8) + top_pointed_at_frac_x;
    pos->y.val = (y<<8) + top_pointed_at_frac_y;
  } else
  if (((slb_x >= map_tiles_x) || (slb_y >= map_tiles_y)) && (!dungeonadd->one_click_lock_cursor))
  {
    *context = CSt_DefaultArrow;
    pos->x.val = (block_pointed_at_x<<8) + pointed_at_frac_x;
    pos->y.val = (block_pointed_at_y<<8) + pointed_at_frac_y;
  } else
  if (((slbattr->block_flags & (SlbAtFlg_Filled|SlbAtFlg_Digable|SlbAtFlg_Valuable)) != 0) || (dungeonadd->one_click_lock_cursor))
  {
    *context = CSt_PickAxe;
    pos->x.val = (x<<8) + top_pointed_at_frac_x;
    pos->y.val = (y<<8) + top_pointed_at_frac_y;
  } else
  {
    pos->x.val = (block_pointed_at_x<<8) + pointed_at_frac_x;
    pos->y.val = (block_pointed_at_y<<8) + pointed_at_frac_y;
    struct Thing* thing = get_nearest_thing_for_hand_or_slap(player->id_number, pos->x.val, pos->y.val);
    if (!thing_is_invalid(thing))
      *context = CSt_PowerHand;
    else
      *context = CSt_DefaultArrow;
  }
  if (pos->x.val >= (map_subtiles_x << 8))
    pos->x.val = (map_subtiles_x << 8)-1;
  if (pos->y.val >= (map_subtiles_y << 8))
    pos->y.val = (map_subtiles_y << 8)-1;
  return true;
}

/**
 * Fill packet structure with non action user input in dungeon view.
 */
void get_dungeon_control_nonaction_inputs(void)
{
  struct Coord3d pos;
  my_mouse_x = GetMouseX();
  my_mouse_y = GetMouseY();
  struct PlayerInfo* player = get_my_player();
  struct Packet* pckt = get_packet(my_player_number);
  unset_packet_control(pckt, PCtr_MapCoordsValid);
  if (player->work_state == PSt_CtrlDungeon)
  {
      unsigned char context;
      if (get_player_coords_and_context(&pos, &context))
      {
          set_players_packet_position(pckt, pos.x.val, pos.y.val, context);
    }
  } else
  if (screen_to_map(player->acamera, my_mouse_x, my_mouse_y, &pos))
  {
      set_players_packet_position(pckt, pos.x.val, pos.y.val, 0);
      pckt->additional_packet_values &= ~PCAdV_ContextMask; // reset cursor states to 0 (CSt_DefaultArrow)
  }
  if (lbKeyOn[KC_LALT] && lbKeyOn[KC_X])
  {
    clear_key_pressed(KC_X);
    turn_on_menu(GMnu_QUIT);
  }
  switch (player->view_mode)
  {
  case PVM_IsometricView:
      get_isometric_view_nonaction_inputs();
      break;
  case PVM_ParchmentView:
      get_overhead_view_nonaction_inputs();
      break;
  case PVM_FrontView:
      get_front_view_nonaction_inputs();
      break;
  }
}

void get_map_nonaction_inputs(void)
{
    SYNCDBG(9,"Starting");
    struct Coord3d pos;
    pos.x.val = 0;
    pos.y.val = 0;
    pos.z.val = 0;
    struct PlayerInfo* player = get_my_player();
    TbBool coords_valid = screen_to_map(player->acamera, GetMouseX(), GetMouseY(), &pos);
    set_players_packet_position(get_packet(my_player_number), pos.x.val, pos.y.val, 0);
    struct Packet* pckt = get_packet(my_player_number);
    if (coords_valid) {
        set_packet_control(pckt, PCtr_MapCoordsValid);
    } else {
        unset_packet_control(pckt, PCtr_MapCoordsValid);
    }
    if (((game.operation_flags & GOF_Paused) == 0) && (player->view_mode == PVM_ParchmentView))
    {
        get_overhead_view_nonaction_inputs();
    }
}

short get_packet_load_game_inputs(void)
{
    load_packets_for_turn(game.pckt_gameturn);
    game.pckt_gameturn++;
    get_packet_load_game_control_inputs();
    if (get_speed_control_inputs())
        return false;
    if (get_screen_control_inputs())
        return false;
    if (get_screen_capture_inputs())
        return false;
    return false;
}

/**
 * Inputs for demo mode. In this mode, the only control keys
 * should take the game back into main menu.
 */
TbBool get_packet_load_demo_inputs(void)
{
  if (is_key_pressed(KC_SPACE,KMod_DONTCARE) ||
      is_key_pressed(KC_ESCAPE,KMod_DONTCARE) ||
      is_key_pressed(KC_RETURN,KMod_DONTCARE) ||
      (lbKeyOn[KC_LALT] && lbKeyOn[KC_X]) ||
      left_button_clicked)
  {
      clear_key_pressed(KC_SPACE);
      clear_key_pressed(KC_ESCAPE);
      clear_key_pressed(KC_RETURN);
      lbKeyOn[KC_X] = 0;
      left_button_clicked = 0;
      quit_game = 1;
      return true;
  }
  return false;
}

void get_creature_control_nonaction_inputs(void)
{
  long k;
  struct PlayerInfo* player = get_my_player();
  struct Packet* pckt = get_packet(my_player_number);

  long x = GetMouseX();
  long y = GetMouseY();
  struct Thing* thing = thing_get(player->controlled_thing_idx);
  TRACE_THING(thing);
  pckt->pos_x = 127;
  pckt->pos_y = 127;
  if ((player->allocflags & PlaF_Unknown8) != 0)
    return;
  while (((MyScreenWidth >> 1) != GetMouseX()) || (GetMouseY() != y))
    LbMouseSetPositionInitial((MyScreenWidth/pixel_size) >> 1, y/pixel_size); // use LbMouseSetPositionInitial because we don't want to keep moving the host cursor
  // Set pos_x and pos_y
  if (settings.first_person_move_invert)
    pckt->pos_y = 255 * ((long)MyScreenHeight - y) / MyScreenHeight;
  else
    pckt->pos_y = 255 * y / MyScreenHeight;
  pckt->pos_x = 255 * x / MyScreenWidth;
  // Update the position based on current settings
  long i = settings.first_person_move_sensitivity + 1;
  x = pckt->pos_x - 127;
  y = pckt->pos_y - 127;
  if (i < 6)
  {
      k = 5 - settings.first_person_move_sensitivity;
      pckt->pos_x = x/k + 127;
      pckt->pos_y = y/k + 127;
  } else
  if (i > 6)
  {
      k = settings.first_person_move_sensitivity - 5;
      pckt->pos_x = k*x + 127;
      pckt->pos_y = k*y + 127;
  }
  // Bound posx and pos_y
  if (pckt->pos_x > map_subtiles_x)
    pckt->pos_x = map_subtiles_x;
  if (pckt->pos_y > map_subtiles_y)
    pckt->pos_y = map_subtiles_y;
  // Now do user actions
  if (thing_is_invalid(thing))
    return;
  if (thing->class_id == TCls_Creature)
  {
      if ( left_button_clicked )
      {
          left_button_clicked = 0;
          left_button_released = 0;
      }
      if ( right_button_clicked )
      {
          right_button_clicked = 0;
          right_button_released = 0;
      }
      if ( is_game_key_pressed(Gkey_MoveLeft, NULL, true) || is_key_pressed(KC_LEFT,KMod_DONTCARE) )
          set_packet_control(pckt, PCtr_MoveLeft);
      if ( is_game_key_pressed(Gkey_MoveRight, NULL, true) || is_key_pressed(KC_RIGHT,KMod_DONTCARE) )
          set_packet_control(pckt, PCtr_MoveRight);
      if ( is_game_key_pressed(Gkey_MoveUp, NULL, true) || is_key_pressed(KC_UP,KMod_DONTCARE) )
          set_packet_control(pckt, PCtr_MoveUp);
      if ( is_game_key_pressed(Gkey_MoveDown, NULL, true) || is_key_pressed(KC_DOWN,KMod_DONTCARE) )
          set_packet_control(pckt, PCtr_MoveDown);
  }
}

static void speech_pickup_of_gui_job(int job_idx)
{
    SYNCDBG(7, "Picking up creature of breed %s for job of type %d",
        last_speech_event.u.creature.model_name, job_idx);
    int kind = creature_model_id(last_speech_event.u.creature.model_name);
    if (kind < 0) {
        SYNCDBG(0, "No such creature");
        return;
    }

    unsigned short pick_flags = TPF_PickableCheck;
    if (lbKeyOn[KC_LCONTROL] || lbKeyOn[KC_RCONTROL] || (job_idx == -1))
        pick_flags |= TPF_OrderedPick;
    if (lbKeyOn[KC_LSHIFT] || lbKeyOn[KC_RSHIFT])
        pick_flags |= TPF_ReverseOrder;
    pick_up_creature_of_model_and_gui_job(kind, job_idx, my_player_number, pick_flags);
}

/**
 * Processes speech inputs that can be handled separately without interfacing with
 * mouse/keyboard code.
 */
static void get_dungeon_speech_inputs(void)
{
    SYNCDBG(8,"Starting");

    int id;
    switch (last_speech_event.type)
    {
    case KS_PICKUP_IDLE:
        speech_pickup_of_gui_job(CrGUIJob_Wandering);
        break;
    case KS_PICKUP_WORKING:
        speech_pickup_of_gui_job(CrGUIJob_Working);
        break;
    case KS_PICKUP_FIGHTING:
        speech_pickup_of_gui_job(CrGUIJob_Fighting);
        break;
    case KS_PICKUP_ANY:
        speech_pickup_of_gui_job(CrGUIJob_Any);
        break;
    case KS_SELECT_ROOM:
    {
        struct RoomConfigStats* room_stats = get_room_kind_stats(last_speech_event.u.room.id);
        activate_room_build_mode(last_speech_event.u.room.id, room_stats->tooltip_stridx);
        break;
    }
    case KS_SELECT_POWER:
        id = power_model_id(last_speech_event.u.power.model_name);
        if (id < 0) {
            WARNLOG("Bad power string %s", last_speech_event.u.power.model_name);
        }
        else {
            choose_spell(id, 2); //TODO: see what happens with tool tip
        }
        break;
    case KS_SELECT_TRAP:
        id = trap_model_id(last_speech_event.u.trapdoor.model_name);
        if (id < 0) {
            WARNLOG("Bad trap string %s", last_speech_event.u.trapdoor.model_name);
        }
        else if ((id = get_manufacture_data_index_for_thing(TCls_Trap, id)) > 0) {
            choose_workshop_item(id, 2); //TODO: see what happens with tool tip
        }
        else {
            WARNLOG("Trap %s is not in trap data array", last_speech_event.u.trapdoor.model_name);
        }
        break;
    case KS_SELECT_DOOR:
        id = door_model_id(last_speech_event.u.trapdoor.model_name);
        if (id < 0) {
            WARNLOG("Bad door string %s", last_speech_event.u.trapdoor.model_name);
        }
        else if ((id = get_manufacture_data_index_for_thing(TCls_Door, id)) > 0) {
            choose_workshop_item(id, 2); //TODO: see what happens with tool tip
        }
        else {
            WARNLOG("Door %s is not in trap data array", last_speech_event.u.trapdoor.model_name);
        }
        break;
    case KS_VIEW_INFO:
        set_menu_mode(BID_INFO_TAB); //TODO SPEECH not working for some reason, debug
        break;
    case KS_VIEW_ROOMS:
        set_menu_mode(BID_ROOM_TAB);
        break;
    case KS_VIEW_POWERS:
        set_menu_mode(BID_SPELL_TAB);
        break;
    case KS_VIEW_TRAPS:
        set_menu_mode(BID_MNFCT_TAB);
        break;
    case KS_VIEW_CREATURES:
        set_menu_mode(BID_CREATR_TAB);
        break;
    default:
        break; //don't care
    }
}

/** Fill packet struct with game action information.
 */
short get_inputs(void)
{
    if ((game.flags_cd & MFlg_IsDemoMode) != 0)
    {
        SYNCDBG(5,"Starting for demo mode");
        load_packets_for_turn(game.pckt_gameturn);
        game.pckt_gameturn++;
        get_packet_load_demo_inputs();
        return false;
    }
    if (game.packet_load_enable)
    {
        SYNCDBG(5,"Loading packet inputs");
        return get_packet_load_game_inputs();
    }
    struct PlayerInfo* player = get_my_player();
    if ((player->allocflags & PlaF_MouseInputDisabled) != 0)
    {
        SYNCDBG(5,"Starting for creature fade");
        set_players_packet_position(get_packet(my_player_number), 127, 127 , 0);
        if ((!game_is_busy_doing_gui_string_input()) && ((game.operation_flags & GOF_Paused) != 0))
        {
            long keycode;
            if (is_game_key_pressed(Gkey_TogglePause, &keycode, false))
            {
                lbKeyOn[keycode] = 0;
                set_packet_pause_toggle();
          }
        }
        return false;
    }
    SYNCDBG(5,"Starting");
    if (gui_process_inputs())
    {
        return true;
    }
    if (player->victory_state == VicS_LostLevel)
    {
        if (player->is_active != 1)
        {
            get_level_lost_inputs();
            return true;
        }
        struct Thing* thing = thing_get(player->controlled_thing_idx);
        TRACE_THING(thing);
        if (!thing_is_creature(thing))
        {
            get_level_lost_inputs();
            return true;
        }
        struct CreatureControl* cctrl = creature_control_get_from_thing(thing);
        if ((cctrl->flgfield_2 & TF2_Spectator) == 0)
        {
            get_level_lost_inputs();
            return true;
        }
    }
    TbBool inp_handled = false;
    if (((game.operation_flags & GOF_Paused) == 0) || ((game.operation_flags & GOF_WorldInfluence) != 0))
        inp_handled = get_gui_inputs(1);
    if (!inp_handled)
        inp_handled = get_global_inputs();
    if (game_is_busy_doing_gui_string_input())
      return false;
    SYNCDBG(7,"Getting inputs for view %d",(int)player->view_type);
    switch (player->view_type)
    {
    case PVT_DungeonTop:
        if (!inp_handled)
            inp_handled = get_dungeon_control_action_inputs();
        get_dungeon_control_nonaction_inputs();
        get_player_gui_clicks();
        get_packet_control_mouse_clicks();
        get_dungeon_speech_inputs();
        return inp_handled;
    case PVT_CreatureContrl:
        if (!inp_handled)
            inp_handled = get_creature_control_action_inputs();
        get_creature_control_nonaction_inputs();
        get_player_gui_clicks();
        get_packet_control_mouse_clicks();
        return inp_handled;
    case PVT_CreaturePasngr:
        if (!inp_handled)
            inp_handled = get_creature_passenger_action_inputs();
        get_player_gui_clicks();
        get_packet_control_mouse_clicks();
        return inp_handled;
    case PVT_MapScreen:
        if (!inp_handled)
            inp_handled = get_map_action_inputs();
        get_map_nonaction_inputs();
        get_player_gui_clicks();
        get_packet_control_mouse_clicks();
        // Unset button release events if we're going to do an action; this is to avoid casting
        // spells or doing other actions just after switch from parchment to dungeon view
        if (get_players_packet_action(player) != PckA_None)
            unset_players_packet_control(player, PCtr_LBtnRelease|PCtr_RBtnRelease);
        return inp_handled;
    case PVT_MapFadeIn:
        if (player->view_mode != PVM_ParchFadeIn)
        {
          if ((game.system_flags & GSF_NetworkActive) == 0)
            game.operation_flags &= ~GOF_Paused;
          if (toggle_status_menu(0))
            player->field_1 |= 0x01;
          else
            player->field_1 &= ~0x01;
          set_players_packet_action(player, PckA_SetViewType, PVT_MapScreen, 0,0,0);
        }
        return false;
    case PVT_MapFadeOut:
        if (player->view_mode != PVM_ParchFadeOut)
        {
          set_players_packet_action(player, PckA_SetViewType, PVT_DungeonTop, 0,0,0);
        }
        return false;
    default:
        SYNCDBG(7,"Default exit");
        return false;
    }
}

void input(void)
{
    SYNCDBG(4,"Starting");

    update_mouse();
    update_key_modifiers();
    update_gui_layer();

    if (KeeperSpeechPopEvent(&last_speech_event)) {
      last_speech_event.type = KS_UNUSED;
    }

    if ((game_is_busy_doing_gui_string_input()) && (lbInkey>0))
    {
      lbKeyOn[lbInkey] = 0;
    }
    struct Packet* pckt = get_packet(my_player_number);
    if (is_game_key_pressed(Gkey_CrtrContrlMod, NULL, false) != 0)
      pckt->additional_packet_values |= PCAdV_CrtrContrlPressed;
    else
      pckt->additional_packet_values &= ~PCAdV_CrtrContrlPressed;
    if (is_game_key_pressed(Gkey_CrtrQueryMod, NULL, false) != 0)
      pckt->additional_packet_values |= PCAdV_CrtrQueryPressed;
    else
      pckt->additional_packet_values &= ~PCAdV_CrtrQueryPressed;

    get_inputs();

    SYNCDBG(7,"Finished");
}

short get_gui_inputs(short gameplay_on)
{
  static ActiveButtonID over_slider_button = -1;
  SYNCDBG(7,"Starting");
  battle_creature_over = 0;
  gui_room_type_highlighted = -1;
  gui_door_type_highlighted = -1;
  gui_trap_type_highlighted = -1;
  gui_creature_type_highlighted = -1;
  if (gameplay_on) {
      update_creatr_model_activities_list();
      maintain_my_battle_list();
  }
  if (!lbDisplay.MLeftButton)
  {
      drag_menu_x = -999;
      drag_menu_y = -999;
      for (int idx = 0; idx < ACTIVE_BUTTONS_COUNT; idx++)
      {
        struct GuiButton *gbtn = &active_buttons[idx];
        if ((gbtn->flags & LbBtnF_Active) && (gbtn->gbtype == LbBtnT_Unknown6))
            gbtn->gbactn_1 = 0;
      }
  }
  update_busy_doing_gui_on_menu();

  int fmmenu_idx = first_monopoly_menu();
  struct PlayerInfo* player = get_my_player();
  int gmbtn_idx = -1;
  ActiveButtonID nx_over_slider_button = -1;
  struct GuiButton *gbtn;
  // Sweep through buttons
  for (int gidx = 0; gidx < ACTIVE_BUTTONS_COUNT; gidx++)
  {
      gbtn = &active_buttons[gidx];
      if ((gbtn->flags & LbBtnF_Active) == 0)
          continue;
      if (!get_active_menu(gbtn->gmenu_idx)->is_turned_on)
          continue;
      Gf_Btn_Callback callback = gbtn->maintain_call;
      if (callback != NULL)
          callback(gbtn);
      if ((gbtn->btype_value & LbBFeF_NoMouseOver) != 0)
          continue;
      // TODO GUI Introduce circular buttons instead of specific condition for pannel map
      if ((menu_id_to_number(GMnu_MAIN) >= 0) && mouse_is_over_pannel_map(player->minimap_pos_x,player->minimap_pos_y))
          continue;
      if ( (check_if_mouse_is_over_button(gbtn) && !game_is_busy_doing_gui_string_input())
        || ((gbtn->gbtype == LbBtnT_Unknown6) && (gbtn->gbactn_1 != 0)) )
      {
          if ((fmmenu_idx == -1) || (gbtn->gmenu_idx == fmmenu_idx))
          {
            gmbtn_idx = gidx;
            gbtn->flags |= LbBtnF_Unknown10;
            busy_doing_gui = 1;
            callback = gbtn->ptover_event;
            if (callback != NULL)
                callback(gbtn);
            if (gbtn->gbtype == LbBtnT_Unknown6)
                break;
            if (gbtn->gbtype == LbBtnT_HorizSlider)
                nx_over_slider_button = gidx;
          } else
          {
            gbtn->flags &= ~LbBtnF_Unknown10;
          }
      } else
      {
          gbtn->flags &= ~LbBtnF_Unknown10;
      }
      if (gbtn->gbtype == LbBtnT_HorizSlider)
      {
          if (gui_slider_button_mouse_over_slider_tracker(gidx))
          {
              if ( left_button_clicked )
              {
                left_button_clicked = 0;
                nx_over_slider_button = gidx;
                over_slider_button = gidx;
                do_sound_menu_click();
              }
          }
      }
  }  // end for

  // Reset slider button if we were not really over it
  if (over_slider_button != nx_over_slider_button)
      over_slider_button = -1;

  TbBool result = false;
  if (game_is_busy_doing_gui_string_input())
  {
    busy_doing_gui = 1;
    if (get_button_area_input(input_button,input_button->id_num) != 0)
        result = true;
  }
  if ((over_slider_button != -1) && (left_button_released))
  {
      left_button_released = 0;
      if (gmbtn_idx != -1) {
          gbtn = &active_buttons[gmbtn_idx];
          gbtn->gbactn_1 = 0;
      }
      over_slider_button = -1;
      do_sound_menu_click();
  }

  gui_button_tooltip_update(gmbtn_idx);
  if (gui_slider_button_inputs(over_slider_button))
      return true;
  result |= gui_button_click_inputs(gmbtn_idx);
  gui_clear_buttons_not_over_mouse(gmbtn_idx);
  result |= gui_button_release_inputs(gmbtn_idx);
  input_gameplay_tooltips(gameplay_on);
  SYNCDBG(8,"Finished");
  return result;
}

/******************************************************************************/<|MERGE_RESOLUTION|>--- conflicted
+++ resolved
@@ -1406,14 +1406,6 @@
             message_add(CrInst, get_string(StrID));
         }
         first_person_dig_claim_mode = is_game_key_pressed(Gkey_CrtrContrlMod, &val, false);
-<<<<<<< HEAD
-        if ( (is_key_pressed(KC_LALT,KMod_DONTCARE)) || (is_key_pressed(KC_RALT,KMod_DONTCARE)) )
-        {
-            set_players_packet_action(player, PckA_DirectCtrlDragDrop, 0, 0, 0, 0);
-            clear_key_pressed(KC_LALT);
-            clear_key_pressed(KC_RALT);
-            return 1;
-=======
         player->thing_under_hand = 0;
         struct CreatureControl* cctrl = creature_control_get_from_thing(thing);
         if (cctrl->active_instance_id == CrInst_FIRST_PERSON_DIG)
@@ -1463,7 +1455,6 @@
                     }
                 }
             }
->>>>>>> 3d871838
         }
     if (numkey != -1)
     {
