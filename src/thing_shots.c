--- conflicted
+++ resolved
@@ -862,16 +862,11 @@
 
 long get_damage_of_melee_shot(struct Thing *shotng, const struct Thing *target, TbBool NeverBlock)
 {
-<<<<<<< HEAD
+    if (NeverBlock)
+    {
+        return shotng->shot.damage;
+    }
     long crdefense = calculate_correct_creature_defense(target);
-=======
-    if (NeverBlock)
-        return shotng->shot.damage;
-
-    const struct CreatureStats* tgcrstat = creature_stats_get_from_thing(target);
-    const struct CreatureControl* tgcctrl = creature_control_get_from_thing(target);
-    long crdefense = compute_creature_max_defense(tgcrstat->defense, tgcctrl->explevel);
->>>>>>> 146ad70f
     long hitchance = ((long)shotng->shot.dexterity - crdefense) / 2;
     if (hitchance < -96)
     {
