/******************************************************************************/
// Free implementation of Bullfrog's Dungeon Keeper strategy game.
/******************************************************************************/
/** @file packets.h
 *     Header file for packets.c.
 * @par Purpose:
 *     Packet processing routines.
 * @par Comment:
 *     Just a header file - #defines, typedefs, function prototypes etc.
 * @author   Tomasz Lis
 * @date     30 Jan 2009 - 11 Feb 2009
 * @par  Copying and copyrights:
 *     This program is free software; you can redistribute it and/or modify
 *     it under the terms of the GNU General Public License as published by
 *     the Free Software Foundation; either version 2 of the License, or
 *     (at your option) any later version.
 */
/******************************************************************************/
#ifndef DK_PACKETS_H
#define DK_PACKETS_H

#include "bflib_basics.h"
#include "globals.h"

#ifdef __cplusplus
extern "C" {
#endif
/******************************************************************************/
enum TbPacketAction {
        PckA_None = 0,
        PckA_Unknown001,
        PckA_Unknown002,
        PckA_Unknown003,
        PckA_Unknown004,
        PckA_FinishGame,// 5
        PckA_Unknown006,
        PckA_Unknown007,
        PckA_Unknown008,
        PckA_Unknown009,
        PckA_InitPlayerNum,//10
        PckA_Unknown011,
        PckA_LevelExactCheck,
        PckA_PlyrMsgBegin,
        PckA_PlyrMsgEnd,
        PckA_Unknown015,//15
        PckA_Unknown016,
        PckA_Unknown017,
        PckA_Unknown018,
        PckA_Unknown019,
        PckA_ToggleLights,//20
        PckA_SwitchScrnRes,
        PckA_TogglePause,
        PckA_Unknown023,
        PckA_SetCluedo,
        PckA_Unknown025,//25
        PckA_BookmarkLoad,
        PckA_SetGammaLevel,
        PckA_SetMinimapConf,
        PckA_SetMapRotation,
        PckA_Unknown030,//30
        PckA_Unknown031,
        PckA_PasngrCtrlExit,
        PckA_DirectCtrlExit,
        PckA_Unknown034,
        PckA_Unknown035,//35
        PckA_SetPlyrState,
        PckA_SwitchView,
        PckA_Unknown038,
        PckA_CtrlCrtrSetInstnc,
        PckA_Unknown040,//40
        PckA_HoldAudience,
        PckA_Unknown042,
        PckA_Unknown043,
        PckA_Unknown044,
        PckA_Unknown045,//45
        PckA_Unknown046,
        PckA_Unknown047,
        PckA_Unknown048,
        PckA_Unknown049,
        PckA_Unknown050,//50
        PckA_Unknown051,
        PckA_Unknown052,
        PckA_Unknown053,
        PckA_Unknown054,
        PckA_ToggleTendency,//55
        PckA_Unknown056,
        PckA_Unknown057,
        PckA_Unknown058,
        PckA_Unknown059,
        PckA_CheatEnter,//60
        PckA_CheatAllFree,
        PckA_CheatCrtSpells,
        PckA_CheatRevealMap,
        PckA_CheatCrAllSpls,
        PckA_Unknown065,//65
        PckA_CheatAllMagic,
        PckA_CheatAllRooms,
        PckA_Unknown068,
        PckA_Unknown069,
        PckA_CheatAllResrchbl,//70
        PckA_Unknown071,
        PckA_Unknown072,
        PckA_Unknown073,
        PckA_Unknown074,
        PckA_Unknown075,//75
        PckA_Unknown076,
        PckA_Unknown077,
        PckA_Unknown078,
        PckA_Unknown079,
        PckA_SetViewType,//80
        PckA_ZoomFromMap,
        PckA_UpdatePause,
        PckA_Unknown083,
        PckA_ZoomToRoom,
        PckA_ZoomToTrap,//85
        PckA_ZoomToDoor,
        PckA_ZoomToPosition,
        PckA_Unknown088,
        PckA_PwrCTADis,
        PckA_UsePwrHandPick,//90
        PckA_UsePwrHandDrop,
        PckA_Unknown092,
        PckA_UseSpecialBox,
        PckA_Unknown094,
        PckA_ResurrectCrtr,//95
        PckA_TransferCreatr,
        PckA_UsePwrObey,
        PckA_UsePwrArmageddon,
        PckA_Unknown099,
        PckA_Unknown100,//100
        PckA_Unknown101,
        PckA_Unknown102,
        PckA_Unknown103,
        PckA_Unknown104,
        PckA_Unknown105,//105
        PckA_ZoomToSpell,
        PckA_ToggleComputer,
        PckA_PlyrFastMsg,
        PckA_SetComputerKind,
        PckA_GoSpectator,//110
        PckA_DumpHeldThingToOldPos,
        PckA_Unknown112,
        PckA_Unknown113,
        PckA_PwrSOEDis,
        PckA_EventBoxActivate,//115
        PckA_EventBoxClose,
        PckA_UsePwrOnThing,
        PckA_PlyrToggleAlly,
        PckA_SaveViewType,
        PckA_LoadViewType,//120
        PckA_PlyrMsgChar    =  121,
        PckA_PlyrMsgClear,
        PckA_DirectCtrlDragDrop,
        PckA_CheatPlaceTerrain,
        PckA_CheatMakeCreature,
        PckA_CheatMakeDigger,
        PckA_CheatStealSlab,
        PckA_CheatStealRoom,
        PckA_CheatHeartHealth,
        PckA_CheatKillPlayer,
        PckA_CheatConvertCreature,
        PckA_CheatSwitchTerrain,
        PckA_CheatSwitchPlayer,
        PckA_CheatSwitchCreature,
        PckA_CheatSwitchHero,
        PckA_CheatSwitchExperience,
        PckA_CheatCtrlCrtrSetInstnc,
<<<<<<< HEAD
        PckA_ToggleFirstPersonReinforce,
        PckA_SwitchTeleportDest
=======
        PckA_SetFirstPersonDigMode,
        PckA_SwitchTeleportDest,
        PckA_SelectFPPickup
>>>>>>> 3df6530f
};

/** Packet flags for non-action player operation. */
enum TbPacketControl {
        PCtr_None           = 0x0000,
        PCtr_ViewRotateCW   = 0x0001,
        PCtr_ViewRotateCCW  = 0x0002,
        PCtr_MoveUp         = 0x0004,
        PCtr_MoveDown       = 0x0008,
        PCtr_MoveLeft       = 0x0010,
        PCtr_MoveRight      = 0x0020,
        PCtr_ViewZoomIn     = 0x0040,
        PCtr_ViewZoomOut    = 0x0080,
        PCtr_LBtnClick      = 0x0100,
        PCtr_RBtnClick      = 0x0200,
        PCtr_LBtnHeld       = 0x0400,
        PCtr_RBtnHeld       = 0x0800,
        PCtr_LBtnRelease    = 0x1000,
        PCtr_RBtnRelease    = 0x2000,
        PCtr_Unknown4000    = 0x4000,
        PCtr_MapCoordsValid = 0x8000,
};

/**
 * Additional packet flags
 */
enum TbPacketAddValues {
    PCAdV_None              = 0x00, //!< Dummy flag
    PCAdV_SpeedupPressed    = 0x01, //!< The keyboard modified used for speeding up camera movement is pressed.
    PCAdV_ContextMask       = 0x1E, //!< Instead of a single bit, this value stores is 4-byte integer; stores context of map coordinates. The context is used to set the Cursor State.
    PCAdV_CrtrContrlPressed = 0x20, //!< The keyboard modified used for creature control is pressed.
    PCAdV_CrtrQueryPressed  = 0x40, //!< The keyboard modified used for querying creatures is pressed.
    PCAdV_Unknown80         = 0x80, //!< Seem unused
};

enum ChecksumKind {
    CKS_Action = 0,
    CKS_Players,
    CKS_Creatures_1,
    CKS_Creatures_2,
    CKS_Creatures_3,
    CKS_Creatures_4,
    CKS_Creatures_5,  // Heroes
    CKS_Creatures_6,  // Neutral
    CKS_Things, //Objects, Traps, Shots etc
    CKS_Effects,
    CKS_Rooms,
    CKS_MAX
};

#define PCtr_LBtnAnyAction (PCtr_LBtnClick | PCtr_LBtnHeld | PCtr_LBtnRelease)
#define PCtr_RBtnAnyAction (PCtr_RBtnClick | PCtr_RBtnHeld | PCtr_RBtnRelease)
#define PCtr_HeldAnyButton (PCtr_LBtnHeld | PCtr_RBtnHeld)

#define INVALID_PACKET (&bad_packet)

/******************************************************************************/
#pragma pack(1)

struct PlayerInfo;
struct CatalogueEntry;

/**
 * Stores data exchanged between players each turn and used to re-create their input.
 */
struct Packet { // sizeof = 0x11 (17)
    int field_0;
    TbChecksum chksum; //! Checksum of all things within the game and synchronized random seed
    unsigned char action; //! Action kind performed by the player which owns this packet
    unsigned short actn_par1; //! Players action parameter #1
    unsigned short actn_par2; //! Players action parameter #2
    short pos_x; //! Mouse Cursor Position X
    short pos_y; //! Mouse Cursor Position Y
    unsigned short control_flags;
    unsigned char additional_packet_values; // uses the flags and values from TbPacketAddValues
};

struct PacketSaveHead { // sizeof=0xF (15)
    unsigned short game_ver_major;
    unsigned short game_ver_minor;
    unsigned short game_ver_release;
    unsigned short game_ver_build;
    unsigned long level_num;
    unsigned char players_exist;
    unsigned char players_comp;
    TbBool chksum_available; // if needed, this can be replaced with flags
};

struct PacketEx
{
    struct Packet packet;
    TbBigChecksum sums[CKS_MAX];
};

#pragma pack()
/******************************************************************************/
/******************************************************************************/
struct Packet *get_packet_direct(long pckt_idx);
struct Packet *get_packet(long plyr_idx);
void set_packet_action(struct Packet *pckt, unsigned char pcktype, unsigned short par1, unsigned short par2, unsigned short par3, unsigned short par4);
void set_players_packet_action(struct PlayerInfo *player, unsigned char pcktype, unsigned short par1, unsigned short par2, unsigned short par3, unsigned short par4);
void set_packet_control(struct Packet *pckt, unsigned long flag);
void set_players_packet_control(struct PlayerInfo *player, unsigned long flag);
unsigned char get_players_packet_action(struct PlayerInfo *player);
void unset_packet_control(struct Packet *pckt, unsigned long flag);
void unset_players_packet_control(struct PlayerInfo *player, unsigned long flag);
void set_players_packet_position(struct Packet *pckt, long x, long y, unsigned char context);
void set_packet_pause_toggle(void);
TbBool process_dungeon_control_packet_clicks(long idx);
TbBool process_players_dungeon_control_packet_action(long idx);
void process_players_creature_control_packet_control(long idx);
void process_players_creature_passenger_packet_action(long idx);
void process_players_creature_control_packet_action(long idx);
void process_frontend_packets(void);
void process_map_packet_clicks(long idx);
void process_pause_packet(long a1, long a2);
void process_quit_packet(struct PlayerInfo *player, short complete_quit);
void process_packets(void);
void clear_packets(void);
TbBigChecksum compute_players_checksum(void);
void player_packet_checksum_add(PlayerNumber plyr_idx, TbBigChecksum sum, const char *area_name);
short checksums_different(void);
void post_init_packets(void);

TbBool open_new_packet_file_for_save(void);
void load_packets_for_turn(GameTurn nturn);
TbBool open_packet_file_for_load(char *fname, struct CatalogueEntry *centry);
short save_packets(void);
void close_packet_file(void);
TbBool reinit_packets_after_load(void);
struct Room *keeper_build_room(long stl_x,long stl_y,long plyr_idx,long rkind);
TbBool player_sell_room_at_subtile(long plyr_idx, long stl_x, long stl_y);
void set_tag_untag_mode(PlayerNumber plyr_idx, MapSubtlCoord stl_x, MapSubtlCoord stl_y);
/******************************************************************************/
#ifdef __cplusplus
}
#endif
#endif<|MERGE_RESOLUTION|>--- conflicted
+++ resolved
@@ -165,14 +165,9 @@
         PckA_CheatSwitchHero,
         PckA_CheatSwitchExperience,
         PckA_CheatCtrlCrtrSetInstnc,
-<<<<<<< HEAD
-        PckA_ToggleFirstPersonReinforce,
-        PckA_SwitchTeleportDest
-=======
         PckA_SetFirstPersonDigMode,
         PckA_SwitchTeleportDest,
         PckA_SelectFPPickup
->>>>>>> 3df6530f
 };
 
 /** Packet flags for non-action player operation. */
