--- conflicted
+++ resolved
@@ -130,8 +130,6 @@
       LbTextDrawResized(scale_value_by_horizontal_resolution(160), 0, tx_units_per_px, onscreen_msg_text);
         onscreen_msg_turns--;
     }
-<<<<<<< HEAD
-=======
     unsigned int msg_pos = scale_value_by_vertical_resolution(200);
     if ((game.system_flags & GSF_NetGameNoSync) != 0)
     {
@@ -147,7 +145,6 @@
           LbTextDrawResized(scale_value_by_horizontal_resolution(260), scale_value_by_vertical_resolution(msg_pos), tx_units_per_px, "SEED OUT OF SYNC");
         msg_pos += scale_value_by_vertical_resolution(20);
     }
->>>>>>> d522feb0
     SYNCDBG(18,"Finished");
     return true;
 }
