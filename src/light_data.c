/******************************************************************************/
// Free implementation of Bullfrog's Dungeon Keeper strategy game.
/******************************************************************************/
/** @file light_data.c
 *     light_data support functions.
 * @par Purpose:
 *     Functions to light_data.
 * @par Comment:
 *     None.
 * @author   Tomasz Lis
 * @date     11 Mar 2010 - 12 May 2010
 * @par  Copying and copyrights:
 *     This program is free software; you can redistribute it and/or modify
 *     it under the terms of the GNU General Public License as published by
 *     the Free Software Foundation; either version 2 of the License, or
 *     (at your option) any later version.
 */
/******************************************************************************/
#include "light_data.h"

#include "globals.h"
#include "bflib_basics.h"
#include "bflib_memory.h"
#include "bflib_math.h"
#include "bflib_planar.h"

#include "engine_render.h"
#include "player_data.h"
#include "map_data.h"

#include "thing_stats.h"
#include "game_legacy.h"

#ifdef __cplusplus
extern "C" {
#endif
/******************************************************************************/

DLLIMPORT TbBool _DK_light_render_light_sub1_sub2(int a1, SubtlCodedCoords stl_num, int a3);
DLLIMPORT char _DK_light_render_light_sub1(struct Light *lgt, int radius, int a3, unsigned int a4);
DLLIMPORT char _DK_light_render_light_sub2(struct Light *lgt, int radius, int a3, unsigned int a4);
DLLIMPORT int _DK_light_render_light_sub3(struct Light *lgt, int radius, int a3, unsigned int a4);
DLLIMPORT int _DK_light_render_light_sub1_sub1(unsigned int a1,unsigned int a2,int a3,unsigned int a4,unsigned int a5,long *a6,long *a7);

/******************************************************************************/
struct Light *light_allocate_light(void)
{
    for (long i = 1; i < LIGHTS_COUNT; i++)
    {
        struct Light* lgt = &game.lish.lights[i];
        if ((lgt->flags & LgtF_Allocated) == 0)
        {
            lgt->flags |= LgtF_Allocated;
            lgt->index = i;
            return lgt;
        }
    }
    return NULL;
}

void light_free_light(struct Light *lgt)
{
    LbMemorySet(lgt, 0, sizeof(struct Light));
}

TbBool light_is_invalid(const struct Light *lgt)
{
    if (lgt == NULL)
        return true;
    if ((lgt < &game.lish.lights[1]) || (lgt > &game.lish.lights[LIGHTS_COUNT-1]))
        return true;
    return false;
}

struct ShadowCache *light_allocate_shadow_cache(void)
{
    for (long i = 1; i < SHADOW_CACHE_COUNT; i++)
    {
        struct ShadowCache* shdc = &game.lish.shadow_cache[i];
        if ((shdc->flags & ShCF_Allocated) == 0)
        {
            shdc->flags |= ShCF_Allocated;
            return shdc;
        }
    }
    return NULL;
}

TbBool light_shadow_cache_invalid(struct ShadowCache *shdc)
{
    if (shdc == NULL)
        return true;
    if ((shdc < &game.lish.shadow_cache[1]) || (shdc > &game.lish.shadow_cache[SHADOW_CACHE_COUNT-1]))
        return true;
    return false;
}

long light_shadow_cache_index(struct ShadowCache *shdc)
{
    if (light_shadow_cache_invalid(shdc))
        return 0;
    long i = ((char*)shdc - (char*)&game.lish.shadow_cache[0]);
    return i / sizeof(struct ShadowCache);
}

void light_shadow_cache_free(struct ShadowCache *shdc)
{
    LbMemorySet(shdc, 0, sizeof(struct ShadowCache));
}

TbBool light_add_light_to_list(struct Light *lgt, struct StructureList *list)
{
  if ((lgt->flags2 & 0x01) != 0)
  {
    ERRORLOG("Light is already in list");
    return false;
  }
  list->count++;
  lgt->flags2 |= 0x01;
  lgt->next_in_list = list->index;
  list->index = lgt->index;
  return true;
}

long light_create_light(struct InitLight *ilght)
{
    struct Light* lgt = light_allocate_light();
    if (light_is_invalid(lgt)) {
        return 0;
    }
    if (ilght->is_dynamic)
    {
        struct ShadowCache* shdc = light_allocate_shadow_cache();
        if (light_shadow_cache_invalid(shdc))
        {
            ERRORDBG(11,"Cannot allocate cache for dynamic light");
            light_free_light(lgt);
            return 0;
        }
        light_total_dynamic_lights++;
        lgt->shadow_index = light_shadow_cache_index(shdc);
        light_add_light_to_list(lgt, &game.thing_lists[TngList_DynamLights]);
    } else
    {
        light_total_stat_lights++;
        light_add_light_to_list(lgt, &game.thing_lists[TngList_StaticLights]);
        stat_light_needs_updating = 1;
    }
    lgt->flags |= LgtF_Unkn02;
    lgt->flags |= LgtF_Unkn08;
    lgt->mappos.x.val = ilght->mappos.x.val;
    lgt->mappos.y.val = ilght->mappos.y.val;
    lgt->mappos.z.val = ilght->mappos.z.val;
    lgt->radius = ilght->radius;
    lgt->intensity = ilght->intensity;
    unsigned long k = 2 * ilght->field_3;
    lgt->flags2 = k ^ ((k ^ lgt->flags2) & 0x01);
    set_flag_byte(&lgt->flags,LgtF_Dynamic,ilght->is_dynamic);
    lgt->field_1A = ilght->field_8;
    lgt->field_18 = ilght->field_4;
    lgt->field_12 = ilght->field_12;

    struct LightAdd* lightadd = get_lightadd(lgt->index);
    LbMemorySet(lightadd, 0, sizeof(struct LightAdd)); // Clear any previously used LightAdd stuff

    return lgt->index;
}

long light_get_total_dynamic_lights(void)
{
    return light_total_dynamic_lights;
}

long light_get_total_stat_lights(void)
{
    return light_total_stat_lights;
}

long light_get_rendered_dynamic_lights(void)
{
    return light_rendered_dynamic_lights;
}

long light_get_rendered_optimised_dynamic_lights(void)
{
    return light_rendered_optimised_dynamic_lights;
}

long light_get_updated_stat_lights(void)
{
    return light_updated_stat_lights;
}

long light_get_out_of_date_stat_lights(void)
{
    return light_out_of_date_stat_lights;
}

void light_export_system_state(struct LightSystemState *lightst)
{
    memcpy(lightst->bitmask,light_bitmask,sizeof(light_bitmask));
    lightst->static_light_needs_updating = stat_light_needs_updating;
    lightst->total_dynamic_lights = light_total_dynamic_lights;
    lightst->total_stat_lights = light_total_stat_lights;
    lightst->rendered_dynamic_lights = light_rendered_dynamic_lights;
    lightst->rendered_optimised_dynamic_lights = light_rendered_optimised_dynamic_lights;
    lightst->updated_stat_lights = light_updated_stat_lights;
    lightst->out_of_date_stat_lights = light_out_of_date_stat_lights;
}

void light_import_system_state(const struct LightSystemState *lightst)
{
    memcpy(light_bitmask,lightst->bitmask,sizeof(light_bitmask));
    stat_light_needs_updating = lightst->static_light_needs_updating;
    light_total_dynamic_lights = lightst->total_dynamic_lights;
    light_total_stat_lights = lightst->total_stat_lights;
    light_rendered_dynamic_lights = lightst->rendered_dynamic_lights;
    light_rendered_optimised_dynamic_lights = lightst->rendered_optimised_dynamic_lights;
    light_updated_stat_lights = lightst->updated_stat_lights;
    light_out_of_date_stat_lights = lightst->out_of_date_stat_lights;
}

TbBool lights_stats_debug_dump(void)
{
    long lights[LIGHTS_COUNT];
    long lgh_things[THING_CLASSES_COUNT];
    long shadowcs[SHADOW_CACHE_COUNT];
    long i;
    for (i=0; i < SHADOW_CACHE_COUNT; i++)
    {
        struct ShadowCache* shdc = &game.lish.shadow_cache[i];
        if ((shdc->flags & ShCF_Allocated) != 0)
            shadowcs[i] = -1;
        else
            shadowcs[i] = 0;
    }
    long lgh_sttc = 0;
    long lgh_dynm = 0;
    for (i=0; i < LIGHTS_COUNT; i++)
    {
        struct Light* lgt = &game.lish.lights[i];
        if ((lgt->flags & LgtF_Allocated) != 0)
        {
            lights[i] = -1;
            if ((lgt->flags & LgtF_Dynamic) != 0)
                lgh_dynm++;
            else
                lgh_sttc++;
            if ( (lgt->shadow_index > 0) && (lgt->shadow_index < SHADOW_CACHE_COUNT) )
            {
                if (shadowcs[lgt->shadow_index] == -1) {
                    shadowcs[lgt->shadow_index] = i;
                } else
                if (shadowcs[lgt->shadow_index] == 0) {
                    WARNLOG("Shadow Cache %d is not allocated, but used by light %d!",(int)lgt->shadow_index,(int)i);
                } else {
                    WARNLOG("Shadow Cache %d is double-allocated, for lights %d and %d!",(int)lgt->shadow_index,(int)shadowcs[lgt->shadow_index],(int)i);
                }
            } else
            if ((lgt->flags & LgtF_Dynamic) != 0)
            {
                WARNLOG("Dynamic light %d has bad Shadow Cache %d!",(int)i,(int)lgt->shadow_index);
            }
        } else {
            lights[i] = 0;
        }
    }
    for (i=1; i < THINGS_COUNT; i++)
    {
        struct Thing* thing = thing_get(i);
        if (thing_exists(thing))
        {
            if ((thing->light_id > 0) && (thing->light_id < LIGHTS_COUNT))
            {
                long n = 1000 + (long)thing->class_id;
                if (lights[thing->light_id] == -1) {
                    lights[thing->light_id] = n;
                } else
                if (lights[thing->light_id] == 0) {
                    WARNLOG("Light %d is not allocated, but used by %s!",(int)thing->light_id, thing_model_name(thing));
                } else {
                    WARNLOG("Light %d is double-allocated, for %d and %d!",(int)thing->light_id, (int)lights[thing->light_id], (int)n);
                }
            }

        }
    }
    long lgh_used = 0;
    long lgh_free = 0;
    for (i=0; i < THING_CLASSES_COUNT; i++)
        lgh_things[i] = 0;
    for (i=0; i < LIGHTS_COUNT; i++)
    {
        if (lights[i] != 0)
        {
            lgh_used++;
            if ((lights[i] > 1000) && (lights[i] < 1000+THING_CLASSES_COUNT))
                lgh_things[lights[i]-1000]++;
        } else
        {
            lgh_free++;
        }
    }
    long shdc_free = 0;
    long shdc_used = 0;
    long shdc_linked = 0;
    for (i=0; i < SHADOW_CACHE_COUNT; i++)
    {
        if (shadowcs[i] != 0)
        {
            shdc_used++;
            if (shadowcs[i] > 0)
                shdc_linked++;
        } else {
            shdc_free++;
        }
    }
    SYNCLOG("Lights: %ld free, %ld used; %ld static, %ld dynamic; for things:%ld,%ld,%ld,%ld,%ld,%ld,%ld,%ld,%ld,%ld,%ld,%ld,%ld",lgh_free,lgh_used,lgh_sttc,lgh_dynm,lgh_things[1],lgh_things[2],lgh_things[3],lgh_things[4],lgh_things[5],lgh_things[6],lgh_things[7],lgh_things[8],lgh_things[9],lgh_things[10],lgh_things[11],lgh_things[12],lgh_things[13]);
    if ((shdc_used != shdc_linked) || (shdc_used != lgh_dynm))
    {
        WARNLOG("Amount of shadow cache mismatches: %ld free, %ld used, %ld linked to lights, %d dyn. lights.",shdc_free,shdc_used,shdc_linked,light_total_dynamic_lights);
    }
    if (lgh_sttc != light_total_stat_lights)
    {
        WARNLOG("Wrong global lights counter: %ld static lights and counter says %ld.",lgh_sttc,light_total_stat_lights);
    }
    if (lgh_dynm != light_total_dynamic_lights)
    {
        WARNLOG("Wrong global lights counter: %ld dynamic lights and counter says %ld.",lgh_dynm,light_total_dynamic_lights);
    }
    return false;
}

void light_set_light_never_cache(long lgt_id)
{
    if (lgt_id <= 0)
    {
        ERRORLOG("Attempt to set size of invalid light %d",(int)lgt_id);
        return;
    }
    struct Light* lgt = &game.lish.lights[lgt_id];
    if ((lgt->flags & LgtF_Allocated) == 0)
    {
        ERRORLOG("Attempt to set size of unallocated light structure %d",(int)lgt_id);
        return;
    }
    lgt->flags |= LgtF_Dynamic;
}

long light_is_light_allocated(long lgt_id)
{
    if (lgt_id <= 0)
        return false;
    struct Light* lgt = &game.lish.lights[lgt_id];
    if ((lgt->flags & LgtF_Allocated) == 0)
        return false;
    return true;
}

void set_previous_light_position(struct Light *light) {
    struct LightAdd* lightadd = get_lightadd(light->index);
    lightadd->previous_mappos = light->mappos;
}

void light_set_light_position(long lgt_id, struct Coord3d *pos)
{
  // _DK_light_set_light_position(lgt_id, pos);
  struct Light *lgt = &game.lish.lights[lgt_id];

  set_previous_light_position(lgt);

  if ( lgt->mappos.x.val != pos->x.val
    || pos->y.val != lgt->mappos.y.val
    || pos->z.val != lgt->mappos.z.val )
  {
    if ( (lgt->flags & LgtF_Dynamic) == 0 )
    {
      stat_light_needs_updating = 1;
      unsigned char range = lgt->range;
      long end_y = lgt->mappos.y.stl.num + range;
      long end_x = lgt->mappos.x.stl.num + range;
      if ( end_y > 255 )
      {
        end_y = 255;
      }
      if ( end_x > 255 )
      {
        end_x = 255;
      }
      long beg_y = lgt->mappos.y.stl.num - range;
      if ( beg_y < 0 )
      {
        beg_y = 0;
      }
      long beg_x = lgt->mappos.x.stl.num - range;
      if ( beg_x < 0 )
      {
        beg_x = 0;
      }
      light_signal_stat_light_update_in_area(beg_x, beg_y, end_x, end_y);
    }
    lgt->mappos.x.val = pos->x.val;
    lgt->mappos.y.val = pos->y.val;
    lgt->mappos.z.val = pos->z.val;
    lgt->flags |= LgtF_Unkn08;
  }
}

void light_remove_light_from_list(struct Light *lgt, struct StructureList *list)
{
  // _DK_light_remove_light_from_list(lgt, list);
  if ( list->count == 0 )
  {
      ERRORLOG("List %d has no structures", list->index);
      return;
  }
  TbBool Removed = false;
  struct Light *lgt2;
  struct Light *i;
  if ( lgt->flags2 & 1 )
  {
    if ( lgt->index == list->index )
    {
      Removed = true;
      list->count--;
      list->index = lgt->next_in_list;
      lgt->next_in_list = 0;
      lgt->flags2 &= ~1;
    }
    else
    {
      lgt2 = &game.lish.lights[list->index];
      for ( i = 0; lgt2 != game.lish.lights; lgt2 = &game.lish.lights[lgt2->next_in_list] )
      {
        if ( lgt2 == lgt )
        {
          Removed = true;
          if ( i )
          {
            i->next_in_list = lgt->next_in_list;
            lgt->flags2 &= ~1;
            list->count--;
            lgt->next_in_list = 0;
          }
          else
          {
            ERRORLOG("No prev when removing light from list");
          }
        }
        i = lgt2;
      }
    }
    if ( !Removed )
    {
      ERRORLOG("Could not find light %d in list", lgt->index);
    }
  }
}

void light_signal_stat_light_update_in_area(long x1, long y1, long x2, long y2)
{
  // _DK_light_signal_stat_light_update_in_area(x1, y1, x2, y2);
  int i = 0;
  struct Light *lgt = &game.lish.lights[1];
  do
  {
    if ( lgt->flags & LgtF_Allocated )
    {
      if ( !(lgt->flags & LgtF_Dynamic) )
      {
        unsigned char range = lgt->range;
        MapSubtlCoord x = lgt->mappos.x.stl.num;
        MapSubtlCoord y = lgt->mappos.y.stl.num;
        if ( range + x >= x1 && x - range <= x2 && range + y >= y1 && y - range <= y2 )
        {
          stat_light_needs_updating = 1;
          i++;
          lgt->flags |= LgtF_Unkn08;
          lgt->flags &= ~LgtF_Unkn80;
        }
      }
    }
    lgt++;
  }
  while ( lgt < (struct Light *)game.lish.shadow_cache );
  if ( i )
    light_stat_light_map_clear_area(x1, y1, x2, y2);
}

void light_signal_update_in_area(long sx, long sy, long ex, long ey)
{
   // _DK_light_signal_update_in_area(sx, sy, ex, ey);
  struct Light *lgt = &game.lish.lights[1];
  do
  {
    if ( lgt->flags & LgtF_Allocated )
    {
      if ( lgt->flags & LgtF_Dynamic )
      {
        unsigned char range = lgt->range;;
        MapSubtlCoord x = lgt->mappos.x.stl.num;
        MapSubtlCoord y = lgt->mappos.y.stl.num;
        if ( range + x >= sx && x - range <= ex && range + y >= sy && y - range <= ey )
          lgt->flags |= LgtF_Unkn08;
      }
    }
    lgt++;
  }
  while ( lgt < (struct Light *)game.lish.shadow_cache );
  light_signal_stat_light_update_in_area(sx, sy, ex, ey);
}

void light_signal_stat_light_update_in_own_radius(struct Light *lgt)
{
    long radius = lgt->range;
    long end_y = (long)lgt->mappos.y.stl.num + radius;
    if (end_y >= 255)
        end_y = 255;
    long end_x = (long)lgt->mappos.x.stl.num + radius;
    if (end_x >= 255)
        end_x = 255;
    long start_y = (long)lgt->mappos.y.stl.num - radius;
    if (start_y <= 0)
        start_y = 0;
    long start_x = (long)lgt->mappos.x.stl.num - radius;
    if (start_x <= 0)
      start_x = 0;
    if ((end_x <= start_x) || (end_y <= start_y))
        return;
    light_signal_stat_light_update_in_area(start_x, start_y, end_x, end_y);
}

void light_turn_light_off(long idx)
{
    if ((idx <= 0) || (idx >= LIGHTS_COUNT)) {
        ERRORLOG("Attempt to turn off light %d",(int)idx);
        return;
    }
    struct Light* lgt = &game.lish.lights[idx];
    if ((lgt->flags & LgtF_Allocated) == 0) {
        ERRORLOG("Attempt to turn off unallocated light structure");
        return;
    }
    if ((lgt->flags & LgtF_Unkn02) == 0) {
        return;
    }
    lgt->flags &= ~LgtF_Unkn02;
    if ((lgt->flags & LgtF_Dynamic) != 0) {
        light_remove_light_from_list(lgt, &game.thing_lists[TngList_DynamLights]);
    } else {
        light_signal_stat_light_update_in_own_radius(lgt);
        light_remove_light_from_list(lgt, &game.thing_lists[TngList_StaticLights]);
        stat_light_needs_updating = 1;
    }
}

void light_turn_light_on(long idx)
{
    if ((idx <= 0) || (idx >= LIGHTS_COUNT)) {
        ERRORLOG("Attempt to turn on light %d",(int)idx);
        return;
    }
    struct Light* lgt = &game.lish.lights[idx];
    if ((lgt->flags & LgtF_Allocated) == 0) {
        ERRORLOG("Attempt to turn on unallocated light structure %d",(int)idx);
        return;
    }
    if ((lgt->flags & LgtF_Unkn02) != 0) {
        return;
    }
    lgt->flags |= LgtF_Unkn02;
    if ((lgt->flags & LgtF_Dynamic) != 0)
    {
        light_add_light_to_list(lgt, &game.thing_lists[TngList_DynamLights]);
        lgt->flags |= LgtF_Unkn08;
    } else
    {
        light_add_light_to_list(lgt, &game.thing_lists[TngList_StaticLights]);
        stat_light_needs_updating = 1;
        lgt->flags |= LgtF_Unkn08;
    }
}

unsigned char light_get_light_intensity(long idx)
{
  // return _DK_light_get_light_intensity(idx);
  if ( idx )
  {
    if ( game.lish.lights[idx].flags & LgtF_Allocated )
    {
      return game.lish.lights[idx].intensity;
    }
    else
    {
      ERRORLOG("Attempt to get intensity of unallocated light structure");
      return 0;
    }
  }
  else
  {
    ERRORLOG("Attempt to get intensity of light 0");
    return 0;
  }
}

void light_set_light_intensity(long idx, unsigned char intensity)
{
  // return _DK_light_set_light_intensity(a1, a2);
  struct Light *lgt = &game.lish.lights[idx];
  long x1,x2,y1,y2;
  if ( !light_is_invalid(lgt) )
  {
    if ((lgt->flags & LgtF_Allocated) != 0)
    {
      if ( lgt->intensity != intensity )
      {
        if ((lgt->flags & LgtF_Dynamic) == 0)
        {
          y2 = lgt->mappos.y.stl.num + lgt->range;
          if ( y2 > 255 )
            y2 = 255;
          x2 = lgt->mappos.x.stl.num + lgt->range;
          if ( x2 > 255 )
            x2 = 255;
          y1 = lgt->mappos.y.stl.num - lgt->range;
          if ( y1 < 0 )
            y1 = 0;
          x1 = lgt->mappos.x.stl.num - lgt->range;
          if ( x1 < 0 )
            x1 = 0;
          light_signal_stat_light_update_in_area(x1, y1, x2, y2);
          stat_light_needs_updating = 1;
        }
        lgt->intensity = intensity;
        if ( lgt->min_intensity < intensity )
          lgt->flags |= LgtF_Unkn08;
      }
    }
    else
    {
      ERRORLOG("Attempt to set intensity of unallocated light structure");
    }
  }
  else
  {
    ERRORLOG("Attempt to set intensity of invalid light");
  }
}

void clear_stat_light_map(void)
{
    game.lish.field_46149 = 32;
    game.lish.light_enabled = 0;
    game.lish.light_rand_seed = 0;
    for (unsigned long y = 0; y < (map_subtiles_y + 1); y++)
    {
        for (unsigned long x = 0; x < (map_subtiles_x + 1); x++)
        {
            unsigned long i = get_subtile_number(x, y);
            game.lish.stat_light_map[i] = 0;
        }
    }
}

void light_delete_light(long idx)
{
    if ((idx <= 0) || (idx >= LIGHTS_COUNT)) {
        ERRORLOG("Attempt to delete light %d",(int)idx);
        return;
    }
    struct Light* lgt = &game.lish.lights[idx];
    if ((lgt->flags & LgtF_Allocated) == 0) {
        ERRORLOG("Attempt to delete unallocated light structure %d",(int)idx);
        return;
    }
    if (lgt->shadow_index > 0)
    {
        struct ShadowCache* shdc = &game.lish.shadow_cache[lgt->shadow_index];
        light_shadow_cache_free(shdc);
    }
    if ((lgt->flags & LgtF_Dynamic) != 0)
    {
        light_total_dynamic_lights--;
        light_remove_light_from_list(lgt, &game.thing_lists[TngList_DynamLights]);
    } else
    {
        light_total_stat_lights--;
        light_signal_stat_light_update_in_own_radius(lgt);
        light_remove_light_from_list(lgt, &game.thing_lists[TngList_StaticLights]);
    }
    light_free_light(lgt);
}

void light_initialise_lighting_tables(void)
{
  static const struct LightingTable values[] = {
    { 1, 2, 0, 255, 256 },
    { 1, 2, 1, 0, 256 },
    { 1, 2, 0, 1, 256 },
    { 1, 2, 255, 0, 256 },
    { 1, 2, 1, 255, 362 },
    { 1, 2, 1, 1, 362 },
    { 1, 2, 255, 1, 362 },
    { 1, 2, 255, 255, 362 },
    { 1, 3, 0, 254, 512 },
    { 1, 3, 2, 0, 512 },
    { 1, 3, 0, 2, 512 },
    { 1, 3, 254, 0, 512 },
    { 1, 3, 1, 254, 572 },
    { 1, 3, 2, 255, 572 },
    { 1, 3, 2, 1, 572 },
    { 1, 3, 1, 2, 572 },
    { 1, 3, 255, 2, 572 },
    { 1, 3, 254, 1, 572 },
    { 1, 3, 254, 255, 572 },
    { 1, 3, 255, 254, 572 },
    { 1, 4, 2, 254, 724 },
    { 1, 4, 2, 2, 724 },
    { 1, 4, 254, 2, 724 },
    { 1, 4, 254, 254, 724 },
    { 1, 4, 0, 253, 768 },
    { 1, 4, 3, 0, 768 },
    { 1, 4, 0, 3, 768 },
    { 1, 4, 253, 0, 768 },
    { 1, 4, 1, 253, 809 },
    { 1, 4, 3, 255, 809 },
    { 1, 4, 3, 1, 809 },
    { 1, 4, 1, 3, 809 },
    { 1, 4, 255, 3, 809 },
    { 1, 4, 253, 1, 809 },
    { 1, 4, 253, 255, 809 },
    { 1, 4, 255, 253, 809 },
    { 1, 4, 2, 253, 921 },
    { 1, 4, 3, 254, 921 },
    { 1, 4, 3, 2, 921 },
    { 1, 4, 2, 3, 921 },
    { 1, 4, 254, 3, 921 },
    { 1, 4, 253, 2, 921 },
    { 1, 4, 253, 254, 921 },
    { 1, 4, 254, 253, 921 },
    { 1, 5, 0, 252, 1024 },
    { 1, 5, 4, 0, 1024 },
    { 1, 5, 0, 4, 1024 },
    { 1, 5, 252, 0, 1024 },
    { 1, 5, 1, 252, 1055 },
    { 1, 5, 4, 255, 1055 },
    { 1, 5, 4, 1, 1055 },
    { 1, 5, 1, 4, 1055 },
    { 1, 5, 255, 4, 1055 },
    { 1, 5, 252, 1, 1055 },
    { 1, 5, 252, 255, 1055 },
    { 1, 5, 255, 252, 1055 },
    { 1, 5, 3, 253, 1086 },
    { 1, 5, 3, 3, 1086 },
    { 1, 5, 253, 3, 1086 },
    { 1, 5, 253, 253, 1086 },
    { 1, 5, 2, 252, 1144 },
    { 1, 5, 4, 254, 1144 },
    { 1, 5, 4, 2, 1144 },
    { 1, 5, 2, 4, 1144 },
    { 1, 5, 254, 4, 1144 },
    { 1, 5, 252, 2, 1144 },
    { 1, 5, 252, 254, 1144 },
    { 1, 5, 254, 252, 1144 },
    { 1, 6, 0, 251, 1280 },
    { 1, 6, 3, 252, 1280 },
    { 1, 6, 4, 253, 1280 },
    { 1, 6, 5, 0, 1280 },
    { 1, 6, 4, 3, 1280 },
    { 1, 6, 3, 4, 1280 },
    { 1, 6, 0, 5, 1280 },
    { 1, 6, 253, 4, 1280 },
    { 1, 6, 252, 3, 1280 },
    { 1, 6, 251, 0, 1280 },
    { 1, 6, 252, 253, 1280 },
    { 1, 6, 253, 252, 1280 },
    { 1, 6, 1, 251, 1305 },
    { 1, 6, 5, 255, 1305 },
    { 1, 6, 5, 1, 1305 },
    { 1, 6, 1, 5, 1305 },
    { 1, 6, 255, 5, 1305 },
    { 1, 6, 251, 1, 1305 },
    { 1, 6, 251, 255, 1305 },
    { 1, 6, 255, 251, 1305 },
    { 1, 6, 2, 251, 1377 },
    { 1, 6, 5, 254, 1377 },
    { 1, 6, 5, 2, 1377 },
    { 1, 6, 2, 5, 1377 },
    { 1, 6, 254, 5, 1377 },
    { 1, 6, 251, 2, 1377 },
    { 1, 6, 251, 254, 1377 },
    { 1, 6, 254, 251, 1377 },
    { 1, 7, 4, 252, 1448 },
    { 1, 7, 4, 4, 1448 },
    { 1, 7, 252, 4, 1448 },
    { 1, 7, 252, 252, 1448 },
    { 1, 7, 3, 251, 1491 },
    { 1, 7, 5, 253, 1491 },
    { 1, 7, 5, 3, 1491 },
    { 1, 7, 3, 5, 1491 },
    { 1, 7, 253, 5, 1491 },
    { 1, 7, 251, 3, 1491 },
    { 1, 7, 251, 253, 1491 },
    { 1, 7, 253, 251, 1491 },
    { 1, 7, 0, 250, 1536 },
    { 1, 7, 6, 0, 1536 },
    { 1, 7, 0, 6, 1536 },
    { 1, 7, 250, 0, 1536 },
    { 1, 7, 1, 250, 1556 },
    { 1, 7, 6, 255, 1556 },
    { 1, 7, 6, 1, 1556 },
    { 1, 7, 1, 6, 1556 },
    { 1, 7, 255, 6, 1556 },
    { 1, 7, 250, 1, 1556 },
    { 1, 7, 250, 255, 1556 },
    { 1, 7, 255, 250, 1556 },
    { 1, 7, 2, 250, 1618 },
    { 1, 7, 6, 254, 1618 },
    { 1, 7, 6, 2, 1618 },
    { 1, 7, 2, 6, 1618 },
    { 1, 7, 254, 6, 1618 },
    { 1, 7, 250, 2, 1618 },
    { 1, 7, 250, 254, 1618 },
    { 1, 7, 254, 250, 1618 },
    { 1, 7, 4, 251, 1636 },
    { 1, 7, 5, 252, 1636 },
    { 1, 7, 5, 4, 1636 },
    { 1, 7, 4, 5, 1636 },
    { 1, 7, 252, 5, 1636 },
    { 1, 7, 251, 4, 1636 },
    { 1, 7, 251, 252, 1636 },
    { 1, 7, 252, 251, 1636 },
    { 1, 8, 3, 250, 1717 },
    { 1, 8, 6, 253, 1717 },
    { 1, 8, 6, 3, 1717 },
    { 1, 8, 3, 6, 1717 },
    { 1, 8, 253, 6, 1717 },
    { 1, 8, 250, 3, 1717 },
    { 1, 8, 250, 253, 1717 },
    { 1, 8, 253, 250, 1717 },
    { 1, 8, 0, 249, 1792 },
    { 1, 8, 7, 0, 1792 },
    { 1, 8, 0, 7, 1792 },
    { 1, 8, 249, 0, 1792 },
    { 1, 8, 1, 249, 1809 },
    { 1, 8, 7, 255, 1809 },
    { 1, 8, 7, 1, 1809 },
    { 1, 8, 1, 7, 1809 },
    { 1, 8, 255, 7, 1809 },
    { 1, 8, 249, 1, 1809 },
    { 1, 8, 249, 255, 1809 },
    { 1, 8, 255, 249, 1809 },
    { 1, 8, 5, 251, 1810 },
    { 1, 8, 5, 5, 1810 },
    { 1, 8, 251, 5, 1810 },
    { 1, 8, 251, 251, 1810 },
    { 1, 8, 4, 250, 1843 },
    { 1, 8, 6, 252, 1843 },
    { 1, 8, 6, 4, 1843 },
    { 1, 8, 4, 6, 1843 },
    { 1, 8, 252, 6, 1843 },
    { 1, 8, 250, 4, 1843 },
    { 1, 8, 250, 252, 1843 },
    { 1, 8, 252, 250, 1843 },
    { 1, 8, 2, 249, 1863 },
    { 1, 8, 7, 254, 1863 },
    { 1, 8, 7, 2, 1863 },
    { 1, 8, 2, 7, 1863 },
    { 1, 8, 254, 7, 1863 },
    { 1, 8, 249, 2, 1863 },
    { 1, 8, 249, 254, 1863 },
    { 1, 8, 254, 249, 1863 },
    { 1, 8, 3, 249, 1947 },
    { 1, 8, 7, 253, 1947 },
    { 1, 8, 7, 3, 1947 },
    { 1, 8, 3, 7, 1947 },
    { 1, 8, 253, 7, 1947 },
    { 1, 8, 249, 3, 1947 },
    { 1, 8, 249, 253, 1947 },
    { 1, 8, 253, 249, 1947 },
    { 1, 9, 5, 250, 1998 },
    { 1, 9, 6, 251, 1998 },
    { 1, 9, 6, 5, 1998 },
    { 1, 9, 5, 6, 1998 },
    { 1, 9, 251, 6, 1998 },
    { 1, 9, 250, 5, 1998 },
    { 1, 9, 250, 251, 1998 },
    { 1, 9, 251, 250, 1998 },
    { 1, 9, 0, 248, 2048 },
    { 1, 9, 8, 0, 2048 },
    { 1, 9, 0, 8, 2048 },
    { 1, 9, 248, 0, 2048 },
    { 1, 9, 4, 249, 2063 },
    { 1, 9, 7, 252, 2063 },
    { 1, 9, 7, 4, 2063 },
    { 1, 9, 4, 7, 2063 },
    { 1, 9, 252, 7, 2063 },
    { 1, 9, 249, 4, 2063 },
    { 1, 9, 249, 252, 2063 },
    { 1, 9, 252, 249, 2063 },
    { 1, 9, 1, 248, 2064 },
    { 1, 9, 8, 255, 2064 },
    { 1, 9, 8, 1, 2064 },
    { 1, 9, 1, 8, 2064 },
    { 1, 9, 255, 8, 2064 },
    { 1, 9, 248, 1, 2064 },
    { 1, 9, 248, 255, 2064 },
    { 1, 9, 255, 248, 2064 },
    { 1, 9, 2, 248, 2111 },
    { 1, 9, 8, 254, 2111 },
    { 1, 9, 8, 2, 2111 },
    { 1, 9, 2, 8, 2111 },
    { 1, 9, 254, 8, 2111 },
    { 1, 9, 248, 2, 2111 },
    { 1, 9, 248, 254, 2111 },
    { 1, 9, 254, 248, 2111 },
    { 1, 9, 6, 250, 2172 },
    { 1, 9, 6, 6, 2172 },
    { 1, 9, 250, 6, 2172 },
    { 1, 9, 250, 250, 2172 },
    { 1, 9, 3, 248, 2187 },
    { 1, 9, 8, 253, 2187 },
    { 1, 9, 8, 3, 2187 },
    { 1, 9, 3, 8, 2187 },
    { 1, 9, 253, 8, 2187 },
    { 1, 9, 248, 3, 2187 },
    { 1, 9, 248, 253, 2187 },
    { 1, 9, 253, 248, 2187 },
    { 1, 9, 5, 249, 2198 },
    { 1, 9, 7, 251, 2198 },
    { 1, 9, 7, 5, 2198 },
    { 1, 9, 5, 7, 2198 },
    { 1, 9, 251, 7, 2198 },
    { 1, 9, 249, 5, 2198 },
    { 1, 9, 249, 251, 2198 },
    { 1, 9, 251, 249, 2198 },
    { 1, 10, 4, 248, 2289 },
    { 1, 10, 8, 252, 2289 },
    { 1, 10, 8, 4, 2289 },
    { 1, 10, 4, 8, 2289 },
    { 1, 10, 252, 8, 2289 },
    { 1, 10, 248, 4, 2289 },
    { 1, 10, 248, 252, 2289 },
    { 1, 10, 252, 248, 2289 },
    { 1, 10, 0, 247, 2304 },
    { 1, 10, 9, 0, 2304 },
    { 1, 10, 0, 9, 2304 },
    { 1, 10, 247, 0, 2304 },
    { 1, 10, 1, 247, 2317 },
    { 1, 10, 9, 255, 2317 },
    { 1, 10, 9, 1, 2317 },
    { 1, 10, 1, 9, 2317 },
    { 1, 10, 255, 9, 2317 },
    { 1, 10, 247, 1, 2317 },
    { 1, 10, 247, 255, 2317 },
    { 1, 10, 255, 247, 2317 },
    { 1, 10, 2, 247, 2358 },
    { 1, 10, 6, 249, 2358 },
    { 1, 10, 7, 250, 2358 },
    { 1, 10, 9, 254, 2358 },
    { 1, 10, 9, 2, 2358 },
    { 1, 10, 7, 6, 2358 },
    { 1, 10, 6, 7, 2358 },
    { 1, 10, 2, 9, 2358 },
    { 1, 10, 254, 9, 2358 },
    { 1, 10, 250, 7, 2358 },
    { 1, 10, 249, 6, 2358 },
    { 1, 10, 247, 2, 2358 },
    { 1, 10, 247, 254, 2358 },
    { 1, 10, 249, 250, 2358 },
    { 1, 10, 250, 249, 2358 },
    { 1, 10, 254, 247, 2358 },
    { 1, 10, 5, 248, 2415 },
    { 1, 10, 8, 251, 2415 },
    { 1, 10, 8, 5, 2415 },
    { 1, 10, 5, 8, 2415 },
    { 1, 10, 251, 8, 2415 },
    { 1, 10, 248, 5, 2415 },
    { 1, 10, 248, 251, 2415 },
    { 1, 10, 251, 248, 2415 },
    { 1, 10, 3, 247, 2427 },
    { 1, 10, 9, 253, 2427 },
    { 1, 10, 9, 3, 2427 },
    { 1, 10, 3, 9, 2427 },
    { 1, 10, 253, 9, 2427 },
    { 1, 10, 247, 3, 2427 },
    { 1, 10, 247, 253, 2427 },
    { 1, 10, 253, 247, 2427 },
    { 1, 11, 4, 247, 2518 },
    { 1, 11, 9, 252, 2518 },
    { 1, 11, 9, 4, 2518 },
    { 1, 11, 4, 9, 2518 },
    { 1, 11, 252, 9, 2518 },
    { 1, 11, 247, 4, 2518 },
    { 1, 11, 247, 252, 2518 },
    { 1, 11, 252, 247, 2518 },
    { 1, 11, 7, 249, 2534 },
    { 1, 11, 7, 7, 2534 },
    { 1, 11, 249, 7, 2534 },
    { 1, 11, 249, 249, 2534 },
    { 1, 11, 0, 246, 2560 },
    { 1, 11, 6, 248, 2560 },
    { 1, 11, 8, 250, 2560 },
    { 1, 11, 10, 0, 2560 },
    { 1, 11, 8, 6, 2560 },
    { 1, 11, 6, 8, 2560 },
    { 1, 11, 0, 10, 2560 },
    { 1, 11, 250, 8, 2560 },
    { 1, 11, 248, 6, 2560 },
    { 1, 11, 246, 0, 2560 },
    { 1, 11, 248, 250, 2560 },
    { 1, 11, 250, 248, 2560 },
    { 1, 11, 1, 246, 2572 },
    { 1, 11, 10, 255, 2572 },
    { 1, 11, 10, 1, 2572 },
    { 1, 11, 1, 10, 2572 },
    { 1, 11, 255, 10, 2572 },
    { 1, 11, 246, 1, 2572 },
    { 1, 11, 246, 255, 2572 },
    { 1, 11, 255, 246, 2572 },
    { 1, 11, 2, 246, 2610 },
    { 1, 11, 10, 254, 2610 },
    { 1, 11, 10, 2, 2610 },
    { 1, 11, 2, 10, 2610 },
    { 1, 11, 254, 10, 2610 },
    { 1, 11, 246, 2, 2610 },
    { 1, 11, 246, 254, 2610 },
    { 1, 11, 254, 246, 2610 },
    { 1, 11, 5, 247, 2634 },
    { 1, 11, 9, 251, 2634 },
    { 1, 11, 9, 5, 2634 },
    { 1, 11, 5, 9, 2634 },
    { 1, 11, 251, 9, 2634 },
    { 1, 11, 247, 5, 2634 },
    { 1, 11, 247, 251, 2634 },
    { 1, 11, 251, 247, 2634 },
    { 1, 11, 3, 246, 2670 },
    { 1, 11, 10, 253, 2670 },
    { 1, 11, 10, 3, 2670 },
    { 1, 11, 3, 10, 2670 },
    { 1, 11, 253, 10, 2670 },
    { 1, 11, 246, 3, 2670 },
    { 1, 11, 246, 253, 2670 },
    { 1, 11, 253, 246, 2670 },
    { 1, 12, 7, 248, 2721 },
    { 1, 12, 8, 249, 2721 },
    { 1, 12, 8, 7, 2721 },
    { 1, 12, 7, 8, 2721 },
    { 1, 12, 249, 8, 2721 },
    { 1, 12, 248, 7, 2721 },
    { 1, 12, 248, 249, 2721 },
    { 1, 12, 249, 248, 2721 },
    { 1, 12, 4, 246, 2755 },
    { 1, 12, 10, 252, 2755 },
    { 1, 12, 10, 4, 2755 },
    { 1, 12, 4, 10, 2755 },
    { 1, 12, 252, 10, 2755 },
    { 1, 12, 246, 4, 2755 },
    { 1, 12, 246, 252, 2755 },
    { 1, 12, 252, 246, 2755 },
    { 1, 12, 6, 247, 2765 },
    { 1, 12, 9, 250, 2765 },
    { 1, 12, 9, 6, 2765 },
    { 1, 12, 6, 9, 2765 },
    { 1, 12, 250, 9, 2765 },
    { 1, 12, 247, 6, 2765 },
    { 1, 12, 247, 250, 2765 },
    { 1, 12, 250, 247, 2765 },
    { 1, 12, 0, 245, 2816 },
    { 1, 12, 11, 0, 2816 },
    { 1, 12, 0, 11, 2816 },
    { 1, 12, 245, 0, 2816 },
    { 1, 12, 1, 245, 2827 },
    { 1, 12, 11, 255, 2827 },
    { 1, 12, 11, 1, 2827 },
    { 1, 12, 1, 11, 2827 },
    { 1, 12, 255, 11, 2827 },
    { 1, 12, 245, 1, 2827 },
    { 1, 12, 245, 255, 2827 },
    { 1, 12, 255, 245, 2827 },
    { 1, 12, 2, 245, 2861 },
    { 1, 12, 11, 254, 2861 },
    { 1, 12, 11, 2, 2861 },
    { 1, 12, 2, 11, 2861 },
    { 1, 12, 254, 11, 2861 },
    { 1, 12, 245, 2, 2861 },
    { 1, 12, 245, 254, 2861 },
    { 1, 12, 254, 245, 2861 },
    { 1, 12, 5, 246, 2862 },
    { 1, 12, 10, 251, 2862 },
    { 1, 12, 10, 5, 2862 },
    { 1, 12, 5, 10, 2862 },
    { 1, 12, 251, 10, 2862 },
    { 1, 12, 246, 5, 2862 },
    { 1, 12, 246, 251, 2862 },
    { 1, 12, 251, 246, 2862 },
    { 1, 12, 8, 248, 2896 },
    { 1, 12, 8, 8, 2896 },
    { 1, 12, 248, 8, 2896 },
    { 1, 12, 248, 248, 2896 },
    { 1, 12, 3, 245, 2916 },
    { 1, 12, 11, 253, 2916 },
    { 1, 12, 11, 3, 2916 },
    { 1, 12, 3, 11, 2916 },
    { 1, 12, 253, 11, 2916 },
    { 1, 12, 245, 3, 2916 },
    { 1, 12, 245, 253, 2916 },
    { 1, 12, 253, 245, 2916 },
    { 1, 12, 7, 247, 2918 },
    { 1, 12, 9, 249, 2918 },
    { 1, 12, 9, 7, 2918 },
    { 1, 12, 7, 9, 2918 },
    { 1, 12, 249, 9, 2918 },
    { 1, 12, 247, 7, 2918 },
    { 1, 12, 247, 249, 2918 },
    { 1, 12, 249, 247, 2918 },
    { 1, 13, 6, 246, 2982 },
    { 1, 13, 10, 250, 2982 },
    { 1, 13, 10, 6, 2982 },
    { 1, 13, 6, 10, 2982 },
    { 1, 13, 250, 10, 2982 },
    { 1, 13, 246, 6, 2982 },
    { 1, 13, 246, 250, 2982 },
    { 1, 13, 250, 246, 2982 },
    { 1, 12, 4, 245, 2996 },
    { 1, 12, 11, 252, 2996 },
    { 1, 12, 11, 4, 2996 },
    { 1, 12, 4, 11, 2996 },
    { 1, 12, 252, 11, 2996 },
    { 1, 12, 245, 4, 2996 },
    { 1, 12, 245, 252, 2996 },
    { 1, 12, 252, 245, 2996 },
    { 1, 13, 0, 244, 3072 },
    { 1, 13, 12, 0, 3072 },
    { 1, 13, 0, 12, 3072 },
    { 1, 13, 244, 0, 3072 },
    { 1, 13, 8, 247, 3079 },
    { 1, 13, 9, 248, 3079 },
    { 1, 13, 9, 8, 3079 },
    { 1, 13, 8, 9, 3079 },
    { 1, 13, 248, 9, 3079 },
    { 1, 13, 247, 8, 3079 },
    { 1, 13, 247, 248, 3079 },
    { 1, 13, 248, 247, 3079 },
    { 1, 13, 1, 244, 3082 },
    { 1, 13, 12, 255, 3082 },
    { 1, 13, 12, 1, 3082 },
    { 1, 13, 1, 12, 3082 },
    { 1, 13, 255, 12, 3082 },
    { 1, 13, 244, 1, 3082 },
    { 1, 13, 244, 255, 3082 },
    { 1, 13, 255, 244, 3082 },
    { 1, 13, 5, 245, 3091 },
    { 1, 13, 11, 251, 3091 },
    { 1, 13, 11, 5, 3091 },
    { 1, 13, 5, 11, 3091 },
    { 1, 13, 251, 11, 3091 },
    { 1, 13, 245, 5, 3091 },
    { 1, 13, 245, 251, 3091 },
    { 1, 13, 251, 245, 3091 },
    { 1, 13, 2, 244, 3113 },
    { 1, 13, 12, 254, 3113 },
    { 1, 13, 12, 2, 3113 },
    { 1, 13, 2, 12, 3113 },
    { 1, 13, 254, 12, 3113 },
    { 1, 13, 244, 2, 3113 },
    { 1, 13, 244, 254, 3113 },
    { 1, 13, 254, 244, 3113 },
    { 1, 13, 7, 246, 3123 },
    { 1, 13, 10, 249, 3123 },
    { 1, 13, 10, 7, 3123 },
    { 1, 13, 7, 10, 3123 },
    { 1, 13, 249, 10, 3123 },
    { 1, 13, 246, 7, 3123 },
    { 1, 13, 246, 249, 3123 },
    { 1, 13, 249, 246, 3123 },
    { 1, 13, 3, 244, 3166 },
    { 1, 13, 12, 253, 3166 },
    { 1, 13, 12, 3, 3166 },
    { 1, 13, 3, 12, 3166 },
    { 1, 13, 253, 12, 3166 },
    { 1, 13, 244, 3, 3166 },
    { 1, 13, 244, 253, 3166 },
    { 1, 13, 253, 244, 3166 },
    { 1, 13, 6, 245, 3204 },
    { 1, 13, 11, 250, 3204 },
    { 1, 13, 11, 6, 3204 },
    { 1, 13, 6, 11, 3204 },
    { 1, 13, 250, 11, 3204 },
    { 1, 13, 245, 6, 3204 },
    { 1, 13, 245, 250, 3204 },
    { 1, 13, 250, 245, 3204 },
    { 1, 13, 4, 244, 3237 },
    { 1, 13, 12, 252, 3237 },
    { 1, 13, 12, 4, 3237 },
    { 1, 13, 4, 12, 3237 },
    { 1, 13, 252, 12, 3237 },
    { 1, 13, 244, 4, 3237 },
    { 1, 13, 244, 252, 3237 },
    { 1, 13, 252, 244, 3237 },
    { 1, 14, 9, 247, 3258 },
    { 1, 14, 9, 9, 3258 },
    { 1, 14, 247, 9, 3258 },
    { 1, 14, 247, 247, 3258 },
    { 1, 14, 8, 246, 3273 },
    { 1, 14, 10, 248, 3273 },
    { 1, 14, 10, 8, 3273 },
    { 1, 14, 8, 10, 3273 },
    { 1, 14, 248, 10, 3273 },
    { 1, 14, 246, 8, 3273 },
    { 1, 14, 246, 248, 3273 },
    { 1, 14, 248, 246, 3273 },
    { 1, 14, 5, 244, 3324 },
    { 1, 14, 12, 251, 3324 },
    { 1, 14, 12, 5, 3324 },
    { 1, 14, 5, 12, 3324 },
    { 1, 14, 251, 12, 3324 },
    { 1, 14, 244, 5, 3324 },
    { 1, 14, 244, 251, 3324 },
    { 1, 14, 251, 244, 3324 },
    { 1, 14, 0, 243, 3328 },
    { 1, 14, 13, 0, 3328 },
    { 1, 14, 0, 13, 3328 },
    { 1, 14, 243, 0, 3328 },
    { 1, 14, 7, 245, 3332 },
    { 1, 14, 11, 249, 3332 },
    { 1, 14, 11, 7, 3332 },
    { 1, 14, 7, 11, 3332 },
    { 1, 14, 249, 11, 3332 },
    { 1, 14, 245, 7, 3332 },
    { 1, 14, 245, 249, 3332 },
    { 1, 14, 249, 245, 3332 },
    { 1, 14, 1, 243, 3337 },
    { 1, 14, 13, 255, 3337 },
    { 1, 14, 13, 1, 3337 },
    { 1, 14, 1, 13, 3337 },
    { 1, 14, 255, 13, 3337 },
    { 1, 14, 243, 1, 3337 },
    { 1, 14, 243, 255, 3337 },
    { 1, 14, 255, 243, 3337 },
    { 1, 14, 2, 243, 3366 },
    { 1, 14, 13, 254, 3366 },
    { 1, 14, 13, 2, 3366 },
    { 1, 14, 2, 13, 3366 },
    { 1, 14, 254, 13, 3366 },
    { 1, 14, 243, 2, 3366 },
    { 1, 14, 243, 254, 3366 },
    { 1, 14, 254, 243, 3366 },
    { 1, 14, 3, 243, 3415 },
    { 1, 14, 13, 253, 3415 },
    { 1, 14, 13, 3, 3415 },
    { 1, 14, 3, 13, 3415 },
    { 1, 14, 253, 13, 3415 },
    { 1, 14, 243, 3, 3415 },
    { 1, 14, 243, 253, 3415 },
    { 1, 14, 253, 243, 3415 },
    { 1, 14, 6, 244, 3434 },
    { 1, 14, 12, 250, 3434 },
    { 1, 14, 12, 6, 3434 },
    { 1, 14, 6, 12, 3434 },
    { 1, 14, 250, 12, 3434 },
    { 1, 14, 244, 6, 3434 },
    { 1, 14, 244, 250, 3434 },
    { 1, 14, 250, 244, 3434 },
    { 1, 14, 9, 246, 3441 },
    { 1, 14, 10, 247, 3441 },
    { 1, 14, 10, 9, 3441 },
    { 1, 14, 9, 10, 3441 },
    { 1, 14, 247, 10, 3441 },
    { 1, 14, 246, 9, 3441 },
    { 1, 14, 246, 247, 3441 },
    { 1, 14, 247, 246, 3441 },
    { 1, 14, 4, 243, 3479 },
    { 1, 14, 13, 252, 3479 },
    { 1, 14, 13, 4, 3479 },
    { 1, 14, 4, 13, 3479 },
    { 1, 14, 252, 13, 3479 },
    { 1, 14, 243, 4, 3479 },
    { 1, 14, 243, 252, 3479 },
    { 1, 14, 252, 243, 3479 },
    { 1, 14, 8, 245, 3480 },
    { 1, 14, 11, 248, 3480 },
    { 1, 14, 11, 8, 3480 },
    { 1, 14, 8, 11, 3480 },
    { 1, 14, 248, 11, 3480 },
    { 1, 14, 245, 8, 3480 },
    { 1, 14, 245, 248, 3480 },
    { 1, 14, 248, 245, 3480 },
    { 1, 15, 7, 244, 3554 },
    { 1, 15, 12, 249, 3554 },
    { 1, 15, 12, 7, 3554 },
    { 1, 15, 7, 12, 3554 },
    { 1, 15, 249, 12, 3554 },
    { 1, 15, 244, 7, 3554 },
    { 1, 15, 244, 249, 3554 },
    { 1, 15, 249, 244, 3554 },
    { 1, 15, 5, 243, 3563 },
    { 1, 15, 13, 251, 3563 },
    { 1, 15, 13, 5, 3563 },
    { 1, 15, 5, 13, 3563 },
    { 1, 15, 251, 13, 3563 },
    { 1, 15, 243, 5, 3563 },
    { 1, 15, 243, 251, 3563 },
    { 1, 15, 251, 243, 3563 },
    { 1, 15, 0, 242, 3584 },
    { 1, 15, 14, 0, 3584 },
    { 1, 15, 0, 14, 3584 },
    { 1, 15, 242, 0, 3584 },
    { 1, 15, 1, 242, 3592 },
    { 1, 15, 14, 255, 3592 },
    { 1, 15, 14, 1, 3592 },
    { 1, 15, 1, 14, 3592 },
    { 1, 15, 255, 14, 3592 },
    { 1, 15, 242, 1, 3592 },
    { 1, 15, 242, 255, 3592 },
    { 1, 15, 255, 242, 3592 },
    { 1, 15, 2, 242, 3619 },
    { 1, 15, 14, 254, 3619 },
    { 1, 15, 14, 2, 3619 },
    { 1, 15, 2, 14, 3619 },
    { 1, 15, 254, 14, 3619 },
    { 1, 15, 242, 2, 3619 },
    { 1, 15, 242, 254, 3619 },
    { 1, 15, 254, 242, 3619 },
    { 1, 15, 10, 246, 3620 },
    { 1, 15, 10, 10, 3620 },
    { 1, 15, 246, 10, 3620 },
    { 1, 15, 246, 246, 3620 },
    { 1, 15, 9, 245, 3635 },
    { 1, 15, 11, 247, 3635 },
    { 1, 15, 11, 9, 3635 },
    { 1, 15, 9, 11, 3635 },
    { 1, 15, 247, 11, 3635 },
    { 1, 15, 245, 9, 3635 },
    { 1, 15, 245, 247, 3635 },
    { 1, 15, 247, 245, 3635 },
    { 1, 15, 3, 242, 3662 },
    { 1, 15, 14, 253, 3662 },
    { 1, 15, 14, 3, 3662 },
    { 1, 15, 3, 14, 3662 },
    { 1, 15, 253, 14, 3662 },
    { 1, 15, 242, 3, 3662 },
    { 1, 15, 242, 253, 3662 },
    { 1, 15, 253, 242, 3662 },
    { 1, 15, 6, 243, 3664 },
    { 1, 15, 13, 250, 3664 },
    { 1, 15, 13, 6, 3664 },
    { 1, 15, 6, 13, 3664 },
    { 1, 15, 250, 13, 3664 },
    { 1, 15, 243, 6, 3664 },
    { 1, 15, 243, 250, 3664 },
    { 1, 15, 250, 243, 3664 },
    { 1, 15, 8, 244, 3687 },
    { 1, 15, 12, 248, 3687 },
    { 1, 15, 12, 8, 3687 },
    { 1, 15, 8, 12, 3687 },
    { 1, 15, 248, 12, 3687 },
    { 1, 15, 244, 8, 3687 },
    { 1, 15, 244, 248, 3687 },
    { 1, 15, 248, 244, 3687 },
    { 1, 15, 4, 242, 3727 },
    { 1, 15, 14, 252, 3727 },
    { 1, 15, 14, 4, 3727 },
    { 1, 15, 4, 14, 3727 },
    { 1, 15, 252, 14, 3727 },
    { 1, 15, 242, 4, 3727 },
    { 1, 15, 242, 252, 3727 },
    { 1, 15, 252, 242, 3727 },
    { 1, 15, 7, 243, 3774 },
    { 1, 15, 13, 249, 3774 },
    { 1, 15, 13, 7, 3774 },
    { 1, 15, 7, 13, 3774 },
    { 1, 15, 249, 13, 3774 },
    { 1, 15, 243, 7, 3774 },
    { 1, 15, 243, 249, 3774 },
    { 1, 15, 249, 243, 3774 },
    { 1, 15, 10, 245, 3800 },
    { 1, 15, 11, 246, 3800 },
    { 1, 15, 11, 10, 3800 },
    { 1, 15, 10, 11, 3800 },
    { 1, 15, 246, 11, 3800 },
    { 1, 15, 245, 10, 3800 },
    { 1, 15, 245, 246, 3800 },
    { 1, 15, 246, 245, 3800 },
    { 1, 15, 5, 242, 3803 },
    { 1, 15, 14, 251, 3803 },
    { 1, 15, 14, 5, 3803 },
    { 1, 15, 5, 14, 3803 },
    { 1, 15, 251, 14, 3803 },
    { 1, 15, 242, 5, 3803 },
    { 1, 15, 242, 251, 3803 },
    { 1, 15, 251, 242, 3803 },
    { 1, 15, 0, 241, 3840 },
    { 1, 15, 15, 0, 3840 },
    { 1, 15, 0, 15, 3840 },
    { 1, 15, 241, 0, 3840 },
  };

  memcpy(game.lish.lighting_tables, values, sizeof(values));
  game.lish.lighting_tables_count = sizeof(values) / sizeof(*values);
}

void light_initialise(void)
{
    int i;
    for (i=0; i < LIGHTS_COUNT; i++)
    {
        struct Light* lgt = &game.lish.lights[i];
        if ((lgt->flags & LgtF_Allocated) != 0)
            light_delete_light(lgt->index);
    }
    if (!game.lish.lighting_tables_initialised)
    {
        light_initialise_lighting_tables();
        for (i=0; i < 32; i++) {
            light_bitmask[i] = 1 << (31-i);
        }
        game.lish.lighting_tables_initialised = true;
    }
    stat_light_needs_updating = 1;
    light_total_dynamic_lights = 0;
    light_total_stat_lights = 0;
    light_rendered_dynamic_lights = 0;
    light_rendered_optimised_dynamic_lights = 0;
    light_updated_stat_lights = 0;
    light_out_of_date_stat_lights = 0;
}

void light_stat_light_map_clear_area(long x1, long y1, long x2, long y2)
{
  // _DK_light_stat_light_map_clear_area(x1, y1, x2, y2);
  long j,n,x,k,y;
  unsigned short *p;
  unsigned short *light_map;
  if ( y2 >= y1 )
  {
    y = y1 << 8;
    unsigned long i = x1 + (y1 << 8);
    struct Map *Mapblk1 = get_map_block_at_pos(i);
    light_map = &game.lish.stat_light_map[i];
    for (k = y1; k <= y2; k++)
    {
      if ( x2 >= x1 )
      {
        p = light_map;
        n = k - 1;
        if ( k - 1 <= 0 )
        {
          n = 0;
        }
        struct Map *Mapblk2 = get_map_block_at_pos((n << 8) + x1);
        for (j = x1; j <= x2; j++)
        {
          x = j - 1;
          if ( x < 0 )
          {
            x = 0;
          }
          struct Column *Col1 = get_map_column(Mapblk1);
          struct Column *Col2 = get_map_column(Mapblk2);
          struct Column *Col3 = get_map_column(get_map_block_at_pos(x + y));
          struct Column *Col4 = get_map_column(get_map_block_at_pos((n << 8) + x));
          if ( (!column_invalid(Col1)) && (!column_invalid(Col2)) && (!column_invalid(Col3)) && (!column_invalid(Col4)) )
          {
            *p = game.lish.field_46149 << 8;
          }
          else
          {
            *p = 0;
          }
          p++;
          Mapblk1++;
          Mapblk2++;
        }
      }
      y += 256;
      light_map += 256;
    }
  }
}

void light_set_lights_on(char state)
{
    if (state)
    {
        game.lish.field_46149 = 10;
        game.lish.light_enabled = 1;
    } else
    {
        game.lish.field_46149 = 32;
        game.lish.light_enabled = 0;
    }
    // Enable lights on all but bounding subtiles
    light_stat_light_map_clear_area(0, 0, map_subtiles_x, map_subtiles_y);
    light_signal_stat_light_update_in_area(1, 1, map_subtiles_x, map_subtiles_y);
}

/*
//sub_4080B0
static __int32 light_render_light_sub1_sub1(
        unsigned int a1,
        unsigned int a2,
        int a3,
        unsigned int a4,
        unsigned int a5,
        long *a6,
        long *a7)
{
  return _DK_light_render_light_sub1_sub1(a1,a2,a3,a4,a5,a6,a7);
}

//sub_408530
static TbBool light_render_light_sub1_sub2(MapSubtlCoord stl_x, MapSubtlCoord stl_y, MapSubtlCoord stl_z)
{
  return _DK_light_render_light_sub1_sub2(stl_x, stl_y, stl_z);

}
*/

//sub_407770
static char light_render_light_dynamic_2(struct Light *lgt, int radius, int a3, unsigned int max_1DD41_idx)
{
  return _DK_light_render_light_sub2(lgt, radius, a3, max_1DD41_idx);
}
//sub_407C70
static int light_render_light_static(struct Light *lgt, int radius, int a3, unsigned int max_1DD41_idx)
{
  return _DK_light_render_light_sub3(lgt, radius, a3, max_1DD41_idx);
}


static char light_render_light(struct Light* lgt)
{
    /*
  struct LightAdd* lightadd = get_lightadd(lgt->index);
  int remember_original_lgt_mappos_x = lgt->mappos.x.val;
  int remember_original_lgt_mappos_y = lgt->mappos.y.val;
  if (lightadd->interp_has_been_initialized == false || game.play_gameturn - lightadd->last_turn_drawn > 1) {
    lightadd->interp_has_been_initialized = true;
    lightadd->previous_mappos = lgt->mappos;
    lightadd->interp_mappos = lgt->mappos;
  } else {
    lightadd->interp_mappos.x.val = interpolate(lightadd->interp_mappos.x.val, lightadd->previous_mappos.x.val, lgt->mappos.x.val);
    lightadd->interp_mappos.y.val = interpolate(lightadd->interp_mappos.y.val, lightadd->previous_mappos.y.val, lgt->mappos.y.val);
  }
  lightadd->last_turn_drawn = game.play_gameturn;
  lgt->mappos = lightadd->interp_mappos;
<<<<<<< HEAD
  // Stop flicker by rounding off position
  lgt->mappos.x.val = ((lgt->mappos.x.val >> 8) << 8);
  lgt->mappos.y.val = ((lgt->mappos.y.val >> 8) << 8);
  */
=======
  if ( lgt->flags & LgtF_Dynamic ) {
    // Stops flicker of dynamic lights by rounding off interpolated position
    lgt->mappos.x.val = ((lgt->mappos.x.val >> 8) << 8);
    lgt->mappos.y.val = ((lgt->mappos.y.val >> 8) << 8);
  }
>>>>>>> b599a7ed

  int intensity;
  int radius = lgt->radius;
  int render_radius = radius;
  int render_intensity;
  TbBool is_dynamic = lgt->flags & LgtF_Dynamic;

  if ( (lgt->flags2 & 0xFE) != 0 )
  {
    int rand_minimum = (lgt->intensity - 1) << 8;
    intensity = (lgt->intensity << 8) + 257;
    render_intensity = rand_minimum + LIGHT_RANDOM(513);
  }
  else
  {
    intensity = lgt->intensity << 8;
    render_intensity = intensity;
  }
  if ( is_dynamic )
  {
    if ( radius < lgt->min_radius << 8 )
      render_radius = lgt->min_radius << 8;
    if ( intensity < lgt->min_intensity << 8 )
      intensity = lgt->min_intensity << 8;
  }
  unsigned int lighting_tables_idx;
  if ( intensity >= game.lish.field_46149 << 8 )
  {
    lighting_tables_idx = (intensity - (game.lish.field_46149 << 8)) / (intensity / (render_radius / 256)) + 1;
    if ( lighting_tables_idx > 31 )
      lighting_tables_idx = 31;
  }
  else
  {
    lighting_tables_idx = 0;
  }

  lgt->range = lighting_tables_idx;

  if ( (radius > 0) && (render_intensity > 0) )
  {
    if ( is_dynamic )
    {
      if ( (lgt->flags & LgtF_Unkn40) != 0 )
      {
        ERRORLOG("flag LgtF_Unkn40 is used after all?");
        //lighting_tables_idx = light_render_light_dynamic_1(lgt, radius, v22, lighting_tables_idx);
      }
      else if ( (lgt->flags & LgtF_Unkn08) != 0 )
      {
        lighting_tables_idx = light_render_light_dynamic_2(lgt, radius, render_intensity, lighting_tables_idx);
        lgt->flags &= ~LgtF_Unkn08;
      }
      else
      {
        int v7 = lighting_tables_idx << 8;

        MapCoord x_start = lgt->mappos.x.val - v7;
        if ( x_start < 0 )
          x_start = 0;
        MapCoord y_start = lgt->mappos.y.val - v7;
        if ( y_start < 0 )
          y_start = 0;

        MapCoord x_end = v7 + lgt->mappos.x.val;
        if ( x_end > USHRT_MAX )
          x_end = USHRT_MAX;
        MapCoord y_end = lgt->mappos.y.val + v7;
        if ( y_end > USHRT_MAX )
          y_end = USHRT_MAX;
        MapSubtlCoord stl_x = coord_subtile(x_start);
        MapSubtlCoord stl_y = coord_subtile(y_start);
        int v33 = stl_x - coord_subtile(x_end) + 255;
        unsigned short* lightness = &game.lish.subtile_lightness[get_subtile_number(stl_x, stl_y)];
        struct ShadowCache *shdc = &game.lish.shadow_cache[lgt->shadow_index];
        lighting_tables_idx = *shdc->field_1;
        if ( y_end >= y_start )
        {
          unsigned int shadow_cache_pointer = (unsigned int)shdc->field_1;
          MapCoord y = y_start;
          do
          {
            MapCoord x = x_start;
            for ( size_t i = 0; x <= x_end; i++ )
            {
              if ( (light_bitmask[i] & lighting_tables_idx) != 0 )
              {
                struct Coord3d pos;
                pos.x.val = x;
                pos.y.val = y;
                MapCoordDelta dist = get_2d_distance(&lgt->mappos, &pos);
                int v19 = render_intensity * (radius - dist) / radius;
                if ( *lightness < v19 )
                  *lightness = v19;
              }
              x += COORD_PER_STL;
              lightness++;
            }

            lightness += v33;
            y += COORD_PER_STL;
            lighting_tables_idx = *((unsigned int*)shadow_cache_pointer + 1);
            shadow_cache_pointer += 4;
          }
          while ( y_end >= y );
        }
      }
    }
    else
    {
      lighting_tables_idx = light_render_light_static(lgt, radius, render_intensity, lighting_tables_idx);
    }
  }
  // lgt->mappos.x.val = remember_original_lgt_mappos_x;
  // lgt->mappos.y.val = remember_original_lgt_mappos_y;
  return lighting_tables_idx;
}

static void light_render_area(MapSubtlCoord startx, MapSubtlCoord starty, MapSubtlCoord endx, MapSubtlCoord endy)
{
  struct Light *lgt;
  int range;
  char *v9;
  unsigned short *v10;
  int v11;
  short *v12;
  unsigned short *v13;
  short v21;
  MapSubtlDelta half_width_y;
  MapSubtlDelta half_width_x;

  light_rendered_dynamic_lights = 0;
  light_rendered_optimised_dynamic_lights = 0;
  light_updated_stat_lights = 0;
  light_out_of_date_stat_lights = 0;
  half_width_x = (endx - startx) / 2 + 1;
  half_width_y = (endy - starty) / 2 + 1;


  // this block applies to static lights
  if ( game.lish.light_enabled )
  {
    for ( lgt = &game.lish.lights[game.thing_lists[TngList_StaticLights].index];
          lgt > game.lish.lights;
          lgt = &game.lish.lights[lgt->next_in_list] )
    {
      if ( (lgt->flags & (LgtF_Unkn80 | LgtF_Unkn08)) != 0 )
      {
        ++light_out_of_date_stat_lights;
        range = lgt->range;



        if ( (int)abs(half_width_x + startx - lgt->mappos.x.stl.num) < half_width_x + range
          && (int)abs(half_width_y + starty - lgt->mappos.y.stl.num) < half_width_y + range )
        {
          ++light_updated_stat_lights;
          light_render_light(lgt);
          lgt->flags &= ~(LgtF_Unkn80 | LgtF_Unkn08);
        }
      }
    }
  }


  SubtlCodedCoords start_num = get_subtile_number(startx, starty);
  v9 = (char *)&game.lish.subtile_lightness + start_num * 2;
  v10 = &game.lish.stat_light_map[start_num];
  if ( starty <= (unsigned int)endy )
  {
    v11 = endy - starty + 1;
    do
    {
      v12 = (short *)v9;
      v13 = v10;
      v9 += 512;
      v10 += 256;
      memcpy(v12, v13, 2 * (endx - startx));
      --v11;
    }
    while ( v11 );
  }
  if ( game.lish.light_enabled )
  {
    for ( lgt = &game.lish.lights[game.thing_lists[TngList_DynamLights].index]; lgt > game.lish.lights; lgt = &game.lish.lights[lgt->next_in_list] )
    {
      range = lgt->range;
      if ( (int)abs(half_width_x + startx - lgt->mappos.x.stl.num) < half_width_x + range
        && (int)abs(half_width_y + starty - lgt->mappos.y.stl.num) < half_width_y + range )
      {
        ++light_rendered_dynamic_lights;
        if ( (lgt->flags & LgtF_Unkn08) == 0 )
          ++light_rendered_optimised_dynamic_lights;
        if ( (lgt->flags & LgtF_Unkn10) != 0 )
        {
          if ( lgt->field_6 == 1 )
          {
            if ( lgt->field_1E + lgt->radius >= lgt->field_20 )
            {
              lgt->radius = lgt->field_20;
              lgt->field_6 = 2;
            }
            else
            {
              lgt->radius += lgt->field_1E;
            }
          }
          else if ( lgt->radius - lgt->field_1E <= lgt->field_22 )
          {
            lgt->radius = lgt->field_22;
            lgt->field_6 = 1;
          }
          else
          {
            lgt->radius -= lgt->field_1E;
          }
          lgt->flags |= LgtF_Unkn08;
        }
        if ( (lgt->flags & LgtF_Unkn20) != 0 )
        {
          if ( lgt->field_3 == 1 )
          {
            if ( lgt->field_4 + lgt->intensity >= lgt->field_7 )
            {
              lgt->intensity = lgt->field_7;
              lgt->field_3 = 2;
            }
            else
            {
              lgt->intensity = lgt->field_4 + lgt->intensity;
            }
          }
          else
          {
            if ( lgt->intensity - lgt->field_4 <= lgt->field_7 )
            {
              lgt->intensity = lgt->field_7;
              lgt->field_3 = 1;
            }
            else
            {
              lgt->intensity = lgt->intensity - lgt->field_4;
            }
          }
          lgt->flags |= LgtF_Unkn08;
        }
        v21 = lgt->field_1C;
        if ( v21 )
        {
          lgt->field_18 += v21;
          lgt->flags |= LgtF_Unkn08;
        }
        light_render_light(lgt);
      }
    }
  }
}

void update_light_render_area(void)
{
    int subtile_x;
    int subtile_y;
    int startx;
    int starty;
    SYNCDBG(6,"Starting");
    struct PlayerInfo* player = get_my_player();
    if (player->view_mode >= PVM_CreatureView)
      if ((player->view_mode <= PVM_IsometricView) || (player->view_mode == PVM_FrontView))
      {
          game.field_14BB5D = LIGHT_MAX_RANGE;
          game.field_14BB59 = LIGHT_MAX_RANGE;
      }
    int delta_x = abs(game.field_14BB59);
    int delta_y = abs(game.field_14BB5D);
    // Prepare the area constraints
    if (player->acamera != NULL)
    {
      subtile_y = player->acamera->mappos.y.stl.num;
      subtile_x = player->acamera->mappos.x.stl.num;
    } else
    {
      subtile_y = 0;
      subtile_x = 0;
    }
//SYNCMSG("LghtRng %d,%d CamTil %d,%d",game.field_14BB59,game.field_14BB5D,tile_x,tile_y);
    if (subtile_y > delta_y)
    {
      starty = subtile_y - delta_y;
      if (starty > map_subtiles_y) starty = map_subtiles_y;
    } else
      starty = 0;
    if (subtile_x > delta_x)
    {
      startx = subtile_x - delta_x;
      if (startx > map_subtiles_x) startx = map_subtiles_x;
    } else
      startx = 0;
    int endy = subtile_y + delta_y;
    if (endy < starty) endy = starty;
    if (endy > map_subtiles_y) endy = map_subtiles_y;
    int endx = subtile_x + delta_x;
    if (endx < startx) endx = startx;
    if (endx > map_subtiles_x) endx = map_subtiles_x;
    // Set the area
    light_render_area(startx, starty, endx, endy);
}

void light_set_light_minimum_size_to_cache(long lgt_id, long a2, long a3)
{
  struct Light *lgt;
  if ( lgt_id )
  {
    lgt = &game.lish.lights[lgt_id];
    if ( lgt->flags & LgtF_Allocated )
    {
      if ( lgt->flags & LgtF_Unkn02 )
      {
        lgt->flags &= ~LgtF_Unkn02;
        if ( lgt->flags & LgtF_Dynamic )
        {
          lgt->min_radius = a2;
          lgt->min_intensity = a3;
        }
        else
        {
          ERRORLOG("Attempt to set_minimum light size to cache on non dynamic light");
        }
      }
    }
    else
    {
      ERRORLOG("Attempt to set minimum light size for unallocated light structure");
    }
  }
  else
  {
    ERRORLOG("Attempt to set minimum light size for light 0");
  }
}

/******************************************************************************/
#ifdef __cplusplus
}
#endif<|MERGE_RESOLUTION|>--- conflicted
+++ resolved
@@ -1531,11 +1531,10 @@
 
 static char light_render_light(struct Light* lgt)
 {
-    /*
   struct LightAdd* lightadd = get_lightadd(lgt->index);
   int remember_original_lgt_mappos_x = lgt->mappos.x.val;
   int remember_original_lgt_mappos_y = lgt->mappos.y.val;
-  if (lightadd->interp_has_been_initialized == false || game.play_gameturn - lightadd->last_turn_drawn > 1) {
+  if ((lightadd->interp_has_been_initialized == false) || (game.play_gameturn - lightadd->last_turn_drawn > 1)) {
     lightadd->interp_has_been_initialized = true;
     lightadd->previous_mappos = lgt->mappos;
     lightadd->interp_mappos = lgt->mappos;
@@ -1545,24 +1544,18 @@
   }
   lightadd->last_turn_drawn = game.play_gameturn;
   lgt->mappos = lightadd->interp_mappos;
-<<<<<<< HEAD
   // Stop flicker by rounding off position
-  lgt->mappos.x.val = ((lgt->mappos.x.val >> 8) << 8);
-  lgt->mappos.y.val = ((lgt->mappos.y.val >> 8) << 8);
-  */
-=======
-  if ( lgt->flags & LgtF_Dynamic ) {
-    // Stops flicker of dynamic lights by rounding off interpolated position
-    lgt->mappos.x.val = ((lgt->mappos.x.val >> 8) << 8);
-    lgt->mappos.y.val = ((lgt->mappos.y.val >> 8) << 8);
-  }
->>>>>>> b599a7ed
+  TbBool is_dynamic = lgt->flags & LgtF_Dynamic;
+  if (is_dynamic)
+  {
+      lgt->mappos.x.val = ((lgt->mappos.x.val >> 8) << 8);
+      lgt->mappos.y.val = ((lgt->mappos.y.val >> 8) << 8);
+  }
 
   int intensity;
   int radius = lgt->radius;
   int render_radius = radius;
   int render_intensity;
-  TbBool is_dynamic = lgt->flags & LgtF_Dynamic;
 
   if ( (lgt->flags2 & 0xFE) != 0 )
   {
@@ -1670,8 +1663,8 @@
       lighting_tables_idx = light_render_light_static(lgt, radius, render_intensity, lighting_tables_idx);
     }
   }
-  // lgt->mappos.x.val = remember_original_lgt_mappos_x;
-  // lgt->mappos.y.val = remember_original_lgt_mappos_y;
+  lgt->mappos.x.val = remember_original_lgt_mappos_x;
+  lgt->mappos.y.val = remember_original_lgt_mappos_y;
   return lighting_tables_idx;
 }
 
