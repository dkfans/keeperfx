/******************************************************************************/
// Free implementation of Bullfrog's Dungeon Keeper strategy game.
/******************************************************************************/
/** @file thing_creature.c
 *     Creatures related functions.
 * @par Purpose:
 *     Functions for support of creatures as things.
 * @par Comment:
 *     None.
 * @author   Tomasz Lis
 * @date     17 Mar 2009 - 21 Nov 2012
 * @par  Copying and copyrights:
 *     This program is free software; you can redistribute it and/or modify
 *     it under the terms of the GNU General Public License as published by
 *     the Free Software Foundation; either version 2 of the License, or
 *     (at your option) any later version.
 */
/******************************************************************************/

#include <assert.h>

#include "thing_creature.h"
#include "globals.h"

#include "bflib_memory.h"
#include "bflib_math.h"
#include "bflib_filelst.h"
#include "bflib_sprite.h"
#include "bflib_planar.h"
#include "bflib_vidraw.h"
#include "bflib_sound.h"

#include "engine_lenses.h"
#include "engine_arrays.h"
#include "config_creature.h"
#include "config_effects.h"
#include "config_terrain.h"
#include "config_lenses.h"
#include "config_crtrstates.h"
#include "config_magic.h"
#include "creature_states.h"
#include "creature_states_combt.h"
#include "creature_states_lair.h"
#include "creature_states_mood.h"
#include "creature_states_gardn.h"
#include "creature_states_train.h"
#include "creature_states_spdig.h"
#include "creature_states_hero.h"
#include "creature_states_prisn.h"
#include "creature_instances.h"
#include "creature_graphics.h"
#include "creature_battle.h"
#include "creature_groups.h"
#include "creature_jobs.h"
#include "creature_senses.h"
#include "thing_stats.h"
#include "thing_factory.h"
#include "thing_effects.h"
#include "thing_objects.h"
#include "thing_navigate.h"
#include "thing_shots.h"
#include "thing_creature.h"
#include "thing_corpses.h"
#include "thing_physics.h"
#include "lens_api.h"
#include "light_data.h"
#include "room_list.h"
#include "room_jobs.h"
#include "room_graveyard.h"
#include "room_library.h"
#include "map_utils.h"
#include "map_blocks.h"
#include "gui_topmsg.h"
#include "front_simple.h"
#include "frontend.h"
#include "magic.h"
#include "player_instances.h"
#include "player_states.h"
#include "power_hand.h"
#include "power_process.h"
#include "gui_frontmenu.h"
#include "gui_soundmsgs.h"
#include "engine_redraw.h"
#include "sounds.h"
#include "game_legacy.h"
#include "kjm_input.h"
#include "front_input.h"
#include "frontmenu_ingame_tabs.h"
#include "thing_navigate.h"
#include "spdigger_stack.h"

#include "keeperfx.hpp"

#ifdef __cplusplus
extern "C" {
#endif

/******************************************************************************/
int creature_swap_idx[CREATURE_TYPES_COUNT];
unsigned char teleport_destination = 18;
BattleIndex battleid = 1;

struct Creatures creatures_NEW[] = {
  { 0,  0, 0, 0, 0, 0, 0, 0, 0, 0x0000, 1},
  {17, 34, 1, 0, 1, 0, 1, 0, 0, 0x0180, 1},
  {17, 34, 1, 0, 1, 0, 2, 0, 0, 0x0180, 1},
  {17, 34, 1, 0, 1, 0, 1, 0, 0, 0x0180, 1},
  {17, 34, 1, 0, 1, 0, 1, 0, 0, 0x0180, 1},
  {17, 34, 1, 0, 1, 0, 2, 0, 0, 0x0180, 1},
  {17, 34, 1, 0, 1, 0, 4, 0, 0, 0x0180, 1},
  {17, 34, 1, 0, 1, 0, 4, 0, 0, 0x0180, 1},
  { 1, 77, 1, 0, 1, 0, 2, 0, 0, 0x0180, 1},
  {17, 34, 1, 0, 1, 0, 1, 0, 0, 0x0180, 1},
  {17, 34, 1, 0, 1, 0, 1, 0, 0, 0x0180, 1},
  {17, 34, 1, 0, 1, 0, 1, 0, 0, 0x0180, 1},
  {17, 34, 1, 0, 1, 0, 4, 0, 0, 0x0180, 1},
  {17, 34, 1, 0, 1, 0, 5, 0, 0, 0x0180, 1},
  {17, 34, 1, 0, 1, 0, 3, 0, 0, 0x0180, 1},
  {17, 34, 1, 0, 1, 0, 4, 0, 0, 0x0180, 1},
  {17, 34, 1, 0, 1, 0, 1, 0, 0, 0x0180, 1},
  {17, 34, 1, 0, 1, 0, 6, 0, 0, 0x0226, 1},
  {17, 34, 1, 0, 1, 0, 6, 0, 0, 0x0100, 1},
  {17, 34, 1, 0, 1, 0, 6, 0, 0, 0x0080, 1},
  {17, 34, 1, 0, 1, 0, 6, 0, 0, 0x0180, 1},
  {17, 34, 1, 0, 1, 0, 1, 0, 0, 0x0180, 1},
  {17, 34, 1, 0, 1, 0, 4, 0, 0, 0x0180, 0},
  { 1, 77, 1, 0, 1, 0, 1, 0, 0, 0x0100, 1},
  {17, 34, 1, 0, 1, 0, 6, 0, 0, 0x0080, 1},
  {17, 34, 1, 0, 1, 0, 1, 0, 0, 0x0180, 1},
  {17, 34, 1, 0, 1, 0, 6, 0, 0, 0x0100, 1},
  {17, 34, 1, 0, 1, 0, 6, 0, 0, 0x0100, 1},
  {17, 34, 1, 0, 1, 1, 1, 0, 0, 0x0100, 1},
  {17, 34, 1, 0, 1, 0, 3, 0, 0, 0x0100, 1},
  {17, 34, 1, 0, 1, 0, 2, 0, 0, 0x0180, 1},
  { 0,  0, 1, 0, 1, 0, 1, 0, 0, 0x0000, 1},
};

/******************************************************************************/
extern struct TbLoadFiles swipe_load_file[];
extern struct TbSetupSprite swipe_setup_sprites[];
/******************************************************************************/
DLLIMPORT void _DK_anger_set_creature_anger_all_types(struct Thing *creatng, long reason);
DLLIMPORT struct Thing *_DK_get_creature_near(unsigned short pos_x, unsigned short pos_y);
DLLIMPORT struct Thing *_DK_get_creature_near_with_filter(unsigned short pos_x, unsigned short pos_y, Thing_Filter filter, long no_effects);
DLLIMPORT struct Thing *_DK_get_creature_near_for_controlling(unsigned char a1, long reason, long targtng_idx);
DLLIMPORT unsigned short _DK_find_next_annoyed_creature(unsigned char a1, unsigned short reason);
DLLIMPORT long _DK_get_human_controlled_creature_target(struct Thing *creatng, long reason);
/******************************************************************************/
/**
 * Returns creature health scaled 0..1000.
 * @param thing The creature thing.
 * @return Health value, not always in range of 0..1000.
 * @note Dying creatures may return negative health, and in some rare cases creatures
 *  can have more health than their max.
 */
int get_creature_health_permil(const struct Thing *thing)
{
    struct CreatureControl* cctrl = creature_control_get_from_thing(thing);
    HitPoints health = thing->health * 1000;
    HitPoints max_health = cctrl->max_health;
    if (max_health < 1)
        max_health = 1;
    return health/max_health;
}

TbBool thing_can_be_controlled_as_controller(struct Thing *thing)
{
    if (!thing_exists(thing))
        return false;
    if (thing->class_id == TCls_Creature)
        return true;
    if (thing->class_id == TCls_DeadCreature)
        return true;
    return false;
}

TbBool thing_can_be_controlled_as_passenger(struct Thing *thing)
{
  if (thing->class_id == TCls_Creature)
    return true;
  if (thing->class_id == TCls_DeadCreature)
    return true;
  if ((thing->class_id == TCls_Object) && object_is_mature_food(thing))
    return true;
  return false;
}

TbBool creature_is_for_dungeon_diggers_list(const struct Thing *creatng)
{
    //TODO DIGGERS For now, only player-specific and non-hero special diggers are on the diggers list
    if (is_hero_thing(creatng))
        return false;
    return (creatng->model == get_players_special_digger_model(creatng->owner));
    //struct CreatureModelConfig *crconf;
    //crconf = &gameadd.crtr_conf.model[creatng->model];
    //return  ((crconf->model_flags & CMF_IsSpecDigger) != 0);
}

TbBool creature_kind_is_for_dungeon_diggers_list(PlayerNumber plyr_idx, ThingModel crmodel)
{
    //TODO DIGGERS For now, only player-specific and non-hero special diggers are on the diggers list
    if (plyr_idx == game.hero_player_num)
        return false;
    return (crmodel == get_players_special_digger_model(plyr_idx));
    //struct CreatureModelConfig *crconf;
    //crconf = &gameadd.crtr_conf.model[crmodel];
    //is_spec_digger = ((crconf->model_flags & CMF_IsSpecDigger) != 0);
}

/**
 * Creates a barracks party, when creature being possessed is barracking.
 * @param grthing
 * @return Amount of creatures in the party, including the leader.
 */
long check_for_first_person_barrack_party(struct Thing *grthing)
{
    //return _DK_check_for_first_person_barrack_party(grthing);
    if (!thing_is_creature(grthing))
    {
        SYNCDBG(2,"The %s cannot lead a barracks party", thing_model_name(grthing));
        return 0;
    }
    struct Room* room = get_room_thing_is_on(grthing);
    if (!room_still_valid_as_type_for_thing(room, RoK_BARRACKS, grthing))
    {
        SYNCDBG(2,"Room %s owned by player %d does not allow the %s index %d owner %d to lead a party",room_code_name(room->kind),(int)room->owner,thing_model_name(grthing),(int)grthing->index,(int)grthing->owner);
        return 0;
    }
    long n = 0;
    long i = room->creatures_list;
    unsigned long k = 0;
    while (i != 0)
    {
        struct Thing* thing = thing_get(i);
        TRACE_THING(thing);
        struct CreatureControl* cctrl = creature_control_get_from_thing(thing);
        if (!creature_control_exists(cctrl))
        {
            ERRORLOG("Jump to invalid creature %d detected",(int)i);
            break;
        }
        i = cctrl->next_in_room;
        // Per creature code
        if (thing->index != grthing->index) {
            if (n == 0) {
                add_creature_to_group_as_leader(grthing, thing);
                n++;
            } else {
                add_creature_to_group(thing, grthing);
            }
            n++;
        }
        // Per creature code ends
        k++;
        if (k > THINGS_COUNT)
        {
          ERRORLOG("Infinite loop detected when sweeping creatures list");
          break;
        }
    }
    return n;
}

TbBool control_creature_as_controller(struct PlayerInfo *player, struct Thing *thing)
{
    struct CreatureStats *crstat;
    struct Camera *cam;
    struct CreatureControl* cctrl = creature_control_get_from_thing(thing);
    //return _DK_control_creature_as_controller(player, thing);
    if (((thing->owner != player->id_number) && (player->work_state != PSt_FreeCtrlDirect))
      || !thing_can_be_controlled_as_controller(thing))
    {
      if (!control_creature_as_passenger(player, thing))
        return false;
      cam = player->acamera;
      crstat = creature_stats_get(get_players_special_digger_model(player->id_number));
      cam->mappos.z.val += (crstat->eye_height + (crstat->eye_height * gameadd.crtr_conf.exp.size_increase_on_exp * cctrl->explevel) / 100);
      return true;
    }
    cctrl->moveto_pos.x.val = 0;
    cctrl->moveto_pos.y.val = 0;
    cctrl->moveto_pos.z.val = 0;
    if (is_my_player(player))
    {
      toggle_status_menu(0);
      turn_off_roaming_menus();
    }
    set_selected_creature(player, thing);
    cam = player->acamera;
    if (cam != NULL)
      player->view_mode_restore = cam->view_mode;
    thing->alloc_flags |= TAlF_IsControlled;
    thing->field_4F |= TF4F_Unknown01;
    set_start_state(thing);
    set_player_mode(player, PVT_CreatureContrl);
    if (thing_is_creature(thing))
    {
        cctrl->max_speed = calculate_correct_creature_maxspeed(thing);
        check_for_first_person_barrack_party(thing);
        if (creature_is_group_member(thing)) {
            make_group_member_leader(thing);
        }
    }
    crstat = creature_stats_get(thing->model);
    if ( (!crstat->illuminated) && (!creature_affected_by_spell(thing, SplK_Light)) )
    {
        create_light_for_possession(thing);
    }
    if (is_my_player_number(thing->owner))
    {
      if (thing->class_id == TCls_Creature)
      {
        crstat = creature_stats_get_from_thing(thing);
        setup_eye_lens(crstat->eye_effect);
      }
    }
    return true;
}

TbBool control_creature_as_passenger(struct PlayerInfo *player, struct Thing *thing)
{
    //return _DK_control_creature_as_passenger(player, thing);
    if ((thing->owner != player->id_number) && (player->work_state != PSt_FreeCtrlPassngr))
    {
        ERRORLOG("Player %d cannot control as passenger thing owned by player %d",(int)player->id_number,(int)thing->owner);
        return false;
    }
    if (!thing_can_be_controlled_as_passenger(thing))
    {
        ERRORLOG("The %s can't be controlled as passenger",
            thing_model_name(thing));
        return false;
    }
    if (is_my_player(player))
    {
        toggle_status_menu(0);
        turn_off_roaming_menus();
    }
    set_selected_thing(player, thing);
    struct Camera* cam = player->acamera;
    if (cam != NULL)
      player->view_mode_restore = cam->view_mode;
    set_player_mode(player, PVT_CreaturePasngr);
    thing->field_4F |= TF4F_Unknown01;
    return true;
}

void free_swipe_graphic(void)
{
    SYNCDBG(6,"Starting");
    if (game.loaded_swipe_idx != -1)
    {
        LbDataFreeAll(swipe_load_file);
        game.loaded_swipe_idx = -1;
    }
    LbSpriteClearAll(swipe_setup_sprites);
}

TbBool load_swipe_graphic_for_creature(const struct Thing *thing)
{
    SYNCDBG(6,"Starting for %s",thing_model_name(thing));
    //_DK_load_swipe_graphic_for_creature(thing);

    int i = creatures[thing->model % CREATURE_TYPES_COUNT].swipe_idx;
    if ((i == 0) || (game.loaded_swipe_idx == i))
        return true;
    free_swipe_graphic();
    int swpe_idx = i;
    {
        struct TbLoadFiles* t_lfile = &swipe_load_file[0];
#ifdef SPRITE_FORMAT_V2
        sprintf(t_lfile->FName, "data/swipe%02d-%d.dat", swpe_idx, 32);
        t_lfile++;
        sprintf(t_lfile->FName, "data/swipe%02d-%d.tab", swpe_idx, 32);
        t_lfile++;
#else
        sprintf(t_lfile->FName, "data/swipe%02d.dat", swpe_idx);
        t_lfile++;
        sprintf(t_lfile->FName, "data/swipe%02d.tab", swpe_idx);
        t_lfile++;
#endif
    }
    if ( LbDataLoadAll(swipe_load_file) )
    {
        free_swipe_graphic();
        ERRORLOG("Unable to load swipe graphics for %s",thing_model_name(thing));
        return false;
    }
    LbSpriteSetupAll(swipe_setup_sprites);
    game.loaded_swipe_idx = swpe_idx;
    return true;
}

void draw_swipe_graphic(void)
{
    struct PlayerInfo* myplyr = get_my_player();
    //_DK_draw_swipe();
    struct Thing* thing = thing_get(myplyr->controlled_thing_idx);
    if (thing_is_creature(thing))
    {
        struct CreatureControl* cctrl = creature_control_get_from_thing(thing);
        if ((cctrl->instance_id == CrInst_SWING_WEAPON_SWORD)
         || (cctrl->instance_id == CrInst_SWING_WEAPON_FIST)
         || (cctrl->instance_id == CrInst_FIRST_PERSON_DIG))
        {
            lbDisplay.DrawFlags = Lb_SPRITE_TRANSPAR4;
            long n = (int)cctrl->inst_turn * (5 << 8) / cctrl->inst_total_turns;
            long allwidth = 0;
            long i = abs(n) >> 8;
            if (i >= SWIPE_SPRITE_FRAMES)
                i = SWIPE_SPRITE_FRAMES-1;
            struct TbSprite* sprlist = &swipe_sprites[SWIPE_SPRITES_X * SWIPE_SPRITES_Y * i];
            struct TbSprite* startspr = &sprlist[1];
            struct TbSprite* endspr = &sprlist[1];
            for (n=0; n < SWIPE_SPRITES_X; n++)
            {
                allwidth += endspr->SWidth;
                endspr++;
            }
            int units_per_px = (LbScreenWidth() * 59 / 64) * 16 / allwidth;
            int scrpos_y = (MyScreenHeight * 16 / units_per_px - (startspr->SHeight + endspr->SHeight)) / 2;
            struct TbSprite *spr;
            int scrpos_x;
            if ((myplyr->field_1 & 4) != 0)
            {
                int delta_y = sprlist[1].SHeight;
                for (i=0; i < SWIPE_SPRITES_X*SWIPE_SPRITES_Y; i+=SWIPE_SPRITES_X)
                {
                    spr = &startspr[i];
                    scrpos_x = (MyScreenWidth * 16 / units_per_px - allwidth) / 2;
                    for (n=0; n < SWIPE_SPRITES_X; n++)
                    {
                        LbSpriteDrawResized(scrpos_x * units_per_px / 16, scrpos_y * units_per_px / 16, units_per_px, spr);
                        scrpos_x += spr->SWidth;
                        spr++;
                    }
                    scrpos_y += delta_y;
                }
            } else
            {
                lbDisplay.DrawFlags = Lb_SPRITE_TRANSPAR4 | Lb_SPRITE_FLIP_HORIZ;
                for (i=0; i < SWIPE_SPRITES_X*SWIPE_SPRITES_Y; i+=SWIPE_SPRITES_X)
                {
                    spr = &sprlist[SWIPE_SPRITES_X+i];
                    int delta_y = spr->SHeight;
                    scrpos_x = (MyScreenWidth * 16 / units_per_px - allwidth) / 2;
                    for (n=0; n < SWIPE_SPRITES_X; n++)
                    {
                        LbSpriteDrawResized(scrpos_x * units_per_px / 16, scrpos_y * units_per_px / 16, units_per_px, spr);
                        scrpos_x += spr->SWidth;
                        spr--;
                    }
                    scrpos_y += delta_y;
                }
            }
            lbDisplay.DrawFlags = 0;
            return;
        }
    }
    myplyr->field_1 ^= (myplyr->field_1 ^ 4 * UNSYNC_RANDOM(4)) & 4;
}

long creature_available_for_combat_this_turn(struct Thing *creatng)
{
    TRACE_THING(creatng);
    struct CreatureControl* cctrl = creature_control_get_from_thing(creatng);
    // Check once per 8 turns
    if (((game.play_gameturn + creatng->index) & 7) != 0)
    {
        // On first turn in a state, check anyway
        if (game.play_gameturn - cctrl->tasks_check_turn > 1) {
            return false;
        }
    }
    if (creature_is_fleeing_combat(creatng) || creature_affected_by_spell(creatng, SplK_Chicken)) {
        return false;
    }
    if (creature_is_being_unconscious(creatng) || creature_is_dying(creatng)) {
        return false;
    }
    if (thing_is_picked_up(creatng) || creature_is_being_dropped(creatng)) {
        return false;
    }
    if ((creatng->owner == game.neutral_player_num) || ((cctrl->flgfield_1 & CCFlg_NoCompControl) != 0)) {
        return false;
    }
    CrtrStateId i = get_creature_state_besides_interruptions(creatng);
    return can_change_from_state_to(creatng, i, CrSt_CreatureInCombat);
}

struct Thing *get_players_soul_container_creature_can_see(struct Thing *creatng, PlayerNumber heart_owner)
{
    struct Thing* heartng = get_player_soul_container(heart_owner);
    if (!thing_exists(heartng))
    {
        SYNCDBG(7,"The player %d has no heart",(int)heart_owner);
        return INVALID_THING;
    }
    int dist = get_combat_distance(creatng, heartng);
    if (creature_can_see_combat_path(creatng, heartng, dist)) {
        SYNCDBG(7,"The %s index %d owned by player %d can see player %d %s index %d at distance %d",
            thing_model_name(creatng),(int)creatng->index,(int)creatng->owner,
            (int)heartng->owner,thing_model_name(heartng),(int)heartng->index,(int)dist);
        return heartng;
    }
    if (creature_can_hear_within_distance(creatng, dist))
    {
        SYNCDBG(7,"The %s index %d owned by player %d can hear player %d %s index %d at distance %d",
            thing_model_name(creatng),(int)creatng->index,(int)creatng->owner,
            (int)heartng->owner,thing_model_name(heartng),(int)heartng->index,(int)dist);
        return heartng;
    }
    SYNCDBG(17,"The %s index %d owned by player %d can't see player %d %s index %d at distance %d",
        thing_model_name(creatng),(int)creatng->index,(int)creatng->owner,
        (int)heartng->owner,thing_model_name(heartng),(int)heartng->index,(int)dist);
    return INVALID_THING;
}

/**
 *
 * @param creatng
 * @return
 * @note originally named get_enemy_dungeon_heart_creature_can_see()
 */
struct Thing *get_enemy_soul_container_creature_can_see(struct Thing *creatng)
{
    SYNCDBG(17, "Starting");

    //return _DK_get_enemy_dungeon_heart_creature_can_see(creatng);

    assert(DUNGEONS_COUNT == PLAYERS_COUNT);

    for (PlayerNumber enemy_idx = 0; enemy_idx < DUNGEONS_COUNT; enemy_idx++)
    {
        if (players_are_enemies(creatng->owner, enemy_idx))
        {
            struct Thing* heartng = get_players_soul_container_creature_can_see(creatng, enemy_idx);
            if (!thing_is_invalid(heartng))
            {
                return heartng;
            }
        }
    }

    return INVALID_THING;
}

void set_creature_combat_object_state(struct Thing *creatng, struct Thing *obthing)
{
    struct CreatureControl* cctrl = creature_control_get_from_thing(creatng);
    cctrl->combat.battle_enemy_idx = obthing->index;
    cctrl->combat.battle_enemy_crtn = obthing->creation_turn;
    cctrl->field_AA = 0;
    cctrl->combat_flags |= CmbtF_ObjctFight;
    const struct CreatureStats* crstat = creature_stats_get_from_thing(creatng);
    if ((crstat->attack_preference == AttckT_Ranged)
      && creature_has_ranged_object_weapon(creatng)) {
        cctrl->combat.state_id = ObjCmbtSt_Ranged;
    } else {
        cctrl->combat.state_id = ObjCmbtSt_Melee;
    }
}

TbBool set_creature_object_combat(struct Thing *creatng, struct Thing *obthing)
{
    SYNCDBG(8,"Starting");
    //return _DK_set_creature_object_combat(creatng, obthing);
    if (!external_set_thing_state(creatng, CrSt_CreatureObjectCombat)) {
        return false;
    }
    set_creature_combat_object_state(creatng, obthing);
    SYNCDBG(19,"Finished");
    return true;
}

void set_creature_combat_door_state(struct Thing *creatng, struct Thing *obthing)
{
    struct CreatureControl* cctrl = creature_control_get_from_thing(creatng);
    cctrl->combat.battle_enemy_idx = obthing->index;
    cctrl->combat.battle_enemy_crtn = obthing->creation_turn;
    cctrl->field_AA = 0;
    cctrl->combat_flags |= CmbtF_DoorFight;
    const struct CreatureStats* crstat = creature_stats_get_from_thing(creatng);
    if ((crstat->attack_preference == AttckT_Ranged)
      && creature_has_ranged_object_weapon(creatng)) {
        cctrl->combat.state_id = ObjCmbtSt_Ranged;
    } else {
        cctrl->combat.state_id = ObjCmbtSt_Melee;
    }
}

TbBool set_creature_door_combat(struct Thing *creatng, struct Thing *obthing)
{
    SYNCDBG(8,"Starting");
    //_DK_set_creature_door_combat(creatng, obthing);
    if (!external_set_thing_state(creatng, CrSt_CreatureDoorCombat)) {
        SYNCDBG(8,"Cannot enter door combat");
        return false;
    }
    set_creature_combat_door_state(creatng, obthing);
    SYNCDBG(19,"Finished");
    return true;
}

void food_eaten_by_creature(struct Thing *foodtng, struct Thing *creatng)
{
    //_DK_food_eaten_by_creature(foodtng, creatng);
    struct CreatureControl* cctrl = creature_control_get_from_thing(creatng);
    if (cctrl->instance_id == CrInst_NULL)
    {
        set_creature_instance(creatng, CrInst_EAT, 1, 0, 0);
    } else
    {
        if (cctrl->hunger_amount > 0) {
            cctrl->hunger_amount--;
        } else
        if (cctrl->hunger_loss < 255) {
              cctrl->hunger_loss++;
        }
        apply_health_to_thing_and_display_health(creatng, game.food_health_gain);
        cctrl->hunger_level = 0;
    }
    // Food is destroyed just below, so the sound must be made by creature
    thing_play_sample(creatng, 112+UNSYNC_RANDOM(3), NORMAL_PITCH, 0, 3, 0, 2, FULL_LOUDNESS);
    struct CreatureStats* crstat = creature_stats_get_from_thing(creatng);
    anger_apply_anger_to_creature(creatng, crstat->annoy_eat_food, AngR_Hungry, 1);
    struct Dungeon* dungeon = get_players_num_dungeon(creatng->owner);
    if (!dungeon_invalid(dungeon)) {
        dungeon->lvstats.chickens_eaten++;
    }
    if (thing_is_creature(foodtng))
    {
        thing_death_flesh_explosion(foodtng);
    } else
    {
        delete_thing_structure(foodtng, 0);
    }
}

void anger_apply_anger_to_creature_f(struct Thing *creatng, long anger, AnnoyMotive reason, long a3, const char *func_name)
{
    //_DK_anger_apply_anger_to_creature(creatng, anger, reason, a3); return;
    SYNCDBG(17,"The %s index %d owner %d will be applied with %d anger",
        thing_model_name(creatng),(int)creatng->index,(int)creatng->owner,(int)anger);
    if (!creature_can_get_angry(creatng)) {
        return;
    }
    if (anger > 0)
    {
        anger_increase_creature_anger_f(creatng, anger, reason, func_name);
        if (reason != AngR_Other)
        {
            if (anger_free_for_anger_increase(creatng))
            {
                long angrpart = 32 * anger / 256;
                anger_increase_creature_anger_f(creatng, angrpart, AngR_Other, func_name);
            }
        }
    } else
    if (anger < 0)
    {
        anger_reduce_creature_anger_f(creatng, anger, reason, func_name);
        if (reason == AngR_Other)
        {
            long angrpart = 32 * anger / 256;
            for (AnnoyMotive reaspart = 1; reaspart < AngR_Other; reaspart++)
            {
                anger_reduce_creature_anger_f(creatng, angrpart, reaspart, func_name);
            }
        }
    }
}

/**
 * Returns if a creature is affected by given spell.
 * @param thing The creature thing.
 * @param spkind The spell, from SpellKind enumeration.
 * @return True if the creature is affected, false otherwise.
 */
TbBool creature_affected_by_spell(const struct Thing *thing, SpellKind spkind)
{
    const struct CreatureControl* cctrl = creature_control_get_from_thing(thing);
    switch (spkind)
    {
    case SplK_Freeze:
        return ((cctrl->stateblock_flags & CCSpl_Freeze) != 0);
    case SplK_Armour:
        return ((cctrl->spell_flags & CSAfF_Armour) != 0);
    case SplK_Rebound:
        return ((cctrl->spell_flags & CSAfF_Rebound) != 0);
    case SplK_Invisibility:
        return ((cctrl->spell_flags & CSAfF_Invisibility) != 0);
    case SplK_Teleport:
        return ((cctrl->stateblock_flags & CCSpl_Teleport) != 0);
    case SplK_Speed:
        return ((cctrl->spell_flags & CSAfF_Speed) != 0);
    case SplK_Slow:
        return ((cctrl->spell_flags & CSAfF_Slow) != 0);
    case SplK_Fly:
        return ((cctrl->spell_flags & CSAfF_Flying) != 0);
    case SplK_Sight:
        return ((cctrl->spell_flags & CSAfF_Sight) != 0);
    case SplK_Disease:
        return ((cctrl->spell_flags & CSAfF_Disease) != 0);
    case SplK_Chicken:
        return ((cctrl->spell_flags & CSAfF_Chicken) != 0);
    // Handle spells with no continuous effect
    case SplK_Lightning:
    case SplK_Heal:
    case SplK_Missile:
    case SplK_NavigMissile:
    case SplK_Grenade:
    case SplK_WordOfPower:
    case SplK_TimeBomb:
    case SplK_Fireball:
    case SplK_FireBomb:
    case SplK_FlameBreath:
    case SplK_Drain:
        return false;
    case SplK_PoisonCloud:
        return ((cctrl->spell_flags & CSAfF_PoisonCloud) != 0);
    case SplK_Fear:
        return false;//TODO CREATURE_SPELL update when fear continous effect is implemented
    case SplK_Wind:
        return false;//TODO CREATURE_SPELL find out how to check this
    case SplK_Light:
        return ((cctrl->spell_flags & CSAfF_Light) != 0);
    case SplK_Hailstorm:
        return false;//TODO CREATURE_SPELL find out how to check this
    case SplK_CrazyGas:
        return false;//TODO CREATURE_SPELL update when crazy gas continous effect is implemented
    default:
        SYNCDBG(3,"Unrecognized spell kind %d",(int)spkind);
        return false;
    }

}

TbBool creature_affected_by_slap(const struct Thing *thing)
{
    struct CreatureControl* cctrl = creature_control_get_from_thing(thing);
    return (cctrl->slap_turns != 0);
}

/**
 * Returns remaining duration of a spell casted on a thing.
 * @param thing The thing which can have spells casted on.
 * @param spkind The spell kind to be checked.
 * @see thing_affected_by_spell()
 */
GameTurnDelta get_spell_duration_left_on_thing_f(const struct Thing *thing, SpellKind spkind, const char *func_name)
{
    struct CreatureControl* cctrl = creature_control_get_from_thing(thing);
    if (creature_control_invalid(cctrl))
    {
        ERRORLOG("%s: Invalid creature control for thing %d",func_name,(int)thing->index);
        return 0;
    }
    for (long i = 0; i < CREATURE_MAX_SPELLS_CASTED_AT; i++)
    {
        struct CastedSpellData* cspell = &cctrl->casted_spells[i];
        if (cspell->spkind == spkind) {
            return cspell->duration;
        }
    }
    if (strcmp(func_name, "thing_affected_by_spell") != 0)
        ERRORLOG("%s: No spell of type %d on %s index %d",func_name,(int)spkind,thing_model_name(thing),(int)thing->index);
    return 0;
}

/**
 * Returns if given spell is within list of spells affected by a thing.
 * @param thing The thing which can have spells casted on.
 * @param spkind The spell kind to be checked.
 * @see get_spell_duration_left_on_thing() to get remaining time of the affection
 * @see creature_affected_by_spell() to get more reliable info for creatures
 */
TbBool thing_affected_by_spell(const struct Thing *thing, SpellKind spkind)
{
    return (get_spell_duration_left_on_thing(thing, spkind) > 0);
}

long get_free_spell_slot(struct Thing *creatng)
{
    TRACE_THING(creatng);
    struct CastedSpellData *cspell;
    long i;
    struct CreatureControl* cctrl = creature_control_get_from_thing(creatng);
    long cval = LONG_MAX;
    long ci = -1;
    for (i=0; i < CREATURE_MAX_SPELLS_CASTED_AT; i++)
    {
        cspell = &cctrl->casted_spells[i];
        // If there's unused slot, return it immediately
        if (cspell->spkind == SplK_None)
        {
            return i;
        }
        // Otherwise, select the one making minimum damage
        long k = abs(cspell->duration);
        if (k < cval)
        {
            cval = k;
            ci = i;
        }
    }
    // Terminate the min damage effect and return its slot index
    cspell = &cctrl->casted_spells[ci];
    terminate_thing_spell_effect(creatng, cspell->spkind);
    for (i=0; i < CREATURE_MAX_SPELLS_CASTED_AT; i++)
    {
        cspell = &cctrl->casted_spells[i];
        if (cspell->spkind == SplK_None)
        {
            return i;
        }
    }
    ERRORLOG("Spell effect has been terminated, but still its slot (%ld) isn't empty!",ci);
    return ci;
}

long get_spell_slot(const struct Thing *thing, SpellKind spkind)
{
    struct CreatureControl* cctrl = creature_control_get_from_thing(thing);
    for (long i = 0; i < CREATURE_MAX_SPELLS_CASTED_AT; i++)
    {
        struct CastedSpellData* cspell = &cctrl->casted_spells[i];
        // If there is a slot with required spell
        if (cspell->spkind == spkind)
        {
            return i;
        }
    }
    // If spell not found
    return -1;
}

TbBool fill_spell_slot(struct Thing *thing, long slot_idx, SpellKind spell_idx, long spell_power)
{
    if ((slot_idx < 0) || (slot_idx >= CREATURE_MAX_SPELLS_CASTED_AT))
        return false;
    struct CreatureControl* cctrl = creature_control_get_from_thing(thing);
    if (creature_control_invalid(cctrl))
        return false;
    struct CastedSpellData* cspell = &cctrl->casted_spells[slot_idx];
    cspell->spkind = spell_idx;
    cspell->duration = spell_power;
    return true;
}

TbBool free_spell_slot(struct Thing *thing, long slot_idx)
{
    if ((slot_idx < 0) || (slot_idx >= CREATURE_MAX_SPELLS_CASTED_AT))
        return false;
    struct CreatureControl* cctrl = creature_control_get_from_thing(thing);
    if (creature_control_invalid(cctrl))
        return false;
    struct CastedSpellData* cspell = &cctrl->casted_spells[slot_idx];
    cspell->spkind = SplK_None;
    cspell->duration = 0;
    return true;
}

void first_apply_spell_effect_to_thing(struct Thing *thing, SpellKind spell_idx, long spell_lev)
{
    struct CreatureControl* cctrl = creature_control_get_from_thing(thing);
    const struct MagicStats *pwrdynst;
    struct ComponentVector cvect;
    struct Coord3d pos;
    struct Thing *ntng;
    long i;
    long k;
    struct CreatureStats* crstat;
    if (spell_lev > SPELL_MAX_LEVEL)
        spell_lev = SPELL_MAX_LEVEL;
    // This pointer may be invalid if spell_idx is incorrect. But we're using it only when correct.
    struct SpellConfig* splconf = &game.spells_config[spell_idx];
    long n;
    switch (spell_idx)
    {
    case SplK_Freeze:
        i = get_free_spell_slot(thing);
        if (i != -1)
        {
            fill_spell_slot(thing, i, spell_idx, splconf->duration);
            cctrl->stateblock_flags |= CCSpl_Freeze;
            if ((thing->movement_flags & TMvF_Flying) != 0)
            {
                cctrl->spell_flags |= CSAfF_Grounded;
                thing->movement_flags &= ~TMvF_Flying;
            }
            creature_set_speed(thing, 0);
        }
        break;
    case SplK_Armour:
        i = get_free_spell_slot(thing);
        if (i != -1)
        {
            pwrdynst = get_power_dynamic_stats(PwrK_PROTECT);
            fill_spell_slot(thing, i, spell_idx, pwrdynst->strength[spell_lev]);
            n = 0;
            cctrl->spell_flags |= CSAfF_Armour;
            for (k=0; k < 2; k++)
            {
                set_coords_to_cylindric_shift(&pos, &thing->mappos, 32, n, k * (thing->clipbox_size_yz >> 1) );
                ntng = create_object(&pos, 51, thing->owner, -1);
                if (!thing_is_invalid(ntng))
                {
                    cctrl->spell_tngidx_armour[k] = ntng->index;
                    ntng->health = pwrdynst->strength[spell_lev] + 1;
                    ntng->belongs_to = thing->index;
                    ntng->byte_15 = k;
                    ntng->move_angle_xy = thing->move_angle_xy;
                    ntng->move_angle_z = thing->move_angle_z;
                    angles_to_vector(ntng->move_angle_xy, ntng->move_angle_z, 32, &cvect);
                    ntng->veloc_push_add.x.val += cvect.x;
                    ntng->veloc_push_add.y.val += cvect.y;
                    ntng->veloc_push_add.z.val += cvect.z;
                    ntng->state_flags |= TF1_PushAdd;
                }
                n += 2*LbFPMath_PI/3;
            }
        }
        break;
    case SplK_Rebound:
        i = get_free_spell_slot(thing);
        if (i != -1)
        {
            fill_spell_slot(thing, i, spell_idx, splconf->duration);
            cctrl->spell_flags |= CSAfF_Rebound;
        }
        break;
    case SplK_Heal:
        pwrdynst = get_power_dynamic_stats(PwrK_HEALCRTR);
        i = saturate_set_signed(thing->health + pwrdynst->strength[spell_lev],16);
        if (i < 0)
        {
          thing->health = 0;
        } else {
          thing->health = min(i,cctrl->max_health);
        }
        cctrl->field_2B0 = 7;
        cctrl->field_2AE = pwrdynst->time;
        break;
    case SplK_Invisibility:
        i = get_free_spell_slot(thing);
        if (i != -1)
        {
            pwrdynst = get_power_dynamic_stats(PwrK_CONCEAL);
            fill_spell_slot(thing, i, spell_idx, pwrdynst->strength[spell_lev]);
            cctrl->spell_flags |= CSAfF_Invisibility;
            cctrl->force_visible = 0;
        }
        break;
    case SplK_Teleport:
        i = get_free_spell_slot(thing);
        if (i != -1)
        {
            fill_spell_slot(thing, i, spell_idx, splconf->duration);
            cctrl->stateblock_flags |= CCSpl_Teleport;
        }
        break;
    case SplK_Speed:
        i = get_free_spell_slot(thing);
        if (i != -1)
        {
            pwrdynst = get_power_dynamic_stats(PwrK_SPEEDCRTR);
            fill_spell_slot(thing, i, spell_idx, pwrdynst->strength[spell_lev]);
            cctrl->spell_flags |= CSAfF_Speed;
            cctrl->max_speed = calculate_correct_creature_maxspeed(thing);
        }
        break;
    case SplK_Slow:
        i = get_free_spell_slot(thing);
        if (i != -1)
        {
            fill_spell_slot(thing, i, spell_idx, splconf->duration);
            cctrl->spell_flags |= CSAfF_Slow;
            cctrl->max_speed = calculate_correct_creature_maxspeed(thing);
        }
        break;
    case SplK_Fly:
        i = get_free_spell_slot(thing);
        if (i != -1)
        {
            fill_spell_slot(thing, i, spell_idx, splconf->duration);
            cctrl->spell_flags |= CSAfF_Flying;
            thing->movement_flags |= TMvF_Flying;
        }
        break;
    case SplK_Sight:
        i = get_free_spell_slot(thing);
        if (i != -1)
        {
            fill_spell_slot(thing, i, spell_idx, splconf->duration);
            cctrl->spell_flags |= CSAfF_Sight;
        }
        break;
    case SplK_Disease:
    if ((get_creature_model_flags(thing) & CMF_NeverSick) == 0)
    {
        i = get_free_spell_slot(thing);
        if (i != -1)
        {
          if (cctrl->disease_caster_plyridx == thing->owner)
          {
              cctrl->disease_caster_plyridx = game.neutral_player_num;
          }
          pwrdynst = get_power_dynamic_stats(PwrK_DISEASE);
          fill_spell_slot(thing, i, spell_idx, pwrdynst->strength[spell_lev]);
          n = 0;
          cctrl->spell_flags |= CSAfF_Disease;
          cctrl->disease_start_turn = game.play_gameturn;
          for (k=0; k < 3; k++)
          {
              pos.x.val = thing->mappos.x.val;
              pos.y.val = thing->mappos.y.val;
              pos.z.val = thing->mappos.z.val;
              pos.x.val += distance_with_angle_to_coord_x(32,n);
              pos.y.val += distance_with_angle_to_coord_y(32,n);
              pos.z.val += k * (long)(thing->clipbox_size_yz >> 1);
              ntng = create_object(&pos, 112, thing->owner, -1);
              if (!thing_is_invalid(ntng))
              {
                cctrl->spell_tngidx_disease[k] = ntng->index;
                ntng->health = pwrdynst->strength[spell_lev] + 1;
                ntng->belongs_to = thing->index;
                ntng->byte_15 = k;
                ntng->move_angle_xy = thing->move_angle_xy;
                ntng->move_angle_z = thing->move_angle_z;
                angles_to_vector(ntng->move_angle_xy, ntng->move_angle_z, 32, &cvect);
                ntng->veloc_push_add.x.val += cvect.x;
                ntng->veloc_push_add.y.val += cvect.y;
                ntng->veloc_push_add.z.val += cvect.z;
                ntng->state_flags |= TF1_PushAdd;
              }
              n += 2*LbFPMath_PI/3;
          }
        }
    }
        break;
    case SplK_Chicken:
    if ((get_creature_model_flags(thing) & CMF_NeverChickens) == 0)
    {
        i = get_free_spell_slot(thing);
        if (i != -1)
        {
            pwrdynst = get_power_dynamic_stats(PwrK_CHICKEN);
            fill_spell_slot(thing, i, spell_idx, pwrdynst->strength[spell_lev]);
            external_set_thing_state(thing, CrSt_CreatureChangeToChicken);
            cctrl->countdown_282 = 10;
            cctrl->spell_flags |= CSAfF_Chicken;
        }
    }
        break;
    case SplK_Light:
        crstat = creature_stats_get(thing->model);
        if (!crstat->illuminated)
        {
            i = get_free_spell_slot(thing);
            if (i != -1)
            {
                fill_spell_slot(thing, i, spell_idx, splconf->duration);
                if (!creature_affected_by_spell(thing, SplK_Light))
                {
                    cctrl->spell_flags |= CSAfF_Light;
                    illuminate_creature(thing);
                }
            }
        }
        break;
    default:
        WARNLOG("No action for spell %d at level %d",(int)spell_idx,(int)spell_lev);
        break;
    }
}

void reapply_spell_effect_to_thing(struct Thing *thing, long spell_idx, long spell_lev, long idx)
{
    struct CreatureControl* cctrl = creature_control_get_from_thing(thing);
    if (spell_lev > SPELL_MAX_LEVEL)
        spell_lev = SPELL_MAX_LEVEL;
    struct CastedSpellData* cspell = &cctrl->casted_spells[idx];
    // This pointer may be invalid if spell_idx is incorrect. But we're using it only when correct.
    struct SpellConfig* splconf = &game.spells_config[spell_idx];
    const struct MagicStats* pwrdynst;
    switch (spell_idx)
    {
    case SplK_Freeze:
        cspell->duration = splconf->duration;
        creature_set_speed(thing, 0);
        break;
    case SplK_Armour:
        pwrdynst = get_power_dynamic_stats(PwrK_PROTECT);
        cspell->duration = pwrdynst->strength[spell_lev];
        break;
    case SplK_Rebound:
        cspell->duration = splconf->duration;
        break;
    case SplK_Heal:
    {
        pwrdynst = get_power_dynamic_stats(PwrK_HEALCRTR);
        long i = saturate_set_signed(thing->health + pwrdynst->strength[spell_lev], 16);
        if (i < 0)
        {
          thing->health = 0;
        } else {
          thing->health = min(i,cctrl->max_health);
        }
        cctrl->field_2B0 = 7;
        cctrl->field_2AE = pwrdynst->time;
        break;
    }
    case SplK_Invisibility:
        pwrdynst = get_power_dynamic_stats(PwrK_CONCEAL);
        cspell->duration = pwrdynst->strength[spell_lev];
        break;
    case SplK_Teleport:
        cspell->duration = splconf->duration;
        break;
    case SplK_Speed:
        pwrdynst = get_power_dynamic_stats(PwrK_SPEEDCRTR);
        cspell->duration = pwrdynst->strength[spell_lev];
        break;
    case SplK_Slow:
        cspell->duration = splconf->duration;
        break;
    case SplK_Light:
        cspell->duration = splconf->duration;
        break;
    case SplK_Fly:
        cspell->duration = splconf->duration;
        break;
    case SplK_Sight:
        cspell->duration = splconf->duration;
        break;
    case SplK_Disease:
        pwrdynst = get_power_dynamic_stats(PwrK_DISEASE);
        cspell->duration = pwrdynst->strength[spell_lev];
        break;
    case SplK_Chicken:
        external_set_thing_state(thing, CrSt_CreatureChangeToChicken);
        cctrl->countdown_282 = 10;
        pwrdynst = get_power_dynamic_stats(PwrK_CHICKEN);
        cspell->duration = pwrdynst->strength[spell_lev];
        break;
    default:
        WARNLOG("No action for spell %d at level %d",(int)spell_idx,(int)spell_lev);
        break;
    }
}

void apply_spell_effect_to_thing(struct Thing *thing, SpellKind spell_idx, long spell_lev)
{
    // Make sure the creature level isn't larger than max spell level
    if (spell_lev > SPELL_MAX_LEVEL)
        spell_lev = SPELL_MAX_LEVEL;
    SYNCDBG(6,"Applying %s to %s index %d",spell_code_name(spell_idx),thing_model_name(thing),(int)thing->index);
    //_DK_apply_spell_effect_to_thing(thing, spell_idx, spell_lev); return;
    struct CreatureControl* cctrl = creature_control_get_from_thing(thing);
    if (creature_control_invalid(cctrl))
    {
        ERRORLOG("Invalid creature tried to accept spell %s",spell_code_name(spell_idx));
        return;
    }
    for (long i = 0; i < CREATURE_MAX_SPELLS_CASTED_AT; i++)
    {
        if (cctrl->casted_spells[i].spkind == spell_idx)
        {
            reapply_spell_effect_to_thing(thing, spell_idx, spell_lev, i);
            return;
        }
    }
    first_apply_spell_effect_to_thing(thing, spell_idx, spell_lev);
}

void terminate_thing_spell_effect(struct Thing *thing, SpellKind spkind)
{
    //_DK_terminate_thing_spell_effect(thing, spkind);
    TRACE_THING(thing);
    int slot_idx = get_spell_slot(thing, spkind);
    struct CreatureControl* cctrl = creature_control_get_from_thing(thing);
    long i;
    struct CreatureStats* crstat;
    switch (spkind)
    {
    case SplK_Freeze:
        cctrl->stateblock_flags &= ~CCSpl_Freeze;
        if ((cctrl->spell_flags & CSAfF_Grounded) != 0)
        {
            thing->movement_flags |= TMvF_Flying;
            cctrl->spell_flags &= ~CSAfF_Grounded;
        }
        break;
    case SplK_Armour:
        cctrl->spell_flags &= ~CSAfF_Armour;
        for (i=0; i < 3; i++)
        {
            ThingIndex eff_idx = cctrl->spell_tngidx_armour[i];
            if (eff_idx > 0) {
                struct Thing * efftng;
                efftng = thing_get(eff_idx);
                delete_thing_structure(efftng, 0);
                cctrl->spell_tngidx_armour[i] = 0;
            }
        }
        break;
    case SplK_Rebound:
        cctrl->spell_flags &= ~CSAfF_Rebound;
        break;
    case SplK_Invisibility:
        cctrl->spell_flags &= ~CSAfF_Invisibility;
        cctrl->force_visible = 0;
        break;
    case SplK_Teleport:
        cctrl->stateblock_flags &= ~CCSpl_Teleport;
        break;
    case SplK_Speed:
        cctrl->spell_flags &= ~CSAfF_Speed;
        cctrl->max_speed = calculate_correct_creature_maxspeed(thing);
        break;
    case SplK_Slow:
        cctrl->spell_flags &= ~CSAfF_Slow;
        cctrl->max_speed = calculate_correct_creature_maxspeed(thing);
        break;
    case SplK_Fly:
        //TODO SPELLS Strange condition regarding the fly - verify why it's here
        if ((get_creature_model_flags(thing) & CMF_IsDiptera) == 0)
            thing->movement_flags &= ~TMvF_Flying;
        cctrl->spell_flags &= ~CSAfF_Flying;
        break;
    case SplK_Sight:
        cctrl->spell_flags &= ~CSAfF_Sight;
        break;
    case SplK_Disease:
        cctrl->spell_flags &= ~CSAfF_Disease;
        for (i=0; i < 3; i++)
        {
            ThingIndex eff_idx = cctrl->spell_tngidx_disease[i];
            if (eff_idx > 0) {
                struct Thing * efftng;
                efftng = thing_get(eff_idx);
                delete_thing_structure(efftng, 0);
                cctrl->spell_tngidx_disease[i] = 0;
            }
        }
        break;
    case SplK_Chicken:
        cctrl->spell_flags &= ~CSAfF_Chicken;
        external_set_thing_state(thing, CrSt_CreatureChangeFromChicken);
        cctrl->countdown_282 = 10;
        break;
    case SplK_Light:
    crstat = creature_stats_get(thing->model);
    if (!crstat->illuminated)
    {
        if (thing->light_id != 0) 
        {
            cctrl->spell_flags &= ~CSAfF_Light;
            if ((thing->field_4F & TF4F_Unknown01) != 0)
            {
                light_set_light_intensity(thing->light_id, (light_get_light_intensity(thing->light_id) - 20));
                struct Light* lgt = &game.lish.lights[thing->light_id];
                lgt->radius = 2560;
            }
            else
            {
                light_delete_light(thing->light_id);
                thing->light_id = 0;
            }
        }
        break;
    }
    }
    if (slot_idx >= 0) {
        free_spell_slot(thing, slot_idx);
    }
}

void process_thing_spell_teleport_effects(struct Thing *thing, struct CastedSpellData *cspell)
{
    struct CreatureControl* cctrl = creature_control_get_from_thing(thing);
    struct SpellConfig* splconf = &game.spells_config[SplK_Teleport];
    struct Room* room = NULL;
    const struct Thing* desttng = NULL;
    long distance = LONG_MAX;
    struct Dungeon *dungeon = get_players_num_dungeon(thing->owner);
    TbBool nearest = is_key_pressed(KC_LALT,KMod_DONTCARE);
    RoomKind rkind = 0;
    long i;
    TbBool allowed = true;
    clear_messages_from_player(-45);
    if (cspell->duration == splconf->duration / 2)
    {
        struct Coord3d pos;
        pos.x.val = subtile_coord_center(cctrl->teleport_x);
        pos.y.val = subtile_coord_center(cctrl->teleport_y);
        pos.z.val = get_floor_height_at(&pos);
        if (thing_in_wall_at(thing, &pos))
        {
            const struct Coord3d* newpos = NULL;
            struct Coord3d room_pos;
            switch(teleport_destination)
            {
                case 6: // Dungeon Heart
                {
                    newpos = dungeon_get_essential_pos(thing->owner);
                    break;
                }
                case 15: // Fight
                {
                    if (active_battle_exists(thing->owner))
                    {
                        long count = 0;
                        if (battleid > BATTLES_COUNT)
                        {
                            battleid = 1;
                        }
                        for (i = battleid; i <= BATTLES_COUNT; i++)
                        {
                            if (i > BATTLES_COUNT)
                            {
                                i = 1;
                                battleid = 1;
                            }
                            count++;
                            struct CreatureBattle* battle = creature_battle_get(i);
                            if ( (battle->fighters_num != 0) && (battle_with_creature_of_player(thing->owner, i)) )
                            {
                                struct Thing* tng = thing_get(battle->first_creatr);
                                TRACE_THING(tng);
                                if (creature_can_navigate_to(thing, &tng->mappos, NavRtF_NoOwner))
                                {
                                    pos.x.val = tng->mappos.x.val;
                                    pos.y.val = tng->mappos.y.val;
                                    battleid = i + 1;
                                    break;
                                }
                            }
                            if (count >= BATTLES_COUNT)
                            {
                                battleid = 1;
                                break;
                            }
                            if (i >= BATTLES_COUNT)
                            {
                                i = 0;
                                battleid = 1;
                                continue;
                            }
                        }
                    }
                    else
                    {
                        allowed = false;
                    }
                    break;
                }
                case 16: // Last work room
                {
                    room = room_get(cctrl->last_work_room_id);
                    break;
                }
                case 17: // Call to Arms
                {
                    struct Coord3d cta_pos;
                    cta_pos.x.val = subtile_coord_center(dungeon->cta_stl_x);
                    cta_pos.y.val = subtile_coord_center(dungeon->cta_stl_y);
                    cta_pos.z.val = subtile_coord(1,0);
                    if (creature_can_navigate_to(thing, &cta_pos, NavRtF_NoOwner))
                    {
                        pos = cta_pos;
                    }
                    else
                    {
                        allowed = false;
                    }
                    break;
                }
                case 18: // Lair
                {
                    desttng = thing_get(cctrl->lairtng_idx);
                    break;
                }
                default:
                {
                    rkind = zoom_key_room_order[teleport_destination];
                }
            }
            if (rkind > 0)
            {
                long count = 0;
                if (nearest)
                {
                    room = find_room_nearest_to_position(thing->owner, rkind, &thing->mappos, &distance); 
                }
                else
                {
                    do
                    {
                        if (count >= count_player_rooms_of_type(thing->owner, rkind))
                        {
                            break;
                        }
                        room = room_get(find_next_room_of_type(thing->owner, rkind));
                        find_first_valid_position_for_thing_anywhere_in_room(thing, room, &room_pos);
                        count++;
                    }
                    while (!creature_can_navigate_to(thing, &room_pos, NavRtF_NoOwner));
                }
            }
            if (!room_is_invalid(room))
            {
                room_pos.x.val = subtile_coord_center(room->central_stl_x);
                room_pos.y.val = subtile_coord_center(room->central_stl_y);
                allowed = creature_can_navigate_to(thing, &room_pos, NavRtF_NoOwner);
                if (!allowed)
                {
                    if (find_random_valid_position_for_thing_in_room(thing, room, &room_pos))
                    {
                        allowed = (creature_can_navigate_to(thing, &room_pos, NavRtF_NoOwner) || rkind == RoK_DUNGHEART);
                    }
                }
            }
            if (!allowed)
            {
                desttng = thing_get(cctrl->lairtng_idx);
                if (thing_is_object(desttng))
                {
                    newpos = &desttng->mappos;
                }
                else
                {
                    newpos = dungeon_get_essential_pos(thing->owner);
                }
                pos.x.val = newpos->x.val;
                pos.y.val = newpos->y.val;
                pos.z.val = newpos->z.val;
            }
            else
            {
                if ( (pos.x.val == subtile_coord_center(cctrl->teleport_x)) && (pos.y.val == subtile_coord_center(cctrl->teleport_y)) )
                {
                    if (thing_is_object(desttng))
                    {
                        newpos = &desttng->mappos;
                    }
                    if (newpos != NULL)
                    {
                        pos.x.val = newpos->x.val;
                        pos.y.val = newpos->y.val;
                        pos.z.val = newpos->z.val;
                    }
                    else if (!room_is_invalid(room))
                    {
                        pos = room_pos;
                    }
                    else if ( (room_is_invalid(room)) && (newpos == NULL) )
                    {
                        newpos = dungeon_get_essential_pos(thing->owner);
                        pos.x.val = newpos->x.val;
                        pos.y.val = newpos->y.val;
                        pos.z.val = newpos->z.val;
                    }
                }
            }

        }
        pos.z.val += subtile_coord(2,0);
        move_thing_in_map(thing, &pos);
        ariadne_invalidate_creature_route(thing);
        check_map_explored(thing, pos.x.stl.num, pos.y.stl.num);
        if ((thing->movement_flags & TMvF_Flying) == 0)
        {
            thing->veloc_push_add.x.val += CREATURE_RANDOM(thing, 193) - 96;
            thing->veloc_push_add.y.val += CREATURE_RANDOM(thing, 193) - 96;
            thing->veloc_push_add.z.val += CREATURE_RANDOM(thing, 96) + 40;
            thing->state_flags |= TF1_PushAdd;
        }
        teleport_destination = 18;
    }
}

void process_thing_spell_effects(struct Thing *thing)
{
    //_DK_process_thing_spell_effects(thing);
    struct CreatureControl* cctrl = creature_control_get_from_thing(thing);
    for (int i = 0; i < CREATURE_MAX_SPELLS_CASTED_AT; i++)
    {
        struct CastedSpellData* cspell = &cctrl->casted_spells[i];
        if (cspell->spkind == SplK_None)
            continue;
        switch (cspell->spkind)
        {
        case SplK_Teleport:
            process_thing_spell_teleport_effects(thing, cspell);
            break;
        default:
            break;
        }
        cspell->duration--;
        if (cspell->duration <= 0) {
            terminate_thing_spell_effect(thing, cspell->spkind);
        }
    }
    // Slap is not in spell array, it is so common that has its own dedicated duration
    if (cctrl->slap_turns > 0)
    {
        cctrl->slap_turns--;
        if (cctrl->slap_turns <= 0) {
            cctrl->max_speed = calculate_correct_creature_maxspeed(thing);
        }
    }
}

void process_thing_spell_effects_while_blocked(struct Thing *thing)
{
    struct CreatureControl* cctrl = creature_control_get_from_thing(thing);
    for (int i = 0; i < CREATURE_MAX_SPELLS_CASTED_AT; i++)
    {
        struct CastedSpellData* cspell = &cctrl->casted_spells[i];
        if (cspell->spkind == SplK_None)
            continue;
        if (cspell->duration > 0) {
            cspell->duration--;
        }
    }
    // Slap is not in spell array, it is so common that has its own dedicated duration
    if (cctrl->slap_turns > 0) {
        cctrl->slap_turns--;
            if (cctrl->slap_turns <= 0) {
            cctrl->max_speed = calculate_correct_creature_maxspeed(thing);
        }
    }
}

short creature_take_wage_from_gold_pile(struct Thing *creatng,struct Thing *goldtng)
{
    struct CreatureStats* crstat = creature_stats_get_from_thing(creatng);
    if (goldtng->creature.gold_carried <= 0)
    {
      ERRORLOG("GoldPile had no gold so was deleted.");
      delete_thing_structure(goldtng, 0);
      return false;
    }
    if (creatng->creature.gold_carried < crstat->gold_hold)
    {
      if (goldtng->creature.gold_carried+creatng->creature.gold_carried > crstat->gold_hold)
      {
          long i = crstat->gold_hold - creatng->creature.gold_carried;
          creatng->creature.gold_carried += i;
          goldtng->creature.gold_carried -= i;
      } else
      {
        creatng->creature.gold_carried += goldtng->creature.gold_carried;
        delete_thing_structure(goldtng, 0);
      }
    }
    anger_apply_anger_to_creature(creatng, crstat->annoy_got_wage, AngR_NotPaid, 1);
    return true;
}

/**
 * Casts a spell by caster creature targeted at given thing, most likely using shot to transfer the spell.
 * @param castng The caster creature.
 * @param targetng The target thing.
 * @param spl_idx Spell index to be casted.
 * @param shot_lvl Spell level to be casted.
 */
void creature_cast_spell_at_thing(struct Thing *castng, struct Thing *targetng, long spl_idx, long shot_lvl)
{
    unsigned char hit_type;
    if ((castng->alloc_flags & TAlF_IsControlled) != 0)
    {
        if (targetng->class_id == TCls_Object)
            hit_type = THit_CrtrsNObjcts;
        else
            hit_type = THit_CrtrsOnly;
    } else
    {
        if (targetng->class_id == TCls_Object)
            hit_type = THit_CrtrsNObjctsNotOwn;
        else
        if (targetng->owner == castng->owner)
            hit_type = THit_CrtrsOnly;
        else
            hit_type = THit_CrtrsOnlyNotOwn;
    }
    const struct SpellInfo* spinfo = get_magic_info(spl_idx);
    if (magic_info_is_invalid(spinfo))
    {
        ERRORLOG("The %s owned by player %d tried to cast invalid spell %d",thing_model_name(castng),(int)castng->owner,(int)spl_idx);
        return;
    }
    creature_fire_shot(castng, targetng, spinfo->shot_model, shot_lvl, hit_type);
}

/**
 * Casts a spell by caster creature targeted at given coordinates, most likely using shot to transfer the spell.
 * @param castng The caster creature.
 * @param spl_idx Spell index to be casted.
 * @param shot_lvl Spell level to be casted.
 */
void creature_cast_spell(struct Thing *castng, long spl_idx, long shot_lvl, long trg_x, long trg_y)
{
    long i;
    //_DK_creature_cast_spell(caster, spl_idx, shot_lvl, trg_x, trg_y);
    const struct SpellInfo* spinfo = get_magic_info(spl_idx);
    struct CreatureControl* cctrl = creature_control_get_from_thing(castng);
    if (creature_control_invalid(cctrl))
    {
        ERRORLOG("Invalid creature tried to cast spell %d",(int)spl_idx);
        return;
    }
    if (spl_idx == SplK_Teleport)
    {
        cctrl->teleport_x = trg_x;
        cctrl->teleport_y = trg_y;
    }
    // Check if the spell can be fired as a shot
    if (spinfo->shot_model > 0)
    {
        if ((castng->alloc_flags & TAlF_IsControlled) != 0)
          i = THit_CrtrsNObjcts;
        else
          i = THit_CrtrsOnlyNotOwn;
        creature_fire_shot(castng, INVALID_THING, spinfo->shot_model, shot_lvl, i);
    } else
    // Check if the spell can be self-casted
    if (spinfo->caster_affected)
    {
        i = (long)spinfo->caster_affect_sound;
        if (i > 0)
          thing_play_sample(castng, i, NORMAL_PITCH, 0, 3, 0, 4, FULL_LOUDNESS);
        apply_spell_effect_to_thing(castng, spl_idx, cctrl->explevel);
    }
    // Check if the spell has an effect associated
    if (spinfo->cast_effect_model != 0)
    {
        struct Thing* efthing = create_effect(&castng->mappos, spinfo->cast_effect_model, castng->owner);
        if (!thing_is_invalid(efthing))
        {
          if (spinfo->cast_effect_model == 14)
            efthing->hit_type = THit_CrtrsNObjctsNotOwn;
        }
    }
}

void update_creature_count(struct Thing *creatng)
{
    TRACE_THING(creatng);
    //_DK_update_creature_count(thing);
    if (!thing_exists(creatng)) {
        return;
    }
    if (is_hero_thing(creatng) || is_neutral_thing(creatng)) {
        return;
    }
    if (thing_is_picked_up(creatng) || creature_is_being_unconscious(creatng)) {
        return;
    }
    struct Dungeon* dungeon = get_players_num_dungeon(creatng->owner);
    if (dungeon_invalid(dungeon)) {
        return;
    }
    int statyp = get_creature_state_type(creatng);
    dungeon->field_64[creatng->model][statyp]++;
    int job_idx = get_creature_gui_job(creatng);
    if (can_thing_be_picked_up_by_player(creatng, creatng->owner))
    {
        if (!creature_is_dragging_or_being_dragged(creatng)) {
            dungeon->guijob_all_creatrs_count[creatng->model][job_idx]++;
        }
    }
    if (anger_is_creature_angry(creatng))
    {
        dungeon->guijob_angry_creatrs_count[creatng->model][job_idx]++;
    }
}

struct Thing *find_gold_pile_or_chicken_laying_on_mapblk(struct Map *mapblk)
{
    unsigned long k = 0;
    long i = get_mapwho_thing_index(mapblk);
    while (i != 0)
    {
        struct Thing* thing = thing_get(i);
        if (thing_is_invalid(thing))
        {
            WARNLOG("Jump out of things array");
            break;
        }
        i = thing->next_on_mapblk;
        if (thing->class_id == TCls_Object)
        {
            if ((thing->model == 43) && thing_touching_floor(thing))
                return thing;
            if (object_is_mature_food(thing))
            {
                struct Room* room = get_room_thing_is_on(thing);
                if (room_is_invalid(room))
                    return thing;
                if (!room_role_matches(room->kind, RoRoF_FoodStorage) && (room->kind != RoK_TORTURE) && (room->kind != RoK_PRISON))
                    return thing;
            }
        }
        k++;
        if (k > THINGS_COUNT)
        {
            ERRORLOG("Infinite loop detected when sweeping things list");
            break_mapwho_infinite_chain(mapblk);
            break;
        }
  }
  return INVALID_THING;
}

struct Thing *find_interesting_object_laying_around_thing(struct Thing *creatng)
{
    for (long k = 0; k < AROUND_TILES_COUNT; k++)
    {
        long stl_x = creatng->mappos.x.stl.num + around[k].delta_x;
        long stl_y = creatng->mappos.y.stl.num + around[k].delta_y;
        struct Map* mapblk = get_map_block_at(stl_x, stl_y);
        if (!map_block_invalid(mapblk))
        {
            if ((mapblk->flags & SlbAtFlg_Blocking) == 0)
            {
                struct Thing* thing = find_gold_pile_or_chicken_laying_on_mapblk(mapblk);
                if (!thing_is_invalid(thing))
                    return thing;
            }
        }
    }
    return INVALID_THING;
}

TbBool thing_can_be_eaten(struct Thing *thing)
{
    if (thing_is_mature_food(thing) || (thing_is_creature(thing) && creature_affected_by_spell(thing, SplK_Chicken)))
    {
        if (is_thing_directly_controlled(thing) || is_thing_passenger_controlled(thing) || thing_is_picked_up(thing)) {
            return false;
        }
        return true;
    }
    return false;
}

TbBool creature_pick_up_interesting_object_laying_nearby(struct Thing *creatng)
{
    struct Thing* tgthing = find_interesting_object_laying_around_thing(creatng);
    if (thing_is_invalid(tgthing)) {
        return false;
    }
    if (object_is_gold_laying_on_ground(tgthing))
    {
        struct CreatureStats* crstat = creature_stats_get_from_thing(creatng);
        if (tgthing->valuable.gold_stored > 0)
        {
            if (creatng->creature.gold_carried < crstat->gold_hold)
            {
                if (crstat->gold_hold < tgthing->valuable.gold_stored + creatng->creature.gold_carried)
                {
                    long k = crstat->gold_hold - creatng->creature.gold_carried;
                    creatng->creature.gold_carried += k;
                    tgthing->valuable.gold_stored -= k;
                } else
                {
                    creatng->creature.gold_carried += tgthing->valuable.gold_stored;
                    delete_thing_structure(tgthing, 0);
                }
                thing_play_sample(creatng, 32, NORMAL_PITCH, 0, 3, 0, 2, FULL_LOUDNESS);
            }
        } else
        {
            ERRORLOG("GoldPile with no gold!");
            delete_thing_structure(tgthing, 0);
        }
        anger_apply_anger_to_creature(creatng, crstat->annoy_got_wage, AngR_NotPaid, 1);
        return true;
    }
    if (thing_can_be_eaten(tgthing))
    {
        food_eaten_by_creature(tgthing, creatng);
        return true;
    }
    return false;
}

TngUpdateRet process_creature_state(struct Thing *thing)
{
    SYNCDBG(19,"Starting for %s index %d owned by player %d",thing_model_name(thing),(int)thing->index,(int)thing->owner);
    TRACE_THING(thing);
    //return _DK_process_creature_state(thing);
    struct CreatureControl* cctrl = creature_control_get_from_thing(thing);
    unsigned long model_flags = get_creature_model_flags(thing);

    process_person_moods_and_needs(thing);
    if (creature_available_for_combat_this_turn(thing))
    {
        TbBool fighting = creature_look_for_combat(thing);
        if (!fighting) {
            fighting = creature_look_for_enemy_heart_combat(thing);
        }
    }
    if ((cctrl->combat_flags & CmbtF_DoorFight) == 0)
    {
        if ((cctrl->collided_door_subtile > 0) && ((cctrl->flgfield_1 & CCFlg_NoCompControl) == 0))
        {
            if ( can_change_from_state_to(thing, thing->active_state, CrSt_CreatureDoorCombat) )
            {
                long x = stl_num_decode_x(cctrl->collided_door_subtile);
                long y = stl_num_decode_y(cctrl->collided_door_subtile);
                struct Thing* doortng = get_door_for_position(x, y);
                if (!thing_is_invalid(doortng))
                {
                    if (thing->owner != doortng->owner) {
                        set_creature_door_combat(thing, doortng);
                    }
                }
                cctrl->collided_door_subtile = 0;
            }
        }
    }
    if (creature_is_group_member(thing))
    {
        if (!creature_is_group_leader(thing)) {
            process_obey_leader(thing);
        }
    }
    if ((thing->active_state < 1) || (thing->active_state >= CREATURE_STATES_COUNT))
    {
        ERRORLOG("The %s index %d has illegal state[1], S=%d, TCS=%d, reset", thing_model_name(thing), (int)thing->index, (int)thing->active_state, (int)thing->continue_state);
        set_start_state(thing);
    }

    // Creatures that are not special diggers will pick up any nearby gold or food
    if (((thing->movement_flags & TMvF_Flying) == 0) && ((model_flags & CMF_IsSpecDigger) == 0))
    {
        if (!creature_is_being_unconscious(thing) && !creature_is_dying(thing) &&
            !thing_is_picked_up(thing) && !creature_is_being_dropped(thing))
        {
            creature_pick_up_interesting_object_laying_nearby(thing);
        }
    }
    // Enable this to know which function hangs on update_creature.
    //TODO CREATURE_AI rewrite state subfunctions so they won't hang
    //if (game.play_gameturn > 119800)
    SYNCDBG(18,"Executing state %s for %s index %d.",creature_state_code_name(thing->active_state),thing_model_name(thing),(int)thing->index);
    struct StateInfo* stati = get_thing_active_state_info(thing);
    if (stati->process_state != NULL) {
        short k = stati->process_state(thing);
        if (k == CrStRet_Deleted) {
            SYNCDBG(18,"Finished with creature deleted");
            return TUFRet_Deleted;
        }
    }
    SYNCDBG(18,"Finished");
    return TUFRet_Modified;
}

/**
 * Increases proper kills counter for given player's dungeon.
 */
TbBool inc_player_kills_counter(long killer_idx, struct Thing *victim)
{
    struct Dungeon* killer_dungeon = get_players_num_dungeon(killer_idx);
    if (victim->owner == killer_idx)
        killer_dungeon->lvstats.friendly_kills++;
    else
        killer_dungeon->battles_won++;
    return true;
}

/**
 * Increases kills counters when victim is being killed by killer.
 * Note that killer may be invalid - in this case def_plyr_idx identifies the killer.
 */
TbBool update_kills_counters(struct Thing *victim, struct Thing *killer,
    PlayerNumber def_plyr_idx, CrDeathFlags flags)
{
    struct CreatureControl* cctrl = creature_control_get_from_thing(victim);
    if ((flags & CrDed_DiedInBattle) != 0)
    {
        if (!thing_is_invalid(killer))
        {
            return inc_player_kills_counter(killer->owner, victim);
        }
        if ((def_plyr_idx != -1) && (game.neutral_player_num != def_plyr_idx))
        {
            return inc_player_kills_counter(def_plyr_idx, victim);
        }
    }
    if ((cctrl->fighting_player_idx != -1) && (game.neutral_player_num != cctrl->fighting_player_idx))
    {
        return inc_player_kills_counter(cctrl->fighting_player_idx, victim);
    }
    return false;
}

long creature_is_ambulating(struct Thing *thing)
{
    //return _DK_creature_is_ambulating(thing);
    int n = get_creature_model_graphics(thing->model, CGI_Ambulate);
    int i = convert_td_iso(n);
    if (i != thing->anim_sprite)
        return 0;
    return 1;
}

TbBool check_for_door_collision_at(struct Thing *thing, struct Coord3d *pos, unsigned long blocked_flags)
{
    SYNCDBG(18,"Starting for %s",thing_model_name(thing));
    //_DK_check_for_door_collision_at(thing, pos, a3); return;
    int nav_sizexy = thing_nav_sizexy(thing) / 2;
    MapSubtlCoord start_x = coord_subtile(pos->x.val - nav_sizexy);
    MapSubtlCoord end_x = coord_subtile(pos->x.val + nav_sizexy);
    MapSubtlCoord start_y = coord_subtile(pos->y.val - nav_sizexy);
    MapSubtlCoord end_y = coord_subtile(pos->y.val + nav_sizexy);
    MapSubtlCoord stl_x;
    MapSubtlCoord stl_y;
    if ((blocked_flags & 0x01) != 0)
    {
        stl_x = end_x;
        if (thing->mappos.x.val >= pos->x.val)
            stl_x = start_x;
        for (stl_y = start_y; stl_y <= end_y; stl_y++)
        {
            struct Map* mapblk = get_map_block_at(stl_x, stl_y);
            if ((mapblk->flags & SlbAtFlg_IsDoor) != 0) {
                SYNCDBG(18,"Door collision at X with %s",thing_model_name(thing));
                struct CreatureControl* cctrl = creature_control_get_from_thing(thing);
                cctrl->collided_door_subtile = get_subtile_number(stl_x, stl_y);
                return true;
            }
        }
    }
    if ((blocked_flags & 0x02) != 0)
    {
        stl_y = end_y;
        if (thing->mappos.y.val >= pos->y.val)
            stl_y = start_y;
        for (stl_x = start_x; stl_x <= end_x; stl_x++)
        {
            struct Map* mapblk = get_map_block_at(stl_x, stl_y);
            if ((mapblk->flags & SlbAtFlg_IsDoor) != 0) {
                SYNCDBG(18,"Door collision at Y with %s",thing_model_name(thing));
                struct CreatureControl* cctrl = creature_control_get_from_thing(thing);
                cctrl->collided_door_subtile = get_subtile_number(stl_x, stl_y);
                return true;
            }
        }
    }
    SYNCDBG(18,"No door collision with %s",thing_model_name(thing));
    return false;
}

unsigned int get_creature_blocked_flags_at(struct Thing *thing, struct Coord3d *newpos)
{
    unsigned int flags = 0;
    struct Coord3d pos;
    pos.x.val = newpos->x.val;
    pos.y.val = thing->mappos.y.val;
    pos.z.val = thing->mappos.z.val;
    if ( creature_cannot_move_directly_to(thing, &pos) ) {
        flags |= 0x01;
    }
    pos.x.val = thing->mappos.x.val;
    pos.y.val = newpos->y.val;
    pos.z.val = thing->mappos.z.val;
    if ( creature_cannot_move_directly_to(thing, &pos) ) {
        flags |= 0x02;
    }
    pos.x.val = thing->mappos.x.val;
    pos.y.val = thing->mappos.y.val;
    pos.z.val = newpos->z.val;
    if ( creature_cannot_move_directly_to(thing, &pos) ) {
        flags |= 0x04;
    }
    switch (flags)
    {
    case 0:
      if ( creature_cannot_move_directly_to(thing, newpos) ) {
          flags = 0x07;
      }
      break;
    case 1:
      pos.x.val = thing->mappos.x.val;
      pos.y.val = newpos->y.val;
      pos.z.val = newpos->z.val;
      if (creature_cannot_move_directly_to(thing, &pos) < 1) {
          flags = 0x01;
      } else {
          flags = 0x07;
      }
      break;
    case 2:
      pos.x.val = newpos->x.val;
      pos.y.val = thing->mappos.y.val;
      pos.z.val = newpos->z.val;
      if (creature_cannot_move_directly_to(thing, &pos) < 1) {
          flags = 0x02;
      } else {
          flags = 0x07;
      }
      break;
    case 4:
      pos.x.val = newpos->x.val;
      pos.y.val = newpos->y.val;
      pos.z.val = thing->mappos.z.val;
      if ( creature_cannot_move_directly_to(thing, &pos) ) {
          flags = 0x07;
      }
      break;
    }
    return flags;
}

void update_tunneller_trail(struct Thing *thing)
{
    //_DK_update_tunneller_trail(thing); return;
    struct CreatureControl* cctrl = creature_control_get_from_thing(thing);
    // Shift all elements freeing first item
    for (int i = 4; i > 0; i--)
    {
        cctrl->party.member_pos_stl[i] = cctrl->party.member_pos_stl[i-1];
    }
    // Fill the first item
    cctrl->party.member_pos_stl[0] = get_subtile_number(thing->mappos.x.stl.num,thing->mappos.y.stl.num);
}

long move_creature(struct Thing *thing)
{
    //return _DK_move_creature(thing);
    struct CreatureControl* cctrl = creature_control_get_from_thing(thing);
    struct Coord3d* tngpos = &thing->mappos;
    struct Coord3d pvpos;
    pvpos.x.val = tngpos->x.val;
    pvpos.y.val = tngpos->y.val;
    pvpos.z.val = tngpos->z.val;
    int velo_x = thing->velocity.x.val;
    int velo_y = thing->velocity.y.val;
    int velo_z = thing->velocity.z.val;
    cctrl->flgfield_1 &= ~CCFlg_Unknown08;
    struct Coord3d nxpos;
    if (thing_in_wall_at(thing, &thing->mappos) && !creature_can_pass_through_wall_at(thing, &thing->mappos))
    {
        nxpos.x.val = tngpos->x.val;
        nxpos.y.val = tngpos->y.val;
        nxpos.z.val = tngpos->z.val;
        if (get_nearest_valid_position_for_creature_at(thing, &nxpos)) {
            move_thing_in_map(thing, &nxpos);
        }
        cctrl->flgfield_1 |= CCFlg_Unknown08;
    }
    if ((get_creature_model_flags(thing) & CMF_TremblingFat) != 0)
    {
      if (creature_is_ambulating(thing))
        {
            if (thing->field_48 > 3)
            {
                velo_y = 0;
                velo_x = 0;
            }
        }
    }
    if ((velo_x != 0) || (velo_y != 0) || (velo_z != 0))
    {
        if (velo_x < -256) {
            velo_x = -256;
        } else if (velo_x > 256) {
            velo_x = 256;
        }
        if (velo_y < -256) {
            velo_y = -256;
        } else if (velo_y > 256) {
            velo_y = 256;
        }
        if (velo_z < -256) {
            velo_z = -256;
        } else if (velo_z > 256) {
            velo_z = 256;
        }
        nxpos.x.val = velo_x + tngpos->x.val;
        nxpos.y.val = velo_y + tngpos->y.val;
        nxpos.z.val = velo_z + tngpos->z.val;
        if ((thing->movement_flags & TMvF_Flying) != 0)
        {
            if (thing_in_wall_at(thing, &nxpos) && !creature_can_pass_through_wall_at(thing, &nxpos))
            {
                long blocked_flags = get_thing_blocked_flags_at(thing, &nxpos);
                if (cctrl->collided_door_subtile == 0) {
                    check_for_door_collision_at(thing, &nxpos, blocked_flags);
                }
                slide_thing_against_wall_at(thing, &nxpos, blocked_flags);
            }
        }
        else
        {
            if (thing_in_wall_at(thing, &nxpos) && !creature_can_pass_through_wall_at(thing, &nxpos))
            {
                if (creature_cannot_move_directly_to(thing, &nxpos))
                {
                    long blocked_flags = get_creature_blocked_flags_at(thing, &nxpos);
                    if (cctrl->collided_door_subtile == 0) {
                        check_for_door_collision_at(thing, &nxpos, blocked_flags);
                    }
                    slide_thing_against_wall_at(thing, &nxpos, blocked_flags);
                }
                else
                {
                    nxpos.z.val = get_thing_height_at(thing, &nxpos);
                }
            }
        }
        if ((cctrl->flgfield_1 & CCFlg_Unknown10) != 0)
        {
            struct Thing* collidtng = get_thing_collided_with_at_satisfying_filter(thing, &nxpos, collide_filter_thing_is_of_type, 5, -1);
            if (!thing_is_invalid(collidtng))
            {
                nxpos.x.val = tngpos->x.val;
                nxpos.y.val = tngpos->y.val;
                nxpos.z.val = tngpos->z.val;
            }
        }
        if ((tngpos->x.stl.num != nxpos.x.stl.num) || (tngpos->y.stl.num != nxpos.y.stl.num))
        {
            if (is_hero_tunnelling_to_attack(thing)) {
                update_tunneller_trail(thing);
            }
            if ((subtile_slab_fast(tngpos->x.stl.num) != subtile_slab_fast(nxpos.x.stl.num))
             || (subtile_slab_fast(tngpos->y.stl.num) != subtile_slab_fast(nxpos.y.stl.num)))
            {
                check_map_explored(thing, nxpos.x.stl.num, nxpos.y.stl.num);
                struct StateInfo* stati = get_thing_active_state_info(thing);
                if (!state_info_invalid(stati)) {
                    CreatureStateFunc2 callback = stati->move_from_slab;
                    if (callback != NULL) {
                        callback(thing);
                    }
                }
            }
        }
        move_thing_in_map(thing, &nxpos);
    }
    {
        long angle = LbArcTanAngle(cctrl->moveaccel.x.val, cctrl->moveaccel.y.val);
        long dist;
        if (get_angle_difference(angle, thing->move_angle_xy) <= LbFPMath_PI / 2)
        {
            dist = get_2d_distance(&pvpos, tngpos);
        }
        else
        {
            dist = -get_2d_distance(&pvpos, tngpos);
        }
        cctrl->distance_to_destination = dist;
    }
    return 1;
}

/**
 * Causes creature rebirth at its lair.
 * If lair isn't available, creature is reborn at dungeon heart.
 *
 * @param thing The creature to be reborn.
 */
void creature_rebirth_at_lair(struct Thing *thing)
{
    struct CreatureControl* cctrl = creature_control_get_from_thing(thing);
    struct Thing* lairtng = thing_get(cctrl->lairtng_idx);
    if (thing_is_invalid(lairtng))
    {
        // If creature has no lair - treat dungeon heart as lair
        lairtng = get_player_soul_container(thing->owner);
    }
    if (cctrl->explevel > 0)
        set_creature_level(thing, cctrl->explevel-1);
    thing->health = cctrl->max_health;
    if (thing_is_invalid(lairtng))
        return;
    create_effect(&thing->mappos, TngEff_HarmlessGas2, thing->owner);
    move_thing_in_map(thing, &lairtng->mappos);
    create_effect(&lairtng->mappos, TngEff_HarmlessGas2, thing->owner);
}

void throw_out_gold(struct Thing *thing)
{
    if (thing->creature.gold_carried <= 0)
    {
        return;
    }

    int num_pots_to_drop;
    // Compute if we want bags or pots
    int dropject = 6; //GOLD object
    if ((game.pot_of_gold_holds > gameadd.bag_gold_hold) && (thing->creature.gold_carried <= gameadd.bag_gold_hold))
    {
            dropject = 136; //Drop GOLD_BAG object when we're dealing with small amounts
            num_pots_to_drop = 1;
    }
    else //drop pots
    {
        // Compute how many pots we want to drop
        num_pots_to_drop = ((thing->creature.gold_carried + game.pot_of_gold_holds - 1) / game.pot_of_gold_holds);
        if (num_pots_to_drop > 8)
        {
            num_pots_to_drop = 8;
        }
    }
   
    GoldAmount gold_dropped = 0;
    // Now do the dropping
    for (int npot = 0; npot < num_pots_to_drop; npot++)
    {
        // Create a new pot object
        struct Thing* gldtng = create_object(&thing->mappos, dropject, game.neutral_player_num, -1);
        if (thing_is_invalid(gldtng))
            break;
        // Update its position and acceleration
        long angle = CREATURE_RANDOM(thing, 2 * LbFPMath_PI);
        long radius = CREATURE_RANDOM(thing, 128);
        long x = (radius * LbSinL(angle)) / 256;
        long y = (radius * LbCosL(angle)) / 256;
        gldtng->veloc_push_add.x.val += x/256;
        gldtng->veloc_push_add.y.val -= y/256;
        gldtng->veloc_push_add.z.val += CREATURE_RANDOM(thing, 64) + 96;
        gldtng->state_flags |= TF1_PushAdd;
        // Set the amount of gold and mark that we've dropped that gold
        GoldAmount delta = (thing->creature.gold_carried - gold_dropped) / (num_pots_to_drop - npot);
        gldtng->valuable.gold_stored = delta;
        // Update size of the gold object
        add_gold_to_pile(gldtng, 0);
        gold_dropped += delta;
    }
}

void thing_death_normal(struct Thing *thing)
{
    long memp1 = thing->move_angle_xy;
    struct Coord3d memaccl;
    memaccl.x.val = thing->veloc_base.x.val;
    memaccl.y.val = thing->veloc_base.y.val;
    memaccl.z.val = thing->veloc_base.z.val;
    struct Thing* deadtng = destroy_creature_and_create_corpse(thing, DCrSt_DramaticDying);
    if (thing_is_invalid(deadtng))
    {
        ERRORLOG("Cannot create dead thing");
        return;
    }
    struct Coord3d pos;
    TbBool move_allowed = get_thing_next_position(&pos, deadtng);
    if (!positions_equivalent(&deadtng->mappos, &pos))
    {
        if ((move_allowed) && !thing_in_wall_at(deadtng, &pos))
        {
            deadtng->move_angle_xy = memp1;
            deadtng->veloc_base.x.val = memaccl.x.val;
            deadtng->veloc_base.y.val = memaccl.y.val;
            deadtng->veloc_base.z.val = memaccl.z.val;
        }
    }
}

/**
 * Creates an effect of death with bloody flesh explosion, killing the creature.
 * @param thing
 */
void thing_death_flesh_explosion(struct Thing *thing)
{
    //_DK_thing_death_flesh_explosion(thing);return;
    long memp1 = thing->move_angle_xy;
    struct Coord3d memaccl;
    memaccl.x.val = thing->veloc_base.x.val;
    memaccl.y.val = thing->veloc_base.y.val;
    memaccl.z.val = thing->veloc_base.z.val;
    for (long i = 0; i <= thing->clipbox_size_yz; i += 64)
    {
        struct Coord3d pos;
        pos.x.val = thing->mappos.x.val;
        pos.y.val = thing->mappos.y.val;
        pos.z.val = thing->mappos.z.val+i;
        create_effect(&pos, TngEff_Blood4, thing->owner);
    }
    struct Thing* deadtng = destroy_creature_and_create_corpse(thing, DCrSt_RigorMortis);
    if (thing_is_invalid(deadtng))
    {
        ERRORLOG("Cannot create dead thing");
        return;
    }
    deadtng->move_angle_xy = memp1;
    deadtng->veloc_base.x.val = memaccl.x.val;
    deadtng->veloc_base.y.val = memaccl.y.val;
    deadtng->veloc_base.z.val = memaccl.z.val;
    thing_play_sample(deadtng, 47, NORMAL_PITCH, 0, 3, 0, 4, FULL_LOUDNESS);
}

void thing_death_gas_and_flesh_explosion(struct Thing *thing)
{
    struct Coord3d pos;
    long i;
    //_DK_thing_death_gas_and_flesh_explosion(thing);return;
    long memp1 = thing->move_angle_xy;
    struct Coord3d memaccl;
    memaccl.x.val = thing->veloc_base.x.val;
    memaccl.y.val = thing->veloc_base.y.val;
    memaccl.z.val = thing->veloc_base.z.val;
    for (i = 0; i <= thing->clipbox_size_yz; i+=64)
    {
        pos.x.val = thing->mappos.x.val;
        pos.y.val = thing->mappos.y.val;
        pos.z.val = thing->mappos.z.val+i;
        create_effect(&pos, TngEff_Blood4, thing->owner);
    }
    i = (thing->clipbox_size_yz >> 1);
    pos.x.val = thing->mappos.x.val;
    pos.y.val = thing->mappos.y.val;
    pos.z.val = thing->mappos.z.val+i;
    create_effect(&pos, TngEff_Gas3, thing->owner);
    struct Thing* deadtng = destroy_creature_and_create_corpse(thing, DCrSt_RigorMortis);
    if (thing_is_invalid(deadtng))
    {
        ERRORLOG("Cannot create dead thing");
        return;
    }
    deadtng->move_angle_xy = memp1;
    deadtng->veloc_base.x.val = memaccl.x.val;
    deadtng->veloc_base.y.val = memaccl.y.val;
    deadtng->veloc_base.z.val = memaccl.z.val;
    thing_play_sample(deadtng, 47, NORMAL_PITCH, 0, 3, 0, 4, FULL_LOUDNESS);
}

void thing_death_smoke_explosion(struct Thing *thing)
{
    //_DK_thing_death_smoke_explosion(thing);return;
    long memp1 = thing->move_angle_xy;
    struct Coord3d memaccl;
    memaccl.x.val = thing->veloc_base.x.val;
    memaccl.y.val = thing->veloc_base.y.val;
    memaccl.z.val = thing->veloc_base.z.val;
    long i = (thing->clipbox_size_yz >> 1);
    struct Coord3d pos;
    pos.x.val = thing->mappos.x.val;
    pos.y.val = thing->mappos.y.val;
    pos.z.val = thing->mappos.z.val+i;
    create_effect(&pos, TngEff_HarmlessGas1, thing->owner);
    struct Thing* deadtng = destroy_creature_and_create_corpse(thing, DCrSt_RigorMortis);
    if (thing_is_invalid(deadtng))
    {
        ERRORLOG("Cannot create dead thing");
        return;
    }
    deadtng->move_angle_xy = memp1;
    deadtng->veloc_base.x.val = memaccl.x.val;
    deadtng->veloc_base.y.val = memaccl.y.val;
    deadtng->veloc_base.z.val = memaccl.z.val;
    thing_play_sample(deadtng, 47, NORMAL_PITCH, 0, 3, 0, 4, FULL_LOUDNESS);
}

/**
 * Creates an effect of frozen body explosion and kills the creature.
 * The ice explosion effect uses same corpse as flesh explosion.
 * @param thing
 */
void thing_death_ice_explosion(struct Thing *thing)
{
    //_DK_thing_death_ice_explosion(thing);return;
    long memp1 = thing->move_angle_xy;
    struct Coord3d memaccl;
    memaccl.x.val = thing->veloc_base.x.val;
    memaccl.y.val = thing->veloc_base.y.val;
    memaccl.z.val = thing->veloc_base.z.val;
    for (long i = 0; i <= thing->clipbox_size_yz; i += 64)
    {
        struct Coord3d pos;
        pos.x.val = thing->mappos.x.val;
        pos.y.val = thing->mappos.y.val;
        pos.z.val = thing->mappos.z.val+i;
        create_effect(&pos, TngEff_DeathIceExplosion, thing->owner);
    }
    struct Thing* deadtng = destroy_creature_and_create_corpse(thing, DCrSt_RigorMortis);
    if (thing_is_invalid(deadtng))
    {
        ERRORLOG("Cannot create dead thing");
        return;
    }
    deadtng->move_angle_xy = memp1;
    deadtng->veloc_base.x.val = memaccl.x.val;
    deadtng->veloc_base.y.val = memaccl.y.val;
    deadtng->veloc_base.z.val = memaccl.z.val;
    thing_play_sample(deadtng, 47, NORMAL_PITCH, 0, 3, 0, 4, FULL_LOUDNESS);
}

void creature_death_as_nature_intended(struct Thing *thing)
{
    long i = creatures[thing->model % CREATURE_TYPES_COUNT].natural_death_kind;
    switch (i)
    {
    case Death_Normal:
        thing_death_normal(thing);
        break;
    case Death_FleshExplode:
        thing_death_flesh_explosion(thing);
        break;
    case Death_GasFleshExplode:
        thing_death_gas_and_flesh_explosion(thing);
        break;
    case Death_SmokeExplode:
        thing_death_smoke_explosion(thing);
        break;
    case Death_IceExplode:
        thing_death_ice_explosion(thing);
        break;
    default:
        WARNLOG("Unexpected %s death cause %d",thing_model_name(thing),(int)i);
        break;
    }
}

/**
 * Removes given parent index in things from given StructureList.
 * Works only for things for whom parent is a thing (which are shots).
 * @return Gives amount of items updated.
 * TODO figure out what this index is, then rename and move this function.
 */
unsigned long remove_parent_thing_from_things_in_list(struct StructureList *list,long remove_idx)
{
    SYNCDBG(18,"Starting");
    unsigned long n = 0;
    unsigned long k = 0;
    int i = list->index;
    while (i != 0)
    {
        struct Thing* thing = thing_get(i);
        if (thing_is_invalid(thing)) {
            ERRORLOG("Jump to invalid thing detected");
            break;
        }
        i = thing->next_of_class;
        // Per-thing code
        if (thing->parent_idx == remove_idx)
        {
            thing->parent_idx = thing->index;
            n++;
        }
        // Per-thing code ends
        k++;
        if (k > THINGS_COUNT) {
            ERRORLOG("Infinite loop detected when sweeping things list");
            break;
        }
    }
    return n;
}

void cause_creature_death(struct Thing *thing, CrDeathFlags flags)
{
    //_DK_cause_creature_death(thing, (flags & CrDed_NoEffects) != 0); return;
    struct CreatureControl* cctrl = creature_control_get_from_thing(thing);
    anger_set_creature_anger_all_types(thing, 0);
    throw_out_gold(thing);
    remove_parent_thing_from_things_in_list(&game.thing_lists[TngList_Shots],thing->index);

    long crmodel = thing->model;
    struct CreatureStats* crstat = creature_stats_get_from_thing(thing);
    if (!thing_exists(thing)) {
        flags |= CrDed_NoEffects;
    }
    if (((flags & CrDed_NoEffects) == 0) && (crstat->rebirth != 0)
     && (cctrl->lairtng_idx > 0) && (crstat->rebirth-1 <= cctrl->explevel))
    {
        creature_rebirth_at_lair(thing);
        return;
    }
    // Beyond this point, the creature thing is bound to be deleted
    if (((flags & CrDed_NotReallyDying) == 0) || ((gameadd.classic_bugs_flags & ClscBug_ResurrectRemoved) != 0))
    {
        // If the creature is leaving dungeon, or being transformed, then CrDed_NotReallyDying should be set
        update_dead_creatures_list_for_owner(thing);
    }
    if ((flags & CrDed_NoEffects) != 0)
    {
        if ((game.flags_cd & MFlg_DeadBackToPool) != 0)
            add_creature_to_pool(crmodel, 1, 1);
        delete_thing_structure(thing, 0);
    } else
    if (!creature_model_bleeds(thing->model))
    {
        // Non-bleeding creatures have no flesh explosion effects
        if ((game.flags_cd & MFlg_DeadBackToPool) != 0)
            add_creature_to_pool(crmodel, 1, 1);
        creature_death_as_nature_intended(thing);
    } else
    if (creature_affected_by_spell(thing, SplK_Freeze))
    {
        if ((game.flags_cd & MFlg_DeadBackToPool) != 0)
            add_creature_to_pool(crmodel, 1, 1);
        thing_death_ice_explosion(thing);
    } else
    if (shot_model_makes_flesh_explosion(cctrl->shot_model))
    {
        if ((game.flags_cd & MFlg_DeadBackToPool) != 0)
            add_creature_to_pool(crmodel, 1, 1);
        thing_death_flesh_explosion(thing);
    } else
    {
        if ((game.flags_cd & MFlg_DeadBackToPool) != 0)
            add_creature_to_pool(crmodel, 1, 1);
        creature_death_as_nature_intended(thing);
    }
}

void prepare_to_controlled_creature_death(struct Thing *thing)
{
    struct PlayerInfo* player = get_player(thing->owner);
    leave_creature_as_controller(player, thing);
    player->influenced_thing_idx = 0;
    if (player->id_number == thing->owner)
        setup_eye_lens(0);
    set_camera_zoom(player->acamera, player->dungeon_camera_zoom);
    if (player->id_number == thing->owner)
    {
        turn_off_all_window_menus();
        turn_off_query_menus();
        turn_on_main_panel_menu();
        set_flag_byte(&game.operation_flags, GOF_ShowPanel, (game.operation_flags & GOF_ShowGui) != 0);
  }
  light_turn_light_on(player->field_460);
}

void delete_effects_attached_to_creature(struct Thing *creatng)
{
    struct Thing *efftng;
    long i;
    long k;
    struct CreatureControl* cctrl = creature_control_get_from_thing(creatng);
    if (creature_control_invalid(cctrl)) {
        return;
    }
    if (creature_affected_by_spell(creatng, SplK_Armour))
    {
        cctrl->spell_flags &= ~CSAfF_Armour;
        for (i=0; i < 3; i++)
        {
            k = cctrl->spell_tngidx_armour[i];
            if (k != 0)
            {
                efftng = thing_get(k);
                delete_thing_structure(efftng, 0);
                cctrl->spell_tngidx_armour[i] = 0;
            }
        }
    }
    if (creature_affected_by_spell(creatng, SplK_Disease))
    {
        cctrl->spell_flags &= ~CSAfF_Disease;
        for (i=0; i < 3; i++)
        {
            k = cctrl->spell_tngidx_disease[i];
            if (k != 0)
            {
                efftng = thing_get(k);
                delete_thing_structure(efftng, 0);
                cctrl->spell_tngidx_disease[i] = 0;
            }
        }
    }
}

// Old code compatibility function - to be removed when no references remain unrewritten
TbBool kill_creature_compat(struct Thing *creatng, struct Thing *killertng, PlayerNumber killer_plyr_idx,
      TbBool no_effects, TbBool died_in_battle, TbBool disallow_unconscious)
{
    return kill_creature(creatng, killertng, killer_plyr_idx,
        (no_effects?CrDed_NoEffects:0) | (died_in_battle?CrDed_DiedInBattle:0) | (disallow_unconscious?CrDed_NoUnconscious:0) );
}

TbBool kill_creature(struct Thing *creatng, struct Thing *killertng,
    PlayerNumber killer_plyr_idx, CrDeathFlags flags)
{
    SYNCDBG(18,"Starting");
    TRACE_THING(creatng);
    //return _DK_kill_creature(creatng, killertng, killer_plyr_idx, (flags&CrDed_NoEffects)!=0, (flags&CrDed_DiedInBattle)!=0, (flags&CrDed_NoUnconscious)!=0);
    if ((flags & CrDed_NotReallyDying) == 0)
    {
        EVM_CREATURE_EVENT("died", creatng->owner, creatng);
    }
    struct Dungeon* dungeon = INVALID_DUNGEON;
    cleanup_creature_state_and_interactions(creatng);
    if (!thing_is_invalid(killertng))
    {
        if (killertng->owner == game.neutral_player_num) {
            flags &= ~CrDed_DiedInBattle;
        }
    }
    if (killer_plyr_idx == game.neutral_player_num) {
        flags &= ~CrDed_DiedInBattle;
    }
    if (!thing_exists(creatng)) {
        ERRORLOG("Tried to kill non-existing thing!");
        return false;
    }
    // Dying creatures must be visible
    if (creature_affected_by_spell(creatng, SplK_Invisibility)) {
        terminate_thing_spell_effect(creatng, SplK_Invisibility);
    }
    if (!is_neutral_thing(creatng)) {
        dungeon = get_players_num_dungeon(creatng->owner);
    }
    if (!dungeon_invalid(dungeon))
    {
        if ((flags & CrDed_DiedInBattle) != 0) {
            dungeon->battles_lost++;
        }
    }
    update_kills_counters(creatng, killertng, killer_plyr_idx, flags);
    if (thing_is_invalid(killertng) || (killertng->owner == game.neutral_player_num) ||
        (killer_plyr_idx == game.neutral_player_num) || dungeon_invalid(dungeon))
    {
        if ((flags & CrDed_NoEffects) && ((creatng->alloc_flags & TAlF_IsControlled) != 0)) {
            prepare_to_controlled_creature_death(creatng);
        }
        cause_creature_death(creatng, flags);
        return true;
    }
    // Now we are sure that killertng and dungeon pointers are correct
    if (creatng->owner == killertng->owner)
    {
        if ((get_creature_model_flags(creatng) & CMF_IsDiptera) && (get_creature_model_flags(killertng) & CMF_IsArachnid)) {
            dungeon->lvstats.flies_killed_by_spiders++;
        }
    }
    struct CreatureControl* cctrlgrp = creature_control_get_from_thing(killertng);
    if (!creature_control_invalid(cctrlgrp)) {
        cctrlgrp->kills_num++;
    }
    if (is_my_player_number(creatng->owner)) {
        output_message(SMsg_BattleDeath, MESSAGE_DELAY_BATTLE, true);
    } else
    if (is_my_player_number(killertng->owner)) {
        output_message(SMsg_BattleWon, MESSAGE_DELAY_BATTLE, true);
    }
    if (is_hero_thing(killertng))
    {
        if (player_creature_tends_to(killertng->owner,CrTend_Imprison)) {
            ERRORLOG("Hero have tend to imprison");
        }
    }
    {
        struct CreatureStats* crstat = creature_stats_get_from_thing(killertng);
        anger_apply_anger_to_creature(killertng, crstat->annoy_win_battle, AngR_Other, 1);
    }
    if (!creature_control_invalid(cctrlgrp) && ((flags & CrDed_DiedInBattle) != 0)) {
        cctrlgrp->byte_9A++;
    }
    if (!dungeon_invalid(dungeon)) {
        dungeon->hates_player[killertng->owner] += game.fight_hate_kill_value;
    }
    SYNCDBG(18,"Almost finished");
    if (((flags & CrDed_NoUnconscious) != 0) || (!player_has_room_of_role(killertng->owner,RoRoF_Prison))
      || (!player_creature_tends_to(killertng->owner,CrTend_Imprison)) ||
        ((get_creature_model_flags(creatng) & CMF_IsEvil) && (CREATURE_RANDOM(creatng, 100) >= gameadd.stun_enemy_chance_evil)) ||
        (!(get_creature_model_flags(creatng) & CMF_IsEvil) && (CREATURE_RANDOM(creatng, 100) >= gameadd.stun_enemy_chance_good)) ||
        (get_creature_model_flags(creatng) & CMF_NoImprisonment) )
    {
        if ((flags & CrDed_NoEffects) == 0) {
            cause_creature_death(creatng, flags);
            return true;
        }
    }
    if ((flags & CrDed_NoEffects) != 0)
    {
        if ((creatng->alloc_flags & TAlF_IsControlled) != 0) {
            prepare_to_controlled_creature_death(creatng);
        }
        cause_creature_death(creatng, flags);
        return true;
    }
    make_creature_unconscious(creatng);
    creatng->health = 1;
    return false;
}

void process_creature_standing_on_corpses_at(struct Thing *creatng, struct Coord3d *pos)
{
    //_DK_process_creature_standing_on_corpses_at(thing, pos);
    SYNCDBG(18,"Starting for %s at %d,%d",thing_model_name(creatng),(int)pos->x.stl.num,(int)pos->y.stl.num);
    struct CreatureControl* cctrl = creature_control_get_from_thing(creatng);
    struct Map* mapblk = get_map_block_at(pos->x.stl.num, pos->y.stl.num);
    unsigned long k = 0;
    long i = get_mapwho_thing_index(mapblk);
    while (i != 0)
    {
        struct Thing* thing = thing_get(i);
        TRACE_THING(thing);
        if (thing_is_invalid(thing))
        {
            ERRORLOG("Jump to invalid thing detected");
            break;
        }
        i = thing->next_on_mapblk;
        // Per thing code start
        if (thing->class_id == TCls_DeadCreature)
        {
            if (!is_hero_thing(creatng))
            {
                struct CreatureStats* crstat = creature_stats_get_from_thing(creatng);
                int annoy_val;
                if (thing->owner == creatng->owner)
                {
                    annoy_val = crstat->annoy_on_dead_friend;
                }
                else
                {
                    annoy_val = crstat->annoy_on_dead_enemy;
                }
                anger_apply_anger_to_creature(creatng, annoy_val, AngR_Other, 1);
            }
            cctrl->bloody_footsteps_turns = 20;
            cctrl->field_B9 = thing->index;
            // Stop after one body was found
            break;
        }
        // Per thing code end
        k++;
        if (k > THINGS_COUNT)
        {
            ERRORLOG("Infinite loop detected when sweeping things list");
            break_mapwho_infinite_chain(mapblk);
            break;
        }
    }
}

/**
 * Calculates damage made by a creature by hand (using strength).
 * @param thing The creature which will be inflicting the damage.
 */
long calculate_melee_damage(struct Thing *creatng)
{
    const struct CreatureControl* cctrl = creature_control_get_from_thing(creatng);
    const struct CreatureStats* crstat = creature_stats_get_from_thing(creatng);
    long strength = compute_creature_max_strength(crstat->strength, cctrl->explevel);
    return compute_creature_attack_melee_damage(strength, crstat->luck, cctrl->explevel, creatng);
}

/**
 * Projects damage made by a creature by hand (using strength).
 * Gives a best estimate of the damage, but shouldn't be used to actually inflict it.
 * @param thing The creature which will be inflicting the damage.
 */
long project_melee_damage(const struct Thing *creatng)
{
    const struct CreatureControl* cctrl = creature_control_get_from_thing(creatng);
    const struct CreatureStats* crstat = creature_stats_get_from_thing(creatng);
    long strength = compute_creature_max_strength(crstat->strength, cctrl->explevel);
    return project_creature_attack_melee_damage(strength, crstat->luck, cctrl->explevel);
}

/**
 * Calculates damage made by a creature using specific shot model.
 * @param thing The creature which will be shooting.
 * @param shot_model Shot kind which will be created.
 */
long calculate_shot_damage(struct Thing *creatng, ThingModel shot_model)
{
    const struct ShotConfigStats* shotst = get_shot_model_stats(shot_model);
    const struct CreatureControl* cctrl = creature_control_get_from_thing(creatng);
    const struct CreatureStats* crstat = creature_stats_get_from_thing(creatng);
    return compute_creature_attack_spell_damage(shotst->damage, crstat->luck, cctrl->explevel, creatng);
}

/**
 * Projects damage made by a creature using specific shot model.
 * Gives a best estimate of the damage, but shouldn't be used to actually inflict it.
 * @param thing The creature which will be shooting.
 * @param shot_model Shot kind which will be created.
 */
long project_creature_shot_damage(const struct Thing *thing, ThingModel shot_model)
{
    const struct ShotConfigStats* shotst = get_shot_model_stats(shot_model);
    const struct CreatureControl* cctrl = creature_control_get_from_thing(thing);
    const struct CreatureStats* crstat = creature_stats_get_from_thing(thing);
    long damage;
    if ((shotst->model_flags & ShMF_StrengthBased) != 0 )
    {
        // Project melee damage
        long strength = compute_creature_max_strength(crstat->strength, cctrl->explevel);
        damage = project_creature_attack_melee_damage(strength, crstat->luck, cctrl->explevel);
    } else
    {
        // Project shot damage
        damage = project_creature_attack_spell_damage(shotst->damage, crstat->luck, cctrl->explevel);
    }
    return damage;
}

void creature_fire_shot(struct Thing *firing, struct Thing *target, ThingModel shot_model, char shot_lvl, unsigned char hit_type)
{
    struct Coord3d pos2;
    struct Thing *tmptng;
    short angle_xy;
    short angle_yz;
    long damage;
    //_DK_creature_fire_shot(firing,target,shot_model,shot_lvl,a3); return;
    struct CreatureControl* cctrl = creature_control_get_from_thing(firing);
    struct CreatureStats* crstat = creature_stats_get_from_thing(firing);
    struct ShotConfigStats* shotst = get_shot_model_stats(shot_model);
    TbBool flag1 = false;
    // Prepare source position
    struct Coord3d pos1;
    pos1.x.val = firing->mappos.x.val;
    pos1.y.val = firing->mappos.y.val;
    pos1.z.val = firing->mappos.z.val;
    pos1.x.val += distance_with_angle_to_coord_x((cctrl->shot_shift_x + (cctrl->shot_shift_x * gameadd.crtr_conf.exp.size_increase_on_exp * cctrl->explevel) / 100), firing->move_angle_xy+LbFPMath_PI/2);
    pos1.y.val += distance_with_angle_to_coord_y((cctrl->shot_shift_x + (cctrl->shot_shift_x * gameadd.crtr_conf.exp.size_increase_on_exp * cctrl->explevel) / 100), firing->move_angle_xy+LbFPMath_PI/2);
    pos1.x.val += distance_with_angle_to_coord_x((cctrl->shot_shift_y + (cctrl->shot_shift_y * gameadd.crtr_conf.exp.size_increase_on_exp * cctrl->explevel) / 100), firing->move_angle_xy);
    pos1.y.val += distance_with_angle_to_coord_y((cctrl->shot_shift_y + (cctrl->shot_shift_y * gameadd.crtr_conf.exp.size_increase_on_exp * cctrl->explevel) / 100), firing->move_angle_xy);
    pos1.z.val += (cctrl->shot_shift_z +(cctrl->shot_shift_z * gameadd.crtr_conf.exp.size_increase_on_exp * cctrl->explevel) /100);
    // Compute launch angles
    if (thing_is_invalid(target))
    {
        angle_xy = firing->move_angle_xy;
        angle_yz = firing->move_angle_z;
    } else
    {
        pos2.x.val = target->mappos.x.val;
        pos2.y.val = target->mappos.y.val;
        pos2.z.val = target->mappos.z.val;
        pos2.z.val += (target->clipbox_size_yz >> 1);
        if (((shotst->model_flags & ShMF_StrengthBased) != 0) && ((shotst->model_flags & ShMF_ReboundImmune) != 0) && (target->class_id != TCls_Door))
        {
          flag1 = true;
          pos1.z.val = pos2.z.val;
        }
        angle_xy = get_angle_xy_to(&pos1, &pos2);
        angle_yz = get_angle_yz_to(&pos1, &pos2);
    }
    // Compute shot damage
    if ((shotst->model_flags & ShMF_StrengthBased) != 0)
    {
        damage = calculate_melee_damage(firing);
    } else
    {
        damage = calculate_shot_damage(firing,shot_model);
    }
    struct Thing* shotng = NULL;
    long target_idx = 0;
    // Set target index for navigating shots
    if (!thing_is_invalid(target))
    {
        target_idx = target->index;
    }
    struct ComponentVector cvect;
    switch (shot_model)
    {
    case ShM_Lightning:
    case ShM_Drain:
        if ((thing_is_invalid(target)) || (get_2d_distance(&firing->mappos, &pos2) > shotst->max_range))
        {
            project_point_to_wall_on_angle(&pos1, &pos2, firing->move_angle_xy, firing->move_angle_z, 256, 20);
        }
        shotng = create_thing(&pos2, TCls_Shot, shot_model, firing->owner, -1);
        if (thing_is_invalid(shotng))
          return;
        if (shot_model == ShM_Drain)
          draw_lightning(&pos1, &pos2, 96, 93);
        else
          draw_lightning(&pos1, &pos2, 96, 60);
        shotng->health = shotst->health;
        shotng->shot.damage = shotst->damage;
        shotng->parent_idx = firing->index;
        break;
    case ShM_FlameBreathe:
        if ((thing_is_invalid(target)) || (get_2d_distance(&firing->mappos, &pos2) > shotst->max_range))
          project_point_to_wall_on_angle(&pos1, &pos2, firing->move_angle_xy, firing->move_angle_z, 256, 4);
        shotng = create_thing(&pos2, TCls_Shot, shot_model, firing->owner, -1);
        if (thing_is_invalid(shotng))
          return;
        draw_flame_breath(&pos1, &pos2, 96, 2);
        shotng->health = shotst->health;
        shotng->shot.damage = shotst->damage;
        shotng->parent_idx = firing->index;
        break;
    case ShM_Hail_storm:
    {
        long i;
        for (i = 0; i < 32; i++)
        {
            tmptng = create_thing(&pos1, TCls_Shot, shot_model, firing->owner, -1);
            if (thing_is_invalid(tmptng))
              break;
            shotng = tmptng;
            shotng->shot.hit_type = hit_type;
            shotng->move_angle_xy = (angle_xy + CREATURE_RANDOM(firing, 101) - 50) & LbFPMath_AngleMask;
            shotng->move_angle_z = (angle_yz + CREATURE_RANDOM(firing, 101) - 50) & LbFPMath_AngleMask;
            angles_to_vector(shotng->move_angle_xy, shotng->move_angle_z, shotst->speed, &cvect);
            shotng->veloc_push_add.x.val += cvect.x;
            shotng->veloc_push_add.y.val += cvect.y;
            shotng->veloc_push_add.z.val += cvect.z;
            shotng->state_flags |= TF1_PushAdd;
            shotng->shot.damage = damage;
            shotng->health = shotst->health;
            shotng->parent_idx = firing->index;
        }
        break;
    }
    default:
        shotng = create_thing(&pos1, TCls_Shot, shot_model, firing->owner, -1);
        if (thing_is_invalid(shotng))
            return;
        shotng->move_angle_xy = angle_xy;
        shotng->move_angle_z = angle_yz;
        angles_to_vector(shotng->move_angle_xy, shotng->move_angle_z, shotst->speed, &cvect);
        shotng->veloc_push_add.x.val += cvect.x;
        shotng->veloc_push_add.y.val += cvect.y;
        shotng->veloc_push_add.z.val += cvect.z;
        shotng->state_flags |= TF1_PushAdd;
        shotng->shot.damage = damage;
        shotng->health = shotst->health;
        shotng->parent_idx = firing->index;
        shotng->shot.target_idx = target_idx;
        shotng->shot.dexterity = compute_creature_max_dexterity(crstat->dexterity,cctrl->explevel);
            if (shot_model == ShM_Lizard)
            {
                if (!thing_is_invalid(target))
                {
                    long range = 2200 - ((crstat->dexterity + (crstat->dexterity * cctrl->explevel * gameadd.crtr_conf.exp.dexterity_increase_on_exp)/100) * 19);
                    range = range < 1 ? 1 : range;
                    long rnd = (CREATURE_RANDOM(firing, 2 * range) - range);
                    rnd = rnd < (range / 3) && rnd > 0 ? (CREATURE_RANDOM(firing, range / 2) + (range / 2)) + 200 : rnd + 200;
                    rnd = rnd > -(range / 3) && rnd < 0 ? -(CREATURE_RANDOM(firing, range / 3) + (range / 3)) : rnd;
                    long x = move_coord_with_angle_x(target->mappos.x.val, rnd, angle_xy);
                    long y = move_coord_with_angle_y(target->mappos.y.val, rnd, angle_xy);
                    int posint = y / gameadd.crtr_conf.sprite_size;
                    shotng->price.number = x;
                    shotng->shot.byte_19 = posint;
                    shotng->shot.dexterity = range / 10;
                }
            }
        break;
    }
    if (!thing_is_invalid(shotng))
    {
#if (BFDEBUG_LEVEL > 0)
      damage = shotng->damagepoints;
      // Special debug code that shows amount of damage the shot will make
      if ((start_params.debug_flags & DFlg_ShotsDamage) != 0)
          create_price_effect(&pos1, my_player_number, damage);
      if ((damage < 0) || (damage > 2000))
      {
        WARNLOG("Shot of type %d carries %d damage",(int)shot_model,(int)damage);
      }
#endif
      shotng->shot.hit_type = hit_type;
      if (shotst->firing_sound > 0)
      {
        thing_play_sample(firing, shotst->firing_sound + UNSYNC_RANDOM(shotst->firing_sound_variants),
            100, 0, 3, 0, 3, FULL_LOUDNESS);
      }
      if (shotst->shot_sound > 0)
      {
        thing_play_sample(shotng, shotst->shot_sound, NORMAL_PITCH, 0, 3, 0, shotst->old->field_20, FULL_LOUDNESS);
      }
      set_flag_byte(&shotng->movement_flags,TMvF_Unknown10,flag1);
    }
}

void set_creature_level(struct Thing *thing, long nlvl)
{
    //_DK_set_creature_level(thing, nlvl); return;
    struct CreatureStats* crstat = creature_stats_get_from_thing(thing);
    struct CreatureControl* cctrl = creature_control_get_from_thing(thing);
    if (creature_control_invalid(cctrl))
    {
        ERRORLOG("Creature has no control");
        return;
    }
    if (nlvl > CREATURE_MAX_LEVEL-1) {
        ERRORLOG("Level %d too high, bounding",(int)nlvl);
        nlvl = CREATURE_MAX_LEVEL-1;
    }
    if (nlvl < 0) {
        ERRORLOG("Level %d too low, bounding",(int)nlvl);
        nlvl = 0;
    }
    long old_max_health = compute_creature_max_health(crstat->health, cctrl->explevel);
    if (old_max_health < 1)
        old_max_health = 1;
    cctrl->explevel = nlvl;
    long max_health = compute_creature_max_health(crstat->health, cctrl->explevel);
    cctrl->max_health = max_health;
    set_creature_size_stuff(thing);
    if (old_max_health > 0)
        thing->health = saturate_set_signed( (thing->health*max_health)/old_max_health, 16);
    else
        thing->health = -1;
    creature_increase_available_instances(thing);
    add_creature_score_to_owner(thing);
}

void init_creature_level(struct Thing *thing, long nlev)
{
    //_DK_init_creature_level(thing,nlev);
    struct CreatureControl* cctrl = creature_control_get_from_thing(thing);
    if (creature_control_invalid(cctrl))
    {
        ERRORLOG("Creature has no control");
        return;
    }
    set_creature_level(thing, nlev);
    thing->health = cctrl->max_health;
}

/** Retrieves speed of a creature.
 *
 * @param thing
 * @return
 */
long get_creature_speed(const struct Thing *thing)
{
    struct CreatureControl* cctrl = creature_control_get_from_thing(thing);
    if (creature_control_invalid(cctrl))
        return 0;
    long speed = cctrl->max_speed;
    if (speed < 0)
        speed = 0;
    if (speed > MAX_VELOCITY)
        speed = MAX_VELOCITY;
    return speed;
}

long get_human_controlled_creature_target(struct Thing *thing, long a2)
{
  return _DK_get_human_controlled_creature_target(thing, a2);
}

long creature_instance_has_reset(const struct Thing *thing, long inst_idx)
{
    long ritime;
    //return _DK_creature_instance_has_reset(thing, a2);
    const struct CreatureControl* cctrl = creature_control_get_from_thing(thing);
    const struct InstanceInfo* inst_inf = creature_instance_info_get(inst_idx);
    long delta = (long)game.play_gameturn - (long)cctrl->instance_use_turn[inst_idx];
    if ((thing->alloc_flags & TAlF_IsControlled) != 0)
    {
        ritime = inst_inf->fp_reset_time + cctrl->inst_total_turns - cctrl->inst_action_turns;
    } else
    {
        ritime = inst_inf->reset_time + cctrl->inst_total_turns - cctrl->inst_action_turns;
    }
    return (delta >= ritime);
}

/**
 * Gives times a creature spends on an instance, including spell modifiers.
 * @param thing The creature thing.
 * @param inst_idx Instance for which times will be computed.
 * @param ritime Returns instance duration turns.
 * @param raitime Returns instance turn on which action function is executed.
 */
void get_creature_instance_times(const struct Thing *thing, long inst_idx, long *ritime, long *raitime)
{
    long itime;
    long aitime;
    struct InstanceInfo* inst_inf = creature_instance_info_get(inst_idx);
    if ((thing->alloc_flags & TAlF_IsControlled) != 0)
    {
        itime = inst_inf->fp_time;
        aitime = inst_inf->fp_action_time;
    } else
    {
        itime = inst_inf->time;
        aitime = inst_inf->action_time;
    }
    if (creature_affected_by_spell(thing, SplK_Slow))
    {
        aitime *= 2;
        itime *= 2;
    }
    if (creature_affected_by_spell(thing, SplK_Speed))
    {
        aitime /= 2;
        itime /= 2;
    } else
    if (creature_affected_by_slap(thing))
    {
        aitime = 3 * aitime / 4;
        itime = 3 * itime / 4;
    } else
    if (!is_neutral_thing(thing))
    {
        if (player_uses_power_obey(thing->owner))
        {
            aitime -= aitime / 4;
            itime -= itime / 4;
        }
    }
    if (aitime <= 1)
        aitime = 1;
    if (itime <= 1)
        itime = 1;
    *ritime = itime;
    *raitime = aitime;
}

void set_creature_instance(struct Thing *thing, CrInstance inst_idx, long a2, long targtng_idx, const struct Coord3d *pos)
{
    long i;
    //_DK_set_creature_instance(thing, inst_idx, a2, a3, pos); return;
    if (inst_idx == 0)
        return;
    struct CreatureControl* cctrl = creature_control_get_from_thing(thing);
    struct InstanceInfo* inst_inf = creature_instance_info_get(inst_idx);
    if (creature_instance_info_invalid(inst_inf) || (inst_inf->time == -1))
    {
        ERRORLOG("Cannot set negative instance %d to %s index %d",(int)inst_idx,thing_model_name(thing),(int)thing->index);
        return;
    }
    if (inst_inf->force_visibility > 0)
    {
        i = cctrl->force_visible;
        if (i <= inst_inf->force_visibility)
          i = inst_inf->force_visibility;
        cctrl->force_visible = i;
    }
    long itime;
    long aitime;
    get_creature_instance_times(thing, inst_idx, &itime, &aitime);
    if ((cctrl->instance_id != CrInst_NULL) && (cctrl->instance_id == inst_idx))
    {
        if ((inst_inf->flags & InstPF_RepeatTrigger) != 0)
        {
            cctrl->inst_repeat = 1;
            return;
        }
    }
    cctrl->instance_id = inst_idx;
    cctrl->targtng_idx = targtng_idx;
    cctrl->inst_turn = 0;
    cctrl->inst_total_turns = itime;
    cctrl->inst_action_turns = aitime;
    i = get_creature_model_graphics(thing->model,inst_inf->graphics_idx);
    cctrl->instance_anim_step_turns = get_lifespan_of_animation(i, 1) / itime;
    if (pos != NULL)
    {
        cctrl->targtstl_x = coord_subtile(pos->x.val);
        cctrl->targtstl_y = coord_subtile(pos->y.val);
    } else
    {
        cctrl->targtstl_x = 0;
        cctrl->targtstl_y = 0;
    }
}

unsigned short find_next_annoyed_creature(unsigned char a1, unsigned short a2)
{
  return _DK_find_next_annoyed_creature(a1, a2);
}

void draw_creature_view(struct Thing *thing)
{
  //_DK_draw_creature_view(thing); return;

  // If no eye lens required - just draw on the screen, directly
  struct PlayerInfo* player = get_my_player();
  if (((game.flags_cd & MFlg_EyeLensReady) == 0) || (eye_lens_memory == NULL) || (game.numfield_1B == 0))
  {
      engine(player,&player->cameras[CamIV_FirstPerson]);
      return;
  }
  // So there is an eye lens - we have to put a buffer in place of screen,
  // draw on that buffer, an then copy it to screen applying lens effect.
  unsigned char* scrmem = eye_lens_spare_screen_memory;
  // Store previous graphics settings
  unsigned char* wscr_cp = lbDisplay.WScreen;
  TbGraphicsWindow grwnd;
  LbScreenStoreGraphicsWindow(&grwnd);
  // Prepare new settings
  LbMemorySet(scrmem, 0, eye_lens_width*eye_lens_height*sizeof(TbPixel));
  lbDisplay.WScreen = scrmem;
  lbDisplay.GraphicsScreenHeight = eye_lens_height;
  lbDisplay.GraphicsScreenWidth = eye_lens_width;
  LbScreenSetGraphicsWindow(0, 0, MyScreenWidth/pixel_size, MyScreenHeight/pixel_size);
  // Draw on our buffer
  setup_engine_window(0, 0, MyScreenWidth, MyScreenHeight);
  engine(player,&player->cameras[CamIV_FirstPerson]);
  // Restore original graphics settings
  lbDisplay.WScreen = wscr_cp;
  LbScreenLoadGraphicsWindow(&grwnd);
  // Draw the buffer on real screen
  setup_engine_window(0, 0, MyScreenWidth, MyScreenHeight);
  draw_lens_effect(lbDisplay.WScreen, lbDisplay.GraphicsScreenWidth, scrmem, eye_lens_width,
      MyScreenWidth/pixel_size, MyScreenHeight/pixel_size, game.numfield_1B);
}

struct Thing *get_creature_near(unsigned short pos_x, unsigned short pos_y)
{
    return _DK_get_creature_near(pos_x, pos_y);
}

struct Thing *get_creature_near_with_filter(unsigned short pos_x, unsigned short pos_y, Thing_Filter filter, FilterParam param)
{
    return _DK_get_creature_near_with_filter(pos_x, pos_y, filter, param);
}

struct Thing *get_creature_near_for_controlling(unsigned char a1, long a2, long a3)
{
  return _DK_get_creature_near_for_controlling(a1, a2, a3);
}

/**
 * Puts a creature as first in a list of owning player creatures.
 *
 * This function is called at map loading, during creature creation; this means it cannot use get_players_num_dungeon().
 *
 * @param thing The creature thing.
 */
void set_first_creature(struct Thing *creatng)
{
    //_DK_set_first_creature(creatng);
    struct CreatureControl* cctrl = creature_control_get_from_thing(creatng);

    if ((creatng->alloc_flags & TAlF_InDungeonList) != 0) {
        ERRORLOG("Thing already in Peter list");
        return;
    }

    SYNCDBG(16,"Starting for %s index %d owner %d",thing_model_name(creatng),(int)creatng->index,(int)creatng->owner);

    if (is_neutral_thing(creatng))
    {
        if (game.nodungeon_creatr_list_start > 0)
        {
            struct Thing* prevtng = thing_get(game.nodungeon_creatr_list_start);
            struct CreatureControl* prevctrl = creature_control_get_from_thing(prevtng);
            prevctrl->players_prev_creature_idx = creatng->index;
            cctrl->players_next_creature_idx = game.nodungeon_creatr_list_start;
            cctrl->players_prev_creature_idx = 0;
            game.nodungeon_creatr_list_start = creatng->index;
        } else
        {
            cctrl->players_next_creature_idx = 0;
            cctrl->players_prev_creature_idx = 0;
            game.nodungeon_creatr_list_start = creatng->index;
        }
        creatng->alloc_flags |= TAlF_InDungeonList;
    } else
    if (!creature_is_for_dungeon_diggers_list(creatng))
    {
        struct Dungeon* dungeon = get_dungeon(creatng->owner);
        if (dungeon->creatr_list_start > 0)
        {
            struct Thing* prevtng = thing_get(dungeon->creatr_list_start);
            struct CreatureControl* prevctrl = creature_control_get_from_thing(prevtng);
            prevctrl->players_prev_creature_idx = creatng->index;
            cctrl->players_next_creature_idx = dungeon->creatr_list_start;
            cctrl->players_prev_creature_idx = 0;
            dungeon->creatr_list_start = creatng->index;
        } else
        {
            cctrl->players_next_creature_idx = 0;
            cctrl->players_prev_creature_idx = 0;
            dungeon->creatr_list_start = creatng->index;
        }
        if ((cctrl->flgfield_2 & TF2_Spectator) == 0)
        {
            dungeon->num_active_creatrs++;
            dungeon->owned_creatures_of_model[creatng->model]++;
        }
        creatng->alloc_flags |= TAlF_InDungeonList;
    }
    else
    {
        struct Dungeon* dungeon = get_dungeon(creatng->owner);
        if (dungeon->digger_list_start > 0)
        {
            struct Thing* prevtng = thing_get(dungeon->digger_list_start);
            struct CreatureControl* prevctrl = creature_control_get_from_thing(prevtng);
            prevctrl->players_prev_creature_idx = creatng->index;
            cctrl->players_next_creature_idx = dungeon->digger_list_start;
            cctrl->players_prev_creature_idx = 0;
            dungeon->digger_list_start = creatng->index;
        }
        else
        {
            cctrl->players_next_creature_idx = 0;
            cctrl->players_prev_creature_idx = 0;
            dungeon->digger_list_start = creatng->index;
        }
        dungeon->num_active_diggers++;
        dungeon->owned_creatures_of_model[creatng->model]++;
        creatng->alloc_flags |= TAlF_InDungeonList;
    }
}

void remove_first_creature(struct Thing *creatng)
{
    struct Dungeon *dungeon;
    struct CreatureControl *secctrl;
    struct Thing *sectng;
    //_DK_remove_first_creature(creatng);
    struct CreatureControl* cctrl = creature_control_get_from_thing(creatng);
    if ((creatng->alloc_flags & TAlF_InDungeonList) == 0)
    {
        ERRORLOG("The %s index %d is not in Peter list",thing_model_name(creatng),(int)creatng->index);
        return;
    }
    if (is_neutral_thing(creatng))
    {
      sectng = thing_get(cctrl->players_prev_creature_idx);
      if (!thing_is_invalid(sectng)) {
          secctrl = creature_control_get_from_thing(sectng);
          secctrl->players_next_creature_idx = cctrl->players_next_creature_idx;
      } else {
          game.nodungeon_creatr_list_start = cctrl->players_next_creature_idx;
      }
      sectng = thing_get(cctrl->players_next_creature_idx);
      if (!thing_is_invalid(sectng)) {
          secctrl = creature_control_get_from_thing(sectng);
          secctrl->players_prev_creature_idx = cctrl->players_prev_creature_idx;
      }
    } else
    if (creature_is_for_dungeon_diggers_list(creatng))
    {
        dungeon = get_dungeon(creatng->owner);
        sectng = thing_get(cctrl->players_prev_creature_idx);
        if (!thing_is_invalid(sectng)) {
            secctrl = creature_control_get_from_thing(sectng);
            secctrl->players_next_creature_idx = cctrl->players_next_creature_idx;
        } else {
            dungeon->digger_list_start = cctrl->players_next_creature_idx;
        }
        sectng = thing_get(cctrl->players_next_creature_idx);
        if (!thing_is_invalid(sectng)) {
            secctrl = creature_control_get_from_thing(sectng);
            secctrl->players_prev_creature_idx = cctrl->players_prev_creature_idx;
        }
        if ((cctrl->flgfield_2 & TF2_Spectator) == 0)
        {
            dungeon->num_active_diggers--;
            dungeon->owned_creatures_of_model[creatng->model]--;
        }
    } else
    {
        dungeon = get_dungeon(creatng->owner);
        sectng = thing_get(cctrl->players_prev_creature_idx);
        if (!thing_is_invalid(sectng)) {
            secctrl = creature_control_get_from_thing(sectng);
            secctrl->players_next_creature_idx = cctrl->players_next_creature_idx;
        } else {
            dungeon->creatr_list_start = cctrl->players_next_creature_idx;
        }
        sectng = thing_get(cctrl->players_next_creature_idx);
        if (!thing_is_invalid(sectng)) {
            secctrl = creature_control_get_from_thing(sectng);
            secctrl->players_prev_creature_idx = cctrl->players_prev_creature_idx;
        }
        if ((cctrl->flgfield_2 & TF2_Spectator) == 0)
        {
            dungeon->num_active_creatrs--;
            dungeon->owned_creatures_of_model[creatng->model]--;
        }
    }
    cctrl->players_prev_creature_idx = 0;
    cctrl->players_next_creature_idx = 0;
    creatng->alloc_flags &= ~TAlF_InDungeonList;
}

TbBool thing_is_creature(const struct Thing *thing)
{
  if (thing_is_invalid(thing))
    return false;
  if (thing->class_id != TCls_Creature)
    return false;
  return true;
}

TbBool thing_is_dead_creature(const struct Thing *thing)
{
  if (thing_is_invalid(thing))
    return false;
  if (thing->class_id != TCls_DeadCreature)
    return false;
  return true;
}

/** Returns if a thing is special digger creature.
 *
 * @param thing The thing to be checked.
 * @return True if the thing is creature and special digger, false otherwise.
 */
TbBool thing_is_creature_special_digger(const struct Thing *thing)
{
  if (thing_is_invalid(thing))
    return false;
  if (thing->class_id != TCls_Creature)
    return false;
  return ((get_creature_model_flags(thing) & CMF_IsSpecDigger) != 0);
}

void anger_set_creature_anger_all_types(struct Thing *thing, long a2)
{
    _DK_anger_set_creature_anger_all_types(thing, a2);
}

struct Room *get_creature_lair_room(const struct Thing *creatng)
{
    struct CreatureControl* cctrl = creature_control_get_from_thing(creatng);
    if (cctrl->lairtng_idx <= 0) {
        return INVALID_ROOM;
    }
    return room_get(cctrl->lair_room_id);
}

TbBool creature_has_lair_room(const struct Thing *creatng)
{
    struct Room* room = get_creature_lair_room(creatng);
    if (!room_is_invalid(room) && (room->kind == get_room_for_job(Job_TAKE_SLEEP))) {
        return true;
    }
    return false;
}

TbBool remove_creature_lair(struct Thing *thing)
{
    struct CreatureControl* cctrl = creature_control_get_from_thing(thing);
    if (cctrl->lairtng_idx <= 0) {
        return false;
    }
    struct Room* room = room_get(cctrl->lair_room_id);
    if (!room_is_invalid(room)) {
        creature_remove_lair_totem_from_room(thing, room);
        return true;
    } else {
        ERRORDBG(8,"The %s index %d has lair %d in non-existing room.",thing_model_name(thing),(int)thing->index,(int)cctrl->lairtng_idx);
        cctrl->lairtng_idx = 0;
    }
    return false;
}

void change_creature_owner(struct Thing *creatng, PlayerNumber nowner)
{
    struct Dungeon *dungeon;
    SYNCDBG(6,"Starting for %s, owner %d to %d",thing_model_name(creatng),(int)creatng->owner,(int)nowner);
    //_DK_change_creature_owner(thing, nowner); return;
    // Remove the creature from old owner
    if (creatng->light_id != 0) {
        light_delete_light(creatng->light_id);
        creatng->light_id = 0;
    }
    cleanup_creature_state_and_interactions(creatng);
    remove_creature_lair(creatng);
    if ((creatng->alloc_flags & TAlF_InDungeonList) != 0) {
        remove_first_creature(creatng);
    }
    if (!is_neutral_thing(creatng))
    {
        dungeon = get_dungeon(creatng->owner);
        dungeon->score -= get_creature_thing_score(creatng);
        if (anger_is_creature_angry(creatng))
            dungeon->creatures_annoyed--;
        remove_events_thing_is_attached_to(creatng);
    }
    // Add the creature to new owner
    creatng->owner = nowner;
    set_first_creature(creatng);
    set_start_state(creatng);
    if (!is_neutral_thing(creatng))
    {
        dungeon = get_dungeon(creatng->owner);
        dungeon->score += get_creature_thing_score(creatng);
        if ( anger_is_creature_angry(creatng) )
            dungeon->creatures_annoyed++;
    }
}

struct Thing *create_creature(struct Coord3d *pos, ThingModel model, PlayerNumber owner)
{
    struct CreatureStats* crstat = creature_stats_get(model);
    if (!i_can_allocate_free_thing_structure(FTAF_FreeEffectIfNoSlots))
    {
        ERRORDBG(3,"Cannot create %s for player %d. There are too many things allocated.",creature_code_name(model),(int)owner);
        erstat_inc(ESE_NoFreeThings);
        return INVALID_THING;
    }
    if (!i_can_allocate_free_control_structure())
    {
        ERRORDBG(3,"Cannot create %s for player %d. There are too many creatures allocated.",creature_code_name(model),(int)owner);
        erstat_inc(ESE_NoFreeCreatrs);
        return INVALID_THING;
    }
    struct Thing* crtng = allocate_free_thing_structure(FTAF_FreeEffectIfNoSlots);
    if (crtng->index == 0) {
        ERRORDBG(3,"Should be able to allocate %s for player %d, but failed.",creature_code_name(model),(int)owner);
        erstat_inc(ESE_NoFreeThings);
        return INVALID_THING;
    }
    struct CreatureControl* cctrl = allocate_free_control_structure();
    crtng->ccontrol_idx = cctrl->index;
    crtng->class_id = TCls_Creature;
    crtng->model = model;
    crtng->parent_idx = crtng->index;
    crtng->mappos.x.val = pos->x.val;
    crtng->mappos.y.val = pos->y.val;
    crtng->mappos.z.val = pos->z.val;
    crtng->clipbox_size_xy = crstat->size_xy;
    crtng->clipbox_size_yz = crstat->size_yz;
    crtng->solid_size_xy = crstat->thing_size_xy;
    crtng->solid_size_yz = crstat->thing_size_yz;
    crtng->fall_acceleration = 32;
    crtng->bounce_angle = 0;
    crtng->field_23 = 32;
    crtng->field_24 = 8;
    crtng->movement_flags |= TMvF_Unknown08;
    crtng->owner = owner;
    crtng->move_angle_xy = 0;
    crtng->move_angle_z = 0;
    cctrl->max_speed = calculate_correct_creature_maxspeed(crtng);
    cctrl->shot_shift_x = creatures[model].shot_shift_x;
    cctrl->shot_shift_y = creatures[model].shot_shift_y;
    cctrl->shot_shift_z = creatures[model].shot_shift_z;
    long i = get_creature_anim(crtng, 0);
    set_thing_draw(crtng, i, 256, gameadd.crtr_conf.sprite_size, 0, 0, 2);
    cctrl->explevel = 1;
    crtng->health = crstat->health;
    cctrl->max_health = compute_creature_max_health(crstat->health,cctrl->explevel);
    crtng->owner = owner;
    crtng->mappos.x.val = pos->x.val;
    crtng->mappos.y.val = pos->y.val;
    crtng->mappos.z.val = pos->z.val;
    crtng->creation_turn = game.play_gameturn;
    cctrl->joining_age = 17 + CREATURE_RANDOM(crtng, 13);
    cctrl->blood_type = CREATURE_RANDOM(crtng, BLOOD_TYPES_COUNT);
    if (owner == game.hero_player_num)
    {
      cctrl->party.target_plyr_idx = -1;
      cctrl->byte_8C = 1;
    }
    cctrl->flee_pos.x.val = crtng->mappos.x.val;
    cctrl->flee_pos.y.val = crtng->mappos.y.val;
    cctrl->flee_pos.z.val = crtng->mappos.z.val;
    cctrl->flee_pos.z.val = get_thing_height_at(crtng, pos);
    cctrl->fighting_player_idx = -1;
    if (crstat->flying) {
        crtng->movement_flags |= TMvF_Flying;
    }
    set_creature_level(crtng, 0);
    crtng->health = cctrl->max_health;
    add_thing_to_its_class_list(crtng);
    place_thing_in_mapwho(crtng);
    if (owner <= PLAYERS_COUNT)
      set_first_creature(crtng);
    set_start_state(crtng);
    add_creature_score_to_owner(crtng);
    struct CreatureData* crdata = creature_data_get(crtng->model);
    cctrl->active_instance_id = crdata->flags;
    if (crstat->illuminated) {
        illuminate_creature(crtng);
    }
    return crtng;
}

TbBool creature_increase_level(struct Thing *thing)
{
  //_DK_creature_increase_level(thing);
  struct CreatureControl* cctrl = creature_control_get_from_thing(thing);
  if (creature_control_invalid(cctrl))
  {
      ERRORLOG("Invalid creature control; no action");
      return false;
  }
  struct Dungeon* dungeon = get_dungeon(thing->owner);
  if (dungeon->creature_max_level[thing->model] > cctrl->explevel)
  {
      struct CreatureStats* crstat = creature_stats_get_from_thing(thing);
      if ((cctrl->explevel < CREATURE_MAX_LEVEL-1) || (crstat->grow_up != 0))
      {
          cctrl->spell_flags |= CSAfF_ExpLevelUp;
          return true;
      }
  }
  return false;
}

TbBool creature_increase_multiple_levels(struct Thing *thing, int count)
{
    struct CreatureControl* cctrl = creature_control_get_from_thing(thing);
    if (creature_control_invalid(cctrl))
    {
        ERRORLOG("Invalid creature control; no action");
        return false;
  }
  struct Dungeon* dungeon = get_dungeon(thing->owner);
  int k = 0;
  for (int i = 0; i < count; i++)
  {
    if (dungeon->creature_max_level[thing->model] > cctrl->explevel)
    {
        struct CreatureStats* crstat = creature_stats_get_from_thing(thing);
        if ((cctrl->explevel < CREATURE_MAX_LEVEL - 1) || (crstat->grow_up != 0))
        {
            cctrl->spell_flags |= CSAfF_ExpLevelUp;
            update_creature_levels(thing);
            k++;
      }
    }
  }
  if (k > 0)
  {
      return true;
  }
  return false;
}

/**
 * Creates creature of random evil kind, and with random experience level.
 * @param x
 * @param y
 * @param owner
 * @param max_lv
 * @return
 */
TbBool create_random_evil_creature(MapCoord x, MapCoord y, PlayerNumber owner, CrtrExpLevel max_lv)
{
    ThingModel crmodel;
    while (1) {
        crmodel = GAME_RANDOM(gameadd.crtr_conf.model_count) + 1;
        // Accept only evil creatures
        struct CreatureModelConfig* crconf = &gameadd.crtr_conf.model[crmodel];
        if ((crconf->model_flags & CMF_IsSpectator) != 0) {
            continue;
        }
        if ((crconf->model_flags & CMF_IsEvil) != 0) {
            break;
        }
    }
    struct Coord3d pos;
    pos.x.val = x;
    pos.y.val = y;
    pos.z.val = 0;
    struct Thing* thing = create_creature(&pos, crmodel, owner);
    if (thing_is_invalid(thing))
    {
        ERRORLOG("Cannot create evil creature %s at (%ld,%ld)",creature_code_name(crmodel),x,y);
        return false;
    }
    pos.z.val = get_thing_height_at(thing, &pos);
    if (thing_in_wall_at(thing, &pos))
    {
        delete_thing_structure(thing, 0);
        ERRORLOG("Evil creature %s at (%ld,%ld) deleted because is in wall",creature_code_name(crmodel),x,y);
        return false;
    }
    thing->mappos.x.val = pos.x.val;
    thing->mappos.y.val = pos.y.val;
    thing->mappos.z.val = pos.z.val;
    remove_first_creature(thing);
    set_first_creature(thing);
    set_start_state(thing);
    CrtrExpLevel lv = GAME_RANDOM(max_lv);
    set_creature_level(thing, lv);
    return true;
}

/**
 * Creates creature of random hero kind, and with random experience level.
 * @param x
 * @param y
 * @param owner
 * @param max_lv
 * @return
 */
TbBool create_random_hero_creature(MapCoord x, MapCoord y, PlayerNumber owner, CrtrExpLevel max_lv)
{
  ThingModel crmodel;
  while (1) {
      crmodel = GAME_RANDOM(gameadd.crtr_conf.model_count) + 1;

      // model_count is always one higher than the last available index for creature models
      // This will allow more creature models to be added, but still catch the out-of-bounds model number.
      if (crmodel >= gameadd.crtr_conf.model_count) {
          // try again
          continue;
      }

      // Accept only evil creatures
      struct CreatureModelConfig* crconf = &gameadd.crtr_conf.model[crmodel];
      if ((crconf->model_flags & CMF_IsSpectator) != 0) {
          continue;
      }

      if ((crconf->model_flags & CMF_IsEvil) == 0) {
          //JUSTMSG("*** CREATURE MODEL NUMBER %d", (unsigned char)crmodel);
          break;
      }
  }
  struct Coord3d pos;
  pos.x.val = x;
  pos.y.val = y;
  pos.z.val = 0;
  struct Thing* thing = create_creature(&pos, crmodel, owner);
  if (thing_is_invalid(thing))
  {
      ERRORLOG("Cannot create player %d hero %s at (%ld,%ld)",(int)owner,creature_code_name(crmodel),x,y);
      return false;
  }
  pos.z.val = get_thing_height_at(thing, &pos);
  if (thing_in_wall_at(thing, &pos))
  {
      delete_thing_structure(thing, 0);
      ERRORLOG("Hero %s at (%ld,%ld) deleted because is in wall",creature_code_name(crmodel),x,y);
      return false;
  }
  thing->mappos.x.val = pos.x.val;
  thing->mappos.y.val = pos.y.val;
  thing->mappos.z.val = pos.z.val;
  remove_first_creature(thing);
  set_first_creature(thing);
//  set_start_state(thing); - simplified to the following two commands
  game.field_14E498 = game.play_gameturn;
  game.field_14E49C++;
  CrtrExpLevel lv = GAME_RANDOM(max_lv);
  set_creature_level(thing, lv);
  return true;
}

/**
 * Creates a special digger specific to given player and owned by that player.
 * @param x
 * @param y
 * @param owner
 * @return
 */
TbBool create_owned_special_digger(MapCoord x, MapCoord y, PlayerNumber owner)
{
    ThingModel crmodel = get_players_special_digger_model(owner);
    struct Coord3d pos;
    pos.x.val = x;
    pos.y.val = y;
    pos.z.val = 0;
    struct Thing* thing = create_creature(&pos, crmodel, owner);
    if (thing_is_invalid(thing))
    {
        ERRORLOG("Cannot create creature %s at (%ld,%ld)",creature_code_name(crmodel),x,y);
        return false;
    }
    pos.z.val = get_thing_height_at(thing, &pos);
    if (thing_in_wall_at(thing, &pos))
    {
        delete_thing_structure(thing, 0);
        ERRORLOG("Creature %s at (%ld,%ld) deleted because is in wall",creature_code_name(crmodel),x,y);
        return false;
    }
    thing->mappos.x.val = pos.x.val;
    thing->mappos.y.val = pos.y.val;
    thing->mappos.z.val = pos.z.val;
    remove_first_creature(thing);
    set_first_creature(thing);
    return true;
}

/**
 * Filter function for selecting creature which is fighting and is not affected by a specific spell.
 * A specific thing can be selected either by class, model and owner.
 *
 * @param thing Creature thing to be filtered.
 * @param param Struct with specific thing which is dragged.
 * @param maximizer Previous max value.
 * @return If returned value is greater than maximizer, then the filtering result should be updated.
 */
long player_list_creature_filter_in_fight_and_not_affected_by_spell(const struct Thing *thing, MaxTngFilterParam param, long maximizer)
{
    struct CreatureControl* cctrl = creature_control_get_from_thing(thing);
    if ((cctrl->combat_flags != 0) && !creature_is_being_unconscious(thing))
    {
        if ((param->plyr_idx >= 0) && (thing->owner != param->plyr_idx))
            return -1;
        if ((param->model_id > 0) && (thing->model != param->model_id))
            return -1;
        if ((param->class_id > 0) && (thing->class_id != param->class_id))
            return -1;
        if ((param->num1 != PwrK_None) && thing_affected_by_spell(thing, param->num1))
            return -1;
        return get_creature_thing_score(thing);
    }
    // If conditions are not met, return -1 to be sure thing will not be returned.
    return -1;
}

/**
 * Filter function for selecting creature which is dragging a specific thing.
 * A specific thing can be selected either by index, or by class, model and owner.
 *
 * @param thing Creature thing to be filtered.
 * @param param Struct with specific thing which is dragged.
 * @param maximizer Previous max value.
 * @return If returned value is greater than maximizer, then the filtering result should be updated.
 */
long player_list_creature_filter_dragging_specific_thing(const struct Thing *thing, MaxTngFilterParam param, long maximizer)
{
    struct CreatureControl* cctrl = creature_control_get_from_thing(thing);
    if (param->num1 > 0)
    {
        if (cctrl->dragtng_idx == param->num1) {
            return LONG_MAX;
        }
        return -1;
    }
    if ((param->class_id > 0) || (param->model_id > 0) || (param->plyr_idx >= 0))
    {
        struct Thing* dragtng = thing_get(cctrl->dragtng_idx);
        if ((param->plyr_idx >= 0) && (dragtng->owner != param->plyr_idx))
            return -1;
        if ((param->model_id > 0) && (dragtng->model != param->model_id))
            return -1;
        if ((param->class_id > 0) && (dragtng->class_id != param->class_id))
            return -1;
        return LONG_MAX;
    }
    // If conditions are not met, return -1 to be sure thing will not be returned.
    return -1;
}

/**
 * Filter function for selecting most experienced creature.
 *
 * @param thing Creature thing to be filtered.
 * @param param Struct with creature model, owner and GUI job to be accepted.
 * @param maximizer Previous max value.
 * @return If returned value is greater than maximizer, then the filtering result should be updated.
 */
long player_list_creature_filter_most_experienced(const struct Thing *thing, MaxTngFilterParam param, long maximizer)
{
    struct CreatureControl* cctrl = creature_control_get_from_thing(thing);
    // New 'maximizer' value. Should be at least 1; maximum is, in this case, CREATURE_MAX_LEVEL.
    long nmaxim = cctrl->explevel + 1;
    if ( ((param->plyr_idx == -1) || (thing->owner == param->plyr_idx))
        && (thing->class_id == param->class_id)
        && ((param->model_id == CREATURE_ANY) || (thing->model == param->model_id))
        && ((param->num1 == -1) || (get_creature_gui_job(thing) == param->num1))
        && (nmaxim > maximizer) )
    {
        return nmaxim;
    }
    // If conditions are not met, return -1 to be sure thing will not be returned.
    return -1;
}

/**
 * Filter function for selecting most experienced and pickable creature.
 *
 * @param thing Creature thing to be filtered.
 * @param param Struct with creature model, owner and GUI job to be accepted.
 * @param maximizer Previous max value.
 * @return If returned value is greater than maximizer, then the filtering result should be updated.
 */
long player_list_creature_filter_most_experienced_and_pickable1(const struct Thing *thing, MaxTngFilterParam param, long maximizer)
{
    struct CreatureControl* cctrl = creature_control_get_from_thing(thing);
    // New 'maximizer' value. Should be at least 1; maximum is, in this case, CREATURE_MAX_LEVEL.
    long nmaxim = cctrl->explevel + 1;
    if ( ((param->plyr_idx == -1) || (thing->owner == param->plyr_idx))
        && (thing->class_id == param->class_id)
        && ((param->model_id == CREATURE_ANY) || (thing->model == param->model_id))
        && ((param->num1 == -1) || (get_creature_gui_job(thing) == param->num1))
        && !thing_is_picked_up(thing)
        && (thing->active_state != CrSt_CreatureUnconscious) && (nmaxim > maximizer) )
    {
        if (can_thing_be_picked_up_by_player(thing, param->plyr_idx))
        {
            return nmaxim;
        }
    }
    // If conditions are not met, return -1 to be sure thing will not be returned.
    return -1;
}

/**
 * Filter function for selecting most experienced and "pickable2" creature.
 *
 * @param thing Creature thing to be filtered.
 * @param param Struct with creature model, owner and GUI job to be accepted.
 * @param maximizer Previous max value.
 * @return If returned value is greater than maximizer, then the filtering result should be updated.
 */
long player_list_creature_filter_most_experienced_and_pickable2(const struct Thing *thing, MaxTngFilterParam param, long maximizer)
{
    struct CreatureControl* cctrl = creature_control_get_from_thing(thing);
    // New 'maximizer' value. Should be at least 1; maximum is, in this case, CREATURE_MAX_LEVEL.
    long nmaxim = cctrl->explevel + 1;
    if ( ((param->plyr_idx == -1) || (thing->owner == param->plyr_idx))
        && (thing->class_id == param->class_id)
        && ((param->model_id == CREATURE_ANY) || (thing->model == param->model_id))
        && ((param->num1 == -1) || (get_creature_gui_job(thing) == param->num1))
        && !thing_is_picked_up(thing)
        && (thing->active_state != CrSt_CreatureUnconscious) && (nmaxim > maximizer) )
    {
        if (can_thing_be_picked_up2_by_player(thing, param->plyr_idx))
        {
            return nmaxim;
        }
    }
    // If conditions are not met, return -1 to be sure thing will not be returned.
    return -1;
}

/**
 * Filter function for selecting least experienced creature.
 *
 * @param thing Creature thing to be filtered.
 * @param param Struct with creature model, owner and GUI job to be accepted.
 * @param maximizer Previous max value.
 * @return If returned value is greater than maximizer, then the filtering result should be updated.
 */
long player_list_creature_filter_least_experienced(const struct Thing *thing, MaxTngFilterParam param, long maximizer)
{
    struct CreatureControl* cctrl = creature_control_get_from_thing(thing);
    // New 'maximizer' value. Should be at least 1; maximum is, in this case, CREATURE_MAX_LEVEL.
    long nmaxim = CREATURE_MAX_LEVEL - cctrl->explevel;
    if ( ((param->plyr_idx == -1) || (thing->owner == param->plyr_idx))
      && (thing->class_id == param->class_id)
      && ((param->model_id == CREATURE_ANY) || (thing->model == param->model_id))
      && ((param->num1 == -1) || (get_creature_gui_job(thing) == param->num1))
      && (nmaxim > maximizer) )
    {
        return nmaxim;
    }
    // If conditions are not met, return -1 to be sure thing will not be returned.
    return -1;
}

/**
 * Filter function for selecting least experienced and pickable creature.
 *
 * @param thing Creature thing to be filtered.
 * @param param Struct with creature model, owner and GUI job to be accepted.
 * @param maximizer Previous max value.
 * @return If returned value is greater than maximizer, then the filtering result should be updated.
 */
long player_list_creature_filter_least_experienced_and_pickable1(const struct Thing *thing, MaxTngFilterParam param, long maximizer)
{
    struct CreatureControl* cctrl = creature_control_get_from_thing(thing);
    // New 'maximizer' value. Should be at least 1; maximum is, in this case, CREATURE_MAX_LEVEL.
    long nmaxim = CREATURE_MAX_LEVEL - cctrl->explevel;
    if ( ((param->plyr_idx == -1) || (thing->owner == param->plyr_idx))
      && (thing->class_id == param->class_id)
      && ((param->model_id == CREATURE_ANY) || (thing->model == param->model_id))
      && ((param->num1 == -1) || (get_creature_gui_job(thing) == param->num1))
      && !thing_is_picked_up(thing)
      && (thing->active_state != CrSt_CreatureUnconscious) && (nmaxim > maximizer) )
    {
      if (can_thing_be_picked_up_by_player(thing, param->plyr_idx))
      {
        return nmaxim;
      }
    }
    // If conditions are not met, return -1 to be sure thing will not be returned.
    return -1;
}

/**
 * Filter function for selecting least experienced and "pickable2" creature.
 *
 * @param thing Creature thing to be filtered.
 * @param param Struct with creature model, owner and GUI job to be accepted.
 * @param maximizer Previous max value.
 * @return If returned value is greater than maximizer, then the filtering result should be updated.
 */
long player_list_creature_filter_least_experienced_and_pickable2(const struct Thing *thing, MaxTngFilterParam param, long maximizer)
{
    struct CreatureControl* cctrl = creature_control_get_from_thing(thing);
    // New 'maximizer' value. Should be at least 1; maximum is, in this case, CREATURE_MAX_LEVEL.
    long nmaxim = CREATURE_MAX_LEVEL - cctrl->explevel;
    if ( ((param->plyr_idx == -1) || (thing->owner == param->plyr_idx))
      && (thing->class_id == param->class_id)
      && ((param->model_id == CREATURE_ANY) || (thing->model == param->model_id))
      && ((param->num1 == -1) || (get_creature_gui_job(thing) == param->num1))
      && !thing_is_picked_up(thing)
      && (thing->active_state != CrSt_CreatureUnconscious) && (nmaxim > maximizer) )
    {
      if (can_thing_be_picked_up2_by_player(thing, param->plyr_idx))
      {
        return nmaxim;
      }
    }
    // If conditions are not met, return -1 to be sure thing will not be returned.
    return -1;
}

/**
 * Filter function for selecting first creature with given GUI Job.
 *
 * @param thing Creature thing to be filtered.
 * @param param Struct with creature model, owner and GUI Job to be accepted.
 * @param maximizer Previous max value.
 * @return If returned value is greater than maximizer, then the filtering result should be updated.
 */
long player_list_creature_filter_of_gui_job(const struct Thing *thing, MaxTngFilterParam param, long maximizer)
{
    if ( ((param->plyr_idx == -1) || (thing->owner == param->plyr_idx))
      && (thing->class_id == param->class_id)
      && ((param->model_id == CREATURE_ANY) || (thing->model == param->model_id))
      && ((param->num1 == -1) || (get_creature_gui_job(thing) == param->num1))) // job_idx
    {
        // New 'maximizer' equal to MAX_LONG will stop the sweeping
        // and return this thing immediately.
        return LONG_MAX;
    }
    // If conditions are not met, return -1 to be sure thing will not be returned.
    return -1;
}

/**
 * Filter function for selecting first pickable creature with given GUI Job.
 *
 * @param thing Creature thing to be filtered.
 * @param param Struct with creature model, owner and GUI Job to be accepted.
 * @param maximizer Previous max value.
 * @return If returned value is greater than maximizer, then the filtering result should be updated.
 */
long player_list_creature_filter_of_gui_job_and_pickable1(const struct Thing *thing, MaxTngFilterParam param, long maximizer)
{
    if ( ((param->plyr_idx == -1) || (thing->owner == param->plyr_idx))
      && (thing->class_id == param->class_id)
      && ((param->model_id == CREATURE_ANY) || (thing->model == param->model_id))
      && !thing_is_picked_up(thing)
      && ((param->num1 == -1) || (get_creature_gui_job(thing) == param->num1)) // job_idx
      && (thing->active_state != CrSt_CreatureUnconscious) )
    {
      if (can_thing_be_picked_up_by_player(thing, param->plyr_idx))
      {
          // New 'maximizer' equal to MAX_LONG will stop the sweeping
          // and return this thing immediately.
          return LONG_MAX;
      }
    }
    // If conditions are not met, return -1 to be sure thing will not be returned.
    return -1;
}

/**
 * Filter function for selecting first 'pickable2' creature with given GUI state.
 *
 * @param thing Creature thing to be filtered.
 * @param param Struct with creature model, owner and GUI state to be accepted.
 * @param maximizer Previous max value.
 * @return If returned value is greater than maximizer, then the filtering result should be updated.
 */
long player_list_creature_filter_of_gui_job_and_pickable2(const struct Thing *thing, MaxTngFilterParam param, long maximizer)
{
    if ( ((param->plyr_idx == -1) || (thing->owner == param->plyr_idx))
      && (thing->class_id == param->class_id)
      && ((param->model_id == CREATURE_ANY) || (thing->model == param->model_id))
      && !thing_is_picked_up(thing)
      && ((param->num1 == -1) || (get_creature_gui_job(thing) == param->num1))
      && (thing->active_state != CrSt_CreatureUnconscious) )
    {
      if (can_thing_be_picked_up2_by_player(thing, param->plyr_idx))
      {
          // New 'maximizer' equal to MAX_LONG will stop the sweeping
          // and return this thing immediately.
          return LONG_MAX;
      }
    }
    // If conditions are not met, return -1 to be sure thing will not be returned.
    return -1;
}

/**
 * Returns a creature in fight which gives highest score value.
 * @return The thing in fight, or invalid thing if not found.
 */
struct Thing *find_players_highest_score_creature_in_fight_not_affected_by_spell(PlayerNumber plyr_idx, PowerKind pwkind)
{
    struct Dungeon* dungeon = get_players_num_dungeon(plyr_idx);
    struct CompoundTngFilterParam param;
    param.plyr_idx = -1;
    param.class_id = 0;
    param.model_id = 0;
    param.num1 = pwkind;
    Thing_Maximizer_Filter filter = player_list_creature_filter_in_fight_and_not_affected_by_spell;
    struct Thing* creatng = get_player_list_creature_with_filter(dungeon->creatr_list_start, filter, &param);
    if (thing_is_invalid(creatng)) {
        creatng = get_player_list_creature_with_filter(dungeon->digger_list_start, filter, &param);
    }
    return creatng;
}

/**
 * Returns a creature who is dragging given thing, if it belongs to given player.
 * @param plyr_idx Player index whose creatures are to be checked.
 * @param dragtng The thing being dragged.
 * @return The thing which is dragging, or invalid thing if not found.
 * @see find_creature_dragging_thing()
 */
struct Thing *find_players_creature_dragging_thing(PlayerNumber plyr_idx, const struct Thing *dragtng)
{
    struct Dungeon* dungeon = get_players_num_dungeon(plyr_idx);
    Thing_Maximizer_Filter filter = player_list_creature_filter_dragging_specific_thing;
    struct CompoundTngFilterParam param;
    param.class_id = TCls_Creature;
    param.model_id = -1;
    param.plyr_idx = -1;
    param.num1 = dragtng->index;
    param.num2 = -1;
    param.num3 = -1;
    struct Thing* creatng = get_player_list_creature_with_filter(dungeon->digger_list_start, filter, &param);
    if (thing_is_invalid(creatng)) {
        creatng = get_player_list_creature_with_filter(dungeon->creatr_list_start, filter, &param);
    }
    return creatng;
}

/**
 * Returns a creature who is dragging given thing.
 * @param dragtng The thing being dragged.
 * @return The thing which is dragging, or invalid thing if not found.
 */
struct Thing *find_creature_dragging_thing(const struct Thing *dragtng)
{
    SYNCDBG(19,"Starting");
    Thing_Maximizer_Filter filter = player_list_creature_filter_dragging_specific_thing;
    struct CompoundTngFilterParam param;
    param.class_id = TCls_Creature;
    param.model_id = -1;
    param.plyr_idx = -1;
    param.num1 = dragtng->index;
    param.num2 = -1;
    param.num3 = -1;
    return get_nth_thing_of_class_with_filter(filter, &param, 0);
}

/**
 * Returns highest level creature of given kind which is owned by given player.
 * @param breed_idx The creature kind index, or -1 if all special diggers are to be accepted.
 * @param pick_check Changes the check function which determines whether the creature is pickable.
 * @return
 */
struct Thing *find_players_highest_level_creature_of_breed_and_gui_job(long crmodel, long job_idx, PlayerNumber plyr_idx, unsigned char pick_check)
{
    Thing_Maximizer_Filter filter;
    struct Dungeon* dungeon = get_players_num_dungeon(plyr_idx);
    struct CompoundTngFilterParam param;
    param.plyr_idx = plyr_idx;
    param.class_id = TCls_Creature;
    param.model_id = crmodel;
    param.num1 = job_idx;
    switch (pick_check)
    {
    default:
        WARNLOG("Invalid check selection, %d",(int)pick_check);
        // fall through
    case 0:
        filter = player_list_creature_filter_most_experienced;
        break;
    case 1:
        filter = player_list_creature_filter_most_experienced_and_pickable1;
        break;
    case 2:
        filter = player_list_creature_filter_most_experienced_and_pickable2;
        break;
    }
    TbBool is_spec_digger = (crmodel > 0) && creature_kind_is_for_dungeon_diggers_list(plyr_idx, crmodel);
    struct Thing* thing = INVALID_THING;
    if ((!is_spec_digger) || (crmodel == CREATURE_ANY))
    {
        thing = get_player_list_creature_with_filter(dungeon->creatr_list_start, filter, &param);
    }
    if (((is_spec_digger) || (crmodel == CREATURE_ANY)) && thing_is_invalid(thing))
    {
        thing = get_player_list_creature_with_filter(dungeon->digger_list_start, filter, &param);
    }
    return thing;
}

/**
 * Returns lowest level creature of given kind which is owned by given player.
 * @param breed_idx The creature kind index, or -1 if all are to be accepted.
 * @param pick_check Changes the check function which determines whether the creature is pickable.
 * @return
 */
struct Thing *find_players_lowest_level_creature_of_breed_and_gui_job(long crmodel, long job_idx, PlayerNumber plyr_idx, unsigned char pick_check)
{
    Thing_Maximizer_Filter filter;
    struct Dungeon* dungeon = get_players_num_dungeon(plyr_idx);
    struct CompoundTngFilterParam param;
    param.plyr_idx = plyr_idx;
    param.class_id = TCls_Creature;
    param.model_id = crmodel;
    param.num1 = job_idx;
    switch (pick_check)
    {
    default:
        WARNLOG("Invalid check selection, %d",(int)pick_check);
        // fall through
    case 0:
        filter = player_list_creature_filter_least_experienced;
        break;
    case 1:
        filter = player_list_creature_filter_least_experienced_and_pickable1;
        break;
    case 2:
        filter = player_list_creature_filter_least_experienced_and_pickable2;
        break;
    }
    TbBool is_spec_digger = (crmodel > 0) && creature_kind_is_for_dungeon_diggers_list(plyr_idx, crmodel);
    struct Thing* thing = INVALID_THING;
    if ((!is_spec_digger) || (crmodel == -1))
    {
        thing = get_player_list_creature_with_filter(dungeon->creatr_list_start, filter, &param);
    }
    if (((is_spec_digger) || (crmodel == -1)) && thing_is_invalid(thing))
    {
        thing = get_player_list_creature_with_filter(dungeon->digger_list_start, filter, &param);
    }
    return thing;
}

/**
 * Returns first creature of given kind which is doing given job and is owned by given player.
 * @param breed_idx The creature kind index, or -1 if all special diggers are to be accepted.
 * @param job_idx Creature GUI job, or -1 if all jobs are to be accepted.
 * @param pick_check Changes the check function which determines whether the creature is pickable.
 * @return
 */
struct Thing *find_players_first_creature_of_breed_and_gui_job(long crmodel, long job_idx, PlayerNumber plyr_idx, unsigned char pick_check)
{
    Thing_Maximizer_Filter filter;
    SYNCDBG(5,"Searching for model %d, GUI job %d",(int)crmodel,(int)job_idx);
    struct Dungeon* dungeon = get_players_num_dungeon(plyr_idx);
    struct CompoundTngFilterParam param;
    param.plyr_idx = plyr_idx;
    param.class_id = TCls_Creature;
    param.model_id = crmodel;
    param.num1 = job_idx;
    switch (pick_check)
    {
    default:
        WARNLOG("Invalid check selection, %d",(int)pick_check);
        // fall through
    case 0:
        filter = player_list_creature_filter_of_gui_job;
        break;
    case 1:
        filter = player_list_creature_filter_of_gui_job_and_pickable1;
        break;
    case 2:
        filter = player_list_creature_filter_of_gui_job_and_pickable2;
        break;
    }
    TbBool is_spec_digger = (crmodel > 0) && creature_kind_is_for_dungeon_diggers_list(plyr_idx, crmodel);
    struct Thing* thing = INVALID_THING;
    if ((!is_spec_digger) || (crmodel == -1))
    {
        thing = get_player_list_creature_with_filter(dungeon->creatr_list_start, filter, &param);
    }
    if (((is_spec_digger) || (crmodel == -1)) && thing_is_invalid(thing))
    {
        thing = get_player_list_creature_with_filter(dungeon->digger_list_start, filter, &param);
    }
    return thing;
}

/**
 * Gives next creature of given kind and GUI job which belongs to given player.
 *
 * @param breed_idx The creature kind index, or -1 if all special diggers are to be accepted.
 * @param job_idx Creature GUI job, or -1 if all jobs are to be accepted.
 * @param plyr_idx Player to whom the thing should belong to.
 * @param pick_check Changes the check function which determines whether the creature is pickable.
 * @return
 */
struct Thing *find_players_next_creature_of_breed_and_gui_job(long crmodel, long job_idx, PlayerNumber plyr_idx, unsigned char pick_flags)
{
    SYNCDBG(5,"Searching for model %d, GUI job %d",(int)crmodel,(int)job_idx);
    //return _DK_find_my_next_creature_of_breed_and_job(crmodel, job_idx, (pick_flags & TPF_PickableCheck) != 0);
    struct Thing* thing = INVALID_THING;
    struct Dungeon* dungeon = get_players_num_dungeon(plyr_idx);
    /* Check if we should start the search with a creature after last one, not from start of the list */
    if ((pick_flags & TPF_OrderedPick) == 0)
    {
        long i;
        if (crmodel != -1)
        {
            i = dungeon->selected_creatures_of_model[crmodel];
            thing = thing_get(i);
            // If the index is invalid, don't try to use it
            if (!thing_exists(thing) || !thing_is_creature(thing) || (thing->model != crmodel) || (thing->owner != plyr_idx))
            {
                dungeon->selected_creatures_of_model[crmodel] = 0;
                thing = INVALID_THING;
            }
        } else
        if (job_idx != -1)
        {
            i = dungeon->selected_creatures_of_gui_job[job_idx];
            thing = thing_get(i);
            // If the index is invalid, don't try to use it
            if (!thing_exists(thing) || !thing_is_creature(thing) ||  (thing->owner != plyr_idx))
            {
                dungeon->selected_creatures_of_gui_job[job_idx] = 0;
                thing = INVALID_THING;
            }
        }
    }
    // If the thing previously picked up seem right, allow next creature to be checked first
    if (!thing_is_invalid(thing))
    {
        struct CreatureControl* cctrl = creature_control_get_from_thing(thing);
        if ((pick_flags & TPF_ReverseOrder) != 0)
        {
            thing = thing_get(cctrl->players_prev_creature_idx);
        } else
        {
            thing = thing_get(cctrl->players_next_creature_idx);
        }
    }

    /* If requested ordered pick, get either highest or lowest level creature */
    if ((pick_flags & TPF_OrderedPick) != 0)
    {
        if ((pick_flags & TPF_ReverseOrder) != 0)
        {
            thing = find_players_lowest_level_creature_of_breed_and_gui_job(crmodel, job_idx, plyr_idx, (pick_flags & TPF_PickableCheck) ? 1 : 2);
        } else
        {
            thing = find_players_highest_level_creature_of_breed_and_gui_job(crmodel, job_idx, plyr_idx, (pick_flags & TPF_PickableCheck) ? 1 : 2);
        }
    } else
    /* If filtering is unordered, use the index of previous creature */
    if (!thing_is_invalid(thing))
    {
        struct CompoundTngFilterParam param;
        param.plyr_idx = plyr_idx;
        param.class_id = TCls_Creature;
        param.model_id = crmodel;
        param.num1 = job_idx;
        Thing_Maximizer_Filter filter;
        if ((pick_flags & TPF_PickableCheck) != 0)
        {
            filter = player_list_creature_filter_of_gui_job_and_pickable1;
        } else
        {
            filter = player_list_creature_filter_of_gui_job_and_pickable2;
        }
        thing = get_player_list_creature_with_filter(thing->index, filter, &param);
    }
    // If nothing found yet, use an algorithm which returns a first match
    if (thing_is_invalid(thing))
    {
        thing = find_players_first_creature_of_breed_and_gui_job(crmodel, job_idx, plyr_idx, (pick_flags & TPF_PickableCheck) ? 1 : 2);
    }
    // If no matches were found, then there are simply no matching creatures
    if (thing_is_invalid(thing))
    {
        return INVALID_THING;
    }
    // Remember the creature we've found
    if (crmodel != -1)
    {
        if (thing->model != crmodel) {
            ERRORLOG("Searched for model %d, but found %d.",(int)crmodel,(int)thing->model);
        }
        dungeon->selected_creatures_of_model[thing->model] = thing->index;
    }
    if (job_idx != -1)
    {
        if (get_creature_gui_job(thing) != job_idx) {
            ERRORLOG("Searched for GUI job %d, but found %d.",(int)job_idx,(int)get_creature_gui_job(thing));
        }
        dungeon->selected_creatures_of_gui_job[get_creature_gui_job(thing)] = thing->index;
    }
    return thing;
}

struct Thing *pick_up_creature_of_model_and_gui_job(long crmodel, long job_idx, PlayerNumber plyr_idx, unsigned char pick_flags)
{
    struct Thing* thing = find_players_next_creature_of_breed_and_gui_job(crmodel, job_idx, plyr_idx, pick_flags);
    if (thing_is_invalid(thing))
    {
        SYNCDBG(2,"Can't find creature of model %d and GUI job %d.",(int)crmodel,(int)job_idx);
        return INVALID_THING;
    }
    struct Dungeon* dungeon = get_dungeon(plyr_idx);
    if ((crmodel > 0) && (crmodel < CREATURE_TYPES_COUNT))
    {
        if ((job_idx == -1) || (dungeon->guijob_all_creatrs_count[crmodel][job_idx & 0x03]))
        {
            set_players_packet_action(get_player(plyr_idx), PckA_UsePwrHandPick, thing->index, 0, 0, 0);
        }
    } else
    if ((crmodel == -1))
    {
        set_players_packet_action(get_player(plyr_idx), PckA_UsePwrHandPick, thing->index, 0, 0, 0);
    } else
    {
        ERRORLOG("Creature model %d out of range.",(int)crmodel);
    }
    return thing;
}

/**
 *
 * @param crmodel
 * @param job_idx
  * @param pick_flags
 * @note originally was go_to_next_creature_of_breed_and_job()
 */
void go_to_next_creature_of_model_and_gui_job(long crmodel, long job_idx, unsigned char pick_flags)
{
    //_DK_go_to_next_creature_of_breed_and_job(crmodel, job_idx); return;
    struct Thing* creatng = find_players_next_creature_of_breed_and_gui_job(crmodel, job_idx, my_player_number, pick_flags);
    if (!thing_is_invalid(creatng))
    {
        struct PlayerInfo* player = get_my_player();
        set_players_packet_action(player, PckA_ZoomToPosition, creatng->mappos.x.val, creatng->mappos.y.val, 0, 0);
    }
}

TbBool creature_is_doing_job_in_room_role(const struct Thing *creatng, RoomRole rrole)
{
    {
        // Check if we're just starting a job related to that room
        CrtrStateId pvstate = get_creature_state_besides_interruptions(creatng);
        CrtrStateId nxstate = get_initial_state_for_job(get_job_for_room_role(rrole, JoKF_None, Job_NULL));
        if ((pvstate != CrSt_Unused) && (pvstate == nxstate)) {
            return true;
        }
    }
    {
        // Check if we're already working in that room kind
        struct Room* room = get_room_creature_works_in(creatng);
        if (!room_is_invalid(room)) {
            return ((get_room_roles(room->kind) & rrole) != 0);
        }
    }
    return false;
}

long player_list_creature_filter_needs_to_be_placed_in_room_for_job(const struct Thing *thing, MaxTngFilterParam param, long maximizer)
{
    SYNCDBG(19,"Starting for %s index %d owner %d",thing_model_name(thing),(int)thing->index,(int)thing->owner);
    struct Computer2* comp = (struct Computer2*)(param->ptr1);
    struct Dungeon* dungeon = comp->dungeon;
    if (!can_thing_be_picked_up_by_player(thing, dungeon->owner)) {
        return -1;
    }
    if (creature_is_being_dropped(thing)) {
        return -1;
    }
    struct CreatureControl* cctrl = creature_control_get_from_thing(thing);
    struct CreatureStats* crstat = creature_stats_get_from_thing(thing);

    // If the creature is too angry to help it
    if (creature_is_doing_anger_job(thing) || anger_is_creature_livid(thing))
    {
        // If the creature is not running free, then leave it where it is
        if (creature_is_kept_in_prison(thing) ||
            creature_is_being_tortured(thing) ||
            creature_is_being_sacrificed(thing)) {
            return -1;
        }
        // Try torturing it
        if (player_has_room_of_role(dungeon->owner, get_room_role_for_job(Job_PAINFUL_TORTURE)))
        {
            param->num2 = Job_PAINFUL_TORTURE;
            return LONG_MAX;
        }
        // Or putting in prison
        if (player_has_room_of_role(dungeon->owner, get_room_role_for_job(Job_CAPTIVITY)))
        {
            param->num2 = Job_CAPTIVITY;
            return LONG_MAX;
        }
        // If we can't, then just let it leave the dungeon
        if (player_has_room_of_role(dungeon->owner, get_room_role_for_job(Job_EXEMPT)))
        {
            param->num2 = Job_EXEMPT;
            return LONG_MAX;
        }
    }

    int health_permil = get_creature_health_permil(thing);
    // If it's angry but not furious, or has lost health due to disease,
    // then should be placed in temple
    if ((anger_is_creature_angry(thing) ||
     (creature_affected_by_spell(thing, SplK_Disease) && (health_permil <= (gameadd.disease_to_temple_pct*10))))
     && creature_can_do_job_for_player(thing, dungeon->owner, Job_TEMPLE_PRAY, JobChk_None))
    {
        // If already at temple, then don't do anything
        if (creature_is_doing_temple_pray_activity(thing))
            return -1;
        if (player_has_room_of_role(dungeon->owner, get_room_role_for_job(Job_TEMPLE_PRAY)))
        {
            param->num2 = Job_TEMPLE_PRAY;
            return LONG_MAX;
        }
    }

    // If the creature require healing, then drop it to lair. When in combat, try to cast heal first.
    if (cctrl->combat_flags)
    {
        // Simplified algorithm when creature is in combat
        if (health_permil < 1000*crstat->heal_threshold/256)
        {
            // If already at lair, then don't do anything
            if (!creature_is_doing_lair_activity(thing))
            {
                // cast heal if we can, don't always use max level to appear lifelike
                int splevel = PLAYER_RANDOM(dungeon->owner, 4) + 5;
                if (computer_able_to_use_power(comp, PwrK_HEALCRTR, splevel, 1))
                {
                    if (try_game_action(comp, dungeon->owner, GA_UsePwrHealCrtr, splevel, thing->mappos.x.stl.num, thing->mappos.y.stl.num, thing->index, 1) > Lb_OK)
                    {
                        return LONG_MAX;
                    } else
                    {
                        return -1;
                    }
                } else
                // otherwise, put it into room we want
                {
                    if (creature_can_do_healing_sleep(thing))
                    {
                        if (player_has_room_of_role(dungeon->owner, get_room_role_for_job(Job_TAKE_SLEEP)))
                        {
                            param->num2 = Job_TAKE_SLEEP;
                            return LONG_MAX;
                        }
                    }
                }
            }
        }
        return -1;
    } else
    {
        if (creature_can_do_healing_sleep(thing))
        {
            // Be more careful when not in combat
            if ((health_permil < 1000*crstat->heal_threshold/256) || !creature_has_lair_room(thing))
            {
                // If already at lair, then don't do anything
                if (creature_is_doing_lair_activity(thing))
                    return -1;
                // don't force it to lair if it wants to eat or take salary
                if (creature_is_doing_garden_activity(thing) || creature_is_taking_salary_activity(thing))
                    return -1;
                // otherwise, put it into room we want
                if (player_has_room_of_role(dungeon->owner, get_room_role_for_job(Job_TAKE_SLEEP)))
                {
                    param->num2 = Job_TAKE_SLEEP;
                    return LONG_MAX;
                }
            }
        }
    }

    // If creature is hungry, place it at garden
    if (hunger_is_creature_hungry(thing))
    {
        // If already at garden, then don't do anything
        if (creature_is_doing_garden_activity(thing))
            return -1;
        // don't force it if it wants to take salary
        if (creature_is_taking_salary_activity(thing))
            return -1;
        // otherwise, put it into room we want
        if (player_has_room_of_role(dungeon->owner, get_room_role_for_job(Job_TAKE_FEED)))
        {
            param->num2 = Job_TAKE_FEED;
            return LONG_MAX;
        }
    }

    // If creature wants salary, let it go get the gold
    if ( cctrl->paydays_owed )
    {
        // If already taking salary, then don't do anything
        if (creature_is_taking_salary_activity(thing))
            return -1;
        if (player_has_room_of_role(dungeon->owner, get_room_role_for_job(Job_TAKE_SALARY)))
        {
            param->num2 = Job_TAKE_SALARY;
            return LONG_MAX;
        }
    }

    TbBool force_state_reset = false;
    // Creatures may have primary jobs other than training, or selected when there was no possibility to train
    // Make sure they are re-assigned sometimes
    if (creature_could_be_placed_in_better_room(comp, thing))
    {
        force_state_reset = true;
    }

    // Get other rooms the creature may work in
    if (creature_state_is_unset(thing) || force_state_reset)
    {
        CreatureJob new_job = get_job_to_place_creature_in_room(comp, thing);
        // Make sure the place we've selected is not the same as the one creature works in now
        if (!creature_is_doing_job_in_room_role(thing, get_room_role_for_job(new_job)))
        {
            param->num2 = new_job;
            return LONG_MAX;
        }
    }
    return -1;
}

struct Thing *create_footprint_sine(struct Coord3d *crtr_pos, unsigned short phase, short nfoot, unsigned short model, unsigned short owner)
{
  struct Coord3d pos;
  pos.x.val = crtr_pos->x.val;
  pos.y.val = crtr_pos->y.val;
  pos.z.val = crtr_pos->z.val;
  unsigned int i;
  switch (nfoot)
  {
  case 1:
      i = (phase - 512);
      pos.x.val += distance_with_angle_to_coord_x(64, i);
      pos.y.val += distance_with_angle_to_coord_y(64, i);
      return create_thing(&pos, TCls_EffectElem, model, owner, -1);
  case 2:
      i = (phase - 512);
      pos.x.val -= distance_with_angle_to_coord_x(64, i);
      pos.y.val -= distance_with_angle_to_coord_y(64, i);
      return create_thing(&pos, TCls_EffectElem, model, owner, -1);
  }
  return INVALID_THING;
}

void place_bloody_footprint(struct Thing *thing)
{
    struct CreatureControl* cctrl = creature_control_get_from_thing(thing);
    if (creature_control_invalid(cctrl))
    {
        ERRORLOG("Invalid creature control; no action");
        return;
    }
    short nfoot = get_foot_creature_has_down(thing);
    struct Thing* footng;
    switch (creatures[thing->model % CREATURE_TYPES_COUNT].field_6)
    {
    case 3:
    case 4:
        break;
    case 5:
        if (nfoot)
        {
            footng = create_thing(&thing->mappos, TCls_EffectElem, TngEffElm_Blood4, thing->owner, -1);
            if (!thing_is_invalid(footng)) {
                cctrl->bloody_footsteps_turns--;
            }
        }
        break;
    default:
        footng = create_footprint_sine(&thing->mappos, thing->move_angle_xy, nfoot, 23, thing->owner);
        if (!thing_is_invalid(footng)) {
            cctrl->bloody_footsteps_turns--;
        }
        break;
    }
  }

TbBool update_controlled_creature_movement(struct Thing *thing)
{
    struct CreatureControl* cctrl = creature_control_get_from_thing(thing);
    TbBool upd_done = false;
    if ((thing->movement_flags & TMvF_Flying) != 0)
    {
        if (cctrl->move_speed != 0)
        {
            cctrl->moveaccel.x.val = distance3d_with_angles_to_coord_x(cctrl->move_speed, thing->move_angle_xy, thing->move_angle_z);
            cctrl->moveaccel.y.val = distance3d_with_angles_to_coord_y(cctrl->move_speed, thing->move_angle_xy, thing->move_angle_z);
            cctrl->moveaccel.z.val = distance_with_angle_to_coord_z(cctrl->move_speed, thing->move_angle_z);
        }
        if (cctrl->orthogn_speed != 0)
        {
            cctrl->moveaccel.x.val += distance_with_angle_to_coord_x(cctrl->orthogn_speed, thing->move_angle_xy - LbFPMath_PI/2);
            cctrl->moveaccel.y.val += distance_with_angle_to_coord_y(cctrl->orthogn_speed, thing->move_angle_xy - LbFPMath_PI/2);
        }
    } else
    {
        if (cctrl->move_speed != 0)
        {
            cctrl->moveaccel.x.val = distance_with_angle_to_coord_x(cctrl->move_speed, thing->move_angle_xy);
            cctrl->moveaccel.y.val = distance_with_angle_to_coord_y(cctrl->move_speed, thing->move_angle_xy);
            upd_done = true;
        }
        if (cctrl->orthogn_speed != 0)
        {
            cctrl->moveaccel.x.val += distance_with_angle_to_coord_x(cctrl->orthogn_speed, thing->move_angle_xy - LbFPMath_PI/2);
            cctrl->moveaccel.y.val += distance_with_angle_to_coord_y(cctrl->orthogn_speed, thing->move_angle_xy - LbFPMath_PI/2);
            upd_done = true;
        }
    }
    return upd_done;
}

TbBool update_flight_altitude_towards_typical(struct Thing *thing)
{
    struct CreatureControl* cctrl = creature_control_get_from_thing(thing);
    struct Coord3d nxpos;
    nxpos.x.val = thing->mappos.x.val + cctrl->moveaccel.x.val;
    nxpos.y.val = thing->mappos.y.val + cctrl->moveaccel.y.val;
    nxpos.z.val = subtile_coord(1,0);
    MapCoord floor_height, ceiling_height;
    get_floor_and_ceiling_height_under_thing_at(thing, &nxpos, &floor_height, &ceiling_height);
    MapCoordDelta thing_curr_alt = thing->mappos.z.val;
    SYNCDBG(16,"The height for %s index %d owner %d must fit between %d and %d, now is %d",thing_model_name(thing),(int)thing->index,(int)thing->owner,(int)floor_height,(int)ceiling_height,(int)thing_curr_alt);
    MoveSpeed max_speed = cctrl->max_speed / 8;
    if (max_speed < 1)
        max_speed = 1;
    MapCoordDelta i = floor_height + NORMAL_FLYING_ALTITUDE;
    MapCoordDelta max_pos_to_ceiling = ceiling_height - thing->clipbox_size_yz;
    if ((floor_height < max_pos_to_ceiling) && (i > max_pos_to_ceiling))
        i = max_pos_to_ceiling;
    i -= thing_curr_alt;
    if (i > 0)
    {
        if (i >= max_speed)
            i = max_speed;
        cctrl->moveaccel.z.val += i;
        return true;
    }
    else if (i < 0)
    {
        i = -i;
        if (i >= max_speed)
            i = max_speed;
        cctrl->moveaccel.z.val -= i;
        return true;
    }
    return false;
}

short update_creature_movements(struct Thing *thing)
{
    SYNCDBG(18,"Starting");
    struct CreatureControl* cctrl = creature_control_get_from_thing(thing);
    if (creature_control_invalid(cctrl))
    {
        ERRORLOG("Invalid creature control; no action");
        return false;
    }
    short upd_done = 0;
    if (cctrl->stateblock_flags != 0)
    {
        upd_done = 1;
        cctrl->moveaccel.x.val = 0;
        cctrl->moveaccel.y.val = 0;
        cctrl->moveaccel.z.val = 0;
        cctrl->move_speed = 0;
        cctrl->flgfield_2 &= ~TF2_Unkn01;
    } else
    {
      if ((thing->alloc_flags & TAlF_IsControlled) != 0)
      {
          if (update_controlled_creature_movement(thing)) {
              upd_done = 1;
          }
      } else
      if ((cctrl->flgfield_2 & TF2_Unkn01) != 0)
      {
          upd_done = 1;
          cctrl->flgfield_2 &= ~TF2_Unkn01;
      } else
      if (cctrl->move_speed != 0)
      {
          upd_done = 1;
          cctrl->moveaccel.x.val = distance_with_angle_to_coord_x(cctrl->move_speed, thing->move_angle_xy);
          cctrl->moveaccel.y.val = distance_with_angle_to_coord_y(cctrl->move_speed, thing->move_angle_xy);
          cctrl->moveaccel.z.val = 0;
      }
      if (((thing->movement_flags & TMvF_Flying) != 0) && ((thing->alloc_flags & TAlF_IsControlled) == 0))
      {
          if (update_flight_altitude_towards_typical(thing)) {
              upd_done = 1;
          }
      }
    }
    SYNCDBG(19,"Finished for %s index %d with acceleration (%d,%d,%d)",thing_model_name(thing),
        (int)thing->index,(int)cctrl->moveaccel.x.val,(int)cctrl->moveaccel.y.val,(int)cctrl->moveaccel.z.val);
    if (upd_done) {
        return true;
    } else {
        return ((cctrl->moveaccel.x.val != 0) || (cctrl->moveaccel.y.val != 0) || (cctrl->moveaccel.z.val != 0));
    }
}

void check_for_creature_escape_from_lava(struct Thing *thing)
{
    if (((thing->alloc_flags & TAlF_IsControlled) == 0) && ((thing->movement_flags & TMvF_IsOnLava) != 0))
    {
        struct CreatureStats* crstat = creature_stats_get_from_thing(thing);
        if (crstat->hurt_by_lava > 0)
        {
            struct CreatureControl* cctrl = creature_control_get_from_thing(thing);
            if ((!creature_is_escaping_death(thing)) && (cctrl->field_2FE + 64 < game.play_gameturn))
            {
                cctrl->field_2FE = game.play_gameturn;
                if (cleanup_current_thing_state(thing))
                {
                    if (setup_move_off_lava(thing))
                    {
                        thing->continue_state = CrSt_CreatureEscapingDeath;
                    }
                    else
                    {
                        set_start_state(thing);
                    }
                }
            }
      }
    }
}

void process_creature_leave_footsteps(struct Thing *thing)
{
    struct Thing *footng;
    short nfoot;
    struct CreatureControl* cctrl = creature_control_get_from_thing(thing);
    if ((thing->movement_flags & TMvF_IsOnWater) != 0)
    {
        nfoot = get_foot_creature_has_down(thing);
        if (nfoot)
        {
          create_effect(&thing->mappos, TngEff_Drip1, thing->owner);
        }
        cctrl->bloody_footsteps_turns = 0;
    } else
    // Bloody footprints
    if (cctrl->bloody_footsteps_turns != 0)
    {
        place_bloody_footprint(thing);
        nfoot = get_foot_creature_has_down(thing);
        footng = create_footprint_sine(&thing->mappos, thing->move_angle_xy, nfoot, TngEffElm_Blood4, thing->owner);
        if (!thing_is_invalid(footng)) {
            cctrl->bloody_footsteps_turns--;
        }
    } else
    // Snow footprints
    if (game.texture_id == 2)
    {
        struct SlabMap* slb = get_slabmap_for_subtile(thing->mappos.x.stl.num, thing->mappos.y.stl.num);
        if (slb->kind == SlbT_PATH)
        {
          thing->movement_flags |= TMvF_Unknown80;
          nfoot = get_foot_creature_has_down(thing);
          footng = create_footprint_sine(&thing->mappos, thing->move_angle_xy, nfoot, TngEffElm_IceMelt3, thing->owner);
        }
    }
}

/**
 * Applies given damage points to a creature, considering its defensive abilities, and shows health flower.
 * Uses the creature defense value to compute the actual damage.
 * Can be used only to make damage - never to heal creature.
 *
 * @param thing
 * @param dmg
 * @param damage_type
 * @param inflicting_plyr_idx
 */
HitPoints apply_damage_to_thing_and_display_health(struct Thing *thing, HitPoints dmg, DamageType damage_type, PlayerNumber inflicting_plyr_idx)
{
    //_DK_apply_damage_to_thing_and_display_health(thing, a1, inflicting_plyr_idx);
    HitPoints cdamage;
    if (dmg > 0)
    {
        cdamage = apply_damage_to_thing(thing, dmg, damage_type, inflicting_plyr_idx);
    } else {
        cdamage = 0;
    }
    if (cdamage > 0) {
        thing->creature.health_bar_turns = 8;
    }
    return cdamage;
}

void process_landscape_affecting_creature(struct Thing *thing)
{
    SYNCDBG(18,"Starting");
    thing->movement_flags &= ~TMvF_IsOnWater;
    thing->movement_flags &= ~TMvF_IsOnLava;
    thing->movement_flags &= ~TMvF_Unknown80;
    struct CreatureControl* cctrl = creature_control_get_from_thing(thing);
    if (creature_control_invalid(cctrl))
    {
        ERRORLOG("Invalid creature control; no action");
        return;
    }
    cctrl->field_B9 = 0;

    int stl_idx = get_subtile_number(thing->mappos.x.stl.num, thing->mappos.y.stl.num);
    unsigned long navheight = get_navigation_map_floor_height(thing->mappos.x.stl.num, thing->mappos.y.stl.num);
    if (subtile_coord(navheight,0) == thing->mappos.z.val)
    {
        int i = get_top_cube_at_pos(stl_idx);
        if (cube_is_lava(i))
        {
            struct CreatureStats* crstat = creature_stats_get_from_thing(thing);
            apply_damage_to_thing_and_display_health(thing, crstat->hurt_by_lava, DmgT_Heatburn, -1);
            thing->movement_flags |= TMvF_IsOnLava;
        } else
        if (cube_is_water(i))
        {
            thing->movement_flags |= TMvF_IsOnWater;
        }
        process_creature_leave_footsteps(thing);
        process_creature_standing_on_corpses_at(thing, &thing->mappos);
    }
    check_for_creature_escape_from_lava(thing);
    SYNCDBG(19,"Finished");
}

TbBool add_creature_score_to_owner(struct Thing *thing)
{
    if (is_neutral_thing(thing))
        return false;
    struct Dungeon* dungeon = get_dungeon(thing->owner);
    if (dungeon_invalid(dungeon))
        return false;
    long score = get_creature_thing_score(thing);
    if (dungeon->score < LONG_MAX-score)
        dungeon->score += score;
    else
        dungeon->score = LONG_MAX;
    return true;
}

TbBool remove_creature_score_from_owner(struct Thing *thing)
{
    if (is_neutral_thing(thing))
        return false;
    struct Dungeon* dungeon = get_dungeon(thing->owner);
    if (dungeon_invalid(dungeon))
        return false;
    long score = get_creature_thing_score(thing);
    if (dungeon->score >= score)
        dungeon->score -= score;
    else
        dungeon->score = 0;
    return true;
}

void init_creature_scores(void)
{
    long i;
    long score;
    // compute maximum score
    long max_score = 0;
    for (i=0; i < CREATURE_TYPES_COUNT; i++)
    {
        score = compute_creature_kind_score(i,CREATURE_MAX_LEVEL-1);
        if ((score <= 0) && (i != 0) && (i != CREATURE_TYPES_COUNT-1))
        {
          ERRORLOG("Couldn't get creature %d score value", (int)i);
          continue;
        }
        if (score > max_score)
        {
          max_score = score;
        }
    }
    if (max_score <= 0)
    {
        ERRORLOG("Creatures have no score");
        return;
    }
    // now compute scores for experience levels
    for (i=0; i < CREATURE_TYPES_COUNT; i++)
    {
        for (long k = 0; k < CREATURE_MAX_LEVEL; k++)
        {
          score = compute_creature_kind_score(i,k);
          score = saturate_set_unsigned(200*score / max_score, 8);
          if ((score <= 0) && (i != 0) && (i != 31))
          {
            //WARNMSG("Couldn't get creature %d score for lev %d", i, k);
            score = 1;
          }
          game.creature_scores[i].value[k] = score;
        }
    }
}

long get_creature_thing_score(const struct Thing *thing)
{
    struct CreatureControl* cctrl = creature_control_get_from_thing(thing);
    long crmodel = thing->model;
    if (crmodel >= CREATURE_TYPES_COUNT)
        crmodel = 0;
    if (crmodel < 0)
        crmodel = 0;
    long exp = cctrl->explevel;
    if (exp >= CREATURE_MAX_LEVEL)
        exp = 0;
    if (exp < 0)
        exp = 0;
    return game.creature_scores[crmodel].value[exp];
}

long update_creature_levels(struct Thing *thing)
{
    SYNCDBG(18,"Starting");
    struct CreatureControl* cctrl = creature_control_get_from_thing(thing);
    if ((cctrl->spell_flags & CSAfF_ExpLevelUp) == 0)
        return 0;
    cctrl->spell_flags &= ~CSAfF_ExpLevelUp;
    // If a creature is not on highest level, just update the level
    if (cctrl->explevel+1 < CREATURE_MAX_LEVEL)
    {
        remove_creature_score_from_owner(thing); // the opposite is in set_creature_level()
        set_creature_level(thing, cctrl->explevel+1);
        return 1;
    }
    // If it is highest level, maybe we should transform the creature?
    struct CreatureStats* crstat = creature_stats_get_from_thing(thing);
    if (crstat->grow_up == 0) {
        return 0;
    }
    // Transforming
    struct Thing* newtng = create_creature(&thing->mappos, crstat->grow_up, thing->owner);
    if (thing_is_invalid(newtng))
    {
        ERRORLOG("Could not create creature to transform %s to",thing_model_name(thing));
        return 0;
    }
    set_creature_level(newtng, crstat->grow_up_level-1);
    update_creature_health_to_max(newtng);
    cctrl = creature_control_get_from_thing(thing);
    cctrl->countdown_282 = 50;
    external_set_thing_state(newtng, CrSt_CreatureBeHappy);
    struct PlayerInfo* player = get_player(thing->owner);
    // Switch control if this creature is possessed
    if (is_thing_directly_controlled(thing))
    {
        leave_creature_as_controller(player, thing);
        control_creature_as_controller(player, newtng);
    }
    if (is_thing_passenger_controlled(thing))
    {
        leave_creature_as_passenger(player, thing);
        control_creature_as_passenger(player, newtng);
    }
    // If not directly nor passenger controlled, but still player is doing something with it
    if (thing->index == player->controlled_thing_idx)
    {
        set_selected_creature(player, newtng);
    }
    remove_creature_score_from_owner(thing); // kill_creature() doesn't call this
    kill_creature(thing, INVALID_THING, -1, CrDed_NoEffects|CrDed_NoUnconscious|CrDed_NotReallyDying);
    return -1;
}

TngUpdateRet update_creature(struct Thing *thing)
{
    SYNCDBG(19,"Starting for %s index %d",thing_model_name(thing),(int)thing->index);
    TRACE_THING(thing);
    if ((thing->active_state == CrSt_CreatureUnconscious) && subtile_is_door(thing->mappos.x.stl.num, thing->mappos.y.stl.num))
    {
        SYNCDBG(8,"Killing unconscious %s index %d on door block.",thing_model_name(thing),(int)thing->index);
        kill_creature(thing, INVALID_THING, -1, CrDed_NoEffects|CrDed_NoUnconscious);
        return TUFRet_Deleted;
    }
    if (thing->health < 0)
    {
        kill_creature(thing, INVALID_THING, -1, CrDed_Default);
        return TUFRet_Deleted;
    }
    struct CreatureControl* cctrl = creature_control_get_from_thing(thing);
    if (creature_control_invalid(cctrl))
    {
        WARNLOG("Killing %s index %d with invalid control.",thing_model_name(thing),(int)thing->index);
        kill_creature(thing, INVALID_THING, -1, CrDed_Default);
        return TUFRet_Deleted;
    }
    process_armageddon_influencing_creature(thing);

    if (cctrl->field_B1 > 0)
        cctrl->field_B1--;
    if (cctrl->force_visible > 0)
        cctrl->force_visible--;
    if (cctrl->byte_8B == 0)
        cctrl->byte_8B = game.field_14EA4B;
    if (cctrl->field_302 == 0) {
        process_creature_instance(thing);
    }
    update_creature_count(thing);
    if ((thing->alloc_flags & TAlF_IsControlled) != 0)
    {
        if ((cctrl->stateblock_flags == 0) || creature_state_cannot_be_blocked(thing))
        {
            if (cctrl->field_302 > 0)
            {
                cctrl->field_302--;
            } else
            if (process_creature_state(thing) == TUFRet_Deleted)
            {
                ERRORLOG("Human controlled creature has been deleted by state routine.");
                return TUFRet_Deleted;
            }
        }
        cctrl = creature_control_get_from_thing(thing);
        struct PlayerInfo* player = get_player(thing->owner);
        if (creature_affected_by_spell(thing, SplK_Freeze))
        {
            if ((player->additional_flags & PlaAF_FreezePaletteIsActive) == 0)
              PaletteSetPlayerPalette(player, blue_palette);
        } else
        {
            if ((player->additional_flags & PlaAF_FreezePaletteIsActive) != 0)
              PaletteSetPlayerPalette(player, engine_palette);
        }
    } else
    {
        if ((cctrl->stateblock_flags == 0) || creature_state_cannot_be_blocked(thing))
        {
            if (cctrl->field_302 > 0)
            {
                cctrl->field_302--;
            } else
            if (process_creature_state(thing) == TUFRet_Deleted)
            {
                return TUFRet_Deleted;
            }
        }
    }

    if (update_creature_movements(thing))
    {
        SYNCDBG(19,"The %s index %d acceleration is (%d,%d,%d)",thing_model_name(thing),
            (int)thing->index,(int)cctrl->moveaccel.x.val,(int)cctrl->moveaccel.y.val,(int)cctrl->moveaccel.z.val);
        thing->velocity.x.val += cctrl->moveaccel.x.val;
        thing->velocity.y.val += cctrl->moveaccel.y.val;
        thing->velocity.z.val += cctrl->moveaccel.z.val;
    }
    move_creature(thing);
    if ((thing->alloc_flags & TAlF_IsControlled) != 0)
    {
        if ((cctrl->flgfield_1 & CCFlg_Unknown40) == 0)
          cctrl->move_speed /= 2;
        if ((cctrl->flgfield_1 & CCFlg_Unknown80) == 0)
          cctrl->orthogn_speed /= 2;
    } else
    {
        cctrl->move_speed = 0;
    }
    process_spells_affected_by_effect_elements(thing);
    process_landscape_affecting_creature(thing);
    process_disease(thing);
    move_thing_in_map(thing, &thing->mappos);
    set_creature_graphic(thing);
    if (cctrl->field_2B0)
    {
        process_keeper_spell_effect(thing);
    }

    if (thing->creature.health_bar_turns > 0)
        thing->creature.health_bar_turns--;

    if (creature_is_group_member(thing))
    {
        if (creature_is_group_leader(thing)) {
            leader_find_positions_for_followers(thing);
        }
    }

    if (cctrl->dragtng_idx > 0)
    {
        struct Thing* tngp = thing_get(cctrl->dragtng_idx);
        if ((tngp->state_flags & TF1_IsDragged1) != 0)
          move_thing_in_map(tngp, &thing->mappos);
    }
    if (update_creature_levels(thing) == -1)
    {
        return TUFRet_Deleted;
    }
    process_creature_self_spell_casting(thing);
    cctrl->moveaccel.x.val = 0;
    cctrl->moveaccel.y.val = 0;
    cctrl->moveaccel.z.val = 0;
    cctrl->flgfield_1 &= ~CCFlg_Unknown40;
    cctrl->flgfield_1 &= ~CCFlg_Unknown80;
    cctrl->spell_flags &= ~CSAfF_PoisonCloud;
    process_thing_spell_effects(thing);
    SYNCDBG(19,"Finished");
    return TUFRet_Modified;
}

TbBool creature_is_slappable(const struct Thing *thing, PlayerNumber plyr_idx)
{
    struct Room *room;
    if (creature_is_being_unconscious(thing))
    {
        return false;
    }
    if (thing->owner != plyr_idx)
    {
      if (creature_is_kept_in_prison(thing) || creature_is_being_tortured(thing))
      {
          room = get_room_creature_works_in(thing);
          return (room->owner == plyr_idx);
      }
      return false;
    }
    if (creature_is_being_sacrificed(thing) || creature_is_being_summoned(thing))
    {
        return false;
    }
    if (creature_is_kept_in_prison(thing) || creature_is_being_tortured(thing))
    {
        room = get_room_creature_works_in(thing);
        return (room->owner == plyr_idx);
    }
    return true;
}

TbBool creature_is_invisible(const struct Thing *thing)
{
    struct CreatureControl* cctrl = creature_control_get_from_thing(thing);
    return creature_affected_by_spell(thing, SplK_Invisibility) && (cctrl->force_visible <= 0);
}

TbBool creature_can_see_invisible(const struct Thing *thing)
{
    struct CreatureStats* crstat = creature_stats_get_from_thing(thing);
    return (crstat->can_see_invisible) || creature_affected_by_spell(thing, SplK_Sight);
}

int claim_neutral_creatures_in_sight(struct Thing *creatng, struct Coord3d *pos, int can_see_slabs)
{
    MapSlabCoord slb_x = subtile_slab_fast(pos->x.stl.num);
    MapSlabCoord slb_y = subtile_slab_fast(pos->y.stl.num);
    long n = 0;
    long i = game.nodungeon_creatr_list_start;
    unsigned long k = 0;
    while (i != 0)
    {
        struct Thing* thing = thing_get(i);
        struct CreatureControl* cctrl = creature_control_get_from_thing(thing);
        i = cctrl->players_next_creature_idx;
        // Per thing code starts
        int dx = abs(slb_x - subtile_slab_fast(thing->mappos.x.stl.num));
        int dy = abs(slb_y - subtile_slab_fast(thing->mappos.y.stl.num));
        if ((dx <= can_see_slabs) && (dy <= can_see_slabs))
        {
            if (is_neutral_thing(thing) && line_of_sight_3d(&thing->mappos, pos))
            {
				if (!creature_is_kept_in_custody(creatng))
				{
				    change_creature_owner(thing, creatng->owner);
                    mark_creature_joined_dungeon(thing);
                    if (is_my_player_number(thing->owner))
                    {
                        output_message(SMsg_CreaturesJoinedYou, MESSAGE_DELAY_CRTR_JOINED , true);
                    }
                    n++;
				}
            }
        }
        // Per thing code ends
        k++;
        if (k > THINGS_COUNT)
        {
            ERRORLOG("Infinite loop detected when sweeping things list");
            break;
        }
    }
    return n;
}

TbBool change_creature_owner_if_near_dungeon_heart(struct Thing *creatng)
{
    for (PlayerNumber plyr_idx = 0; plyr_idx < game.neutral_player_num; plyr_idx++)
    {
        struct PlayerInfo* player = get_player(plyr_idx);
        if ( ((player->allocflags & PlaF_Allocated) != 0) && (player->is_active == 1) && (player->victory_state != VicS_LostLevel) )
        {
            struct Thing* heartng = get_player_soul_container(plyr_idx);
            if (thing_exists(heartng) && (get_2d_box_distance(&creatng->mappos, &heartng->mappos) < subtile_coord(6,0)))
            {
                change_creature_owner(creatng, plyr_idx);
                mark_creature_joined_dungeon(creatng);
                return true;
            }
        }
    }
    return false;
}

TbBool creature_stats_debug_dump(void)
{
    TbBool result = false;
    unsigned long k = 0;
    const struct StructureList* slist = get_list_for_thing_class(TCls_Creature);
    int i = slist->index;
    while (i != 0)
    {
        struct Thing* thing = thing_get(i);
        if (thing_is_invalid(thing)) {
            ERRORLOG("Jump to invalid thing detected");
            result = true;
            break;
        }
        i = thing->next_of_class;
        // Per-creature block starts
        long crstate = get_creature_state_besides_move(thing);
        if (!is_hero_thing(thing)) {
            switch (crstate)
            {
            case CrSt_GoodDoingNothing:
            case CrSt_GoodReturnsToStart:
            case CrSt_GoodBackAtStart:
            case CrSt_GoodDropsGold:
            case CrSt_GoodLeaveThroughExitDoor:
            case CrSt_GoodWaitInExitDoor:
            case CrSt_GoodAttackRoom1:
            case CrSt_CreatureSearchForGoldToStealInRoom2:
            case CrSt_GoodAttackRoom2:
                ERRORLOG("Player %d %s index %d is in Good-only state %d",(int)thing->owner,thing_model_name(thing),(int)thing->index,(int)crstate);
                result = true;
                break;
            }
        }

        // Per-creature block ends
        k++;
        if (k > THINGS_COUNT) {
            ERRORLOG("Infinite loop detected when sweeping things list");
            result = true;
            break;
        }
    }
    return result;
}

void create_light_for_possession(struct Thing *creatng)
{
    struct InitLight ilght;
    LbMemorySet(&ilght, 0, sizeof(struct InitLight));
    ilght.mappos.x.val = creatng->mappos.x.val;
    ilght.mappos.y.val = creatng->mappos.y.val;
    ilght.mappos.z.val = creatng->mappos.z.val;
    ilght.field_3 = 1;
    ilght.intensity = 36;
    ilght.radius = 2560;
    ilght.is_dynamic = 1;
    creatng->light_id = light_create_light(&ilght);
    if (creatng->light_id != 0) {
        light_set_light_never_cache(creatng->light_id);
    } else {
      ERRORLOG("Cannot allocate light to new controlled thing");
    }
}

void illuminate_creature(struct Thing *creatng)
{
    if (creatng->light_id == 0)
    {
        create_light_for_possession(creatng);
    }
    light_set_light_intensity(creatng->light_id, (light_get_light_intensity(creatng->light_id) + 20));
    struct Light* lgt = &game.lish.lights[creatng->light_id];
    lgt->radius <<= 1;    
}

<<<<<<< HEAD
struct Thing *script_create_creature_at_location(PlayerNumber plyr_idx, ThingModel crmodel, TbMapLocation location)
{
    long effect;
    long i = get_map_location_longval(location);
    struct Coord3d pos;
    TbBool fall_from_gate = false;

    const unsigned char tngclass = TCls_Creature;

    switch (get_map_location_type(location))
    {
    case MLoc_ACTIONPOINT:
        if (!get_coords_at_action_point(&pos, i, 1))
        {
            return INVALID_THING;
        }
        effect = 1;
        break;
    case MLoc_HEROGATE:
        if (!get_coords_at_hero_door(&pos, i, 1))
        {
            return INVALID_THING;
        }
        effect = 0;
        fall_from_gate = true;
        break;
    case MLoc_PLAYERSHEART:
        if (!get_coords_at_dungeon_heart(&pos, i))
        {
            return INVALID_THING;
        }
        effect = 0;
        break;
    case MLoc_METALOCATION:
        if (!get_coords_at_meta_action(&pos, plyr_idx, i))
        {
            return INVALID_THING;
        }
        effect = 0;
        break;
    case MLoc_CREATUREKIND:
    case MLoc_OBJECTKIND:
    case MLoc_ROOMKIND:
    case MLoc_THING:
    case MLoc_PLAYERSDUNGEON:
    case MLoc_APPROPRTDUNGEON:
    case MLoc_DOORKIND:
    case MLoc_TRAPKIND:
    case MLoc_NONE:
    default:
        effect = 0;
        return INVALID_THING;
    }
    
    struct Thing* thing = create_thing_at_position_then_move_to_valid_and_add_light(&pos, tngclass, crmodel, plyr_idx);
    if (thing_is_invalid(thing))
    {
        ERRORLOG("Couldn't create %s at location %d",thing_class_and_model_name(tngclass, crmodel),(int)location);
            // Error is already logged
        return INVALID_THING;
    }
    struct CreatureControl* cctrl = creature_control_get_from_thing(thing);
    if (fall_from_gate)
    {
        cctrl->field_AE |= 0x02;
        cctrl->spell_flags |= CSAfF_MagicFall;
        thing->veloc_push_add.x.val += PLAYER_RANDOM(plyr_idx, 193) - 96;
        thing->veloc_push_add.y.val += PLAYER_RANDOM(plyr_idx, 193) - 96;
        if ((thing->movement_flags & TMvF_Flying) != 0) {
            thing->veloc_push_add.z.val -= PLAYER_RANDOM(plyr_idx, 32);
        } else {
            thing->veloc_push_add.z.val += PLAYER_RANDOM(plyr_idx, 96) + 80;
        }
        thing->state_flags |= TF1_PushAdd;
    }

    if (thing->owner != PLAYER_NEUTRAL)
    {   // Was set only when spawned from action point

        struct Thing* heartng = get_player_soul_container(thing->owner);
        if (thing_exists(heartng) && creature_can_navigate_to(thing, &heartng->mappos, NavRtF_NoOwner))
        {
            cctrl->field_AE |= 0x01;
        }
    }

    if ((get_creature_model_flags(thing) & CMF_IsLordOTLand) != 0)
    {
        output_message(SMsg_LordOfLandComming, MESSAGE_DELAY_LORD, 1);
        output_message(SMsg_EnemyLordQuote + UNSYNC_RANDOM(8), MESSAGE_DELAY_LORD, 1);
    }
    switch (effect)
    {
    case 1:
        if (plyr_idx == game.hero_player_num)
        {
            thing->mappos.z.val = get_ceiling_height(&thing->mappos);
            create_effect(&thing->mappos, TngEff_CeilingBreach, thing->owner);
            initialise_thing_state(thing, CrSt_CreatureHeroEntering);
            thing->field_4F |= TF4F_Unknown01;
            cctrl->countdown_282 = 24;
        }
    default:
        break;
    }
    return thing;
}

struct Thing *script_create_new_creature(PlayerNumber plyr_idx, ThingModel crmodel, TbMapLocation location, long carried_gold, long crtr_level)
{
    struct Thing* creatng = script_create_creature_at_location(plyr_idx, crmodel, location);
    if (thing_is_invalid(creatng))
        return INVALID_THING;
    creatng->creature.gold_carried = carried_gold;
    init_creature_level(creatng, crtr_level);
    return creatng;
}

void script_process_new_creatures(PlayerNumber plyr_idx, long crmodel, long location, long copies_num, long carried_gold, long crtr_level)
{
    for (long i = 0; i < copies_num; i++)
    {
        script_create_new_creature(plyr_idx, crmodel, location, carried_gold, crtr_level);
    }
=======
void controlled_creature_pick_thing_up(struct Thing *creatng, struct Thing *picktng)
{
    if (picktng->class_id == TCls_Creature)
    {
        set_creature_being_dragged_by(picktng, creatng);
    }
    else
    {
        if ((picktng->owner != creatng->owner) && (picktng->owner != game.neutral_player_num) )
        {
            if (thing_is_workshop_crate(picktng))
            {
                update_workshop_object_pickup_event(creatng, picktng);
            }
            else if ( (thing_is_spellbook(picktng)) || (thing_is_special_box(picktng)) )
            {
                update_library_object_pickup_event(creatng, picktng);
            }
        }
        creature_drag_object(creatng, picktng);
    }
    struct CreatureControl* cctrl = creature_control_get_from_thing(creatng);
    cctrl->pickup_object_id = picktng->index;
    struct CreatureSound* crsound = get_creature_sound(creatng, CrSnd_Hurt);
    unsigned short smpl_idx = crsound->index + 1;
    thing_play_sample(creatng, smpl_idx, 90, 0, 3, 0, 2, FULL_LOUDNESS);
    display_controlled_pick_up_thing_name(picktng, (GUI_MESSAGES_DELAY >> 4));
}

void controlled_creature_drop_thing(struct Thing *creatng, struct Thing *droptng)
{
    creature_drop_dragged_object(creatng, droptng);
    clear_messages_from_player(-81);
    clear_messages_from_player(-86);
    unsigned short smpl_idx, pitch;
    switch(droptng->class_id)
    {
        case TCls_Object:
        {
            smpl_idx = 992;
            struct ObjectConfigStats* objst = get_object_model_stats(droptng->model);
            switch (objst->genre)
            {
                case OCtg_WrkshpBox:
                case OCtg_SpecialBox:
                {
                    pitch = 25;
                    break;
                }
                case OCtg_Spellbook:
                {
                    pitch = 90;
                    break;
                }
                default:
                {
                    pitch = 0;
                    break;
                }
            }
            break;
        }
        case TCls_DeadCreature:
        {
            smpl_idx = 58;
            pitch = 50;
            break;
        }
        default:
        {
            smpl_idx = 0;
            pitch = 0;
            break;
        }
    }
    thing_play_sample(droptng, smpl_idx, pitch, 0, 3, 0, 2, FULL_LOUDNESS);
    struct Room* room = subtile_room_get(creatng->mappos.x.stl.num, creatng->mappos.y.stl.num);
    if (!room_is_invalid(room))
    {
        if (room->owner == creatng->owner)
        {
            if (room_role_matches(room->kind, RoRoF_PowersStorage))
            {
                if (thing_is_spellbook(droptng))
                {
                    if (add_item_to_room_capacity(room, true))
                    {
                        droptng->owner = creatng->owner;
                        add_power_to_player(book_thing_to_power_kind(droptng), creatng->owner);
                    }
                    else
                    {
                        WARNLOG("Adding %s index %d to %s room capacity failed",thing_model_name(droptng),(int)droptng->index,room_code_name(RoK_LIBRARY));
                        output_message(SMsg_LibraryTooSmall, 0, true);
                    }
                } 
                else if (thing_is_special_box(droptng))
                {
                    droptng->owner = creatng->owner;
                }
            }
            else if (room_role_matches(room->kind, RoRoF_CratesStorage))
            {
                if (thing_is_workshop_crate(droptng))
                {
                    if (add_item_to_room_capacity(room, true))
                    {
                        droptng->owner = creatng->owner;
                        add_workshop_item_to_amounts(room->owner, crate_thing_to_workshop_item_class(droptng), crate_thing_to_workshop_item_model(droptng));
                    }
                    else
                    {
                        WARNLOG("Adding %s index %d to %s room capacity failed",thing_model_name(droptng),(int)droptng->index,room_code_name(RoK_WORKSHOP));
                        output_message(SMsg_WorkshopTooSmall, 0, true);
                    }
                }
            }
            else if (room_role_matches(room->kind, RoRoF_DeadStorage))
            {
                if (thing_is_dead_creature(droptng))
                {
                    if (add_body_to_graveyard(droptng, room))
                    {
                        droptng->owner = creatng->owner;
                    }
                    else
                    {
                        output_message(SMsg_GraveyardTooSmall, 0, true);
                    }
                }
            }
            else if (room_role_matches(room->kind, RoRoF_Prison))
            {
                if (thing_is_creature(droptng))
                {
                    if (creature_is_being_unconscious(droptng))
                    {
                        if (room->used_capacity < room->total_capacity)
                        {
                            make_creature_conscious(droptng);
                            initialise_thing_state(droptng, CrSt_CreatureArrivedAtPrison);
                            struct CreatureControl* dropctrl = creature_control_get_from_thing(droptng);
                            dropctrl->flgfield_1 |= CCFlg_NoCompControl;
                        }
                        else
                        {
                            output_message(SMsg_PrisonTooSmall, 0, true); 
                        }
                    }
                }
            }
        }
    }
}

void direct_control_pick_up_or_drop(struct PlayerInfo *player)
{
    struct Thing *thing = thing_get(player->controlled_thing_idx);
    struct CreatureControl* cctrl = creature_control_get_from_thing(thing);
    struct Thing* dragtng = thing_get(cctrl->dragtng_idx);
    if (!thing_is_invalid(dragtng))
    {
        if (thing_is_trap_crate(dragtng))
        {
            struct Thing *traptng = thing_get(player->thing_under_hand);
            if (!thing_is_invalid(traptng))
            {
                if (traptng->class_id == TCls_Trap)
                {   
                    cctrl->arming_thing_id = traptng->index;
                    internal_set_thing_state(thing, CrSt_CreatureArmsTrap);
                    return;
                }
            }
        }
        controlled_creature_drop_thing(thing, dragtng);
    }
    else
    {
        struct Thing* picktng = thing_get(player->thing_under_hand);
        struct Room* room;
        if (!thing_is_invalid(picktng))
        {
            if (object_is_gold_pile(picktng))
            {
                struct CreatureStats* crstat = creature_stats_get_from_thing(thing);
                if (thing->creature.gold_carried < crstat->gold_hold)
                {
                    cctrl->pickup_object_id = picktng->index;
                    internal_set_thing_state(thing, CrSt_ImpPicksUpGoldPile);
                    return;
                }
                else
                {
                    if (is_thing_directly_controlled_by_player(thing, my_player_number))
                    {
                        play_non_3d_sample(119);
                        return;
                    }
                }
            }
            room = get_room_thing_is_on(picktng);
            if (!room_is_invalid(room))
            {
                if ( (room_role_matches(room->kind, RoRoF_CratesStorage)) && (room->owner == thing->owner) )
                {
                    if (thing_is_workshop_crate(picktng))
                    {
                        if (picktng->owner == thing->owner)
                        {
                            if (!remove_item_from_room_capacity(room))
                            {
                                return;
                            }
                            if (remove_workshop_item_from_amount_stored(picktng->owner, crate_thing_to_workshop_item_class(picktng), crate_thing_to_workshop_item_model(picktng), WrkCrtF_NoOffmap) != WrkCrtS_Stored)
                            {                                                  
                                return;
                            }
                        }
                    }
                    else
                    {
                        if (is_thing_directly_controlled_by_player(thing, my_player_number))
                        {
                            play_non_3d_sample(119);
                            return;
                        }
                    }
                }
            }
            controlled_creature_pick_thing_up(thing, picktng);
        }
        else
        {
            room = get_room_thing_is_on(thing);
            if (!room_is_invalid(room))
            {
                if (room_role_matches(room->kind, RoRoF_GoldStorage))
                {                                
                    if (room->owner == thing->owner)
                    {
                        if (thing->creature.gold_carried > 0)
                        {
                            internal_set_thing_state(thing, CrSt_ImpDropsGold);
                        }
                    }
                }
            }
        }
    }
}

void display_controlled_pick_up_thing_name(struct Thing *picktng, unsigned long timeout)
{
    char id;
    char str[255] = {'\0'};
    if (thing_is_trap_crate(picktng))
    {
        struct TrapConfigStats* trapst = get_trap_model_stats(crate_thing_to_workshop_item_model(picktng));
        strcat(str, get_string(trapst->name_stridx));
        id = -86;
    }
    else if (thing_is_door_crate(picktng))
    {
        struct DoorConfigStats* doorst = get_door_model_stats(crate_thing_to_workshop_item_model(picktng));
        strcat(str, get_string(doorst->name_stridx));
        id = -86;
    }
    else if (thing_is_spellbook(picktng))
    {
        strcat(str, get_string(get_power_name_strindex(book_thing_to_power_kind(picktng))));
        id = -81;
    }
    else if (thing_is_special_box(picktng))
    {
        char msg_buf[255];
        if (picktng->model == OBJECT_TYPE_SPECBOX_CUSTOM)
        {
            if (gameadd.box_tooltip[picktng->custom_box.box_kind][0] == 0)
            {
                strcat(str, get_string(2005));
                strcpy(msg_buf, str);
                sprintf(str, strtok(msg_buf, ":"));
            }
            else
            {
                strcat(str, gameadd.box_tooltip[picktng->custom_box.box_kind]);
                char *split = strchr(str, ':');
                if ((int)(split - str) > -1)
                {
                    strcpy(msg_buf, str);
                    sprintf(str, strtok(msg_buf, ":"));
                }
            }
        }
        else
        {
            strcat(str, get_string(get_special_description_strindex(box_thing_to_special(picktng))));
            strcpy(msg_buf, str);
            sprintf(str, strtok(msg_buf, ":"));
        }
        id = -81;
    }
    else if (object_is_gold_pile(picktng))
    {
        struct PlayerInfo* player = get_my_player();
        struct Thing* creatng = thing_get(player->influenced_thing_idx);
        if (thing_is_creature(creatng))
        {
            struct CreatureStats* crstat = creature_stats_get_from_thing(creatng);
            long gold_remaining = (crstat->gold_hold - creatng->creature.gold_carried);
            long value = (picktng->creature.gold_carried > gold_remaining) ? gold_remaining : picktng->creature.gold_carried;
            if (value < picktng->creature.gold_carried)
            {
                sprintf(str, "%ld (%ld)", picktng->creature.gold_carried, value);
            }
            else
            {
                sprintf(str, "%ld", picktng->creature.gold_carried); 
            }
        }
        id = -116;
    }
    else if (thing_is_creature(picktng))
    {
        if (picktng->owner == game.neutral_player_num)
        {
            id = game.neutral_player_num;
            sprintf(str, "%s", player_desc[6].name);
        }
        else if (picktng->owner == game.hero_player_num)
        {
            id = picktng->owner;
            sprintf(str, "%s", player_desc[4].name);
        }
        else
        {
            id = picktng->owner;
            sprintf(str, "%s", player_desc[picktng->owner].name);
        }
    }
    else if (picktng->class_id == TCls_DeadCreature)
    {
        id = -89;
    }
    else
    {
        return;
    }
    zero_messages();
    message_add_timeout(id, timeout, str);
}

struct Thing *controlled_get_thing_to_pick_up(struct Thing *creatng)
{
    struct ShotConfigStats* shotst = get_shot_model_stats(ShM_Dig);
    unsigned char radius = 0;
    struct Coord3d pos;
    pos.x.val = creatng->mappos.x.val;
    pos.y.val = creatng->mappos.y.val;
    struct Thing *result = NULL;
    MapCoordDelta old_distance = LONG_MAX;
    MapCoordDelta new_distance;
    long dx = distance_with_angle_to_coord_x(shotst->speed, creatng->move_angle_xy);
    long dy = distance_with_angle_to_coord_y(shotst->speed, creatng->move_angle_xy);
    do
    {
        struct Map *blk = get_map_block_at(pos.x.stl.num, pos.y.stl.num);
        for (struct Thing* picktng = thing_get(get_mapwho_thing_index(blk)); (!thing_is_invalid(picktng)); picktng = thing_get(picktng->next_on_mapblk))
        {
            if (picktng != creatng)
            {
                if (thing_is_pickable_by_digger(picktng, creatng))                 
                {
                    if (line_of_sight_3d(&creatng->mappos, &picktng->mappos))
                    {
                        new_distance = get_3d_box_distance(&creatng->mappos, &picktng->mappos);
                        if (new_distance < old_distance)
                        {
                            old_distance = new_distance;
                            result = picktng;
                        }
                    }
                }
            }
        }
        pos.x.val += dx;
        pos.y.val += dy;
        radius++;
    }
    while (radius <= shotst->health);
    return result;
}

TbBool thing_is_pickable_by_digger(struct Thing *picktng, struct Thing *creatng)
{
    struct SlabMap *slb = get_slabmap_thing_is_on(picktng);
    if (object_is_gold_pile(picktng))
    {
        return ( (slabmap_owner(slb) == creatng->owner) || (slb->kind == SlbT_PATH) || (slab_kind_is_liquid(slb->kind)) );
    }
    else if ( (thing_can_be_picked_to_place_in_player_room(picktng, creatng->owner, RoK_LIBRARY, TngFRPickF_Default) ) ||
                  (thing_can_be_picked_to_place_in_player_room(picktng, creatng->owner, RoK_WORKSHOP, TngFRPickF_Default)) || 
                  (thing_can_be_picked_to_place_in_player_room(picktng, creatng->owner, RoK_GRAVEYARD, TngFRPickF_Default)) || 
                  ( (thing_is_creature(picktng)) && (creature_is_being_unconscious(picktng)) && (picktng->owner != creatng->owner) ) )
    {
        return (slabmap_owner(slb) == creatng->owner);              
    }
    else if (thing_is_trap_crate(picktng)) // for trap crates in one's own Workshop
    {
        struct Room* room = get_room_thing_is_on(picktng);
        if (!room_is_invalid(room))
        {
            if (room_role_matches(room->kind, RoRoF_CratesStorage))
           {
                if (room->owner == creatng->owner)
                {
                    if ( (picktng->owner == room->owner) && (picktng->owner == creatng->owner) )
                    {
                        return true;
                    }
                }
            }
        }
    }
    return false;
}

struct Thing *controlled_get_trap_to_rearm(struct Thing *creatng)
{
    struct ShotConfigStats* shotst = get_shot_model_stats(ShM_Dig);
    unsigned char radius = 0;
    struct Coord3d pos;
    pos.x.val = creatng->mappos.x.val;
    pos.y.val = creatng->mappos.y.val;
    long dx = distance_with_angle_to_coord_x(shotst->speed, creatng->move_angle_xy);
    long dy = distance_with_angle_to_coord_y(shotst->speed, creatng->move_angle_xy);
    do
    {
        struct Thing* traptng = get_trap_for_position(pos.x.stl.num, pos.y.stl.num);
        if (!thing_is_invalid(traptng))
        {
            if (traptng->owner == creatng->owner)
            {
                struct CreatureControl* cctrl = creature_control_get_from_thing(creatng);
                struct Thing* dragtng = thing_get(cctrl->dragtng_idx);
                if (traptng->model == crate_to_workshop_item_model(dragtng->model))
                {
                    if (traptng->trap.num_shots == 0)
                    {
                        return traptng;
                    }
                }
            }
        }
        pos.x.val += dx;
        pos.y.val += dy;
        radius++;
    }
    while (radius <= shotst->health);
    return INVALID_THING;
}

void controlled_continue_looking_excluding_diagonal(struct Thing *creatng, MapSubtlCoord *stl_x, MapSubtlCoord *stl_y)
{
    MapSubtlCoord x = *stl_x;
    MapSubtlCoord y = *stl_y;
    if ( (creatng->move_angle_xy >= 1792) || (creatng->move_angle_xy <= 255) )
    {
        y--;
    }
    else if ( (creatng->move_angle_xy >= 768) && (creatng->move_angle_xy <= 1280) )
    {
        y++;
    }
    else if ( (creatng->move_angle_xy >= 1280) && (creatng->move_angle_xy <= 1792) )
    {
        x--;
    }
    else if ( (creatng->move_angle_xy >= 256) && (creatng->move_angle_xy <= 768) )
    {
        x++;
    }
    *stl_x = x;
    *stl_y = y;
>>>>>>> 88738bcc
}

/******************************************************************************/
#ifdef __cplusplus
}
#endif<|MERGE_RESOLUTION|>--- conflicted
+++ resolved
@@ -5369,7 +5369,6 @@
     lgt->radius <<= 1;    
 }
 
-<<<<<<< HEAD
 struct Thing *script_create_creature_at_location(PlayerNumber plyr_idx, ThingModel crmodel, TbMapLocation location)
 {
     long effect;
@@ -5494,7 +5493,7 @@
     {
         script_create_new_creature(plyr_idx, crmodel, location, carried_gold, crtr_level);
     }
-=======
+
 void controlled_creature_pick_thing_up(struct Thing *creatng, struct Thing *picktng)
 {
     if (picktng->class_id == TCls_Creature)
@@ -5980,7 +5979,6 @@
     }
     *stl_x = x;
     *stl_y = y;
->>>>>>> 88738bcc
 }
 
 /******************************************************************************/
