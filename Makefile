#******************************************************************************
#  Free implementation of Bullfrog's Dungeon Keeper strategy game.
#******************************************************************************
#   @file Makefile
#      A script used by GNU Make to recompile the project.
#  @par Purpose:
#      Allows to invoke "make all" or similar commands to compile all
#      source code files and link them into executable file.
#  @par Comment:
#      Please note that the make must be run from 'sh'; starting if from
#      Windows 'cmd.exe' won't work.
#      You need mingw32 and coreutils to do the build.
#      To prepare a release package, run:
#        make standard && make heavylog && make package
#  @author   Tomasz Lis
#  @date     25 Jan 2009 - 02 Jul 2011
#  @par  Copying and copyrights:
#      This program is free software; you can redistribute it and/or modify
#      it under the terms of the GNU General Public License as published by
#      the Free Software Foundation; either version 2 of the License, or
#      (at your option) any later version.
#
#******************************************************************************
# Executable files extension on host environment
ifneq (,$(findstring Windows,$(OS)))
  CROSS_EXEEXT = .exe
  # linker flags
  LINKFLAGS = -static-libgcc -static-libstdc++ -Wl,--enable-auto-import -Wl,-Bstatic,--whole-archive -lwinpthread -Wl,--no-whole-archive
  # The following flags are only here to prevent a dependency on libwinpthread-1.dll when keeperfx is built with MSYS2:
  # "-Wl,-Bstatic,--whole-archive -lwinpthread -Wl,--no-whole-archive
else
  CROSS_EXEEXT =
  CROSS_COMPILE = i686-w64-mingw32-
  LINKFLAGS = -static-libgcc -static-libstdc++ -Wl,--enable-auto-import
endif
# Executable files extension on target environment
EXEEXT = .exe
# Names of utility commands
CPP      = $(CROSS_COMPILE)g++
CC       = $(CROSS_COMPILE)gcc
WINDRES  = $(CROSS_COMPILE)windres
DLLTOOL  = $(CROSS_COMPILE)dlltool
DOXYTOOL = doxygen
BUILD_NUMBER ?= $(VER_BUILD)
PACKAGE_SUFFIX ?= Prototype
PNGTOICO = tools/png2ico/png2ico$(CROSS_EXEEXT)
PNGTORAW = tools/pngpal2raw/bin/pngpal2raw$(CROSS_EXEEXT)
PNGTOBSPAL = tools/png2bestpal/bin/png2bestpal$(CROSS_EXEEXT)
POTONGDAT = tools/po2ngdat/bin/po2ngdat$(CROSS_EXEEXT)
WAVTODAT = tools/sndbanker/bin/sndbanker$(CROSS_EXEEXT)
RNC      = tools/rnctools/bin/rnc$(CROSS_EXEEXT)
DERNC    = tools/rnctools/bin/dernc$(CROSS_EXEEXT)
DKILLTOLVL = tools/dkillconv/bin/dkillcmpl$(CROSS_EXEEXT)
RM       = rm -f
MV       = mv -f
CP       = cp -f
MKDIR    = mkdir -p
ECHO     = @echo

# Names of target binary files
BIN      = bin/keeperfx$(EXEEXT)
TEST_BIN = bin/tests$(EXEEXT)
HVLOGBIN = bin/keeperfx_hvlog$(EXEEXT)
# Names of intermediate build products
GENSRC   = obj/ver_defs.h
RES      = obj/keeperfx_stdres.res

DEPS = \
obj/centitoml/toml_api.o

# functional test debugging flags/objs
FTEST_DEBUG ?= 0
ifeq ($(FTEST_DEBUG), 1)
  FTEST_DBGFLAGS = -DFUNCTESTING=1
  FTEST_OBJS = obj/ftests/ftest.o \
  			   obj/ftests/ftest_util.o \
			   obj/ftests/ftest_list.o
  FTEST_OBJS += $(patsubst src/ftests/tests/%,obj/ftests/tests/%,$(patsubst %.c,%.o,$(wildcard src/ftests/tests/ftest*.c)))
else
  FTEST_DBGFLAGS =
  FTEST_OBJS =
endif

OBJS = \
$(DEPS) \
obj/actionpt.o \
obj/api.o \
obj/ariadne.o \
obj/ariadne_edge.o \
obj/ariadne_findcache.o \
obj/ariadne_naviheap.o \
obj/ariadne_navitree.o \
obj/ariadne_points.o \
obj/ariadne_regions.o \
obj/ariadne_tringls.o \
obj/ariadne_wallhug.o \
obj/bflib_base_tcp.o \
obj/bflib_basics.o \
obj/bflib_bufrw.o \
obj/bflib_coroutine.o \
obj/bflib_client_tcp.o \
obj/bflib_cpu.o \
obj/bflib_crash.o \
obj/bflib_datetm.o \
obj/bflib_dernc.o \
obj/bflib_enet.o \
obj/bflib_fileio.o \
obj/bflib_filelst.o \
obj/bflib_fmvids.o \
obj/bflib_guibtns.o \
obj/bflib_inputctrl.o \
obj/bflib_keybrd.o \
obj/bflib_main.o \
obj/bflib_math.o \
obj/bflib_memory.o \
obj/bflib_mouse.o \
obj/bflib_mshandler.o \
obj/bflib_mspointer.o \
obj/bflib_netsession.o \
obj/bflib_netsp.o \
obj/bflib_netsp_ipx.o \
obj/bflib_netsync.o \
obj/bflib_network.o \
obj/bflib_planar.o \
obj/bflib_render.o \
obj/bflib_render_gpoly.o \
obj/bflib_render_trig.o \
obj/bflib_server_tcp.o \
obj/bflib_sndlib.o \
obj/bflib_sound.o \
obj/bflib_sprfnt.o \
obj/bflib_string.o \
obj/bflib_tcpsp.o \
obj/bflib_threadcond.o \
obj/bflib_video.o \
obj/bflib_vidraw.o \
obj/bflib_vidraw_spr_norm.o \
obj/bflib_vidraw_spr_onec.o \
obj/bflib_vidraw_spr_remp.o \
obj/bflib_vidsurface.o \
obj/config.o \
obj/config_campaigns.o \
obj/config_creature.o \
obj/config_crtrmodel.o \
obj/config_crtrstates.o \
obj/config_lenses.o \
obj/config_magic.o \
obj/config_objects.o \
obj/config_players.o \
obj/config_powerhands.o \
obj/config_rules.o \
obj/config_settings.o \
obj/config_slabsets.o \
obj/config_strings.o \
obj/config_terrain.o \
obj/config_cubes.o \
obj/config_textures.o \
obj/config_trapdoor.o \
obj/config_spritecolors.o \
obj/console_cmd.o \
obj/custom_sprites.o \
obj/creature_battle.o \
obj/creature_control.o \
obj/creature_graphics.o \
obj/creature_groups.o \
obj/creature_instances.o \
obj/creature_jobs.o \
obj/creature_senses.o \
obj/creature_states.o \
obj/creature_states_barck.o \
obj/creature_states_combt.o \
obj/creature_states_gardn.o \
obj/creature_states_guard.o \
obj/creature_states_hero.o \
obj/creature_states_lair.o \
obj/creature_states_mood.o \
obj/creature_states_pray.o \
obj/creature_states_prisn.o \
obj/creature_states_rsrch.o \
obj/creature_states_scavn.o \
obj/creature_states_spdig.o \
obj/creature_states_tortr.o \
obj/creature_states_train.o \
obj/creature_states_tresr.o \
obj/creature_states_wrshp.o \
obj/cursor_tag.o \
obj/dungeon_data.o \
obj/dungeon_stats.o \
obj/engine_arrays.o \
obj/engine_camera.o \
obj/engine_lenses.o \
obj/engine_redraw.o \
obj/engine_render.o \
obj/engine_render_data.o \
obj/engine_textures.o \
obj/front_credits.o \
obj/front_easter.o \
obj/front_fmvids.o \
obj/front_highscore.o \
obj/front_input.o \
obj/front_landview.o \
obj/front_lvlstats.o \
obj/front_lvlstats_data.o \
obj/front_network.o \
obj/front_simple.o \
obj/front_torture.o \
obj/front_torture_data.o \
obj/frontend.o \
obj/frontmenu_options_data.o \
obj/frontmenu_saves_data.o \
obj/frontmenu_select.o \
obj/frontmenu_select_data.o \
obj/frontmenu_ingame_evnt.o \
obj/frontmenu_ingame_evnt_data.o \
obj/frontmenu_ingame_map.o \
obj/frontmenu_ingame_opts.o \
obj/frontmenu_ingame_opts_data.o \
obj/frontmenu_ingame_tabs.o \
obj/frontmenu_ingame_tabs_data.o \
obj/frontmenu_net.o \
obj/frontmenu_net_data.o \
obj/frontmenu_options.o \
obj/frontmenu_saves.o \
obj/frontmenu_specials.o \
obj/game_heap.o \
obj/game_legacy.o \
obj/game_loop.o \
obj/game_lghtshdw.o \
obj/game_merge.o \
obj/game_saves.o \
obj/gui_boxmenu.o \
obj/gui_draw.o \
obj/gui_frontbtns.o \
obj/gui_frontmenu.o \
obj/gui_msgs.o \
obj/gui_parchment.o \
obj/gui_soundmsgs.o \
obj/gui_tooltips.o \
obj/gui_topmsg.o \
obj/kjm_input.o \
obj/lens_api.o \
obj/config_effects.o \
obj/lens_flyeye.o \
obj/lens_mist.o \
obj/light_data.o \
obj/lvl_filesdk1.o \
obj/lvl_script.o \
obj/lvl_script_commands.o \
obj/lvl_script_commands_old.o \
obj/lvl_script_lib.o \
obj/lvl_script_conditions.o \
obj/lvl_script_value.o \
obj/magic.o \
obj/main_game.o \
obj/map_blocks.o \
obj/map_columns.o \
obj/map_ceiling.o \
obj/map_data.o \
obj/map_events.o \
obj/map_locations.o \
obj/map_utils.o \
obj/moonphase.o \
obj/music_player.o \
obj/net_game.o \
obj/net_sync.o \
obj/packets.o \
obj/packets_cheats.o \
obj/packets_input.o \
obj/packets_misc.o \
obj/player_compchecks.o \
obj/player_compevents.o \
obj/player_complookup.o \
obj/config_compp.o \
obj/player_compprocs.o \
obj/player_comptask.o \
obj/player_computer.o \
obj/player_computer_data.o \
obj/player_data.o \
obj/player_instances.o \
obj/player_utils.o \
obj/power_hand.o \
obj/power_process.o \
obj/power_specials.o \
obj/room_data.o \
obj/room_entrance.o \
obj/room_garden.o \
obj/room_graveyard.o \
obj/room_jobs.o \
obj/room_lair.o \
obj/room_library.o \
obj/room_list.o \
obj/room_scavenge.o \
obj/room_treasure.o \
obj/room_util.o \
obj/room_workshop.o \
obj/roomspace.o \
obj/roomspace_detection.o \
obj/scrcapt.o \
obj/slab_data.o \
obj/sounds.o \
obj/spdigger_stack.o \
obj/steam_api.o \
obj/tasks_list.o \
obj/thing_corpses.o \
obj/thing_creature.o \
obj/thing_data.o \
obj/thing_doors.o \
obj/thing_effects.o \
obj/thing_factory.o \
obj/thing_list.o \
obj/thing_navigate.o \
obj/thing_objects.o \
obj/thing_physics.o \
obj/thing_shots.o \
obj/thing_stats.o \
obj/thing_traps.o \
obj/value_util.o \
obj/vidfade.o \
obj/vidmode_data.o \
obj/vidmode.o \
obj/KeeperSpeechImp.o \
obj/spritesheet.o \
$(FTEST_OBJS) \
$(RES)

MAIN_OBJ = obj/main.o

TESTS_OBJ = obj/tests/tst_main.o \
obj/tests/tst_fixes.o \
obj/tests/001_test.o \
obj/tests/tst_enet_server.o \
obj/tests/tst_enet_client.o

CU_DIR = deps/CUnit-2.1-3/CUnit
CU_INC = -I"$(CU_DIR)/Headers"
CU_OBJS = \
	obj/cu/Basic.o \
	obj/cu/TestDB.o \
	obj/cu/CUError.o \
	obj/cu/TestRun.o \
	obj/cu/Util.o

# include and library directories
<<<<<<< HEAD
LINKLIB =  -L"sdl/lib" -mwindows \
	-L"deps/ffmpeg/libavcodec" -lavcodec \
	-L"deps/ffmpeg/libavformat" -lavformat \
	-L"deps/ffmpeg/libswresample" -lswresample \
	-L"deps/ffmpeg/libavutil" -lavutil \
	-lwinmm -lmingw32 -limagehlp -lSDL2main -lSDL2 -lSDL2_mixer -lSDL2_net -lSDL2_image \
	-L"deps/zlib" -lz -lws2_32 -ldbghelp -lsecur32 -lole32 -lbcrypt -lstrmiids
INCS = \
	-I"sdl/include" \
	-I"sdl/include/SDL2" \
	-I"deps/enet/include" \
	-I"deps/centijson/src" \
	-I"deps/centitoml" \
	-I"deps/astronomy" \
	-I"deps/ffmpeg"
=======
LINKLIB = -mwindows \
	-L"sdl/lib" -lSDL2 -lSDL2_mixer -lSDL2_net -lSDL2_image \
	-L"deps/astronomy" -lastronomy \
	-L"deps/enet" -lenet \
	-L"deps/spng" -lspng \
	-L"deps/centijson" -ljson \
	-L"deps/zlib" -lminizip -lz \
	-lwinmm -lmingw32 -limagehlp -lws2_32 -ldbghelp
INCS = \
	-I"deps/zlib/include" \
	-I"deps/spng/include" \
	-I"sdl/include" \
	-I"sdl/include/SDL2" \
	-I"deps/enet/include" \
	-I"deps/centijson/include" \
	-I"deps/centitoml" \
	-I"deps/astronomy/include" \
	-I"obj" # To find ver_defs.h
>>>>>>> 49a3a1ca
CXXINCS =  $(INCS)

STDOBJS   = $(subst obj/,obj/std/,$(OBJS))
HVLOGOBJS = $(subst obj/,obj/hvlog/,$(OBJS))
STD_MAIN_OBJ = $(subst obj/,obj/std/,$(MAIN_OBJ))
HVLOG_MAIN_OBJ = $(subst obj/,obj/hvlog/,$(MAIN_OBJ))


# allow extracting files from archives, replacing pre-existing ones
ENABLE_EXTRACT ?= 1

# flags to generate dependency files
DEPFLAGS = -MMD -MP -MF"$(@:%.o=%.d)" -MT"$(@:%.o=%.d)" -DSPNG_STATIC=1
# other flags to include while compiling
INCFLAGS =
# code optimization and debugging flags
CV2PDB := $(shell PATH=`pwd`:$$PATH command -v cv2pdb.exe 2> /dev/null)
DEBUG ?= 0
ifeq ($(DEBUG), 1)
  OPTFLAGS = -march=x86-64 -fno-omit-frame-pointer -O0
  DBGFLAGS = -g -DDEBUG
else
  # frame pointer is required for ASM code to work
  OPTFLAGS = -march=x86-64 -fno-omit-frame-pointer -O3
  # if we can create a separate debug info file then do it
  ifdef CV2PDB
    DBGFLAGS = -g
  else
    DBGFLAGS =
  endif
endif

# logging level flags
STLOGFLAGS = -DBFDEBUG_LEVEL=0
HVLOGFLAGS = -DBFDEBUG_LEVEL=10
# compiler warning generation flags
WARNFLAGS = -Wall -W -Wshadow -Wno-sign-compare -Wno-unused-parameter -Wno-strict-aliasing -Wno-unknown-pragmas -Werror
# disabled warnings: -Wextra -Wtype-limits
CXXFLAGS = $(CXXINCS) -c -std=gnu++1y -fmessage-length=0 $(WARNFLAGS) $(DEPFLAGS) $(OPTFLAGS) $(DBGFLAGS) $(FTEST_DBGFLAGS) $(INCFLAGS)
CFLAGS = $(INCS) -c -std=gnu11 -fmessage-length=0 $(WARNFLAGS) -Werror=implicit $(DEPFLAGS) $(FTEST_DBGFLAGS) $(OPTFLAGS) $(DBGFLAGS) $(INCFLAGS)
LDFLAGS = $(LINKLIB) $(OPTFLAGS) $(DBGFLAGS) $(FTEST_DBGFLAGS) $(LINKFLAGS) -Wl,-Map,"$(@:%.exe=%.map)"

ifeq ($(USE_PRE_FILE), 1)
CXXFLAGS += -DUSE_PRE_FILE=1
CFLAGS += -DUSE_PRE_FILE=1
endif

CAMPAIGNS = $(patsubst campgns/%.cfg,%,$(wildcard campgns/*.cfg))
MAPPACKS = $(patsubst levels/%.cfg,%,$(filter-out %/personal.cfg,$(wildcard levels/*.cfg)))
LANGS = eng chi cht cze dut fre ger ita jpn kor lat pol rus spa swe

# load program version
include version.mk

VER_STRING = $(VER_MAJOR).$(VER_MINOR).$(VER_RELEASE).$(BUILD_NUMBER) $(PACKAGE_SUFFIX)

# load depenency packages
include prebuilds.mk

# name virtual targets
.PHONY: all docs docsdox clean clean-build deep-clean build-before
.PHONY: standard std-before std-after
.PHONY: heavylog hvlog-before hvlog-after
.PHONY: package clean-package deep-clean-package
.PHONY: tools clean-tools deep-clean-tools
.PHONY: clean-libexterns deep-clean-libexterns
.PHONY: tests

# dependencies tracking
-include $(filter %.d,$(STDOBJS:%.o=%.d))
-include $(filter %.d,$(HVLOGOBJS:%.o=%.d))


# 'make all' calculates the current checksum of all .h and .hpp files, storing the checksum in a file. Then it decides whether to run 'make clean' or 'make standard' based on whether any .h and .hpp files have been altered
HEADER_CHECKSUM_FILE=.header_checksum

all:
	@start_time=$$(date +%s.%N); \
	get_header_cksum=$$(find ./src/ -type f \( -name "*.h" -o -name "*.hpp" \) -print0 | sort -z | xargs -0 cksum | cksum | awk '{print $$1}'); \
	current_checksum=$$(echo $$get_header_cksum $(DEBUG) | cksum | awk '{print $$1}'); \
	if [ ! -f $(HEADER_CHECKSUM_FILE) ] || [ "$$(cat $(HEADER_CHECKSUM_FILE))" != "$$current_checksum" ]; then \
		$(MAKE) clean; \
	fi; \
	$(MAKE) standard || exit 1; \
	echo "$$current_checksum" > $(HEADER_CHECKSUM_FILE); \
	end_time=$$(date +%s.%N); \
	duration=$$(awk "BEGIN {print $$end_time - $$start_time}"); \
	printf "\033[97mCompiled in: %0.2f seconds\033[0m\n" $$duration;

standard: CXXFLAGS += $(STLOGFLAGS)
standard: CFLAGS += $(STLOGFLAGS)
standard: std-before $(BIN) std-after

heavylog: CXXFLAGS += $(HVLOGFLAGS)
heavylog: CFLAGS += $(HVLOGFLAGS)
heavylog: hvlog-before $(HVLOGBIN) hvlog-after

# not nice but necessary for make -j to work
FOLDERS = bin obj/std obj/hvlog \
obj/std/ftests \
obj/std/ftests/tests \
obj/tests obj/cu \
obj/std/centitoml obj/hvlog/centitoml \
sdl/for_final_package

$(shell $(MKDIR) $(FOLDERS))

<<<<<<< HEAD
# We need this file because we need git update
build-before: libexterns deps/zlib/configure.log
build-before: deps/ffmpeg/libavformat/avformat-61.dll
build-before: deps/ffmpeg/libavcodec/avcodec-61.dll
build-before: deps/ffmpeg/libavutil/avutil-59.dll
build-before: deps/ffmpeg/libswresample/swresample-5.dll
=======
build-before: libexterns
>>>>>>> 49a3a1ca

std-before: build-before
hvlog-before: build-before

docs: docsdox

docsdox: docs/doxygen.conf
	VERSION=$(VER_STRING) $(DOXYTOOL) docs/doxygen.conf

deep-clean: deep-clean-tools deep-clean-package
	$(MAKE) -f libexterns.mk deep-clean-libexterns

clean: submodule clean-build clean-tools clean-libexterns clean-package

submodule:
	-git submodule init && git submodule update

clean-build:
	-$(RM) $(STDOBJS) $(STD_MAIN_OBJ) $(filter %.d,$(STDOBJS:%.o=%.d)) $(filter %.d,$(STD_MAIN_OBJ:%.o=%.d))
	-$(RM) $(HVLOGOBJS) $(HVLOG_MAIN_OBJ) $(filter %.d,$(HVLOGOBJS:%.o=%.d)) $(filter %.d,$(HVLOG_MAIN_OBJ:%.o=%.d))
	-$(RM) $(BIN) $(BIN:%.exe=%.map)
	-$(RM) $(BIN) $(BIN:%.exe=%.pdb)
	-$(RM) $(HVLOGBIN) $(HVLOGBIN:%.exe=%.map)
	-$(RM) $(HVLOGBIN) $(HVLOGBIN:%.exe=%.pdb)
	-$(RM) bin/keeperfx.dll
	-$(RM) $(GENSRC)
	-$(RM) res/*.ico
	-$(RM) obj/keeperfx.*

$(BIN): $(GENSRC) $(STDOBJS) $(STD_MAIN_OBJ) std-before
	-$(ECHO) 'Building target: $@'
	$(CPP) -o "$@" $(STDOBJS) $(STD_MAIN_OBJ) $(LIBS) $(LDFLAGS)
ifdef CV2PDB
	$(CV2PDB) -C "$@"
endif
	-$(ECHO) ' '

$(HVLOGBIN): $(GENSRC) $(HVLOGOBJS) $(HVLOG_MAIN_OBJ) hvlog-before
	-$(ECHO) 'Building target: $@'
	$(CPP) -o "$@" $(HVLOGOBJS) $(HVLOG_MAIN_OBJ) $(LIBS) $(LDFLAGS)
ifdef CV2PDB
	$(CV2PDB) -C "$@"
endif
	-$(ECHO) ' '

$(TEST_BIN): $(GENSRC) $(STDOBJS) $(TESTS_OBJ) $(CU_OBJS) std-before
	-$(ECHO) 'Building target: $@'
	$(CPP) -o "$@" $(TESTS_OBJ) $(STDOBJS) $(CU_OBJS) $(LDFLAGS)
ifdef CV2PDB
	$(CV2PDB) -C "$@"
endif

obj/std/centitoml/toml_api.o obj/hvlog/centitoml/toml_api.o: deps/centitoml/toml_api.c build-before
	-$(ECHO) 'Building file: $<'
	$(CC) $(CFLAGS) -o"$@" "$<"
	-$(ECHO) ' '

obj/tests/%.o: tests/%.cpp $(GENSRC)
	-$(ECHO) 'Building file: $<'
	$(CPP) $(CXXFLAGS) -I"src/" $(CU_INC) -o"$@" "$<"
	-$(ECHO) ' '

obj/cu/%.o: $(CU_DIR)/Sources/Framework/%.c
	$(CPP) $(CXXFLAGS) $(CU_INC) -o"$@" "$<"

obj/cu/%.o: $(CU_DIR)/Sources/Basic/%.c
	$(CPP) $(CXXFLAGS) $(CU_INC) -o"$@" "$<"

obj/std/%.o obj/hvlog/%.o: src/%.cpp libexterns $(GENSRC)
	-$(ECHO) 'Building file: $<'
	@grep -E "#include \"(\.\./)?(\.\./)?pre_inc.h\"" "$<" >/dev/null || echo "\n\nAll files should have #include \"pre_inc.h\" as first include\n\n" >&2 | false
	@grep -E "#include \"(\.\./)?(\.\./)?post_inc.h\"" "$<" >/dev/null || echo "\n\nAll files should have #include \"post_inc.h\" as last include\n\n" >&2 | false
	$(CPP) $(CXXFLAGS) -o"$@" "$<"
	-$(ECHO) ' '

obj/std/%.o obj/hvlog/%.o: src/%.c libexterns $(GENSRC)
	-$(ECHO) 'Building file: $<'
	@grep -E "#include \"(\.\./)?(\.\./)?pre_inc.h\"" "$<" >/dev/null || echo "\n\nAll files should have #include \"pre_inc.h\" as first include\n\n" >&2 | false
	@grep -E "#include \"(\.\./)?(\.\./)?post_inc.h\"" "$<" >/dev/null || echo "\n\nAll files should have #include \"post_inc.h\" as last include\n\n" >&2 | false
	$(CC) $(CFLAGS) -o"$@" "$<"
	-$(ECHO) ' '

# Windows resources compilation
obj/std/%.res obj/hvlog/%.res: res/%.rc res/keeperfx_icon.ico $(GENSRC)
	-$(ECHO) 'Building resource: $<'
	$(WINDRES) -i "$<" --input-format=rc -o "$@" -O coff -I"obj/"
	-$(ECHO) ' '

# Creation of Windows icon files from PNG files
res/%.ico: res/%016-08bpp.png res/%032-08bpp.png res/%048-08bpp.png res/%064-08bpp.png res/%128-08bpp.png res/%128-24bpp.png res/%256-24bpp.png res/%512-24bpp.png $(PNGTOICO)
	-$(ECHO) 'Building icon: $@'
	$(PNGTOICO) "$@" $(word 8,$^) $(word 7,$^) $(word 6,$^) --colors 256 $(word 5,$^) $(word 4,$^) $(word 3,$^) --colors 16 $(word 2,$^) $(word 1,$^)
	-$(ECHO) ' '

obj/ver_defs.h: version.mk Makefile
	$(ECHO) \#define VER_MAJOR   $(VER_MAJOR) > "$(@D)/tmp"
	$(ECHO) \#define VER_MINOR   $(VER_MINOR) >> "$(@D)/tmp"
	$(ECHO) \#define VER_RELEASE $(VER_RELEASE) >> "$(@D)/tmp"
	$(ECHO) \#define VER_BUILD   $(BUILD_NUMBER) >> "$(@D)/tmp"
	$(ECHO) \#define VER_STRING  \"$(VER_STRING)\" >> "$(@D)/tmp"
	$(ECHO) \#define PACKAGE_SUFFIX  \"$(PACKAGE_SUFFIX)\" >> "$(@D)/tmp"
	$(ECHO) \#define GIT_REVISION  \"`git describe  --always`\" >> "$(@D)/tmp"
	$(MV) "$(@D)/tmp" "$@"

tests: std-before $(TEST_BIN)

libexterns: libexterns.mk
	$(MAKE) -f libexterns.mk

clean-libexterns: libexterns.mk
	-$(MAKE) -f libexterns.mk clean-libexterns
	-$(RM) -rf deps/enet deps/zlib deps/spng deps/astronomy deps/centijson
	-$(RM) libexterns

deps/enet deps/zlib deps/spng deps/astronomy deps/centijson:
	$(MKDIR) $@

src/api.c: deps/centijson/include/json.h
src/bflib_enet.cpp: deps/enet/include/enet/enet.h
src/custom_sprites.c: deps/zlib/include/zlib.h deps/spng/include/spng.h deps/centijson/include/json.h
src/moonphase.c: deps/astronomy/include/astronomy.h
deps/centitoml/toml_api.c: deps/centijson/include/json.h
deps/centitoml/toml_conv.c: deps/centijson/include/json.h

deps/enet-mingw32.tar.gz:
	curl -Lso $@ "https://github.com/dkfans/kfx-deps/releases/download/initial/enet-mingw32.tar.gz"

deps/enet/include/enet/enet.h: deps/enet-mingw32.tar.gz | deps/enet
	tar xzmf $< -C deps/enet

deps/zlib-mingw32.tar.gz:
	curl -Lso $@ "https://github.com/dkfans/kfx-deps/releases/download/initial/zlib-mingw32.tar.gz"

deps/zlib/include/zlib.h: deps/zlib-mingw32.tar.gz | deps/zlib
	tar xzmf $< -C deps/zlib

deps/spng-mingw32.tar.gz:
	curl -Lso $@ "https://github.com/dkfans/kfx-deps/releases/download/initial/spng-mingw32.tar.gz"

deps/spng/include/spng.h: deps/spng-mingw32.tar.gz | deps/spng
	tar xzmf $< -C deps/spng

deps/astronomy-mingw32.tar.gz:
	curl -Lso $@ "https://github.com/dkfans/kfx-deps/releases/download/astronomy_fix/astronomy-mingw32.tar.gz"

deps/astronomy/include/astronomy.h: deps/astronomy-mingw32.tar.gz | deps/astronomy
	tar xzmf $< -C deps/astronomy

deps/centijson-mingw32.tar.gz:
	curl -Lso $@ "https://github.com/dkfans/kfx-deps/releases/download/initial/centijson-mingw32.tar.gz"

deps/centijson/include/json.h: deps/centijson-mingw32.tar.gz | deps/centijson
	tar xzmf $< -C deps/centijson

deps/ffmpeg/libavutil/avconfig.h:
	cd deps/ffmpeg && ./configure \
		--disable-x86asm \
		--disable-programs \
		--disable-doc \
		--disable-devices \
		--disable-everything \
		--disable-filters \
		--disable-static \
		--disable-avdevice \
		--disable-swscale \
		--disable-postproc \
		--disable-avfilter \
		--disable-network \
		--disable-dwt \
		--disable-lsp \
		--disable-faan \
		--disable-iamf \
		--disable-pixelutils \
		--disable-debug \
		--enable-shared \
		--enable-small \
		--enable-decoder=smacker \
		--enable-decoder=smackaud \
		--enable-demuxer=smacker \
		--enable-protocol=file \
		--arch=i686 \
		--target-os=mingw32 \
		--cross-prefix=$(CROSS_COMPILE) \
		--progs-suffix=$(CROSS_COMPILE) \
		--enable-cross-compile

deps/ffmpeg/libavformat/avformat-61.dll: deps/ffmpeg/libavutil/avconfig.h
	cd deps/ffmpeg && $(MAKE) -j$(shell nproc) libavformat/avformat-61.dll

deps/ffmpeg/libavcodec/avcodec-61.dll: deps/ffmpeg/libavutil/avconfig.h
	cd deps/ffmpeg && $(MAKE) -j$(shell nproc) libavcodec/avcodec-61.dll

deps/ffmpeg/libavutil/avutil-59.dll: deps/ffmpeg/libavutil/avconfig.h
	cd deps/ffmpeg && $(MAKE) -j$(shell nproc) libavutil/avutil-59.dll

deps/ffmpeg/libswresample/swresample-5.dll: deps/ffmpeg/libavutil/avconfig.h
	cd deps/ffmpeg && $(MAKE) -j$(shell nproc) libswresample/swresample-5.dll

include tool_png2ico.mk
include tool_pngpal2raw.mk
include tool_png2bestpal.mk
include tool_po2ngdat.mk
include tool_sndbanker.mk
include tool_rnctools.mk
#include tool_dkillconv.mk

include pkg_lang.mk
include pkg_gfx.mk
include pkg_sfx.mk
include package.mk

export RM CP MKDIR MV ECHO
#******************************************************************************<|MERGE_RESOLUTION|>--- conflicted
+++ resolved
@@ -341,31 +341,18 @@
 	obj/cu/Util.o
 
 # include and library directories
-<<<<<<< HEAD
-LINKLIB =  -L"sdl/lib" -mwindows \
+LINKLIB = -mwindows \
+	-L"sdl/lib" -lSDL2 -lSDL2_mixer -lSDL2_net -lSDL2_image \
+	-L"deps/ffmpeg/libavformat" -lavformat \
 	-L"deps/ffmpeg/libavcodec" -lavcodec \
-	-L"deps/ffmpeg/libavformat" -lavformat \
 	-L"deps/ffmpeg/libswresample" -lswresample \
 	-L"deps/ffmpeg/libavutil" -lavutil \
-	-lwinmm -lmingw32 -limagehlp -lSDL2main -lSDL2 -lSDL2_mixer -lSDL2_net -lSDL2_image \
-	-L"deps/zlib" -lz -lws2_32 -ldbghelp -lsecur32 -lole32 -lbcrypt -lstrmiids
-INCS = \
-	-I"sdl/include" \
-	-I"sdl/include/SDL2" \
-	-I"deps/enet/include" \
-	-I"deps/centijson/src" \
-	-I"deps/centitoml" \
-	-I"deps/astronomy" \
-	-I"deps/ffmpeg"
-=======
-LINKLIB = -mwindows \
-	-L"sdl/lib" -lSDL2 -lSDL2_mixer -lSDL2_net -lSDL2_image \
 	-L"deps/astronomy" -lastronomy \
 	-L"deps/enet" -lenet \
 	-L"deps/spng" -lspng \
 	-L"deps/centijson" -ljson \
 	-L"deps/zlib" -lminizip -lz \
-	-lwinmm -lmingw32 -limagehlp -lws2_32 -ldbghelp
+	-lwinmm -lmingw32 -limagehlp -lws2_32 -ldbghelp -lbcrypt
 INCS = \
 	-I"deps/zlib/include" \
 	-I"deps/spng/include" \
@@ -375,8 +362,8 @@
 	-I"deps/centijson/include" \
 	-I"deps/centitoml" \
 	-I"deps/astronomy/include" \
+	-I"deps/ffmpeg" \
 	-I"obj" # To find ver_defs.h
->>>>>>> 49a3a1ca
 CXXINCS =  $(INCS)
 
 STDOBJS   = $(subst obj/,obj/std/,$(OBJS))
@@ -484,16 +471,7 @@
 
 $(shell $(MKDIR) $(FOLDERS))
 
-<<<<<<< HEAD
-# We need this file because we need git update
-build-before: libexterns deps/zlib/configure.log
-build-before: deps/ffmpeg/libavformat/avformat-61.dll
-build-before: deps/ffmpeg/libavcodec/avcodec-61.dll
-build-before: deps/ffmpeg/libavutil/avutil-59.dll
-build-before: deps/ffmpeg/libswresample/swresample-5.dll
-=======
 build-before: libexterns
->>>>>>> 49a3a1ca
 
 std-before: build-before
 hvlog-before: build-before
@@ -525,7 +503,7 @@
 
 $(BIN): $(GENSRC) $(STDOBJS) $(STD_MAIN_OBJ) std-before
 	-$(ECHO) 'Building target: $@'
-	$(CPP) -o "$@" $(STDOBJS) $(STD_MAIN_OBJ) $(LIBS) $(LDFLAGS)
+	$(CPP) -o "$@" $(STDOBJS) $(STD_MAIN_OBJ) $(LDFLAGS)
 ifdef CV2PDB
 	$(CV2PDB) -C "$@"
 endif
@@ -533,7 +511,7 @@
 
 $(HVLOGBIN): $(GENSRC) $(HVLOGOBJS) $(HVLOG_MAIN_OBJ) hvlog-before
 	-$(ECHO) 'Building target: $@'
-	$(CPP) -o "$@" $(HVLOGOBJS) $(HVLOG_MAIN_OBJ) $(LIBS) $(LDFLAGS)
+	$(CPP) -o "$@" $(HVLOGOBJS) $(HVLOG_MAIN_OBJ) $(LDFLAGS)
 ifdef CV2PDB
 	$(CV2PDB) -C "$@"
 endif
@@ -608,7 +586,7 @@
 	-$(RM) -rf deps/enet deps/zlib deps/spng deps/astronomy deps/centijson
 	-$(RM) libexterns
 
-deps/enet deps/zlib deps/spng deps/astronomy deps/centijson:
+deps/enet deps/zlib deps/spng deps/astronomy deps/centijson deps/ffmpeg:
 	$(MKDIR) $@
 
 src/api.c: deps/centijson/include/json.h
@@ -617,6 +595,8 @@
 src/moonphase.c: deps/astronomy/include/astronomy.h
 deps/centitoml/toml_api.c: deps/centijson/include/json.h
 deps/centitoml/toml_conv.c: deps/centijson/include/json.h
+src/bflib_fmvids.cpp: deps/ffmpeg/libavformat/avformat.h
+obj/std/bflib_fmvids.o obj/hvlog/bflib_fmvids.o: CXXFLAGS += -Wno-error=deprecated-declarations
 
 deps/enet-mingw32.tar.gz:
 	curl -Lso $@ "https://github.com/dkfans/kfx-deps/releases/download/initial/enet-mingw32.tar.gz"
@@ -648,49 +628,11 @@
 deps/centijson/include/json.h: deps/centijson-mingw32.tar.gz | deps/centijson
 	tar xzmf $< -C deps/centijson
 
-deps/ffmpeg/libavutil/avconfig.h:
-	cd deps/ffmpeg && ./configure \
-		--disable-x86asm \
-		--disable-programs \
-		--disable-doc \
-		--disable-devices \
-		--disable-everything \
-		--disable-filters \
-		--disable-static \
-		--disable-avdevice \
-		--disable-swscale \
-		--disable-postproc \
-		--disable-avfilter \
-		--disable-network \
-		--disable-dwt \
-		--disable-lsp \
-		--disable-faan \
-		--disable-iamf \
-		--disable-pixelutils \
-		--disable-debug \
-		--enable-shared \
-		--enable-small \
-		--enable-decoder=smacker \
-		--enable-decoder=smackaud \
-		--enable-demuxer=smacker \
-		--enable-protocol=file \
-		--arch=i686 \
-		--target-os=mingw32 \
-		--cross-prefix=$(CROSS_COMPILE) \
-		--progs-suffix=$(CROSS_COMPILE) \
-		--enable-cross-compile
-
-deps/ffmpeg/libavformat/avformat-61.dll: deps/ffmpeg/libavutil/avconfig.h
-	cd deps/ffmpeg && $(MAKE) -j$(shell nproc) libavformat/avformat-61.dll
-
-deps/ffmpeg/libavcodec/avcodec-61.dll: deps/ffmpeg/libavutil/avconfig.h
-	cd deps/ffmpeg && $(MAKE) -j$(shell nproc) libavcodec/avcodec-61.dll
-
-deps/ffmpeg/libavutil/avutil-59.dll: deps/ffmpeg/libavutil/avconfig.h
-	cd deps/ffmpeg && $(MAKE) -j$(shell nproc) libavutil/avutil-59.dll
-
-deps/ffmpeg/libswresample/swresample-5.dll: deps/ffmpeg/libavutil/avconfig.h
-	cd deps/ffmpeg && $(MAKE) -j$(shell nproc) libswresample/swresample-5.dll
+deps/ffmpeg-mingw32.tar.gz:
+	curl -Lso $@ "https://github.com/dkfans/kfx-deps/releases/download/initial/ffmpeg-mingw32.tar.gz"
+
+deps/ffmpeg/libavformat/avformat.h: deps/ffmpeg-mingw32.tar.gz | deps/ffmpeg
+	tar xzmf $< -C deps/ffmpeg
 
 include tool_png2ico.mk
 include tool_pngpal2raw.mk
