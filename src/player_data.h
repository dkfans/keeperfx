/******************************************************************************/
// Free implementation of Bullfrog's Dungeon Keeper strategy game.
/******************************************************************************/
/** @file player_data.h
 *     Header file for player_data.c.
 * @par Purpose:
 *     Player data structures definitions.
 * @par Comment:
 *     Just a header file - #defines, typedefs, function prototypes etc.
 * @author   Tomasz Lis
 * @date     10 Nov 2009 - 20 Jan 2010
 * @par  Copying and copyrights:
 *     This program is free software; you can redistribute it and/or modify
 *     it under the terms of the GNU General Public License as published by
 *     the Free Software Foundation; either version 2 of the License, or
 *     (at your option) any later version.
 */
/******************************************************************************/
#ifndef DK_PLYR_DATA_H
#define DK_PLYR_DATA_H

#include "bflib_basics.h"
#include "globals.h"
#include "engine_camera.h"
#include "bflib_video.h"
#include "roomspace.h"

#ifdef __cplusplus
extern "C" {
#endif
/******************************************************************************/
#define PLAYERS_COUNT           5
#define PLAYERS_EXT_COUNT       6
/** This acts as default value for neutral_player_number */
#define NEUTRAL_PLAYER          5
/** This acts as default value for hero_player_number */
#define HERO_PLAYER             4

#define INVALID_PLAYER (&bad_player)
#define INVALID_PLAYER_ADD (&bad_playeradd)

#define PLAYER_MP_MESSAGE_LEN  64

#define WANDER_POINTS_COUNT    200

enum PlayerInitFlags {
    PlaF_Allocated               = 0x01,
    PlaF_Unknown2                = 0x02,
    PlaF_NewMPMessage            = 0x04,
    PlaF_Unknown8                = 0x08,
    PlaF_KeyboardInputDisabled   = 0x10,
    PlaF_ChosenSlabHasActiveTask = 0x20, // Enabled when there are active tasks for the current slab. Used to determine if a high slab is tagged for digging (or not).
    PlaF_CompCtrl                = 0x40,
    PlaF_MouseInputDisabled      = 0x80,
};

enum PlayerField6Flags {
    PlaF6_Unknown01         = 0x01,
    PlaF6_PlyrHasQuit       = 0x02,
    // The below are unused
    PlaF6_Unknown04         = 0x04,
    PlaF6_Unknown08         = 0x08,
    PlaF6_Unknown10         = 0x10,
    PlaF6_Unknown20         = 0x20,
    PlaF6_Unknown40         = 0x40,
    PlaF6_Unknown80         = 0x80,
};

enum PlayerViewModes {
    PVM_EmptyView = 0,
    PVM_CreatureView, /**< View from a creature perspective, first person. */
    PVM_IsoWibbleView, /**< Dungeon overview from isometric front perspective, simplified version - only 4 angles. */
    PVM_ParchmentView, /**< Full screen parchment map view, showing dungeon schematic from top. */
    PVM_Unknown4,
    PVM_FrontView, /**< Dungeon overview from isometric front perspective, advanced version - fluent rotation. */
    PVM_ParchFadeIn, /**< Transitional view when fading from Isometric view to Parchment map. */
    PVM_ParchFadeOut, /**< Transitional view when fading from Parchment map back to Isometric view. */
    PVM_IsoStraightView, /**< Same as PVM_IsoWibbleView, but without wibble. */
};

enum PlayerViewType {
    PVT_None = 0,
    PVT_DungeonTop, /**< Normal map view. */
    PVT_CreatureContrl, /**< First person creature control mode. */
    PVT_CreaturePasngr, /**< First person creature view mode without controlling it. */
    PVT_MapScreen,      /**< Parchment map screen. */
    PVT_MapFadeIn, // 5
    PVT_MapFadeOut,
};

enum PlayerVictoryState {
    VicS_Undecided = 0,
    VicS_WonLevel,
    VicS_LostLevel,
    VicS_State3,
};

enum PlayerCursorStates {
    CSt_DefaultArrow  = 0, // Default - Arrow Cursor
    CSt_PickAxe       = 1, // Dig - Pickake cursor
    CSt_DoorKey       = 2, // Lock/Unlock Door - Key cursor
    CSt_PowerHand     = 3, // Power Hand cursor
};

enum PlayerAdditionalFlags {
    PlaAF_None                      = 0x00,
    PlaAF_NoThingUnderPowerHand     = 0x01, // Chosen subtile has nothing to interact with with the Power Hand (no creature to slap etc) (But the power hand is active)
    PlaAF_ChosenSubTileIsHigh       = 0x02, // Chosen subtile is at ceiling height (dirt/rock/wall etc)
    PlaAF_FreezePaletteIsActive     = 0x04, // blue_palette is being used during Freeze Spell
    PlaAF_LightningPaletteIsActive  = 0x08, // lightning_palette is being used during Lightning Spell
    PlaAF_UnlockedLordTorture       = 0x10, // if this flag is set, the player will be sent to the Lord Torture Mini-game
    // The below are unused in KFX
    PlaAF_Unkn20                    = 0x20,
    PlaAF_Unkn40                    = 0x40,
    PlaAF_Unkn80                    = 0x80,
};

/******************************************************************************/
#pragma pack(1)

struct SubtileXY {
    MapSubtlCoord stl_x;
    MapSubtlCoord stl_y;
};

struct Wander
{
  unsigned long points_count;
  /** Index at which the search function inserts (or replaces) points. */
  unsigned long point_insert_idx;
  /** Slab last checked by the search function. */
  unsigned long last_checked_slb_num;
  /** Amount of slabs to be checked in one run of the search function. */
  unsigned long num_check_per_run;
  /** Max amount of points added in one run of the search function. */
  unsigned long max_found_per_check;
  unsigned char wdrfield_14;
  unsigned char wandr_slot;
  unsigned char plyr_idx;
  unsigned char plyr_bit;
  /** Array of points where the creatures could go wander. */
  struct SubtileXY points[WANDER_POINTS_COUNT];
};

struct PlayerInfo {
    unsigned char allocflags;
    unsigned char field_1;
    unsigned char boxsize; //field_2 seems to be used in DK, so now renamed and used in KeeperFX
    unsigned char additional_flags; // Uses PlayerAdditionalFlags
    unsigned char input_crtr_control;
    unsigned char input_crtr_query;
    unsigned char flgfield_6;
    unsigned char *lens_palette;
    /** Index of packet slot associated with this player. */
    unsigned char packet_num;
    long hand_animationId;
    unsigned int hand_busy_until_turn;
unsigned char field_14;
    char player_name[20];
    unsigned char victory_state;
    unsigned char allied_players; // bit 0-4 (allies), bit 5-7 (locked allies)
    unsigned char id_number;
    unsigned char is_active;
    short controlled_thing_idx;
    long controlled_thing_creatrn;
    short thing_under_hand;
    unsigned char view_mode;
    /** Pointer to the currently active camera. */
    struct Camera *acamera;
    struct Camera cameras[4];
    MapCoord zoom_to_pos_x;
    MapCoord zoom_to_pos_y;
    struct Wander wandr_within;
    struct Wander wandr_outside;
    short hand_thing_idx;
    short field_43C;
    short influenced_thing_idx;
    long influenced_thing_creation;
    short engine_window_width;
    short engine_window_height;
    short engine_window_x;
    short engine_window_y;
    short minimap_pos_x;
    short minimap_pos_y;
    unsigned short minimap_zoom;
    unsigned char view_type;
    unsigned char work_state;
    unsigned char primary_cursor_state;
    unsigned char secondary_cursor_state;
    unsigned char continue_work_state;
char field_45F;
short cursor_light_idx;
    char mp_message_text[PLAYER_MP_MESSAGE_LEN];
    unsigned char chosen_room_kind;
    unsigned char full_slab_cursor; // 0 for subtile sized cursor, 1 for slab sized cursor
    char chosen_trap_kind;
    char chosen_door_kind;
    MapSubtlCoord cursor_clicked_subtile_x; // x coord of subtile clicked by mouse cursor
    MapSubtlCoord cursor_clicked_subtile_y; // y coord of subtile clicked by mouse cursor
    unsigned char cursor_button_down; // left or right button down (whilst using the bounding box cursor)
    /** Player instance, from PlayerInstanceNum enum. */
    unsigned char instance_num;
    unsigned long instance_remain_rurns;
    /** If view mode is temporarily covered by another, the original mode which is to be restored later will be saved here.*/
    char view_mode_restore;
    long dungeon_camera_zoom;
    long field_4BD;
    long palette_fade_step_pain;
    long palette_fade_step_possession;
    unsigned char *main_palette;
    long field_4CD;
    char field_4D1;
    /** Overcharge level while casting keeper powers. */
    long cast_expand_level;
    long field_4D6;
    char video_cluedo_mode;
<<<<<<< HEAD
    MapCoordDelta zoom_to_movement_x;
    MapCoordDelta zoom_to_movement_y;
    GameTurn field_4E3;
    long game_version;
    GameTurn field_4EB;
=======
    long field_4DB;
    long field_4DF;
    long power_of_cooldown_turn;
    long field_4E7;
    long display_objective_turn;
>>>>>>> 551dfa86
    };

struct CheatSelection
{
    SlabKind chosen_terrain_kind;
    PlayerNumber chosen_player;
    unsigned char chosen_creature_kind;
    unsigned char chosen_hero_kind;
    unsigned char chosen_experience_level;
};

struct PlayerInfoAdd {
    struct CheatSelection cheatselection;
    TbBool first_person_dig_claim_mode;
    unsigned char teleport_destination;
    TbBool nearest_teleport;
    BattleIndex battleid;
    unsigned short selected_fp_thing_pickup;
    struct RoomSpace render_roomspace;
    struct RoomSpace roomspace;
    unsigned char roomspace_mode;
    int user_defined_roomspace_width;
    int roomspace_detection_looseness;
    int roomspace_width;
    int roomspace_height;
    TbBool one_click_mode_exclusive;
    TbBool one_click_lock_cursor;
    TbBool ignore_next_PCtr_RBtnRelease;
    TbBool ignore_next_PCtr_LBtnRelease;
    char swap_to_untag_mode; // 0 = no, 1 = maybe, 2= yes, -1 = disable
    unsigned char roomspace_highlight_mode;
    TbBool roomspace_no_default;
    MapSubtlCoord cursor_subtile_x;
    MapSubtlCoord cursor_subtile_y;
    MapSubtlCoord previous_cursor_subtile_x;
    MapSubtlCoord previous_cursor_subtile_y;
    TbBool mouse_is_offmap;
    TbBool roomspace_drag_paint_mode;
    unsigned char roomspace_l_shape;
    TbBool roomspace_horizontal_first;
};

/******************************************************************************/
extern unsigned char my_player_number;

#pragma pack()
/******************************************************************************/
extern unsigned short player_colors_map[];
extern TbPixel player_path_colours[];
extern TbPixel player_room_colours[];
extern TbPixel player_flash_colours[];
extern TbPixel player_highlight_colours[];
extern unsigned short const player_cubes[];
extern long neutral_player_number;
extern long hero_player_number;
extern struct PlayerInfo bad_player;
extern struct PlayerInfoAdd bad_playeradd;
/******************************************************************************/
struct PlayerInfo *get_player_f(long plyr_idx,const char *func_name);
struct PlayerInfoAdd *get_playeradd_f(long plyr_idx,const char *func_name);
#define get_player(plyr_idx) get_player_f(plyr_idx,__func__)
#define get_my_player() get_player_f(my_player_number,__func__)
#define get_playeradd(plyr_idx) get_playeradd_f(plyr_idx,__func__)
#define get_my_playeradd() get_playeradd_f(my_player_number,__func__)
TbBool player_invalid(const struct PlayerInfo *player);
TbBool player_exists(const struct PlayerInfo *player);
TbBool is_my_player(const struct PlayerInfo *player);
TbBool is_my_player_number(PlayerNumber plyr_num);
TbBool player_allied_with(const struct PlayerInfo *player, PlayerNumber ally_idx);
TbBool players_are_enemies(long plyr1_idx, long plyr2_idx);
TbBool players_are_mutual_allies(PlayerNumber plyr1_idx, PlayerNumber plyr2_idx);
TbBool players_creatures_tolerate_each_other(PlayerNumber plyr1_idx, PlayerNumber plyr2_idx);
TbBool player_is_friendly_or_defeated(PlayerNumber check_plyr_idx, PlayerNumber origin_plyr_idx);
TbBool set_ally_with_player(PlayerNumber plyridx, PlayerNumber ally_idx, TbBool state);
void toggle_ally_with_player(long plyridx, unsigned int allyidx);
TbBool is_player_ally_locked(PlayerNumber plyridx, PlayerNumber ally_idx);
void set_player_ally_locked(PlayerNumber plyridx, PlayerNumber ally_idx, TbBool value);

void set_player_state(struct PlayerInfo *player, short a1, long a2);
void set_player_mode(struct PlayerInfo *player, unsigned short nview);
void reset_player_mode(struct PlayerInfo *player, unsigned short nview);

void clear_players(void);

PlayerNumber player_bit_to_player_number(unsigned char plyr_bit);
/******************************************************************************/
#ifdef __cplusplus
}
#endif
#endif<|MERGE_RESOLUTION|>--- conflicted
+++ resolved
@@ -214,19 +214,11 @@
     long cast_expand_level;
     long field_4D6;
     char video_cluedo_mode;
-<<<<<<< HEAD
     MapCoordDelta zoom_to_movement_x;
     MapCoordDelta zoom_to_movement_y;
-    GameTurn field_4E3;
+    GameTurn power_of_cooldown_turn;
     long game_version;
-    GameTurn field_4EB;
-=======
-    long field_4DB;
-    long field_4DF;
-    long power_of_cooldown_turn;
-    long field_4E7;
-    long display_objective_turn;
->>>>>>> 551dfa86
+    GameTurn display_objective_turn;
     };
 
 struct CheatSelection
