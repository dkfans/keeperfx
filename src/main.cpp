--- conflicted
+++ resolved
@@ -154,12 +154,6 @@
 extern "C" {
 #endif
 
-<<<<<<< HEAD
-DLLIMPORT int _DK_can_thing_be_queried(struct Thing *thing, long a2);
-=======
-// DLLIMPORT int _DK_can_thing_be_queried(struct Thing *thing, long a2);
-DLLIMPORT void _DK_tag_cursor_blocks_sell_area(unsigned char a1, long a2, long a3, long a4);
->>>>>>> e31e8b1e
 DLLIMPORT unsigned char _DK_tag_cursor_blocks_place_door(unsigned char a1, long a2, long a3);
 DLLIMPORT void _DK_tag_cursor_blocks_dig(unsigned char a1, long a2, long a3, long a4);
 DLLIMPORT void _DK_tag_cursor_blocks_thing_in_hand(unsigned char a1, long a2, long a3, int a4, long a5);
