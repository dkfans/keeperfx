/******************************************************************************/
// Free implementation of Bullfrog's Dungeon Keeper strategy game.
/******************************************************************************/
/** @file config_effects.c
 *     Effects configuration loading functions.
 * @par Purpose:
 *     Support of configuration files for effects and effect elements.
 * @par Comment:
 *     None.
 * @author   Tomasz Lis
 * @date     25 May 2009 - 11 Mar 2014
 * @par  Copying and copyrights:
 *     This program is free software; you can redistribute it and/or modify
 *     it under the terms of the GNU General Public License as published by
 *     the Free Software Foundation; either version 2 of the License, or
 *     (at your option) any later version.
 */
/******************************************************************************/
#include "pre_inc.h"
#include "config_effects.h"
#include "globals.h"

#include "bflib_basics.h"
#include "bflib_memory.h"
#include "bflib_fileio.h"
#include "bflib_dernc.h"
#include "console_cmd.h"

#include "value_util.h"
#include <toml.h>
#include "config.h"
#include "config_strings.h"
#include "thing_effects.h"
#include "game_legacy.h"
#include "post_inc.h"

#ifdef __cplusplus
extern "C" {
#endif
/******************************************************************************/
const char keeper_effects_file[]="effects.toml";

const struct NamedCommand effect_generator_commands[] = {
    {"NAME",                    1},
    {"GENERATIONDELAYMIN",      2},
    {"GENERATIONDELAYMAX",      3},
    {"GENERATIONAMOUNT",        4},
    {"EFFECTMODEL",             5},
    {"IGNORETERRAIN",           6},
    {"SPAWNHEIGHT",             7},
    {"ACCELERATIONMIN",         8},
    {"ACCELERATIONMAX",         9},
    {"SOUND",                  10},
    {NULL,                      0},
};

long const imp_spangle_effects[] = {
    TngEff_ImpSpangleRed, TngEff_ImpSpangleBlue, TngEff_ImpSpangleGreen, TngEff_ImpSpangleYellow, TngEff_ImpSpangleWhite, TngEff_None,
};

long const ball_puff_effects[] = {
    TngEff_BallPuffRed, TngEff_BallPuffBlue, TngEff_BallPuffGreen, TngEff_BallPuffYellow, TngEff_BallPuffWhite, TngEff_BallPuffWhite,
};

/******************************************************************************/
struct NamedCommand effect_desc[EFFECTS_TYPES_MAX];
struct NamedCommand effectgen_desc[EFFECTSGEN_TYPES_MAX];
struct NamedCommand effectelem_desc[EFFECTSELLEMENTS_TYPES_MAX];
/******************************************************************************/

static void load_effects(VALUE *value, unsigned short flags)
{
    char key[64];
    VALUE *section;
    for (int id = 0; id < EFFECTS_TYPES_MAX; id++)
    {
        {
            sprintf(key, "effect%d", id);
            section = value_dict_get(value, key);
        }
        if (value_type(section) == VALUE_DICT)
        {
            struct EffectConfigStats *effcst = &gameadd.effects_conf.effect_cfgstats[id];

<<<<<<< HEAD
            SET_NAME(section,effect_desc,effcst->code_name);

            CONDITIONAL_ASSIGN_ARR2_INT(section,"GenerationAccelXYRange",effcst->accel_xy_min,effcst->accel_xy_max);
            CONDITIONAL_ASSIGN_ARR2_INT(section,"GenerationAccelZRange", effcst->accel_z_min, effcst->accel_z_max);
            CONDITIONAL_ASSIGN_ARR2_INT(section,"GenerationKindRange",   effcst->kind_min,    effcst->kind_max);
            CONDITIONAL_ASSIGN_INT(section,"Health",        effcst->start_health);
            CONDITIONAL_ASSIGN_INT(section,"GenerationType",effcst->generation_type);
            CONDITIONAL_ASSIGN_INT(section,"AreaAffectType",effcst->area_affect_type);
            CONDITIONAL_ASSIGN_INT(section,"Sound"         ,effcst->effect_sound    );
            CONDITIONAL_ASSIGN_INT(section,"AffectedByWind",effcst->affected_by_wind);
            CONDITIONAL_ASSIGN_INT(section,"LightRadius"   ,effcst->ilght.radius    );
            CONDITIONAL_ASSIGN_INT(section,"LightIntensity",effcst->ilght.intensity );
            CONDITIONAL_ASSIGN_INT(section,"LightFlags"    ,effcst->ilght.field_3   );
            CONDITIONAL_ASSIGN_INT(section,"ElementsCount" ,effcst->elements_count  );
            CONDITIONAL_ASSIGN_INT(section,"AlwaysGenerate",effcst->always_generate );

=======
            const char* name = value_string(value_dict_get(section, "Name"));
            if(name != NULL)
            {
                if(strlen(name) > COMMAND_WORD_LEN - 1 )
                {
                    ERRORLOG("effect name (%s) to long max %d chars", name,COMMAND_WORD_LEN - 1);
                    break;
                }

                strcpy(effcst->code_name,name);
                effect_desc[id].name = effcst->code_name;
                effect_desc[id].num = id;
            }
            if ((flags & CnfLd_ListOnly) != 0)
            {
                continue;
            }

            effcst->start_health   = value_int32(value_dict_get(section,"Health"));
            effcst->generation_type   = value_int32(value_dict_get(section,"GenerationType"));

            VALUE *generationAccelXYRange_arr = value_dict_get(section, "GenerationAccelXYRange");
            effcst->accel_xy_min = value_int32(value_array_get(generationAccelXYRange_arr, 0));
            effcst->accel_xy_max = value_int32(value_array_get(generationAccelXYRange_arr, 1));

            VALUE *generationAccelZRange_arr = value_dict_get(section, "GenerationAccelZRange");
            effcst->accel_z_min = value_int32(value_array_get(generationAccelZRange_arr, 0));
            effcst->accel_z_max = value_int32(value_array_get(generationAccelZRange_arr, 1));

            VALUE *generationKindRange_arr = value_dict_get(section, "GenerationKindRange");
            effcst->kind_min = value_int32(value_array_get(generationKindRange_arr, 0));
            effcst->kind_max = value_int32(value_array_get(generationKindRange_arr, 1));

            effcst->area_affect_type  = value_int32(value_dict_get(section,"AreaAffectType"));
            effcst->effect_sound      = value_int32(value_dict_get(section,"Sound"));
            effcst->affected_by_wind  = value_int32(value_dict_get(section,"AffectedByWind"));
            effcst->ilght.radius      = value_int32(value_dict_get(section,"LightRadius"));
            effcst->ilght.intensity   = value_int32(value_dict_get(section,"LightIntensity"));
            effcst->ilght.field_3     = value_int32(value_dict_get(section,"LightFlags"));
            effcst->elements_count    = value_int32(value_dict_get(section,"ElementsCount"));
            effcst->always_generate   = value_int32(value_dict_get(section,"AlwaysGenerate"));
>>>>>>> ed7b2125
        }
    }
}

static void load_effectsgenerators(VALUE *value, unsigned short flags)
{
    char key[KEY_SIZE];
    VALUE *section;
    for (int id = 0; id < EFFECTSGEN_TYPES_MAX; id++)
    {
        {
            sprintf_s(key,KEY_SIZE, "effectGenerator%d", id);
            section = value_dict_get(value, key);
        }
        if (value_type(section) == VALUE_DICT)
        {
            struct EffectGeneratorConfigStats *effgencst = &gameadd.effects_conf.effectgen_cfgstats[id];

            SET_NAME(section,effectgen_desc,effgencst->code_name);

            CONDITIONAL_ASSIGN_INT(section,"GenerationDelayMin",effgencst->generation_delay_min);
            CONDITIONAL_ASSIGN_INT(section,"GenerationDelayMax",effgencst->generation_delay_max);
            CONDITIONAL_ASSIGN_INT(section,"GenerationAmount"  ,effgencst->generation_amount);

            CONDITIONAL_ASSIGN_EFFECT_OR_EL_MODEL(section,"EffectModel",effgencst->effect_model);
            CONDITIONAL_ASSIGN_INT(section,"IgnoreTerrain",effgencst->ignore_terrain);
            CONDITIONAL_ASSIGN_INT(section,"SpawnHeight",effgencst->spawn_height);

            CONDITIONAL_ASSIGN_ARR3_INT(section,"AccelerationMin",effgencst->acc_x_min,effgencst->acc_y_min,effgencst->acc_z_min);
            CONDITIONAL_ASSIGN_ARR3_INT(section,"AccelerationMax",effgencst->acc_x_max,effgencst->acc_y_max,effgencst->acc_z_max);
            CONDITIONAL_ASSIGN_ARR2_INT(section,"Sound",effgencst->sound_sample_idx,effgencst->sound_sample_rng);
        }
    }
}

static void load_effectelements(VALUE *value, unsigned short flags)
{
    char key[KEY_SIZE];
    VALUE *section;
    for (int id = 0; id < EFFECTSELLEMENTS_TYPES_MAX; id++)
    {
        {
            sprintf_s(key,KEY_SIZE, "effectElement%d", id);
            section = value_dict_get(value, key);
        }
        if (value_type(section) == VALUE_DICT)
        {
            struct EffectElementConfigStats *effelcst = &gameadd.effects_conf.effectelement_cfgstats[id];

            SET_NAME(section,effectelem_desc,effelcst->code_name);

            CONDITIONAL_ASSIGN_INT(section,"DrawClass", effelcst->draw_class);
            CONDITIONAL_ASSIGN_INT(section,"MoveType",  effelcst->move_type);
            CONDITIONAL_ASSIGN_INT(section,"Unanimated",effelcst->unanimated);
            CONDITIONAL_ASSIGN_ARR2_INT(section,"Lifespan",effelcst->lifespan,effelcst->lifespan_random);
            CONDITIONAL_ASSIGN_INT(section,"AnimationId",effelcst->sprite_idx);
            CONDITIONAL_ASSIGN_ARR2_INT(section,"SpriteSize",effelcst->sprite_size_min,effelcst->sprite_size_max);
            CONDITIONAL_ASSIGN_INT(section,"RenderFlags",effelcst->rendering_flag);
            CONDITIONAL_ASSIGN_ARR2_INT(section,"SpriteSpeed",effelcst->sprite_speed_min,effelcst->sprite_speed_max);

            CONDITIONAL_ASSIGN_BOOL(section,"AnimateOnFloor",  effelcst->animate_on_floor);
            CONDITIONAL_ASSIGN_BOOL(section,"Unshaded",        effelcst->unshaded);
            CONDITIONAL_ASSIGN_INT(section,"Transparant",      effelcst->transparant);
            CONDITIONAL_ASSIGN_INT(section,"MovementFlags",    effelcst->movement_flags);
            CONDITIONAL_ASSIGN_INT(section,"SizeChange",       effelcst->size_change);
            CONDITIONAL_ASSIGN_INT(section,"fallAcceleration", effelcst->fall_acceleration);
            CONDITIONAL_ASSIGN_INT(section,"InertiaFloor",     effelcst->inertia_floor);
            CONDITIONAL_ASSIGN_INT(section,"InertiaAir",       effelcst->inertia_air);
            CONDITIONAL_ASSIGN_INT(section,"SubeffectModel",   effelcst->subeffect_model);
            CONDITIONAL_ASSIGN_INT(section,"SubeffectDelay",   effelcst->subeffect_delay);
            CONDITIONAL_ASSIGN_BOOL(section,"Movable",         effelcst->movable);
            CONDITIONAL_ASSIGN_BOOL(section,"Impacts",         effelcst->impacts);
            if(effelcst->impacts)
            {
                CONDITIONAL_ASSIGN_INT(section,"SolidGroundEffmodel", effelcst->solidgnd_effmodel);
                CONDITIONAL_ASSIGN_INT(section,"SolidGroundSoundId", effelcst->solidgnd_snd_smpid);
                CONDITIONAL_ASSIGN_INT(section,"SolidGroundLoudness", effelcst->solidgnd_loudness);
                CONDITIONAL_ASSIGN_BOOL(section,"SolidGroundDestroyOnImpact", effelcst->solidgnd_destroy_on_impact);
                CONDITIONAL_ASSIGN_INT(section,"WaterEffmodel", effelcst->water_effmodel);
                CONDITIONAL_ASSIGN_INT(section,"WaterSoundId", effelcst->water_snd_smpid);
                CONDITIONAL_ASSIGN_INT(section,"WaterLoudness", effelcst->water_loudness);
                CONDITIONAL_ASSIGN_BOOL(section,"WaterDestroyOnImpact", effelcst->water_destroy_on_impact);
                CONDITIONAL_ASSIGN_INT(section,"LavaEffmodel", effelcst->lava_effmodel);
                CONDITIONAL_ASSIGN_INT(section,"LavaSoundId", effelcst->lava_snd_smpid);
                CONDITIONAL_ASSIGN_INT(section,"LavaLoudness", effelcst->lava_loudness);
                CONDITIONAL_ASSIGN_BOOL(section,"LavaDestroyOnImpact", effelcst->lava_destroy_on_impact);
            }
            CONDITIONAL_ASSIGN_INT(section,"TransformModel", effelcst->transform_model  );
            CONDITIONAL_ASSIGN_INT(section,"LightRadius",    effelcst->light_radius     );
            CONDITIONAL_ASSIGN_INT(section,"LightIntensity", effelcst->light_intensity  );
            CONDITIONAL_ASSIGN_INT(section,"LightFlags",     effelcst->light_field_3D   );
            CONDITIONAL_ASSIGN_INT(section,"AffectedByWind", effelcst->affected_by_wind );
        }
    }
}

static TbBool load_effects_config_file(const char *textname, const char *fname, unsigned short flags)
{
    VALUE file_root;
    if (!load_toml_file(textname, fname,&file_root,flags))
        return false;
    load_effects(&file_root,flags);
    load_effectsgenerators(&file_root,flags);
    load_effectelements(&file_root,flags);

    value_fini(&file_root);
    
    return true;
}

TbBool load_effects_config(const char *conf_fname, unsigned short flags)
{
    static const char config_global_textname[] = "global effects config";
    static const char config_campgn_textname[] = "campaign effects config";
    static const char config_level_textname[] = "level effects config";
    char* fname = prepare_file_path(FGrp_FxData, conf_fname);
    TbBool result = load_effects_config_file(config_global_textname, fname, flags);
    fname = prepare_file_path(FGrp_CmpgConfig,conf_fname);
    if (strlen(fname) > 0)
    {
        load_effects_config_file(config_campgn_textname,fname,flags|CnfLd_AcceptPartial|CnfLd_IgnoreErrors);
    }
    fname = prepare_file_fmtpath(FGrp_CmpgLvls, "map%05lu.%s", get_selected_level_number(), conf_fname);
    if (strlen(fname) > 0)
    {
        load_effects_config_file(config_level_textname,fname,flags|CnfLd_AcceptPartial|CnfLd_IgnoreErrors);
    }
    //Freeing and exiting
    return result;
}

/**
 * Returns Code Name (name to use in script file) of given effect model.
 */
const char *effect_code_name(ThingModel tngmodel)
{
    const char* name = get_conf_parameter_text(effect_desc, tngmodel);
    if (name[0] != '\0')
        return name;
    return "INVALID";
}

const char *effectgenerator_code_name(ThingModel tngmodel)
{
    const char* name = get_conf_parameter_text(effectgen_desc, tngmodel);
    if (name[0] != '\0')
        return name;
    return "INVALID";
}

struct EffectGeneratorConfigStats *get_effectgenerator_model_stats(ThingModel tngmodel)
{
    if (tngmodel >= EFFECTSGEN_TYPES_MAX)
        return &gameadd.effects_conf.effectgen_cfgstats[0];
    return &gameadd.effects_conf.effectgen_cfgstats[tngmodel];
}

struct EffectConfigStats *get_effect_model_stats(ThingModel tngmodel)
{
    if (tngmodel >= EFFECTS_TYPES_MAX)
        return &gameadd.effects_conf.effect_cfgstats[0];
    return &gameadd.effects_conf.effect_cfgstats[tngmodel];
}

short effect_or_effect_element_id(const char * code_name)
{
    if (code_name == NULL)
    {
        return 0;
    }

    if (parameter_is_number(code_name))
    {
        return atoi(code_name);
    }

    short id = get_id(effect_desc,code_name);
    if (id > 0)
        return id;
    id = get_id(effectelem_desc,code_name);
    if (id > 0)
        return -id;
    return 0;
}

/******************************************************************************/
#ifdef __cplusplus
}
#endif<|MERGE_RESOLUTION|>--- conflicted
+++ resolved
@@ -82,7 +82,6 @@
         {
             struct EffectConfigStats *effcst = &gameadd.effects_conf.effect_cfgstats[id];
 
-<<<<<<< HEAD
             SET_NAME(section,effect_desc,effcst->code_name);
 
             CONDITIONAL_ASSIGN_ARR2_INT(section,"GenerationAccelXYRange",effcst->accel_xy_min,effcst->accel_xy_max);
@@ -98,50 +97,6 @@
             CONDITIONAL_ASSIGN_INT(section,"LightFlags"    ,effcst->ilght.field_3   );
             CONDITIONAL_ASSIGN_INT(section,"ElementsCount" ,effcst->elements_count  );
             CONDITIONAL_ASSIGN_INT(section,"AlwaysGenerate",effcst->always_generate );
-
-=======
-            const char* name = value_string(value_dict_get(section, "Name"));
-            if(name != NULL)
-            {
-                if(strlen(name) > COMMAND_WORD_LEN - 1 )
-                {
-                    ERRORLOG("effect name (%s) to long max %d chars", name,COMMAND_WORD_LEN - 1);
-                    break;
-                }
-
-                strcpy(effcst->code_name,name);
-                effect_desc[id].name = effcst->code_name;
-                effect_desc[id].num = id;
-            }
-            if ((flags & CnfLd_ListOnly) != 0)
-            {
-                continue;
-            }
-
-            effcst->start_health   = value_int32(value_dict_get(section,"Health"));
-            effcst->generation_type   = value_int32(value_dict_get(section,"GenerationType"));
-
-            VALUE *generationAccelXYRange_arr = value_dict_get(section, "GenerationAccelXYRange");
-            effcst->accel_xy_min = value_int32(value_array_get(generationAccelXYRange_arr, 0));
-            effcst->accel_xy_max = value_int32(value_array_get(generationAccelXYRange_arr, 1));
-
-            VALUE *generationAccelZRange_arr = value_dict_get(section, "GenerationAccelZRange");
-            effcst->accel_z_min = value_int32(value_array_get(generationAccelZRange_arr, 0));
-            effcst->accel_z_max = value_int32(value_array_get(generationAccelZRange_arr, 1));
-
-            VALUE *generationKindRange_arr = value_dict_get(section, "GenerationKindRange");
-            effcst->kind_min = value_int32(value_array_get(generationKindRange_arr, 0));
-            effcst->kind_max = value_int32(value_array_get(generationKindRange_arr, 1));
-
-            effcst->area_affect_type  = value_int32(value_dict_get(section,"AreaAffectType"));
-            effcst->effect_sound      = value_int32(value_dict_get(section,"Sound"));
-            effcst->affected_by_wind  = value_int32(value_dict_get(section,"AffectedByWind"));
-            effcst->ilght.radius      = value_int32(value_dict_get(section,"LightRadius"));
-            effcst->ilght.intensity   = value_int32(value_dict_get(section,"LightIntensity"));
-            effcst->ilght.field_3     = value_int32(value_dict_get(section,"LightFlags"));
-            effcst->elements_count    = value_int32(value_dict_get(section,"ElementsCount"));
-            effcst->always_generate   = value_int32(value_dict_get(section,"AlwaysGenerate"));
->>>>>>> ed7b2125
         }
     }
 }
