--- conflicted
+++ resolved
@@ -288,12 +288,7 @@
 
 struct SampleInfo * __stdcall PlaySampleFromAddress(int a1, int smpl_idx, int a3, int a4, int a5, unsigned char a6, unsigned char a7, void * buf, int sfxid)
 {
-<<<<<<< HEAD
-    SYNCLOG("Playing sample id: %d Sfx id: %d", smpl_idx, sfxid);
-    HMODULE hModule = GetModuleHandle("WSND7R");
-=======
-    HMODULE hModule=LoadLibrary("WSND7R");
->>>>>>> ce8cc0e3
+    HMODULE hModule=LoadLibrary("WSND7R");
     FARPROC proc = GetProcAddress(hModule, "_PlaySampleFromAddress@36");
     if (proc==NULL)
     { ERRORLOG("Can't get address of PlaySampleFromAddress function; skipped."); return 0; }
