--- conflicted
+++ resolved
@@ -608,13 +608,8 @@
               i = -i;
               event->target = i;
             }
-<<<<<<< HEAD
-            snprintf(game.evntbox_text_buffer, MESSAGE_TEXT_LEN, "%s", game.quick_messages[i % QUICK_MESSAGES_COUNT]);
-            snprintf(game.evntbox_scroll_window.text, MESSAGE_TEXT_LEN, "%s", game.evntbox_text_buffer);
-=======
-            snprintf(game.evntbox_text_buffer, sizeof(game.evntbox_text_buffer), "%s", gameadd.quick_messages[i % QUICK_MESSAGES_COUNT]);
+            snprintf(game.evntbox_text_buffer, sizeof(game.evntbox_text_buffer), "%s", game.quick_messages[i % QUICK_MESSAGES_COUNT]);
             snprintf(game.evntbox_scroll_window.text, sizeof(game.evntbox_scroll_window.text), "%s", game.evntbox_text_buffer);
->>>>>>> 3f7ded62
             other_off = 1;
             turn_on_menu(GMnu_TEXT_INFO);
             break;
