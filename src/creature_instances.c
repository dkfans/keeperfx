--- conflicted
+++ resolved
@@ -456,12 +456,7 @@
                 cctrl->inst_repeat = 0;
                 return;
             }
-<<<<<<< HEAD
             SYNCDBG(18,"Finalize %s for %s index %d.",creature_instance_code_name(cctrl->instance_id),thing_model_name(thing),(int)thing->index);
-            // Instances sometimes failed to reach this. More reliable to set instance_use_turn sooner
-            // cctrl->instance_use_turn[cctrl->instance_id] = game.play_gameturn; // so this code has been moved to another location
-=======
->>>>>>> fd1e6af7
             cctrl->instance_id = CrInst_NULL;
             thing->creature.volley_fire = false;
         }
