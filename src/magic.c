/******************************************************************************/
// Free implementation of Bullfrog's Dungeon Keeper strategy game.
/******************************************************************************/
/** @file magic.c
 *     magic support functions.
 * @par Purpose:
 *     Functions to magic.
 * @par Comment:
 *     None.
 * @author   Tomasz Lis
 * @date     11 Mar 2010 - 12 May 2010
 * @par  Copying and copyrights:
 *     This program is free software; you can redistribute it and/or modify
 *     it under the terms of the GNU General Public License as published by
 *     the Free Software Foundation; either version 2 of the License, or
 *     (at your option) any later version.
 */
/******************************************************************************/
#include "magic.h"

#include "globals.h"
#include "bflib_basics.h"
#include "bflib_memory.h"
#include "bflib_math.h"
#include "bflib_sound.h"

#include "player_data.h"
#include "player_instances.h"
#include "player_states.h"
#include "player_utils.h"
#include "dungeon_data.h"
#include "thing_list.h"
#include "game_merge.h"
#include "power_specials.h"
#include "power_hand.h"
#include "thing_creature.h"
#include "thing_objects.h"
#include "thing_effects.h"
#include "thing_stats.h"
#include "thing_physics.h"
#include "thing_shots.h"
#include "thing_traps.h"
#include "thing_factory.h"
#include "thing_navigate.h"
#include "creature_control.h"
#include "creature_states.h"
#include "creature_states_lair.h"
#include "creature_states_mood.h"
#include "config_creature.h"
#include "config_terrain.h"
#include "config_magic.h"
#include "config_effects.h"
#include "gui_soundmsgs.h"
#include "room_jobs.h"
#include "map_blocks.h"
#include "map_columns.h"
#include "sounds.h"
#include "game_legacy.h"
#include "creature_instances.h"

#ifdef __cplusplus
extern "C" {
#endif
/******************************************************************************/
const long power_sight_close_instance_time[] = {4, 4, 5, 5, 6, 6, 7, 7, 8};

unsigned char destroy_effect[][9] = {
    {88, 88, 88, 88, 79, 88, 88, 88, 88,},//splevel=0
    {88, 88, 88, 88, 32, 88, 88, 88, 88,},
    {88, 88, 88, 79, 32, 79, 88, 88, 88,},
    {88, 79, 88, 79, 32, 79, 88, 79, 88,},
    {88, 79, 88, 79, 32, 79, 88, 79, 88,},
    {88, 88, 88, 32, 32, 32, 88, 88, 88,},
    {88, 32, 88, 32, 32, 32, 88, 32, 88,},
    {79, 32, 79, 32, 32, 32, 79, 32, 79,},
    {32, 32, 32, 32, 32, 32, 32, 32, 32,},//splevel=8
};

/******************************************************************************/
/******************************************************************************/
/**
 * Returns if spell can be casted or given thing and/or coordinates.
 * @param plyr_idx
 * @param pwkind
 * @param stl_x
 * @param stl_y
 * @param thing
 * @param flags
 * @param func_name Caller name for debug logging purposes.
 * @note This replaced can_thing_be_possessed()
 */
TbBool can_cast_spell_f(PlayerNumber plyr_idx, PowerKind pwkind, MapSubtlCoord stl_x, MapSubtlCoord stl_y, const struct Thing *thing, unsigned long flags, const char *func_name)
{
    struct PlayerInfo* player = get_player(plyr_idx);
    if (player->work_state == PSt_FreeDestroyWalls)
    {
        struct SlabAttr *slbattr = get_slab_attrs(get_slabmap_for_subtile(stl_x, stl_y));
        return ( (slbattr->category == SlbAtCtg_FortifiedWall) || (slbattr->category == SlbAtCtg_FriableDirt) );
    }
    else if ( (player->work_state == PSt_FreeCastDisease) || (player->work_state == PSt_FreeTurnChicken) )
    {
        return (slab_is_wall(subtile_slab_fast(stl_x), subtile_slab_fast(stl_y)) == false);
    }
    if ((flags & CastChk_SkipAvailiabilty) == 0)
    {
        if (!is_power_available(plyr_idx, pwkind)) {
            return false;
        }
    }
    if (player->work_state == PSt_FreeCtrlDirect)
    {
        return true;
    }
    else
    {
        TbBool cast_at_xy;
        TbBool cast_on_tng;
        cast_at_xy = can_cast_power_at_xy(plyr_idx, pwkind, stl_x, stl_y, 0);
        const struct PowerConfigStats *powerst;
        powerst = get_power_model_stats(pwkind);
        cast_on_tng = true;
        if (((powerst->can_cast_flags & PwCast_AllThings) != 0) && ((flags & CastChk_SkipThing) == 0))
        {
            if (thing_exists(thing)) {
                cast_on_tng = can_cast_power_on_thing(plyr_idx, thing, pwkind);
            } else {
                cast_on_tng = false;
            }
        }
        if ((powerst->can_cast_flags & PwCast_ThingOrMap) != 0)
        {
            // Fail only if both functions have failed - one is enough
            if (!cast_at_xy && !cast_on_tng) {
                if ((flags & CastChk_Final) != 0) {
                    WARNLOG("%s: Player %d tried to cast %s on %s which can't be targeted",func_name,(int)plyr_idx,
                        power_code_name(pwkind), (!cast_on_tng)?"a thing":(!cast_at_xy)?"a subtile":"thing or subtile");
                }
                return false;
            }
        } else
        {
            // Fail if any of the functions has failed - we need both
            if (!cast_at_xy || !cast_on_tng) {
                if ((flags & CastChk_Final) != 0) {
                    WARNLOG("%s: Player %d tried to cast %s on %s which can't be targeted",func_name,(int)plyr_idx,
                        power_code_name(pwkind), (!cast_on_tng)?"a thing":(!cast_at_xy)?"a subtile":"thing or subtile");
                }
                return false;
            }
        }
        if ((powerst->config_flags & PwCF_IsParent) != 0)
        {
            // If the power is a parent, then at least one child must allow casting it in given conditions
            TbBool can_cast_child;
            can_cast_child = false;
            int i;
            for (i = 0; i < magic_conf.power_types_count; i++)
            {
                const struct PowerConfigStats *child_powerst;
                child_powerst = get_power_model_stats(i);
                if (child_powerst->parent_power == pwkind)
                {
                    if (can_cast_spell_f(plyr_idx, i, stl_x, stl_y, thing, flags&(~CastChk_Final), func_name)) {
                        if ((flags & CastChk_Final) != 0) {
                            SYNCDBG(7,"%s: Player %d can cast %s; child power %s allows that",func_name,(int)plyr_idx,
                                power_code_name(pwkind),power_code_name(i));
                        }
                        can_cast_child = true;
                        break;
                    }
                }
            }
            if (!can_cast_child) {
                if ((flags & CastChk_Final) != 0) {
                    WARNLOG("%s: Player %d tried to cast %s; child powers do not allow that",func_name,(int)plyr_idx,
                        power_code_name(pwkind));
                }
                return false;
            }
        }
        return true;
    }
}

/**
 * Returns if a keeper power can be casted on specific thing.
 * Originally was can_cast_spell_on_creature().
 * @param plyr_idx
 * @param thing
 * @param pwmodel
 * @return
 */
TbBool can_cast_power_on_thing(PlayerNumber plyr_idx, const struct Thing *thing, PowerKind pwkind)
{
    SYNCDBG(18,"Starting for %s on %s index %d",power_code_name(pwkind),thing_model_name(thing),(int)thing->index);
    // Picked up things are immune to spells
    if (thing_is_picked_up(thing)) {
        return false;
    }
    struct PowerConfigStats *powerst;
    powerst = get_power_model_stats(pwkind);
    if (power_model_stats_invalid(powerst))
        return false;
    if (thing_is_object(thing))
    {
        if ((powerst->can_cast_flags & PwCast_OwnedFood) != 0)
        {
            if (thing->owner == plyr_idx) {
                if (object_is_mature_food(thing))  {
                    return true;
                }
            }
        }
        if ((powerst->can_cast_flags & PwCast_NeutrlFood) != 0)
        {
            if (is_neutral_thing(thing)) {
                if (object_is_mature_food(thing))  {
                    return true;
                }
            }
        }
        if ((powerst->can_cast_flags & PwCast_EnemyFood) != 0)
        {
            if ((thing->owner != plyr_idx) && !is_neutral_thing(thing)) {
                if (object_is_mature_food(thing))  {
                    return true;
                }
            }
        }
        if ((powerst->can_cast_flags & PwCast_OwnedGold) != 0)
        {
            if (thing->owner == plyr_idx) {
                if (object_is_gold_pile(thing) || object_is_gold_hoard(thing)) {
                    return true;
                }
            }
        }
        if ((powerst->can_cast_flags & PwCast_NeutrlGold) != 0)
        {
            if (is_neutral_thing(thing)) {
                if (object_is_gold_pile(thing) || object_is_gold_hoard(thing)) {
                    return true;
                }
            }
        }
        if ((powerst->can_cast_flags & PwCast_EnemyGold) != 0)
        {
            if ((thing->owner != plyr_idx) && !is_neutral_thing(thing)) {
                if (object_is_gold_pile(thing) || object_is_gold_hoard(thing)) {
                    return true;
                }
            }
        }
        if ((powerst->can_cast_flags & PwCast_OwnedSpell) != 0)
        {
            if (thing->owner == plyr_idx) {
                if (thing_is_spellbook(thing))  {
                    return true;
                }
            }
        }
    }
    if (thing_is_shot(thing))
    {
        if ((powerst->can_cast_flags & PwCast_OwnedBoulders) != 0)
        {
            if (thing->owner == plyr_idx) {
                if (shot_is_slappable(thing, plyr_idx))  {
                    return true;
                }
            }
        }
    }
    if (thing_is_deployed_trap(thing))
    {
        // Allow the boulder trap
        if ((powerst->can_cast_flags & PwCast_OwnedBoulders) != 0)
        {
            if (thing->owner == plyr_idx) {
                struct TrapConfigStats *trapst;
                trapst = &gameadd.trapdoor_conf.trap_cfgstats[thing->model];
                if ((trapst->slappable == 1) && trap_is_active(thing)) {
                    return true;
                }
            }
        }
    }
    if (thing_is_creature(thing))
    {
        // Don't allow casting on own creatures kept by enemy - they're out of our control
        if (thing->owner == plyr_idx)
        {
            if (creature_is_kept_in_custody_by_enemy(thing)) {
                return false;
            }
        }
        if ((powerst->can_cast_flags & PwCast_AllCrtrs) == PwCast_AllCrtrs)
        {
            return true;
        }
        if ((powerst->can_cast_flags & PwCast_NConscCrtrs) == 0)
        {
            if (creature_is_being_unconscious(thing) || creature_is_dying(thing)) {
                SYNCDBG(8,"Player %d cannot cast %s on unconscious %s index %d",(int)plyr_idx,power_code_name(pwkind),thing_model_name(thing),(int)thing->index);
                return false;
            }
        }
        if ((powerst->can_cast_flags & PwCast_BoundCrtrs) == 0)
        {
            if (armageddon_blocks_creature_pickup(thing, plyr_idx)) {
                SYNCDBG(8,"Player %d cannot cast %s while armageddon blocks %s index %d",(int)plyr_idx,power_code_name(pwkind),thing_model_name(thing),(int)thing->index);
                return false;
            }
            if (creature_is_dragging_something(thing)) {
                SYNCDBG(8,"Player %d cannot cast %s while %s index %d is dragging something",(int)plyr_idx,power_code_name(pwkind),thing_model_name(thing),(int)thing->index);
                return false;
            }
            if (creature_is_being_sacrificed(thing) || creature_is_being_summoned(thing)) {
                SYNCDBG(8,"Player %d cannot cast %s on %s index %d while entering/leaving",(int)plyr_idx,power_code_name(pwkind),thing_model_name(thing),(int)thing->index);
                return false;
            }
            if (creature_affected_by_spell(thing, SplK_Teleport)) {
                SYNCDBG(8,"Player %d cannot cast %s on %s index %d while teleporting",(int)plyr_idx,power_code_name(pwkind),thing_model_name(thing),(int)thing->index);
                return false;
            }
        }
        // If allowed custody creatures - allow some enemies
        if ((powerst->can_cast_flags & PwCast_CustodyCrtrs) != 0)
        {
            if (creature_is_kept_in_custody_by_player(thing, plyr_idx)) {
                return true;
            }
        }
        if ((powerst->can_cast_flags & PwCast_OwnedCrtrs) != 0)
        {
            if (thing->owner == plyr_idx) {
                return true;
            }
        }
        if ((powerst->can_cast_flags & PwCast_AlliedCrtrs) != 0)
        {
            if (players_are_mutual_allies(plyr_idx, thing->owner)) {
                return true;
            }
        }
        if ((powerst->can_cast_flags & PwCast_EnemyCrtrs) != 0)
        {
            if (players_are_enemies(plyr_idx, thing->owner)) {
                return true;
            }
        }
    }
    SYNCDBG(18,"Player %d cannot cast %s on %s index %d, no condition met",(int)plyr_idx,power_code_name(pwkind),thing_model_name(thing),(int)thing->index);
    return false;
}

void update_power_sight_explored(struct PlayerInfo *player)
{
    SYNCDBG(16,"Starting");
    //_DK_update_power_sight_explored(player);
    struct Dungeon *dungeon;
    dungeon = get_players_dungeon(player);
    if (dungeon->sight_casted_thing_idx == 0) {
        return;
    }
    struct Thing *thing;
    thing = thing_get(dungeon->sight_casted_thing_idx);

    int shift_x;
    int shift_y;
    int i;
    int subshift_x;
    int subshift_y;
    int revealed;
    int stl_x;
    int stl_y;

    for (shift_y=0; shift_y < 2*MAX_SOE_RADIUS; shift_y++)
    {
        stl_y = thing->mappos.y.stl.num - MAX_SOE_RADIUS + shift_y;
        if ((stl_y < 0) || (stl_y > map_subtiles_y)) {
            continue;
        }

        stl_x = thing->mappos.x.stl.num - MAX_SOE_RADIUS;
        for (shift_x = 0; shift_x <= MAX_SOE_RADIUS; shift_x++)
        {
          if (dungeon->soe_explored_flags[shift_y][shift_x])
          {
            revealed = 0;
            i = 1;
            shift_x++;
            for (; shift_x < 2*MAX_SOE_RADIUS; shift_x++)
            {
              if (dungeon->soe_explored_flags[shift_y][shift_x])
                revealed = i;
              ++i;
            }

            int stl_x_beg;
            int stl_x_end;
            stl_x_beg = stl_x;
            stl_x_end = stl_x + revealed;
            if (stl_x_beg < 0) {
                stl_x_beg = 0;
            } else
            if (stl_x_beg > map_subtiles_x-1) {
                stl_x_beg = map_subtiles_x-1;
            }
            if (stl_x_end < 0) {
                stl_x_end = 0;
            } else
            if (stl_x_end > map_subtiles_x-1) {
                stl_x_end = map_subtiles_x-1;
            }
            if (stl_x_end >= stl_x_beg)
            {
                revealed = stl_x_end - stl_x_beg + 1;
                stl_x += revealed;
                subshift_x = stl_x_beg - thing->mappos.x.stl.num + MAX_SOE_RADIUS;
                for (;revealed > 0; revealed--)
                {
                    if (!dungeon->soe_explored_flags[shift_y][subshift_x])
                        dungeon->soe_explored_flags[shift_y][subshift_x] = 1;
                    subshift_x++;
                }
            }
          }
          stl_x++;
        }
    }

    for (shift_x = 0; shift_x < 2*MAX_SOE_RADIUS; shift_x++)
    {
      stl_x = thing->mappos.x.stl.num - MAX_SOE_RADIUS + shift_x;
      if ((stl_x < 0) || (stl_x > map_subtiles_x)) {
          continue;
      }
      stl_y = thing->mappos.y.stl.num - MAX_SOE_RADIUS;
      for (shift_y = 0; shift_y <= MAX_SOE_RADIUS; shift_y++)
      {
        if (dungeon->soe_explored_flags[shift_y][shift_x])
        {
            revealed = 0;
            i = 1;
            shift_y++;
            for (; shift_y < 2*MAX_SOE_RADIUS; shift_y++)
            {
              if (dungeon->soe_explored_flags[shift_y][shift_x])
                revealed = i;
              ++i;
            }

            int stl_y_beg;
            int stl_y_end;
            stl_y_beg = stl_y;
            stl_y_end = stl_y + revealed;
            if (stl_y_end < 0) {
                stl_y_end = 0;
            } else
            if (stl_y_end > map_subtiles_y-1) {
                stl_y_end = map_subtiles_y-1;
            }
            if (stl_y_beg < 0) {
                stl_y_beg = 0;
            } else
            if (stl_y_beg > map_subtiles_y-1) {
                stl_y_beg = map_subtiles_y-1;
            }
            if (stl_y_beg <= stl_y_end)
            {
                revealed = stl_y_end - stl_y_beg + 1;
                stl_y += revealed;
                subshift_y = stl_y_beg - thing->mappos.y.stl.num + MAX_SOE_RADIUS;
                for (; revealed > 0; revealed--)
                {
                    if (!dungeon->soe_explored_flags[subshift_y][shift_x])
                        dungeon->soe_explored_flags[subshift_y][shift_x] = 1;
                    subshift_y++;
                }
            }
        }
        stl_y++;
      }
    }

}

TbBool power_sight_explored(MapSubtlCoord stl_x, MapSubtlCoord stl_y, PlayerNumber plyr_idx)
{
    struct Dungeon *dungeon;
    dungeon = get_players_num_dungeon(plyr_idx);
    if (dungeon->sight_casted_thing_idx <= 0) {
        return false;
    }
    struct Thing *thing;
    thing = thing_get(dungeon->sight_casted_thing_idx);
    if (thing_is_invalid(thing)) {
        return false;
    }
    long soe_x;
    long soe_y;
    soe_x = stl_x - thing->mappos.x.stl.num + MAX_SOE_RADIUS;
    soe_y = stl_y - thing->mappos.y.stl.num + MAX_SOE_RADIUS;
    if ((soe_x < 0) || (soe_x >= 2*MAX_SOE_RADIUS) || (soe_y < 0)  || (soe_y >= 2*MAX_SOE_RADIUS))
      return false;
    return dungeon->soe_explored_flags[soe_y][soe_x];
}

void slap_creature(struct PlayerInfo *player, struct Thing *thing)
{
    struct CreatureStats *crstat;
    struct CreatureControl *cctrl;
    const struct MagicStats *pwrdynst;
    long i;
    crstat = creature_stats_get_from_thing(thing);
    cctrl = creature_control_get_from_thing(thing);

    anger_apply_anger_to_creature(thing, crstat->annoy_slapped, AngR_Other, 1);
    if (crstat->slaps_to_kill > 0)
    {
      i = compute_creature_max_health(crstat->health,cctrl->explevel) / crstat->slaps_to_kill;
      apply_damage_to_thing_and_display_health(thing, i, DmgT_Physical, player->id_number);
    }
    pwrdynst = get_power_dynamic_stats(PwrK_SLAP);
    i = cctrl->slap_turns;
    cctrl->slap_turns = pwrdynst->time;
    if (i == 0)
      cctrl->max_speed = calculate_correct_creature_maxspeed(thing);
    if (thing->active_state != CrSt_CreatureSlapCowers)
    {
        clear_creature_instance(thing);
        cctrl->active_state_bkp = thing->active_state;
        cctrl->continue_state_bkp = thing->continue_state;
        creature_mark_if_woken_up(thing);
        external_set_thing_state(thing, CrSt_CreatureSlapCowers);
    }
    cctrl->field_B1 = 6;
    cctrl->field_27F = 18;
    play_creature_sound(thing, CrSnd_Hurt, 3, 0);
}

TbBool can_cast_power_at_xy(PlayerNumber plyr_idx, PowerKind pwkind,
    MapSubtlCoord stl_x, MapSubtlCoord stl_y, unsigned long allow_flags)
{
    struct Map *mapblk;
    struct SlabMap *slb;
    unsigned long can_cast;
    mapblk = get_map_block_at(stl_x, stl_y);
    slb = get_slabmap_for_subtile(stl_x, stl_y);
    struct SlabAttr *slbattr;
    slbattr = get_slab_attrs(slb);
    const struct PowerConfigStats *powerst;
    powerst = get_power_model_stats(pwkind);
    if (power_model_stats_invalid(powerst))
        return false;
    can_cast = powerst->can_cast_flags | allow_flags;
    // Allow casting only on revealed tiles (unless the spell overrides this)
    if ((can_cast & PwCast_Unrevealed) == 0)
    {
        if (!map_block_revealed(mapblk, plyr_idx))
        {
            // If it's not revealed, we may still accept revealing by SOE spell
            if ((can_cast & PwCast_RevealedTemp) == 0) {
                return false;
            } else
            if (!power_sight_explored(stl_x, stl_y, plyr_idx)) {
                return false;
            }
        }
    }
    if ((can_cast & PwCast_Anywhere) != 0)
    {
        // If allowed casting anywhere, we're done
        return true;
    }
    if ((can_cast & PwCast_NeedsDelay) != 0)
    {
        struct PlayerInfo *player;
        player = get_player(plyr_idx);
        if (game.play_gameturn <= player->field_4E3+20) {
            return false;
        }
    }
    PlayerNumber slb_owner;
    slb_owner = slabmap_owner(slb);
    if ((mapblk->flags & SlbAtFlg_Blocking) != 0)
    {
        if ((can_cast & PwCast_Claimable) != 0)
        {
            if (((mapblk->flags & (SlbAtFlg_IsDoor|SlbAtFlg_IsRoom|SlbAtFlg_Valuable)) != 0) || (slb->kind == SlbT_ROCK))
            {
                  return false;
            }
        }
        if ((can_cast & PwCast_AllTall) == PwCast_AllTall)
        {
            // If allowed all tall slab, we're good
            return true;
        }
        if ((can_cast & PwCast_NeutrlTall) != 0)
        {
            if (slb_owner == game.neutral_player_num) {
                return true;
            }
        }
        if ((can_cast & PwCast_OwnedTall) != 0)
        {
            if (slb_owner == plyr_idx) {
                return true;
            }
        }
        if ((can_cast & PwCast_AlliedTall) != 0)
        {
            if ((slb_owner != plyr_idx) && players_are_mutual_allies(plyr_idx,slb_owner)) {
                return true;
            }
        }
        if ((can_cast & PwCast_EnemyTall) != 0)
        {
            if (players_are_enemies(plyr_idx,slb_owner)) {
                return true;
            }
        }
    } else
    {
        if ((can_cast & PwCast_Claimable) != 0)
        {
            if (slab_kind_is_liquid(slb->kind))
            {
                  return false;
            }
        }
        if ((can_cast & PwCast_AllGround) == PwCast_AllGround)
        {
            // If allowed all ground slab, we're good
            return true;
        }
        if ((can_cast & PwCast_UnclmdGround) != 0)
        {
            if (slbattr->category == SlbAtCtg_Unclaimed) {
                return true;
            }
        }
        if ((can_cast & PwCast_NeutrlGround) != 0)
        {
            if ((slbattr->category != SlbAtCtg_Unclaimed) && (slb_owner == game.neutral_player_num)) {
                return true;
            }
        }
        if ((can_cast & PwCast_OwnedGround) != 0)
        {
            if ((slbattr->category != SlbAtCtg_Unclaimed) && (slb_owner == plyr_idx)) {
                return true;
            }
        }
        if ((can_cast & PwCast_AlliedGround) != 0)
        {
            if ((slbattr->category != SlbAtCtg_Unclaimed) && (slb_owner != plyr_idx) && players_are_mutual_allies(plyr_idx,slb_owner)) {
                return true;
            }
        }
        if ((can_cast & PwCast_EnemyGround) != 0)
        {
            if ((slbattr->category != SlbAtCtg_Unclaimed) && players_are_enemies(plyr_idx,slb_owner)) {
                return true;
            }
        }
    }
    return false;
}

/**
 * Computes price of a power which has price scaled with given amount.
 * @param plyr_idx Casting player index.
 * @param pwkind Keeper power kind.
 * @param pwlevel Keeper power overload level.
 * @param amount Amount used to scale the price; use 0 to get base price.
 */
GoldAmount compute_power_price_scaled_with_amount(PlayerNumber plyr_idx, PowerKind pwkind, long pwlevel, long amount)
{
    const struct MagicStats *pwrdynst;
    long i;
    pwrdynst = get_power_dynamic_stats(pwkind);
    // Increase price by given amount
    i = amount + 1;
    if (i < 1)
      i = 1;
    return pwrdynst->cost[pwlevel]*i/2;
}

/**
 * Computes current price of given power for given player.
 * @param plyr_idx Casting player index.
 * @param pwkind Keeper power kind.
 * @param pwlevel Keeper power overload level.
 */
GoldAmount compute_power_price(PlayerNumber plyr_idx, PowerKind pwkind, long pwlevel)
{
    struct Dungeon *dungeon;
    struct DungeonAdd* dungeonadd;
    const struct MagicStats *pwrdynst;
    long price;
    switch (pwkind)
    {
    case PwrK_MKDIGGER: // Special price algorithm for "create imp" spell
        dungeon = get_players_num_dungeon(plyr_idx);
        dungeonadd = get_dungeonadd(plyr_idx);
        // Increase price by amount of diggers, reduce by count of sacrificed diggers. Cheaper diggers may be a negative amount.
        price = compute_power_price_scaled_with_amount(plyr_idx, pwkind, pwlevel, dungeon->num_active_diggers - dungeonadd->cheaper_diggers);
        break;
    default:
        pwrdynst = get_power_dynamic_stats(pwkind);
        price = pwrdynst->cost[pwlevel];
        break;
    }
    return price;
}

/**
 * Computes lowest possible price of given power for given player.
 * @param plyr_idx Casting player index.
 * @param pwkind Keeper power kind.
 * @param pwlevel Keeper power overload level.
 */
GoldAmount compute_lowest_power_price(PlayerNumber plyr_idx, PowerKind pwkind, long pwlevel)
{
    const struct MagicStats *pwrdynst;
    long price;
    switch (pwkind)
    {
    case PwrK_MKDIGGER: // Special price algorithm for "create imp" spell
        // To get lowest
        price = compute_power_price_scaled_with_amount(plyr_idx, pwkind, pwlevel, 0);
        break;
    default:
        pwrdynst = get_power_dynamic_stats(pwkind);
        price = pwrdynst->cost[pwlevel];
        break;
    }
    return price;
}
long find_spell_age_percentage(PlayerNumber plyr_idx, PowerKind pwkind)
{
    struct Dungeon *dungeon;
    const struct MagicStats *pwrdynst;
    pwrdynst = get_power_dynamic_stats(pwkind);
    struct Thing * thing;
    thing = INVALID_THING;
    unsigned long curr;
    unsigned long total;
    curr = 0;
    total = 0;
    switch (pwkind)
    {
    case PwrK_SIGHT:
        dungeon = get_players_num_dungeon(plyr_idx);
        if (dungeon->sight_casted_thing_idx > 0)
            thing = thing_get(dungeon->sight_casted_thing_idx);
        if (thing_exists(thing)) {
            curr = game.play_gameturn - thing->creation_turn;
            total = pwrdynst->strength[dungeon->sight_casted_splevel] + 8;
        }
        break;
    case PwrK_CALL2ARMS:
        dungeon = get_players_num_dungeon(plyr_idx);
        if (dungeon->cta_start_turn != 0)
        {
            curr = game.play_gameturn - dungeon->cta_start_turn;
            total = pwrdynst->time;
        }
        break;
    default:
        break;
    }
    if (total > 0)
        return (curr << 8) / total;
    return -1;
}

TbBool pay_for_spell(PlayerNumber plyr_idx, PowerKind pwkind, long pwlevel)
{
    long price;
    if (pwkind >= POWER_TYPES_COUNT)
        return false;
    if (pwlevel >= MAGIC_OVERCHARGE_LEVELS)
        pwlevel = MAGIC_OVERCHARGE_LEVELS;
    if (pwlevel < 0)
        pwlevel = 0;
    price = compute_power_price(plyr_idx, pwkind, pwlevel);
    // Try to take money
    if (take_money_from_dungeon(plyr_idx, price, 1) >= 0)
    {
        return true;
    }
    // If failed, say "you do not have enough gold"
    if (is_my_player_number(plyr_idx))
        output_message(SMsg_GoldNotEnough, 0, true);
    return false;
}

TbBool find_power_cast_place(PlayerNumber plyr_idx, PowerKind pwkind, struct Coord3d *pos)
{
    struct Dungeon *dungeon;
    dungeon = get_players_num_dungeon(plyr_idx);
    switch (pwkind)
    {
    case PwrK_SIGHT:
        if (player_uses_power_sight(plyr_idx))
        {
            struct Thing *thing;
            thing = thing_get(dungeon->sight_casted_thing_idx);
            pos->x.val = thing->mappos.x.val;
            pos->y.val = thing->mappos.y.val;
            pos->z.val = thing->mappos.z.val;
            return true;
        }
        break;
    case PwrK_CALL2ARMS:
        if (player_uses_power_call_to_arms(plyr_idx))
        {
            pos->x.val = subtile_coord_center(dungeon->cta_stl_x);
            pos->y.val = subtile_coord_center(dungeon->cta_stl_y);
            pos->z.val = subtile_coord(1,0);
            return true;
        }
        break;
    }
    return false;
}

TbResult magic_use_power_armageddon(PlayerNumber plyr_idx, unsigned long mod_flags)
{
    SYNCDBG(6,"Starting");
    unsigned long your_time_gap;
    unsigned long enemy_time_gap;
    your_time_gap = game.armageddon.count_down + game.play_gameturn;
    enemy_time_gap = game.armageddon.count_down + game.play_gameturn;
    if (game.armageddon_cast_turn != 0) {
        return Lb_OK;
    }
    if ((mod_flags & PwMod_CastForFree) == 0)
    {
        // If we can't afford the spell, fail
        if (!pay_for_spell(plyr_idx, PwrK_ARMAGEDDON, 0)) {
            if (is_my_player_number(plyr_idx))
                output_message(SMsg_GoldNotEnough, 0, true);
            return Lb_OK;
        }
    }
    game.armageddon_cast_turn = game.play_gameturn;
    game.armageddon_caster_idx = plyr_idx;
    struct Thing *heartng;
    heartng = get_player_soul_container(plyr_idx);
    game.armageddon.mappos.x.val = heartng->mappos.x.val;
    game.armageddon.mappos.y.val = heartng->mappos.y.val;
    game.armageddon.mappos.z.val = heartng->mappos.z.val;

    struct Thing *thing;
    int i;
    int k;
    k = 0;
    const struct StructureList *slist;
    slist = get_list_for_thing_class(TCls_Creature);
    i = slist->index;
    while (i != 0)
    {
        thing = thing_get(i);
        if (thing_is_invalid(thing))
        {
          ERRORLOG("Jump to invalid thing detected");
          break;
        }
        i = thing->next_of_class;
        // Per-thing code
        struct CreatureControl *cctrl;
        cctrl = creature_control_get_from_thing(thing);
        // Creatures unaffected by Armageddon
        if (is_neutral_thing(thing) && !gameadd.armegeddon_teleport_neutrals)
        {
            cctrl->armageddon_teleport_turn = 0;
        } else
        // Creatures killed by Armageddon
        if (creature_affected_by_spell(thing, SplK_Chicken))
        {
            kill_creature(thing, heartng, plyr_idx, CrDed_DiedInBattle);
        } else
        // Creatures teleported by Armageddon
        {
            cctrl->armageddon_teleport_turn = your_time_gap;
            if (thing->owner == plyr_idx) {
                your_time_gap += game.armagedon_teleport_your_time_gap;
            } else {
                enemy_time_gap += game.armagedon_teleport_enemy_time_gap;
            }
        }
        // Per-thing code ends
        k++;
        if (k > THINGS_COUNT)
        {
          ERRORLOG("Infinite loop detected when sweeping things list");
          break;
        }
    }
    if (enemy_time_gap <= your_time_gap)
        enemy_time_gap = your_time_gap;
    game.armageddon_field_15035A = game.armageddon.duration + enemy_time_gap;
    struct PowerConfigStats *powerst;
    powerst = get_power_model_stats(PwrK_ARMAGEDDON);
    play_non_3d_sample(powerst->select_sound_idx);
    return Lb_SUCCESS;
}

/**
 * Starts and stops the use of Must obey.
 * What differs this power from others is that it is a toggle - pressing once
 * starts the power, and second press disables it.
 * The spell is paid for somewhere else - it takes money every few turns when active.
 * @param plyr_idx
 * @param mod_flags
 * @return
 */
TbResult magic_use_power_obey(PlayerNumber plyr_idx, unsigned long mod_flags)
{
    struct Dungeon *dungeon;
    dungeon = get_players_num_dungeon(plyr_idx);
    // Toggle the spell
    if (dungeon->must_obey_turn != 0) {
        dungeon->must_obey_turn = 0;
    } else {
        dungeon->must_obey_turn = game.play_gameturn;
        struct PowerConfigStats *powerst;
        powerst = get_power_model_stats(PwrK_OBEY);
        play_non_3d_sample(powerst->select_sound_idx);
    }
    update_speed_of_player_creatures_of_model(plyr_idx, 0);
    return Lb_SUCCESS;
}

void turn_off_power_obey(PlayerNumber plyr_idx)
{
    struct Dungeon *dungeon;
    dungeon = get_players_num_dungeon(plyr_idx);
    dungeon->must_obey_turn = 0;
    update_speed_of_player_creatures_of_model(plyr_idx, 0);
}

void turn_off_power_sight_of_evil(PlayerNumber plyr_idx)
{
    struct Dungeon *dungeon;
    long spl_lev;
    long cit;
    long i;
    long imax;
    long k;
    long n;
    dungeon = get_players_num_dungeon(plyr_idx);
    const struct MagicStats *pwrdynst;
    pwrdynst = get_power_dynamic_stats(PwrK_SIGHT);
    spl_lev = dungeon->sight_casted_splevel;
    if (spl_lev > SPELL_MAX_LEVEL)
        spl_lev = SPELL_MAX_LEVEL;
    i = game.play_gameturn - dungeon->sight_casted_gameturn;
    imax = abs(pwrdynst->strength[spl_lev]/4) >> 2;
    if (i > imax)
        i = imax;
    if (i < 0)
        i = 0;
    n = game.play_gameturn - pwrdynst->strength[spl_lev];
    cit = power_sight_close_instance_time[spl_lev];
    k = imax / cit;
    if (k < 1) k = 1;
    dungeon->sight_casted_gameturn = n + i/k - cit;
}

TbResult magic_use_power_hold_audience(PlayerNumber plyr_idx, unsigned long mod_flags)
{
    SYNCDBG(8,"Starting");
    struct Dungeon *dungeon;
    dungeon = get_players_num_dungeon(plyr_idx);
    if (dungeon->hold_audience_cast_turn != 0) {
        return Lb_OK;
    }
    if ((mod_flags & PwMod_CastForFree) == 0)
    {
        // If we can't afford the spell, fail
        if (!pay_for_spell(plyr_idx, PwrK_HOLDAUDNC, 0)) {
            return Lb_FAIL;
        }
    }
    dungeon->hold_audience_cast_turn = game.play_gameturn;
    unsigned long k;
    int i;
    k = 0;
    i = dungeon->creatr_list_start;
    while (i != 0)
    {
        struct CreatureControl *cctrl;
        struct Thing *thing;
        thing = thing_get(i);
        TRACE_THING(thing);
        cctrl = creature_control_get_from_thing(thing);
        if (thing_is_invalid(thing) || creature_control_invalid(cctrl))
        {
            ERRORLOG("Jump to invalid creature detected");
            break;
        }
        i = cctrl->players_next_creature_idx;
        // Thing list loop body
        if (!thing_is_picked_up(thing) && !creature_is_kept_in_custody(thing) && !creature_is_being_unconscious(thing))
        {
            create_effect(&thing->mappos, imp_spangle_effects[thing->owner], thing->owner);
            const struct Coord3d *pos;
            pos = dungeon_get_essential_pos(thing->owner);
            move_thing_in_map(thing, pos);
            initialise_thing_state(thing, CrSt_CreatureInHoldAudience);
            cctrl->turns_at_job = -1;
        }
        // Thing list loop body ends
        k++;
        if (k > CREATURES_COUNT)
        {
            ERRORLOG("Infinite loop detected when sweeping creatures list");
            break;
        }
    }
    struct PowerConfigStats *powerst;
    powerst = get_power_model_stats(PwrK_HOLDAUDNC);
    play_non_3d_sample(powerst->select_sound_idx);
    SYNCDBG(19,"Finished");
    return Lb_SUCCESS;
}

TbResult magic_use_power_chicken(PlayerNumber plyr_idx, struct Thing *thing, MapSubtlCoord stl_x, MapSubtlCoord stl_y, long splevel, unsigned long mod_flags)
{
    // If this spell is already casted at that creature, do nothing
    if (thing_affected_by_spell(thing, SplK_Chicken)) {
        return Lb_OK;
    }
    if ((mod_flags & PwMod_CastForFree) == 0)
    {
        // If we can't afford the spell, fail
        if (!pay_for_spell(plyr_idx, PwrK_CHICKEN, splevel)) {
            return Lb_FAIL;
        }
    }
    // Check if the creature kind isn't affected by that spell
    if ((get_creature_model_flags(thing) & CMF_NeverChickens) != 0)
    {
        thing_play_sample(thing, 58, 20, 0, 3, 0, 2, 128);
        return Lb_SUCCESS;
    }
    apply_spell_effect_to_thing(thing, SplK_Chicken, splevel);
    struct PowerConfigStats *powerst;
    powerst = get_power_model_stats(PwrK_CHICKEN);
    thing_play_sample(thing, powerst->select_sound_idx, NORMAL_PITCH, 0, 3, 0, 2, FULL_LOUDNESS);
    return Lb_SUCCESS;
}

TbResult magic_use_power_disease(PlayerNumber plyr_idx, struct Thing *thing, MapSubtlCoord stl_x, MapSubtlCoord stl_y, long splevel, unsigned long mod_flags)
{
    // If this spell is already casted at that creature, do nothing
    if (thing_affected_by_spell(thing, SplK_Disease)) {
        return Lb_OK;
    }
    if ((mod_flags & PwMod_CastForFree) == 0)
    {
        // If we can't afford the spell, fail
        if (!pay_for_spell(plyr_idx, PwrK_DISEASE, splevel)) {
            return Lb_FAIL;
        }
    }
    // Check if the creature kind isn't affected by that spell
    if ((get_creature_model_flags(thing) & CMF_NeverSick) != 0)
    {
        thing_play_sample(thing, 58, 20, 0, 3, 0, 2, 128);
        return Lb_SUCCESS;
    }
    apply_spell_effect_to_thing(thing, SplK_Disease, splevel);
    {
        struct CreatureControl *cctrl;
        cctrl = creature_control_get_from_thing(thing);
        cctrl->disease_caster_plyridx = plyr_idx;
    }
    struct PowerConfigStats *powerst;
    powerst = get_power_model_stats(PwrK_DISEASE);
    thing_play_sample(thing, powerst->select_sound_idx, NORMAL_PITCH, 0, 3, 0, 3, FULL_LOUDNESS);
    return Lb_SUCCESS;
}

TbResult magic_use_power_destroy_walls(PlayerNumber plyr_idx, MapSubtlCoord stl_x, MapSubtlCoord stl_y, long splevel, unsigned long mod_flags)
{
    // If we can't afford the spell, fail
    SYNCDBG(16,"Starting");
    if ((mod_flags & PwMod_CastForFree) == 0)
    {
        // If we can't afford the spell, fail
        if (!pay_for_spell(plyr_idx, PwrK_DESTRWALLS, splevel)) {
            return Lb_FAIL;
        }
    }
    MapSlabCoord slb_x_start;
    MapSlabCoord slb_y_start;
    MapSlabCoord slb_x_end;
    MapSlabCoord slb_y_end;
    int i;
    slb_x_start = map_to_slab[stl_x] - 1;
    slb_y_start = map_to_slab[stl_y] - 1;
    slb_x_end = slb_x_start + 3;
    slb_y_end = slb_y_start + 3;
    i = 0;
    MapSlabCoord slb_x;
    MapSlabCoord slb_y;
    for (slb_y=slb_y_start; slb_y < slb_y_end ; slb_y++)
    {
        for (slb_x=slb_x_start; slb_x < slb_x_end ; slb_x++,i++)
        {
            struct SlabMap *slb;
            slb = get_slabmap_block(slb_x, slb_y);
            if (slabmap_block_invalid(slb))
                continue;
            struct Map *mapblk;
            mapblk = get_map_block_at(slab_subtile_center(slb_x),slab_subtile_center(slb_y));
            if (!(mapblk->flags & SlbAtFlg_Blocking) || (mapblk->flags & (SlbAtFlg_IsDoor|SlbAtFlg_IsRoom|SlbAtFlg_Valuable)) || (slb->kind == SlbT_ROCK) )
              continue;
            TbBool is_revealed;
            is_revealed = subtile_revealed(stl_x, stl_y, plyr_idx);
            unsigned char destreff;
            destreff = destroy_effect[splevel][i];
            if (destreff == 79)
            {
                struct SlabAttr *slbattr;
                slbattr = get_slab_attrs(slb);
                if (slbattr->category == SlbAtCtg_FortifiedWall)
                {
                    place_slab_type_on_map(SlbT_EARTH, slab_subtile_center(slb_x),slab_subtile_center(slb_y), plyr_idx, 0);
                    do_slab_efficiency_alteration(slb_x, slb_y);
                } else
                if (slab_kind_is_friable_dirt(slb->kind))
                {
                    dig_out_block(slab_subtile_center(slb_x),slab_subtile_center(slb_y), plyr_idx);
                    if (is_revealed) {
                        set_slab_explored(plyr_idx, slb_x, slb_y);
                    }
                    clear_slab_dig(slb_x, slb_y, plyr_idx);
                }
            } else
            if (destreff == 32)
            {
                dig_out_block(slab_subtile_center(slb_x),slab_subtile_center(slb_y), plyr_idx);
                if (is_revealed) {
                    set_slab_explored(plyr_idx, slb_x, slb_y);
                }
                clear_slab_dig(slb_x, slb_y, plyr_idx);
            }
        }
    }
    if (is_my_player_number(plyr_idx))
    {
        struct PowerConfigStats *powerst;
        powerst = get_power_model_stats(PwrK_DESTRWALLS);
        play_non_3d_sample(powerst->select_sound_idx);
    }
    return Lb_SUCCESS;
}

TbResult magic_use_power_time_bomb(PlayerNumber plyr_idx, MapSubtlCoord stl_x, MapSubtlCoord stl_y, long splevel, unsigned long mod_flags)
{
    struct Thing *thing;
    struct Coord3d pos;
    struct PowerConfigStats *powerst;
    if (!i_can_allocate_free_thing_structure(FTAF_FreeEffectIfNoSlots)) {
        return Lb_FAIL;
    }
    if ((mod_flags & PwMod_CastForFree) == 0)
    {
        // If we can't afford the spell, fail
        if (!pay_for_spell(plyr_idx, PwrK_TIMEBOMB, 0)) {
            return Lb_FAIL;
        }
    }
    pos.x.val = subtile_coord_center(stl_x);
    pos.y.val = subtile_coord_center(stl_y);
    pos.z.val = get_floor_height_at(&pos) + 512;
    //TODO SPELL TIMEBOMB write the spell support
    thing = INVALID_THING;//create_object(&pos, , plyr_idx);
    if (thing_is_invalid(thing))
    {
        ERRORLOG("There was place to create new thing, but creation failed");
        return Lb_OK;
    }
    thing->veloc_push_add.x.val += CREATURE_RANDOM(thing, 321) - 160;
    thing->veloc_push_add.y.val += CREATURE_RANDOM(thing, 321) - 160;
    thing->veloc_push_add.z.val += 40;
    thing->state_flags |= TF1_PushAdd;
    powerst = get_power_model_stats(PwrK_TIMEBOMB);
    thing_play_sample(thing, powerst->select_sound_idx, NORMAL_PITCH, 0, 3, 0, 2, FULL_LOUDNESS);
    return Lb_SUCCESS;
}

TbResult magic_use_power_imp(PlayerNumber plyr_idx, MapSubtlCoord stl_x, MapSubtlCoord stl_y, unsigned long mod_flags)
{
    struct Thing *thing;
    struct Thing *heartng;
    struct Coord3d pos;
    struct PowerConfigStats *powerst;
    if (!i_can_allocate_free_control_structure()
     || !i_can_allocate_free_thing_structure(FTAF_FreeEffectIfNoSlots)) {
        return Lb_FAIL;
    }
    if ((mod_flags & PwMod_CastForFree) == 0)
    {
        // If we can't afford the spell, fail
        if (!pay_for_spell(plyr_idx, PwrK_MKDIGGER, 0)) {
            return Lb_FAIL;
        }
    }
    heartng = get_player_soul_container(plyr_idx);
    pos.x.val = subtile_coord_center(stl_x);
    pos.y.val = subtile_coord_center(stl_y);
    pos.z.val = get_floor_height_at(&pos) + (heartng->clipbox_size_yz >> 1);
    thing = create_creature(&pos, get_players_special_digger_model(plyr_idx), plyr_idx);
    if (thing_is_invalid(thing))
    {
        ERRORLOG("There was place to create new creature, but creation failed");
        return Lb_OK;
    }
    EVM_CREATURE_EVENT("joined", plyr_idx, thing);
    thing->veloc_push_add.x.val += CREATURE_RANDOM(thing, 161) - 80;
    thing->veloc_push_add.y.val += CREATURE_RANDOM(thing, 161) - 80;
    thing->veloc_push_add.z.val += 160;
    thing->state_flags |= TF1_PushAdd;
    thing->move_angle_xy = 0;
    initialise_thing_state(thing, CrSt_ImpBirth);
    powerst = get_power_model_stats(PwrK_MKDIGGER);
    thing_play_sample(thing, powerst->select_sound_idx, NORMAL_PITCH, 0, 3, 0, 2, FULL_LOUDNESS);
    play_creature_sound(thing, 3, 2, 0);
    return Lb_SUCCESS;
}

TbResult magic_use_power_heal(PlayerNumber plyr_idx, struct Thing *thing, MapSubtlCoord stl_x, MapSubtlCoord stl_y, long splevel, unsigned long mod_flags)
{
    // If the creature has full health, do nothing
    if (!thing_is_creature(thing)) {
        ERRORLOG("Tried to apply spell to invalid creature.");
        return Lb_FAIL;
    }
    if (get_creature_health_permil(thing) >= 1000) {
        SYNCDBG(7,"Full health, can't heal %s.",thing_model_name(thing));
        return Lb_OK;
    }
    if ((mod_flags & PwMod_CastForFree) == 0)
    {
        // If we can't afford the spell, fail
        if (!pay_for_spell(plyr_idx, PwrK_HEALCRTR, splevel)) {
            ERRORLOG("No gold to heal %s.",thing_model_name(thing));
            return Lb_FAIL;
        }
    }
    // Apply spell effect
    struct PowerConfigStats *powerst;
    powerst = get_power_model_stats(PwrK_HEALCRTR);
    thing_play_sample(thing, powerst->select_sound_idx, NORMAL_PITCH, 0, 3, 0, 2, FULL_LOUDNESS);
    apply_spell_effect_to_thing(thing, SplK_Heal, splevel);
    return Lb_SUCCESS;
}

TbResult magic_use_power_conceal(PlayerNumber plyr_idx, struct Thing *thing, MapSubtlCoord stl_x, MapSubtlCoord stl_y, long splevel, unsigned long mod_flags)
{
    if (!thing_is_creature(thing)) {
        ERRORLOG("Tried to apply spell to invalid creature.");
        return Lb_FAIL;
    }
    // If this spell is already casted at that creature, do nothing
    if (thing_affected_by_spell(thing, SplK_Invisibility)) {
        return Lb_OK;
    }
    if ((mod_flags & PwMod_CastForFree) == 0)
    {
        // If we can't afford the spell, fail
        if (!pay_for_spell(plyr_idx, PwrK_CONCEAL, splevel)) {
            return Lb_FAIL;
        }
    }
    struct PowerConfigStats *powerst;
    powerst = get_power_model_stats(PwrK_CONCEAL);
    thing_play_sample(thing, powerst->select_sound_idx, NORMAL_PITCH, 0, 3, 0, 2, FULL_LOUDNESS);
    apply_spell_effect_to_thing(thing, SplK_Invisibility, splevel);
    return Lb_SUCCESS;
}

TbResult magic_use_power_armour(PlayerNumber plyr_idx, struct Thing *thing, MapSubtlCoord stl_x, MapSubtlCoord stl_y, long splevel, unsigned long mod_flags)
{
    if (!thing_is_creature(thing)) {
        ERRORLOG("Tried to apply spell to invalid creature.");
        return Lb_FAIL;
    }
    // If this spell is already casted at that creature, do nothing
    if (thing_affected_by_spell(thing, SplK_Armour)) {
        return Lb_OK;
    }
    if ((mod_flags & PwMod_CastForFree) == 0)
    {
        // If we can't afford the spell, fail
        if (!pay_for_spell(plyr_idx, PwrK_PROTECT, splevel)) {
            return Lb_FAIL;
        }
    }
    struct PowerConfigStats *powerst;
    powerst = get_power_model_stats(PwrK_PROTECT);
    thing_play_sample(thing, powerst->select_sound_idx, NORMAL_PITCH, 0, 3, 0, 2, FULL_LOUDNESS);
    apply_spell_effect_to_thing(thing, SplK_Armour, splevel);
    return Lb_SUCCESS;
}

TbResult magic_use_power_speed(PlayerNumber plyr_idx, struct Thing *thing, MapSubtlCoord stl_x, MapSubtlCoord stl_y, long splevel, unsigned long mod_flags)
{
    if (!thing_is_creature(thing)) {
        ERRORLOG("Tried to apply spell to invalid creature.");
        return Lb_FAIL;
    }
    if (thing_affected_by_spell(thing, SplK_Speed)) {
        return Lb_OK;
    }
    if ((mod_flags & PwMod_CastForFree) == 0)
    {
        // If we can't afford the spell, fail
        if (!pay_for_spell(plyr_idx, PwrK_SPEEDCRTR, splevel)) {
            return Lb_FAIL;
        }
    }
    struct PowerConfigStats *powerst;
    powerst = get_power_model_stats(PwrK_SPEEDCRTR);
    thing_play_sample(thing, powerst->select_sound_idx, NORMAL_PITCH, 0, 3, 0, 2, FULL_LOUDNESS);
    apply_spell_effect_to_thing(thing, SplK_Speed, splevel);
    return Lb_SUCCESS;
}

TbResult magic_use_power_lightning(PlayerNumber plyr_idx, MapSubtlCoord stl_x, MapSubtlCoord stl_y, long splevel, unsigned long mod_flags)
{
    struct PlayerInfo *player;
    struct Dungeon *dungeon;
    const struct MagicStats *pwrdynst;
    struct ShotConfigStats *shotst;
    struct Thing *shtng;
    struct Thing *obtng;
    struct Thing *efftng;
    struct Coord3d pos;
    long range;
    long max_damage;
    long i;
    player = get_player(plyr_idx);
    dungeon = get_dungeon(player->id_number);
    pos.x.val = subtile_coord_center(stl_x);
    pos.y.val = subtile_coord_center(stl_y);
    pos.z.val = 0;
    // make sure the spell level is correct
    if (splevel >= MAGIC_OVERCHARGE_LEVELS)
        splevel = MAGIC_OVERCHARGE_LEVELS-1;
    if (splevel < 0)
        splevel = 0;
    if ((mod_flags & PwMod_CastForFree) == 0)
    {
        // If we can't afford the spell, fail
        if (!pay_for_spell(plyr_idx, PwrK_LIGHTNING, splevel)) {
            return Lb_FAIL;
        }
    }
    // And cast it
    shtng = create_shot(&pos, ShM_GodLightning, plyr_idx);
    if (!thing_is_invalid(shtng))
    {
        shtng->mappos.z.val = get_thing_height_at(shtng, &shtng->mappos) + COORD_PER_STL/2;
        shtng->shot.hit_type = THit_CrtrsOnly;
        shtng->shot.spell_level = splevel;
    }
    pwrdynst = get_power_dynamic_stats(PwrK_LIGHTNING);
    shotst = get_shot_model_stats(ShM_GodLightning);
    dungeon->camera_deviate_jump = 256;
    i = pwrdynst->strength[splevel];
    max_damage = i * shotst->damage;
    range = (i << 8) / 2;
    if (power_sight_explored(stl_x, stl_y, plyr_idx))
        max_damage /= 4;
    obtng = create_object(&pos, 124, plyr_idx, -1);
    if (!thing_is_invalid(obtng))
    {
        obtng->lightning.spell_level = splevel;
        obtng->field_4F |= TF4F_Unknown01;
    }
    i = electricity_affecting_area(&pos, plyr_idx, range, max_damage);
    SYNCDBG(9,"Affected %ld targets within range %ld, damage %ld",i,range,max_damage);
    if (!thing_is_invalid(shtng))
    {
        efftng = create_effect(&shtng->mappos, TngEff_DamageBlood, shtng->owner);
        if (!thing_is_invalid(efftng))
        {
            struct PowerConfigStats *powerst;
            powerst = get_power_model_stats(PwrK_LIGHTNING);
            thing_play_sample(efftng, powerst->select_sound_idx, NORMAL_PITCH, 0, 3, 0, 2, FULL_LOUDNESS);
        }
    }
    player->field_4E3 = game.play_gameturn;
    return Lb_SUCCESS;
}

TbResult magic_use_power_sight(PlayerNumber plyr_idx, MapSubtlCoord stl_x, MapSubtlCoord stl_y, long splevel, unsigned long mod_flags)
{
    const struct MagicStats *pwrdynst;
    struct Dungeon *dungeon;
    struct Thing *thing;
    struct Coord3d pos;
    long cit;
    long cdt;
    long cgt;
    long cdlimit;
    long i;
    dungeon = get_dungeon(plyr_idx);
    pwrdynst = get_power_dynamic_stats(PwrK_SIGHT);
    if (player_uses_power_sight(plyr_idx))
    {
        cdt = game.play_gameturn - dungeon->sight_casted_gameturn;
        cdlimit = pwrdynst->strength[dungeon->sight_casted_splevel] >> 4;
        if (cdt < 0) {
            cdt = 0;
        } else
        if (cdt > cdlimit) {
            cdt = cdlimit;
        }
        cit = power_sight_close_instance_time[dungeon->sight_casted_splevel];
        cgt = game.play_gameturn - pwrdynst->strength[dungeon->sight_casted_splevel];
        i = cdlimit / cit;
        if (i > 0) {
            dungeon->sight_casted_gameturn = cgt + cdt/i - cit;
        } else {
            dungeon->sight_casted_gameturn = cgt;
        }
        thing = thing_get(dungeon->sight_casted_thing_idx);
        if (cgt < (long)thing->creation_turn)
        {
            dungeon->computer_enabled |= 0x04;
            dungeon->sight_casted_stl_x = stl_x;
            dungeon->sight_casted_stl_y = stl_y;
        }
        return Lb_OK;
    }
    if ((mod_flags & PwMod_CastForFree) == 0)
    {
        // If we can't afford the spell, fail
        if (!pay_for_spell(plyr_idx, PwrK_SIGHT, splevel)) {
            if (is_my_player_number(plyr_idx))
                output_message(SMsg_GoldNotEnough, 0, true);
            return Lb_FAIL;
        }
    }
    pos.x.val = subtile_coord_center(stl_x);
    pos.y.val = subtile_coord_center(stl_y);
    pos.z.val = subtile_coord_center(5);
    thing = create_object(&pos, 123, plyr_idx, -1);
    if (!thing_is_invalid(thing))
    {
        struct PowerConfigStats *powerst;
        powerst = get_power_model_stats(PwrK_SIGHT);
        dungeon->sight_casted_gameturn = game.play_gameturn;
        thing->health = 2;
        dungeon->sight_casted_splevel = splevel;
        dungeon->sight_casted_thing_idx = thing->index;
        LbMemorySet(dungeon->soe_explored_flags, 0, sizeof(dungeon->soe_explored_flags));
        thing->field_4F |= TF4F_Unknown01;
        thing_play_sample(thing, powerst->select_sound_idx, NORMAL_PITCH, -1, 3, 0, 3, FULL_LOUDNESS);
    }
    return Lb_SUCCESS;
}

TbResult magic_use_power_cave_in(PlayerNumber plyr_idx, MapSubtlCoord stl_x, MapSubtlCoord stl_y, long splevel, unsigned long mod_flags)
{
    MapSlabCoord slb_x;
    MapSlabCoord slb_y;
    slb_y = subtile_slab_fast(stl_y);
    slb_x = subtile_slab_fast(stl_x);
    struct Map *mapblk;
    mapblk = get_map_block_at(slab_subtile_center(slb_x), slab_subtile_center(slb_y));
    long i;
    unsigned long k;
    k = 0;
    i = get_mapwho_thing_index(mapblk);
    struct Thing *thing;
    while (i != 0)
    {
        thing = thing_get(i);
        TRACE_THING(thing);
        if (thing_is_invalid(thing))
        {
            ERRORLOG("Jump to invalid thing detected");
            break;
        }
        i = thing->next_on_mapblk;
        // Per thing code start
        if ((thing->class_id == TCls_EffectElem) && (thing->model == 46)) {
            break;
        }
        // Per thing code end
        k++;
        if (k > THINGS_COUNT)
        {
            ERRORLOG("Infinite loop detected when sweeping things list");
            break_mapwho_infinite_chain(mapblk);
            i = 0;
            break;
        }
    }
    if (i == 0)
    {
        if (plyr_idx != game.neutral_player_num)
        {
            if ((mod_flags & PwMod_CastForFree) == 0)
            {
                // If we can't afford the spell, fail
                if (!pay_for_spell(plyr_idx, PwrK_CAVEIN, splevel)) {
                    return Lb_FAIL;
                }
            }
            struct Dungeon *dungeon;
            dungeon = get_players_num_dungeon(plyr_idx);
            dungeon->lvstats.num_caveins++;
        }
        struct Coord3d pos;
        pos.x.val = subtile_coord_center(slab_subtile_center(slb_x));
        pos.y.val = subtile_coord_center(slab_subtile_center(slb_y));
        pos.z.val = 0;
        thing = create_thing(&pos, TCls_CaveIn, splevel, plyr_idx, -1);
        struct PowerConfigStats *powerst;
        powerst = get_power_model_stats(PwrK_CAVEIN);
        thing_play_sample(thing, powerst->select_sound_idx, 25, 0, 3, 0, 2, FULL_LOUDNESS);
    }
    return Lb_SUCCESS;
}

/**
 * Changes creature state and marks it as being affected by CTA spell.
 *
 * @param cta_pos Position where the CTA spell is casted.
 * @param creatng The target creature thing.
 * @return
 */
TbBool update_creature_influenced_by_call_to_arms_at_pos(struct Thing *creatng, const struct Coord3d *cta_pos)
{
    struct CreatureControl *cctrl;
    cctrl = creature_control_get_from_thing(creatng);
    if (!creature_can_navigate_to_with_storage(creatng, cta_pos, NavRtF_Default) || process_creature_needs_to_heal_critical(creatng) || (creatng->continue_state == CrSt_CreatureCombatFlee))
    {
        creature_stop_affected_by_call_to_arms(creatng);
        return false;
    }
    if (!creature_is_called_to_arms(creatng))
    {
        if (!external_set_thing_state(creatng, CrSt_ArriveAtCallToArms))
        {
            return false;
        }
    }
    setup_person_move_to_coord(creatng, cta_pos, NavRtF_Default);
    creatng->continue_state = CrSt_ArriveAtCallToArms;
    cctrl->spell_flags |= CSAfF_CalledToArms;
    if ((cctrl->flgfield_1 & CCFlg_NoCompControl) != 0) {
        WARNLOG("The %s index %d is called to arms with no comp control, fixing",thing_model_name(creatng),(int)creatng->index);
        cctrl->flgfield_1 &= ~CCFlg_NoCompControl;
    }
    return true;
}

long update_creatures_influenced_by_call_to_arms(PlayerNumber plyr_idx)
{
    struct Dungeon *dungeon;
    SYNCDBG(8,"Starting");
    dungeon = get_players_num_dungeon(plyr_idx);
    struct Coord3d cta_pos;
    cta_pos.x.val = subtile_coord_center(dungeon->cta_stl_x);
    cta_pos.y.val = subtile_coord_center(dungeon->cta_stl_y);
    cta_pos.z.val = get_floor_height_at(&cta_pos);
    long count;
    count = 0;
    unsigned long k;
    int i;
    k = 0;
    i = dungeon->creatr_list_start;
    while (i != 0)
    {
        struct Thing *thing;
        struct CreatureControl *cctrl;
        thing = thing_get(i);
        TRACE_THING(thing);
        cctrl = creature_control_get_from_thing(thing);
        if (thing_is_invalid(thing) || creature_control_invalid(cctrl))
        {
            ERRORLOG("Jump to invalid creature detected");
            break;
        }
        i = cctrl->players_next_creature_idx;
        // Thing list loop body
        if (!thing_is_picked_up(thing) && !creature_is_being_unconscious(thing))
        {
            if (creature_affected_by_call_to_arms(thing))
            {
                struct StateInfo *stati;
                stati = get_thing_state_info_num(get_creature_state_besides_interruptions(thing));
                if (stati->react_to_cta || creature_is_called_to_arms(thing))
                {
                    if (update_creature_influenced_by_call_to_arms_at_pos(thing, &cta_pos)) {
                        count++;
                    } else {
                        set_start_state(thing);
                    }
                }
            }
        }
        // Thing list loop body ends
        k++;
        if (k > CREATURES_COUNT)
        {
            ERRORLOG("Infinite loop detected when sweeping creatures list");
            break;
        }
    }
    return count;
}

/**
 * Casts CTA on given map coordinates.
 * Does no castability checking.
 * To use the casting, higher level function should be used.
 * @param plyr_idx The casting player.
 * @param stl_x The target subtile, X coord.
 * @param stl_y The target subtile, Y coord.
 * @param splevel Power overcharge level.
 * @return
 * @see magic_use_available_power_on_thing()
 * @see magic_use_available_power_on_subtile()
 */
TbResult magic_use_power_call_to_arms(PlayerNumber plyr_idx, MapSubtlCoord stl_x, MapSubtlCoord stl_y, long splevel, unsigned long mod_flags)
{
    struct Dungeon *dungeon;
    struct PlayerInfo *player;
    SYNCDBG(8,"Starting");
    player = get_player(plyr_idx);
    dungeon = get_players_dungeon(player);
    struct Coord3d pos;
    pos.x.val = subtile_coord_center(stl_x);
    pos.y.val = subtile_coord_center(stl_y);
    pos.z.val = get_floor_height_at(&pos);
    struct Thing *objtng;
    objtng = thing_get(player->field_43C);
    if ((dungeon->cta_start_turn == 0) || !thing_is_object(objtng))
    {
          objtng = create_object(&pos, 24, plyr_idx, -1);
          if (thing_is_invalid(objtng)) {
              ERRORLOG("Cannot create call to arms");
              return 0;
          }
          dungeon->cta_start_turn = game.play_gameturn;
          dungeon->cta_splevel = splevel;
          dungeon->cta_stl_x = stl_x;
          dungeon->cta_stl_y = stl_y;
          player->field_43C = objtng->index;
          objtng->mappos.z.val = get_thing_height_at(objtng, &objtng->mappos);
          set_call_to_arms_as_birthing(objtng);
          SYNCDBG(9,"Created birthing CTA");
          return 1;
    }
    dungeon->cta_start_turn = game.play_gameturn;
    dungeon->cta_stl_x = stl_x;
    dungeon->cta_stl_y = stl_y;
    set_call_to_arms_as_rebirthing(objtng);
    update_creatures_influenced_by_call_to_arms(plyr_idx);
    SYNCDBG(19,"Finished");
    return 1;
}

TbResult magic_use_power_slap_thing(PlayerNumber plyr_idx, struct Thing *thing, unsigned long mod_flags)
{
    struct PlayerInfo *player;
    struct Dungeon *dungeon;
    if (!thing_exists(thing)) {
        return Lb_FAIL;
    }
    player = get_player(plyr_idx);
    dungeon = get_dungeon(player->id_number);
    if ((player->instance_num == PI_Whip) || (game.play_gameturn - dungeon->last_creature_dropped_gameturn <= 10)) {
        return Lb_OK;
    }
    EVM_CREATURE_EVENT("slap", plyr_idx, thing);
    player->influenced_thing_idx = thing->index;
    player->influenced_thing_creation = thing->creation_turn;
    set_player_instance(player, PI_Whip, 0);
    dungeon->lvstats.num_slaps++;
    return Lb_SUCCESS;
}

/**
 * Get a thing and slap it.
 * @deprecated To be removed and replaced by magic_use_available_power_on_thing() call.
 * @param plyr_idx
 * @param stl_x
 * @param stl_y
 * @return
 */
TbResult magic_use_power_slap(PlayerNumber plyr_idx, MapSubtlCoord stl_x, MapSubtlCoord stl_y, unsigned long mod_flags)
{
    struct Thing *thing;
    thing = get_nearest_thing_for_slap(plyr_idx, subtile_coord_center(stl_x), subtile_coord_center(stl_y));
    return magic_use_power_slap_thing(plyr_idx, thing, PwMod_Default);
}

TbResult magic_use_power_possess_thing(PlayerNumber plyr_idx, struct Thing *thing, unsigned long mod_flags)
{
    struct PlayerInfo *player;
    if (!thing_exists(thing)) {
        return Lb_FAIL;
    }
    player = get_player(plyr_idx);
    player->influenced_thing_idx = thing->index;
<<<<<<< HEAD
    struct DungeonAdd* dungeonadd = get_dungeonadd(player->id_number);
    dungeonadd->first_person_dig_claim_mode = false;
    dungeonadd->teleport_destination = 18;
    dungeonadd->battleid = 1;
=======
    struct PlayerInfoAdd* playeradd = get_playeradd(player->id_number);
    playeradd->first_person_dig_claim_mode = false;
    playeradd->teleport_destination = 18; // reset to default behaviour
    playeradd->battleid = 1;
>>>>>>> 3df6530f
    // Note that setting Direct Control player instance requires player->influenced_thing_idx to be set correctly
    set_player_instance(player, PI_DirctCtrl, 0);
    return Lb_SUCCESS;
}

void magic_power_hold_audience_update(PlayerNumber plyr_idx)
{
    struct Dungeon *dungeon;
    dungeon = get_players_num_dungeon(plyr_idx);
    SYNCDBG(8,"Starting");
    if ( game.play_gameturn - dungeon->hold_audience_cast_turn <= game.hold_audience_time) {
        return;
    }
    // Dispose hold audience effect
    dungeon->hold_audience_cast_turn = 0;
    struct CreatureControl *cctrl;
    struct Thing *thing;
    unsigned long k;
    int i;
    dungeon = get_players_num_dungeon(plyr_idx);
    k = 0;
    i = dungeon->creatr_list_start;
    while (i != 0)
    {
        thing = thing_get(i);
        TRACE_THING(thing);
        cctrl = creature_control_get_from_thing(thing);
        if (thing_is_invalid(thing) || creature_control_invalid(cctrl))
        {
            ERRORLOG("Jump to invalid creature detected");
            break;
        }
        i = cctrl->players_next_creature_idx;
        // Thing list loop body
        if (get_creature_state_besides_interruptions(thing) == CrSt_CreatureInHoldAudience) {
            set_start_state(thing);
        }
        // Thing list loop body ends
        k++;
        if (k > CREATURES_COUNT)
        {
            ERRORLOG("Infinite loop detected when sweeping creatures list");
            break;
        }
    }
    SYNCDBG(19,"Finished");
}

TbBool affect_creature_by_power_call_to_arms(struct Thing *creatng, long range, const struct Coord3d *cta_pos)
{
    int nstat;
    nstat = get_creature_state_besides_interruptions(creatng);
    struct StateInfo *stati;
    stati = get_thing_state_info_num(nstat);
    if (!creature_affected_by_call_to_arms(creatng) || stati->react_to_cta)
    {
        if (stati->react_to_cta
          && (creature_affected_by_call_to_arms(creatng) || get_2d_box_distance(&creatng->mappos, cta_pos) < range))
        {
            creature_mark_if_woken_up(creatng);
            if (update_creature_influenced_by_call_to_arms_at_pos(creatng, cta_pos)) {
                return true;
            }
        }
    }
    return false;
}

int affect_nearby_creatures_by_power_call_to_arms(PlayerNumber plyr_idx, long range, const struct Coord3d * pos)
{
    struct Dungeon *dungeon;
    unsigned long k;
    int i;
    int n;
    SYNCDBG(8,"Starting");
    dungeon = get_players_num_dungeon(plyr_idx);
    n = 0;
    k = 0;
    i = dungeon->creatr_list_start;
    while (i != 0)
    {
        struct Thing *thing;
        thing = thing_get(i);
        TRACE_THING(thing);
        struct CreatureControl *cctrl;
        cctrl = creature_control_get_from_thing(thing);
        if (thing_is_invalid(thing) || creature_control_invalid(cctrl))
        {
            ERRORLOG("Jump to invalid creature detected");
            break;
        }
        i = cctrl->players_next_creature_idx;
        // Thing list loop body
        if (!thing_is_picked_up(thing) && !creature_is_kept_in_custody(thing) &&
            !creature_is_being_unconscious(thing) && !creature_is_dying(thing))
        {
            if (affect_creature_by_power_call_to_arms(thing, range, pos)) {
                n++;
            }
        }
        // Thing list loop body ends
        k++;
        if (k > CREATURES_COUNT)
        {
            ERRORLOG("Infinite loop detected when sweeping creatures list");
            break;
        }
    }
    SYNCDBG(19,"Finished");
    return n;
}

void process_magic_power_call_to_arms(PlayerNumber plyr_idx)
{
    struct Dungeon *dungeon;
    dungeon = get_players_num_dungeon(plyr_idx);
    long duration;
    duration = game.play_gameturn - dungeon->cta_start_turn;
    const struct MagicStats *pwrdynst;
    pwrdynst = get_power_dynamic_stats(PwrK_CALL2ARMS);

    struct SlabMap *slb;
    slb = get_slabmap_for_subtile(dungeon->cta_stl_x, dungeon->cta_stl_y);
    if (((pwrdynst->time < 1) || ((duration % pwrdynst->time) == 0)) && (slabmap_owner(slb) != plyr_idx))
    {
        if (!pay_for_spell(plyr_idx, PwrK_CALL2ARMS, dungeon->cta_splevel)) {
            if (is_my_player_number(plyr_idx))
                output_message(SMsg_GoldNotEnough, 0, true);
            turn_off_power_call_to_arms(plyr_idx);
            return;
        }
    }
    if ((duration % 16) == 0)
    {
        long range;
        range = subtile_coord(pwrdynst->strength[dungeon->cta_splevel],0);
        struct Coord3d cta_pos;
        cta_pos.x.val = subtile_coord_center(dungeon->cta_stl_x);
        cta_pos.y.val = subtile_coord_center(dungeon->cta_stl_y);
        cta_pos.z.val = subtile_coord(1,0);
        affect_nearby_creatures_by_power_call_to_arms(plyr_idx, range, &cta_pos);
    }
}

void process_magic_power_must_obey(PlayerNumber plyr_idx)
{
    struct Dungeon *dungeon;
    dungeon = get_players_num_dungeon(plyr_idx);
    long delta;
    delta = game.play_gameturn - dungeon->must_obey_turn;
    const struct MagicStats *pwrdynst;
    pwrdynst = get_power_dynamic_stats(PwrK_OBEY);
    if ((delta % pwrdynst->time) == 0)
    {
        if (!pay_for_spell(plyr_idx, PwrK_OBEY, 0)) {
            magic_use_power_obey(plyr_idx, PwMod_Default);
        }
    }
}

void process_dungeon_power_magic(void)
{
    SYNCDBG(8,"Starting");
    //_DK_process_dungeon_power_magic();
    long i;
    for (i = 0; i < PLAYERS_COUNT; i++)
    {
        struct PlayerInfo *player;
        player = get_player(i);
        if (player_exists(player))
        {
            if (player_uses_power_call_to_arms(i))
            {
                process_magic_power_call_to_arms(i);
            }
            if (player_uses_power_hold_audience(i))
            {
                magic_power_hold_audience_update(i);
            }
            if (player_uses_power_obey(i))
            {
                process_magic_power_must_obey(i);
            }
            if (game.armageddon_cast_turn > 0)
            {
                if (game.play_gameturn > game.armageddon_field_15035A)
                {
                  game.armageddon_cast_turn = 0;
                  game.armageddon_field_15035A = 0;
                }
            }
        }
    }
}

/**
 * Unified function for using powers which are castable on things.
 *
 * @param plyr_idx The casting player.
 * @param spl_idx Power kind to be casted.
 * @param splevel Power overcharge level.
 * @param thing The target thing.
 * @param stl_x The casting subtile, X coord.
 * @param stl_y The casting subtile, Y coord.
 */
TbResult magic_use_available_power_on_thing(PlayerNumber plyr_idx, PowerKind pwkind,
    unsigned short splevel, MapSubtlCoord stl_x, MapSubtlCoord stl_y, struct Thing *thing, unsigned long allow_flags)
{
    TbResult ret;
    if (!is_power_available(plyr_idx, pwkind)) {
        // It shouldn't be possible to select unavailable spell
        WARNLOG("Player %d tried to cast %s which is unavailable",(int)plyr_idx,power_code_name(pwkind));
        ret = Lb_FAIL;
    }
    else
    {
        ret = magic_use_power_on_thing(plyr_idx, pwkind, splevel, stl_x, stl_y, thing, allow_flags);
    }
    if (ret == Lb_FAIL) {
        // Make a rejection sound
        if (is_my_player_number(plyr_idx))
        {
            play_non_3d_sample(119);
        }
    }
    return ret;
}

/**
 * Unified function for using powers which are castable on things. Without checks for availiability
 *
 * @param plyr_idx The casting player.
 * @param spl_idx Power kind to be casted.
 * @param splevel Power overcharge level.
 * @param thing The target thing.
 * @param stl_x The casting subtile, X coord.
 * @param stl_y The casting subtile, Y coord.
 */
TbResult magic_use_power_on_thing(PlayerNumber plyr_idx, PowerKind pwkind,
    unsigned short splevel, MapSubtlCoord stl_x, MapSubtlCoord stl_y, struct Thing *thing, unsigned long allow_flags)
{
    TbResult ret;
    ret = Lb_OK;
    if (!thing_exists(thing)) {
        WARNLOG("Player %d tried to cast %s on non-existing thing",(int)plyr_idx,power_code_name(pwkind));
        ret = Lb_FAIL;
    }
    if (ret == Lb_OK)
    {// Zero coords mean we should take real ones from the thing. But even if they're not zero, we might want to fix them sometimes
        const struct PowerConfigStats *powerst;
        powerst = get_power_model_stats(pwkind);
        if (((stl_x == 0) && (stl_y == 0)) || ((powerst->can_cast_flags & PwCast_AllThings) != 0)) {
            stl_x = thing->mappos.x.stl.num;
            stl_y = thing->mappos.y.stl.num;
        }
    }
    if (ret == Lb_OK)
    {
        if (!can_cast_spell(plyr_idx, pwkind, stl_x, stl_y, thing, CastChk_Final | CastChk_SkipAvailiabilty)) {
            ret = Lb_FAIL;
        }
    }
    if (ret == Lb_OK)
    {
        if (splevel > MAGIC_OVERCHARGE_LEVELS) {
            WARNLOG("Overcharge level %d out of range, adjusting",(int)splevel);
            splevel = MAGIC_OVERCHARGE_LEVELS;
        }
    }
    if (ret == Lb_OK)
    {
        switch (pwkind)
        {
        case PwrK_HAND:
            //Note that we shouldn't use magic_use_power_hand(), that function is for interpreting input
            if (power_hand_is_full(get_player(plyr_idx)))
                ret = Lb_FAIL;
            else
            if (place_thing_in_power_hand(thing, plyr_idx))
                ret = Lb_SUCCESS;
            else
                ret = Lb_FAIL;
            break;
        case PwrK_HEALCRTR:
            ret = magic_use_power_heal(plyr_idx, thing, stl_x, stl_y, splevel, allow_flags);
            break;
        case PwrK_SPEEDCRTR:
            ret = magic_use_power_speed(plyr_idx, thing, stl_x, stl_y, splevel, allow_flags);
            break;
        case PwrK_PROTECT:
            ret = magic_use_power_armour(plyr_idx, thing, stl_x, stl_y, splevel, allow_flags);
            break;
        case PwrK_CONCEAL:
            ret = magic_use_power_conceal(plyr_idx, thing, stl_x, stl_y, splevel, allow_flags);
            break;
        case PwrK_DISEASE:
            ret = magic_use_power_disease(plyr_idx, thing, stl_x, stl_y, splevel, allow_flags);
            break;
        case PwrK_CHICKEN:
            ret = magic_use_power_chicken(plyr_idx, thing, stl_x, stl_y, splevel, allow_flags);
            break;
        case PwrK_SLAP:
            ret = magic_use_power_slap_thing(plyr_idx, thing, allow_flags);
            break;
        case PwrK_POSSESS:
            ret = magic_use_power_possess_thing(plyr_idx, thing, allow_flags);
            break;
        case PwrK_CALL2ARMS:
            ret = magic_use_power_call_to_arms(plyr_idx, stl_x, stl_y, splevel, allow_flags);
            break;
        case PwrK_LIGHTNING:
            ret = magic_use_power_lightning(plyr_idx, stl_x, stl_y, splevel, allow_flags);
            break;
        default:
            ERRORLOG("Power not supported here: %d", (int)pwkind);
            ret = Lb_FAIL;
            break;
        }
    }
    return ret;
}

/**
 * Unified function for using powers which are castable on map subtile.
 *
 * @param plyr_idx The casting player.
 * @param pwkind Power kind to be casted.
 * @param splevel Power overcharge level.
 * @param stl_x The target subtile, X coord.
 * @param stl_y The target subtile, Y coord.
 * @param allow_flags Additional castability flags, to loosen constaints in the spell config.
 * @return
 */
TbResult magic_use_available_power_on_subtile(PlayerNumber plyr_idx, PowerKind pwkind,
    unsigned short splevel, MapSubtlCoord stl_x, MapSubtlCoord stl_y, unsigned long allow_flags)
{
    TbResult ret;
    ret = Lb_OK;
    if (!is_power_available(plyr_idx, pwkind)) {
        // It shouldn't be possible to select unavailable spell
        WARNLOG("Player %d tried to cast %s which is unavailable",(int)plyr_idx,power_code_name(pwkind));
        ret = Lb_FAIL;
    }
    if (ret == Lb_OK)
    {
        ret = magic_use_power_on_subtile(plyr_idx, pwkind, splevel, stl_x, stl_y, allow_flags);
    }
    if (ret == Lb_FAIL) {
        // Make a rejection sound
        if (is_my_player_number(plyr_idx))
            play_non_3d_sample(119);
    }
    return ret;
}

TbResult magic_use_power_on_subtile(PlayerNumber plyr_idx, PowerKind pwkind,
    unsigned short splevel, MapSubtlCoord stl_x, MapSubtlCoord stl_y, unsigned long allow_flags)
{
    TbResult ret;
    ret = Lb_OK;
    TbBool cast_at_xy;
    cast_at_xy = can_cast_power_at_xy(plyr_idx, pwkind, stl_x, stl_y, allow_flags);
    // Fail if the function has failed
    if (!cast_at_xy) {
        WARNLOG("Player %d tried to cast %s on %s which can't be targeted",
            (int)plyr_idx,power_code_name(pwkind),"a subtile");
        ret = Lb_FAIL;
    }

    if (ret == Lb_OK)
    {
        if (splevel > MAGIC_OVERCHARGE_LEVELS) {
            WARNLOG("Overcharge level %d out of range, adjusting",(int)splevel);
            splevel = MAGIC_OVERCHARGE_LEVELS;
        }
    }
    if (ret == Lb_OK)
    {
        SYNCDBG(7,"Player %d is casting %s level %d",(int)plyr_idx,power_code_name(pwkind),(int)splevel);
        switch (pwkind)
        {
        case PwrK_MKDIGGER:
            ret = magic_use_power_imp(plyr_idx, stl_x, stl_y, allow_flags);
            break;
        case PwrK_SIGHT:
            ret = magic_use_power_sight(plyr_idx, stl_x, stl_y, splevel, allow_flags);
            break;
        case PwrK_CALL2ARMS:
            ret = magic_use_power_call_to_arms(plyr_idx, stl_x, stl_y, splevel, allow_flags);
            break;
        case PwrK_CAVEIN:
            ret = magic_use_power_cave_in(plyr_idx, stl_x, stl_y, splevel, allow_flags);
            break;
        case PwrK_LIGHTNING:
            ret = magic_use_power_lightning(plyr_idx, stl_x, stl_y, splevel, allow_flags);
            break;
        case PwrK_DESTRWALLS:
            ret = magic_use_power_destroy_walls(plyr_idx, stl_x, stl_y, splevel, allow_flags);
            break;
        case PwrK_TIMEBOMB:
            ret = magic_use_power_time_bomb(plyr_idx, stl_x, stl_y, splevel, allow_flags);
            break;
        default:
            ERRORLOG("Power not supported here: %d", (int)pwkind);
            ret = Lb_FAIL;
            break;
        }
    }
    return ret;
}

/**
 * Unified function for using powers which are castable without any particular target.
 *
 * @param plyr_idx The casting player.
 * @param spl_idx Power kind to be casted.
 * @param splevel Power overcharge level.
 * @return
 */
TbResult magic_use_available_power_on_level(PlayerNumber plyr_idx, PowerKind spl_idx,
    unsigned short splevel, unsigned long allow_flags)
{
    if (!is_power_available(plyr_idx, spl_idx)) {
        // It shouldn't be possible to select unavailable spell
        WARNLOG("Player %d tried to cast unavailable spell %d",(int)plyr_idx,(int)spl_idx);
        return Lb_FAIL;
    }
    return magic_use_power_on_level(plyr_idx, spl_idx, splevel, allow_flags);
}

TbResult magic_use_power_on_level(PlayerNumber plyr_idx, PowerKind spl_idx,
    unsigned short splevel, unsigned long allow_flags)
{
    if (splevel > MAGIC_OVERCHARGE_LEVELS) {
        splevel = MAGIC_OVERCHARGE_LEVELS;
    }
    switch (spl_idx)
    {
    case PwrK_OBEY:
        return magic_use_power_obey(plyr_idx, allow_flags);
    case PwrK_HOLDAUDNC:
        return magic_use_power_hold_audience(plyr_idx, allow_flags);
    case PwrK_ARMAGEDDON:
        return magic_use_power_armageddon(plyr_idx, allow_flags);
    default:
        ERRORLOG("Power not supported here: %d", (int)spl_idx);
        break;
    }
    return Lb_FAIL;
}

void directly_cast_spell_on_thing(PlayerNumber plyr_idx, PowerKind spl_idx, ThingIndex thing_idx, long splevel)
{
    struct Thing *thing;
    thing = thing_get(thing_idx);
    magic_use_available_power_on_thing(plyr_idx, spl_idx, splevel,
        thing->mappos.x.stl.num, thing->mappos.y.stl.num, thing, PwMod_Default);
}

int get_power_overcharge_level(struct PlayerInfo *player)
{
    int i;
    i = (player->cast_expand_level >> 2);
    if (i > SPELL_MAX_LEVEL)
        return SPELL_MAX_LEVEL;
    return i;
}

TbBool update_power_overcharge(struct PlayerInfo *player, int pwkind)
{
  struct Dungeon *dungeon;
  int i;
  if (pwkind >= POWER_TYPES_COUNT)
      return false;
  dungeon = get_dungeon(player->id_number);
  const struct MagicStats *pwrdynst;
  pwrdynst = get_power_dynamic_stats(pwkind);
  i = (player->cast_expand_level+1) >> 2;
  if (i > SPELL_MAX_LEVEL)
    i = SPELL_MAX_LEVEL;
  if (pwrdynst->cost[i] <= dungeon->total_money_owned)
  {
    // If we have more money, increase overcharge
    player->cast_expand_level++;
  } else
  {
    // If we don't have money, decrease the charge
    while (pwrdynst->cost[i] > dungeon->total_money_owned)
    {
      i--;
      if (i < 0) break;
    }
    if (i >= 0)
      player->cast_expand_level = (i << 2) + 1;
    else
      player->cast_expand_level = 0;
  }
  return (i < SPELL_MAX_LEVEL);
}
/******************************************************************************/
#ifdef __cplusplus
}
#endif<|MERGE_RESOLUTION|>--- conflicted
+++ resolved
@@ -1719,17 +1719,10 @@
     }
     player = get_player(plyr_idx);
     player->influenced_thing_idx = thing->index;
-<<<<<<< HEAD
-    struct DungeonAdd* dungeonadd = get_dungeonadd(player->id_number);
-    dungeonadd->first_person_dig_claim_mode = false;
-    dungeonadd->teleport_destination = 18;
-    dungeonadd->battleid = 1;
-=======
     struct PlayerInfoAdd* playeradd = get_playeradd(player->id_number);
     playeradd->first_person_dig_claim_mode = false;
     playeradd->teleport_destination = 18; // reset to default behaviour
     playeradd->battleid = 1;
->>>>>>> 3df6530f
     // Note that setting Direct Control player instance requires player->influenced_thing_idx to be set correctly
     set_player_instance(player, PI_DirctCtrl, 0);
     return Lb_SUCCESS;
