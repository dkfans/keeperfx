--- conflicted
+++ resolved
@@ -186,130 +186,6 @@
     init_alpha_table();
 }
 
-<<<<<<< HEAD
-void powerful_magic_breaking_sparks(struct Thing *breaktng)
-{
-    struct Coord3d pos;
-    pos.x.val = subtile_coord_center(breaktng->mappos.x.stl.num + ACTION_RANDOM(11) - 5);
-    pos.y.val = subtile_coord_center(breaktng->mappos.y.stl.num + ACTION_RANDOM(11) - 5);
-    pos.z.val = get_floor_height_at(&pos);
-    draw_lightning(&breaktng->mappos, &pos, 96, 60);
-    if ( !S3DEmitterIsPlayingSample(breaktng->snd_emitter_id, 157, 0) ) {
-        thing_play_sample(breaktng, 157, NORMAL_PITCH, -1, 3, 1, 6, FULL_LOUDNESS);
-    }
-}
-
-void initialise_devastate_dungeon_from_heart(PlayerNumber plyr_idx)
-{
-    struct Dungeon *dungeon;
-    dungeon = get_dungeon(plyr_idx);
-    if (dungeon->devastation_turn == 0)
-    {
-        struct Thing *heartng;
-        heartng = get_player_soul_container(plyr_idx);
-        if (thing_exists(heartng)) {
-            dungeon->devastation_turn = 1;
-            dungeon->devastation_centr_x = heartng->mappos.x.stl.num;
-            dungeon->devastation_centr_y = heartng->mappos.y.stl.num;
-        } else {
-            dungeon->devastation_turn = 1;
-            dungeon->devastation_centr_x = map_subtiles_x/2;
-            dungeon->devastation_centr_y = map_subtiles_y/2;
-        }
-    }
-}
-
-void process_dungeon_destroy(struct Thing *heartng)
-{
-    struct Dungeon *dungeon;
-    long plyr_idx;
-    plyr_idx = heartng->owner;
-    //_DK_process_dungeon_destroy(heartng); return;
-    dungeon = get_dungeon(plyr_idx);
-    if (dungeon->heart_destroy_state == 0) {
-        return;
-    }
-    powerful_magic_breaking_sparks(heartng);
-    const struct Coord3d *central_pos;
-    central_pos = &heartng->mappos;
-    switch ( dungeon->heart_destroy_state )
-    {
-    case 1:
-        initialise_devastate_dungeon_from_heart(plyr_idx);
-        dungeon->heart_destroy_turn++;
-        if (dungeon->heart_destroy_turn < 32)
-        {
-            if ( ACTION_RANDOM(96) < (dungeon->heart_destroy_turn << 6) / 32 + 32 ) {
-                create_effect(central_pos, TngEff_HearthCollapse, plyr_idx);
-            }
-        } else
-        { // Got to next phase
-            dungeon->heart_destroy_state = 2;
-            dungeon->heart_destroy_turn = 0;
-        }
-        break;
-    case 2:
-        dungeon->heart_destroy_turn++;
-        if (dungeon->heart_destroy_turn < 32)
-        {
-            create_effect(central_pos, TngEff_HearthCollapse, plyr_idx);
-        } else
-        { // Got to next phase
-            dungeon->heart_destroy_state = 3;
-            dungeon->heart_destroy_turn = 0;
-        }
-        break;
-    case 3:
-        // Drop all held things, by keeper
-        if ((dungeon->num_things_in_hand > 0) && ((gameadd.classic_bugs_flags & ClscBug_NoHandPurgeOnDefeat) == 0))
-        {
-            dump_all_held_things_on_map(plyr_idx, central_pos->x.stl.num, central_pos->y.stl.num);
-        }
-        // Drop all held things, by computer player
-        struct Computer2 *comp;
-        comp = get_computer_player(plyr_idx);
-        computer_force_dump_held_things_on_map(comp, central_pos);
-        // Now if players things are still in hand - they must be kept by enemies
-        // Got to next phase
-        dungeon->heart_destroy_state = 4;
-        dungeon->heart_destroy_turn = 0;
-        break;
-    case 4:
-        // Final phase - destroy the heart, both pedestal room and container thing
-        {
-            struct Thing *efftng;
-            efftng = create_effect(central_pos, TngEff_Explosion4, plyr_idx);
-            if (!thing_is_invalid(efftng))
-              efftng->hit_type = THit_HeartOnlyNotOwn;
-            efftng = create_effect(central_pos, TngEff_WoPExplosion, plyr_idx);
-            if (!thing_is_invalid(efftng))
-                efftng->hit_type = THit_HeartOnlyNotOwn;
-            destroy_dungeon_heart_room(plyr_idx, heartng);
-            delete_thing_structure(heartng, 0);
-        }
-        { // If there is another heart owned by this player, set it to "working" heart
-            struct PlayerInfo *player;
-            player = get_player(plyr_idx);
-            init_player_start(player, true);
-            if (player_has_heart(plyr_idx))
-            {
-                // If another heart was found, stop the process
-                dungeon->devastation_turn = 0;
-            } else
-            {
-                // If this is the last heart the player had, finish him
-                setup_all_player_creatures_and_diggers_leave_or_die(plyr_idx);
-                player->allied_players = (1 << player->id_number);
-            }
-        }
-        dungeon->heart_destroy_state = 0;
-        dungeon->heart_destroy_turn = 0;
-        break;
-    }
-}
-=======
->>>>>>> 404624a5
-
 TbBool all_dungeons_destroyed(const struct PlayerInfo *win_player)
 {
     long win_plyr_idx;
