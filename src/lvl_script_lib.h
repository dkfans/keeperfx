/******************************************************************************/
// Free implementation of Bullfrog's Dungeon Keeper strategy game.
/******************************************************************************/
/** @file lvl_script_lib.h
 *     Header file for lvl_script_lib.c.
 * @par Purpose:
 *     should only be used by files under lvl_script_*
 * @par Comment:
 *     Just a header file - #defines, typedefs, function prototypes etc.
 * @author   KeeperFX Team
 * @par  Copying and copyrights:
 *     This program is free software; you can redistribute it and/or modify
 *     it under the terms of the GNU General Public License as published by
 *     the Free Software Foundation; either version 2 of the License, or
 *     (at your option) any later version.
 */
/******************************************************************************/
#ifndef DK_LVLSCRIPTLIB_H
#define DK_LVLSCRIPTLIB_H

#include "creature_states_hero.h"
#include "frontmenu_ingame_tabs.h"

#include "globals.h"
#include "bflib_math.h"
#include "player_instances.h"
#include "game_legacy.h"

#ifdef __cplusplus
extern "C" {
#endif

#define COMMANDDESC_ARGS_COUNT    8

enum TbScriptCommands {
    Cmd_NONE                              =  0,
    Cmd_CREATE_PARTY                      =  1,
    Cmd_ADD_TO_PARTY                      =  2,
    Cmd_ADD_PARTY_TO_LEVEL                =  3,
    Cmd_ADD_CREATURE_TO_LEVEL             =  4,
    Cmd_MESSAGE                           =  5, // from beta
    Cmd_IF                                =  6,
    Cmd_ENDIF                             =  7,
    Cmd_SET_HATE                          =  8,
    Cmd_SET_GENERATE_SPEED                =  9,
    Cmd_REM                               = 10,
    Cmd_START_MONEY                       = 11,
    Cmd_ROOM_AVAILABLE                    = 12,
    Cmd_CREATURE_AVAILABLE                = 13,
    Cmd_MAGIC_AVAILABLE                   = 14,
    Cmd_TRAP_AVAILABLE                    = 15,
    Cmd_RESEARCH                          = 16,
    Cmd_COMPUTER_PLAYER                   = 17,
    Cmd_SET_TIMER                         = 18,
    Cmd_IF_ACTION_POINT                   = 19,
    Cmd_ADD_TUNNELLER_TO_LEVEL            = 20,
    Cmd_WIN_GAME                          = 21,
    Cmd_LOSE_GAME                         = 22,
    Cmd_SET_FLAG                          = 25,
    Cmd_MAX_CREATURES                     = 26,
    Cmd_NEXT_COMMAND_REUSABLE             = 27,
    Cmd_RANDOM                            = 28,
    Cmd_DRAWFROM                          = 29,
    Cmd_DOOR_AVAILABLE                    = 30,
    Cmd_DISPLAY_OBJECTIVE                 = 37,
    Cmd_DISPLAY_INFORMATION               = 38,
    Cmd_ADD_TUNNELLER_PARTY_TO_LEVEL      = 40,
    Cmd_ADD_CREATURE_TO_POOL              = 41,
    Cmd_RESET_ACTION_POINT                = 42,
    Cmd_SET_CREATURE_MAX_LEVEL            = 59,
    Cmd_SET_MUSIC                         = 60,
    Cmd_TUTORIAL_FLASH_BUTTON             = 54,
    Cmd_SET_CREATURE_STRENGTH             = 62,
    Cmd_SET_CREATURE_HEALTH               = 61,
    Cmd_SET_CREATURE_ARMOUR               = 63,
    Cmd_SET_CREATURE_FEAR_WOUNDED         = 64,
    Cmd_IF_AVAILABLE                      = 66,
    Cmd_SET_COMPUTER_GLOBALS              = 68,
    Cmd_SET_COMPUTER_CHECKS               = 69,
    Cmd_SET_COMPUTER_EVENT                = 70,
    Cmd_SET_COMPUTER_PROCESS              = 71,
    Cmd_ALLY_PLAYERS                      = 72,
    Cmd_DEAD_CREATURES_RETURN_TO_POOL     = 73,
    Cmd_BONUS_LEVEL_TIME                  = 75,
    Cmd_QUICK_OBJECTIVE                   = 44,
    Cmd_QUICK_INFORMATION                 = 45,
    Cmd_QUICK_OBJECTIVE_WITH_POS          = 46,
    Cmd_QUICK_INFORMATION_WITH_POS        = 47,
    Cmd_DISPLAY_OBJECTIVE_WITH_POS        = 65,
    Cmd_DISPLAY_INFORMATION_WITH_POS      = 74,
    Cmd_PRINT                             = 76, // from beta
    Cmd_SWAP_CREATURE                     = 77,
  // New commands propositions - KeeperFX only
    Cmd_CHANGE_SLAB_TYPE                  = 78,
    Cmd_CHANGE_SLAB_OWNER                 = 79,
    Cmd_IF_SLAB_TYPE                      = 80,
    Cmd_IF_SLAB_OWNER                     = 81,
    Cmd_SET_CREATURE_TENDENCIES           = 84,
    Cmd_PLAY_MESSAGE                      = 85,
    Cmd_ADD_GOLD_TO_PLAYER                = 86,
    Cmd_REVEAL_MAP_RECT                   = 87,
    Cmd_REVEAL_MAP_LOCATION               = 88,
    Cmd_LEVEL_VERSION                     = 90,
    Cmd_RESEARCH_ORDER                    = 91,
    Cmd_KILL_CREATURE                     = 92,
    Cmd_SET_CREATURE_FEAR_STRONGER        = 93,
    Cmd_IF_CONTROLS                       = 94,
    Cmd_ADD_TO_FLAG                       = 95,
    Cmd_SET_CAMPAIGN_FLAG                 = 96,
    Cmd_ADD_TO_CAMPAIGN_FLAG              = 97,
    Cmd_EXPORT_VARIABLE                   = 98,
    Cmd_IMPORT                            = 99,
    Cmd_RUN_AFTER_VICTORY                 = 100,
    Cmd_LEVEL_UP_CREATURE                 = 101,
    Cmd_CHANGE_CREATURE_OWNER             = 102,
    Cmd_SET_GAME_RULE                     = 103,
    Cmd_SET_TRAP_CONFIGURATION            = 104,
    Cmd_SET_DOOR_CONFIGURATION            = 105,
    Cmd_SET_OBJECT_CONFIGURATION          = 106,
    Cmd_SET_CREATURE_CONFIGURATION        = 107,
    Cmd_SET_CREATURE_PROPERTY             = 108,
    Cmd_SET_CREATURE_FEARSOME_FACTOR      = 109,
    Cmd_USE_POWER_ON_CREATURE             = 110,
    Cmd_USE_POWER_AT_POS                  = 111,
    Cmd_USE_POWER                         = 112,
    Cmd_USE_POWER_AT_LOCATION             = 113,
    Cmd_ADD_OBJECT_TO_LEVEL               = 114,
    Cmd_USE_SPECIAL_INCREASE_LEVEL        = 115,
    Cmd_USE_SPECIAL_MULTIPLY_CREATURES    = 116,
    Cmd_USE_SPECIAL_MAKE_SAFE             = 117,
    Cmd_USE_SPECIAL_LOCATE_HIDDEN_WORLD   = 118,
<<<<<<< HEAD
    Cmd_CHANGE_CREATURES_ANNOYANCE        = 119,
    Cmd_COMPUTER_DIG_TO_LOCATION          = 120,
    Cmd_DELETE_FROM_PARTY                 = 121,
    Cmd_SET_SACRIFICE_RECIPE              = 122,
    Cmd_REMOVE_SACRIFICE_RECIPE           = 123,
    Cmd_SET_BOX_TOOLTIP                   = 124,
    Cmd_SET_BOX_TOOLTIP_ID                = 125,
    Cmd_CREATE_EFFECTS_LINE               = 126,
    Cmd_DISPLAY_MESSAGE                   = 127,
    Cmd_QUICK_MESSAGE                     = 128,
    Cmd_USE_SPELL_ON_CREATURE             = 129,
    Cmd_SET_HEART_HEALTH                  = 130,
    Cmd_ADD_HEART_HEALTH                  = 131,
    Cmd_CREATURE_ENTRANCE_LEVEL           = 132,
    Cmd_RANDOMISE_FLAG                    = 133,
    Cmd_COMPUTE_FLAG                      = 134,
    Cmd_CONCEAL_MAP_RECT                  = 135,
    Cmd_DISPLAY_TIMER                     = 136,
    Cmd_ADD_TO_TIMER                      = 137,
    Cmd_ADD_BONUS_TIME                    = 138,
    Cmd_DISPLAY_VARIABLE                  = 139,
    Cmd_DISPLAY_COUNTDOWN                 = 140,
    Cmd_HIDE_TIMER                        = 141,
    Cmd_HIDE_VARIABLE                     = 142,
    Cmd_CREATE_EFFECT                     = 143,
    Cmd_CREATE_EFFECT_AT_POS              = 144,
    Cmd_HEART_LOST_QUICK_OBJECTIVE        = 145,
    Cmd_HEART_LOST_OBJECTIVE              = 146,
    Cmd_SET_DOOR                          = 147,
    Cmd_MOVE_PLAYER_CAMERA_TO             = 148
=======
    Cmd_USE_SPECIAL_TRANSFER_CREATURE     = 119,
    Cmd_CHANGE_CREATURES_ANNOYANCE        = 120,
    Cmd_COMPUTER_DIG_TO_LOCATION          = 121,
    Cmd_DELETE_FROM_PARTY                 = 122,
    Cmd_SET_SACRIFICE_RECIPE              = 123,
    Cmd_REMOVE_SACRIFICE_RECIPE           = 124,
    Cmd_SET_BOX_TOOLTIP                   = 125,
    Cmd_SET_BOX_TOOLTIP_ID                = 126,
    Cmd_CREATE_EFFECTS_LINE               = 127,
    Cmd_DISPLAY_MESSAGE                   = 128,
    Cmd_QUICK_MESSAGE                     = 129,
    Cmd_USE_SPELL_ON_CREATURE             = 130,
    Cmd_SET_HEART_HEALTH                  = 131,
    Cmd_ADD_HEART_HEALTH                  = 132,
    Cmd_CREATURE_ENTRANCE_LEVEL           = 133,
    Cmd_RANDOMISE_FLAG                    = 134,
    Cmd_COMPUTE_FLAG                      = 135,
    Cmd_CONCEAL_MAP_RECT                  = 136,
    Cmd_DISPLAY_TIMER                     = 137,
    Cmd_ADD_TO_TIMER                      = 138,
    Cmd_ADD_BONUS_TIME                    = 139,
    Cmd_DISPLAY_VARIABLE                  = 140,
    Cmd_DISPLAY_COUNTDOWN                 = 141,
    Cmd_HIDE_TIMER                        = 142,
    Cmd_HIDE_VARIABLE                     = 143,
    Cmd_CREATE_EFFECT                     = 144,
    Cmd_CREATE_EFFECT_AT_POS              = 145,
    Cmd_HEART_LOST_QUICK_OBJECTIVE        = 146,
    Cmd_HEART_LOST_OBJECTIVE              = 147,
    Cmd_SET_DOOR                          = 148,
    Cmd_SET_CREATURE_INSTANCE             = 149,    
    Cmd_TRANSFER_CREATURE                 = 150
>>>>>>> 5e978b1b
};

struct ScriptLine {
  enum TbScriptCommands command;
  long np[COMMANDDESC_ARGS_COUNT]; /**< Numeric parameters (to be changed into interpreted parameters, containing ie. in-game random) */
  char tcmnd[MAX_TEXT_LENGTH]; /**< Command text */
  char tp[COMMANDDESC_ARGS_COUNT][MAX_TEXT_LENGTH]; /**< Text parameters */
};
struct CommandDesc { // sizeof = 14 // originally was 13
  const char *textptr;
  char args[COMMANDDESC_ARGS_COUNT+1]; // originally was [8]
  unsigned char index;
  void (*check_fn)(const struct ScriptLine *scline); // should check
  void (*process_fn)(struct ScriptContext *context); // called from value or from
};

enum ScriptVariables {
  SVar_MONEY                           =  1,
  SVar_GAME_TURN                       =  5,
  SVar_BREAK_IN                        =  6,
  SVar_CREATURE_NUM                    =  7,
  SVar_TOTAL_DIGGERS                   =  8,
  SVar_TOTAL_CREATURES                 =  9,
  SVar_TOTAL_RESEARCH                  = 10,
  SVar_TOTAL_DOORS                     = 11,
  SVar_TOTAL_AREA                      = 12,
  SVar_TOTAL_CREATURES_LEFT            = 13,
  SVar_CREATURES_ANNOYED               = 14,
  SVar_BATTLES_LOST                    = 15,
  SVar_BATTLES_WON                     = 16,
  SVar_ROOMS_DESTROYED                 = 17,
  SVar_SPELLS_STOLEN                   = 18,
  SVar_ACTION_POINT_TRIGGERED          = 19,
  SVar_GOLD_POTS_STOLEN                = 20,
  SVar_TIMER                           = 21,
  SVar_DUNGEON_DESTROYED               = 22,
  SVar_TIMES_BROKEN_INTO               = 23,
  SVar_TOTAL_GOLD_MINED                = 24,
  SVar_FLAG                            = 25,
  SVar_ROOM_SLABS                      = 26,
  SVar_DOORS_DESTROYED                 = 27,
  SVar_CREATURES_SCAVENGED_LOST        = 28,
  SVar_CREATURES_SCAVENGED_GAINED      = 29,
  SVar_AVAILABLE_MAGIC                 = 30,
  SVar_AVAILABLE_TRAP                  = 31,
  SVar_AVAILABLE_DOOR                  = 32,
  SVar_AVAILABLE_ROOM                  = 33,
  SVar_AVAILABLE_CREATURE              = 34,
  SVar_CONTROLS_CREATURE               = 35,
  SVar_CONTROLS_TOTAL_CREATURES        = 36,
  SVar_CONTROLS_TOTAL_DIGGERS          = 37,
  SVar_ALL_DUNGEONS_DESTROYED          = 38,
  SVar_DOOR_NUM                        = 39,
  SVar_TRAP_NUM                        = 40,
  SVar_GOOD_CREATURES                  = 41,
  SVar_EVIL_CREATURES                  = 42,
  SVar_CONTROLS_GOOD_CREATURES         = 43,
  SVar_CONTROLS_EVIL_CREATURES         = 44,
  SVar_CAMPAIGN_FLAG                   = 45,
  SVar_SLAB_OWNER                      = 46,
  SVar_SLAB_TYPE                       = 47,
  SVar_HEART_HEALTH                    = 48,
  SVar_GHOSTS_RAISED                   = 49,
  SVar_SKELETONS_RAISED                = 50,
  SVar_VAMPIRES_RAISED                 = 51,
  SVar_CREATURES_CONVERTED             = 52,
  SVar_TIMES_ANNOYED_CREATURE          = 53,
  SVar_TIMES_TORTURED_CREATURE         = 54,
  SVar_TOTAL_DOORS_MANUFACTURED        = 55,
  SVar_TOTAL_TRAPS_MANUFACTURED        = 56,
  SVar_TOTAL_MANUFACTURED              = 57,
  SVar_TOTAL_TRAPS_USED                = 58,
  SVar_TOTAL_DOORS_USED                = 59,
  SVar_KEEPERS_DESTROYED               = 60,
  SVar_CREATURES_SACRIFICED            = 61, // Total
  SVar_CREATURES_FROM_SACRIFICE        = 62, // Total
  SVar_TIMES_LEVELUP_CREATURE          = 63,
  SVar_TOTAL_SALARY                    = 64,
  SVar_CURRENT_SALARY                  = 65,
  SVar_BOX_ACTIVATED                   = 66,
  SVar_SACRIFICED                      = 67,  // Per model
  SVar_REWARDED                        = 68,  // Per model
  SVar_EVIL_CREATURES_CONVERTED        = 69,
  SVar_GOOD_CREATURES_CONVERTED        = 70,
  SVar_TRAPS_SOLD                      = 71,
  SVar_DOORS_SOLD                      = 72,
  SVar_MANUFACTURED_SOLD               = 73,
  SVar_MANUFACTURE_GOLD                = 74,
  SVar_TOTAL_SCORE                     = 75,
  SVar_BONUS_TIME                      = 76,
  SVar_CREATURES_TRANSFERRED           = 77,
 };





// 1/4 turn minimal
#define FX_LINE_TIME_PARTS 4


struct Thing* script_get_creature_by_criteria(PlayerNumber plyr_idx, long crmodel, long criteria);
long parse_creature_name(const char *creature_name);
struct ScriptValue *allocate_script_value(void);
struct Thing *script_process_new_object(long crmodel, TbMapLocation location, long arg);
void command_init_value(struct ScriptValue* value, unsigned long var_index, unsigned long plr_range_id);
void command_add_value(unsigned long var_index, unsigned long plr_range_id, long val2, long val3, long val4);
#define get_players_range(plr_range_id, plr_start, plr_end) get_players_range_f(plr_range_id, plr_start, plr_end, __func__, text_line_number)
long get_players_range_f(long plr_range_id, int *plr_start, int *plr_end, const char *func_name, long ln_num);
TbBool parse_set_varib(const char *varib_name, long *varib_id, long *varib_type);
long parse_criteria(const char *criteria);
#define get_players_range_single(plr_range_id) get_players_range_single_f(plr_range_id, __func__, text_line_number)
long get_players_range_single_f(long plr_range_id, const char *func_name, long ln_num);
TbBool parse_get_varib(const char *varib_name, long *varib_id, long *varib_type);
char get_player_number_from_value(const char* txt);
#define get_player_id(plrname, plr_range_id) get_player_id_f(plrname, plr_range_id, __func__, text_line_number)
TbBool get_player_id_f(const char *plrname, long *plr_range_id, const char *func_name, long ln_num);

#define ALLOCATE_SCRIPT_VALUE(var_index, plr_range_id) \
    struct ScriptValue tmp_value = {0}; \
    struct ScriptValue* value; \
    if ((get_script_current_condition() == CONDITION_ALWAYS) && (next_command_reusable == 0)) \
    { \
    /* Fill local structure */ \
        value = &tmp_value; \
    } \
    else \
    { \
        value = allocate_script_value(); \
        if (value == NULL) \
        { \
            SCRPTERRLOG("Too many VALUEs in script (limit is %d)", SCRIPT_VALUES_COUNT); \
            return; \
        } \
    } \
    command_init_value(value, var_index, plr_range_id);

#define DEALLOCATE_SCRIPT_VALUE \
    if (value != &tmp_value) \
    {                           \
        value->flags = TrgF_DISABLED; \
        gameadd.script.values_num--; \
    }

    void script_process_value(unsigned long var_index, unsigned long plr_range_id, long val2, long val3, long val4, struct ScriptValue *value);

#define PROCESS_SCRIPT_VALUE(cmd) \
    if ((get_script_current_condition() == CONDITION_ALWAYS) && (next_command_reusable == 0)) \
    { \
        script_process_value(cmd, 0, 0, 0, 0, value); \
    }


#ifdef __cplusplus
}
#endif
#endif<|MERGE_RESOLUTION|>--- conflicted
+++ resolved
@@ -129,7 +129,6 @@
     Cmd_USE_SPECIAL_MULTIPLY_CREATURES    = 116,
     Cmd_USE_SPECIAL_MAKE_SAFE             = 117,
     Cmd_USE_SPECIAL_LOCATE_HIDDEN_WORLD   = 118,
-<<<<<<< HEAD
     Cmd_CHANGE_CREATURES_ANNOYANCE        = 119,
     Cmd_COMPUTER_DIG_TO_LOCATION          = 120,
     Cmd_DELETE_FROM_PARTY                 = 121,
@@ -159,8 +158,6 @@
     Cmd_HEART_LOST_QUICK_OBJECTIVE        = 145,
     Cmd_HEART_LOST_OBJECTIVE              = 146,
     Cmd_SET_DOOR                          = 147,
-    Cmd_MOVE_PLAYER_CAMERA_TO             = 148
-=======
     Cmd_USE_SPECIAL_TRANSFER_CREATURE     = 119,
     Cmd_CHANGE_CREATURES_ANNOYANCE        = 120,
     Cmd_COMPUTER_DIG_TO_LOCATION          = 121,
@@ -192,8 +189,8 @@
     Cmd_HEART_LOST_OBJECTIVE              = 147,
     Cmd_SET_DOOR                          = 148,
     Cmd_SET_CREATURE_INSTANCE             = 149,    
-    Cmd_TRANSFER_CREATURE                 = 150
->>>>>>> 5e978b1b
+    Cmd_TRANSFER_CREATURE                 = 150,
+    Cmd_MOVE_PLAYER_CAMERA_TO             = 151
 };
 
 struct ScriptLine {
