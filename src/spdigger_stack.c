/******************************************************************************/
// Free implementation of Bullfrog's Dungeon Keeper strategy game.
/******************************************************************************/
/** @file spdigger_stack.c
 *     Special diggers task stack support functions.
 * @par Purpose:
 *     Functions to create and maintain list of tasks for special diggers (imps).
 * @par Comment:
 *     None.
 * @author   Tomasz Lis
 * @date     11 Mar 2010 - 04 May 2010
 * @par  Copying and copyrights:
 *     This program is free software; you can redistribute it and/or modify
 *     it under the terms of the GNU General Public License as published by
 *     the Free Software Foundation; either version 2 of the License, or
 *     (at your option) any later version.
 */
/******************************************************************************/
#include "spdigger_stack.h"

#include "globals.h"
#include "bflib_basics.h"
#include "bflib_math.h"

#include "creature_states.h"
#include "creature_states_combt.h"
#include "creature_states_train.h"
#include "map_blocks.h"
#include "dungeon_data.h"
#include "tasks_list.h"
#include "config_creature.h"
#include "config_crtrstates.h"
#include "config_terrain.h"
#include "hist_actions.h"
#include "thing_corpses.h"
#include "thing_navigate.h"
#include "thing_stats.h"
#include "thing_physics.h"
#include "thing_objects.h"
#include "thing_traps.h"
#include "room_data.h"
#include "room_util.h"
#include "room_list.h"
#include "room_jobs.h"
#include "power_hand.h"
#include "map_utils.h"
#include "map_events.h"
#include "ariadne_wallhug.h"
#include "gui_soundmsgs.h"
#include "front_simple.h"
#include "game_legacy.h"
#include "packets_updating.h"

#ifdef __cplusplus
extern "C" {
#endif
/******************************************************************************/
DLLIMPORT long _DK_check_out_unreinforced_place(struct Thing *creatng);
DLLIMPORT long _DK_check_out_unreinforced_area(struct Thing *creatng);
DLLIMPORT struct Thing *_DK_check_place_to_pickup_gold(struct Thing *creatng, long stl_x, long stl_y);
DLLIMPORT struct Thing *_DK_check_place_to_pickup_spell(struct Thing *creatng, long slb_x, long slb_y);
DLLIMPORT struct Thing *_DK_check_place_to_pickup_unconscious_body(struct Thing *creatng, long slb_x, long slb_y);
DLLIMPORT long _DK_imp_will_soon_be_converting_at_excluding(struct Thing *creatng, long slb_x, long slb_y);
DLLIMPORT long _DK_imp_already_reinforcing_at_excluding(struct Thing *creatng, long stl_x, long stl_y);
/******************************************************************************/
long const dig_pos[] = {0, -1, 1};

/******************************************************************************/
/**
 * Returns if given digger needs to have its task revised due to recent digger tasks list update.
 * The revision of tasks is done by check_out_imp_stack() function.
 * @param creatng The special digger creature to be checked.
 * @return
 * @see check_out_imp_stack()
 */
TbBool creature_task_needs_check_out_after_digger_stack_change(const struct Thing *creatng)
{
    struct Dungeon *dungeon;
    struct CreatureControl *cctrl;
    dungeon = get_dungeon(creatng->owner);
    cctrl = creature_control_get_from_thing(creatng);
    return (dungeon->digger_stack_update_turn != cctrl->digger.stack_update_turn);
}

/**
 * Adds task to imp stack. Returns if the stack still has free space.
 * @param stl_num Map position related to the task.
 * @param task_type Type of the task.
 * @param dungeon The dungeon to which task is to be added.
 * @return True if there is still free slot on the stack after adding, false otherwise.
 */
TbBool add_to_imp_stack_using_pos_f(SubtlCodedCoords stl_num, SpDiggerTaskType task_type, struct Dungeon *dungeon, const char *func_name)
{
    struct DiggerStack *dstack;
    SYNCDBG(19,"Task %d at %d,%d",(int)task_type,(int)stl_num_decode_x(stl_num),(int)stl_num_decode_y(stl_num));
    if (dungeon->digger_stack_length >= DIGGER_TASK_MAX_COUNT)
        return false;
    evm_stat(0, "stk.put,%s,plr=%d row=%d,job=%d,xy=%d_%d,t=%04ld,f=%s",
        evm_get_suffix(), dungeon->owner, dungeon->digger_stack_length, task_type,
        subtile_slab(stl_num_decode_x(stl_num)), subtile_slab(stl_num_decode_y(stl_num)),
        game.play_gameturn,func_name);
    dstack = &dungeon->digger_stack[dungeon->digger_stack_length];
    dungeon->digger_stack_length++;
    dstack->stl_num = stl_num;
    dstack->task_type = task_type;
    return (dungeon->digger_stack_length < DIGGER_TASK_MAX_COUNT);
}

/**
 * Finds a task of given type which concerns given subtile in the current imp stack.
 * @param stl_num
 * @param task_type
 * @param dungeon
 */
long find_in_imp_stack_using_pos(SubtlCodedCoords stl_num, SpDiggerTaskType task_type, const struct Dungeon *dungeon)
{
    long i;
    for (i=0; i < dungeon->digger_stack_length; i++)
    {
        const struct DiggerStack *dstack;
        dstack = &dungeon->digger_stack[i];
        if ((dstack->stl_num == stl_num) && (dstack->task_type == task_type)) {
            return i;
        }
    }
    return -1;
}

long find_in_imp_stack_task_other_than_starting_at(SpDiggerTaskType excl_task_type, long start_pos, const struct Dungeon *dungeon)
{
    long i;
    long n;
    long stack_len;
    stack_len = dungeon->digger_stack_length;
    n = start_pos;
    for (i=0; i < stack_len; i++)
    {
        const struct DiggerStack *dstack;
        dstack = &dungeon->digger_stack[n];
        if (dstack->task_type != excl_task_type) {
            return n;
        }
        n = (n+1) % stack_len;
    }
    return -1;
}

long find_in_imp_stack_starting_at(SpDiggerTaskType task_type, long start_pos, const struct Dungeon *dungeon)
{
    long i;
    long n;
    long stack_len;
    stack_len = dungeon->digger_stack_length;
    n = start_pos;
    for (i=0; i < stack_len; i++)
    {
        const struct DiggerStack *dstack;
        dstack = &dungeon->digger_stack[n];
        if (dstack->task_type == task_type) {
            return n;
        }
        n = (n+1) % stack_len;
    }
    return -1;
}

void remove_task_from_all_other_players_digger_stacks(PlayerNumber skip_plyr_idx, MapSubtlCoord stl_x, MapSubtlCoord stl_y)
{
    PlayerNumber plyr_idx;
    for (plyr_idx=0; plyr_idx < PLAYERS_COUNT; plyr_idx++)
    {
        if (plyr_idx == skip_plyr_idx) {
            continue;
        }
        long task_id;
        task_id = find_from_task_list(plyr_idx, get_subtile_number(stl_x, stl_y));
        if (task_id >= 0)
        {
            remove_from_task_list(plyr_idx, task_id);
            if (is_my_player_number(plyr_idx)) {
                pretty_map_remove_flags_and_update(subtile_slab_fast(stl_x), subtile_slab_fast(stl_y));
            }
        }
    }
}

TbBool imp_will_soon_be_working_at_excluding(const struct Thing *creatng, MapSubtlCoord stl_x, MapSubtlCoord stl_y)
{
    SYNCDBG(19,"Starting");
    TRACE_THING(thing);
    //return _DK_imp_will_soon_be_working_at_excluding(creatng, stl_x, stl_y);
    struct Coord3d pos2;
    pos2.x.val = subtile_coord_center(stl_x);
    pos2.y.val = subtile_coord_center(stl_y);
    pos2.z.val = subtile_coord(1,0);
    struct Dungeon *dungeon;
    unsigned long k;
    int i;
    dungeon = get_players_num_dungeon(creatng->owner);
    k = 0;
    i = dungeon->digger_list_start;
    while (i != 0)
    {
        struct CreatureControl *cctrl;
        struct Thing *thing;
        thing = thing_get(i);
        TRACE_THING(thing);
        cctrl = creature_control_get_from_thing(thing);
        if (creature_control_invalid(cctrl))
        {
            ERRORLOG("Jump to invalid creature detected");
            break;
        }
        i = cctrl->players_next_creature_idx;
        // Thing list loop body
        if (!thing_is_picked_up(thing) && !creature_is_being_unconscious(thing) && !creature_is_dying(thing))
        {
            if (thing->index != creatng->index)
            {
              if ((cctrl->moveto_pos.x.stl.num == stl_x) && (cctrl->moveto_pos.y.stl.num == stl_y))
              {
                  MapCoordDelta dist_other;
                  MapCoordDelta dist_creatng;
                  dist_other = get_2d_box_distance(&thing->mappos, &pos2);
                  dist_creatng = get_2d_box_distance(&creatng->mappos, &pos2);
                  if (dist_other <= dist_creatng)
                      return true;
                  if (dist_other - dist_creatng <= subtile_coord(6,0))
                      return true;
              }
            }
        }
        // Thing list loop body ends
        k++;
        if (k > CREATURES_COUNT)
        {
            ERRORLOG("Infinite loop detected when sweeping creatures list");
            break;
        }
    }
    return false;
}

TbBool imp_will_soon_be_getting_object(PlayerNumber plyr_idx, const struct Thing *objtng)
{
    const struct Thing *spdigtng;
    const struct CreatureControl *cctrl;
    const struct Dungeon *dungeon;
    unsigned long k;
    int i;
    SYNCDBG(8,"Starting");
    dungeon = get_players_num_dungeon(plyr_idx);
    k = 0;
    i = dungeon->digger_list_start;
    while (i != 0)
    {
        spdigtng = thing_get(i);
        TRACE_THING(spdigtng);
        cctrl = creature_control_get_from_thing(spdigtng);
        if (thing_is_invalid(spdigtng) || creature_control_invalid(cctrl))
        {
            ERRORLOG("Jump to invalid creature detected");
            break;
        }
        i = cctrl->players_next_creature_idx;
        // Thing list loop body
        if (cctrl->pickup_object_id == objtng->index)
        {
            CrtrStateId crstate;
            crstate = get_creature_state_besides_interruptions(spdigtng);
            if (crstate == CrSt_CreaturePicksUpTrapObject)
                return true;
            if (crstate == CrSt_CreatureArmsTrap)
                return true;
            if (crstate == CrSt_CreaturePicksUpCrateForWorkshop)
                return true;
            if (crstate == CrSt_CreaturePicksUpSpellObject)
                return true;
            // Note that picking up gold pile does not currently fill pickup_object_id, so can't be checked here
        }
        // Thing list loop body ends
        k++;
        if (k > CREATURES_COUNT)
        {
            ERRORLOG("Infinite loop detected when sweeping creatures list");
            break;
        }
    }
    SYNCDBG(19,"Finished");
    return false;
}

/** Returns if the player owns any digger who is working on re-arming given trap.
 *
 * @param traptng The trap that needs re-arming.
 * @return
 */
TbBool imp_will_soon_be_arming_trap(struct Thing *traptng)
{
    struct Dungeon *dungeon;
    struct Thing *thing;
    struct CreatureControl *cctrl;
    long crstate;
    long i;
    unsigned long k;
    dungeon = get_dungeon(traptng->owner);
    k = 0;
    i = dungeon->digger_list_start;
    while (i > 0)
    {
        thing = thing_get(i);
        if (thing_is_invalid(thing))
            break;
        cctrl = creature_control_get_from_thing(thing);
        i = cctrl->players_next_creature_idx;
        // Per-thing code
        if (cctrl->arming_thing_id == traptng->index)
        {
            crstate = get_creature_state_besides_interruptions(thing);
            if (crstate == CrSt_CreaturePicksUpTrapObject) {
                return true;
            }
            if (crstate == CrSt_CreatureArmsTrap) {
                return true;
            }
        }
        // Per-thing code ends
        k++;
        if (k > THINGS_COUNT)
        {
            ERRORLOG("Infinite loop detected when sweeping things list");
            break;
        }
    }
    return false;
}

void force_any_creature_dragging_owned_thing_to_drop_it(struct Thing *dragtng)
{
    if (thing_is_dragged_or_pulled(dragtng))
    {
        struct Thing *creatng;
        creatng = find_creature_dragging_thing(dragtng);
        // If found a creature dragging the thing, reset it so it will drop the thing
        if (!thing_is_invalid(creatng)) {
            set_start_state(creatng);
        }
    }
}

void force_any_creature_dragging_thing_to_drop_it(struct Thing *dragtng)
{
    TRACE_THING(dragtng);
    if (thing_is_dragged_or_pulled(dragtng))
    {
        struct Thing *creatng;
        creatng = find_creature_dragging_thing(dragtng);
        // If found a creature dragging the thing, reset it so it will drop the thing
        if (!thing_is_invalid(creatng)) {
            SYNCDBG(8,"Reset %s index %d",thing_model_name(creatng),(int)creatng->index);
            set_start_state(creatng);
        } else {
            WARNDBG(4,"Can't find creature dragging %s index %d",thing_model_name(dragtng),(int)dragtng->index);
        }
    }
}

struct Thing *check_for_empty_trap_for_imp_not_being_armed(struct Thing *digger, long trpmodel)
{
    struct Thing *thing;
    long i;
    unsigned long k;
    const struct StructureList *slist;
    slist = get_list_for_thing_class(TCls_Trap);
    k = 0;
    i = slist->index;
    while (i > 0)
    {
        thing = thing_get(i);
        if (thing_is_invalid(thing))
          break;
        i = thing->next_of_class;
        // Per-thing code
        if ( (thing->model == trpmodel) && (thing->trap.num_shots == 0) && (thing->owner == digger->owner) )
        {
            if ( !imp_will_soon_be_arming_trap(thing) )
            {
                return thing;
            }
        }
        // Per-thing code ends
        k++;
        if (k > slist->count)
        {
          ERRORLOG("Infinite loop detected when sweeping things list");
          break;
        }
    }
    return INVALID_THING;
}

long check_out_unprettied_or_unconverted_area(struct Thing *thing)
{
    struct Dungeon *dungeon;
    struct DiggerStack *dstack;
    struct Coord3d navpos;
    SYNCDBG(9,"Starting");
    dungeon = get_dungeon(thing->owner);
    int min_dist;
    int min_taskid;
    struct Coord3d min_pos;
    MapSubtlCoord srcstl_x;
    MapSubtlCoord srcstl_y;
    min_dist = 28;
    srcstl_x = thing->mappos.x.stl.num;
    srcstl_y = thing->mappos.y.stl.num;
    int i;
    for (i=0; i < dungeon->digger_stack_length; i++)
    {
        dstack = &dungeon->digger_stack[i];
        if ((dstack->task_type != DigTsk_ImproveDungeon) && (dstack->task_type != DigTsk_ConvertDungeon)) {
            continue;
        }
        MapSubtlCoord stl_x;
        MapSubtlCoord stl_y;
        MapSlabCoord slb_x;
        MapSlabCoord slb_y;
        stl_x = stl_num_decode_x(dstack->stl_num);
        stl_y = stl_num_decode_y(dstack->stl_num);
        slb_x = map_to_slab[stl_x];
        slb_y = map_to_slab[stl_y];
        int new_dist;
        new_dist = get_2d_box_distance_xy(srcstl_x, srcstl_y, stl_x, stl_y);
        if (new_dist >= min_dist) {
            continue;
        }
        if (dstack->task_type == DigTsk_ImproveDungeon)
        {
            if (!check_place_to_pretty_excluding(thing, slb_x, slb_y)) {
                // Task is no longer valid
                dstack->task_type = DigTsk_None;
                continue;
            }
            if (!imp_will_soon_be_working_at_excluding(thing, stl_x, stl_y))
            {
                navpos.x.val = subtile_coord_center(stl_x);
                navpos.y.val = subtile_coord_center(stl_y);
                navpos.z.val = get_thing_height_at(thing, &navpos);
                if (creature_can_navigate_to_with_storage(thing, &navpos, NavRtF_Default))
                {
                    min_taskid = 1;
                    min_dist = new_dist;
                    min_pos.x.val = navpos.x.val;
                    min_pos.y.val = navpos.y.val;
                    min_pos.z.val = navpos.z.val;
                }
            }
        } else
        if (dstack->task_type == DigTsk_ConvertDungeon)
        {
          if (!check_place_to_convert_excluding(thing, slb_x, slb_y)) {
              // Task is no longer valid
              dstack->task_type = DigTsk_None;
              continue;
          }
          if (!imp_will_soon_be_working_at_excluding(thing, stl_x, stl_y))
          {
              navpos.x.val = subtile_coord_center(stl_x);
              navpos.y.val = subtile_coord_center(stl_y);
              navpos.z.val = get_thing_height_at(thing, &navpos);
              if (creature_can_navigate_to_with_storage(thing, &navpos, NavRtF_Default))
              {
                  min_taskid = 2;
                  min_dist = new_dist;
                  min_pos.x.val = navpos.x.val;
                  min_pos.y.val = navpos.y.val;
                  min_pos.z.val = navpos.z.val;
              }
          }
        } else
        {
            ERRORLOG("Invalid stack type; cleared");
            dstack->task_type = DigTsk_None;
        }
    }
    if (min_dist == 28)
      return 0;
    if (!setup_person_move_to_coord(thing, &min_pos, NavRtF_Default))
    {
        ERRORLOG("Digger can navigate but not move to.");
        return 0;
    }
    if (min_taskid == 1)
    {
        thing->continue_state = CrSt_ImpArrivesAtImproveDungeon;
        send_update_job(thing);
        return 1;
    } else
    {
        thing->continue_state = CrSt_ImpArrivesAtConvertDungeon;
        send_update_job(thing);
        return 1;
    }
    return 0;
}

long imp_will_soon_be_converting_at_excluding(struct Thing *creatng, MapSlabCoord slb_x, MapSlabCoord slb_y)
{
    return _DK_imp_will_soon_be_converting_at_excluding(creatng, slb_x, slb_y);
}

TbBool check_out_unconverted_spot(struct Thing *creatng, MapSlabCoord slb_x, MapSlabCoord slb_y)
{
    MapSubtlCoord stl_x;
    MapSubtlCoord stl_y;
    if ((slb_x < 0) || (slb_x >= map_tiles_x)) {
        return false;
    }
    if ((slb_y < 0) || (slb_y >= map_tiles_y)) {
        return false;
    }
    if (!check_place_to_convert_excluding(creatng, slb_x, slb_y))
    {
        return false;
    }
    stl_x = slab_subtile_center(slb_x);
    stl_y = slab_subtile_center(slb_y);
    if (imp_will_soon_be_converting_at_excluding(creatng, stl_x, stl_y)) {
        return false;
    }
    if (!setup_person_move_to_position(creatng, stl_x, stl_y, NavRtF_Default)) {
        return false;
    }
    creatng->continue_state = CrSt_ImpArrivesAtConvertDungeon;
    send_update_job(creatng);
    return true;
}

long check_out_unconverted_spiral(struct Thing *thing, long nslabs)
{
    const struct Around *arnd;
    long slb_x;
    long slb_y;
    long slabi;
    long arndi;
    long i;
    long imax;
    long k;
    SYNCDBG(9,"Starting");
    TRACE_THING(thing);

    slb_x = subtile_slab_fast(thing->mappos.x.stl.num);
    slb_y = subtile_slab_fast(thing->mappos.y.stl.num);
    imax = 2;
    arndi = CREATURE_RANDOM(thing, 4);
    for (slabi = 0; slabi < nslabs; slabi++)
    {
        {
          arnd = &small_around[arndi];
          {
              slb_x += arnd->delta_x;
              slb_y += arnd->delta_y;
              if (check_out_unconverted_spot(thing, slb_x, slb_y)) {
                  return 1;
              }
          }
          arndi = (arndi + 1) & 3;
          i = 1;
        }
        for (k = 0; k < 4; k++)
        {
          arnd = &small_around[arndi];
          for (; i < imax; i++)
          {
              slb_x += arnd->delta_x;
              slb_y += arnd->delta_y;
              if (check_out_unconverted_spot(thing, slb_x, slb_y)) {
                  return 1;
              }
          }
          arndi = (arndi + 1) & 3;
          i = 0;
        }
        imax += 2;
    }
    return 0;
}

TbBool check_out_unprettied_spot(struct Thing *creatng, long slb_x, long slb_y)
{
    MapSubtlCoord stl_x;
    MapSubtlCoord stl_y;
    if ((slb_x < 0) || (slb_x >= map_tiles_x)) {
        return false;
    }
    if ((slb_y < 0) || (slb_y >= map_tiles_y)) {
        return false;
    }
    if (!check_place_to_pretty_excluding(creatng, slb_x, slb_y)) {
        return false;
    }
    stl_x = slab_subtile_center(slb_x);
    stl_y = slab_subtile_center(slb_y);
    if (imp_will_soon_be_working_at_excluding(creatng, stl_x, stl_y)) {
        return false;
    }
    if (!setup_person_move_to_position(creatng, stl_x, stl_y, NavRtF_Default)) {
        return false;
    }
    creatng->continue_state = CrSt_ImpArrivesAtImproveDungeon;
    return true;
}

long check_out_unprettied_spiral(struct Thing *thing, long nslabs)
{
    const struct Around *arnd;
    long slb_x;
    long slb_y;
    long slabi;
    long arndi;
    long i;
    long imax;
    long k;
    SYNCDBG(9,"Starting");
    TRACE_THING(thing);

    slb_x = subtile_slab_fast(thing->mappos.x.stl.num);
    slb_y = subtile_slab_fast(thing->mappos.y.stl.num);
    imax = 2;
    arndi = CREATURE_RANDOM(thing, 4);
    for (slabi = 0; slabi < nslabs; slabi++)
    {
        {
          arnd = &small_around[arndi];
          {
              slb_x += arnd->delta_x;
              slb_y += arnd->delta_y;
              if (check_out_unprettied_spot(thing, slb_x, slb_y))
              {
                  return 1;
              }
          }
          arndi = (arndi + 1) & 3;
          i = 1;
        }
        for (k = 0; k < 4; k++)
        {
          arnd = &small_around[arndi];
          for (; i < imax; i++)
          {
              slb_x += arnd->delta_x;
              slb_y += arnd->delta_y;
              if (check_out_unprettied_spot(thing, slb_x, slb_y))
              {
                  return 1;
              }
          }
          arndi = (arndi + 1) & 3;
          i = 0;
        }
        imax += 2;
    }
    return 0;
}

long check_place_to_convert_excluding(struct Thing *creatng, MapSlabCoord slb_x, MapSlabCoord slb_y)
{
    struct SlabMap *slb;
    PlayerNumber prev_owner;
    TRACE_THING(creatng);
    slb = get_slabmap_block(slb_x, slb_y);
    prev_owner = slabmap_owner(slb);
    if (prev_owner == creatng->owner)
        return 0;
    if (players_are_mutual_allies(creatng->owner, prev_owner)) {
        SYNCDBG(8,"The slab %d,%d is owned by ally, so cannot be converted",(int)slb_x, (int)slb_y);
        return 0;
    }

    struct Room *room;
    room = room_get(slb->room_index);
    if ((slb->kind != SlbT_CLAIMED) && (room_is_invalid(room) || (room->kind == RoK_DUNGHEART))) {
        SYNCDBG(8,"The slab %d,%d is not a valid kind %d to be converted",(int)slb_x, (int)slb_y, (int)slb->kind);
        return 0;
    }
    struct Map *mapblk;
    mapblk = get_map_block_at(slab_subtile_center(slb_x), slab_subtile_center(slb_y));
    if (!map_block_revealed(mapblk, creatng->owner)) {
        SYNCDBG(8,"The slab %d,%d is not revealed",(int)slb_x, (int)slb_y);
        return 0;
    }
    if (!slab_by_players_land(creatng->owner, slb_x, slb_y)) {
        SYNCDBG(8,"The slab %d,%d is not by players land",(int)slb_x, (int)slb_y);
        return 0;
    }
    struct Thing *thing;
    long i;
    unsigned long k;
    k = 0;
    i = get_mapwho_thing_index(mapblk);
    while (i != 0)
    {
        thing = thing_get(i);
        TRACE_THING(thing);
        if (thing_is_invalid(thing))
        {
            ERRORLOG("Jump to invalid thing detected");
            break;
        }
        i = thing->next_on_mapblk;
        // Per thing code start
        if ( thing_is_creature(thing) && (thing->index != creatng->index) )
        {
            if (!thing_is_picked_up(thing) && (thing->active_state == CrSt_ImpConvertsDungeon)) {
                SYNCDBG(8,"The slab %d,%d is already being converted by %s index %d",
                    (int)slb_x,(int)slb_y,thing_model_name(thing),(int)thing->index);
                return 0;
            }
        }
        // Per thing code end
        k++;
        if (k > THINGS_COUNT)
        {
            ERRORLOG("Infinite loop detected when sweeping things list");
            break_mapwho_infinite_chain(mapblk);
            break;
        }
    }
    return 1;
}

long check_place_to_pretty_excluding(struct Thing *creatng, MapSlabCoord slb_x, MapSlabCoord slb_y)
{
    struct SlabMap *slb;
    SYNCDBG(19,"Starting");
    TRACE_THING(creatng);
    slb = get_slabmap_block(slb_x, slb_y);
    if (slb->kind != SlbT_PATH) {
        SYNCDBG(8,"The slab %d,%d is not a valid kind %d",(int)slb_x, (int)slb_y, (int)slb->kind);
        return 0;
    }
    struct Map *mapblk;
    mapblk = get_map_block_at(slab_subtile_center(slb_x), slab_subtile_center(slb_y));
    if (!map_block_revealed(mapblk, creatng->owner)) {
        SYNCDBG(8,"The slab %d,%d is not revealed",(int)slb_x, (int)slb_y);
        return 0;
    }
    if (!slab_by_players_land(creatng->owner, slb_x, slb_y)) {
        SYNCDBG(8,"The slab %d,%d is not by players land",(int)slb_x, (int)slb_y);
        return 0;
    }
    struct Thing *thing;
    long i;
    unsigned long k;
    k = 0;
    i = get_mapwho_thing_index(mapblk);
    while (i != 0)
    {
        thing = thing_get(i);
        TRACE_THING(thing);
        if (thing_is_invalid(thing))
        {
            ERRORLOG("Jump to invalid thing detected");
            break;
        }
        i = thing->next_on_mapblk;
        // Per thing code start
        if ( thing_is_creature(thing) && (thing->index != creatng->index) )
        {
            if (!thing_is_picked_up(thing) && (thing->active_state == CrSt_ImpImprovesDungeon)) {
                SYNCDBG(8,"The slab %d,%d is already being improved by %s index %d",
                    (int)slb_x,(int)slb_y,thing_model_name(thing),(int)thing->index);
                return 0;
            }
        }
        // Per thing code end
        k++;
        if (k > THINGS_COUNT)
        {
            ERRORLOG("Infinite loop detected when sweeping things list");
            break_mapwho_infinite_chain(mapblk);
            break;
        }
    }
    return 1;
}

long check_out_unreinforced_place(struct Thing *thing)
{
    return _DK_check_out_unreinforced_place(thing);
}

long check_out_unreinforced_area(struct Thing *thing)
{
    return _DK_check_out_unreinforced_area(thing);
}

TbBool check_out_unconverted_place(struct Thing *thing)
{
    long stl_x;
    long stl_y;
    long slb_x;
    long slb_y;
    SYNCDBG(19,"Starting for %s index %d",thing_model_name(thing),(int)thing->index);
    TRACE_THING(thing);
    slb_x = subtile_slab_fast(thing->mappos.x.stl.num);
    slb_y = subtile_slab_fast(thing->mappos.y.stl.num);
    stl_x = slab_subtile_center(slb_x);
    stl_y = slab_subtile_center(slb_y);
    if (check_place_to_convert_excluding(thing, slb_x, slb_y)
      && !imp_will_soon_be_working_at_excluding(thing, stl_x, stl_y))
    {
        if (setup_person_move_to_position(thing, stl_x, stl_y, NavRtF_Default))
        {
            thing->continue_state = CrSt_ImpArrivesAtConvertDungeon;
            send_update_job(thing);
            return true;
        }
    }
    if (check_out_unconverted_spiral(thing, 1))
    {
        return true;
    }
    return false;
}

long check_out_unprettied_place(struct Thing *thing)
{
    long stl_x;
    long stl_y;
    long slb_x;
    long slb_y;
    SYNCDBG(19, "Starting for %s index %d", thing_model_name(thing), (int)thing->index);
    TRACE_THING(thing);
    slb_x = subtile_slab_fast(thing->mappos.x.stl.num);
    slb_y = subtile_slab_fast(thing->mappos.y.stl.num);
    stl_x = slab_subtile_center(slb_x);
    stl_y = slab_subtile_center(slb_y);
    if (check_place_to_pretty_excluding(thing, slb_x, slb_y) && !imp_will_soon_be_working_at_excluding(thing, stl_x, stl_y))
    {
        if (setup_person_move_to_position(thing, stl_x, stl_y, NavRtF_Default))
        {
            thing->continue_state = CrSt_ImpArrivesAtImproveDungeon;
            send_update_job(thing);
            return true;
        }
  }
  if ( check_out_unprettied_spiral(thing, 1) )
  {
      send_update_job(thing);
      return true;
  }
  return false;
}

/**
 * Checks if given special digger is digging a slab which cannot be destroyed.
 * @param creatng
 * @return
 */
TbBool is_digging_indestructible_place(const struct Thing *creatng)
{
    struct CreatureControl *cctrl;
    cctrl = creature_control_get_from_thing(creatng);
    MapSlabCoord slb_x;
    MapSlabCoord slb_y;
    slb_x = subtile_slab_fast(stl_num_decode_x(cctrl->digger.task_stl));
    slb_y = subtile_slab_fast(stl_num_decode_y(cctrl->digger.task_stl));
    SYNCDBG(19,"Starting for %s index %d at %d,%d",thing_model_name(creatng),(int)creatng->index,(int)slb_x,(int)slb_y);
    // Note that digger task position stores the central subtile on slab to be excavated
    // which happens to be the same subtile as one stored in keeper map tasks
    long task_idx;
    task_idx = find_dig_from_task_list(creatng->owner, cctrl->digger.task_stl);
    if (task_idx != -1)
    {
        struct SlabMap *slb;
        slb = get_slabmap_block(slb_x, slb_y);
        if (slab_kind_is_indestructible(slb->kind)) {
            return true;
        }
    }
    return false;
}

long check_out_undug_place(struct Thing *creatng)
{
    struct CreatureControl *cctrl;
    MapSubtlCoord base_stl_x;
    MapSubtlCoord base_stl_y;
    long i;
    long n;
    SYNCDBG(19,"Starting");
    cctrl = creature_control_get_from_thing(creatng);
    base_stl_x = stl_num_decode_x(cctrl->digger.task_stl);
    base_stl_y = stl_num_decode_y(cctrl->digger.task_stl);
<<<<<<< HEAD
    // Random: Is it creature dependent or player dependent actually?
    // It would work good if it is a creature random
=======
>>>>>>> d522feb0
    n = CREATURE_RANDOM(creatng, 4);
    for (i=0; i < 4; i++)
    {
        struct MapTask* mtask;
        SubtlCodedCoords task_pos;
        MapSlabCoord slb_x;
        MapSlabCoord slb_y;
        long task_idx;
        slb_x = subtile_slab_fast(base_stl_x)+small_around[n].delta_x;
        slb_y = subtile_slab_fast(base_stl_y)+small_around[n].delta_y;
        task_pos = get_subtile_number_at_slab_center(slb_x, slb_y);
        task_idx = find_dig_from_task_list(creatng->owner, task_pos);
        if (task_idx != -1)
        {
            long mv_x;
            long mv_y;
            mv_x = 0; mv_y = 0;
            if (check_place_to_dig_and_get_position(creatng, task_pos, &mv_x, &mv_y)
                && setup_person_move_to_position(creatng, mv_x, mv_y, NavRtF_Default))
            {
                hist_take_task(creatng->owner, task_idx, creatng->index);
                cctrl->digger.task_idx = task_idx;
                cctrl->digger.task_stl = task_pos;
                mtask = get_task_list_entry(creatng->owner, cctrl->digger.task_idx);
                if (mtask->kind == SDDigTask_MineGold)
                {
                  creatng->continue_state = CrSt_ImpArrivesAtMineGold;
                } else
                {
                  creatng->continue_state = CrSt_ImpArrivesAtDigDirt;
                }
                return 1;
            }
        }
        n = (n + 1) % 4;
    }
    return 0;
}

long get_random_mining_undug_area_position_for_digger_drop(PlayerNumber plyr_idx, MapSubtlCoord *retstl_x, MapSubtlCoord *retstl_y)
{
    struct Dungeon *dungeon;
    dungeon = get_dungeon(plyr_idx);
    long i;
    long n;
    long tsk_max;
    tsk_max = dungeon->highest_task_number;
    if (tsk_max > MAPTASKS_COUNT)
        tsk_max = MAPTASKS_COUNT;
    if (tsk_max > 1)
        n = PLAYER_RANDOM(plyr_idx, tsk_max);
    else
        n = 0;
    for (i=0; i < tsk_max; i++,n=(n+1)%tsk_max)
    {
        struct MapTask *mtask;
        mtask = &dungeon->task_list[n];
        if (mtask->kind == SDDigTask_None)
            continue;
        if (mtask->kind == SDDigTask_MineGold)
        {
            MapSubtlCoord tsk_stl_x;
            MapSubtlCoord tsk_stl_y;
            if (check_place_to_dig_and_get_drop_position(plyr_idx, mtask->coords, &tsk_stl_x, &tsk_stl_y))
            {
                if (can_drop_thing_here(tsk_stl_x, tsk_stl_y, plyr_idx, 1))
                {
                    *retstl_x = tsk_stl_x;
                    *retstl_y = tsk_stl_y;
                    return n;
                }
            }
        }
    }
    return -1;
}

#define UNDUG_MAX_DIST 24
long get_nearest_undug_area_position_for_digger(struct Thing *thing, MapSubtlCoord *retstl_x, MapSubtlCoord *retstl_y)
{
    struct CreatureControl *cctrl;
    struct Dungeon *dungeon;
    dungeon = get_dungeon(thing->owner);
    cctrl = creature_control_get_from_thing(thing);
    struct MapTask *mtask;
    long i;
    long tsk_max;
    tsk_max = dungeon->highest_task_number;
    if (tsk_max > MAPTASKS_COUNT)
        tsk_max = MAPTASKS_COUNT;
    MapSubtlCoord digstl_y;
    MapSubtlCoord digstl_x;
    digstl_x = stl_num_decode_x(cctrl->digger.task_stl);
    digstl_y = stl_num_decode_y(cctrl->digger.task_stl);
    MapSubtlCoord best_dist;
    MapSubtlCoord best_stl_x;
    MapSubtlCoord best_stl_y;
    int best_tsk_id;
    best_dist = UNDUG_MAX_DIST;
    best_tsk_id = -1;
    best_stl_x = -1;
    best_stl_y = -1;
    for (i=0; i < tsk_max; i++)
    {
        mtask = &dungeon->task_list[i];
        if (mtask->kind == SDDigTask_None)
            continue;
        if (mtask->kind != SDDigTask_MineGems)
        {
            SubtlCodedCoords tsk_stl_num;
            MapSubtlCoord tsk_dist;
            tsk_stl_num = mtask->coords;
            tsk_dist = get_2d_box_distance_xy(digstl_x, digstl_y, stl_num_decode_x(tsk_stl_num), stl_num_decode_y(tsk_stl_num));
            if (tsk_dist < best_dist)
            {
                MapSubtlCoord tsk_stl_x;
                MapSubtlCoord tsk_stl_y;
                if (check_place_to_dig_and_get_position(thing, tsk_stl_num, &tsk_stl_x, &tsk_stl_y))
                {
                    best_dist = tsk_dist;
                    best_tsk_id = i;
                    best_stl_x = tsk_stl_x;
                    best_stl_y = tsk_stl_y;
                }
            }
        }
    }
    if (best_dist >= UNDUG_MAX_DIST) {
        return -1;
    }
    *retstl_x = best_stl_x;
    *retstl_y = best_stl_y;
    return best_tsk_id;
}
#undef UNDUG_MAX_DIST

long check_out_undug_area(struct Thing *thing)
{
    SYNCDBG(19,"Starting");
    MapSubtlCoord stl_x;
    MapSubtlCoord stl_y;
    int tsk_id;
    stl_x = -1;
    stl_y = -1;
    tsk_id = get_nearest_undug_area_position_for_digger(thing, &stl_x, &stl_y);
    if (tsk_id < 0) {
        return 0;
    }
    if (!setup_person_move_to_position(thing, stl_x, stl_y, NavRtF_Default)) {
        return 0;
    }
    hist_take_task(thing->owner, tsk_id, thing->index);
    struct Dungeon *dungeon;
    dungeon = get_dungeon(thing->owner);
    struct CreatureControl *cctrl;
    cctrl = creature_control_get_from_thing(thing);
    struct MapTask *mtask;
    mtask = &dungeon->task_list[tsk_id];
    cctrl->digger.task_idx = tsk_id;
    cctrl->digger.task_stl = mtask->coords;
    if (mtask->kind == SDDigTask_MineGold) {
        thing->continue_state = CrSt_ImpArrivesAtMineGold;
    } else {
        thing->continue_state = CrSt_ImpArrivesAtDigDirt;
    }
    return 1;
}

int add_undug_to_imp_stack(struct Dungeon *dungeon, int max_tasks)
{
    struct MapTask* mtask;
    long stl_x;
    long stl_y;
    long i;
    SYNCDBG(18,"Starting");
    int remain_num;
    remain_num = max_tasks;
    i = -1;
    while ((remain_num > 0) && (dungeon->digger_stack_length < DIGGER_TASK_MAX_COUNT))
    {
        i = find_next_dig_in_dungeon_task_list(dungeon, i);
        if (i < 0)
            break;
        mtask = get_dungeon_task_list_entry(dungeon, i);
        stl_x = stl_num_decode_x(mtask->coords);
        stl_y = stl_num_decode_y(mtask->coords);
        struct SlabMap *slb;
        slb = get_slabmap_for_subtile(stl_x, stl_y);
        if (!slab_kind_is_indestructible(slb->kind)) // Add only blocks which can be destroyed by digging
        {
            if ( block_has_diggable_side(dungeon->owner, subtile_slab_fast(stl_x), subtile_slab_fast(stl_y)) )
            {
                add_to_imp_stack_using_pos(mtask->coords, DigTsk_DigOrMine, dungeon);
                remain_num--;
            }
        }
    }
    SYNCDBG(8,"Done, added %d tasks",(int)(max_tasks-remain_num));
    return (max_tasks-remain_num);
}
int add_gems_to_imp_stack(struct Dungeon *dungeon, int max_tasks)
{
    struct MapTask* mtask;
    long stl_x;
    long stl_y;
    long i;
    SYNCDBG(18,"Starting");
    int remain_num;
    remain_num = max_tasks;
    i = -1;
    while ((remain_num > 0) && (dungeon->digger_stack_length < DIGGER_TASK_MAX_COUNT))
    {
        i = find_next_dig_in_dungeon_task_list(dungeon, i);
        if (i < 0)
            break;
        mtask = get_dungeon_task_list_entry(dungeon, i);
        stl_x = stl_num_decode_x(mtask->coords);
        stl_y = stl_num_decode_y(mtask->coords);
        if ( subtile_revealed(stl_x, stl_y, dungeon->owner) )
        {
            struct SlabMap *slb;
            slb = get_slabmap_for_subtile(stl_x, stl_y);
            if (slab_kind_is_indestructible(slb->kind)) // Add only blocks which cannot be destroyed by digging
            {
                if ( block_has_diggable_side(dungeon->owner, subtile_slab_fast(stl_x), subtile_slab_fast(stl_y)) )
                {
                    add_to_imp_stack_using_pos(mtask->coords, DigTsk_DigOrMine, dungeon);
                    remain_num--;
                }
            }
        }
    }
    SYNCDBG(8,"Done, added %d tasks",(int)(max_tasks-remain_num));
    return (max_tasks-remain_num);
}

TbBool add_to_reinforce_stack(long slb_x, long slb_y, SpDiggerTaskType task_type)
{
    if (r_stackpos >= DIGGER_TASK_MAX_COUNT) {
        return false;
    }
    struct DiggerStack *rfstack;
    rfstack = &reinforce_stack[r_stackpos];
    r_stackpos++;
    rfstack->stl_num = get_subtile_number_at_slab_center(slb_x, slb_y);
    rfstack->task_type = task_type;
    return true;
}

long add_to_reinforce_stack_if_need_to(long slb_x, long slb_y, struct Dungeon *dungeon)
{
    if (r_stackpos < DIGGER_TASK_MAX_COUNT - dungeon->digger_stack_length)
    {
        struct SlabMap *slb;
        slb = get_slabmap_block(slb_x, slb_y);
        if (slab_kind_is_friable_dirt(slb->kind))
        {
            if (subtile_revealed(slab_subtile_center(slb_x), slab_subtile_center(slb_y), dungeon->owner))
            {
                if (slab_by_players_land(dungeon->owner, slb_x, slb_y))
                {
                    add_to_reinforce_stack(slb_x, slb_y, DigTsk_ReinforceWall);
                }
            }
        }
    }
    return (r_stackpos < DIGGER_TASK_MAX_COUNT - dungeon->digger_stack_length);
}

long add_to_pretty_to_imp_stack_if_need_to(long slb_x, long slb_y, struct Dungeon *dungeon, int *remain_num)
{
    //return _DK_add_to_pretty_to_imp_stack_if_need_to(slb_x, slb_y, dungeon);
    MapSubtlCoord stl_x;
    MapSubtlCoord stl_y;
    stl_x = slab_subtile_center(slb_x);
    stl_y = slab_subtile_center(slb_y);
    const struct SlabMap *slb;
    slb = get_slabmap_block(slb_x, slb_y);
    if (slb->kind == SlbT_PATH)
    {
        if (subtile_revealed(stl_x, stl_y, dungeon->owner) && slab_by_players_land(dungeon->owner, slb_x, slb_y)) {
            (*remain_num)--;
            return add_to_imp_stack_using_pos(get_subtile_number_at_slab_center(slb_x, slb_y), DigTsk_ImproveDungeon, dungeon);
        }
    } else
    if ((slb->kind == SlbT_CLAIMED) || slab_kind_is_room(slb->kind))
    {
        if (!players_are_mutual_allies(dungeon->owner, slabmap_owner(slb)))
        {
            if (subtile_revealed(stl_x, stl_y, dungeon->owner) && slab_by_players_land(dungeon->owner, slb_x, slb_y)) {
                (*remain_num)--;
                return add_to_imp_stack_using_pos(get_subtile_number_at_slab_center(slb_x, slb_y), DigTsk_ConvertDungeon, dungeon);
            }
        }
    }
    if (slab_is_door(slb_x, slb_y)) // Door is in the way of claiming
    {
        struct Thing* doortng = get_door_for_position(slab_subtile_center(slb_x), slab_subtile_center(slb_y));
        if (!thing_is_invalid(doortng))
        {
            if (players_are_enemies(doortng->owner, dungeon->owner))
            {
                event_create_event_or_update_old_event(doortng->mappos.x.val, doortng->mappos.y.val, EvKind_EnemyDoor, dungeon->owner, doortng->index);
            }
        }
    }
    return (dungeon->digger_stack_length < DIGGER_TASK_MAX_COUNT);
}

/**
 * Array used to determine whether a diagonal slab is blocked by two two slabs around.
 */
struct ExtraSquares spdigger_extra_squares[] = {
    { 0,  0x00},
    { 0,  0x00},
    { 0,  0x00},
    { 1, ~0x03}, // 0x01|0x02 are blocking slab
    { 0,  0x00},
    { 0,  0x00},
    { 2, ~0x06}, // 0x02|0x04 are blocking slab
    { 1, ~0x01}, // 0x01|0x02|0x04 are blocking 2 slabs
    { 0,  0x00},
    { 4, ~0x09}, // 0x01|0x08 are blocking slab
    { 0,  0x00},
    { 1, ~0x02}, // 0x01|0x02|0x08 are blocking 2 slabs
    { 3, ~0x0C}, // 0x04|0x08 are blocking slab
    { 3, ~0x04}, // 0x01|0x04|0x08 are blocking 2 slabs
    { 2, ~0x02}, // 0x02|0x04|0x08 are blocking 2 slabs
    { 1,  0x00}, // all diagonals blocked, special case
};

struct Around spdigger_extra_positions[] = {
    { 0, 0},
    { 1,-1},
    { 1, 1},
    {-1, 1},
    {-1,-1},
};
#define SPDIGGER_EXTRA_POSITIONS_COUNT 5

enum SlabConnectedAreaOptions {
    SlbCAOpt_None      = 0x00,
    SlbCAOpt_Border    = 0x01,
    SlbCAOpt_Processed = 0x02,
};

/**
 * Prepares slab options map used for finding pretty and convert tasks for diggers.
 * @param dungeon Target dungeon for which tasks are to be searched.
 * @param slbopt The slab options map to be initialized.
 */
void add_pretty_and_convert_to_imp_stack_prepare(struct Dungeon *dungeon, unsigned char *slbopt)
{
    MapSlabCoord slb_x;
    MapSlabCoord slb_y;
    // Clear our slab options array and mark tall slabs with SlbCAOpt_Border
    for (slb_y=0; slb_y < map_tiles_y; slb_y++)
    {
        for (slb_x=0; slb_x < map_tiles_x; slb_x++)
        {
            SlabCodedCoords slb_num;
            struct SlabMap *slb;
            slb_num = get_slab_number(slb_x, slb_y);
            slb = get_slabmap_direct(slb_num);
            struct SlabAttr *slbattr;
            slbattr = get_slab_attrs(slb);
            slbopt[slb_num] = 0;
            if ((slbattr->block_flags & (SlbAtFlg_Filled|SlbAtFlg_Digable|SlbAtFlg_Valuable)) != 0) {
                slbopt[slb_num] |= SlbCAOpt_Border;
            }
        }
    }
}

/**
 * Adds pretty and convert tasks of areas connected to given position into imp stack.
 * @param dungeon Target dungeon for which tasks should be added.
 * @param slbopt Slab options map.
 * @param slblist Buffer for storing temporary slabs list.
 * @param start_pos The position connected to tasks to find.
 * @param remain_num Limit of tasks which can still be added.
 * @return The amount of slabs checked.
 */
long add_pretty_and_convert_to_imp_stack_starting_from_pos(struct Dungeon *dungeon, unsigned char *slbopt, struct SlabCoord *slblist, const struct Coord3d * start_pos, int *remain_num)
{
    unsigned int slblicount;
    unsigned int slblipos;
    MapSlabCoord slb_x;
    MapSlabCoord slb_y;
    slblipos = 0; // Current position in our list of slabs which should be checked around
    slblicount = 0; // Amount of items in our list of slabs which should be checked around
    MapSlabCoord base_slb_x;
    MapSlabCoord base_slb_y;
    base_slb_x = subtile_slab(start_pos->x.stl.num);
    base_slb_y = subtile_slab(start_pos->y.stl.num);
    SlabCodedCoords slb_num;
    slb_num = get_slab_number(base_slb_x, base_slb_y);
    slbopt[slb_num] |= SlbCAOpt_Processed;
    // Verify slabs around; we will add more around slabs to checklist as we progress
    do
    {
        unsigned char around_flags;
        around_flags = 0;
        long i;
        long n;
<<<<<<< HEAD
        n = LAND_RANDOM(base_slb_x, base_slb_y, dungeon->owner, 4);
=======
        n = PLAYER_RANDOM(dugneon->owner, 4);
>>>>>>> d522feb0
        for (i=0; i < SMALL_AROUND_LENGTH; i++)
        {
            slb_x = base_slb_x + (long)small_around[n].delta_x;
            slb_y = base_slb_y + (long)small_around[n].delta_y;
            slb_num = get_slab_number(slb_x, slb_y);
            // Per around code
            if ((slbopt[slb_num] & SlbCAOpt_Border) != 0)
            { // Prepare around flags to be used later for ExtraSquares
                around_flags |= (1<<n);
            }
            if ((slbopt[slb_num] & SlbCAOpt_Processed) == 0)
            {
                slbopt[slb_num] |= SlbCAOpt_Processed;
                // For border wall, check if it can be reinforced
                if ((slbopt[slb_num] & SlbCAOpt_Border) != 0)
                {
                    add_to_reinforce_stack_if_need_to(slb_x, slb_y, dungeon);
                } else
                // If not a border, add it to around verification list and check for pretty
                {
                    slblist[slblicount].x = slb_x;
                    slblist[slblicount].y = slb_y;
                    slblicount++;
                    if ((*remain_num) <= 0)
                    {
                        // Even if the remain_num reaches zero and we can't add new tasks, we may still
                        // want to continue the loop if reinforce stack is not filled.
                        if (r_stackpos >= DIGGER_TASK_MAX_COUNT - dungeon->digger_stack_length) {
                            return slblipos;
                        }
                    } else
                    {
                        // The remain_num parameter must go to subfunction - here we don't know if we should decrement it or not
                        if ( !add_to_pretty_to_imp_stack_if_need_to(slb_x, slb_y, dungeon, remain_num) ) {
                            SYNCDBG(6,"Cannot add any more pretty tasks");
                            return slblipos;
                        }
                    }
                }
            }
            // Per around code ends
            n = (n + 1) % SMALL_AROUND_LENGTH;
        }

        // Check if we can already remove diagonal slabs from verification
        struct ExtraSquares  *square;
        for (square = &spdigger_extra_squares[around_flags]; square->index != 0; square = &spdigger_extra_squares[around_flags])
        {
            if (around_flags == (0x01|0x02|0x04|0x08))
            {
                // If whole diagonal around is to be marked, just do it in one go
                for (i=1; i < SPDIGGER_EXTRA_POSITIONS_COUNT; i++)
                {
                    slb_x = base_slb_x + (long)spdigger_extra_positions[i].delta_x;
                    slb_y = base_slb_y + (long)spdigger_extra_positions[i].delta_y;
                    add_to_reinforce_stack_if_need_to(slb_x, slb_y, dungeon);
                    slb_num = get_slab_number(slb_x, slb_y);
                    slbopt[slb_num] |= SlbCAOpt_Processed;
                }
                around_flags = 0;
            } else
            {
                i = square->index;
                {
                    slb_x = base_slb_x + (long)spdigger_extra_positions[i].delta_x;
                    slb_y = base_slb_y + (long)spdigger_extra_positions[i].delta_y;
                    add_to_reinforce_stack_if_need_to(slb_x, slb_y, dungeon);
                    slb_num = get_slab_number(slb_x, slb_y);
                    slbopt[slb_num] |= SlbCAOpt_Processed;
                }
                around_flags &= square->flgmask;
            }
        }
        base_slb_x = slblist[slblipos].x;
        base_slb_y = slblist[slblipos].y;
        slblipos++;
    }
    while (slblipos <= slblicount);
    return slblipos;
}


/**
 * Adds tasks of claiming unowned and converting enemy land to the digger tasks stack; also fills reinforce tasks.
 * @param dungeon Target dungeon for which tasks should be added.
 * @param max_tasks Max amount of tasks to be added.
 * @return The amount of tasks added.
 */
int add_pretty_and_convert_to_imp_stack(struct Dungeon *dungeon, int max_tasks)
{
    if (dungeon->digger_stack_length >= DIGGER_TASK_MAX_COUNT) {
        WARNLOG("Too many jobs, no place for more");
        return 0;
    }
    SYNCDBG(18,"Starting");
    //TODO SPDIGGER This restricts convert tasks to the area connected to heart, instead of connected to diggers.
    struct Thing *heartng;
    heartng = get_player_soul_container(dungeon->owner);
    TRACE_THING(heartng);
    if (thing_is_invalid(heartng)) {
        WARNLOG("The player %d has no heart, no dungeon position available",(int)dungeon->owner);
        return 0;
    }
    int remain_num;
    remain_num = max_tasks;
    unsigned char *slbopt;
    struct SlabCoord *slblist;
    slbopt = scratch;
    slblist = (struct SlabCoord *)(scratch + map_tiles_x*map_tiles_y);
    add_pretty_and_convert_to_imp_stack_prepare(dungeon, slbopt);
    add_pretty_and_convert_to_imp_stack_starting_from_pos(dungeon, slbopt, slblist, &heartng->mappos, &remain_num);
    SYNCDBG(8,"Done, added %d tasks",(int)(max_tasks-remain_num));
    return (max_tasks-remain_num);
}

/**
 * Returns if thing can be picked by special digger.
 *
 * Things considered "for us" are neutral or own things on neutral ground, and
 * things owned by enemy players on our ground.
 * If either thing owner or ground owner doesn't match, we can't pick that thing.
 * Additionally, we have a special condition in case our thing + our ground, because
 * in that case the thing may already be on a correct position.
 *
 * @param thing
 * @param dungeon
 * @param rkind
 * @return
 */
TbBool thing_can_be_picked_to_place_in_player_room(const struct Thing* thing, PlayerNumber plyr_idx, RoomKind rkind, unsigned short flags)
{
    if (thing_is_object(thing))
    {
        if (!object_is_room_inventory(thing, rkind)) {
            return false;
        }
    } else
    if (thing_is_dead_creature(thing))
    {
        if (!dead_creature_is_room_inventory(thing, rkind)) {
            return false;
        }
    } else
    {
        return false;
    }
    const struct Dungeon *dungeon;
    dungeon = get_players_num_dungeon(plyr_idx);
    if (dungeon_invalid(dungeon)) {
        return false;
    }
    if (!thing_revealed(thing, dungeon->owner)) {
        return false;
    }
    if (thing_is_dragged_or_pulled(thing)) {
        return false;
    }
    struct SlabMap *slb;
    slb = get_slabmap_for_subtile(thing->mappos.x.stl.num, thing->mappos.y.stl.num);
    // Neutral things on either neutral or owned ground should be always pickable
    if ((thing->owner == game.neutral_player_num) && ((slabmap_owner(slb) == game.neutral_player_num) || (slabmap_owner(slb) == dungeon->owner)))
    {
        return true;
    } else
    // Same goes for owned things on neutral ground
    if ((thing->owner == dungeon->owner) && (slabmap_owner(slb) == game.neutral_player_num))
    {
        if (thing_is_object(thing)) {
            WARNLOG("The %s owner %d found on neutral ground instead of owner's %s",thing_model_name(thing),(int)thing->owner,room_code_name(rkind));
        }
        return true;
    } else
    // Things belonging to enemy but laying on our ground can be taken
    if (!players_are_mutual_allies(dungeon->owner, thing->owner) && (slabmap_owner(slb) == dungeon->owner))
    {
        if (thing_is_object(thing)) {
            WARNLOG("The %s owner %d found on own ground instead of owner's %s",thing_model_name(thing),(int)thing->owner,room_code_name(rkind));
        }
        return true;
    } else
    // Owned things on owned ground are only pickable if not already in storage room
    if ((thing->owner == dungeon->owner) && (slabmap_owner(slb) == dungeon->owner))
    {
        if ((flags & TngFRPickF_AllowStoredInOwnedRoom) != 0) {
            // Allow things stored in own room if flags say so
            return true;
        }
        struct Room* room;
        room = get_room_thing_is_on(thing);
        if (room_is_invalid(room) || (room->kind != rkind))
        {
            if (thing_is_object(thing)) {
                WARNLOG("The %s owner %d found on his ground but outside %s",thing_model_name(thing),(int)thing->owner,room_code_name(rkind));
            }
            return true;
        }
    }
    return false;
}

struct Thing *get_next_unclaimed_gold_thing_pickable_by_digger(PlayerNumber owner, int start_idx)
{
    struct Thing *thing;
    int i;
    int k;
    k = 0;
    i = start_idx;
    while (i > 0)
    {
        thing = thing_get(i);
        if (thing_is_invalid(thing))
            break;
        i = thing->next_of_class;
        // Per-thing code
        if (thing_is_object(thing) && object_is_gold_pile(thing))
        {
            // TODO DIGGERS Use thing_can_be_picked_to_place_in_player_room() instead of single conditions
            //if (thing_can_be_picked_to_place_in_player_room(thing, owner, RoK_TREASURE, TngFRPickF_Default))
            if (!thing_is_picked_up(thing) && !thing_is_dragged_or_pulled(thing))
            {
                  if (thing_revealed(thing, owner))
                  {
                      PlayerNumber slb_owner;
                      slb_owner = get_slab_owner_thing_is_on(thing);
                      if ((slb_owner == owner) || (slb_owner == game.neutral_player_num)) {
                          struct Room *room;
                          room = find_any_navigable_room_for_thing_closer_than(thing, owner, RoK_TREASURE, NavRtF_Default, map_subtiles_x/2 + map_subtiles_y/2);
                          if (!room_is_invalid(room)) {
                              return thing;
                          }
                      }
                }
            }
        }
        // Per-thing code ends
        k++;
        if (k > THINGS_COUNT)
        {
            ERRORLOG("Infinite loop detected when sweeping things list");
            break;
        }
    }
    return INVALID_THING;
}

int add_unclaimed_gold_to_imp_stack(struct Dungeon *dungeon, int max_tasks)
{
    //return _DK_add_unclaimed_gold_to_imp_stack(dungeon);
    struct Room *room;
    room = find_room_with_spare_capacity(dungeon->owner, RoK_TREASURE, 1);
    if (room_is_invalid(room)) {
        return 0;
    }
    const struct StructureList *slist;
    slist = get_list_for_thing_class(TCls_Object);
    int remain_num;
    remain_num = max_tasks;
    struct Thing *gldtng;
    gldtng = get_next_unclaimed_gold_thing_pickable_by_digger(dungeon->owner, slist->index);
    while ((remain_num > 0) && (dungeon->digger_stack_length < DIGGER_TASK_MAX_COUNT))
    {
        if (thing_is_invalid(gldtng)) {
            break;
        }
        SubtlCodedCoords stl_num;
        stl_num = get_subtile_number(gldtng->mappos.x.stl.num,gldtng->mappos.y.stl.num);
        if (find_in_imp_stack_using_pos(stl_num, DigTsk_PicksUpGoldPile, dungeon) == -1) {
            add_to_imp_stack_using_pos(stl_num, DigTsk_PicksUpGoldPile, dungeon);
            remain_num--;
        }
        gldtng = get_next_unclaimed_gold_thing_pickable_by_digger(dungeon->owner, gldtng->next_of_class);
    }
    SYNCDBG(8,"Done, added %d tasks",(int)(max_tasks-remain_num));
    return (max_tasks-remain_num);
}

void setup_imp_stack(struct Dungeon *dungeon)
{
    long i;
    for (i = 0; i < dungeon->digger_stack_length; i++)
    {
        dungeon->digger_stack[i].task_type = DigTsk_None;
    }
    dungeon->digger_stack_update_turn = game.play_gameturn;
    dungeon->digger_stack_length = 0;
    r_stackpos = 0;
    evm_stat(0, "stk.clear,%s,plr=%d t=%04ld",
             evm_get_suffix(), dungeon->owner, game.play_gameturn);
}

int add_unclaimed_unconscious_bodies_to_imp_stack(struct Dungeon *dungeon, int max_tasks)
{
    struct Thing *thing;
    struct Room *room;
    int remain_num;
    unsigned long k;
    int i;
    if (!dungeon_has_room(dungeon, RoK_PRISON)) {
        SYNCDBG(8,"Dungeon %d has no %s",(int)dungeon->owner,room_code_name(RoK_PRISON));
        return 0;
    }
    if (!player_creature_tends_to(dungeon->owner, CrTend_Imprison)) {
        SYNCDBG(8,"Player %d creatures do not tend to imprison",(int)dungeon->owner);
        return 0;
    }
    room = find_room_with_spare_capacity(dungeon->owner, RoK_PRISON, 1);
    const struct StructureList *slist;
    slist = get_list_for_thing_class(TCls_Creature);
    k = 0;
    i = slist->index;
    remain_num = max_tasks;
    while (i != 0)
    {
        thing = thing_get(i);
        if (thing_is_invalid(thing))
        {
            ERRORLOG("Jump to invalid thing detected");
            break;
        }
        i = thing->next_of_class;
        // Per-thing code
        if ( (dungeon->digger_stack_length >= DIGGER_TASK_MAX_COUNT) || (remain_num <= 0) ) {
            break;
        }
        if (players_are_enemies(dungeon->owner,thing->owner) && creature_is_being_unconscious(thing) && !thing_is_dragged_or_pulled(thing))
        {
            if (thing_revealed(thing, dungeon->owner))
            {
                if (room_is_invalid(room))
                {
                    // Check why the room search failed and inform the player
                    update_cannot_find_room_wth_spare_capacity_event(dungeon->owner, thing, RoK_PRISON);
                    break;
                }
                SubtlCodedCoords stl_num;
                stl_num = get_subtile_number(thing->mappos.x.stl.num,thing->mappos.y.stl.num);
                if (!add_to_imp_stack_using_pos(stl_num, DigTsk_PickUpUnconscious, dungeon)) {
                    break;
                }
                remain_num--;
            }
        }
        // Per-thing code ends
        k++;
        if (k > slist->count)
        {
            ERRORLOG("Infinite loop detected when sweeping things list");
            break;
        }
    }
    SYNCDBG(8,"Done, added %d tasks",(int)(max_tasks-remain_num));
    return (max_tasks-remain_num);
}

int add_unclaimed_dead_bodies_to_imp_stack(struct Dungeon *dungeon, int max_tasks)
{
    struct Thing *thing;
    struct Room *room;
    SubtlCodedCoords stl_num;
    int remain_num;
    unsigned long k;
    int i;
    if (!dungeon_has_room(dungeon, RoK_GRAVEYARD)) {
        SYNCDBG(8,"Dungeon %d has no %s",(int)dungeon->owner,room_code_name(RoK_GRAVEYARD));
        return 0;
    }
    room = find_room_with_spare_capacity(dungeon->owner, RoK_GRAVEYARD, 1);
    const struct StructureList *slist;
    slist = get_list_for_thing_class(TCls_DeadCreature);
    k = 0;
    i = slist->index;
    remain_num = max_tasks;
    while (i != 0)
    {
        thing = thing_get(i);
        if (thing_is_invalid(thing))
        {
            ERRORLOG("Jump to invalid thing detected");
            break;
        }
        i = thing->next_of_class;
        // Per-thing code
        if ( (dungeon->digger_stack_length >= DIGGER_TASK_MAX_COUNT) || (remain_num <= 0) ) {
            break;
        }
        if (!thing_is_dragged_or_pulled(thing) && (thing->active_state == DCrSt_RigorMortis)
           && (!corpse_laid_to_rest(thing)) && corpse_is_rottable(thing))
        {
            if (thing_revealed(thing, dungeon->owner))
            {
                if (room_is_invalid(room))
                {
                    // Check why the room search failed and inform the player
                    update_cannot_find_room_wth_spare_capacity_event(dungeon->owner, thing, RoK_GRAVEYARD);
                    return 0;
                }
                stl_num = get_subtile_number(thing->mappos.x.stl.num,thing->mappos.y.stl.num);
                if (!add_to_imp_stack_using_pos(stl_num, DigTsk_PickUpCorpse, dungeon)) {
                    break;
                }
                remain_num--;
            }
        }
        // Per-thing code ends
        k++;
        if (k > slist->count)
        {
            ERRORLOG("Infinite loop detected when sweeping things list");
            break;
        }
    }
    SYNCDBG(8,"Done, added %d tasks",(int)(max_tasks-remain_num));
    return (max_tasks-remain_num);
}

int add_unclaimed_spells_to_imp_stack(struct Dungeon *dungeon, int max_tasks)
{
    if (!dungeon_has_room(dungeon, RoK_LIBRARY)) {
        SYNCDBG(8,"Dungeon %d has no %s",(int)dungeon->owner,room_code_name(RoK_LIBRARY));
        return 0;
    }
    struct Room *room;
    room = find_room_with_spare_room_item_capacity(dungeon->owner, RoK_LIBRARY);
    int remain_num;
    remain_num = max_tasks;
    long i;
    unsigned long k;
    const struct StructureList *slist;
    slist = get_list_for_thing_class(TCls_Object);
    k = 0;
    i = slist->index;
    while (i > 0)
    {
        struct Thing *thing;
        thing = thing_get(i);
        TRACE_THING(thing);
        if (thing_is_invalid(thing)) {
            ERRORLOG("Jump to invalid thing detected");
            break;
        }
        i = thing->next_of_class;
        // Per-thing code
        if ((dungeon->digger_stack_length >= DIGGER_TASK_MAX_COUNT) || (remain_num <= 0)) {
            break;
        }
        if (thing_can_be_picked_to_place_in_player_room(thing, dungeon->owner, RoK_LIBRARY, TngFRPickF_Default))
        {
            if (room_is_invalid(room))
            {
                // Check why the room search failed and inform the player
                update_cannot_find_room_wth_spare_capacity_event(dungeon->owner, thing, RoK_LIBRARY);
                break;
            }
            SubtlCodedCoords stl_num;
            stl_num = get_subtile_number(thing->mappos.x.stl.num, thing->mappos.y.stl.num);
            SYNCDBG(18,"Pickup task for dungeon %d at (%d,%d)",
                (int)dungeon->owner,(int)thing->mappos.x.stl.num,(int)thing->mappos.y.stl.num);
            if (!add_to_imp_stack_using_pos(stl_num, DigTsk_PicksUpSpellBook, dungeon)) {
                break;
            }
            remain_num--;
        }
        // Per-thing code ends
        k++;
        if (k > slist->count)
        {
            ERRORLOG("Infinite loop detected when sweeping things list");
            break;
        }
    }
    SYNCDBG(8,"Done, added %d tasks",(int)(max_tasks-remain_num));
    return (max_tasks-remain_num);
}

TbBool add_object_for_trap_to_imp_stack(struct Dungeon *dungeon, struct Thing *armtng)
{
    unsigned long k;
    int i;
    k = 0;
    i = game.thing_lists[TngList_Objects].index;
    while (i > 0)
    {
        struct Thing *thing;
        thing = thing_get(i);
        TRACE_THING(thing);
        if (thing_is_invalid(thing))
            break;
        i = thing->next_of_class;
        // Per-thing code
        if (thing->model == trap_crate_object_model(armtng->model))
        {
            struct SlabMap *slb;
            slb = get_slabmap_thing_is_on(thing);
            if (slabmap_owner(slb) == dungeon->owner)
            {
                SubtlCodedCoords stl_num;
                stl_num = get_subtile_number(thing->mappos.x.stl.num, thing->mappos.y.stl.num);
                if (find_in_imp_stack_using_pos(stl_num, DigTsk_PicksUpCrateToArm, dungeon) == -1)
                {
                    add_to_imp_stack_using_pos(stl_num, DigTsk_PicksUpCrateToArm, dungeon);
                    return true;
                }
            }
        }
        // Per-thing code ends
        k++;
        if (k > THINGS_COUNT)
        {
            ERRORLOG("Infinite loop detected when sweeping things list");
            break;
        }
    }
    return false;
}

int add_empty_traps_to_imp_stack(struct Dungeon *dungeon, int max_tasks)
{
    SYNCDBG(18,"Starting");
    int remain_num;
    remain_num = max_tasks;
    long i;
    unsigned long k;
    const struct StructureList *slist;
    slist = get_list_for_thing_class(TCls_Trap);
    k = 0;
    i = slist->index;
    while (i != 0)
    {
        struct Thing *thing;
        thing = thing_get(i);
        if (thing_is_invalid(thing))
        {
            ERRORLOG("Jump to invalid thing detected");
            break;
        }
        i = thing->next_of_class;
        // Thing list loop body
        if ((dungeon->digger_stack_length >= DIGGER_TASK_MAX_COUNT) || (remain_num <= 0)) {
            break;
        }
        if ((thing->trap.num_shots == 0) && (thing->owner == dungeon->owner))
        {
            if ( add_object_for_trap_to_imp_stack(dungeon, thing) ) {
                remain_num--;
            }
        }
        // Thing list loop body ends
        k++;
        if (k > THINGS_COUNT)
        {
            ERRORLOG("Infinite loop detected when sweeping things list");
            break;
        }
    }
    SYNCDBG(8,"Done, added %d tasks",(int)(max_tasks-remain_num));
    return (max_tasks-remain_num);
}

int add_unclaimed_traps_to_imp_stack(struct Dungeon *dungeon, int max_tasks)
{
    struct Thing* thing;
    SYNCDBG(18,"Starting");
    // Checking if the workshop exists
    struct Room *room;
    room = find_room_with_spare_room_item_capacity(dungeon->owner, RoK_WORKSHOP);
    int remain_num;
    remain_num = max_tasks;
    long i;
    unsigned long k;
    const struct StructureList *slist;
    slist = get_list_for_thing_class(TCls_Object);
    k = 0;
    i = slist->index;
    while (i != 0)
    {
        thing = thing_get(i);
        TRACE_THING(thing);
        if (thing_is_invalid(thing)) {
            ERRORLOG("Jump to invalid thing detected");
            break;
        }
        i = thing->next_of_class;
        // Per-thing code
        if ((dungeon->digger_stack_length >= DIGGER_TASK_MAX_COUNT) || (remain_num <= 0)) {
            break;
        }
        if (thing_can_be_picked_to_place_in_player_room(thing, dungeon->owner, RoK_WORKSHOP, TngFRPickF_Default))
        {
            if (room_is_invalid(room))
            {
                // Check why the room search failed and inform the player
                update_cannot_find_room_wth_spare_capacity_event(dungeon->owner, thing, RoK_WORKSHOP);
                break;
            }
            SubtlCodedCoords stl_num;
            stl_num = get_subtile_number(thing->mappos.x.stl.num, thing->mappos.y.stl.num);
            SYNCDBG(8,"Pickup task for dungeon %d at (%d,%d)",
                (int)dungeon->owner,(int)thing->mappos.x.stl.num,(int)thing->mappos.y.stl.num);
            if (!add_to_imp_stack_using_pos(stl_num, DigTsk_PicksUpCrateForWorkshop, dungeon)) {
                break;
            }
            remain_num--;
        }
        // Per-thing code ends
        k++;
        if (k > slist->count)
        {
            ERRORLOG("Infinite loop detected when sweeping things list");
            break;
        }
    }
    SYNCDBG(8,"Done, added %d tasks",(int)(max_tasks-remain_num));
    return (max_tasks-remain_num);
}

/**
 * Adds tasks from a pre-made list of reinforce tasks to the digger tasks stack.
 * The reinforce tasks have to be filled by a add_pretty_and_convert_to_imp_stack() call.
 * @param dungeon Target dungeon for which reinforce stack is filled.
 * @param max_tasks Max amount of tasks to be added.
 * @return The amount of tasks added.
 * Only fill up the stack with reinforce task halfway
 */
int add_reinforce_to_imp_stack(struct Dungeon *dungeon, int max_tasks)
{
    int remain_num;
    remain_num = max_tasks;
    long i;
    for (i=0; i < r_stackpos; i++)
    {
        if ((dungeon->digger_stack_length >= 32) || (remain_num <= 0)) {
            break;
        }
        struct DiggerStack *rfstack;
        rfstack = &reinforce_stack[i];
        add_to_imp_stack_using_pos(rfstack->stl_num, rfstack->task_type, dungeon);
        remain_num--;
    }
    SYNCDBG(8,"Done, added %d tasks",(int)(max_tasks-remain_num));
    return (max_tasks-remain_num);
}

TbBool slab_is_players_land(PlayerNumber plyr_idx, MapSlabCoord slb_x, MapSlabCoord slb_y)
{
    struct SlabMap *slb;
    slb = get_slabmap_block(slb_x, slb_y);
    if ((slb->kind == SlbT_LAVA) || (slb->kind == SlbT_WATER)) {
        return false;
    }
    struct SlabAttr *slbattr;
    slbattr = get_slab_attrs(slb);
    if (!slbattr->is_safe_land) {
        return false;
    }
    return (slabmap_owner(slb) == plyr_idx);
}

long imp_already_reinforcing_at_excluding(struct Thing *creatng, MapSubtlCoord stl_x, MapSubtlCoord stl_y)
{
    return _DK_imp_already_reinforcing_at_excluding(creatng, stl_x, stl_y);
}
int get_nearest_small_around_side_of_slab(MapCoord dstcor_x, MapCoord dstcor_y, MapCoord srccor_x, MapCoord srccor_y)
{
    MapCoordDelta delta_x;
    MapCoordDelta delta_y;
    delta_x = dstcor_x - (MapCoordDelta)srccor_x;
    delta_y = dstcor_y - (MapCoordDelta)srccor_y;
    // First check the nearest side
    if (abs(delta_y) > abs(delta_x))
    {
      if (delta_y > 0)
          return 0;
      else
          return 2;
    } else
    {
      if (delta_x > 0)
          return 3;
      else
          return 1;
    }
    ERRORLOG("Impossible reached");
    return 0;
}

long check_out_uncrowded_reinforce_position(struct Thing *thing, SubtlCodedCoords stl_num, long *retstl_x, long *retstl_y)
{
    MapSubtlCoord basestl_x;
    MapSubtlCoord basestl_y;
    basestl_x = stl_num_decode_x(stl_num);
    basestl_y = stl_num_decode_y(stl_num);
    int i;
    int n;
    n = get_nearest_small_around_side_of_slab(subtile_coord_center(basestl_x), subtile_coord_center(basestl_y), thing->mappos.x.val, thing->mappos.y.val);  
    for (i=0; i < SMALL_AROUND_LENGTH; i++)
    {
        MapSubtlCoord stl_x;
        MapSubtlCoord stl_y;
        stl_x = basestl_x + 2 * (long)small_around[n].delta_x;
        stl_y = basestl_y + 2 * (long)small_around[n].delta_y;
        if (slab_is_players_land(thing->owner, subtile_slab_fast(stl_x), subtile_slab_fast(stl_y)))
        {
            if (!imp_already_reinforcing_at_excluding(thing, stl_x, stl_y))
            {
                if (!imp_will_soon_be_working_at_excluding(thing, stl_x, stl_y))
                {
                    struct Coord3d pos;
                    pos.z.val = 0;
                    pos.x.val = subtile_coord_center(stl_x);
                    pos.y.val = subtile_coord_center(stl_y);
                    pos.z.val = get_thing_height_at(thing, &pos);
                    if ( creature_can_navigate_to_with_storage(thing, &pos, NavRtF_Default) != -1 ) {
                        *retstl_x = stl_x;
                        *retstl_y = stl_y;
                        return 1;
                    }
                }
            }
        }
        n = (n + 1) % SMALL_AROUND_LENGTH;
    }
    return 0;
}

long check_place_to_dig_and_get_drop_position(PlayerNumber plyr_idx, SubtlCodedCoords stl_num, MapSubtlCoord *retstl_x, MapSubtlCoord *retstl_y)
{
    struct SlabMap *place_slb;
    MapSubtlCoord place_x;
    MapSubtlCoord place_y;
    long base_x;
    long base_y;
    long stl_x;
    long stl_y;
    long i;
    long k;
    long n;
    long nstart;
    SYNCDBG(18,"Starting");
    place_x = stl_num_decode_x(stl_num);
    place_y = stl_num_decode_y(stl_num);
    if (!block_has_diggable_side(plyr_idx, subtile_slab_fast(place_x), subtile_slab_fast(place_y)))
        return 0;
    place_slb = get_slabmap_for_subtile(place_x,place_y);
    n = PLAYER_RANDOM(plyr_idx, SMALL_AROUND_SLAB_LENGTH);

    for (i = 0; i < SMALL_AROUND_SLAB_LENGTH; i++)
    {
      base_x = place_x + 2 * (long)small_around[n].delta_x;
      base_y = place_y + 2 * (long)small_around[n].delta_y;
      if (valid_dig_position(plyr_idx, base_x, base_y))
      {
          for (k = 0; k < sizeof(dig_pos)/sizeof(dig_pos[0]); k++)
          {
              if ( k )
              {
                nstart = ((n + dig_pos[k]) & 3);
                stl_x = base_x + small_around[nstart].delta_x;
                stl_y = base_y + small_around[nstart].delta_y;
              } else
              {
                stl_x = base_x;
                stl_y = base_y;
              }
              if (valid_dig_position(plyr_idx, stl_x, stl_y))
              {
                    if ((place_slb->kind != SlbT_GEMS) || !gold_pile_with_maximum_at_xy(stl_x, stl_y))
                      if (!imp_already_digging_at_excluding(INVALID_THING, stl_x, stl_y))
                      {
                          *retstl_x = stl_x;
                          *retstl_y = stl_y;
                          return 1;
                      }
              }
          }
      }
      n = (n+1) % 4;
    }
    return 0;
}

long check_place_to_dig_and_get_position(struct Thing *thing, SubtlCodedCoords stl_num, MapSubtlCoord *retstl_x, MapSubtlCoord *retstl_y)
{
    struct SlabMap *place_slb;
    struct Coord3d pos;
    MapSubtlCoord place_x;
    MapSubtlCoord place_y;
    long base_x;
    long base_y;
    long stl_x;
    long stl_y;
    long i;
    long k;
    long n;
    long nstart;
    SYNCDBG(18,"Starting");
    place_x = stl_num_decode_x(stl_num);
    place_y = stl_num_decode_y(stl_num);
    if (!block_has_diggable_side(thing->owner, subtile_slab_fast(place_x), subtile_slab_fast(place_y)))
        return 0;
    nstart = get_nearest_small_around_side_of_slab(subtile_coord_center(place_x), subtile_coord_center(place_y), thing->mappos.x.val, thing->mappos.y.val);
    place_slb = get_slabmap_for_subtile(place_x,place_y);
    n = nstart;

    for (i = 0; i < SMALL_AROUND_LENGTH; i++)
    {
      base_x = place_x + 2 * (long)small_around[n].delta_x;
      base_y = place_y + 2 * (long)small_around[n].delta_y;
      if (valid_dig_position(thing->owner, base_x, base_y))
      {
          for (k = 0; k < sizeof(dig_pos)/sizeof(dig_pos[0]); k++)
          {
              if ( k )
              {
                nstart = ((n + dig_pos[k]) & 3);
                stl_x = base_x + small_around[nstart].delta_x;
                stl_y = base_y + small_around[nstart].delta_y;
              } else
              {
                stl_x = base_x;
                stl_y = base_y;
              }
              if (valid_dig_position(thing->owner, stl_x, stl_y))
              {
                    if ((place_slb->kind != SlbT_GEMS) || !gold_pile_with_maximum_at_xy(stl_x, stl_y))
                      if (!imp_already_digging_at_excluding(thing, stl_x, stl_y))
                        if (!imp_will_soon_be_working_at_excluding(thing, stl_x, stl_y))
                        {
                          set_coords_to_subtile_center(&pos, stl_x, stl_y, 0);
                          pos.z.val = get_thing_height_at(thing, &pos);
                          if (creature_can_navigate_to_with_storage(thing, &pos, NavRtF_Default))
                          {
                              *retstl_x = stl_x;
                              *retstl_y = stl_y;
                              return 1;
                          }
                        }
              }
          }
      }
      n = (n+1) % SMALL_AROUND_LENGTH;
    }
    return 0;
}

struct Thing *check_place_to_pickup_dead_body(struct Thing *creatng, long stl_x, long stl_y)
{
    struct Thing *thing;
    long i;
    unsigned long k;
    struct Map *mapblk;
    mapblk = get_map_block_at(stl_x,stl_y);
    k = 0;
    i = get_mapwho_thing_index(mapblk);
    while (i != 0)
    {
        thing = thing_get(i);
        TRACE_THING(thing);
        if (thing_is_invalid(thing))
        {
            ERRORLOG("Jump to invalid thing detected");
            break;
        }
        i = thing->next_on_mapblk;
        // Per thing code start
        if (corpse_ready_for_collection(thing))
        {
            return thing;
        }
        // Per thing code end
        k++;
        if (k > THINGS_COUNT)
        {
            ERRORLOG("Infinite loop detected when sweeping things list");
            break_mapwho_infinite_chain(mapblk);
            break;
        }
    }
    return INVALID_THING;
}

struct Thing* check_place_to_pickup_gold(struct Thing* thing, MapSubtlCoord stl_x, MapSubtlCoord stl_y)
//return _DK_check_place_to_pickup_gold(thing, stl_x, stl_y);
{
    struct Map* mapblk = get_map_block_at(stl_x, stl_y);
    unsigned long k = 0;
    for (int i = get_mapwho_thing_index(mapblk); i != 0;)
    {
        struct Thing* ret = thing_get(i);
        i = ret->next_on_mapblk;
        if ((ret->class_id == TCls_Object) && object_is_gold_pile(ret))
        {
            return ret;
        }
        k++;
        if (k > THINGS_COUNT)
        {
            ERRORLOG("Infinite loop detected when sweeping things list");
            break_mapwho_infinite_chain(mapblk);
            break;
        }
    }
    return INVALID_THING;
}

struct Thing *check_place_to_pickup_spell(struct Thing *thing, long a2, long a3)
{
    return _DK_check_place_to_pickup_spell(thing, a2, a3);
}

struct Thing *check_place_to_pickup_unconscious_body(struct Thing *thing, long a2, long a3)
{
    return _DK_check_place_to_pickup_unconscious_body(thing, a2, a3);
}

long check_place_to_reinforce(struct Thing *creatng, MapSlabCoord slb_x, MapSlabCoord slb_y)
{
    struct SlabMap *slb;
    TRACE_THING(creatng);
    slb = get_slabmap_block(slb_x, slb_y);
    if ((slb->kind != SlbT_EARTH) && (slb->kind != SlbT_TORCHDIRT)) {
        SYNCDBG(8,"The slab %d,%d is not a valid type to be reinforced",(int)slb_x, (int)slb_y);
        return 0;
    }
    struct Map *mapblk;
    mapblk = get_map_block_at(slab_subtile_center(slb_x), slab_subtile_center(slb_y));
    if (!map_block_revealed(mapblk, creatng->owner)) {
        SYNCDBG(8,"The slab %d,%d is not revealed",(int)slb_x, (int)slb_y);
        return 0;
    }
    if (!slab_by_players_land(creatng->owner, slb_x, slb_y)) {
        SYNCDBG(8,"The slab %d,%d is not by players land",(int)slb_x, (int)slb_y);
        return 0;
    }
    SubtlCodedCoords task_pos;
    long task_idx;
    task_pos = get_subtile_number_at_slab_center(slb_x, slb_y);
    task_idx = find_dig_from_task_list(creatng->owner, task_pos);
    if (task_idx != -1) {
        return -1;
    }
    return 1;
}

struct Thing *check_place_to_pickup_crate(const struct Thing *creatng, MapSubtlCoord stl_x, MapSubtlCoord stl_y, unsigned short flags, long n)
{
    struct Map *mapblk;
    long i;
    unsigned long k;
    mapblk = get_map_block_at(stl_x,stl_y);
    k = 0;
    i = get_mapwho_thing_index(mapblk);
    while (i != 0)
    {
        struct Thing *thing;
        thing = thing_get(i);
        TRACE_THING(creatng);
        if (thing_is_invalid(thing))
        {
            ERRORLOG("Jump to invalid thing detected");
            break;
        }
        i = thing->next_on_mapblk;
        // Per thing code start
        if (thing_can_be_picked_to_place_in_player_room(thing, creatng->owner, RoK_WORKSHOP, flags))
        {
            if (n > 0) {
                n--;
            } else {
                return thing;
            }
        }
        // Per thing code end
        k++;
        if (k > THINGS_COUNT)
        {
            ERRORLOG("Infinite loop detected when sweeping things list");
            break_mapwho_infinite_chain(mapblk);
            break;
        }
    }
    return INVALID_THING;
}

/**
 * Checks if given digger has money that should be placed in treasure room.
 * If he does, he is ordered to return them into nearest treasure room
 * which has the proper capacity. If there's no proper treasure room,
 * a proper speech message is created.
 * @param thing The digger creature.
 * @return Gives 1 if the digger was ordered to go into treasure room, 0 otherwise.
 */
long check_out_imp_has_money_for_treasure_room(struct Thing *thing)
{
    struct Room *room;
    SYNCDBG(8,"Starting for %s index %d",thing_model_name(thing),(int)thing->index);
    //If the imp doesn't have any money - then just return
    if (thing->creature.gold_carried <= 0) {
        return 0;
    }
    // Find a treasure room to drop the money
    room = find_nearest_room_for_thing_with_spare_capacity(thing, thing->owner, RoK_TREASURE, NavRtF_Default, 1);
    if (room_is_invalid(room))
    {
        // Check why the treasure room search failed and inform the player
        update_cannot_find_room_wth_spare_capacity_event(thing->owner, thing, RoK_TREASURE);
        return 0;
    }
    if (setup_head_for_empty_treasure_space(thing, room))
    {
        thing->continue_state = CrSt_ImpDropsGold;
        return 1;
    }
    return 0;
}

long check_out_available_imp_tasks(struct Thing *thing)
{
    struct CreatureControl *cctrl;
    SYNCDBG(19,"Starting for %s index %d",thing_model_name(thing),(int)thing->index);
    cctrl = creature_control_get_from_thing(thing);
    imp_stack_update(thing);
    if (check_out_imp_stack(thing)) {
        return 1;
    }
    if (game.play_gameturn-cctrl->tasks_check_turn > 128)
    {
        check_out_imp_has_money_for_treasure_room(thing);
        cctrl->tasks_check_turn = game.play_gameturn;
        return 1;
    }
    SYNCDBG(9,"No task for %s index %d",thing_model_name(thing),(int)thing->index);
    return 0;
}

long check_out_imp_tokes(struct Thing *thing)
{
    struct CreatureControl *cctrl;
    long i;
    SYNCDBG(19,"Starting");
    cctrl = creature_control_get_from_thing(thing);
    i = CREATURE_RANDOM(thing, 64);
    // small chance of changing state
    if (i != 0)
      return 0;
    internal_set_thing_state(thing, CrSt_ImpToking);
    thing->continue_state = CrSt_ImpDoingNothing;
    cctrl->countdown_282 = 200;
    return 1;
}

long check_out_imp_last_did(struct Thing *creatng)
{
  struct CreatureControl *cctrl;
  struct Dungeon *dungeon;
  struct Room *room;
  cctrl = creature_control_get_from_thing(creatng);
  SYNCDBG(19,"Starting for %s index %d, last did %d repeated %d times",thing_model_name(creatng),(int)creatng->index,(int)cctrl->digger.last_did_job,(int)cctrl->digger.task_repeats);
  TRACE_THING(creatng);
  switch (cctrl->digger.last_did_job)
  {
  case SDLstJob_None:
      return false;
  case SDLstJob_DigOrMine:
      if (is_digging_indestructible_place(creatng)) {
          dungeon = get_dungeon(creatng->owner);
      //don't reassign if it's the first gem dig since other tasks
      if (cctrl->digger.task_repeats != 0)
      { 
        // If we were digging gems, after 5 repeats of this job, a 1 in 20 chance to select another dungeon job.
        // This allows to switch to other important tasks and not consuming all the diggers workforce forever
        if (( CREATURE_RANDOM(creatng, 20) == 1) 
            && ((cctrl->digger.task_repeats % 5) == 0) 
            && (dungeon->digger_stack_length > 1)) // TODO: what if we have two gems to dig?
        {
          // Set position in digger tasks list to a random place
          SYNCDBG(9,"Digger %s index %d reset due to neverending task",thing_model_name(creatng),(int)creatng->index);
          cctrl->digger.stack_update_turn = dungeon->digger_stack_update_turn;
<<<<<<< HEAD
          //TODO: Random maybe it should be PLAYER_RANDOM?
=======
>>>>>>> d522feb0
          cctrl->digger.task_stack_pos = CREATURE_RANDOM(creatng, dungeon->digger_stack_length);
          break;
        }
      }
      }
      if (check_out_undug_place(creatng) || check_out_undug_area(creatng))
      {
          cctrl->digger.task_repeats++;
          cctrl->digger.last_did_job = SDLstJob_DigOrMine;
          return true;
      }
      if (check_out_unconverted_place(creatng) || check_out_unprettied_place(creatng))
      {
          cctrl->digger.task_repeats = 0;
          cctrl->digger.last_did_job = SDLstJob_ConvImprDungeon;
          SYNCDBG(19,"Done on unprettied or unconverted place 1");
          return true;
      }
      imp_stack_update(creatng);
      if (check_out_unprettied_or_unconverted_area(creatng))
      {
          cctrl->digger.task_repeats = 0;
          cctrl->digger.last_did_job = SDLstJob_ConvImprDungeon;
          SYNCDBG(9,"Done on unprettied or unconverted area 1");
          return true;
      }
      break;
  case SDLstJob_ConvImprDungeon:
      if (check_out_unconverted_place(creatng) || check_out_unprettied_place(creatng))
      {
          cctrl->digger.task_repeats++;
          cctrl->digger.last_did_job = SDLstJob_ConvImprDungeon;
          SYNCDBG(19,"Done on unprettied or unconverted place 2");
          return true;
      }
      imp_stack_update(creatng);
      if (check_out_unprettied_or_unconverted_area(creatng))
      {
          cctrl->digger.task_repeats++;
          cctrl->digger.last_did_job = SDLstJob_ConvImprDungeon;
          SYNCDBG(9,"Done on unprettied or unconverted area 2");
          return true;
      }
      if (check_out_undug_area(creatng))
      {
          cctrl->digger.task_repeats = 0;
          cctrl->digger.last_did_job = SDLstJob_DigOrMine;
          return true;
      }
      break;
  case SDLstJob_ReinforceWall3:
      dungeon = get_dungeon(creatng->owner);
      imp_stack_update(creatng);
      if (creature_task_needs_check_out_after_digger_stack_change(creatng))
      {
          // If there are other tasks besides reinforcing, do not continue reinforcing
          //TODO DIGGERS it would be smarter to include priorities for tasks, and use generic priority handling for all tasks
          if (find_in_imp_stack_task_other_than_starting_at(DigTsk_ReinforceWall, 0, dungeon) != -1)
              break;
      }
      if (check_out_unreinforced_place(creatng))
      {
          cctrl->digger.task_repeats++;
          cctrl->digger.last_did_job = SDLstJob_ReinforceWall3;
          return true;
      }
      if (check_out_unreinforced_area(creatng))
      {
          cctrl->digger.task_repeats++;
          cctrl->digger.last_did_job = SDLstJob_ReinforceWall3;
          return true;
      }
      break;
  case SDLstJob_UseTraining4:
      if (!creature_can_be_trained(creatng) || !player_can_afford_to_train_creature(creatng))
        break;
      room = find_nearest_room_for_thing_with_spare_capacity(creatng, creatng->owner, RoK_TRAINING, NavRtF_Default, 1);
      if (!room_is_invalid(room))
      {
          if (creature_setup_random_move_for_job_in_room(creatng, room, Job_TRAIN, NavRtF_Default))
          {
              cctrl->digger.task_repeats++;
              creatng->continue_state = CrSt_AtTrainingRoom;
              cctrl->target_room_id = room->index;
              return true;
          }
      }
      if (is_my_player_number(creatng->owner))
      {
          room = find_room_with_spare_capacity(creatng->owner, RoK_TRAINING, 1);
          if (room_is_invalid(room)) {
              output_message_room_related_from_computer_or_player_action(creatng->owner, RoK_TRAINING, OMsg_RoomTooSmall);
          }
      }
      break;
  case SDLstJob_ReinforceWall9:
      if (check_out_unreinforced_place(creatng))
      {
          cctrl->digger.task_repeats++;
          cctrl->digger.last_did_job = SDLstJob_ReinforceWall9;
          return true;
      }
      if (check_out_unreinforced_area(creatng))
      {
          cctrl->digger.task_repeats++;
          cctrl->digger.last_did_job = SDLstJob_ReinforceWall9;
          return true;
      }
      break;
  default:
      break;
  }
  cctrl->digger.task_repeats = 0;
  cctrl->digger.last_did_job = SDLstJob_None;
  SYNCDBG(9,"No job found");
  return false;
}
//Create list of up to 64 tasks. 
TbBool imp_stack_update(struct Thing *creatng)
{
    struct Dungeon *dungeon;
    SYNCDBG(18,"Starting");
    dungeon = get_dungeon(creatng->owner);
    if ((game.play_gameturn - dungeon->digger_stack_update_turn) < 128)
        return 0;
    SYNCDBG(8,"Updating");
    setup_imp_stack(dungeon);
    if (dungeon_invalid(dungeon)) {
        WARNLOG("Played %d has no dungeon",(int)creatng->owner);
        return false;
    }
    add_unclaimed_unconscious_bodies_to_imp_stack(dungeon, DIGGER_TASK_MAX_COUNT/4 - 1);
    add_unclaimed_dead_bodies_to_imp_stack(dungeon, DIGGER_TASK_MAX_COUNT/4 - 1);
    add_unclaimed_spells_to_imp_stack(dungeon, DIGGER_TASK_MAX_COUNT/4 - 1);
    add_empty_traps_to_imp_stack(dungeon, DIGGER_TASK_MAX_COUNT/6);
    add_pretty_and_convert_to_imp_stack(dungeon, DIGGER_TASK_MAX_COUNT/64);
    add_undug_to_imp_stack(dungeon, DIGGER_TASK_MAX_COUNT/16 - 1);
    add_unclaimed_gold_to_imp_stack(dungeon, DIGGER_TASK_MAX_COUNT/64);
    add_gems_to_imp_stack(dungeon, DIGGER_TASK_MAX_COUNT*5/8);
    add_unclaimed_traps_to_imp_stack(dungeon, DIGGER_TASK_MAX_COUNT/4);
    add_undug_to_imp_stack(dungeon, DIGGER_TASK_MAX_COUNT*5/8);
    add_pretty_and_convert_to_imp_stack(dungeon, DIGGER_TASK_MAX_COUNT*5/8);
    add_unclaimed_gold_to_imp_stack(dungeon, DIGGER_TASK_MAX_COUNT/3);
    add_reinforce_to_imp_stack(dungeon, DIGGER_TASK_MAX_COUNT);
    return true;
}

long check_out_worker_improve_dungeon(struct Thing *thing, struct DiggerStack *dstack)
{
    MapSubtlCoord stl_x;
    MapSubtlCoord stl_y;
    SYNCDBG(18,"Starting");
    stl_x = stl_num_decode_x(dstack->stl_num);
    stl_y = stl_num_decode_y(dstack->stl_num);
    if (!check_place_to_pretty_excluding(thing, subtile_slab_fast(stl_x), subtile_slab_fast(stl_y)))
    {
        dstack->task_type = DigTsk_None;
        return 0;
    }
    if (imp_will_soon_be_working_at_excluding(thing, stl_x, stl_y))
    {
        return 0;
    }
    if (!setup_person_move_to_position(thing, stl_x, stl_y, NavRtF_Default))
    {
        // Do not delete the task - another digger might be able to reach it
        return 0;
    }
    thing->continue_state = CrSt_ImpArrivesAtImproveDungeon;
    struct CreatureControl *cctrl;
    cctrl = creature_control_get_from_thing(thing);
    cctrl->digger.last_did_job = SDLstJob_ConvImprDungeon;
    return 1;
}

long check_out_worker_convert_dungeon(struct Thing *thing, struct DiggerStack *dstack)
{
    MapSubtlCoord stl_x;
    MapSubtlCoord stl_y;
    SYNCDBG(18,"Starting");
    TRACE_THING(thing);
    stl_x = stl_num_decode_x(dstack->stl_num);
    stl_y = stl_num_decode_y(dstack->stl_num);
    if (!check_place_to_convert_excluding(thing, subtile_slab_fast(stl_x), subtile_slab_fast(stl_y)))
    {
        dstack->task_type = DigTsk_None;
        return 0;
    }
    if (imp_will_soon_be_working_at_excluding(thing, stl_x, stl_y))
    {
        return 0;
    }
    if (!setup_person_move_to_position(thing, stl_x, stl_y, NavRtF_Default))
    {
        // Do not delete the task - another digger might be able to reach it
        return 0;
    }
    thing->continue_state = CrSt_ImpArrivesAtConvertDungeon;
    struct CreatureControl *cctrl;
    cctrl = creature_control_get_from_thing(thing);
    cctrl->digger.last_did_job = SDLstJob_ConvImprDungeon;
    return 1;
}

long check_out_worker_reinforce_wall(struct Thing *thing, struct DiggerStack *dstack)
{
    MapSubtlCoord stl_x;
    MapSubtlCoord stl_y;
    struct CreatureControl *cctrl;
    SYNCDBG(18,"Starting");
    cctrl = creature_control_get_from_thing(thing);
    if (game.play_gameturn - cctrl->tasks_check_turn > 128)
    {
        cctrl->digger.task_stack_pos--;
        check_out_imp_has_money_for_treasure_room(thing);
        cctrl->tasks_check_turn = game.play_gameturn;
        return 1;
    }
    stl_x = stl_num_decode_x(dstack->stl_num);
    stl_y = stl_num_decode_y(dstack->stl_num);
    if (check_place_to_reinforce(thing, subtile_slab_fast(stl_x), subtile_slab_fast(stl_y)) <= 0)
    {
        dstack->task_type = DigTsk_None;
        return -1;
    }
    if (!check_out_uncrowded_reinforce_position(thing, dstack->stl_num, &stl_x, &stl_y))
    {
        dstack->task_type = DigTsk_None;
        return -1;
    }
    if (!setup_person_move_to_position(thing, stl_x, stl_y, NavRtF_Default))
    {
        // Do not delete the task - another digger might be able to reach it
        return 0;
    }
    thing->continue_state = CrSt_ImpArrivesAtReinforce;
    cctrl->digger.reinforce_turn = 0;
    cctrl->digger.working_stl = dstack->stl_num;
    cctrl->digger.last_did_job = SDLstJob_ReinforceWall3;
    send_update_job(thing);
    return 1;
}

long check_out_worker_pickup_unconscious(struct Thing *thing, struct DiggerStack *dstack)
{
    MapSubtlCoord stl_x;
    MapSubtlCoord stl_y;
    SYNCDBG(18,"Starting");
    stl_x = stl_num_decode_x(dstack->stl_num);
    stl_y = stl_num_decode_y(dstack->stl_num);
    if (!player_has_room_of_role(thing->owner, RoRoF_Prison)) {
        return 0;
    }
    if (!player_creature_tends_to(thing->owner, CrTend_Imprison)) {
        return 0;
    }
    struct Thing *sectng;
    sectng = check_place_to_pickup_unconscious_body(thing, stl_x, stl_y);
    if (thing_is_invalid(sectng))
    {
        dstack->task_type = DigTsk_None;
        return -1;
    }
    if (imp_will_soon_be_working_at_excluding(thing, stl_x, stl_y))
    {
        return 0;
    }
    struct Room * room;
    room = find_nearest_room_for_thing_with_spare_capacity(thing, thing->owner, RoK_PRISON, NavRtF_Default, 1);
    if (room_is_invalid(room))
    {
        update_cannot_find_room_wth_spare_capacity_event(thing->owner, thing, RoK_PRISON);
        dstack->task_type = DigTsk_None;
        return -1;
    }
    if (!setup_person_move_to_position(thing, stl_x, stl_y, NavRtF_Default))
    {
        // Do not delete the task - another digger might be able to reach it
        return 0;
    }
    thing->continue_state = CrSt_CreaturePickUpUnconsciousBody;
    struct CreatureControl *cctrl;
    cctrl = creature_control_get_from_thing(thing);
    cctrl->pickup_creature_id = sectng->index;
    return 1;
}

long check_out_worker_pickup_corpse(struct Thing *creatng, struct DiggerStack *dstack)
{
    MapSubtlCoord stl_x;
    MapSubtlCoord stl_y;
    stl_x = stl_num_decode_x(dstack->stl_num);
    stl_y = stl_num_decode_y(dstack->stl_num);
    if (!player_has_room_of_role(creatng->owner, RoRoF_DeadStorage)) {
        return 0;
    }
    struct Thing *deadtng;
    deadtng = check_place_to_pickup_dead_body(creatng, stl_x, stl_y);
    if (thing_is_invalid(deadtng))
    {
        dstack->task_type = DigTsk_None;
        return -1;
    }
    if (imp_will_soon_be_working_at_excluding(creatng, stl_x, stl_y))
    {
        return 0;
    }
    struct Room * room;
    room = find_nearest_room_for_thing_with_spare_capacity(creatng, creatng->owner, RoK_GRAVEYARD, NavRtF_Default, 1);
    if (room_is_invalid(room))
    {
        update_cannot_find_room_wth_spare_capacity_event(creatng->owner, creatng, RoK_GRAVEYARD);
        dstack->task_type = DigTsk_None;
        return -1;
    }
    { // Search for enemies around pickup position
        struct Thing *enmtng;
        enmtng = get_creature_in_range_who_is_enemy_of_able_to_attack_and_not_specdigger(deadtng->mappos.x.val, deadtng->mappos.y.val, 10, creatng->owner);
        if (!thing_is_invalid(enmtng)) {
            // A place with enemies around is not good for picking up, wait
            return 0;
        }
    }
    if (!setup_person_move_to_position(creatng, stl_x, stl_y, NavRtF_Default))
    {
        // Do not delete the task - another digger might be able to reach it
        return 0;
    }
    creatng->continue_state = CrSt_CreaturePicksUpCorpse;
    struct CreatureControl *cctrl;
    cctrl = creature_control_get_from_thing(creatng);
    cctrl->pickup_object_id = deadtng->index;
    send_update_job(creatng);
    return 1;
}

long check_out_worker_pickup_spellbook(struct Thing *thing, struct DiggerStack *dstack)
{
    MapSubtlCoord stl_x;
    MapSubtlCoord stl_y;
    stl_x = stl_num_decode_x(dstack->stl_num);
    stl_y = stl_num_decode_y(dstack->stl_num);
    if (!player_has_room_of_role(thing->owner, RoRoF_PowersStorage)) {
        return 0;
    }
    struct Thing *sectng;
    sectng = check_place_to_pickup_spell(thing, stl_x, stl_y);
    if (thing_is_invalid(sectng))
    {
        dstack->task_type = DigTsk_None;
        return -1;
    }
    if (imp_will_soon_be_working_at_excluding(thing, stl_x, stl_y))
    {
        return 0;
    }
    struct Room *room;
    room = find_nearest_room_for_thing_with_spare_item_capacity(thing, thing->owner, RoK_LIBRARY, NavRtF_Default);
    if (room_is_invalid(room))
    {
        update_cannot_find_room_wth_spare_capacity_event(thing->owner, thing, RoK_LIBRARY);
        dstack->task_type = DigTsk_None;
        return -1;
    }
    if (!setup_person_move_to_position(thing, stl_x, stl_y, NavRtF_Default))
    {
        // Do not delete the task - another digger might be able to reach it
        return 0;
    }
    // Do not create event about spellbook or special yet - wait until we pick it up
    thing->continue_state = CrSt_CreaturePicksUpSpellObject;
    struct CreatureControl *cctrl;
    cctrl = creature_control_get_from_thing(thing);
    cctrl->pickup_object_id = sectng->index;
    send_update_job(thing);
    return 1;
}

long check_out_worker_pickup_crate_to_arm(struct Thing *creatng, struct DiggerStack *dstack)
{
    MapSubtlCoord stl_x;
    MapSubtlCoord stl_y;
    stl_x = stl_num_decode_x(dstack->stl_num);
    stl_y = stl_num_decode_y(dstack->stl_num);
    struct Thing *cratng;
    struct Thing *armtng;
    long n;
    for (n=0; true; n++)
    {
        cratng = check_place_to_pickup_crate(creatng, stl_x, stl_y, TngFRPickF_AllowStoredInOwnedRoom, n);
        if (thing_is_invalid(cratng)) {
            armtng = INVALID_THING;
            break;
        }
        // Allow only trap boxes on that subtile which have a corresponding trap to be armed
        if (thing_is_trap_crate(cratng))
        {
            armtng = check_for_empty_trap_for_imp_not_being_armed(creatng, crate_thing_to_workshop_item_model(cratng));
            if (!thing_is_invalid(armtng)) {
                break;
            }
        }
    }
    // Either the crate or thing to arm is gone - remove the task
    if (thing_is_invalid(cratng))
    {
        dstack->task_type = DigTsk_None;
        return -1;
    }
    // The task is being covered by another creature
    if (imp_will_soon_be_working_at_excluding(creatng, stl_x, stl_y))
    {
        return 0;
    }
    if (!setup_person_move_to_position(creatng, stl_x, stl_y, NavRtF_Default))
    {
        // Do not delete the task - another digger might be able to reach it
        return 0;
    }
    creatng->continue_state = CrSt_CreaturePicksUpTrapObject;
    struct CreatureControl *cctrl;
    cctrl = creature_control_get_from_thing(creatng);
    cctrl->pickup_object_id = cratng->index;
    cctrl->arming_thing_id = armtng->index;
    send_update_job(creatng);
    return 1;
}

long check_out_worker_pickup_trap_for_workshop(struct Thing *thing, struct DiggerStack *dstack)
{
    MapSubtlCoord stl_x;
    MapSubtlCoord stl_y;
    long i;
    stl_x = stl_num_decode_x(dstack->stl_num);
    stl_y = stl_num_decode_y(dstack->stl_num);
    if (!player_has_room_of_role(thing->owner, RoRoF_CratesStorage)) {
        return 0;
    }
    struct Thing *sectng;
    sectng = check_place_to_pickup_crate(thing, stl_x, stl_y, TngFRPickF_Default, 0);
    if (thing_is_invalid(sectng))
    {
        dstack->task_type = DigTsk_None;
        return -1;
    }
    if (imp_will_soon_be_working_at_excluding(thing, stl_x, stl_y))
    {
        return 0;
    }
    struct Room *room;
    room = find_nearest_room_for_thing_with_spare_item_capacity(thing, thing->owner, RoK_WORKSHOP, NavRtF_Default);
    if (room_is_invalid(room))
    {
        update_cannot_find_room_wth_spare_capacity_event(thing->owner, thing, RoK_WORKSHOP);
        dstack->task_type = DigTsk_None;
        return -1;
    }
    if (!setup_person_move_to_position(thing, stl_x, stl_y, NavRtF_Default))
    {
        // Do not delete the task - another digger might be able to reach it
        return 0;
    }
    EventIndex evidx;
    i = crate_thing_to_workshop_item_class(sectng);
    if (i == TCls_Trap)
    {
      evidx = event_create_event_or_update_nearby_existing_event(
          subtile_coord_center(stl_x), subtile_coord_center(stl_y),
          EvKind_TrapCrateFound, thing->owner, sectng->index);
        if (evidx > 0)
        {

            if ( (is_my_player_number(thing->owner)) && (!is_my_player_number(sectng->owner)) )
            {
                if (sectng->owner == game.neutral_player_num)
                {
                    output_message(SMsg_DiscoveredTrap, 0, true);
                }
            }
        }
    } else
    if (i == TCls_Door)
    {
      evidx = event_create_event_or_update_nearby_existing_event(
          subtile_coord_center(stl_x), subtile_coord_center(stl_y),
          EvKind_DoorCrateFound, thing->owner, sectng->index);
        if (evidx > 0)
        {
            if ( (is_my_player_number(thing->owner)) && (!is_my_player_number(sectng->owner)) )
            {
                if (sectng->owner == game.neutral_player_num)
                {
                    output_message(SMsg_DiscoveredDoor, 0, true);
                }
            }
        }
    } else
    {
        WARNLOG("Strange pickup (class %d) - no event",(int)i);
    }
    thing->continue_state = CrSt_CreaturePicksUpCrateForWorkshop;
    struct CreatureControl *cctrl;
    cctrl = creature_control_get_from_thing(thing);
    cctrl->pickup_object_id = sectng->index;
    send_update_job(thing);
    return 1;
}

long check_out_worker_dig_or_mine(struct Thing *thing, struct DiggerStack *dstack)
{
    MapSubtlCoord stl_x;
    MapSubtlCoord stl_y;
    long i;
    i = find_dig_from_task_list(thing->owner, dstack->stl_num);
    if (i == -1)
    {
        dstack->task_type = DigTsk_None;
        return -1;
    }
    stl_x = 0; stl_y = 0;
    if (!check_place_to_dig_and_get_position(thing, dstack->stl_num, &stl_x, &stl_y))
    {
        dstack->task_type = DigTsk_None;
        return -1;
    }
    if (!setup_person_move_to_position(thing, stl_x, stl_y, NavRtF_Default))
    {
        // Do not delete the task - another digger might be able to reach it
        return 0;
    }
    hist_take_task(thing->owner, i, thing->index);
    struct CreatureControl *cctrl;
    cctrl = creature_control_get_from_thing(thing);
    cctrl->digger.task_idx = i;
    cctrl->digger.task_stl = dstack->stl_num;
    cctrl->digger.last_did_job = SDLstJob_DigOrMine;
    struct MapTask *task;
    task = get_task_list_entry(thing->owner, i);
    if (task->kind == SDDigTask_MineGold)
    {
        thing->continue_state = CrSt_ImpArrivesAtMineGold;
    } else
    {
        thing->continue_state = CrSt_ImpArrivesAtDigDirt;
    }
    return 1;
}

long check_out_worker_pickup_gold_pile(struct Thing *thing, struct DiggerStack *dstack)
{
    struct CreatureStats *crstat;
    struct CreatureControl *cctrl;
    cctrl = creature_control_get_from_thing(thing);
    crstat = creature_stats_get_from_thing(thing);
    if (crstat->gold_hold <= thing->creature.gold_carried)
    {
        if (game.play_gameturn - cctrl->tasks_check_turn > 128)
        {
          check_out_imp_has_money_for_treasure_room(thing);
          cctrl->tasks_check_turn = game.play_gameturn;
        }
        return 1;
    }
    MapSubtlCoord stl_x;
    MapSubtlCoord stl_y;
    stl_x = stl_num_decode_x(dstack->stl_num);
    stl_y = stl_num_decode_y(dstack->stl_num);
    if (!check_place_to_pickup_gold(thing, stl_x, stl_y))
    {
        dstack->task_type = DigTsk_None;
        return 0;
    }
    if (imp_will_soon_be_working_at_excluding(thing, stl_x, stl_y))
    {
        return 0;
    }
    if (!setup_person_move_to_position(thing, stl_x, stl_y, NavRtF_Default))
    {
        // Do not delete the task - another digger might be able to reach it
        return 0;
    }
    thing->continue_state = CrSt_ImpPicksUpGoldPile;
    return 1;
}

TbBool check_out_imp_stack(struct Thing *creatng)
{
    struct CreatureControl *cctrl;
    struct Dungeon *dungeon;
    struct DiggerStack *dstack;
    long ret;
    SYNCDBG(18,"Starting for %s index %d",thing_model_name(creatng),(int)creatng->index);
    cctrl = creature_control_get_from_thing(creatng);
    dungeon = get_dungeon(creatng->owner);
    // If digger stack was re-filled in the meantime, reset current pos
    if (cctrl->digger.stack_update_turn != dungeon->digger_stack_update_turn)
    {
      cctrl->digger.stack_update_turn = dungeon->digger_stack_update_turn;
      cctrl->digger.task_stack_pos = 0;
    }
    if (dungeon->digger_stack_length > DIGGER_TASK_MAX_COUNT)
    {
        ERRORLOG("Digger tasks length %d out of range",(int)dungeon->digger_stack_length);
        dungeon->digger_stack_length = DIGGER_TASK_MAX_COUNT;
    }
    while (cctrl->digger.task_stack_pos < dungeon->digger_stack_length)
    {
        dstack = &dungeon->digger_stack[cctrl->digger.task_stack_pos];
        int task_pos = cctrl->digger.task_stack_pos;
        SYNCDBG(18,"Checking task %d, type %d",(int)cctrl->digger.task_stack_pos,(int)dstack->task_type);
        cctrl->digger.task_stack_pos++;
        SpDiggerTaskType task_type;
        task_type = dstack->task_type;
        switch (task_type)
        {
        case DigTsk_ImproveDungeon:
            ret = check_out_worker_improve_dungeon(creatng, dstack);
            break;
        case DigTsk_ConvertDungeon:
            ret = check_out_worker_convert_dungeon(creatng, dstack);
            break;
        case DigTsk_ReinforceWall:
            ret = check_out_worker_reinforce_wall(creatng, dstack);
            break;
        case DigTsk_PickUpUnconscious:
            ret = check_out_worker_pickup_unconscious(creatng, dstack);
            break;
        case DigTsk_PickUpCorpse:
            ret = check_out_worker_pickup_corpse(creatng, dstack);
            break;
        case DigTsk_PicksUpSpellBook:
            ret = check_out_worker_pickup_spellbook(creatng, dstack);
            break;
        case DigTsk_PicksUpCrateToArm:
            ret = check_out_worker_pickup_crate_to_arm(creatng, dstack);
            break;
        case DigTsk_PicksUpCrateForWorkshop:
            ret = check_out_worker_pickup_trap_for_workshop(creatng, dstack);
            break;
        case DigTsk_PicksUpGoldPile:
            ret = check_out_worker_pickup_gold_pile(creatng, dstack);
            break;
        case DigTsk_DigOrMine:
            ret = check_out_worker_dig_or_mine(creatng, dstack);
            break;
        case DigTsk_None:
            ret = 0;
            break;
        default:
            ret = 0;
            ERRORLOG("Invalid stack task type, %d",(int)task_type);
            dstack->task_type = DigTsk_None;
            break;
        }
        if (ret > 0) {
            SYNCDBG(9,"Assigned task type %d, new state %s",task_type,creature_state_code_name(get_creature_state_besides_interruptions(creatng)));
            evm_stat(0,"stk.get,%s,plr=%d row=%d,job=%d,id=%d,xy=%d_%d,t=%04ld",
                evm_get_suffix(), dungeon->owner, task_pos, task_type, creatng->index,
                     subtile_slab(stl_num_decode_x(dstack->stl_num)), subtile_slab(stl_num_decode_y(dstack->stl_num)),
                     game.play_gameturn);
            return true;
        } else if (ret < 0) {
            SYNCDBG(9,"Task type %d was impossible",(int)task_type);
            return false;
        }
        SYNCDBG(19,"No task");
    }
    return false;
}

/******************************************************************************/
#ifdef __cplusplus
}
#endif<|MERGE_RESOLUTION|>--- conflicted
+++ resolved
@@ -893,11 +893,8 @@
     cctrl = creature_control_get_from_thing(creatng);
     base_stl_x = stl_num_decode_x(cctrl->digger.task_stl);
     base_stl_y = stl_num_decode_y(cctrl->digger.task_stl);
-<<<<<<< HEAD
     // Random: Is it creature dependent or player dependent actually?
     // It would work good if it is a creature random
-=======
->>>>>>> d522feb0
     n = CREATURE_RANDOM(creatng, 4);
     for (i=0; i < 4; i++)
     {
@@ -1303,11 +1300,7 @@
         around_flags = 0;
         long i;
         long n;
-<<<<<<< HEAD
-        n = LAND_RANDOM(base_slb_x, base_slb_y, dungeon->owner, 4);
-=======
         n = PLAYER_RANDOM(dugneon->owner, 4);
->>>>>>> d522feb0
         for (i=0; i < SMALL_AROUND_LENGTH; i++)
         {
             slb_x = base_slb_x + (long)small_around[n].delta_x;
@@ -2385,10 +2378,6 @@
           // Set position in digger tasks list to a random place
           SYNCDBG(9,"Digger %s index %d reset due to neverending task",thing_model_name(creatng),(int)creatng->index);
           cctrl->digger.stack_update_turn = dungeon->digger_stack_update_turn;
-<<<<<<< HEAD
-          //TODO: Random maybe it should be PLAYER_RANDOM?
-=======
->>>>>>> d522feb0
           cctrl->digger.task_stack_pos = CREATURE_RANDOM(creatng, dungeon->digger_stack_length);
           break;
         }
