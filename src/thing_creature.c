--- conflicted
+++ resolved
@@ -943,16 +943,6 @@
     if (flag_is_set(spconf->spell_flags, CSAfF_Rebound)
     && (!creature_is_immune_to_spell_effect(thing, CSAfF_Rebound)))
     {
-<<<<<<< HEAD
-        HitPoints healing_recovery = (thing->health + pwrdynst->strength[spell_lev]);
-        if (healing_recovery < 0)
-        {
-            thing->health = 0;
-        }
-        else
-        {
-            thing->health = min(healing_recovery, cctrl->max_health);
-=======
         if (!creature_under_spell_effect(thing, CSAfF_Rebound))
         {
             set_flag(cctrl->spell_flags, CSAfF_Rebound);
@@ -967,7 +957,6 @@
         {
             set_flag(cctrl->spell_flags, CSAfF_Flying);
             thing->movement_flags |= TMvF_Flying;
->>>>>>> b7e84048
         }
         affected = true;
     }
@@ -1163,11 +1152,11 @@
         HitPoints healing_recovery;
         if (spconf->linked_power == PwrK_None)
         {
-            healing_recovery = saturate_set_signed(thing->health + spconf->healing_recovery, 16);
+            healing_recovery = (thing->health + spconf->healing_recovery);
         }
         else
         {
-            healing_recovery = saturate_set_signed(thing->health + pwrdynst->strength[spell_lev], 16);
+            healing_recovery = (thing->health + pwrdynst->strength[spell_lev]);
         }
         if (healing_recovery < 0)
         {
@@ -1448,16 +1437,6 @@
     if (set_thing_spell_flags(thing, spell_idx, duration, spell_lev)
     || spell_is_continuous(spell_idx, duration))
     {
-<<<<<<< HEAD
-        HitPoints healing_recovery = (thing->health + pwrdynst->strength[spell_lev]);
-        if (healing_recovery < 0)
-        {
-            thing->health = 0;
-        }
-        else
-        {
-            thing->health = min(healing_recovery, cctrl->max_health);
-=======
         struct CreatureControl *cctrl = creature_control_get_from_thing(thing);
         struct CastedSpellData *cspell = &cctrl->casted_spells[slot_idx];
         cspell->duration = duration;
@@ -1505,7 +1484,6 @@
         {
             update_aura_effect_to_thing(thing, spell_idx);
             return; // Exit the function, no continuous effect to apply.
->>>>>>> b7e84048
         }
     }
     // Check for damage/heal one-time effect.
@@ -5698,20 +5676,11 @@
         }
     }
 
-<<<<<<< HEAD
     HitPoints health_permil = get_creature_health_permil(thing);
-    // If it's angry but not furious, or has lost health due to disease,
-    // then should be placed in temple
-    if ((anger_is_creature_angry(thing) ||
-     (creature_affected_by_spell(thing, SplK_Disease) && (health_permil <= (game.conf.rules.computer.disease_to_temple_pct*10))))
-     && creature_can_do_job_for_player(thing, dungeon->owner, Job_TEMPLE_PRAY, JobChk_None))
-=======
-    int health_permil = get_creature_health_permil(thing);
     // If it's angry but not furious, or has lost health due to disease, then should be placed in temple.
     if ((anger_is_creature_angry(thing)
     || (creature_under_spell_effect(thing, CSAfF_Disease) && (health_permil <= (game.conf.rules.computer.disease_to_temple_pct * 10))))
     && creature_can_do_job_for_player(thing, dungeon->owner, Job_TEMPLE_PRAY, JobChk_None))
->>>>>>> b7e84048
     {
         // If already at temple, then don't do anything
         if (creature_is_doing_temple_pray_activity(thing))
