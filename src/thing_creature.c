/******************************************************************************/
// Free implementation of Bullfrog's Dungeon Keeper strategy game.
/******************************************************************************/
/** @file thing_creature.c
 *     Creatures related functions.
 * @par Purpose:
 *     Functions for support of creatures as things.
 * @par Comment:
 *     None.
 * @author   Tomasz Lis
 * @date     17 Mar 2009 - 21 Nov 2012
 * @par  Copying and copyrights:
 *     This program is free software; you can redistribute it and/or modify
 *     it under the terms of the GNU General Public License as published by
 *     the Free Software Foundation; either version 2 of the License, or
 *     (at your option) any later version.
 */
/******************************************************************************/
#include "pre_inc.h"
#include <assert.h>

#include "thing_creature.h"
#include "globals.h"

#include "bflib_memory.h"
#include "bflib_math.h"
#include "bflib_filelst.h"
#include "bflib_sprite.h"
#include "bflib_planar.h"
#include "bflib_vidraw.h"
#include "bflib_sound.h"
#include "bflib_fileio.h"

#include "engine_lenses.h"
#include "engine_arrays.h"
#include "config_creature.h"
#include "config_effects.h"
#include "config_terrain.h"
#include "config_lenses.h"
#include "config_crtrstates.h"
#include "config_magic.h"
#include "creature_states.h"
#include "creature_states_combt.h"
#include "creature_states_lair.h"
#include "creature_states_mood.h"
#include "creature_states_gardn.h"
#include "creature_states_train.h"
#include "creature_states_spdig.h"
#include "creature_states_hero.h"
#include "creature_states_prisn.h"
#include "creature_instances.h"
#include "creature_graphics.h"
#include "creature_battle.h"
#include "creature_groups.h"
#include "creature_jobs.h"
#include "creature_senses.h"
#include "thing_stats.h"
#include "thing_factory.h"
#include "thing_effects.h"
#include "thing_objects.h"
#include "thing_navigate.h"
#include "thing_shots.h"
#include "thing_creature.h"
#include "thing_corpses.h"
#include "thing_physics.h"
#include "lens_api.h"
#include "light_data.h"
#include "room_list.h"
#include "room_jobs.h"
#include "room_graveyard.h"
#include "room_library.h"
#include "map_utils.h"
#include "map_blocks.h"
#include "gui_topmsg.h"
#include "front_simple.h"
#include "frontend.h"
#include "magic.h"
#include "player_instances.h"
#include "player_states.h"
#include "power_hand.h"
#include "power_process.h"
#include "gui_frontmenu.h"
#include "gui_soundmsgs.h"
#include "engine_redraw.h"
#include "sounds.h"
#include "game_legacy.h"
#include "kjm_input.h"
#include "front_input.h"
#include "frontmenu_ingame_tabs.h"
#include "thing_navigate.h"
#include "spdigger_stack.h"

#include "keeperfx.hpp"
#include "post_inc.h"

#ifdef __cplusplus
extern "C" {
#endif

/******************************************************************************/
int creature_swap_idx[CREATURE_TYPES_COUNT];

struct Creatures creatures[] = {
  { 0,  0, 0, 0, 0, 0, 0, 0, 0, 0x0000, 1},
  {17, 34, 1, 0, 1, 0, 1, 0, 0, 0x0180, 1},
  {17, 34, 1, 0, 1, 0, 2, 0, 0, 0x0180, 1},
  {17, 34, 1, 0, 1, 0, 1, 0, 0, 0x0180, 1},
  {17, 34, 1, 0, 1, 0, 1, 0, 0, 0x0180, 1},
  {17, 34, 1, 0, 1, 0, 2, 0, 0, 0x0180, 1},
  {17, 34, 1, 0, 1, 0, 4, 0, 0, 0x0180, 1},
  {17, 34, 1, 0, 1, 0, 4, 0, 0, 0x0180, 1},
  { 1, 77, 1, 0, 1, 0, 2, 0, 0, 0x0180, 1},
  {17, 34, 1, 0, 1, 0, 1, 0, 0, 0x0180, 1},
  {17, 34, 1, 0, 1, 0, 1, 0, 0, 0x0180, 1},
  {17, 34, 1, 0, 1, 0, 1, 0, 0, 0x0180, 1},
  {17, 34, 1, 0, 1, 0, 4, 0, 0, 0x0180, 1},
  {17, 34, 1, 0, 1, 0, 5, 0, 0, 0x0180, 1},
  {17, 34, 1, 0, 1, 0, 3, 0, 0, 0x0180, 1},
  {17, 34, 1, 0, 1, 0, 4, 0, 0, 0x0180, 1},
  {17, 34, 1, 0, 1, 0, 1, 0, 0, 0x0180, 1},
  {17, 34, 1, 0, 1, 0, 6, 0, 0, 0x0226, 1},
  {17, 34, 1, 0, 1, 0, 6, 0, 0, 0x0100, 1},
  {17, 34, 1, 0, 1, 0, 6, 0, 0, 0x0080, 1},
  {17, 34, 1, 0, 1, 0, 6, 0, 0, 0x0180, 1},
  {17, 34, 1, 0, 1, 0, 1, 0, 0, 0x0180, 1},
  {17, 34, 1, 0, 1, 0, 4, 0, 0, 0x0180, 0},
  { 1, 77, 1, 0, 1, 0, 1, 0, 0, 0x0100, 1},
  {17, 34, 1, 0, 1, 0, 6, 0, 0, 0x0080, 1},
  {17, 34, 1, 0, 1, 0, 1, 0, 0, 0x0180, 1},
  {17, 34, 1, 0, 1, 0, 6, 0, 0, 0x0100, 1},
  {17, 34, 1, 0, 1, 0, 6, 0, 0, 0x0100, 1},
  {17, 34, 1, 0, 1, 1, 1, 0, 0, 0x0100, 1},
  {17, 34, 1, 0, 1, 0, 3, 0, 0, 0x0100, 1},
  {17, 34, 1, 0, 1, 0, 2, 0, 0, 0x0180, 1},
  { 0,  0, 1, 0, 1, 0, 1, 0, 0, 0x0000, 1},
};

/******************************************************************************/
extern struct TbLoadFiles swipe_load_file[];
extern struct TbSetupSprite swipe_setup_sprites[];
/******************************************************************************/
/**
 * Returns creature health scaled 0..1000.
 * @param thing The creature thing.
 * @return Health value, not always in range of 0..1000.
 * @note Dying creatures may return negative health, and in some rare cases creatures
 *  can have more health than their max.
 */
int get_creature_health_permil(const struct Thing *thing)
{
    struct CreatureControl* cctrl = creature_control_get_from_thing(thing);
    HitPoints health = thing->health * 1000;
    HitPoints max_health = cctrl->max_health;
    if (max_health < 1)
        max_health = 1;
    return health/max_health;
}

TbBool thing_can_be_controlled_as_controller(struct Thing *thing)
{
    if (!thing_exists(thing))
        return false;
    if (thing->class_id == TCls_Creature)
        return true;
    if (thing->class_id == TCls_DeadCreature)
        return true;
    return false;
}

TbBool thing_can_be_controlled_as_passenger(struct Thing *thing)
{
  if (thing->class_id == TCls_Creature)
    return true;
  if (thing->class_id == TCls_DeadCreature)
    return true;
  if ((thing->class_id == TCls_Object) && object_is_mature_food(thing))
    return true;
  return false;
}

TbBool creature_is_for_dungeon_diggers_list(const struct Thing *creatng)
{
    //TODO DIGGERS For now, only player-specific and non-hero special diggers are on the diggers list
    if (is_hero_thing(creatng))
        return false;
    return (creatng->model == get_players_special_digger_model(creatng->owner));
    //struct CreatureModelConfig *crconf;
    //crconf = &gameadd.crtr_conf.model[creatng->model];
    //return  ((crconf->model_flags & CMF_IsSpecDigger) != 0);
}

TbBool creature_kind_is_for_dungeon_diggers_list(PlayerNumber plyr_idx, ThingModel crmodel)
{
    //TODO DIGGERS For now, only player-specific and non-hero special diggers are on the diggers list
    if (plyr_idx == game.hero_player_num)
        return false;
    return (crmodel == get_players_special_digger_model(plyr_idx));
    //struct CreatureModelConfig *crconf;
    //crconf = &gameadd.crtr_conf.model[crmodel];
    //is_spec_digger = ((crconf->model_flags & CMF_IsSpecDigger) != 0);
}

/**
 * Creates a barracks party, when creature being possessed is barracking.
 * @param grthing
 * @return Amount of creatures in the party, including the leader.
 */
long check_for_first_person_barrack_party(struct Thing *grthing)
{
    if (!thing_is_creature(grthing))
    {
        SYNCDBG(2,"The %s cannot lead a barracks party", thing_model_name(grthing));
        return 0;
    }
    struct Room* room = get_room_thing_is_on(grthing);
    if (!room_still_valid_as_type_for_thing(room, RoRoF_CrMakeGroup, grthing))
    {
        SYNCDBG(2,"Room %s owned by player %d does not allow the %s index %d owner %d to lead a party",room_code_name(room->kind),(int)room->owner,thing_model_name(grthing),(int)grthing->index,(int)grthing->owner);
        return 0;
    }
    long n = 0;
    long i = room->creatures_list;
    unsigned long k = 0;
    while (i != 0)
    {
        struct Thing* thing = thing_get(i);
        TRACE_THING(thing);
        struct CreatureControl* cctrl = creature_control_get_from_thing(thing);
        if (!creature_control_exists(cctrl))
        {
            ERRORLOG("Jump to invalid creature %d detected",(int)i);
            break;
        }
        i = cctrl->next_in_room;
        // Per creature code
        if (thing->index != grthing->index) {
            if (n == 0) {
                add_creature_to_group_as_leader(grthing, thing);
                n++;
            } else {
                add_creature_to_group(thing, grthing);
            }
            n++;
            if (n >= game.barrack_max_party_size || n >= GROUP_MEMBERS_COUNT)
            {
                break;
            }
        }
        // Per creature code ends
        k++;
        if (k > THINGS_COUNT)
        {
          ERRORLOG("Infinite loop detected when sweeping creatures list");
          break;
        }
    }
    return n;
}

TbBool control_creature_as_controller(struct PlayerInfo *player, struct Thing *thing)
{
    struct CreatureStats *crstat;
    struct Camera *cam;
    struct CreatureControl* cctrl = creature_control_get_from_thing(thing);
    if (((thing->owner != player->id_number) && (player->work_state != PSt_FreeCtrlDirect))
      || !thing_can_be_controlled_as_controller(thing))
    {
      if (!control_creature_as_passenger(player, thing))
        return false;
      cam = player->acamera;
      crstat = creature_stats_get(get_players_special_digger_model(player->id_number));
      cam->mappos.z.val += get_creature_eye_height(thing);
      return true;
    }
    TbBool chicken = (creature_affected_by_spell(thing, SplK_Chicken));
    if (!chicken)
    {
        cctrl->moveto_pos.x.val = 0;
        cctrl->moveto_pos.y.val = 0;
        cctrl->moveto_pos.z.val = 0;
    }
    if (is_my_player(player))
    {
      toggle_status_menu(0);
      turn_off_roaming_menus();
    }
    set_selected_creature(player, thing);
    cam = player->acamera;
    if (cam != NULL)
      player->view_mode_restore = cam->view_mode;
    thing->alloc_flags |= TAlF_IsControlled;
    thing->rendering_flags |= TRF_Unknown01;
    if (!chicken)
    {
        set_start_state(thing);
    }
    else
    {
        internal_set_thing_state(thing, CrSt_CreaturePretendChickenSetupMove);
    }
    set_player_mode(player, PVT_CreatureContrl);
    if (thing_is_creature(thing))
    {
        cctrl->max_speed = calculate_correct_creature_maxspeed(thing);
        check_for_first_person_barrack_party(thing);
        if (creature_is_group_member(thing)) {
            make_group_member_leader(thing);
        }
    }
    crstat = creature_stats_get(thing->model);
    if ( (!crstat->illuminated) && (!creature_affected_by_spell(thing, SplK_Light)) )
    {
        create_light_for_possession(thing);
    }
    if (thing->class_id == TCls_Creature)
    {
        crstat = creature_stats_get_from_thing(thing);
        setup_eye_lens(crstat->eye_effect);
    }
    return true;
}

TbBool control_creature_as_passenger(struct PlayerInfo *player, struct Thing *thing)
{
    if ((thing->owner != player->id_number) && (player->work_state != PSt_FreeCtrlPassngr))
    {
        ERRORLOG("Player %d cannot control as passenger thing owned by player %d",(int)player->id_number,(int)thing->owner);
        return false;
    }
    if (!thing_can_be_controlled_as_passenger(thing))
    {
        ERRORLOG("The %s can't be controlled as passenger",
            thing_model_name(thing));
        return false;
    }
    if (is_my_player(player))
    {
        toggle_status_menu(0);
        turn_off_roaming_menus();
    }
    set_selected_thing(player, thing);
    struct Camera* cam = player->acamera;
    if (cam != NULL)
      player->view_mode_restore = cam->view_mode;
    set_player_mode(player, PVT_CreaturePasngr);
    thing->rendering_flags |= TRF_Unknown01;
    return true;
}

void free_swipe_graphic(void)
{
    SYNCDBG(6,"Starting");
    if (game.loaded_swipe_idx != -1)
    {
        LbDataFreeAll(swipe_load_file);
        game.loaded_swipe_idx = -1;
    }
    LbSpriteClearAll(swipe_setup_sprites);
}

TbBool load_swipe_graphic_for_creature(const struct Thing *thing)
{
    SYNCDBG(6,"Starting for %s",thing_model_name(thing));

    int i = creatures[thing->model % gameadd.crtr_conf.model_count].swipe_idx;
    if ((i == 0) || (game.loaded_swipe_idx == i))
        return true;
    free_swipe_graphic();
    int swpe_idx = i;
    {
        struct TbLoadFiles* t_lfile = &swipe_load_file[0];
#ifdef SPRITE_FORMAT_V2
        sprintf(t_lfile->FName, "data/swipe%02d-%d.dat", swpe_idx, 32);
        t_lfile++;
        sprintf(t_lfile->FName, "data/swipe%02d-%d.tab", swpe_idx, 32);
        t_lfile++;
#else

    char* fname = prepare_file_fmtpath(FGrp_CmpgConfig, "swipe%02d.dat",swpe_idx);
    if (!LbFileExists(fname))
    {
        fname = prepare_file_fmtpath(FGrp_StdData, "swipe%02d.dat",swpe_idx);
    }
    sprintf(t_lfile->FName, "%s", fname);
    t_lfile++;

    fname = prepare_file_fmtpath(FGrp_CmpgConfig, "swipe%02d.tab",swpe_idx);
    if (!LbFileExists(fname))
    {
        fname = prepare_file_fmtpath(FGrp_StdData, "swipe%02d.tab",swpe_idx);
    }
    sprintf(t_lfile->FName, "%s", fname);
    t_lfile++;

#endif
    }
    if ( LbDataLoadAll(swipe_load_file) )
    {
        free_swipe_graphic();
        ERRORLOG("Unable to load swipe graphics for %s",thing_model_name(thing));
        return false;
    }
    LbSpriteSetupAll(swipe_setup_sprites);
    game.loaded_swipe_idx = swpe_idx;
    return true;
}

void draw_swipe_graphic(void)
{
    struct PlayerInfo* myplyr = get_my_player();
    struct Thing* thing = thing_get(myplyr->controlled_thing_idx);
    if (thing_is_creature(thing))
    {
        struct CreatureControl* cctrl = creature_control_get_from_thing(thing);
        if (instance_draws_possession_swipe(cctrl->instance_id))
        {
            lbDisplay.DrawFlags = Lb_SPRITE_TRANSPAR4;
            long n = (int)cctrl->inst_turn * (5 << 8) / cctrl->inst_total_turns;
            long allwidth = 0;
            long i = abs(n) >> 8;
            if (i >= SWIPE_SPRITE_FRAMES)
                i = SWIPE_SPRITE_FRAMES-1;
            struct TbSprite* sprlist = &swipe_sprites[SWIPE_SPRITES_X * SWIPE_SPRITES_Y * i];
            struct TbSprite* startspr = &sprlist[1];
            struct TbSprite* endspr = &sprlist[1];
            for (n=0; n < SWIPE_SPRITES_X; n++)
            {
                allwidth += endspr->SWidth;
                endspr++;
            }
            int units_per_px = (LbScreenWidth() * 59 / 64) * 16 / allwidth;
            int scrpos_y = (MyScreenHeight * 16 / units_per_px - (startspr->SHeight + endspr->SHeight)) / 2;
            struct TbSprite *spr;
            int scrpos_x;
            if ((myplyr->field_1 & 4) != 0)
            {
                int delta_y = sprlist[1].SHeight;
                for (i=0; i < SWIPE_SPRITES_X*SWIPE_SPRITES_Y; i+=SWIPE_SPRITES_X)
                {
                    spr = &startspr[i];
                    scrpos_x = (MyScreenWidth * 16 / units_per_px - allwidth) / 2;
                    for (n=0; n < SWIPE_SPRITES_X; n++)
                    {
                        LbSpriteDrawResized(scrpos_x * units_per_px / 16, scrpos_y * units_per_px / 16, units_per_px, spr);
                        scrpos_x += spr->SWidth;
                        spr++;
                    }
                    scrpos_y += delta_y;
                }
            } else
            {
                lbDisplay.DrawFlags = Lb_SPRITE_TRANSPAR4 | Lb_SPRITE_FLIP_HORIZ;
                for (i=0; i < SWIPE_SPRITES_X*SWIPE_SPRITES_Y; i+=SWIPE_SPRITES_X)
                {
                    spr = &sprlist[SWIPE_SPRITES_X+i];
                    int delta_y = spr->SHeight;
                    scrpos_x = (MyScreenWidth * 16 / units_per_px - allwidth) / 2;
                    for (n=0; n < SWIPE_SPRITES_X; n++)
                    {
                        LbSpriteDrawResized(scrpos_x * units_per_px / 16, scrpos_y * units_per_px / 16, units_per_px, spr);
                        scrpos_x += spr->SWidth;
                        spr--;
                    }
                    scrpos_y += delta_y;
                }
            }
            lbDisplay.DrawFlags = 0;
            return;
        }
    }
    myplyr->field_1 ^= (myplyr->field_1 ^ 4 * UNSYNC_RANDOM(4)) & 4;
}

long creature_available_for_combat_this_turn(struct Thing *creatng)
{
    TRACE_THING(creatng);
    struct CreatureControl* cctrl = creature_control_get_from_thing(creatng);
    // Check once per 8 turns
    if (((game.play_gameturn + creatng->index) & 7) != 0)
    {
        // On first turn in a state, check anyway
        if (game.play_gameturn - cctrl->tasks_check_turn > 1) {
            return false;
        }
    }
    if (creature_is_fleeing_combat(creatng) || creature_affected_by_spell(creatng, SplK_Chicken)) {
        return false;
    }
    if (creature_is_being_unconscious(creatng) || creature_is_dying(creatng)) {
        return false;
    }
    if (thing_is_picked_up(creatng) || creature_is_being_dropped(creatng)) {
        return false;
    }
    if ((creatng->owner == game.neutral_player_num) || ((cctrl->flgfield_1 & CCFlg_NoCompControl) != 0)) {
        return false;
    }
    CrtrStateId i = get_creature_state_besides_interruptions(creatng);
    return can_change_from_state_to(creatng, i, CrSt_CreatureInCombat);
}

struct Thing *get_players_soul_container_creature_can_see(struct Thing *creatng, PlayerNumber heart_owner)
{
    struct Thing* heartng = get_player_soul_container(heart_owner);
    if (!thing_exists(heartng))
    {
        SYNCDBG(7,"The player %d has no heart",(int)heart_owner);
        return INVALID_THING;
    }
    int dist = get_combat_distance(creatng, heartng);
    if (creature_can_see_combat_path(creatng, heartng, dist)) {
        SYNCDBG(7,"The %s index %d owned by player %d can see player %d %s index %d at distance %d",
            thing_model_name(creatng),(int)creatng->index,(int)creatng->owner,
            (int)heartng->owner,thing_model_name(heartng),(int)heartng->index,(int)dist);
        return heartng;
    }
    if (creature_can_hear_within_distance(creatng, dist))
    {
        SYNCDBG(7,"The %s index %d owned by player %d can hear player %d %s index %d at distance %d",
            thing_model_name(creatng),(int)creatng->index,(int)creatng->owner,
            (int)heartng->owner,thing_model_name(heartng),(int)heartng->index,(int)dist);
        return heartng;
    }
    SYNCDBG(17,"The %s index %d owned by player %d can't see player %d %s index %d at distance %d",
        thing_model_name(creatng),(int)creatng->index,(int)creatng->owner,
        (int)heartng->owner,thing_model_name(heartng),(int)heartng->index,(int)dist);
    return INVALID_THING;
}

/**
 *
 * @param creatng
 * @return
 * @note originally named get_enemy_dungeon_heart_creature_can_see()
 */
struct Thing *get_enemy_soul_container_creature_can_see(struct Thing *creatng)
{
    SYNCDBG(17, "Starting");
    assert(DUNGEONS_COUNT == PLAYERS_COUNT);

    for (PlayerNumber enemy_idx = 0; enemy_idx < DUNGEONS_COUNT; enemy_idx++)
    {
        if (players_are_enemies(creatng->owner, enemy_idx))
        {
            struct Thing* heartng = get_players_soul_container_creature_can_see(creatng, enemy_idx);
            if (!thing_is_invalid(heartng))
            {
                return heartng;
            }
        }
    }

    return INVALID_THING;
}

void set_creature_combat_object_state(struct Thing *creatng, struct Thing *obthing, short combattype)
{
    struct CreatureControl* cctrl = creature_control_get_from_thing(creatng);
    cctrl->combat.battle_enemy_idx = obthing->index;
    cctrl->combat.battle_enemy_crtn = obthing->creation_turn;
    cctrl->field_AA = 0;
    cctrl->combat_flags |= CmbtF_ObjctFight;
    const struct CreatureStats* crstat = creature_stats_get_from_thing(creatng);
    if ((crstat->attack_preference == AttckT_Ranged) && creature_has_ranged_object_weapon(creatng))
    {
        if (combattype == CrSt_CreatureObjectSnipe)
        {
            cctrl->combat.state_id = ObjCmbtSt_RangedSnipe;
        }
        else
        {
            cctrl->combat.state_id = ObjCmbtSt_Ranged;
        }
    }
    else
    {
        if (combattype == CrSt_CreatureObjectSnipe)
        {
            cctrl->combat.state_id = ObjCmbtSt_MeleeSnipe;
        }
        else
        {
            cctrl->combat.state_id = ObjCmbtSt_Melee;
        }
    }
}

TbBool set_creature_object_combat(struct Thing *creatng, struct Thing *obthing)
{
    SYNCDBG(8,"Starting");
    if (!external_set_thing_state(creatng, CrSt_CreatureObjectCombat)) {
        return false;
    }
    set_creature_combat_object_state(creatng, obthing, CrSt_CreatureObjectCombat);
    SYNCDBG(19,"Finished");
    return true;
}

TbBool set_creature_object_snipe(struct Thing* creatng, struct Thing* obthing)
{
    SYNCDBG(8, "Starting");
    if (!external_set_thing_state(creatng, CrSt_CreatureObjectSnipe)) {
        return false;
    }
    set_creature_combat_object_state(creatng, obthing, CrSt_CreatureObjectSnipe);
    SYNCDBG(19, "Finished");
    return true;
}

void set_creature_combat_door_state(struct Thing *creatng, struct Thing *obthing)
{
    struct CreatureControl* cctrl = creature_control_get_from_thing(creatng);
    cctrl->combat.battle_enemy_idx = obthing->index;
    cctrl->combat.battle_enemy_crtn = obthing->creation_turn;
    cctrl->field_AA = 0;
    cctrl->combat_flags |= CmbtF_DoorFight;
    const struct CreatureStats* crstat = creature_stats_get_from_thing(creatng);
    if ((crstat->attack_preference == AttckT_Ranged)
      && creature_has_ranged_object_weapon(creatng)) {
        cctrl->combat.state_id = ObjCmbtSt_Ranged;
    } else {
        cctrl->combat.state_id = ObjCmbtSt_Melee;
    }
}

TbBool set_creature_door_combat(struct Thing *creatng, struct Thing *obthing)
{
    SYNCDBG(8,"Starting");
    if (!external_set_thing_state(creatng, CrSt_CreatureDoorCombat)) {
        SYNCDBG(8,"Cannot enter door combat");
        return false;
    }
    set_creature_combat_door_state(creatng, obthing);
    SYNCDBG(19,"Finished");
    return true;
}

void food_eaten_by_creature(struct Thing *foodtng, struct Thing *creatng)
{
    struct CreatureControl* cctrl = creature_control_get_from_thing(creatng);
    if (cctrl->instance_id == CrInst_NULL)
    {
        set_creature_instance(creatng, CrInst_EAT, 0, 0);
    } else
    {
        if (cctrl->hunger_amount > 0) {
            cctrl->hunger_amount--;
        } else
        if (cctrl->hunger_loss < 255) {
              cctrl->hunger_loss++;
        }
        apply_health_to_thing_and_display_health(creatng, game.food_health_gain);
        cctrl->hunger_level = 0;
    }
    // Food is destroyed just below, so the sound must be made by creature
    thing_play_sample(creatng, 112+UNSYNC_RANDOM(3), NORMAL_PITCH, 0, 3, 0, 2, FULL_LOUDNESS);
    struct CreatureStats* crstat = creature_stats_get_from_thing(creatng);
    anger_apply_anger_to_creature(creatng, crstat->annoy_eat_food, AngR_Hungry, 1);
    struct Dungeon* dungeon = get_players_num_dungeon(creatng->owner);
    if (!dungeon_invalid(dungeon)) {
        dungeon->lvstats.chickens_eaten++;
    }
    if (thing_is_creature(foodtng))
    {
        thing_death_flesh_explosion(foodtng);
    } else
    {
        delete_thing_structure(foodtng, 0);
    }
}

void anger_apply_anger_to_creature_f(struct Thing *creatng, long anger, AnnoyMotive reason, long a3, const char *func_name)
{
    SYNCDBG(17,"The %s index %d owner %d will be applied with %d anger",
        thing_model_name(creatng),(int)creatng->index,(int)creatng->owner,(int)anger);
    if (!creature_can_get_angry(creatng)) {
        return;
    }
    if (anger > 0)
    {
        anger_increase_creature_anger_f(creatng, anger, reason, func_name);
        if (reason != AngR_Other)
        {
            if (anger_free_for_anger_increase(creatng))
            {
                long angrpart = 32 * anger / 256;
                anger_increase_creature_anger_f(creatng, angrpart, AngR_Other, func_name);
            }
        }
    } else
    if (anger < 0)
    {
        anger_reduce_creature_anger_f(creatng, anger, reason, func_name);
        if (reason == AngR_Other)
        {
            long angrpart = 32 * anger / 256;
            for (AnnoyMotive reaspart = 1; reaspart < AngR_Other; reaspart++)
            {
                anger_reduce_creature_anger_f(creatng, angrpart, reaspart, func_name);
            }
        }
    }
}

/**
 * Returns if a creature is affected by given spell.
 * @param thing The creature thing.
 * @param spkind The spell, from SpellKind enumeration.
 * @return True if the creature is affected, false otherwise.
 */
TbBool creature_affected_by_spell(const struct Thing *thing, SpellKind spkind)
{
    const struct CreatureControl* cctrl = creature_control_get_from_thing(thing);
    switch (spkind)
    {
    case SplK_Freeze:
        return ((cctrl->stateblock_flags & CCSpl_Freeze) != 0);
    case SplK_Armour:
        return ((cctrl->spell_flags & CSAfF_Armour) != 0);
    case SplK_Rebound:
        return ((cctrl->spell_flags & CSAfF_Rebound) != 0);
    case SplK_Invisibility:
        return ((cctrl->spell_flags & CSAfF_Invisibility) != 0);
    case SplK_Teleport:
        return ((cctrl->stateblock_flags & CCSpl_Teleport) != 0);
    case SplK_Speed:
        return ((cctrl->spell_flags & CSAfF_Speed) != 0);
    case SplK_Slow:
        return ((cctrl->spell_flags & CSAfF_Slow) != 0);
    case SplK_Bleed:
        return ((cctrl->spell_flags & CSAfF_Bleed) != 0);
    case SplK_Fly:
        return ((cctrl->spell_flags & CSAfF_Flying) != 0);
    case SplK_Sight:
        return ((cctrl->spell_flags & CSAfF_Sight) != 0);
    case SplK_Disease:
        return ((cctrl->spell_flags & CSAfF_Disease) != 0);
    case SplK_Chicken:
        return ((cctrl->spell_flags & CSAfF_Chicken) != 0);
    // Handle spells with no continuous effect
    case SplK_Lightning:
    case SplK_Heal:
    case SplK_Missile:
    case SplK_NavigMissile:
    case SplK_Grenade:
    case SplK_Lizard:
    case SplK_WordOfPower:
    case SplK_TimeBomb:
    case SplK_Fireball:
    case SplK_FireBomb:
    case SplK_FlameBreath:
    case SplK_Drain:
        return false;
    case SplK_PoisonCloud:
        return ((cctrl->spell_flags & CSAfF_PoisonCloud) != 0);
    case SplK_Fear:
        return false;//TODO CREATURE_SPELL update when fear continous effect is implemented
    case SplK_Wind:
        return false;//TODO CREATURE_SPELL find out how to check this
    case SplK_Light:
        return ((cctrl->spell_flags & CSAfF_Light) != 0);
    case SplK_Hailstorm:
        return false;//TODO CREATURE_SPELL find out how to check this
    case SplK_CrazyGas:
        return false;//TODO CREATURE_SPELL update when crazy gas continous effect is implemented
    default:
        SYNCDBG(3,"Unrecognized spell kind %d",(int)spkind);
        return false;
    }

}

TbBool creature_affected_by_slap(const struct Thing *thing)
{
    struct CreatureControl* cctrl = creature_control_get_from_thing(thing);
    return (cctrl->slap_turns != 0);
}

/**
 * Returns remaining duration of a spell casted on a thing.
 * @param thing The thing which can have spells casted on.
 * @param spkind The spell kind to be checked.
 * @see thing_affected_by_spell()
 */
GameTurnDelta get_spell_duration_left_on_thing_f(const struct Thing *thing, SpellKind spkind, const char *func_name)
{
    struct CreatureControl* cctrl = creature_control_get_from_thing(thing);
    if (creature_control_invalid(cctrl))
    {
        ERRORLOG("%s: Invalid creature control for thing %d",func_name,(int)thing->index);
        return 0;
    }
    for (long i = 0; i < CREATURE_MAX_SPELLS_CASTED_AT; i++)
    {
        struct CastedSpellData* cspell = &cctrl->casted_spells[i];
        if (cspell->spkind == spkind) {
            return cspell->duration;
        }
    }
    if (strcmp(func_name, "thing_affected_by_spell") != 0)
        ERRORLOG("%s: No spell of type %d on %s index %d",func_name,(int)spkind,thing_model_name(thing),(int)thing->index);
    return 0;
}

/**
 * Returns if given spell is within list of spells affected by a thing.
 * @param thing The thing which can have spells casted on.
 * @param spkind The spell kind to be checked.
 * @see get_spell_duration_left_on_thing() to get remaining time of the affection
 * @see creature_affected_by_spell() to get more reliable info for creatures
 */
TbBool thing_affected_by_spell(const struct Thing *thing, SpellKind spkind)
{
    return (get_spell_duration_left_on_thing(thing, spkind) > 0);
}

long get_free_spell_slot(struct Thing *creatng)
{
    TRACE_THING(creatng);
    struct CastedSpellData *cspell;
    long i;
    struct CreatureControl* cctrl = creature_control_get_from_thing(creatng);
    long cval = LONG_MAX;
    long ci = -1;
    for (i=0; i < CREATURE_MAX_SPELLS_CASTED_AT; i++)
    {
        cspell = &cctrl->casted_spells[i];
        // If there's unused slot, return it immediately
        if (cspell->spkind == SplK_None)
        {
            return i;
        }
        // Otherwise, select the one making minimum damage
        long k = abs(cspell->duration);
        if (k < cval)
        {
            cval = k;
            ci = i;
        }
    }
    // Terminate the min damage effect and return its slot index
    cspell = &cctrl->casted_spells[ci];
    terminate_thing_spell_effect(creatng, cspell->spkind);
    for (i=0; i < CREATURE_MAX_SPELLS_CASTED_AT; i++)
    {
        cspell = &cctrl->casted_spells[i];
        if (cspell->spkind == SplK_None)
        {
            return i;
        }
    }
    ERRORLOG("Spell effect has been terminated, but still its slot (%ld) isn't empty!",ci);
    return ci;
}

long get_spell_slot(const struct Thing *thing, SpellKind spkind)
{
    struct CreatureControl* cctrl = creature_control_get_from_thing(thing);
    for (long i = 0; i < CREATURE_MAX_SPELLS_CASTED_AT; i++)
    {
        struct CastedSpellData* cspell = &cctrl->casted_spells[i];
        // If there is a slot with required spell
        if (cspell->spkind == spkind)
        {
            return i;
        }
    }
    // If spell not found
    return -1;
}

TbBool fill_spell_slot(struct Thing *thing, long slot_idx, SpellKind spell_idx, long spell_power)
{
    if ((slot_idx < 0) || (slot_idx >= CREATURE_MAX_SPELLS_CASTED_AT))
        return false;
    struct CreatureControl* cctrl = creature_control_get_from_thing(thing);
    if (creature_control_invalid(cctrl))
        return false;
    struct CastedSpellData* cspell = &cctrl->casted_spells[slot_idx];
    cspell->spkind = spell_idx;
    cspell->duration = spell_power;
    return true;
}

TbBool free_spell_slot(struct Thing *thing, long slot_idx)
{
    if ((slot_idx < 0) || (slot_idx >= CREATURE_MAX_SPELLS_CASTED_AT))
        return false;
    struct CreatureControl* cctrl = creature_control_get_from_thing(thing);
    if (creature_control_invalid(cctrl))
        return false;
    struct CastedSpellData* cspell = &cctrl->casted_spells[slot_idx];
    cspell->spkind = SplK_None;
    cspell->duration = 0;
    return true;
}

void first_apply_spell_effect_to_thing(struct Thing *thing, SpellKind spell_idx, long spell_lev)
{
    struct CreatureControl* cctrl = creature_control_get_from_thing(thing);
    struct ComponentVector cvect;
    struct Coord3d pos;
    struct Thing *ntng;
    long i;
    long k;
    struct CreatureStats* crstat;
    if (spell_lev > SPELL_MAX_LEVEL)
        spell_lev = SPELL_MAX_LEVEL;
    // This pointer may be invalid if spell_idx is incorrect. But we're using it only when correct.
    const struct SpellConfig* spconf = get_spell_config(spell_idx);
    const struct MagicStats* pwrdynst = get_power_dynamic_stats(spconf->linked_power);
    long n;
    short duration;
    if (spconf->linked_power == 0)
    {
        duration = spconf->duration;
    } else
    if (pwrdynst->duration == 0)
    {
        duration = pwrdynst->strength[spell_lev];
    }
    else
    {
        duration = pwrdynst->duration;
    }

    i = get_free_spell_slot(thing);
    if (spell_idx == SplK_Heal)
    {
        n = saturate_set_signed(thing->health + pwrdynst->strength[spell_lev], 16);
        if (n < 0)
        {
            thing->health = 0;
        } else 
        {
            thing->health = min(n, cctrl->max_health);
        }
        if (spconf->aura_effect != 0)
        {
            cctrl->spell_aura = spconf->aura_effect;
            cctrl->spell_aura_duration = spconf->duration;
        }
    } else
    if (spell_idx == SplK_Disease)
    {
        if ((get_creature_model_flags(thing) & CMF_NeverSick) == 0)
        {
            if (i != -1)
            {
                if (cctrl->disease_caster_plyridx == thing->owner)
                {
                    cctrl->disease_caster_plyridx = game.neutral_player_num;
                }
                fill_spell_slot(thing, i, spell_idx, pwrdynst->strength[spell_lev]);
                n = 0;
                cctrl->spell_flags |= spconf->spell_flags;
                cctrl->disease_start_turn = game.play_gameturn;
                for (k = 0; k < 3; k++)
                {
                    pos.x.val = thing->mappos.x.val;
                    pos.y.val = thing->mappos.y.val;
                    pos.z.val = thing->mappos.z.val;
                    pos.x.val += distance_with_angle_to_coord_x(32, n);
                    pos.y.val += distance_with_angle_to_coord_y(32, n);
                    pos.z.val += k * (long)(thing->clipbox_size_z >> 1);
                    ntng = create_object(&pos, ObjMdl_Disease, thing->owner, -1);
                    if (!thing_is_invalid(ntng))
                    {
                        cctrl->spell_tngidx_disease[k] = ntng->index;
                        ntng->health = pwrdynst->strength[spell_lev] + 1;
                        ntng->disease.belongs_to = thing->index;
                        ntng->disease.effect_slot = k;
                        ntng->move_angle_xy = thing->move_angle_xy;
                        ntng->move_angle_z = thing->move_angle_z;
                        angles_to_vector(ntng->move_angle_xy, ntng->move_angle_z, 32, &cvect);
                        ntng->veloc_push_add.x.val += cvect.x;
                        ntng->veloc_push_add.y.val += cvect.y;
                        ntng->veloc_push_add.z.val += cvect.z;
                        ntng->state_flags |= TF1_PushAdd;
                    }
                    n += 2 * LbFPMath_PI / 3;
                }
            }
            if (spconf->aura_effect != 0)
            {
                cctrl->spell_aura = spconf->aura_effect;
                cctrl->spell_aura_duration = spconf->duration;
            }
        }
    } else
    if (spell_idx == SplK_Chicken)
    {
        if ((get_creature_model_flags(thing) & CMF_NeverChickens) == 0)
        {
            if (i != -1)
            {
                fill_spell_slot(thing, i, spell_idx, pwrdynst->strength[spell_lev]);
                external_set_thing_state(thing, CrSt_CreatureChangeToChicken);
                cctrl->countdown_282 = duration;
                cctrl->spell_flags |= spconf->spell_flags;
                if (spconf->aura_effect != 0)
                {
                    cctrl->spell_aura = spconf->aura_effect;
                    cctrl->spell_aura_duration = spconf->duration;
                }
            }
        }
    } else
    if (spell_idx == SplK_Light)
    {
        crstat = creature_stats_get(thing->model);
        if (!crstat->illuminated)
        {
            if (i != -1)
            {
                fill_spell_slot(thing, i, spell_idx, duration);
                if (!creature_affected_by_spell(thing, SplK_Light))
                {
                    cctrl->spell_flags |= spconf->spell_flags;
                    illuminate_creature(thing);
                }
                if (spconf->aura_effect != 0)
                {
                    cctrl->spell_aura = spconf->aura_effect;
                    cctrl->spell_aura_duration = spconf->duration;
                }
            }
        }
    } else
    if (i != -1)
    {
        fill_spell_slot(thing, i, spell_idx, duration);
        cctrl->spell_flags |= spconf->spell_flags;
        switch (spell_idx)
        {
        case SplK_Freeze:
            cctrl->stateblock_flags |= CCSpl_Freeze;
            if ((thing->movement_flags & TMvF_Flying) != 0)
            {
                cctrl->spell_flags |= CSAfF_Grounded;
                thing->movement_flags &= ~TMvF_Flying;
            }
            creature_set_speed(thing, 0);
            break;
        case SplK_Armour:
            n = 0;
            for (k = 0; k < 2; k++)
            {
                set_coords_to_cylindric_shift(&pos, &thing->mappos, 32, n, k * (thing->clipbox_size_z >> 1));
                ntng = create_object(&pos, ObjMdl_LightBall, thing->owner, -1);
                if (!thing_is_invalid(ntng))
                {
                    cctrl->spell_tngidx_armour[k] = ntng->index;
                    ntng->health = pwrdynst->strength[spell_lev] + 1;
                    ntng->armor.belongs_to = thing->index;
                    ntng->armor.shspeed = k;
                    ntng->move_angle_xy = thing->move_angle_xy;
                    ntng->move_angle_z = thing->move_angle_z;
                    angles_to_vector(ntng->move_angle_xy, ntng->move_angle_z, 32, &cvect);
                    ntng->veloc_push_add.x.val += cvect.x;
                    ntng->veloc_push_add.y.val += cvect.y;
                    ntng->veloc_push_add.z.val += cvect.z;
                    ntng->state_flags |= TF1_PushAdd;
                }
                n += 2 * LbFPMath_PI / 3;
            }
<<<<<<< HEAD
        }
        break;
    case SplK_Rebound:
        i = get_free_spell_slot(thing);
        if (i != -1)
        {
            fill_spell_slot(thing, i, spell_idx, spconf->duration);
            cctrl->spell_flags |= CSAfF_Rebound;
        }
        break;
    case SplK_Heal:
        pwrdynst = get_power_dynamic_stats(PwrK_HEALCRTR);
        i = saturate_set_signed(thing->health + pwrdynst->strength[spell_lev],16);
        if (i < 0)
        {
          thing->health = 0;
        } else {
          thing->health = min(i,cctrl->max_health);
        }
        cctrl->spell_in_progress = SplK_Heal;
        cctrl->spell_in_progress_remaining = pwrdynst->duration;
        break;
    case SplK_Invisibility:
        i = get_free_spell_slot(thing);
        if (i != -1)
        {
            pwrdynst = get_power_dynamic_stats(PwrK_CONCEAL);
            fill_spell_slot(thing, i, spell_idx, pwrdynst->strength[spell_lev]);
            cctrl->spell_flags |= CSAfF_Invisibility;
=======
            break;
        case SplK_Invisibility:
>>>>>>> d209205f
            cctrl->force_visible = 0;
            break;
        case SplK_Teleport:
            cctrl->stateblock_flags |= CCSpl_Teleport;
            break;
        case SplK_Speed:
        case SplK_Slow:
            cctrl->max_speed = calculate_correct_creature_maxspeed(thing);
<<<<<<< HEAD
        }
        break;
    case SplK_Bleed:
        i = get_free_spell_slot(thing);
        if (i != -1)
        {
            fill_spell_slot(thing, i, spell_idx, spconf->duration);
            cctrl->spell_flags |= CSAfF_Bleed;
        }
        break;
    case SplK_Fly:
        i = get_free_spell_slot(thing);
        if (i != -1)
        {
            fill_spell_slot(thing, i, spell_idx, spconf->duration);
            cctrl->spell_flags |= CSAfF_Flying;
=======
            break;
        case SplK_Fly:
>>>>>>> d209205f
            thing->movement_flags |= TMvF_Flying;
            break;

        }
        if (spconf->aura_effect != 0)
        {
            cctrl->spell_aura = spconf->aura_effect;
            cctrl->spell_aura_duration = spconf->duration;
        }
    }
}

void reapply_spell_effect_to_thing(struct Thing *thing, long spell_idx, long spell_lev, long idx)
{
    struct CreatureControl* cctrl = creature_control_get_from_thing(thing);
    if (spell_lev > SPELL_MAX_LEVEL)
        spell_lev = SPELL_MAX_LEVEL;
    struct CastedSpellData* cspell = &cctrl->casted_spells[idx];
    // This pointer may be invalid if spell_idx is incorrect. But we're using it only when correct.
    struct SpellConfig* spconf = get_spell_config(spell_idx);
    const struct MagicStats* pwrdynst = get_power_dynamic_stats(spconf->linked_power);

    short duration;
    if (spconf->linked_power == 0)
    {
        duration = spconf->duration;
    } else
    if (pwrdynst->duration == 0)
    {
        duration = pwrdynst->strength[spell_lev];
    } else
    {
        duration = pwrdynst->duration;
    }
    cspell->duration = duration;

    switch (spell_idx)
    {
    case SplK_Freeze:
        creature_set_speed(thing, 0);
        break;
    case SplK_Heal:
    {
        long i = saturate_set_signed(thing->health + pwrdynst->strength[spell_lev], 16);
        if (i < 0)
        {
          thing->health = 0;
        } else {
          thing->health = min(i,cctrl->max_health);
        }
<<<<<<< HEAD
        cctrl->spell_in_progress = SplK_Heal;
        cctrl->spell_in_progress_remaining = pwrdynst->duration;
        break;
    }
    case SplK_Invisibility:
        pwrdynst = get_power_dynamic_stats(PwrK_CONCEAL);
        cspell->duration = pwrdynst->strength[spell_lev];
        break;
    case SplK_Teleport:
        cspell->duration = spconf->duration;
        break;
    case SplK_Speed:
        pwrdynst = get_power_dynamic_stats(PwrK_SPEEDCRTR);
        cspell->duration = pwrdynst->strength[spell_lev];
        break;
    case SplK_Slow:
        cspell->duration = spconf->duration;
        break;
    case SplK_Bleed:
        cspell->duration = spconf->duration;
        break;
    case SplK_Light:
        cspell->duration = spconf->duration;
        break;
    case SplK_Fly:
        cspell->duration = spconf->duration;
        break;
    case SplK_Sight:
        cspell->duration = spconf->duration;
        break;
    case SplK_Disease:
        pwrdynst = get_power_dynamic_stats(PwrK_DISEASE);
        cspell->duration = pwrdynst->strength[spell_lev];
        break;
=======
        break;
    }
>>>>>>> d209205f
    case SplK_Chicken:
        external_set_thing_state(thing, CrSt_CreatureChangeToChicken);
        cctrl->countdown_282 = duration/5;
        cspell->duration = pwrdynst->strength[spell_lev];
        break;
    default:
        break;
    }
    if (spconf->aura_effect != 0)
    {
        cctrl->spell_aura = spconf->aura_effect;
        cctrl->spell_aura_duration = spconf->duration;
    }
}

void apply_spell_effect_to_thing(struct Thing *thing, SpellKind spell_idx, long spell_lev)
{
    // Make sure the creature level isn't larger than max spell level
    if (spell_lev > SPELL_MAX_LEVEL)
        spell_lev = SPELL_MAX_LEVEL;
    SYNCDBG(6,"Applying %s to %s index %d",spell_code_name(spell_idx),thing_model_name(thing),(int)thing->index);
    struct CreatureControl* cctrl = creature_control_get_from_thing(thing);
    if (creature_control_invalid(cctrl))
    {
        ERRORLOG("Invalid creature tried to accept spell %s",spell_code_name(spell_idx));
        return;
    }
    for (long i = 0; i < CREATURE_MAX_SPELLS_CASTED_AT; i++)
    {
        if (cctrl->casted_spells[i].spkind == spell_idx)
        {
            reapply_spell_effect_to_thing(thing, spell_idx, spell_lev, i);
            return;
        }
    }
    first_apply_spell_effect_to_thing(thing, spell_idx, spell_lev);
}

void terminate_thing_spell_effect(struct Thing *thing, SpellKind spkind)
{
    TRACE_THING(thing);
    int slot_idx = get_spell_slot(thing, spkind);
    struct CreatureControl* cctrl = creature_control_get_from_thing(thing);
    long i;
    struct CreatureStats* crstat;
    switch (spkind)
    {
    case SplK_Freeze:
        cctrl->stateblock_flags &= ~CCSpl_Freeze;
        if ((cctrl->spell_flags & CSAfF_Grounded) != 0)
        {
            thing->movement_flags |= TMvF_Flying;
            cctrl->spell_flags &= ~CSAfF_Grounded;
        }
        break;
    case SplK_Armour:
        cctrl->spell_flags &= ~CSAfF_Armour;
        for (i=0; i < 3; i++)
        {
            ThingIndex eff_idx = cctrl->spell_tngidx_armour[i];
            if (eff_idx > 0) {
                struct Thing * efftng;
                efftng = thing_get(eff_idx);
                delete_thing_structure(efftng, 0);
                cctrl->spell_tngidx_armour[i] = 0;
            }
        }
        break;
    case SplK_Rebound:
        cctrl->spell_flags &= ~CSAfF_Rebound;
        break;
    case SplK_Invisibility:
        cctrl->spell_flags &= ~CSAfF_Invisibility;
        cctrl->force_visible = 0;
        break;
    case SplK_Teleport:
        cctrl->stateblock_flags &= ~CCSpl_Teleport;
        break;
    case SplK_Speed:
        cctrl->spell_flags &= ~CSAfF_Speed;
        cctrl->max_speed = calculate_correct_creature_maxspeed(thing);
        break;
    case SplK_Slow:
        cctrl->spell_flags &= ~CSAfF_Slow;
        cctrl->max_speed = calculate_correct_creature_maxspeed(thing);
        break;
    case SplK_Bleed:
        cctrl->spell_flags &= ~CSAfF_Bleed;
        break;
    case SplK_Fly:
        //TODO SPELLS Strange condition regarding the fly - verify why it's here
        if ((get_creature_model_flags(thing) & CMF_IsDiptera) == 0)
            thing->movement_flags &= ~TMvF_Flying;
        cctrl->spell_flags &= ~CSAfF_Flying;
        break;
    case SplK_Sight:
        cctrl->spell_flags &= ~CSAfF_Sight;
        break;
    case SplK_Disease:
        cctrl->spell_flags &= ~CSAfF_Disease;
        for (i=0; i < 3; i++)
        {
            ThingIndex eff_idx = cctrl->spell_tngidx_disease[i];
            if (eff_idx > 0) {
                struct Thing * efftng;
                efftng = thing_get(eff_idx);
                delete_thing_structure(efftng, 0);
                cctrl->spell_tngidx_disease[i] = 0;
            }
        }
        break;
    case SplK_Chicken:
        cctrl->spell_flags &= ~CSAfF_Chicken;
        external_set_thing_state(thing, CrSt_CreatureChangeFromChicken);
        cctrl->countdown_282 = 10;
        break;
    case SplK_Light:
    crstat = creature_stats_get(thing->model);
    if (!crstat->illuminated)
    {
        if (thing->light_id != 0)
        {
            cctrl->spell_flags &= ~CSAfF_Light;
            if ((thing->rendering_flags & TRF_Unknown01) != 0)
            {
                light_set_light_intensity(thing->light_id, (light_get_light_intensity(thing->light_id) - 20));
                struct Light* lgt = &game.lish.lights[thing->light_id];
                lgt->radius = 2560;
            }
            else
            {
                light_delete_light(thing->light_id);
                thing->light_id = 0;
            }
        }
        break;
    }
    }
    if (slot_idx >= 0) {
        free_spell_slot(thing, slot_idx);
    }
}

void process_thing_spell_teleport_effects(struct Thing *thing, struct CastedSpellData *cspell)
{
    struct CreatureControl* cctrl = creature_control_get_from_thing(thing);
    struct SpellConfig* spconf = get_spell_config(SplK_Teleport);
    struct Room* room = NULL;
    const struct Thing* desttng = NULL;
    long distance = LONG_MAX;
    struct Dungeon *dungeon = get_players_num_dungeon(thing->owner);
    RoomKind rkind = 0;
    long i;
    TbBool allowed = true;
    clear_messages_from_player(-45);
    if (cspell->duration == spconf->duration / 2)
    {
        PlayerNumber plyr_idx = get_appropriate_player_for_creature(thing);
        struct PlayerInfoAdd* playeradd = get_playeradd(plyr_idx);
        struct Coord3d pos;
        pos.x.val = subtile_coord_center(cctrl->teleport_x);
        pos.y.val = subtile_coord_center(cctrl->teleport_y);
        pos.z.val = get_floor_height_at(&pos);
        if (thing_in_wall_at(thing, &pos))
        {
            if (creature_is_dragging_something(thing))
            {
                struct Thing *droptng = thing_get(cctrl->dragtng_idx);
                if (droptng->class_id == TCls_Creature)
                {
                    stop_creature_being_dragged_by(droptng, thing);
                }
                else
                {
                    creature_drop_dragged_object(thing, droptng);
                }
            }
            const struct Coord3d* newpos = NULL;
            struct Coord3d room_pos;
            switch(playeradd->teleport_destination)
            {
                case 6: // Dungeon Heart
                {
                    newpos = dungeon_get_essential_pos(thing->owner);
                    break;
                }
                case 15: // Fight
                {
                    if (active_battle_exists(thing->owner))
                    {
                        long count = 0;
                        if (playeradd->battleid > BATTLES_COUNT)
                        {
                            playeradd->battleid = 1;
                        }
                        for (i = playeradd->battleid; i <= BATTLES_COUNT; i++)
                        {
                            if (i > BATTLES_COUNT)
                            {
                                i = 1;
                                playeradd->battleid = 1;
                            }
                            count++;
                            struct CreatureBattle* battle = creature_battle_get(i);
                            if ( (battle->fighters_num != 0) && (battle_with_creature_of_player(thing->owner, i)) )
                            {
                                struct Thing* tng = thing_get(battle->first_creatr);
                                TRACE_THING(tng);
                                if (creature_can_navigate_to(thing, &tng->mappos, NavRtF_NoOwner))
                                {
                                    pos.x.val = tng->mappos.x.val;
                                    pos.y.val = tng->mappos.y.val;
                                    playeradd->battleid = i + 1;
                                    break;
                                }
                            }
                            if (count >= BATTLES_COUNT)
                            {
                                playeradd->battleid = 1;
                                break;
                            }
                            if (i >= BATTLES_COUNT)
                            {
                                i = 0;
                                playeradd->battleid = 1;
                                continue;
                            }
                        }
                    }
                    else
                    {
                        allowed = false;
                    }
                    break;
                }
                case 16: // Last work room
                {
                    room = room_get(cctrl->last_work_room_id);
                    break;
                }
                case 17: // Call to Arms
                {
                    struct Coord3d cta_pos;
                    cta_pos.x.val = subtile_coord_center(dungeon->cta_stl_x);
                    cta_pos.y.val = subtile_coord_center(dungeon->cta_stl_y);
                    cta_pos.z.val = subtile_coord(1,0);
                    if (creature_can_navigate_to(thing, &cta_pos, NavRtF_NoOwner))
                    {
                        pos = cta_pos;
                    }
                    else
                    {
                        allowed = false;
                    }
                    break;
                }
                case 18: // Lair
                {
                    desttng = thing_get(cctrl->lairtng_idx);
                    break;
                }
                default:
                {
                    rkind = zoom_key_room_order[playeradd->teleport_destination];
                }
            }
            if (rkind > 0)
            {
                long count = 0;
                if (playeradd->nearest_teleport)
                {
                    room = find_room_nearest_to_position(thing->owner, rkind, &thing->mappos, &distance);
                }
                else
                {
                    do
                    {
                        if (count >= count_player_rooms_of_type(thing->owner, rkind))
                        {
                            break;
                        }
                        room = room_get(find_next_room_of_type(thing->owner, rkind));
                        find_first_valid_position_for_thing_anywhere_in_room(thing, room, &room_pos);
                        count++;
                    }
                    while (!creature_can_navigate_to(thing, &room_pos, NavRtF_NoOwner));
                }
            }
            if (!room_is_invalid(room))
            {
                room_pos.x.val = subtile_coord_center(room->central_stl_x);
                room_pos.y.val = subtile_coord_center(room->central_stl_y);
                allowed = creature_can_navigate_to(thing, &room_pos, NavRtF_NoOwner);
                if (!allowed)
                {
                    if (find_random_valid_position_for_thing_in_room(thing, room, &room_pos))
                    {
                        allowed = (creature_can_navigate_to(thing, &room_pos, NavRtF_NoOwner) || rkind == RoK_DUNGHEART);
                    }
                }
            }
            if (!allowed)
            {
                desttng = thing_get(cctrl->lairtng_idx);
                if (thing_is_object(desttng))
                {
                    newpos = &desttng->mappos;
                }
                else
                {
                    newpos = dungeon_get_essential_pos(thing->owner);
                }
                pos.x.val = newpos->x.val;
                pos.y.val = newpos->y.val;
                pos.z.val = newpos->z.val;
            }
            else
            {
                if ( (pos.x.val == subtile_coord_center(cctrl->teleport_x)) && (pos.y.val == subtile_coord_center(cctrl->teleport_y)) )
                {
                    if (thing_is_object(desttng))
                    {
                        newpos = &desttng->mappos;
                    }
                    if (newpos != NULL)
                    {
                        pos.x.val = newpos->x.val;
                        pos.y.val = newpos->y.val;
                        pos.z.val = newpos->z.val;
                    }
                    else if (!room_is_invalid(room))
                    {
                        pos = room_pos;
                    }
                    else if ( (room_is_invalid(room)) && (newpos == NULL) )
                    {
                        newpos = dungeon_get_essential_pos(thing->owner);
                        pos.x.val = newpos->x.val;
                        pos.y.val = newpos->y.val;
                        pos.z.val = newpos->z.val;
                    }
                }
            }

        }
        pos.z.val += subtile_coord(2,0);
        move_thing_in_map(thing, &pos);
        remove_all_traces_of_combat(thing);
        reset_interpolation_of_thing(thing);
        ariadne_invalidate_creature_route(thing);
        check_map_explored(thing, pos.x.stl.num, pos.y.stl.num);
        if ((thing->movement_flags & TMvF_Flying) == 0)
        {
            thing->veloc_push_add.x.val += CREATURE_RANDOM(thing, 193) - 96;
            thing->veloc_push_add.y.val += CREATURE_RANDOM(thing, 193) - 96;
            thing->veloc_push_add.z.val += CREATURE_RANDOM(thing, 96) + 40;
            thing->state_flags |= TF1_PushAdd;
        }
        playeradd->teleport_destination = 18;
    }
}

void process_thing_spell_effects(struct Thing *thing)
{
    struct CreatureControl* cctrl = creature_control_get_from_thing(thing);
    for (int i = 0; i < CREATURE_MAX_SPELLS_CASTED_AT; i++)
    {
        struct CastedSpellData* cspell = &cctrl->casted_spells[i];
        if (cspell->spkind == SplK_None)
            continue;
        switch (cspell->spkind)
        {
        case SplK_Teleport:
            process_thing_spell_teleport_effects(thing, cspell);
            break;
        default:
            break;
        }
        cspell->duration--;
        if (cspell->duration <= 0) {
            terminate_thing_spell_effect(thing, cspell->spkind);
        }
    }
    // Slap is not in spell array, it is so common that has its own dedicated duration
    if (cctrl->slap_turns > 0)
    {
        cctrl->slap_turns--;
        if (cctrl->slap_turns <= 0) {
            cctrl->max_speed = calculate_correct_creature_maxspeed(thing);
        }
    }
}

void process_thing_spell_effects_while_blocked(struct Thing *thing)
{
    struct CreatureControl* cctrl = creature_control_get_from_thing(thing);
    for (int i = 0; i < CREATURE_MAX_SPELLS_CASTED_AT; i++)
    {
        struct CastedSpellData* cspell = &cctrl->casted_spells[i];
        if (cspell->spkind == SplK_None)
            continue;
        if (cspell->duration > 0) {
            cspell->duration--;
        }
    }
    // Slap is not in spell array, it is so common that has its own dedicated duration
    if (cctrl->slap_turns > 0) {
        cctrl->slap_turns--;
            if (cctrl->slap_turns <= 0) {
            cctrl->max_speed = calculate_correct_creature_maxspeed(thing);
        }
    }
}

short creature_take_wage_from_gold_pile(struct Thing *creatng,struct Thing *goldtng)
{
    struct CreatureStats* crstat = creature_stats_get_from_thing(creatng);
    if (goldtng->creature.gold_carried <= 0)
    {
      ERRORLOG("GoldPile had no gold so was deleted.");
      delete_thing_structure(goldtng, 0);
      return false;
    }
    if (creatng->creature.gold_carried < crstat->gold_hold)
    {
      if (goldtng->creature.gold_carried+creatng->creature.gold_carried > crstat->gold_hold)
      {
          long i = crstat->gold_hold - creatng->creature.gold_carried;
          creatng->creature.gold_carried += i;
          goldtng->creature.gold_carried -= i;
      } else
      {
        creatng->creature.gold_carried += goldtng->creature.gold_carried;
        delete_thing_structure(goldtng, 0);
      }
    }
    anger_apply_anger_to_creature(creatng, crstat->annoy_got_wage, AngR_NotPaid, 1);
    return true;
}

/**
 * Casts a spell by caster creature targeted at given thing, most likely using shot to transfer the spell.
 * @param castng The caster creature.
 * @param targetng The target thing.
 * @param spl_idx Spell index to be casted.
 * @param shot_lvl Spell level to be casted.
 */
void creature_cast_spell_at_thing(struct Thing *castng, struct Thing *targetng, long spl_idx, long shot_lvl)
{
    unsigned char hit_type;
    if ((castng->alloc_flags & TAlF_IsControlled) != 0)
    {
        if ((targetng->class_id == TCls_Object) || (targetng->class_id == TCls_Trap))
            hit_type = THit_CrtrsNObjcts;
        else
            hit_type = THit_CrtrsOnly;
    } else
    {
        if ((targetng->class_id == TCls_Object) || (targetng->class_id == TCls_Trap))
            hit_type = THit_CrtrsNObjctsNotOwn;
        else
        if (targetng->owner == castng->owner)
            hit_type = THit_CrtrsOnly;
        else
            hit_type = THit_CrtrsOnlyNotOwn;
    }
    const struct SpellConfig* spconf = get_spell_config(spl_idx);
    if (spell_config_is_invalid(spconf))
    {
        ERRORLOG("The %s owned by player %d tried to cast invalid spell %d",thing_model_name(castng),(int)castng->owner,(int)spl_idx);
        return;
    }
    thing_fire_shot(castng, targetng, spconf->shot_model, shot_lvl, hit_type);
}

/**
 * Casts a spell by caster creature targeted at given coordinates, most likely using shot to transfer the spell.
 * @param castng The caster creature.
 * @param spl_idx Spell index to be casted.
 * @param shot_lvl Spell level to be casted.
 */
void creature_cast_spell(struct Thing *castng, long spl_idx, long shot_lvl, long trg_x, long trg_y)
{
    long i;
    const struct SpellConfig* spconf = get_spell_config(spl_idx);
    struct CreatureControl* cctrl = creature_control_get_from_thing(castng);
    if (creature_control_invalid(cctrl))
    {
        ERRORLOG("Invalid creature tried to cast spell %d",(int)spl_idx);
        return;
    }
    if (spl_idx == SplK_Teleport)
    {
        cctrl->teleport_x = trg_x;
        cctrl->teleport_y = trg_y;
    }
    // Check if the spell can be fired as a shot
    if (spconf->shot_model > 0)
    {
        if ((castng->alloc_flags & TAlF_IsControlled) != 0)
          i = THit_CrtrsNObjcts;
        else
          i = THit_CrtrsOnlyNotOwn;
        thing_fire_shot(castng, INVALID_THING, spconf->shot_model, shot_lvl, i);
    } else
    // Check if the spell can be self-casted
    if (spconf->caster_affected)
    {
        if (spconf->caster_affect_sound > 0)
          thing_play_sample(castng, spconf->caster_affect_sound, NORMAL_PITCH, 0, 3, 0, 4, FULL_LOUDNESS);
        apply_spell_effect_to_thing(castng, spl_idx, cctrl->explevel);
    }
    // Check if the spell has an effect associated
    if (spconf->cast_effect_model != 0)
    {
        struct Thing* efthing = create_used_effect_or_element(&castng->mappos, spconf->cast_effect_model, castng->owner);
        if (!thing_is_invalid(efthing))
        {
            struct ShotConfigStats* shotst = get_shot_model_stats(spconf->shot_model);
            efthing->shot_effect.hit_type = shotst->area_hit_type;
            efthing->parent_idx = castng->index;
        }
    }
}

void update_creature_count(struct Thing *creatng)
{
    TRACE_THING(creatng);
    if (!thing_exists(creatng)) {
        return;
    }
    if (is_hero_thing(creatng) || is_neutral_thing(creatng)) {
        return;
    }
    if (thing_is_picked_up(creatng) || creature_is_being_unconscious(creatng)) {
        return;
    }
    struct Dungeon* dungeon = get_players_num_dungeon(creatng->owner);
    if (dungeon_invalid(dungeon)) {
        return;
    }
    int statyp = get_creature_state_type(creatng);
    dungeon->field_64[creatng->model][statyp]++;
    int job_idx = get_creature_gui_job(creatng);
    if (can_thing_be_picked_up_by_player(creatng, creatng->owner))
    {
        if (!creature_is_dragging_or_being_dragged(creatng)) {
            dungeon->guijob_all_creatrs_count[creatng->model][job_idx]++;
        }
    }
    if (anger_is_creature_angry(creatng))
    {
        dungeon->guijob_angry_creatrs_count[creatng->model][job_idx]++;
    }
}

struct Thing *find_gold_pile_or_chicken_laying_on_mapblk(struct Map *mapblk)
{
    unsigned long k = 0;
    long i = get_mapwho_thing_index(mapblk);
    while (i != 0)
    {
        struct Thing* thing = thing_get(i);
        if (thing_is_invalid(thing))
        {
            WARNLOG("Jump out of things array");
            break;
        }
        i = thing->next_on_mapblk;
        if (thing->class_id == TCls_Object)
        {
            if ((thing->model == ObjMdl_Goldl) && thing_touching_floor(thing))
                return thing;
            if (object_is_mature_food(thing))
            {
                struct Room* room = get_room_thing_is_on(thing);
                if (room_is_invalid(room))
                    return thing;
                if (!room_role_matches(room->kind, RoRoF_FoodStorage) && !room_role_matches(room->kind, RoRoF_Torture) && !room_role_matches(room->kind, RoRoF_Prison))
                    return thing;
            }
        }
        k++;
        if (k > THINGS_COUNT)
        {
            ERRORLOG("Infinite loop detected when sweeping things list");
            break_mapwho_infinite_chain(mapblk);
            break;
        }
  }
  return INVALID_THING;
}

struct Thing *find_interesting_object_laying_around_thing(struct Thing *creatng)
{
    for (long k = 0; k < AROUND_TILES_COUNT; k++)
    {
        long stl_x = creatng->mappos.x.stl.num + around[k].delta_x;
        long stl_y = creatng->mappos.y.stl.num + around[k].delta_y;
        struct Map* mapblk = get_map_block_at(stl_x, stl_y);
        if (!map_block_invalid(mapblk))
        {
            if ((mapblk->flags & SlbAtFlg_Blocking) == 0)
            {
                struct Thing* thing = find_gold_pile_or_chicken_laying_on_mapblk(mapblk);
                if (!thing_is_invalid(thing))
                    return thing;
            }
        }
    }
    return INVALID_THING;
}

TbBool thing_can_be_eaten(struct Thing *thing)
{
    if (thing_is_mature_food(thing) || (thing_is_creature(thing) && creature_affected_by_spell(thing, SplK_Chicken)))
    {
        if (is_thing_directly_controlled(thing) || is_thing_passenger_controlled(thing) || thing_is_picked_up(thing)) {
            return false;
        }
        return true;
    }
    return false;
}

TbBool creature_pick_up_interesting_object_laying_nearby(struct Thing *creatng)
{
    struct Thing* tgthing = find_interesting_object_laying_around_thing(creatng);
    if (thing_is_invalid(tgthing)) {
        return false;
    }
    if (object_is_gold_laying_on_ground(tgthing))
    {
        struct CreatureStats* crstat = creature_stats_get_from_thing(creatng);
        if (tgthing->valuable.gold_stored > 0)
        {
            if (creatng->creature.gold_carried < crstat->gold_hold)
            {
                if (crstat->gold_hold < tgthing->valuable.gold_stored + creatng->creature.gold_carried)
                {
                    long k = crstat->gold_hold - creatng->creature.gold_carried;
                    creatng->creature.gold_carried += k;
                    tgthing->valuable.gold_stored -= k;
                } else
                {
                    creatng->creature.gold_carried += tgthing->valuable.gold_stored;
                    delete_thing_structure(tgthing, 0);
                }
                thing_play_sample(creatng, 32, NORMAL_PITCH, 0, 3, 0, 2, FULL_LOUDNESS);
            }
        } else
        {
            ERRORLOG("GoldPile with no gold!");
            delete_thing_structure(tgthing, 0);
        }
        anger_apply_anger_to_creature(creatng, crstat->annoy_got_wage, AngR_NotPaid, 1);
        return true;
    }
    if (thing_can_be_eaten(tgthing) && creature_able_to_eat(creatng))
    {
        food_eaten_by_creature(tgthing, creatng);
        return true;
    }
    return false;
}

void creature_look_for_hidden_doors(struct Thing *creatng)
{
    const struct StructureList* slist = get_list_for_thing_class(TCls_Door);
    long i = slist->index;
    while (i > 0)
    {
        struct Thing* doortng = thing_get(i);
        if (thing_is_invalid(doortng))
          break;
          
        if (door_is_hidden_to_player(doortng,creatng->owner))
        {
            MapSubtlCoord z = doortng->mappos.z.stl.num;
            doortng->mappos.z.stl.num = 2;
            if(creature_affected_by_spell(creatng,SplK_Sight))
            {
                if(creature_can_see_thing_ignoring_specific_door(creatng,doortng,doortng))
                {
                    reveal_secret_door_to_player(doortng,creatng->owner);
                }
            }
            else
            // when closed the door itself blocks sight to the doortng so this checks if open, and in sight
            if(creature_can_see_thing(creatng,doortng)) 
            {
                reveal_secret_door_to_player(doortng,creatng->owner);
            }
            doortng->mappos.z.stl.num = z;
        }
        i = doortng->next_of_class;
    }
}

TngUpdateRet process_creature_state(struct Thing *thing)
{
    SYNCDBG(19,"Starting for %s index %d owned by player %d",thing_model_name(thing),(int)thing->index,(int)thing->owner);
    TRACE_THING(thing);
    struct CreatureControl* cctrl = creature_control_get_from_thing(thing);
    unsigned long model_flags = get_creature_model_flags(thing);

    process_person_moods_and_needs(thing);
    if (creature_available_for_combat_this_turn(thing))
    {
        TbBool fighting = creature_look_for_combat(thing);
        if (!fighting) {
            fighting = creature_look_for_enemy_heart_combat(thing);
        }
        if (!fighting) {
            fighting = creature_look_for_enemy_object_combat(thing);
        }
    }
    creature_look_for_hidden_doors(thing);
    if ((cctrl->combat_flags & CmbtF_DoorFight) == 0)
    {
        if ((cctrl->collided_door_subtile > 0) && ((cctrl->flgfield_1 & CCFlg_NoCompControl) == 0))
        {
            if ( can_change_from_state_to(thing, thing->active_state, CrSt_CreatureDoorCombat) )
            {
                long x = stl_num_decode_x(cctrl->collided_door_subtile);
                long y = stl_num_decode_y(cctrl->collided_door_subtile);
                struct Thing* doortng = get_door_for_position(x, y);
                if ((!thing_is_invalid(doortng)) && (thing->owner != neutral_player_number))
                {
                    if (thing->owner != doortng->owner)
                    {
                        if (set_creature_door_combat(thing, doortng))
                        {
                            // If the door gets attacked, we're not running into it
                            cctrl->collided_door_subtile = 0;
                        }
                    }
                }
                else
                {
                    // If the door does not exist, clear this field too.
                    cctrl->collided_door_subtile = 0;
                    set_start_state(thing);
                }
            }
        }
    }
    if (creature_is_group_member(thing))
    {
        if (!creature_is_group_leader(thing)) {
            process_obey_leader(thing);
        }
    }
    if ((thing->active_state < 1) || (thing->active_state >= CREATURE_STATES_COUNT))
    {
        ERRORLOG("The %s index %d has illegal state[1], S=%d, TCS=%d, reset", thing_model_name(thing), (int)thing->index, (int)thing->active_state, (int)thing->continue_state);
        set_start_state(thing);
    }

    // Creatures that are not special diggers will pick up any nearby gold or food
    if (((thing->movement_flags & TMvF_Flying) == 0) && ((model_flags & CMF_IsSpecDigger) == 0))
    {
        if (!creature_is_being_unconscious(thing) && !creature_is_dying(thing) &&
            !thing_is_picked_up(thing) && !creature_is_being_dropped(thing))
        {
            creature_pick_up_interesting_object_laying_nearby(thing);
        }
    }
    // Enable this to know which function hangs on update_creature.
    //TODO CREATURE_AI rewrite state subfunctions so they won't hang
    //if (game.play_gameturn > 119800)
    SYNCDBG(18,"Executing state %s for %s index %d.",creature_state_code_name(thing->active_state),thing_model_name(thing),(int)thing->index);
    struct StateInfo* stati = get_thing_active_state_info(thing);
    if (stati->process_state != NULL) {
        short k = stati->process_state(thing);
        if (k == CrStRet_Deleted) {
            SYNCDBG(18,"Finished with creature deleted");
            return TUFRet_Deleted;
        }
    }
    SYNCDBG(18,"Finished");
    return TUFRet_Modified;
}

/**
 * Increases proper kills counter for given player's dungeon.
 */
TbBool inc_player_kills_counter(long killer_idx, struct Thing *victim)
{
    struct Dungeon* killer_dungeon = get_players_num_dungeon(killer_idx);
    if (victim->owner == killer_idx)
        killer_dungeon->lvstats.friendly_kills++;
    else
        killer_dungeon->battles_won++;
    return true;
}

/**
 * Increases kills counters when victim is being killed by killer.
 * Note that killer may be invalid - in this case def_plyr_idx identifies the killer.
 */
TbBool update_kills_counters(struct Thing *victim, struct Thing *killer,
    PlayerNumber def_plyr_idx, CrDeathFlags flags)
{
    struct CreatureControl* cctrl = creature_control_get_from_thing(victim);
    if ((flags & CrDed_DiedInBattle) != 0)
    {
        if (!thing_is_invalid(killer))
        {
            return inc_player_kills_counter(killer->owner, victim);
        }
        if ((def_plyr_idx != -1) && (game.neutral_player_num != def_plyr_idx))
        {
            return inc_player_kills_counter(def_plyr_idx, victim);
        }
    }
    if ((cctrl->fighting_player_idx != -1) && (game.neutral_player_num != cctrl->fighting_player_idx))
    {
        return inc_player_kills_counter(cctrl->fighting_player_idx, victim);
    }
    return false;
}

long creature_is_ambulating(struct Thing *thing)
{
    int n = get_creature_model_graphics(thing->model, CGI_Ambulate);
    int i = convert_td_iso(n);
    if (i != thing->anim_sprite)
        return 0;
    return 1;
}

TbBool check_for_door_collision_at(struct Thing *thing, struct Coord3d *pos, unsigned long blocked_flags)
{
    SYNCDBG(18,"Starting for %s",thing_model_name(thing));
    int nav_sizexy = thing_nav_sizexy(thing) / 2;
    MapSubtlCoord start_x = coord_subtile(pos->x.val - nav_sizexy);
    MapSubtlCoord end_x = coord_subtile(pos->x.val + nav_sizexy);
    MapSubtlCoord start_y = coord_subtile(pos->y.val - nav_sizexy);
    MapSubtlCoord end_y = coord_subtile(pos->y.val + nav_sizexy);
    MapSubtlCoord stl_x;
    MapSubtlCoord stl_y;
    if ((blocked_flags & 0x01) != 0)
    {
        stl_x = end_x;
        if (thing->mappos.x.val >= pos->x.val)
            stl_x = start_x;
        for (stl_y = start_y; stl_y <= end_y; stl_y++)
        {
            struct Map* mapblk = get_map_block_at(stl_x, stl_y);
            if ((mapblk->flags & SlbAtFlg_IsDoor) != 0) {
                SYNCDBG(18,"Door collision at X with %s",thing_model_name(thing));
                struct CreatureControl* cctrl = creature_control_get_from_thing(thing);
                cctrl->collided_door_subtile = get_subtile_number(stl_x, stl_y);
                return true;
            }
        }
    }
    if ((blocked_flags & 0x02) != 0)
    {
        stl_y = end_y;
        if (thing->mappos.y.val >= pos->y.val)
            stl_y = start_y;
        for (stl_x = start_x; stl_x <= end_x; stl_x++)
        {
            struct Map* mapblk = get_map_block_at(stl_x, stl_y);
            if ((mapblk->flags & SlbAtFlg_IsDoor) != 0) {
                SYNCDBG(18,"Door collision at Y with %s",thing_model_name(thing));
                struct CreatureControl* cctrl = creature_control_get_from_thing(thing);
                cctrl->collided_door_subtile = get_subtile_number(stl_x, stl_y);
                return true;
            }
        }
    }
    SYNCDBG(18,"No door collision with %s",thing_model_name(thing));
    return false;
}

unsigned int get_creature_blocked_flags_at(struct Thing *thing, struct Coord3d *newpos)
{
    unsigned int flags = 0;
    struct Coord3d pos;
    pos.x.val = newpos->x.val;
    pos.y.val = thing->mappos.y.val;
    pos.z.val = thing->mappos.z.val;
    if ( creature_cannot_move_directly_to(thing, &pos) ) {
        flags |= 0x01;
    }
    pos.x.val = thing->mappos.x.val;
    pos.y.val = newpos->y.val;
    pos.z.val = thing->mappos.z.val;
    if ( creature_cannot_move_directly_to(thing, &pos) ) {
        flags |= 0x02;
    }
    pos.x.val = thing->mappos.x.val;
    pos.y.val = thing->mappos.y.val;
    pos.z.val = newpos->z.val;
    if ( creature_cannot_move_directly_to(thing, &pos) ) {
        flags |= 0x04;
    }
    switch (flags)
    {
    case 0:
      if ( creature_cannot_move_directly_to(thing, newpos) ) {
          flags = 0x07;
      }
      break;
    case 1:
      pos.x.val = thing->mappos.x.val;
      pos.y.val = newpos->y.val;
      pos.z.val = newpos->z.val;
      if (creature_cannot_move_directly_to(thing, &pos) < 1) {
          flags = 0x01;
      } else {
          flags = 0x07;
      }
      break;
    case 2:
      pos.x.val = newpos->x.val;
      pos.y.val = thing->mappos.y.val;
      pos.z.val = newpos->z.val;
      if (creature_cannot_move_directly_to(thing, &pos) < 1) {
          flags = 0x02;
      } else {
          flags = 0x07;
      }
      break;
    case 4:
      pos.x.val = newpos->x.val;
      pos.y.val = newpos->y.val;
      pos.z.val = thing->mappos.z.val;
      if ( creature_cannot_move_directly_to(thing, &pos) ) {
          flags = 0x07;
      }
      break;
    }
    return flags;
}

void update_tunneller_trail(struct Thing *thing)
{
    struct CreatureControl* cctrl = creature_control_get_from_thing(thing);
    // Shift all elements freeing first item
    for (int i = 4; i > 0; i--)
    {
        cctrl->party.member_pos_stl[i] = cctrl->party.member_pos_stl[i-1];
    }
    // Fill the first item
    cctrl->party.member_pos_stl[0] = get_subtile_number(thing->mappos.x.stl.num,thing->mappos.y.stl.num);
}

long move_creature(struct Thing *thing)
{
    struct CreatureControl* cctrl = creature_control_get_from_thing(thing);
    struct Coord3d* tngpos = &thing->mappos;
    struct Coord3d pvpos;
    pvpos.x.val = tngpos->x.val;
    pvpos.y.val = tngpos->y.val;
    pvpos.z.val = tngpos->z.val;
    int velo_x = thing->velocity.x.val;
    int velo_y = thing->velocity.y.val;
    int velo_z = thing->velocity.z.val;
    cctrl->flgfield_1 &= ~CCFlg_Unknown08;
    struct Coord3d nxpos;
    if (thing_in_wall_at(thing, &thing->mappos) && !creature_can_pass_through_wall_at(thing, &thing->mappos))
    {
        nxpos.x.val = tngpos->x.val;
        nxpos.y.val = tngpos->y.val;
        nxpos.z.val = tngpos->z.val;
        if (get_nearest_valid_position_for_creature_at(thing, &nxpos)) {
            move_thing_in_map(thing, &nxpos);
        }
        cctrl->flgfield_1 |= CCFlg_Unknown08;
    }
    if ((get_creature_model_flags(thing) & CMF_TremblingFat) != 0)
    {
      if (creature_is_ambulating(thing))
        {
            if (thing->current_frame > 3)
            {
                velo_y = 0;
                velo_x = 0;
            }
        }
    }
    if ((velo_x != 0) || (velo_y != 0) || (velo_z != 0))
    {
        if (velo_x < -256) {
            velo_x = -256;
        } else if (velo_x > 256) {
            velo_x = 256;
        }
        if (velo_y < -256) {
            velo_y = -256;
        } else if (velo_y > 256) {
            velo_y = 256;
        }
        if (velo_z < -256) {
            velo_z = -256;
        } else if (velo_z > 256) {
            velo_z = 256;
        }
        nxpos.x.val = velo_x + tngpos->x.val;
        nxpos.y.val = velo_y + tngpos->y.val;
        nxpos.z.val = velo_z + tngpos->z.val;
        if ((thing->movement_flags & TMvF_Flying) != 0)
        {
            if (thing_in_wall_at(thing, &nxpos) && !creature_can_pass_through_wall_at(thing, &nxpos))
            {
                if (creature_cannot_move_directly_to(thing, &nxpos))
                {
                    long blocked_flags = get_creature_blocked_flags_at(thing, &nxpos);
                    if (cctrl->collided_door_subtile == 0) {
                        check_for_door_collision_at(thing, &nxpos, blocked_flags);
                    }
                    slide_thing_against_wall_at(thing, &nxpos, blocked_flags);
                }
                else
                {
                    nxpos.z.val = tngpos->z.val;
                }
            }
        }
        else
        {
            if (thing_in_wall_at(thing, &nxpos) && !creature_can_pass_through_wall_at(thing, &nxpos))
            {
                if (creature_cannot_move_directly_to(thing, &nxpos))
                {
                    long blocked_flags = get_creature_blocked_flags_at(thing, &nxpos);
                    if (cctrl->collided_door_subtile == 0) {
                        check_for_door_collision_at(thing, &nxpos, blocked_flags);
                    }
                    slide_thing_against_wall_at(thing, &nxpos, blocked_flags);
                }
                else
                {
                    nxpos.z.val = tngpos->z.val;
                }
            }
        }
        if ((cctrl->flgfield_1 & CCFlg_Unknown10) != 0)
        {
            struct Thing* collidtng = get_thing_collided_with_at_satisfying_filter(thing, &nxpos, collide_filter_thing_is_of_type, 5, -1);
            if (!thing_is_invalid(collidtng))
            {
                nxpos.x.val = tngpos->x.val;
                nxpos.y.val = tngpos->y.val;
                nxpos.z.val = tngpos->z.val;
            }
        }
        if ((tngpos->x.stl.num != nxpos.x.stl.num) || (tngpos->y.stl.num != nxpos.y.stl.num))
        {
            if (is_hero_tunnelling_to_attack(thing)) {
                update_tunneller_trail(thing);
            }
            if ((subtile_slab(tngpos->x.stl.num) != subtile_slab(nxpos.x.stl.num))
             || (subtile_slab(tngpos->y.stl.num) != subtile_slab(nxpos.y.stl.num)))
            {
                check_map_explored(thing, nxpos.x.stl.num, nxpos.y.stl.num);
                struct StateInfo* stati = get_thing_active_state_info(thing);
                if (!state_info_invalid(stati)) {
                    CreatureStateFunc2 callback = stati->move_from_slab;
                    if (callback != NULL) {
                        callback(thing);
                    }
                }
            }
        }
        move_thing_in_map(thing, &nxpos);
    }
    {
        long angle = LbArcTanAngle(cctrl->moveaccel.x.val, cctrl->moveaccel.y.val);
        long dist;
        if (get_angle_difference(angle, thing->move_angle_xy) <= LbFPMath_PI / 2)
        {
            dist = get_2d_distance(&pvpos, tngpos);
        }
        else
        {
            dist = -get_2d_distance(&pvpos, tngpos);
        }
        cctrl->distance_to_destination = dist;
    }
    return 1;
}

/**
 * Causes creature rebirth at its lair.
 * If lair isn't available, creature is reborn at dungeon heart.
 *
 * @param thing The creature to be reborn.
 */
void creature_rebirth_at_lair(struct Thing *thing)
{
    struct CreatureControl* cctrl = creature_control_get_from_thing(thing);
    struct Thing* lairtng = thing_get(cctrl->lairtng_idx);
    if (thing_is_invalid(lairtng))
    {
        // If creature has no lair - treat dungeon heart as lair
        lairtng = get_player_soul_container(thing->owner);
    }
    if (cctrl->explevel > 0)
        set_creature_level(thing, cctrl->explevel-1);
    thing->health = cctrl->max_health;
    if (thing_is_invalid(lairtng))
        return;
    create_effect(&thing->mappos, TngEff_HarmlessGas2, thing->owner);
    move_thing_in_map(thing, &lairtng->mappos);
    reset_interpolation_of_thing(thing);
    create_effect(&lairtng->mappos, TngEff_HarmlessGas2, thing->owner);
}

void throw_out_gold(struct Thing *thing)
{
    if (thing->creature.gold_carried <= 0)
    {
        return;
    }

    int num_pots_to_drop;
    // Compute if we want bags or pots
    int dropject = 6; //GOLD object
    if ((game.pot_of_gold_holds > gameadd.bag_gold_hold) && (thing->creature.gold_carried <= gameadd.bag_gold_hold))
    {
            dropject = 136; //Drop GOLD_BAG object when we're dealing with small amounts
            num_pots_to_drop = 1;
    }
    else //drop pots
    {
        // Compute how many pots we want to drop
        num_pots_to_drop = ((thing->creature.gold_carried + game.pot_of_gold_holds - 1) / game.pot_of_gold_holds);
        if (num_pots_to_drop > 8)
        {
            num_pots_to_drop = 8;
        }
    }

    GoldAmount gold_dropped = 0;
    // Now do the dropping
    for (int npot = 0; npot < num_pots_to_drop; npot++)
    {
        // Create a new pot object
        struct Thing* gldtng = create_object(&thing->mappos, dropject, game.neutral_player_num, -1);
        if (thing_is_invalid(gldtng))
            break;
        // Update its position and acceleration
        long angle = CREATURE_RANDOM(thing, 2 * LbFPMath_PI);
        long radius = CREATURE_RANDOM(thing, 128);
        long x = (radius * LbSinL(angle)) / 256;
        long y = (radius * LbCosL(angle)) / 256;
        gldtng->veloc_push_add.x.val += x/256;
        gldtng->veloc_push_add.y.val -= y/256;
        gldtng->veloc_push_add.z.val += CREATURE_RANDOM(thing, 64) + 96;
        gldtng->state_flags |= TF1_PushAdd;
        // Set the amount of gold and mark that we've dropped that gold
        GoldAmount delta = (thing->creature.gold_carried - gold_dropped) / (num_pots_to_drop - npot);
        gldtng->valuable.gold_stored = delta;
        // Update size of the gold object
        add_gold_to_pile(gldtng, 0);
        gold_dropped += delta;
    }
}

void thing_death_normal(struct Thing *thing)
{
    long memp1 = thing->move_angle_xy;
    struct Coord3d memaccl;
    memaccl.x.val = thing->veloc_base.x.val;
    memaccl.y.val = thing->veloc_base.y.val;
    memaccl.z.val = thing->veloc_base.z.val;
    struct Thing* deadtng = destroy_creature_and_create_corpse(thing, DCrSt_DramaticDying);
    if (thing_is_invalid(deadtng))
    {
        ERRORLOG("Cannot create dead thing");
        return;
    }
    struct Coord3d pos;
    TbBool move_allowed = get_thing_next_position(&pos, deadtng);
    if (!positions_equivalent(&deadtng->mappos, &pos))
    {
        if ((move_allowed) && !thing_in_wall_at(deadtng, &pos))
        {
            deadtng->move_angle_xy = memp1;
            deadtng->veloc_base.x.val = memaccl.x.val;
            deadtng->veloc_base.y.val = memaccl.y.val;
            deadtng->veloc_base.z.val = memaccl.z.val;
        }
    }
}

/**
 * Creates an effect of death with bloody flesh explosion, killing the creature.
 * @param thing
 */
void thing_death_flesh_explosion(struct Thing *thing)
{
    long memp1 = thing->move_angle_xy;
    struct Coord3d memaccl;
    memaccl.x.val = thing->veloc_base.x.val;
    memaccl.y.val = thing->veloc_base.y.val;
    memaccl.z.val = thing->veloc_base.z.val;
    for (long i = 0; i <= thing->clipbox_size_z; i += 64)
    {
        struct Coord3d pos;
        pos.x.val = thing->mappos.x.val;
        pos.y.val = thing->mappos.y.val;
        pos.z.val = thing->mappos.z.val+i;
        create_effect(&pos, TngEff_Blood4, thing->owner);
    }
    struct Thing* deadtng = destroy_creature_and_create_corpse(thing, DCrSt_RigorMortis);
    if (thing_is_invalid(deadtng))
    {
        ERRORLOG("Cannot create dead thing");
        return;
    }
    deadtng->move_angle_xy = memp1;
    deadtng->veloc_base.x.val = memaccl.x.val;
    deadtng->veloc_base.y.val = memaccl.y.val;
    deadtng->veloc_base.z.val = memaccl.z.val;
    thing_play_sample(deadtng, 47, NORMAL_PITCH, 0, 3, 0, 4, FULL_LOUDNESS);
}

void thing_death_gas_and_flesh_explosion(struct Thing *thing)
{
    struct Coord3d pos;
    long i;
    long memp1 = thing->move_angle_xy;
    struct Coord3d memaccl;
    memaccl.x.val = thing->veloc_base.x.val;
    memaccl.y.val = thing->veloc_base.y.val;
    memaccl.z.val = thing->veloc_base.z.val;
    for (i = 0; i <= thing->clipbox_size_z; i+=64)
    {
        pos.x.val = thing->mappos.x.val;
        pos.y.val = thing->mappos.y.val;
        pos.z.val = thing->mappos.z.val+i;
        create_effect(&pos, TngEff_Blood4, thing->owner);
    }
    i = (thing->clipbox_size_z >> 1);
    pos.x.val = thing->mappos.x.val;
    pos.y.val = thing->mappos.y.val;
    pos.z.val = thing->mappos.z.val+i;
    create_effect(&pos, TngEff_Gas3, thing->owner);
    struct Thing* deadtng = destroy_creature_and_create_corpse(thing, DCrSt_RigorMortis);
    if (thing_is_invalid(deadtng))
    {
        ERRORLOG("Cannot create dead thing");
        return;
    }
    deadtng->move_angle_xy = memp1;
    deadtng->veloc_base.x.val = memaccl.x.val;
    deadtng->veloc_base.y.val = memaccl.y.val;
    deadtng->veloc_base.z.val = memaccl.z.val;
    thing_play_sample(deadtng, 47, NORMAL_PITCH, 0, 3, 0, 4, FULL_LOUDNESS);
}

void thing_death_smoke_explosion(struct Thing *thing)
{
    long memp1 = thing->move_angle_xy;
    struct Coord3d memaccl;
    memaccl.x.val = thing->veloc_base.x.val;
    memaccl.y.val = thing->veloc_base.y.val;
    memaccl.z.val = thing->veloc_base.z.val;
    long i = (thing->clipbox_size_z >> 1);
    struct Coord3d pos;
    pos.x.val = thing->mappos.x.val;
    pos.y.val = thing->mappos.y.val;
    pos.z.val = thing->mappos.z.val+i;
    create_effect(&pos, TngEff_HarmlessGas1, thing->owner);
    struct Thing* deadtng = destroy_creature_and_create_corpse(thing, DCrSt_RigorMortis);
    if (thing_is_invalid(deadtng))
    {
        ERRORLOG("Cannot create dead thing");
        return;
    }
    deadtng->move_angle_xy = memp1;
    deadtng->veloc_base.x.val = memaccl.x.val;
    deadtng->veloc_base.y.val = memaccl.y.val;
    deadtng->veloc_base.z.val = memaccl.z.val;
    thing_play_sample(deadtng, 47, NORMAL_PITCH, 0, 3, 0, 4, FULL_LOUDNESS);
}

/**
 * Creates an effect of frozen body explosion and kills the creature.
 * The ice explosion effect uses same corpse as flesh explosion.
 * @param thing
 */
void thing_death_ice_explosion(struct Thing *thing)
{
    long memp1 = thing->move_angle_xy;
    struct Coord3d memaccl;
    memaccl.x.val = thing->veloc_base.x.val;
    memaccl.y.val = thing->veloc_base.y.val;
    memaccl.z.val = thing->veloc_base.z.val;
    for (long i = 0; i <= thing->clipbox_size_z; i += 64)
    {
        struct Coord3d pos;
        pos.x.val = thing->mappos.x.val;
        pos.y.val = thing->mappos.y.val;
        pos.z.val = thing->mappos.z.val+i;
        create_effect(&pos, TngEff_DeathIceExplosion, thing->owner);
    }
    struct Thing* deadtng = destroy_creature_and_create_corpse(thing, DCrSt_RigorMortis);
    if (thing_is_invalid(deadtng))
    {
        ERRORLOG("Cannot create dead thing");
        return;
    }
    deadtng->move_angle_xy = memp1;
    deadtng->veloc_base.x.val = memaccl.x.val;
    deadtng->veloc_base.y.val = memaccl.y.val;
    deadtng->veloc_base.z.val = memaccl.z.val;
    thing_play_sample(deadtng, 47, NORMAL_PITCH, 0, 3, 0, 4, FULL_LOUDNESS);
}

void creature_death_as_nature_intended(struct Thing *thing)
{
    long i = creatures[thing->model % gameadd.crtr_conf.model_count].natural_death_kind;
    switch (i)
    {
    case Death_Normal:
        thing_death_normal(thing);
        break;
    case Death_FleshExplode:
        thing_death_flesh_explosion(thing);
        break;
    case Death_GasFleshExplode:
        thing_death_gas_and_flesh_explosion(thing);
        break;
    case Death_SmokeExplode:
        thing_death_smoke_explosion(thing);
        break;
    case Death_IceExplode:
        thing_death_ice_explosion(thing);
        break;
    default:
        WARNLOG("Unexpected %s death cause %d",thing_model_name(thing),(int)i);
        break;
    }
}

/**
 * Removes given parent index in things from given StructureList.
 * Works only for things for whom parent is a thing (which are shots).
 * @return Gives amount of items updated.
 * TODO figure out what this index is, then rename and move this function.
 */
unsigned long remove_parent_thing_from_things_in_list(struct StructureList *list,long remove_idx)
{
    SYNCDBG(18,"Starting");
    unsigned long n = 0;
    unsigned long k = 0;
    int i = list->index;
    while (i != 0)
    {
        struct Thing* thing = thing_get(i);
        if (thing_is_invalid(thing)) {
            ERRORLOG("Jump to invalid thing detected");
            break;
        }
        i = thing->next_of_class;
        // Per-thing code
        if (thing->parent_idx == remove_idx)
        {
            thing->parent_idx = thing->index;
            n++;
        }
        // Per-thing code ends
        k++;
        if (k > THINGS_COUNT) {
            ERRORLOG("Infinite loop detected when sweeping things list");
            break;
        }
    }
    return n;
}

void cause_creature_death(struct Thing *thing, CrDeathFlags flags)
{
    struct CreatureControl* cctrl = creature_control_get_from_thing(thing);
    anger_set_creature_anger_all_types(thing, 0);
    throw_out_gold(thing);
    remove_parent_thing_from_things_in_list(&game.thing_lists[TngList_Shots],thing->index);

    long crmodel = thing->model;
    struct CreatureStats* crstat = creature_stats_get_from_thing(thing);
    if (!thing_exists(thing)) {
        flags |= CrDed_NoEffects;
    }
    if (((flags & CrDed_NoEffects) == 0) && (crstat->rebirth != 0)
     && (cctrl->lairtng_idx > 0) && (crstat->rebirth-1 <= cctrl->explevel)
        && ((flags & CrDed_NoRebirth) == 0))
    {
        creature_rebirth_at_lair(thing);
        return;
    }
    // Beyond this point, the creature thing is bound to be deleted
    if (((flags & CrDed_NotReallyDying) == 0) || ((gameadd.classic_bugs_flags & ClscBug_ResurrectRemoved) != 0))
    {
        // If the creature is leaving dungeon, or being transformed, then CrDed_NotReallyDying should be set
        update_dead_creatures_list_for_owner(thing);
    }
    if ((flags & CrDed_NoEffects) != 0)
    {
        if ((game.flags_cd & MFlg_DeadBackToPool) != 0)
            add_creature_to_pool(crmodel, 1, 1);
        delete_thing_structure(thing, 0);
    } else
    if (!creature_model_bleeds(thing->model))
    {
        // Non-bleeding creatures have no flesh explosion effects
        if ((game.flags_cd & MFlg_DeadBackToPool) != 0)
            add_creature_to_pool(crmodel, 1, 1);
        creature_death_as_nature_intended(thing);
    } else
    if (creature_affected_by_spell(thing, SplK_Freeze))
    {
        if ((game.flags_cd & MFlg_DeadBackToPool) != 0)
            add_creature_to_pool(crmodel, 1, 1);
        thing_death_ice_explosion(thing);
    } else
    if (shot_model_makes_flesh_explosion(cctrl->shot_model))
    {
        if ((game.flags_cd & MFlg_DeadBackToPool) != 0)
            add_creature_to_pool(crmodel, 1, 1);
        thing_death_flesh_explosion(thing);
    } else
    {
        if ((game.flags_cd & MFlg_DeadBackToPool) != 0)
            add_creature_to_pool(crmodel, 1, 1);
        creature_death_as_nature_intended(thing);
    }
}

void prepare_to_controlled_creature_death(struct Thing *thing)
{
    struct PlayerInfo* player = get_player(thing->owner);
    leave_creature_as_controller(player, thing);
    player->influenced_thing_idx = 0;
    if (player->id_number == thing->owner)
        setup_eye_lens(0);
    set_camera_zoom(player->acamera, player->dungeon_camera_zoom);
    if (player->id_number == thing->owner)
    {
        turn_off_all_window_menus();
        turn_off_query_menus();
        turn_on_main_panel_menu();
        set_flag_byte(&game.operation_flags, GOF_ShowPanel, (game.operation_flags & GOF_ShowGui) != 0);
  }
  light_turn_light_on(player->cursor_light_idx);
}

void delete_effects_attached_to_creature(struct Thing *creatng)
{
    struct Thing *efftng;
    long i;
    long k;
    struct CreatureControl* cctrl = creature_control_get_from_thing(creatng);
    if (creature_control_invalid(cctrl)) {
        return;
    }
    if (creature_affected_by_spell(creatng, SplK_Armour))
    {
        cctrl->spell_flags &= ~CSAfF_Armour;
        for (i=0; i < 3; i++)
        {
            k = cctrl->spell_tngidx_armour[i];
            if (k != 0)
            {
                efftng = thing_get(k);
                delete_thing_structure(efftng, 0);
                cctrl->spell_tngidx_armour[i] = 0;
            }
        }
    }
    if (creature_affected_by_spell(creatng, SplK_Disease))
    {
        cctrl->spell_flags &= ~CSAfF_Disease;
        for (i=0; i < 3; i++)
        {
            k = cctrl->spell_tngidx_disease[i];
            if (k != 0)
            {
                efftng = thing_get(k);
                delete_thing_structure(efftng, 0);
                cctrl->spell_tngidx_disease[i] = 0;
            }
        }
    }
}

TbBool kill_creature(struct Thing *creatng, struct Thing *killertng,
    PlayerNumber killer_plyr_idx, CrDeathFlags flags)
{
    SYNCDBG(18,"Starting");
    TRACE_THING(creatng);
    if ((flags & CrDed_NotReallyDying) == 0)
    {
        EVM_CREATURE_EVENT("died", creatng->owner, creatng);
    }
    struct Dungeon* dungeon = INVALID_DUNGEON;
    cleanup_creature_state_and_interactions(creatng);
    if (!thing_is_invalid(killertng))
    {
        if (killertng->owner == game.neutral_player_num) {
            flags &= ~CrDed_DiedInBattle;
        }
    }
    if (killer_plyr_idx == game.neutral_player_num) {
        flags &= ~CrDed_DiedInBattle;
    }
    if (!thing_exists(creatng)) {
        ERRORLOG("Tried to kill non-existing thing!");
        return false;
    }
    // Dying creatures must be visible and no chicken
    if (creature_affected_by_spell(creatng, SplK_Invisibility)) {
        terminate_thing_spell_effect(creatng, SplK_Invisibility);
    }
    if (creature_affected_by_spell(creatng, SplK_Chicken)) {
        terminate_thing_spell_effect(creatng, SplK_Chicken);
    }
    if (creature_affected_by_spell(creatng, SplK_Rebound)) {
        terminate_thing_spell_effect(creatng, SplK_Rebound);
    }
    if (!is_neutral_thing(creatng)) {
        dungeon = get_players_num_dungeon(creatng->owner);
    }
    if (!dungeon_invalid(dungeon))
    {
        if ((flags & CrDed_DiedInBattle) != 0) {
            dungeon->battles_lost++;
        }
    }
    update_kills_counters(creatng, killertng, killer_plyr_idx, flags);
    if (thing_is_invalid(killertng) || (killertng->owner == game.neutral_player_num) ||
        (killer_plyr_idx == game.neutral_player_num) || dungeon_invalid(dungeon))
    {
        if ((flags & CrDed_NoEffects) && ((creatng->alloc_flags & TAlF_IsControlled) != 0)) {
            prepare_to_controlled_creature_death(creatng);
        }
        cause_creature_death(creatng, flags);
        return true;
    }
    // Now we are sure that killertng and dungeon pointers are correct
    if (creatng->owner == killertng->owner)
    {
        if ((get_creature_model_flags(creatng) & CMF_IsDiptera) && (get_creature_model_flags(killertng) & CMF_IsArachnid)) {
            dungeon->lvstats.flies_killed_by_spiders++;
        }
    }
    struct CreatureControl* cctrlgrp = creature_control_get_from_thing(killertng);
    if (!creature_control_invalid(cctrlgrp)) {
        cctrlgrp->kills_num++;
    }
    if (is_my_player_number(creatng->owner))
    {
        if ((flags & CrDed_DiedInBattle) != 0)
        {
            output_message_far_from_thing(creatng, SMsg_BattleDeath, MESSAGE_DELAY_BATTLE, true);
        }
    } else
    if (is_my_player_number(killertng->owner))
    {
        output_message_far_from_thing(creatng, SMsg_BattleWon, MESSAGE_DELAY_BATTLE, true);
    }
    if (is_hero_thing(killertng))
    {
        if (player_creature_tends_to(killertng->owner,CrTend_Imprison)) {
            ERRORLOG("Hero have tend to imprison");
        }
    }
    {
        struct CreatureStats* crstat = creature_stats_get_from_thing(killertng);
        anger_apply_anger_to_creature(killertng, crstat->annoy_win_battle, AngR_Other, 1);
    }
    if (!creature_control_invalid(cctrlgrp) && ((flags & CrDed_DiedInBattle) != 0)) {
        cctrlgrp->unknown_state.byte_9A++;
    }
    if (!dungeon_invalid(dungeon)) {
        dungeon->hates_player[killertng->owner] += game.fight_hate_kill_value;
    }
    SYNCDBG(18,"Almost finished");
    if (((flags & CrDed_NoUnconscious) != 0) || (!player_has_room_of_role(killertng->owner,RoRoF_Prison))
      || (!player_creature_tends_to(killertng->owner,CrTend_Imprison)) ||
        ((get_creature_model_flags(creatng) & CMF_IsEvil) && (CREATURE_RANDOM(creatng, 100) >= gameadd.stun_enemy_chance_evil)) ||
        (!(get_creature_model_flags(creatng) & CMF_IsEvil) && (CREATURE_RANDOM(creatng, 100) >= gameadd.stun_enemy_chance_good)) ||
        (get_creature_model_flags(creatng) & CMF_NoImprisonment) )
    {
        if ((flags & CrDed_NoEffects) == 0) {
            cause_creature_death(creatng, flags);
            return true;
        }
    }
    if ((flags & CrDed_NoEffects) != 0)
    {
        if ((creatng->alloc_flags & TAlF_IsControlled) != 0) {
            prepare_to_controlled_creature_death(creatng);
        }
        cause_creature_death(creatng, flags);
        return true;
    }
    make_creature_unconscious(creatng);
    creatng->health = 1;
    return false;
}

void process_creature_standing_on_corpses_at(struct Thing *creatng, struct Coord3d *pos)
{
    SYNCDBG(18,"Starting for %s at %d,%d",thing_model_name(creatng),(int)pos->x.stl.num,(int)pos->y.stl.num);
    struct CreatureControl* cctrl = creature_control_get_from_thing(creatng);
    struct Map* mapblk = get_map_block_at(pos->x.stl.num, pos->y.stl.num);
    unsigned long k = 0;
    long i = get_mapwho_thing_index(mapblk);
    while (i != 0)
    {
        struct Thing* thing = thing_get(i);
        TRACE_THING(thing);
        if (thing_is_invalid(thing))
        {
            ERRORLOG("Jump to invalid thing detected");
            break;
        }
        i = thing->next_on_mapblk;
        // Per thing code start
        if (thing->class_id == TCls_DeadCreature)
        {
            if (!is_hero_thing(creatng))
            {
                struct CreatureStats* crstat = creature_stats_get_from_thing(creatng);
                int annoy_val;
                if (thing->owner == creatng->owner)
                {
                    annoy_val = crstat->annoy_on_dead_friend;
                }
                else
                {
                    annoy_val = crstat->annoy_on_dead_enemy;
                }
                anger_apply_anger_to_creature(creatng, annoy_val, AngR_Other, 1);
            }
            cctrl->bloody_footsteps_turns = 20;
            cctrl->corpse_to_piss_on = thing->index;
            // Stop after one body was found
            break;
        }
        // Per thing code end
        k++;
        if (k > THINGS_COUNT)
        {
            ERRORLOG("Infinite loop detected when sweeping things list");
            break_mapwho_infinite_chain(mapblk);
            break;
        }
    }
}

/**
 * Calculates damage made by a creature by hand (using strength).
 * @param thing The creature which will be inflicting the damage.
 */
long calculate_melee_damage(struct Thing *creatng)
{
    const struct CreatureControl* cctrl = creature_control_get_from_thing(creatng);
    const struct CreatureStats* crstat = creature_stats_get_from_thing(creatng);
    long strength = compute_creature_max_strength(crstat->strength, cctrl->explevel);
    return compute_creature_attack_melee_damage(strength, crstat->luck, cctrl->explevel, creatng);
}

/**
 * Projects damage made by a creature by hand (using strength).
 * Gives a best estimate of the damage, but shouldn't be used to actually inflict it.
 * @param thing The creature which will be inflicting the damage.
 */
long project_melee_damage(const struct Thing *creatng)
{
    const struct CreatureControl* cctrl = creature_control_get_from_thing(creatng);
    const struct CreatureStats* crstat = creature_stats_get_from_thing(creatng);
    long strength = compute_creature_max_strength(crstat->strength, cctrl->explevel);
    return project_creature_attack_melee_damage(strength, crstat->luck, cctrl->explevel);
}

/**
 * Calculates damage made by a creature using specific shot model.
 * @param thing The creature which will be shooting.
 * @param shot_model Shot kind which will be created.
 */
long calculate_shot_damage(struct Thing *creatng, ThingModel shot_model)
{
    const struct ShotConfigStats* shotst = get_shot_model_stats(shot_model);
    const struct CreatureControl* cctrl = creature_control_get_from_thing(creatng);
    const struct CreatureStats* crstat = creature_stats_get_from_thing(creatng);
    return compute_creature_attack_spell_damage(shotst->damage, crstat->luck, cctrl->explevel, creatng);
}

/**
 * Projects damage made by a creature using specific shot model.
 * Gives a best estimate of the damage, but shouldn't be used to actually inflict it.
 * @param thing The creature which will be shooting.
 * @param shot_model Shot kind which will be created.
 */
long project_creature_shot_damage(const struct Thing *thing, ThingModel shot_model)
{
    const struct ShotConfigStats* shotst = get_shot_model_stats(shot_model);
    const struct CreatureControl* cctrl = creature_control_get_from_thing(thing);
    const struct CreatureStats* crstat = creature_stats_get_from_thing(thing);
    long damage;
    if ((shotst->model_flags & ShMF_StrengthBased) != 0 )
    {
        // Project melee damage
        long strength = compute_creature_max_strength(crstat->strength, cctrl->explevel);
        damage = project_creature_attack_melee_damage(strength, crstat->luck, cctrl->explevel);
    } else
    {
        // Project shot damage
        damage = project_creature_attack_spell_damage(shotst->damage, crstat->luck, cctrl->explevel);
    }
    return damage;
}

void thing_fire_shot(struct Thing *firing, struct Thing *target, ThingModel shot_model, char shot_lvl, unsigned char hit_type)
{
    struct Coord3d pos2;
    struct Thing *tmptng;
    short angle_xy;
    short angle_yz;
    long damage;
    unsigned char dexterity, max_dexterity;

    struct ShotConfigStats* shotst = get_shot_model_stats(shot_model);
    TbBool flag1 = false;
    // Prepare source position
    struct Coord3d pos1;
    pos1.x.val = firing->mappos.x.val;
    pos1.y.val = firing->mappos.y.val;
    pos1.z.val = firing->mappos.z.val;
    if (firing->class_id == TCls_Trap)
    {
        struct TrapStats* trapstat = &gameadd.trap_stats[firing->model];
        firing->move_angle_xy = get_angle_xy_to(&firing->mappos, &target->mappos); //visually rotates the trap
        pos1.x.val += distance_with_angle_to_coord_x(trapstat->shot_shift_x, firing->move_angle_xy + LbFPMath_PI / 2);
        pos1.y.val += distance_with_angle_to_coord_y(trapstat->shot_shift_x, firing->move_angle_xy + LbFPMath_PI / 2);
        pos1.x.val += distance_with_angle_to_coord_x(trapstat->shot_shift_y, firing->move_angle_xy);
        pos1.y.val += distance_with_angle_to_coord_y(trapstat->shot_shift_y, firing->move_angle_xy);
        pos1.z.val += trapstat->shot_shift_z;

        max_dexterity = UCHAR_MAX;
        dexterity = max_dexterity/4 + CREATURE_RANDOM(firing, max_dexterity/2);
    }
    else
    {
        struct CreatureControl* cctrl = creature_control_get_from_thing(firing);
        struct CreatureStats* crstat = creature_stats_get_from_thing(firing);
        dexterity = compute_creature_max_dexterity(crstat->dexterity, cctrl->explevel);
        max_dexterity = crstat->dexterity + ((crstat->dexterity * cctrl->explevel * gameadd.crtr_conf.exp.dexterity_increase_on_exp) / 100);

        pos1.x.val += distance_with_angle_to_coord_x((cctrl->shot_shift_x + (cctrl->shot_shift_x * gameadd.crtr_conf.exp.size_increase_on_exp * cctrl->explevel) / 100), firing->move_angle_xy + LbFPMath_PI / 2);
        pos1.y.val += distance_with_angle_to_coord_y((cctrl->shot_shift_x + (cctrl->shot_shift_x * gameadd.crtr_conf.exp.size_increase_on_exp * cctrl->explevel) / 100), firing->move_angle_xy + LbFPMath_PI / 2);
        pos1.x.val += distance_with_angle_to_coord_x((cctrl->shot_shift_y + (cctrl->shot_shift_y * gameadd.crtr_conf.exp.size_increase_on_exp * cctrl->explevel) / 100), firing->move_angle_xy);
        pos1.y.val += distance_with_angle_to_coord_y((cctrl->shot_shift_y + (cctrl->shot_shift_y * gameadd.crtr_conf.exp.size_increase_on_exp * cctrl->explevel) / 100), firing->move_angle_xy);
        pos1.z.val += (cctrl->shot_shift_z + (cctrl->shot_shift_z * gameadd.crtr_conf.exp.size_increase_on_exp * cctrl->explevel) / 100);
    }
    // Compute launch angles
    if (thing_is_invalid(target))
    {
        angle_xy = firing->move_angle_xy;
        angle_yz = firing->move_angle_z;
    } else
    {
        pos2.x.val = target->mappos.x.val;
        pos2.y.val = target->mappos.y.val;
        pos2.z.val = target->mappos.z.val;
        pos2.z.val += (target->clipbox_size_z >> 1);
        if (((shotst->model_flags & ShMF_StrengthBased) != 0) && ((shotst->model_flags & ShMF_ReboundImmune) != 0) && (target->class_id != TCls_Door))
        {
          flag1 = true;
          pos1.z.val = pos2.z.val;
        }
        angle_xy = get_angle_xy_to(&pos1, &pos2);
        angle_yz = get_angle_yz_to(&pos1, &pos2);
    }
    // Compute shot damage
    damage = shotst->damage;
    if (shotst->fixed_damage == 0)
    {
        if ((shotst->model_flags & ShMF_StrengthBased) != 0)
        {
            damage = calculate_melee_damage(firing);
        }
        else
        {
            damage = calculate_shot_damage(firing, shot_model);
        }
    }
    if ((shotst->model_flags & ShMF_Disarming) && thing_is_deployed_trap(target))
    {
        hit_type = THit_TrapsAll;
    }
    struct Thing* shotng = NULL;
    long target_idx = 0;
    // Set target index for navigating shots
    if (!thing_is_invalid(target))
    {
        target_idx = target->index;
    }
    struct ComponentVector cvect;
    switch (shot_model)
    {
    case ShM_Lightning:
    case ShM_Drain:
        if ((thing_is_invalid(target)) || (get_2d_distance(&firing->mappos, &pos2) > shotst->max_range))
        {
            project_point_to_wall_on_angle(&pos1, &pos2, firing->move_angle_xy, firing->move_angle_z, 256, 20);
        }
        shotng = create_thing(&pos2, TCls_Shot, shot_model, firing->owner, -1);
        if (thing_is_invalid(shotng))
          return;
        if (shot_model == ShM_Drain)
          draw_lightning(&pos1, &pos2, 96, TngEffElm_RedDot);
        else
          draw_lightning(&pos1, &pos2, 96, TngEffElm_ElectricBall3);
        shotng->health = shotst->health;
        shotng->shot.damage = damage;
        shotng->parent_idx = firing->index;
        break;
    case ShM_FlameBreathe:
        if ((thing_is_invalid(target)) || (get_2d_distance(&firing->mappos, &pos2) > shotst->max_range))
          project_point_to_wall_on_angle(&pos1, &pos2, firing->move_angle_xy, firing->move_angle_z, 256, 4);
        shotng = create_thing(&pos2, TCls_Shot, shot_model, firing->owner, -1);
        if (thing_is_invalid(shotng))
          return;
        draw_flame_breath(&pos1, &pos2, 96, 2);
        shotng->health = shotst->health;
        shotng->shot.damage = damage;
        shotng->parent_idx = firing->index;
        break;
    case ShM_Hail_storm:
    {
        long i;
        if (map_is_solid_at_height(pos1.x.stl.num, pos1.y.stl.num, pos1.z.val, (pos1.z.val + shotst->size_z)))
        {
            pos1.x.val = firing->mappos.x.val;
            pos1.y.val = firing->mappos.y.val;
        }
        for (i = 0; i < 32; i++)
        {
            tmptng = create_thing(&pos1, TCls_Shot, shot_model, firing->owner, -1);
            if (thing_is_invalid(tmptng))
              break;
            shotng = tmptng;
            shotng->shot.hit_type = hit_type;
            shotng->move_angle_xy = (angle_xy + CREATURE_RANDOM(firing, 101) - 50) & LbFPMath_AngleMask;
            shotng->move_angle_z = (angle_yz + CREATURE_RANDOM(firing, 101) - 50) & LbFPMath_AngleMask;
            angles_to_vector(shotng->move_angle_xy, shotng->move_angle_z, shotst->speed, &cvect);
            shotng->veloc_push_add.x.val += cvect.x;
            shotng->veloc_push_add.y.val += cvect.y;
            shotng->veloc_push_add.z.val += cvect.z;
            shotng->state_flags |= TF1_PushAdd;
            shotng->shot.damage = damage;
            shotng->health = shotst->health;
            shotng->parent_idx = firing->index;
        }
        break;
    }
    default:
        if (map_is_solid_at_height(pos1.x.stl.num, pos1.y.stl.num, pos1.z.val, (pos1.z.val + shotst->size_z)))
        {
            pos1.x.val = firing->mappos.x.val;
            pos1.y.val = firing->mappos.y.val;
        }
        shotng = create_thing(&pos1, TCls_Shot, shot_model, firing->owner, -1);
        if (thing_is_invalid(shotng))
            return;
        shotng->move_angle_xy = angle_xy;
        shotng->move_angle_z = angle_yz;
        angles_to_vector(shotng->move_angle_xy, shotng->move_angle_z, shotst->speed, &cvect);
        shotng->veloc_push_add.x.val += cvect.x;
        shotng->veloc_push_add.y.val += cvect.y;
        shotng->veloc_push_add.z.val += cvect.z;
        shotng->state_flags |= TF1_PushAdd;
        shotng->shot.damage = damage;
        shotng->health = shotst->health;
        shotng->parent_idx = firing->index;
        shotng->shot.target_idx = target_idx;
        shotng->shot.dexterity = dexterity;
            if (shot_model == ShM_Lizard)
            {
                if (!thing_is_invalid(target))
                {
                    long range = 2200 - (dexterity * 19);
                    range = range < 1 ? 1 : range;
                    long rnd = (CREATURE_RANDOM(firing, 2 * range) - range);
                    rnd = rnd < (range / 3) && rnd > 0 ? (CREATURE_RANDOM(firing, range / 2) + (range / 2)) + 200 : rnd + 200;
                    rnd = rnd > -(range / 3) && rnd < 0 ? -(CREATURE_RANDOM(firing, range / 3) + (range / 3)) : rnd;
                    long x = move_coord_with_angle_x(target->mappos.x.val, rnd, angle_xy);
                    long y = move_coord_with_angle_y(target->mappos.y.val, rnd, angle_xy);
                    int posint = y / gameadd.crtr_conf.sprite_size;
                    shotng->shot_lizard.x = x;
                    shotng->shot_lizard.posint = posint;
                    shotng->shot_lizard2.range = range / 10;
                }
            }
        break;
    }
    if (!thing_is_invalid(shotng))
    {
#if (BFDEBUG_LEVEL > 0)
      damage = shotng->shot.damage;
      // Special debug code that shows amount of damage the shot will make
      if ((start_params.debug_flags & DFlg_ShotsDamage) != 0)
          create_price_effect(&pos1, my_player_number, damage);
      if ((damage < 0) || (damage > 2000))
      {
        WARNLOG("Shot of type %d carries %d damage",(int)shot_model,(int)damage);
      }
#endif
      shotng->shot.hit_type = hit_type;
      if (shotst->firing_sound > 0)
      {
        thing_play_sample(firing, shotst->firing_sound + UNSYNC_RANDOM(shotst->firing_sound_variants),
            100, 0, 3, 0, 3, FULL_LOUDNESS);
      }
      if (shotst->shot_sound > 0)
      {
        thing_play_sample(shotng, shotst->shot_sound, NORMAL_PITCH, 0, 3, 0, shotst->sound_priority, FULL_LOUDNESS);
      }
      set_flag_byte(&shotng->movement_flags,TMvF_Unknown10,flag1);
    }
}

void set_creature_level(struct Thing *thing, long nlvl)
{
    struct CreatureStats* crstat = creature_stats_get_from_thing(thing);
    struct CreatureControl* cctrl = creature_control_get_from_thing(thing);
    if (creature_control_invalid(cctrl))
    {
        ERRORLOG("Creature has no control");
        return;
    }
    if (nlvl > CREATURE_MAX_LEVEL-1) {
        ERRORLOG("Level %d too high, bounding",(int)nlvl);
        nlvl = CREATURE_MAX_LEVEL-1;
    }
    if (nlvl < 0) {
        ERRORLOG("Level %d too low, bounding",(int)nlvl);
        nlvl = 0;
    }
    long old_max_health = compute_creature_max_health(crstat->health, cctrl->explevel);
    if (old_max_health < 1)
        old_max_health = 1;
    cctrl->explevel = nlvl;
    long max_health = compute_creature_max_health(crstat->health, cctrl->explevel);
    cctrl->max_health = max_health;
    set_creature_size_stuff(thing);
    if (old_max_health > 0)
        thing->health = saturate_set_signed( (thing->health*max_health)/old_max_health, 16);
    else
        thing->health = -1;
    creature_increase_available_instances(thing);
    add_creature_score_to_owner(thing);
}

void init_creature_level(struct Thing *thing, long nlev)
{
    struct CreatureControl* cctrl = creature_control_get_from_thing(thing);
    if (creature_control_invalid(cctrl))
    {
        ERRORLOG("Creature has no control");
        return;
    }
    set_creature_level(thing, nlev);
    thing->health = cctrl->max_health;
}

/** Retrieves speed of a creature.
 *
 * @param thing
 * @return
 */
long get_creature_speed(const struct Thing *thing)
{
    struct CreatureControl* cctrl = creature_control_get_from_thing(thing);
    if (creature_control_invalid(cctrl))
        return 0;
    long speed = cctrl->max_speed;
    if (speed < 0)
        speed = 0;
    if (speed > MAX_VELOCITY)
        speed = MAX_VELOCITY;
    return speed;
}

short get_creature_eye_height(const struct Thing *creatng)
{
    int base_height;
    if (creature_affected_by_spell(creatng, SplK_Chicken))
    {
        base_height = 100;
    }
    else
    {
        struct CreatureStats* crstat = creature_stats_get_from_thing(creatng);
        base_height = crstat->base_eye_height;
    }

    struct CreatureControl* cctrl = creature_control_get_from_thing(creatng);
    return (base_height + (base_height * gameadd.crtr_conf.exp.size_increase_on_exp * cctrl->explevel) / 100);
}

ThingIndex get_human_controlled_creature_target(struct Thing *thing, long primary_target)
{
    ThingIndex index = 0;
    struct Thing *i;
    long angle_xy_to;
    long angle_difference;
    int smallest_angle_diff = INT_MAX;
    static const int range = 20;
    static const int max_hit_angle = 39;
    MapSubtlCoord stl_x = thing->mappos.x.stl.num;
    MapSubtlCoord stl_x_lower = stl_x - range;
    MapSubtlCoord stl_x_upper = stl_x + range;
    if ((stl_x - range) < 0)
        stl_x_lower = 0;
    if (stl_x_upper > gameadd.map_subtiles_x)
        stl_x_upper = gameadd.map_subtiles_x;
    MapSubtlCoord stl_y = thing->mappos.y.stl.num;
    MapSubtlCoord stl_y_lower = stl_y - range;
    MapSubtlCoord stl_y_upper = stl_y + range;
    if (stl_y + range > gameadd.map_subtiles_y)
        stl_y_upper = gameadd.map_subtiles_y;
    if (stl_y_lower < 0)
        stl_y_lower = 0;

    if (stl_y_upper < stl_y_lower)
    {
        return 0;
    }
    if (stl_y_upper >= stl_y_lower)
    {
        for (MapSubtlDelta y_step = ((stl_y_upper - stl_y_lower) + 1); y_step > 0; y_step--)
        {
            MapSubtlCoord x = stl_x_lower;
            if (x <= stl_x_upper)
            {
                for (MapSubtlDelta x_step = ((stl_x_upper - stl_x_lower) + 1); x_step > 0; x_step--)
                {
                    struct Map *mapblk = get_map_block_at(x, stl_y_lower);
                    for (i = thing_get(get_mapwho_thing_index(mapblk));
                         !thing_is_invalid(i);
                         i = thing_get(i->next_on_mapblk))
                    {
                        if (i != thing)
                        {
                            TbBool is_valid_target;
                            switch (primary_target)
                            {
                                case 1:
                                    is_valid_target = ((thing_is_creature(i) && !creature_is_being_unconscious(i)) || thing_is_dungeon_heart(i));
                                    break;
                                case 2:
                                    is_valid_target = (thing_is_creature(i) && !creature_is_being_unconscious(i));
                                    break;
                                case 3:
                                    is_valid_target = (((thing_is_creature(i) && !creature_is_being_unconscious(i)) || thing_is_dungeon_heart(i)) && i->owner != thing->owner);
                                    break;
                                case 4:
                                    is_valid_target = ((thing_is_creature(i) && !creature_is_being_unconscious(i)) && i->owner != thing->owner);
                                    break;
                                case 5:
                                    is_valid_target = (((thing_is_creature(i) && !creature_is_being_unconscious(i)) || thing_is_dungeon_heart(i)) && i->owner == thing->owner);
                                    break;
                                case 6:
                                    is_valid_target = ((thing_is_creature(i) && !creature_is_being_unconscious(i)) && i->owner == thing->owner);
                                    break;
                                case 7:
                                    is_valid_target = ((thing_is_creature(i) && !creature_is_being_unconscious(i)) || thing_is_dungeon_heart(i) || thing_is_deployed_trap(i));
                                    break;
                                case 8:
                                    is_valid_target = true;
                                    break;
                                default:
                                    ERRORLOG("Illegal primary target type for shot: %d", (int)primary_target);
                                    is_valid_target = false;
                                    break;
                            }
                            if (is_valid_target)
                            {
                                angle_xy_to = get_angle_xy_to(&thing->mappos, &i->mappos);
                                angle_difference = get_angle_difference(angle_xy_to, thing->move_angle_xy);
                                if (angle_difference >= max_hit_angle || !creature_can_see_thing(thing, i))
                                    angle_difference = LONG_MAX;
                                if (smallest_angle_diff > angle_difference)
                                {
                                    smallest_angle_diff = angle_difference;
                                    index = i->index;
                                }
                            }
                        }
                    }
                    x++;
                }
            }
            stl_y_lower++;
        }
    }
    return index;
}

long creature_instance_has_reset(const struct Thing *thing, long inst_idx)
{
    long ritime;
    const struct CreatureControl* cctrl = creature_control_get_from_thing(thing);
    const struct InstanceInfo* inst_inf = creature_instance_info_get(inst_idx);
    long delta = (long)game.play_gameturn - (long)cctrl->instance_use_turn[inst_idx];
    if ((thing->alloc_flags & TAlF_IsControlled) != 0)
    {
        ritime = inst_inf->fp_reset_time + cctrl->inst_total_turns - cctrl->inst_action_turns;
    } else
    {
        ritime = inst_inf->reset_time + cctrl->inst_total_turns - cctrl->inst_action_turns;
    }
    return (delta >= ritime);
}

/**
 * Gives times a creature spends on an instance, including spell modifiers.
 * @param thing The creature thing.
 * @param inst_idx Instance for which times will be computed.
 * @param ritime Returns instance duration turns.
 * @param raitime Returns instance turn on which action function is executed.
 */
void get_creature_instance_times(const struct Thing *thing, long inst_idx, long *ritime, long *raitime)
{
    long itime;
    long aitime;
    struct InstanceInfo* inst_inf = creature_instance_info_get(inst_idx);
    if ((thing->alloc_flags & TAlF_IsControlled) != 0)
    {
        itime = inst_inf->fp_time;
        aitime = inst_inf->fp_action_time;
    } else
    {
        itime = inst_inf->time;
        aitime = inst_inf->action_time;
    }
    if (creature_affected_by_spell(thing, SplK_Slow))
    {
        aitime *= 2;
        itime *= 2;
    }
    if (creature_affected_by_spell(thing, SplK_Speed))
    {
        aitime /= 2;
        itime /= 2;
    } else
    if (creature_affected_by_slap(thing))
    {
        aitime = 3 * aitime / 4;
        itime = 3 * itime / 4;
    } else
    if (!is_neutral_thing(thing))
    {
        if (player_uses_power_obey(thing->owner))
        {
            aitime -= aitime / 4;
            itime -= itime / 4;
        }
    }
    if (aitime <= 1)
        aitime = 1;
    if (itime <= 1)
        itime = 1;
    *ritime = itime;
    *raitime = aitime;
}

void set_creature_instance(struct Thing *thing, CrInstance inst_idx, long targtng_idx, const struct Coord3d *pos)
{
    long i;
    if (inst_idx == 0)
        return;
    struct CreatureControl* cctrl = creature_control_get_from_thing(thing);
    struct InstanceInfo* inst_inf = creature_instance_info_get(inst_idx);
    if (creature_instance_info_invalid(inst_inf) || (inst_inf->time == -1))
    {
        ERRORLOG("Cannot set negative instance %d to %s index %d",(int)inst_idx,thing_model_name(thing),(int)thing->index);
        return;
    }
    if (inst_inf->force_visibility > 0)
    {
        i = cctrl->force_visible;
        if (i <= inst_inf->force_visibility)
          i = inst_inf->force_visibility;
        cctrl->force_visible = i;
    }
    long itime;
    long aitime;
    get_creature_instance_times(thing, inst_idx, &itime, &aitime);
    if ((cctrl->instance_id != CrInst_NULL) && (cctrl->instance_id == inst_idx))
    {
        if ((inst_inf->flags & InstPF_RepeatTrigger) != 0)
        {
            cctrl->inst_repeat = 1;
            return;
        }
    }
    cctrl->instance_id = inst_idx;
    cctrl->targtng_idx = targtng_idx;
    cctrl->inst_turn = 0;
    cctrl->inst_total_turns = itime;
    cctrl->inst_action_turns = aitime;
    i = get_creature_model_graphics(thing->model,inst_inf->graphics_idx);
    cctrl->instance_anim_step_turns = get_lifespan_of_animation(i, 1) / itime;
    if (pos != NULL)
    {
        cctrl->targtstl_x = coord_subtile(pos->x.val);
        cctrl->targtstl_y = coord_subtile(pos->y.val);
    } else
    {
        cctrl->targtstl_x = 0;
        cctrl->targtstl_y = 0;
    }
}

unsigned short find_next_annoyed_creature(PlayerNumber plyr_idx, unsigned short current_annoyed_creature_idx)
{
    struct Thing *current_annoyed_creature = thing_get(current_annoyed_creature_idx);
    struct Thing **current_ptr = &current_annoyed_creature;
    struct Dungeon *dungeon = get_dungeon(plyr_idx);
    struct Thing *creatng;
    struct CreatureControl* cctrl;

    if ((current_annoyed_creature->alloc_flags & TAlF_Exists) == 0 ||
         !thing_is_creature(current_annoyed_creature) ||
         (current_annoyed_creature->alloc_flags & TAlF_IsInLimbo) != 0 ||
         (current_annoyed_creature->state_flags & TAlF_IsInMapWho) != 0 ||
         current_annoyed_creature->active_state == CrSt_CreatureUnconscious)
    {
        creatng = thing_get(dungeon->creatr_list_start);
        if (thing_is_invalid(creatng))
        {
            dungeon->zoom_annoyed_creature_idx = 0;
        }
        else
        {
            while (!anger_is_creature_angry(creatng))
            {
                cctrl = creature_control_get_from_thing(creatng);
                creatng = thing_get(cctrl->players_next_creature_idx);
                if (thing_is_invalid(creatng))
                {
                    dungeon->zoom_annoyed_creature_idx = 0;
                    return 0;
                }
            }
            dungeon->zoom_annoyed_creature_idx = creatng->index;
            return creatng->index;
        }
    }
    else
    {
        cctrl = creature_control_get_from_thing(thing_get(dungeon->zoom_annoyed_creature_idx));
        creatng = thing_get(cctrl->players_next_creature_idx);

        if ((creatng->alloc_flags & TAlF_Exists) &&
            thing_is_creature(creatng) &&
            (creatng->alloc_flags & TAlF_IsInLimbo) == 0 &&
            (creatng->state_flags & TAlF_IsInMapWho) == 0 &&
            creatng->active_state != CrSt_CreatureUnconscious &&
            !thing_is_invalid(creatng))
        {
            TbBool found = true;
            while (!anger_is_creature_angry(creatng) || (creatng->alloc_flags & TAlF_Exists) == 0 || !thing_is_creature(creatng) ||
                   (creatng->alloc_flags & TAlF_IsInLimbo) != 0 || (creatng->state_flags & TAlF_IsInMapWho) != 0 || creatng->active_state == CrSt_CreatureUnconscious)
            {
                cctrl = creature_control_get_from_thing(creatng);
                creatng =thing_get(cctrl->players_next_creature_idx);
                if ( thing_is_invalid(creatng))
                {
                    found = false;
                    break;
                }
            }
            if (found)
            {
                dungeon->zoom_annoyed_creature_idx = creatng->index;
                return creatng->index;
            }
        }
        creatng = thing_get(dungeon->creatr_list_start);
        if (*current_ptr != creatng)
        {
            while (!thing_is_invalid(creatng))
            {
                if (anger_is_creature_angry(creatng) &&
                    (creatng->alloc_flags & TAlF_Exists) != 0 &&
                    thing_is_creature(creatng) &&
                    (creatng->alloc_flags & TAlF_IsInLimbo) == 0 &&
                    (creatng->state_flags & TAlF_IsInMapWho) == 0 &&
                    creatng->active_state != CrSt_CreatureUnconscious)
                {
                    dungeon->zoom_annoyed_creature_idx = creatng->index;
                    return creatng->index;
                }
                cctrl = creature_control_get_from_thing(creatng);
                creatng = thing_get(cctrl->players_next_creature_idx);
                if (*current_ptr == creatng)
                    return dungeon->zoom_annoyed_creature_idx;
            }
        }
        return dungeon->zoom_annoyed_creature_idx;
    }
    return 0;
}

void draw_creature_view(struct Thing *thing)
{
  // If no eye lens required - just draw on the screen, directly
  struct PlayerInfo* player = get_my_player();
  if (((game.flags_cd & MFlg_EyeLensReady) == 0) || (eye_lens_memory == NULL) || (game.numfield_1B == 0))
  {
      engine(player,&player->cameras[CamIV_FirstPerson]);
      return;
  }
  // So there is an eye lens - we have to put a buffer in place of screen,
  // draw on that buffer, an then copy it to screen applying lens effect.
  unsigned char* scrmem = eye_lens_spare_screen_memory;
  // Store previous graphics settings
  unsigned char* wscr_cp = lbDisplay.WScreen;
  TbGraphicsWindow grwnd;
  LbScreenStoreGraphicsWindow(&grwnd);
  // Prepare new settings
  LbMemorySet(scrmem, 0, eye_lens_width*eye_lens_height*sizeof(TbPixel));
  lbDisplay.WScreen = scrmem;
  lbDisplay.GraphicsScreenHeight = eye_lens_height;
  lbDisplay.GraphicsScreenWidth = eye_lens_width;
  LbScreenSetGraphicsWindow(0, 0, MyScreenWidth/pixel_size, MyScreenHeight/pixel_size);
  // Draw on our buffer
  setup_engine_window(0, 0, MyScreenWidth, MyScreenHeight);
  engine(player,&player->cameras[CamIV_FirstPerson]);
  // Restore original graphics settings
  lbDisplay.WScreen = wscr_cp;
  LbScreenLoadGraphicsWindow(&grwnd);
  // Draw the buffer on real screen
  setup_engine_window(0, 0, MyScreenWidth, MyScreenHeight);
  draw_lens_effect(lbDisplay.WScreen, lbDisplay.GraphicsScreenWidth, scrmem, eye_lens_width,
      MyScreenWidth/pixel_size, MyScreenHeight/pixel_size, game.numfield_1B);
}

struct Thing *get_creature_near_for_controlling(PlayerNumber plyr_idx, MapCoord x, MapCoord y)
{
    MapCoordDelta nearest_distance = LONG_MAX;
    struct Thing *nearest_thing = INVALID_THING;

    for (long k = 0; k < AROUND_TILES_COUNT; k++)
    {

        MapSubtlCoord stl_x = coord_subtile(x) + around[k].delta_x;
        MapSubtlCoord stl_y = coord_subtile(y) + around[k].delta_y;
        struct Map* mapblk = get_map_block_at(stl_x, stl_y);
        unsigned long j = 0;
        for (int i = get_mapwho_thing_index(mapblk); i != 0;)
        {
            struct Thing* thing = thing_get(i);
            i = thing->next_on_mapblk;


            if (can_cast_spell(plyr_idx,PwrK_POSSESS,stl_x,stl_y,thing,CastChk_Default ))
            {
                MapCoordDelta distance = get_2d_box_distance_xy(thing->mappos.x.val, thing->mappos.y.val, x, y);
                if (distance < nearest_distance)
                {
                    nearest_distance = distance;
                    nearest_thing = thing;
                }
            }

            j++;
            if (j > THINGS_COUNT)
            {
                ERRORLOG("Infinite loop detected when sweeping things list");
                break_mapwho_infinite_chain(mapblk);
                break;
            }
        }
    }
    return nearest_thing;
}

/**
 * Puts a creature as first in a list of owning player creatures.
 *
 * This function is called at map loading, during creature creation; this means it cannot use get_players_num_dungeon().
 *
 * @param thing The creature thing.
 */
void set_first_creature(struct Thing *creatng)
{
    struct CreatureControl* cctrl = creature_control_get_from_thing(creatng);

    if ((creatng->alloc_flags & TAlF_InDungeonList) != 0) {
        ERRORLOG("Thing already in Peter list");
        return;
    }

    SYNCDBG(16,"Starting for %s index %d owner %d",thing_model_name(creatng),(int)creatng->index,(int)creatng->owner);

    if (is_neutral_thing(creatng))
    {
        if (game.nodungeon_creatr_list_start > 0)
        {
            struct Thing* prevtng = thing_get(game.nodungeon_creatr_list_start);
            struct CreatureControl* prevctrl = creature_control_get_from_thing(prevtng);
            prevctrl->players_prev_creature_idx = creatng->index;
            cctrl->players_next_creature_idx = game.nodungeon_creatr_list_start;
            cctrl->players_prev_creature_idx = 0;
            game.nodungeon_creatr_list_start = creatng->index;
        } else
        {
            cctrl->players_next_creature_idx = 0;
            cctrl->players_prev_creature_idx = 0;
            game.nodungeon_creatr_list_start = creatng->index;
        }
        creatng->alloc_flags |= TAlF_InDungeonList;
    } else
    if (!creature_is_for_dungeon_diggers_list(creatng))
    {
        struct Dungeon* dungeon = get_dungeon(creatng->owner);
        if (dungeon->creatr_list_start > 0)
        {
            struct Thing* prevtng = thing_get(dungeon->creatr_list_start);
            struct CreatureControl* prevctrl = creature_control_get_from_thing(prevtng);
            prevctrl->players_prev_creature_idx = creatng->index;
            cctrl->players_next_creature_idx = dungeon->creatr_list_start;
            cctrl->players_prev_creature_idx = 0;
            dungeon->creatr_list_start = creatng->index;
        } else
        {
            cctrl->players_next_creature_idx = 0;
            cctrl->players_prev_creature_idx = 0;
            dungeon->creatr_list_start = creatng->index;
        }
        if ((cctrl->flgfield_2 & TF2_Spectator) == 0)
        {
            dungeon->num_active_creatrs++;
            dungeon->owned_creatures_of_model[creatng->model]++;
        }
        creatng->alloc_flags |= TAlF_InDungeonList;
    }
    else
    {
        struct Dungeon* dungeon = get_dungeon(creatng->owner);
        if (dungeon->digger_list_start > 0)
        {
            struct Thing* prevtng = thing_get(dungeon->digger_list_start);
            struct CreatureControl* prevctrl = creature_control_get_from_thing(prevtng);
            prevctrl->players_prev_creature_idx = creatng->index;
            cctrl->players_next_creature_idx = dungeon->digger_list_start;
            cctrl->players_prev_creature_idx = 0;
            dungeon->digger_list_start = creatng->index;
        }
        else
        {
            cctrl->players_next_creature_idx = 0;
            cctrl->players_prev_creature_idx = 0;
            dungeon->digger_list_start = creatng->index;
        }
        dungeon->num_active_diggers++;
        dungeon->owned_creatures_of_model[creatng->model]++;
        creatng->alloc_flags |= TAlF_InDungeonList;
    }
}

void remove_first_creature(struct Thing *creatng)
{
    struct Dungeon *dungeon;
    struct CreatureControl *secctrl;
    struct Thing *sectng;
    struct CreatureControl* cctrl = creature_control_get_from_thing(creatng);
    if ((creatng->alloc_flags & TAlF_InDungeonList) == 0)
    {
        ERRORLOG("The %s index %d is not in Peter list",thing_model_name(creatng),(int)creatng->index);
        return;
    }
    if (is_neutral_thing(creatng))
    {
      sectng = thing_get(cctrl->players_prev_creature_idx);
      if (!thing_is_invalid(sectng)) {
          secctrl = creature_control_get_from_thing(sectng);
          secctrl->players_next_creature_idx = cctrl->players_next_creature_idx;
      } else {
          game.nodungeon_creatr_list_start = cctrl->players_next_creature_idx;
      }
      sectng = thing_get(cctrl->players_next_creature_idx);
      if (!thing_is_invalid(sectng)) {
          secctrl = creature_control_get_from_thing(sectng);
          secctrl->players_prev_creature_idx = cctrl->players_prev_creature_idx;
      }
    } else
    if (creature_is_for_dungeon_diggers_list(creatng))
    {
        dungeon = get_dungeon(creatng->owner);
        sectng = thing_get(cctrl->players_prev_creature_idx);
        if (!thing_is_invalid(sectng)) {
            secctrl = creature_control_get_from_thing(sectng);
            secctrl->players_next_creature_idx = cctrl->players_next_creature_idx;
        } else {
            dungeon->digger_list_start = cctrl->players_next_creature_idx;
        }
        sectng = thing_get(cctrl->players_next_creature_idx);
        if (!thing_is_invalid(sectng)) {
            secctrl = creature_control_get_from_thing(sectng);
            secctrl->players_prev_creature_idx = cctrl->players_prev_creature_idx;
        }
        if ((cctrl->flgfield_2 & TF2_Spectator) == 0)
        {
            dungeon->num_active_diggers--;
            dungeon->owned_creatures_of_model[creatng->model]--;
        }
    } else
    {
        dungeon = get_dungeon(creatng->owner);
        sectng = thing_get(cctrl->players_prev_creature_idx);
        if (!thing_is_invalid(sectng)) {
            secctrl = creature_control_get_from_thing(sectng);
            secctrl->players_next_creature_idx = cctrl->players_next_creature_idx;
        } else {
            dungeon->creatr_list_start = cctrl->players_next_creature_idx;
        }
        sectng = thing_get(cctrl->players_next_creature_idx);
        if (!thing_is_invalid(sectng)) {
            secctrl = creature_control_get_from_thing(sectng);
            secctrl->players_prev_creature_idx = cctrl->players_prev_creature_idx;
        }
        if ((cctrl->flgfield_2 & TF2_Spectator) == 0)
        {
            dungeon->num_active_creatrs--;
            dungeon->owned_creatures_of_model[creatng->model]--;
        }
    }
    cctrl->players_prev_creature_idx = 0;
    cctrl->players_next_creature_idx = 0;
    creatng->alloc_flags &= ~TAlF_InDungeonList;
}

TbBool thing_is_creature(const struct Thing *thing)
{
  if (thing_is_invalid(thing))
    return false;
  if (thing->class_id != TCls_Creature)
    return false;
  return true;
}

TbBool thing_is_dead_creature(const struct Thing *thing)
{
  if (thing_is_invalid(thing))
    return false;
  if (thing->class_id != TCls_DeadCreature)
    return false;
  return true;
}

/** Returns if a thing is special digger creature.
 *
 * @param thing The thing to be checked.
 * @return True if the thing is creature and special digger, false otherwise.
 */
TbBool thing_is_creature_special_digger(const struct Thing *thing)
{
  if (thing_is_invalid(thing))
    return false;
  if (thing->class_id != TCls_Creature)
    return false;
  return ((get_creature_model_flags(thing) & CMF_IsSpecDigger) != 0);
}

void anger_set_creature_anger_all_types(struct Thing *thing, long new_value)
{
    if (creature_can_get_angry(thing))
    {
      for (AnnoyMotive anger_type = 1; anger_type < AngR_ListEnd; anger_type++ )
      {
        anger_set_creature_anger(thing, new_value, anger_type);
      }
    }
}

struct Room *get_creature_lair_room(const struct Thing *creatng)
{
    struct CreatureControl* cctrl = creature_control_get_from_thing(creatng);
    if (cctrl->lairtng_idx <= 0) {
        return INVALID_ROOM;
    }
    return room_get(cctrl->lair_room_id);
}

TbBool creature_has_lair_room(const struct Thing *creatng)
{
    struct Room* room = get_creature_lair_room(creatng);
    if (!room_is_invalid(room) && room_role_matches(room->kind,get_room_role_for_job(Job_TAKE_SLEEP))) {
        return true;
    }
    return false;
}

TbBool remove_creature_lair(struct Thing *thing)
{
    struct CreatureControl* cctrl = creature_control_get_from_thing(thing);
    if (cctrl->lairtng_idx <= 0) {
        return false;
    }
    struct Room* room = room_get(cctrl->lair_room_id);
    if (!room_is_invalid(room)) {
        creature_remove_lair_totem_from_room(thing, room);
        return true;
    } else {
        ERRORDBG(8,"The %s index %d has lair %d in non-existing room.",thing_model_name(thing),(int)thing->index,(int)cctrl->lairtng_idx);
        cctrl->lairtng_idx = 0;
    }
    return false;
}

void change_creature_owner(struct Thing *creatng, PlayerNumber nowner)
{
    struct Dungeon *dungeon;
    SYNCDBG(6,"Starting for %s, owner %d to %d",thing_model_name(creatng),(int)creatng->owner,(int)nowner);
    // Remove the creature from old owner
    if (creatng->light_id != 0) {
        light_delete_light(creatng->light_id);
        creatng->light_id = 0;
    }
    cleanup_creature_state_and_interactions(creatng);
    remove_creature_lair(creatng);
    if ((creatng->alloc_flags & TAlF_InDungeonList) != 0) {
        remove_first_creature(creatng);
    }
    if (!is_neutral_thing(creatng))
    {
        dungeon = get_dungeon(creatng->owner);
        dungeon->score -= get_creature_thing_score(creatng);
        if (anger_is_creature_angry(creatng))
            dungeon->creatures_annoyed--;
        remove_events_thing_is_attached_to(creatng);
    }
    // Add the creature to new owner
    creatng->owner = nowner;
    set_first_creature(creatng);
    set_start_state(creatng);
    if (!is_neutral_thing(creatng))
    {
        dungeon = get_dungeon(creatng->owner);
        dungeon->score += get_creature_thing_score(creatng);
        if ( anger_is_creature_angry(creatng) )
            dungeon->creatures_annoyed++;
    }
}

struct Thing *create_creature(struct Coord3d *pos, ThingModel model, PlayerNumber owner)
{
    struct CreatureStats* crstat = creature_stats_get(model);
    if (!i_can_allocate_free_thing_structure(FTAF_FreeEffectIfNoSlots))
    {
        ERRORDBG(3,"Cannot create %s for player %d. There are too many things allocated.",creature_code_name(model),(int)owner);
        erstat_inc(ESE_NoFreeThings);
        return INVALID_THING;
    }
    if (!i_can_allocate_free_control_structure())
    {
        ERRORDBG(3,"Cannot create %s for player %d. There are too many creatures allocated.",creature_code_name(model),(int)owner);
        erstat_inc(ESE_NoFreeCreatrs);
        return INVALID_THING;
    }
    struct Thing* crtng = allocate_free_thing_structure(FTAF_FreeEffectIfNoSlots);
    if (crtng->index == 0) {
        ERRORDBG(3,"Should be able to allocate %s for player %d, but failed.",creature_code_name(model),(int)owner);
        erstat_inc(ESE_NoFreeThings);
        return INVALID_THING;
    }
    struct CreatureControl* cctrl = allocate_free_control_structure();
    crtng->ccontrol_idx = cctrl->index;
    crtng->class_id = TCls_Creature;
    crtng->model = model;
    crtng->parent_idx = crtng->index;
    crtng->mappos.x.val = pos->x.val;
    crtng->mappos.y.val = pos->y.val;
    crtng->mappos.z.val = pos->z.val;
    crtng->clipbox_size_xy = crstat->size_xy;
    crtng->clipbox_size_z = crstat->size_z;
    crtng->solid_size_xy = crstat->thing_size_xy;
    crtng->solid_size_z = crstat->thing_size_z;
    crtng->fall_acceleration = 32;
    crtng->bounce_angle = 0;
    crtng->inertia_floor = 32;
    crtng->inertia_air = 8;
    crtng->movement_flags |= TMvF_Unknown08;
    crtng->owner = owner;
    crtng->move_angle_xy = 0;
    crtng->move_angle_z = 0;
    cctrl->max_speed = calculate_correct_creature_maxspeed(crtng);
    cctrl->shot_shift_x = creatures[model].shot_shift_x;
    cctrl->shot_shift_y = creatures[model].shot_shift_y;
    cctrl->shot_shift_z = creatures[model].shot_shift_z;
    long i = get_creature_anim(crtng, 0);
    set_thing_draw(crtng, i, 256, gameadd.crtr_conf.sprite_size, 0, 0, ODC_Default);
    cctrl->explevel = 1;
    crtng->health = crstat->health;
    cctrl->max_health = compute_creature_max_health(crstat->health,cctrl->explevel);
    crtng->owner = owner;
    crtng->mappos.x.val = pos->x.val;
    crtng->mappos.y.val = pos->y.val;
    crtng->mappos.z.val = pos->z.val;
    crtng->creation_turn = game.play_gameturn;
    cctrl->joining_age = 17 + CREATURE_RANDOM(crtng, 13);
    cctrl->blood_type = CREATURE_RANDOM(crtng, BLOOD_TYPES_COUNT);
    if (owner == game.hero_player_num)
    {
      cctrl->hero.sbyte_89 = -1;
      cctrl->hero.byte_8C = 1;
    }
    cctrl->flee_pos.x.val = crtng->mappos.x.val;
    cctrl->flee_pos.y.val = crtng->mappos.y.val;
    cctrl->flee_pos.z.val = crtng->mappos.z.val;
    cctrl->flee_pos.z.val = get_thing_height_at(crtng, pos);
    cctrl->fighting_player_idx = -1;
    if (crstat->flying) {
        crtng->movement_flags |= TMvF_Flying;
    }
    set_creature_level(crtng, 0);
    crtng->health = cctrl->max_health;
    add_thing_to_its_class_list(crtng);
    place_thing_in_mapwho(crtng);
    if (owner <= PLAYERS_COUNT)
      set_first_creature(crtng);
    set_start_state(crtng);
    add_creature_score_to_owner(crtng);
    cctrl->active_instance_id = creature_choose_first_available_instance(crtng);
    if (crstat->illuminated) {
        illuminate_creature(crtng);
    }
    return crtng;
}

TbBool creature_increase_level(struct Thing *thing)
{
  struct CreatureControl* cctrl = creature_control_get_from_thing(thing);
  if (creature_control_invalid(cctrl))
  {
      ERRORLOG("Invalid creature control; no action");
      return false;
  }
  struct Dungeon* dungeon = get_dungeon(thing->owner);
  if (dungeon->creature_max_level[thing->model] > cctrl->explevel)
  {
      struct CreatureStats* crstat = creature_stats_get_from_thing(thing);
      if ((cctrl->explevel < CREATURE_MAX_LEVEL-1) || (crstat->grow_up != 0))
      {
          cctrl->spell_flags |= CSAfF_ExpLevelUp;
          return true;
      }
  }
  return false;
}

TbBool creature_change_multiple_levels(struct Thing *thing, int count)
{
    struct CreatureControl* cctrl = creature_control_get_from_thing(thing);
    if (creature_control_invalid(cctrl))
    {
        ERRORLOG("Invalid creature control; no action");
        return false;
    }
    struct Dungeon* dungeon = get_dungeon(thing->owner);
    int k = 0;
    if (count > 0)
    {
        for (int i = 0; i < count; i++)
        {
            if (dungeon->creature_max_level[thing->model] > cctrl->explevel)
            {
                struct CreatureStats* crstat = creature_stats_get_from_thing(thing);
                if ((cctrl->explevel < CREATURE_MAX_LEVEL - 1) || (crstat->grow_up != 0))
                {
                    cctrl->spell_flags |= CSAfF_ExpLevelUp;
                    update_creature_levels(thing);
                    k++;
                }
            }
        }
        if (k != 0)
        {
            return true;
        }
        return false;
    }
    else
    {
        remove_creature_score_from_owner(thing);
        if (cctrl->explevel < abs(count))
        {
            set_creature_level(thing, 0);
        }
        else
        {
            set_creature_level(thing, cctrl->explevel + count);
        }
        return true;
    }
}

/**
 * Creates creature of random evil kind, and with random experience level.
 * @param x
 * @param y
 * @param owner
 * @param max_lv
 * @return
 */
TbBool create_random_evil_creature(MapCoord x, MapCoord y, PlayerNumber owner, CrtrExpLevel max_lv)
{
    ThingModel crmodel;
    while (1) {
        crmodel = GAME_RANDOM(gameadd.crtr_conf.model_count) + 1;
        // Accept only evil creatures
        struct CreatureModelConfig* crconf = &gameadd.crtr_conf.model[crmodel];
        if ((crconf->model_flags & CMF_IsSpectator) != 0) {
            continue;
        }
        if ((crconf->model_flags & CMF_IsEvil) != 0) {
            break;
        }
    }
    struct Coord3d pos;
    pos.x.val = x;
    pos.y.val = y;
    pos.z.val = 0;
    struct Thing* thing = create_creature(&pos, crmodel, owner);
    if (thing_is_invalid(thing))
    {
        ERRORLOG("Cannot create evil creature %s at (%ld,%ld)",creature_code_name(crmodel),x,y);
        return false;
    }
    pos.z.val = get_thing_height_at(thing, &pos);
    if (thing_in_wall_at(thing, &pos))
    {
        delete_thing_structure(thing, 0);
        ERRORLOG("Evil creature %s at (%ld,%ld) deleted because is in wall",creature_code_name(crmodel),x,y);
        return false;
    }
    thing->mappos.x.val = pos.x.val;
    thing->mappos.y.val = pos.y.val;
    thing->mappos.z.val = pos.z.val;
    remove_first_creature(thing);
    set_first_creature(thing);
    set_start_state(thing);
    CrtrExpLevel lv = GAME_RANDOM(max_lv);
    set_creature_level(thing, lv);
    return true;
}

/**
 * Creates creature of random hero kind, and with random experience level.
 * @param x
 * @param y
 * @param owner
 * @param max_lv
 * @return
 */
TbBool create_random_hero_creature(MapCoord x, MapCoord y, PlayerNumber owner, CrtrExpLevel max_lv)
{
  ThingModel crmodel;
  while (1) {
      crmodel = GAME_RANDOM(gameadd.crtr_conf.model_count) + 1;

      // model_count is always one higher than the last available index for creature models
      // This will allow more creature models to be added, but still catch the out-of-bounds model number.
      if (crmodel >= gameadd.crtr_conf.model_count) {
          // try again
          continue;
      }

      // Accept only evil creatures
      struct CreatureModelConfig* crconf = &gameadd.crtr_conf.model[crmodel];
      if ((crconf->model_flags & CMF_IsSpectator) != 0) {
          continue;
      }

      if ((crconf->model_flags & CMF_IsEvil) == 0) {
          //JUSTMSG("*** CREATURE MODEL NUMBER %d", (unsigned char)crmodel);
          break;
      }
  }
  struct Coord3d pos;
  pos.x.val = x;
  pos.y.val = y;
  pos.z.val = 0;
  struct Thing* thing = create_creature(&pos, crmodel, owner);
  if (thing_is_invalid(thing))
  {
      ERRORLOG("Cannot create player %d hero %s at (%ld,%ld)",(int)owner,creature_code_name(crmodel),x,y);
      return false;
  }
  pos.z.val = get_thing_height_at(thing, &pos);
  if (thing_in_wall_at(thing, &pos))
  {
      delete_thing_structure(thing, 0);
      ERRORLOG("Hero %s at (%ld,%ld) deleted because is in wall",creature_code_name(crmodel),x,y);
      return false;
  }
  thing->mappos.x.val = pos.x.val;
  thing->mappos.y.val = pos.y.val;
  thing->mappos.z.val = pos.z.val;
  remove_first_creature(thing);
  set_first_creature(thing);
//  set_start_state(thing); - simplified to the following two commands
  CrtrExpLevel lv = GAME_RANDOM(max_lv);
  set_creature_level(thing, lv);
  return true;
}

/**
 * Creates a special digger specific to given player and owned by that player.
 * @param x
 * @param y
 * @param owner
 * @return
 */
struct Thing *create_owned_special_digger(MapCoord x, MapCoord y, PlayerNumber owner)
{
    ThingModel crmodel = get_players_special_digger_model(owner);
    struct Coord3d pos;
    pos.x.val = x;
    pos.y.val = y;
    pos.z.val = 0;
    struct Thing* thing = create_creature(&pos, crmodel, owner);
    if (thing_is_invalid(thing))
    {
        ERRORLOG("Cannot create creature %s at (%ld,%ld)",creature_code_name(crmodel),x,y);
        return INVALID_THING;
    }
    pos.z.val = get_thing_height_at(thing, &pos);
    if (thing_in_wall_at(thing, &pos))
    {
        delete_thing_structure(thing, 0);
        ERRORLOG("Creature %s at (%ld,%ld) deleted because is in wall",creature_code_name(crmodel),x,y);
        return INVALID_THING;
    }
    thing->mappos.x.val = pos.x.val;
    thing->mappos.y.val = pos.y.val;
    thing->mappos.z.val = pos.z.val;
    remove_first_creature(thing);
    set_first_creature(thing);
    return thing;
}

/**
 * Filter function for selecting creature which is fighting and is not affected by a specific spell.
 * A specific thing can be selected either by class, model and owner.
 *
 * @param thing Creature thing to be filtered.
 * @param param Struct with specific thing which is dragged.
 * @param maximizer Previous max value.
 * @return If returned value is greater than maximizer, then the filtering result should be updated.
 */
long player_list_creature_filter_in_fight_and_not_affected_by_spell(const struct Thing *thing, MaxTngFilterParam param, long maximizer)
{
    struct CreatureControl* cctrl = creature_control_get_from_thing(thing);
    if ((cctrl->combat_flags != 0) && !creature_is_being_unconscious(thing))
    {
        if ((param->plyr_idx >= 0) && (thing->owner != param->plyr_idx))
            return -1;
        if (!thing_matches_model(thing, param->model_id))
            return -1;
        if ((param->class_id > 0) && (thing->class_id != param->class_id))
            return -1;
        if ((param->num1 != PwrK_None) && thing_affected_by_spell(thing, param->num1))
            return -1;
        return get_creature_thing_score(thing);
    }
    // If conditions are not met, return -1 to be sure thing will not be returned.
    return -1;
}

/**
 * Filter function for selecting creature which is dragging a specific thing.
 * A specific thing is selected by index.
 *
 * @param thing Creature thing to be filtered.
 * @param param Struct with specific thing which is dragged.
 * @param maximizer Previous max value.
 * @return If returned value is greater than maximizer, then the filtering result should be updated.
 */
long player_list_creature_filter_dragging_specific_thing(const struct Thing *thing, MaxTngFilterParam param, long maximizer)
{
    struct CreatureControl* cctrl = creature_control_get_from_thing(thing);
    if (param->num1 > 0)
    {
        if (cctrl->dragtng_idx == param->num1) {
            return LONG_MAX;
        }
        return -1;
    }
    ERRORLOG("No thing index to find dragging creature with");
    return -1;
}

/**
 * Filter function for selecting most experienced creature.
 *
 * @param thing Creature thing to be filtered.
 * @param param Struct with creature model, owner and GUI job to be accepted.
 * @param maximizer Previous max value.
 * @return If returned value is greater than maximizer, then the filtering result should be updated.
 */
long player_list_creature_filter_most_experienced(const struct Thing *thing, MaxTngFilterParam param, long maximizer)
{
    struct CreatureControl* cctrl = creature_control_get_from_thing(thing);
    // New 'maximizer' value. Should be at least 1; maximum is, in this case, CREATURE_MAX_LEVEL.
    long nmaxim = cctrl->explevel + 1;
    if ( ((param->plyr_idx == -1) || (thing->owner == param->plyr_idx))
        && (thing->class_id == param->class_id)
        && ((thing_matches_model(thing,param->model_id)))
        && ((param->num1 == -1) || (get_creature_gui_job(thing) == param->num1))
        && (nmaxim > maximizer) )
    {
        return nmaxim;
    }
    // If conditions are not met, return -1 to be sure thing will not be returned.
    return -1;
}

/**
 * Filter function for selecting most experienced and pickable creature.
 *
 * @param thing Creature thing to be filtered.
 * @param param Struct with creature model, owner and GUI job to be accepted.
 * @param maximizer Previous max value.
 * @return If returned value is greater than maximizer, then the filtering result should be updated.
 */
long player_list_creature_filter_most_experienced_and_pickable1(const struct Thing *thing, MaxTngFilterParam param, long maximizer)
{
    struct CreatureControl* cctrl = creature_control_get_from_thing(thing);
    // New 'maximizer' value. Should be at least 1; maximum is, in this case, CREATURE_MAX_LEVEL.
    long nmaxim = cctrl->explevel + 1;
    if ( ((param->plyr_idx == -1) || (thing->owner == param->plyr_idx))
        && (thing->class_id == param->class_id)
        && ((thing_matches_model(thing,param->model_id)))
        && ((param->num1 == -1) || (get_creature_gui_job(thing) == param->num1))
        && !thing_is_picked_up(thing)
        && (thing->active_state != CrSt_CreatureUnconscious) && (nmaxim > maximizer) )
    {
        if (can_thing_be_picked_up_by_player(thing, param->plyr_idx))
        {
            return nmaxim;
        }
    }
    // If conditions are not met, return -1 to be sure thing will not be returned.
    return -1;
}

/**
 * Filter function for selecting most experienced and "pickable2" creature.
 *
 * @param thing Creature thing to be filtered.
 * @param param Struct with creature model, owner and GUI job to be accepted.
 * @param maximizer Previous max value.
 * @return If returned value is greater than maximizer, then the filtering result should be updated.
 */
long player_list_creature_filter_most_experienced_and_pickable2(const struct Thing *thing, MaxTngFilterParam param, long maximizer)
{
    struct CreatureControl* cctrl = creature_control_get_from_thing(thing);
    // New 'maximizer' value. Should be at least 1; maximum is, in this case, CREATURE_MAX_LEVEL.
    long nmaxim = cctrl->explevel + 1;
    if ( ((param->plyr_idx == -1) || (thing->owner == param->plyr_idx))
        && (thing->class_id == param->class_id)
        && ((thing_matches_model(thing,param->model_id)))
        && ((param->num1 == -1) || (get_creature_gui_job(thing) == param->num1))
        && !thing_is_picked_up(thing)
        && (thing->active_state != CrSt_CreatureUnconscious) && (nmaxim > maximizer) )
    {
        if (can_thing_be_picked_up2_by_player(thing, param->plyr_idx))
        {
            return nmaxim;
        }
    }
    // If conditions are not met, return -1 to be sure thing will not be returned.
    return -1;
}

/**
 * Filter function for selecting least experienced creature.
 *
 * @param thing Creature thing to be filtered.
 * @param param Struct with creature model, owner and GUI job to be accepted.
 * @param maximizer Previous max value.
 * @return If returned value is greater than maximizer, then the filtering result should be updated.
 */
long player_list_creature_filter_least_experienced(const struct Thing *thing, MaxTngFilterParam param, long maximizer)
{
    struct CreatureControl* cctrl = creature_control_get_from_thing(thing);
    // New 'maximizer' value. Should be at least 1; maximum is, in this case, CREATURE_MAX_LEVEL.
    long nmaxim = CREATURE_MAX_LEVEL - cctrl->explevel;
    if ( ((param->plyr_idx == -1) || (thing->owner == param->plyr_idx))
      && (thing->class_id == param->class_id)
      && ((thing_matches_model(thing,param->model_id)))
      && ((param->num1 == -1) || (get_creature_gui_job(thing) == param->num1))
      && (nmaxim > maximizer) )
    {
        return nmaxim;
    }
    // If conditions are not met, return -1 to be sure thing will not be returned.
    return -1;
}

/**
 * Filter function for selecting least experienced and pickable creature.
 *
 * @param thing Creature thing to be filtered.
 * @param param Struct with creature model, owner and GUI job to be accepted.
 * @param maximizer Previous max value.
 * @return If returned value is greater than maximizer, then the filtering result should be updated.
 */
long player_list_creature_filter_least_experienced_and_pickable1(const struct Thing *thing, MaxTngFilterParam param, long maximizer)
{
    struct CreatureControl* cctrl = creature_control_get_from_thing(thing);
    // New 'maximizer' value. Should be at least 1; maximum is, in this case, CREATURE_MAX_LEVEL.
    long nmaxim = CREATURE_MAX_LEVEL - cctrl->explevel;
    if ( ((param->plyr_idx == -1) || (thing->owner == param->plyr_idx))
      && (thing->class_id == param->class_id)
      && ((thing_matches_model(thing,param->model_id)))
      && ((param->num1 == -1) || (get_creature_gui_job(thing) == param->num1))
      && !thing_is_picked_up(thing)
      && (thing->active_state != CrSt_CreatureUnconscious) && (nmaxim > maximizer) )
    {
      if (can_thing_be_picked_up_by_player(thing, param->plyr_idx))
      {
        return nmaxim;
      }
    }
    // If conditions are not met, return -1 to be sure thing will not be returned.
    return -1;
}

/**
 * Filter function for selecting least experienced and "pickable2" creature.
 *
 * @param thing Creature thing to be filtered.
 * @param param Struct with creature model, owner and GUI job to be accepted.
 * @param maximizer Previous max value.
 * @return If returned value is greater than maximizer, then the filtering result should be updated.
 */
long player_list_creature_filter_least_experienced_and_pickable2(const struct Thing *thing, MaxTngFilterParam param, long maximizer)
{
    struct CreatureControl* cctrl = creature_control_get_from_thing(thing);
    // New 'maximizer' value. Should be at least 1; maximum is, in this case, CREATURE_MAX_LEVEL.
    long nmaxim = CREATURE_MAX_LEVEL - cctrl->explevel;
    if ( ((param->plyr_idx == -1) || (thing->owner == param->plyr_idx))
      && (thing->class_id == param->class_id)
      && ((thing_matches_model(thing,param->model_id)))
      && ((param->num1 == -1) || (get_creature_gui_job(thing) == param->num1))
      && !thing_is_picked_up(thing)
      && (thing->active_state != CrSt_CreatureUnconscious) && (nmaxim > maximizer) )
    {
      if (can_thing_be_picked_up2_by_player(thing, param->plyr_idx))
      {
        return nmaxim;
      }
    }
    // If conditions are not met, return -1 to be sure thing will not be returned.
    return -1;
}

/**
 * Filter function for selecting first creature with given GUI Job.
 *
 * @param thing Creature thing to be filtered.
 * @param param Struct with creature model, owner and GUI Job to be accepted.
 * @param maximizer Previous max value.
 * @return If returned value is greater than maximizer, then the filtering result should be updated.
 */
long player_list_creature_filter_of_gui_job(const struct Thing *thing, MaxTngFilterParam param, long maximizer)
{
    if ( ((param->plyr_idx == -1) || (thing->owner == param->plyr_idx))
      && (thing->class_id == param->class_id)
      && ((thing_matches_model(thing,param->model_id)))
      && ((param->num1 == -1) || (get_creature_gui_job(thing) == param->num1))) // job_idx
    {
        // New 'maximizer' equal to MAX_LONG will stop the sweeping
        // and return this thing immediately.
        return LONG_MAX;
    }
    // If conditions are not met, return -1 to be sure thing will not be returned.
    return -1;
}

/**
 * Filter function for selecting first pickable creature with given GUI Job.
 *
 * @param thing Creature thing to be filtered.
 * @param param Struct with creature model, owner and GUI Job to be accepted.
 * @param maximizer Previous max value.
 * @return If returned value is greater than maximizer, then the filtering result should be updated.
 */
long player_list_creature_filter_of_gui_job_and_pickable1(const struct Thing *thing, MaxTngFilterParam param, long maximizer)
{
    if ( ((param->plyr_idx == -1) || (thing->owner == param->plyr_idx))
      && (thing->class_id == param->class_id)
      && ((thing_matches_model(thing,param->model_id)))
      && !thing_is_picked_up(thing)
      && ((param->num1 == -1) || (get_creature_gui_job(thing) == param->num1)) // job_idx
      && (thing->active_state != CrSt_CreatureUnconscious) )
    {
      if (can_thing_be_picked_up_by_player(thing, param->plyr_idx))
      {
          // New 'maximizer' equal to MAX_LONG will stop the sweeping
          // and return this thing immediately.
          return LONG_MAX;
      }
    }
    // If conditions are not met, return -1 to be sure thing will not be returned.
    return -1;
}

/**
 * Filter function for selecting first 'pickable2' creature with given GUI state.
 *
 * @param thing Creature thing to be filtered.
 * @param param Struct with creature model, owner and GUI state to be accepted.
 * @param maximizer Previous max value.
 * @return If returned value is greater than maximizer, then the filtering result should be updated.
 */
long player_list_creature_filter_of_gui_job_and_pickable2(const struct Thing *thing, MaxTngFilterParam param, long maximizer)
{
    if ( ((param->plyr_idx == -1) || (thing->owner == param->plyr_idx))
      && (thing->class_id == param->class_id)
      && ((thing_matches_model(thing,param->model_id)))
      && !thing_is_picked_up(thing)
      && ((param->num1 == -1) || (get_creature_gui_job(thing) == param->num1))
      && (thing->active_state != CrSt_CreatureUnconscious) )
    {
      if (can_thing_be_picked_up2_by_player(thing, param->plyr_idx))
      {
          // New 'maximizer' equal to MAX_LONG will stop the sweeping
          // and return this thing immediately.
          return LONG_MAX;
      }
    }
    // If conditions are not met, return -1 to be sure thing will not be returned.
    return -1;
}

/**
 * Returns a creature in fight which gives highest score value.
 * @return The thing in fight, or invalid thing if not found.
 */
struct Thing *find_players_highest_score_creature_in_fight_not_affected_by_spell(PlayerNumber plyr_idx, PowerKind pwkind)
{
    struct Dungeon* dungeon = get_players_num_dungeon(plyr_idx);
    struct CompoundTngFilterParam param;
    param.plyr_idx = -1;
    param.class_id = 0;
    param.model_id = CREATURE_ANY;
    param.num1 = pwkind;
    Thing_Maximizer_Filter filter = player_list_creature_filter_in_fight_and_not_affected_by_spell;
    struct Thing* creatng = get_player_list_creature_with_filter(dungeon->creatr_list_start, filter, &param);
    if (thing_is_invalid(creatng)) {
        creatng = get_player_list_creature_with_filter(dungeon->digger_list_start, filter, &param);
    }
    return creatng;
}

/**
 * Returns a creature who is dragging given thing.
 * @param dragtng The thing being dragged.
 * @return The thing which is dragging, or invalid thing if not found.
 */
struct Thing *find_creature_dragging_thing(const struct Thing *dragtng)
{
    SYNCDBG(19,"Starting");
    Thing_Maximizer_Filter filter = player_list_creature_filter_dragging_specific_thing;
    struct CompoundTngFilterParam param;
    param.class_id = TCls_Creature;
    param.model_id = CREATURE_ANY;
    param.plyr_idx = -1;
    param.num1 = dragtng->index;
    param.num2 = -1;
    param.num3 = -1;
    return get_nth_thing_of_class_with_filter(filter, &param, 0);
}

/**
 * Returns highest level creature of given kind which is owned by given player.
 * @param breed_idx The creature kind index, or -1 if all special diggers are to be accepted.
 * @param pick_check Changes the check function which determines whether the creature is pickable.
 * @return
 */
struct Thing *find_players_highest_level_creature_of_breed_and_gui_job(long crmodel, long job_idx, PlayerNumber plyr_idx, unsigned char pick_check)
{
    Thing_Maximizer_Filter filter;
    struct Dungeon* dungeon = get_players_num_dungeon(plyr_idx);
    struct CompoundTngFilterParam param;
    param.plyr_idx = plyr_idx;
    param.class_id = TCls_Creature;
    param.model_id = crmodel;
    param.num1 = job_idx;
    switch (pick_check)
    {
    default:
        WARNLOG("Invalid check selection, %d",(int)pick_check);
        // fall through
    case 0:
        filter = player_list_creature_filter_most_experienced;
        break;
    case 1:
        filter = player_list_creature_filter_most_experienced_and_pickable1;
        break;
    case 2:
        filter = player_list_creature_filter_most_experienced_and_pickable2;
        break;
    }
    TbBool is_spec_digger = (crmodel > 0) && creature_kind_is_for_dungeon_diggers_list(plyr_idx, crmodel);
    struct Thing* thing = INVALID_THING;
    if ((!is_spec_digger) || (crmodel == CREATURE_ANY))
    {
        thing = get_player_list_creature_with_filter(dungeon->creatr_list_start, filter, &param);
    }
    if (((is_spec_digger) || (crmodel == CREATURE_ANY)) && thing_is_invalid(thing))
    {
        thing = get_player_list_creature_with_filter(dungeon->digger_list_start, filter, &param);
    }
    return thing;
}

/**
 * Returns lowest level creature of given kind which is owned by given player.
 * @param breed_idx The creature kind index, or -1 if all are to be accepted.
 * @param pick_check Changes the check function which determines whether the creature is pickable.
 * @return
 */
struct Thing *find_players_lowest_level_creature_of_breed_and_gui_job(long crmodel, long job_idx, PlayerNumber plyr_idx, unsigned char pick_check)
{
    Thing_Maximizer_Filter filter;
    struct Dungeon* dungeon = get_players_num_dungeon(plyr_idx);
    struct CompoundTngFilterParam param;
    param.plyr_idx = plyr_idx;
    param.class_id = TCls_Creature;
    param.model_id = crmodel;
    param.num1 = job_idx;
    switch (pick_check)
    {
    default:
        WARNLOG("Invalid check selection, %d",(int)pick_check);
        // fall through
    case 0:
        filter = player_list_creature_filter_least_experienced;
        break;
    case 1:
        filter = player_list_creature_filter_least_experienced_and_pickable1;
        break;
    case 2:
        filter = player_list_creature_filter_least_experienced_and_pickable2;
        break;
    }
    TbBool is_spec_digger = (crmodel > 0) && creature_kind_is_for_dungeon_diggers_list(plyr_idx, crmodel);
    struct Thing* thing = INVALID_THING;
    if ((!is_spec_digger) || (crmodel == CREATURE_ANY) || (crmodel == CREATURE_NOT_A_DIGGER))
    {
        thing = get_player_list_creature_with_filter(dungeon->creatr_list_start, filter, &param);
    }
    if (((is_spec_digger) || (crmodel == CREATURE_ANY) || (crmodel == CREATURE_DIGGER)) && thing_is_invalid(thing))
    {
        thing = get_player_list_creature_with_filter(dungeon->digger_list_start, filter, &param);
    }
    return thing;
}

/**
 * Returns first creature of given kind which is doing given job and is owned by given player.
 * @param breed_idx The creature kind index, or -1 if all special diggers are to be accepted.
 * @param job_idx Creature GUI job, or -1 if all jobs are to be accepted.
 * @param pick_check Changes the check function which determines whether the creature is pickable.
 * @return
 */
struct Thing *find_players_first_creature_of_breed_and_gui_job(long crmodel, long job_idx, PlayerNumber plyr_idx, unsigned char pick_check)
{
    Thing_Maximizer_Filter filter;
    SYNCDBG(5,"Searching for model %d, GUI job %d",(int)crmodel,(int)job_idx);
    struct Dungeon* dungeon = get_players_num_dungeon(plyr_idx);
    struct CompoundTngFilterParam param;
    param.plyr_idx = plyr_idx;
    param.class_id = TCls_Creature;
    param.model_id = crmodel;
    param.num1 = job_idx;
    switch (pick_check)
    {
    default:
        WARNLOG("Invalid check selection, %d",(int)pick_check);
        // fall through
    case 0:
        filter = player_list_creature_filter_of_gui_job;
        break;
    case 1:
        filter = player_list_creature_filter_of_gui_job_and_pickable1;
        break;
    case 2:
        filter = player_list_creature_filter_of_gui_job_and_pickable2;
        break;
    }
    TbBool is_spec_digger = (crmodel > 0) && creature_kind_is_for_dungeon_diggers_list(plyr_idx, crmodel);
    struct Thing* thing = INVALID_THING;
    if ((!is_spec_digger) || (crmodel == CREATURE_ANY))
    {
        thing = get_player_list_creature_with_filter(dungeon->creatr_list_start, filter, &param);
    }
    if (((is_spec_digger) || (crmodel == CREATURE_ANY) || (crmodel == CREATURE_DIGGER)) && thing_is_invalid(thing))
    {
        thing = get_player_list_creature_with_filter(dungeon->digger_list_start, filter, &param);
    }
    return thing;
}

/**
 * Gives next creature of given kind and GUI job which belongs to given player.
 *
 * @param breed_idx The creature kind index, or -1 if all special diggers are to be accepted.
 * @param job_idx Creature GUI job, or -1 if all jobs are to be accepted.
 * @param plyr_idx Player to whom the thing should belong to.
 * @param pick_check Changes the check function which determines whether the creature is pickable.
 * @return
 */
struct Thing *find_players_next_creature_of_breed_and_gui_job(long crmodel, long job_idx, PlayerNumber plyr_idx, unsigned char pick_flags)
{
    SYNCDBG(5,"Searching for model %d, GUI job %d",(int)crmodel,(int)job_idx);
    struct Thing* thing = INVALID_THING;
    struct Dungeon* dungeon = get_players_num_dungeon(plyr_idx);
    /* Check if we should start the search with a creature after last one, not from start of the list */
    if ((pick_flags & TPF_OrderedPick) == 0)
    {
        long i;
        if (crmodel != CREATURE_ANY)
        {
            i = dungeon->selected_creatures_of_model[crmodel];
            thing = thing_get(i);
            // If the index is invalid, don't try to use it
            if (!thing_exists(thing) || !thing_is_creature(thing) || (thing->model != crmodel) || (thing->owner != plyr_idx))
            {
                dungeon->selected_creatures_of_model[crmodel] = 0;
                thing = INVALID_THING;
            }
        } else
        if (job_idx != -1)
        {
            i = dungeon->selected_creatures_of_gui_job[job_idx];
            thing = thing_get(i);
            // If the index is invalid, don't try to use it
            if (!thing_exists(thing) || !thing_is_creature(thing) ||  (thing->owner != plyr_idx))
            {
                dungeon->selected_creatures_of_gui_job[job_idx] = 0;
                thing = INVALID_THING;
            }
        }
    }
    // If the thing previously picked up seem right, allow next creature to be checked first
    if (!thing_is_invalid(thing))
    {
        struct CreatureControl* cctrl = creature_control_get_from_thing(thing);
        if ((pick_flags & TPF_ReverseOrder) != 0)
        {
            thing = thing_get(cctrl->players_prev_creature_idx);
        } else
        {
            thing = thing_get(cctrl->players_next_creature_idx);
        }
    }

    /* If requested ordered pick, get either highest or lowest level creature */
    if ((pick_flags & TPF_OrderedPick) != 0)
    {
        if ((pick_flags & TPF_ReverseOrder) != 0)
        {
            thing = find_players_lowest_level_creature_of_breed_and_gui_job(crmodel, job_idx, plyr_idx, (pick_flags & TPF_PickableCheck) ? 1 : 2);
        } else
        {
            thing = find_players_highest_level_creature_of_breed_and_gui_job(crmodel, job_idx, plyr_idx, (pick_flags & TPF_PickableCheck) ? 1 : 2);
        }
    } else
    /* If filtering is unordered, use the index of previous creature */
    if (!thing_is_invalid(thing))
    {
        struct CompoundTngFilterParam param;
        param.plyr_idx = plyr_idx;
        param.class_id = TCls_Creature;
        param.model_id = crmodel;
        param.num1 = job_idx;
        Thing_Maximizer_Filter filter;
        if ((pick_flags & TPF_PickableCheck) != 0)
        {
            filter = player_list_creature_filter_of_gui_job_and_pickable1;
        } else
        {
            filter = player_list_creature_filter_of_gui_job_and_pickable2;
        }
        thing = get_player_list_creature_with_filter(thing->index, filter, &param);
    }
    // If nothing found yet, use an algorithm which returns a first match
    if (thing_is_invalid(thing))
    {
        thing = find_players_first_creature_of_breed_and_gui_job(crmodel, job_idx, plyr_idx, (pick_flags & TPF_PickableCheck) ? 1 : 2);
    }
    // If no matches were found, then there are simply no matching creatures
    if (thing_is_invalid(thing))
    {
        return INVALID_THING;
    }
    // Remember the creature we've found
    if (crmodel != CREATURE_ANY)
    {
        if (thing->model != crmodel) {
            ERRORLOG("Searched for model %d, but found %d.",(int)crmodel,(int)thing->model);
        }
        dungeon->selected_creatures_of_model[thing->model] = thing->index;
    }
    if (job_idx != -1)
    {
        if (get_creature_gui_job(thing) != job_idx) {
            ERRORLOG("Searched for GUI job %d, but found %d.",(int)job_idx,(int)get_creature_gui_job(thing));
        }
        dungeon->selected_creatures_of_gui_job[get_creature_gui_job(thing)] = thing->index;
    }
    return thing;
}

struct Thing *pick_up_creature_of_model_and_gui_job(long crmodel, long job_idx, PlayerNumber plyr_idx, unsigned char pick_flags)
{
    struct Thing* thing = find_players_next_creature_of_breed_and_gui_job(crmodel, job_idx, plyr_idx, pick_flags);
    if (thing_is_invalid(thing))
    {
        SYNCDBG(2,"Can't find creature of model %d and GUI job %d.",(int)crmodel,(int)job_idx);
        return INVALID_THING;
    }
    struct Dungeon* dungeon = get_dungeon(plyr_idx);
    if (crmodel < gameadd.crtr_conf.model_count)
    {
        if ((job_idx == -1) || (dungeon->guijob_all_creatrs_count[crmodel][job_idx & 0x03]))
        {
            set_players_packet_action(get_player(plyr_idx), PckA_UsePwrHandPick, thing->index, 0, 0, 0);
        }
    } else
    if ((crmodel == CREATURE_ANY))
    {
        set_players_packet_action(get_player(plyr_idx), PckA_UsePwrHandPick, thing->index, 0, 0, 0);
    } else
    {
        ERRORLOG("Creature model %d out of range.",(int)crmodel);
    }
    return thing;
}

/**
 *
 * @param crmodel
 * @param job_idx
  * @param pick_flags
 * @note originally was go_to_next_creature_of_breed_and_job()
 */
void go_to_next_creature_of_model_and_gui_job(long crmodel, long job_idx, unsigned char pick_flags)
{
    struct Thing* creatng = find_players_next_creature_of_breed_and_gui_job(crmodel, job_idx, my_player_number, pick_flags);
    if (!thing_is_invalid(creatng))
    {
        struct PlayerInfo* player = get_my_player();
        set_players_packet_action(player, PckA_ZoomToPosition, creatng->mappos.x.val, creatng->mappos.y.val, 0, 0);
    }
}

TbBool creature_is_doing_job_in_room_role(const struct Thing *creatng, RoomRole rrole)
{
    {
        // Check if we're just starting a job related to that room
        CrtrStateId pvstate = get_creature_state_besides_interruptions(creatng);
        CrtrStateId nxstate = get_initial_state_for_job(get_job_for_room_role(rrole, JoKF_None, Job_NULL));
        if ((pvstate != CrSt_Unused) && (pvstate == nxstate)) {
            return true;
        }
    }
    {
        // Check if we're already working in that room kind
        struct Room* room = get_room_creature_works_in(creatng);
        if (!room_is_invalid(room)) {
            return ((get_room_roles(room->kind) & rrole) != 0);
        }
    }
    return false;
}

long player_list_creature_filter_needs_to_be_placed_in_room_for_job(const struct Thing *thing, MaxTngFilterParam param, long maximizer)
{
    SYNCDBG(19,"Starting for %s index %d owner %d",thing_model_name(thing),(int)thing->index,(int)thing->owner);
    struct Computer2* comp = (struct Computer2*)(param->ptr1);
    struct Dungeon* dungeon = comp->dungeon;
    if (!can_thing_be_picked_up_by_player(thing, dungeon->owner)) {
        return -1;
    }
    if (creature_is_being_dropped(thing)) {
        return -1;
    }
    struct CreatureControl* cctrl = creature_control_get_from_thing(thing);
    struct CreatureStats* crstat = creature_stats_get_from_thing(thing);

    // If the creature is too angry to help it
    if (creature_is_doing_anger_job(thing) || anger_is_creature_livid(thing))
    {
        // If the creature is not running free, then leave it where it is
        if (creature_is_kept_in_prison(thing) ||
            creature_is_being_tortured(thing) ||
            creature_is_being_sacrificed(thing)) {
            return -1;
        }
        // Try torturing it
        if (player_has_room_of_role(dungeon->owner, get_room_role_for_job(Job_PAINFUL_TORTURE)))
        {
            param->num2 = Job_PAINFUL_TORTURE;
            return LONG_MAX;
        }
        // Or putting in prison
        if (player_has_room_of_role(dungeon->owner, get_room_role_for_job(Job_CAPTIVITY)))
        {
            param->num2 = Job_CAPTIVITY;
            return LONG_MAX;
        }
        // If we can't, then just let it leave the dungeon
        if (player_has_room_of_role(dungeon->owner, get_room_role_for_job(Job_EXEMPT)))
        {
            param->num2 = Job_EXEMPT;
            return LONG_MAX;
        }
    }

    int health_permil = get_creature_health_permil(thing);
    // If it's angry but not furious, or has lost health due to disease,
    // then should be placed in temple
    if ((anger_is_creature_angry(thing) ||
     (creature_affected_by_spell(thing, SplK_Disease) && (health_permil <= (gameadd.disease_to_temple_pct*10))))
     && creature_can_do_job_for_player(thing, dungeon->owner, Job_TEMPLE_PRAY, JobChk_None))
    {
        // If already at temple, then don't do anything
        if (creature_is_doing_temple_pray_activity(thing))
            return -1;
        if (player_has_room_of_role(dungeon->owner, get_room_role_for_job(Job_TEMPLE_PRAY)))
        {
            param->num2 = Job_TEMPLE_PRAY;
            return LONG_MAX;
        }
    }

    // If the creature require healing, then drop it to lair. When in combat, try to cast heal first.
    if (cctrl->combat_flags)
    {
        // Simplified algorithm when creature is in combat
        if (creature_requires_healing(thing))
        {
            // If already at lair, then don't do anything
            if (!creature_is_doing_lair_activity(thing))
            {
                // cast heal if we can, don't always use max level to appear lifelike
                int splevel = PLAYER_RANDOM(dungeon->owner, 4) + 5;
                if (computer_able_to_use_power(comp, PwrK_HEALCRTR, splevel, 1))
                {
                    if (try_game_action(comp, dungeon->owner, GA_UsePwrHealCrtr, splevel, thing->mappos.x.stl.num, thing->mappos.y.stl.num, thing->index, 1) > Lb_OK)
                    {
                        return LONG_MAX;
                    } else
                    {
                        return -1;
                    }
                } else
                // otherwise, put it into room we want
                {
                    if (creature_can_do_healing_sleep(thing))
                    {
                        if (player_has_room_of_role(dungeon->owner, get_room_role_for_job(Job_TAKE_SLEEP)))
                        {
                            param->num2 = Job_TAKE_SLEEP;
                            return LONG_MAX;
                        }
                    }
                }
            }
        }
        return -1;
    } else
    {
        if (creature_can_do_healing_sleep(thing))
        {
            // Be more careful when not in combat
            if ((health_permil < 1000*crstat->heal_threshold/256) || !creature_has_lair_room(thing))
            {
                // If already at lair, then don't do anything
                if (creature_is_doing_lair_activity(thing))
                    return -1;
                // don't force it to lair if it wants to eat or take salary
                if (creature_is_doing_garden_activity(thing) || creature_is_taking_salary_activity(thing))
                    return -1;
                // otherwise, put it into room we want
                if (player_has_room_of_role(dungeon->owner, get_room_role_for_job(Job_TAKE_SLEEP)))
                {
                    param->num2 = Job_TAKE_SLEEP;
                    return LONG_MAX;
                }
            }
        }
    }

    // If creature is hungry, place it at garden
    if (hunger_is_creature_hungry(thing))
    {
        // If already at garden, then don't do anything
        if (creature_is_doing_garden_activity(thing))
            return -1;
        // don't force it if it wants to take salary
        if (creature_is_taking_salary_activity(thing))
            return -1;
        // otherwise, put it into room we want
        if (player_has_room_of_role(dungeon->owner, get_room_role_for_job(Job_TAKE_FEED)))
        {
            param->num2 = Job_TAKE_FEED;
            return LONG_MAX;
        }
    }

    // If creature wants salary, let it go get the gold
    if ( cctrl->paydays_owed )
    {
        // If already taking salary, then don't do anything
        if (creature_is_taking_salary_activity(thing))
            return -1;
        if (player_has_room_of_role(dungeon->owner, get_room_role_for_job(Job_TAKE_SALARY)))
        {
            param->num2 = Job_TAKE_SALARY;
            return LONG_MAX;
        }
    }

    TbBool force_state_reset = false;
    // Creatures may have primary jobs other than training, or selected when there was no possibility to train
    // Make sure they are re-assigned sometimes
    if (creature_could_be_placed_in_better_room(comp, thing))
    {
        force_state_reset = true;
    }

    // Get other rooms the creature may work in
    if (creature_state_is_unset(thing) || force_state_reset)
    {
        CreatureJob new_job = get_job_to_place_creature_in_room(comp, thing);
        // Make sure the place we've selected is not the same as the one creature works in now
        if (!creature_is_doing_job_in_room_role(thing, get_room_role_for_job(new_job)))
        {
            param->num2 = new_job;
            return LONG_MAX;
        }
    }
    return -1;
}

struct Thing *create_footprint_sine(struct Coord3d *crtr_pos, unsigned short phase, short nfoot, unsigned short model, unsigned short owner)
{
  struct Coord3d pos;
  pos.x.val = crtr_pos->x.val;
  pos.y.val = crtr_pos->y.val;
  pos.z.val = crtr_pos->z.val;
  unsigned int i;
  switch (nfoot)
  {
  case 1:
      i = (phase - 512);
      pos.x.val += distance_with_angle_to_coord_x(64, i);
      pos.y.val += distance_with_angle_to_coord_y(64, i);
      return create_thing(&pos, TCls_EffectElem, model, owner, -1);
  case 2:
      i = (phase - 512);
      pos.x.val -= distance_with_angle_to_coord_x(64, i);
      pos.y.val -= distance_with_angle_to_coord_y(64, i);
      return create_thing(&pos, TCls_EffectElem, model, owner, -1);
  }
  return INVALID_THING;
}

void place_bloody_footprint(struct Thing *thing)
{
    struct CreatureControl* cctrl = creature_control_get_from_thing(thing);
    if (creature_control_invalid(cctrl))
    {
        ERRORLOG("Invalid creature control; no action");
        return;
    }
    short nfoot = get_foot_creature_has_down(thing);
    struct Thing* footng;
    switch (creatures[thing->model % gameadd.crtr_conf.model_count].field_6)
    {
    case 3:
    case 4:
        break;
    case 5:
        if (nfoot)
        {
            footng = create_thing(&thing->mappos, TCls_EffectElem, TngEffElm_Blood4, thing->owner, -1);
            if (!thing_is_invalid(footng)) {
                cctrl->bloody_footsteps_turns--;
            }
        }
        break;
    default:
        footng = create_footprint_sine(&thing->mappos, thing->move_angle_xy, nfoot, 23, thing->owner);
        if (!thing_is_invalid(footng)) {
            cctrl->bloody_footsteps_turns--;
        }
        break;
    }
  }

TbBool update_controlled_creature_movement(struct Thing *thing)
{
    struct CreatureControl* cctrl = creature_control_get_from_thing(thing);
    TbBool upd_done = false;
    if ((thing->movement_flags & TMvF_Flying) != 0)
    {
        if (cctrl->move_speed != 0)
        {
            cctrl->moveaccel.x.val = distance3d_with_angles_to_coord_x(cctrl->move_speed, thing->move_angle_xy, thing->move_angle_z);
            cctrl->moveaccel.y.val = distance3d_with_angles_to_coord_y(cctrl->move_speed, thing->move_angle_xy, thing->move_angle_z);
            cctrl->moveaccel.z.val = distance_with_angle_to_coord_z(cctrl->move_speed, thing->move_angle_z);
        }
        if (cctrl->orthogn_speed != 0)
        {
            cctrl->moveaccel.x.val += distance_with_angle_to_coord_x(cctrl->orthogn_speed, thing->move_angle_xy - LbFPMath_PI/2);
            cctrl->moveaccel.y.val += distance_with_angle_to_coord_y(cctrl->orthogn_speed, thing->move_angle_xy - LbFPMath_PI/2);
        }
    } else
    {
        if (cctrl->move_speed != 0)
        {
            cctrl->moveaccel.x.val = distance_with_angle_to_coord_x(cctrl->move_speed, thing->move_angle_xy);
            cctrl->moveaccel.y.val = distance_with_angle_to_coord_y(cctrl->move_speed, thing->move_angle_xy);
            upd_done = true;
        }
        if (cctrl->orthogn_speed != 0)
        {
            cctrl->moveaccel.x.val += distance_with_angle_to_coord_x(cctrl->orthogn_speed, thing->move_angle_xy - LbFPMath_PI/2);
            cctrl->moveaccel.y.val += distance_with_angle_to_coord_y(cctrl->orthogn_speed, thing->move_angle_xy - LbFPMath_PI/2);
            upd_done = true;
        }
    }
    return upd_done;
}

TbBool update_flight_altitude_towards_typical(struct Thing *thing)
{
    struct CreatureControl* cctrl = creature_control_get_from_thing(thing);
    struct Coord3d nxpos;
    nxpos.x.val = thing->mappos.x.val + cctrl->moveaccel.x.val;
    nxpos.y.val = thing->mappos.y.val + cctrl->moveaccel.y.val;
    nxpos.z.val = subtile_coord(1,0);
    MapCoord floor_height, ceiling_height;
    get_floor_and_ceiling_height_under_thing_at(thing, &nxpos, &floor_height, &ceiling_height);
    MapCoordDelta thing_curr_alt = thing->mappos.z.val;
    SYNCDBG(16,"The height for %s index %d owner %d must fit between %d and %d, now is %d",thing_model_name(thing),(int)thing->index,(int)thing->owner,(int)floor_height,(int)ceiling_height,(int)thing_curr_alt);
    MoveSpeed max_speed = cctrl->max_speed / 8;
    if (max_speed < 1)
        max_speed = 1;
    MapCoordDelta i = floor_height + NORMAL_FLYING_ALTITUDE;
    MapCoordDelta max_pos_to_ceiling = ceiling_height - thing->clipbox_size_z;
    if ((floor_height < max_pos_to_ceiling) && (i > max_pos_to_ceiling))
        i = max_pos_to_ceiling;
    i -= thing_curr_alt;
    if (i > 0)
    {
        if (i >= max_speed)
            i = max_speed;
        cctrl->moveaccel.z.val += i;
        return true;
    }
    else if (i < 0)
    {
        i = -i;
        if (i >= max_speed)
            i = max_speed;
        cctrl->moveaccel.z.val -= i;
        return true;
    }
    return false;
}

short update_creature_movements(struct Thing *thing)
{
    SYNCDBG(18,"Starting");
    struct CreatureControl* cctrl = creature_control_get_from_thing(thing);
    if (creature_control_invalid(cctrl))
    {
        ERRORLOG("Invalid creature control; no action");
        return false;
    }
    short upd_done = 0;
    if (cctrl->stateblock_flags != 0)
    {
        upd_done = 1;
        cctrl->moveaccel.x.val = 0;
        cctrl->moveaccel.y.val = 0;
        cctrl->moveaccel.z.val = 0;
        cctrl->move_speed = 0;
        cctrl->flgfield_2 &= ~TF2_Unkn01;
    } else
    {
      if ((thing->alloc_flags & TAlF_IsControlled) != 0)
      {
          if (update_controlled_creature_movement(thing)) {
              upd_done = 1;
          }
      } else
      if ((cctrl->flgfield_2 & TF2_Unkn01) != 0)
      {
          upd_done = 1;
          cctrl->flgfield_2 &= ~TF2_Unkn01;
      } else
      if (cctrl->move_speed != 0)
      {
          upd_done = 1;
          cctrl->moveaccel.x.val = distance_with_angle_to_coord_x(cctrl->move_speed, thing->move_angle_xy);
          cctrl->moveaccel.y.val = distance_with_angle_to_coord_y(cctrl->move_speed, thing->move_angle_xy);
          cctrl->moveaccel.z.val = 0;
      }
      if (((thing->movement_flags & TMvF_Flying) != 0) && ((thing->alloc_flags & TAlF_IsControlled) == 0))
      {
          if (update_flight_altitude_towards_typical(thing)) {
              upd_done = 1;
          }
      }
    }
    SYNCDBG(19,"Finished for %s index %d with acceleration (%d,%d,%d)",thing_model_name(thing),
        (int)thing->index,(int)cctrl->moveaccel.x.val,(int)cctrl->moveaccel.y.val,(int)cctrl->moveaccel.z.val);
    if (upd_done) {
        return true;
    } else {
        return ((cctrl->moveaccel.x.val != 0) || (cctrl->moveaccel.y.val != 0) || (cctrl->moveaccel.z.val != 0));
    }
}

void check_for_creature_escape_from_lava(struct Thing *thing)
{
    if (((thing->alloc_flags & TAlF_IsControlled) == 0) && ((thing->movement_flags & TMvF_IsOnLava) != 0))
    {
        struct CreatureStats* crstat = creature_stats_get_from_thing(thing);
        if (crstat->hurt_by_lava > 0)
        {
            struct CreatureControl* cctrl = creature_control_get_from_thing(thing);
            if ((!creature_is_escaping_death(thing)) && (cctrl->lava_escape_since + 64 < game.play_gameturn))
            {
                cctrl->lava_escape_since = game.play_gameturn;
                if (cleanup_current_thing_state(thing))
                {
                    if (setup_move_off_lava(thing))
                    {
                        thing->continue_state = CrSt_CreatureEscapingDeath;
                    }
                    else
                    {
                        set_start_state(thing);
                    }
                }
            }
      }
    }
}

TbBool thing_is_on_snow_texture(struct Thing* thing)
{
    #define SNOW_TEXTURE 2
    unsigned char ext_txtr = gameadd.slab_ext_data[get_slab_number(subtile_slab(thing->mappos.x.stl.num), subtile_slab(thing->mappos.y.stl.num))];

    if ((ext_txtr == 0) && (game.texture_id == SNOW_TEXTURE)) //Snow map and on default texture
    {
        return true;
    }
    if (ext_txtr == SNOW_TEXTURE+1) //On non-default texture that is snow
    {
        return true;
    }
    return false;
}

void process_creature_leave_footsteps(struct Thing *thing)
{
    struct Thing *footng;
    short nfoot;
    struct CreatureControl* cctrl = creature_control_get_from_thing(thing);
    if ((thing->movement_flags & TMvF_IsOnWater) != 0)
    {
        nfoot = get_foot_creature_has_down(thing);
        if (nfoot)
        {
          create_effect(&thing->mappos, TngEff_Drip1, thing->owner);
        }
        cctrl->bloody_footsteps_turns = 0;
    } else
    // Bloody footprints
    if (cctrl->bloody_footsteps_turns != 0)
    {
        place_bloody_footprint(thing);
        nfoot = get_foot_creature_has_down(thing);
        footng = create_footprint_sine(&thing->mappos, thing->move_angle_xy, nfoot, TngEffElm_Blood4, thing->owner);
        if (!thing_is_invalid(footng)) {
            cctrl->bloody_footsteps_turns--;
        }
    } else
    {
        // Snow footprints
        TbBool SnowTexture = thing_is_on_snow_texture(thing);
        if (SnowTexture)
        {
            struct SlabMap* slb = get_slabmap_for_subtile(thing->mappos.x.stl.num, thing->mappos.y.stl.num);
            if (slb->kind == SlbT_PATH)
            {
              thing->movement_flags |= TMvF_IsOnSnow;
              nfoot = get_foot_creature_has_down(thing);
              footng = create_footprint_sine(&thing->mappos, thing->move_angle_xy, nfoot, TngEffElm_IceMelt3, thing->owner);
            }
        }
    }
}

/**
 * Applies given damage points to a creature, considering its defensive abilities, and shows health flower.
 * Uses the creature defense value to compute the actual damage.
 * Can be used only to make damage - never to heal creature.
 *
 * @param thing
 * @param dmg
 * @param damage_type
 * @param inflicting_plyr_idx
 */
HitPoints apply_damage_to_thing_and_display_health(struct Thing *thing, HitPoints dmg, DamageType damage_type, PlayerNumber inflicting_plyr_idx)
{
    HitPoints cdamage;
    if (dmg > 0)
    {
        cdamage = apply_damage_to_thing(thing, dmg, damage_type, inflicting_plyr_idx);
    } else {
        cdamage = 0;
    }
    if (cdamage > 0) {
        thing->creature.health_bar_turns = 8;
    }
    return cdamage;
}

void process_landscape_affecting_creature(struct Thing *thing)
{
    SYNCDBG(18,"Starting");
    thing->movement_flags &= ~TMvF_IsOnWater;
    thing->movement_flags &= ~TMvF_IsOnLava;
    thing->movement_flags &= ~TMvF_IsOnSnow;
    struct CreatureControl* cctrl = creature_control_get_from_thing(thing);
    if (creature_control_invalid(cctrl))
    {
        ERRORLOG("Invalid creature control; no action");
        return;
    }
    cctrl->corpse_to_piss_on = 0;

    int stl_idx = get_subtile_number(thing->mappos.x.stl.num, thing->mappos.y.stl.num);
    unsigned long navheight = get_navigation_map_floor_height(thing->mappos.x.stl.num, thing->mappos.y.stl.num);
    if (subtile_coord(navheight,0) == thing->mappos.z.val)
    {
        int i = get_top_cube_at_pos(stl_idx);
        if (cube_is_lava(i))
        {
            struct CreatureStats* crstat = creature_stats_get_from_thing(thing);
            apply_damage_to_thing_and_display_health(thing, crstat->hurt_by_lava, DmgT_Heatburn, -1);
            thing->movement_flags |= TMvF_IsOnLava;
        } else
        if (cube_is_water(i))
        {
            thing->movement_flags |= TMvF_IsOnWater;
        }
        process_creature_leave_footsteps(thing);
        process_creature_standing_on_corpses_at(thing, &thing->mappos);
    }
    check_for_creature_escape_from_lava(thing);
    SYNCDBG(19,"Finished");
}

TbBool add_creature_score_to_owner(struct Thing *thing)
{
    if (is_neutral_thing(thing))
        return false;
    struct Dungeon* dungeon = get_dungeon(thing->owner);
    if (dungeon_invalid(dungeon))
        return false;
    long score = get_creature_thing_score(thing);
    if (dungeon->score < LONG_MAX-score)
        dungeon->score += score;
    else
        dungeon->score = LONG_MAX;
    return true;
}

TbBool remove_creature_score_from_owner(struct Thing *thing)
{
    if (is_neutral_thing(thing))
        return false;
    struct Dungeon* dungeon = get_dungeon(thing->owner);
    if (dungeon_invalid(dungeon))
        return false;
    long score = get_creature_thing_score(thing);
    if (dungeon->score >= score)
        dungeon->score -= score;
    else
        dungeon->score = 0;
    return true;
}

void init_creature_scores(void)
{
    SYNCDBG(8, "Starting");
    long i;
    long score;
    // compute maximum score
    long max_score = 0;
    for (i=0; i < gameadd.crtr_conf.model_count; i++)
    {
        score = compute_creature_kind_score(i,CREATURE_MAX_LEVEL-1);
        if ((score <= 0) && (i != 0) && (i != gameadd.crtr_conf.model_count -1))
        {
          ERRORLOG("Couldn't get creature %d score value", (int)i);
          continue;
        }
        if (score > max_score)
        {
          max_score = score;
        }
    }
    if (max_score <= 0)
    {
        ERRORLOG("Creatures have no score");
        return;
    }
    // now compute scores for experience levels
    for (i=0; i < gameadd.crtr_conf.model_count; i++)
    {
        for (long k = 0; k < CREATURE_MAX_LEVEL; k++)
        {
          score = compute_creature_kind_score(i,k);
          score = saturate_set_unsigned(200*score / max_score, 8);
          if ((score <= 0) && (i != 0) && (i != 31))
          {
            //WARNMSG("Couldn't get creature %d score for lev %d", i, k);
            score = 1;
          }
          game.creature_scores[i].value[k] = score;
        }
    }
}

long get_creature_thing_score(const struct Thing *thing)
{
    struct CreatureControl* cctrl = creature_control_get_from_thing(thing);
    long crmodel = thing->model;
    if (crmodel >= gameadd.crtr_conf.model_count)
        crmodel = 0;
    if (crmodel < 0)
        crmodel = 0;
    long exp = cctrl->explevel;
    if (exp >= CREATURE_MAX_LEVEL)
        exp = 0;
    if (exp < 0)
        exp = 0;
    return game.creature_scores[crmodel].value[exp];
}

long update_creature_levels(struct Thing *thing)
{
    SYNCDBG(18,"Starting");
    struct CreatureControl* cctrl = creature_control_get_from_thing(thing);
    if ((cctrl->spell_flags & CSAfF_ExpLevelUp) == 0)
        return 0;
    cctrl->spell_flags &= ~CSAfF_ExpLevelUp;
    // If a creature is not on highest level, just update the level
    if (cctrl->explevel+1 < CREATURE_MAX_LEVEL)
    {
        remove_creature_score_from_owner(thing); // the opposite is in set_creature_level()
        set_creature_level(thing, cctrl->explevel+1);
        return 1;
    }
    // If it is highest level, maybe we should transform the creature?
    struct CreatureStats* crstat = creature_stats_get_from_thing(thing);
    if (crstat->grow_up == 0) {
        return 0;
    }
    // Transforming
    struct CreatureModelConfig* oriconf = &gameadd.crtr_conf.model[thing->model];
    ThingModel model = crstat->grow_up;
    if (model == CREATURE_ANY)
    {
        while (1) {
            model = GAME_RANDOM(gameadd.crtr_conf.model_count) + 1;

            if (model >= gameadd.crtr_conf.model_count) {
                continue;
            }

            // Exclude growing up into same creature, spectators and diggers
            if (model == thing->model) {
                continue;
            }
            struct CreatureModelConfig* crconf = &gameadd.crtr_conf.model[model];
            if ((crconf->model_flags & CMF_IsSpectator) != 0) {
                continue;
            }
            if ((crconf->model_flags & CMF_IsSpecDigger) != 0) {
                continue;
            }

            //evil growup evil, good growup good
            if (((crconf->model_flags & CMF_IsEvil) == 0) && ((oriconf->model_flags & CMF_IsEvil) == 0))
            {
                break;
            }
            if ((crconf->model_flags & CMF_IsEvil) && (oriconf->model_flags & CMF_IsEvil))
            {
                break;
            }
        }
    }

    struct Thing* newtng = create_creature(&thing->mappos, model, thing->owner);
    if (thing_is_invalid(newtng))
    {
        ERRORLOG("Could not create creature to transform %s to",thing_model_name(thing));
        return 0;
    }
    set_creature_level(newtng, crstat->grow_up_level-1);
    update_creature_health_to_max(newtng);
    cctrl = creature_control_get_from_thing(thing);
    cctrl->countdown_282 = 50;
    external_set_thing_state(newtng, CrSt_CreatureBeHappy);
    struct PlayerInfo* player = get_player(thing->owner);
    // Switch control if this creature is possessed
    if (is_thing_directly_controlled(thing))
    {
        leave_creature_as_controller(player, thing);
        control_creature_as_controller(player, newtng);
    }
    if (is_thing_passenger_controlled(thing))
    {
        leave_creature_as_passenger(player, thing);
        control_creature_as_passenger(player, newtng);
    }
    // If not directly nor passenger controlled, but still player is doing something with it
    if (thing->index == player->controlled_thing_idx)
    {
        set_selected_creature(player, newtng);
    }
    remove_creature_score_from_owner(thing); // kill_creature() doesn't call this
    if (thing_is_picked_up_by_player(thing,thing->owner))
    {
        struct Dungeon* dungeon = get_dungeon(thing->owner);
        short i = get_thing_in_hand_id(thing, thing->owner);
        if (i >= 0)
        {
            dungeon->things_in_hand[i] = newtng->index;
            remove_thing_from_limbo(thing);
            place_thing_in_limbo(newtng);
        }
        else
        {
            ERRORLOG("Picked up thing is not in player hand list");
        }
    }
    kill_creature(thing, INVALID_THING, -1, CrDed_NoEffects|CrDed_NoUnconscious|CrDed_NotReallyDying);
    return -1;
}

TngUpdateRet update_creature(struct Thing *thing)
{
    SYNCDBG(19,"Starting for %s index %d",thing_model_name(thing),(int)thing->index);
    TRACE_THING(thing);
    if ((thing->active_state == CrSt_CreatureUnconscious) && subtile_is_door(thing->mappos.x.stl.num, thing->mappos.y.stl.num))
    {
        SYNCDBG(8,"Killing unconscious %s index %d on door block.",thing_model_name(thing),(int)thing->index);
        kill_creature(thing, INVALID_THING, -1, CrDed_NoEffects|CrDed_NoUnconscious);
        return TUFRet_Deleted;
    }
    if (thing->health < 0)
    {
        kill_creature(thing, INVALID_THING, -1, CrDed_Default);
        return TUFRet_Deleted;
    }
    struct CreatureControl* cctrl = creature_control_get_from_thing(thing);
    if (creature_control_invalid(cctrl))
    {
        WARNLOG("Killing %s index %d with invalid control.",thing_model_name(thing),(int)thing->index);
        kill_creature(thing, INVALID_THING, -1, CrDed_Default);
        return TUFRet_Deleted;
    }
    process_armageddon_influencing_creature(thing);

    if (cctrl->frozen_on_hit > 0)
        cctrl->frozen_on_hit--;
    if (cctrl->force_visible > 0)
        cctrl->force_visible--;
    if (cctrl->unknown.byte_8B == 0)
        cctrl->unknown.byte_8B = game.map_changed_for_nagivation;
    if (cctrl->stopped_for_hand_turns == 0) {
        process_creature_instance(thing);
    }
    update_creature_count(thing);
    if ((thing->alloc_flags & TAlF_IsControlled) != 0)
    {
        if ((cctrl->stateblock_flags == 0) || creature_state_cannot_be_blocked(thing))
        {
            if (cctrl->stopped_for_hand_turns > 0)
            {
                cctrl->stopped_for_hand_turns--;
            } else
            if (process_creature_state(thing) == TUFRet_Deleted)
            {
                ERRORLOG("Human controlled creature has been deleted by state routine.");
                return TUFRet_Deleted;
            }
        }
        cctrl = creature_control_get_from_thing(thing);
        struct PlayerInfo* player = get_player(thing->owner);
        if (creature_affected_by_spell(thing, SplK_Freeze))
        {
            if ((player->additional_flags & PlaAF_FreezePaletteIsActive) == 0)
              PaletteSetPlayerPalette(player, blue_palette);
        } else
        {
            if ((player->additional_flags & PlaAF_FreezePaletteIsActive) != 0)
              PaletteSetPlayerPalette(player, engine_palette);
        }
    } else
    {
        if ((cctrl->stateblock_flags == 0) || creature_state_cannot_be_blocked(thing))
        {
            if (cctrl->stopped_for_hand_turns > 0)
            {
                cctrl->stopped_for_hand_turns--;
            } else
            if (process_creature_state(thing) == TUFRet_Deleted)
            {
                return TUFRet_Deleted;
            }
        }
    }

    if (update_creature_movements(thing))
    {
        SYNCDBG(19,"The %s index %d acceleration is (%d,%d,%d)",thing_model_name(thing),
            (int)thing->index,(int)cctrl->moveaccel.x.val,(int)cctrl->moveaccel.y.val,(int)cctrl->moveaccel.z.val);
        thing->velocity.x.val += cctrl->moveaccel.x.val;
        thing->velocity.y.val += cctrl->moveaccel.y.val;
        thing->velocity.z.val += cctrl->moveaccel.z.val;
    }
    move_creature(thing);
    if ((thing->alloc_flags & TAlF_IsControlled) != 0)
    {
        if ((cctrl->flgfield_1 & CCFlg_Unknown40) == 0)
          cctrl->move_speed /= 2;
        if ((cctrl->flgfield_1 & CCFlg_Unknown80) == 0)
          cctrl->orthogn_speed /= 2;
    } else
    {
        cctrl->move_speed = 0;
    }
    process_spells_affected_by_effect_elements(thing);
    process_landscape_affecting_creature(thing);
    process_disease(thing);
    process_bleed(thing);
    move_thing_in_map(thing, &thing->mappos);
    set_creature_graphic(thing);
<<<<<<< HEAD
    if (cctrl->spell_in_progress)
=======
    if (cctrl->spell_aura)
>>>>>>> d209205f
    {
        process_keeper_spell_aura(thing);
    }

    if (thing->creature.health_bar_turns > 0)
        thing->creature.health_bar_turns--;

    if (creature_is_group_member(thing))
    {
        if (creature_is_group_leader(thing)) {
            leader_find_positions_for_followers(thing);
        }
    }

    if (cctrl->dragtng_idx > 0)
    {
        struct Thing* tngp = thing_get(cctrl->dragtng_idx);
        if ((tngp->state_flags & TF1_IsDragged1) != 0)
        {
            struct Coord3d* tngpos = &thing->mappos;
            struct Coord3d pvpos;
            pvpos.x.val = tngpos->x.val - (2 * thing->velocity.x.val);
            pvpos.y.val = tngpos->y.val - (2 * thing->velocity.y.val);
            pvpos.z.val = tngpos->z.val;

            move_thing_in_map(tngp, &pvpos);
        }
    }
    if (update_creature_levels(thing) == -1)
    {
        return TUFRet_Deleted;
    }
    process_creature_self_spell_casting(thing);
    cctrl->moveaccel.x.val = 0;
    cctrl->moveaccel.y.val = 0;
    cctrl->moveaccel.z.val = 0;
    cctrl->flgfield_1 &= ~CCFlg_Unknown40;
    cctrl->flgfield_1 &= ~CCFlg_Unknown80;
    cctrl->spell_flags &= ~CSAfF_PoisonCloud;
    process_thing_spell_effects(thing);
    SYNCDBG(19,"Finished");
    return TUFRet_Modified;
}

TbBool creature_is_slappable(const struct Thing *thing, PlayerNumber plyr_idx)
{
    struct Room *room;
    if (creature_is_being_unconscious(thing))
    {
        return false;
    }
    if (thing->owner != plyr_idx)
    {
      if (creature_is_kept_in_prison(thing) || creature_is_being_tortured(thing))
      {
          room = get_room_creature_works_in(thing);
          return (room->owner == plyr_idx);
      }
      return false;
    }
    if (creature_is_being_sacrificed(thing) || creature_is_being_summoned(thing))
    {
        return false;
    }
    if (creature_is_kept_in_prison(thing) || creature_is_being_tortured(thing))
    {
        room = get_room_creature_works_in(thing);
        return (room->owner == plyr_idx);
    }
    return true;
}

TbBool creature_is_invisible(const struct Thing *thing)
{
    struct CreatureControl* cctrl = creature_control_get_from_thing(thing);
    return creature_affected_by_spell(thing, SplK_Invisibility) && (cctrl->force_visible <= 0);
}

TbBool creature_can_see_invisible(const struct Thing *thing)
{
    struct CreatureStats* crstat = creature_stats_get_from_thing(thing);
    return (crstat->can_see_invisible) || creature_affected_by_spell(thing, SplK_Sight);
}

int claim_neutral_creatures_in_sight(struct Thing *creatng, struct Coord3d *pos, int can_see_slabs)
{
    MapSlabCoord slb_x = subtile_slab(pos->x.stl.num);
    MapSlabCoord slb_y = subtile_slab(pos->y.stl.num);
    long n = 0;
    long i = game.nodungeon_creatr_list_start;
    unsigned long k = 0;
    while (i != 0)
    {
        struct Thing* thing = thing_get(i);
        struct CreatureControl* cctrl = creature_control_get_from_thing(thing);
        i = cctrl->players_next_creature_idx;
        // Per thing code starts
        int dx = abs(slb_x - subtile_slab(thing->mappos.x.stl.num));
        int dy = abs(slb_y - subtile_slab(thing->mappos.y.stl.num));
        if ((dx <= can_see_slabs) && (dy <= can_see_slabs))
        {
            if (is_neutral_thing(thing) && line_of_sight_3d(&thing->mappos, pos))
            {
                // Unless the relevant classic bug is enabled,
                // neutral creatures in custody (prison/torture) can only be claimed by the player who holds it captive
                // and neutral creatures can not be claimed by creatures in custody.
                if ((gameadd.classic_bugs_flags & ClscBug_PassiveNeutrals)
                    || (get_room_creature_works_in(thing)->owner == creatng->owner && !creature_is_kept_in_custody(creatng))
                    || !(creature_is_kept_in_custody(thing) || creature_is_kept_in_custody(creatng)))
                {
                    change_creature_owner(thing, creatng->owner);
                    mark_creature_joined_dungeon(thing);
                    if (is_my_player_number(thing->owner))
                    {
                        output_message(SMsg_CreaturesJoinedYou, MESSAGE_DELAY_CRTR_JOINED, true);
                    }
                    n++;
                }
            }
        }
        // Per thing code ends
        k++;
        if (k > THINGS_COUNT)
        {
            ERRORLOG("Infinite loop detected when sweeping things list");
            break;
        }
    }
    return n;
}

TbBool change_creature_owner_if_near_dungeon_heart(struct Thing *creatng)
{
    for (PlayerNumber plyr_idx = 0; plyr_idx < game.neutral_player_num; plyr_idx++)
    {
        struct PlayerInfo* player = get_player(plyr_idx);
        if ( ((player->allocflags & PlaF_Allocated) != 0) && (player->is_active == 1) && (player->victory_state != VicS_LostLevel) )
        {
            struct Thing* heartng = get_player_soul_container(plyr_idx);
            if (thing_exists(heartng) && (get_2d_box_distance(&creatng->mappos, &heartng->mappos) < subtile_coord(6,0)))
            {
                change_creature_owner(creatng, plyr_idx);
                mark_creature_joined_dungeon(creatng);
                return true;
            }
        }
    }
    return false;
}

TbBool creature_stats_debug_dump(void)
{
    TbBool result = false;
    unsigned long k = 0;
    const struct StructureList* slist = get_list_for_thing_class(TCls_Creature);
    int i = slist->index;
    while (i != 0)
    {
        struct Thing* thing = thing_get(i);
        if (thing_is_invalid(thing)) {
            ERRORLOG("Jump to invalid thing detected");
            result = true;
            break;
        }
        i = thing->next_of_class;
        // Per-creature block starts
        long crstate = get_creature_state_besides_move(thing);
        if (!is_hero_thing(thing)) {
            switch (crstate)
            {
            case CrSt_GoodDoingNothing:
            case CrSt_GoodReturnsToStart:
            case CrSt_GoodBackAtStart:
            case CrSt_GoodDropsGold:
            case CrSt_GoodLeaveThroughExitDoor:
            case CrSt_GoodWaitInExitDoor:
            case CrSt_GoodAttackRoom1:
            case CrSt_CreatureSearchForGoldToStealInRoom2:
            case CrSt_GoodArrivedAtAttackRoom:
            case CrSt_GoodArrivedAtSabotageRoom:
                ERRORLOG("Player %d %s index %d is in Good-only state %d",(int)thing->owner,thing_model_name(thing),(int)thing->index,(int)crstate);
                result = true;
                break;
            }
        }

        // Per-creature block ends
        k++;
        if (k > THINGS_COUNT) {
            ERRORLOG("Infinite loop detected when sweeping things list");
            result = true;
            break;
        }
    }
    return result;
}

void create_light_for_possession(struct Thing *creatng)
{
    struct InitLight ilght;
    LbMemorySet(&ilght, 0, sizeof(struct InitLight));
    ilght.mappos.x.val = creatng->mappos.x.val;
    ilght.mappos.y.val = creatng->mappos.y.val;
    ilght.mappos.z.val = creatng->mappos.z.val;
    ilght.field_3 = 1;
    ilght.intensity = 36;
    ilght.radius = 2560;
    ilght.is_dynamic = 1;
    creatng->light_id = light_create_light(&ilght);
    if (creatng->light_id != 0) {
        light_set_light_never_cache(creatng->light_id);
    } else {
      ERRORLOG("Cannot allocate light to new controlled thing");
    }
}

void illuminate_creature(struct Thing *creatng)
{
    if (creatng->light_id == 0)
    {
        create_light_for_possession(creatng);
    }
    light_set_light_intensity(creatng->light_id, (light_get_light_intensity(creatng->light_id) + 20));
    struct Light* lgt = &game.lish.lights[creatng->light_id];
    lgt->radius <<= 1;
}

struct Thing *script_create_creature_at_location(PlayerNumber plyr_idx, ThingModel crmodel, TbMapLocation location)
{
    long effect;
    long i = get_map_location_longval(location);
    struct Coord3d pos;
    TbBool fall_from_gate = false;

    const unsigned char tngclass = TCls_Creature;

    switch (get_map_location_type(location))
    {
    case MLoc_ACTIONPOINT:
        if (!get_coords_at_action_point(&pos, i, 1))
        {
            return INVALID_THING;
        }
        effect = 1;
        break;
    case MLoc_HEROGATE:
        if (!get_coords_at_hero_door(&pos, i, 1))
        {
            return INVALID_THING;
        }
        effect = 0;
        fall_from_gate = true;
        break;
    case MLoc_PLAYERSHEART:
        if (!get_coords_at_dungeon_heart(&pos, i))
        {
            return INVALID_THING;
        }
        effect = 0;
        break;
    case MLoc_METALOCATION:
        if (!get_coords_at_meta_action(&pos, plyr_idx, i))
        {
            return INVALID_THING;
        }
        effect = 0;
        break;
    case MLoc_CREATUREKIND:
    case MLoc_OBJECTKIND:
    case MLoc_ROOMKIND:
    case MLoc_THING:
    case MLoc_PLAYERSDUNGEON:
    case MLoc_APPROPRTDUNGEON:
    case MLoc_DOORKIND:
    case MLoc_TRAPKIND:
    case MLoc_NONE:
    default:
        effect = 0;
        return INVALID_THING;
    }

    struct Thing* thing = create_thing_at_position_then_move_to_valid_and_add_light(&pos, tngclass, crmodel, plyr_idx);
    if (thing_is_invalid(thing))
    {
        ERRORLOG("Couldn't create %s at location %d",thing_class_and_model_name(tngclass, crmodel),(int)location);
            // Error is already logged
        return INVALID_THING;
    }
    struct CreatureControl* cctrl = creature_control_get_from_thing(thing);
    if (fall_from_gate)
    {
        cctrl->field_AE |= 0x02;
        cctrl->spell_flags |= CSAfF_MagicFall;
        thing->veloc_push_add.x.val += PLAYER_RANDOM(plyr_idx, 193) - 96;
        thing->veloc_push_add.y.val += PLAYER_RANDOM(plyr_idx, 193) - 96;
        if ((thing->movement_flags & TMvF_Flying) != 0) {
            thing->veloc_push_add.z.val -= PLAYER_RANDOM(plyr_idx, 32);
        } else {
            thing->veloc_push_add.z.val += PLAYER_RANDOM(plyr_idx, 96) + 80;
        }
        thing->state_flags |= TF1_PushAdd;
    }

    if (thing->owner != PLAYER_NEUTRAL)
    {   // Was set only when spawned from action point

        struct Thing* heartng = get_player_soul_container(thing->owner);
        if (thing_exists(heartng) && creature_can_navigate_to(thing, &heartng->mappos, NavRtF_NoOwner))
        {
            cctrl->field_AE |= 0x01;
        }
    }

    if ((get_creature_model_flags(thing) & CMF_IsLordOTLand) != 0)
    {
        output_message(SMsg_LordOfLandComming, MESSAGE_DELAY_LORD, 1);
        output_message(SMsg_EnemyLordQuote + UNSYNC_RANDOM(8), MESSAGE_DELAY_LORD, 1);
    }
    switch (effect)
    {
    case 1:
        if (plyr_idx == game.hero_player_num)
        {
            thing->mappos.z.val = get_ceiling_height(&thing->mappos);
            create_effect(&thing->mappos, TngEff_CeilingBreach, thing->owner);
            initialise_thing_state(thing, CrSt_CreatureHeroEntering);
            thing->rendering_flags |= TRF_Unknown01;
            cctrl->countdown_282 = 24;
        }
    default:
        break;
    }
    return thing;
}

struct Thing *script_create_new_creature(PlayerNumber plyr_idx, ThingModel crmodel, TbMapLocation location, long carried_gold, long crtr_level)
{
    struct Thing* creatng = script_create_creature_at_location(plyr_idx, crmodel, location);
    if (thing_is_invalid(creatng))
        return INVALID_THING;
    creatng->creature.gold_carried = carried_gold;
    init_creature_level(creatng, crtr_level);
    return creatng;
}

void script_process_new_creatures(PlayerNumber plyr_idx, long crmodel, long location, long copies_num, long carried_gold, long crtr_level)
{
    for (long i = 0; i < copies_num; i++)
    {
        script_create_new_creature(plyr_idx, crmodel, location, carried_gold, crtr_level);
    }
}

void controlled_creature_pick_thing_up(struct Thing *creatng, struct Thing *picktng, PlayerNumber plyr_idx)
{
    if (picktng->class_id == TCls_Creature)
    {
        set_creature_being_dragged_by(picktng, creatng);
    }
    else
    {
        if ((picktng->owner != creatng->owner) && (picktng->owner != game.neutral_player_num) )
        {
            if (thing_is_workshop_crate(picktng))
            {
                update_workshop_object_pickup_event(creatng, picktng);
            }
            else if ( (thing_is_spellbook(picktng)) || (thing_is_special_box(picktng)) )
            {
                update_library_object_pickup_event(creatng, picktng);
            }
        }
        creature_drag_object(creatng, picktng);
    }
    struct CreatureControl* cctrl = creature_control_get_from_thing(creatng);
    cctrl->pickup_object_id = picktng->index;
    struct CreatureSound* crsound = get_creature_sound(creatng, CrSnd_Hurt);
    unsigned short smpl_idx = crsound->index + 1;
    thing_play_sample(creatng, smpl_idx, 90, 0, 3, 0, 2, FULL_LOUDNESS * 5/4);
    display_controlled_pick_up_thing_name(picktng, (GUI_MESSAGES_DELAY >> 4), plyr_idx);
}

void controlled_creature_drop_thing(struct Thing *creatng, struct Thing *droptng, PlayerNumber plyr_idx)
{
    long volume = FULL_LOUDNESS;
    if (droptng->class_id == TCls_Creature)
    {
        stop_creature_being_dragged_by(droptng, creatng);
    }
    else
    {
        creature_drop_dragged_object(creatng, droptng);
    }
    clear_messages_from_player(-81);
    clear_messages_from_player(-86);
    unsigned short smpl_idx, pitch;
    if (subtile_has_water_on_top(droptng->mappos.x.stl.num, droptng->mappos.y.stl.num))
    {
        smpl_idx = 21 + UNSYNC_RANDOM(4);
        pitch = 75;
    }
    else
    {
        switch(droptng->class_id)
        {
            case TCls_Object:
            {
                smpl_idx = 992;
                struct ObjectConfigStats* objst = get_object_model_stats(droptng->model);
                switch (objst->genre)
                {
                    case OCtg_WrkshpBox:
                    case OCtg_SpecialBox:
                    {
                        pitch = 25;
                        break;
                    }
                    case OCtg_Spellbook:
                    {
                        pitch = 90;
                        break;
                    }
                    default:
                    {
                        pitch = 0;
                        break;
                    }
                }
                break;
            }
            case TCls_Creature:
            {
                long weight = compute_creature_weight(droptng);
                if (weight >= 0 && weight <= 99)
                {
                    pitch = 240;
                    volume = FULL_LOUDNESS / 2;
                }
                else if (weight >= 100 && weight <= 199)
                {
                    pitch = 120;
                    volume = FULL_LOUDNESS * 3 / 4;
                }
                else
                {
                    pitch = 75;
                }
                smpl_idx = 17 + UNSYNC_RANDOM(4);
                break;
            }
            case TCls_DeadCreature:
            {
                smpl_idx = 58;
                pitch = 50;
                break;
            }
            default:
            {
                smpl_idx = 0;
                pitch = 0;
                break;
            }
        }
    }
    thing_play_sample(droptng, smpl_idx, pitch, 0, 3, 0, 2, volume);
    struct Room* room = subtile_room_get(creatng->mappos.x.stl.num, creatng->mappos.y.stl.num);
    if (!room_is_invalid(room))
    {
        if (room->owner == creatng->owner)
        {
            if (room_role_matches(room->kind, RoRoF_PowersStorage))
            {
                if (thing_is_spellbook(droptng))
                {
                    if (add_item_to_room_capacity(room, true))
                    {
                        droptng->owner = creatng->owner;
                        add_power_to_player(book_thing_to_power_kind(droptng), creatng->owner);
                    }
                    else
                    {
                        WARNLOG("Adding %s index %d to %s room capacity failed",thing_model_name(droptng),(int)droptng->index,room_role_code_name(RoRoF_PowersStorage));
                        if (is_my_player_number(plyr_idx))
                        {
                            output_message(SMsg_LibraryTooSmall, 0, true);
                        }
                    }
                }
                else if (thing_is_special_box(droptng))
                {
                    droptng->owner = creatng->owner;
                }
            }
            else if (room_role_matches(room->kind, RoRoF_CratesStorage))
            {
                if (thing_is_workshop_crate(droptng))
                {
                    if (add_item_to_room_capacity(room, true))
                    {
                        droptng->owner = creatng->owner;
                        add_workshop_item_to_amounts(room->owner, crate_thing_to_workshop_item_class(droptng), crate_thing_to_workshop_item_model(droptng));
                    }
                    else
                    {
                        WARNLOG("Adding %s index %d to %s room capacity failed",thing_model_name(droptng),(int)droptng->index,room_role_code_name(RoRoF_CratesStorage));
                        if (is_my_player_number(plyr_idx))
                        {
                            output_message(SMsg_WorkshopTooSmall, 0, true);
                        }
                    }
                }
            }
            else if (room_role_matches(room->kind, RoRoF_DeadStorage))
            {
                if (thing_is_dead_creature(droptng))
                {
                    if (add_body_to_graveyard(droptng, room))
                    {
                        droptng->owner = creatng->owner;
                    }
                    else
                    {
                        if (is_my_player_number(plyr_idx))
                        {
                            output_message(SMsg_GraveyardTooSmall, 0, true);
                        }
                    }
                }
            }
            else if (room_role_matches(room->kind, RoRoF_Prison))
            {
                if (thing_is_creature(droptng))
                {
                    if (creature_is_being_unconscious(droptng))
                    {
                        if (room->used_capacity < room->total_capacity)
                        {
                            make_creature_conscious(droptng);
                            initialise_thing_state(droptng, CrSt_CreatureArrivedAtPrison);
                            struct CreatureControl* dropctrl = creature_control_get_from_thing(droptng);
                            dropctrl->flgfield_1 |= CCFlg_NoCompControl;
                        }
                        else
                        {
                            if (is_my_player_number(plyr_idx))
                            {
                                output_message(SMsg_PrisonTooSmall, 0, true);
                            }
                        }
                    }
                }
            }
        }
    }
}

void direct_control_pick_up_or_drop(PlayerNumber plyr_idx, struct Thing *creatng)
{
    struct CreatureControl* cctrl = creature_control_get_from_thing(creatng);
    struct Thing* dragtng = thing_get(cctrl->dragtng_idx);
    struct PlayerInfoAdd* playeradd = get_playeradd(plyr_idx);
    if (!thing_is_invalid(dragtng))
    {
        if (thing_is_trap_crate(dragtng))
        {
            struct Thing *traptng = thing_get(playeradd->selected_fp_thing_pickup);
            if (!thing_is_invalid(traptng))
            {
                if (traptng->class_id == TCls_Trap)
                {
                    cctrl->arming_thing_id = traptng->index;
                    internal_set_thing_state(creatng, CrSt_CreatureArmsTrap);
                    return;
                }
            }
        }
        controlled_creature_drop_thing(creatng, dragtng, plyr_idx);
    }
    else
    {
        struct Thing* picktng = thing_get(playeradd->selected_fp_thing_pickup);
        struct Room* room;
        if (!thing_is_invalid(picktng))
        {
            if (object_is_gold_pile(picktng))
            {
                struct CreatureStats* crstat = creature_stats_get_from_thing(creatng);
                if (creatng->creature.gold_carried < crstat->gold_hold)
                {
                    cctrl->pickup_object_id = picktng->index;
                    internal_set_thing_state(creatng, CrSt_ImpPicksUpGoldPile);
                    return;
                }
                else
                {
                    if (is_thing_directly_controlled_by_player(creatng, plyr_idx))
                    {
                        if (is_my_player_number(plyr_idx))
                        {
                            play_non_3d_sample(119);
                        }
                        return;
                    }
                }
            }
            room = get_room_thing_is_on(picktng);
            if (!room_is_invalid(room))
            {
                if ( (room_role_matches(room->kind, RoRoF_CratesStorage)) && (room->owner == creatng->owner) )
                {
                    if (thing_is_workshop_crate(picktng))
                    {
                        if (picktng->owner == creatng->owner)
                        {
                            if (!remove_item_from_room_capacity(room))
                            {
                                return;
                            }
                            if (remove_workshop_item_from_amount_stored(picktng->owner, crate_thing_to_workshop_item_class(picktng), crate_thing_to_workshop_item_model(picktng), WrkCrtF_NoOffmap) != WrkCrtS_Stored)
                            {
                                return;
                            }
                        }
                    }
                    else
                    {
                        if (is_thing_directly_controlled_by_player(creatng, plyr_idx))
                        {
                            if (is_my_player_number(plyr_idx))
                            {
                                play_non_3d_sample(119);
                            }
                            return;
                        }
                    }
                }
            }
            controlled_creature_pick_thing_up(creatng, picktng, plyr_idx);
        }
        else
        {
            room = get_room_thing_is_on(creatng);
            if (!room_is_invalid(room))
            {
                if (room_role_matches(room->kind, RoRoF_GoldStorage))
                {
                    if (room->owner == creatng->owner)
                    {
                        if (creatng->creature.gold_carried > 0)
                        {
                            internal_set_thing_state(creatng, CrSt_ImpDropsGold);
                        }
                    }
                }
            }
        }
    }
}

void display_controlled_pick_up_thing_name(struct Thing *picktng, unsigned long timeout, PlayerNumber plyr_idx)
{
    char id;
    char str[255] = {'\0'};
    if (thing_is_trap_crate(picktng))
    {
        struct TrapConfigStats* trapst = get_trap_model_stats(crate_thing_to_workshop_item_model(picktng));
        strcat(str, get_string(trapst->name_stridx));
        id = -86;
    }
    else if (thing_is_door_crate(picktng))
    {
        struct DoorConfigStats* doorst = get_door_model_stats(crate_thing_to_workshop_item_model(picktng));
        strcat(str, get_string(doorst->name_stridx));
        id = -86;
    }
    else if (thing_is_spellbook(picktng))
    {
        strcat(str, get_string(get_power_name_strindex(book_thing_to_power_kind(picktng))));
        id = -81;
    }
    else if (thing_is_special_box(picktng))
    {
        char msg_buf[255];
        if (thing_is_custom_special_box(picktng))
        {
            if (gameadd.box_tooltip[picktng->custom_box.box_kind][0] == 0)
            {
                strcat(str, get_string(get_special_description_strindex(box_thing_to_special(picktng))));
                strcpy(msg_buf, str);
                snprintf(str, sizeof(str), "%s", strtok(msg_buf, ":"));
            }
            else
            {
                strcat(str, gameadd.box_tooltip[picktng->custom_box.box_kind]);
                char *split = strchr(str, ':');
                if ((int)(split - str) > -1)
                {
                    strcpy(msg_buf, str);
                    snprintf(str, sizeof(str), "%s", strtok(msg_buf, ":"));
                }
            }
        }
        else
        {
            strcat(str, get_string(get_special_description_strindex(box_thing_to_special(picktng))));
            strcpy(msg_buf, str);
            snprintf(str, sizeof(str), "%s", strtok(msg_buf, ":"));
        }
        id = -81;
    }
    else if (object_is_gold_pile(picktng))
    {
        struct PlayerInfo* player = get_my_player();
        struct Thing* creatng = thing_get(player->influenced_thing_idx);
        if (thing_is_creature(creatng))
        {
            struct CreatureStats* crstat = creature_stats_get_from_thing(creatng);
            long gold_remaining = (crstat->gold_hold - creatng->creature.gold_carried);
            long value = (picktng->creature.gold_carried > gold_remaining) ? gold_remaining : picktng->creature.gold_carried;
            if (value < picktng->creature.gold_carried)
            {
                sprintf(str, "%ld (%ld)", picktng->creature.gold_carried, value);
            }
            else
            {
                sprintf(str, "%ld", picktng->creature.gold_carried);
            }
        }
        id = -116;
    }
    else if (thing_is_creature(picktng))
    {
        id = picktng->owner;
        struct CreatureModelConfig* crconf = &gameadd.crtr_conf.model[picktng->model];
        sprintf(str, "%s", get_string(crconf->namestr_idx));
    }
    else if (picktng->class_id == TCls_DeadCreature)
    {
        id = -89;
        struct CreatureModelConfig* crconf = &gameadd.crtr_conf.model[picktng->model];
        sprintf(str, "%s", get_string(crconf->namestr_idx));
    }
    else
    {
        return;
    }
    zero_messages();
    targeted_message_add(id, plyr_idx, timeout, str);
}

struct Thing *controlled_get_thing_to_pick_up(struct Thing *creatng)
{
    struct ShotConfigStats* shotst = get_shot_model_stats(ShM_Dig);
    unsigned char radius = 0;
    struct Coord3d pos;
    pos.x.val = creatng->mappos.x.val;
    pos.y.val = creatng->mappos.y.val;
    struct Thing *result = NULL;
    MapCoordDelta old_distance = LONG_MAX;
    MapCoordDelta new_distance;
    long dx = distance_with_angle_to_coord_x(shotst->speed, creatng->move_angle_xy);
    long dy = distance_with_angle_to_coord_y(shotst->speed, creatng->move_angle_xy);
    do
    {
        struct Map *blk = get_map_block_at(pos.x.stl.num, pos.y.stl.num);
        for (struct Thing* picktng = thing_get(get_mapwho_thing_index(blk)); (!thing_is_invalid(picktng)); picktng = thing_get(picktng->next_on_mapblk))
        {
            if (picktng != creatng)
            {
                if (thing_is_pickable_by_digger(picktng, creatng))
                {
                    if (line_of_sight_3d(&creatng->mappos, &picktng->mappos))
                    {
                        new_distance = get_3d_box_distance(&creatng->mappos, &picktng->mappos);
                        if (new_distance < old_distance)
                        {
                            old_distance = new_distance;
                            result = picktng;
                        }
                    }
                }
            }
        }
        pos.x.val += dx;
        pos.y.val += dy;
        radius++;
    }
    while (radius <= shotst->health);
    return result;
}

TbBool thing_is_pickable_by_digger(struct Thing *picktng, struct Thing *creatng)
{
    if (check_place_to_pretty_excluding(creatng, subtile_slab(creatng->mappos.x.stl.num), subtile_slab(creatng->mappos.y.stl.num))
        || (check_place_to_convert_excluding(creatng, subtile_slab(creatng->mappos.x.stl.num), subtile_slab(creatng->mappos.y.stl.num)) ) )
    {
        return false;
    }
    struct SlabMap *slb = get_slabmap_thing_is_on(picktng);
    if (object_is_gold_pile(picktng))
    {
        struct CreatureStats* crstat = creature_stats_get_from_thing(creatng);
        return ( ( (slabmap_owner(slb) == creatng->owner) || (subtile_is_unclaimed_path(picktng->mappos.x.stl.num, picktng->mappos.y.stl.num)) || (subtile_is_liquid(picktng->mappos.x.stl.num, picktng->mappos.y.stl.num)) ) &&
                  (creatng->creature.gold_carried < crstat->gold_hold) );
    }
    else if (thing_is_creature(picktng))
    {
        if (creature_is_being_unconscious(picktng))
        {
            return (picktng->owner != creatng->owner);
        }
    }
    else if (thing_is_dead_creature(picktng))
    {
        return ( (get_room_of_role_slabs_count(creatng->owner, RoRoF_DeadStorage) > 0) && (corpse_ready_for_collection(picktng)) );
    }
    else if (thing_can_be_picked_to_place_in_player_room_of_role(picktng, creatng->owner, RoRoF_PowersStorage, TngFRPickF_Default))
    {
        if(!creature_can_pickup_library_object_at_subtile(creatng, picktng->mappos.x.stl.num, picktng->mappos.y.stl.num))
        {
            return false;
        }
        return (get_room_of_role_slabs_count(creatng->owner, RoRoF_PowersStorage) > 0);
    }
    else if (thing_can_be_picked_to_place_in_player_room_of_role(picktng, creatng->owner, RoRoF_CratesStorage, TngFRPickF_Default))
    {
        return (get_room_of_role_slabs_count(creatng->owner, RoRoF_CratesStorage) > 0);
    }
    else if (thing_is_trap_crate(picktng)) // for trap crates in one's own Workshop
    {
        struct Room* room = get_room_thing_is_on(picktng);
        if (!room_is_invalid(room))
        {
            if (room_role_matches(room->kind, RoRoF_CratesStorage))
           {
                if (room->owner == creatng->owner)
                {
                    if ( (picktng->owner == room->owner) && (picktng->owner == creatng->owner) )
                    {
                        return true;
                    }
                }
            }
        }
    }
    return false;
}

struct Thing *controlled_get_trap_to_rearm(struct Thing *creatng)
{
    struct ShotConfigStats* shotst = get_shot_model_stats(ShM_Dig);
    unsigned char radius = 0;
    struct Coord3d pos;
    pos.x.val = creatng->mappos.x.val;
    pos.y.val = creatng->mappos.y.val;
    long dx = distance_with_angle_to_coord_x(shotst->speed, creatng->move_angle_xy);
    long dy = distance_with_angle_to_coord_y(shotst->speed, creatng->move_angle_xy);
    do
    {
        struct Thing* traptng = get_trap_for_position(pos.x.stl.num, pos.y.stl.num);
        if (!thing_is_invalid(traptng))
        {
            if (traptng->owner == creatng->owner)
            {
                struct CreatureControl* cctrl = creature_control_get_from_thing(creatng);
                struct Thing* dragtng = thing_get(cctrl->dragtng_idx);
                if (traptng->model == crate_to_workshop_item_model(dragtng->model))
                {
                    if (traptng->trap.num_shots == 0)
                    {
                        return traptng;
                    }
                }
            }
        }
        pos.x.val += dx;
        pos.y.val += dy;
        radius++;
    }
    while (radius <= shotst->health);
    return INVALID_THING;
}

void controlled_continue_looking_excluding_diagonal(struct Thing *creatng, MapSubtlCoord *stl_x, MapSubtlCoord *stl_y)
{
    MapSubtlCoord x = *stl_x;
    MapSubtlCoord y = *stl_y;
    if ( (creatng->move_angle_xy >= 1792) || (creatng->move_angle_xy <= 255) )
    {
        y--;
    }
    else if ( (creatng->move_angle_xy >= 768) && (creatng->move_angle_xy <= 1280) )
    {
        y++;
    }
    else if ( (creatng->move_angle_xy >= 1280) && (creatng->move_angle_xy <= 1792) )
    {
        x--;
    }
    else if ( (creatng->move_angle_xy >= 256) && (creatng->move_angle_xy <= 768) )
    {
        x++;
    }
    *stl_x = x;
    *stl_y = y;
}

PlayerNumber get_appropriate_player_for_creature(struct Thing *creatng)
{
    if ((creatng->alloc_flags & TAlF_IsControlled) != 0)
    {
        for (PlayerNumber plyr_idx = 0; plyr_idx < PLAYERS_COUNT; plyr_idx++)
        {
            if (is_thing_directly_controlled_by_player(creatng, plyr_idx))
            {
                return plyr_idx;
            }
        }
    }
    return creatng->owner;
}

void query_creature(struct PlayerInfo *player, ThingIndex index, TbBool reset, TbBool zoom)
{
    if (is_my_player(player))
    {
        MenuID menu;
        if (reset)
        {
            menu = GMnu_CREATURE_QUERY1;
        }
        else
        {
            if (menu_is_active(GMnu_CREATURE_QUERY1))
            {
                menu = GMnu_CREATURE_QUERY1;
            }
            else if (menu_is_active(GMnu_CREATURE_QUERY2))
            {
                menu = GMnu_CREATURE_QUERY2;
            }
            else if (menu_is_active(GMnu_CREATURE_QUERY3))
            {
                menu = GMnu_CREATURE_QUERY3;
            }
            else if (menu_is_active(GMnu_CREATURE_QUERY4))
            {
                menu = GMnu_CREATURE_QUERY4;
            }
            else
            {
                menu = GMnu_CREATURE_QUERY1;
            }
        }
        if (zoom)
        {
            struct Thing *creatng = thing_get(index);
            player->zoom_to_pos_x = creatng->mappos.x.val;
            player->zoom_to_pos_y = creatng->mappos.y.val;
            set_player_instance(player, PI_ZoomToPos, 0);
        }
        turn_off_all_panel_menus();
        initialise_tab_tags_and_menu(menu);
        turn_on_menu(menu);
    }
    player->influenced_thing_idx = index;
    set_player_instance(player, PI_QueryCrtr, 0);
}

/******************************************************************************/
#ifdef __cplusplus
}
#endif<|MERGE_RESOLUTION|>--- conflicted
+++ resolved
@@ -1064,7 +1064,6 @@
                 }
                 n += 2 * LbFPMath_PI / 3;
             }
-<<<<<<< HEAD
         }
         break;
     case SplK_Rebound:
@@ -1094,10 +1093,6 @@
             pwrdynst = get_power_dynamic_stats(PwrK_CONCEAL);
             fill_spell_slot(thing, i, spell_idx, pwrdynst->strength[spell_lev]);
             cctrl->spell_flags |= CSAfF_Invisibility;
-=======
-            break;
-        case SplK_Invisibility:
->>>>>>> d209205f
             cctrl->force_visible = 0;
             break;
         case SplK_Teleport:
@@ -1106,7 +1101,15 @@
         case SplK_Speed:
         case SplK_Slow:
             cctrl->max_speed = calculate_correct_creature_maxspeed(thing);
-<<<<<<< HEAD
+        }
+        break;
+    case SplK_Slow:
+        i = get_free_spell_slot(thing);
+        if (i != -1)
+        {
+            fill_spell_slot(thing, i, spell_idx, spconf->duration);
+            cctrl->spell_flags |= CSAfF_Slow;
+            cctrl->max_speed = calculate_correct_creature_maxspeed(thing);
         }
         break;
     case SplK_Bleed:
@@ -1123,10 +1126,6 @@
         {
             fill_spell_slot(thing, i, spell_idx, spconf->duration);
             cctrl->spell_flags |= CSAfF_Flying;
-=======
-            break;
-        case SplK_Fly:
->>>>>>> d209205f
             thing->movement_flags |= TMvF_Flying;
             break;
 
@@ -1177,7 +1176,6 @@
         } else {
           thing->health = min(i,cctrl->max_health);
         }
-<<<<<<< HEAD
         cctrl->spell_in_progress = SplK_Heal;
         cctrl->spell_in_progress_remaining = pwrdynst->duration;
         break;
@@ -1212,10 +1210,6 @@
         pwrdynst = get_power_dynamic_stats(PwrK_DISEASE);
         cspell->duration = pwrdynst->strength[spell_lev];
         break;
-=======
-        break;
-    }
->>>>>>> d209205f
     case SplK_Chicken:
         external_set_thing_state(thing, CrSt_CreatureChangeToChicken);
         cctrl->countdown_282 = duration/5;
@@ -5598,11 +5592,7 @@
     process_bleed(thing);
     move_thing_in_map(thing, &thing->mappos);
     set_creature_graphic(thing);
-<<<<<<< HEAD
-    if (cctrl->spell_in_progress)
-=======
     if (cctrl->spell_aura)
->>>>>>> d209205f
     {
         process_keeper_spell_aura(thing);
     }
