/******************************************************************************/
// Free implementation of Bullfrog's Dungeon Keeper strategy game.
/******************************************************************************/
/** @file player_compchecks.c
 *     Computer player checks definitions and routines.
 * @par Purpose:
 *     Defines a computer player checks and related functions.
 * @par Comment:
 *     None.
 * @author   KeeperFX Team
 * @date     10 Mar 2009 - 06 Jan 2013
 * @par  Copying and copyrights:
 *     This program is free software; you can redistribute it and/or modify
 *     it under the terms of the GNU General Public License as published by
 *     the Free Software Foundation; either version 2 of the License, or
 *     (at your option) any later version.
 */
/******************************************************************************/
#include "player_computer.h"

#include <limits.h>
#include <string.h>

#include "globals.h"
#include "bflib_basics.h"
#include "bflib_math.h"

#include "config.h"
#include "config_terrain.h"
#include "player_instances.h"
#include "creature_jobs.h"
#include "creature_states.h"
#include "creature_states_mood.h"
#include "spdigger_stack.h"
#include "magic.h"
#include "map_blocks.h"
#include "map_utils.h"
#include "dungeon_data.h"
#include "room_data.h"
#include "ariadne_wallhug.h"
#include "power_hand.h"
#include "gui_soundmsgs.h"
#include "game_legacy.h"
#include "cursor_tag.h"

#ifdef __cplusplus
extern "C" {
#endif
/******************************************************************************/
long computer_checks_hates(struct Computer2 *comp, struct ComputerCheck * check);
long computer_check_move_creatures_to_best_room(struct Computer2 *comp, struct ComputerCheck * check);
long computer_check_move_creatures_to_room(struct Computer2 *comp, struct ComputerCheck * check);
long computer_check_no_imps(struct Computer2 *comp, struct ComputerCheck * check);
long computer_check_for_pretty(struct Computer2 *comp, struct ComputerCheck * check);
long computer_check_for_quick_attack(struct Computer2 *comp, struct ComputerCheck * check);
long computer_check_for_accelerate(struct Computer2 *comp, struct ComputerCheck * check);
long computer_check_slap_imps(struct Computer2 *comp, struct ComputerCheck * check);
long computer_check_enemy_entrances(struct Computer2 *comp, struct ComputerCheck * check);
long computer_check_for_place_door(struct Computer2 *comp, struct ComputerCheck * check);
long computer_check_neutral_places(struct Computer2 *comp, struct ComputerCheck * check);
long computer_check_for_place_trap(struct Computer2 *comp, struct ComputerCheck * check);
long computer_check_for_expand_room(struct Computer2 *comp, struct ComputerCheck * check);
long computer_check_for_money(struct Computer2 *comp, struct ComputerCheck * check);
long computer_check_prison_tendency(struct Computer2* comp, struct ComputerCheck* check);

/******************************************************************************/
const struct NamedCommand computer_check_func_type[] = {
  {"checks_hates",            1,},
  {"check_move_to_best_room", 2,},
  {"check_move_to_room",      3,},
  {"check_no_imps",           4,},
  {"check_for_pretty",        5,},
  {"check_for_quick_attack",  6,},
  {"check_for_accelerate",    7,},
  {"check_slap_imps",         8,},
  {"check_enemy_entrances",   9,},
  {"check_for_place_door",   10,},
  {"check_neutral_places",   11,},
  {"check_for_place_trap",   12,},
  {"check_for_expand_room",  13,},
  {"check_for_money",        14,},
  {"check_prison_tendency",  15,},
  {"none",                   16,},
  {NULL,                      0,},
};

Comp_Check_Func computer_check_func_list[] = {
  NULL,
  computer_checks_hates,
  computer_check_move_creatures_to_best_room,
  computer_check_move_creatures_to_room,
  computer_check_no_imps,
  computer_check_for_pretty,
  computer_check_for_quick_attack,
  computer_check_for_accelerate,
  computer_check_slap_imps,
  computer_check_enemy_entrances,
  computer_check_for_place_door,
  computer_check_neutral_places,
  computer_check_for_place_trap,
  computer_check_for_expand_room,
  computer_check_for_money,
  computer_check_prison_tendency,
  NULL,
  NULL,
};

struct ExpandRooms expand_rooms[] = {
  {RoK_TREASURE,  45},
  {RoK_LAIR,      45},
  {RoK_GARDEN,    45},
  {RoK_LIBRARY,   45},
  {RoK_TRAINING,  35},
  {RoK_WORKSHOP,  45},
  {RoK_SCAVENGER, 30},
  {RoK_PRISON,    30},
  {RoK_TEMPLE,    25},
  {RoK_TORTURE,   35},
  {RoK_GRAVEYARD, 30},
  {RoK_BARRACKS,  35},
  {RoK_NONE,       0},
};

/******************************************************************************/
#ifdef __cplusplus
}
#endif
/******************************************************************************/

long computer_checks_hates(struct Computer2 *comp, struct ComputerCheck * check)
{
    SYNCDBG(8,"Starting");
    struct Dungeon* compdngn = comp->dungeon;
    // Reference values for checking hate
    int cdngn_creatrs = count_creatures_in_dungeon(compdngn);
    int cdngn_spdiggrs = count_diggers_in_dungeon(compdngn);
    int cdngn_enrancs = count_entrances(comp, compdngn->owner);
    // Now check hate for every player
    for (int i = 0; i < PLAYERS_COUNT; i++)
    {
        struct PlayerInfo* player = get_player(i);
        struct Dungeon* dungeon = get_players_dungeon(player);
        struct OpponentRelation* oprel = &comp->opponent_relations[i];
        if (!player_exists(player) || (player->id_number == compdngn->owner)
         || (player->id_number == game.neutral_player_num))
            continue;
        if (player->is_active != 1)
            continue;
        if (players_are_mutual_allies(compdngn->owner, i))
            continue;
        int hate_reasons = 0;
        int hdngn_creatrs = count_creatures_in_dungeon(dungeon);
        int hdngn_spdiggrs = count_diggers_in_dungeon(dungeon);
        // Computers hate players who have more creatures than them
        if (hdngn_creatrs >= cdngn_creatrs)
        {
            hate_reasons++;
            oprel->hate_amount++;
        }
        // Computers hate players who have more special diggers than them
        if (cdngn_spdiggrs / 6 + cdngn_spdiggrs < hdngn_spdiggrs)
        {
            hate_reasons++;
            oprel->hate_amount++;
        }
        // Computers hate players who can build more rooms than them
        if (((int)compdngn->total_rooms + (int)compdngn->total_rooms / 6) < (int)dungeon->total_rooms)
        {
            hate_reasons++;
            oprel->hate_amount++;
        }
        // Computers highly hate players who claimed more entrances than them
        int hdngn_enrancs = count_entrances(comp, i);
        if (hdngn_enrancs > cdngn_enrancs)
        {
            hate_reasons++;
            oprel->hate_amount += 5;
        }
        // If no reason to hate the player - hate him randomly for just surviving that long
        if ((hate_reasons <= 0) && (check->param1 < game.play_gameturn))
        {
<<<<<<< HEAD
            if (AI_RANDOM(100) < 20) {
=======
            if (PLAYER_RANDOM(compdngn->owner, 100) < 20) {
>>>>>>> d522feb0
                oprel->hate_amount++;
            }
        }
    }
    return CTaskRet_Unk4;
}

long computer_check_move_creatures_to_best_room(struct Computer2 *comp, struct ComputerCheck * check)
{
    struct Dungeon* dungeon = comp->dungeon;
    SYNCDBG(8,"Starting for player %d",(int)dungeon->owner);
    int num_to_move = check->param1 * dungeon->num_active_creatrs / 100;
    if (num_to_move <= 0) {
        SYNCDBG(8,"No player %d creatures to move, active %d percentage %d",
            (int)dungeon->owner,(int)dungeon->num_active_creatrs,(int)check->param1);
        return CTaskRet_Unk4;
    }
    if (!computer_able_to_use_power(comp, PwrK_HAND, 1, num_to_move)) {
        return CTaskRet_Unk4;
    }
    // If there's already task in progress which uses hand, then don't add more
    // content of the hand could be used by wrong task by mistake
    if (is_task_in_progress_using_hand(comp)) {
        return CTaskRet_Unk4;
    }
    if (!create_task_move_creatures_to_room(comp, 0, num_to_move)) {
        return CTaskRet_Unk4;
    }
    SYNCDBG(8,"Added player %d task to move %d creatures to best room",(int)dungeon->owner,(int)num_to_move);
    return CTaskRet_Unk1;
}

long computer_check_move_creatures_to_room(struct Computer2 *comp, struct ComputerCheck * check)
{
    struct Dungeon* dungeon = comp->dungeon;
    SYNCDBG(8,"Checking player %d for move to %s", (int)dungeon->owner, room_code_name(check->param2));
    int num_to_move = check->param1 * dungeon->num_active_creatrs / 100;
    if (num_to_move <= 0) {
        SYNCDBG(8,"No creatures to move, active %d percentage %d", (int)dungeon->num_active_creatrs, (int)check->param1);
        return CTaskRet_Unk4;
    }
    if (!computer_able_to_use_power(comp, PwrK_HAND, 1, num_to_move)) {
        return CTaskRet_Unk4;
    }
    // If there's already task in progress which uses hand, then don't add more
    // content of the hand could be used by wrong task by mistake
    if (is_task_in_progress_using_hand(comp)) {
        return CTaskRet_Unk4;
    }
    unsigned long k = 0;
    long i = dungeon->room_kind[check->param2];
    while (i != 0)
    {
        struct Room* room = room_get(i);
        if (room_is_invalid(room))
        {
            ERRORLOG("Jump to invalid room detected");
            break;
        }
        i = room->next_of_owner;
        // Per-room code
        if (room->total_capacity > room->used_capacity)
        {
            int num_to_move_fit = min(num_to_move, room->total_capacity - room->used_capacity);
            if (create_task_move_creatures_to_room(comp, room->index, num_to_move_fit)) {
                SYNCDBG(8,"Added task to move %d creatures to %s index %d", (int)num_to_move_fit,room_code_name(room->kind),(int)room->index);
                return CTaskRet_Unk1;
            }
        }
        // Per-room code ends
        k++;
        if (k > ROOMS_COUNT)
        {
            ERRORLOG("Infinite loop detected when sweeping rooms list");
            break;
        }
    }
    return CTaskRet_Unk4;
}

/**
 * Returns whether special diggers in given dungeon are actually digging indestructible valuables.
 * In standard configuration, indestructible valuables are simply slabs with gems.
 * @param dungeon
 * @return
 */
static TbBool any_digger_is_digging_indestructible_valuables(struct Dungeon *dungeon)
{
    unsigned long k = 0;
    long i = dungeon->digger_list_start;
    while (i != 0)
	{
        struct Thing* thing = thing_get(i);
        struct CreatureControl* cctrl = creature_control_get_from_thing(thing);
        if (thing_is_invalid(thing) || creature_control_invalid(cctrl))
		{
			ERRORLOG("Jump to invalid creature detected");
			break;
		}
		i = cctrl->players_next_creature_idx;
		// Thing list loop body
		if (cctrl->combat_flags == 0)
		{
            long state_type = get_creature_state_type(thing);

            if ((state_type == CrStTyp_Work)
				&& (cctrl->digger.last_did_job == SDLstJob_DigOrMine)
				&& is_digging_indestructible_place(thing))
			{
				SYNCDBG(18, "Indestructible valuables being dug by player %d", (int)dungeon->owner);
				return true;
			}
		}
		// Thing list loop body ends
		k++;
		if (k > CREATURES_COUNT)
		{
			ERRORLOG("Infinite loop detected when sweeping creatures list");
			return false;
		}
	}
	SYNCDBG(18, "Indestructible valuables NOT being dug by player %d", (int)dungeon->owner);
	return false;
}

/**
 * Returns amount of diggable faces of indestructible valuables marked for digging.
 * In standard configuration, indestructible valuables are simply slabs with gems.
 * @param dungeon
 * @return
 */
static int count_faces_of_indestructible_valuables_marked_for_dig(struct Dungeon *dungeon)
{
    int num_faces = 0;
    SYNCDBG(18,"Starting");
    long i = -1;
    while (1)
    {
        i = find_next_dig_in_dungeon_task_list(dungeon, i);
        if (i < 0)
            break;
        struct MapTask* mtask = get_dungeon_task_list_entry(dungeon, i);
        MapSubtlCoord stl_x = stl_num_decode_x(mtask->coords);
        MapSubtlCoord stl_y = stl_num_decode_y(mtask->coords);
        if (subtile_revealed(stl_x, stl_y, dungeon->owner))
        {
            struct SlabMap* slb = get_slabmap_for_subtile(stl_x, stl_y);
            const struct SlabAttr* slbattr = get_slab_attrs(slb);
            if (((slbattr->block_flags & SlbAtFlg_Valuable) != 0) && slab_kind_is_indestructible(slb->kind))
            {
                num_faces += block_count_diggable_sides(dungeon->owner, subtile_slab_fast(stl_x), subtile_slab_fast(stl_y));
            }
        }
    }
    return num_faces;
}

/**
 * Filter function for selecting creature which is best candidate for being sacrificed.
 * A specific thing can be selected either by class, model and owner.
 *
 * @param thing Creature thing to be filtered.
 * @param param Struct with specific thing which is dragged.
 * @param maximizer Previous max value.
 * @return If returned value is greater than maximizer, then the filtering result should be updated.
 */
long player_list_creature_filter_best_for_sacrifice(const struct Thing *thing, MaxTngFilterParam param, long maximizer)
{
    struct CreatureControl* cctrl = creature_control_get_from_thing(thing);

    if ((cctrl->combat_flags == 0) && (param->num2 || thing->creature.gold_carried == 0)) //no gold carried if no gem access
    {
        if (creature_is_being_unconscious(thing) || creature_affected_by_spell(thing, SplK_Chicken))
            return -1;
        if (creature_is_being_dropped(thing) || !can_thing_be_picked_up_by_player(thing, param->plyr_idx))
            return -1;
        if ((param->plyr_idx >= 0) && (thing->owner != param->plyr_idx))
            return -1;
        if (!thing_matches_model(thing, param->model_id))
            return -1;
        if ((param->class_id > 0) && (thing->class_id != param->class_id))
            return -1;
        struct CreatureStats* crstat = creature_stats_get_from_thing(thing);
        // Let us estimate value of the creature in gold
        long priority = thing->creature.gold_carried;             // base value
        priority += param->num1 * thing->health / crstat->health; // full health valued at this many gold
        priority += 10000 * cctrl->explevel; // experience earned by the creature has a big value
        if (get_creature_state_type(thing) == CrStTyp_Work)
            priority += 500; // aborted work valued at this many gold
        if (anger_is_creature_angry(thing))
            priority /= 2; // angry creatures have lower value
        if (anger_is_creature_livid(thing))
            priority /= 3; // livid creatures have minimal value
         // Return maximizer based on our evaluated gold value
        return LONG_MAX - priority;
    }
    // If conditions are not met, return -1 to be sure thing will not be returned.
    return -1;
}

static struct Thing *find_creature_for_sacrifice(struct Computer2 *comp, ThingModel crmodel)
{
    struct Dungeon* dungeon = comp->dungeon;

    struct CompoundTngFilterParam param;
    param.plyr_idx = dungeon->owner;
    param.class_id = TCls_Creature;
    param.model_id = crmodel;
    param.num1 = compute_lowest_power_price(dungeon->owner, PwrK_MKDIGGER, 0);
    param.num2 = any_digger_is_digging_indestructible_valuables(dungeon);
    Thing_Maximizer_Filter filter = player_list_creature_filter_best_for_sacrifice;
    TbBool is_spec_digger = (crmodel > 0) && creature_kind_is_for_dungeon_diggers_list(dungeon->owner, crmodel);
    struct Thing* thing = INVALID_THING;
    if (is_spec_digger)
    {
        thing = get_player_list_creature_with_filter(dungeon->digger_list_start, filter, &param);
    }
    if ((!is_spec_digger) && thing_is_invalid(thing))
    {
        thing = get_player_list_creature_with_filter(dungeon->creatr_list_start, filter, &param);
    }
    return thing;
}

/**
 * Checks if a computer player can sacrifice imps to reduce price.
 * @param comp
 * @param check
 */
long computer_check_sacrifice_for_cheap_diggers(struct Computer2 *comp, struct ComputerCheck * check)
{
    SYNCDBG(8,"Starting");
    struct Dungeon* dungeon = comp->dungeon;
    if (dungeon_invalid(dungeon) || !player_has_heart(dungeon->owner)) {
        SYNCDBG(7,"Computer players %d dungeon in invalid or has no heart",(int)dungeon->owner);
        return CTaskRet_Unk4;
    }
    if (gameadd.cheaper_diggers_sacrifice_model == 0) {
        return CTaskRet_Unk0;
    }

    GoldAmount power_price = compute_power_price(dungeon->owner, PwrK_MKDIGGER, 0);
    GoldAmount lowest_price = compute_lowest_power_price(dungeon->owner, PwrK_MKDIGGER, 0);
    SYNCDBG(18, "Digger creation power price: %d, lowest: %d", power_price, lowest_price);

	if ((power_price > lowest_price) && !is_task_in_progress_using_hand(comp)
		&& computer_able_to_use_power(comp, PwrK_MKDIGGER, 0, 2)) //TODO COMPUTER_PLAYER add amount of imps to afford to the checks config params
	{
        struct Thing* creatng = find_creature_for_sacrifice(comp, gameadd.cheaper_diggers_sacrifice_model);
        struct CreatureControl* cctrl = creature_control_get_from_thing(creatng);
        if (!thing_is_invalid(creatng) && (cctrl->explevel < 2))
		{
		    SYNCDBG(18, "Got digger to sacrifice, %s index %d owner %d",thing_model_name(creatng),(int)creatng->index,(int)creatng->owner);
	        if (creature_can_do_job_for_player(creatng, dungeon->owner, Job_TEMPLE_SACRIFICE, JobChk_None))
	        {
	            struct Coord3d pos;
	            // Let's pretend a human does the drop here; computers normally should not be allowed to sacrifice
	            if (get_drop_position_for_creature_job_in_dungeon(&pos, dungeon, creatng, Job_TEMPLE_SACRIFICE, JoKF_AssignHumanDrop))
	            {
	                if (create_task_move_creature_to_pos(comp, creatng, pos, get_initial_state_for_job(Job_TEMPLE_SACRIFICE))) {
	                    return CTaskRet_Unk1;
	                }
	            }
	        }
		}
	}
    return CTaskRet_Unk4;
}

/**
 * Checks if a computer player has not enough imps.
 * @param comp
 * @param check The check structure; param1 is preferred amount of imps, param2 is minimal amount,
 *     param3 is the increase in both amounts caused by face of indestructible slab marked for digging.
 */
long computer_check_no_imps(struct Computer2 *comp, struct ComputerCheck * check)
{
    // TODO COMPUTER_PLAYER create a separate check for imps sacrificing diggers
    if (computer_check_sacrifice_for_cheap_diggers(comp, check) == CTaskRet_Unk1) {
        return CTaskRet_Unk1;
    }
    struct Dungeon* dungeon = comp->dungeon;
    if (dungeon_invalid(dungeon) || !player_has_heart(dungeon->owner)) {
        SYNCDBG(7,"Computer players %d dungeon in invalid or has no heart",(int)dungeon->owner);
        return CTaskRet_Unk4;
    }
    long controlled_diggers = dungeon->num_active_diggers - count_player_diggers_not_counting_to_total(dungeon->owner);
    int preferred_imps;
    int minimal_imps;
    // Compute additional imps from gem faces
    preferred_imps = minimal_imps = check->param3 * count_faces_of_indestructible_valuables_marked_for_dig(dungeon);
    // The additional imps can double the limits, but no more
    if (preferred_imps > check->param1)
        preferred_imps = check->param1;
    if (minimal_imps > check->param2)
        minimal_imps = check->param2;
    // Add the base limits
    preferred_imps += check->param1;
    minimal_imps += check->param2;
    SYNCDBG(8,"Starting for player %d, digger amounts minimal=%d preferred=%d controlled=%d",(int)dungeon->owner,(int)minimal_imps,(int)preferred_imps,(int)controlled_diggers);
    if (controlled_diggers >= preferred_imps) {
        return CTaskRet_Unk4;
    }
    TbBool able_to_use_power;
    if (controlled_diggers < minimal_imps/2) {
        // We have less than half of the minimal imps amount; build one no matter what, ignoring money projections
        able_to_use_power = (is_power_available(dungeon->owner, PwrK_MKDIGGER) && (dungeon->total_money_owned >= compute_power_price(dungeon->owner, PwrK_MKDIGGER, 0)));
    } else
    if (controlled_diggers < minimal_imps) {
        // We have less than minimal imps; build one if only there are money
        able_to_use_power = computer_able_to_use_power(comp, PwrK_MKDIGGER, 0, 1);
    } else {
        // We have less than preferred amount, but higher than minimal; allow building if we've got spare money
        able_to_use_power = computer_able_to_use_power(comp, PwrK_MKDIGGER, 0, 3 + (controlled_diggers - minimal_imps)/4);
    }
    if (able_to_use_power)
    {
        struct Thing* heartng = get_player_soul_container(dungeon->owner);
        MapSubtlCoord stl_x = heartng->mappos.x.stl.num;
        MapSubtlCoord stl_y = heartng->mappos.y.stl.num;
        if (xy_walkable(stl_x, stl_y, dungeon->owner))
        {
            if ((gameadd.computer_chat_flags & CChat_TasksScarce) != 0) {
                struct PowerConfigStats* powerst = get_power_model_stats(PwrK_MKDIGGER);
                struct CreatureData* crdata = creature_data_get(get_players_special_digger_model(dungeon->owner));
                message_add_fmt(comp->dungeon->owner, "My %s count is only %d, casting %s!",get_string(crdata->namestr_idx),(int)controlled_diggers,get_string(powerst->name_stridx));
            }
            if (try_game_action(comp, dungeon->owner, GA_UseMkDigger, 0, stl_x, stl_y, 1, 1) > Lb_OK) {
                return CTaskRet_Unk1;
            }
        }
        return CTaskRet_Unk1;
    }
    return CTaskRet_Unk0;
}

struct Thing * find_imp_for_pickup(struct Computer2 *comp, MapSubtlCoord stl_x, MapSubtlCoord stl_y)
{
    struct Dungeon* dungeon = comp->dungeon;
    int pick1_dist = INT_MAX;
    int pick2_dist = INT_MAX;
    struct Thing* pick2_tng = INVALID_THING;
    struct Thing* pick1_tng = INVALID_THING;
    unsigned long k = 0;
    long i = dungeon->digger_list_start;
    while (i != 0)
    {
        struct Thing* thing = thing_get(i);
        struct CreatureControl* cctrl = creature_control_get_from_thing(thing);
        if (thing_is_invalid(thing) || creature_control_invalid(cctrl))
        {
          ERRORLOG("Jump to invalid creature detected");
          break;
        }
        i = cctrl->players_next_creature_idx;
        // Thing list loop body
        if (cctrl->combat_flags == 0)
        {
            if (!creature_is_being_unconscious(thing) && !creature_affected_by_spell(thing, SplK_Chicken))
            {
                if (!creature_is_being_dropped(thing) && can_thing_be_picked_up_by_player(thing, dungeon->owner))
                {
                    MapSubtlDelta dist = abs(stl_x - (MapSubtlDelta)thing->mappos.x.stl.num) + abs(stl_y - (MapSubtlDelta)thing->mappos.y.stl.num);
                    long state_type = get_creature_state_type(thing);
                    if (state_type == CrStTyp_Work)
                    {
                        if (dist < pick1_dist)
                        {
                            pick1_dist = dist;
                            pick1_tng = thing;
                        }
                    }
                    else
                    {
                        if (dist < pick2_dist)
                        {
                            pick2_dist = dist;
                            pick2_tng = thing;
                        }
                    }
                }
            }
        }
        // Thing list loop body ends
        k++;
        if (k > CREATURES_COUNT)
        {
          ERRORLOG("Infinite loop detected when sweeping creatures list");
          break;
        }
    }
    if (!thing_is_invalid(pick2_tng)) {
        return pick2_tng;
    } else {
        return pick1_tng;
    }
}

long computer_check_for_pretty(struct Computer2 *comp, struct ComputerCheck * check)
{
    SYNCDBG(8,"Starting");
    struct Dungeon* dungeon = comp->dungeon;
    MapSubtlCoord stl_x;
    MapSubtlCoord stl_y;
    if (!computer_able_to_use_power(comp, PwrK_HAND, 1, 1)) {
        return CTaskRet_Unk4;
    }
    {
        long stack_len = dungeon->digger_stack_length;
        if (stack_len <= check->param1 * dungeon->total_area / 100) {
            return CTaskRet_Unk4;
        }
<<<<<<< HEAD
        long n = find_in_imp_stack_starting_at(DigTsk_ImproveDungeon, GAME_RANDOM(stack_len), dungeon);
=======
        long n = find_in_imp_stack_starting_at(DigTsk_ImproveDungeon, PLAYER_RANDOM(compdngn->owner, stack_len), dungeon);
>>>>>>> d522feb0
        if (n < 0) {
            return CTaskRet_Unk4;
        }
        const struct DiggerStack* dstack = &dungeon->digger_stack[n];
        stl_x = stl_num_decode_x(dstack->stl_num);
        stl_y = stl_num_decode_y(dstack->stl_num);
    }
    struct Thing* creatng = find_imp_for_pickup(comp, stl_x, stl_y);
    if (thing_is_invalid(creatng)) {
        return CTaskRet_Unk4;
    }
    if (!create_task_move_creature_to_subtile(comp, creatng, stl_x, stl_y, CrSt_ImpImprovesDungeon)) {
        return CTaskRet_Unk4;
    }
    return CTaskRet_Unk1;
}

struct Room *get_opponent_room(struct Computer2 *comp, PlayerNumber plyr_idx)
{
    static const RoomKind opponent_room_kinds[] = {RoK_DUNGHEART, RoK_PRISON, RoK_LIBRARY, RoK_TREASURE};
    struct Dungeon* dungeon = get_players_num_dungeon(plyr_idx);
    if (dungeon_invalid(dungeon) || (slab_conf.room_types_count < 1)) {
        return INVALID_ROOM;
    }
<<<<<<< HEAD
    int n = opponent_room_kinds[AI_RANDOM(sizeof(opponent_room_kinds) / sizeof(opponent_room_kinds[0]))];
=======
    int n = opponent_room_kinds[PLAYER_RANDOM(comp->dungeon->owner, sizeof(opponent_room_kinds) / sizeof(opponent_room_kinds[0]))];
>>>>>>> d522feb0
    for (int i = 0; i < slab_conf.room_types_count; i++)
    {
        struct Room* room = room_get(dungeon->room_kind[n]);
        if (room_exists(room)) {
            return room;
        }
        n = (n + 1) % slab_conf.room_types_count;
    }
    return INVALID_ROOM;
}

struct Room *get_hated_room_for_quick_attack(struct Computer2 *comp, long min_hate)
{
    SYNCDBG(8,"Starting for player %d",(int)comp->dungeon->owner);
    struct THate hates[PLAYERS_COUNT];
    get_opponent(comp, hates);
    // note that 'i' is not player index, player index is inside THate struct
    for (long i = 0; i < PLAYERS_COUNT; i++)
    {
        struct THate* hate = &hates[i];
        if (players_are_enemies(comp->dungeon->owner, hate->plyr_idx))
        {
            if ((hate->pos_near != NULL) && (hate->amount > min_hate))
            {
                struct Room* room = get_opponent_room(comp, hate->plyr_idx);
                if (!room_is_invalid(room)) {
                    return room;
                }
            }
        }
    }
    return INVALID_ROOM;
}

/**
 * Quick attack is just putting CTA spell on enemy room.

 * @param comp
 * @param check
 */
long computer_check_for_quick_attack(struct Computer2 *comp, struct ComputerCheck * check)
{
    SYNCDBG(8,"Starting");
    struct Dungeon* dungeon = comp->dungeon;
    int creatrs_num = check->param1 * dungeon->num_active_creatrs / 100;
    if (check->param3 >= creatrs_num) {
        return CTaskRet_Unk4;
    }
    if (!computer_able_to_use_power(comp, PwrK_CALL2ARMS, 1, 3)) {
        return CTaskRet_Unk4;
    }
    if ((check_call_to_arms(comp) != 1) || is_there_an_attack_task(comp)) {
        return CTaskRet_Unk4;
    }
    struct Room* room = get_hated_room_for_quick_attack(comp, check->param3);
    if (room_is_invalid(room)) {
        return CTaskRet_Unk4;
    }
    struct Coord3d pos;
    // TODO COMPUTER_PLAYER We should make sure the place of cast is accessible for creatures
    pos.x.val = subtile_coord_center(room->central_stl_x);
    pos.y.val = subtile_coord_center(room->central_stl_y);
    pos.z.val = subtile_coord(1,0);
    if (count_creatures_availiable_for_fight(comp, &pos) <= check->param3) {
        return CTaskRet_Unk4;
    }
    if (!create_task_magic_support_call_to_arms(comp, &pos, check->param2, 0, creatrs_num)) {
        return CTaskRet_Unk4;
    }
    SYNCLOG("Player %d decided to attack %s owned by player %d",(int)dungeon->owner,room_code_name(room->kind),(int)room->owner);
<<<<<<< HEAD
    output_message(SMsg_EnemyHarassments+AI_RANDOM(8), 500, 1);
=======
    output_message(SMsg_EnemyHarassments + UNSYNC_RANDOM(8), 500, 1);
>>>>>>> d522feb0
    return CTaskRet_Unk1;
}

struct Thing *computer_check_creatures_in_room_for_accelerate(struct Computer2 *comp, struct Room *room)
{
    struct Dungeon* dungeon = comp->dungeon;
    long i = room->creatures_list;
    unsigned long k = 0;
    while (i != 0)
    {
        struct Thing* thing = thing_get(i);
        struct CreatureControl* cctrl = creature_control_get_from_thing(thing);
        if (thing_is_invalid(thing) || creature_control_invalid(cctrl))
        {
            ERRORLOG("Jump to invalid creature %ld detected",i);
            break;
        }
        i = cctrl->next_in_room;
        // Per creature code
        if (!thing_affected_by_spell(thing, SplK_Speed))
        {
            long n = get_creature_state_besides_move(thing);
            struct StateInfo* stati = get_thing_state_info_num(n);
            if (stati->state_type == CrStTyp_Work)
            {
                if (try_game_action(comp, dungeon->owner, GA_UsePwrSpeedUp, SPELL_MAX_LEVEL, 0, 0, thing->index, 0) > Lb_OK)
                {
                    return thing;
                }
            }
        }
        // Per creature code ends
        k++;
        if (k > THINGS_COUNT)
        {
            ERRORLOG("Infinite loop detected when sweeping things list");
            break;
        }
    }
    return INVALID_THING;
}

struct Thing *computer_check_creatures_in_dungeon_rooms_of_kind_for_accelerate(struct Computer2 *comp, RoomKind rkind)
{
    if ((rkind < 1) || (rkind > ROOM_TYPES_COUNT))
    {
        ERRORLOG("Invalid room kind %d",(int)rkind);
        return INVALID_THING;
    }
    struct Dungeon* dungeon = comp->dungeon;
    if (dungeon_invalid(dungeon))
    {
        ERRORLOG("Invalid computer players dungeon");
        return INVALID_THING;
    }
    long i = dungeon->room_kind[rkind];
    unsigned long k = 0;
    while (i != 0)
    {
        struct Room* room = room_get(i);
        if (room_is_invalid(room))
        {
          ERRORLOG("Jump to invalid room detected");
          break;
        }
        i = room->next_of_owner;
        // Per-room code
        struct Thing* thing = computer_check_creatures_in_room_for_accelerate(comp, room);
        if (!thing_is_invalid(thing))
            return thing;
        // Per-room code ends
        k++;
        if (k > ROOMS_COUNT)
        {
          ERRORLOG("Infinite loop detected when sweeping rooms list");
          break;
        }
    }
    return INVALID_THING;
}

long computer_check_for_accelerate(struct Computer2 *comp, struct ComputerCheck * check)
{
    static RoomKind workers_in_rooms[] = {RoK_LIBRARY,RoK_LIBRARY,RoK_WORKSHOP,RoK_TRAINING,RoK_SCAVENGER};
    SYNCDBG(8,"Starting");
    int power_level = check->param2;
    int amount = check->param3;
    if (!computer_able_to_use_power(comp, PwrK_SPEEDCRTR, power_level, amount))
    {
        return CTaskRet_Unk4;
    }
    long n = check->param1 % (sizeof(workers_in_rooms) / sizeof(workers_in_rooms[0]));
    if (n <= 0)
<<<<<<< HEAD
        n = AI_RANDOM(sizeof(workers_in_rooms)/sizeof(workers_in_rooms[0]));
=======
        n = PLAYER_RANDOM(comp->dungeon->owner, sizeof(workers_in_rooms)/sizeof(workers_in_rooms[0]));
>>>>>>> d522feb0
    for (long i = 0; i < sizeof(workers_in_rooms) / sizeof(workers_in_rooms[0]); i++)
    {
        struct Thing* thing = computer_check_creatures_in_dungeon_rooms_of_kind_for_accelerate(comp, workers_in_rooms[n]);
        if (!thing_is_invalid(thing))
        {
            SYNCDBG(8,"Cast on thing %d",(int)thing->index);
            return CTaskRet_Unk1;
        }
        n = (n+1) % (sizeof(workers_in_rooms)/sizeof(workers_in_rooms[0]));
    }
    return CTaskRet_Unk4;
}

long computer_check_slap_imps(struct Computer2 *comp, struct ComputerCheck * check)
{
    SYNCDBG(8,"Starting");
    struct Dungeon* dungeon = comp->dungeon;
    if (!is_power_available(dungeon->owner, PwrK_SLAP)) {
        return CTaskRet_Unk4;
    }
    long creatrs_num = check->param1 * dungeon->num_active_diggers / 100;
    if (!is_task_in_progress(comp, CTT_SlapDiggers))
    {
        if (create_task_slap_imps(comp, creatrs_num)) {
            return CTaskRet_Unk1;
        }
    }
    return CTaskRet_Unk4;
}

long computer_check_enemy_entrances(struct Computer2 *comp, struct ComputerCheck * check)
{
    SYNCDBG(8,"Starting");
    long result = CTaskRet_Unk4;
    for (PlayerNumber plyr_idx = 0; plyr_idx < PLAYERS_COUNT; plyr_idx++)
    {
        if (comp->dungeon->owner == plyr_idx) {
            continue;
        }
        if (players_are_mutual_allies(comp->dungeon->owner, plyr_idx)) {
            continue;
        }
        struct PlayerInfo* player = get_player(plyr_idx);
        struct Dungeon* dungeon = get_players_dungeon(player);
        long i = dungeon->room_kind[RoK_ENTRANCE];
        unsigned long k = 0;
        while (i != 0)
        {
            struct Room* room = room_get(i);
            if (room_is_invalid(room))
            {
                ERRORLOG("Jump to invalid room detected");
                break;
            }
            i = room->next_of_owner;
            // Per-room code
            struct OpponentRelation* oprel = &comp->opponent_relations[(int)plyr_idx];
            long n;
            for (n = 0; n < 64; n++)
            {
                struct Coord3d* pos = &oprel->pos_A[n];
                if ((pos->x.val == subtile_coord(room->central_stl_x,0)) && (pos->y.val == subtile_coord(room->central_stl_y,0))) {
                    break;
                }
            }
            if (n == 64)
            {
                n = oprel->field_4;
                oprel->field_4 = (n + 1) % 64;
                oprel->field_0 = game.play_gameturn;
                struct Coord3d* pos = &oprel->pos_A[n];
                pos->x.val = subtile_coord(room->central_stl_x,0);
                pos->y.val = subtile_coord(room->central_stl_y,0);
                pos->z.val = subtile_coord(1,0);
                result = CTaskRet_Unk2;
            }
            // Per-room code ends
            k++;
            if (k > ROOMS_COUNT)
            {
                ERRORLOG("Infinite loop detected when sweeping rooms list");
                break;
            }
        }
    }
    return result;
}

static TbBool find_place_to_put_door_around_room(const struct Room *room, struct Coord3d *pos, PlayerNumber plyr_idx)
{
<<<<<<< HEAD
    long m = AI_RANDOM(SMALL_AROUND_SLAB_LENGTH);
=======
    long m = PLAYER_RANDOM(plyr_idx, SMALL_AROUND_SLAB_LENGTH);
>>>>>>> d522feb0
    for (long n = 0; n < SMALL_AROUND_SLAB_LENGTH; n++)
    {
        // Get position containing room center
        MapSlabCoord slb_x = subtile_slab_fast(room->central_stl_x);
        MapSlabCoord slb_y = subtile_slab_fast(room->central_stl_y);
        // Move the position to edge of the room
        struct Room* sibroom = slab_room_get(slb_x, slb_y);
        while (!room_is_invalid(sibroom) && (sibroom->index == room->index))
        {
            slb_x += small_around[m].delta_x;
            slb_y += small_around[m].delta_y;
            sibroom = slab_room_get(slb_x, slb_y);
        }
        // Move the position a few tiles further in that direction searching for a place to put door
        //TODO COMPUTER_PLAYER Why we can only have doors if corridor is at center of the room? This should be fixed to allow doors everywhere around room.
        int i;
        for (i = 4; i > 0; i--)
        {
            struct SlabMap* slb = get_slabmap_block(slb_x, slb_y);
            if ((slabmap_owner(slb) != room->owner) || (slb->kind != SlbT_CLAIMED)) {
                i = 0;
                break;
            }
            if (tag_cursor_blocks_place_door(room->owner, slab_subtile_center(slb_x), slab_subtile_center(slb_y))) {
                break;
            }
            if (!subtile_has_door_thing_on(slab_subtile_center(slb_x), slab_subtile_center(slb_y))) {
                // No door - the position looks ok
                break;
            }
            slb_x += small_around[m].delta_x;
            slb_y += small_around[m].delta_y;
        }
        // Now if we were able to move, then the position seem ok. One last check - make sure the corridor is not dead end and doesn't already have a door
        if (i > 0)
        {
            MapSlabCoord nxslb_x = slb_x + small_around[m].delta_x;
            MapSlabCoord nxslb_y = slb_y + small_around[m].delta_y;
            struct SlabMap* nxslb = get_slabmap_block(nxslb_x, nxslb_y);
            struct SlabAttr* slbattr = get_slab_attrs(nxslb);
            if ((slabmap_owner(nxslb) == room->owner) && ((slbattr->block_flags & SlbAtFlg_Filled) == 0))
            {
                if (!subtile_has_door_thing_on(slab_subtile_center(nxslb_x), slab_subtile_center(nxslb_y))) {
                    pos->x.val = subtile_coord_center(slab_subtile_center(slb_x));
                    pos->y.val = subtile_coord_center(slab_subtile_center(slb_y));
                    pos->z.val = subtile_coord(1,0);
                    return true;
                }
            }
        }
        m = (m + 1) % SMALL_AROUND_SLAB_LENGTH;
    }
    return false;
}

long computer_check_for_place_door(struct Computer2 *comp, struct ComputerCheck * check)
{
    SYNCDBG(8,"Starting");
    struct Dungeon* dungeon = comp->dungeon;
    struct DungeonAdd* dungeonadd = get_dungeonadd(dungeon->owner);
    for (ThingModel doorkind = gameadd.trapdoor_conf.door_types_count; doorkind > 1; doorkind--)
    {
        if (dungeonadd->mnfct_info.door_amount_stored[doorkind] <= 0) {
            continue;
        }
        long rkind = check->param1;
        if (rkind == 0)
        {
            rkind = (check->param2 + 1) % ROOM_TYPES_COUNT;
            check->param2 = rkind;
        }
        unsigned long k = 0;
        long i = dungeon->room_kind[rkind];
        while (i != 0)
        {
            struct Room* room = room_get(i);
            if (room_is_invalid(room))
            {
                ERRORLOG("Jump to invalid room detected");
                break;
            }
            i = room->next_of_owner;
            // Per-room code
            struct Coord3d pos;
            pos.x.val = 0;
            pos.y.val = 0;
            pos.z.val = 0;
            if (find_place_to_put_door_around_room(room, &pos, dungeon->owner))
            {
                if (try_game_action(comp, dungeon->owner, GA_PlaceDoor, 0, pos.x.stl.num, pos.y.stl.num, doorkind, 0) > Lb_OK) {
                    return CTaskRet_Unk1;
                }
            }
            // Per-room code ends
            k++;
            if (k > ROOMS_COUNT)
            {
                ERRORLOG("Infinite loop detected when sweeping rooms list");
                break;
            }
        }
    }
    return CTaskRet_Unk4;
}

long computer_check_neutral_places(struct Computer2 *comp, struct ComputerCheck * check)
{
    SYNCDBG(8,"Starting");
    struct Dungeon* dungeon = comp->dungeon;
    if (dungeon_invalid(dungeon) || !player_has_heart(dungeon->owner)) {
        SYNCDBG(7,"Computer players %d dungeon in invalid or has no heart",(int)dungeon->owner);
        return CTaskRet_Unk4;
    }
    struct OpponentRelation* oprel = &comp->opponent_relations[game.neutral_player_num];
    struct Room* near_room = INVALID_ROOM;
    int near_dist = LONG_MAX;
    struct Coord3d* near_pos = &oprel->pos_A[0];
    for (int i = 0; i < COMPUTER_SPARK_POSITIONS_COUNT; i++)
    {
        struct Coord3d* place = &oprel->pos_A[i];
        if ((place->x.val == 0) || (place->y.val == 0)) {
            continue;
        }
        struct Room* room = INVALID_ROOM;
        if (computer_finds_nearest_room_to_pos(comp, &room, place))
        {
            MapSubtlDelta dx = abs((int)room->central_stl_x - (MapSubtlDelta)place->x.stl.num);
            MapSubtlDelta dy = abs((int)room->central_stl_y - (MapSubtlDelta)place->y.stl.num);
            if (near_dist > dx+dy)
            {
                near_room = room;
                near_pos = place;
                near_dist = dx+dy;
            }
        }
    }
    if (room_is_invalid(near_room)) {
        return CTaskRet_Unk4;
    }
    struct Coord3d endpos;
    endpos.x.val = near_pos->x.val;
    endpos.y.val = near_pos->y.val;
    endpos.z.val = near_pos->z.val;
    struct Coord3d startpos;
    startpos.x.val = subtile_coord_center(stl_slab_center_subtile(near_room->central_stl_x));
    startpos.y.val = subtile_coord_center(stl_slab_center_subtile(near_room->central_stl_y));
    startpos.z.val = subtile_coord(1,0);
    if (!create_task_dig_to_neutral(comp, startpos, endpos)) {
        return CTaskRet_Unk4;
    }
    near_pos->x.val = 0;
    near_pos->y.val = 0;
    near_pos->z.val = 0;
    return CTaskRet_Unk1;
}

/**
 * Counts amount of slabs around given slab which have given kind and owner.
 * @param slb_x Target slab position, X coordinate.
 * @param slb_y Target slab position, Y coordinate.
 * @param slbkind Kind of the slabs to count.
 * @param owner Owner of the slabs to count.
 * @return Amount of matched slabs around given coordinates, 0..8.
 */
int count_slabs_around_of_kind(MapSlabCoord slb_x, MapSlabCoord slb_y, SlabKind slbkind, PlayerNumber owner)
{
    int matched_slabs = 0;
    for (unsigned long n = 1; n < MID_AROUND_LENGTH; n++)
    {
        MapSlabCoord arslb_x = slb_x + mid_around[n].delta_x;
        MapSlabCoord arslb_y = slb_y + mid_around[n].delta_y;
        struct SlabMap* slb = get_slabmap_block(arslb_x, arslb_y);
        if ((slb->kind == slbkind) && (slabmap_owner(slb) == owner)) {
            matched_slabs++;
        }
    }
    return matched_slabs;
}

/**
 * This function generates "expand room" action on a tile which is claimed ground and could have a room placed on.
 * It is used to fix vandalized or not fully built rooms, so that they will cover the whole area digged for them.
 *
 * @param comp
 * @param check Computer check data.
 * @param room The room to be checked for expand.
 * @param max_radius The max distance of the slab being put to the center of the room, in subtiles.
 * @param around_start Random value used for setting starting point of the check process.
 * @return
 */
TbBool computer_check_for_expand_specific_room(struct Computer2 *comp, struct ComputerCheck * check, struct Room *room, MapSubtlCoord max_radius, long around_start)
{
    struct Dungeon* dungeon = comp->dungeon;
    if (!is_room_available(dungeon->owner, room->kind)) {
        return false;
    }
    unsigned long k = 0;
    unsigned long i = room->slabs_list;
    while (i > 0)
    {
        struct SlabMap* slb = get_slabmap_direct(i);
        MapSlabCoord slb_x = slb_num_decode_x(i);
        MapSlabCoord slb_y = slb_num_decode_y(i);
        i = get_next_slab_number_in_room(i);
        // Per-slab code
        int room_around = count_slabs_around_of_kind(slb_x, slb_y, slb->kind, dungeon->owner);
        int claimed_around = 0;
        if (room_around < 8) {
            claimed_around = count_slabs_around_of_kind(slb_x, slb_y, SlbT_CLAIMED, dungeon->owner);
        }
        if (((room_around >= 3) && (claimed_around >= 2) && (room_around+claimed_around < 8)) // If there's something besides room and claimed, then grow more aggressively
         || ((room_around >= 4) && (claimed_around >= 2) && (room_around+claimed_around >= 8)) // If we're in open space, don't expand that much
         || ((room_around >= 6) && (claimed_around >= 1))) // Allow fixing one-slab holes inside rooms
        {
            unsigned long m = around_start % SMALL_AROUND_SLAB_LENGTH;
            for (unsigned long n = 0; n < SMALL_AROUND_SLAB_LENGTH; n++)
            {
                MapSlabCoord arslb_x = slb_x + small_around[m].delta_x;
                MapSlabCoord arslb_y = slb_y + small_around[m].delta_y;
                MapSubtlCoord arstl_x = slab_subtile_center(arslb_x);
                MapSubtlCoord arstl_y = slab_subtile_center(arslb_y);
                long dist = abs(room->central_stl_x - arstl_x) + abs(room->central_stl_y - arstl_y);
                if (dist <= max_radius)
                {
                    if (can_build_room_at_slab(dungeon->owner, room->kind, arslb_x, arslb_y))
                    {
                        if (try_game_action(comp, dungeon->owner, GA_PlaceRoom, 0, arstl_x, arstl_y, 1, room->kind) > Lb_OK) {
                            return true;
                        }
                    }
                }
                m = (m+1) % SMALL_AROUND_SLAB_LENGTH;
            }
        }
        // Per-slab code ends
        k++;
        if (k > room->slabs_count)
        {
            ERRORLOG("Infinite loop detected when sweeping room slabs");
            break;
        }
    }
    return false;
}

TbBool computer_check_for_expand_room_kind(struct Computer2 *comp, struct ComputerCheck * check, RoomKind rkind, long max_slabs, long around_start)
{
    struct Dungeon* dungeon = comp->dungeon;
    {
        struct RoomStats* rstat = room_stats_get_for_kind(rkind);
        // If we don't have money for the room - don't even try
        // Check price for two slabs - after all, we don't want to end up having nothing
        if (2*rstat->cost >= dungeon->total_money_owned) {
            return false;
        }
    }
    // Don't allow the room to be made into long, narrow shape
    MapSubtlCoord max_radius = 3 * slab_subtile(LbSqrL(max_slabs), 2) / 4;
    long i = dungeon->room_kind[rkind];
    unsigned long k = 0;
    while (i != 0)
    {
        struct Room* room = room_get(i);
        if (room_is_invalid(room))
        {
          ERRORLOG("Jump to invalid room detected");
          break;
        }
        i = room->next_of_owner;
        // Per-room code
        if ((room->slabs_count > 0) && (room->slabs_count < max_slabs)) {
            if (computer_check_for_expand_specific_room(comp, check, room, max_radius, around_start)) {
                SYNCDBG(6,"The %s index %d will be expanded",room_code_name(room->kind),(int)room->index);
                return true;
            }
        }
        // Per-room code ends
        k++;
        if (k > ROOMS_COUNT)
        {
          ERRORLOG("Infinite loop detected when sweeping rooms list");
          break;
        }
    }
    return false;
}

long computer_check_for_expand_room(struct Computer2 *comp, struct ComputerCheck * check)
{
    SYNCDBG(8,"Starting");
    struct Dungeon* dungeon = comp->dungeon;
    if (dungeon_invalid(dungeon) || !player_has_heart(dungeon->owner)) {
        SYNCDBG(7,"Computer players %d dungeon in invalid or has no heart",(int)dungeon->owner);
        return CTaskRet_Unk4;
    }
<<<<<<< HEAD
    long around_start = AI_RANDOM(119);
=======
    long around_start = PLAYER_RANDOM(dungeon->owner, 119);
>>>>>>> d522feb0
    // Don't work when placing rooms; we could place in an area for room by mistake
    if (is_task_in_progress(comp, CTT_PlaceRoom) || is_task_in_progress(comp, CTT_CheckRoomDug)) {
        SYNCDBG(8,"No rooms expansion - colliding task already in progress");
        return CTaskRet_Unk0;
    }
    if (computer_player_in_emergency_state(comp)) {
        SYNCDBG(8,"No rooms expansion - emergency state");
        return CTaskRet_Unk0;
    }
    if (get_computer_money_less_cost(comp) < dungeon->creatures_total_pay / 3) {
        SYNCDBG(8,"No rooms expansion - not enough money buffer");
        return CTaskRet_Unk0;
    }
    for (const struct ExpandRooms* expndroom = &expand_rooms[0]; expndroom->rkind != RoK_NONE; expndroom++)
    {
        if (computer_check_for_expand_room_kind(comp, check, expndroom->rkind, expndroom->max_slabs, around_start)) {
            return CTaskRet_Unk1;
        }
    }
    SYNCDBG(8, "No rooms found for expansion");
    return CTaskRet_Unk0;
}

long computer_check_prison_tendency(struct Computer2* comp, struct ComputerCheck* check)
{
    SYNCDBG(8, "Starting");
    struct Dungeon* dungeon = comp->dungeon;
    struct PlayerInfo* player = get_player(comp->dungeon->owner);
    RoomKind room = get_room_for_job(Job_CAPTIVITY);

    int status = check->param1;
    int min_capacity = check->param2;
    int max_units = check->param3;

    if (status == 0)
    {
        SYNCDBG(8, "Prison tendency handled manually by script, aborting.");
        return CTaskRet_Unk1;
    }
    int total_capacity = computer_get_room_kind_total_capacity(comp, room);
    // Enough prison capacity to enable imprisonment
    if ((total_capacity >= min_capacity) && (dungeon->num_active_creatrs < max_units))
    {
        if ((dungeon->creature_tendencies & 0x01) != 0)
        {
            SYNCDBG(8, "Prison tendency already enabled");
            return CTaskRet_Unk1;
        }
        if (status != 3)
        {
            if (set_creature_tendencies(player, CrTend_Imprison, true))
            {
                SYNCDBG(18, "Player %d has enabled imprisonment with %d total prison capacity", player->id_number, total_capacity);
                return CTaskRet_Unk1;
            }
            else
            {
                ERRORLOG("Failed to enable prison tendency");
                return CTaskRet_Unk4;
            }
        }
        else
        {
            SYNCDBG(8, "Enabling prison tendency handled manually by script, aborting.");
            return CTaskRet_Unk1;
        }
    }
    // Not enough prison capacity to keep imprisonment enabled, or too many units
    else
    {
        if ((dungeon->creature_tendencies & 0x01) == 0)
        {
            SYNCDBG(8, "Prison tendency already disabled");
            return CTaskRet_Unk1;
        }
        if (status != 2)
        {
            if (set_creature_tendencies(player, CrTend_Imprison, false))
            {
                SYNCDBG(18, "Player %d has disabled imprisonment with %d total prison capacity", player->id_number, total_capacity);
                return CTaskRet_Unk1;
            }
            else
            {
                ERRORLOG("Failed to disable prison tendency");
                return CTaskRet_Unk4;
            }
        }
        else
        {
            SYNCDBG(8, "Disabling prison tendency handled manually by script, aborting.");
            return CTaskRet_Unk1;
        }
    }

 return CTaskRet_Unk0;
}
/******************************************************************************/<|MERGE_RESOLUTION|>--- conflicted
+++ resolved
@@ -179,11 +179,7 @@
         // If no reason to hate the player - hate him randomly for just surviving that long
         if ((hate_reasons <= 0) && (check->param1 < game.play_gameturn))
         {
-<<<<<<< HEAD
-            if (AI_RANDOM(100) < 20) {
-=======
             if (PLAYER_RANDOM(compdngn->owner, 100) < 20) {
->>>>>>> d522feb0
                 oprel->hate_amount++;
             }
         }
@@ -596,11 +592,7 @@
         if (stack_len <= check->param1 * dungeon->total_area / 100) {
             return CTaskRet_Unk4;
         }
-<<<<<<< HEAD
-        long n = find_in_imp_stack_starting_at(DigTsk_ImproveDungeon, GAME_RANDOM(stack_len), dungeon);
-=======
         long n = find_in_imp_stack_starting_at(DigTsk_ImproveDungeon, PLAYER_RANDOM(compdngn->owner, stack_len), dungeon);
->>>>>>> d522feb0
         if (n < 0) {
             return CTaskRet_Unk4;
         }
@@ -625,11 +617,7 @@
     if (dungeon_invalid(dungeon) || (slab_conf.room_types_count < 1)) {
         return INVALID_ROOM;
     }
-<<<<<<< HEAD
-    int n = opponent_room_kinds[AI_RANDOM(sizeof(opponent_room_kinds) / sizeof(opponent_room_kinds[0]))];
-=======
     int n = opponent_room_kinds[PLAYER_RANDOM(comp->dungeon->owner, sizeof(opponent_room_kinds) / sizeof(opponent_room_kinds[0]))];
->>>>>>> d522feb0
     for (int i = 0; i < slab_conf.room_types_count; i++)
     {
         struct Room* room = room_get(dungeon->room_kind[n]);
@@ -700,11 +688,7 @@
         return CTaskRet_Unk4;
     }
     SYNCLOG("Player %d decided to attack %s owned by player %d",(int)dungeon->owner,room_code_name(room->kind),(int)room->owner);
-<<<<<<< HEAD
-    output_message(SMsg_EnemyHarassments+AI_RANDOM(8), 500, 1);
-=======
     output_message(SMsg_EnemyHarassments + UNSYNC_RANDOM(8), 500, 1);
->>>>>>> d522feb0
     return CTaskRet_Unk1;
 }
 
@@ -798,11 +782,7 @@
     }
     long n = check->param1 % (sizeof(workers_in_rooms) / sizeof(workers_in_rooms[0]));
     if (n <= 0)
-<<<<<<< HEAD
-        n = AI_RANDOM(sizeof(workers_in_rooms)/sizeof(workers_in_rooms[0]));
-=======
         n = PLAYER_RANDOM(comp->dungeon->owner, sizeof(workers_in_rooms)/sizeof(workers_in_rooms[0]));
->>>>>>> d522feb0
     for (long i = 0; i < sizeof(workers_in_rooms) / sizeof(workers_in_rooms[0]); i++)
     {
         struct Thing* thing = computer_check_creatures_in_dungeon_rooms_of_kind_for_accelerate(comp, workers_in_rooms[n]);
@@ -893,11 +873,7 @@
 
 static TbBool find_place_to_put_door_around_room(const struct Room *room, struct Coord3d *pos, PlayerNumber plyr_idx)
 {
-<<<<<<< HEAD
-    long m = AI_RANDOM(SMALL_AROUND_SLAB_LENGTH);
-=======
     long m = PLAYER_RANDOM(plyr_idx, SMALL_AROUND_SLAB_LENGTH);
->>>>>>> d522feb0
     for (long n = 0; n < SMALL_AROUND_SLAB_LENGTH; n++)
     {
         // Get position containing room center
@@ -1193,11 +1169,7 @@
         SYNCDBG(7,"Computer players %d dungeon in invalid or has no heart",(int)dungeon->owner);
         return CTaskRet_Unk4;
     }
-<<<<<<< HEAD
-    long around_start = AI_RANDOM(119);
-=======
     long around_start = PLAYER_RANDOM(dungeon->owner, 119);
->>>>>>> d522feb0
     // Don't work when placing rooms; we could place in an area for room by mistake
     if (is_task_in_progress(comp, CTT_PlaceRoom) || is_task_in_progress(comp, CTT_CheckRoomDug)) {
         SYNCDBG(8,"No rooms expansion - colliding task already in progress");
