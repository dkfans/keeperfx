--- conflicted
+++ resolved
@@ -6794,7 +6794,6 @@
 msgid "Midas Door: This door consumes gold from the owner to stay completely indestructible. RMB zoom."
 msgstr ""
 
-<<<<<<< HEAD
 #: guitext:1078
 msgctxt "Game controls"
 msgid "Ascend"
@@ -6803,10 +6802,6 @@
 #: guitext:1079
 msgctxt "Game controls"
 msgid "Descend"
-=======
-#: guitext:1078 guitext:1079
-msgctxt "Unused"
-msgid "Moo9"
 msgstr ""
 
 #: guitext:1080
@@ -6817,5 +6812,4 @@
 #: guitext:1081
 msgctxt "Creature spell"
 msgid "Summon: Call upon temporary guardians to assist the creature in combat."
->>>>>>> 59758905
 msgstr ""