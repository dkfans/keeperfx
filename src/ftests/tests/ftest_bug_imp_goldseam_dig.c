--- conflicted
+++ resolved
@@ -86,13 +86,8 @@
 
     // store/report the blocks health to user
     struct SlabAttr *slbattr = get_slab_attrs(slabMapBlock);
-<<<<<<< HEAD
     HitPoints goldBlockHealth = game.block_health[slbattr->block_health_index];
-    message_add_fmt(PLAYER0, "Gold block at (%d,%d) has %d health", slb_x_gold_block, slb_y_gold_block, goldBlockHealth);
-=======
-    unsigned short goldBlockHealth = game.block_health[slbattr->block_health_index];
     message_add_fmt(MsgType_Player, PLAYER0, "Gold block at (%d,%d) has %d health", slb_x_gold_block, slb_y_gold_block, goldBlockHealth);
->>>>>>> 57e776f7
 
     // mark the block for digging
     TbResult markForDigResult = game_action(PLAYER0, GA_MarkDig, 0, slab_subtile_center(slb_x_gold_block), slab_subtile_center(slb_y_gold_block), 1, 1);
