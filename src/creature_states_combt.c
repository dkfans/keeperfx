--- conflicted
+++ resolved
@@ -1868,11 +1868,7 @@
     // Check if thing is a digger doing digger activity.
     if (thing_is_creature_special_digger(thing) && creature_is_doing_digger_activity(thing))
     {
-<<<<<<< HEAD
-        // Casting Wind when under influence of gas.
-=======
-        // casting wind when under influence of gas
->>>>>>> 55c4de56
+        // Casting wind when under influence of gas.
         if ((cctrl->spell_flags & CSAfF_PoisonCloud) != 0)
         {
             INSTANCE_RET_IF_AVAIL(thing, CrInst_WIND);
