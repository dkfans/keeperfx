--- conflicted
+++ resolved
@@ -111,7 +111,10 @@
     BID_QUERY_INFO, //75
     BID_DUNGEON_INFO,
     BID_OPTIONS,
-<<<<<<< HEAD
+    BID_EVENT_ZOOM,
+    BID_OBJ_CLOSE,
+    BID_OBJ_SCRL_UP, //80
+    BID_OBJ_SCRL_DWN,
     BID_POWER_TD17,
     BID_POWER_TD18,
     BID_POWER_TD19,
@@ -129,12 +132,6 @@
     BID_POWER_TD31,
     BID_POWER_TD32,
     BID_POWER_NXPG,
-=======
-    BID_EVENT_ZOOM,
-    BID_OBJ_CLOSE,
-    BID_OBJ_SCRL_UP, //80
-    BID_OBJ_SCRL_DWN,
->>>>>>> 2297a3a4
 };
 
 enum IngameButtonGroupIDs {
