; KeeperFX Creature Configuration file version 1.0.

[common]
; Creatures used - note that the order is important.
Creatures = WIZARD BARBARIAN ARCHER MONK DWARFA KNIGHT AVATAR TUNNELLER WITCH GIANT FAIRY THIEF SAMURAI HORNY SKELETON TROLL DRAGON DEMONSPAWN FLY DARK_MISTRESS SORCEROR BILE_DEMON IMP BUG VAMPIRE SPIDER HELL_HOUND GHOST TENTACLE ORC FLOATING_SPIRIT TIME_MAGE DRUID BIRD MAIDEN SPIDERLING
JobsCount = 24
AngerJobsCount = 10
AttackPreferencesCount = 3
SpriteSize = 300

[experience]
; Percentage of creature size increase for every experience level.
SizeIncreaseOnExp = 5
; Percentage of creature pay increase for every experience level.
PayIncreaseOnExp = 35
; Percentage of creature damage increase for every experience level.
SpellDamageIncreaseOnExp = 8
; Percentage of spell range/area of effect increase for every experience level.
RangeIncreaseOnExp = 6
; Percentage of creature job value increase for every experience level.
JobValueIncreaseOnExp = 35
; Percentage of creature health increase for every experience level.
HealthIncreaseOnExp = 35
; Percentage of creature strength increase for every experience level.
StrengthIncreaseOnExp = 35
; Percentage of creature dexterity increase for every experience level.
DexterityIncreaseOnExp = 4
; Percentage of creature defense increase for every experience level.
DefenseIncreaseOnExp = 5
; Percentage of creature loyalty increase for every experience level.
LoyaltyIncreaseOnExp = 35
; Percentage ExperienceForHitting increase for every experience level.
ExpForHittingIncreaseOnExp = 12
; Percentage of creature training cost increase for every experience level. Set to 0 by default.
TrainingCostIncreaseOnExp = 0
; Percentage of creature scavenging cost increase for every experience level. Set to 0 by default.
ScavengingCostIncreaseOnExp = 0

[instance0]
Name = NULL
; Game turns duration (lifespan) of an instance, determines the length of shooting animation.
Time = 0
; Point at which action function is executed within the instance lifespan, it needs to be lower or equal to 'Time'.
ActionTime = 0
; Amount of game turns before the spell can be re-used after an instance finishes.
ResetTime = 0
; Different times may be set for possession (First Person) mode.
FPTime = 0
FPActionTime = 0
FPResetTime = 0
; Instance is activated as soon as it's selected.
FPInstantCast = 0
; How many game turns after using the instance creature can be spotted even if invisible.
ForceVisibility = 0
; Tooltip string ID, explaining what the instance does.
TooltipTextID = 201
; Sprite IDs of graphics symbols representing the instance; only one, small symbol is supported.
SymbolSprites = 0
; Graphics animation used for display during the instance. Only one animation can be set per instance.
; It refers to the animation ID set in the creature configuration file. Available animations:
; STAND AMBULATE DRAG ATTACK DIG SMOKE RELAX PRETTYDANCE GOTHIT POWERGRAB GOTSLAPPED CELEBRATE SLEEP EATCHICKEN TORTURE SCREAM DROPDEAD DEADSPLAT ROAR PISS CASTSPELL RANGEDATTACK CUSTOM
Graphics = STAND
; Minimum distance the target can be to cast the spell.
RangeMin = 0
; Maximal distance the target can be to cast the spell.
RangeMax = 0
; Type of thing the aim assist will target first. Full meaning unknown, range 1~8.
; 8 targets anything, creatures targetted by all.
; 1,3,5,7 will also accept dungeon hearts.
; 3,4 will only target other players, 5,6 only own player.
; 7 will target traps.
PrimaryTarget = 0
; Instance used when the creature is 'going postal' in a room. It will use the instance with the highest priority.
; If multiple have the same priority, one is chosen randomly. 0 disables the instance.
PostalPriority = 0
; Instance properties flags:
; REPEAT_TRIGGER allows player to hold down the mouse button to cast.
; DISPLAY_SWIPE shows the swipe in possession loaded from the creatures 'PossessSwipeIndex'.
; DANGEROUS will be avoided when attacking Doors and Hearts, for attacks.
; DESTRUCTIVE is required when attacking Doors and Hearts, for attacks.
; MELEE_ATTACK will be used by creatures at close combat.
; RANGED_ATTACK will be used by creatures at distance combat.
; RANGED_DEBUFF will be used on enemy creatures, but doesn't count as an attack.
; SELF_BUFF can be applied to caster.
; RANGED_BUFF can be applied to another friendly creature.
; NEEDS_TARGET Cannot be used in possession without a target to cast it on.
; DISARMING allows the instance to be used against traps.
Properties =
; Function used as the instance action, and its parameters.
Function = none 0 0
; Function to validate the source of the spell. Could have two parameters.
; It checks whether the caster (source creature) is able and legitimate to cast the spell.
; It mainly checks the state of the caster. For example, checking whether it's unconscious/picked up.
; An unconscious/picked creature is unable to cast spells. Checking whether it's in prison.
; validate_source_generic() forbids casting in prison but validate_source_even_in_prison() doesn't.
; This must be set for RANGED_BUFF.
ValidateSourceFunc = validate_source_generic 0 0
; Function to validate the target of the spell. Could have two parameters.
; It checks whether the target creature is able and legitimate to receive the spell.
; It mainly checks if the target can benefit from the spell.
; For example, a creature having 100% HP doesn't need healing.
; A creature having Speed effect already doesn't need the Speed spell.
; The Speed spell should be cast on another creature who doesn't have the Speed effect.
; It also checks the target's state.
; For example, an unconscious creature is not a legitimate target of Speed or Armour spell.
; This must be set for RANGED_BUFF.
ValidateTargetFunc = validate_target_generic 0 0
; Function to search targets of the ranged spell. Could have two parameters.
; It works with ValidateTargetFunc together to collect one or more targets and run dedicated logic to process them.
; For example, search_target_ranged_heal() will search nearby area to collect validated creatures (by validate_target_benefits_from_healing())
; and select the creature who has lowest percentage of HP as the final receiver of the Heal spell.
; This must be set for RANGED_BUFF.
; When this is set, ValidateTargetFunc must be set, too.
SearchTargetsFunc = search_target_generic 0 0

[instance1]
Name = SWING_WEAPON_SWORD
Time = 8
ActionTime = 4
ResetTime = 8
FPTime = 5
FPActionTime = 2
FPResetTime = 4
FPInstantCast = 0
ForceVisibility = 100
TooltipTextID = 252
SymbolSprites = 450
Graphics = ATTACK
RangeMin = MIN
RangeMax = 284
PrimaryTarget = 3
Properties = DESTRUCTIVE MELEE_ATTACK DISPLAY_SWIPE
Function = creature_fire_shot SHOT_SWING_SWORD 0

[instance2]
Name = SWING_WEAPON_FIST
Time = 8
ActionTime = 4
ResetTime = 8
FPTime = 5
FPActionTime = 2
FPResetTime = 4
FPInstantCast = 0
ForceVisibility = 100
TooltipTextID = 252
SymbolSprites = 400
Graphics = ATTACK
RangeMin = MIN
RangeMax = 284
PrimaryTarget = 3
Properties = DESTRUCTIVE MELEE_ATTACK DISPLAY_SWIPE
Function = creature_fire_shot SHOT_SWING_FIST 0

[instance3]
Name = ESCAPE
Time = 0
ActionTime = 0
ResetTime = 0
FPTime = 0
FPActionTime = 0
FPResetTime = 0
ForceVisibility = 0
TooltipTextID = 201
SymbolSprites = 0
Graphics = ATTACK
PrimaryTarget = 3
Properties =
Function = none 0 0

[instance4]
Name = FIRE_ARROW
Time = 10
ActionTime = 5
ResetTime = 16
FPTime = 5
FPActionTime = 2
FPResetTime = 8
FPInstantCast = 0
ForceVisibility = 100
TooltipTextID = 226
SymbolSprites = 454
Graphics = RANGEDATTACK
RangeMin = 156
RangeMax = MAX
PrimaryTarget = 3
PostalPriority = 16
Properties = DESTRUCTIVE RANGED_ATTACK
Function = creature_fire_shot SHOT_ARROW 0

[instance5]
Name = FIREBALL
Time = 10
ActionTime = 6
ResetTime = 32
FPTime = 4
FPActionTime = 2
FPResetTime = 4
FPInstantCast = 0
ForceVisibility = 150
TooltipTextID = 251
SymbolSprites = 402
Graphics = RANGEDATTACK
RangeMin = 156
RangeMax = MAX
PrimaryTarget = 3
PostalPriority = 18
Properties = DESTRUCTIVE RANGED_ATTACK
Function = creature_fire_shot SHOT_FIREBALL 0

[instance6]
Name = FIRE_BOMB
Time = 10
ActionTime = 6
ResetTime = 100
FPTime = 5
FPActionTime = 3
FPResetTime = 16
FPInstantCast = 0
ForceVisibility = 150
TooltipTextID = 250
SymbolSprites = 404
Graphics = RANGEDATTACK
RangeMin = 768
RangeMax = MAX
PrimaryTarget = 3
Properties = DANGEROUS DESTRUCTIVE RANGED_ATTACK
Function = creature_fire_shot SHOT_FIREBOMB 0

[instance7]
Name = FREEZE
Time = 10
ActionTime = 6
ResetTime = 375
FPTime = 5
FPActionTime = 3
FPResetTime = 300
FPInstantCast = 0
ForceVisibility = 150
TooltipTextID = 227
SymbolSprites = 406
Graphics = RANGEDATTACK
RangeMin = 156
RangeMax = MAX
PrimaryTarget = 3
Properties = RANGED_DEBUFF
Function = creature_cast_spell SPELL_FREEZE 0

[instance8]
Name = ARMOUR
Time = 10
ActionTime = 6
ResetTime = 400
FPTime = 5
FPActionTime = 3
FPResetTime = 250
FPInstantCast = 1
ForceVisibility = 10
TooltipTextID = 228
SymbolSprites = 408
Graphics = CASTSPELL
Properties = SELF_BUFF
PrimaryTarget = 3
Function = creature_cast_spell SPELL_ARMOUR 0
ValidateSourceFunc = validate_source_generic 0 0
ValidateTargetFunc = validate_target_benefits_from_defensive 0 0

[instance9]
Name = LIGHTNING
Time = 10
ActionTime = 6
ResetTime = 16
FPTime = 5
FPActionTime = 3
FPResetTime = 8
FPInstantCast = 0
ForceVisibility = 150
TooltipTextID = 229
SymbolSprites = 410
Graphics = RANGEDATTACK
RangeMin = 768
RangeMax = 5120
PrimaryTarget = 3
PostalPriority = 10
Properties = DESTRUCTIVE RANGED_ATTACK
Function = creature_fire_shot SHOT_LIGHTNING 0

[instance10]
Name = REBOUND
Time = 10
ActionTime = 6
ResetTime = 400
FPTime = 5
FPActionTime = 3
FPResetTime = 250
FPInstantCast = 1
ForceVisibility = 10
TooltipTextID = 230
SymbolSprites = 412
Graphics = CASTSPELL
Properties = SELF_BUFF
PrimaryTarget = 3
Function = creature_cast_spell SPELL_REBOUND 0
ValidateSourceFunc = validate_source_generic 0 0
ValidateTargetFunc = validate_target_benefits_from_missile_defense 0 0

[instance11]
Name = HEAL
Time = 10
ActionTime = 6
ResetTime = 400
FPTime = 5
FPActionTime = 3
FPResetTime = 250
FPInstantCast = 1
ForceVisibility = 1
TooltipTextID = 248
SymbolSprites = 414
Graphics = CASTSPELL
Properties = SELF_BUFF
PrimaryTarget = 3
Function = creature_cast_spell SPELL_HEAL 0
ValidateSourceFunc = validate_source_even_in_prison 0 0
ValidateTargetFunc = validate_target_benefits_from_healing 0 0

[instance12]
Name = POISON_CLOUD
Time = 10
ActionTime = 6
ResetTime = 80
FPTime = 5
FPActionTime = 3
FPResetTime = 20
FPInstantCast = 0
ForceVisibility = 20
TooltipTextID = 237
SymbolSprites = 416
Graphics = RANGEDATTACK
RangeMin = 156
RangeMax = MAX
PrimaryTarget = 4
PostalPriority = 2
Properties = RANGED_ATTACK
Function = creature_cast_spell SPELL_POISON_CLOUD 0

[instance13]
Name = INVISIBILITY
Time = 10
ActionTime = 6
ResetTime = 500
FPTime = 5
FPActionTime = 3
FPResetTime = 200
FPInstantCast = 1
ForceVisibility = 1
TooltipTextID = 239
SymbolSprites = 418
Graphics = CASTSPELL
PrimaryTarget = 3
Properties = SELF_BUFF
Function = creature_cast_spell SPELL_INVISIBILITY 0
ValidateSourceFunc = validate_source_generic 0 0
ValidateTargetFunc = validate_target_non_idle 0 0

[instance14]
Name = TELEPORT
Time = 10
ActionTime = 6
ResetTime = 6
FPTime = 5
FPActionTime = 3
FPResetTime = 3
FPInstantCast = 1
ForceVisibility = 10
TooltipTextID = 240
SymbolSprites = 420
Graphics = CASTSPELL
PrimaryTarget = 3
Properties =
Function = creature_cast_spell SPELL_TELEPORT 0

[instance15]
Name = SPEED
Time = 10
ActionTime = 6
ResetTime = 550
FPTime = 5
FPActionTime = 3
FPResetTime = 500
FPInstantCast = 1
ForceVisibility = 3
TooltipTextID = 236
SymbolSprites = 422
Graphics = CASTSPELL
PrimaryTarget = 3
Properties = SELF_BUFF
Function = creature_cast_spell SPELL_SPEED 0
ValidateSourceFunc = validate_source_generic 0 0
ValidateTargetFunc = validate_target_non_idle 0 0

[instance16]
Name = SLOW
Time = 10
ActionTime = 6
ResetTime = 850
FPTime = 5
FPActionTime = 3
FPResetTime = 600
FPInstantCast = 0
ForceVisibility = 10
TooltipTextID = 245
SymbolSprites = 424
Graphics = RANGEDATTACK
RangeMin = 156
RangeMax = MAX
PrimaryTarget = 3
Properties = RANGED_DEBUFF
Function = creature_cast_spell SPELL_SLOW 0

[instance17]
Name = DRAIN
Time = 10
ActionTime = 6
ResetTime = 5
FPTime = 5
FPActionTime = 3
FPResetTime = 3
FPInstantCast = 0
ForceVisibility = 100
TooltipTextID = 246
SymbolSprites = 513
Graphics = RANGEDATTACK
RangeMin = 156
RangeMax = 5120
PrimaryTarget = 3
Properties = DESTRUCTIVE RANGED_ATTACK
Function = creature_fire_shot SHOT_DRAIN 0

[instance18]
Name = FEAR
Time = 10
ActionTime = 6
ResetTime = 500
FPTime = 5
FPActionTime = 3
FPResetTime = 350
FPInstantCast = 0
ForceVisibility = 20
TooltipTextID = 231
SymbolSprites = 819
Graphics = CASTSPELL
RangeMin = MIN
RangeMax = 1500
PrimaryTarget = 3
Properties = RANGED_DEBUFF
Function = creature_cast_spell SPELL_FEAR 0

[instance19]
Name = MISSILE
Time = 10
ActionTime = 6
ResetTime = 25
FPTime = 4
FPActionTime = 2
FPResetTime = 4
FPInstantCast = 0
ForceVisibility = 100
TooltipTextID = 233
SymbolSprites = 426
Graphics = RANGEDATTACK
RangeMin = 156
RangeMax = MAX
PrimaryTarget = 3
PostalPriority = 14
Properties = DESTRUCTIVE RANGED_ATTACK
Function = creature_fire_shot SHOT_MISSILE 0

[instance20]
Name = NAVIGATING_MISSILE
Time = 10
ActionTime = 6
ResetTime = 50
FPTime = 4
FPActionTime = 2
FPResetTime = 5
FPInstantCast = 0
ForceVisibility = 150
TooltipTextID = 235
SymbolSprites = 428
Graphics = RANGEDATTACK
RangeMin = 156
RangeMax = MAX
PrimaryTarget = 3
PostalPriority = 0
Properties = DESTRUCTIVE RANGED_ATTACK
Function = creature_fire_shot SHOT_NAVI_MISSILE 0

[instance21]
Name = FLAME_BREATH
Time = 10
ActionTime = 10
ResetTime = 8
FPTime = 3
FPActionTime = 3
FPResetTime = 1
FPInstantCast = 0
ForceVisibility = 100
TooltipTextID = 241
SymbolSprites = 430
Graphics = ATTACK
RangeMin = 156
RangeMax = 284
PrimaryTarget = 3
Properties = DESTRUCTIVE MELEE_ATTACK RANGED_ATTACK REPEAT_TRIGGER
Function = creature_fire_shot SHOT_FLAME_BREATH 0

[instance22]
Name = WIND
Time = 10
ActionTime = 6
ResetTime = 1600
FPTime = 5
FPActionTime = 3
FPResetTime = 800
FPInstantCast = 0
ForceVisibility = 30
TooltipTextID = 249
SymbolSprites = 432
Graphics = RANGEDATTACK
PrimaryTarget = 3
Properties =
Function = creature_cast_spell SPELL_WIND 0
ValidateSourceFunc = validate_source_generic 0 0
; Wind can disperse gas and push away melee enemies. It has more than one merit. It deserves one dedicated function.
ValidateTargetFunc = validate_target_benefits_from_wind 0 0

[instance23]
Name = LIGHT
Time = 10
ActionTime = 6
ResetTime = 600
FPTime = 5
FPActionTime = 3
FPResetTime = 300
FPInstantCast = 1
ForceVisibility = 100
TooltipTextID = 242
SymbolSprites = 434
Graphics = CASTSPELL
Properties = SELF_BUFF
PrimaryTarget = 3
Function = creature_cast_spell SPELL_LIGHT 0

[instance24]
Name = FLY
Time = 10
ActionTime = 6
ResetTime = 400
FPTime = 5
FPActionTime = 3
FPResetTime = 250
FPInstantCast = 1
ForceVisibility = 1
TooltipTextID = 243
SymbolSprites = 436
Graphics = CASTSPELL
Properties = SELF_BUFF
PrimaryTarget = 3
Function = creature_cast_spell SPELL_FLIGHT 0
ValidateSourceFunc = validate_source_generic 0 0
ValidateTargetFunc = validate_target_benefits_from_higher_altitude 0 0

[instance25]
Name = SIGHT
Time = 10
ActionTime = 6
ResetTime = 200
FPTime = 5
FPActionTime = 3
FPResetTime = 150
FPInstantCast = 1
ForceVisibility = 0
TooltipTextID = 232
SymbolSprites = 438
Graphics = CASTSPELL
Properties = SELF_BUFF
PrimaryTarget = 3
Function = creature_cast_spell SPELL_SIGHT 0
ValidateSourceFunc = validate_source_even_in_prison 0 0
ValidateTargetFunc = validate_target_even_in_prison 0 0

[instance26]
Name = GRENADE
Time = 10
ActionTime = 6
ResetTime = 300
FPTime = 5
FPActionTime = 3
FPResetTime = 100
FPInstantCast = 0
ForceVisibility = 80
TooltipTextID = 234
SymbolSprites = 440
Graphics = RANGEDATTACK
PrimaryTarget = 3
PostalPriority = 4
Properties = DANGEROUS DESTRUCTIVE RANGED_ATTACK
Function = creature_fire_shot SHOT_GRENADE 0

[instance27]
Name = HAILSTORM
Time = 10
ActionTime = 6
ResetTime = 32
FPTime = 5
FPActionTime = 3
FPResetTime = 20
FPInstantCast = 0
ForceVisibility = 80
TooltipTextID = 244
SymbolSprites = 442
Graphics = RANGEDATTACK
RangeMin = 156
RangeMax = MAX
PrimaryTarget = 3
PostalPriority = 8
Properties = DESTRUCTIVE RANGED_ATTACK MELEE_ATTACK
Function = creature_cast_spell SPELL_HAILSTORM 0

[instance28]
Name = WORD_OF_POWER
Time = 10
ActionTime = 6
ResetTime = 400
FPTime = 5
FPActionTime = 3
FPResetTime = 250
FPInstantCast = 0
ForceVisibility = 100
TooltipTextID = 247
SymbolSprites = 444
Graphics = CASTSPELL
RangeMin = MIN
RangeMax = 284
PrimaryTarget = 3
Properties = DESTRUCTIVE MELEE_ATTACK
Function = creature_cast_spell SPELL_WORD_OF_POWER 0

[instance29]
Name = FART
Time = 8
ActionTime = 4
ResetTime = 150
FPTime = 4
FPActionTime = 2
FPResetTime = 100
FPInstantCast = 0
ForceVisibility = 10
TooltipTextID = 253
SymbolSprites = 446
Graphics = CASTSPELL
RangeMin = MIN
RangeMax = 284
PrimaryTarget = 3
Properties = MELEE_ATTACK
Function = creature_cast_spell SPELL_CRAZY_GAS 0

[instance30]
Name = DIG
Time = 8
ActionTime = 4
ResetTime = 1
FPTime = 4
FPActionTime = 2
FPResetTime = 1
FPInstantCast = 0
ForceVisibility = 40
TooltipTextID = 254
SymbolSprites = 448
Graphics = DIG
Properties =
PrimaryTarget = 3
Function = creature_dig 0 0

[instance31]
Name = PRETTY_PATH
Time = 8
ActionTime = 4
ResetTime = 1
FPTime = 4
FPActionTime = 2
FPResetTime = 1
ForceVisibility = 0
TooltipTextID = 201
SymbolSprites = 0
Graphics = PRETTYDANCE
Properties =
PrimaryTarget = 3
Function = creature_pretty_path 0 0

[instance32]
Name = DESTROY_AREA
Time = 8
ActionTime = 4
ResetTime = 1
FPTime = 4
FPActionTime = 2
FPResetTime = 1
ForceVisibility = 0
TooltipTextID = 201
SymbolSprites = 0
Graphics = PRETTYDANCE
Properties =
PrimaryTarget = 3
Function = creature_destroy 0 0

[instance33]
Name = TUNNEL
Time = 8
ActionTime = 4
ResetTime = 1
FPTime = 4
FPActionTime = 2
FPResetTime = 1
ForceVisibility = 0
TooltipTextID = 201
SymbolSprites = 0
Graphics = DIG
PrimaryTarget = 3
Properties =
Function = creature_tunnel 0 0

[instance34]
Name = CELEBRATE_SHORT
Time = 8
ActionTime = 1
ResetTime = 1
FPTime = 4
FPActionTime = 1
FPResetTime = 1
ForceVisibility = 0
TooltipTextID = 201
SymbolSprites = 0
Graphics = CELEBRATE
Properties =
Function = none 3 0

[instance35]
Name = REINFORCE
Time = 8
ActionTime = 4
ResetTime = 1
FPTime = 4
FPActionTime = 2
FPResetTime = 1
ForceVisibility = 0
TooltipTextID = 201
SymbolSprites = 0
Graphics = PRETTYDANCE
PrimaryTarget = 3
Properties =
Function = creature_reinforce 0 0

[instance36]
Name = EAT
Time = 16
ActionTime = 8
ResetTime = 1
FPTime = 8
FPActionTime = 4
FPResetTime = 1
ForceVisibility = 0
TooltipTextID = 201
SymbolSprites = 0
Graphics = EATCHICKEN
PrimaryTarget = 3
Properties =
Function = creature_eat 0 0

[instance37]
Name = ATTACK_ROOM_SLAB
Time = 8
ActionTime = 4
ResetTime = 1
FPTime = 4
FPActionTime = 2
FPResetTime = 1
ForceVisibility = 10
TooltipTextID = 201
SymbolSprites = 0
Graphics = ATTACK
PrimaryTarget = 3
Properties =
Function = attack_room_slab 0 0

[instance38]
Name = DAMAGE_WALL
Time = 8
ActionTime = 4
ResetTime = 1
FPTime = 4
FPActionTime = 2
FPResetTime = 1
ForceVisibility = 10
TooltipTextID = 201
SymbolSprites = 0
Graphics = ATTACK
PrimaryTarget = 3
Properties =
Function = creature_damage_wall 21 0

[instance39]
Name = FIRST_PERSON_DIG
Time = 8
ActionTime = 4
ResetTime = 1
FPTime = 4
FPActionTime = 2
FPResetTime = 1
FPInstantCast = 0
ForceVisibility = 3
TooltipTextID = 254
SymbolSprites = 448
Graphics = DIG
PrimaryTarget = 3
Properties = DISPLAY_SWIPE
Function = first_person_do_imp_task 0 0

[instance40]
Name = LIZARD
Time = 10
ActionTime = 6
ResetTime = 60
FPTime = 5
FPActionTime = 3
FPResetTime = 20
FPInstantCast = 0
ForceVisibility = 80
TooltipTextID = 234
SymbolSprites = 440
Graphics = RANGEDATTACK
RangeMin = 1000
RangeMax = MAX
PrimaryTarget = 3
PostalPriority = 6
Properties = DANGEROUS DESTRUCTIVE RANGED_ATTACK
Function = creature_fire_shot SHOT_LIZARD 0

[instance41]
Name = CAST_SPELL_DISEASE
Time = 10
ActionTime = 6
ResetTime = 200
FPTime = 5
FPActionTime = 3
FPResetTime = 150
FPInstantCast = 0
ForceVisibility = 20
TooltipTextID = 255
SymbolSprites = 319
Graphics = CASTSPELL
RangeMin = 156
RangeMax = MAX
PrimaryTarget = 3
Properties = RANGED_DEBUFF
Function = creature_cast_spell SPELL_DISEASE 0

[instance42]
Name = CAST_SPELL_CHICKEN
Time = 10
ActionTime = 6
ResetTime = 200
FPTime = 5
FPActionTime = 3
FPResetTime = 150
FPInstantCast = 0
ForceVisibility = 20
TooltipTextID = 256
SymbolSprites = 314
Graphics = CASTSPELL
RangeMin = 156
RangeMax = 1280
PrimaryTarget = 3
Properties = RANGED_DEBUFF
Function = creature_cast_spell SPELL_CHICKEN 0

[instance43]
Name = CAST_SPELL_TIME_BOMB
Time = 10
ActionTime = 6
ResetTime = 6
FPTime = 5
FPActionTime = 3
FPResetTime = 3
FPInstantCast = 0
ForceVisibility = 0
TooltipTextID = 257
SymbolSprites = 548
Graphics = CASTSPELL
RangeMin = 768
RangeMax = MAX
PrimaryTarget = 3
Properties = RANGED_ATTACK
Function = creature_cast_spell SPELL_TIME_BOMB 0

[instance44]
Name = MOAN
Time = 8
ActionTime = 1
ResetTime = 1
FPTime = 4
FPActionTime = 1
FPResetTime = 1
ForceVisibility = 0
TooltipTextID = 201
SymbolSprites = 0
Graphics = SCREAM
PrimaryTarget = 3
Properties =
Function = none 4 0

[instance45]
Name = TORTURED
Time = 16
ActionTime = 8
ResetTime = 1
FPTime = 8
FPActionTime = 4
FPResetTime = 1
ForceVisibility = 0
TooltipTextID = 201
SymbolSprites = 0
Graphics = TORTURE
PrimaryTarget = 3
Properties =
Function = creature_tortured 0 0

[instance46]
Name = TOKING
Time = 16
ActionTime = 4
ResetTime = 1
FPTime = 4
FPActionTime = 2
FPResetTime = 1
ForceVisibility = 0
TooltipTextID = 201
SymbolSprites = 0
Graphics = SMOKE
PrimaryTarget = 3
Properties = SELF_BUFF
Function = none 0 0

[instance47]
Name = RELAXING
Time = 8
ActionTime = 4
ResetTime = 1
FPTime = 4
FPActionTime = 2
FPResetTime = 1
ForceVisibility = 0
TooltipTextID = 201
SymbolSprites = 0
Graphics = RELAX
PrimaryTarget = 3
Properties =
Function = none 0 0

[instance48]
Name = BIRD
Time = 6
ActionTime = 5
ResetTime = 1500
FPTime = 6
FPActionTime = 5
FPResetTime = 750
FPInstantCast = 1
ForceVisibility = 30
TooltipTextID = 1080
SymbolSprites = BIRD_SPELL
Graphics = CASTSPELL
Properties = SELF_BUFF
PrimaryTarget = 8
Function = creature_cast_spell SPELL_SUMMON_FAMILIAR 0
ValidateSourceFunc = validate_source_generic 0 0
ValidateTargetFunc = validate_target_generic 0 0

[instance49]
Name = SPIDERLING
Time = 6
ActionTime = 5
ResetTime = 250
FPTime = 6
FPActionTime = 5
FPResetTime = 190
FPInstantCast = 1
ForceVisibility = 30
TooltipTextID = 1081
SymbolSprites = SPIDERLING_SPELL
Graphics = CASTSPELL
Properties = SELF_BUFF
PrimaryTarget = 8
Function = creature_cast_spell SPELL_SUMMON_SPIDERLING 0
ValidateSourceFunc = validate_source_generic 0 0
ValidateTargetFunc = validate_target_benefits_from_offensive 0 0

[instance50]
Name = RANGED_HEAL
Time = 10
ActionTime = 6
ResetTime = 400
FPTime = 5
FPActionTime = 3
FPResetTime = 250
FPInstantCast = 0
ForceVisibility = 10
TooltipTextID = 1066
SymbolSprites = 786
Graphics = CASTSPELL
RangeMin = MIN
RangeMax = 5120
PrimaryTarget = 6
Properties = RANGED_BUFF SELF_BUFF NEEDS_TARGET
Function = creature_cast_spell SPELL_HEAL 0
ValidateSourceFunc = validate_source_even_in_prison 0 0
ValidateTargetFunc = validate_target_benefits_from_healing 0 0
SearchTargetsFunc = search_target_ranged_heal 0 0

[instance51]
Name = RANGED_SPEED
Time = 10
ActionTime = 6
ResetTime = 550
FPTime = 5
FPActionTime = 3
FPResetTime = 500
FPInstantCast = 0
ForceVisibility = 10
TooltipTextID = 654
SymbolSprites = 792
Graphics = CASTSPELL
RangeMin = MIN
RangeMax = 5120
PrimaryTarget = 6
Properties = RANGED_BUFF SELF_BUFF NEEDS_TARGET
Function = creature_cast_spell SPELL_SPEED 0
ValidateSourceFunc = validate_source_generic 0 0
ValidateTargetFunc = validate_target_generic 0 0
SearchTargetsFunc = search_target_generic 0 0

[instance52]
Name = RANGED_ARMOUR
Time = 10
ActionTime = 6
ResetTime = 400
FPTime = 5
FPActionTime = 3
FPResetTime = 250
FPInstantCast = 0
ForceVisibility = 10
TooltipTextID = 655
SymbolSprites = 780
Graphics = CASTSPELL
RangeMin = MIN
RangeMax = 5120
PrimaryTarget = 6
Properties = RANGED_BUFF SELF_BUFF NEEDS_TARGET
Function = creature_cast_spell SPELL_ARMOUR 0
ValidateSourceFunc = validate_source_generic 0 0
ValidateTargetFunc = validate_target_benefits_from_defensive 0 0
SearchTargetsFunc = search_target_generic 0 0

[instance53]
Name = RANGED_REBOUND
Time = 10
ActionTime = 6
ResetTime = 400
FPTime = 5
FPActionTime = 3
FPResetTime = 250
FPInstantCast = 0
ForceVisibility = 10
TooltipTextID = 1069
SymbolSprites = 788
Graphics = CASTSPELL
RangeMin = MIN
RangeMax = 5120
PrimaryTarget = 6
Properties = RANGED_BUFF SELF_BUFF NEEDS_TARGET
Function = creature_cast_spell SPELL_REBOUND 0
ValidateSourceFunc = validate_source_generic 0 0
ValidateTargetFunc = validate_target_benefits_from_missile_defense 0 0
SearchTargetsFunc = search_target_generic 0 0

<<<<<<< HEAD
; This example is for possession only but can be set to be cast under specific conditions using 'ValidateSourceFunc', 'ValidateTargetFunc', and 'SELF_BUFF'.
[instance54]
Name = TRANSFORM
Time = 10
ActionTime = 10
ResetTime = 1200
FPTime = 3
FPActionTime = 3
FPResetTime = 1200
FPInstantCast = 0
ForceVisibility = 100
TooltipTextID = 201
SymbolSprites = 434
Graphics = SCREAM
PrimaryTarget = 3
Properties =
Function = creature_cast_spell SPELL_TRANSFORM 0
=======
[instance54]
Name = CRIPPLE
Time = 8
ActionTime = 4
ResetTime = 200
FPTime = 5
FPActionTime = 2
FPResetTime = 160
FPInstantCast = 0
ForceVisibility = 100
TooltipTextID = 245
SymbolSprites = 827
Graphics = ATTACK
RangeMin = MIN
RangeMax = 284
PrimaryTarget = 3
Properties = DESTRUCTIVE MELEE_ATTACK DISPLAY_SWIPE
Function = creature_fire_shot SHOT_CRIPPLE 0
>>>>>>> 1cbaf035

[job0]
; Empty job, indicates no job assigned.
Name = NULL
PlayerFunctions = none none
CoordsFunctions = none none

[job1]
; Tunneling, not used.
Name = TUNNEL
InitialState = TunnellerDoingNothing
ContinueState = Tunnelling
PlayerFunctions = none none
CoordsFunctions = none none

[job2]
; Digging, not used.
Name = DIG
InitialState = ImpArrivesAtDigDirt
ContinueState = ImpDigsDirt
PlayerFunctions = none none
CoordsFunctions = none none

[job3]
; Researching rooms and spells in the library.
; Name of the job.
Name = RESEARCH
; A room role to be assigned for the room within which the job is being done.
RelatedRoomRole = ROOM_ROLE_RESEARCH
; Initial creature state to enter when starting the job.
InitialState = AtResearchRoom
; The state used to continue the job after init.
ContinueState = Researching
; Whether and how the job can be initiated by dropping creature into related room, options are:
; OWNED_CREATURES,OWNED_DIGGERS,ENEMY_CREATURES,ENEMY_DIGGERS - selects kind of creatures which can be assigned to this job.
; HUMAN_DROP,COMPUTER_DROP - whether human players and computer players can assign the job by dropping a creature from hand.
; CREATURE_INIT - whether the job can be started when a creature is created within the room, or level has a pre-placed creature in that room.
; AREA_WITHIN_ROOM - whether players can assign the job by dropping a creature into related room.
; AREA_OUTSIDE_ROOM - whether players can assign the job by dropping a creature into some place which is not a room (claimed area, path etc.).
; WHOLE_AREA,CENTER_ONLY,BORDER_ONLY - continous area selection where the creature have to be dropped for the job to be assigned, center means an area surrounded by the same slab.
; NEEDS_HAVE_JOB - only allow to assign this job by human or computer player if it's in primary or secondary jobs list of the creature.
Assign = OWNED_CREATURES HUMAN_DROP COMPUTER_DROP AREA_WITHIN_ROOM WHOLE_AREA
; Function used to assign the job to a creature after a break, or if it's a primary/secondary job.
; Not all jobs need to have this set - you may have 'none' for jobs which are never assigned this way.
PlayerFunctions = can_do_research work_in_room
; Function used to assign the job to a creature by dropping at specific map coordinates.
; Not all jobs need to have this set - you may have 'none' for jobs which are never assigned this way.
CoordsFunctions = can_do_research work_in_room
; Job properties, options are:
; NEEDS_CAPACITY - whether the job performed in a room requires and consumes worker capacity within the room.
; WORK_WHOLE_AREA,WORK_CENTER_ONLY,WORK_BORDER_ONLY - room area selection where the creature will work within related room.
; NO_SELF_CONTROL - creature has no control over its job while doing this action, cannot stop by itself.
; NO_GROUPS - creature is removed from a group before the job is assigned.
; ALLOW_CHICKENIZED - allow creatures turned into chickens to be assigned to that job.
Properties = WORK_WHOLE_AREA NEEDS_CAPACITY

[job4]
; Training job.
Name = TRAIN
RelatedRoomRole = ROOM_ROLE_TRAIN_EXP
InitialState = AtTrainingRoom
ContinueState = Training
Assign = OWNED_CREATURES OWNED_DIGGERS HUMAN_DROP COMPUTER_DROP AREA_WITHIN_ROOM WHOLE_AREA
PlayerFunctions = can_do_training work_in_room
CoordsFunctions = can_do_training work_in_room
Properties = WORK_WHOLE_AREA NEEDS_CAPACITY

[job5]
; Manufacturing traps and doors in workshop.
Name = MANUFACTURE
RelatedRoomRole = ROOM_ROLE_CRATES_MANUFACTURE
InitialState = AtWorkshopRoom
ContinueState = Manufacturing
Assign = OWNED_CREATURES HUMAN_DROP COMPUTER_DROP AREA_WITHIN_ROOM WHOLE_AREA
PlayerFunctions = can_do_manufacturing work_in_room
CoordsFunctions = can_do_manufacturing work_in_room
Properties = WORK_WHOLE_AREA NEEDS_CAPACITY

[job6]
; Scavenging enemy and neutral creatures to join the player.
Name = SCAVENGE
RelatedRoomRole = ROOM_ROLE_SCAVENGE
InitialState = AtScavengerRoom
ContinueState = Scavengering
Assign = OWNED_CREATURES HUMAN_DROP COMPUTER_DROP AREA_WITHIN_ROOM WHOLE_AREA
PlayerFunctions = can_do_scavenging work_in_room
CoordsFunctions = can_do_scavenging work_in_room
Properties = WORK_WHOLE_AREA NEEDS_CAPACITY

[job7]
; Torture for pleasure, with no health loss and possibility to quit any time, only creatures which have it as primary or secondary job can use it, others will start painful torture only.
Name = KINKY_TORTURE
RelatedRoomRole = ROOM_ROLE_TORTURE
InitialState = AtKinkyTortureRoom
ContinueState = KinkyTorturing
Assign = OWNED_CREATURES CREATURE_INIT HUMAN_DROP COMPUTER_DROP AREA_WITHIN_ROOM WHOLE_AREA NEEDS_HAVE_JOB
PlayerFunctions = can_do_job_always work_in_room
CoordsFunctions = can_do_job_always work_in_room
Properties = WORK_WHOLE_AREA NEEDS_CAPACITY NO_GROUPS

[job8]
; Joining an already started fight somewhere on the map.
Name = FIGHT
RelatedEvent = MEVENT_ENEMYFIGHT
InitialState = CreatureDoingNothing
ContinueState = None
Assign = OWNED_CREATURES OWNED_DIGGERS ENEMY_CREATURES ENEMY_DIGGERS
PlayerFunctions = can_join_fight move_to_event
CoordsFunctions = none none
Properties =

[job9]
; Looking for enemy to fight, computer player may use this jobs check function when picking creatures to attack.
Name = SEEK_THE_ENEMY
InitialState = SeekTheEnemy
ContinueState = None
Assign = OWNED_CREATURES OWNED_DIGGERS ENEMY_CREATURES ENEMY_DIGGERS
PlayerFunctions = can_do_job_always in_state_internal
CoordsFunctions = can_do_job_always none
Properties =

[job10]
; Walk around in guard post.
Name = GUARD
RelatedRoomRole = ROOM_ROLE_GUARD
InitialState = AtGuardPostRoom
ContinueState = Guarding
Assign = OWNED_CREATURES CREATURE_INIT HUMAN_DROP COMPUTER_DROP AREA_WITHIN_ROOM WHOLE_AREA
PlayerFunctions = can_do_job_always work_in_room
CoordsFunctions = can_do_job_always work_in_room
Properties = WORK_WHOLE_AREA NEEDS_CAPACITY

[job11]
; Persuade other creatures to follow - not working.
Name = GROUP
Assign = OWNED_CREATURES OWNED_DIGGERS ENEMY_CREATURES ENEMY_DIGGERS
PlayerFunctions = can_do_barracking none
CoordsFunctions = none none
Properties =

[job12]
; Join other creatures into group in barracks.
Name = BARRACK
RelatedRoomRole = ROOM_ROLE_MAKE_GROUP
InitialState = AtBarrackRoom
ContinueState = Barracking
; Maybe computer should be able to place creatures in barracks?
Assign = OWNED_CREATURES HUMAN_DROP COMPUTER_DROP AREA_WITHIN_ROOM WHOLE_AREA
PlayerFunctions = can_do_barracking work_in_room
CoordsFunctions = can_do_job_always work_in_room
Properties = WORK_WHOLE_AREA NEEDS_CAPACITY

[job13]
; Pray in temple.
Name = TEMPLE_PRAY
RelatedRoomRole = ROOM_ROLE_HAPPY_PRAY
InitialState = AtTemple
ContinueState = PrayingInTemple
Assign = OWNED_CREATURES HUMAN_DROP COMPUTER_DROP AREA_WITHIN_ROOM BORDER_ONLY
PlayerFunctions = can_do_job_always work_in_room
CoordsFunctions = can_do_job_always work_in_room_and_cure
Properties = WORK_BORDER_ONLY NEEDS_CAPACITY ALLOW_CHICKENIZED

[job14]
; Freeze any enemy creatures starving in prison.
Name = FREEZE_PRISONERS
RelatedRoomRole = ROOM_ROLE_PRISON
InitialState = CreatureFreezePrisonrs
ContinueState = None
Assign = OWNED_CREATURES WHOLE_AREA NEEDS_HAVE_JOB
PlayerFunctions = can_freeze_prisoners in_state_on_room_content
CoordsFunctions = none none
Properties = WORK_WHOLE_AREA

[job15]
; Go into unexplored but accessible areas of the map.
Name = EXPLORE
InitialState = CreatureExploreDungeon
ContinueState = None
Assign = OWNED_CREATURES OWNED_DIGGERS ENEMY_CREATURES ENEMY_DIGGERS
PlayerFunctions = can_do_job_always in_state_internal
CoordsFunctions = none none
Properties =

[job16]
; Leave the dungeon through entrance.
Name = EXEMPT
RelatedRoomRole = ROOM_ROLE_POOL_LEAVE
InitialState = CreatureExempt
ContinueState = None
Assign = OWNED_CREATURES ENEMY_CREATURES HUMAN_DROP AREA_WITHIN_ROOM WHOLE_AREA ONE_TIME
PlayerFunctions = can_do_job_always none
CoordsFunctions = can_do_job_always work_in_room
Properties = WORK_CENTER_ONLY NO_GROUPS

[job17]
; Sink into temple waters as sacrifice for dark gods.
Name = TEMPLE_SACRIFICE
RelatedRoomRole = ROOM_ROLE_SACRIFICE
InitialState = CreatureSacrifice
ContinueState = CrtrBeingSacrificed
Assign = OWNED_CREATURES OWNED_DIGGERS ENEMY_CREATURES ENEMY_DIGGERS HUMAN_DROP COMPUTER_DROP AREA_WITHIN_ROOM CENTER_ONLY ONE_TIME
PlayerFunctions = can_do_job_always none
CoordsFunctions = can_do_job_always in_state_internal
Properties = WORK_CENTER_ONLY NO_SELF_CONTROL NO_GROUPS

[job18]
; Torture which persuades enemies to convert, or motivates your creatures.
Name = PAINFUL_TORTURE
RelatedRoomRole = ROOM_ROLE_TORTURE
InitialState = AtTortureRoom
ContinueState = Torturing
Assign = OWNED_CREATURES ENEMY_CREATURES ENEMY_DIGGERS CREATURE_INIT HUMAN_DROP AREA_WITHIN_ROOM WHOLE_AREA ONE_TIME
PlayerFunctions = can_do_job_always none
CoordsFunctions = can_do_job_always work_in_room
Properties = WORK_WHOLE_AREA NEEDS_CAPACITY NO_SELF_CONTROL NO_GROUPS

[job19]
; Slowly dying of hunger at prison.
Name = CAPTIVITY
RelatedRoomRole = ROOM_ROLE_PRISON
InitialState = CrtrArrivedAtPrison
ContinueState = CreatureInPrison
Assign = OWNED_CREATURES ENEMY_CREATURES ENEMY_DIGGERS CREATURE_INIT HUMAN_DROP AREA_WITHIN_ROOM WHOLE_AREA ONE_TIME
PlayerFunctions = can_do_job_always none
CoordsFunctions = can_do_job_always work_in_room
Properties = WORK_WHOLE_AREA NEEDS_CAPACITY NO_SELF_CONTROL NO_GROUPS ALLOW_CHICKENIZED

[job20]
; Placing any valuables in pockets into players treasury.
Name = PLACE_IN_VAULT
RelatedRoomRole = ROOM_ROLE_GOLD_STORAGE
InitialState = ImpDropsGold
ContinueState = None
Assign = OWNED_DIGGERS HUMAN_DROP AREA_WITHIN_ROOM WHOLE_AREA ONE_TIME
PlayerFunctions = can_do_job_always none
CoordsFunctions = can_place_in_vault work_in_room
Properties = WORK_WHOLE_AREA

[job21]
; Taking salary from the treasury.
Name = TAKE_SALARY
RelatedRoomRole = ROOM_ROLE_GOLD_STORAGE
InitialState = CreatureTakeSalary
ContinueState = None
Assign = OWNED_CREATURES HUMAN_DROP COMPUTER_DROP AREA_WITHIN_ROOM WHOLE_AREA ONE_TIME
PlayerFunctions = can_do_job_always none
CoordsFunctions = can_take_salary work_in_room
Properties = WORK_WHOLE_AREA

[job22]
; Eating in the hatchery.
Name = TAKE_FEED
RelatedRoomRole = ROOM_ROLE_FOOD_STORAGE
InitialState = CreatureArrivedAtGarden
ContinueState = CreatureEat
Assign = OWNED_CREATURES HUMAN_DROP COMPUTER_DROP AREA_WITHIN_ROOM WHOLE_AREA ONE_TIME
PlayerFunctions = can_do_job_always none
CoordsFunctions = can_do_job_always work_in_room
Properties = WORK_WHOLE_AREA

[job23]
; Sleeping in lair, also includes making new lair in the room.
Name = TAKE_SLEEP
RelatedRoomRole = ROOM_ROLE_HEAL_SLEEP
InitialState = CreatureGoingToSleep
ContinueState = CreatureSleep
Assign = OWNED_CREATURES HUMAN_DROP COMPUTER_DROP AREA_WITHIN_ROOM WHOLE_AREA ONE_TIME
PlayerFunctions = can_do_job_always none
CoordsFunctions = can_take_sleep sleep_in_lair
; Sleeping doesn't consume room capacity, because the lair itself does - no NEEDS_CAPACITY here.
Properties = WORK_WHOLE_AREA

[angerjob0]
Name = NULL

[angerjob1]
Name = KILL_CREATURES

[angerjob2]
Name = DESTROY_ROOMS

[angerjob3]
Name = LEAVE_DUNGEON

[angerjob4]
Name = STEAL_GOLD

[angerjob5]
Name = DAMAGE_WALLS

[angerjob6]
Name = MAD_PSYCHO

[angerjob7]
Name = PERSUADE

[angerjob8]
Name = JOIN_ENEMY

[angerjob9]
Name = KILL_DIGGERS

[attackpref0]
Name = NULL

[attackpref1]
Name = MELEE

[attackpref2]
Name = RANGED<|MERGE_RESOLUTION|>--- conflicted
+++ resolved
@@ -1092,25 +1092,6 @@
 ValidateTargetFunc = validate_target_benefits_from_missile_defense 0 0
 SearchTargetsFunc = search_target_generic 0 0
 
-<<<<<<< HEAD
-; This example is for possession only but can be set to be cast under specific conditions using 'ValidateSourceFunc', 'ValidateTargetFunc', and 'SELF_BUFF'.
-[instance54]
-Name = TRANSFORM
-Time = 10
-ActionTime = 10
-ResetTime = 1200
-FPTime = 3
-FPActionTime = 3
-FPResetTime = 1200
-FPInstantCast = 0
-ForceVisibility = 100
-TooltipTextID = 201
-SymbolSprites = 434
-Graphics = SCREAM
-PrimaryTarget = 3
-Properties =
-Function = creature_cast_spell SPELL_TRANSFORM 0
-=======
 [instance54]
 Name = CRIPPLE
 Time = 8
@@ -1129,7 +1110,24 @@
 PrimaryTarget = 3
 Properties = DESTRUCTIVE MELEE_ATTACK DISPLAY_SWIPE
 Function = creature_fire_shot SHOT_CRIPPLE 0
->>>>>>> 1cbaf035
+
+; This example is for possession only but can be set to be cast under specific conditions using 'ValidateSourceFunc', 'ValidateTargetFunc', and 'SELF_BUFF'.
+[instance55]
+Name = TRANSFORM
+Time = 10
+ActionTime = 10
+ResetTime = 1200
+FPTime = 3
+FPActionTime = 3
+FPResetTime = 1200
+FPInstantCast = 0
+ForceVisibility = 100
+TooltipTextID = 201
+SymbolSprites = 434
+Graphics = SCREAM
+PrimaryTarget = 3
+Properties =
+Function = creature_cast_spell SPELL_TRANSFORM 0
 
 [job0]
 ; Empty job, indicates no job assigned.
