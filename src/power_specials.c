/******************************************************************************/
// Free implementation of Bullfrog's Dungeon Keeper strategy game.
/******************************************************************************/
/** @file power_specials.c
 *     power_specials support functions.
 * @par Purpose:
 *     Functions to power_specials.
 * @par Comment:
 *     None.
 * @author   Tomasz Lis
 * @date     11 Mar 2010 - 12 May 2010
 * @par  Copying and copyrights:
 *     This program is free software; you can redistribute it and/or modify
 *     it under the terms of the GNU General Public License as published by
 *     the Free Software Foundation; either version 2 of the License, or
 *     (at your option) any later version.
 */
/******************************************************************************/
#include "power_specials.h"

#include "globals.h"
#include "bflib_basics.h"
#include "bflib_math.h"

#include "thing_creature.h"
#include "thing_navigate.h"
#include "thing_effects.h"
#include "config_terrain.h"
#include "player_data.h"
#include "dungeon_data.h"
#include "creature_control.h"
#include "creature_states.h"
#include "power_hand.h"
#include "game_saves.h"
#include "game_merge.h"
#include "slab_data.h"
#include "map_blocks.h"
#include "map_utils.h"
#include "spdigger_stack.h"
#include "thing_corpses.h"
#include "thing_objects.h"
#include "front_simple.h"
#include "frontend.h"
#include "frontmenu_ingame_map.h"
#include "gui_frontmenu.h"
#include "gui_soundmsgs.h"
#include "game_legacy.h"

#include "keeperfx.hpp"

#ifdef __cplusplus
extern "C" {
#endif
/******************************************************************************/
/******************************************************************************/
#ifdef __cplusplus
}
#endif
/******************************************************************************/
/**
 * Makes a bonus level for current SP level visible on the land map screen.
 */
TbBool activate_bonus_level(struct PlayerInfo *player)
{
  SYNCDBG(5,"Starting");
  set_flag_byte(&game.flags_font,FFlg_unk02,true);
  LevelNumber sp_lvnum = get_loaded_level_number();
  TbBool result = set_bonus_level_visibility_for_singleplayer_level(player, sp_lvnum, true);
  if (!result)
    ERRORLOG("No Bonus level assigned to level %d",(int)sp_lvnum);
  set_flag_byte(&game.operation_flags,GOF_SingleLevel,false);
  return result;
}

void multiply_creatures_in_dungeon_list(struct Dungeon *dungeon, long list_start)
{
    unsigned long k = 0;
    int i = list_start;
    while (i != 0)
    {
        struct Thing* thing = thing_get(i);
        struct CreatureControl* cctrl = creature_control_get_from_thing(thing);
        if (thing_is_invalid(thing) || creature_control_invalid(cctrl))
        {
            ERRORLOG("Jump to invalid creature detected");
            break;
        }
        i = cctrl->players_next_creature_idx;
        // Thing list loop body
        struct Thing* tncopy = create_creature(&thing->mappos, thing->model, dungeon->owner);
        if (thing_is_invalid(tncopy))
        {
            WARNLOG("Can't create a copy of creature");
            break;
        }
        set_creature_level(tncopy, cctrl->explevel);
        tncopy->health = thing->health;
        // Thing list loop body ends
        k++;
        if (k > CREATURES_COUNT)
        {
            ERRORLOG("Infinite loop detected when sweeping creatures list");
            break;
        }
    }
}

void multiply_creatures(struct PlayerInfo *player)
{
    struct Dungeon* dungeon = get_players_dungeon(player);
    // Copy 'normal' creatures
    multiply_creatures_in_dungeon_list(dungeon, dungeon->creatr_list_start);
    // Copy 'special digger' creatures
    multiply_creatures_in_dungeon_list(dungeon, dungeon->digger_list_start);
}

void increase_level(struct PlayerInfo *player, int count)
{
    struct CreatureControl *cctrl;
    struct Thing *thing;
    struct Dungeon* dungeon = get_dungeon(player->id_number);
    // Increase level of normal creatures
    unsigned long k = 0;
    int i = dungeon->creatr_list_start;
    while (i != 0)
    {
        thing = thing_get(i);
        cctrl = creature_control_get_from_thing(thing);
        if (thing_is_invalid(thing) || creature_control_invalid(cctrl))
        {
          ERRORLOG("Jump to invalid creature detected");
          break;
        }
        i = cctrl->players_next_creature_idx;
        // Thing list loop body
        if (count > 1) creature_increase_multiple_levels(thing, count);
        else creature_increase_level(thing);
        // Thing list loop body ends
        k++;
        if (k > CREATURES_COUNT)
        {
          ERRORLOG("Infinite loop detected when sweeping creatures list");
          break;
        }
    }
    // Increase level of special diggers
    k = 0;
    i = dungeon->digger_list_start;
    while (i != 0)
    {
        thing = thing_get(i);
        cctrl = creature_control_get_from_thing(thing);
        if (thing_is_invalid(thing) || creature_control_invalid(cctrl))
        {
          ERRORLOG("Jump to invalid creature detected");
          break;
        }
        i = cctrl->players_next_creature_idx;
        // Thing list loop body
        if (count > 1) creature_increase_multiple_levels(thing, count);
        else creature_increase_level(thing);
        // Thing list loop body ends
        k++;
        if (k > CREATURES_COUNT)
        {
          ERRORLOG("Infinite loop detected when sweeping creatures list");
          break;
        }
    }
}

TbBool steal_hero(struct PlayerInfo *player, struct Coord3d *pos)
{
    //TODO CONFIG creature models dependency; put them in config files
    static ThingModel skip_steal_models[] = {6, 7};
    static ThingModel prefer_steal_models[] = {3, 12};
    struct Thing* herotng = INVALID_THING;
    int heronum;
    int i;
    SYNCDBG(8,"Starting");
    struct Dungeon* herodngn = get_players_num_dungeon(game.hero_player_num);
    unsigned long k = 0;
    if (herodngn->num_active_creatrs > 0) {
<<<<<<< HEAD
        heronum = GAME_RANDOM(herodngn->num_active_creatrs);
=======
        heronum = PLAYER_RANDOM(game.hero_player_num, herodngn->num_active_creatrs);
>>>>>>> d522feb0
        i = herodngn->creatr_list_start;
        SYNCDBG(4,"Selecting random creature %d out of %d heroes",(int)heronum,(int)herodngn->num_active_creatrs);
    } else {
        heronum = 0;
        i = 0;
        SYNCDBG(4,"No heroes on map, skipping selection");
    }
    while (i != 0)
    {
        struct Thing* thing = thing_get(i);
        TRACE_THING(thing);
        struct CreatureControl* cctrl = creature_control_get_from_thing(thing);
        if (thing_is_invalid(thing) || creature_control_invalid(cctrl))
        {
            ERRORLOG("Jump to invalid creature detected");
            break;
        }
        i = cctrl->players_next_creature_idx;
        // Thing list loop body
        TbBool heroallow = true;
        for (ThingModel skipidx = 0; skipidx < sizeof(skip_steal_models) / sizeof(skip_steal_models[0]); skipidx++)
        {
            if (thing->model == skip_steal_models[skipidx]) {
                heroallow = false;
            }
        }
        if (heroallow) {
            herotng = thing;
        }
        // If we've reached requested hero number, return either current hero on previously selected one
        if ((heronum <= 0) && thing_is_creature(herotng)) {
            break;
        }
        heronum--;
        if (i == 0) {
            i = herodngn->creatr_list_start;
        }
        // Thing list loop body ends
        k++;
        if (k > CREATURES_COUNT)
        {
            ERRORLOG("Infinite loop detected when sweeping creatures list");
            break;
        }
    }
    if (!thing_is_invalid(herotng))
    {
        move_thing_in_map(herotng, pos);
        change_creature_owner(herotng, player->id_number);
        SYNCDBG(3,"Converted %s to owner %d",thing_model_name(herotng),(int)player->id_number);
    }
    else
    {
<<<<<<< HEAD
        i = GAME_RANDOM(sizeof(prefer_steal_models)/sizeof(prefer_steal_models[0]));
=======
        i = PLAYER_RANDOM(game.hero_player_num, sizeof(prefer_steal_models)/sizeof(prefer_steal_models[0]));
>>>>>>> d522feb0
        struct Thing* creatng = create_creature(pos, prefer_steal_models[i], player->id_number);
        if (thing_is_invalid(creatng))
            return false;
        SYNCDBG(3,"Created %s owner %d",thing_model_name(creatng),(int)player->id_number);
    }
    return true;
}

void make_safe(struct PlayerInfo *player)
{
    //_DK_make_safe(player);
    unsigned char* areamap = (unsigned char*)scratch;
    MapSlabCoord slb_x;
    MapSlabCoord slb_y;
    // Prepare the array to remember which slabs were already taken care of
    for (slb_y=0; slb_y < map_tiles_y; slb_y++)
    {
        for (slb_x=0; slb_x < map_tiles_x; slb_x++)
        {
            SlabCodedCoords slb_num = get_slab_number(slb_x, slb_y);
            struct SlabMap* slb = get_slabmap_direct(slb_num);
            struct SlabAttr* slbattr = get_slab_attrs(slb);
            if ((slbattr->block_flags & (SlbAtFlg_Filled|SlbAtFlg_Digable|SlbAtFlg_Valuable)) != 0)
                areamap[slb_num] = 0x01;
            else
                areamap[slb_num] = 0x00;
        }
    }
    {
        const struct Coord3d* center_pos = dungeon_get_essential_pos(player->id_number);
        slb_x = subtile_slab_fast(center_pos->x.stl.num);
        slb_y = subtile_slab_fast(center_pos->y.stl.num);
        SlabCodedCoords slb_num = get_slab_number(slb_x, slb_y);
        areamap[slb_num] |= 0x02;
    }

    PlayerNumber plyr_idx = player->id_number;
    SlabCodedCoords* slblist = (SlabCodedCoords*)(scratch + map_tiles_x * map_tiles_y);
    unsigned int list_len = 0;
    unsigned int list_cur = 0;
    while (list_cur <= list_len)
    {
        SlabCodedCoords slb_num;

        if (slb_x > 0)
        {
            slb_num = get_slab_number(slb_x-1, slb_y);
            if ((areamap[slb_num] & 0x01) != 0)
            {
                areamap[slb_num] |= 0x02;
                struct SlabMap* slb = get_slabmap_direct(slb_num);
                struct SlabAttr* slbattr = get_slab_attrs(slb);
                if ((slbattr->category == SlbAtCtg_FriableDirt) && slab_by_players_land(plyr_idx, slb_x-1, slb_y))
                {
                    unsigned char pretty_type = choose_pretty_type(plyr_idx, slb_x - 1, slb_y);
                    place_slab_type_on_map(pretty_type, slab_subtile(slb_x-1,0), slab_subtile(slb_y,0), plyr_idx, 1);
                    do_slab_efficiency_alteration(slb_x-1, slb_y);
                    fill_in_reinforced_corners(plyr_idx, slb_x-1, slb_y);
                }
            } else
            if ((areamap[slb_num] & 0x02) == 0)
            {
                areamap[slb_num] |= 0x02;
                slblist[list_len] = slb_num;
                list_len++;
            }
        }
        if (slb_x < map_tiles_x-1)
        {
            slb_num = get_slab_number(slb_x+1, slb_y);
            if ((areamap[slb_num] & 0x01) != 0)
            {
                areamap[slb_num] |= 0x02;
                struct SlabMap* slb = get_slabmap_direct(slb_num);
                struct SlabAttr* slbattr = get_slab_attrs(slb);
                if ((slbattr->category == SlbAtCtg_FriableDirt) &&  slab_by_players_land(plyr_idx, slb_x+1, slb_y))
                {
                    unsigned char pretty_type = choose_pretty_type(plyr_idx, slb_x + 1, slb_y);
                    place_slab_type_on_map(pretty_type, slab_subtile(slb_x+1,0), slab_subtile(slb_y,0), plyr_idx, 1u);
                    do_slab_efficiency_alteration(slb_x+1, slb_y);
                    fill_in_reinforced_corners(plyr_idx, slb_x+1, slb_y);
                }
            } else
            if ((areamap[slb_num] & 0x02) == 0)
            {
                areamap[slb_num] |= 0x02;
                slblist[list_len] = slb_num;
                list_len++;
            }
        }
        if (slb_y > 0)
        {
            slb_num = get_slab_number(slb_x, slb_y-1);
            if ((areamap[slb_num] & 0x01) != 0)
            {
                areamap[slb_num] |= 0x02;
                struct SlabMap* slb = get_slabmap_direct(slb_num);
                struct SlabAttr* slbattr = get_slab_attrs(slb);
                if ((slbattr->category == SlbAtCtg_FriableDirt) && slab_by_players_land(plyr_idx, slb_x, slb_y-1))
                {
                    unsigned char pretty_type = choose_pretty_type(plyr_idx, slb_x, slb_y - 1);
                    place_slab_type_on_map(pretty_type, slab_subtile(slb_x,0), slab_subtile(slb_y-1,0), plyr_idx, 1u);
                    do_slab_efficiency_alteration(slb_x, slb_y-1);
                    fill_in_reinforced_corners(plyr_idx, slb_x, slb_y-1);
                }
            } else
            if ((areamap[slb_num] & 0x02) == 0)
            {
                areamap[slb_num] |= 0x02;
                slblist[list_len] = slb_num;
                list_len++;
            }
        }
        if (slb_y < map_tiles_y-1)
        {
            slb_num = get_slab_number(slb_x, slb_y+1);
            if ((areamap[slb_num] & 0x01) != 0)
            {
                areamap[slb_num] |= 0x02;
                struct SlabMap* slb = get_slabmap_direct(slb_num);
                struct SlabAttr* slbattr = get_slab_attrs(slb);
                if ((slbattr->category == SlbAtCtg_FriableDirt) && slab_by_players_land(plyr_idx, slb_x, slb_y+1))
                {
                    unsigned char pretty_type = choose_pretty_type(plyr_idx, slb_x, slb_y + 1);
                    place_slab_type_on_map(pretty_type, slab_subtile(slb_x,0), slab_subtile(slb_y+1,0), plyr_idx, 1u);
                    do_slab_efficiency_alteration(slb_x, slb_y+1);
                    fill_in_reinforced_corners(plyr_idx, slb_x, slb_y+1);
                }
            } else
            if ((areamap[slb_num] & 0x02) == 0)
            {
                areamap[slb_num] |= 0x02;
                slblist[list_len] = slb_num;
                list_len++;
            }
        }

        slb_x = slb_num_decode_x(slblist[list_cur]);
        slb_y = slb_num_decode_y(slblist[list_cur]);
        list_cur++;
    }
    pannel_map_update(0, 0, map_subtiles_x+1, map_subtiles_y+1);
}

void activate_dungeon_special(struct Thing *cratetng, struct PlayerInfo *player)
{
  SYNCDBG(6,"Starting");
  struct Coord3d pos;

  // Gathering data which we'll need if the special is used and disposed.
  struct DungeonAdd* dungeonadd = get_dungeonadd(player->id_number);
  memcpy(&pos,&cratetng->mappos,sizeof(struct Coord3d));
  int spkindidx = cratetng->model - 86;
  short used = 0;
  TbBool no_speech = false;
  if (thing_exists(cratetng) && thing_is_special_box(cratetng))
  {
    switch (cratetng->model)
    {
        case 86:
          reveal_whole_map(player);
          remove_events_thing_is_attached_to(cratetng);
          used = 1;
          delete_thing_structure(cratetng, 0);
          break;
        case 87:
          start_resurrect_creature(player, cratetng);
          break;
        case 88:
          start_transfer_creature(player, cratetng);
          break;
        case 89:
          if (steal_hero(player, &cratetng->mappos))
          {
            remove_events_thing_is_attached_to(cratetng);
            used = 1;
            delete_thing_structure(cratetng, 0);
          }
          break;
        case 90:
          multiply_creatures(player);
          remove_events_thing_is_attached_to(cratetng);
          used = 1;
          delete_thing_structure(cratetng, 0);
          break;
        case 91:
          increase_level(player, 1);
          remove_events_thing_is_attached_to(cratetng);
          used = 1;
          delete_thing_structure(cratetng, 0);
          break;
        case 92:
          make_safe(player);
          remove_events_thing_is_attached_to(cratetng);
          used = 1;
          delete_thing_structure(cratetng, 0);
          break;
        case 93:
          activate_bonus_level(player);
          remove_events_thing_is_attached_to(cratetng);
          used = 1;
          delete_thing_structure(cratetng, 0);
          break;
        case OBJECT_TYPE_SPECBOX_CUSTOM:
          if (gameadd.current_player_turn == game.play_gameturn)
          {
              WARNLOG("box activation rejected turn:%d", gameadd.current_player_turn);
              // If two players suddenly activated box at same turn it is not that we want to
              return;
          }
          gameadd.current_player_turn = game.play_gameturn;
          gameadd.script_current_player = player->id_number;
          memcpy(&gameadd.triggered_object_location, &pos, sizeof(struct Coord3d));
          dungeonadd->box_info.activated[cratetng->custom_box.box_kind]++;
          no_speech = true;
          remove_events_thing_is_attached_to(cratetng);
          used = 1;
          delete_thing_structure(cratetng, 0);
          break;
        default:
          ERRORLOG("Invalid dungeon special (Model %d)", (int)cratetng->model);
          break;
      }
      if ( used )
      {
        if (is_my_player(player) && !no_speech)
          output_message(special_desc[spkindidx].speech_msg, 0, true);
        create_special_used_effect(&pos, player->id_number);
      }
  }
}

void resurrect_creature(struct Thing *boxtng, PlayerNumber owner, ThingModel crmodel, unsigned char crlevel)
{
    if (!thing_exists(boxtng) || (box_thing_to_special(boxtng) != SpcKind_Resurrect) ) {
        ERRORMSG("Invalid resurrect box object!");
        return;
    }
    struct Thing* creatng = create_creature(&boxtng->mappos, crmodel, owner);
    if (!thing_is_invalid(creatng))
    {
        init_creature_level(creatng, crlevel);
        if (is_my_player_number(owner))
          output_message(SMsg_CommonAcknowledge, 0, true);
    }
    create_special_used_effect(&boxtng->mappos, owner);
    remove_events_thing_is_attached_to(boxtng);
    force_any_creature_dragging_owned_thing_to_drop_it(boxtng);
    if ((gameadd.classic_bugs_flags & ClscBug_ResurrectForever) == 0) {
        remove_item_from_dead_creature_list(get_players_num_dungeon(owner), crmodel, crlevel);
    }
    delete_thing_structure(boxtng, 0);
}

void transfer_creature(struct Thing *boxtng, struct Thing *transftng, unsigned char plyr_idx)
{
    SYNCDBG(7,"Starting");
    if (!thing_exists(boxtng) || (box_thing_to_special(boxtng) != SpcKind_TrnsfrCrtr) ) {
        ERRORMSG("Invalid transfer box object!");
        return;
    }
    // Check if 'things' are correct
    if (!thing_exists(transftng) || !thing_is_creature(transftng) || (transftng->owner != plyr_idx)) {
        ERRORMSG("Invalid transfer creature thing!");
        return;
    }

    struct CreatureControl* cctrl = creature_control_get_from_thing(transftng);
    set_transfered_creature(plyr_idx, transftng->model, cctrl->explevel);
    remove_thing_from_power_hand_list(transftng, plyr_idx);
    kill_creature_sync(transftng, INVALID_THING, -1, CrDed_NoEffects|CrDed_NotReallyDying);
    create_special_used_effect(&boxtng->mappos, plyr_idx);
    remove_events_thing_is_attached_to(boxtng);
    force_any_creature_dragging_owned_thing_to_drop_it(boxtng);
    delete_thing_structure(boxtng, 0);
    if (is_my_player_number(plyr_idx))
      output_message(SMsg_CommonAcknowledge, 0, true);
}

void start_transfer_creature(struct PlayerInfo *player, struct Thing *thing)
{
    struct Dungeon* dungeon = get_dungeon(player->id_number);
    if (dungeon->num_active_creatrs != 0)
    {
        if (is_my_player(player))
        {
            dungeon_special_selected = thing->index;
            transfer_creature_scroll_offset = 0;
            output_message(SMsg_SpecTransfer, MESSAGE_DELAY_SPECIAL, true);
            turn_off_menu(GMnu_DUNGEON_SPECIAL);
            turn_on_menu(GMnu_TRANSFER_CREATURE);
        }
  }
}

void start_resurrect_creature(struct PlayerInfo *player, struct Thing *thing)
{
    struct Dungeon* dungeon = get_dungeon(player->id_number);
    if (dungeon->dead_creatures_count != 0)
    {
        if (is_my_player(player))
        {
          dungeon_special_selected = thing->index;
          resurrect_creature_scroll_offset = 0;
          output_message(SMsg_SpecResurrect, MESSAGE_DELAY_SPECIAL, true);
          turn_off_menu(GMnu_DUNGEON_SPECIAL);
          turn_on_menu(GMnu_RESURRECT_CREATURE);
        }
    }
}

TbBool create_transferred_creature_on_level(void)
{
    if (intralvl.transferred_creature.model > 0)
    {
        struct Thing* thing = get_player_soul_container(my_player_number);
        struct Coord3d* pos = &(thing->mappos);
        thing = create_creature(pos, intralvl.transferred_creature.model, 5);
        if (thing_is_invalid(thing))
        {
          return false;
        }
        init_creature_level(thing, intralvl.transferred_creature.explevel);
        clear_transfered_creature();
        return true;
    }
    return false;
}

SpecialKind box_thing_to_special(const struct Thing *thing)
{
    if (thing_is_invalid(thing))
        return 0;
    if ( (thing->class_id != TCls_Object) || (thing->model >= gameadd.object_conf.object_types_count) )
        return 0;
    return gameadd.object_conf.object_to_special_artifact[thing->model];
}
/******************************************************************************/<|MERGE_RESOLUTION|>--- conflicted
+++ resolved
@@ -181,11 +181,7 @@
     struct Dungeon* herodngn = get_players_num_dungeon(game.hero_player_num);
     unsigned long k = 0;
     if (herodngn->num_active_creatrs > 0) {
-<<<<<<< HEAD
-        heronum = GAME_RANDOM(herodngn->num_active_creatrs);
-=======
         heronum = PLAYER_RANDOM(game.hero_player_num, herodngn->num_active_creatrs);
->>>>>>> d522feb0
         i = herodngn->creatr_list_start;
         SYNCDBG(4,"Selecting random creature %d out of %d heroes",(int)heronum,(int)herodngn->num_active_creatrs);
     } else {
@@ -239,11 +235,7 @@
     }
     else
     {
-<<<<<<< HEAD
-        i = GAME_RANDOM(sizeof(prefer_steal_models)/sizeof(prefer_steal_models[0]));
-=======
         i = PLAYER_RANDOM(game.hero_player_num, sizeof(prefer_steal_models)/sizeof(prefer_steal_models[0]));
->>>>>>> d522feb0
         struct Thing* creatng = create_creature(pos, prefer_steal_models[i], player->id_number);
         if (thing_is_invalid(creatng))
             return false;
