/******************************************************************************/
// Free implementation of Bullfrog's Dungeon Keeper strategy game.
/******************************************************************************/
/** @file lvl_script.h
 *     Header file for lvl_script.c.
 * @par Purpose:
 *     Level script commands support.
 * @par Comment:
 *     Just a header file - #defines, typedefs, function prototypes etc.
 * @author   Tomasz Lis
 * @date     12 Feb 2009 - 24 Feb 2009
 * @par  Copying and copyrights:
 *     This program is free software; you can redistribute it and/or modify
 *     it under the terms of the GNU General Public License as published by
 *     the Free Software Foundation; either version 2 of the License, or
 *     (at your option) any later version.
 */
/******************************************************************************/
#ifndef DK_LVLSCRIPT_H
#define DK_LVLSCRIPT_H

#include "globals.h"
#include "bflib_basics.h"

#include "config.h"
#include "config_rules.h"
#include "creature_groups.h"

#ifdef __cplusplus
extern "C" {
#endif

/******************************************************************************/
#define COMMANDDESC_ARGS_COUNT    8

#define PARTY_TRIGGERS_COUNT     48
#define CREATURE_PARTYS_COUNT    16
#define CONDITIONS_COUNT         48
#define TUNNELLER_TRIGGERS_COUNT 16
#define SCRIPT_VALUES_COUNT      64
#define WIN_CONDITIONS_COUNT      4

enum TbScriptCommands {
    Cmd_NONE                              =  0,
    Cmd_CREATE_PARTY                      =  1,
    Cmd_ADD_TO_PARTY                      =  2,
    Cmd_ADD_PARTY_TO_LEVEL                =  3,
    Cmd_ADD_CREATURE_TO_LEVEL             =  4,
    Cmd_MESSAGE                           =  5, // from beta
    Cmd_IF                                =  6,
    Cmd_ENDIF                             =  7,
    Cmd_SET_HATE                          =  8,
    Cmd_SET_GENERATE_SPEED                =  9,
    Cmd_REM                               = 10,
    Cmd_START_MONEY                       = 11,
    Cmd_ROOM_AVAILABLE                    = 12,
    Cmd_CREATURE_AVAILABLE                = 13,
    Cmd_MAGIC_AVAILABLE                   = 14,
    Cmd_TRAP_AVAILABLE                    = 15,
    Cmd_RESEARCH                          = 16,
    Cmd_COMPUTER_PLAYER                   = 17,
    Cmd_SET_TIMER                         = 18,
    Cmd_IF_ACTION_POINT                   = 19,
    Cmd_ADD_TUNNELLER_TO_LEVEL            = 20,
    Cmd_WIN_GAME                          = 21,
    Cmd_LOSE_GAME                         = 22,
    Cmd_SET_FLAG                          = 25,
    Cmd_MAX_CREATURES                     = 26,
    Cmd_NEXT_COMMAND_REUSABLE             = 27,
    Cmd_RANDOM                            = 28,
    Cmd_DRAWFROM                          = 29,
    Cmd_DOOR_AVAILABLE                    = 30,
    Cmd_DISPLAY_OBJECTIVE                 = 37,
    Cmd_DISPLAY_INFORMATION               = 38,
    Cmd_ADD_TUNNELLER_PARTY_TO_LEVEL      = 40,
    Cmd_ADD_CREATURE_TO_POOL              = 41,
    Cmd_RESET_ACTION_POINT                = 42,
    Cmd_SET_CREATURE_MAX_LEVEL            = 59,
    Cmd_SET_MUSIC                         = 60,
    Cmd_TUTORIAL_FLASH_BUTTON             = 54,
    Cmd_SET_CREATURE_STRENGTH             = 62,
    Cmd_SET_CREATURE_HEALTH               = 61,
    Cmd_SET_CREATURE_ARMOUR               = 63,
    Cmd_SET_CREATURE_FEAR_WOUNDED         = 64,
    Cmd_IF_AVAILABLE                      = 66,
    Cmd_SET_COMPUTER_GLOBALS              = 68,
    Cmd_SET_COMPUTER_CHECKS               = 69,
    Cmd_SET_COMPUTER_EVENT                = 70,
    Cmd_SET_COMPUTER_PROCESS              = 71,
    Cmd_ALLY_PLAYERS                      = 72,
    Cmd_DEAD_CREATURES_RETURN_TO_POOL     = 73,
    Cmd_BONUS_LEVEL_TIME                  = 75,
    Cmd_QUICK_OBJECTIVE                   = 44,
    Cmd_QUICK_INFORMATION                 = 45,
    Cmd_QUICK_OBJECTIVE_WITH_POS          = 46,
    Cmd_QUICK_INFORMATION_WITH_POS        = 47,
    Cmd_DISPLAY_OBJECTIVE_WITH_POS        = 65,
    Cmd_DISPLAY_INFORMATION_WITH_POS      = 74,
    Cmd_PRINT                             = 76, // from beta
    Cmd_SWAP_CREATURE                     = 77,
  // New commands propositions - KeeperFX only
    Cmd_CHANGE_SLAB_TYPE                  = 78,
    Cmd_CHANGE_SLAB_OWNER                 = 79,
    Cmd_IF_SLAB_TYPE                      = 80,
    Cmd_IF_SLAB_OWNER                     = 81,
    Cmd_SET_CREATURE_TENDENCIES           = 84,
    Cmd_PLAY_MESSAGE                      = 85,
    Cmd_ADD_GOLD_TO_PLAYER                = 86,
    Cmd_REVEAL_MAP_RECT                   = 87,
    Cmd_REVEAL_MAP_LOCATION               = 88,
    Cmd_LEVEL_VERSION                     = 90,
    Cmd_RESEARCH_ORDER                    = 91,
    Cmd_KILL_CREATURE                     = 92,
    Cmd_SET_CREATURE_FEAR_STRONGER        = 93,
    Cmd_IF_CONTROLS                       = 94,
    Cmd_ADD_TO_FLAG                       = 95,
    Cmd_SET_CAMPAIGN_FLAG                 = 96,
    Cmd_ADD_TO_CAMPAIGN_FLAG              = 97,
    Cmd_EXPORT_VARIABLE                   = 98,
    Cmd_IMPORT                            = 99,
    Cmd_RUN_AFTER_VICTORY                 = 100,
    Cmd_LEVEL_UP_CREATURE                 = 101,
    Cmd_CHANGE_CREATURE_OWNER             = 102,
    Cmd_SET_GAME_RULE                     = 103,
    Cmd_SET_TRAP_CONFIGURATION            = 104,
    Cmd_SET_DOOR_CONFIGURATION            = 105,
    Cmd_SET_OBJECT_CONFIGURATION          = 106,
    Cmd_SET_CREATURE_PROPERTY             = 107,
    Cmd_SET_CREATURE_FEARSOME_FACTOR      = 108,
    Cmd_USE_POWER_ON_CREATURE             = 109,
    Cmd_USE_POWER_AT_SUBTILE              = 110,
    Cmd_USE_POWER                         = 111,
    Cmd_USE_POWER_AT_LOCATION             = 112,
    Cmd_ADD_OBJECT_TO_LEVEL               = 113,
    Cmd_USE_SPECIAL_INCREASE_LEVEL        = 114,
    Cmd_USE_SPECIAL_MULTIPLY_CREATURES    = 115,
    Cmd_USE_SPECIAL_MAKE_SAFE             = 116,
    Cmd_USE_SPECIAL_LOCATE_HIDDEN_WORLD   = 117,
    Cmd_CHANGE_CREATURES_ANNOYANCE        = 118,
    Cmd_COMPUTER_DIG_TO_LOCATION          = 119,
    Cmd_DELETE_FROM_PARTY                 = 120,
    Cmd_SET_SACRIFICE_RECIPE              = 121,
    Cmd_REMOVE_SACRIFICE_RECIPE           = 122,
    Cmd_SET_BOX_TOOLTIP                   = 123,
    Cmd_SET_BOX_TOOLTIP_ID                = 124,
    Cmd_CREATE_EFFECTS_LINE               = 125,
    Cmd_DISPLAY_MESSAGE                   = 126,
    Cmd_QUICK_MESSAGE                     = 127,
    Cmd_USE_SPELL_ON_CREATURE             = 128,
    Cmd_SET_HEART_HEALTH                  = 129,
    Cmd_ADD_HEART_HEALTH                  = 130,
    Cmd_CREATURE_ENTRANCE_LEVEL           = 131,
    Cmd_RANDOMISE_FLAG                    = 132,
    Cmd_COMPUTE_FLAG                      = 133,
    Cmd_CONCEAL_MAP_RECT                  = 134,
};

enum ScriptVariables {
  SVar_MONEY                           =  1,
  SVar_GAME_TURN                       =  5,
  SVar_BREAK_IN                        =  6,
  SVar_CREATURE_NUM                    =  7,
  SVar_TOTAL_DIGGERS                   =  8,
  SVar_TOTAL_CREATURES                 =  9,
  SVar_TOTAL_RESEARCH                  = 10,
  SVar_TOTAL_DOORS                     = 11,
  SVar_TOTAL_AREA                      = 12,
  SVar_TOTAL_CREATURES_LEFT            = 13,
  SVar_CREATURES_ANNOYED               = 14,
  SVar_BATTLES_LOST                    = 15,
  SVar_BATTLES_WON                     = 16,
  SVar_ROOMS_DESTROYED                 = 17,
  SVar_SPELLS_STOLEN                   = 18,
  SVar_ACTION_POINT_TRIGGERED          = 19,
  SVar_GOLD_POTS_STOLEN                = 20,
  SVar_TIMER                           = 21,
  SVar_DUNGEON_DESTROYED               = 22,
  SVar_TIMES_BROKEN_INTO               = 23,
  SVar_TOTAL_GOLD_MINED                = 24,
  SVar_FLAG                            = 25,
  SVar_ROOM_SLABS                      = 26,
  SVar_DOORS_DESTROYED                 = 27,
  SVar_CREATURES_SCAVENGED_LOST        = 28,
  SVar_CREATURES_SCAVENGED_GAINED      = 29,
  SVar_AVAILABLE_MAGIC                 = 30,
  SVar_AVAILABLE_TRAP                  = 31,
  SVar_AVAILABLE_DOOR                  = 32,
  SVar_AVAILABLE_ROOM                  = 33,
  SVar_AVAILABLE_CREATURE              = 34,
  SVar_CONTROLS_CREATURE               = 35,
  SVar_CONTROLS_TOTAL_CREATURES        = 36,
  SVar_CONTROLS_TOTAL_DIGGERS          = 37,
  SVar_ALL_DUNGEONS_DESTROYED          = 38,
  SVar_DOOR_NUM                        = 39,
  SVar_TRAP_NUM                        = 40,
  SVar_GOOD_CREATURES                  = 41,
  SVar_EVIL_CREATURES                  = 42,
  SVar_CONTROLS_GOOD_CREATURES         = 43,
  SVar_CONTROLS_EVIL_CREATURES         = 44,
  SVar_CAMPAIGN_FLAG                   = 45,
  SVar_SLAB_OWNER                      = 46,
  SVar_SLAB_TYPE                       = 47,
  SVar_HEART_HEALTH                    = 48,
  SVar_GHOSTS_RAISED                   = 49,
  SVar_SKELETONS_RAISED                = 50,
  SVar_VAMPIRES_RAISED                 = 51,
  SVar_CREATURES_CONVERTED             = 52,
  SVar_TIMES_ANNOYED_CREATURE          = 53,
  SVar_TIMES_TORTURED_CREATURE         = 54,
  SVar_TOTAL_DOORS_MANUFACTURED        = 55,
  SVar_TOTAL_TRAPS_MANUFACTURED        = 56,
  SVar_TOTAL_MANUFACTURED              = 57,
  SVar_TOTAL_TRAPS_USED                = 58,
  SVar_TOTAL_DOORS_USED                = 59,
  SVar_KEEPERS_DESTROYED               = 60,
  SVar_CREATURES_SACRIFICED            = 61, // Total
  SVar_CREATURES_FROM_SACRIFICE        = 62, // Total
  SVar_TIMES_LEVELUP_CREATURE          = 63,
  SVar_TOTAL_SALARY                    = 64,
  SVar_CURRENT_SALARY                  = 65,
  SVar_BOX_ACTIVATED                   = 66,
  SVar_SACRIFICED                      = 67,  // Per model
  SVar_REWARDED                        = 68,  // Per model
<<<<<<< HEAD
  SVar_TOTAL_SCORE                     = 69,
=======
  SVar_EVIL_CREATURES_CONVERTED        = 69,
  SVar_GOOD_CREATURES_CONVERTED        = 70,
  SVar_TRAPS_SOLD                      = 71,
  SVar_DOORS_SOLD                      = 72,
  SVar_MANUFACTURED_SOLD               = 73,
  SVar_MANUFACTURE_GOLD                = 74
>>>>>>> 246d03f9
 };

enum MapLocationTypes {
    MLoc_NONE = 0,
    MLoc_ACTIONPOINT,
    MLoc_HEROGATE,
    MLoc_PLAYERSHEART,
    MLoc_CREATUREKIND, // 4
    MLoc_OBJECTKIND,
    MLoc_ROOMKIND,
    MLoc_THING,
    MLoc_PLAYERSDUNGEON, // 8
    MLoc_APPROPRTDUNGEON,
    MLoc_DOORKIND,
    MLoc_TRAPKIND,
    MLoc_METALOCATION, // 12 // Triggered box, Combat, Last entered creature etc
};

enum MetaLocation {
  MML_LAST_EVENT = 1,
  MML_RECENT_COMBAT,
};

enum ScriptOperator {
    SOpr_SET = 1,
    SOpr_INCREASE,
    SOpr_DECREASE,
    SOpr_MULTIPLY,
};

enum {
    CurrentPlayer = 15
};

/******************************************************************************/
#pragma pack(1)

struct Condition;
struct Party;
typedef unsigned long TbMapLocation;
struct ScriptLine;
struct ScriptValue;
struct PartyTrigger;

struct ScriptContext
{
    int plr_start;
    int plr_end;
    int player_idx;

    union {
      struct ScriptValue *value;
      struct PartyTrigger *pr_trig;
    };
};

struct CommandDesc { // sizeof = 14 // originally was 13
  const char *textptr;
  char args[COMMANDDESC_ARGS_COUNT+1]; // originally was [8]
  unsigned char index;
  void (*check_fn)(const struct ScriptLine *scline); // should check
  void (*process_fn)(struct ScriptContext *context); // called from value or from
};

struct ScriptLine {
  enum TbScriptCommands command;
  long np[COMMANDDESC_ARGS_COUNT]; /**< Numeric parameters (to be changed into interpreted parameters, containing ie. in-game random) */
  char tcmnd[MAX_TEXT_LENGTH]; /**< Command text */
  char tp[COMMANDDESC_ARGS_COUNT][MAX_TEXT_LENGTH]; /**< Text parameters */
};

struct TunnellerTrigger { // sizeof = 18
  unsigned char flags;
  char condit_idx;
  unsigned char plyr_idx;
  unsigned long location;
  unsigned char heading_OLD;//no longer used
  unsigned long heading; // originally was 'target'
  long carried_gold;
  unsigned char crtr_level;
  char party_id;
};

struct PartyTrigger { // sizeof = 13
  unsigned char flags;
  char condit_idx;
  char creatr_id;
  union
  {
      unsigned char plyr_idx;
      char party_id; // for add_to_party
  };
  union
  {
      unsigned long location;
      unsigned long countdown;
  };
  unsigned char crtr_level;
  unsigned short carried_gold;
  union
  {
      unsigned short ncopies;
      unsigned char objectv;
  };
};

struct ScriptValue { // sizeof = 16
  unsigned char flags;
  char condit_idx;
  unsigned char valtype;
  unsigned char plyr_range;
  union
  {
    struct
    {
      long arg0;
      long arg1;
      long arg2;
    };
    struct
    {
        char action;
        char param;
        char victims[MAX_SACRIFICE_VICTIMS];
    } sac;
    char bytes[12];
  };
};

static_assert(sizeof(struct ScriptValue) == 16, "");

struct Condition { // sizeof = 12
  short condit_idx;
  unsigned char status;
  unsigned char plyr_range;
  unsigned char variabl_type;
  unsigned short variabl_idx;
  unsigned char operation;
  unsigned long rvalue;
};

struct PartyMember { // sizeof = 13
  unsigned char flags;
  unsigned char field_65;
  unsigned char crtr_kind;
  unsigned char objectv;
  long countdown;
  unsigned char crtr_level;
  unsigned short carried_gold;
  unsigned short field_6F;
};


struct Party { // sizeof = 208
  char prtname[100];
  struct PartyMember members[GROUP_MEMBERS_COUNT];
  unsigned long members_num;
};

struct ScriptFxLine
{
    int used;
    struct Coord3d from;
    struct Coord3d here;
    struct Coord3d to;

    int cx, cy; // midpoint

    int curvature;
    int spatial_step;
    int steps_per_turn;
    int partial_steps;
    int effect;

    int total_steps;
    int step;
};

struct LevelScript { // sizeof = 5884
    struct TunnellerTrigger tunneller_triggers[TUNNELLER_TRIGGERS_COUNT];
    unsigned long tunneller_triggers_num;
    struct PartyTrigger party_triggers[PARTY_TRIGGERS_COUNT];
    unsigned long party_triggers_num;
    struct ScriptValue values[SCRIPT_VALUES_COUNT];
    unsigned long values_num;
    struct Condition conditions[CONDITIONS_COUNT];
    unsigned long conditions_num;
    struct Party creature_partys[CREATURE_PARTYS_COUNT];
    unsigned long creature_partys_num;
    unsigned short win_conditions[WIN_CONDITIONS_COUNT];
    unsigned long win_conditions_num;
    unsigned short lose_conditions[WIN_CONDITIONS_COUNT];
    unsigned long lose_conditions_num;
};

/******************************************************************************/
DLLIMPORT short _DK_script_current_condition;
#define script_current_condition _DK_script_current_condition
DLLIMPORT unsigned long _DK_script_line_number;
DLLIMPORT unsigned char _DK_next_command_reusable;
#define next_command_reusable _DK_next_command_reusable
DLLIMPORT unsigned short _DK_condition_stack_pos;
#define condition_stack_pos _DK_condition_stack_pos
DLLIMPORT unsigned short _DK_condition_stack[48];
#define condition_stack _DK_condition_stack

#pragma pack()
/******************************************************************************/
extern const struct CommandDesc command_desc[];
extern const struct NamedCommand player_desc[];
/******************************************************************************/
TbBool script_support_setup_player_as_computer_keeper(PlayerNumber plyridx, long comp_model);
TbBool script_support_setup_player_as_zombie_keeper(unsigned short plyridx);
long script_scan_line(char *line,TbBool preloaded);
const struct CommandDesc *get_next_word(char **line, char *param, int *para_level, const struct CommandDesc *cmdlist_desc);
const char *script_get_command_name(long cmnd_index);

void command_add_value(unsigned long var_index, unsigned long plr_range_id, long val2, long val3, long val4);
void command_message(const char *msgtext, unsigned char kind);
unsigned short get_map_location_type(TbMapLocation location);
unsigned long get_map_location_longval(TbMapLocation location);
unsigned long get_map_location_plyrval(TbMapLocation location);
unsigned short get_map_location_plyridx(TbMapLocation location);
TbBool get_map_location_code_name(TbMapLocation location, char *name);
TbBool get_coords_at_meta_action(struct Coord3d *pos, PlayerNumber target_plyr_idx, long i);

short clear_script(void);
short load_script(long lvl_num);
short preload_script(long lvnum);
/******************************************************************************/
void script_process_value(unsigned long var_index, unsigned long val1, long val2, long val3, long val4, struct ScriptValue *value);
void script_process_win_game(PlayerNumber plyr_idx);
void script_process_lose_game(PlayerNumber plyr_idx);
struct Thing *script_process_new_tunneler(unsigned char plyr_idx, TbMapLocation location, TbMapLocation heading, unsigned char crtr_level, unsigned long carried_gold);
struct Thing *script_process_new_party(struct Party *party, PlayerNumber plyr_idx, TbMapLocation location, long copies_num);
void script_process_new_tunneller_party(PlayerNumber plyr_idx, long prty_id, TbMapLocation location, TbMapLocation heading, unsigned char crtr_level, unsigned long carried_gold);
long script_support_create_thing_at_hero_door(long gate_num, ThingClass tngclass, ThingModel tngmodel, unsigned char tngowner, unsigned char random_factor);
long script_support_create_thing_at_action_point(long apt_idx, ThingClass tngclass, ThingModel tngmodel, PlayerNumber tngowner, unsigned char random_factor);
long script_support_create_thing_at_dungeon_heart(ThingClass tngclass, ThingModel tngmodel, PlayerNumber tngowner, PlayerNumber plyr_idx);
TbBool script_support_send_tunneller_to_action_point(struct Thing *thing, long apt_idx);
TbBool script_support_send_tunneller_to_dungeon(struct Thing *creatng, PlayerNumber plyr_idx);
TbBool script_support_send_tunneller_to_dungeon_heart(struct Thing *creatng, PlayerNumber plyr_idx);
TbBool script_support_send_tunneller_to_appropriate_dungeon(struct Thing *creatng);
struct Thing *script_create_new_creature(PlayerNumber plyr_idx, ThingModel crmodel, TbMapLocation location, long carried_gold, long crtr_level);
TbBool process_activation_status(struct Condition *condt);
long get_condition_value(PlayerNumber plyr_idx, unsigned char valtype, unsigned char a3);
TbBool get_condition_status(unsigned char opkind, long val1, long val2);
TbBool condition_inactive(long cond_idx);
TbBool action_point_activated_by_player(ActionPointId apt_idx, PlayerNumber plyr_idx);
TbBool is_condition_met(long condit_idx);
void process_conditions(void);
void process_values(void);
void process_win_and_lose_conditions(PlayerNumber plyr_idx);
void script_process_new_creatures(PlayerNumber plyr_idx, long crtr_breed, long location, long copies_num, long carried_gold, long crtr_level);
void process_check_new_creature_partys(void);
void process_check_new_tunneller_partys(void);
char get_player_number_from_value(const char* txt);
/******************************************************************************/
#ifdef __cplusplus
}
#endif
#endif<|MERGE_RESOLUTION|>--- conflicted
+++ resolved
@@ -221,16 +221,13 @@
   SVar_BOX_ACTIVATED                   = 66,
   SVar_SACRIFICED                      = 67,  // Per model
   SVar_REWARDED                        = 68,  // Per model
-<<<<<<< HEAD
-  SVar_TOTAL_SCORE                     = 69,
-=======
   SVar_EVIL_CREATURES_CONVERTED        = 69,
   SVar_GOOD_CREATURES_CONVERTED        = 70,
   SVar_TRAPS_SOLD                      = 71,
   SVar_DOORS_SOLD                      = 72,
   SVar_MANUFACTURED_SOLD               = 73,
-  SVar_MANUFACTURE_GOLD                = 74
->>>>>>> 246d03f9
+  SVar_MANUFACTURE_GOLD                = 74,
+  SVar_TOTAL_SCORE                     = 75,
  };
 
 enum MapLocationTypes {
