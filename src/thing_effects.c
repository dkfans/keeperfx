/******************************************************************************/
// Free implementation of Bullfrog's Dungeon Keeper strategy game.
/******************************************************************************/
/** @file thing_effects.c
 *     Effect generators and effect elements support functions.
 * @par Purpose:
 *     Functions to create and maintain effect generators and single effect elements.
 * @par Comment:
 *     None.
 * @author   Tomasz Lis
 * @date     01 Jan 2010 - 01 Feb 2012
 * @par  Copying and copyrights:
 *     This program is free software; you can redistribute it and/or modify
 *     it under the terms of the GNU General Public License as published by
 *     the Free Software Foundation; either version 2 of the License, or
 *     (at your option) any later version.
 */
/******************************************************************************/
#include "thing_effects.h"
#include "globals.h"

#include "bflib_memory.h"
#include "bflib_math.h"
#include "bflib_sound.h"
#include "bflib_planar.h"

#include "thing_objects.h"
#include "thing_list.h"
#include "thing_stats.h"
#include "thing_physics.h"
#include "thing_factory.h"
#include "thing_navigate.h"
#include "creature_senses.h"
#include "config_creature.h"
#include "front_simple.h"
#include "map_data.h"
#include "map_blocks.h"
#include "creature_graphics.h"
#include "gui_topmsg.h"
#include "game_legacy.h"
#include "engine_redraw.h"
#include "keeperfx.hpp"
#include "gui_soundmsgs.h"

#ifdef __cplusplus
extern "C" {
#endif
/******************************************************************************/
DLLIMPORT struct Thing *_DK_create_effect_generator(struct Coord3d *pos, unsigned short a1, unsigned short a2, unsigned short max_dist, long a4);
DLLIMPORT long _DK_move_effect(struct Thing *efftng);

/******************************************************************************/
extern struct EffectElementStats _DK_effect_element_stats[95];
//DLLIMPORT struct InitEffect _DK_effect_info[];
//#define effect_info _DK_effect_info
//extern struct EffectGeneratorStats _DK_effect_generator_stats[6];
//#define effect_element_stats _DK_effect_element_stats
/******************************************************************************/
struct EffectGeneratorStats effect_generator_stats[] = {
    { 0,  0,  0,  0, 0,  0,  0,  0,  0,  0,  0,  0,  0,  0, 0},
    {10, 20,  1, 30, 1,  0,-40, 40,-40, 40, 80,150,147,  3, 0},
    {10, 20,  1, 31, 0, -1,  0,  0,  0,  0,  0,  0,  0,  0, 0},
    { 0,  0,  5, 33, 0, -1,  0,  0,  0,  0,  0,  0,  0,  0, 0},
    { 0,  2,  1, 37, 0,256,-15, 15,-15, 15,  0,  0,  0,  0, 0},
    { 2,  5,  1, 37, 0,  0,-15, 15,-15, 15,  0,  0,  0,  0, 0}
};

//start_health;generation_type;accel_xy_min;accel_xy_max;accel_z_min;accel_z_max;size_yz;effect_sound;kind_min;kind_max;area_affect_type;field_11;struct InitLight ilght;affected_by_wind;
struct InitEffect effect_info[] = {
    { 0, 1,   0,   0,  0,    0,  0,   0,  0,  0,  AAffT_None, 0, {0}, 0},
    { 1, 1,  32,  32, -32,  32,  1,  47,  1,  1,  AAffT_None, 1, { 512, 45, 1, 0, 0, 0, {{0},{0},{0}}, 0, 0, 0}, 1},
    { 5, 1,  32,  32, -64,  64,  5,  47,  1,  1,  AAffT_None, 1, {1024, 45, 1, 0, 0, 0, {{0},{0},{0}}, 0, 0, 0}, 1},
    {10, 1, 128, 128,-128, 128, 10,  47,  1,  1,  AAffT_None, 1, {2048, 45, 1, 0, 0, 0, {{0},{0},{0}}, 0, 0, 0}, 1},
    {10, 1, 172, 172,-172, 172,  6,  47,  1,  1,  AAffT_None, 1, {2560, 45, 1, 0, 0, 0, {{0},{0},{0}}, 0, 0, 0}, 1},
    {20, 1, 256, 256,-256, 256, 10,  47,  1,  1,  AAffT_None, 1, {2560, 45, 1, 0, 0, 0, {{0},{0},{0}}, 0, 0, 0}, 1},
    { 1, 1,  32,  32, -96,  96,  2,   0, 84, 84,  AAffT_None, 1, {0}, 1},
    { 2, 1,  32,  32, -96,  96,  2,   0, 84, 84,  AAffT_None, 1, {0}, 1},
    { 2, 1,  64,  64, -96,  96,  4,   0, 84, 84,  AAffT_None, 1, {0}, 1},
    { 3, 1,  96,  96, -96,  96,  4,   0, 84, 84,  AAffT_None, 1, {0}, 1},
    { 4, 1,  96,  96, -96,  96,  5,   0, 84, 84,  AAffT_None, 1, {0}, 1}, // [10]
    {40, 1,  44,  44, -32,  32,  2,  52,  7,  7,  AAffT_GasDamage, 1, {0}, 1},
    {40, 1,  44,  44, -32,  32,  2,  52,  7,  7,  AAffT_GasDamage, 1, {0}, 1},
    {40, 1,  44,  44, -32,  32,  2,  52,  7,  7,  AAffT_GasDamage, 1, {0}, 1},
    {10, 1, 100, 100,   1,   1, 20, 178, 10, 10,  AAffT_WOPDamage, 1, {2560, 52, 0, 0, 0, 0, {{0},{0},{0}}, 0, 0, 0}, 1},
    { 1, 1,   1,   1,   1,   1,  1,   0, 11, 11,  AAffT_None, 1, {0}, 1},
    {40, 1,  64,  64, -64,  64,  2,  52, 21, 21,  AAffT_None, 1, {0}, 1},
    {40, 1,  64,  64, -64,  64,  2,  52, 21, 21,  AAffT_None, 1, {0}, 1},
    {40, 1,  64,  64, -64,  64,  2,  52, 21, 21,  AAffT_None, 1, {0}, 1},
    { 1, 1,   1,   1,   1,   1,  1,   0, 22, 22,  AAffT_None, 1, {0}, 1},
    { 1, 1,   1,   1,   1,   1,  1,   0, 22, 22,  AAffT_None, 1, {0}, 1}, // [20]
    { 1, 1,   1,   1,   1,   1,  1,   0, 22, 22,  AAffT_None, 1, {0}, 1},
    { 1, 1,  32,  32, -96,  96,  1,   0, 24, 24,  AAffT_None, 1, {0}, 1},
    { 2, 1,  64,  64, -96,  96,  4,   0, 24, 24,  AAffT_None, 1, {0}, 1},
    { 3, 1, 128, 128, -96,  96,  4,   0, 24, 24,  AAffT_None, 1, {0}, 1},
    { 2, 1,  64,  64, -96,  96,  2,   0, 26, 26,  AAffT_None, 1, {0}, 1},
    { 2, 1,  64,  64, -96,  96,  1,   0, 27, 28,  AAffT_None, 1, {0}, 1},
    { 3, 1,  64,  64, -96,  96, 10,   0, 26, 28,  AAffT_None, 1, {0}, 1},
    { 4, 1,  16,  16, -32,  64,  3,   0, 75, 75,  AAffT_None, 1, {0}, 1},
    { 1, 1,   1,   1,   1,   1,  1,   0, 40, 40,  AAffT_None, 1, {0}, 1},
    {80, 2,   1,   1,   1,   1,  1,   0, 21, 21,  AAffT_None, 0, {0}, 1}, // [30]
    { 8, 1,  64,  64, -64,  64,  1,   0, 47, 47,  AAffT_None, 1, {0}, 1},
    { 2, 1,  64,  64, -96,  96,  2,   0, 49, 49,  AAffT_None, 1, {0}, 1},
    { 2, 1,  64,  64, -96,  96,  1,   0, 49, 51,  AAffT_None, 1, {0}, 1},
    { 3, 1,  64,  64, -96,  96, 10,   0, 50, 51,  AAffT_None, 1, {0}, 1},
    { 8, 1,  16,  16, -16,  16,  1,   0, 29, 29,  AAffT_None, 1, {0}, 0},
    {32, 1,  32,  32, -32,  32,  2,   0, 26, 28,  AAffT_None, 1, {0}, 0},
    {40, 1,  44,  44, -32,  32,  2,  52,  7,  7,  AAffT_Unkn2, 1, {0}, 1},
    {40, 1,  44,  44, -32,  32,  2,  52,  7,  7,  AAffT_Unkn2, 1, {0}, 1},
    {40, 1,  44,  44, -32,  32,  2,  52,  7,  7,  AAffT_Unkn2, 1, {0}, 1},
    {40, 1,  44,  44, -32,  32,  2,  52,  7,  7,  AAffT_GasSlow, 1, {0}, 0}, // [40]
    {40, 1,  44,  44, -32,  32,  2,  52,  7,  7,  AAffT_GasSlow, 1, {0}, 0},
    {40, 1,  44,  44, -32,  32,  2,  52,  7,  7,  AAffT_GasSlow, 1, {0}, 0},
    {16, 1, 128, 128,-128, 128,  2,  47, 26, 32,  AAffT_None, 1, {2560, 45, 1, 0, 0, 0, {{0},{0},{0}}, 0, 0, 0}, 0},
    { 1, 1,  64,  64,-128, 128,  4,   0, 53, 53,  AAffT_None, 1, {0}, 0},
    {16, 1,  96,  96, -96,  96,  4,  47, 39, 39,  AAffT_GasDamage, 1, {2560, 45, 1, 0, 0, 0, {{0},{0},{0}}, 0, 0, 0}, 1},
    { 5, 1,  64,  64, -64,  64,  4,  39, 75, 75,  AAffT_None, 1, { 768, 20, 1, 0, 0, 0, {{0},{0},{0}}, 0, 0, 0}, 1},
    {60, 3,   1,   1,   1,   1,  2,  54, 55, 58,  AAffT_None, 1, {0}, 1},
    {20, 4,   1,   1,   1,   1,  1,  47,  0,  0,  AAffT_None, 1, {0}, 1},
    {50, 4,   1,   1,   1,   1,  1,   0,  0,  0,  AAffT_None, 0, {0}, 0},
    {10, 1, 128, 128,-128, 128, 10,  47,  1,  1,  AAffT_None, 1, {4096, 50, 1, 0, 0, 0, {{0},{0},{0}}, 0, 0, 0}, 1}, // [50]
    { 1, 1,   1,   1,   1,   1,  1, 112, 61, 61,  AAffT_None, 1, {0}, 1},
    { 5, 1, 128, 128,-128, 128,  5,  47,  1,  1,  AAffT_None, 1, {2048, 45, 1, 0, 0, 0, {{0},{0},{0}}, 0, 0, 0}, 1},
    {96, 1, 256, 256,-256, 256,  1, 160, 63, 74,  AAffT_None, 1, {0}, 0},
    { 8, 1,  64,  64, -64,  64,  1, 159, 63, 66,  AAffT_None, 1, {0}, 0},
    { 8, 1,  64,  64, -64,  64,  1, 159, 67, 70,  AAffT_None, 1, {0}, 0},
    { 8, 1,  64,  64, -64,  64,  1, 159, 71, 74,  AAffT_None, 1, {0}, 0},
    { 4, 1,  16,  16, -32,  64,  3,   0, 76, 76,  AAffT_None, 1, {0}, 1},
    { 4, 1,  16,  16, -32,  64,  3,   0, 77, 77,  AAffT_None, 1, {0}, 1},
    { 4, 1,  16,  16, -32,  64,  3,   0, 78, 78,  AAffT_None, 1, {0}, 1},
    { 4, 1,  16,  16, -32,  64,  3,   0, 54, 54,  AAffT_None, 1, {0}, 1}, // [60]
    { 4, 1,  16,  16, -32,  64,  3,   0, 79, 79,  AAffT_None, 1, {0}, 1},
    { 4, 1,  16,  16, -32,  64,  3,   0, 80, 80,  AAffT_None, 1, {0}, 1},
    { 4, 1,  16,  16, -32,  64,  3,   0, 81, 81,  AAffT_None, 1, {0}, 1},
    { 4, 1,  16,  16, -32,  64,  3,   0, 82, 82,  AAffT_None, 1, {0}, 1},
    { 1, 1,  32,  32, 100, 100,  2,   0, 84, 84,  AAffT_None, 1, {0}, 1},
    { 1, 1,   1,   1,   1,   1,  2,   0, 85, 85,  AAffT_None, 1, {0}, 1},
    { 4, 1,  16,  16, -32,  64,  3,   0, 75, 78,  AAffT_None, 1, {0}, 1},
    {10, 1,  20, 150, -80,  80, 20,  36, 27, 29,  AAffT_None, 1, {2560, 52, 0, 0, 0, 0, {{0},{0},{0}}, 0, 0, 0}, 1}, // [68]
    { 0, 0,   0,   0,   0,   0,  0,   0,  0,  0,  0, 0, {0}, 0},
};


struct EffectElementStats effect_element_stats[] = {
   // [0]
   {2, 0, 0, 0, 0, 0, 0, 0, 0, 0, 0, 0, 0, 0, 0, 0, 0,
    0, 0, 0, 0, 0, 0, 0, 0, 0, 0, 0, 256, 0, 0, 0,
    256, 0, 0, 0, 256, 0, 0, 0, 0, 0, 0, 0, 0, 0, 0},
   {2, 2, 0, -1, -1, 926, 152, 192, 1, 192, 256, 1, 1,
    2, 0, 0, 0, 0, 0, 0, 0, 0, 0, 0, 0, 0, 0, 0, 256, 0,
    0, 0, 256, 0, 0, 0, 256, 0, 0, 0, 0, 0, 0, 0, 0, 0, 1},
   {2, 1, 0, 30, 40, 96, 122, 142, 0, 192, 256, 0,
    0, 0, 1, 0, 0, 10, 0, 102, 0, 0, 0, 0, 0, 1,
    0, 0, 256, 0, 19, 36, 80, 0, 0, 0, 256, 0, 0,
    0, 0, 0, 0, 0, 0, 0, 1},
   {2, 1, 0, 30, 40, 96, 122, 142, 0, 192, 256, 0,
    0, 0, 1, 0, 0, 10, 0, 102, 0, 0, 0, 0, 0, 1,
    0, 0, 256, 0, 19, 36, 80, 0, 0, 0, 256, 0, 0,
    0, 0, 0, 0, 0, 0, 0, 1},
   {2, 1, 0, 30, 40, 96, 122, 142, 0, 192, 256, 0,
    0, 0, 1, 0, 0, 10, 0, 102, 0, 0, 0, 0, 0, 1,
    0, 0, 256, 0, 19, 36, 80, 0, 0, 0, 256, 0, 0,
    0, 0, 0, 0, 0, 0, 0, 1},
    // [5]
   {2, 5, 0, 0, 0, 0, 0, 0, 0, 0, 0, 0, 0, 0, 0, 0, 0,
    0, 0, 0, 0, 0, 0, 0, 0, 0, 0, 0, 256, 0, 0, 0,
    256, 0, 0, 0, 256, 0, 0, 0, 0, 0, 0, 0, 0, 0, 0},
   {2, 5, 0, 5, 5, 916, 110, 128, 0, 256, 256, 1, 1, 0,
    0, 0, 0, 0, 0, 0, 0, 0, 0, 0, 0, 0, 0, 0, 256, 0, 0,
    0, 256, 0, 0, 0, 256, 0, 0, 0, 0, 0, 0, 0, 0, 0, 0},
   {2, 1, 0, 30, 40, 929, 320, 374, 0, 128, 128, 1, 1,
    2, 0, 0, 0, 0, 0, 0, 0, 0, 0, 0, 0, 0, 0, 0, 256, 0,
    0, 0, 256, 0, 0, 0, 256, 0, 0, 0, 0, 0, 0, 0, 0, 0, 1},
   {2, 1, 0, 20, 20, 981, 172, 192, 0, 256, 256, 1, 1,
    0, 0, 0, 0, 0, 0, 0, 0, 0, 0, 0, 0, 0, 0, 0, 256, 0,
    0, 0, 256, 0, 0, 0, 256, 0, 0, 0, 0, 0, 0, 0, 0, 0,
    0},
   {2, 2, 0, -1, -1, 927, 50, 256, 1, 256, 320, 1, 1,
    2, 0, 0, 0, 0, 0, 0, 0, 0, 0, 0, 0, 0, 0, 0, 256, 0,
    0, 0, 256, 0, 0, 0, 256, 0, 0, 0, 0, 0, 0, 0, 0, 0, 1},
    // [10]
   {2, 1, 0,    -1,    -1, 798, 50, 256, 1, 256, 320, 1, 1,
    3, 0, 0, 2, 10, 0, 0, 0, 0, 0, 0, 0, 0, 0, 0, 256,
    0, 0, 0, 256, 0, 0, 0, 256, 0, 0, 0, 0, 0, 0, 0, 0,
    0, 1},
   {2, 1, 0,    15,    15, 908, 256, 256, 1, 256, 256, 1, 1,
    2, 0, 0, 0, 0, 0, 0, 0, 0, 0, 0, 0, 0, 0, 0, 256, 0,
    0, 0, 256, 0, 0, 0, 256, 0, 0, 0, 0, 0, 0, 0, 0, 0, 1},
   {2, 1, 0,    15,    15, 913, 226, 256, 0, 256, 256, 0, 1,
    0, 1, 0, 0, 8, 0, 102, 0, 0, 0, 0, 0, 0, 0, 0,
    256, 0, 0, 0, 256, 0, 0, 0, 256, 0, 0, 0, 0, 0, 0,
    0, 0, 0, 1},
   {2, 1, 0,    15,    15, 914, 226, 256, 0, 256, 256, 0, 1,
    0, 1, 0, 0, 8, 0, 102, 0, 0, 0, 0, 0, 0, 0, 0,
    256, 0, 0, 0, 256, 0, 0, 0, 256, 0, 0, 0, 0, 0, 0,
    0, 0, 0, 1},
   {2, 1, 0,    15,    15, 915, 226, 256, 0, 256, 256, 0, 1,
    0, 1, 0, 0, 8, 0, 102, 0, 0, 0, 0, 0, 0, 0, 0,
    256, 0, 0, 0, 256, 0, 0, 0, 256, 0, 0, 0, 0, 0, 0,
    0, 0, 0, 1},
    // [15]
   {2, 5, 0,     1,     1, 964, 24, 24, 0, 256, 256, 1, 1, 3, 0,
    0, 0, 0, 0, 0, 0, 0, 0, 0, 0, 0, 0, 0, 256, 0, 0, 0,
    256, 0, 0, 0, 256, 0, 0, 0, 0, 0, 0, 0, 0, 0, 1},
   {2, 5, 0,    -1,    -1, 918, 96, 96, 0, 256, 256, 1, 1,
    3, 0, 0, 0, 0, 0, 0, 0, 0, 0, 0, 0, 0, 0, 0, 256, 0,
    0, 0, 256, 0, 0, 0, 256, 0, 0, 0, 0, 0, 0, 0, 0, 0, 0},
   {2, 5, 0,     1,     1, 917, 96, 96, 0, 256, 256, 1, 1, 3, 0,
    0, 0, 0, 0, 0, 0, 0, 0, 0, 0, 0, 0, 0, 256, 0, 0, 0,
    256, 0, 0, 0, 256, 0, 0, 0, 0, 0, 0, 0, 0, 0, 0},
   {2, 5, 0,     6,     6, 964, 64, 64, 0, 256, 256, 1, 1, 3, 0,
    0, 0, 0, 0, 0, 0, 0, 0, 0, 0, 0, 0, 0, 256, 0, 0, 0,
    256, 0, 0, 0, 256, 0, 0, 0, 0, 0, 0, 0, 0, 0, 0},
   {2, 5, 0,     1,     1, 981, 192, 192, 0, 256, 256, 1, 1, 0,
    0, 0, 0, 0, 0, 0, 0, 0, 0, 0, 0, 0, 0, 0, 256, 0, 0,
    0, 256, 0, 0, 0, 256, 0, 0, 0, 0, 0, 0, 0, 0, 0, 0},
    // [20]
   {2, 5, 0, 20000, 20000, 907, 192, 192, 0, 256, 256,
    1, 1, 2, 0, 0, 0, 0, 0, 0, 0, 0, 0, 0, 0, 0, 0, 0,
    256, 0, 0, 0, 256, 0, 0, 0, 256, 0, 0, 0, 0, 0, 0, 0, 0, 0, 1},
   {2, 1, 0,    40,    40, 919, 320, 374, 0, 128, 128, 1, 1,
    2, 0, 0, 0, 0, 0, 0, 0, 0, 0, 0, 0, 0, 0, 0, 256, 0,
    0, 0, 256, 0, 0, 0, 256, 0, 0, 0, 0, 0, 0, 0, 0, 0, 1},
   {2, 5, 0,    -1,    -1, 909, 250, 300, 1, 128, 128, 1, 0,
    2, 0, 0, 0, 0, 0, 0, 0, 0, 0, 0, 0, 0, 0, 0, 256, 0,
    0, 0, 256, 0, 0, 0, 256, 0, 0, 0, 0, 0, 0, 0, 0, 0, 1},
   {2, 5, 0,    -1,    -1, 836, 200, 256, 1, 16, 32, 1, 0, 0,
    0, 0, 0, 0, 0, 0, 0, 0, 0, 0, 0, 0, 0, 0, 256, 0, 0,
    0, 256, 0, 0, 0, 256, 0, 0, 0, 0, 0, 0, 0, 0, 0, 0},
   {2, 1, 0,    40,    50, 910, 150, 180, 0, 256, 256, 0, 0,
    2, 1, 0, 0, 8, 0, 102, 0, 0, 0, 0, 0, 1, 0, 0,
    256, 0, 19, 36, 80, 0, 0, 0, 256, 0, 25, 0, 0, 0, 0, 0, 0, 0, 1},
    // [25]
   {2, 1, 0,    -1,    -1, 911, 150, 180, 1, 16, 32, 1, 0,
    2, 1, 0, 0, 8, 0, 102, 0, 0, 0, 0, 0, 1, 0, 0,
    256, 0, 19, 36, 80, 0, 0, 0, 256, 0, 0, 0, 0, 0, 0,
    0, 0, 0, 1},
   {2, 1, 0,    30,    40, 834, 122, 142, 0, 192, 256, 0, 0,
    0, 1, 0, 0, 40, 0, 102, 0, 0, 0, 0, 0, 1, 0, 0,
    256, 0, 19, 36, 80, 0, 0, 0, 256, 0, 0, 0, 0, 0, 0,
    0, 0, 0, 1},
   {2, 1, 0,    30,    40, 833, 122, 142, 0, 192, 256, 0, 0,
    0, 1, 0, 0, 40, 0, 102, 0, 0, 0, 0, 0, 1, 0, 0,
    256, 0, 19, 36, 80, 0, 0, 0, 256, 0, 0, 0, 0, 0, 0,
    0, 0, 0, 1},
   {2, 1, 0,    30,    40, 832, 122, 142, 0, 192, 256, 0, 0,
    0, 1, 0, 0, 40, 0, 102, 0, 0, 0, 0, 0, 1, 0, 0,
    256, 0, 19, 36, 80, 0, 0, 0, 256, 0, 0, 0, 0, 0, 0,
    0, 0, 0, 1},
   {2, 1, 0,    -1,    -1, 828, 250, 300, 1, 128, 128, 1, 0,
    0, 0, 0, 0, 0, 0, 0, 0, 0, 0, 0, 0, 0, 0, 0, 256, 0,
    0, 0, 256, 0, 0, 0, 256, 0, 0, 0, 0, 0, 0, 0, 0, 0, 0},
    // [30]
   {2, 1, 0,    30,    40, 823, 122, 142, 0, 192, 256, 0, 0,
    3, 1, 0, 0, 10, 0, 16, 0, 0, 0, 32, 1, 1, 0, 0,
    256, 0, 19, 36, 80, 1, 0, 0, 256, 1, 0, 1280, 52, 0,
    0, 0, 0, 0, 1},
   {2, 1, 0,    30,    40, 827, 122, 142, 0, 192, 256, 0, 0,
    2, 1, 0, 0, 10, 0, 102, 0, 0, 0, 0, 0, 1, 19, 36,
    80, 1, 19, 36, 80, 1, 0, 0, 256, 1, 0, 0, 0, 0, 0,
    0, 0, 0, 1},
   {2, 5, 0,    -1,    -1, 824, 122, 142, 1, 192, 256, 0, 0,
    3, 1, 0, 0, 10, 0, 102, 0, 0, 0, 0, 0, 0, 0, 0,
    256, 0, 0, 0, 256, 0, 0, 0, 256, 0, 0, 0, 0, 0, 0,
    0, 0, 0, 0},
   {2, 1, 0,    10,    15, 832, 122, 142, 0, 192, 256, 0, 0,
    0, 1, 0, 0, 10, 0, 102, 0, 0, 0, 0, 0, 1, 0, 0,
    256, 0, 19, 36, 80, 0, 0, 0, 256, 0, 0, 0, 0, 0, 0,
    0, 0, 0, 1},
   {2, 5, 0,    -1,    -1, 0, 450, 450, 1, 256, 256, 1, 0, 0,
    1, 0, 0, 0, 0, 0, 0, 0, 0, 0, 0, 0, 0, 0, 256, 0, 0,
    0, 256, 0, 0, 0, 256, 0, 35, 0, 0, 0, 0, 0, 0, 0, 0},
    // [35]
   {2, 5, 0, 20000, 20000, 0, 450, 450, 0, 256, 256,
    1, 0, 0, 1, 0, 0, 0, 0, 0, 0, 0, 0, 0, 0, 0, 0, 0,
    256, 0, 0, 0, 256, 0, 0, 0, 256, 0, 0, 0, 0, 0, 0,
    0, 0, 0, 0},
   {2, 5, 0, -1, -1, 0, 450, 450, 1, 256, 256, 1, 0, 0,
    1, 0, 0, 0, 0, 0, 0, 0, 0, 0, 0, 0, 0, 0, 256, 0, 0,
    0, 256, 0, 0, 0, 256, 0, 0, 0, 0, 0, 0, 0, 0, 0, 0},
   {2, 1, 0, -1, -1, 110, 225, 270, 1, 85, 85, 1, 0,
    2, 0, 0, 0, 2, 0, 0, 0, 0, 0, 0, 0, 0, 0, 0, 256, 0,
    0, 0, 256, 0, 0, 0, 256, 0, 0, 0, 0, 0, 0, 0, 0, 0,
    1},
   {2, 5, 0, -1, -1, 825, 256, 256, 1, 256, 256, 1, 0,
    2, 0, 0, 0, 0, 0, 0, 0, 0, 0, 0, 0, 0, 0, 0, 256, 0,
    0, 0, 256, 0, 0, 0, 256, 0, 0, 0, 0, 0, 0, 0, 0, 0,
    1},
   {2, 1, 0, -1, -1, 926, 122, 192, 0, 192, 256, 1, 0,
    1, 0, 0, 0, 10, 0, 102, 0, 0, 0, 0, 0, 0, 0, 0,
    256, 0, 0, 0, 256, 0, 0, 0, 256, 0, 0, 0, 0, 0, 0,
    0, 0, 0, 0},
    // [40]
   {2, 5, 0, -1, -1, 828, 250, 300, 1, 128, 128, 1, 0,
    0, 0, 0, 0, 0, 0, 0, 0, 0, 0, 0, 0, 0, 0, 0, 256, 0,
    0, 0, 256, 0, 0, 0, 256, 0, 0, 0, 0, 0, 0, 0, 0, 0, 1},
   {4, 4, 0, 16, 16, 0, 256, 256, 0, 256, 256, 1, 1, 0,
    0, 1, 0, 0, 0, 0, 0, 0, 0, 0, 0, 0, 0, 0, 256, 0, 0,
    0, 256, 0, 0, 0, 256, 0, 0, 0, 0, 0, 0, 0, 0, 0, 0}, // #41 Floating number then gold is spent.
   {2, 5, 0, 2, 4, 964, 128, 172, 1, 256, 256, 1, 1,
    3, 0, 0, 0, 2, 0, 0, 0, 0, 0, 0, 0, 0, 0, 0, 256, 0,
    0, 0, 256, 0, 0, 0, 256, 0, 0, 0, 0, 0, 0, 0, 0, 0, 0},
   {2, 5, 0, -1, -1, 852, 172, 172, 1, 256, 256, 1, 1,
    3, 0, 0, 0, 2, 0, 0, 0, 0, 0, 0, 0, 0, 0, 0, 256, 0,
    0, 0, 256, 0, 0, 0, 256, 0, 0, 0, 0, 0, 0, 0, 0, 0, 0},
   {2, 5, 0, 4, 4, 852, 172, 172, 1, 256, 256, 1, 1,
    3, 0, 0, 0, 2, 0, 0, 0, 0, 0, 0, 0, 0, 0, 0, 256, 0,
    0, 0, 256, 0, 0, 0, 256, 0, 0, 0, 0, 0, 0, 0, 0, 0, 0},
    // [45]
   {2, 5, 0, -1, -1, 802, 172, 196, 0, 256, 256, 1, 1,
    3, 0, 0, 0, 0, 0, 0, 0, 0, 0, 0, 0, 0, 0, 0, 256, 0,
    0, 0, 256, 0, 0, 0, 256, 0, 0, 0, 0, 0, 0, 0, 0, 0, 0},
   {2, 5, 0, 100, 100, -1, 122, 142, 0, 192, 256, 0, 0,
    0, 1, 0, 0, 40, 0, 102, 0, 0, 0, 0, 0, 1, 0, 0,
    256, 0, 19, 36, 80, 0, 0, 0, 256, 0, 0, 0, 0, 0, 0,
    0, 0, 0, 1},
   {2, 1, 0, 20, 30, 919, 320, 374, 0, 128, 128, 1, 1,
    2, 0, 0, 0, 0, 0, 0, 0, 0, 0, 0, 0, 0, 0, 0, 256, 0,
    0, 0, 256, 0, 0, 0, 256, 0, 0, 0, 0, 0, 0, 0, 0, 0, 1},
   {2, 1, 0, 10, 15, 832, 122, 142, 0, 192, 256, 0, 0,
    0, 1, 0, 0, 40, 0, 102, 0, 0, 0, 0, 0, 1, 0, 0,
    256, 0, 19, 36, 80, 0, 0, 0, 256, 0, 0, 0, 0, 0, 0,
    0, 0, 0, 1},
   {2, 1, 0, 30, 40, 831, 130, 180, 0, 192, 256, 0, 0,
    0, 1, 0, 0, 40, 0, 102, 0, 0, 0, 0, 0, 1, 0, 0,
    256, 0, 19, 36, 80, 0, 0, 0, 256, 0, 0, 0, 0, 0, 0,
    0, 0, 0, 1},
    // [50]
   {2, 1, 0, 30, 40, 831, 180, 250, 0, 192, 256, 0, 0,
    0, 1, 0, 0, 40, 0, 102, 0, 0, 0, 0, 0, 1, 0, 0,
    256, 0, 19, 36, 80, 0, 0, 0, 256, 0, 0, 0, 0, 0, 0,
    0, 0, 0, 1},
   {2, 1, 0, 30, 40, 831, 250, 350, 0, 192, 256, 0, 0,
    0, 1, 0, 0, 40, 0, 102, 0, 0, 0, 0, 0, 1, 0, 0,
    256, 0, 19, 36, 80, 0, 0, 0, 256, 0, 0, 0, 0, 0, 0,
    0, 0, 0, 1},
   {2, 5, 0, 1, 1, 964, 64, 64, 0, 256, 256, 1, 1, 3, 0,
    0, 0, 0, 0, 0, 0, 0, 0, 0, 0, 0, 0, 0, 256, 0, 0, 0,
    256, 0, 0, 0, 256, 0, 0, 0, 0, 0, 0, 0, 0, 0, 0},
   {2, 1, 0, 6, 12, 964, 64, 96, 0, 256, 256, 1, 1, 3,
    0, 0, 0, 2, 0, 0, 0, 0, 0, 0, 0, 0, 0, 0, 256, 0, 0,
    0, 256, 0, 0, 0, 256, 0, 0, 0, 0, 0, 0, 0, 0, 0, 0},
   {2, 1, 0, -1, -1, 856, 128, 128, 1, 256, 256, 1, 1,
    3, 0, 0, 0, 2, 0, 0, 0, 0, 0, 0, 0, 0, 0, 0, 256, 0,
    0, 0, 256, 0, 0, 0, 256, 0, 0, 0, 0, 0, 0, 0, 0, 0, 0},
    // [55]
   {2, 5, 0, -1, -1, 863, 320, 374, 1, 256, 256, 0, 0,
    3, 1, 0, 0, 10, 0, 102, 0, 0, 0, 0, 0, 0, 0, 0,
    256, 0, 0, 0, 256, 0, 0, 0, 256, 0, 0, 0, 0, 0, 0,
    0, 0, 0, 0},
   {2, 5, 0, -1, -1, 864, 320, 374, 1, 256, 256, 0, 0,
    3, 1, 0, 0, 10, 0, 102, 0, 0, 0, 0, 0, 0, 0, 0,
    256, 0, 0, 0, 256, 0, 0, 0, 256, 0, 0, 0, 0, 0, 0,
    0, 0, 0, 0},
   {2, 5, 0, -1, -1, 865, 320, 374, 1, 256, 256, 0, 0,
    3, 1, 0, 0, 10, 0, 102, 0, 0, 0, 0, 0, 0, 0, 0,
    256, 0, 0, 0, 256, 0, 0, 0, 256, 0, 0, 0, 0, 0, 0,
    0, 0, 0, 0},
   {2, 5, 0, -1, -1, 866, 320, 374, 1, 256, 256, 0, 0,
    3, 1, 0, 0, 10, 0, 102, 0, 0, 0, 0, 0, 0, 0, 0,
    256, 0, 0, 0, 256, 0, 0, 0, 256, 0, 0, 0, 0, 0, 0,
    0, 0, 0, 0},
   {2, 5, 0, 8, 8, 819, 256, 256, 1, 256, 256, 1, 0,
    1, 0, 0, 0, 0, 0, 0, 0, 0, 0, 0, 0, 0, 0, 0, 256, 0,
    0, 0, 256, 0, 0, 0, 256, 0, 0, 0, 0, 0, 0, 0, 0, 0, 0},
    // [60]
   {2, 1, 0, 5, 5, 964, 96, 160, 1, 85, 85, 1, 1, 3, 0,
    0, 0, 2, 0, 0, 0, 0, 0, 0, 0, 0, 0, 0, 256, 0, 0, 0,
    256, 0, 0, 0, 256, 0, 0, 0, 0, 0, 0, 0, 0, 0, 0},
   {2, 5, 0, -1, -1, 120, 256, 256, 1, 256, 256, 1, 1,
    0, 1, 1, 0, 0, 0, 0, 0, 0, 0, 0, 0, 0, 0, 0, 256, 0,
    0, 0, 256, 0, 0, 0, 256, 0, 0, 0, 0, 0, 0, 0, 0, 0, 1},
   {2, 5, 0, 1, 1, -1, 1, 1, 0, 0, 0, 0, 0, 0, 0, 0, 0,
    0, 0, 0, 0, 0, 0, 0, 0, 0, 0, 0, 256, 0, 0, 0,
    256, 0, 0, 0, 256, 0, 0, 0, 0, 0, 0, 0, 0, 0, 1},
   {2, 2, 0, -1, -1, 116, 256, 256, 0, 128, 128, 1, 1,
    3, 1, 0, 0, 0, 0, 0, 0, 0, 0, 0, 0, 0, 0, 0, 256, 0,
    0, 0, 256, 0, 0, 0, 256, 0, 0, 0, 0, 0, 0, 0, 0, 0, 0},
   {2, 2, 0, -1, -1, 117, 256, 256, 0, 128, 128, 1, 1,
    3, 1, 0, 0, 0, 0, 0, 0, 0, 0, 0, 0, 0, 0, 0, 256, 0,
    0, 0, 256, 0, 0, 0, 256, 0, 0, 0, 0, 0, 0, 0, 0, 0, 0},
    // [65]
   {2, 2, 0, -1, -1, 118, 256, 256, 0, 128, 128, 1, 1,
    3, 1, 0, 0, 0, 0, 0, 0, 0, 0, 0, 0, 0, 0, 0, 256, 0,
    0, 0, 256, 0, 0, 0, 256, 0, 0, 0, 0, 0, 0, 0, 0, 0, 0},
   {2, 2, 0, -1, -1, 119, 256, 256, 0, 128, 128, 1, 1,
    3, 1, 0, 0, 0, 0, 0, 0, 0, 0, 0, 0, 0, 0, 0, 256, 0,
    0, 0, 256, 0, 0, 0, 256, 0, 0, 0, 0, 0, 0, 0, 0, 0, 0},
   {2, 2, 0, -1, -1, 116, 358, 358, 0, 128, 128, 1, 1,
    3, 1, 0, 0, 0, 0, 0, 0, 0, 0, 0, 0, 0, 0, 0, 256, 0,
    0, 0, 256, 0, 0, 0, 256, 0, 0, 0, 0, 0, 0, 0, 0, 0, 0},
   {2, 2, 0, -1, -1, 117, 358, 358, 0, 128, 128, 1, 1,
    3, 1, 0, 0, 0, 0, 0, 0, 0, 0, 0, 0, 0, 0, 0, 256, 0,
    0, 0, 256, 0, 0, 0, 256, 0, 0, 0, 0, 0, 0, 0, 0, 0, 0},
   {2, 2, 0, -1, -1, 118, 358, 358, 0, 128, 128, 1, 1,
    3, 1, 0, 0, 0, 0, 0, 0, 0, 0, 0, 0, 0, 0, 0, 256, 0,
    0, 0, 256, 0, 0, 0, 256, 0, 0, 0, 0, 0, 0, 0, 0, 0, 0},
    // [70]
   {2, 2, 0, -1, -1, 119, 358, 358, 0, 128, 128, 1, 1,
    3, 1, 0, 0, 0, 0, 0, 0, 0, 0, 0, 0, 0, 0, 0, 256, 0,
    0, 0, 256, 0, 0, 0, 256, 0, 0, 0, 0, 0, 0, 0, 0, 0, 0},
   {2, 2, 0, -1, -1, 116, 460, 460, 0, 128, 128, 1, 1,
    3, 1, 0, 0, 0, 0, 0, 0, 0, 0, 0, 0, 0, 0, 0, 256, 0,
    0, 0, 256, 0, 0, 0, 256, 0, 0, 0, 0, 0, 0, 0, 0, 0, 0},
   {2, 2, 0, -1, -1, 117, 460, 460, 0, 128, 128, 1, 1,
    3, 1, 0, 0, 0, 0, 0, 0, 0, 0, 0, 0, 0, 0, 0, 256, 0,
    0, 0, 256, 0, 0, 0, 256, 0, 0, 0, 0, 0, 0, 0, 0, 0, 0},
   {2, 2, 0, -1, -1, 118, 460, 460, 0, 128, 128, 1, 1,
    3, 1, 0, 0, 0, 0, 0, 0, 0, 0, 0, 0, 0, 0, 0, 256, 0,
    0, 0, 256, 0, 0, 0, 256, 0, 0, 0, 0, 0, 0, 0, 0, 0, 0},
   {2, 2, 0, -1, -1, 119, 460, 460, 0, 128, 128, 1, 1,
    3, 1, 0, 0, 0, 0, 0, 0, 0, 0, 0, 0, 0, 0, 0, 256, 0,
    0, 0, 256, 0, 0, 0, 256, 0, 0, 0, 0, 0, 0, 0, 0, 0, 0},
    // [75]
   {2, 1, 0, -1, -1, 966, 172, 255, 1, 256, 256, 1, 1,
    3, 0, 0, 0, 2, 0, 0, 0, 0, 0, 0, 0, 0, 0, 0, 256, 0,
    0, 0, 256, 0, 0, 0, 256, 0, 0, 0, 0, 0, 0, 0, 0, 0, 0},
   {2, 1, 0, -1, -1, 967, 172, 255, 1, 256, 256, 1, 1,
    3, 0, 0, 0, 2, 0, 0, 0, 0, 0, 0, 0, 0, 0, 0, 256, 0,
    0, 0, 256, 0, 0, 0, 256, 0, 0, 0, 0, 0, 0, 0, 0, 0, 0},
   {2, 1, 0, -1, -1, 968, 172, 255, 1, 256, 256, 1, 1,
    3, 0, 0, 0, 2, 0, 0, 0, 0, 0, 0, 0, 0, 0, 0, 256, 0,
    0, 0, 256, 0, 0, 0, 256, 0, 0, 0, 0, 0, 0, 0, 0, 0, 0},
   {2, 1, 0, -1, -1, 969, 172, 255, 1, 256, 256, 1, 1,
    3, 0, 0, 0, 2, 0, 0, 0, 0, 0, 0, 0, 0, 0, 0, 256, 0,
    0, 0, 256, 0, 0, 0, 256, 0, 0, 0, 0, 0, 0, 0, 0, 0, 0},
   {2, 1, 0, -1, -1, 857, 128, 128, 1, 256, 256, 1, 1,
    3, 0, 0, 0, 2, 0, 0, 0, 0, 0, 0, 0, 0, 0, 0, 256, 0,
    0, 0, 256, 0, 0, 0, 256, 0, 0, 0, 0, 0, 0, 0, 0, 0, 0},
    // [80]
   {2, 1, 0, -1, -1, 858, 128, 128, 1, 256, 256, 1, 1,
    3, 0, 0, 0, 2, 0, 0, 0, 0, 0, 0, 0, 0, 0, 0, 256, 0,
    0, 0, 256, 0, 0, 0, 256, 0, 0, 0, 0, 0, 0, 0, 0, 0, 0},
   {2, 1, 0, -1, -1, 859, 128, 128, 1, 256, 256, 1, 1,
    3, 0, 0, 0, 2, 0, 0, 0, 0, 0, 0, 0, 0, 0, 0, 256, 0,
    0, 0, 256, 0, 0, 0, 256, 0, 0, 0, 0, 0, 0, 0, 0, 0, 0},
   {2, 1, 0, -1, -1, 860, 128, 128, 1, 256, 256, 1, 1,
    3, 0, 0, 0, 2, 0, 0, 0, 0, 0, 0, 0, 0, 0, 0, 256, 0,
    0, 0, 256, 0, 0, 0, 256, 0, 0, 0, 0, 0, 0, 0, 0, 0, 0},
   {2, 5, 0, -1, -1, 852, 172, 172, 1, 256, 256, 1, 1,
    3, 0, 0, 0, 2, 0, 0, 0, 0, 0, 0, 0, 0, 0, 0, 256, 0,
    0, 0, 256, 0, 0, 0, 256, 0, 0, 0, 0, 0, 0, 0, 0, 0, 0},
   {2, 1, 1, 30, 40, 96, 160, 256, 0, 192, 256, 0, 0,
    1, 1, 0, 0, 10, 0, 102, 0, 0, 0, 0, 0, 1, 66, 0,
    256, 1, 66, 36, 100, 1, 0, 0, 256, 1, 0, 0, 0, 0, 0,
    0, 0, 0, 1},
    // [85]
   {2, 5, 0, -1, -1, 97, 250, 300, 1, 128, 128, 1, 0,
    1, 0, 0, 0, 0, 0, 0, 0, 0, 0, 0, 0, 0, 0, 0, 256, 0,
    0, 0, 256, 0, 0, 0, 256, 0, 0, 0, 0, 0, 0, 0, 0, 0, 1},
   {2, 5, 0, -1, -1, 853, 172, 172, 1, 256, 256, 1, 1,
    3, 0, 0, 0, 2, 0, 0, 0, 0, 0, 0, 0, 0, 0, 0, 256, 0,
    0, 0, 256, 0, 0, 0, 256, 0, 0, 0, 0, 0, 0, 0, 0, 0, 0},
   {2, 5, 0, -1, -1, 854, 172, 172, 1, 256, 256, 1, 1,
    3, 0, 0, 0, 2, 0, 0, 0, 0, 0, 0, 0, 0, 0, 0, 256, 0,
    0, 0, 256, 0, 0, 0, 256, 0, 0, 0, 0, 0, 0, 0, 0, 0, 0},
   {2, 5, 0, -1, -1, 855, 172, 172, 1, 256, 256, 1, 1,
    3, 0, 0, 0, 2, 0, 0, 0, 0, 0, 0, 0, 0, 0, 0, 256, 0,
    0, 0, 256, 0, 0, 0, 256, 0, 0, 0, 0, 0, 0, 0, 0, 0, 0},
   {2, 1, 0, -1, -1, 110, 225, 270, 1, 1024, 1024, 1, 0,
    2, 0, 0, 0, 2, 0, 0, 0, 0, 0, 0, 0, 0, 0, 0, 0, 0,
    0, 0, 0, 0, 0, 0, 0, 0, 0, 0, 0, 0, 0, 0, 0, 0, 1},
    // [90]
   {2, 5, 0, -1, -1, 853, 172, 172, 1, 256, 256, 1, 1,
    3, 0, 0, 0, 2, 0, 0, 0, 0, 0, 0, 0, 0, 0, 0, 256, 0,
    0, 0, 256, 0, 0, 0, 256, 0, 0, 0, 0, 0, 0, 0, 0, 0, 0},
   {2, 5, 0, -1, -1, 854, 172, 172, 1, 256, 256, 1, 1,
    3, 0, 0, 0, 2, 0, 0, 0, 0, 0, 0, 0, 0, 0, 0, 256, 0,
    0, 0, 256, 0, 0, 0, 256, 0, 0, 0, 0, 0, 0, 0, 0, 0, 0},
   {2, 5, 0, -1, -1, 855, 172, 172, 1, 256, 256, 1, 1,
    3, 0, 0, 0, 2, 0, 0, 0, 0, 0, 0, 0, 0, 0, 0, 256, 0,
    0, 0, 256, 0, 0, 0, 256, 0, 0, 0, 0, 0, 0, 0, 0, 0, 0},
   {2, 1, 0, 5, 5, 917, 96, 160, 1, 85, 85, 1, 1, 3, 0,
    0, 0, 2, 0, 0, 0, 0, 0, 0, 0, 0, 0, 0, 256, 0, 0, 0,
    256, 0, 0, 0, 256, 0, 0, 0, 0, 0, 0, 0, 0, 0, 0},
   {2, 5, 0, -1, -1, 837, 200, 256, 1, 16, 32, 1, 0,
    1, 0, 0, 0, 0, 0, 0, 0, 0, 0, 0, 0, 0, 0, 0, 256, 0,
    0, 0, 256, 0, 0, 0, 256, 0, 0, 0, 0, 0, 0, 0, 0, 0, 0},
    // [95]
   {2, 5, 0, 4, 4, 851, 172, 172, 1, 256, 256, 1, 1,
    3, 0, 0, 0, 2, 0, 0, 0, 0, 0, 0, 0, 0, 0, 0, 256, 0,
    0, 0, 256, 0, 0, 0, 256, 0, 0, 0, 0, 0, 0, 0, 0, 0, 0}, //Copy of 45, used for CREATURE DISEASE
};

long const bounce_table[] = { -160, -160, -120, -120, -80, -40, -20, 0, 20, 40, 80, 120, 120, 160, 160, 160 };
/** Effects used when creating new imps. Every player color has different index. */
const int birth_effect_element[] = { 54, 79, 80, 81, 82, 82, };
/******************************************************************************/
TbBool thing_is_effect(const struct Thing *thing)
{
  if (thing_is_invalid(thing))
    return false;
  if (thing->class_id != TCls_Effect)
    return false;
  return true;
}

struct InitEffect *get_effect_info(ThingModel effmodel)
{
    return &effect_info[effmodel];
}

struct InitEffect *get_effect_info_for_thing(const struct Thing *thing)
{
    return &effect_info[thing->model];
}

struct EffectElementStats *get_effect_element_model_stats(ThingModel tngmodel)
{
    if (tngmodel >= sizeof(effect_element_stats)/sizeof(effect_element_stats[0]))
        return &effect_element_stats[0];
    return &effect_element_stats[tngmodel];
}

struct Thing *create_effect_element(const struct Coord3d *pos, unsigned short eelmodel, unsigned short owner)
{
    long i;
    if (!i_can_allocate_free_thing_structure(FTAF_Default)) {
        return INVALID_THING;
    }
    if (!any_player_close_enough_to_see(pos)) {
        return INVALID_THING;
    }
    struct EffectElementStats* eestat = get_effect_element_model_stats(eelmodel);
    struct InitLight ilght;
    LbMemorySet(&ilght, 0, sizeof(struct InitLight));
    struct Thing* thing = allocate_free_thing_structure(FTAF_Default);
    if (thing->index == 0) {
        ERRORDBG(8,"Should be able to allocate effect element %d for player %d, but failed.",(int)eelmodel,(int)owner);
        return INVALID_THING;
    }
    thing->class_id = TCls_EffectElem;
    thing->model = eelmodel;
    thing->mappos.x.val = pos->x.val;
    thing->mappos.y.val = pos->y.val;
    thing->mappos.z.val = pos->z.val;
    thing->next_on_mapblk = 0;
    thing->parent_idx = thing->index;
    thing->owner = owner;
    thing->clipbox_size_xy = 1;
    thing->clipbox_size_yz = 1;
    thing->solid_size_xy = 1;
    thing->solid_size_yz = 1;

    if (eestat->sprite_idx != -1)
    {
<<<<<<< HEAD
        i = GAME_RANDOM(eestat->sprite_size_max  - (int)eestat->sprite_size_min  + 1);
        long n = GAME_RANDOM(eestat->sprite_speed_max - (int)eestat->sprite_speed_min + 1);
        set_thing_draw(thing, eestat->sprite_idx, eestat->sprite_speed_min + n, eestat->sprite_size_min + i, 0, 0, eestat->field_0);
=======
        i = ACTION_RANDOM(eestat->sprite_size_max  - (int)eestat->sprite_size_min  + 1);
        long n = ACTION_RANDOM(eestat->sprite_speed_max - (int)eestat->sprite_speed_min + 1);
        set_thing_draw(thing, eestat->sprite_idx, eestat->sprite_speed_min + n, eestat->sprite_size_min + i, 0, 0, eestat->draw_class);
>>>>>>> e31e8b1e
        set_flag_byte(&thing->field_4F,TF4F_Unknown02,eestat->field_13);
        thing->field_4F ^= (thing->field_4F ^ (0x10 * eestat->field_14)) & (TF4F_Transpar_Flags);
        set_flag_byte(&thing->field_4F,TF4F_Unknown40,eestat->field_D);
    } else
    {
        set_flag_byte(&thing->field_4F,TF4F_Unknown01,true);
    }

    thing->field_20 = eestat->field_18;
    thing->field_23 = eestat->field_1A;
    thing->field_24 = eestat->field_1C;
    thing->movement_flags |= TMvF_Unknown08;
    set_flag_byte(&thing->movement_flags,TMvF_Unknown10,eestat->field_16);
    thing->creation_turn = game.play_gameturn;

    if (eestat->numfield_3 > 0)
    {
        // TODO: Random. Why not unsync_random?
        i = GAME_RANDOM(eestat->numfield_5 - (long)eestat->numfield_3 + 1);
        thing->health = eestat->numfield_3 + i;
    } else
    {
        thing->health = get_lifespan_of_animation(thing->anim_sprite, thing->anim_speed);
    }

    if (eestat->field_17 != 0)
    {
        thing->field_4B = eestat->sprite_size_min;
        thing->field_4D = eestat->sprite_size_max;
        if (eestat->field_17 == 2)
        {
            thing->field_4A = 2 * (eestat->sprite_size_max - (long)eestat->sprite_size_min) / thing->health;
            thing->field_50 |= 0x02;
        }
        else
        {
            thing->field_4A = (eestat->sprite_size_max - (long)eestat->sprite_size_min) / thing->health;
            thing->field_50 &= ~0x02;
        }
        thing->sprite_size = eestat->sprite_size_min;
    } else
    {
        thing->field_4A = 0;
    }

    if (eestat->field_3A != 0)
    {
        ilght.mappos.x.val = thing->mappos.x.val;
        ilght.mappos.y.val = thing->mappos.y.val;
        ilght.mappos.z.val = thing->mappos.z.val;
        ilght.field_0 = eestat->field_3A;
        ilght.field_2 = eestat->field_3C;
        ilght.is_dynamic = 1;
        ilght.field_3 = eestat->field_3D;
        thing->light_id = light_create_light(&ilght);
        if (thing->light_id <= 0) {
            SYNCDBG(8,"Cannot allocate dynamic light to %s.",thing_model_name(thing));
        }
    }
    add_thing_to_its_class_list(thing);
    place_thing_in_mapwho(thing);
    return thing;
}

void process_spells_affected_by_effect_elements(struct Thing *thing)
{
    //_DK_process_spells_affected_by_effect_elements(thing);
    struct CreatureControl* cctrl = creature_control_get_from_thing(thing);
    GameTurnDelta dturn;
    long angle;
    MapCoordDelta shift_x;
    MapCoordDelta shift_y;
    struct Coord3d pos;
    struct Thing *effeltng;

    if ((cctrl->spell_flags & CSAfF_Rebound) != 0)
    {
        int diamtr = 4 * thing->clipbox_size_xy / 2;
        dturn = game.play_gameturn - thing->creation_turn;
        MapCoord cor_z_max = thing->clipbox_size_yz + (thing->clipbox_size_yz * crtr_conf.exp.size_increase_on_exp * cctrl->explevel) / 80; //effect is 25% larger than unit

        struct EffectElementStats* eestat = get_effect_element_model_stats(16);
        unsigned short nframes = keepersprite_frames(eestat->sprite_idx);
        GameTurnDelta dtadd = 0;
        unsigned short cframe = game.play_gameturn % nframes;
        pos.z.val = thing->mappos.z.val;
        int radius = diamtr / 2;
        while (pos.z.val < cor_z_max + thing->mappos.z.val)
        {
            angle = (abs(dturn + dtadd) & 7) << 8;
            shift_x =  (radius * LbSinL(angle) >> 8) >> 8;
            shift_y = -(radius * LbCosL(angle) >> 8) >> 8;
            pos.x.val = thing->mappos.x.val + shift_x;
            pos.y.val = thing->mappos.y.val + shift_y;
            effeltng = create_thing(&pos, TCls_EffectElem, 16, thing->owner, -1);
            if (thing_is_invalid(effeltng))
                break;
            set_thing_draw(effeltng, eestat->sprite_idx, 256, eestat->sprite_size_min, 0, cframe, 2);
            dtadd++;
            pos.z.val += 64;
            cframe = (cframe + 1) % nframes;
        }
    }

    if ((cctrl->spell_flags & CSAfF_Slow) != 0)
    {
        int diamtr = 4 * thing->clipbox_size_xy / 2;
        MapCoord cor_z_max = thing->clipbox_size_yz + (thing->clipbox_size_yz * crtr_conf.exp.size_increase_on_exp * cctrl->explevel) / 80; //effect is 25% larger than unit
        int i = cor_z_max / 64;
        if (i <= 1)
          i = 1;
        dturn = game.play_gameturn - thing->creation_turn;
        int vrange = 2 * i / 2;
        if (dturn % (2 * i) < vrange)
            pos.z.val = thing->mappos.z.val + cor_z_max / vrange * dturn % vrange;
        else
            pos.z.val = thing->mappos.z.val + cor_z_max / vrange * (vrange - dturn % vrange);
        int radius = diamtr / 2;
        for (i=0; i < 16; i++)
        {
            angle = (abs(i) & 0xF) << 7;
            shift_x =  (radius * LbSinL(angle) >> 8) >> 8;
            shift_y = -(radius * LbCosL(angle) >> 8) >> 8;
            pos.x.val = thing->mappos.x.val + shift_x;
            pos.y.val = thing->mappos.y.val + shift_y;
            effeltng = create_thing(&pos, TCls_EffectElem, 0x11u, thing->owner, -1);
        }
    }

    if ((cctrl->spell_flags & CSAfF_Flying) != 0)
    {
        effeltng = create_thing(&thing->mappos, TCls_EffectElem, 0x59u, thing->owner, -1);
    }

    if ((cctrl->spell_flags & CSAfF_Speed) != 0)
    {
        effeltng = create_effect_element(&thing->mappos, TngEff_Unknown18, thing->owner);
        if (!thing_is_invalid(effeltng))
        {
            // TODO: looks like some "struct AnimSpeed"
            memcpy(&effeltng->anim_speed, &thing->anim_speed, 20);
            effeltng->field_4F &= ~TF4F_Transpar_8;
            effeltng->field_4F |= TF4F_Transpar_4;
            effeltng->anim_speed = 0;
            effeltng->move_angle_xy = thing->move_angle_xy;
        }
    }

    if ((cctrl->stateblock_flags & CCSpl_Teleport) != 0)
    {
        dturn = get_spell_duration_left_on_thing(thing, SplK_Teleport);
        struct SpellConfig* splconf = &game.spells_config[SplK_Teleport];
        if (splconf->duration / 2 < dturn)
        {
            effeltng = create_effect_element(&thing->mappos, TngEff_Unknown18, thing->owner);
            if (!thing_is_invalid(effeltng))
            {
                memcpy(&effeltng->anim_speed, &thing->anim_speed, 0x14u);
                effeltng->field_4F &= ~TF4F_Transpar_8;
                effeltng->field_4F |= TF4F_Transpar_4;
                effeltng->anim_speed = 0;
                effeltng->move_angle_xy = thing->move_angle_xy;
            }
        } else
        if (splconf->duration / 2 > dturn)
        {
            struct CreatureStats* crstat = creature_stats_get_from_thing(thing);
            if ((dturn % 2) == 0) {
                effeltng = create_effect_element(&thing->mappos, birth_effect_element[thing->owner], thing->owner);
            }
            creature_turn_to_face_angle(thing, thing->move_angle_xy + crstat->max_angle_change);
        }
    }

    if ((cctrl->spell_flags & CSAfF_MagicFall) != 0)
    {
        dturn = game.play_gameturn - thing->creation_turn;
        if ((dturn & 1) == 0) {
            effeltng = create_effect_element(&thing->mappos, birth_effect_element[thing->owner], thing->owner);
        }
        struct CreatureStats* crstat = creature_stats_get_from_thing(thing);
        creature_turn_to_face_angle(thing, thing->move_angle_xy + crstat->max_angle_change);
        if ((dturn > 32) || thing_touching_floor(thing)) {
            cctrl->spell_flags &= ~CSAfF_MagicFall;
        }
    }
}

void move_effect_blocked(struct Thing *thing, struct Coord3d *prev_pos, struct Coord3d *next_pos)
{
    struct EffectElementStats* eestat = get_effect_element_model_stats(thing->model);
    unsigned long blocked_flags = get_thing_blocked_flags_at(thing, next_pos);
    slide_thing_against_wall_at(thing, next_pos, blocked_flags);
    if ( ((blocked_flags & SlbBloF_WalledZ) != 0) && eestat->field_15 && eestat->field_22 )
    {
        struct Thing* efftng = thing;
        long cube_id = get_top_cube_at(next_pos->x.stl.num, next_pos->y.stl.num, NULL);
        unsigned short effmodel;
        if (cube_is_water(cube_id))
        {
          effmodel = eestat->water_effmodel;
          if (effmodel > 0) {
              efftng = create_effect(prev_pos, effmodel, thing->owner);
              TRACE_THING(efftng);
          }
          long sample_id = eestat->water_snd_smpid;
          if (sample_id > 0) {
              thing_play_sample(efftng, sample_id, NORMAL_PITCH, 0, 3, 0, 2, eestat->water_loudness);
          }
          if ( eestat->water_destroy_on_impact )
              thing->health = 0;
        } else
        if (cube_is_lava(cube_id))
        {
            effmodel = eestat->lava_effmodel;
            if (effmodel > 0) {
                efftng = create_effect(prev_pos, effmodel, thing->owner);
                TRACE_THING(efftng);
            }
            long sample_id = eestat->lava_snd_smpid;
            if (sample_id > 0) {
                thing_play_sample(efftng, sample_id, NORMAL_PITCH, 0, 3, 0, 2, eestat->lava_loudness);
            }
            if ( eestat->lava_destroy_on_impact )
                thing->health = 0;
        } else
        {
            effmodel = eestat->effmodel_23;
            if (effmodel > 0) {
                efftng = create_effect(prev_pos, effmodel, thing->owner);
                TRACE_THING(efftng);
            }
            long sample_id = eestat->solidgnd_snd_smpid;
            if (sample_id > 0) {
                thing_play_sample(efftng, sample_id, NORMAL_PITCH, 0, 3, 0, 2, eestat->solidgnd_loudness);
            }
            if ( eestat->solidgnd_destroy_on_impact )
                thing->health = 0;
        }
    }
    remove_relevant_forces_from_thing_after_slide(thing, next_pos, blocked_flags);
}

TngUpdateRet move_effect_element(struct Thing *thing)
{
    SYNCDBG(18,"Starting");
    TRACE_THING(thing);
    struct Coord3d pos;
    TbBool move_allowed = get_thing_next_position(&pos, thing);
    if ( positions_equivalent(&thing->mappos, &pos) ) {
        return TUFRet_Unchanged;
    }
    if ((thing->movement_flags & TMvF_Unknown10) == 0)
    {
        if (!move_allowed)
        {
            move_effect_blocked(thing, &thing->mappos, &pos);
        } else
        if ( !thing_covers_same_blocks_in_two_positions(thing, &thing->mappos, &pos) )
        {
            if ( thing_in_wall_at(thing, &pos) )
            {
                move_effect_blocked(thing, &thing->mappos, &pos);
            }
        }
    }
    move_thing_in_map(thing, &pos);
    return TUFRet_Modified;
}

void change_effect_element_into_another(struct Thing *thing, long nmodel)
{
    SYNCDBG(18,"Starting");
    //return _DK_change_effect_element_into_another(thing,nmodel);
    struct EffectElementStats* eestat = get_effect_element_model_stats(nmodel);
    int speed = eestat->sprite_speed_min + GAME_RANDOM(eestat->sprite_speed_max - eestat->sprite_speed_min + 1);
    int scale = eestat->sprite_size_min + GAME_RANDOM(eestat->sprite_size_max - eestat->sprite_size_min + 1);
    thing->model = nmodel;
    set_thing_draw(thing, eestat->sprite_idx, speed, scale, eestat->field_D, 0, 2);
    thing->field_4F ^= (thing->field_4F ^ 0x02 * eestat->field_13) & TF4F_Unknown02;
    thing->field_4F ^= (thing->field_4F ^ 0x10 * eestat->field_14) & (TF4F_Transpar_Flags);
    thing->field_20 = eestat->field_18;
    thing->field_23 = eestat->field_1A;
    thing->field_24 = eestat->field_1C;
    if (eestat->numfield_3 <= 0) {
        thing->health = get_lifespan_of_animation(thing->anim_sprite, thing->anim_speed);
    } else {
        thing->health = GAME_RANDOM(eestat->numfield_5 - eestat->numfield_3 + 1) + eestat->numfield_3;
    }
    thing->field_49 = keepersprite_frames(thing->anim_sprite);
}

TngUpdateRet update_effect_element(struct Thing *elemtng)
{
    long i;
    SYNCDBG(18,"Starting");
    TRACE_THING(elemtng);
    struct EffectElementStats* eestats = get_effect_element_model_stats(elemtng->model);
    // Check if effect health dropped to zero; delete it, or decrease health for the next check
    long health = elemtng->health;
    if (health <= 0)
    {
        if (eestats->transform_model != 0)
        {
            change_effect_element_into_another(elemtng, eestats->transform_model);
        } else
        {
            delete_thing_structure(elemtng, 0);
        }
        return TUFRet_Deleted;
    }
    elemtng->health = health-1;
    // Set dynamic properties of the effect
    if (!eestats->field_12)
    {
        if (elemtng->field_60 >= (int)elemtng->mappos.z.val)
          elemtng->anim_speed = 0;
    }
    if (eestats->field_15)
    {
        elemtng->movement_flags &= ~TMvF_IsOnWater;
        elemtng->movement_flags &= ~TMvF_IsOnLava;
        if (thing_touching_floor(elemtng))
        {
            i = get_top_cube_at(elemtng->mappos.x.stl.num, elemtng->mappos.y.stl.num, NULL);
            if (cube_is_water(i)) {
                elemtng->movement_flags |= TMvF_IsOnWater;
            } else
            if (cube_is_lava(i)) {
                elemtng->movement_flags |= TMvF_IsOnLava;
            }
        }
    }
    i = eestats->subeffect_delay;
    if (i > 0)
    {
      if (((elemtng->creation_turn - game.play_gameturn) % i) == 0) {
          create_effect_element(&elemtng->mappos, eestats->subeffect_model, elemtng->owner);
      }
    }
    switch (eestats->field_1)
    {
    case 1:
        move_effect_element(elemtng);
        break;
    case 2:
        i = elemtng->veloc_base.x.val;
        elemtng->veloc_base.x.val = 2*i/3;
        i = elemtng->veloc_base.y.val;
        elemtng->veloc_base.y.val = 2*i/3;
        i = elemtng->veloc_base.z.val;
        if (i > 32)
        {
          elemtng->veloc_base.z.val = 2*i/3;
        } else
        if (i > 16)
        {
          i = i-16;
          if (i < 16) i = 16;
          elemtng->veloc_base.z.val = i;
        } else
        if (i < -16)
        {
          elemtng->veloc_base.z.val = 2*i/3;
        } else
        {
            i = i+16;
            if (i > 16) i = 16;
            elemtng->veloc_base.z.val = i;
        }
        move_effect_element(elemtng);
        break;
    case 3:
        elemtng->veloc_base.z.val = 32;
        move_effect_element(elemtng);
        break;
    case 4:
        health = elemtng->health;
        if ((health >= 0) && (health < 16))
        {
            elemtng->veloc_base.z.val = bounce_table[health];
        } else
        {
            ERRORLOG("Illegal effect element bounce life: %d", (int)health);
        }
        move_effect_element(elemtng);
        break;
    case 5:
        break;
    default:
        ERRORLOG("Invalid effect element move type %d!",(int)eestats->field_1);
        move_effect_element(elemtng);
        break;
    }

    if (eestats->field_2 != 1)
      return TUFRet_Modified;
    i = get_angle_yz_to_vec(&elemtng->veloc_base);
    if (i > LbFPMath_PI)
      i -= LbFPMath_PI;
    long prop_val = i / (LbFPMath_PI / 8);
    elemtng->move_angle_xy = get_angle_xy_to_vec(&elemtng->veloc_base);
    elemtng->field_48 = prop_val;
    elemtng->anim_speed = 0;
    elemtng->field_40 = (prop_val & 0xff) << 8;
    SYNCDBG(18,"Finished");
    return TUFRet_Modified;
}

struct Thing *create_effect_generator(struct Coord3d *pos, unsigned short a1, unsigned short a2, unsigned short a3, long a4)
{
  return _DK_create_effect_generator(pos, a1, a2, a3, a4);
}

long move_effect(struct Thing *thing)
{
  return _DK_move_effect(thing);
}

TbBool effect_can_affect_thing(struct Thing *efftng, struct Thing *thing)
{
    if (thing_is_invalid(efftng) || thing_is_invalid(thing))
    {
        WARNLOG("Invalid thing tries to interact with other things");
        return false;
    }
    if (thing->index == efftng->index)
    {
        SYNCDBG(18,"Effect tried to shoot itself; suicide not implemented");
        return false;
    }
    if (thing->index == efftng->parent_idx)
    {
        SYNCDBG(18,"Effect tried to shoot its maker; suicide not implemented");
        return false;
    }
    HitTargetFlags hit_targets = hit_type_to_hit_targets(efftng->byte_16);
    return area_effect_can_affect_thing(thing, hit_targets, efftng->owner);
}

void update_effect_light_intensity(struct Thing *thing)
{
  if (thing->light_id != 0)
  {
      if (thing->health < 4)
      {
          long i = light_get_light_intensity(thing->light_id);
          light_set_light_intensity(thing->light_id, (3*i)/4);
      }
  }
}

void effect_generate_effect_elements(const struct Thing *thing)
{
    const struct InitEffect* effnfo = get_effect_info_for_thing(thing);
    SYNCDBG(18,"Preparing Effect, Generation Type %d",(int)effnfo->generation_type);
    unsigned long arg;
    switch (effnfo->generation_type)
    {
    case 1:
    {
        unsigned long argZ;
        for (long i = 0; i < effnfo->field_B; i++)
        {
            if (effnfo->kind_min <= 0)
                continue;
            // TODO: Random. Maybe unsync?
            long n = effnfo->kind_min + GAME_RANDOM(effnfo->kind_max - effnfo->kind_min + 1);
            struct Thing* elemtng = create_effect_element(&thing->mappos, n, thing->owner);
            TRACE_THING(elemtng);
            if (thing_is_invalid(elemtng))
                break;
            arg = GAME_RANDOM(0x800);
            argZ = GAME_RANDOM(0x400);
            // Setting XY acceleration
            long k = abs(effnfo->accel_xy_max - effnfo->accel_xy_min);
            if (k <= 1) k = 1;
            long mag = effnfo->accel_xy_min + GAME_RANDOM(k);
            elemtng->veloc_push_add.x.val += distance_with_angle_to_coord_x(mag,arg);
            elemtng->veloc_push_add.y.val += distance_with_angle_to_coord_y(mag,arg);
            // Setting Z acceleration
            k = abs(effnfo->accel_z_max - effnfo->accel_z_min);
            if (k <= 1) k = 1;
            mag = effnfo->accel_z_min + GAME_RANDOM(k);
            elemtng->veloc_push_add.z.val += distance_with_angle_to_coord_z(mag,argZ);
            elemtng->state_flags |= TF1_PushAdd;
        }
        break;
    }
    case 2:
    {
        long k = 0;
        struct Coord3d pos;
        for (long i=0; i < effnfo->field_B; i++)
        {
            long n = effnfo->kind_min + GAME_RANDOM(effnfo->kind_max - effnfo->kind_min + 1);
            long mag = effnfo->start_health - thing->health;
            arg = (mag << 7) + k/effnfo->field_B;
            set_coords_to_cylindric_shift(&pos, &thing->mappos, mag, arg, 0);
            struct Thing* elemtng = create_effect_element(&pos, n, thing->owner);
            TRACE_THING(elemtng);
            SYNCDBG(18,"Created %s",thing_model_name(elemtng));
            k += 2048;
        }
        break;
    }
    case 3:
    {
        long k = 0;
        struct Coord3d pos;
        for (long i=0; i < effnfo->field_B; i++)
        {
            long n = effnfo->kind_min + GAME_RANDOM(effnfo->kind_max - effnfo->kind_min + 1);
            long mag = thing->health;
            arg = (mag << 7) + k/effnfo->field_B;
            set_coords_to_cylindric_shift(&pos, &thing->mappos, 16*mag, arg, 0);
            struct Thing* elemtng = create_effect_element(&pos, n, thing->owner);
            TRACE_THING(elemtng);
            k += 2048;
        }
        break;
    }
    case 4:
    {
        if (thing->model != 48)
            break;
        long i = effnfo->start_health / 2;
        struct PlayerInfo* player;
        if (thing->health == effnfo->start_health)
        {
            LbMemorySet(temp_pal, 63, PALETTE_SIZE);
        } else
        if (thing->health > i)
        {
          LbPaletteFade(temp_pal, i, Lb_PALETTE_FADE_OPEN);
        } else
        if (thing->health == i)
        {
          LbPaletteStopOpenFade();
          LbPaletteSet(temp_pal);
        } else
        if (thing->health > 0)
        {
            LbPaletteFade(engine_palette, 8, Lb_PALETTE_FADE_OPEN);
        } else
        {
            player = get_my_player();
            PaletteSetPlayerPalette(player, engine_palette);
            LbPaletteStopOpenFade();
        }
        break;
    }
    default:
        ERRORLOG("Unknown Effect Generation Type %d",(int)effnfo->generation_type);
        break;
    }
}

TngUpdateRet process_effect_generator(struct Thing *thing)
{
    SYNCDBG(18,"Starting");
    TRACE_THING(thing);
    if (thing->health > 0)
        thing->health--;
    if (thing->health == 0)
    {
        delete_thing_structure(thing, 0);
        return TUFRet_Deleted;
    }
    if ( !any_player_close_enough_to_see(&thing->mappos) )
    {
        SYNCDBG(18,"No player sees %s at (%d,%d,%d)",thing_model_name(thing),(int)thing->mappos.x.stl.num,(int)thing->mappos.y.stl.num,(int)thing->mappos.z.stl.num);
        return TUFRet_Modified;
    }
    if (thing->long_15 > 0)
        thing->long_15--;
    if (thing->long_15 > 0)
    {
        return TUFRet_Modified;
    }
    struct EffectGeneratorStats* egenstat = &effect_generator_stats[thing->model];
    for (long i = 0; i < egenstat->genation_amount; i++)
    {
        long deviation_angle = GAME_RANDOM(0x800);
        long deviation_mag = GAME_RANDOM(thing->belongs_to + 1);
        struct Coord3d pos;
        set_coords_to_cylindric_shift(&pos, &thing->mappos, deviation_mag, deviation_angle, 0);
        SYNCDBG(18,"The %s creates effect %d/%d at (%d,%d,%d)",thing_model_name(thing),(int)pos.x.val,(int)pos.y.val,(int)pos.z.val);
        struct Thing* elemtng = create_effect_element(&pos, egenstat->effect_sound, thing->owner);
        TRACE_THING(elemtng);
        if (thing_is_invalid(elemtng))
            break;
        elemtng->clipbox_size_xy = 20;
        elemtng->clipbox_size_yz = 20;
        long k;
        if (egenstat->field_10)
        {
            k = egenstat->field_11;
        } else
        if (egenstat->field_11 == -1)
        {
            elemtng->mappos.z.val = subtile_coord(8,0);
            k = get_next_gap_creature_can_fit_in_below_point(elemtng, &elemtng->mappos);
        } else
        {
            k = egenstat->field_11 + get_thing_height_at(elemtng, &elemtng->mappos);
        }
        elemtng->mappos.z.val = k;
        if ( thing_in_wall_at(elemtng, &elemtng->mappos) )
        {
            SYNCDBG(18,"The %s created effect %d/%d in wall, removing",thing_model_name(thing),(int)i,(int)egenstat->genation_amount);
            delete_thing_structure(elemtng, 0);
        } else
        {
            SYNCDBG(18,"The %s created effect %d/%d, index %d",thing_model_name(thing),(int)i,(int)egenstat->genation_amount,(int)elemtng->index);
            long acc_x = egenstat->acc_x_min + GAME_RANDOM(egenstat->acc_x_max - egenstat->acc_x_min + 1);
            long acc_y = egenstat->acc_y_min + GAME_RANDOM(egenstat->acc_y_max - egenstat->acc_y_min + 1);
            long acc_z = egenstat->acc_z_min + GAME_RANDOM(egenstat->acc_z_max - egenstat->acc_z_min + 1);
            elemtng->veloc_push_add.x.val += acc_x;
            elemtng->veloc_push_add.y.val += acc_y;
            elemtng->veloc_push_add.z.val += acc_z;
            elemtng->state_flags |= TF1_PushAdd;
            if (egenstat->sound_sample_idx > 0)
            {
                struct Thing* sectng = create_effect(&elemtng->mappos, TngEff_Unknown49, thing->owner);
                TRACE_THING(sectng);
                if (!thing_is_invalid(sectng)) {
                    thing_play_sample(sectng, egenstat->sound_sample_idx + GAME_RANDOM(egenstat->sound_sample_rng), NORMAL_PITCH, 0, 3, 0, 2, FULL_LOUDNESS);
                }
            }
            if (egenstat->sound_sample_sec > 0) {
                thing_play_sample(elemtng, egenstat->sound_sample_sec, NORMAL_PITCH, 0, 3, 0, 2, FULL_LOUDNESS);
            }
        }
    }
    thing->long_15 = egenstat->genation_delay_min + GAME_RANDOM(egenstat->genation_delay_max - egenstat->genation_delay_min + 1);
    return TUFRet_Modified;
}

struct Thing *create_effect(const struct Coord3d *pos, ThingModel effmodel, PlayerNumber owner)
{
    struct InitEffect* ieffect = &effect_info[effmodel];
    if (!i_can_allocate_free_thing_structure(1)) {
        return INVALID_THING;
    }
    struct Thing* thing = allocate_free_thing_structure(1);
    if (thing->index == 0) {
        ERRORDBG(8,"Should be able to allocate effect %d for player %d, but failed.",(int)effmodel,(int)owner);
        return INVALID_THING;
    }
    thing->creation_turn = game.play_gameturn;
    thing->class_id = TCls_Effect;
    thing->model = effmodel;
    thing->mappos.x.val = pos->x.val;
    thing->mappos.y.val = pos->y.val;
    thing->mappos.z.val = pos->z.val;
    thing->next_on_mapblk = 0;
    thing->owner = owner;
    thing->parent_idx = thing->index;
    thing->field_20 = 0;
    thing->field_23 = 0;
    thing->field_24 = 0;
    thing->field_4F |= TF4F_Unknown01;
    thing->health = ieffect->start_health;
    if (ieffect->ilght.field_0 != 0)
    {
        struct InitLight ilght;
        memcpy(&ilght, &ieffect->ilght, sizeof(struct InitLight));
        ilght.is_dynamic = 1;
        ilght.mappos.x.val = thing->mappos.x.val;
        ilght.mappos.y.val = thing->mappos.y.val;
        ilght.mappos.z.val = thing->mappos.z.val;
        thing->light_id = light_create_light(&ilght);
        if (thing->light_id == 0) {
            // Note that there's an error here in original DK, and it makes unusable Thing entries if cannot allocate light.
            SYNCDBG(8,"Cannot allocate dynamic light to %s.",thing_model_name(thing));
        }
    }
    add_thing_to_its_class_list(thing);
    place_thing_in_mapwho(thing);
    if (ieffect->effect_sound != 0)
    {
        thing_play_sample(thing, ieffect->effect_sound, NORMAL_PITCH, 0, 3, 0, 3, FULL_LOUDNESS);
    }
    return thing;
}

struct Thing *create_special_used_effect(const struct Coord3d *pos, long plyr_idx)
{
    struct Thing* efftng = create_effect(pos, TngEff_Unknown67, plyr_idx);
    TRACE_THING(efftng);
    return efftng;
}

TbBool destroy_effect_thing(struct Thing *efftng)
{
    if (efftng->model == 43)
    {
        place_slab_type_on_map(SlbT_LAVA, efftng->mappos.x.stl.num, efftng->mappos.y.stl.num, efftng->owner, 0);
        do_slab_efficiency_alteration(subtile_slab_fast(efftng->mappos.x.stl.num), subtile_slab_fast(efftng->mappos.y.stl.num));
    }
    if (efftng->snd_emitter_id != 0)
    {
        // In case of effect, don't stop any sound samples which are still playing
        S3DDestroySoundEmitter(efftng->snd_emitter_id);
        efftng->snd_emitter_id = 0;
    }
    delete_thing_structure(efftng, 0);
    return true;
}

/**
 * Affects a thing with explosion effect.
 *
 * @param tngsrc The thing which caused the affect.
 * @param tngdst The thing being affected by the effect.
 * @param pos Position of the effect epicenter.
 * @param max_dist Max distance at which creatures are affected, in map coordinates.
 * @param max_damage Damage at epicenter of the explosion.
 * @param blow_strength The strength of hitwave blowing creatures out of affected area.
 * @param damage_type Type of the damage inflicted.
 * @param owner The owner of the explosion.
 * @return Gives true if the target thing was affected by the spell, false otherwise.
 * @note If the function returns true, the effect might have caused death of the target.
 */
TbBool explosion_affecting_thing(struct Thing *tngsrc, struct Thing *tngdst, const struct Coord3d *pos,
    MapCoordDelta max_dist, HitPoints max_damage, long blow_strength, DamageType damage_type, PlayerNumber owner)
{
    TbBool affected = false;
    SYNCDBG(17,"Starting for %s, max damage %d, max blow %d, owner %d",thing_model_name(tngdst),(int)max_damage,(int)blow_strength,(int)owner);
    if (nowibble_line_of_sight_3d(pos, &tngdst->mappos))
    {
        // Friendly fire usually causes less damage and at smaller distance
        if ((tngdst->class_id == TCls_Creature) && (tngdst->owner == owner)) {
            max_dist = max_dist * gameadd.friendly_fight_area_range_permil / 1000;
            max_damage = max_damage * gameadd.friendly_fight_area_damage_permil / 1000;
        }
        MapCoordDelta distance = get_2d_distance(pos, &tngdst->mappos);
        if (distance < max_dist)
        {
            if (tngdst->class_id == TCls_Creature)
            {
                HitPoints damage = get_radially_decaying_value(max_damage, max_dist / 4, 3 * max_dist / 4, distance) + 1;
                SYNCDBG(7,"Causing %d damage to %s at distance %d",(int)damage,thing_model_name(tngdst),(int)distance);
                apply_damage_to_thing_and_display_health(tngdst, damage, damage_type, owner);
                affected = true;
                if (tngdst->health < 0)
                {
                    CrDeathFlags dieflags = CrDed_DiedInBattle;
                    // Explosions kill rather than only stun friendly creatures when imprison is on
                    if (tngsrc->owner == tngdst->owner)
                    {
                        dieflags |= CrDed_NoUnconscious;
                    }
                    kill_creature(tngdst, tngsrc, -1, dieflags);
                    affected = true;
                }
            }
            if (thing_is_dungeon_heart(tngdst))
            {
                HitPoints damage = get_radially_decaying_value(max_damage, max_dist / 4, 3 * max_dist / 4, distance) + 1;
                SYNCDBG(7,"Causing %d damage to %s at distance %d",(int)damage,thing_model_name(tngdst),(int)distance);
                apply_damage_to_thing(tngdst, damage, damage_type, -1);
                affected = true;
                event_create_event_or_update_nearby_existing_event(tngdst->mappos.x.val, tngdst->mappos.y.val,EvKind_HeartAttacked, tngdst->owner, 0);
                if (is_my_player_number(tngdst->owner))
                {
                    output_message(SMsg_HeartUnderAttack, 400, true);
                }
            } else // Explosions move creatures and other things
            {
                long move_angle = get_angle_xy_to(pos, &tngdst->mappos);
                long move_dist = get_radially_decaying_value(blow_strength, max_dist / 4, 3 * max_dist / 4, distance);
                if (move_dist > 0)
                {
                    tngdst->veloc_push_add.x.val += distance_with_angle_to_coord_x(move_dist, move_angle);
                    tngdst->veloc_push_add.y.val += distance_with_angle_to_coord_y(move_dist, move_angle);
                    tngdst->state_flags |= TF1_PushAdd;
                    affected = true;
                }
            } 
        }
    }
    return affected;
}
TbBool explosion_affecting_door(struct Thing *tngsrc, struct Thing *tngdst, const struct Coord3d *pos,
    MapCoordDelta max_dist, HitPoints max_damage, long blow_strength, DamageType damage_type, PlayerNumber owner)
{
    TbBool affected = false;
    SYNCDBG(17,"Starting for %s, max damage %d, max blow %d, owner %d",thing_model_name(tngdst),(int)max_damage,(int)blow_strength,(int)owner);
    if (tngdst->class_id != TCls_Door)
    {
        ERRORLOG("%s is trying to damage %s which is not a door",thing_model_name(tngsrc),thing_model_name(tngdst));
        return false;
    }
    if (line_of_sight_3d_ignoring_specific_door(&tngsrc->mappos, &tngdst->mappos,tngdst))
    {
        MapCoordDelta distance = get_2d_distance(pos, &tngdst->mappos);
        if (distance < max_dist)
        {
            HitPoints damage = get_radially_decaying_value(max_damage, max_dist / 4, 3 * max_dist / 4, distance) + 1;
            SYNCDBG(7,"Causing %d damage to %s at distance %d",(int)damage,thing_model_name(tngdst),(int)distance);
            apply_damage_to_thing(tngdst, damage, damage_type, -1);
            affected = true;
        }
    }
    return affected;
}

/**
 * Computes and applies damage the effect associated to a spell makes to things at given map block.
 * @param efftng The effect thing which represents the spell.
 * @param tngsrc The thing being source of the spell.
 * @param mapblk Map block on which all targets are to be affected by the spell.
 * @param max_dist Range of the spell on map, used to compute damage decaying with distance; in map coordinates.
 * @param max_damage Damage at epicenter of the explosion.
 * @param blow_strength The strength of hitwave blowing creatures out of affected area.
 * @param damage_type Type of the damage inflicted.
 */
long explosion_effect_affecting_map_block(struct Thing *efftng, struct Thing *tngsrc, struct Map *mapblk,
    MapCoordDelta max_dist, HitPoints max_damage, long blow_strength, DamageType damage_type)
{
    PlayerNumber owner;
    if (!thing_is_invalid(tngsrc))
        owner = tngsrc->owner;
    else
        owner = -1;
    long num_affected = 0;
    unsigned long k = 0;
    long i = get_mapwho_thing_index(mapblk);
    while (i != 0)
    {
        struct Thing* thing = thing_get(i);
        TRACE_THING(thing);
        if (thing_is_invalid(thing))
        {
            ERRORLOG("Jump to invalid thing detected");
            break;
        }
        i = thing->next_on_mapblk;
        // Per thing processing block
        if ((thing->class_id == TCls_Door) && (efftng->shot.hit_type != 4)) //TODO: Find pretty way to say that WoP traps should not destroy doors. And make it configurable through configs.
        {
            if (explosion_affecting_door(tngsrc, thing, &efftng->mappos, max_dist, max_damage, blow_strength, damage_type, owner))
            {
                num_affected++;
            }
        } else
        if (effect_can_affect_thing(efftng, thing))
        {
            if (explosion_affecting_thing(tngsrc, thing, &efftng->mappos, max_dist, max_damage, blow_strength, damage_type, owner))
            {
                num_affected++;
            }
        }
        // Per thing processing block ends
        k++;
        if (k > THINGS_COUNT)
        {
            ERRORLOG("Infinite loop detected when sweeping things list");
            break_mapwho_infinite_chain(mapblk);
            break;
        }
    }
    return num_affected;
}

/**
 * Applies damage the Word Of Power spell makes to all things in the area surrounding given position.
 * @param efftng The thing which is WOP effect originator.
 * @param owntng The thing being affected by the spell.
 * @param pos Position where the WOP effect center is.
 * @param max_dist Range of the WOP spell effect, in map coordinates.
 */
void word_of_power_affecting_area(struct Thing *efftng, struct Thing *owntng, struct Coord3d *pos)
{
    long stl_xmin;
    long stl_xmax;
    long stl_ymin;
    long stl_ymax;
    // Effect causes area damage only on its birth turn
    if (efftng->creation_turn != game.play_gameturn) {
        return;
    }
    struct ShotConfigStats* shotst;
    if (efftng->shot.hit_type == 4) // TODO: hit type seems hard coded. Find a better way to tell apart WoP traps from spells.
    {
        shotst = get_shot_model_stats(31); //SHOT_TRAP_WORD_OF_POWER
    }
    else
    {
        shotst = get_shot_model_stats(30); //SHOT_WORD_OF_POWER
    }
    if ((shotst->area_range <= 0) || ((shotst->area_damage == 0) && (shotst->area_blow == 0))) {
        ERRORLOG("Word of power shot configuration does not include area influence.");
        return;
    }
    SYNCDBG(8,"Starting for %s index %d owner %d",thing_model_name(efftng),(int)efftng->index,(int)efftng->owner);
    MapCoordDelta max_dist = shotst->area_range * COORD_PER_STL;
    {
        // Make sure the subtile is rounded up, unless the range is really close to lower value
        long stl_range = coord_subtile(max_dist + COORD_PER_STL * 9 / 10);
        // Position on subtile is not at its start, so add 1 to max values while ignoring the position
        stl_xmin = pos->x.stl.num - stl_range;
        stl_xmax = pos->x.stl.num + stl_range + 1;
        stl_ymin = pos->y.stl.num - stl_range;
        stl_ymax = pos->y.stl.num + stl_range + 1;
    }
    if (stl_xmin < 0) {
        stl_xmin = 0;
    } else
    if (stl_xmin > map_subtiles_x) {
        stl_xmin = map_subtiles_x;
    }
    if (stl_ymin < 0) {
      stl_ymin = 0;
    } else
    if (stl_ymin > map_subtiles_y) {
      stl_ymin = map_subtiles_y;
    }
    if (stl_xmax < 0) {
      stl_xmax = 0;
    } else
    if (stl_xmax > map_subtiles_x) {
      stl_xmax = map_subtiles_x;
    }
    if (stl_ymax < 0) {
      stl_ymax = 0;
    } else
    if (stl_ymax > map_subtiles_y) {
      stl_ymax = map_subtiles_y;
    }
    for (long stl_y = stl_ymin; stl_y <= stl_ymax; stl_y++)
    {
        for (long stl_x = stl_xmin; stl_x <= stl_xmax; stl_x++)
        {
            struct Map* mapblk = get_map_block_at(stl_x, stl_y);
            explosion_effect_affecting_map_block(efftng, owntng, mapblk, max_dist,
                shotst->area_damage, shotst->area_blow, shotst->damage_type);
        }
    }
}

/**
 * Determines if an explosion or other area effect, of given hit thing type and owner, can affect given thing.
 * Explosions can affect a lot more things than shots. If only the thing isn't invalid,
 * it is by default affected by explosions.
 */
TbBool area_effect_can_affect_thing(const struct Thing *thing, HitTargetFlags hit_targets, PlayerNumber shot_owner)
{
    if (thing_is_invalid(thing))
    {
        WARNLOG("Invalid thing tries to interact with explosion");
        return false;
    }
    return thing_is_shootable(thing, shot_owner, hit_targets);
}

/**
 * Affects things on a map blocks with explosion effect, if only they should be affected with given hit type.
 *
 * @param tngsrc The thing which caused the affect.
 * @param mapblk Map blocks on which are creatures should be affected.
 * @param pos Position of the effect epicenter.
 * @param max_dist Max distance at which creatures are affected, in map coordinates.
 * @param max_damage Damage at epicenter of the explosion.
 * @param blow_strength The strength of hitwave blowing creatures out of affected area.
 * @param hit_targets Defines which things are affected.
 * @param damage_type Type of the damage inflicted.
 */
long explosion_affecting_map_block(struct Thing *tngsrc, const struct Map *mapblk, const struct Coord3d *pos,
    MapCoord max_dist, HitPoints max_damage, long blow_strength, HitTargetFlags hit_targets, DamageType damage_type)
{
    PlayerNumber owner;
    if (!thing_is_invalid(tngsrc))
        owner = tngsrc->owner;
    else
        owner = -1;
    long num_affected = 0;
    unsigned long k = 0;
    long i = get_mapwho_thing_index(mapblk);
    while (i != 0)
    {
        struct Thing* thing = thing_get(i);
        TRACE_THING(thing);
        if (thing_is_invalid(thing))
        {
            WARNLOG("Jump out of things array");
            break;
        }
        i = thing->next_on_mapblk;
        // Should never happen - only existing thing shall be in list
        if (!thing_exists(thing))
        {
            WARNLOG("Jump to non-existing thing");
            break;
        }
        // Per thing processing block
        if (area_effect_can_affect_thing(thing, hit_targets, owner))
        {
            if (explosion_affecting_thing(tngsrc, thing, pos, max_dist, max_damage, blow_strength, damage_type, owner))
                num_affected++;
        }
        // Per thing processing block ends
        k++;
        if (k > THINGS_COUNT)
        {
            ERRORLOG("Infinite loop detected when sweeping things list");
            break_mapwho_infinite_chain(mapblk);
            break;
        }
    }
    return num_affected;
}

/**
 * Affects things on an area with explosion effect, if only they should be affected with given hit type.
 *
 * @param tngsrc The thing which caused the effect, usually spell caster.
 * @param pos Position of the effect epicenter.
 * @param range Range of the effect, in subtiles.
 * @param max_damage Damage at epicenter of the effect.
 * @param blow_strength The strength of hitwave blowing creatures out of affected area.
 * @param hit_targets Defines which things are affected.
 * @return Gives amount of things which were affected by the explosion.
 */
long explosion_affecting_area(struct Thing *tngsrc, const struct Coord3d *pos, MapCoord max_dist,
    HitPoints max_damage, long blow_strength, HitTargetFlags hit_targets, DamageType damage_type)
{
    MapSubtlCoord start_x;
    MapSubtlCoord start_y;
    if (hit_targets == HitTF_None)
    {
        ERRORLOG("The %s tries to affect area up to distance %d with invalid hit type %d",thing_model_name(tngsrc),(int)max_dist,(int)hit_targets);
        return 0;
    }
    MapSubtlCoord range_stl = (max_dist + 5 * COORD_PER_STL / 6) / COORD_PER_STL;
    if (pos->x.stl.num > range_stl)
      start_x = pos->x.stl.num - range_stl;
    else
      start_x = 0;
    if (pos->y.stl.num > range_stl)
      start_y = pos->y.stl.num - range_stl;
    else
      start_y = 0;
    MapSubtlCoord end_x = range_stl + pos->x.stl.num;
    if (end_x >= map_subtiles_x)
      end_x = map_subtiles_x;
    MapSubtlCoord end_y = range_stl + pos->y.stl.num;
    if (end_y > map_subtiles_y)
      end_y = map_subtiles_y;
#if (BFDEBUG_LEVEL > 0)
    if ((start_params.debug_flags & DFlg_ShotsDamage) != 0)
        create_price_effect(pos, my_player_number, max_damage);
#endif
    long num_affected = 0;
    for (MapSubtlCoord stl_y = start_y; stl_y <= end_y; stl_y++)
    {
        for (MapSubtlCoord stl_x = start_x; stl_x <= end_x; stl_x++)
        {
            const struct Map* mapblk = get_map_block_at(stl_x, stl_y);
            num_affected += explosion_affecting_map_block(tngsrc, mapblk, pos, max_dist, max_damage, blow_strength, hit_targets, damage_type);
        }
    }
    return num_affected;
}

TbBool poison_cloud_affecting_thing(struct Thing *tngsrc, struct Thing *tngdst, const struct Coord3d *pos,
    MapCoordDelta max_dist, HitPoints max_damage, long blow_strength, unsigned char area_affect_type, DamageType damage_type, PlayerNumber owner)
{
    TbBool affected = false;
    SYNCDBG(17,"Starting for %s, max damage %d, max blow %d, owner %d",thing_model_name(tngdst),(int)max_damage,(int)blow_strength,(int)owner);
    if (thing_is_creature(tngdst))
    {
        const struct CreatureStats* crstat = creature_stats_get_from_thing(tngdst);
        if (crstat->immune_to_gas) {
            return affected;
        }
    } else {
        return affected;
    }
    if (line_of_sight_3d(pos, &tngdst->mappos))
    {
        // Note that gas has no distinction over friendly and enemy fire
        MapCoordDelta distance = get_2d_distance(pos, &tngdst->mappos);
        if (distance < max_dist)
        {
            struct CreatureControl* cctrl = creature_control_get_from_thing(tngdst);
            cctrl->spell_flags |= CSAfF_PoisonCloud;
            switch (area_affect_type)
            {
            case AAffT_GasDamage:
                if (max_damage > 0) {
                    HitPoints damage;
                    damage = get_radially_decaying_value(max_damage,3*max_dist/4,max_dist/4,distance)+1;
                    SYNCDBG(7,"Causing %d damage to %s at distance %d",(int)damage,thing_model_name(tngdst),(int)distance);
                    apply_damage_to_thing_and_display_health(tngdst, damage, damage_type, tngsrc->owner);
                }
                break;
            case AAffT_GasSlow:
                if (!creature_affected_by_spell(tngdst,SplK_Slow)) {
                    struct CreatureControl *srcctrl;
                    srcctrl = creature_control_get_from_thing(tngsrc);
                    apply_spell_effect_to_thing(tngdst, SplK_Slow, srcctrl->explevel);
                }
                break;
            case AAffT_GasSlowDamage:
                if (max_damage > 0) {
                    HitPoints damage;
                    damage = get_radially_decaying_value(max_damage, 3 * max_dist / 4, max_dist / 4, distance) + 1;
                    SYNCDBG(7, "Causing %d damage to %s at distance %d", (int)damage, thing_model_name(tngdst), (int)distance);
                    apply_damage_to_thing_and_display_health(tngdst, damage, damage_type, tngsrc->owner);
                }
                if (!creature_affected_by_spell(tngdst, SplK_Slow)) {
                    struct CreatureControl* srcctrl;
                    srcctrl = creature_control_get_from_thing(tngsrc);
                    apply_spell_effect_to_thing(tngdst, SplK_Slow, srcctrl->explevel);
                }
                break;
            case AAffT_GasDisease:
                if (!creature_affected_by_spell(tngdst, SplK_Disease)) {
                    struct CreatureControl* srcctrl;
                    srcctrl = creature_control_get_from_thing(tngsrc);
                    apply_spell_effect_to_thing(tngdst, SplK_Disease, srcctrl->explevel);
                }
            }
            affected = true;
        }
    }
    return affected;
}

long poison_cloud_affecting_map_block(struct Thing *tngsrc, const struct Map *mapblk, const struct Coord3d *pos,
    MapCoord max_dist, HitPoints max_damage, long blow_strength, HitTargetFlags hit_targets, unsigned char area_affect_type, DamageType damage_type)
{
    PlayerNumber owner;
    if (!thing_is_invalid(tngsrc))
        owner = tngsrc->owner;
    else
        owner = -1;
    long num_affected = 0;
    unsigned long k = 0;
    long i = get_mapwho_thing_index(mapblk);
    while (i != 0)
    {
        struct Thing* thing = thing_get(i);
        TRACE_THING(thing);
        if (thing_is_invalid(thing))
        {
            WARNLOG("Jump out of things array");
            break;
        }
        i = thing->next_on_mapblk;
        // Should never happen - only existing thing shall be in list
        if (!thing_exists(thing))
        {
            WARNLOG("Jump to non-existing thing");
            break;
        }
        // Per thing processing block
        if (area_effect_can_affect_thing(thing, hit_targets, owner))
        {
            if (poison_cloud_affecting_thing(tngsrc, thing, pos, max_dist, max_damage, blow_strength, area_affect_type, damage_type, owner))
                num_affected++;
        }
        // Per thing processing block ends
        k++;
        if (k > THINGS_COUNT)
        {
            ERRORLOG("Infinite loop detected when sweeping things list");
            break_mapwho_infinite_chain(mapblk);
            break;
        }
    }
    return num_affected;
}

long poison_cloud_affecting_area(struct Thing *tngsrc, struct Coord3d *pos, long max_dist, long max_damage, unsigned char area_affect_type)
{
    int dmg_divider = 10;
    if (thing_is_effect(tngsrc)) {
        const struct InitEffect* effnfo = get_effect_info_for_thing(tngsrc);
        dmg_divider = max(effnfo->start_health,1);
    }
    MapSubtlCoord start_x = coord_subtile(pos->x.val - max_dist);
    MapSubtlCoord start_y = coord_subtile(pos->y.val - max_dist);
    MapSubtlCoord end_x = coord_subtile(pos->x.val + max_dist) + 1;
    MapSubtlCoord end_y = coord_subtile(pos->y.val + max_dist) + 1;
    if (start_x < 0) {
        start_x = 0;
    } else
    if (start_x > map_subtiles_x) {
        start_x = map_subtiles_x;
    }
    if (start_y < 0) {
        start_y = 0;
    } else
    if (start_y > map_subtiles_y) {
        start_y = map_subtiles_y;
    }
    if (end_x < 0) {
        end_x = 0;
    } else
    if (end_x > map_subtiles_x) {
        end_x = map_subtiles_x;
    }
    if (end_y < 0) {
        end_y = 0;
    } else
    if (end_y > map_subtiles_y) {
        end_y = map_subtiles_y;
    }
    long num_affected = 0;
    for (MapSubtlCoord stl_y = start_y; stl_y <= end_y; stl_y++)
    {
        for (MapSubtlCoord stl_x = start_x; stl_x <= end_x; stl_x++)
        {
            HitTargetFlags hit_targets = hit_type_to_hit_targets(tngsrc->byte_16);
            struct Map* mapblk = get_map_block_at(stl_x, stl_y);
            num_affected += poison_cloud_affecting_map_block(tngsrc, mapblk, pos, max_dist, max_damage/dmg_divider, 0, hit_targets, area_affect_type, DmgT_Respiratory);
        }
    }
    return num_affected;
}

TngUpdateRet update_effect(struct Thing *efftng)
{
    SYNCDBG(18,"Starting for %s",thing_model_name(efftng));
    TRACE_THING(efftng);
    struct Thing* subtng = NULL;
    const struct InitEffect* effnfo = get_effect_info_for_thing(efftng);
    if (efftng->parent_idx > 0) {
        subtng = thing_get(efftng->parent_idx);
        TRACE_THING(subtng);
    }
    if (efftng->health <= 0) {
        destroy_effect_thing(efftng);
        return TUFRet_Deleted;
    }
    update_effect_light_intensity(efftng);
    // Effect generators can be used to generate effect elements
    if ( (effnfo->field_11 == 0) || any_player_close_enough_to_see(&efftng->mappos) )
    {
        effect_generate_effect_elements(efftng);
    }
    // Let the effect affect area
    switch (effnfo->area_affect_type)
    {
    case AAffT_GasDamage:
    case AAffT_GasSlow:
    case AAffT_GasSlowDamage:
    case AAffT_GasDisease:
        poison_cloud_affecting_area(subtng, &efftng->mappos, 5*COORD_PER_STL, 120, effnfo->area_affect_type);
        break;
    case AAffT_WOPDamage:
        word_of_power_affecting_area(efftng, subtng, &efftng->mappos);
        break;
    }
    efftng->health--;
    return move_effect(efftng);
}

struct Thing *create_price_effect(const struct Coord3d *pos, long plyr_idx, long price)
{
    struct Thing* elemtng = create_effect_element(pos, TngEff_Unknown41, plyr_idx);
    TRACE_THING(elemtng);
    if (!thing_is_invalid(elemtng)) {
        elemtng->price.number = abs(price);
    }
    return elemtng;
}

/******************************************************************************/
#ifdef __cplusplus
}
#endif<|MERGE_RESOLUTION|>--- conflicted
+++ resolved
@@ -543,15 +543,9 @@
 
     if (eestat->sprite_idx != -1)
     {
-<<<<<<< HEAD
         i = GAME_RANDOM(eestat->sprite_size_max  - (int)eestat->sprite_size_min  + 1);
         long n = GAME_RANDOM(eestat->sprite_speed_max - (int)eestat->sprite_speed_min + 1);
-        set_thing_draw(thing, eestat->sprite_idx, eestat->sprite_speed_min + n, eestat->sprite_size_min + i, 0, 0, eestat->field_0);
-=======
-        i = ACTION_RANDOM(eestat->sprite_size_max  - (int)eestat->sprite_size_min  + 1);
-        long n = ACTION_RANDOM(eestat->sprite_speed_max - (int)eestat->sprite_speed_min + 1);
         set_thing_draw(thing, eestat->sprite_idx, eestat->sprite_speed_min + n, eestat->sprite_size_min + i, 0, 0, eestat->draw_class);
->>>>>>> e31e8b1e
         set_flag_byte(&thing->field_4F,TF4F_Unknown02,eestat->field_13);
         thing->field_4F ^= (thing->field_4F ^ (0x10 * eestat->field_14)) & (TF4F_Transpar_Flags);
         set_flag_byte(&thing->field_4F,TF4F_Unknown40,eestat->field_D);
