/******************************************************************************/
// Free implementation of Bullfrog's Dungeon Keeper strategy game.
/******************************************************************************/
/** @file config_magic.c
 *     Keeper and creature spells configuration loading functions.
 * @par Purpose:
 *     Support of configuration files for magic spells.
 * @par Comment:
 *     None.
 * @author   Tomasz Lis
 * @date     25 May 2009 - 26 Jul 2009
 * @par  Copying and copyrights:
 *     This program is free software; you can redistribute it and/or modify
 *     it under the terms of the GNU General Public License as published by
 *     the Free Software Foundation; either version 2 of the License, or
 *     (at your option) any later version.
 */
/******************************************************************************/
#include "pre_inc.h"
#include "config_magic.h"
#include "globals.h"

#include "bflib_basics.h"
#include "bflib_memory.h"
#include "bflib_dernc.h"

#include "config.h"
#include "config_effects.h"
#include "config_objects.h"
#include "config_players.h"
#include "config_cubes.h"
#include "config_creature.h"
#include "config_crtrmodel.h"
#include "config_effects.h"
#include "config_objects.h"
#include "config_rules.h"
#include "custom_sprites.h"
#include "thing_physics.h"
#include "thing_effects.h"
#include "power_process.h"
#include "game_legacy.h"
#include "console_cmd.h"

#include "keeperfx.hpp"
#include "post_inc.h"

#ifdef __cplusplus
extern "C" {
#endif
/******************************************************************************/
const char keeper_magic_file[]="magic.cfg";

const struct NamedCommand magic_spell_commands[] = {
  {"NAME",            1},
  {"DURATION",        2},
  {"SELFCASTED",      3},
  {"CASTATTHING",     4},
  {"SHOTMODEL",       5},
  {"EFFECTMODEL",     6},
  {"SYMBOLSPRITES",   7},
  {"SPELLPOWER",      8},
  {"AURAEFFECT",      9},
  {"SPELLFLAGS",     10},
<<<<<<< HEAD
  {"DEBUFF",         11},
=======
  {"SUMMONCREATURE", 11},
>>>>>>> 676367c4
  {NULL,              0},
  };

const struct NamedCommand magic_shot_commands[] = {
  {"NAME",                   1},
  {"HEALTH",                 2},
  {"DAMAGE",                 3},
  {"DAMAGETYPE",             4},
  {"HITTYPE",                5},
  {"AREADAMAGE",             6},
  {"SPEED",                  7},
  {"PROPERTIES",             8},
  {"PUSHONHIT",              9},
  {"FIRINGSOUND",           10},
  {"SHOTSOUND",             11},
  {"FIRINGSOUNDVARIANTS",   12},
  {"MAXRANGE",              13},
  {"ANIMATION",             14},
  {"ANIMATIONSIZE",         15},
  {"SPELLEFFECT",           16},
  {"BOUNCEANGLE",           17},
  {"SIZE_XY",               18},
  {"SIZE_YZ",               19},
  {"SIZE_Z",                19},
  {"FALLACCELERATION",      20},
  {"VISUALEFFECT",          21},
  {"VISUALEFFECTAMOUNT",    22},
  {"VISUALEFFECTSPREAD",    23},
  {"VISUALEFFECTHEALTH",    24},
  {"HITWALLEFFECT",         25},
  {"HITWALLSOUND",          26},
  {"HITCREATUREEFFECT",     27},
  {"HITCREATURESOUND",      28},
  {"HITDOOREFFECT",         29},
  {"HITDOORSOUND",          30},
  {"HITWATEREFFECT",        31},
  {"HITWATERSOUND",         32},
  {"HITLAVAEFFECT",         33},
  {"HITLAVASOUND",          34},
  {"DIGHITEFFECT",          35},
  {"DIGHITSOUND",           36},
  {"EXPLOSIONEFFECTS",      37},
  {"WITHSTANDHITAGAINST",   38},
  {"ANIMATIONTRANSPARENCY", 39},
  {"DESTROYONHIT",          40},
  {"BASEEXPERIENCEGAIN",    41},
  {"TARGETHITSTOPTURNS",    42},
  {"SHOTSOUNDPRIORITY",     43},
  {"LIGHTING",              44},
  {"INERTIA",               45},
  {"UNSHADED",              46},
  {"SOFTLANDING",           47},
  {"EFFECTMODEL",           48},
  {"FIRELOGIC",             49},
  {"UPDATELOGIC",           50},
  {"EFFECTSPACING",         51},
  {"EFFECTAMOUNT",          52},
  {"HITHEARTEFFECT",        53},
  {"HITHEARTSOUND",         54},
  {"BLEEDINGEFFECT",        55},
  {"FROZENEFFECT",          56},
  {"PERIODICAL",            57},
  {"SPEEDDEVIATION",        58},
  {"SPREAD_XY",             59},
  {"SPREAD_Z",              60},
  {NULL,                     0},
  };

const struct NamedCommand magic_power_commands[] = {
  {"NAME",            1},
  {"POWER",           2},
  {"COST",            3},
  {"DURATION",        4},
  {"CASTABILITY",     5},
  {"ARTIFACT",        6},
  {"NAMETEXTID",      7},
  {"TOOLTIPTEXTID",   8},
  {"SYMBOLSPRITES",  10},
  {"POINTERSPRITES", 11},
  {"PANELTABINDEX",  12},
  {"SOUNDSAMPLES",   13},
  {"PROPERTIES",     14},
  {"CASTEXPANDFUNC", 15},
  {"PLAYERSTATE",    16},
  {"PARENTPOWER",    17},
  {"SOUNDPLAYED",    18},
  {"COOLDOWN",       19},
  {"SPELL",          20},
  {"EFFECT",         21},
  {"USEFUNCTION",    22},
  {NULL,              0},
  };

const struct NamedCommand magic_special_commands[] = {
  {"NAME",             1},
  {"ARTIFACT",         2},
  {"TOOLTIPTEXTID",    3},
  {"SPEECHPLAYED",     4},
  {"ACTIVATIONEFFECT", 5},
  {"VALUE",            6},
  {NULL,               0},
  };


const struct NamedCommand shotmodel_withstand_types[] = {
  {"CREATURE",      1},
  {"WALL",          2},
  {"DOOR",          3},
  {"WATER",         4},
  {"LAVA",          5},
  {"DIG",           6},
  {NULL,            0},
};

const struct NamedCommand shotmodel_properties_commands[] = {
  {"SLAPPABLE",            1},
  {"NAVIGABLE",            2},
  {"BOULDER",              3},
  {"REBOUND_IMMUNE",       4},
  {"DIGGING",              5},
  {"LIFE_DRAIN",           6},
  {"GROUP_UP",             7},
  {"NO_STUN",              8},
  {"NO_HIT",               9},
  {"STRENGTH_BASED",      10},
  {"ALARMS_UNITS",        11},
  {"CAN_COLLIDE",         12},
  {"EXPLODE_FLESH",       13},
  {"NO_AIR_DAMAGE",       14},
  {"WIND_IMMUNE",         15},
  {"FIXED_DAMAGE",        16},
  {"HIDDEN_PROJECTILE",   17},
  {"DISARMING",           18},
  {"BLOCKS_REBIRTH",      19},
  {"PENETRATING",         20},
  {"NEVER_BLOCK",         21},
  {NULL,                   0},
  };

const struct LongNamedCommand powermodel_castability_commands[] = {
  {"CUSTODY_CRTRS",    PwCast_CustodyCrtrs},
  {"OWNED_CRTRS",      PwCast_OwnedCrtrs},
  {"ALLIED_CRTRS",     PwCast_AlliedCrtrs},
  {"ENEMY_CRTRS",      PwCast_EnemyCrtrs},
  {"UNCONSC_CRTRS",    PwCast_NConscCrtrs},
  {"BOUND_CRTRS",      PwCast_BoundCrtrs},
  {"UNCLMD_GROUND",    PwCast_UnclmdGround},
  {"NEUTRL_GROUND",    PwCast_NeutrlGround},
  {"OWNED_GROUND",     PwCast_OwnedGround},
  {"ALLIED_GROUND",    PwCast_AlliedGround},
  {"ENEMY_GROUND",     PwCast_EnemyGround},
  {"NEUTRL_TALL",      PwCast_NeutrlTall},
  {"OWNED_TALL",       PwCast_OwnedTall},
  {"ALLIED_TALL",      PwCast_AlliedTall},
  {"ENEMY_TALL",       PwCast_EnemyTall},
  {"OWNED_FOOD",       PwCast_OwnedFood},
  {"NEUTRL_FOOD",      PwCast_NeutrlFood},
  {"ENEMY_FOOD",       PwCast_EnemyFood},
  {"OWNED_GOLD",       PwCast_OwnedGold},
  {"NEUTRL_GOLD",      PwCast_NeutrlGold},
  {"ENEMY_GOLD",       PwCast_EnemyGold},
  {"OWNED_SPELL",      PwCast_OwnedSpell},
  {"OWNED_BOULDERS",   PwCast_OwnedBoulders},
  {"NEEDS_DELAY",      PwCast_NeedsDelay},
  {"CLAIMABLE",        PwCast_Claimable},
  {"UNREVEALED",       PwCast_Unrevealed},
  {"REVEALED_TEMP",    PwCast_RevealedTemp},
  {"THING_OR_MAP",     PwCast_ThingOrMap},
  {"ONLY_DIGGERS",     PwCast_DiggersOnly},
  {"NO_DIGGERS",       PwCast_DiggersNot},
  {"ANYWHERE",         PwCast_Anywhere},
  {"ALL_CRTRS",        PwCast_AllCrtrs},
  {"ALL_FOOD",         PwCast_AllFood},
  {"ALL_GOLD",         PwCast_AllGold},
  {"ALL_THINGS",       PwCast_AllThings},
  {"ALL_GROUND",       PwCast_AllGround},
  {"NOT_ENEMY_GROUND", PwCast_NotEnemyGround},
  {"ALL_TALL",         PwCast_AllTall},
  {NULL,                0},
  };

const struct NamedCommand powermodel_properties_commands[] = {
    {"INSTINCTIVE",       PwCF_Instinctive},
    {"HAS_PROGRESS",      PwCF_HasProgress},
    {NULL,                0},
};

const struct NamedCommand shotmodel_damagetype_commands[] = {
  {"NONE",        DmgT_None},
  {"PHYSICAL",    DmgT_Physical},
  {"ELECTRIC",    DmgT_Electric},
  {"COMBUSTION",  DmgT_Combustion},
  {"FROSTBITE",   DmgT_Frostbite},
  {"HEATBURN",    DmgT_Heatburn},
  {"BIOLOGICAL",  DmgT_Biological},
  {"MAGICAL",     DmgT_Magical},
  {"RESPIRATORY", DmgT_Respiratory},
  {"RESTORATION", DmgT_Restoration},
  {NULL,          DmgT_None},
  };

const struct NamedCommand powermodel_expand_check_func_type[] = {
  {"general_expand",           OcC_General_expand},
  {"sight_of_evil_expand",     OcC_SightOfEvil_expand},
  {"call_to_arms_expand",      OcC_CallToArms_expand},
  {"do_not_expand",            OcC_do_not_expand},
  {NULL,                       OcC_Null},
};

const struct NamedCommand magic_use_func_commands[] = {
  {"none",                          0},
  {"magic_use_power_hand",          1},
  {"magic_use_power_heal",          2},
  {"magic_use_power_apply_spell",   3},
  {"magic_use_power_disease",       4},
  {"magic_use_power_chicken",       5},
  {"magic_use_power_slap_thing",    6},
  {"magic_use_power_possess_thing", 7},
  {"magic_use_power_call_to_arms",  8},
  {"magic_use_power_lightning",     9},
  {"magic_use_power_time_bomb",    10},
  {"magic_use_power_imp",          11},
  {"magic_use_power_sight",        12},
  {"magic_use_power_cave_in",      13},
  {"magic_use_power_destroy_walls",14},
  {"magic_use_power_obey",         15},
  {"magic_use_power_hold_audience",16},
  {"magic_use_power_armageddon",   17},
  {NULL,                  0},
  };

const Expand_Check_Func powermodel_expand_check_func_list[] = {
  NULL,
  general_expand_check,
  sight_of_evil_expand_check,
  call_to_arms_expand_check,
  NULL,
  NULL,
};

/******************************************************************************/
struct NamedCommand spell_desc[MAGIC_ITEMS_MAX];
struct NamedCommand shot_desc[MAGIC_ITEMS_MAX];
struct NamedCommand power_desc[MAGIC_ITEMS_MAX];
struct NamedCommand special_desc[MAGIC_ITEMS_MAX];
/******************************************************************************/
#ifdef __cplusplus
}
#endif
/******************************************************************************/
struct SpellConfig *get_spell_config(int mgc_idx)
{
  if ((mgc_idx < 0) || (mgc_idx >= game.conf.magic_conf.spell_types_count))
    return &game.conf.magic_conf.spell_config[0];
  return &game.conf.magic_conf.spell_config[mgc_idx];
}

TbBool spell_config_is_invalid(const struct SpellConfig *mgcinfo)
{
  if (mgcinfo <= &game.conf.magic_conf.spell_config[0])
    return true;
  return false;
}

TextStringId get_power_name_strindex(PowerKind pwkind)
{
    if (pwkind >= game.conf.magic_conf.power_types_count)
        return game.conf.magic_conf.power_cfgstats[0].name_stridx;
    return game.conf.magic_conf.power_cfgstats[pwkind].name_stridx;
}

TextStringId get_power_description_strindex(PowerKind pwkind)
{
  if (pwkind >= game.conf.magic_conf.power_types_count)
    return game.conf.magic_conf.power_cfgstats[0].tooltip_stridx;
  return game.conf.magic_conf.power_cfgstats[pwkind].tooltip_stridx;
}

long get_special_description_strindex(int spckind)
{
  if ((spckind < 0) || (spckind >= game.conf.magic_conf.power_types_count))
    return game.conf.magic_conf.special_cfgstats[0].tooltip_stridx;
  return game.conf.magic_conf.special_cfgstats[spckind].tooltip_stridx;
}

long get_power_index_for_work_state(long work_state)
{
    for (long i = 0; i < game.conf.magic_conf.power_types_count; i++)
    {
        if (game.conf.magic_conf.power_cfgstats[i].work_state == work_state) {
            return i;
        }
    }
    return 0;
}

struct SpellConfigStats *get_spell_model_stats(SpellKind spmodel)
{
    if (spmodel >= game.conf.magic_conf.spell_types_count)
        return &game.conf.magic_conf.spell_cfgstats[0];
    return &game.conf.magic_conf.spell_cfgstats[spmodel];
}

struct ShotConfigStats *get_shot_model_stats(ThingModel tngmodel)
{
    if (tngmodel >= game.conf.magic_conf.shot_types_count)
        return &game.conf.magic_conf.shot_cfgstats[0];
    return &game.conf.magic_conf.shot_cfgstats[tngmodel];
}

struct PowerConfigStats *get_power_model_stats(PowerKind pwkind)
{
    if (pwkind >= game.conf.magic_conf.power_types_count)
        return &game.conf.magic_conf.power_cfgstats[0];
    return &game.conf.magic_conf.power_cfgstats[pwkind];
}

TbBool power_model_stats_invalid(const struct PowerConfigStats *powerst)
{
  if (powerst <= &game.conf.magic_conf.power_cfgstats[0])
    return true;
  return false;
}

struct MagicStats *get_power_dynamic_stats(PowerKind pwkind)
{
    if (pwkind >= game.conf.magic_conf.power_types_count)
        return &game.conf.magic_conf.keeper_power_stats[0];
    return &game.conf.magic_conf.keeper_power_stats[pwkind];
}

TbBool power_is_instinctive(int pwkind)
{
    const struct PowerConfigStats* powerst = get_power_model_stats(pwkind);
    // Invalid powers are instinctive (as this usually means skipping an action)
    if (power_model_stats_invalid(powerst))
        return true;
    return ((powerst->config_flags & PwCF_Instinctive) != 0);
}

struct SpecialConfigStats *get_special_model_stats(SpecialKind spckind)
{
    if (spckind >= game.conf.magic_conf.special_types_count)
        return &game.conf.magic_conf.special_cfgstats[0];
    return &game.conf.magic_conf.special_cfgstats[spckind];
}

short write_magic_shot_to_log(const struct ShotConfigStats *shotst, int num)
{
  JUSTMSG("[shot%d]",(int)num);
  JUSTMSG("Name = %s",shotst->code_name);
  JUSTMSG("Values = %d %d",(int)shotst->damage_type,(int)shotst->experience_given_to_shooter);
  return true;
}

TbBool parse_magic_spell_blocks(char *buf, long len, const char *config_textname, unsigned short flags)
{
  struct SpellConfigStats *spellst;
  struct SpellConfig *spconf;
  // Initialize the array
<<<<<<< HEAD
  int arr_size = sizeof(game.conf.magic_conf.spell_cfgstats) / sizeof(game.conf.magic_conf.spell_cfgstats[0]);
    for (i=0; i < arr_size; i++)
    {
        if (((flags & CnfLd_AcceptPartial) == 0) || (strlen(game.conf.magic_conf.spell_cfgstats[i].code_name) <= 0))
        {
            spellst = get_spell_model_stats(i);
            LbMemorySet(&game.conf.magic_conf.spell_cfgstats[i].code_name, 0, COMMAND_WORD_LEN);
            if (i < game.conf.magic_conf.spell_types_count)
            {
                spell_desc[i].name = game.conf.magic_conf.spell_cfgstats[i].code_name;
                spell_desc[i].num = i;
            }
            else
            {
                spell_desc[i].name = NULL;
                spell_desc[i].num = 0;
            }

            spconf = get_spell_config(i);
            spconf->linked_power = 0;
            spconf->duration = 0;
            spconf->caster_affected = 0;
            spconf->caster_affect_sound = 0;
            spconf->cast_at_thing = 0;
            spconf->debuff = 0;
            spconf->shot_model = 0;
            spconf->cast_effect_model = 0;
            spconf->bigsym_sprite_idx = 0;
            spconf->medsym_sprite_idx = 0;
            spconf->aura_effect = 0;
            spconf->spell_flags = 0;
        }
    }

=======
  for (int i = 0; i < MAGIC_ITEMS_MAX; i++) {
    spellst = &game.conf.magic_conf.spell_cfgstats[i];
    if (((flags & CnfLd_AcceptPartial) == 0) || (strlen(spellst->code_name) <= 0)) {
      LbMemorySet(&spellst->code_name, 0, COMMAND_WORD_LEN);
      spell_desc[i].name = spellst->code_name;
      spell_desc[i].num = i;
      spconf = &game.conf.magic_conf.spell_config[i];
      spconf->linked_power = 0;
      spconf->duration = 0;
      spconf->caster_affected = 0;
      spconf->caster_affect_sound = 0;
      spconf->cast_at_thing = 0;
      spconf->shot_model = 0;
      spconf->cast_effect_model = 0;
      spconf->bigsym_sprite_idx = 0;
      spconf->medsym_sprite_idx = 0;
      spconf->crtr_summon_model = 0;
      spconf->crtr_summon_level = 0;
      spconf->crtr_summon_amount = 0;
      spconf->aura_effect = 0;
      spconf->spell_flags = 0;
    }
  }
  spell_desc[MAGIC_ITEMS_MAX - 1].name = NULL; // must be null for get_id
>>>>>>> 676367c4
  // Load the file
  const char * blockname = NULL;
  int blocknamelen = 0;
  long pos = 0;
  while (iterate_conf_blocks(buf, &pos, len, &blockname, &blocknamelen))
  {
    // look for blocks starting with "spell", followed by one or more digits
    if (blocknamelen < 6) {
        continue;
    } else if (memcmp(blockname, "spell", 5) != 0) {
        continue;
    }
    const int i = natoi(&blockname[5], blocknamelen - 5);
    if (i < 0 || i >= MAGIC_ITEMS_MAX) {
        continue;
    } else if (i >= game.conf.magic_conf.spell_types_count) {
      game.conf.magic_conf.spell_types_count = i + 1;
    }
    spconf = &game.conf.magic_conf.spell_config[i];
    spellst = &game.conf.magic_conf.spell_cfgstats[i];
#define COMMAND_TEXT(cmd_num) get_conf_parameter_text(magic_spell_commands,cmd_num)
    while (pos < len)
    {
      // Finding command number in this line
      int cmd_num = recognize_conf_command(buf, &pos, len, magic_spell_commands);
      // Now store the config item in correct place
      if (cmd_num == ccr_endOfBlock) break; // if next block starts
      if ((flags & CnfLd_ListOnly) != 0) {
          // In "List only" mode, accept only name command
          if (cmd_num > 1) {
              cmd_num = 0;
          }
      }
      int n = 0, k = 0;
      char word_buf[COMMAND_WORD_LEN];
      switch (cmd_num)
      {
      case 1: // NAME
          if (get_conf_parameter_single(buf,&pos,len,spellst->code_name,COMMAND_WORD_LEN) <= 0)
          {
              CONFWRNLOG("Couldn't read \"%s\" parameter in [%.*s] block of %s file.",
                  COMMAND_TEXT(cmd_num), blocknamelen, blockname, config_textname);
              break;
          }
          n++;
          break;
      case 2: // DURATION
          if (get_conf_parameter_single(buf,&pos,len,word_buf,sizeof(word_buf)) > 0)
          {
              k = atoi(word_buf);
              spconf->duration = k;
              n++;
          }
          if (n < 1)
          {
              CONFWRNLOG("Couldn't read \"%s\" parameter in [%.*s] block of %s file.",
                  COMMAND_TEXT(cmd_num), blocknamelen, blockname, config_textname);
          }
          break;
      case 3: // SELFCASTED
          if (get_conf_parameter_single(buf,&pos,len,word_buf,sizeof(word_buf)) > 0)
          {
              k = atoi(word_buf);
              spconf->caster_affected = k;
              n++;
          }
          if (get_conf_parameter_single(buf,&pos,len,word_buf,sizeof(word_buf)) > 0)
          {
              k = atoi(word_buf);
              spconf->caster_affect_sound = k;
              n++;
          }
          if (n < 2)
          {
              CONFWRNLOG("Couldn't read \"%s\" parameter in [%.*s] block of %s file.",
                  COMMAND_TEXT(cmd_num), blocknamelen, blockname, config_textname);
          }
          break;
      case 4: // CASTATTHING
          if (get_conf_parameter_single(buf,&pos,len,word_buf,sizeof(word_buf)) > 0)
          {
              k = atoi(word_buf);
              spconf->cast_at_thing = k;
              n++;
          }
          if (n < 1)
          {
              CONFWRNLOG("Couldn't read \"%s\" parameter in [%.*s] block of %s file.",
                  COMMAND_TEXT(cmd_num), blocknamelen, blockname, config_textname);
          }
          break;
      case 5: // SHOTMODEL
          if (get_conf_parameter_single(buf,&pos,len,word_buf,sizeof(word_buf)) > 0)
          {
              k = get_id(shot_desc, word_buf);
              if (k >= 0) {
                  spconf->shot_model = k;
                  n++;
              }
          }
          if (n < 1)
          {
              CONFWRNLOG("Incorrect shot model \"%s\" in [%.*s] block of %s file.",
                  word_buf, blocknamelen, blockname, config_textname);
              break;
          }
          break;
      case 6: // EFFECTMODEL
          if (get_conf_parameter_single(buf,&pos,len,word_buf,sizeof(word_buf)) > 0)
          {
              k = get_id(effect_desc, word_buf);
              if (k < 0)
              {
                  if (parameter_is_number(word_buf))
                  {
                      k = atoi(word_buf);
                      spconf->cast_effect_model = k;
                      n++;
                  }
              } else
              {
                  spconf->cast_effect_model = k;
                  n++;
              }
          }
          if (n < 1)
          {
              CONFWRNLOG("Incorrect effect model \"%s\" in [%.*s] block of %s file.",
                  word_buf, blocknamelen, blockname, config_textname);
              break;
          }
          break;
      case 7: // SYMBOLSPRITES
          if (get_conf_parameter_single(buf,&pos,len,word_buf,sizeof(word_buf)) > 0)
          {
              spconf->bigsym_sprite_idx = bad_icon_id;
              k = get_icon_id(word_buf);
              if (k >= 0)
              {
                  spconf->bigsym_sprite_idx = k;
                  n++;
              }
          }
          if (get_conf_parameter_single(buf,&pos,len,word_buf,sizeof(word_buf)) > 0)
          {
              spconf->medsym_sprite_idx = bad_icon_id;
              k = get_icon_id(word_buf);
              if (k >= 0)
              {
                  spconf->medsym_sprite_idx = k;
                  n++;
              }
          }
          if (n < 2)
          {
              CONFWRNLOG("Incorrect value of \"%s\" parameter in [%.*s] block of %s file.",
                  COMMAND_TEXT(cmd_num), blocknamelen, blockname, config_textname);
          }
          break;
      case 8: // SPELLPOWER
          if (get_conf_parameter_single(buf, &pos, len, word_buf, sizeof(word_buf)) > 0)
          {
              if (parameter_is_number(word_buf))
              {
                  k = atoi(word_buf);
              }
              else
              {
                  k = get_id(power_desc, word_buf);
              }
              if (k >= 0)
              {
                  spconf->linked_power = k;
                  n++;
              }
          }
          if (n < 1)
          {
              CONFWRNLOG("Couldn't read \"%s\" parameter in [%.*s] block of %s file.",
                  COMMAND_TEXT(cmd_num), blocknamelen, blockname, config_textname);
          }
          break;
      case 9: // AURAEFFECT
          if (get_conf_parameter_single(buf, &pos, len, word_buf, sizeof(word_buf)) > 0)
          {
              if (parameter_is_number(word_buf))
              {
                  k = atoi(word_buf);
                  spconf->aura_effect = k;
                  n++;
              }
              else
              {
                  k = get_id(effect_desc, word_buf);
                  if (k >= 0)
                  {
                      spconf->aura_effect = k;
                      n++;
                  }
              }
          }
          if (n < 1)
          {
              CONFWRNLOG("Couldn't read \"%s\" parameter in [%.*s] block of %s file.",
                  COMMAND_TEXT(cmd_num), blocknamelen, blockname, config_textname);
          }
          break;
      case 10: // SPELLFLAGS
          if (get_conf_parameter_single(buf, &pos, len, word_buf, sizeof(word_buf)) > 0)
          {
              k = atoi(word_buf);
              if (k >= 0)
              {
                  spconf->spell_flags = k;
                  n++;
              }
          }
          if (n < 1)
          {
              CONFWRNLOG("Couldn't read \"%s\" parameter in [%.*s] block of %s file.",
                  COMMAND_TEXT(cmd_num), blocknamelen, blockname, config_textname);
          }
          break;
        case 11: // SUMMONCREATURE
          if (get_conf_parameter_single(buf, &pos, len, word_buf, sizeof(word_buf)) > 0)
          {
              k = get_id(creature_desc, word_buf);
              if (k < 0)
              {
                  if (parameter_is_number(word_buf))
                  {
                      k = atoi(word_buf);
                      spconf->crtr_summon_model = k;
                      n++;
                  }
              }
              else
              {
                  spconf->crtr_summon_model = k;
                  n++;
              }
          }
          if (get_conf_parameter_single(buf, &pos, len, word_buf, sizeof(word_buf)) > 0)
          {
              k = atoi(word_buf);
              spconf->crtr_summon_level = k;
              n++;
          }
          if (get_conf_parameter_single(buf, &pos, len, word_buf, sizeof(word_buf)) > 0)
          {
              k = atoi(word_buf);
              spconf->crtr_summon_amount = k;
              n++;
          }
          if (n < 3)
          {
              CONFWRNLOG("Incorrect value of \"%s\" parameter in [%.*s] block of %s file.",
                  COMMAND_TEXT(cmd_num), blocknamelen, blockname, config_textname);
          }
          break;
<<<<<<< HEAD
      case 11: // DEBUFF
          if (get_conf_parameter_single(buf,&pos,len,word_buf,sizeof(word_buf)) > 0)
          {
              k = atoi(word_buf);
              spconf->debuff = k;
              n++;
          }
          if (n < 1)
          {
              CONFWRNLOG("Couldn't read \"%s\" parameter in [%s] block of %s file.",
                  COMMAND_TEXT(cmd_num),block_buf,config_textname);
          }
          break;
      case 0: // comment
=======
      case ccr_comment:
>>>>>>> 676367c4
          break;
      case ccr_endOfFile:
          break;
      default:
          CONFWRNLOG("Unrecognized command (%d) in [%.*s] block of %s file.",
              cmd_num, blocknamelen, blockname, config_textname);
          break;
      }
      skip_conf_to_next_line(buf,&pos,len);
    }
#undef COMMAND_TEXT
  }
  
  return true;
}

void load_debuffs() {
    int count = 0;
    for (int i = 0; i < game.conf.magic_conf.spell_types_count; ++i) {
        struct SpellConfig *spconf = get_spell_config(i);
        if (spconf->debuff == 1) {
            ++count;
        }
    }
    game.conf.magic_conf.debuff_count = count;
    if (game.conf.magic_conf.debuff_count > 0) {
        game.conf.magic_conf.debuffs = malloc(game.conf.magic_conf.debuff_count * sizeof(*game.conf.magic_conf.debuffs));
        if (game.conf.magic_conf.debuffs == NULL) {
            fprintf(stderr, "Memory allocation failed for debuffs\n");
            exit(EXIT_FAILURE);
        }
        for (int i = 0, j = 0; i < game.conf.magic_conf.spell_types_count; ++i) {
            struct SpellConfig *spconf = get_spell_config(i);
            if (spconf->debuff == 1) {
                game.conf.magic_conf.debuffs[j++] = i;
            }
        }
    }
}

TbBool parse_magic_shot_blocks(char *buf, long len, const char *config_textname, unsigned short flags)
{
  struct ShotConfigStats *shotst;
  // Initialize the array
  for (int i = 0; i < MAGIC_ITEMS_MAX; i++) {
    shotst = &game.conf.magic_conf.shot_cfgstats[i];
    if (((flags & CnfLd_AcceptPartial) == 0) || (strlen(shotst->code_name) <= 0)) {
      LbMemorySet(shotst->code_name, 0, COMMAND_WORD_LEN);
      shotst->model_flags = 0;
      shot_desc[i].name = shotst->code_name;
      shot_desc[i].num = i;
      shotst->area_hit_type = THit_CrtrsOnly;
      shotst->area_range = 0;
      shotst->area_damage = 0;
      shotst->area_blow = 0;
      shotst->bounce_angle = 0;
      shotst->damage = 0;
      shotst->fall_acceleration = 0;
      shotst->hidden_projectile = 0;
      shotst->hit_door.withstand = 0;
      shotst->hit_generic.withstand = 0;
      shotst->hit_lava.withstand = 0;
      shotst->hit_water.withstand = 0;
      shotst->no_air_damage = 0;
      shotst->push_on_hit = 0;
      shotst->max_range = 0;
      shotst->size_xy = 0;
      shotst->size_z = 0;
      shotst->speed = 0;
      shotst->destroy_on_first_hit = 0;
      shotst->experience_given_to_shooter = 0;
      shotst->wind_immune = 0;
      shotst->animation_transparency = 0;
      shotst->fixed_damage = 0;
      shotst->sound_priority = 0;
      shotst->light_radius = 0;
      shotst->light_intensity = 0;
      shotst->lightf_53 = 0;
      shotst->inertia_air = 0;
      shotst->inertia_floor = 0;
      shotst->target_hitstop_turns = 0;
      shotst->soft_landing = 0;
      shotst->periodical = 0;
    }
  }
  shot_desc[MAGIC_ITEMS_MAX - 1].name = NULL; // must be null for get_id
  // Load the file
  const char * blockname = NULL;
  int blocknamelen = 0;
  long pos = 0;
  while (iterate_conf_blocks(buf, &pos, len, &blockname, &blocknamelen))
  {
    // look for blocks starting with "shot", followed by one or more digits
    if (blocknamelen < 5) {
        continue;
    } else if (memcmp(blockname, "shot", 4) != 0) {
        continue;
    }
    const int i = natoi(&blockname[4], blocknamelen - 4);
    if (i < 0 || i >= MAGIC_ITEMS_MAX) {
        continue;
    } else if (i >= game.conf.magic_conf.shot_types_count) {
        game.conf.magic_conf.shot_types_count = i + 1;
    }
    shotst = &game.conf.magic_conf.shot_cfgstats[i];
#define COMMAND_TEXT(cmd_num) get_conf_parameter_text(magic_shot_commands,cmd_num)
    while (pos < len)
    {
      // Finding command number in this line
      int cmd_num = recognize_conf_command(buf, &pos, len, magic_shot_commands);
      // Now store the config item in correct place
      if (cmd_num == ccr_endOfBlock) break; // if next block starts
      if ((flags & CnfLd_ListOnly) != 0) {
          // In "List only" mode, accept only name command
          if (cmd_num > 1) {
              cmd_num = 0;
          }
      }
      int n = 0, k = 0;
      char word_buf[COMMAND_WORD_LEN];
      switch (cmd_num)
      {
      case 1: // NAME
          if (get_conf_parameter_single(buf,&pos,len,shotst->code_name,COMMAND_WORD_LEN) <= 0)
          {
            CONFWRNLOG("Couldn't read \"%s\" parameter in [%.*s] block of %s file.",
                COMMAND_TEXT(cmd_num), blocknamelen, blockname, config_textname);
            break;
          }
          n++;
          break;
      case 2: // HEALTH
          if (get_conf_parameter_single(buf,&pos,len,word_buf,sizeof(word_buf)) > 0)
          {
            k = atoi(word_buf);
            shotst->health = k;
            n++;
          }
          if (n < 1)
          {
            CONFWRNLOG("Couldn't read \"%s\" parameter in [%.*s] block of %s file.",
                COMMAND_TEXT(cmd_num), blocknamelen, blockname, config_textname);
          }
          break;
      case 3: // DAMAGE
          if (get_conf_parameter_single(buf,&pos,len,word_buf,sizeof(word_buf)) > 0)
          {
            k = atoi(word_buf);
            shotst->damage = k;
            n++;
          }
          if (n < 1)
          {
            CONFWRNLOG("Couldn't read \"%s\" parameter in [%.*s] block of %s file.",
                COMMAND_TEXT(cmd_num), blocknamelen, blockname, config_textname);
          }
          break;
      case 4: // DAMAGETYPE
          if (get_conf_parameter_single(buf,&pos,len,word_buf,sizeof(word_buf)) > 0)
          {
              k = get_id(shotmodel_damagetype_commands, word_buf);
              if (k >= 0) {
                  shotst->damage_type = k;
                  n++;
              }
          }
          if (n < 1)
          {
              //CONFWRNLOG("Incorrect shot model \"%s\" in [%s] block of %s file.",word_buf,block_buf,config_textname);
              shotst->damage_type = 0; //Default damage type to "none", to allow empty values in config.
              break;
          }
          break;
      case 5: // HITTYPE
          if (get_conf_parameter_single(buf,&pos,len,word_buf,sizeof(word_buf)) > 0)
          {
              k = atoi(word_buf);
              shotst->area_hit_type = k;
              n++;
          }
          if (n < 1)
          {
            CONFWRNLOG("Couldn't read \"%s\" parameter in [%.*s] block of %s file.",
                COMMAND_TEXT(cmd_num), blocknamelen, blockname, config_textname);
          }
          break;
      case 6: // AREADAMAGE
          if (get_conf_parameter_single(buf,&pos,len,word_buf,sizeof(word_buf)) > 0)
          {
              k = atoi(word_buf);
              shotst->area_range = k;
              n++;
          }
          if (get_conf_parameter_single(buf,&pos,len,word_buf,sizeof(word_buf)) > 0)
          {
              k = atoi(word_buf);
              shotst->area_damage = k;
              n++;
          }
          if (get_conf_parameter_single(buf,&pos,len,word_buf,sizeof(word_buf)) > 0)
          {
              k = atoi(word_buf);
              shotst->area_blow = k;
              n++;
          }
          if (n < 3)
          {
              CONFWRNLOG("Couldn't read \"%s\" parameter in [%.*s] block of %s file.",
                  COMMAND_TEXT(cmd_num), blocknamelen, blockname, config_textname);
          }
          break;
      case 7: // SPEED
          if (get_conf_parameter_single(buf,&pos,len,word_buf,sizeof(word_buf)) > 0)
          {
            k = atoi(word_buf);
            shotst->speed = k;
            n++;
          }
          if (n < 1)
          {
            CONFWRNLOG("Couldn't read \"%s\" parameter in [%.*s] block of %s file.",
                COMMAND_TEXT(cmd_num), blocknamelen, blockname, config_textname);
          }
          break;
      case 8: // PROPERTIES
          shotst->model_flags = 0;
          shotst->no_air_damage = 0;
          shotst->wind_immune = 0;
          shotst->hidden_projectile = 0;
          while (get_conf_parameter_single(buf,&pos,len,word_buf,sizeof(word_buf)) > 0)
          {
            k = get_id(shotmodel_properties_commands, word_buf);
            switch (k)
            {
            case 1: // SLAPPABLE
                shotst->model_flags |= ShMF_Slappable;
                n++;
                break;
            case 2: // NAVIGABLE
                shotst->model_flags |= ShMF_Navigable;
                n++;
                break;
            case 3: // BOULDER
                shotst->model_flags |= ShMF_Boulder;
                n++;
                break;
            case 4: // REBOUND_IMMUNE
                shotst->model_flags |= ShMF_ReboundImmune;
                n++;
                break;
            case 5: // DIGGING
                shotst->model_flags |= ShMF_Digging;
                n++;
                break;
            case 6: // LIFE_DRAIN
                shotst->model_flags |= ShMF_LifeDrain;
                n++;
                break;
            case 7: // GROUP_UP
                shotst->model_flags |= ShMF_GroupUp;
                n++;
                break;
            case 8: // NO_STUN
                shotst->model_flags |= ShMF_NoStun;
                n++;
                break;
            case 9: // NO_HIT
                shotst->model_flags |= ShMF_NoHit;
                n++;
                break;
            case 10: // STRENGTH_BASED
                shotst->model_flags |= ShMF_StrengthBased;
                n++;
                break;
            case 11: // ALARMS_UNITS
                shotst->model_flags |= ShMF_AlarmsUnits;
                n++;
                break;
            case 12: // CAN_COLLIDE
                shotst->model_flags |= ShMF_CanCollide;
                n++;
                break;
            case 13: // EXPLODE_FLESH
                shotst->model_flags |= ShMF_Exploding;
                n++;
                break;
            case 14: // NO_AIR_DAMAGE
                shotst->no_air_damage = 1;
                n++;
                break;
            case 15: // WIND_IMMUNE
                shotst->wind_immune = 1;
                n++;
                break;
            case 16: // FIXED_DAMAGE
                shotst->fixed_damage = 1;
                n++;
                break;
            case 17: // HIDDEN_PROJECTILE
                shotst->hidden_projectile = 1;
                n++;
                break;
            case 18: // DISARMING
                shotst->model_flags |= ShMF_Disarming;
                n++;
                break;
            case 19: // BlocksRebirth
                shotst->model_flags |= ShMF_BlocksRebirth;
                n++;
                break;
            case 20: // Penetrating
                shotst->model_flags |= ShMF_Penetrating;
                n++;
                break;
            case 21: // NeverBlock
                shotst->model_flags |= ShMF_NeverBlock;
                n++;
                break;
            default:
                CONFWRNLOG("Incorrect value of \"%s\" parameter \"%s\" in [%.*s] block of %s file.",
                    COMMAND_TEXT(cmd_num), word_buf, blocknamelen, blockname, config_textname);
            }
          }
          break;
      case 9: // PUSHONHIT
          if (get_conf_parameter_single(buf, &pos, len, word_buf, sizeof(word_buf)) > 0)
          {
              k = atoi(word_buf);
              shotst->push_on_hit = k;
              n++;
          }
          if (n < 1)
          {
              CONFWRNLOG("Couldn't read \"%s\" parameter in [%.*s] block of %s file.",
                  COMMAND_TEXT(cmd_num), blocknamelen, blockname, config_textname);
          }
          break;
       case 10: //FIRINGSOUND
          if (get_conf_parameter_single(buf, &pos, len, word_buf, sizeof(word_buf)) > 0)
          {
              k = atoi(word_buf);
              shotst->firing_sound = k;
              n++;
          }
          if (n < 1)
          {
              CONFWRNLOG("Couldn't read \"%s\" parameter in [%.*s] block of %s file.",
                  COMMAND_TEXT(cmd_num), blocknamelen, blockname, config_textname);
          }
                   break;
      case 11: //SHOTSOUND
          if (get_conf_parameter_single(buf, &pos, len, word_buf, sizeof(word_buf)) > 0)
          {
              k = atoi(word_buf);
              shotst->shot_sound = k;
              n++;
          }
          if (n < 1)
          {
              CONFWRNLOG("Couldn't read \"%s\" parameter in [%.*s] block of %s file.",
                  COMMAND_TEXT(cmd_num), blocknamelen, blockname, config_textname);
          }
                   break;
      case 12: //FIRINGSOUNDVARIANTS
          if (get_conf_parameter_single(buf, &pos, len, word_buf, sizeof(word_buf)) > 0)
          {
              k = atoi(word_buf);
              shotst->firing_sound_variants = k;
              n++;
          }
          if (n < 1)
          {
                CONFWRNLOG("Couldn't read \"%s\" parameter in [%.*s] block of %s file.",
                    COMMAND_TEXT(cmd_num), blocknamelen, blockname, config_textname);
          }
                   break;
      case 13: //MAXRANGE
          if (get_conf_parameter_single(buf, &pos, len, word_buf, sizeof(word_buf)) > 0)
          {
              k = atoi(word_buf);
              shotst->max_range = k;
              n++;
          }
          if (n < 1)
          {
                CONFWRNLOG("Couldn't read \"%s\" parameter in [%.*s] block of %s file.",
                    COMMAND_TEXT(cmd_num), blocknamelen, blockname, config_textname);
          }
                   break;
      case 14: //ANIMATION
          if (get_conf_parameter_single(buf, &pos, len, word_buf, sizeof(word_buf)) > 0)
          {
              struct ObjectConfigStats obj_tmp;
              k = get_anim_id(word_buf, &obj_tmp);
              shotst->sprite_anim_idx = k;
              n++;
          }
          if (n < 1)
          {
              CONFWRNLOG("Couldn't read \"%s\" parameter in [%.*s] block of %s file.",
                  COMMAND_TEXT(cmd_num), blocknamelen, blockname, config_textname);
          }
          break;
      case 15: //ANIMATIONSIZE
          if (get_conf_parameter_single(buf, &pos, len, word_buf, sizeof(word_buf)) > 0)
          {
              k = atoi(word_buf);
              shotst->sprite_size_max = k;
              n++;
          }
          if (n < 1)
          {
              CONFWRNLOG("Couldn't read \"%s\" parameter in [%.*s] block of %s file.",
                  COMMAND_TEXT(cmd_num), blocknamelen, blockname, config_textname);
          }
          break;
      case 16: //SPELLEFFECT
          if (get_conf_parameter_single(buf, &pos, len, word_buf, sizeof(word_buf)) > 0)
          {
              k = atoi(word_buf);
              shotst->cast_spell_kind = k;
              n++;
          }
          if (n < 1)
          {
              CONFWRNLOG("Couldn't read \"%s\" parameter in [%.*s] block of %s file.",
                  COMMAND_TEXT(cmd_num), blocknamelen, blockname, config_textname);
          }
          break;
      case 17: //BOUNCEANGLE
          if (get_conf_parameter_single(buf, &pos, len, word_buf, sizeof(word_buf)) > 0)
          {
              k = atoi(word_buf);
              shotst->bounce_angle = k;
              n++;
          }
          if (n < 1)
          {
              CONFWRNLOG("Couldn't read \"%s\" parameter in [%.*s] block of %s file.",
                  COMMAND_TEXT(cmd_num), blocknamelen, blockname, config_textname);
          }
          break;
      case 18: //SIZE_XY
          if (get_conf_parameter_single(buf, &pos, len, word_buf, sizeof(word_buf)) > 0)
          {
              k = atoi(word_buf);
              shotst->size_xy = k;
              n++;
          }
          if (n < 1)
          {
              CONFWRNLOG("Couldn't read \"%s\" parameter in [%.*s] block of %s file.",
                  COMMAND_TEXT(cmd_num), blocknamelen, blockname, config_textname);
          }
          break;
      case 19: //SIZE_Z
          if (get_conf_parameter_single(buf, &pos, len, word_buf, sizeof(word_buf)) > 0)
          {
              k = atoi(word_buf);
              shotst->size_z = k;
              n++;
          }
          if (n < 1)
          {
              CONFWRNLOG("Couldn't read \"%s\" parameter in [%.*s] block of %s file.",
                  COMMAND_TEXT(cmd_num), blocknamelen, blockname, config_textname);
          }
          break;
      case 20: //FALLACCELERATION
          if (get_conf_parameter_single(buf, &pos, len, word_buf, sizeof(word_buf)) > 0)
          {
              k = atoi(word_buf);
              shotst->fall_acceleration = k;
              n++;
          }
          if (n < 1)
          {
              CONFWRNLOG("Couldn't read \"%s\" parameter in [%.*s] block of %s file.",
                  COMMAND_TEXT(cmd_num), blocknamelen, blockname, config_textname);
          }
          break;
      case 21: //VISUALEFFECT
          if (get_conf_parameter_single(buf, &pos, len, word_buf, sizeof(word_buf)) > 0)
          {
              k = effect_or_effect_element_id(word_buf);
              shotst->visual.effect_model = k;
              n++;
          }
          if (n < 1)
          {
              CONFWRNLOG("Couldn't read \"%s\" parameter in [%.*s] block of %s file.",
                  COMMAND_TEXT(cmd_num), blocknamelen, blockname, config_textname);
          }
          break;
      case 22: //VISUALEFFECTAMOUNT
          if (get_conf_parameter_single(buf, &pos, len, word_buf, sizeof(word_buf)) > 0)
          {
              k = atoi(word_buf);
              shotst->visual.amount = k;
              n++;
          }
          if (n < 1)
          {
              CONFWRNLOG("Couldn't read \"%s\" parameter in [%.*s] block of %s file.",
                  COMMAND_TEXT(cmd_num), blocknamelen, blockname, config_textname);
          }
          break;
      case 23: //VISUALEFFECTSPREAD
          if (get_conf_parameter_single(buf, &pos, len, word_buf, sizeof(word_buf)) > 0)
          {
              k = atoi(word_buf);
              shotst->visual.random_range = k;
              n++;
          }
          if (n < 1)
          {
              CONFWRNLOG("Couldn't read \"%s\" parameter in [%.*s] block of %s file.",
                  COMMAND_TEXT(cmd_num), blocknamelen, blockname, config_textname);
          }
          break;
      case 24: //VISUALEFFECTHEALTH
          if (get_conf_parameter_single(buf, &pos, len, word_buf, sizeof(word_buf)) > 0)
          {
              k = atoi(word_buf);
              shotst->visual.shot_health = k;
              n++;
          }
          if (n < 1)
          {
              CONFWRNLOG("Couldn't read \"%s\" parameter in [%.*s] block of %s file.",
                  COMMAND_TEXT(cmd_num), blocknamelen, blockname, config_textname);
          }
          break;
      case 25: //HITWALLEFFECT
          if (get_conf_parameter_single(buf, &pos, len, word_buf, sizeof(word_buf)) > 0)
          {
              k = effect_or_effect_element_id(word_buf);
              shotst->hit_generic.effect_model = k;
              n++;
          }
          if (n < 1)
          {
              CONFWRNLOG("Couldn't read \"%s\" parameter in [%.*s] block of %s file.",
                  COMMAND_TEXT(cmd_num), blocknamelen, blockname, config_textname);
          }
          break;
      case 26: //HITWALLSOUND
          if (get_conf_parameter_single(buf, &pos, len, word_buf, sizeof(word_buf)) > 0)
          {
              k = atoi(word_buf);
              shotst->hit_generic.sndsample_idx = k;
              n++;
          }
          if (get_conf_parameter_single(buf, &pos, len, word_buf, sizeof(word_buf)) > 0)
          {
              k = atoi(word_buf);
              shotst->hit_generic.sndsample_range = k;
              n++;
          }
          if (n < 2)
          {
              CONFWRNLOG("Couldn't read \"%s\" parameter in [%.*s] block of %s file.",
                  COMMAND_TEXT(cmd_num), blocknamelen, blockname, config_textname);
          }
          break;
      case 27: //HITCREATUREEFFECT
          if (get_conf_parameter_single(buf, &pos, len, word_buf, sizeof(word_buf)) > 0)
          {
              k = effect_or_effect_element_id(word_buf);
              shotst->hit_creature.effect_model = k;
              n++;
          }
          if (n < 1)
          {
              CONFWRNLOG("Couldn't read \"%s\" parameter in [%.*s] block of %s file.",
                  COMMAND_TEXT(cmd_num), blocknamelen, blockname, config_textname);
          }
          break;
      case 28: //HITCREATURESOUND
          if (get_conf_parameter_single(buf, &pos, len, word_buf, sizeof(word_buf)) > 0)
          {
              k = atoi(word_buf);
              shotst->hit_creature.sndsample_idx = k;
              n++;
          }
          if (get_conf_parameter_single(buf, &pos, len, word_buf, sizeof(word_buf)) > 0)
          {
              k = atoi(word_buf);
              shotst->hit_creature.sndsample_range = k;
              n++;
          }
          if (n < 2)
          {
              CONFWRNLOG("Couldn't read \"%s\" parameter in [%.*s] block of %s file.",
                  COMMAND_TEXT(cmd_num), blocknamelen, blockname, config_textname);
          }
          break;
      case 29: //HITDOOREFFECT
          if (get_conf_parameter_single(buf, &pos, len, word_buf, sizeof(word_buf)) > 0)
          {
              k = effect_or_effect_element_id(word_buf);
              shotst->hit_door.effect_model = k;
              n++;
          }
          if (n < 1)
          {
              CONFWRNLOG("Couldn't read \"%s\" parameter in [%.*s] block of %s file.",
                  COMMAND_TEXT(cmd_num), blocknamelen, blockname, config_textname);
          }
          break;
      case 30: //HITDOORSOUND
          if (get_conf_parameter_single(buf, &pos, len, word_buf, sizeof(word_buf)) > 0)
          {
              k = atoi(word_buf);
              shotst->hit_door.sndsample_idx = k;
              n++;
          }
          if (get_conf_parameter_single(buf, &pos, len, word_buf, sizeof(word_buf)) > 0)
          {
              k = atoi(word_buf);
              shotst->hit_door.sndsample_range = k;
              n++;
          }
          if (n < 2)
          {
              CONFWRNLOG("Couldn't read \"%s\" parameter in [%.*s] block of %s file.",
                  COMMAND_TEXT(cmd_num), blocknamelen, blockname, config_textname);
          }
          break;
      case 31: //HITWATEREFFECT
          if (get_conf_parameter_single(buf, &pos, len, word_buf, sizeof(word_buf)) > 0)
          {
              k = effect_or_effect_element_id(word_buf);
              shotst->hit_water.effect_model = k;
              n++;
          }
          if (n < 1)
          {
              CONFWRNLOG("Couldn't read \"%s\" parameter in [%.*s] block of %s file.",
                  COMMAND_TEXT(cmd_num), blocknamelen, blockname, config_textname);
          }
          break;
      case 32: //HITWATERSOUND
          if (get_conf_parameter_single(buf, &pos, len, word_buf, sizeof(word_buf)) > 0)
          {
              k = atoi(word_buf);
              shotst->hit_water.sndsample_idx = k;
              n++;
          }
          if (get_conf_parameter_single(buf, &pos, len, word_buf, sizeof(word_buf)) > 0)
          {
              k = atoi(word_buf);
              shotst->hit_water.sndsample_range = k;
              n++;
          }
          if (n < 2)
          {
              CONFWRNLOG("Couldn't read \"%s\" parameter in [%.*s] block of %s file.",
                  COMMAND_TEXT(cmd_num), blocknamelen, blockname, config_textname);
          }
          break;
      case 33: //HITLAVAEFFECT
          if (get_conf_parameter_single(buf, &pos, len, word_buf, sizeof(word_buf)) > 0)
          {
              k = effect_or_effect_element_id(word_buf);
              shotst->hit_lava.effect_model = k;
              n++;
          }
          if (n < 1)
          {
              CONFWRNLOG("Couldn't read \"%s\" parameter in [%.*s] block of %s file.",
                  COMMAND_TEXT(cmd_num), blocknamelen, blockname, config_textname);
          }
          break;
      case 34: //HITLAVASOUND
          if (get_conf_parameter_single(buf, &pos, len, word_buf, sizeof(word_buf)) > 0)
          {
              k = atoi(word_buf);
              shotst->hit_lava.sndsample_idx = k;
              n++;
          }
          if (get_conf_parameter_single(buf, &pos, len, word_buf, sizeof(word_buf)) > 0)
          {
              k = atoi(word_buf);
              shotst->hit_lava.sndsample_range = k;
              n++;
          }
          if (n < 2)
          {
              CONFWRNLOG("Couldn't read \"%s\" parameter in [%.*s] block of %s file.",
                  COMMAND_TEXT(cmd_num), blocknamelen, blockname, config_textname);
          }
          break;
      case 35: //DIGHITEFFECT
          if (get_conf_parameter_single(buf, &pos, len, word_buf, sizeof(word_buf)) > 0)
          {
              k = effect_or_effect_element_id(word_buf);
              shotst->dig.effect_model = k;
              n++;
          }
          if (n < 1)
          {
              CONFWRNLOG("Couldn't read \"%s\" parameter in [%.*s] block of %s file.",
                  COMMAND_TEXT(cmd_num), blocknamelen, blockname, config_textname);
          }
          break;
      case 36: //DIGHITSOUND
          if (get_conf_parameter_single(buf, &pos, len, word_buf, sizeof(word_buf)) > 0)
          {
              k = atoi(word_buf);
              shotst->dig.sndsample_idx = k;
              n++;
          }
          if (get_conf_parameter_single(buf, &pos, len, word_buf, sizeof(word_buf)) > 0)
          {
              k = atoi(word_buf);
              shotst->dig.sndsample_range = k;
              n++;
          }
          if (n < 2)
          {
              CONFWRNLOG("Couldn't read \"%s\" parameter in [%.*s] block of %s file.",
                  COMMAND_TEXT(cmd_num), blocknamelen, blockname, config_textname);
          }
          break;
      case 37: // EXPLOSIONEFFECTS
          if (get_conf_parameter_single(buf, &pos, len, word_buf, sizeof(word_buf)) > 0)
          {
              k = effect_or_effect_element_id(word_buf);
              shotst->explode.effect1_model = k;
              n++;
          }
          if (get_conf_parameter_single(buf, &pos, len, word_buf, sizeof(word_buf)) > 0)
          {
              k = effect_or_effect_element_id(word_buf);
              shotst->explode.effect2_model = k;
              n++;
          }
          if (get_conf_parameter_single(buf, &pos, len, word_buf, sizeof(word_buf)) > 0)
          {
              k = effect_or_effect_element_id(word_buf);
              shotst->explode.around_effect1_model = k;
              n++;
          }
          if (get_conf_parameter_single(buf, &pos, len, word_buf, sizeof(word_buf)) > 0)
          {
              k = effect_or_effect_element_id(word_buf);
              shotst->explode.around_effect2_model = k;
              n++;
          }
          if (n < 4)
          {
              CONFWRNLOG("Couldn't read \"%s\" parameter in [%.*s] block of %s file.",
                  COMMAND_TEXT(cmd_num), blocknamelen, blockname, config_textname);
          }
          break;
      case 38: //WITHSTANDHITAGAINST
          while (get_conf_parameter_single(buf, &pos, len, word_buf, sizeof(word_buf)) > 0)
          {
              k = get_id(shotmodel_withstand_types, word_buf);
              switch (k)
              {
              case 1: // CREATURE
                  shotst->hit_creature.withstand = 1;
                  n++;
                  break;
              case 2: // WALL
                  shotst->hit_generic.withstand = 1;
                  n++;
                  break;
              case 3: // DOOR
                  shotst->hit_door.withstand = 1;
                  n++;
                  break;
              case 4: // WATER
                  shotst->hit_water.withstand = 1;
                  n++;
                  break;
              case 5: // LAVA
                  shotst->hit_lava.withstand = 1;
                  n++;
                  break;
              case 6: // DIG
                  shotst->dig.withstand = 1;
                  n++;
                  break;
              default:
                  CONFWRNLOG("Incorrect value of \"%s\" parameter \"%s\" in [%.*s] block of %s file.",
                      COMMAND_TEXT(cmd_num), word_buf, blocknamelen, blockname, config_textname);
              }
          }
          break;
      case 39: //ANIMATIONTRANSPARENCY
          if (get_conf_parameter_single(buf, &pos, len, word_buf, sizeof(word_buf)) > 0)
          {
              k = atoi(word_buf);
              shotst->animation_transparency = k;
              n++;
          }
          if (n < 1)
          {
              CONFWRNLOG("Couldn't read \"%s\" parameter in [%.*s] block of %s file.",
                  COMMAND_TEXT(cmd_num), blocknamelen, blockname, config_textname);
          }
          break;
      case 40: //DESTROYONHIT
          if (get_conf_parameter_single(buf, &pos, len, word_buf, sizeof(word_buf)) > 0)
          {
              k = atoi(word_buf);
              shotst->destroy_on_first_hit = k;
              n++;
          }
          if (n < 1)
          {
              CONFWRNLOG("Couldn't read \"%s\" parameter in [%.*s] block of %s file.",
                  COMMAND_TEXT(cmd_num), blocknamelen, blockname, config_textname);
          }
          break;
      case 41: //BASEEXPERIENCEGAIN
          if (get_conf_parameter_single(buf, &pos, len, word_buf, sizeof(word_buf)) > 0)
          {
              k = atoi(word_buf);
              shotst->experience_given_to_shooter = k;
              n++;
          }
          if (n < 1)
          {
              CONFWRNLOG("Couldn't read \"%s\" parameter in [%.*s] block of %s file.",
                  COMMAND_TEXT(cmd_num), blocknamelen, blockname, config_textname);
          }
          break;
      case 42: //TARGETHITSTOPTURNS
          if (get_conf_parameter_single(buf, &pos, len, word_buf, sizeof(word_buf)) > 0)
          {
              k = atoi(word_buf);
              shotst->target_hitstop_turns = k;
              n++;
          }
          if (n < 1)
          {
              CONFWRNLOG("Couldn't read \"%s\" parameter in [%.*s] block of %s file.",
                  COMMAND_TEXT(cmd_num), blocknamelen, blockname, config_textname);
          }
          break;
      case 43: //SHOTSOUNDPRIORITY
          if (get_conf_parameter_single(buf, &pos, len, word_buf, sizeof(word_buf)) > 0)
          {
              k = atoi(word_buf);
              shotst->sound_priority = k;
              n++;
          }
          if (n < 1)
          {
              CONFWRNLOG("Couldn't read \"%s\" parameter in [%.*s] block of %s file.",
                  COMMAND_TEXT(cmd_num), blocknamelen, blockname, config_textname);
          }
          break;
      case 44: // LIGHTING
          if (get_conf_parameter_single(buf, &pos, len, word_buf, sizeof(word_buf)) > 0)
          {
              k = atoi(word_buf);
              shotst->light_radius = k * COORD_PER_STL;
              n++;
          }
          if (get_conf_parameter_single(buf, &pos, len, word_buf, sizeof(word_buf)) > 0)
          {
              k = atoi(word_buf);
              shotst->light_intensity = k;
              n++;
          }
          if (get_conf_parameter_single(buf, &pos, len, word_buf, sizeof(word_buf)) > 0)
          {
              k = atoi(word_buf);
              shotst->lightf_53 = k;
              n++;
          }
          if (n < 3)
          {
              CONFWRNLOG("Couldn't read \"%s\" parameter in [%.*s] block of %s file.",
                  COMMAND_TEXT(cmd_num), blocknamelen, blockname, config_textname);
          }
          break;
      case 45: // INERTIA
          if (get_conf_parameter_single(buf, &pos, len, word_buf, sizeof(word_buf)) > 0)
          {
              k = atoi(word_buf);
              shotst->inertia_floor = k;
              n++;
          }
          if (get_conf_parameter_single(buf, &pos, len, word_buf, sizeof(word_buf)) > 0)
          {
              k = atoi(word_buf);
              shotst->inertia_air = k;
              n++;
          }
          if (n < 2)
          {
              CONFWRNLOG("Couldn't read \"%s\" parameter in [%.*s] block of %s file.",
                  COMMAND_TEXT(cmd_num), blocknamelen, blockname, config_textname);
          }
          break;
      case 46: //UNSHADED
          if (get_conf_parameter_single(buf, &pos, len, word_buf, sizeof(word_buf)) > 0)
          {
              k = atoi(word_buf);
              shotst->unshaded = k;
              n++;
          }
          if (n < 1)
          {
              CONFWRNLOG("Couldn't read \"%s\" parameter in [%.*s] block of %s file.",
                  COMMAND_TEXT(cmd_num), blocknamelen, blockname, config_textname);
          }
          break;
      case 47: //SOFTLANDING
          if (get_conf_parameter_single(buf, &pos, len, word_buf, sizeof(word_buf)) > 0)
          {
              k = atoi(word_buf);
              shotst->soft_landing = k;
              n++;
          }
          if (n < 1)
          {
              CONFWRNLOG("Couldn't read \"%s\" parameter in [%.*s] block of %s file.",
                  COMMAND_TEXT(cmd_num), blocknamelen, blockname, config_textname);
          }
          break;
      case 48: //EFFECTMODEL
          if (get_conf_parameter_single(buf, &pos, len, word_buf, sizeof(word_buf)) > 0)
          {
              k = effect_or_effect_element_id(word_buf);
              shotst->effect_id = k;
              n++;
          }
          if (n < 1)
          {
              CONFWRNLOG("Couldn't read \"%s\" parameter in [%.*s] block of %s file.",
                  COMMAND_TEXT(cmd_num), blocknamelen, blockname, config_textname);
          }
          break;
      case 49: //FIRELOGIC
          if (get_conf_parameter_single(buf, &pos, len, word_buf, sizeof(word_buf)) > 0)
          {
              k = atoi(word_buf);
              shotst->fire_logic = k;
              n++;
          }
          if (n < 1)
          {
              CONFWRNLOG("Couldn't read \"%s\" parameter in [%.*s] block of %s file.",
                  COMMAND_TEXT(cmd_num), blocknamelen, blockname, config_textname);
          }
          break;
      case 50: //UPDATELOGIC
          if (get_conf_parameter_single(buf, &pos, len, word_buf, sizeof(word_buf)) > 0)
          {
              k = atoi(word_buf);
              shotst->update_logic = k;
              n++;
          }
          if (n < 1)
          {
              CONFWRNLOG("Couldn't read \"%s\" parameter in [%.*s] block of %s file.",
                  COMMAND_TEXT(cmd_num), blocknamelen, blockname, config_textname);
          }
          break;
      case 51: //EFFECTSPACING
          if (get_conf_parameter_single(buf, &pos, len, word_buf, sizeof(word_buf)) > 0)
          {
              k = atoi(word_buf);
              shotst->effect_spacing = k;
              n++;
          }
          if (n < 1)
          {
              CONFWRNLOG("Couldn't read \"%s\" parameter in [%.*s] block of %s file.",
                  COMMAND_TEXT(cmd_num), blocknamelen, blockname, config_textname);
          }
          break;
      case 52: //EFFECTAMOUNT
          if (get_conf_parameter_single(buf, &pos, len, word_buf, sizeof(word_buf)) > 0)
          {
              k = atoi(word_buf);
              shotst->effect_amount = k;
              n++;
          }
          if (n < 1)
          {
              CONFWRNLOG("Couldn't read \"%s\" parameter in [%.*s] block of %s file.",
                  COMMAND_TEXT(cmd_num), blocknamelen, blockname, config_textname);
          }
          break;
      case 53: //HITHEARTEFFECT
          if (get_conf_parameter_single(buf, &pos, len, word_buf, sizeof(word_buf)) > 0)
          {
              k = effect_or_effect_element_id(word_buf);
              shotst->hit_heart.effect_model = k;
              n++;
          }
          if (n < 1)
          {
              CONFWRNLOG("Couldn't read \"%s\" parameter in [%.*s] block of %s file.",
                  COMMAND_TEXT(cmd_num), blocknamelen, blockname, config_textname);
          }
          break;
      case 54: //HITHEARTSOUND
          if (get_conf_parameter_single(buf, &pos, len, word_buf, sizeof(word_buf)) > 0)
          {
              k = atoi(word_buf);
              shotst->hit_heart.sndsample_idx = k;
              n++;
          }
          if (get_conf_parameter_single(buf, &pos, len, word_buf, sizeof(word_buf)) > 0)
          {
              k = atoi(word_buf);
              shotst->hit_heart.sndsample_range = k;
              n++;
          }
          if (n < 2)
          {
              CONFWRNLOG("Couldn't read \"%s\" parameter in [%.*s] block of %s file.",
                  COMMAND_TEXT(cmd_num), blocknamelen, blockname, config_textname);
          }
          break;
      case 55: // BLEEDINGEFFECT
          if (get_conf_parameter_single(buf, &pos, len, word_buf, sizeof(word_buf)) > 0)
          {
              k = effect_or_effect_element_id(word_buf);
              shotst->effect_bleeding = k;
              n++;
          }
          if (n < 1)
          {
              CONFWRNLOG("Couldn't read \"%s\" parameter in [%.*s] block of %s file.",
                  COMMAND_TEXT(cmd_num), blocknamelen, blockname, config_textname);
          }
          break;
      case 56: // FROZENEFFECT
          if (get_conf_parameter_single(buf, &pos, len, word_buf, sizeof(word_buf)) > 0)
          {
              k = effect_or_effect_element_id(word_buf);
              shotst->effect_frozen = k;
              n++;
          }
          if (n < 1)
          {
              CONFWRNLOG("Couldn't read \"%s\" parameter in [%.*s] block of %s file.",
                  COMMAND_TEXT(cmd_num), blocknamelen, blockname, config_textname);
          }
          break;
      case 57: // PERIODICAL
          if (get_conf_parameter_single(buf,&pos,len,word_buf,sizeof(word_buf)) > 0)
          {
            k = atoi(word_buf);
            shotst->periodical = k;
            n++;
          }
          if (n < 1)
          {
            CONFWRNLOG("Couldn't read \"%s\" parameter in [%.*s] block of %s file.",
                COMMAND_TEXT(cmd_num), blocknamelen, blockname, config_textname);
          }
          break;
      case 58: // SPEEDDEVIATION
          if (get_conf_parameter_single(buf, &pos, len, word_buf, sizeof(word_buf)) > 0)
          {
              k = atoi(word_buf);
              shotst->speed_deviation = k;
              n++;
          }
          if (n < 1)
          {
              CONFWRNLOG("Couldn't read \"%s\" parameter in [%.*s] block of %s file.",
                  COMMAND_TEXT(cmd_num), blocknamelen, blockname, config_textname);
          }
          break;
      case 59: // SPREAD_XY
          if (get_conf_parameter_single(buf, &pos, len, word_buf, sizeof(word_buf)) > 0)
          {
              k = atoi(word_buf);
              shotst->spread_xy = k;
              n++;
          }
          if (n < 1)
          {
              CONFWRNLOG("Couldn't read \"%s\" parameter in [%.*s] block of %s file.",
                  COMMAND_TEXT(cmd_num), blocknamelen, blockname, config_textname);
          }
          break;
      case 60: // SPREAD_Z
          if (get_conf_parameter_single(buf, &pos, len, word_buf, sizeof(word_buf)) > 0)
          {
              k = atoi(word_buf);
              shotst->spread_z = k;
              n++;
          }
          if (n < 1)
          {
              CONFWRNLOG("Couldn't read \"%s\" parameter in [%.*s] block of %s file.",
                  COMMAND_TEXT(cmd_num), blocknamelen, blockname, config_textname);
          }
          break;
      case ccr_comment:
          break;
      case ccr_endOfFile:
          break;
      default:
          CONFWRNLOG("Unrecognized command (%d) in [%.*s] block of %s file.",
              cmd_num, blocknamelen, blockname,config_textname);
          break;
      }
      skip_conf_to_next_line(buf,&pos,len);
    }
    //write_magic_shot_to_log(shotst, i);
#undef COMMAND_TEXT
  }
  return true;
}

TbBool parse_magic_power_blocks(char *buf, long len, const char *config_textname, unsigned short flags)
{
  struct PowerConfigStats *powerst;
  long long k = 0;
  // Initialize the array
  for (int i = 0; i < MAGIC_ITEMS_MAX; i++) {
    powerst = &game.conf.magic_conf.power_cfgstats[i];
    if (((flags & CnfLd_AcceptPartial) == 0) || (strlen(powerst->code_name) <= 0)) {
      LbMemorySet(powerst->code_name, 0, COMMAND_WORD_LEN);
      powerst->artifact_model = 0;
      powerst->can_cast_flags = 0;
      powerst->config_flags = 0;
      powerst->overcharge_check_idx = 0;
      powerst->work_state = 0;
      powerst->bigsym_sprite_idx = 0;
      powerst->medsym_sprite_idx = 0;
      powerst->name_stridx = 0;
      powerst->tooltip_stridx = 0;
      powerst->select_sample_idx = 0;
      powerst->pointer_sprite_idx = 0;
      powerst->panel_tab_idx = 0;
      powerst->select_sound_idx = 0;
      powerst->cast_cooldown = 0;
      power_desc[i].name = powerst->code_name;
      power_desc[i].num = i;
    }
  }
  if ((flags & CnfLd_AcceptPartial) == 0) {
    for (int i = 0; i < MAGIC_ITEMS_MAX; i++) {
        game.conf.object_conf.object_to_power_artifact[i] = 0;
    }
  }
  power_desc[MAGIC_ITEMS_MAX - 1].name = NULL; // must be null for get_id
  // Load the file
  const char * blockname = NULL;
  int blocknamelen = 0;
  long pos = 0;
  while (iterate_conf_blocks(buf, &pos, len, &blockname, &blocknamelen))
  {
    // look for blocks starting with "power", followed by one or more digits
    if (blocknamelen < 6) {
        continue;
    } else if (memcmp(blockname, "power", 5) != 0) {
        continue;
    }
    const int i = natoi(&blockname[5], blocknamelen - 5);
    if (i < 0 || i >= MAGIC_ITEMS_MAX) {
        continue;
    } else if (i >= game.conf.magic_conf.power_types_count) {
        game.conf.magic_conf.power_types_count = i + 1;
    }
    struct MagicStats* pwrdynst = &game.conf.magic_conf.keeper_power_stats[i];
    powerst = &game.conf.magic_conf.power_cfgstats[i];
#define COMMAND_TEXT(cmd_num) get_conf_parameter_text(magic_power_commands,cmd_num)
    while (pos<len)
    {
      // Finding command number in this line
      int cmd_num = recognize_conf_command(buf, &pos, len, magic_power_commands);
      // Now store the config item in correct place
      if (cmd_num == ccr_endOfBlock) break; // if next block starts
      if ((flags & CnfLd_ListOnly) != 0) {
          // In "List only" mode, accept only name command
          if (cmd_num > 1) {
              cmd_num = 0;
          }
      }
      int n = 0;
      char word_buf[COMMAND_WORD_LEN];
      switch (cmd_num)
      {
      case 1: // NAME
          if (get_conf_parameter_single(buf,&pos,len,powerst->code_name,COMMAND_WORD_LEN) <= 0)
          {
              CONFWRNLOG("Couldn't read \"%s\" parameter in [%.*s] block of %s file.",
                  COMMAND_TEXT(cmd_num), blocknamelen, blockname, config_textname);
              break;
          }
          break;
      case 2: // POWER
          while (get_conf_parameter_single(buf,&pos,len,word_buf,sizeof(word_buf)) > 0)
          {
              k = atoi(word_buf);
              if (n > SPELL_MAX_LEVEL)
              {
                CONFWRNLOG("Too many \"%s\" parameters in [%.*s] block of %s file.",
                    COMMAND_TEXT(cmd_num), blocknamelen, blockname, config_textname);
                break;
              }
              pwrdynst->strength[n] = k;
              n++;
          }
          if (n == POWER_MAX_LEVEL+1) // Old power max is one short for spell max, so duplicate final power value to use for lvl10 creatures.
          {
              pwrdynst->strength[n] = pwrdynst->strength[n-1];
          }
          if (n <= POWER_MAX_LEVEL)
          {
              CONFWRNLOG("Couldn't read all \"%s\" parameters in [%.*s] block of %s file.",
                  COMMAND_TEXT(cmd_num), blocknamelen, blockname, config_textname);
          }
          break;
      case 3: // COST
          while (get_conf_parameter_single(buf,&pos,len,word_buf,sizeof(word_buf)) > 0)
          {
              k = atoi(word_buf);
              if (n > POWER_MAX_LEVEL)
              {
                CONFWRNLOG("Too many \"%s\" parameters in [%.*s] block of %s file.",
                    COMMAND_TEXT(cmd_num), blocknamelen, blockname, config_textname);
                break;
              }
              pwrdynst->cost[n] = k;
              n++;
          }
          if (n <= POWER_MAX_LEVEL)
          {
              CONFWRNLOG("Couldn't read all \"%s\" parameters in [%.*s] block of %s file.",
                  COMMAND_TEXT(cmd_num), blocknamelen, blockname, config_textname);
          }
          break;
      case 4: // Duration
          if (get_conf_parameter_single(buf,&pos,len,word_buf,sizeof(word_buf)) > 0)
          {
              k = atoi(word_buf);
              pwrdynst->duration = k;
              n++;
          }
          if (n < 1)
          {
              CONFWRNLOG("Couldn't read \"%s\" parameter in [%.*s] block of %s file.",
                  COMMAND_TEXT(cmd_num), blocknamelen, blockname, config_textname);
          }
          break;
      case 5: // CASTABILITY
          powerst->can_cast_flags = 0;
          while (get_conf_parameter_single(buf,&pos,len,word_buf,sizeof(word_buf)) > 0)
          {
              k = get_long_id(powermodel_castability_commands, word_buf);
              if ((k != 0) && (k != -1))
              {
                  powerst->can_cast_flags |= k;
                  n++;
              } else
              {
                  CONFWRNLOG("Incorrect value of \"%s\" parameter \"%s\" in [%.*s] block of %s file.",
                      COMMAND_TEXT(cmd_num),word_buf, blocknamelen, blockname, config_textname);
              }
          }
          break;
      case 6: // ARTIFACT
          if (get_conf_parameter_single(buf,&pos,len,word_buf,sizeof(word_buf)) > 0)
          {
              k = get_id(object_desc, word_buf);
              if (k >= 0) {
                  powerst->artifact_model = k;
                  game.conf.object_conf.object_to_power_artifact[k] = i;
                  n++;
              }
          }
          if (n < 1)
          {
              CONFWRNLOG("Incorrect object model \"%s\" in [%.*s] block of %s file.",
                  word_buf, blocknamelen, blockname, config_textname);
              break;
          }
          break;
      case 7: // NAMETEXTID
          if (get_conf_parameter_single(buf,&pos,len,word_buf,sizeof(word_buf)) > 0)
          {
              k = atoi(word_buf);
              powerst->name_stridx = k;
              n++;
          }
          if (n < 1)
          {
              CONFWRNLOG("Couldn't read \"%s\" parameter in [%.*s] block of %s file.",
                  COMMAND_TEXT(cmd_num), blocknamelen, blockname, config_textname);
          }
          break;
      case 8: // TOOLTIPTEXTID
          if (get_conf_parameter_single(buf,&pos,len,word_buf,sizeof(word_buf)) > 0)
          {
              k = atoi(word_buf);
              powerst->tooltip_stridx = k;
              n++;
          }
          if (n < 1)
          {
              CONFWRNLOG("Couldn't read \"%s\" parameter in [%.*s] block of %s file.",
                  COMMAND_TEXT(cmd_num), blocknamelen, blockname, config_textname);
          }
          break;
      case 10: // SYMBOLSPRITES
          if (get_conf_parameter_single(buf,&pos,len,word_buf,sizeof(word_buf)) > 0)
          {
              powerst->bigsym_sprite_idx = bad_icon_id;
              k = get_icon_id(word_buf);
              if (k >= 0)
              {
                  powerst->bigsym_sprite_idx = k;
                  n++;
              }
          }
          if (get_conf_parameter_single(buf,&pos,len,word_buf,sizeof(word_buf)) > 0)
          {
              powerst->medsym_sprite_idx = bad_icon_id;
              k = get_icon_id(word_buf);
              if (k >= 0)
              {
                  powerst->medsym_sprite_idx = k;
                  n++;
              }
          }
          if (n < 2)
          {
              CONFWRNLOG("Incorrect value of \"%s\" parameter in [%.*s] block of %s file.",
                  COMMAND_TEXT(cmd_num), blocknamelen, blockname, config_textname);
          }
          break;
      case 11: // POINTERSPRITES
          if (get_conf_parameter_single(buf,&pos,len,word_buf,sizeof(word_buf)) > 0)
          {
              k = get_icon_id(word_buf);
              if (k >= 0)
              {
                  powerst->pointer_sprite_idx = k;
                  n++;
              }
          }
          if (n < 1)
          {
              powerst->pointer_sprite_idx = bad_icon_id;
            CONFWRNLOG("Incorrect value of \"%s\" parameter in [%.*s] block of %s file.",
                COMMAND_TEXT(cmd_num), blocknamelen, blockname, config_textname);
          }
          break;
      case 12: // PANELTABINDEX
          if (get_conf_parameter_single(buf,&pos,len,word_buf,sizeof(word_buf)) > 0)
          {
            k = atoi(word_buf);
            if (k >= 0)
            {
                powerst->panel_tab_idx = k;
                n++;
            }
          }
          if (n < 1)
          {
            CONFWRNLOG("Incorrect value of \"%s\" parameter in [%.*s] block of %s file.",
                COMMAND_TEXT(cmd_num), blocknamelen, blockname, config_textname);
          }
          break;
      case 13: // SOUNDSAMPLES
          if (get_conf_parameter_single(buf,&pos,len,word_buf,sizeof(word_buf)) > 0)
          {
            k = atoi(word_buf);
            if (k >= 0)
            {
                powerst->select_sample_idx = k;
                n++;
            }
          }
          if (n < 1)
          {
            CONFWRNLOG("Incorrect value of \"%s\" parameter in [%.*s] block of %s file.",
                COMMAND_TEXT(cmd_num), blocknamelen, blockname, config_textname);
          }
          break;
      case 14: // PROPERTIES
          powerst->config_flags = 0;
          while (get_conf_parameter_single(buf,&pos,len,word_buf,sizeof(word_buf)) > 0)
          {
              k = get_id(powermodel_properties_commands, word_buf);
              if (k > 0) {
                  powerst->config_flags |= k;
                  n++;
              } else {
                  CONFWRNLOG("Incorrect value of \"%s\" parameter \"%s\" in [%.*s] block of %s file.",
                      COMMAND_TEXT(cmd_num), word_buf, blocknamelen, blockname, config_textname);
              }
          }
          break;
      case 15: // CASTEXPANDFUNC
          powerst->overcharge_check_idx = 0;
          k = recognize_conf_parameter(buf,&pos,len,powermodel_expand_check_func_type);
          if (k > 0)
          {
              powerst->overcharge_check_idx = k;
              n++;
          }
          if (n < 1)
          {
              CONFWRNLOG("Couldn't read \"%s\" parameter in [%.*s] block of %s file.",
                  COMMAND_TEXT(cmd_num), blocknamelen, blockname, config_textname);
          }
          break;
      case 16: // PLAYERSTATE
          if (get_conf_parameter_single(buf,&pos,len,word_buf,sizeof(word_buf)) > 0)
          {
              k = get_id(player_state_commands, word_buf);
              if (k >= 0) {
                  powerst->work_state = k;
                  n++;
              }
          }
          if (n < 1)
          {
              CONFWRNLOG("Incorrect player state \"%s\" in [%.*s] block of %s file.",
                  word_buf, blocknamelen, blockname,config_textname);
              break;
          }
          break;
      case 17: // PARENTPOWER
          if (get_conf_parameter_single(buf,&pos,len,word_buf,sizeof(word_buf)) > 0)
          {
              k = get_id(power_desc, word_buf);
              if (k >= 0) {
                  powerst->parent_power = k;
                  n++;
              }
          }
          if (n < 1)
          {
              CONFWRNLOG("Incorrect Keeper Power \"%s\" in [%.*s] block of %s file.",
                  word_buf, blocknamelen, blockname,config_textname);
              break;
          }
          break;
      case 18: //SOUNDPLAYED
          if (get_conf_parameter_single(buf,&pos,len,word_buf,sizeof(word_buf)) > 0)
          {
              k = atoi(word_buf);
              if (k >= 0)
              {
                  powerst->select_sound_idx = k;
                  n++;
              }
          }
          if (n < 1)
          {
              CONFWRNLOG("Incorrect value of \"%s\" parameter in [%.*s] block of %s file.",
                  COMMAND_TEXT(cmd_num), blocknamelen, blockname, config_textname);
          }
          break;
      case 19: //COOLDOWN
          if (get_conf_parameter_single(buf, &pos, len, word_buf, sizeof(word_buf)) > 0)
          {
              k = atoi(word_buf);
              if (k >= 0)
              {
                  powerst->cast_cooldown = k;
                  n++;
              }
          }
          if (n < 1)
          {
              CONFWRNLOG("Incorrect value of \"%s\" parameter in [%.*s] block of %s file.",
                  COMMAND_TEXT(cmd_num), blocknamelen, blockname, config_textname);
          }
          break;
      case 20: //SPELL
          if (get_conf_parameter_single(buf, &pos, len, word_buf, sizeof(word_buf)) > 0)
          {
              k = get_id(spell_desc,word_buf);
              if (k >= 0)
              {
                  powerst->spell_idx = k;
                  n++;
              }
          }
          if (n < 1)
          {
              CONFWRNLOG("Incorrect value of \"%s\" parameter in [%.*s] block of %s file.",
                  COMMAND_TEXT(cmd_num), blocknamelen, blockname, config_textname);
          }
          break;
      case 21: //EFFECT
          if (get_conf_parameter_single(buf, &pos, len, word_buf, sizeof(word_buf)) > 0)
          {
              k = effect_or_effect_element_id(word_buf);
              powerst->effect_id = k;
              n++;
          }
          if (n < 1)
          {
              CONFWRNLOG("Incorrect value of \"%s\" parameter in [%.*s] block of %s file.",
                  COMMAND_TEXT(cmd_num), blocknamelen, blockname, config_textname);
          }
          break;
      case 22: //USEFUNCTION
          if (get_conf_parameter_single(buf, &pos, len, word_buf, sizeof(word_buf)) > 0)
          {
              k = get_id(magic_use_func_commands,word_buf);
              if (k >= 0)
              {
                  powerst->magic_use_func_idx = k;
                  n++;
              }
          }
          if (n < 1)
          {
              CONFWRNLOG("Incorrect value of \"%s\" parameter in [%.*s] block of %s file.",
                  COMMAND_TEXT(cmd_num), blocknamelen, blockname, config_textname);
          }
          break;
      case ccr_comment:
          break;
      case ccr_endOfFile:
          break;
      default:
          CONFWRNLOG("Unrecognized command (%d) in [%.*s] block of %s file.",
              cmd_num, blocknamelen, blockname, config_textname);
          break;
      }
      skip_conf_to_next_line(buf,&pos,len);
    }
#undef COMMAND_TEXT
  }
  if ((flags & CnfLd_ListOnly) == 0)
  {
    // Mark powers which have children
    for (int i = 0; i < game.conf.magic_conf.power_types_count; i++)
    {
        powerst = get_power_model_stats(i);
        struct PowerConfigStats* parent_powerst = get_power_model_stats(powerst->parent_power);
        if (!power_model_stats_invalid(parent_powerst)) {
            parent_powerst->config_flags |= PwCF_IsParent;
        }
    }
  }
  return true;
}

TbBool parse_magic_special_blocks(char *buf, long len, const char *config_textname, unsigned short flags)
{
  struct SpecialConfigStats *specst;
  int k = 0;
  // Initialize the array
  if ((flags & CnfLd_AcceptPartial) == 0) {
      for (int i = 0; i < MAGIC_ITEMS_MAX; i++) {
          specst = &game.conf.magic_conf.special_cfgstats[i];
          LbMemorySet(specst->code_name, 0, COMMAND_WORD_LEN);
          specst->artifact_model = 0;
          specst->tooltip_stridx = 0;
          special_desc[i].name = specst->code_name;
          special_desc[i].num = i;
          game.conf.object_conf.object_to_special_artifact[i] = 0;
      }
  }
  special_desc[MAGIC_ITEMS_MAX - 1].name = NULL; // must be null for get_id
  // Load the file
  const char * blockname = NULL;
  int blocknamelen = 0;
  long pos = 0;
  while (iterate_conf_blocks(buf, &pos, len, &blockname, &blocknamelen))
  {
    // look for blocks starting with "special", followed by one or more digits
    if (blocknamelen < 8) {
        continue;
    } else if (memcmp(blockname, "special", 7) != 0) {
        continue;
    }
    const int i = natoi(&blockname[7], blocknamelen - 7);
    if (i < 0 || i >= MAGIC_ITEMS_MAX) {
        continue;
    } else if (i >= game.conf.magic_conf.special_types_count) {
        game.conf.magic_conf.special_types_count = i + 1;
    }
    specst = &game.conf.magic_conf.special_cfgstats[i];
#define COMMAND_TEXT(cmd_num) get_conf_parameter_text(magic_special_commands,cmd_num)
    while (pos < len)
    {
      // Finding command number in this line
      int cmd_num = recognize_conf_command(buf, &pos, len, magic_special_commands);
      // Now store the config item in correct place
      if (cmd_num == ccr_endOfBlock) break; // if next block starts
      if ((flags & CnfLd_ListOnly) != 0) {
          // In "List only" mode, accept only name command
          if (cmd_num > 1) {
              cmd_num = 0;
          }
      }
      int n = 0;
      char word_buf[COMMAND_WORD_LEN];
      switch (cmd_num)
      {
      case 1: // NAME
          if (get_conf_parameter_single(buf,&pos,len,specst->code_name,COMMAND_WORD_LEN) <= 0)
          {
              CONFWRNLOG("Couldn't read \"%s\" parameter in [%.*s] block of %s file.",
                  COMMAND_TEXT(cmd_num), blocknamelen, blockname, config_textname);
              break;
          }
          break;
      case 2: // ARTIFACT
          if (get_conf_parameter_single(buf,&pos,len,word_buf,sizeof(word_buf)) > 0)
          {
              k = get_id(object_desc, word_buf);
              if (k >= 0) {
                  specst->artifact_model = k;
                  game.conf.object_conf.object_to_special_artifact[k] = i;
                  n++;
              }
          }
          if (n < 1)
          {
              CONFWRNLOG("Incorrect object model \"%s\" in [%.*s] block of %s file.",
                  word_buf, blocknamelen, blockname, config_textname);
              break;
          }
          break;
      case 3: // TOOLTIPTEXTID
          if (get_conf_parameter_single(buf,&pos,len,word_buf,sizeof(word_buf)) > 0)
          {
            k = atoi(word_buf);
            if (k > 0)
            {
                specst->tooltip_stridx = k;
                n++;
            }
          }
          if (n < 1)
          {
            CONFWRNLOG("Incorrect value of \"%s\" parameter in [%.*s] block of %s file.",
                COMMAND_TEXT(cmd_num), blocknamelen, blockname, config_textname);
          }
          break;
      case 4: // SPEECHPLAYED
          if (get_conf_parameter_single(buf, &pos, len, word_buf, sizeof(word_buf)) > 0)
          {
              k = atoi(word_buf);
              if (k >= 0)
              {
                  specst->speech = k;
                  n++;
              }
          }
          if (n < 1)
          {
              CONFWRNLOG("Incorrect value of \"%s\" parameter in [%.*s] block of %s file.",
                  COMMAND_TEXT(cmd_num), blocknamelen, blockname, config_textname);
          }
          break;
      case 5: // ACTIVATIONEFFECT
          if (get_conf_parameter_single(buf, &pos, len, word_buf, sizeof(word_buf)) > 0)
          {
              k = effect_or_effect_element_id(word_buf);
              specst->effect_id = k;
              n++;
          }
          if (n < 1)
          {
              CONFWRNLOG("Incorrect value of \"%s\" parameter in [%.*s] block of %s file.",
                  COMMAND_TEXT(cmd_num), blocknamelen, blockname, config_textname);
          }
          break;
      case 6: // VALUE
          if (get_conf_parameter_single(buf, &pos, len, word_buf, sizeof(word_buf)) > 0)
          {
              k = atoi(word_buf);
              specst->value = k;
          }
          break;
      case ccr_comment:
          break;
      case ccr_endOfFile:
          break;
      default:
          CONFWRNLOG("Unrecognized command (%d) in [%.*s] block of %s file.",
              cmd_num, blocknamelen, blockname, config_textname);
          break;
      }
      skip_conf_to_next_line(buf,&pos,len);
    }
#undef COMMAND_TEXT
  }
  return true;
}

TbBool load_magic_config_file(const char *textname, const char *fname, unsigned short flags)
{
    SYNCDBG(0,"%s %s file \"%s\".",((flags & CnfLd_ListOnly) == 0)?"Reading":"Parsing",textname,fname);
    long len = LbFileLengthRnc(fname);
    if (len < MIN_CONFIG_FILE_SIZE)
    {
        if ((flags & CnfLd_IgnoreErrors) == 0)
            WARNMSG("The %s file \"%s\" doesn't exist or is too small.",textname,fname);
        return false;
    }
    char* buf = (char*)LbMemoryAlloc(len + 256);
    if (buf == NULL)
        return false;
    
    game.conf.magic_conf.spell_types_count = MAGIC_ITEMS_MAX;
    game.conf.magic_conf.shot_types_count = MAGIC_ITEMS_MAX;
    game.conf.magic_conf.power_types_count = MAGIC_ITEMS_MAX;
    game.conf.magic_conf.special_types_count = MAGIC_ITEMS_MAX;

    // Loading file data
    len = LbFileLoadAt(fname, buf);
    TbBool result = (len > 0);
    // Parse blocks of the config file
    if (result)
    {
        result = parse_magic_spell_blocks(buf, len, fname, flags);
        if ((flags & CnfLd_AcceptPartial) != 0)
            result = true;
        if (!result)
            WARNMSG("Parsing %s file \"%s\" spell blocks failed.",textname,fname);
    }
    if (result)
    {
        result = parse_magic_shot_blocks(buf, len, fname, flags);
        if ((flags & CnfLd_AcceptPartial) != 0)
            result = true;
        if (!result)
            WARNMSG("Parsing %s file \"%s\" shot blocks failed.",textname,fname);
    }
    if (result)
    {
      result = parse_magic_power_blocks(buf, len, fname, flags);
      if ((flags & CnfLd_AcceptPartial) != 0)
          result = true;
      if (!result)
          WARNMSG("Parsing %s file \"%s\" power blocks failed.",fname,fname);
    }
    if (result)
    {
      result = parse_magic_special_blocks(buf, len, fname, flags);
      if ((flags & CnfLd_AcceptPartial) != 0)
          result = true;
      if (!result)
          WARNMSG("Parsing %s file \"%s\" special blocks failed.",textname,fname);
    }
    //Freeing and exiting
    LbMemoryFree(buf);
    return result;
}

TbBool load_magic_config(const char *conf_fname, unsigned short flags)
{
    static const char config_global_textname[] = "global magic config";
    static const char config_campgn_textname[] = "campaign magic config";
    static const char config_level_textname[] = "level magic config";
    char* fname = prepare_file_path(FGrp_FxData, conf_fname);
    TbBool result = load_magic_config_file(config_global_textname, fname, flags);
    fname = prepare_file_path(FGrp_CmpgConfig,conf_fname);
    if (strlen(fname) > 0)
    {
        load_magic_config_file(config_campgn_textname,fname,flags|CnfLd_AcceptPartial|CnfLd_IgnoreErrors);
    }
    fname = prepare_file_fmtpath(FGrp_CmpgLvls, "map%05lu.%s", get_selected_level_number(), conf_fname);
    if (strlen(fname) > 0)
    {
        load_magic_config_file(config_level_textname,fname,flags|CnfLd_AcceptPartial|CnfLd_IgnoreErrors);
    }
    //Freeing and exiting
    return result;
}

/**
 * Returns Code Name (name to use in script file) of given spell model.
 */
const char *spell_code_name(SpellKind spmodel)
{
    const char* name = get_conf_parameter_text(spell_desc, spmodel);
    if (name[0] != '\0')
        return name;
    return "INVALID";
}

/**
 * Returns Code Name (name to use in script file) of given shot model.
 */
const char *shot_code_name(ThingModel tngmodel)
{
    const char* name = get_conf_parameter_text(shot_desc, tngmodel);
    if (name[0] != '\0')
        return name;
    return "INVALID";
}

/**
 * Returns Code Name (name to use in script file) of given keepers power kind.
 */
const char *power_code_name(PowerKind pwkind)
{
    const char* name = get_conf_parameter_text(power_desc, pwkind);
    if (name[0] != '\0')
        return name;
    return "INVALID";
}

/**
 * Returns the power model identifier for a given code name (found in script file).
 * Linear running time.
 * @param code_name
 * @return A positive integer for the power model if found, otherwise -1
 */
int power_model_id(const char * code_name)
{
    for (int i = 0; i < game.conf.magic_conf.power_types_count; ++i)
    {
        if (strncmp(game.conf.magic_conf.power_cfgstats[i].code_name, code_name,
                COMMAND_WORD_LEN) == 0) {
            return i;
        }
    }

    return -1;
}

/**
 * Adds given power to players available powers.
 *
 * @param pwkind
 * @param plyr_idx
 * @return
 * @note originally add_spell_to_player()
 */
TbBool add_power_to_player(PowerKind pwkind, PlayerNumber plyr_idx)
{
    if (pwkind >= game.conf.magic_conf.power_types_count)
    {
        ERRORLOG("Can't add incorrect power %d to player %d",(int)pwkind, (int)plyr_idx);
        return false;
    }
    struct Dungeon* dungeon = get_dungeon(plyr_idx);
    if (dungeon_invalid(dungeon))
    {
        ERRORLOG("Can't add %s to player %d which has no dungeon",power_code_name(pwkind), (int)plyr_idx);
        return false;
    }
    long i = dungeon->magic_level[pwkind];
    if (i >= 255)
    {
        ERRORLOG("Power %s has bad magic_level=%d for player %d, reset", power_code_name(pwkind), (int)i, (int)plyr_idx);
        i = 0;
    }
    dungeon->magic_level[pwkind] = i+1;
    return true;
}

void remove_power_from_player(PowerKind pwkind, PlayerNumber plyr_idx)
{
    struct Dungeon* dungeon = get_dungeon(plyr_idx);
    if (dungeon_invalid(dungeon))
    {
        ERRORLOG("Cannot remove spell %s from invalid dungeon %d!",power_code_name(pwkind),(int)plyr_idx);
        return;
    }
    long i = dungeon->magic_level[pwkind];
    if (i < 1)
    {
        ERRORLOG("Cannot remove spell %s (%d) from player %d as he doesn't have it!",power_code_name(pwkind),(int)pwkind,(int)plyr_idx);
        return;
    }
    SYNCDBG(4,"Decreasing spell %s of player %d to level %d",power_code_name(pwkind),(int)plyr_idx,(int)i-1);
    dungeon->magic_level[pwkind] = i-1;
    switch (pwkind)
    {
    case PwrK_OBEY:
        if (player_uses_power_obey(plyr_idx))
            turn_off_power_obey(plyr_idx);
        break;
    case PwrK_SIGHT:
        if (player_uses_power_sight(plyr_idx))
            turn_off_power_sight_of_evil(plyr_idx);
        break;
    case PwrK_CALL2ARMS:
        if (player_uses_power_call_to_arms(plyr_idx))
            turn_off_power_call_to_arms(plyr_idx);
        break;
    }
    if (game.chosen_spell_type == pwkind)
    {
        set_chosen_power_none();
    }
}

/**
 * Zeroes all the costs for all spells.
 */
TbBool make_all_powers_cost_free(void)
{
    for (long i = 0; i < game.conf.magic_conf.power_types_count; i++)
    {
        struct MagicStats* pwrdynst = get_power_dynamic_stats(i);
        for (long n = 0; n < MAGIC_OVERCHARGE_LEVELS; n++)
            pwrdynst->cost[n] = 0;
  }
  return true;
}

/**
 * Makes all keeper spells to be available to research.
 */
TbBool make_all_powers_researchable(PlayerNumber plyr_idx)
{
    struct Dungeon* dungeon = get_players_num_dungeon(plyr_idx);
    for (long i = 0; i < game.conf.magic_conf.power_types_count; i++)
    {
        dungeon->magic_resrchable[i] = 1;
    }
    return true;
}

/**
 * Sets power availability state.
 */
TbBool set_power_available(PlayerNumber plyr_idx, PowerKind pwkind, long resrch, long avail)
{
    SYNCDBG(8,"Starting for power %d, player %d, state %ld,%ld",(int)pwkind,(int)plyr_idx,resrch,avail);
    // note that we can't get_players_num_dungeon() because players
    // may be uninitialized yet when this is called.
    struct Dungeon* dungeon = get_dungeon(plyr_idx);
    if (dungeon_invalid(dungeon)) {
        ERRORDBG(11,"Cannot set power availability; player %d has no dungeon",(int)plyr_idx);
        return false;
    }
    dungeon->magic_resrchable[pwkind] = resrch;
    if (avail <= 0)
    {
        if (is_power_available(plyr_idx, pwkind))
        {
            remove_power_from_player(pwkind, plyr_idx);
        }
        return true;
    }
    if (is_power_available(plyr_idx, pwkind))
    {
        return true;
    }
    return add_power_to_player(pwkind, plyr_idx);
}

/**
 * Returns if the power can be used by a player.
 * Checks only if it's available and if the player is 'alive'.
 * Doesn't check if the player has enough money or map position is on correct spot.
 */
TbBool is_power_available(PlayerNumber plyr_idx, PowerKind pwkind)
{
    struct Dungeon* dungeon = get_players_num_dungeon(plyr_idx);
    // Check if the player even have a dungeon
    if (dungeon_invalid(dungeon)) {
        return false;
    }
    //TODO POWERS Mapping child powers to their parent - remove that when magic_level array is enlarged
    {
        const struct PowerConfigStats* powerst = get_power_model_stats(pwkind);
        if (powerst->parent_power != 0)
            pwkind = powerst->parent_power;
    }
    // Player must have dungeon heart to cast spells, with no heart only floating spirit spell works
    if (!player_has_heart(plyr_idx) && (pwkind != PwrK_POSSESS)) {
        return false;
    }
    if (pwkind >= game.conf.magic_conf.power_types_count)
    {
        ERRORLOG("Incorrect power %ld (player %ld)", pwkind, plyr_idx);
        return false;
    }
    if (dungeon->magic_level[pwkind] > 0) {
        return true;
    }
    return false;
}

/**
 * Returns if the power can be or already is obtained by a player.
 */
TbBool is_power_obtainable(PlayerNumber plyr_idx, PowerKind pwkind)
{
    struct Dungeon* dungeon = get_players_num_dungeon(plyr_idx);
    // Check if the player even have a dungeon
    if (dungeon_invalid(dungeon)) {
        return false;
    }
    //TODO POWERS Mapping child powers to their parent - remove that when magic_level array is enlarged
    {
        const struct PowerConfigStats* powerst = get_power_model_stats(pwkind);
        if (powerst->parent_power != 0)
            pwkind = powerst->parent_power;
    }
    // Player must have dungeon heart to cast spells, with no heart only floating spirit spell works
    if (!player_has_heart(plyr_idx) && (pwkind != PwrK_POSSESS)) {
        return false;
    }
    if (pwkind >= game.conf.magic_conf.power_types_count) {
        ERRORLOG("Incorrect power %ld (player %ld)",pwkind, plyr_idx);
        return false;
    }
    return (dungeon->magic_level[pwkind] > 0) || (dungeon->magic_resrchable[pwkind]);
}

/**
 * Makes all the powers, which are researchable, to be instantly available.
 */
TbBool make_available_all_researchable_powers(PlayerNumber plyr_idx)
{
  SYNCDBG(0,"Starting");
  TbBool ret = true;
  struct Dungeon* dungeon = get_players_num_dungeon(plyr_idx);
  if (dungeon_invalid(dungeon)) {
      ERRORDBG(11,"Cannot make research available; player %d has no dungeon",(int)plyr_idx);
      return false;
  }
  for (long i = 0; i < game.conf.magic_conf.power_types_count; i++)
  {
    if (dungeon->magic_resrchable[i])
    {
      ret &= add_power_to_player(i, plyr_idx);
    }
  }
  return ret;
}

/******************************************************************************/<|MERGE_RESOLUTION|>--- conflicted
+++ resolved
@@ -61,11 +61,8 @@
   {"SPELLPOWER",      8},
   {"AURAEFFECT",      9},
   {"SPELLFLAGS",     10},
-<<<<<<< HEAD
-  {"DEBUFF",         11},
-=======
   {"SUMMONCREATURE", 11},
->>>>>>> 676367c4
+  {"DEBUFF",         12},
   {NULL,              0},
   };
 
@@ -426,42 +423,6 @@
   struct SpellConfigStats *spellst;
   struct SpellConfig *spconf;
   // Initialize the array
-<<<<<<< HEAD
-  int arr_size = sizeof(game.conf.magic_conf.spell_cfgstats) / sizeof(game.conf.magic_conf.spell_cfgstats[0]);
-    for (i=0; i < arr_size; i++)
-    {
-        if (((flags & CnfLd_AcceptPartial) == 0) || (strlen(game.conf.magic_conf.spell_cfgstats[i].code_name) <= 0))
-        {
-            spellst = get_spell_model_stats(i);
-            LbMemorySet(&game.conf.magic_conf.spell_cfgstats[i].code_name, 0, COMMAND_WORD_LEN);
-            if (i < game.conf.magic_conf.spell_types_count)
-            {
-                spell_desc[i].name = game.conf.magic_conf.spell_cfgstats[i].code_name;
-                spell_desc[i].num = i;
-            }
-            else
-            {
-                spell_desc[i].name = NULL;
-                spell_desc[i].num = 0;
-            }
-
-            spconf = get_spell_config(i);
-            spconf->linked_power = 0;
-            spconf->duration = 0;
-            spconf->caster_affected = 0;
-            spconf->caster_affect_sound = 0;
-            spconf->cast_at_thing = 0;
-            spconf->debuff = 0;
-            spconf->shot_model = 0;
-            spconf->cast_effect_model = 0;
-            spconf->bigsym_sprite_idx = 0;
-            spconf->medsym_sprite_idx = 0;
-            spconf->aura_effect = 0;
-            spconf->spell_flags = 0;
-        }
-    }
-
-=======
   for (int i = 0; i < MAGIC_ITEMS_MAX; i++) {
     spellst = &game.conf.magic_conf.spell_cfgstats[i];
     if (((flags & CnfLd_AcceptPartial) == 0) || (strlen(spellst->code_name) <= 0)) {
@@ -474,6 +435,7 @@
       spconf->caster_affected = 0;
       spconf->caster_affect_sound = 0;
       spconf->cast_at_thing = 0;
+      spconf->debuff = 0;
       spconf->shot_model = 0;
       spconf->cast_effect_model = 0;
       spconf->bigsym_sprite_idx = 0;
@@ -486,7 +448,6 @@
     }
   }
   spell_desc[MAGIC_ITEMS_MAX - 1].name = NULL; // must be null for get_id
->>>>>>> 676367c4
   // Load the file
   const char * blockname = NULL;
   int blocknamelen = 0;
@@ -747,8 +708,7 @@
                   COMMAND_TEXT(cmd_num), blocknamelen, blockname, config_textname);
           }
           break;
-<<<<<<< HEAD
-      case 11: // DEBUFF
+      case 12: // DEBUFF
           if (get_conf_parameter_single(buf,&pos,len,word_buf,sizeof(word_buf)) > 0)
           {
               k = atoi(word_buf);
@@ -757,14 +717,11 @@
           }
           if (n < 1)
           {
-              CONFWRNLOG("Couldn't read \"%s\" parameter in [%s] block of %s file.",
-                  COMMAND_TEXT(cmd_num),block_buf,config_textname);
-          }
-          break;
-      case 0: // comment
-=======
+              CONFWRNLOG("Couldn't read \"%s\" parameter in [%.*s] block of %s file.",
+                  COMMAND_TEXT(cmd_num), blocknamelen, blockname, config_textname);
+          }
+          break;
       case ccr_comment:
->>>>>>> 676367c4
           break;
       case ccr_endOfFile:
           break;
