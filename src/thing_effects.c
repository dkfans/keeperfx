/******************************************************************************/
// Free implementation of Bullfrog's Dungeon Keeper strategy game.
/******************************************************************************/
/** @file thing_effects.c
 *     Effect generators and effect elements support functions.
 * @par Purpose:
 *     Functions to create and maintain effect generators and single effect elements.
 * @par Comment:
 *     None.
 * @author   Tomasz Lis
 * @date     01 Jan 2010 - 01 Feb 2012
 * @par  Copying and copyrights:
 *     This program is free software; you can redistribute it and/or modify
 *     it under the terms of the GNU General Public License as published by
 *     the Free Software Foundation; either version 2 of the License, or
 *     (at your option) any later version.
 */
/******************************************************************************/
#include "pre_inc.h"
#include "thing_effects.h"
#include "globals.h"

#include "bflib_memory.h"
#include "bflib_math.h"
#include "bflib_sound.h"
#include "bflib_planar.h"

#include "thing_objects.h"
#include "thing_list.h"
#include "thing_stats.h"
#include "thing_physics.h"
#include "thing_factory.h"
#include "thing_navigate.h"
#include "thing_shots.h"
#include "creature_battle.h"
#include "creature_senses.h"
#include "config_creature.h"
#include "config_effects.h"
#include "front_simple.h"
#include "map_data.h"
#include "map_blocks.h"
#include "creature_graphics.h"
#include "gui_topmsg.h"
#include "game_legacy.h"
#include "engine_redraw.h"
#include "keeperfx.hpp"
#include "gui_soundmsgs.h"
#include "room_util.h"
#include "post_inc.h"

#ifdef __cplusplus
extern "C" {
#endif
/******************************************************************************/
/******************************************************************************/
struct EffectGeneratorStats effect_generator_stats[] = {
    { 0,  0,  0,  0, 0,  0,  0,  0,  0,  0,  0,  0,  0,  0, 0},
    {10, 20,  1, 30, 1,  0,-40, 40,-40, 40, 80,150,147,  3, 0},
    {10, 20,  1, 31, 0, -1,  0,  0,  0,  0,  0,  0,  0,  0, 0},
    { 0,  0,  5, 33, 0, -1,  0,  0,  0,  0,  0,  0,  0,  0, 0},
    { 0,  2,  1, 37, 0,256,-15, 15,-15, 15,  0,  0,  0,  0, 0},
    { 2,  5,  1, 37, 0,  0,-15, 15,-15, 15,  0,  0,  0,  0, 0}
};

//start_health;generation_type;accel_xy_min;accel_xy_max;accel_z_min;accel_z_max;size_yz;effect_sound;kind_min;kind_max;area_affect_type;field_11;struct InitLight ilght;affected_by_wind;
struct InitEffect effect_info[] = {
    { 0, 1,   0,   0,  0,    0,  0,   0,  0,  0,  AAffT_None, 0, {0}, 0},
    { 1, 1,  32,  32, -32,  32,  1,  47,  1,  1,  AAffT_None, 1, { 512, 45, 1, {{0},{0},{0}}, 0, 0}, 1},
    { 5, 1,  32,  32, -64,  64,  5,  47,  1,  1,  AAffT_None, 1, {1024, 45, 1, {{0},{0},{0}}, 0, 0}, 1},
    {10, 1, 128, 128,-128, 128, 10,  47,  1,  1,  AAffT_None, 1, {2048, 45, 1, {{0},{0},{0}}, 0, 0}, 1},
    {10, 1, 172, 172,-172, 172,  6,  47,  1,  1,  AAffT_None, 1, {2560, 45, 1, {{0},{0},{0}}, 0, 0}, 1},
    {20, 1, 256, 256,-256, 256, 10,  47,  1,  1,  AAffT_None, 1, {2560, 45, 1, {{0},{0},{0}}, 0, 0}, 1},
    { 1, 1,  32,  32, -96,  96,  2,   0, 84, 84,  AAffT_None, 1, {0}, 1},
    { 2, 1,  32,  32, -96,  96,  2,   0, 84, 84,  AAffT_None, 1, {0}, 1},
    { 2, 1,  64,  64, -96,  96,  4,   0, 84, 84,  AAffT_None, 1, {0}, 1},
    { 3, 1,  96,  96, -96,  96,  4,   0, 84, 84,  AAffT_None, 1, {0}, 1},
    { 4, 1,  96,  96, -96,  96,  5,   0, 84, 84,  AAffT_None, 1, {0}, 1}, // [10]
    {40, 1,  44,  44, -32,  32,  2,  52,  7,  7,  AAffT_GasDamage, 1, {0}, 1},
    {40, 1,  44,  44, -32,  32,  2,  52,  7,  7,  AAffT_GasDamage, 1, {0}, 1},
    {40, 1,  44,  44, -32,  32,  2,  52,  7,  7,  AAffT_GasDamage, 1, {0}, 1},
    {10, 1, 100, 100,   1,   1, 20, 178, 10, 10,  AAffT_WOPDamage, 1, {2560, 52, 0, {{0},{0},{0}}, 0, 0}, 1},
    { 1, 1,   1,   1,   1,   1,  1,   0, 11, 11,  AAffT_None, 1, {0}, 1},
    {40, 1,  64,  64, -64,  64,  2,  52, 21, 21,  AAffT_None, 1, {0}, 1},
    {40, 1,  64,  64, -64,  64,  2,  52, 21, 21,  AAffT_None, 1, {0}, 1},
    {40, 1,  64,  64, -64,  64,  2,  52, 21, 21,  AAffT_None, 1, {0}, 1},
    { 1, 1,   1,   1,   1,   1,  1,   0, 22, 22,  AAffT_None, 1, {0}, 1},
    { 1, 1,   1,   1,   1,   1,  1,   0, 22, 22,  AAffT_None, 1, {0}, 1}, // [20]
    { 1, 1,   1,   1,   1,   1,  1,   0, 22, 22,  AAffT_None, 1, {0}, 1},
    { 1, 1,  32,  32, -96,  96,  1,   0, 24, 24,  AAffT_None, 1, {0}, 1},
    { 2, 1,  64,  64, -96,  96,  4,   0, 24, 24,  AAffT_None, 1, {0}, 1},
    { 3, 1, 128, 128, -96,  96,  4,   0, 24, 24,  AAffT_None, 1, {0}, 1},
    { 2, 1,  64,  64, -96,  96,  2,   0, 26, 26,  AAffT_None, 1, {0}, 1},
    { 2, 1,  64,  64, -96,  96,  1,   0, 27, 28,  AAffT_None, 1, {0}, 1},
    { 3, 1,  64,  64, -96,  96, 10,   0, 26, 28,  AAffT_None, 1, {0}, 1},
    { 4, 1,  16,  16, -32,  64,  3,   0, 75, 75,  AAffT_None, 1, {0}, 1},
    { 1, 1,   1,   1,   1,   1,  1,   0, 40, 40,  AAffT_None, 1, {0}, 1},
    {80, 2,   1,   1,   1,   1,  1,   0, 21, 21,  AAffT_None, 0, {0}, 1}, // [30]
    { 8, 1,  64,  64, -64,  64,  1,   0, 47, 47,  AAffT_None, 1, {0}, 1},
    { 2, 1,  64,  64, -96,  96,  2,   0, 49, 49,  AAffT_None, 1, {0}, 1},
    { 2, 1,  64,  64, -96,  96,  1,   0, 49, 51,  AAffT_None, 1, {0}, 1},
    { 3, 1,  64,  64, -96,  96, 10,   0, 50, 51,  AAffT_None, 1, {0}, 1},
    { 8, 1,  16,  16, -16,  16,  1,   0, 29, 29,  AAffT_None, 1, {0}, 0},
    {32, 1,  32,  32, -32,  32,  2,   0, 26, 28,  AAffT_None, 1, {0}, 0},
    {40, 1,  44,  44, -32,  32,  2,  52,  7,  7,  AAffT_Unkn2, 1, {0}, 1},
    {40, 1,  44,  44, -32,  32,  2,  52,  7,  7,  AAffT_Unkn2, 1, {0}, 1},
    {40, 1,  44,  44, -32,  32,  2,  52,  7,  7,  AAffT_Unkn2, 1, {0}, 1},
    {40, 1,  44,  44, -32,  32,  2,  52,  7,  7,  AAffT_GasSlow, 1, {0}, 0}, // [40]
    {40, 1,  44,  44, -32,  32,  2,  52,  7,  7,  AAffT_GasSlow, 1, {0}, 0},
    {40, 1,  44,  44, -32,  32,  2,  52,  7,  7,  AAffT_GasSlow, 1, {0}, 0},
    {16, 1, 128, 128,-128, 128,  2,  47, 26, 32,  AAffT_None, 1, {2560, 45, 1, {{0},{0},{0}}, 0, 0}, 0},
    { 1, 1,  64,  64,-128, 128,  4,   0, 53, 53,  AAffT_None, 1, {0}, 0},
    {16, 1,  96,  96, -96,  96,  4,  47, 39, 39,  AAffT_GasDamage, 1, {2560, 45, 1, {{0},{0},{0}}, 0, 0}, 1},
    { 5, 1,  64,  64, -64,  64,  4,  39, 75, 75,  AAffT_None, 1, { 768, 20, 1, {{0},{0},{0}}, 0, 0}, 1},
    {60, 3,   1,   1,   1,   1,  2,  54, 55, 58,  AAffT_None, 1, {0}, 1},
    {20, 4,   1,   1,   1,   1,  1,  47,  0,  0,  AAffT_None, 1, {0}, 1},
    {50, 4,   1,   1,   1,   1,  1,   0,  0,  0,  AAffT_None, 0, {0}, 0}, // Unknown Damage effect
    {10, 1, 128, 128,-128, 128, 10,  47,  1,  1,  AAffT_None, 1, {4096, 50, 1, {{0},{0},{0}}, 0, 0}, 1}, // [50]
    { 1, 1,   1,   1,   1,   1,  1, 112, 61, 61,  AAffT_None, 1, {0}, 1},
    { 5, 1, 128, 128,-128, 128,  5,  47,  1,  1,  AAffT_None, 1, {2048, 45, 1,  {{0},{0},{0}}, 0, 0}, 1},
    {96, 1, 256, 256,-256, 256,  1, 160, 63, 74,  AAffT_None, 1, {0}, 0},
    { 8, 1,  64,  64, -64,  64,  1, 159, 63, 66,  AAffT_None, 1, {0}, 0},
    { 8, 1,  64,  64, -64,  64,  1, 159, 67, 70,  AAffT_None, 1, {0}, 0},
    { 8, 1,  64,  64, -64,  64,  1, 159, 71, 74,  AAffT_None, 1, {0}, 0},
    { 4, 1,  16,  16, -32,  64,  3,   0, 76, 76,  AAffT_None, 1, {0}, 1},
    { 4, 1,  16,  16, -32,  64,  3,   0, 77, 77,  AAffT_None, 1, {0}, 1},
    { 4, 1,  16,  16, -32,  64,  3,   0, 78, 78,  AAffT_None, 1, {0}, 1},
    { 4, 1,  16,  16, -32,  64,  3,   0, 54, 54,  AAffT_None, 1, {0}, 1}, // [60]
    { 4, 1,  16,  16, -32,  64,  3,   0, 79, 79,  AAffT_None, 1, {0}, 1},
    { 4, 1,  16,  16, -32,  64,  3,   0, 80, 80,  AAffT_None, 1, {0}, 1},
    { 4, 1,  16,  16, -32,  64,  3,   0, 81, 81,  AAffT_None, 1, {0}, 1},
    { 4, 1,  16,  16, -32,  64,  3,   0, 82, 82,  AAffT_None, 1, {0}, 1},
    { 1, 1,  32,  32, 100, 100,  2,   0, 84, 84,  AAffT_None, 1, {0}, 1},
    { 1, 1,   1,   1,   1,   1,  2,   0, 85, 85,  AAffT_None, 1, {0}, 1},
    { 4, 1,  16,  16, -32,  64,  3,   0, 75, 78,  AAffT_None, 1, {0}, 1},
    {10, 1,  20, 150, -80,  80, 20,  36, 27, 29,  AAffT_None, 1, {2560, 52, 0, {{0},{0},{0}}, 0, 0}, 1}, // [68]
    { 0, 0,   0,   0,   0,   0,  0,   0,  0,  0,  0,          0, {0}, 0},
};


struct EffectElementStats effect_element_stats[] = {
 //draw_class,	move_type,	unanimated,	lifespan,	lifespan_random,	sprite_idx,	sprite_size_min,	sprite_size_max,	rendering_flag,	sprite_speed_min,	sprite_speed_max,	animate_on_floor,	unshaded,	transparant,	
    // field_15,	movement_flags,	size_change,	fall_acceleration,	field_19_unused,	inertia_floor,	inertia_air,	subeffect_model,	subeffect_delay,	field_22,	effmodel_23,	solidgnd_snd_smpid,	solidgnd_loudness,
        // solidgnd_destroy_on_impact,	water_effmodel,	water_snd_smpid,	water_loudness,	water_destroy_on_impact,	
            // lava_effmodel,	lava_snd_smpid,	lava_loudness,	lava_destroy_on_impact,	transform_model,	field_3A,	field_3C,	field_3D,	affected_by_wind
 {2,	0,	0,	0,	0,	0,	0,	0,	0,	0,	0,	0,	0,	0,	0,	0,	0,	0,	0,	0,	0,	0,	0,	0,	0,	0,	256,	0,	0,	0,	256,	0,	0,	0,	256,	0,	0,	0,	0,	0,	0},
 {2,	2,	0,	-1,	-1,	926,	152,	192,	1,	192,	256,	1,	1,	2,	0,	0,	0,	0,	0,	0,	0,	0,	0,	0,	0,	0,	256,	0,	0,	0,	256,	0,	0,	0,	256,	0,	0,	0,	0,	0,	1},
 {2,	1,	0,	30,	40,	 96,	122,	142,	0,	192,	256,	0,	0,	0,	1,	0,	0,	10,	0,	102,	0,	0,	0,	1,	0,	0,	256,	0,	19,	36,	80,	0,	0,	0,	256,	0,	0,	0,	0,	0,	1},
 {2,	1,	0,	30,	40,	 96,	122,	142,	0,	192,	256,	0,	0,	0,	1,	0,	0,	10,	0,	102,	0,	0,	0,	1,	0,	0,	256,	0,	19,	36,	80,	0,	0,	0,	256,	0,	0,	0,	0,	0,	1},
 {2,	1,	0,	30,	40,	 96,	122,	142,	0,	192,	256,	0,	0,	0,	1,	0,	0,	10,	0,	102,	0,	0,	0,	1,	0,	0,	256,	0,	19,	36,	80,	0,	0,	0,	256,	0,	0,	0,	0,	0,	1},	//[5]
 {2,	5,	0,	0,	0,	0,	0,	0,	0,	0,	0,	0,	0,	0,	0,	0,	0,	0,	0,	0,	0,	0,	0,	0,	0,	0,	256,	0,	0,	0,	256,	0,	0,	0,	256,	0,	0,	0,	0,	0,	0},
 {2,	5,	0,	5,	5,	916,	110,	128,	0,	256,	256,	1,	1,	0,	0,	0,	0,	0,	0,	0,	0,	0,	0,	0,	0,	0,	256,	0,	0,	0,	256,	0,	0,	0,	256,	0,	0,	0,	0,	0,	0},
 {2,	1,	0,	30,	40,	929,	320,	374,	0,	128,	128,	1,	1,	2,	0,	0,	0,	0,	0,	0,	0,	0,	0,	0,	0,	0,	256,	0,	0,	0,	256,	0,	0,	0,	256,	0,	0,	0,	0,	0,	1},
 {2,	1,	0,	20,	20,	981,	172,	192,	0,	256,	256,	1,	1,	0,	0,	0,	0,	0,	0,	0,	0,	0,	0,	0,	0,	0,	256,	0,	0,	0,	256,	0,	0,	0,	256,	0,	0,	0,	0,	0,	0},
 {2,	2,	0,	-1,	-1,	927,	 50,	256,	1,	256,	320,	1,	1,	2,	0,	0,	0,	0,	0,	0,	0,	0,	0,	0,	0,	0,	256,	0,	0,	0,	256,	0,	0,	0,	256,	0,	0,	0,	0,	0,	1},	//[10]
 {2,	1,	0,	-1,	-1,	798,	 50,	256,	1,	256,	320,	1,	1,	3,	0,	0,	2,	10,	0,	0,	0,	0,	0,	0,	0,	0,	256,	0,	0,	0,	256,	0,	0,	0,	256,	0,	0,	0,	0,	0,	1},
 {2,	1,	0,	15,	15,	908,	256,	256,	1,	256,	256,	1,	1,	2,	0,	0,	0,	0,	0,	0,	0,	0,	0,	0,	0,	0,	256,	0,	0,	0,	256,	0,	0,	0,	256,	0,	0,	0,	0,	0,	1},
 {2,	1,	0,	15,	15,	913,	226,	256,	0,	256,	256,	0,	1,	0,	1,	0,	0,	8,	0,	102,	0,	0,	0,	0,	0,	0,	256,	0,	0,	0,	256,	0,	0,	0,	256,	0,	0,	0,	0,	0,	1},
 {2,	1,	0,	15,	15,	914,	226,	256,	0,	256,	256,	0,	1,	0,	1,	0,	0,	8,	0,	102,	0,	0,	0,	0,	0,	0,	256,	0,	0,	0,	256,	0,	0,	0,	256,	0,	0,	0,	0,	0,	1},
 {2,	1,	0,	15,	15,	915,	226,	256,	0,	256,	256,	0,	1,	0,	1,	0,	0,	8,	0,	102,	0,	0,	0,	0,	0,	0,	256,	0,	0,	0,	256,	0,	0,	0,	256,	0,	0,	0,	0,	0,	1},	//[15]
 {2,	5,	0,	1,	1,	964,	 24,	 24,	0,	256,	256,	1,	1,	3,	0,	0,	0,	0,	0,	0,	0,	0,	0,	0,	0,	0,	256,	0,	0,	0,	256,	0,	0,	0,	256,	0,	0,	0,	0,	0,	1},
 {2,	5,	0,	-1,	-1,	918,	 96,	 96,	0,	256,	256,	1,	1,	3,	0,	0,	0,	0,	0,	0,	0,	0,	0,	0,	0,	0,	256,	0,	0,	0,	256,	0,	0,	0,	256,	0,	0,	0,	0,	0,	0},
 {2,	5,	0,	1,	1,	917,	 96,	 96,	0,	256,	256,	1,	1,	3,	0,	0,	0,	0,	0,	0,	0,	0,	0,	0,	0,	0,	256,	0,	0,	0,	256,	0,	0,	0,	256,	0,	0,	0,	0,	0,	0},
 {2,	5,	0,	6,	6,	964,	 64,	 64,	0,	256,	256,	1,	1,	3,	0,	0,	0,	0,	0,	0,	0,	0,	0,	0,	0,	0,	256,	0,	0,	0,	256,	0,	0,	0,	256,	0,	0,	0,	0,	0,	0},
 {2,	5,	0,	1,	1,	981,	192,	192,	0,	256,	256,	1,	1,	0,	0,	0,	0,	0,	0,	0,	0,	0,	0,	0,	0,	0,	256,	0,	0,	0,	256,	0,	0,	0,	256,	0,	0,	0,	0,	0,	0},	//[20]
 {2,	5,	0,	20000,	20000,	907,	192,	192,	0,	256,	256,	1,	1,	2,	0,	0,	0,	0,	0,	0,	0,	0,	0,	0,	0,	0,	256,	0,	0,	0,	256,	0,	0,	0,	256,	0,	0,	0,	0,	0,	1},
 {2,	1,	0,	40,	40,	919,	320,	374,	0,	128,	128,	1,	1,	2,	0,	0,	0,	0,	0,	0,	0,	0,	0,	0,	0,	0,	256,	0,	0,	0,	256,	0,	0,	0,	256,	0,	0,	0,	0,	0,	1},
 {2,	5,	0,	-1,	-1,	909,	250,	300,	1,	128,	128,	1,	0,	2,	0,	0,	0,	0,	0,	0,	0,	0,	0,	0,	0,	0,	256,	0,	0,	0,	256,	0,	0,	0,	256,	0,	0,	0,	0,	0,	1},
 {2,	5,	0,	-1,	-1,	836,	200,	256,	1,	16,	32,	1,	0,	0,	0,	0,	0,	0,	0,	0,	0,	0,	0,	0,	0,	0,	256,	0,	0,	0,	256,	0,	0,	0,	256,	0,	0,	0,	0,	0,	0},
 {2,	1,	0,	40,	50,	910,	150,	180,	0,	256,	256,	0,	0,	2,	1,	0,	0,	8,	0,	102,	0,	0,	0,	1,	0,	0,	256,	0,	19,	36,	80,	0,	0,	0,	256,	0,	25,	0,	0,	0,	1},	//[25]
 {2,	1,	0,	-1,	-1,	911,	150,	180,	1,	16,	32,	1,	0,	2,	1,	0,	0,	8,	0,	102,	0,	0,	0,	1,	0,	0,	256,	0,	19,	36,	80,	0,	0,	0,	256,	0,	0,	0,	0,	0,	1},
 {2,	1,	0,	30,	40,	834,	122,	142,	0,	192,	256,	0,	0,	0,	1,	0,	0,	40,	0,	102,	0,	0,	0,	1,	0,	0,	256,	0,	19,	36,	80,	0,	0,	0,	256,	0,	0,	0,	0,	0,	1},
 {2,	1,	0,	30,	40,	833,	122,	142,	0,	192,	256,	0,	0,	0,	1,	0,	0,	40,	0,	102,	0,	0,	0,	1,	0,	0,	256,	0,	19,	36,	80,	0,	0,	0,	256,	0,	0,	0,	0,	0,	1},
 {2,	1,	0,	30,	40,	832,	122,	142,	0,	192,	256,	0,	0,	0,	1,	0,	0,	40,	0,	102,	0,	0,	0,	1,	0,	0,	256,	0,	19,	36,	80,	0,	0,	0,	256,	0,	0,	0,	0,	0,	1},
 {2,	1,	0,	-1,	-1,	828,	250,	300,	1,	128,	128,	1,	0,	0,	0,	0,	0,	0,	0,	0,	0,	0,	0,	0,	0,	0,	256,	0,	0,	0,	256,	0,	0,	0,	256,	0,	0,	0,	0,	0,	0},	//[30]
 {2,	1,	0,	30,	40,	823,	122,	142,	0,	192,	256,	0,	0,	3,	1,	0,	0,	10,	0,	16,	0,	32,	1,	1,	0,	0,	256,	0,	19,	36,	80,	1,	0,	0,	256,	1,	0,	1280,	52,	0,	1},
 {2,	1,	0,	30,	40,	827,	122,	142,	0,	192,	256,	0,	0,	2,	1,	0,	0,	10,	0,	102,	0,	0,	0,	1,	19,	36,	80,	1,	19,	36,	80,	1,	0,	0,	256,	1,	0,	0,	0,	0,	1},
 {2,	5,	0,	-1,	-1,	824,	122,	142,	1,	192,	256,	0,	0,	3,	1,	0,	0,	10,	0,	102,	0,	0,	0,	0,	0,	0,	256,	0,	0,	0,	256,	0,	0,	0,	256,	0,	0,	0,	0,	0,	0},
 {2,	1,	0,	10,	15,	832,	122,	142,	0,	192,	256,	0,	0,	0,	1,	0,	0,	10,	0,	102,	0,	0,	0,	1,	0,	0,	256,	0,	19,	36,	80,	0,	0,	0,	256,	0,	0,	0,	0,	0,	1},
 {2,	5,	0,	-1,	-1,	  0,	450,	450,	1,	256,	256,	1,	0,	0,	1,	0,	0,	0,	0,	0,	0,	0,	0,	0,	0,	0,	256,	0,	0,	0,	256,	0,	0,	0,	256,	0,	35,	0,	0,	0,	0},	//[35]
 {2,	5,	0,	20000,	20000,	0,	450,	450,	0,	256,	256,	1,	0,	0,	1,	0,	0,	0,	0,	0,	0,	0,	0,	0,	0,	0,	256,	0,	0,	0,	256,	0,	0,	0,	256,	0,	0,	0,	0,	0,	0},
 {2,	5,	0,	-1,	-1,	0,	450,	450,	1,	256,	256,	1,	0,	0,	1,	0,	0,	0,	0,	0,	0,	0,	0,	0,	0,	0,	256,	0,	0,	0,	256,	0,	0,	0,	256,	0,	0,	0,	0,	0,	0},
 {2,	1,	0,	-1,	-1,	110,	225,	270,	1,	85,	85,	1,	0,	2,	0,	0,	0,	2,	0,	0,	0,	0,	0,	0,	0,	0,	256,	0,	0,	0,	256,	0,	0,	0,	256,	0,	0,	0,	0,	0,	1},
 {2,	5,	0,	-1,	-1,	825,	256,	256,	1,	256,	256,	1,	0,	2,	0,	0,	0,	0,	0,	0,	0,	0,	0,	0,	0,	0,	256,	0,	0,	0,	256,	0,	0,	0,	256,	0,	0,	0,	0,	0,	1},
 {2,	1,	0,	-1,	-1,	926,	122,	192,	0,	192,	256,	1,	0,	1,	0,	0,	0,	10,	0,	102,	0,	0,	0,	0,	0,	0,	256,	0,	0,	0,	256,	0,	0,	0,	256,	0,	0,	0,	0,	0,	0},	//[40]
 {2,	5,	0,	-1,	-1,	828,	250,	300,	1,	128,	128,	1,	0,	0,	0,	0,	0,	0,	0,	0,	0,	0,	0,	0,	0,	0,	256,	0,	0,	0,	256,	0,	0,	0,	256,	0,	0,	0,	0,	0,	1},
 {4,	4,	0,	16,	16,	  0,	256,	256,	0,	256,	256,	1,	1,	0,	0,	1,	0,	0,	0,	0,	0,	0,	0,	0,	0,	0,	256,	0,	0,	0,	256,	0,	0,	0,	256,	0,	0,	0,	0,	0,	0},	//#41Floatingnumberthengoldisspent.
 {2,	5,	0,	2,	4,	964,	128,	172,	1,	256,	256,	1,	1,	3,	0,	0,	0,	2,	0,	0,	0,	0,	0,	0,	0,	0,	256,	0,	0,	0,	256,	0,	0,	0,	256,	0,	0,	0,	0,	0,	0},
 {2,	5,	0,	-1,	-1,	852,	172,	172,	1,	256,	256,	1,	1,	3,	0,	0,	0,	2,	0,	0,	0,	0,	0,	0,	0,	0,	256,	0,	0,	0,	256,	0,	0,	0,	256,	0,	0,	0,	0,	0,	0},
 {2,	5,	0,	4,	4,	852,	172,	172,	1,	256,	256,	1,	1,	3,	0,	0,	0,	2,	0,	0,	0,	0,	0,	0,	0,	0,	256,	0,	0,	0,	256,	0,	0,	0,	256,	0,	0,	0,	0,	0,	0},	//[45]
 {2,	5,	0,	-1,	-1,	802,	172,	196,	0,	256,	256,	1,	1,	3,	0,	0,	0,	0,	0,	0,	0,	0,	0,	0,	0,	0,	256,	0,	0,	0,	256,	0,	0,	0,	256,	0,	0,	0,	0,	0,	0},
 {2,	5,	0,	100,	100,	 -1,	122,	142,	0,	192,	256,	0,	0,	0,	1,	0,	0,	40,	0,	102,	0,	0,	0,	1,	0,	0,	256,	0,	19,	36,	80,	0,	0,	0,	256,	0,	0,	0,	0,	0,	1},
 {2,	1,	0,	20,	30,	919,	320,	374,	0,	128,	128,	1,	1,	2,	0,	0,	0,	0,	0,	0,	0,	0,	0,	0,	0,	0,	256,	0,	0,	0,	256,	0,	0,	0,	256,	0,	0,	0,	0,	0,	1},
 {2,	1,	0,	10,	15,	832,	122,	142,	0,	192,	256,	0,	0,	0,	1,	0,	0,	40,	0,	102,	0,	0,	0,	1,	0,	0,	256,	0,	19,	36,	80,	0,	0,	0,	256,	0,	0,	0,	0,	0,	1},
 {2,	1,	0,	30,	40,	831,	130,	180,	0,	192,	256,	0,	0,	0,	1,	0,	0,	40,	0,	102,	0,	0,	0,	1,	0,	0,	256,	0,	19,	36,	80,	0,	0,	0,	256,	0,	0,	0,	0,	0,	1},	//[50]
 {2,	1,	0,	30,	40,	831,	180,	250,	0,	192,	256,	0,	0,	0,	1,	0,	0,	40,	0,	102,	0,	0,	0,	1,	0,	0,	256,	0,	19,	36,	80,	0,	0,	0,	256,	0,	0,	0,	0,	0,	1},
 {2,	1,	0,	30,	40,	831,	250,	350,	0,	192,	256,	0,	0,	0,	1,	0,	0,	40,	0,	102,	0,	0,	0,	1,	0,	0,	256,	0,	19,	36,	80,	0,	0,	0,	256,	0,	0,	0,	0,	0,	1},
 {2,	5,	0,	1,	1,	964,	 64,	 64,	0,	256,	256,	1,	1,	3,	0,	0,	0,	0,	0,	0,	0,	0,	0,	0,	0,	0,	256,	0,	0,	0,	256,	0,	0,	0,	256,	0,	0,	0,	0,	0,	0},
 {2,	1,	0,	6,	12,	964,	 64,	 96,	0,	256,	256,	1,	1,	3,	0,	0,	0,	2,	0,	0,	0,	0,	0,	0,	0,	0,	256,	0,	0,	0,	256,	0,	0,	0,	256,	0,	0,	0,	0,	0,	0},
 {2,	1,	0,	-1,	-1,	856,	128,	128,	1,	256,	256,	1,	1,	3,	0,	0,	0,	2,	0,	0,	0,	0,	0,	0,	0,	0,	256,	0,	0,	0,	256,	0,	0,	0,	256,	0,	0,	0,	0,	0,	0},	//[55]
 {2,	5,	0,	-1,	-1,	863,	320,	374,	1,	256,	256,	0,	0,	3,	1,	0,	0,	10,	0,	102,	0,	0,	0,	0,	0,	0,	256,	0,	0,	0,	256,	0,	0,	0,	256,	0,	0,	0,	0,	0,	0},
 {2,	5,	0,	-1,	-1,	864,	320,	374,	1,	256,	256,	0,	0,	3,	1,	0,	0,	10,	0,	102,	0,	0,	0,	0,	0,	0,	256,	0,	0,	0,	256,	0,	0,	0,	256,	0,	0,	0,	0,	0,	0},
 {2,	5,	0,	-1,	-1,	865,	320,	374,	1,	256,	256,	0,	0,	3,	1,	0,	0,	10,	0,	102,	0,	0,	0,	0,	0,	0,	256,	0,	0,	0,	256,	0,	0,	0,	256,	0,	0,	0,	0,	0,	0},
 {2,	5,	0,	-1,	-1,	866,	320,	374,	1,	256,	256,	0,	0,	3,	1,	0,	0,	10,	0,	102,	0,	0,	0,	0,	0,	0,	256,	0,	0,	0,	256,	0,	0,	0,	256,	0,	0,	0,	0,	0,	0},
 {2,	5,	0,	8,	8,	819,	256,	256,	1,	256,	256,	1,	0,	1,	0,	0,	0,	0,	0,	0,	0,	0,	0,	0,	0,	0,	256,	0,	0,	0,	256,	0,	0,	0,	256,	0,	0,	0,	0,	0,	0},	//[60] partoflightning(white?)
 {2,	1,	0,	5,	5,	964,	 96,	160,	1,	85,	85,	1,	1,	3,	0,	0,	0,	2,	0,	0,	0,	0,	0,	0,	0,	0,	256,	0,	0,	0,	256,	0,	0,	0,	256,	0,	0,	0,	0,	0,	0},
 {2,	5,	0,	-1,	-1,	120,	256,	256,	1,	256,	256,	1,	1,	0,	1,	1,	0,	0,	0,	0,	0,	0,	0,	0,	0,	0,	256,	0,	0,	0,	256,	0,	0,	0,	256,	0,	0,	0,	0,	0,	1},
 {2,	5,	0,	1,	1,	 -1,	  1,	  1,	0,	0,	0,	0,	0,	0,	0,	0,	0,	0,	0,	0,	0,	0,	0,	0,	0,	0,	256,	0,	0,	0,	256,	0,	0,	0,	256,	0,	0,	0,	0,	0,	1},
 {2,	2,	0,	-1,	-1,	116,	256,	256,	0,	128,	128,	1,	1,	3,	1,	0,	0,	0,	0,	0,	0,	0,	0,	0,	0,	0,	256,	0,	0,	0,	256,	0,	0,	0,	256,	0,	0,	0,	0,	0,	0},
 {2,	2,	0,	-1,	-1,	117,	256,	256,	0,	128,	128,	1,	1,	3,	1,	0,	0,	0,	0,	0,	0,	0,	0,	0,	0,	0,	256,	0,	0,	0,	256,	0,	0,	0,	256,	0,	0,	0,	0,	0,	0},	//[65]
 {2,	2,	0,	-1,	-1,	118,	256,	256,	0,	128,	128,	1,	1,	3,	1,	0,	0,	0,	0,	0,	0,	0,	0,	0,	0,	0,	256,	0,	0,	0,	256,	0,	0,	0,	256,	0,	0,	0,	0,	0,	0},
 {2,	2,	0,	-1,	-1,	119,	256,	256,	0,	128,	128,	1,	1,	3,	1,	0,	0,	0,	0,	0,	0,	0,	0,	0,	0,	0,	256,	0,	0,	0,	256,	0,	0,	0,	256,	0,	0,	0,	0,	0,	0},
 {2,	2,	0,	-1,	-1,	116,	358,	358,	0,	128,	128,	1,	1,	3,	1,	0,	0,	0,	0,	0,	0,	0,	0,	0,	0,	0,	256,	0,	0,	0,	256,	0,	0,	0,	256,	0,	0,	0,	0,	0,	0},
 {2,	2,	0,	-1,	-1,	117,	358,	358,	0,	128,	128,	1,	1,	3,	1,	0,	0,	0,	0,	0,	0,	0,	0,	0,	0,	0,	256,	0,	0,	0,	256,	0,	0,	0,	256,	0,	0,	0,	0,	0,	0},
 {2,	2,	0,	-1,	-1,	118,	358,	358,	0,	128,	128,	1,	1,	3,	1,	0,	0,	0,	0,	0,	0,	0,	0,	0,	0,	0,	256,	0,	0,	0,	256,	0,	0,	0,	256,	0,	0,	0,	0,	0,	0},	//[70]
 {2,	2,	0,	-1,	-1,	119,	358,	358,	0,	128,	128,	1,	1,	3,	1,	0,	0,	0,	0,	0,	0,	0,	0,	0,	0,	0,	256,	0,	0,	0,	256,	0,	0,	0,	256,	0,	0,	0,	0,	0,	0},
 {2,	2,	0,	-1,	-1,	116,	460,	460,	0,	128,	128,	1,	1,	3,	1,	0,	0,	0,	0,	0,	0,	0,	0,	0,	0,	0,	256,	0,	0,	0,	256,	0,	0,	0,	256,	0,	0,	0,	0,	0,	0},
 {2,	2,	0,	-1,	-1,	117,	460,	460,	0,	128,	128,	1,	1,	3,	1,	0,	0,	0,	0,	0,	0,	0,	0,	0,	0,	0,	256,	0,	0,	0,	256,	0,	0,	0,	256,	0,	0,	0,	0,	0,	0},
 {2,	2,	0,	-1,	-1,	118,	460,	460,	0,	128,	128,	1,	1,	3,	1,	0,	0,	0,	0,	0,	0,	0,	0,	0,	0,	0,	256,	0,	0,	0,	256,	0,	0,	0,	256,	0,	0,	0,	0,	0,	0},
 {2,	2,	0,	-1,	-1,	119,	460,	460,	0,	128,	128,	1,	1,	3,	1,	0,	0,	0,	0,	0,	0,	0,	0,	0,	0,	0,	256,	0,	0,	0,	256,	0,	0,	0,	256,	0,	0,	0,	0,	0,	0},	//[75]
 {2,	1,	0,	-1,	-1,	966,	172,	255,	1,	256,	256,	1,	1,	3,	0,	0,	0,	2,	0,	0,	0,	0,	0,	0,	0,	0,	256,	0,	0,	0,	256,	0,	0,	0,	256,	0,	0,	0,	0,	0,	0},
 {2,	1,	0,	-1,	-1,	967,	172,	255,	1,	256,	256,	1,	1,	3,	0,	0,	0,	2,	0,	0,	0,	0,	0,	0,	0,	0,	256,	0,	0,	0,	256,	0,	0,	0,	256,	0,	0,	0,	0,	0,	0},
 {2,	1,	0,	-1,	-1,	968,	172,	255,	1,	256,	256,	1,	1,	3,	0,	0,	0,	2,	0,	0,	0,	0,	0,	0,	0,	0,	256,	0,	0,	0,	256,	0,	0,	0,	256,	0,	0,	0,	0,	0,	0},
 {2,	1,	0,	-1,	-1,	969,	172,	255,	1,	256,	256,	1,	1,	3,	0,	0,	0,	2,	0,	0,	0,	0,	0,	0,	0,	0,	256,	0,	0,	0,	256,	0,	0,	0,	256,	0,	0,	0,	0,	0,	0},
 {2,	1,	0,	-1,	-1,	857,	128,	128,	1,	256,	256,	1,	1,	3,	0,	0,	0,	2,	0,	0,	0,	0,	0,	0,	0,	0,	256,	0,	0,	0,	256,	0,	0,	0,	256,	0,	0,	0,	0,	0,	0},	//[80]
 {2,	1,	0,	-1,	-1,	858,	128,	128,	1,	256,	256,	1,	1,	3,	0,	0,	0,	2,	0,	0,	0,	0,	0,	0,	0,	0,	256,	0,	0,	0,	256,	0,	0,	0,	256,	0,	0,	0,	0,	0,	0},
 {2,	1,	0,	-1,	-1,	859,	128,	128,	1,	256,	256,	1,	1,	3,	0,	0,	0,	2,	0,	0,	0,	0,	0,	0,	0,	0,	256,	0,	0,	0,	256,	0,	0,	0,	256,	0,	0,	0,	0,	0,	0},
 {2,	1,	0,	-1,	-1,	860,	128,	128,	1,	256,	256,	1,	1,	3,	0,	0,	0,	2,	0,	0,	0,	0,	0,	0,	0,	0,	256,	0,	0,	0,	256,	0,	0,	0,	256,	0,	0,	0,	0,	0,	0},
 {2,	5,	0,	-1,	-1,	852,	172,	172,	1,	256,	256,	1,	1,	3,	0,	0,	0,	2,	0,	0,	0,	0,	0,	0,	0,	0,	256,	0,	0,	0,	256,	0,	0,	0,	256,	0,	0,	0,	0,	0,	0},
 {2,	1,	1,	30,	40,	 96,	160,	256,	0,	192,	256,	0,	0,	1,	1,	0,	0,	10,	0,	102,	0,	0,	0,	1,	66,	0,	256,	1,	66,	36,	100,	1,	0,	0,	256,	1,	0,	0,	0,	0,	1},	//[85]
 {2,	5,	0,	-1,	-1,	 97,	250,	300,	1,	128,	128,	1,	0,	1,	0,	0,	0,	0,	0,	0,	0,	0,	0,	0,	0,	0,	256,	0,	0,	0,	256,	0,	0,	0,	256,	0,	0,	0,	0,	0,	1},
 {2,	5,	0,	-1,	-1,	853,	172,	172,	1,	256,	256,	1,	1,	3,	0,	0,	0,	2,	0,	0,	0,	0,	0,	0,	0,	0,	256,	0,	0,	0,	256,	0,	0,	0,	256,	0,	0,	0,	0,	0,	0},
 {2,	5,	0,	-1,	-1,	854,	172,	172,	1,	256,	256,	1,	1,	3,	0,	0,	0,	2,	0,	0,	0,	0,	0,	0,	0,	0,	256,	0,	0,	0,	256,	0,	0,	0,	256,	0,	0,	0,	0,	0,	0},
 {2,	5,	0,	-1,	-1,	855,	172,	172,	1,	256,	256,	1,	1,	3,	0,	0,	0,	2,	0,	0,	0,	0,	0,	0,	0,	0,	256,	0,	0,	0,	256,	0,	0,	0,	256,	0,	0,	0,	0,	0,	0},
 {2,	1,	0,	-1,	-1,	110,	225,	270,	1,	1024,	1024,	1,	0,	2,	0,	0,	0,	2,	0,	0,	0,	0,	0,	0,	0,	0,	0,	0,	0,	0,	0,	0,	0,	0,	0,	0,	0,	0,	0,	0,	1},	//[90] //Lightning"dot"ofblueplayer
 {2,	5,	0,	-1,	-1,	853,	172,	172,	1,	256,	256,	1,	1,	3,	0,	0,	0,	2,	0,	0,	0,	0,	0,	0,	0,	0,	256,	0,	0,	0,	256,	0,	0,	0,	256,	0,	0,	0,	0,	0,	0},
 {2,	5,	0,	-1,	-1,	854,	172,	172,	1,	256,	256,	1,	1,	3,	0,	0,	0,	2,	0,	0,	0,	0,	0,	0,	0,	0,	256,	0,	0,	0,	256,	0,	0,	0,	256,	0,	0,	0,	0,	0,	0},
 {2,	5,	0,	-1,	-1,	855,	172,	172,	1,	256,	256,	1,	1,	3,	0,	0,	0,	2,	0,	0,	0,	0,	0,	0,	0,	0,	256,	0,	0,	0,	256,	0,	0,	0,	256,	0,	0,	0,	0,	0,	0},
 {2,	1,	0,	5,	5,	917,	 96,	160,	1,	 85,	 85,	1,	1,	3,	0,	0,	0,	2,	0,	0,	0,	0,	0,	0,	0,	0,	256,	0,	0,	0,	256,	0,	0,	0,	256,	0,	0,	0,	0,	0,	0},
 {2,	5,	0,	-1,	-1,	837,	200,	256,	1,	 16,	 32,	1,	0,	1,	0,	0,	0,	0,	0,	0,	0,	0,	0,	0,	0,	0,	256,	0,	0,	0,	256,	0,	0,	0,	256,	0,	0,	0,	0,	0,	0},	//[95]
 {2,	5,	0,	4,	4,	851,	172,	172,	1,	256,	256,	1,	1,	3,	0,	0,	0,	2,	0,	0,	0,	0,	0,	0,	0,	0,	256,	0,	0,	0,	256,	0,	0,	0,	256,	0,	0,	0,	0,	0,	0},
};

long const bounce_table[] = { -160, -160, -120, -120, -80, -40, -20, 0, 20, 40, 80, 120, 120, 160, 160, 160 };
/** Effects used when creating new imps. Every player color has different index. */
const int birth_effect_element[] = { TngEffElm_RedPuff, TngEffElm_BluePuff, TngEffElm_GreenPuff, TngEffElm_YellowPuff, TngEffElm_WhitePuff, TngEffElm_WhitePuff, };
/******************************************************************************/
TbBool thing_is_effect(const struct Thing *thing)
{
  if (thing_is_invalid(thing))
    return false;
  if (thing->class_id != TCls_Effect)
    return false;
  return true;
}

struct InitEffect *get_effect_info(ThingModel effmodel)
{
    return &effect_info[effmodel];
}

struct InitEffect *get_effect_info_for_thing(const struct Thing *thing)
{
    return &effect_info[thing->model];
}

struct EffectElementStats *get_effect_element_model_stats(ThingModel tngmodel)
{
    if (tngmodel >= sizeof(effect_element_stats)/sizeof(effect_element_stats[0]))
        return &effect_element_stats[0];
    return &effect_element_stats[tngmodel];
}

struct Thing *create_effect_element(const struct Coord3d *pos, unsigned short eelmodel, PlayerNumber owner)
{
    long i;
    if (!i_can_allocate_free_thing_structure(FTAF_Default)) {
        return INVALID_THING;
    }
    if (!any_player_close_enough_to_see(pos)) {
        return INVALID_THING;
    }
    struct EffectElementStats* eestat = get_effect_element_model_stats(eelmodel);
    struct InitLight ilght;
    LbMemorySet(&ilght, 0, sizeof(struct InitLight));
    struct Thing* thing = allocate_free_thing_structure(FTAF_Default);
    if (thing->index == 0) {
        ERRORDBG(8,"Should be able to allocate effect element %d for player %d, but failed.",(int)eelmodel,(int)owner);
        return INVALID_THING;
    }
    thing->class_id = TCls_EffectElem;
    thing->model = eelmodel;
    thing->mappos.x.val = pos->x.val;
    thing->mappos.y.val = pos->y.val;
    thing->mappos.z.val = pos->z.val;
    thing->next_on_mapblk = 0;
    thing->parent_idx = thing->index;
    thing->owner = owner;
    thing->clipbox_size_xy = 1;
    thing->clipbox_size_yz = 1;
    thing->solid_size_xy = 1;
    thing->solid_size_yz = 1;

    if (eestat->sprite_idx != -1)
    {
        i = EFFECT_RANDOM(thing, eestat->sprite_size_max  - (int)eestat->sprite_size_min  + 1);
        long n = EFFECT_RANDOM(thing, eestat->sprite_speed_max - (int)eestat->sprite_speed_min + 1);
        set_thing_draw(thing, eestat->sprite_idx, eestat->sprite_speed_min + n, eestat->sprite_size_min + i, 0, 0, eestat->draw_class);
        set_flag_byte(&thing->rendering_flags,TRF_Unshaded,eestat->unshaded);
        thing->rendering_flags ^= (thing->rendering_flags ^ (TRF_Transpar_8 * eestat->transparant)) & (TRF_Transpar_Flags);
        set_flag_byte(&thing->rendering_flags,TRF_AnimateOnce,eestat->rendering_flag);
    } else
    {
        set_flag_byte(&thing->rendering_flags,TRF_Unknown01,true);
    }

    thing->fall_acceleration = eestat->fall_acceleration;
    thing->inertia_floor = eestat->inertia_floor;
    thing->inertia_air = eestat->inertia_air;
    thing->movement_flags |= TMvF_Unknown08;
    set_flag_byte(&thing->movement_flags,TMvF_Unknown10,eestat->movement_flags);
    thing->creation_turn = game.play_gameturn;

    if (eestat->lifespan > 0)
    {
        i = EFFECT_RANDOM(thing, eestat->lifespan_random - (long)eestat->lifespan + 1);
        thing->health = eestat->lifespan + i;
    } else
    {
        if (thing->anim_speed > 0)
        {
            thing->health = get_lifespan_of_animation(thing->anim_sprite, thing->anim_speed);
        }
        else
        {
            thing->health = keepersprite_frames(thing->anim_sprite);
        }
    }

    if (eestat->size_change != 0)
    {
        thing->sprite_size_min = eestat->sprite_size_min;
        thing->sprite_size_max = eestat->sprite_size_max;
        if (eestat->size_change == 2)
        {
            thing->transformation_speed = 2 * (eestat->sprite_size_max - (long)eestat->sprite_size_min) / thing->health;
            thing->field_50 |= 0x02;
        }
        else
        {
            thing->transformation_speed = (eestat->sprite_size_max - (long)eestat->sprite_size_min) / thing->health;
            thing->field_50 &= ~0x02;
        }
        thing->sprite_size = eestat->sprite_size_min;
    } else
    {
        thing->transformation_speed = 0;
    }

    if (eestat->light_radius != 0)
    {
        ilght.mappos.x.val = thing->mappos.x.val;
        ilght.mappos.y.val = thing->mappos.y.val;
        ilght.mappos.z.val = thing->mappos.z.val;
        ilght.radius = eestat->light_radius;
        ilght.intensity = eestat->light_intensity;
        ilght.is_dynamic = 1;
        ilght.field_3 = eestat->light_field_3D;
        thing->light_id = light_create_light(&ilght);
        if (thing->light_id <= 0) {
            SYNCDBG(8,"Cannot allocate dynamic light to %s.",thing_model_name(thing));
        }
    }
    add_thing_to_its_class_list(thing);
    place_thing_in_mapwho(thing);
    return thing;
}

void process_spells_affected_by_effect_elements(struct Thing *thing)
{
    struct CreatureControl* cctrl = creature_control_get_from_thing(thing);
    GameTurnDelta dturn;
    long angle;
    MapCoordDelta shift_x;
    MapCoordDelta shift_y;
    struct Coord3d pos;
    struct Thing *effeltng;

    if ((cctrl->spell_flags & CSAfF_Rebound) != 0)
    {
        int diamtr = 4 * thing->clipbox_size_xy / 2;
        dturn = game.play_gameturn - thing->creation_turn;
        MapCoord cor_z_max = thing->clipbox_size_yz + (thing->clipbox_size_yz * gameadd.crtr_conf.exp.size_increase_on_exp * cctrl->explevel) / 80; //effect is 25% larger than unit

        struct EffectElementStats* eestat = get_effect_element_model_stats(TngEffElm_FlashBall1);
        unsigned short nframes = keepersprite_frames(eestat->sprite_idx);
        GameTurnDelta dtadd = 0;
        unsigned short cframe = game.play_gameturn % nframes;
        pos.z.val = thing->mappos.z.val;
        int radius = diamtr / 2;
        while (pos.z.val < cor_z_max + thing->mappos.z.val)
        {
            angle = (abs(dturn + dtadd) & 7) << 8;
            shift_x =  (radius * LbSinL(angle) >> 8) >> 8;
            shift_y = -(radius * LbCosL(angle) >> 8) >> 8;
            pos.x.val = thing->mappos.x.val + shift_x;
            pos.y.val = thing->mappos.y.val + shift_y;
            effeltng = create_thing(&pos, TCls_EffectElem, TngEffElm_FlashBall1, thing->owner, -1);
            if (thing_is_invalid(effeltng))
                break;
            set_thing_draw(effeltng, eestat->sprite_idx, 256, eestat->sprite_size_min, 0, cframe, 2);
            dtadd++;
            pos.z.val += 64;
            cframe = (cframe + 1) % nframes;
        }
    }

    if ((cctrl->spell_flags & CSAfF_Slow) != 0)
    {
        int diamtr = 4 * thing->clipbox_size_xy / 2;
        MapCoord cor_z_max = thing->clipbox_size_yz + (thing->clipbox_size_yz * gameadd.crtr_conf.exp.size_increase_on_exp * cctrl->explevel) / 80; //effect is 20% smaller than unit
        int i = cor_z_max / 64; //64 is the vertical speed of the circle.
        if (i <= 1)
          i = 1;
        dturn = game.play_gameturn - thing->creation_turn;
        int vrange = i;
        if (dturn % (2 * i) < vrange)
            pos.z.val = thing->mappos.z.val + cor_z_max / vrange * (dturn % vrange);
        else
            pos.z.val = thing->mappos.z.val + cor_z_max / vrange * (vrange - (dturn % vrange));
        int radius = diamtr / 2;
        for (i=0; i < 16; i++)
        {
            angle = (abs(i) & 0xF) << 7;
            shift_x =  (radius * LbSinL(angle) >> 8) >> 8;
            shift_y = -(radius * LbCosL(angle) >> 8) >> 8;
            pos.x.val = thing->mappos.x.val + shift_x;
            pos.y.val = thing->mappos.y.val + shift_y;
            effeltng = create_thing(&pos, TCls_EffectElem, TngEffElm_RedFlash, thing->owner, -1);
        }
    }

    if ((cctrl->spell_flags & CSAfF_Flying) != 0)
    {
        effeltng = create_thing(&thing->mappos, TCls_EffectElem, TngEffElm_CloudDisperse, thing->owner, -1);
    }

    if ((cctrl->spell_flags & CSAfF_Speed) != 0)
    {
        effeltng = create_effect_element(&thing->mappos, TngEffElm_FlashBall2, thing->owner);
        if (!thing_is_invalid(effeltng))
        {
            //make an afterimage of the speeding unit
            effeltng->anim_time = thing->anim_time;
            effeltng->anim_sprite = thing->anim_sprite;
            effeltng->sprite_size = thing->sprite_size;
            effeltng->current_frame = thing->current_frame;
            effeltng->max_frames = thing->max_frames;
            effeltng->transformation_speed = thing->transformation_speed;
            effeltng->sprite_size_min = thing->sprite_size_min;
            effeltng->sprite_size_max = thing->sprite_size_max;
            effeltng->rendering_flags = thing->rendering_flags;
            effeltng->rendering_flags &= ~TRF_Transpar_8;
            effeltng->rendering_flags |= TRF_Transpar_4;
            effeltng->field_50 = thing->field_50;
            effeltng->tint_colour = thing->tint_colour;
            effeltng->anim_speed = 0;
            effeltng->move_angle_xy = thing->move_angle_xy;
        }
    }

    if ((cctrl->stateblock_flags & CCSpl_Teleport) != 0)
    {
        dturn = get_spell_duration_left_on_thing(thing, SplK_Teleport);
        const struct SpellConfig* spconf = get_spell_config(SplK_Teleport);
        if (spconf->duration / 2 < dturn)
        {
            effeltng = create_effect_element(&thing->mappos, TngEffElm_FlashBall2, thing->owner);
            if (!thing_is_invalid(effeltng))
            {
                //make an afterimage of the teleporting unit
                effeltng->anim_speed = 0;
                effeltng->anim_time = thing->anim_time;
                effeltng->anim_sprite = thing->anim_sprite;
                effeltng->sprite_size = thing->sprite_size;
                effeltng->current_frame = thing->current_frame;
                effeltng->max_frames = thing->max_frames;
                effeltng->transformation_speed = thing->transformation_speed;
                effeltng->sprite_size_min = thing->sprite_size_min;
                effeltng->sprite_size_max = thing->sprite_size_max;
                effeltng->rendering_flags = thing->rendering_flags;
                effeltng->rendering_flags &= ~TRF_Transpar_8;
                effeltng->rendering_flags |= TRF_Transpar_4;
                effeltng->field_50 = thing->field_50;
                effeltng->tint_colour = thing->tint_colour;
                effeltng->rendering_flags &= ~TRF_Transpar_8;
                effeltng->rendering_flags |= TRF_Transpar_4;
                effeltng->move_angle_xy = thing->move_angle_xy;
            }
        } else
        if (spconf->duration / 2 > dturn)
        {
            struct CreatureStats* crstat = creature_stats_get_from_thing(thing);
            if ((dturn % 2) == 0) {
                effeltng = create_effect_element(&thing->mappos, birth_effect_element[thing->owner], thing->owner);
            }
            creature_turn_to_face_angle(thing, thing->move_angle_xy + crstat->max_angle_change);
        }
    }

    if ((cctrl->spell_flags & CSAfF_MagicFall) != 0)
    {
        dturn = game.play_gameturn - thing->creation_turn;
        if ((dturn & 1) == 0) {
            effeltng = create_effect_element(&thing->mappos, birth_effect_element[thing->owner], thing->owner);
        }
        struct CreatureStats* crstat = creature_stats_get_from_thing(thing);
        creature_turn_to_face_angle(thing, thing->move_angle_xy + crstat->max_angle_change);
        if ((dturn > 32) || thing_touching_floor(thing)) {
            cctrl->spell_flags &= ~CSAfF_MagicFall;
        }
    }
}

void move_effect_blocked(struct Thing *thing, struct Coord3d *prev_pos, struct Coord3d *next_pos)
{
    struct EffectElementStats* eestat = get_effect_element_model_stats(thing->model);
    long blocked_flags = get_thing_blocked_flags_at(thing, next_pos);
    slide_thing_against_wall_at(thing, next_pos, blocked_flags);
    if ( ((blocked_flags & SlbBloF_WalledZ) != 0) && eestat->field_15 && eestat->field_22 )
    {
        struct Thing* efftng = thing;
        long cube_id = get_top_cube_at(next_pos->x.stl.num, next_pos->y.stl.num, NULL);
        unsigned short effmodel;
        if (cube_is_water(cube_id))
        {
          effmodel = eestat->water_effmodel;
          if (effmodel > 0) {
              efftng = create_effect(prev_pos, effmodel, thing->owner);
              TRACE_THING(efftng);
          }
          long sample_id = eestat->water_snd_smpid;
          if (sample_id > 0) {
              thing_play_sample(efftng, sample_id, NORMAL_PITCH, 0, 3, 0, 2, eestat->water_loudness);
          }
          if ( eestat->water_destroy_on_impact )
              thing->health = 0;
        } else
        if (cube_is_lava(cube_id))
        {
            effmodel = eestat->lava_effmodel;
            if (effmodel > 0) {
                efftng = create_effect(prev_pos, effmodel, thing->owner);
                TRACE_THING(efftng);
            }
            long sample_id = eestat->lava_snd_smpid;
            if (sample_id > 0) {
                thing_play_sample(efftng, sample_id, NORMAL_PITCH, 0, 3, 0, 2, eestat->lava_loudness);
            }
            if ( eestat->lava_destroy_on_impact )
                thing->health = 0;
        } else
        {
            effmodel = eestat->effmodel_23;
            if (effmodel > 0) {
                efftng = create_effect(prev_pos, effmodel, thing->owner);
                TRACE_THING(efftng);
            }
            long sample_id = eestat->solidgnd_snd_smpid;
            if (sample_id > 0) {
                thing_play_sample(efftng, sample_id, NORMAL_PITCH, 0, 3, 0, 2, eestat->solidgnd_loudness);
            }
            if ( eestat->solidgnd_destroy_on_impact )
                thing->health = 0;
        }
    }
    remove_relevant_forces_from_thing_after_slide(thing, next_pos, blocked_flags);
}

TngUpdateRet move_effect_element(struct Thing *thing)
{
    SYNCDBG(18,"Starting");
    TRACE_THING(thing);
    struct Coord3d pos;
    TbBool move_allowed = get_thing_next_position(&pos, thing);
    if ( positions_equivalent(&thing->mappos, &pos) ) {
        return TUFRet_Unchanged;
    }
    if ((thing->movement_flags & TMvF_Unknown10) == 0)
    {
        if (!move_allowed)
        {
            move_effect_blocked(thing, &thing->mappos, &pos);
        } else
        if ( !thing_covers_same_blocks_in_two_positions(thing, &thing->mappos, &pos) )
        {
            if ( thing_in_wall_at(thing, &pos) )
            {
                move_effect_blocked(thing, &thing->mappos, &pos);
            }
        }
    }
    move_thing_in_map(thing, &pos);
    return TUFRet_Modified;
}

void change_effect_element_into_another(struct Thing *thing, long nmodel)
{
    SYNCDBG(18,"Starting");
    struct EffectElementStats* eestat = get_effect_element_model_stats(nmodel);
    int speed = eestat->sprite_speed_min + EFFECT_RANDOM(thing, eestat->sprite_speed_max - eestat->sprite_speed_min + 1);
    int scale = eestat->sprite_size_min + EFFECT_RANDOM(thing, eestat->sprite_size_max - eestat->sprite_size_min + 1);
    thing->model = nmodel;
    set_thing_draw(thing, eestat->sprite_idx, speed, scale, eestat->rendering_flag, 0, 2);
    thing->rendering_flags ^= (thing->rendering_flags ^ TRF_Unshaded * eestat->unshaded) & TRF_Unshaded;
    thing->rendering_flags ^= (thing->rendering_flags ^ TRF_Transpar_8 * eestat->transparant) & (TRF_Transpar_Flags);
    thing->fall_acceleration = eestat->fall_acceleration;
    thing->inertia_floor = eestat->inertia_floor;
    thing->inertia_air = eestat->inertia_air;
    if (eestat->lifespan <= 0) {
        thing->health = get_lifespan_of_animation(thing->anim_sprite, thing->anim_speed);
    } else {
        thing->health = EFFECT_RANDOM(thing, eestat->lifespan_random - eestat->lifespan + 1) + eestat->lifespan;
    }
    thing->max_frames = keepersprite_frames(thing->anim_sprite);
}

TngUpdateRet update_effect_element(struct Thing *elemtng)
{
    long i;
    SYNCDBG(18,"Starting");
    TRACE_THING(elemtng);
    struct EffectElementStats* eestats = get_effect_element_model_stats(elemtng->model);
    // Check if effect health dropped to zero; delete it, or decrease health for the next check
    long health = elemtng->health;
    if (health <= 0)
    {
        if (eestats->transform_model != 0)
        {
            change_effect_element_into_another(elemtng, eestats->transform_model);
        } else
        {
            delete_thing_structure(elemtng, 0);
        }
        return TUFRet_Deleted;
    }
    elemtng->health = health-1;
    // Set dynamic properties of the effect
    if (!eestats->animate_on_floor)
    {
        if (elemtng->floor_height >= (int)elemtng->mappos.z.val)
          elemtng->anim_speed = 0;
    }
    if (eestats->field_15)
    {
        elemtng->movement_flags &= ~TMvF_IsOnWater;
        elemtng->movement_flags &= ~TMvF_IsOnLava;
        if (thing_touching_floor(elemtng))
        {
            i = get_top_cube_at(elemtng->mappos.x.stl.num, elemtng->mappos.y.stl.num, NULL);
            if (cube_is_water(i)) {
                elemtng->movement_flags |= TMvF_IsOnWater;
            } else
            if (cube_is_lava(i)) {
                elemtng->movement_flags |= TMvF_IsOnLava;
            }
        }
    }
    i = eestats->subeffect_delay;
    if (i > 0)
    {
      if (((elemtng->creation_turn - game.play_gameturn) % i) == 0) {
          create_effect_element(&elemtng->mappos, eestats->subeffect_model, elemtng->owner);
      }
    }
    switch (eestats->move_type)
    {
    case 1:
        move_effect_element(elemtng);
        break;
    case 2:
        i = elemtng->veloc_base.x.val;
        elemtng->veloc_base.x.val = 2*i/3;
        i = elemtng->veloc_base.y.val;
        elemtng->veloc_base.y.val = 2*i/3;
        i = elemtng->veloc_base.z.val;
        if (i > 32)
        {
          elemtng->veloc_base.z.val = 2*i/3;
        } else
        if (i > 16)
        {
          i = i-16;
          if (i < 16) i = 16;
          elemtng->veloc_base.z.val = i;
        } else
        if (i < -16)
        {
          elemtng->veloc_base.z.val = 2*i/3;
        } else
        {
            i = i+16;
            if (i > 16) i = 16;
            elemtng->veloc_base.z.val = i;
        }
        move_effect_element(elemtng);
        break;
    case 3:
        elemtng->veloc_base.z.val = 32;
        move_effect_element(elemtng);
        break;
    case 4:
        health = elemtng->health;
        if ((health >= 0) && (health < 16))
        {
            elemtng->veloc_base.z.val = bounce_table[health];
        } else
        {
            ERRORLOG("Illegal effect element bounce life: %d", (int)health);
        }
        move_effect_element(elemtng);
        break;
    case 5:
        break;
    default:
        ERRORLOG("Invalid effect element move type %d!",(int)eestats->move_type);
        move_effect_element(elemtng);
        break;
    }

    if (eestats->unanimated != 1)
      return TUFRet_Modified;
    i = get_angle_yz_to_vec(&elemtng->veloc_base);
    if (i > LbFPMath_PI)
      i -= LbFPMath_PI;
    long prop_val = i / (LbFPMath_PI / 8);
    elemtng->move_angle_xy = get_angle_xy_to_vec(&elemtng->veloc_base);
    elemtng->current_frame = prop_val;
    elemtng->anim_speed = 0;
    elemtng->anim_time = (prop_val & 0xff) << 8;
    SYNCDBG(18,"Finished");
    return TUFRet_Modified;
}

struct Thing *create_effect_generator(struct Coord3d *pos, unsigned short model, unsigned short range, unsigned short owner, long parent_idx)
{

    if (!i_can_allocate_free_thing_structure(FTAF_FreeEffectIfNoSlots))
    {
        ERRORDBG(3,"Cannot create effect generator model %d for player %d. There are too many things allocated.",(int)model,(int)owner);
        erstat_inc(ESE_NoFreeThings);
        return INVALID_THING;
    }
    struct Thing* effgentng = allocate_free_thing_structure(FTAF_FreeEffectIfNoSlots);
    if (effgentng->index == 0) {
        ERRORDBG(3,"Should be able to allocate effect generator %d for player %d, but failed.",(int)model,(int)owner);
        erstat_inc(ESE_NoFreeThings);
        return INVALID_THING;
    }

    effgentng->class_id = TCls_EffectGen;
    effgentng->model = model;
    effgentng->parent_idx = parent_idx;
    if ( parent_idx == -1 )
      effgentng->parent_idx = -1;
    effgentng->owner = owner;
    effgentng->effect_generator.range = range;
    effgentng->mappos = *pos;
    effgentng->creation_turn = game.play_gameturn;
    effgentng->health = -1;
    effgentng->rendering_flags |= TRF_Unknown01;
    add_thing_to_its_class_list(effgentng);
    place_thing_in_mapwho(effgentng);
    return effgentng;

}

long move_effect(struct Thing *efftng)
{
    int blocked_flags;
    struct Coord3d pos;

    MapCoordDelta velocity_x = efftng->velocity.x.val;
    MapCoordDelta velocity_y = efftng->velocity.y.val;
    MapCoordDelta velocity_z = efftng->velocity.z.val;

    if ( efftng->velocity.x.val
       || efftng->velocity.y.val
       || efftng->velocity.z.val )
    {
        if ( velocity_x >= -256 )
        {
            if ( velocity_x > 256 )
                velocity_x = 256;
        }
        else
        {
            velocity_x = -256;
        }
        if (velocity_y >= -256 )
        {
            if (velocity_y > 256 )
                velocity_y = 256;
        }
        else
        {
            velocity_y = -256;
        }
        if (velocity_z >= -256 )
        {
            if ( velocity_z > 256 )
                velocity_z = 256;
        }
        else
        {
            velocity_z = -256;
        }
        pos.x.val = velocity_x + efftng->mappos.x.val;
        pos.y.val = velocity_y + efftng->mappos.y.val;
        pos.z.val = velocity_z + efftng->mappos.z.val;
        if ( !positions_equivalent(&efftng->mappos, &pos) && thing_in_wall_at(efftng, &pos) )
        {
            blocked_flags = get_creature_blocked_flags_at(efftng, &pos);
            slide_thing_against_wall_at(efftng, &pos, blocked_flags);
            remove_relevant_forces_from_thing_after_slide(efftng, &pos, blocked_flags);
        }
        if ( efftng->mappos.x.stl.num == pos.x.stl.num && efftng->mappos.y.stl.num == pos.y.stl.num )
        {
            efftng->mappos.x.val = pos.x.val;
            efftng->mappos.y.val = pos.y.val;
            efftng->mappos.z.val = pos.z.val;
        }
        else
        {
            remove_thing_from_mapwho(efftng);
            efftng->mappos.x.val = pos.x.val;
            efftng->mappos.y.val = pos.y.val;
            efftng->mappos.z.val = pos.z.val;
            place_thing_in_mapwho(efftng);
        }
        efftng->floor_height = get_thing_height_at(efftng, &efftng->mappos);
    }
    return 1;
}

TbBool effect_can_affect_thing(struct Thing *efftng, struct Thing *thing)
{
    if (thing_is_invalid(efftng) || thing_is_invalid(thing))
    {
        WARNLOG("Invalid thing tries to interact with other things");
        return false;
    }
    if (thing->index == efftng->index)
    {
        SYNCDBG(18,"Effect tried to shoot itself; suicide not implemented");
        return false;
    }
    if (thing->index == efftng->parent_idx)
    {
        SYNCDBG(18,"Effect tried to shoot its maker; suicide not implemented");
        return false;
    }
    HitTargetFlags hit_targets = hit_type_to_hit_targets(efftng->shot_effect.hit_type);
    return area_effect_can_affect_thing(thing, hit_targets, efftng->owner);
}

void update_effect_light_intensity(struct Thing *thing)
{
  if (thing->light_id != 0)
  {
      if (thing->health < 4)
      {
          long i = light_get_light_intensity(thing->light_id);
          light_set_light_intensity(thing->light_id, (3*i)/4);
      }
  }
}

void effect_generate_effect_elements(const struct Thing *thing)
{
    const struct InitEffect* effnfo = get_effect_info_for_thing(thing);
    SYNCDBG(18,"Preparing Effect, Generation Type %d",(int)effnfo->generation_type);
    unsigned long arg;
    struct Thing* elemtng;
    switch (effnfo->generation_type)
    {
    case 1:
    {
        unsigned long argZ;
        for (long i = 0; i < effnfo->field_B; i++)
        {
            if (effnfo->kind_min <= 0)
                continue;
            long n = effnfo->kind_min + EFFECT_RANDOM(thing, effnfo->kind_max - effnfo->kind_min + 1);
            elemtng = create_effect_element(&thing->mappos, n, thing->owner);
            TRACE_THING(elemtng);
            if (thing_is_invalid(elemtng))
                break;
            arg = EFFECT_RANDOM(thing, 0x800);
            argZ = EFFECT_RANDOM(thing, 0x400);
            // Setting XY acceleration
            long k = abs(effnfo->accel_xy_max - effnfo->accel_xy_min);
            if (k <= 1) k = 1;
            long mag = effnfo->accel_xy_min + EFFECT_RANDOM(thing, k);
            elemtng->veloc_push_add.x.val += distance_with_angle_to_coord_x(mag,arg);
            elemtng->veloc_push_add.y.val += distance_with_angle_to_coord_y(mag,arg);
            // Setting Z acceleration
            k = abs(effnfo->accel_z_max - effnfo->accel_z_min);
            if (k <= 1) k = 1;
            mag = effnfo->accel_z_min + EFFECT_RANDOM(thing, k);
            elemtng->veloc_push_add.z.val += distance_with_angle_to_coord_z(mag,argZ);
            elemtng->state_flags |= TF1_PushAdd;
        }
        break;
    }
    case 2:
    {
        long k = 0;
        struct Coord3d pos;
        for (long i=0; i < effnfo->field_B; i++)
        {
            long n = effnfo->kind_min + EFFECT_RANDOM(thing, effnfo->kind_max - effnfo->kind_min + 1);
            long mag = effnfo->start_health - thing->health;
            arg = (mag << 7) + k/effnfo->field_B;
            set_coords_to_cylindric_shift(&pos, &thing->mappos, mag, arg, 0);
            elemtng = create_effect_element(&pos, n, thing->owner);
            TRACE_THING(elemtng);
            SYNCDBG(18,"Created %s",thing_model_name(elemtng));
            k += 2048;
        }
        break;
    }
    case 3:
    {
        long k = 0;
        struct Coord3d pos;
        for (long i=0; i < effnfo->field_B; i++)
        {
            long n = effnfo->kind_min + EFFECT_RANDOM(thing, effnfo->kind_max - effnfo->kind_min + 1);
            long mag = thing->health;
            arg = (mag << 7) + k/effnfo->field_B;
            set_coords_to_cylindric_shift(&pos, &thing->mappos, 16*mag, arg, 0);
            elemtng = create_effect_element(&pos, n, thing->owner);
            TRACE_THING(elemtng);
            k += 2048;
        }
        break;
    }
    case 4: // Lightning or CaveIn
    {
        if (thing->model != 48) // CaveIn only
            break;
        long i = effnfo->start_health / 2;
        struct PlayerInfo* player;
        if (thing->health == effnfo->start_health)
        {
            LbMemorySet(temp_pal, 63, PALETTE_SIZE);
        } else
        if (thing->health > i)
        {
          LbPaletteFade(temp_pal, i, Lb_PALETTE_FADE_OPEN);
        } else
        if (thing->health == i)
        {
          LbPaletteStopOpenFade();
          LbPaletteSet(temp_pal);
        } else
        if (thing->health > 0)
        {
            LbPaletteFade(engine_palette, 8, Lb_PALETTE_FADE_OPEN);
        } else
        {
            player = get_my_player();
            PaletteSetPlayerPalette(player, engine_palette);
            LbPaletteStopOpenFade();
        }
        break;
    }
    default:
        ERRORLOG("Unknown Effect Generation Type %d",(int)effnfo->generation_type);
        break;
    }
}

TngUpdateRet process_effect_generator(struct Thing *thing)
{
    SYNCDBG(18,"Starting");
    TRACE_THING(thing);
    if (thing->health > 0)
        thing->health--;
    if (thing->health == 0)
    {
        delete_thing_structure(thing, 0);
        return TUFRet_Deleted;
    }
    if ( !any_player_close_enough_to_see(&thing->mappos) )
    {
        SYNCDBG(18,"No player sees %s at (%d,%d,%d)",thing_model_name(thing),(int)thing->mappos.x.stl.num,(int)thing->mappos.y.stl.num,(int)thing->mappos.z.stl.num);
        return TUFRet_Modified;
    }
    if (thing->effect_generator.generation_delay > 0)
        thing->effect_generator.generation_delay--;
    if (thing->effect_generator.generation_delay > 0)
    {
        return TUFRet_Modified;
    }
    struct EffectGeneratorStats* egenstat = &effect_generator_stats[thing->model];
    for (long i = 0; i < egenstat->genation_amount; i++)
    {
        long deviation_angle = EFFECT_RANDOM(thing, 0x800);
        long deviation_mag = EFFECT_RANDOM(thing, thing->effect_generator.range + 1);
        struct Coord3d pos;
        set_coords_to_cylindric_shift(&pos, &thing->mappos, deviation_mag, deviation_angle, 0);
        SYNCDBG(18,"The %s creates effect %d/%d at (%d,%d,%d)",thing_model_name(thing),(int)pos.x.val,(int)pos.y.val,(int)pos.z.val);
        struct Thing* elemtng = create_effect_element(&pos, egenstat->effect_element_model , thing->owner);
        TRACE_THING(elemtng);
        if (thing_is_invalid(elemtng))
            break;
        elemtng->clipbox_size_xy = 20;
        elemtng->clipbox_size_yz = 20;
        long k;
        if (egenstat->field_10)
        {
            k = egenstat->field_11;
        } else
        if (egenstat->field_11 == -1)
        {
            elemtng->mappos.z.val = subtile_coord(8,0);
            k = get_next_gap_creature_can_fit_in_below_point(elemtng, &elemtng->mappos);
        } else
        {
            k = egenstat->field_11 + get_thing_height_at(elemtng, &elemtng->mappos);
        }
        elemtng->mappos.z.val = k;
        if ( thing_in_wall_at(elemtng, &elemtng->mappos) )
        {
            SYNCDBG(18,"The %s created effect %d/%d in wall, removing",thing_model_name(thing),(int)i,(int)egenstat->genation_amount);
            delete_thing_structure(elemtng, 0);
        } else
        {
            SYNCDBG(18,"The %s created effect %d/%d, index %d",thing_model_name(thing),(int)i,(int)egenstat->genation_amount,(int)elemtng->index);
            long acc_x = egenstat->acc_x_min + EFFECT_RANDOM(thing, egenstat->acc_x_max - egenstat->acc_x_min + 1);
            long acc_y = egenstat->acc_y_min + EFFECT_RANDOM(thing, egenstat->acc_y_max - egenstat->acc_y_min + 1);
            long acc_z = egenstat->acc_z_min + EFFECT_RANDOM(thing, egenstat->acc_z_max - egenstat->acc_z_min + 1);
            elemtng->veloc_push_add.x.val += acc_x;
            elemtng->veloc_push_add.y.val += acc_y;
            elemtng->veloc_push_add.z.val += acc_z;
            elemtng->state_flags |= TF1_PushAdd;
            if (egenstat->sound_sample_idx > 0)
            {
                struct Thing* sectng = create_effect(&elemtng->mappos, TngEff_DamageBlood, thing->owner);
                TRACE_THING(sectng);
                if (!thing_is_invalid(sectng)) {
                    thing_play_sample(sectng, egenstat->sound_sample_idx + EFFECT_RANDOM(thing, egenstat->sound_sample_rng), NORMAL_PITCH, 0, 3, 0, 2, FULL_LOUDNESS);
                }
            }
            if (egenstat->sound_sample_sec > 0) {
                thing_play_sample(elemtng, egenstat->sound_sample_sec, NORMAL_PITCH, 0, 3, 0, 2, FULL_LOUDNESS);
            }
        }
    }
    thing->effect_generator.generation_delay = egenstat->genation_delay_min + EFFECT_RANDOM(thing, egenstat->genation_delay_max - egenstat->genation_delay_min + 1);
    return TUFRet_Modified;
}

struct Thing *create_effect(const struct Coord3d *pos, ThingModel effmodel, PlayerNumber owner)
{
    struct InitEffect* ieffect = &effect_info[effmodel];
    if (!i_can_allocate_free_thing_structure(FTAF_FreeEffectIfNoSlots)) {
        return INVALID_THING;
    }
    struct Thing* thing = allocate_free_thing_structure(1);
    if (thing->index == 0) {
        ERRORDBG(8,"Should be able to allocate effect %d (%s) for player %d, but failed.",(int)effmodel,effect_code_name(effmodel),(int)owner);
        return INVALID_THING;
    }
    thing->creation_turn = game.play_gameturn;
    thing->class_id = TCls_Effect;
    thing->model = effmodel;
    thing->mappos.x.val = pos->x.val;
    thing->mappos.y.val = pos->y.val;
    thing->mappos.z.val = pos->z.val;
    thing->next_on_mapblk = 0;
    thing->owner = owner;
    thing->parent_idx = thing->index;
    thing->fall_acceleration = 0;
    thing->inertia_floor = 0;
    thing->inertia_air = 0;
    thing->rendering_flags |= TRF_Unknown01;
    thing->health = ieffect->start_health;
    if (ieffect->ilght.radius != 0)
    {
        struct InitLight ilght;
        memcpy(&ilght, &ieffect->ilght, sizeof(struct InitLight));
        ilght.is_dynamic = 1;
        ilght.mappos.x.val = thing->mappos.x.val;
        ilght.mappos.y.val = thing->mappos.y.val;
        ilght.mappos.z.val = thing->mappos.z.val;
        thing->light_id = light_create_light(&ilght);
        if (thing->light_id == 0) {
            // Note that there's an error here in original DK, and it makes unusable Thing entries if cannot allocate light.
            SYNCDBG(8,"Cannot allocate dynamic light to %s.",thing_model_name(thing));
        }
    }
    add_thing_to_its_class_list(thing);
    place_thing_in_mapwho(thing);
    if (ieffect->effect_sound != 0)
    {
        thing_play_sample(thing, ieffect->effect_sound, NORMAL_PITCH, 0, 3, 0, 3, FULL_LOUDNESS);
    }
    return thing;
}

struct Thing *create_used_effect_or_element(const struct Coord3d *pos, short effect, long plyr_idx)
{
    if (effect == 0)
        return INVALID_THING;
     
    struct Thing* efftng;
    if (effect > 0)
    {
        efftng = create_effect(pos, effect, plyr_idx);
    }
    else
    {
        efftng = create_effect_element(pos, ~(effect) + 1, plyr_idx);
    }
    TRACE_THING(efftng);
    return efftng;
}

TbBool destroy_effect_thing(struct Thing *efftng)
{
    if (efftng->model == TngEff_Eruption)
    {
        MapSubtlCoord stl_x = efftng->mappos.x.stl.num;
        MapSubtlCoord stl_y = efftng->mappos.y.stl.num;
        struct SlabMap* slb = get_slabmap_block(subtile_slab(stl_x), subtile_slab(stl_y));
        if (slab_kind_is_indestructible(slb->kind) == false)
        {
            if (subtile_is_room(stl_x, stl_y))
            {
                delete_room_slab(subtile_slab(stl_x), subtile_slab(stl_y), true);
            }
            neutralise_enemy_block(efftng->mappos.x.stl.num, efftng->mappos.y.stl.num, efftng->owner);
            if (slb->kind == SlbT_PATH) //Do not turn water into lava
            {
                place_slab_type_on_map(SlbT_LAVA, efftng->mappos.x.stl.num, efftng->mappos.y.stl.num, game.neutral_player_num, 0);
            }
        }
    }
    if (efftng->snd_emitter_id != 0)
    {
        // In case of effect, don't stop any sound samples which are still playing
        S3DDestroySoundEmitter(efftng->snd_emitter_id);
        efftng->snd_emitter_id = 0;
    }
    delete_thing_structure(efftng, 0);
    return true;
}

/**
 * Affects a thing with explosion effect.
 *
 * @param tngsrc The thing which caused the affect.
 * @param tngdst The thing being affected by the effect.
 * @param pos Position of the effect epicenter.
 * @param max_dist Max distance at which creatures are affected, in map coordinates.
 * @param max_damage Damage at epicenter of the explosion.
 * @param blow_strength The strength of hitwave blowing creatures out of affected area.
 * @param damage_type Type of the damage inflicted.
 * @param owner The owner of the explosion.
 * @return Gives true if the target thing was affected by the spell, false otherwise.
 * @note If the function returns true, the effect might have caused death of the target.
 */
TbBool explosion_affecting_thing(struct Thing *tngsrc, struct Thing *tngdst, const struct Coord3d *pos,
    MapCoordDelta max_dist, HitPoints max_damage, long blow_strength, DamageType damage_type, PlayerNumber owner, unsigned long shot_model_flags)
{
    TbBool affected = false;
    SYNCDBG(17,"Starting for %s, max damage %d, max blow %d, owner %d",thing_model_name(tngdst),(int)max_damage,(int)blow_strength,(int)owner);
    if (nowibble_line_of_sight_3d(pos, &tngdst->mappos))
    {
        // Friendly fire usually causes less damage and at smaller distance
        if ((tngdst->class_id == TCls_Creature) && (tngdst->owner == owner)) {
            max_dist = max_dist * gameadd.friendly_fight_area_range_permil / 1000;
            max_damage = max_damage * gameadd.friendly_fight_area_damage_permil / 1000;
        }
        MapCoordDelta distance = get_2d_distance(pos, &tngdst->mappos);
        if (distance < max_dist)
        {
            if (tngdst->class_id == TCls_Creature)
            {
                HitPoints damage = get_radially_decaying_value(max_damage, max_dist / 4, 3 * max_dist / 4, distance) + 1;
                SYNCDBG(7,"Causing %d damage to %s at distance %d",(int)damage,thing_model_name(tngdst),(int)distance);
                apply_damage_to_thing_and_display_health(tngdst, damage, damage_type, owner);
                affected = true;
                if (tngdst->health < 0)
                {
                    struct Thing *origtng = thing_get(tngsrc->parent_idx); //parent of the tngsrc(shot) is the shooting creature.
                    struct CreatureBattle* battle = creature_battle_get_from_thing(origtng);
                    CrDeathFlags dieflags = (!creature_battle_invalid(battle)) ? CrDed_DiedInBattle : CrDed_Default;
                    // Explosions kill rather than only stun friendly creatures when imprison is on
                    if (((tngsrc->owner == tngdst->owner) &! (gameadd.classic_bugs_flags & ClscBug_FriendlyFaint)) || (shot_model_flags & ShMF_NoStun) )
                    {
                        dieflags |= CrDed_NoUnconscious;
                    }
                    if ((shot_model_flags & ShMF_BlocksRebirth))
                    {
                        dieflags |= CrDed_NoRebirth;
                    }
                    kill_creature(tngdst, origtng, -1, dieflags);
                    affected = true;
                }
            }
            if (thing_is_dungeon_heart(tngdst))
            {
                HitPoints damage = get_radially_decaying_value(max_damage, max_dist / 4, 3 * max_dist / 4, distance) + 1;
                SYNCDBG(7,"Causing %d damage to %s at distance %d",(int)damage,thing_model_name(tngdst),(int)distance);
                apply_damage_to_thing(tngdst, damage, damage_type, -1);
                affected = true;
                event_create_event_or_update_nearby_existing_event(tngdst->mappos.x.val, tngdst->mappos.y.val,EvKind_HeartAttacked, tngdst->owner, 0);
                if (is_my_player_number(tngdst->owner))
                {
                    output_message(SMsg_HeartUnderAttack, 400, true);
                }
            } else // Explosions move creatures and other things
            {
                // Explosions only move creatures back on its birth turn
                if (tngsrc->creation_turn == game.play_gameturn)
                {
                    long move_angle = get_angle_xy_to(pos, &tngdst->mappos);
                    long move_dist = 0;
                    if (blow_strength > 0)
                    {
                        move_dist = get_radially_decaying_value(blow_strength, max_dist / 4, max_dist * 3 / 4, distance);
                    }
                    else
                    {
                        move_dist = get_radially_growing_value(blow_strength, max_dist / 4, max_dist * 3 / 4, distance, tngdst->inertia_floor);
                    }
                    if (move_dist != 0)
                    {
                        tngdst->veloc_push_add.x.val += distance_with_angle_to_coord_x(move_dist, move_angle);
                        tngdst->veloc_push_add.y.val += distance_with_angle_to_coord_y(move_dist, move_angle);
                        tngdst->state_flags |= TF1_PushAdd;
                        affected = true;
                    }
                }
            }
        }
    }
    return affected;
}

TbBool explosion_affecting_door(struct Thing *tngsrc, struct Thing *tngdst, const struct Coord3d *pos,
    MapCoordDelta max_dist, HitPoints max_damage, long blow_strength, DamageType damage_type, PlayerNumber owner)
{
    TbBool affected = false;
    SYNCDBG(17,"Starting for %s, max damage %d, max blow %d, owner %d",thing_model_name(tngdst),(int)max_damage,(int)blow_strength,(int)owner);
    if (tngdst->class_id != TCls_Door)
    {
        ERRORLOG("%s is trying to damage %s which is not a door",thing_model_name(tngsrc),thing_model_name(tngdst));
        return false;
    }
    if (line_of_sight_3d_ignoring_specific_door(&tngsrc->mappos, &tngdst->mappos,tngdst))
    {
        MapCoordDelta distance = get_2d_distance(pos, &tngdst->mappos);
        if (distance < max_dist)
        {
            HitPoints damage = get_radially_decaying_value(max_damage, max_dist / 4, 3 * max_dist / 4, distance) + 1;
            SYNCDBG(7,"Causing %d damage to %s at distance %d",(int)damage,thing_model_name(tngdst),(int)distance);
            apply_damage_to_thing(tngdst, damage, damage_type, -1);
            affected = true;
        }
    }
    return affected;
}

/**
 * Computes and applies damage the effect associated to a spell makes to things at given map block.
 * @param efftng The effect thing which represents the spell.
 * @param tngsrc The thing being source of the spell.
 * @param mapblk Map block on which all targets are to be affected by the spell.
 * @param max_dist Range of the spell on map, used to compute damage decaying with distance; in map coordinates.
 * @param max_damage Damage at epicenter of the explosion.
 * @param blow_strength The strength of hitwave blowing creatures out of affected area.
 * @param damage_type Type of the damage inflicted.
 */
long explosion_effect_affecting_map_block(struct Thing *efftng, struct Thing *tngsrc, struct Map *mapblk,
    MapCoordDelta max_dist, HitPoints max_damage, long blow_strength, DamageType damage_type, unsigned long shot_model_flags)
{
    PlayerNumber owner;
    if (!thing_is_invalid(tngsrc))
        owner = tngsrc->owner;
    else
        owner = -1;
    long num_affected = 0;
    unsigned long k = 0;
    long i = get_mapwho_thing_index(mapblk);
    while (i != 0)
    {
        struct Thing* thing = thing_get(i);
        TRACE_THING(thing);
        if (thing_is_invalid(thing))
        {
            ERRORLOG("Jump to invalid thing detected");
            break;
        }
        i = thing->next_on_mapblk;
        // Per thing processing block
        if ((thing->class_id == TCls_Door) && (efftng->shot_effect.hit_type != THit_CrtrsOnlyNotOwn)) //TODO: Find pretty way to say that WoP traps should not destroy doors. And make it configurable through configs.
        {
            if (explosion_affecting_door(efftng, thing, &efftng->mappos, max_dist, max_damage, blow_strength, damage_type, owner))
            {
                num_affected++;
            }
        } else
        if (effect_can_affect_thing(efftng, thing))
        {
<<<<<<< HEAD
            if (explosion_affecting_thing(efftng, thing, &efftng->mappos, max_dist, max_damage, blow_strength, damage_type, owner, no_stun))
=======
            if (explosion_affecting_thing(tngsrc, thing, &efftng->mappos, max_dist, max_damage, blow_strength, damage_type, owner, shot_model_flags))
>>>>>>> 4eec7299
            {
                num_affected++;
            }
        }
        // Per thing processing block ends
        k++;
        if (k > THINGS_COUNT)
        {
            ERRORLOG("Infinite loop detected when sweeping things list");
            break_mapwho_infinite_chain(mapblk);
            break;
        }
    }
    return num_affected;
}

/**
 * Applies damage the Word Of Power spell makes to all things in the area surrounding given position.
 * @param efftng The thing which is WOP effect originator.
 * @param tngsrc The thing being source of the spell.
 * @param pos Position where the WOP effect center is.
 * @param max_dist Range of the WOP spell effect, in map coordinates.
 */
void word_of_power_affecting_area(struct Thing *efftng, struct Thing *tngsrc, struct Coord3d *pos)
{
    MapSubtlCoord stl_xmin;
    MapSubtlCoord stl_xmax;
    MapSubtlCoord stl_ymin;
    MapSubtlCoord stl_ymax;
    struct ShotConfigStats* shotst;
    if (thing_is_deployed_trap(tngsrc))
    {
        shotst = get_shot_model_stats(ShM_TrapWordOfPower);
    }
    else
    {
        shotst = get_shot_model_stats(ShM_WordOfPower);
    }
    if ((shotst->area_range <= 0) || ((shotst->area_damage == 0) && (shotst->area_blow == 0))) {
        ERRORLOG("Word of power shot configuration does not include area influence.");
        return;
    }
    SYNCDBG(8,"Starting for %s index %d owner %d",thing_model_name(efftng),(int)efftng->index,(int)efftng->owner);
    MapCoordDelta max_dist = shotst->area_range * COORD_PER_STL;
    {
        // Make sure the subtile is rounded up, unless the range is really close to lower value
        long stl_range = coord_subtile(max_dist + COORD_PER_STL * 9 / 10);
        // Position on subtile is not at its start, so add 1 to max values while ignoring the position
        stl_xmin = pos->x.stl.num - stl_range;
        stl_xmax = pos->x.stl.num + stl_range + 1;
        stl_ymin = pos->y.stl.num - stl_range;
        stl_ymax = pos->y.stl.num + stl_range + 1;
    }
    if (stl_xmin < 0) {
        stl_xmin = 0;
    } else
    if (stl_xmin > gameadd.map_subtiles_x) {
        stl_xmin = gameadd.map_subtiles_x;
    }
    if (stl_ymin < 0) {
      stl_ymin = 0;
    } else
    if (stl_ymin > gameadd.map_subtiles_y) {
      stl_ymin = gameadd.map_subtiles_y;
    }
    if (stl_xmax < 0) {
      stl_xmax = 0;
    } else
    if (stl_xmax > gameadd.map_subtiles_x) {
      stl_xmax = gameadd.map_subtiles_x;
    }
    if (stl_ymax < 0) {
      stl_ymax = 0;
    } else
    if (stl_ymax > gameadd.map_subtiles_y) {
      stl_ymax = gameadd.map_subtiles_y;
    }
<<<<<<< HEAD
    TbBool no_stun = ((shotst->model_flags & ShMF_NoStun) != 0);
    for (MapSubtlCoord stl_y = stl_ymin; stl_y <= stl_ymax; stl_y++)
=======
    for (long stl_y = stl_ymin; stl_y <= stl_ymax; stl_y++)
>>>>>>> 4eec7299
    {
        for (MapSubtlCoord stl_x = stl_xmin; stl_x <= stl_xmax; stl_x++)
        {
            struct Map* mapblk = get_map_block_at(stl_x, stl_y);
            explosion_effect_affecting_map_block(efftng, tngsrc, mapblk, max_dist,
                shotst->area_damage, shotst->area_blow, shotst->damage_type, shotst->model_flags);
        }
    }
}

/**
 * Determines if an explosion or other area effect, of given hit thing type and owner, can affect given thing.
 * Explosions can affect a lot more things than shots. If only the thing isn't invalid,
 * it is by default affected by explosions.
 */
TbBool area_effect_can_affect_thing(const struct Thing *thing, HitTargetFlags hit_targets, PlayerNumber shot_owner)
{
    if (thing_is_invalid(thing))
    {
        WARNLOG("Invalid thing tries to interact with explosion");
        return false;
    }
    return thing_is_shootable(thing, shot_owner, hit_targets);
}

/**
 * Affects things on a map blocks with explosion effect, if only they should be affected with given hit type.
 *
 * @param tngsrc The thing which caused the affect.
 * @param mapblk Map blocks on which are creatures should be affected.
 * @param pos Position of the effect epicenter.
 * @param max_dist Max distance at which creatures are affected, in map coordinates.
 * @param max_damage Damage at epicenter of the explosion.
 * @param blow_strength The strength of hitwave blowing creatures out of affected area.
 * @param hit_targets Defines which things are affected.
 * @param damage_type Type of the damage inflicted.
 */
long explosion_affecting_map_block(struct Thing *tngsrc, const struct Map *mapblk, const struct Coord3d *pos,
    MapCoord max_dist, HitPoints max_damage, long blow_strength, HitTargetFlags hit_targets, DamageType damage_type)
{
    PlayerNumber owner;
    if (!thing_is_invalid(tngsrc))
        owner = tngsrc->owner;
    else
        owner = -1;
    long num_affected = 0;
    unsigned long k = 0;
    long i = get_mapwho_thing_index(mapblk);
    while (i != 0)
    {
        struct Thing* thing = thing_get(i);
        TRACE_THING(thing);
        if (thing_is_invalid(thing))
        {
            WARNLOG("Jump out of things array");
            break;
        }
        i = thing->next_on_mapblk;
        // Should never happen - only existing thing shall be in list
        if (!thing_exists(thing))
        {
            WARNLOG("Jump to non-existing thing");
            break;
        }
        // Per thing processing block
        if (area_effect_can_affect_thing(thing, hit_targets, owner))
        {
            struct ShotConfigStats* shotst = get_shot_model_stats(tngsrc->model);
            if (explosion_affecting_thing(tngsrc, thing, pos, max_dist, max_damage, blow_strength, damage_type, owner, shotst->model_flags))
                num_affected++;
        }
        // Per thing processing block ends
        k++;
        if (k > THINGS_COUNT)
        {
            ERRORLOG("Infinite loop detected when sweeping things list");
            break_mapwho_infinite_chain(mapblk);
            break;
        }
    }
    return num_affected;
}

/**
 * Affects things on an area with explosion effect, if only they should be affected with given hit type.
 *
 * @param tngsrc The thing which caused the effect, usually spell caster.
 * @param pos Position of the effect epicenter.
 * @param range Range of the effect, in subtiles.
 * @param max_damage Damage at epicenter of the effect.
 * @param blow_strength The strength of hitwave blowing creatures out of affected area.
 * @param hit_targets Defines which things are affected.
 * @return Gives amount of things which were affected by the explosion.
 */
long explosion_affecting_area(struct Thing *tngsrc, const struct Coord3d *pos, MapCoord max_dist,
    HitPoints max_damage, long blow_strength, HitTargetFlags hit_targets, DamageType damage_type)
{
    MapSubtlCoord start_x;
    MapSubtlCoord start_y;
    if (hit_targets == HitTF_None)
    {
        ERRORLOG("The %s tries to affect area up to distance %d with invalid hit type %d",thing_model_name(tngsrc),(int)max_dist,(int)hit_targets);
        return 0;
    }
    MapSubtlCoord range_stl = (max_dist + 5 * COORD_PER_STL / 6) / COORD_PER_STL;
    if (pos->x.stl.num > range_stl)
      start_x = pos->x.stl.num - range_stl;
    else
      start_x = 0;
    if (pos->y.stl.num > range_stl)
      start_y = pos->y.stl.num - range_stl;
    else
      start_y = 0;
    MapSubtlCoord end_x = range_stl + pos->x.stl.num;
    if (end_x >= gameadd.map_subtiles_x)
      end_x = gameadd.map_subtiles_x;
    MapSubtlCoord end_y = range_stl + pos->y.stl.num;
    if (end_y > gameadd.map_subtiles_y)
      end_y = gameadd.map_subtiles_y;
#if (BFDEBUG_LEVEL > 0)
    if ((start_params.debug_flags & DFlg_ShotsDamage) != 0)
        create_price_effect(pos, my_player_number, max_damage);
#endif
    long num_affected = 0;
    for (MapSubtlCoord stl_y = start_y; stl_y <= end_y; stl_y++)
    {
        for (MapSubtlCoord stl_x = start_x; stl_x <= end_x; stl_x++)
        {
            const struct Map* mapblk = get_map_block_at(stl_x, stl_y);
            num_affected += explosion_affecting_map_block(tngsrc, mapblk, pos, max_dist, max_damage, blow_strength, hit_targets, damage_type);
        }
    }
    return num_affected;
}

TbBool poison_cloud_affecting_thing(struct Thing *tngsrc, struct Thing *tngdst, const struct Coord3d *pos,
    MapCoordDelta max_dist, HitPoints max_damage, long blow_strength, unsigned char area_affect_type, DamageType damage_type, PlayerNumber owner)
{
    TbBool affected = false;
    SYNCDBG(17,"Starting for %s, max damage %d, max blow %d, owner %d",thing_model_name(tngdst),(int)max_damage,(int)blow_strength,(int)owner);
    if (thing_is_creature(tngdst))
    {
        const struct CreatureStats* crstat = creature_stats_get_from_thing(tngdst);
        if (crstat->immune_to_gas) {
            return affected;
        }
    } else {
        return affected;
    }
    if (line_of_sight_3d(pos, &tngdst->mappos))
    {
        // Note that gas has no distinction over friendly and enemy fire
        MapCoordDelta distance = get_2d_distance(pos, &tngdst->mappos);
        if (distance < max_dist)
        {
            struct CreatureControl* cctrl = creature_control_get_from_thing(tngdst);
            cctrl->spell_flags |= CSAfF_PoisonCloud;
            switch (area_affect_type)
            {
            case AAffT_GasDamage:
                if (max_damage > 0) {
                    HitPoints damage;
                    damage = get_radially_decaying_value(max_damage,3*max_dist/4,max_dist/4,distance)+1;
                    SYNCDBG(7,"Causing %d damage to %s at distance %d",(int)damage,thing_model_name(tngdst),(int)distance);
                    apply_damage_to_thing_and_display_health(tngdst, damage, damage_type, tngsrc->owner);
                }
                break;
            case AAffT_GasSlow:
                if (!creature_affected_by_spell(tngdst,SplK_Slow)) {
                    struct CreatureControl *srcctrl;
                    srcctrl = creature_control_get_from_thing(tngsrc);
                    apply_spell_effect_to_thing(tngdst, SplK_Slow, srcctrl->explevel);
                }
                break;
            case AAffT_GasSlowDamage:
                if (max_damage > 0) {
                    HitPoints damage;
                    damage = get_radially_decaying_value(max_damage, 3 * max_dist / 4, max_dist / 4, distance) + 1;
                    SYNCDBG(7, "Causing %d damage to %s at distance %d", (int)damage, thing_model_name(tngdst), (int)distance);
                    apply_damage_to_thing_and_display_health(tngdst, damage, damage_type, tngsrc->owner);
                }
                if (!creature_affected_by_spell(tngdst, SplK_Slow)) {
                    struct CreatureControl* srcctrl;
                    srcctrl = creature_control_get_from_thing(tngsrc);
                    apply_spell_effect_to_thing(tngdst, SplK_Slow, srcctrl->explevel);
                }
                break;
            case AAffT_GasDisease:
                if (!creature_affected_by_spell(tngdst, SplK_Disease)) {
                    struct CreatureControl* srcctrl;
                    srcctrl = creature_control_get_from_thing(tngsrc);
                    apply_spell_effect_to_thing(tngdst, SplK_Disease, srcctrl->explevel);
                }
            }
            affected = true;
        }
    }
    return affected;
}

long poison_cloud_affecting_map_block(struct Thing *tngsrc, const struct Map *mapblk, const struct Coord3d *pos,
    MapCoord max_dist, HitPoints max_damage, long blow_strength, HitTargetFlags hit_targets, unsigned char area_affect_type, DamageType damage_type)
{
    PlayerNumber owner;
    if (!thing_is_invalid(tngsrc))
        owner = tngsrc->owner;
    else
        owner = -1;
    long num_affected = 0;
    unsigned long k = 0;
    long i = get_mapwho_thing_index(mapblk);
    while (i != 0)
    {
        struct Thing* thing = thing_get(i);
        TRACE_THING(thing);
        if (thing_is_invalid(thing))
        {
            WARNLOG("Jump out of things array");
            break;
        }
        i = thing->next_on_mapblk;
        // Should never happen - only existing thing shall be in list
        if (!thing_exists(thing))
        {
            WARNLOG("Jump to non-existing thing");
            break;
        }
        // Per thing processing block
        if (area_effect_can_affect_thing(thing, hit_targets, owner))
        {
            if (poison_cloud_affecting_thing(tngsrc, thing, pos, max_dist, max_damage, blow_strength, area_affect_type, damage_type, owner))
                num_affected++;
        }
        // Per thing processing block ends
        k++;
        if (k > THINGS_COUNT)
        {
            ERRORLOG("Infinite loop detected when sweeping things list");
            break_mapwho_infinite_chain(mapblk);
            break;
        }
    }
    return num_affected;
}

long poison_cloud_affecting_area(struct Thing *tngsrc, struct Coord3d *pos, long max_dist, long max_damage, unsigned char area_affect_type)
{
    int dmg_divider = 10;
    if (thing_is_effect(tngsrc)) {
        const struct InitEffect* effnfo = get_effect_info_for_thing(tngsrc);
        dmg_divider = max(effnfo->start_health,1);
    }
    MapSubtlCoord start_x = coord_subtile(pos->x.val - max_dist);
    MapSubtlCoord start_y = coord_subtile(pos->y.val - max_dist);
    MapSubtlCoord end_x = coord_subtile(pos->x.val + max_dist) + 1;
    MapSubtlCoord end_y = coord_subtile(pos->y.val + max_dist) + 1;
    if (start_x < 0) {
        start_x = 0;
    } else
    if (start_x > gameadd.map_subtiles_x) {
        start_x = gameadd.map_subtiles_x;
    }
    if (start_y < 0) {
        start_y = 0;
    } else
    if (start_y > gameadd.map_subtiles_y) {
        start_y = gameadd.map_subtiles_y;
    }
    if (end_x < 0) {
        end_x = 0;
    } else
    if (end_x > gameadd.map_subtiles_x) {
        end_x = gameadd.map_subtiles_x;
    }
    if (end_y < 0) {
        end_y = 0;
    } else
    if (end_y > gameadd.map_subtiles_y) {
        end_y = gameadd.map_subtiles_y;
    }
    long num_affected = 0;
    for (MapSubtlCoord stl_y = start_y; stl_y <= end_y; stl_y++)
    {
        for (MapSubtlCoord stl_x = start_x; stl_x <= end_x; stl_x++)
        {
            HitTargetFlags hit_targets = hit_type_to_hit_targets(tngsrc->shot_effect.hit_type);
            struct Map* mapblk = get_map_block_at(stl_x, stl_y);
            num_affected += poison_cloud_affecting_map_block(tngsrc, mapblk, pos, max_dist, max_damage/dmg_divider, 0, hit_targets, area_affect_type, DmgT_Respiratory);
        }
    }
    return num_affected;
}

TngUpdateRet update_effect(struct Thing *efftng)
{
    SYNCDBG(18,"Starting for %s",thing_model_name(efftng));
    TRACE_THING(efftng);
    struct Thing* subtng = NULL;
    const struct InitEffect* effnfo = get_effect_info_for_thing(efftng);
    if (efftng->parent_idx > 0) {
        subtng = thing_get(efftng->parent_idx);
        TRACE_THING(subtng);
    }
    if (efftng->health <= 0) {
        destroy_effect_thing(efftng);
        return TUFRet_Deleted;
    }
    update_effect_light_intensity(efftng);
    // Effect generators can be used to generate effect elements
    if ( (effnfo->field_11 == 0) || any_player_close_enough_to_see(&efftng->mappos) )
    {
        effect_generate_effect_elements(efftng);
    }
    // Let the effect affect area
    switch (effnfo->area_affect_type)
    {
    case AAffT_GasDamage:
    case AAffT_GasSlow:
    case AAffT_GasSlowDamage:
    case AAffT_GasDisease:
        poison_cloud_affecting_area(efftng, &efftng->mappos, 5*COORD_PER_STL, 120, effnfo->area_affect_type);
        break;
    case AAffT_WOPDamage:
        word_of_power_affecting_area(efftng, subtng, &efftng->mappos);
        break;
    }
    efftng->health--;
    return move_effect(efftng);
}

struct Thing *create_price_effect(const struct Coord3d *pos, long plyr_idx, long price)
{
    struct Thing* elemtng = create_effect_element(pos, TngEffElm_Price, plyr_idx);
    TRACE_THING(elemtng);
    if (!thing_is_invalid(elemtng)) {
        elemtng->price_effect.number = abs(price);
    }
    return elemtng;
}

/******************************************************************************/
#ifdef __cplusplus
}
#endif<|MERGE_RESOLUTION|>--- conflicted
+++ resolved
@@ -1316,11 +1316,7 @@
         } else
         if (effect_can_affect_thing(efftng, thing))
         {
-<<<<<<< HEAD
-            if (explosion_affecting_thing(efftng, thing, &efftng->mappos, max_dist, max_damage, blow_strength, damage_type, owner, no_stun))
-=======
             if (explosion_affecting_thing(tngsrc, thing, &efftng->mappos, max_dist, max_damage, blow_strength, damage_type, owner, shot_model_flags))
->>>>>>> 4eec7299
             {
                 num_affected++;
             }
@@ -1398,12 +1394,7 @@
     if (stl_ymax > gameadd.map_subtiles_y) {
       stl_ymax = gameadd.map_subtiles_y;
     }
-<<<<<<< HEAD
-    TbBool no_stun = ((shotst->model_flags & ShMF_NoStun) != 0);
-    for (MapSubtlCoord stl_y = stl_ymin; stl_y <= stl_ymax; stl_y++)
-=======
     for (long stl_y = stl_ymin; stl_y <= stl_ymax; stl_y++)
->>>>>>> 4eec7299
     {
         for (MapSubtlCoord stl_x = stl_xmin; stl_x <= stl_xmax; stl_x++)
         {
