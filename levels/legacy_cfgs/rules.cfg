--- conflicted
+++ resolved
@@ -6,33 +6,7 @@
 ; partial config file - do not replace global config
 ; with this file.
 
-<<<<<<< HEAD
-[game]  
-GoldPerGoldBlock = 1024
-PotOfGoldHolds = 250
-GoldPileValue = 200
-GoldPileMaximum = 1024
-GoldPerHoard = 2000
-FoodLifeOutOfHatchery = 500
-DeathMatchStatueReapperTime = 200
-DeathMatchObjectReapperTime = 500
-BoulderReduceHealthSlap = 18
-BoulderReduceHealthWall = 6
-BoulderReduceHealthRoom = 6
-TileStrength = 60
-GoldTileStrength = 120
-MinimumGold = 1000
-MaxGoldLookup = 6
-MinGoldToRecord = 20
-GemEffectiveness = 17
-PayDayGap = 10000
-PayDaySpeed = 100
-ChestGoldHold = 100
-DungeonHeartHealth = 30000
-DungeonHeartHealTime = 8
-=======
 [game]
->>>>>>> 0621a109
 DungeonHeartHealHealth = 1
 PreserveClassicBugs = RESURRECT_FOREVER OVERFLOW_8BIT CLAIM_ROOM_ALL_THINGS RESURRECT_REMOVED NO_HAND_PURGE_ON_DEFEAT MUST_OBEY_KEEPS_NOT_DO_JOBS BREAK_NEUTRAL_WALLS ALWAYS_TUNNEL_TO_RED FULLY_HAPPY_WITH_GOLD FAINTED_IMMUNE_TO_BOULDER REBIRTH_KEEPS_SPELLS STUN_FRIENDLY_UNITS
 
