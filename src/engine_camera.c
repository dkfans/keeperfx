/******************************************************************************/
// Free implementation of Bullfrog's Dungeon Keeper strategy game.
/******************************************************************************/
/** @file engine_camera.c
 *     Camera move, maintain and support functions.
 * @par Purpose:
 *     Defines and maintains cameras.
 * @par Comment:
 *     None.
 * @author   Tomasz Lis
 * @date     20 Mar 2009 - 30 Mar 2009
 * @par  Copying and copyrights:
 *     This program is free software; you can redistribute it and/or modify
 *     it under the terms of the GNU General Public License as published by
 *     the Free Software Foundation; either version 2 of the License, or
 *     (at your option) any later version.
 */
/******************************************************************************/
#include "engine_camera.h"

#include "globals.h"
#include "bflib_basics.h"
#include "bflib_math.h"
#include "bflib_memory.h"
#include "bflib_video.h"
#include "bflib_sprite.h"
#include "bflib_vidraw.h"
#include "bflib_planar.h"

#include "engine_lenses.h"
#include "engine_render.h"
#include "vidmode.h"
#include "map_blocks.h"
#include "dungeon_data.h"
#include "config_settings.h"
#include "player_instances.h"


#ifdef __cplusplus
extern "C" {
#endif
/******************************************************************************/
/******************************************************************************/
long camera_zoom;
float zoomed_range;
/******************************************************************************/
#ifdef __cplusplus
}
#endif
/******************************************************************************/

<<<<<<< HEAD
=======
DLLIMPORT void _DK_update_player_camera_fp(struct Camera *cam, struct Thing *thing);

void calculate_zoomed_range(struct Camera *cam) {
    // zoomed_range is the current camera zoom converted to a percentage that ranges between base level zoom and fully zoomed out.

    float range_input = cam->zoom;
    float range_min;
    float range_max;
    switch (cam->view_mode) {
        case PVM_IsometricView:
            range_min = CAMERA_ZOOM_MIN; // Fully zoomed out
            range_max = 8192; // Base zoom level
            break;
        case PVM_FrontView:
            range_min = FRONTVIEW_CAMERA_ZOOM_MIN; // Fully zoomed out
            range_max = 45000; // Base zoom level
            break;
        default:
            zoomed_range = 0;
            return;
    }
    if (range_input < range_min) {
        range_input = range_min;
    } else if (range_input > range_max) {
        range_input = range_max;
    }
    zoomed_range = ((range_input - range_min)) / (range_max - range_min);
}

>>>>>>> 995b5d5b
MapCoordDelta get_3d_box_distance(const struct Coord3d *pos1, const struct Coord3d *pos2)
{
    long dist_y = abs(pos2->y.val - (long)pos1->y.val);
    long dist_x = abs(pos2->x.val - (long)pos1->x.val);
    if (dist_y <= dist_x)
        dist_y = dist_x;
    long dist_z = abs(pos2->z.val - (long)pos1->z.val);
    if (dist_y <= dist_z)
        dist_y = dist_z;
    return dist_y;
}

MapCoordDelta get_2d_box_distance(const struct Coord3d *pos1, const struct Coord3d *pos2)
{
    long dist_y = abs((long)pos1->y.val - (long)pos2->y.val);
    long dist_x = abs((long)pos1->x.val - (long)pos2->x.val);
    if (dist_y <= dist_x)
        return dist_x;
    return dist_y;
}

MapCoordDelta get_2d_box_distance_xy(long pos1_x, long pos1_y, long pos2_x, long pos2_y)
{
    long dist_x = abs((long)pos1_x - (long)pos2_x);
    long dist_y = abs((long)pos1_y - (long)pos2_y);
    if (dist_y <= dist_x)
      return dist_x;
    return dist_y;
}

void angles_to_vector(short angle_xy, short angle_yz, long dist, struct ComponentVector *cvect)
{
    long long cos_yz = LbCosL(angle_yz) >> 2;
    long long sin_yz = LbSinL(angle_yz) >> 2;
    long long cos_xy = LbCosL(angle_xy) >> 2;
    long long sin_xy = LbSinL(angle_xy) >> 2;
    long long lldist = dist;
    long long mag = (lldist << 14) - cos_yz;
    long long factor = sin_xy * mag;
    cvect->x = (factor >> 14) >> 14;
    factor = cos_xy * mag;
    cvect->y = -(factor >> 14) >> 14;
    factor = lldist * sin_yz;
    cvect->z = (factor >> 14);
}

long get_angle_xy_to_vec(const struct CoordDelta3d *vec)
{
    return LbArcTanAngle(vec->x.val, vec->y.val) & LbFPMath_AngleMask;
}

long get_angle_yz_to_vec(const struct CoordDelta3d *vec)
{
    long dist = LbDiagonalLength(abs(vec->x.val), abs(vec->y.val));
    return LbArcTanAngle(vec->z.val, dist) & LbFPMath_AngleMask;
}

long get_angle_xy_to(const struct Coord3d *pos1, const struct Coord3d *pos2)
{
    return LbArcTanAngle((long)pos2->x.val - (long)pos1->x.val, (long)pos2->y.val - (long)pos1->y.val) & LbFPMath_AngleMask;
}

long get_angle_yz_to(const struct Coord3d *pos1, const struct Coord3d *pos2)
{
    long dist = get_2d_distance(pos1, pos2);
    return LbArcTanAngle(pos2->z.val - pos1->z.val, dist) & LbFPMath_AngleMask;
}

// TODO these are actually Coord2d and Coord3d just inherits from it
MapCoordDelta get_2d_distance(const struct Coord3d *pos1, const struct Coord3d *pos2)
{
    long dist_x = (long)pos1->x.val - (long)pos2->x.val;
    long dist_y = (long)pos1->y.val - (long)pos2->y.val;
    return LbDiagonalLength(abs(dist_x), abs(dist_y));
}

MapCoordDelta get_2d_distance_squared(const struct Coord3d *pos1, const struct Coord3d *pos2)
{
    long dist_x = (long)pos1->x.val - (long)pos2->x.val;
    long dist_y = (long)pos1->y.val - (long)pos2->y.val;
    return dist_x * dist_x + dist_y * dist_y;
}

void project_point_to_wall_on_angle(const struct Coord3d *pos1, struct Coord3d *pos2, long angle_xy, long angle_z, long distance, long num_steps)
{
    long dx = distance_with_angle_to_coord_x(distance, angle_xy);
    long dy = distance_with_angle_to_coord_y(distance, angle_xy);
    long dz = distance_with_angle_to_coord_z(distance, angle_z);
    struct Coord3d pos;
    pos.x.val = pos1->x.val;
    pos.y.val = pos1->y.val;
    pos.z.val = pos1->z.val;
    // Do num_steps until a solid wall is reached
    for (long n = num_steps; n > 0; n--)
    {
        if (point_in_map_is_solid(&pos))
            break;
        pos.x.val += dx;
        pos.y.val += dy;
        pos.z.val += dz;
    }
    pos2->x.val = pos.x.val;
    pos2->y.val = pos.y.val;
    pos2->z.val = pos.z.val;
}

void view_zoom_camera_in(struct Camera *cam, long limit_max, long limit_min)
{
    long new_zoom;
    long old_zoom = get_camera_zoom(cam);
    switch (cam->view_mode)
    {
    case PVM_IsometricView:
        new_zoom = (100 * old_zoom) / 85;
        if (new_zoom == old_zoom)
            new_zoom++;
        if (new_zoom < limit_min) {
            new_zoom = limit_min;
        } else
        if (new_zoom > limit_max) {
            new_zoom = limit_max;
        }
        break;
    case PVM_ParchmentView:
        new_zoom = (5 * old_zoom) / 4;
        if (new_zoom == old_zoom)
            new_zoom++;
        if (new_zoom < 16) {
            new_zoom = 16;
        } else
        if (new_zoom > 1024) {
            new_zoom = 1024;
        }
        break;
    case PVM_FrontView:
        new_zoom = (100 * old_zoom) / 85;
        if (new_zoom == old_zoom)
            new_zoom++;
        if (new_zoom < FRONTVIEW_CAMERA_ZOOM_MIN) { //Originally 16384, adjusted for view distance
            new_zoom = FRONTVIEW_CAMERA_ZOOM_MIN;
        } else
        if (new_zoom > FRONTVIEW_CAMERA_ZOOM_MAX) {
            new_zoom = FRONTVIEW_CAMERA_ZOOM_MAX;
        }
        break;
    default:
        new_zoom = old_zoom;
    }
    set_camera_zoom(cam, new_zoom);
}

void set_camera_zoom(struct Camera *cam, long new_zoom)
{
    if (cam == NULL)
      return;
    switch (cam->view_mode)
    {
    case PVM_IsometricView:
    case PVM_FrontView:
        cam->zoom = new_zoom;
        break;
    case PVM_ParchmentView:
        cam->mappos.z.val = new_zoom;
        break;
    }
}

void view_zoom_camera_out(struct Camera *cam, long limit_max, long limit_min)
{
    long new_zoom;
    long old_zoom = get_camera_zoom(cam);
    switch (cam->view_mode)
    {
    case PVM_IsometricView:
        new_zoom = (85 * old_zoom) / 100;
        if (new_zoom == old_zoom)
            new_zoom--;
        if (new_zoom < limit_min) {
            new_zoom = limit_min;
        } else
        if (new_zoom > limit_max) {
            new_zoom = limit_max;
        }
        break;
    case PVM_ParchmentView:
        new_zoom = (4 * old_zoom) / 5;
        if (new_zoom == old_zoom)
            new_zoom--;
        if (new_zoom < 16) {
            new_zoom = 16;
        } else
        if (new_zoom > 1024) {
            new_zoom = 1024;
        }
        break;
    case PVM_FrontView:
        new_zoom = (85 * old_zoom) / 100;
        if (new_zoom == old_zoom)
            new_zoom--;
        if (new_zoom < FRONTVIEW_CAMERA_ZOOM_MIN) {
            new_zoom = FRONTVIEW_CAMERA_ZOOM_MIN;
        } else
        if (new_zoom > FRONTVIEW_CAMERA_ZOOM_MAX) {
            new_zoom = FRONTVIEW_CAMERA_ZOOM_MAX;
        }
        break;
    default:
        new_zoom = old_zoom;
    }
    set_camera_zoom(cam, new_zoom);
}

/**
 * Conducts clipping to zoom level of given camera, based on current screen mode.
 */
void update_camera_zoom_bounds(struct Camera *cam,unsigned long zoom_max,unsigned long zoom_min)
{
    SYNCDBG(7,"Starting");
    long zoom_val = get_camera_zoom(cam);
    if (zoom_val < zoom_min)
    {
      zoom_val = zoom_min;
    } else
    if (zoom_val > zoom_max)
    {
      zoom_val = zoom_max;
    }
    set_camera_zoom(cam, zoom_val);
}

long get_camera_zoom(struct Camera *cam)
{
    if (cam == NULL)
      return 0;
    switch (cam->view_mode)
    {
    case PVM_IsometricView:
    case PVM_FrontView:
        return cam->zoom;
    case PVM_ParchmentView:
        return cam->mappos.z.val;
    default:
        return 0;
    }
}

/** When the menu is hidden in Isometric view, show less of the map (at max zoom out)
    because the increased view exceeds the render array, and we want to hide the graphical glitches it causes)
    otherwise this function just sets zoom_min = CAMERA_ZOOM_MIN
 *
 * @param cam The current player's camera.\
 * @param showgui Whether the side-menu is visible or not (you should pass "game.operation_flags & GOF_ShowGui".\
 */
unsigned long adjust_min_camera_zoom(struct Camera *cam, int showgui)
{
  unsigned long zoom_min = CAMERA_ZOOM_MIN;
  if (showgui == 0 && cam->view_mode == PVM_IsometricView)
    zoom_min += 300; // a higher value is a nearer zoom
  return zoom_min;
}

/** Scales camera zoom for current screen resolution.
 *
 * @param zoom_lvl Unscaled zoom level.
 * @return Zoom level scaled with use of current units_per_pixel value.
 */
unsigned long scale_camera_zoom_to_screen(unsigned long zoom_lvl)
{
    unsigned long size_narr = ((pixel_size * units_per_pixel_min) << 7) / 10;
    unsigned long size_wide = (pixel_size * units_per_pixel) << 3;
    return  ((zoom_lvl*size_wide) >> 8) + ((zoom_lvl*size_narr) >> 8);
}

void view_set_camera_y_inertia(struct Camera *cam, long delta, long ilimit)
{
    long abslimit = abs(ilimit);
    cam->inertia_y += delta;
    if (cam->inertia_y < -abslimit) {
        cam->inertia_y = -abslimit;
    } else
    if (cam->inertia_y > abslimit) {
        cam->inertia_y = abslimit;
    }
    cam->in_active_movement_y = true;
}

void view_set_camera_x_inertia(struct Camera *cam, long delta, long ilimit)
{
    long abslimit = abs(ilimit);
    cam->inertia_x += delta;
    if (cam->inertia_x < -abslimit) {
        cam->inertia_x = -abslimit;
    } else
    if (cam->inertia_x > abslimit) {
        cam->inertia_x = abslimit;
    }
    cam->in_active_movement_x = true;
}

void view_set_camera_rotation_inertia(struct Camera *cam, long delta, long ilimit)
{
    int limit_val = abs(ilimit);
    int new_val = delta + cam->inertia_rotation;
    cam->inertia_rotation = new_val;
    if (new_val < -limit_val)
    {
        cam->inertia_rotation = -limit_val;
        cam->in_active_movement_rotation = true;
    } else
    if (new_val > limit_val)
    {
        cam->inertia_rotation = limit_val;
        cam->in_active_movement_rotation = true;
    } else
    {
        cam->in_active_movement_rotation = true;
    }
}

void init_player_cameras(struct PlayerInfo *player)
{

    struct Thing* heartng = get_player_soul_container(player->id_number);
    struct Camera* cam = &player->cameras[CamIV_FirstPerson];
    cam->mappos.x.val = 0;
    cam->mappos.y.val = 0;
    cam->mappos.z.val = 256;
    cam->orient_b = 0;
    cam->orient_c = 0;
    cam->field_13 = 188;
    cam->orient_a = LbFPMath_PI/2;
    cam->view_mode = PVM_CreatureView;

    cam = &player->cameras[CamIV_Isometric];
    cam->mappos.x.val = heartng->mappos.x.val;
    cam->mappos.y.val = heartng->mappos.y.val;
    cam->mappos.z.val = 0;
    cam->orient_c = 0;
    cam->field_13 = 188;
    cam->orient_b = -266;
    cam->orient_a = LbFPMath_PI/4;
    cam->view_mode = PVM_IsometricView;
    cam->zoom = settings.isometric_view_zoom_level;

    cam = &player->cameras[CamIV_Parchment];
    cam->mappos.x.val = 0;
    cam->mappos.y.val = 0;
    cam->mappos.z.val = 32;
    cam->field_13 = 188;
    cam->view_mode = PVM_ParchmentView;

    cam = &player->cameras[CamIV_FrontView];
    cam->mappos.x.val = heartng->mappos.x.val;
    cam->mappos.y.val = heartng->mappos.y.val;
    cam->mappos.z.val = 32;
    cam->field_13 = 188;
    cam->view_mode = PVM_FrontView;
    cam->zoom = settings.frontview_zoom_level;
}

static int get_walking_bob_direction(struct Thing *thing)
{
  int anim_time;
  int result;
  TbBool biggernThen1408;

  anim_time = thing->anim_time;
  if ( anim_time >= 0 && anim_time >= 256 )
  {
    if ( anim_time < 640 )
    {
      result = 1;
      goto LABEL_10;
    }
    if ( anim_time >= 1024 )
    {
      biggernThen1408 = anim_time < 1408;
      result = 1;
      if ( biggernThen1408 )
        goto LABEL_10;
    }
  }
  result = -1;
LABEL_10:
  if ( thing->anim_speed < 0 )
    return -result;
  return result;
  
}

void update_player_camera_fp(struct Camera *cam, struct Thing *thing)
{

    int pos_x;
    int pos_y;
    short camHeight;
    short v13;
    short v15;
    int avg_filled_stl;
    unsigned short move_angle_z;
    int byte16;
    short cam_z_val;
    int thing_z_val;
    short v27;
    short v28;
    short v29;
    short v30;
    int thing_height;

    struct CreatureStats* crstat = creature_stats_get_from_thing(thing);
    struct CreatureControl *cctrl = creature_control_get_from_thing(thing);
    static const int chicken_height = 100;
    int eye_height;
    TbBool chicken = (creature_affected_by_spell(thing, SplK_Chicken));
    if (!chicken)
    {
        eye_height = crstat->eye_height + (crstat->eye_height * gameadd.crtr_conf.exp.size_increase_on_exp * cctrl->explevel) / 100;
    }
    else
    {
        eye_height = chicken_height + (chicken_height * gameadd.crtr_conf.exp.size_increase_on_exp * cctrl->explevel) / 100;
    }

    char direction = get_walking_bob_direction(thing);
    if ( thing_is_creature(thing) )
    {
        if ( cctrl->move_speed && thing->floor_height >= thing->mappos.z.val )
            cctrl->bob_direction =  16 * direction;
        else
            cctrl->bob_direction = 0;

        pos_x = move_coord_with_angle_x(thing->mappos.x.val,-90,thing->move_angle_xy);
        pos_y = move_coord_with_angle_y(thing->mappos.y.val,-90,thing->move_angle_xy);

        if ( pos_x >= 0 )
        {
            if ( pos_x > 0xFFFF )
                pos_x = -1 * abs(pos_x);
        }
        else
        {
            pos_x = 0;
        }
        if ( pos_y >= 0 )
        {
            if ( pos_y > 0xFFFF )
                pos_y = -1 * abs(pos_y);
        }
        else
        {
            pos_y = 0;
        }
        
        cam->mappos.x.val = pos_x;
        cam->mappos.y.val = pos_y;

        
        if ( (thing->movement_flags & TMvF_Flying) != 0 )
        {
            cam->mappos.z.val = thing->mappos.z.val + eye_height;
            cam->orient_a = thing->move_angle_xy;
            cam->orient_b = thing->move_angle_z;
            cam->orient_c = cctrl->field_CC;
        }
        else
        {
            cam->orient_a = thing->move_angle_xy;
            camHeight = cam->mappos.z.val;
            cam->orient_b = thing->move_angle_z;
            cam->orient_c = 0;
            thing_height = thing->mappos.z.val;
            if ( eye_height + thing_height <= camHeight )
            {
                v15 = camHeight + (thing_height + cctrl->bob_direction - camHeight + eye_height) / 2;
                cam->mappos.z.val = v15;
                if ( eye_height + thing->mappos.z.val + cctrl->bob_direction > v15 )
                    cam->mappos.z.val = eye_height + thing->mappos.z.val + cctrl->bob_direction;
            }
            else
            {
                v13 = camHeight + (thing_height + cctrl->bob_direction - camHeight + eye_height) / 2;
                cam->mappos.z.val = v13;
                if ( eye_height + thing->mappos.z.val + cctrl->bob_direction < v13 )
                    cam->mappos.z.val = eye_height + thing->mappos.z.val + cctrl->bob_direction;
            }
        }
/*
        SubtlCodedCoords v18 = thing->mappos.x.stl.num + (thing->mappos.y.stl.num << 8);
        v19 = (int)(((*(int *)((char *)dword_6CC96D           + 5 * v18) & 0xF000000u) >> 24 << 8)
                  + ((*(int *)((char *)&dword_6CC968          + 5 * v18) & 0xF000000u) >> 24 << 8)
                  + ((*(int *)((char *)&dword_6CC46D          + 5 * v18) & 0xF000000u) >> 24 << 8)
                  + ((*(int *)((char *)get_mapwho_thing_index + 5 * v18) & 0xF000000u) >> 24 << 8))
            / 4;
        */
    
   
        struct Map* mapblk1 = get_map_block_at(thing->mappos.x.stl.num,     thing->mappos.y.stl.num);
        struct Map* mapblk2 = get_map_block_at(thing->mappos.x.stl.num + 1, thing->mappos.y.stl.num);
        struct Map* mapblk3 = get_map_block_at(thing->mappos.x.stl.num,     thing->mappos.y.stl.num + 1);
        struct Map* mapblk4 = get_map_block_at(thing->mappos.x.stl.num + 1, thing->mappos.y.stl.num + 1);


        avg_filled_stl = ((get_mapblk_filled_subtiles(mapblk1) * COORD_PER_STL) +
                          (get_mapblk_filled_subtiles(mapblk2) * COORD_PER_STL) +
                          (get_mapblk_filled_subtiles(mapblk3) * COORD_PER_STL) +
                          (get_mapblk_filled_subtiles(mapblk4) * COORD_PER_STL) )/4;
 
        if ( cam->mappos.z.val > avg_filled_stl - 64 )
            cam->mappos.z.val = avg_filled_stl - 64;

    }
    else
    {
        cam->mappos.x.val = thing->mappos.x.val;
        cam->mappos.y.val = thing->mappos.y.val;
        if ( thing_is_mature_food(thing) )
        {
            cam->mappos.z.val = thing->mappos.z.val + 240;
            cam->orient_a = thing->move_angle_xy;
            move_angle_z = thing->move_angle_z;
            cam->orient_c = 0;
            cam->orient_b = move_angle_z;
            byte16 = thing->food.byte_16;
            thing->move_angle_z = 0;
            if ( byte16 )
            {
                if ( byte16 <= 3 )
                    thing->move_angle_z = -116 * byte16 + 2048;
                else
                    thing->move_angle_z = 116 * byte16 + 1352;
            }
        }
        else
        {
            cam_z_val = cam->mappos.z.val;
            cam->orient_a = thing->move_angle_xy;
            cam->orient_b = thing->move_angle_z;
            cam->orient_c = 0;
            thing_z_val = thing->mappos.z.val;
            if ( thing_z_val + 32 <= cam_z_val )
            {
                v29 = cam_z_val + (thing_z_val - cam_z_val + 64) / 2;
                cam->mappos.z.val = v29;
                v30 = thing->mappos.z.val;
                if ( v30 + 64 > v29 )
                    cam->mappos.z.val = v30 + 64;
            }
            else
            {
                v27 = cam_z_val + (thing_z_val - cam_z_val + 64) / 2;
                cam->mappos.z.val = v27;
                v28 = thing->mappos.z.val;
                if ( v28 + 64 < v27 )
                    cam->mappos.z.val = v28 + 64;
            }
        }
    }
  
}


void view_move_camera_left(struct Camera *cam, long distance)
{
  
    int pos_x;
    int pos_y;
    int parchment_pos_x;
  
    if ( cam->view_mode == PVM_IsometricView || cam->view_mode == PVM_FrontView)
    {

        pos_x = cam->mappos.x.val - FIXED_POLAR_TO_X(cam->orient_a + 512,distance);
        pos_y = cam->mappos.y.val + FIXED_POLAR_TO_Y(cam->orient_a + 512,distance);

        if ( pos_x < 0 )
            pos_x = 0;
        if ( pos_x > 0xFFFF )
            pos_x = -1;

        if ( pos_y < 0 )
            pos_y = 0;
        if ( pos_y > 0xFFFF )
            pos_y = -1;

        cam->mappos.x.val = pos_x;
        cam->mappos.y.val = pos_y;
        return;
    }
  
    else if ( cam->view_mode == PVM_ParchmentView )
    {
        parchment_pos_x = cam->mappos.x.val - distance;

        if ( parchment_pos_x < 0 )
            parchment_pos_x = 0;
        if ( parchment_pos_x > 0xFFFF )
            parchment_pos_x = -1;

        cam->mappos.x.stl.pos = parchment_pos_x;

    }
    
}

void view_move_camera_right(struct Camera *cam, long distance)
{
    int pos_x;
    int pos_y;
    int parchment_pos_x;
  
    if ( cam->view_mode == PVM_IsometricView || cam->view_mode == PVM_FrontView)
    {

        pos_x = cam->mappos.x.val + FIXED_POLAR_TO_X(cam->orient_a + 512,distance);
        pos_y = cam->mappos.y.val - FIXED_POLAR_TO_Y(cam->orient_a + 512,distance);

        if ( pos_x < 0 )
            pos_x = 0;
        if ( pos_x > 0xFFFF )
            pos_x = -1;

        if ( pos_y < 0 )
            pos_y = 0;
        if ( pos_y > 0xFFFF )
            pos_y = -1;

        cam->mappos.x.val = pos_x;
        cam->mappos.y.val = pos_y;
        return;
    }
  
    else if ( cam->view_mode == PVM_ParchmentView )
    {
        parchment_pos_x = cam->mappos.x.val + distance;

        if ( parchment_pos_x < 0 )
            parchment_pos_x = 0;
        if ( parchment_pos_x > 0xFFFF )
            parchment_pos_x = -1;

        cam->mappos.x.stl.pos = parchment_pos_x;

    }
    
}

void view_move_camera_up(struct Camera *cam, long distance)
{
    int pos_x;
    int pos_y;
    int parchment_pos_y;
  
    if ( cam->view_mode == PVM_IsometricView || cam->view_mode == PVM_FrontView)
    {

        pos_x = cam->mappos.x.val + FIXED_POLAR_TO_X(cam->orient_a,distance);
        pos_y = cam->mappos.y.val - FIXED_POLAR_TO_Y(cam->orient_a,distance);

        if ( pos_x < 0 )
            pos_x = 0;
        if ( pos_x > 0xFFFF )
            pos_x = -1;

        if ( pos_y < 0 )
            pos_y = 0;
        if ( pos_y > 0xFFFF )
            pos_y = -1;

        cam->mappos.x.val = pos_x;
        cam->mappos.y.val = pos_y;
        return;
    }
    else if ( cam->view_mode == PVM_ParchmentView )
    {
        parchment_pos_y = cam->mappos.y.val - distance;

        if ( parchment_pos_y < 0 )
            parchment_pos_y = 0;
        if ( parchment_pos_y > 0xFFFF )
            parchment_pos_y = -1;

        cam->mappos.y.stl.pos = parchment_pos_y;

    }
}

void view_move_camera_down(struct Camera *cam, long distance)
{
    int pos_x;
    int pos_y;
    int parchment_pos_y;
  
    if ( cam->view_mode == PVM_IsometricView || cam->view_mode == PVM_FrontView)
    {

        pos_x = cam->mappos.x.val - FIXED_POLAR_TO_X(cam->orient_a,distance);
        pos_y = cam->mappos.y.val + FIXED_POLAR_TO_Y(cam->orient_a,distance);

        if ( pos_x < 0 )
            pos_x = 0;
        if ( pos_x > 0xFFFF )
            pos_x = -1;

        if ( pos_y < 0 )
            pos_y = 0;
        if ( pos_y > 0xFFFF )
            pos_y = -1;

        cam->mappos.x.val = pos_x;
        cam->mappos.y.val = pos_y;
        return;
    }
  
    else if ( cam->view_mode == PVM_ParchmentView )
    {
        parchment_pos_y = cam->mappos.y.val - distance;

        if ( parchment_pos_y < 0 )
            parchment_pos_y = 0;
        if ( parchment_pos_y > 0xFFFF )
            parchment_pos_y = -1;

        cam->mappos.y.stl.pos = parchment_pos_y;

    }
    
}

void view_process_camera_inertia(struct Camera *cam)
{
    int i;
    i = cam->inertia_x;
    if (i > 0) {
        view_move_camera_right(cam, abs(i));
    } else
    if (i < 0) {
        view_move_camera_left(cam, abs(i));
    }
    if ( cam->in_active_movement_x ) {
        cam->in_active_movement_x = false;
    } else {
        cam->inertia_x /= 2;
    }
    i = cam->inertia_y;
    if (i > 0) {
        view_move_camera_down(cam, abs(i));
    } else
    if (i < 0) {
        view_move_camera_up(cam, abs(i));
    }
    if (cam->in_active_movement_y) {
        cam->in_active_movement_y = false;
    } else {
        cam->inertia_y /= 2;
    }
    if (cam->inertia_rotation) {
        cam->orient_a = (cam->inertia_rotation + cam->orient_a) & LbFPMath_AngleMask;
    }
    if (cam->in_active_movement_rotation) {
        cam->in_active_movement_rotation = false;
    } else {
        cam->inertia_rotation /= 2;
    }
}

void update_player_camera(struct PlayerInfo *player)
{
    struct Dungeon *dungeon;
    dungeon = get_players_dungeon(player);
    struct Camera *cam;
    cam = player->acamera;
    view_process_camera_inertia(cam);
    switch (cam->view_mode)
    {
    case PVM_CreatureView:
        if (player->controlled_thing_idx > 0) {
            struct Thing *ctrltng;
            ctrltng = thing_get(player->controlled_thing_idx);
            update_player_camera_fp(cam, ctrltng);
        } else
        if (player->instance_num != PI_HeartZoom) {
            ERRORLOG("Cannot go first person without controlling creature");
        }
        break;
    case PVM_IsometricView:
        player->cameras[CamIV_FrontView].mappos.x.val = cam->mappos.x.val;
        player->cameras[CamIV_FrontView].mappos.y.val = cam->mappos.y.val;
        break;
    case PVM_FrontView:
        player->cameras[CamIV_Isometric].mappos.x.val = cam->mappos.x.val;
        player->cameras[CamIV_Isometric].mappos.y.val = cam->mappos.y.val;
        break;
    }
    if (dungeon->camera_deviate_quake) {
        dungeon->camera_deviate_quake--;
    }
    if (dungeon->camera_deviate_jump > 0) {
        dungeon->camera_deviate_jump -= 32;
    }
}

void update_all_players_cameras(void)
{
  int i;
  struct PlayerInfo *player;
  SYNCDBG(6,"Starting");
  for (i=0; i<PLAYERS_COUNT; i++)
  {
    player = get_player(i);
    if (player_exists(player) && ((player->allocflags & PlaF_CompCtrl) == 0))
    {
          update_player_camera(player);
    }
  }
}
/******************************************************************************/<|MERGE_RESOLUTION|>--- conflicted
+++ resolved
@@ -49,10 +49,6 @@
 #endif
 /******************************************************************************/
 
-<<<<<<< HEAD
-=======
-DLLIMPORT void _DK_update_player_camera_fp(struct Camera *cam, struct Thing *thing);
-
 void calculate_zoomed_range(struct Camera *cam) {
     // zoomed_range is the current camera zoom converted to a percentage that ranges between base level zoom and fully zoomed out.
 
@@ -80,7 +76,6 @@
     zoomed_range = ((range_input - range_min)) / (range_max - range_min);
 }
 
->>>>>>> 995b5d5b
 MapCoordDelta get_3d_box_distance(const struct Coord3d *pos1, const struct Coord3d *pos2)
 {
     long dist_y = abs(pos2->y.val - (long)pos1->y.val);
@@ -641,7 +636,6 @@
   
 }
 
-
 void view_move_camera_left(struct Camera *cam, long distance)
 {
   
