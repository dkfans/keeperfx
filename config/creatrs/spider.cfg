; KeeperFX Creature Model Configuration file
; file version 0.33

[attributes]
; Name is the creature identifier which should be used in level script
Name = SPIDER
NameTextID = 265
Health = 400
HealRequirement = 150
HealThreshold = 200
Strength = 40
Armour = 30
Dexterity = 60
FearWounded = 12
FearStronger = 800
FearsomeFactor = 100
Defence = 50
Luck = 3
Recovery = 2
HungerRate = 7000
HungerFill = 2
LairSize = 1
HurtByLava = 2
BaseSpeed = 48
GoldHold = 250
; Creature image size - XY and YZ
Size = 200 128
AttackPreference = MELEE
Pay = 25
HeroVsKeeperCost = 0
SlapsToKill = 24
CreatureLoyalty = 0
LoyaltyLevel = 0
DamageToBoulder = 20
; Creature thing size - XY and YZ; one cube is 256x256
ThingSize = 256 512
Properties = BLEEDS ARACHNID EVIL INSECT

[attraction]
; Rooms required to attract the creature from entrance, and number of slabs which is needed (max 3 rooms)
EntranceRoom = NULL GARDEN LAIR
RoomSlabsRequired = 0 9 9
BaseEntranceScore = 8
EntranceForce = 0
ScavengeRequirement = 22000
TortureTime = 1000

[annoyance]
EatFood = -1000
WillNotDoJob = 0
InHand = 0
NoLair = 1
NoHatchery = 2
WokenUp = 100
StandingOnDeadEnemy = -6
Sulking = 2
NoSalary = 2000
Slapped = 200
StandingOnDeadFriend = 25
InTorture = 4
InTemple = -50
Sleeping = -1
GotWage = -750
WinBattle = -330
; Game turns required without training and the annoyance level
Untrained = 0 0
OthersLeaving = 10
; Annoyance caused by performing stressful jobs
JobStress = 0
GoingPostal = 0
Queue = 4
LairEnemy = FLY
AnnoyLevel = 4000
AngerJobs = LEAVE_DUNGEON

[senses]
Hearing = 10
EyeHeight = 128
FieldOfView = 1024
EyeEffect = MIST_BLOB
MaxAngleChange = 18

[appearance]
WalkingAnimSpeed = 64
VisualRange = 18
PossessSwipeIndex = 6
NaturalDeathKind = NORMAL
ShotOrigin = 0 0 256

[experience]
; Creature powers (spells), and the creature level at which they're given (max 10 spells).
Powers = SWING_WEAPON_FIST SLOW NULL FREEZE NULL NULL NULL HAILSTORM NULL NULL
PowersLevelRequired = 1 2 0 4 0 0 0 8 0 0
; Training values required to reach higher creature levels
LevelsTrainValues = 1000 3500 5000 6500 8500 10500 13000 16000 20000
;Growing beyond max level - training cost, new creature type and its level
GrowUp = 0 NULL 0
; Gaining experience from sleeping - slab required near lair and amount of experience
SleepExperience = HARD 0
ExperienceForHitting = 3

[jobs]
PrimaryJobs = FREEZE_PRISONERS
SecondaryJobs = TRAIN
NotDoJobs =
StressfulJobs =
TrainingValue = 2
TrainingCost = 18
ScavengeValue = 2
ScavengerCost = 12
ResearchValue = 1
ManufactureValue = 2
PartnerTraining = 0

[sprites]
Stand = 490
Ambulate = 488
Drag = 488
Attack = 492
Dig = 0
Smoke = 0
Relax = 0
PrettyDance = 0
GotHit = 494
PowerGrab = 500
GotSlapped = 506
Celebrate = 502
Sleep = 504
EatChicken = 508
Torture = 74
Scream = 496
DropDead = 498
DeadSplat = 946
GFX18 = 13
QuerySymbol = 157
HandSymbol = 228
GFX21 = 13

[sounds]
Foot = 9 4
Hit = 541 3
Happy = 539 1
<<<<<<< HEAD
Sad = 540 1
=======
>>>>>>> 10f1d448
Hurt = 541 3
Die = 544 2
Hang = 546 1
Drop = 547 1
Torture = 548 3
Slap = 551 1
Fight = 536 3<|MERGE_RESOLUTION|>--- conflicted
+++ resolved
@@ -140,10 +140,6 @@
 Foot = 9 4
 Hit = 541 3
 Happy = 539 1
-<<<<<<< HEAD
-Sad = 540 1
-=======
->>>>>>> 10f1d448
 Hurt = 541 3
 Die = 544 2
 Hang = 546 1
