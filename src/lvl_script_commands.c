--- conflicted
+++ resolved
@@ -1633,35 +1633,8 @@
     trapst->notify = false;
     trapst->place_on_bridge = false;
     trapst->place_on_subtile = false;
-<<<<<<< HEAD
     trapst->instant_placement = false;
-    trapst->place_sound_idx = 117;
-    trapst->trigger_sound_idx = 176;
-    trapst->destroyed_effect = -39;
-
-    game.conf.trap_stats[i].health = 0;
-    game.conf.trap_stats[i].sprite_anim_idx = 0;
-    game.conf.trap_stats[i].sprite_size_max = 0;
-    game.conf.trap_stats[i].unanimated = 0;
-    game.conf.trap_stats[i].anim_speed = 0;
-    game.conf.trap_stats[i].unshaded = 0;
-    game.conf.trap_stats[i].transparency_flag = 0;
-    game.conf.trap_stats[i].random_start_frame = 0;
-    game.conf.trap_stats[i].size_xy = 0;
-    game.conf.trap_stats[i].size_z = 0;
-    game.conf.trap_stats[i].trigger_type = 0;
-    game.conf.trap_stats[i].activation_type = 0;
-    game.conf.trap_stats[i].created_itm_model = 0;
-    game.conf.trap_stats[i].hit_type = 0;
-    game.conf.trap_stats[i].light_radius = 0;
-    game.conf.trap_stats[i].light_intensity = 0;
-    game.conf.trap_stats[i].light_flag = 0;
-    game.conf.trap_stats[i].shotvector.x = 0;
-    game.conf.trap_stats[i].shotvector.y = 0;
-    game.conf.trap_stats[i].shotvector.z = 0;
-    game.conf.trap_stats[i].detect_invisible = 1; // Set to 1 by default: backward compatibility for custom traps made before this implementation.
-    game.conf.trap_stats[i].remove_once_depleted = false;
-=======
+    trapst->remove_once_depleted = false;
     trapst->health = 1;
     trapst->destructible = 0;
     trapst->unstable = 0;
@@ -1690,7 +1663,6 @@
     trapst->unsellable = false;
     trapst->place_sound_idx = 117;
     trapst->trigger_sound_idx = 176;
->>>>>>> 628de770
     trap_desc[i].name = trapst->code_name;
     trap_desc[i].num = i;
     create_manufacture_array_from_trapdoor_data();
@@ -1956,7 +1928,7 @@
             trapst->instant_placement = value;
             break;
         case 51: // RemoveOnceDepleted
-            trapstat->remove_once_depleted = value;
+            trapst->remove_once_depleted = value;
             break;
         default:
             WARNMSG("Unsupported Trap configuration, variable %d.", context->value->shorts[1]);
