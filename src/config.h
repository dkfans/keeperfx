/******************************************************************************/
// Free implementation of Bullfrog's Dungeon Keeper strategy game.
/******************************************************************************/
/** @file config.h
 *     Header file for config.c.
 * @par Purpose:
 *     Configuration and campaign files support.
 * @par Comment:
 *     Just a header file - #defines, typedefs, function prototypes etc.
 * @author   Tomasz Lis
 * @date     30 Jan 2009 - 11 Feb 2009
 * @par  Copying and copyrights:
 *     This program is free software; you can redistribute it and/or modify
 *     it under the terms of the GNU General Public License as published by
 *     the Free Software Foundation; either version 2 of the License, or
 *     (at your option) any later version.
 */
/******************************************************************************/

#ifndef DK_CONFIG_H
#define DK_CONFIG_H

#include "bflib_basics.h"
#include "globals.h"

#ifdef __cplusplus
extern "C" {
#endif
/******************************************************************************/
struct CreditsItem;
struct GameCampaign;
/******************************************************************************/
#define SINGLEPLAYER_FINISHED        -1
#define SINGLEPLAYER_NOTSTARTED       0
#define LEVELNUMBER_ERROR            -2

#define MIN_CONFIG_FILE_SIZE          4

#define LANDVIEW_MAP_WIDTH         1280
#define LANDVIEW_MAP_HEIGHT         960

enum TbFileGroups {
        FGrp_None,
        FGrp_StdData,
        FGrp_LrgData,
        FGrp_FxData,
        FGrp_LoData,
        FGrp_HiData,
        FGrp_VarLevels,
        FGrp_Save,
        FGrp_SShots,
        FGrp_StdSound,
        FGrp_LrgSound,
        FGrp_AtlSound,
        FGrp_Main,
        FGrp_Campgn,
        FGrp_CmpgLvls,
        FGrp_LandView,
        FGrp_CrtrData,
        FGrp_CmpgCrtrs,
        FGrp_CmpgConfig,
        FGrp_CmpgMedia,
        FGrp_Music,
};

enum TbExtraLevels {
    ExLv_None      =  0,
    ExLv_FullMoon  =  1,
    ExLv_NewMoon   =  2,
};

enum TbLevelOptions {
    LvOp_None      =  0x00,
    LvOp_IsSingle  =  0x01,
    LvOp_IsMulti   =  0x02,
    LvOp_IsBonus   =  0x04,
    LvOp_IsExtra   =  0x08,
    LvOp_IsFree    =  0x10,
    LvOp_AlwsVisbl =  0x20,
    LvOp_Tutorial  =  0x40,
};

enum TbLevelState {
    LvSt_Hidden    =  0,
    LvSt_HalfShow  =  1,
    LvSt_Visible   =  2,
};

enum TbLevelLocation {
    LvLc_VarLevels =  0,
    LvLc_Campaign  =  1,
    LvLc_Custom    =  2,
};



enum TbConfigLoadFlags {
    CnfLd_Standard      =  0x00, /**< Standard load, no special behavior. */
    CnfLd_ListOnly      =  0x01, /**< Load only list of items and their names, don't parse actual options (when applicable). */
    CnfLd_AcceptPartial =  0x02, /**< Accept partial files (with only some options set), and don't clear previous configuration. */
    CnfLd_IgnoreErrors  =  0x04, /**< Do not log error message on failures (still, return with error). */
};

#pragma pack(1)


/******************************************************************************/

enum confCommandResults
{
    ccr_comment = 0,
    ccr_ok = 1,
    ccr_endOfFile = -1,
    ccr_unrecognised = -2,
    ccr_endOfBlock = -3,
    ccr_error = -4,
};

enum confChangeFlags
{
<<<<<<< HEAD
    ccs_CfgFile,
    ccs_DkScript,
    ccs_Lua,
=======
    ccf_None           = 0x00,
    ccf_DuringLevel    = 0x01,
    ccf_SplitExecution = 0x02,
>>>>>>> f3fc065c
};

enum dataTypes
{
    dt_default,
    dt_uchar,
    dt_schar,
    dt_char,
    dt_short,
    dt_ushort,
    dt_int,
    dt_uint,
    dt_long,
    dt_ulong,
    dt_longlong,
    dt_ulonglong,
    dt_float,
    dt_double,
    dt_longdouble,
    dt_void,
    dt_charptr,
};

#define var_type(expr)\
    (_Generic((expr),\
              unsigned char: dt_uchar, \
              signed char: dt_schar, \
              short: dt_short, unsigned short: dt_ushort, \
              int: dt_int, unsigned int: dt_uint, \
              long: dt_long, unsigned long: dt_ulong, \
              long long: dt_longlong, unsigned long long: dt_ulonglong, \
              float: dt_float, \
              double: dt_double, \
              long double: dt_longdouble, \
              void*: dt_void, \
              char*: dt_charptr, \
              default: _Generic((expr), \
                    char: dt_char, \
                    default: dt_default)))

#define field(field)\
    &field, var_type(field)

/******************************************************************************/
struct CommandWord {
    char text[COMMAND_WORD_LEN];
};

struct NamedCommand {
    const char *name;
    int num;
};

struct LongNamedCommand {
    const char* name;
    long long num;
};

struct NamedFieldSet;

struct NamedField {
    const char *name;
    char argnum; //for fields that assign multiple values, -1 passes full string to assign function
    void* field;
    uchar type;
    int64_t default_value;
    int64_t min;
    int64_t max;
    const struct NamedCommand *namedCommand;
    int64_t (*parse_func)(const struct NamedField* named_field, const char* value_text, const struct NamedFieldSet* named_fields_set, int idx, const char* src_str, unsigned char flags); // converts the text to the a number
    void (*assign_func)(const struct NamedField* named_field, int64_t value, const struct NamedFieldSet* named_fields_set, int idx, const char* src_str, unsigned char flags);
};

struct NamedFieldSet {
    long *const count_field;
    const char* block_basename;
    const struct NamedField* named_fields;
    struct NamedCommand* names;
    const int max_count;
    const size_t struct_size;
    const void* struct_base;
};

#define NAMFIELDWRNLOG(format, ...) LbWarnLog("%s(line %lu): " format "\n", src_str , text_line_number, ##__VA_ARGS__)

extern TbBool AssignCpuKeepers;

extern unsigned int vid_scale_flags;

extern const struct NamedCommand logicval_type[];

struct ConfigFileData{
    const char *filename;
    TbBool (*load_func)(const char *fname, unsigned short flags);
    void (*pre_load_func)();
    TbBool (*post_load_func)();
};

/******************************************************************************/
extern char keeper_runtime_directory[152];

#pragma pack()
/******************************************************************************/
extern unsigned long text_line_number;
/******************************************************************************/
char *prepare_file_path_buf(char *ffullpath,short fgroup,const char *fname);
char *prepare_file_path(short fgroup,const char *fname);
char *prepare_file_fmtpath(short fgroup, const char *fmt_str, ...);
unsigned char *load_data_file_to_buffer(long *ldsize, short fgroup, const char *fmt_str, ...);
/******************************************************************************/
TbBool load_config(const struct ConfigFileData* file_data, unsigned short flags);
/******************************************************************************/
short is_bonus_level(LevelNumber lvnum);
short is_extra_level(LevelNumber lvnum);
short is_singleplayer_level(LevelNumber lvnum);
short is_singleplayer_like_level(LevelNumber lvnum);
short is_multiplayer_level(LevelNumber lvnum);
short is_campaign_level(LevelNumber lvnum);
short is_freeplay_level(LevelNumber lvnum);
int array_index_for_bonus_level(LevelNumber bn_lvnum);
int array_index_for_extra_level(LevelNumber ex_lvnum);
int array_index_for_singleplayer_level(LevelNumber sp_lvnum);
int array_index_for_multiplayer_level(LevelNumber mp_lvnum);
int array_index_for_freeplay_level(LevelNumber fp_lvnum);
int storage_index_for_bonus_level(LevelNumber bn_lvnum);
LevelNumber first_singleplayer_level(void);
LevelNumber last_singleplayer_level(void);
LevelNumber next_singleplayer_level(LevelNumber sp_lvnum);
LevelNumber prev_singleplayer_level(LevelNumber sp_lvnum);
LevelNumber bonus_level_for_singleplayer_level(LevelNumber sp_lvnum);
LevelNumber first_multiplayer_level(void);
LevelNumber last_multiplayer_level(void);
LevelNumber next_multiplayer_level(LevelNumber mp_lvnum);
LevelNumber prev_multiplayer_level(LevelNumber mp_lvnum);
LevelNumber first_freeplay_level(void);
LevelNumber last_freeplay_level(void);
LevelNumber next_freeplay_level(LevelNumber fp_lvnum);
LevelNumber prev_freeplay_level(LevelNumber fp_lvnum);
LevelNumber first_extra_level(void);
LevelNumber next_extra_level(LevelNumber ex_lvnum);
LevelNumber get_extra_level(unsigned short elv_kind);
// Level info support for active campaign
struct LevelInformation *get_level_info(LevelNumber lvnum);
struct LevelInformation *get_or_create_level_info(LevelNumber lvnum, unsigned long lvoptions);
struct LevelInformation *get_first_level_info(void);
struct LevelInformation *get_last_level_info(void);
struct LevelInformation *get_next_level_info(struct LevelInformation *previnfo);
struct LevelInformation *get_prev_level_info(struct LevelInformation *nextinfo);
short set_level_info_text_name(LevelNumber lvnum, char *name, unsigned long lvoptions);
short set_level_info_string_index(LevelNumber lvnum, char *stridx, unsigned long lvoptions);
short get_level_fgroup(LevelNumber lvnum);
const char *get_current_language_str(void);
const char *get_language_lwrstr(int lang_id);
/******************************************************************************/
TbBool reset_credits(struct CreditsItem *credits);
TbBool setup_campaign_credits_data(struct GameCampaign *campgn);
/******************************************************************************/
TbBool parameter_is_number(const char* parstr);

short find_conf_block(const char *buf,long *pos,long buflen,const char *blockname);
TbBool iterate_conf_blocks(const char * buf, long * pos, long buflen, const char ** name, int * namelen);
int recognize_conf_command(const char *buf,long *pos,long buflen,const struct NamedCommand *commands);
TbBool skip_conf_to_next_line(const char *buf,long *pos,long buflen);
int get_conf_parameter_single(const char *buf,long *pos,long buflen,char *dst,long dstlen);
int get_conf_parameter_whole(const char *buf,long *pos,long buflen,char *dst,long dstlen);
int get_conf_parameter_quoted(const char *buf,long *pos,long buflen,char *dst,long dstlen);

int get_conf_list_int(const char *buf, const char **state, int *dst);
TbBool parse_named_field_block(const char *buf, long len, const char *config_textname, unsigned short flags,const char* blockname,
    const struct NamedField named_field[], const struct NamedFieldSet* named_fields_set, int idx);
TbBool parse_named_field_blocks(char *buf, long len, const char *config_textname, unsigned short flags,
        const struct NamedFieldSet* named_fields_set);
int recognize_conf_parameter(const char *buf,long *pos,long buflen,const struct NamedCommand *commands);
void assign_named_field_value(const struct NamedField* named_field, int64_t value, const struct NamedFieldSet* named_fields_set, int idx, const char* src_str, unsigned char flags);
const char *get_conf_parameter_text(const struct NamedCommand commands[],int num);
long get_named_field_id(const struct NamedField *desc, const char *itmname);
long get_id(const struct NamedCommand *desc, const char *itmname);
long long get_long_id(const struct LongNamedCommand* desc, const char* itmname);
long get_rid(const struct NamedCommand *desc, const char *itmname);
/******************************************************************************/
<<<<<<< HEAD
int64_t value_name           (const struct NamedField* named_field, const char* value_text, const struct NamedFieldSet* named_fields_set, int idx, unsigned char src);
int64_t value_default        (const struct NamedField* named_field, const char* value_text, const struct NamedFieldSet* named_fields_set, int idx, unsigned char src);
int64_t value_flagsfield     (const struct NamedField* named_field, const char* value_text, const struct NamedFieldSet* named_fields_set, int idx, unsigned char src);
int64_t value_longflagsfield (const struct NamedField* named_field, const char* value_text, const struct NamedFieldSet* named_fields_set, int idx, unsigned char src);
int64_t value_icon           (const struct NamedField* named_field, const char* value_text, const struct NamedFieldSet* named_fields_set, int idx, unsigned char src);
int64_t value_effOrEffEl     (const struct NamedField* named_field, const char* value_text, const struct NamedFieldSet* named_fields_set, int idx, unsigned char src);
int64_t value_animid         (const struct NamedField* named_field, const char* value_text, const struct NamedFieldSet* named_fields_set, int idx, unsigned char src);
int64_t value_transpflg      (const struct NamedField* named_field, const char* value_text, const struct NamedFieldSet* named_fields_set, int idx, unsigned char src);
int64_t value_stltocoord     (const struct NamedField* named_field, const char* value_text, const struct NamedFieldSet* named_fields_set, int idx, unsigned char src);
int64_t value_function       (const struct NamedField* named_field, const char* value_text, const struct NamedFieldSet* named_fields_set, int idx, unsigned char src);

void assign_icon   (const struct NamedField* named_field, int64_t value, const struct NamedFieldSet* named_fields_set, int idx, unsigned char src);
void assign_default(const struct NamedField* named_field, int64_t value, const struct NamedFieldSet* named_fields_set, int idx, unsigned char src);
void assign_null   (const struct NamedField* named_field, int64_t value, const struct NamedFieldSet* named_fields_set, int idx, unsigned char src);
void assign_animid (const struct NamedField* named_field, int64_t value, const struct NamedFieldSet* named_fields_set, int idx, unsigned char src);

int64_t parse_named_field_value(const struct NamedField* named_field, const char* value_text, const struct NamedFieldSet* named_fields_set, int idx, unsigned char src);
=======
int64_t value_name           (const struct NamedField* named_field, const char* value_text, const struct NamedFieldSet* named_fields_set, int idx, const char* src_str, unsigned char flags);
int64_t value_default        (const struct NamedField* named_field, const char* value_text, const struct NamedFieldSet* named_fields_set, int idx, const char* src_str, unsigned char flags);
int64_t value_flagsfield     (const struct NamedField* named_field, const char* value_text, const struct NamedFieldSet* named_fields_set, int idx, const char* src_str, unsigned char flags);
int64_t value_longflagsfield (const struct NamedField* named_field, const char* value_text, const struct NamedFieldSet* named_fields_set, int idx, const char* src_str, unsigned char flags);
int64_t value_icon           (const struct NamedField* named_field, const char* value_text, const struct NamedFieldSet* named_fields_set, int idx, const char* src_str, unsigned char flags);
int64_t value_effOrEffEl     (const struct NamedField* named_field, const char* value_text, const struct NamedFieldSet* named_fields_set, int idx, const char* src_str, unsigned char flags);
int64_t value_animid         (const struct NamedField* named_field, const char* value_text, const struct NamedFieldSet* named_fields_set, int idx, const char* src_str, unsigned char flags);
int64_t value_transpflg      (const struct NamedField* named_field, const char* value_text, const struct NamedFieldSet* named_fields_set, int idx, const char* src_str, unsigned char flags);
int64_t value_stltocoord     (const struct NamedField* named_field, const char* value_text, const struct NamedFieldSet* named_fields_set, int idx, const char* src_str, unsigned char flags);

void assign_icon   (const struct NamedField* named_field, int64_t value, const struct NamedFieldSet* named_fields_set, int idx, const char* src_str, unsigned char flags);
void assign_default(const struct NamedField* named_field, int64_t value, const struct NamedFieldSet* named_fields_set, int idx, const char* src_str, unsigned char flags);
void assign_null   (const struct NamedField* named_field, int64_t value, const struct NamedFieldSet* named_fields_set, int idx, const char* src_str, unsigned char flags);
void assign_animid (const struct NamedField* named_field, int64_t value, const struct NamedFieldSet* named_fields_set, int idx, const char* src_str, unsigned char flags);

int64_t parse_named_field_value(const struct NamedField* named_field, const char* value_text, const struct NamedFieldSet* named_fields_set, int idx, const char* src_str, unsigned char flags);
>>>>>>> f3fc065c
int64_t get_named_field_value(const struct NamedField* named_field, const struct NamedFieldSet* named_fields_set, int idx);

#ifdef __cplusplus
}
#endif
#endif<|MERGE_RESOLUTION|>--- conflicted
+++ resolved
@@ -118,15 +118,9 @@
 
 enum confChangeFlags
 {
-<<<<<<< HEAD
-    ccs_CfgFile,
-    ccs_DkScript,
-    ccs_Lua,
-=======
     ccf_None           = 0x00,
     ccf_DuringLevel    = 0x01,
     ccf_SplitExecution = 0x02,
->>>>>>> f3fc065c
 };
 
 enum dataTypes
@@ -307,25 +301,6 @@
 long long get_long_id(const struct LongNamedCommand* desc, const char* itmname);
 long get_rid(const struct NamedCommand *desc, const char *itmname);
 /******************************************************************************/
-<<<<<<< HEAD
-int64_t value_name           (const struct NamedField* named_field, const char* value_text, const struct NamedFieldSet* named_fields_set, int idx, unsigned char src);
-int64_t value_default        (const struct NamedField* named_field, const char* value_text, const struct NamedFieldSet* named_fields_set, int idx, unsigned char src);
-int64_t value_flagsfield     (const struct NamedField* named_field, const char* value_text, const struct NamedFieldSet* named_fields_set, int idx, unsigned char src);
-int64_t value_longflagsfield (const struct NamedField* named_field, const char* value_text, const struct NamedFieldSet* named_fields_set, int idx, unsigned char src);
-int64_t value_icon           (const struct NamedField* named_field, const char* value_text, const struct NamedFieldSet* named_fields_set, int idx, unsigned char src);
-int64_t value_effOrEffEl     (const struct NamedField* named_field, const char* value_text, const struct NamedFieldSet* named_fields_set, int idx, unsigned char src);
-int64_t value_animid         (const struct NamedField* named_field, const char* value_text, const struct NamedFieldSet* named_fields_set, int idx, unsigned char src);
-int64_t value_transpflg      (const struct NamedField* named_field, const char* value_text, const struct NamedFieldSet* named_fields_set, int idx, unsigned char src);
-int64_t value_stltocoord     (const struct NamedField* named_field, const char* value_text, const struct NamedFieldSet* named_fields_set, int idx, unsigned char src);
-int64_t value_function       (const struct NamedField* named_field, const char* value_text, const struct NamedFieldSet* named_fields_set, int idx, unsigned char src);
-
-void assign_icon   (const struct NamedField* named_field, int64_t value, const struct NamedFieldSet* named_fields_set, int idx, unsigned char src);
-void assign_default(const struct NamedField* named_field, int64_t value, const struct NamedFieldSet* named_fields_set, int idx, unsigned char src);
-void assign_null   (const struct NamedField* named_field, int64_t value, const struct NamedFieldSet* named_fields_set, int idx, unsigned char src);
-void assign_animid (const struct NamedField* named_field, int64_t value, const struct NamedFieldSet* named_fields_set, int idx, unsigned char src);
-
-int64_t parse_named_field_value(const struct NamedField* named_field, const char* value_text, const struct NamedFieldSet* named_fields_set, int idx, unsigned char src);
-=======
 int64_t value_name           (const struct NamedField* named_field, const char* value_text, const struct NamedFieldSet* named_fields_set, int idx, const char* src_str, unsigned char flags);
 int64_t value_default        (const struct NamedField* named_field, const char* value_text, const struct NamedFieldSet* named_fields_set, int idx, const char* src_str, unsigned char flags);
 int64_t value_flagsfield     (const struct NamedField* named_field, const char* value_text, const struct NamedFieldSet* named_fields_set, int idx, const char* src_str, unsigned char flags);
@@ -335,6 +310,7 @@
 int64_t value_animid         (const struct NamedField* named_field, const char* value_text, const struct NamedFieldSet* named_fields_set, int idx, const char* src_str, unsigned char flags);
 int64_t value_transpflg      (const struct NamedField* named_field, const char* value_text, const struct NamedFieldSet* named_fields_set, int idx, const char* src_str, unsigned char flags);
 int64_t value_stltocoord     (const struct NamedField* named_field, const char* value_text, const struct NamedFieldSet* named_fields_set, int idx, const char* src_str, unsigned char flags);
+int64_t value_function       (const struct NamedField* named_field, const char* value_text, const struct NamedFieldSet* named_fields_set, int idx, const char* src_str, unsigned char flags);
 
 void assign_icon   (const struct NamedField* named_field, int64_t value, const struct NamedFieldSet* named_fields_set, int idx, const char* src_str, unsigned char flags);
 void assign_default(const struct NamedField* named_field, int64_t value, const struct NamedFieldSet* named_fields_set, int idx, const char* src_str, unsigned char flags);
@@ -342,7 +318,6 @@
 void assign_animid (const struct NamedField* named_field, int64_t value, const struct NamedFieldSet* named_fields_set, int idx, const char* src_str, unsigned char flags);
 
 int64_t parse_named_field_value(const struct NamedField* named_field, const char* value_text, const struct NamedFieldSet* named_fields_set, int idx, const char* src_str, unsigned char flags);
->>>>>>> f3fc065c
 int64_t get_named_field_value(const struct NamedField* named_field, const struct NamedFieldSet* named_fields_set, int idx);
 
 #ifdef __cplusplus
