/******************************************************************************/
// Free implementation of Bullfrog's Dungeon Keeper strategy game.
/******************************************************************************/
/** @file engine_redraw.c
 *     Functions to redraw the engine screen.
 * @par Purpose:
 *     High level redrawing routines.
 * @par Comment:
 *     None.
 * @author   Tomasz Lis
 * @date     06 Nov 2010 - 03 Jul 2011
 * @par  Copying and copyrights:
 *     This program is free software; you can redistribute it and/or modify
 *     it under the terms of the GNU General Public License as published by
 *     the Free Software Foundation; either version 2 of the License, or
 *     (at your option) any later version.
 */
/******************************************************************************/
#include "pre_inc.h"
#include "engine_redraw.h"

#include "globals.h"
#include "bflib_basics.h"
#include "bflib_math.h"
#include "bflib_memory.h"
#include "bflib_sprfnt.h"
#include "bflib_sound.h"
#include "bflib_mouse.h"
#include "bflib_dernc.h"
#include "lvl_script.h"
#include "engine_arrays.h"
#include "player_data.h"
#include "dungeon_data.h"
#include "player_instances.h"
#include "player_states.h"
#include "kjm_input.h"
#include "gui_parchment.h"
#include "gui_draw.h"
#include "gui_boxmenu.h"
#include "gui_msgs.h"
#include "gui_tooltips.h"
#include "power_hand.h"
#include "power_process.h"
#include "engine_render.h"
#include "engine_lenses.h"
#include "front_simple.h"
#include "front_easter.h"
#include "frontend.h"
#include "frontmenu_ingame_tabs.h"
#include "frontmenu_ingame_evnt.h"
#include "frontmenu_ingame_map.h"
#include "creature_graphics.h"
#include "vidmode.h"
#include "config.h"
#include "config_strings.h"
#include "config_terrain.h"
#include "config_players.h"
#include "config_magic.h"
#include "magic.h"
#include "game_merge.h"
#include "game_legacy.h"
#include "creature_instances.h"
#include "packets.h"

#include "keeperfx.hpp"
#include "post_inc.h"

#ifdef __cplusplus
extern "C" {
#endif
/******************************************************************************/
/******************************************************************************/
#ifdef __cplusplus
}
#endif
/******************************************************************************/
void redraw_isometric_view(void);
void redraw_frontview(void);
/******************************************************************************/
long xtab[640][2];
long ytab[480][2];

unsigned char smooth_on;
static unsigned char * map_fade_ghost_table;
static unsigned char * map_fade_dest;
static unsigned char * map_fade_src;
static long draw_spell_cost;
/******************************************************************************/
static void draw_creature_view_icons(struct Thing* creatng)
{
    struct GuiMenu *gmnu = get_active_menu(menu_id_to_number(GMnu_MAIN));
    ScreenCoord x = gmnu->width + scale_value_by_horizontal_resolution(5);
    ScreenCoord y;
    struct TbSprite* spr;
    int ps_units_per_px;
    {
        spr = &gui_panel_sprites[488];
        ps_units_per_px = (22 * units_per_pixel) / spr->SHeight;
        y = MyScreenHeight - scale_ui_value_lofi(spr->SHeight * 2);
    }
    struct CreatureControl* cctrl = creature_control_get_from_thing(creatng);
<<<<<<< HEAD
    for (int Spell = SplK_Freeze; Spell < SplK_TimeBomb; Spell++) //todo Remove links to spell models
=======
    for (SpellKind Spell = SplK_Freeze; Spell <= SplK_TimeBomb; Spell++)
>>>>>>> 43b1ef88
    {
        if (creature_affected_by_spell(creatng, Spell))
        {
            struct SpellConfig* spconf = get_spell_config(Spell);
            long spridx = spconf->medsym_sprite_idx;
            if (Spell == SplK_Invisibility)
            {
                if (cctrl->force_visible & 2)
                {
                    spridx++;
                }
            }
            else if (Spell == SplK_TimeBomb)
            {
                int tx_units_per_px = (dbc_language > 0) ? scale_ui_value_lofi(16) : (22 * units_per_pixel) / LbTextLineHeight();
                int h = LbTextLineHeight() * tx_units_per_px / 16;
                int w = scale_ui_value_lofi(spr->SWidth);
                if (dbc_language > 0)
                {
                    if (MyScreenHeight < 400)
                    {
                        w *= 2;
                    }
                }
                LbTextSetWindow(x + scale_ui_value_lofi(spr->SWidth / 2), y - scale_ui_value_lofi(spr->SHeight), w, h);
                lbDisplay.DrawFlags = Lb_TEXT_HALIGN_CENTER;
                lbDisplay.DrawColour = LbTextGetFontFaceColor();
                lbDisplayEx.ShadowColour = LbTextGetFontBackColor();
                char* text = buf_sprintf("%d", (cctrl->timebomb_countdown / game_num_fps));
                LbTextDrawResized(0, 0, tx_units_per_px, text);
            }
            draw_gui_panel_sprite_left(x, y, ps_units_per_px, spridx);
            x += scale_ui_value_lofi(spr->SWidth);
        }
    }
    if ( (cctrl->dragtng_idx != 0) && ((creatng->alloc_flags & TAlF_IsDragged) == 0) )
    {
        struct Thing* dragtng = thing_get(cctrl->dragtng_idx);
        unsigned long spr_idx;
        x = MyScreenWidth - (scale_value_by_horizontal_resolution(148) / 4);
        switch(dragtng->class_id)
        {
            case TCls_Object:
            {
                RoomKind rkind;
                struct RoomConfigStats *roomst;
                if (thing_is_workshop_crate(dragtng))
                {
                    rkind = find_first_roomkind_with_role(RoRoF_CratesStorage);
                }
                else
                {
                    rkind = find_first_roomkind_with_role(RoRoF_PowersStorage);
                }
                roomst = get_room_kind_stats(rkind);
                spr_idx = roomst->medsym_sprite_idx;
                break;
            }
            case TCls_DeadCreature:
            case TCls_Creature:
            {
                y -= scale_value_by_horizontal_resolution(spr->SHeight / 2);
                spr_idx = get_creature_model_graphics(dragtng->model, CGI_HandSymbol);
                if (dragtng->class_id == TCls_DeadCreature)
                {
                    spr_idx++;
                }
                break;
            }
            default:
            {
                spr_idx = 0;
                break;
            }
        }
        draw_gui_panel_sprite_left(x, y, ps_units_per_px, spr_idx);
    }
    else
    {
        struct PlayerInfo* player = get_my_player();
        if (player->view_type == PVT_CreatureContrl)
        {
            if (!creature_instance_is_available(creatng, cctrl->active_instance_id))
            {
                x = MyScreenWidth - (scale_value_by_horizontal_resolution(148) / 4);
                struct InstanceInfo* inst_inf = creature_instance_info_get(cctrl->active_instance_id % gameadd.crtr_conf.instances_count);
                draw_gui_panel_sprite_left(x, y, ps_units_per_px, inst_inf->symbol_spridx);
            }
        }
    }
}

void setup_engine_window(long x, long y, long width, long height)
{
    SYNCDBG(6,"Starting for size (%ld,%ld) at (%ld,%ld)",width,height,x,y);
    struct PlayerInfo* player = get_my_player();
    if ((game.operation_flags & GOF_ShowGui) != 0)
    {
      if (x > MyScreenWidth)
        x = MyScreenWidth;
      if (x < status_panel_width)
        x = status_panel_width;
    } else
    {
      if (x > MyScreenWidth)
        x = MyScreenWidth;
      if (x < 0)
        x = 0;
    }
    if (y > MyScreenHeight)
      y = MyScreenHeight;
    if (y < 0)
      y = 0;
    if (x+width > MyScreenWidth)
      width = MyScreenWidth-x;
    if (width < 0)
      width = 0;
    if (y+height > MyScreenHeight)
      height = MyScreenHeight-y;
    if (height < 0)
      height = 0;
    player->engine_window_x = x;
    player->engine_window_y = y;
    player->engine_window_width = width;
    player->engine_window_height = height;
}

void store_engine_window(TbGraphicsWindow *ewnd,int divider)
{
    struct PlayerInfo* player = get_my_player();
    if (divider <= 1)
    {
        ewnd->x = player->engine_window_x;
        ewnd->y = player->engine_window_y;
        ewnd->width = player->engine_window_width;
        ewnd->height = player->engine_window_height;
    } else
    {
        ewnd->x = player->engine_window_x/divider;
        ewnd->y = player->engine_window_y/divider;
        ewnd->width = player->engine_window_width/divider;
        ewnd->height = player->engine_window_height/divider;
    }
    ewnd->ptr = NULL;
}

void load_engine_window(TbGraphicsWindow *ewnd)
{
    struct PlayerInfo* player = get_my_player();
    player->engine_window_x = ewnd->x;
    player->engine_window_y = ewnd->y;
    player->engine_window_width = ewnd->width;
    player->engine_window_height = ewnd->height;
}

void map_fade(unsigned char *outbuf, unsigned char *srcbuf1, unsigned char *srcbuf2, unsigned char *fade_tbl, unsigned char *ghost_tbl, long a6, long const xmax, long const ymax, long a9)
{
    long ix;
    long iy;
    long x1base = 4 * a6;
    long x0base = 4 * (32 - a6);
    long* xt = xtab[0];
    int vx0 = 0;
    int vx1 = 0;
    for (ix = xmax; ix > 0; ix--)
    {
        long val = x1base + vx1 / xmax;
        long m;
        if (val >= 0)
        {
            m = min(xmax,val);
        }
        else
        {
            m = 0;
        }
        xt[1] = m;
        val = x0base + vx0 / xmax;
        if (val >= 0) {
            m = min(xmax,val);
        } else {
            m = 0;
        }
        xt[0] = m;
        xt += 2;
        vx0 += xmax - 8 * (32 - a6);
        vx1 += xmax - 8 * a6;
    }

    long y1base = 8 * ymax / xmax * x1base / 8;
    long y0base = 8 * ymax / xmax * x0base / 8;
    long* yt = ytab[0];
    int vy1 = 0;
    int vy0 = 0;
    for (iy = ymax; iy > 0; iy--)
    {
        long val = y1base + vy1 / ymax;
        long m;
        if (val >= 0)
        {
            m = min(ymax,val);
        }
        else
        {
            m = 0;
        }
        yt[1] = xmax * m;
        val = y0base + vy0 / ymax;
        if (val >= 0)
        {
            m = min(ymax,val);
        } else {
            m = 0;
        }
        yt[0] = xmax * m;
        yt += 2;
        vy0 += ymax - 2 * y0base;
        vy1 += ymax - 2 * y1base;
    }

    x0base = a6 << 8;
    y0base = (32 - a6) << 8;
    unsigned char* out = outbuf;
    yt = ytab[0];
    for (iy = ymax; iy > 0; iy--)
    {
        unsigned char* sbuf2 = &srcbuf2[yt[1]];
        unsigned char* sbuf1 = &srcbuf1[yt[0]];
        xt = xtab[0];
        for (ix = xmax; ix > 0; ix--)
        {
            int px1 = fade_tbl[x0base + sbuf1[xt[0]]];
            int px2 = fade_tbl[y0base + sbuf2[xt[1]]];
            *out = ghost_tbl[256 * px2 + px1];
            out++;
            xt += 2;
        }
        out += a9 - xmax;
        yt += 2;
    }
}

void generate_map_fade_ghost_table(const char *fname, unsigned char *palette, unsigned char *ghost_table)
{
    if (LbFileLoadAt(fname, ghost_table) != PALETTE_COLORS*PALETTE_COLORS)
    {
        unsigned char* out = ghost_table;
        for (int i = 0; i < PALETTE_COLORS; i++)
        {
            unsigned char* bpal = &palette[3 * i];
            for (int n = 0; n < PALETTE_COLORS; n++)
            {
                unsigned char* spal = &palette[3 * n];
                unsigned char r = bpal[0] + spal[0];
                unsigned char g = bpal[1] + spal[1];
                unsigned char b = bpal[2] + spal[2];
                *out = LbPaletteFindColour(palette, r, g, b);
                out++;
            }
        }
        LbFileSaveAt(fname, ghost_table, PALETTE_COLORS*PALETTE_COLORS);
    }
}

/**
 * Renders source and destination screens for map fading.
 * Stores them in given buffers.
 * @param fade_src
 * @param fade_dest
 * @param scanline Line width of the two given buffers.
 * @param height Height to be filled in given buffers.
 */
void prepare_map_fade_buffers(unsigned char *fade_src, unsigned char *fade_dest, int scanline, int height)
{
    struct PlayerInfo* player = get_my_player();
    // render the 3D screen
    if (player->view_mode_restore == PVM_IsoWibbleView || player->view_mode_restore == PVM_IsoStraightView)
      redraw_isometric_view();
    else
      redraw_frontview();
    // Copy the screen to fade source temp buffer
    int i;
    int fadebuf_pos = 0;
    for (i = 0; i < height; i++)
    {
        unsigned char* src = lbDisplay.WScreen + lbDisplay.GraphicsScreenWidth * i;
        unsigned char* dst = &fade_src[fadebuf_pos];
        fadebuf_pos += scanline;
        memcpy(dst, src, MyScreenWidth/pixel_size);
    }
    // create the parchment screen
    load_parchment_file();
    redraw_minimal_overhead_view();
    // Copy the screen to fade destination temp buffer
    fadebuf_pos = 0;
    for (i = 0; i < height; i++)
    {
        unsigned char* src = lbDisplay.WScreen + lbDisplay.GraphicsScreenWidth * i;
        unsigned char* dst = &fade_dest[fadebuf_pos];
        fadebuf_pos += scanline;
        memcpy(dst, src, MyScreenWidth/pixel_size);
    }
}

long map_fade_in(long a)
{
    SYNCDBG(6,"Starting");
    if (a == 0)
    {
        map_fade_ghost_table = poly_pool;
        map_fade_src = poly_pool + PALETTE_COLORS*PALETTE_COLORS;
        map_fade_dest = map_fade_src + 320*200;
        prepare_map_fade_buffers(map_fade_src, map_fade_dest, 320, MyScreenHeight/pixel_size);
        generate_map_fade_ghost_table("data/mapfadeg.dat", engine_palette, map_fade_ghost_table);
    }
    map_fade(lbDisplay.WScreen, map_fade_dest, map_fade_src, pixmap.fade_tables, map_fade_ghost_table,
      a, 320, 200, lbDisplay.GraphicsScreenWidth);
    long nxamount =  a + 4;
    if (nxamount > 32)
        nxamount = 32;
    return nxamount;
}

long map_fade_out(long a)
{
    SYNCDBG(6,"Starting");
    if (a == 32)
    {
        map_fade_ghost_table = poly_pool;
        map_fade_src = poly_pool + PALETTE_COLORS*PALETTE_COLORS;
        map_fade_dest = map_fade_src + 320*200;
        prepare_map_fade_buffers(map_fade_src, map_fade_dest, 320, MyScreenHeight/pixel_size);
        generate_map_fade_ghost_table("data/mapfadeg.dat", engine_palette, map_fade_ghost_table);
    }
    map_fade(lbDisplay.WScreen, map_fade_dest, map_fade_src, pixmap.fade_tables, map_fade_ghost_table,
      a, 320, 200, lbDisplay.GraphicsScreenWidth);
    long nxamount =  a - 4;
    if (a < 0)
        nxamount = 0;
    return nxamount;
}

void set_sprite_view_3d(void)
{
    for (long i = 1; i < THINGS_COUNT; i++)
    {
        struct Thing* thing = thing_get(i);
        if (thing_exists(thing))
        {
            if (thing_is_creature(thing) || ((thing->rendering_flags & TRF_Unknown01) == 0))
            {
                int n = straight_iso_td(thing->anim_sprite);
                if (n >= 0)
                {
                    thing->anim_sprite = n;
                    long nframes = keepersprite_frames(thing->anim_sprite);
                    if (nframes != thing->max_frames)
                    {
                        ERRORLOG("No frames different between views C%d, M%d, A%d, B%d",thing->class_id,thing->model,thing->max_frames,nframes);
                        thing->max_frames = nframes;
                        n = thing->max_frames - 1;
                        if (n > thing->current_frame) {
                            n = thing->current_frame;
                        }
                        thing->current_frame = n;
                        thing->anim_time = n << 8;
                    }
                }
            }
        }
    }
}

void set_sprite_view_isometric(void)
{
    for (long i = 1; i < THINGS_COUNT; i++)
    {
        struct Thing* thing = thing_get(i);
        if (thing_exists(thing))
        {
            if (thing_is_creature(thing) || ((thing->rendering_flags & TRF_Unknown01) == 0))
            {
                int n = straight_td_iso(thing->anim_sprite);
                if (n >= 0)
                {
                    thing->anim_sprite = n;
                    long nframes = keepersprite_frames(thing->anim_sprite);
                    if (nframes != thing->max_frames)
                    {
                        ERRORLOG("No frames different between views C%d, M%d, A%d, B%d",thing->class_id,thing->model,thing->max_frames,nframes);
                        thing->max_frames = nframes;
                        n = thing->max_frames - 1;
                        if (n > thing->current_frame) {
                            n = thing->current_frame;
                        }
                        thing->current_frame = n;
                        thing->anim_time = n << 8;
                    }
                }
            }
        }
    }
}

long dummy_sound_line_of_sight(long a1, long a2, long a3, long a4, long a5, long a6)
{
    return 1;
}

void set_engine_view(struct PlayerInfo *player, long val)
{
    switch ( val )
    {
    case PVM_EmptyView:
        player->acamera = &player->cameras[CamIV_Isometric];
        // Allow view mode 0 only for non-local-human players
        if (!is_my_player(player))
            break;
        // If it's local human player, then setting this mode is an error
        // fall through
    default:
        ERRORLOG("Invalid view mode %d",(int)val);
        val = PVM_CreatureView;
        // fall through
    case PVM_CreatureView:
        player->acamera = &player->cameras[CamIV_FirstPerson];
        if (!is_my_player(player))
            break;
        lens_mode = 2;
        set_sprite_view_3d();
        S3DSetLineOfSightFunction(dummy_sound_line_of_sight);
        S3DSetDeadzoneRadius(0);
        LbMouseSetPosition((MyScreenWidth/pixel_size) >> 1,(MyScreenHeight/pixel_size) >> 1);
        break;
    case PVM_IsoWibbleView:
    case PVM_IsoStraightView:
        player->acamera = &player->cameras[CamIV_Isometric];
        player->acamera->view_mode = val;
        if (!is_my_player(player))
            break;
        lens_mode = 0;
        set_sprite_view_isometric();
        S3DSetLineOfSightFunction(dummy_sound_line_of_sight);
        S3DSetDeadzoneRadius(1280);
        break;
    case PVM_ParchmentView:
        player->acamera = &player->cameras[CamIV_Parchment];
        if (!is_my_player(player))
            break;
        S3DSetLineOfSightFunction(dummy_sound_line_of_sight);
        S3DSetDeadzoneRadius(1280);
        break;
    case PVM_ParchFadeIn:
    case PVM_ParchFadeOut:
        // In fade states, keep the settings unchanged
        break;
    case PVM_FrontView:
        player->acamera = &player->cameras[CamIV_FrontView];
        if (!is_my_player(player))
            break;
        lens_mode = 0;
        set_sprite_view_isometric();
        S3DSetLineOfSightFunction(dummy_sound_line_of_sight);
        S3DSetDeadzoneRadius(1280);
        break;
    }
    player->view_mode = val;
}

void draw_overlay_compass(long base_x, long base_y)
{
    unsigned short flg_mem = lbDisplay.DrawFlags;
    LbTextSetFont(winfont);
    lbDisplay.DrawFlags |= Lb_SPRITE_TRANSPAR4;
    LbTextSetWindow(0, 0, MyScreenWidth, MyScreenHeight);
    int units_per_px = (16 * status_panel_width + 140 / 2) / 140;
    int tx_units_per_px = (22 * units_per_px) / LbTextLineHeight();
    int w = (LbSprFontCharWidth(lbFontPtr, '/') * tx_units_per_px / 16) / 2;
    int h = (LbSprFontCharHeight(lbFontPtr, '/') * tx_units_per_px / 16) / 2 + 2 * units_per_px / 16;
    int center_x = base_x * units_per_px / 16 + MapDiagonalLength / 2;
    int center_y = base_y * units_per_px / 16 + MapDiagonalLength / 2;
    int shift_x = (-(MapDiagonalLength * 7 / 16) * LbSinL(interpolated_cam_orient_a)) >> LbFPMath_TrigmBits;
    int shift_y = (-(MapDiagonalLength * 7 / 16) * LbCosL(interpolated_cam_orient_a)) >> LbFPMath_TrigmBits;
    if (LbScreenIsLocked()) {
        LbTextDrawResized(center_x + shift_x - w, center_y + shift_y - h, tx_units_per_px, get_string(GUIStr_MapN));
    }
    shift_x = ( (MapDiagonalLength*7/16) * LbSinL(interpolated_cam_orient_a)) >> LbFPMath_TrigmBits;
    shift_y = ( (MapDiagonalLength*7/16) * LbCosL(interpolated_cam_orient_a)) >> LbFPMath_TrigmBits;
    if (LbScreenIsLocked()) {
        LbTextDrawResized(center_x + shift_x - w, center_y + shift_y - h, tx_units_per_px, get_string(GUIStr_MapS));
    }
    shift_x = ( (MapDiagonalLength*7/16) * LbCosL(interpolated_cam_orient_a)) >> LbFPMath_TrigmBits;
    shift_y = (-(MapDiagonalLength*7/16) * LbSinL(interpolated_cam_orient_a)) >> LbFPMath_TrigmBits;
    if (LbScreenIsLocked()) {
        LbTextDrawResized(center_x + shift_x - w, center_y + shift_y - h, tx_units_per_px, get_string(GUIStr_MapE));
    }
    shift_x = (-(MapDiagonalLength*7/16) * LbCosL(interpolated_cam_orient_a)) >> LbFPMath_TrigmBits;
    shift_y = ( (MapDiagonalLength*7/16) * LbSinL(interpolated_cam_orient_a)) >> LbFPMath_TrigmBits;
    if (LbScreenIsLocked()) {
        LbTextDrawResized(center_x + shift_x - w, center_y + shift_y - h, tx_units_per_px, get_string(GUIStr_MapW));
    }
    lbDisplay.DrawFlags = flg_mem;
}

void redraw_creature_view(void)
{
    SYNCDBG(6,"Starting");
    struct PlayerInfo* player = get_my_player();
    if (player->field_45F != 2)
      player->field_45F = 2;
    update_explored_flags_for_power_sight(player);
    struct Thing* thing = thing_get(player->controlled_thing_idx);
    TRACE_THING(thing);
    if (!thing_is_invalid(thing))
      draw_creature_view(thing);
    if (smooth_on)
    {
        TbGraphicsWindow ewnd;
        store_engine_window(&ewnd, pixel_size);
        smooth_screen_area(lbDisplay.WScreen, ewnd.x, ewnd.y,
            ewnd.width, ewnd.height, lbDisplay.GraphicsScreenWidth);
    }
    remove_explored_flags_for_power_sight(player);
    draw_swipe_graphic();
    if ((game.operation_flags & GOF_ShowGui) != 0) {
        draw_whole_status_panel();
    }
    draw_gui();
    if ((game.operation_flags & GOF_ShowGui) != 0) {
        draw_overlay_compass(player->minimap_pos_x, player->minimap_pos_y);
    }
    message_draw();
    gui_draw_all_boxes();
    draw_tooltip();
    draw_creature_view_icons(thing);
    if (!gui_box_is_not_valid(gui_cheat_box_3))
    {
        struct CreatureControl* cctrl = creature_control_get_from_thing(thing);
        if (!creature_control_invalid(cctrl))
        {
            struct GuiBoxOption* guop = gui_cheat_box_3->optn_list;
            while (guop->label[0] != '!')
            {
              guop->active = (cctrl->active_instance_id == guop->cb_param1);
              guop++;
            }
        }
    }
}

void smooth_screen_area(unsigned char *scrbuf, long x, long y, long w, long h, long scanln)
{
    SYNCDBG(7,"Starting");
    unsigned char* lnbuf = scrbuf + scanln * y + x;
    for (long i = h - y - 1; i > 0; i--)
    {
        unsigned char* buf = lnbuf;
        for (long k = w - x - 1; k > 0; k--)
        {
            unsigned int ghpos = (buf[0] << 8) + buf[1];
            ghpos = (buf[scanln] << 8) + pixmap.ghost[ghpos];
            buf[0] = ghpos;
            buf++;
      }
      lnbuf += scanln;
    }
}

void make_camera_deviations(struct PlayerInfo *player,struct Dungeon *dungeon)
{
    long x = player->acamera->mappos.x.val;
    long y = player->acamera->mappos.y.val;
    if (dungeon->camera_deviate_quake != 0)
    {
      x += UNSYNC_RANDOM(80) - 40;
      y += UNSYNC_RANDOM(80) - 40;
    }
    if (dungeon->camera_deviate_jump != 0)
    {
      x += ( (dungeon->camera_deviate_jump * LbSinL(player->acamera->orient_a) >> 8) >> 8);
      y += (-(dungeon->camera_deviate_jump * LbCosL(player->acamera->orient_a) >> 8) >> 8);
    }
    if ((dungeon->camera_deviate_quake != 0) || (dungeon->camera_deviate_jump != 0))
    {
      // bounding position
      if (x < 0)
      {
        x = 0;
      } else
      if (x > (gameadd.map_subtiles_x + 1) * COORD_PER_STL -1)
      {
        x = (gameadd.map_subtiles_x + 1) * COORD_PER_STL -1;
      }
      if (y < 0)
      {
        y = 0;
      } else
      if (y > (gameadd.map_subtiles_y + 1) * COORD_PER_STL -1)
      {
        y = (gameadd.map_subtiles_y + 1) * COORD_PER_STL -1;
      }
      // setting deviated position
      player->acamera->mappos.x.val = x;
      player->acamera->mappos.y.val = y;
    }
}

void redraw_isometric_view(void)
{
    SYNCDBG(6,"Starting");

    struct PlayerInfo* player = get_my_player();
    if (player->acamera == NULL)
        return;
    struct Coord3d pos;
    memcpy(&pos, &player->acamera->mappos, sizeof(struct Coord3d));
    TbGraphicsWindow ewnd;
    LbMemorySet(&ewnd, 0, sizeof(TbGraphicsWindow));
    if (player->field_45F != 1)
      player->field_45F = 1;
    struct Dungeon* dungeon = get_players_num_dungeon(my_player_number);
    // Camera position modifications
    make_camera_deviations(player,dungeon);
    update_explored_flags_for_power_sight(player);
    if ((game.flags_font & FFlg_unk08) != 0)
    {
        store_engine_window(&ewnd,1);
        setup_engine_window(ewnd.x, ewnd.y, ewnd.width >> 1, ewnd.height >> 1);
    }
    engine(player,&player->cameras[CamIV_Isometric]);
    if ((game.flags_font & FFlg_unk08) != 0)
    {
        load_engine_window(&ewnd);
    }
    if (smooth_on)
    {
        store_engine_window(&ewnd,pixel_size);
        smooth_screen_area(lbDisplay.WScreen, ewnd.x, ewnd.y,
            ewnd.width, ewnd.height, lbDisplay.GraphicsScreenWidth);
    }
    remove_explored_flags_for_power_sight(player);
    if ((game.operation_flags & GOF_ShowGui) != 0) {
        draw_whole_status_panel();
    }
    draw_gui();
    if ((game.operation_flags & GOF_ShowGui) != 0) {
        draw_overlay_compass(player->minimap_pos_x, player->minimap_pos_y);
    }
    message_draw();
    gui_draw_all_boxes();
    draw_power_hand();
    draw_tooltip();
    memcpy(&player->acamera->mappos,&pos,sizeof(struct Coord3d));
    SYNCDBG(8,"Finished");
}

void redraw_frontview(void)
{
    SYNCDBG(6,"Starting");
    long w;
    long h;
    struct PlayerInfo* player = get_my_player();
    update_explored_flags_for_power_sight(player);
    if ((game.flags_font & FFlg_unk08) != 0)
    {
      w = player->engine_window_width;
      h = player->engine_window_height;
      setup_engine_window(player->engine_window_x, player->engine_window_y, w, h >> 1);
    } else
    {
      w = 0;
      h = 0;
    }
    draw_frontview_engine(&player->cameras[CamIV_FrontView]);
    if ((game.flags_font & FFlg_unk08) != 0)
      setup_engine_window(player->engine_window_x, player->engine_window_y, w, h);
    remove_explored_flags_for_power_sight(player);
    if ((game.operation_flags & GOF_ShowGui) != 0) {
        draw_whole_status_panel();
    }
    draw_gui();
    if ((game.operation_flags & GOF_ShowGui) != 0) {
        draw_overlay_compass(player->minimap_pos_x, player->minimap_pos_y);
    }
    message_draw();
    draw_power_hand();
    draw_tooltip();
    gui_draw_all_boxes();
}

int get_place_room_pointer_graphics(RoomKind rkind)
{
    struct RoomConfigStats* roomst = get_room_kind_stats(rkind);
    return roomst->pointer_sprite_idx;
}

int get_place_trap_pointer_graphics(ThingModel trmodel)
{
    struct TrapConfigStats* trapst = get_trap_model_stats(trmodel);
    return trapst->pointer_sprite_idx;
}

int get_place_door_pointer_graphics(ThingModel drmodel)
{
    struct DoorConfigStats* doorst = get_door_model_stats(drmodel);
    return doorst->pointer_sprite_idx;
}

/**
 * Draws a cursor for given spell.
 *
 * @return Gives true if cursor spell was drawn, false if the spell wasn't available and either no cursor or block cursor was drawn.
 */
TbBool draw_spell_cursor(unsigned char wrkstate, unsigned short tng_idx, MapSubtlCoord stl_x, MapSubtlCoord stl_y)
{
    long i;
    long pwkind = -1;
    if (wrkstate < PLAYER_STATES_COUNT)
      pwkind = player_state_to_power_kind[wrkstate];
    SYNCDBG(5,"Starting for power %d",(int)pwkind);
    if (pwkind <= 0)
    {
        set_pointer_graphic(MousePG_Invisible);
        return false;
    }
    struct PlayerInfo* player = get_my_player();
    struct Thing* thing = thing_get(tng_idx);
    TbBool allow_cast = false;
    const struct PowerConfigStats* powerst = get_power_model_stats(pwkind);
    allow_cast = can_cast_spell(player->id_number, pwkind, stl_x, stl_y, thing, CastChk_SkipThing);
    if (!allow_cast)
    {
        set_pointer_graphic(MousePG_DenyMark);
        return false;
    }
    Expand_Check_Func chkfunc = powerst->overcharge_check;
    if (chkfunc != NULL)
    {
        if (chkfunc())
        {
            i = get_power_overcharge_level(player);
            set_pointer_graphic(MousePG_SpellCharge0+i);
            const struct MagicStats* pwrdynst = get_power_dynamic_stats(pwkind);
            draw_spell_cost = pwrdynst->cost[i];
            return true;
        }
    }
    i = powerst->pointer_sprite_idx;
    set_pointer_graphic_spell(i, game.play_gameturn);
    return true;
}

void process_dungeon_top_pointer_graphic(struct PlayerInfo *player)
{
    struct Thing *thing;
    struct Dungeon* dungeon = get_dungeon(player->id_number);
    if (dungeon_invalid(dungeon))
    {
        set_pointer_graphic(MousePG_Invisible);
        return;
    }
    // During fade
    if (player->instance_num == PI_MapFadeFrom)
    {
        set_pointer_graphic(MousePG_Invisible);
        return;
    }
    // Mouse over panel map
    if (((game.operation_flags & GOF_ShowGui) != 0) && mouse_is_over_pannel_map(player->minimap_pos_x, player->minimap_pos_y))
    {
        if (game.small_map_state == 2) {
            set_pointer_graphic(MousePG_Invisible);
        } else {
            set_pointer_graphic(MousePG_Arrow);
        }
        return;
    }
    // Mouse over battle message box
    if (battle_creature_over > 0)
    {
        PowerKind pwkind = 0;
        if (player->work_state < PLAYER_STATES_COUNT)
            pwkind = player_state_to_power_kind[player->work_state];
        thing = thing_get(battle_creature_over);
        TRACE_THING(thing);
        if (can_cast_spell(player->id_number, pwkind, thing->mappos.x.stl.num, thing->mappos.y.stl.num, thing, CastChk_Default))
        {
            draw_spell_cursor(player->work_state, battle_creature_over, thing->mappos.x.stl.num, thing->mappos.y.stl.num);
        } else
        {
            set_pointer_graphic(MousePG_Arrow);
        }
        return;
    }
    // GUI action being processed
    if (game_is_busy_doing_gui())
    {
        set_pointer_graphic(MousePG_Arrow);
        return;
    }
    long i;
    switch (player->work_state)
    {
    case PSt_CtrlDungeon:
        if (player->secondary_cursor_state)
          i = player->secondary_cursor_state;
        else
          i = player->primary_cursor_state;
        switch (i)
        {
        case CSt_PickAxe:
            set_pointer_graphic(MousePG_Pickaxe);
            break;
        case CSt_DoorKey:
            set_pointer_graphic(MousePG_LockMark);
            break;
        case CSt_PowerHand:
            thing = thing_get(player->thing_under_hand);
            TRACE_THING(thing);
            if ((player->input_crtr_control) && (!thing_is_invalid(thing)) && (dungeon->things_in_hand[0] != player->thing_under_hand))
            {
                if (can_cast_spell(player->id_number, player_state_to_power_kind[PSt_CtrlDirect],
                  thing->mappos.x.stl.num, thing->mappos.y.stl.num, thing, CastChk_Default)) {
                    // The condition above makes can_cast_spell() within draw_spell_cursor() to never fail; this is intentional
                    draw_spell_cursor(PSt_CtrlDirect, 0, thing->mappos.x.stl.num, thing->mappos.y.stl.num);
                } else {
                    set_pointer_graphic(MousePG_Arrow);
                }
                player->flgfield_6 |= PlaF6_Unknown01;
            } else
            if (((player->input_crtr_query) && !thing_is_invalid(thing)) && (dungeon->things_in_hand[0] != player->thing_under_hand)
                && can_thing_be_queried(thing, player->id_number))
            {
                set_pointer_graphic(MousePG_Query);
                player->flgfield_6 |= PlaF6_Unknown01;
            } else
            {
                if ((player->additional_flags & PlaAF_ChosenSubTileIsHigh) != 0) {
                  set_pointer_graphic(MousePG_Pickaxe);
                } else {
                  set_pointer_graphic(MousePG_Invisible);
                }
            }
            break;
        default:
            if (player->hand_busy_until_turn <= game.play_gameturn)
              set_pointer_graphic(MousePG_Arrow);
            else
              set_pointer_graphic(MousePG_Invisible);
            break;
        }
        break;
    case PSt_BuildRoom:
        i = get_place_room_pointer_graphics(player->chosen_room_kind);
        set_pointer_graphic(i);
        break;
    case PSt_HoldInHand:
    case PSt_Slap:
        set_pointer_graphic(MousePG_Invisible);
        break;
    case PSt_CallToArms:
    case PSt_CaveIn:
    case PSt_SightOfEvil:
    case PSt_CtrlPassngr:
    case PSt_CtrlDirect:
    case PSt_Lightning:
    case PSt_SpeedUp:
    case PSt_Armour:
    case PSt_Conceal:
    case PSt_Heal:
    case PSt_CreateDigger:
    case PSt_DestroyWalls:
    case PSt_CastDisease:
    case PSt_TurnChicken:
    case PSt_FreeDestroyWalls:
    case PSt_FreeCastDisease:
    case PSt_FreeTurnChicken:
    case PSt_FreeCtrlPassngr:
    case PSt_FreeCtrlDirect:
    case PSt_TimeBomb:
        draw_spell_cursor(player->work_state, 0, game.mouse_light_pos.x.stl.num, game.mouse_light_pos.y.stl.num);
        break;
    case PSt_CreatrQuery:
    case PSt_CreatrInfo:
    case PSt_CreatrInfoAll:
    case PSt_QueryAll:
        set_pointer_graphic(MousePG_Query);
        break;
    case PSt_PlaceTrap:
        i = get_place_trap_pointer_graphics(player->chosen_trap_kind);
        set_pointer_graphic(i);
        break;
    case PSt_PlaceDoor:
        i = get_place_door_pointer_graphics(player->chosen_door_kind);
        set_pointer_graphic(i);
        break;
    case PSt_Sell:
        set_pointer_graphic(MousePG_Sell);
        break;
    case PSt_PlaceTerrain:
    {
        struct PlayerInfoAdd* playeradd = get_playeradd(player->id_number);
        i = get_place_terrain_pointer_graphics(playeradd->cheatselection.chosen_terrain_kind);
        set_pointer_graphic(i);
        break;
    }
    case PSt_MkDigger:
        set_pointer_graphic(MousePG_MkDigger);
        break;
    case PSt_MkGoodCreatr:
    case PSt_MkBadCreatr:
        set_pointer_graphic(MousePG_MkCreature);
        break;
    case PSt_OrderCreatr:
    {
        struct Thing* creatng = thing_get(player->controlled_thing_idx);
        i = (thing_is_creature(creatng)) ? MousePG_MvCreature : MousePG_Arrow;
        set_pointer_graphic(i);
        break;
    }
    default:
        set_pointer_graphic(MousePG_Arrow);
        break;
    }
}

void process_pointer_graphic(void)
{
    struct PlayerInfo* player = get_my_player();
    SYNCDBG(6,"Starting for view %d, player state %s, instance %d",(int)player->view_type,player_state_code_name(player->work_state),(int)player->instance_num);
    switch (player->view_type)
    {
    case PVT_DungeonTop:
        // This case is complicated
        process_dungeon_top_pointer_graphic(player);
        break;
    case PVT_CreatureContrl:
    case PVT_CreaturePasngr:
        if (cheat_menu_is_active())
          set_pointer_graphic(MousePG_Arrow);
        else
          set_pointer_graphic(MousePG_Invisible);
        break;
    case PVT_MapScreen:
    case PVT_MapFadeIn:
    case PVT_MapFadeOut:
        set_pointer_graphic(MousePG_Arrow);
        break;
    case PVT_None:
        set_pointer_graphic_none();
        break;
    default:
        WARNLOG("Unsupported view type");
        set_pointer_graphic_none();
        break;
    }
}

void redraw_display(void)
{
    const char *text;
    SYNCDBG(5,"Starting");
    struct PlayerInfo* player = get_my_player();
    player->flgfield_6 &= ~PlaF6_Unknown01;
    if (game.game_kind == GKind_Unknown1)
      return;
    if (game.small_map_state == 2)
      set_pointer_graphic_none();
    else
      process_pointer_graphic();
    switch (player->view_mode)
    {
    case PVM_EmptyView:
        break;
    case PVM_CreatureView:
        redraw_creature_view();
        parchment_loaded = 0;
        break;
    case PVM_IsoWibbleView:
    case PVM_IsoStraightView:
        redraw_isometric_view();
        parchment_loaded = 0;
        break;
    case PVM_ParchmentView:
        redraw_parchment_view();
        break;
    case PVM_FrontView:
        redraw_frontview();
        parchment_loaded = 0;
        break;
    case PVM_ParchFadeIn:
        parchment_loaded = 0;
        player->field_4BD = map_fade_in(player->field_4BD);
        break;
    case PVM_ParchFadeOut:
        parchment_loaded = 0;
        player->field_4BD = map_fade_out(player->field_4BD);
        break;
    default:
        ERRORLOG("Unsupported drawing state, %d",(int)player->view_mode);
        break;
    }
    //LbTextSetWindow(0, 0, MyScreenWidth, MyScreenHeight);
    LbTextSetFont(winfont);
    lbDisplay.DrawFlags &= ~Lb_TEXT_ONE_COLOR;
    int tx_units_per_px = ( (MyScreenHeight < 400) && (dbc_language > 0) ) ? scale_ui_value(32) : (22 * units_per_pixel) / LbTextLineHeight();
    LbTextSetWindow(0, 0, MyScreenWidth, MyScreenHeight);
    if ((player->allocflags & PlaF_NewMPMessage) != 0)
    {
        text = buf_sprintf( ">%s_", player->mp_message_text);
        long pos_x = 148*units_per_pixel/16;
        long pos_y = 8*units_per_pixel/16;
        if (game.armageddon_cast_turn != 0)
        {
            if ( (bonus_timer_enabled()) || (script_timer_enabled()) || display_variable_enabled() )
            {
                pos_y = ((pos_y << 3) + ((LbTextLineHeight()*units_per_pixel/16) * (game.active_messages_count << (MyScreenHeight < 400))));
            }
        }
        LbTextDrawResized(pos_x, pos_y, tx_units_per_px, text);
    }
    if ( draw_spell_cost )
    {
        unsigned short drwflags_mem = lbDisplay.DrawFlags;
        LbTextSetWindow(0, 0, MyScreenWidth, MyScreenHeight);
        lbDisplay.DrawFlags = 0;
        LbTextSetFont(winfont);
        text = buf_sprintf("%d", draw_spell_cost);
        long pos_y = GetMouseY() - (LbTextStringHeight(text) * units_per_pixel / 16) / 2 - 2 * units_per_pixel / 16;
        long pos_x = GetMouseX() - (LbTextStringWidth(text) * units_per_pixel / 16) / 2;
        LbTextDrawResized(pos_x, pos_y, tx_units_per_px, text);
        lbDisplay.DrawFlags = drwflags_mem;
        draw_spell_cost = 0;
    }
    if (bonus_timer_enabled())
    {
        draw_bonus_timer();
    }
    else if (script_timer_enabled())
    {
        draw_script_timer(gameadd.script_player, gameadd.script_timer_id, gameadd.script_timer_limit, gameadd.timer_real);
    }
    if (display_variable_enabled())
    {
        draw_script_variable(gameadd.script_player, gameadd.script_value_type, gameadd.script_value_id, gameadd.script_variable_target, gameadd.script_variable_target_type);
    }
    if (timer_enabled())
    {
        draw_timer();
    }
    if (frametime_enabled())
    {
        draw_frametime();
    }

    if (((game.operation_flags & GOF_Paused) != 0) && ((game.operation_flags & GOF_WorldInfluence) == 0))
    {
          LbTextSetFont(winfont);
          text = get_string(GUIStr_PausedMsg);
          long w = (LbTextStringWidth(text) * units_per_pixel / 16 + 2 * (LbTextCharWidth(' ') * units_per_pixel / 16));
          long pos_x;
          if (
              player->view_mode == PVM_IsoWibbleView ||
              player->view_mode == PVM_FrontView ||
              player->view_mode == PVM_IsoStraightView ||
              player->view_mode == PVM_CreatureView
          ) {
              pos_x = player->engine_window_x + (MyScreenWidth - w - player->engine_window_x) / 2;
          } else {
              pos_x = (MyScreenWidth-w)/2;
          }
          long pos_y = 16 * units_per_pixel / 16;
          lbDisplay.DrawFlags = Lb_TEXT_HALIGN_CENTER;
          long h = LbTextLineHeight() * units_per_pixel / 16;
          int text_w = w;
          int text_x = pos_x;
          if (MyScreenHeight < 400)
          {
              w *= 2;
              h *= 3;
              text_w = w;
              if (dbc_language > 0)
              {
                  text_w += 32;
                  text_x -= 12;
              }
          }
          LbTextSetWindow(text_x, pos_y, text_w, h);
          draw_slab64k(pos_x, pos_y, units_per_pixel, w, h);
          LbTextDrawResized(0/pixel_size, 0/pixel_size, tx_units_per_px, text);
          LbTextSetWindow(0/pixel_size, 0/pixel_size, MyScreenWidth/pixel_size, MyScreenHeight/pixel_size);
    }
    if (game.armageddon_cast_turn != 0)
    {
        int i;
        if (game.armageddon.count_down + game.armageddon_cast_turn <= game.play_gameturn)
        {
            i = 0;
            if (game.armageddon_over_turn - game.armageddon.duration <= game.play_gameturn)
                i = game.armageddon_over_turn - game.play_gameturn;
      } else
      {
        i = game.play_gameturn - game.armageddon_cast_turn - game.armageddon.count_down;
      }
      LbTextSetFont(winfont);
      text = buf_sprintf(" %s %03d", get_string(get_power_name_strindex(PwrK_ARMAGEDDON)), i/2); // Armageddon message
      i = LbTextCharWidth(' ')*units_per_pixel/16;
      long w = LbTextStringWidth(text) * units_per_pixel / 16 + 6 * i;
      i = LbTextLineHeight()*units_per_pixel/16;
      lbDisplay.DrawFlags = Lb_TEXT_HALIGN_CENTER;
      long h = pixel_size * i + pixel_size * i / 2;
      if (MyScreenHeight < 400)
      {
          w *= 2;
          h *= 2;
      }
      long pos_x = MyScreenWidth - w - 16 * units_per_pixel / 16;
      long pos_y = 16 * units_per_pixel / 16;
      LbTextSetWindow(pos_x, pos_y, w, h);
      draw_slab64k(pos_x, pos_y, units_per_pixel, w, h);
      LbTextDrawResized(0/pixel_size, 0/pixel_size, tx_units_per_px, text);
      LbTextSetWindow(0/pixel_size, 0/pixel_size, MyScreenWidth/pixel_size, MyScreenHeight/pixel_size);
    }
    draw_eastegg();
  //show_onscreen_msg(8, "Physical(%d,%d) Graphics(%d,%d) Lens(%d,%d)", (int)lbDisplay.PhysicalScreenWidth, (int)lbDisplay.PhysicalScreenHeight, (int)lbDisplay.GraphicsScreenWidth, (int)lbDisplay.GraphicsScreenHeight, (int)eye_lens_width, (int)eye_lens_height);
    SYNCDBG(7,"Finished");
}

/**
 * Redraws the game display buffer.
 */
TbBool keeper_screen_redraw(void)
{
    SYNCDBG(5,"Starting");
    struct PlayerInfo* player = get_my_player();
    if (lens_mode != 0) {
        LbScreenClear(144); // Very dark green
    } else {
        LbScreenClear(0);
    }
    if (LbScreenLock() == Lb_SUCCESS)
    {
        setup_engine_window(player->engine_window_x, player->engine_window_y,
            player->engine_window_width, player->engine_window_height);
        redraw_display();
        LbScreenUnlock();
        return true;
    }
    return false;
}

int get_place_terrain_pointer_graphics(SlabKind skind)
{
    int result;
    switch (skind)
    {
        case SlbT_ROCK:
        {
            result = MousePG_PlaceImpRock;
            break;
        }
        case SlbT_GOLD:
        {
            result = MousePG_PlaceGold;
            break;
        }
        case SlbT_EARTH:
        case SlbT_TORCHDIRT:
        {
            result = MousePG_PlaceEarth;
            break;
        }
        case SlbT_WALLDRAPE:
        case SlbT_WALLTORCH:
        case SlbT_WALLWTWINS:
        case SlbT_WALLWWOMAN:
        case SlbT_WALLPAIRSHR:
        case SlbT_DAMAGEDWALL:
        {
            result = MousePG_PlaceWall;
            break;
        }
        case SlbT_PATH:
        {
            result = MousePG_PlacePath;
            break;
        }
        case SlbT_CLAIMED:
        {
            result = MousePG_PlaceClaimed;
            break;
        }
        case SlbT_LAVA:
        {
            result = MousePG_PlaceLava;
            break;
        }
        case SlbT_WATER:
        {
            result = MousePG_PlaceWater;
            break;
        }
        case SlbT_GEMS:
        {
            result = MousePG_PlaceGems;
            break;
        }
        default:
        {
            result = MousePG_Arrow;
            break;
        }
    }
    return result;
}
/******************************************************************************/<|MERGE_RESOLUTION|>--- conflicted
+++ resolved
@@ -99,11 +99,7 @@
         y = MyScreenHeight - scale_ui_value_lofi(spr->SHeight * 2);
     }
     struct CreatureControl* cctrl = creature_control_get_from_thing(creatng);
-<<<<<<< HEAD
-    for (int Spell = SplK_Freeze; Spell < SplK_TimeBomb; Spell++) //todo Remove links to spell models
-=======
     for (SpellKind Spell = SplK_Freeze; Spell <= SplK_TimeBomb; Spell++)
->>>>>>> 43b1ef88
     {
         if (creature_affected_by_spell(creatng, Spell))
         {
