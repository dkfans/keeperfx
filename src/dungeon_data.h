/******************************************************************************/
// Free implementation of Bullfrog's Dungeon Keeper strategy game.
/******************************************************************************/
/** @file dungeon_data.h
 *     Header file for dungeon_data.c.
 * @par Purpose:
 *     Dungeon data structures definitions.
 * @par Comment:
 *     Just a header file - #defines, typedefs, function prototypes etc.
 * @author   Tomasz Lis
 * @date     10 Nov 2009 - 20 Jan 2010
 * @par  Copying and copyrights:
 *     This program is free software; you can redistribute it and/or modify
 *     it under the terms of the GNU General Public License as published by
 *     the Free Software Foundation; either version 2 of the License, or
 *     (at your option) any later version.
 */
/******************************************************************************/
#ifndef DK_DNGN_DATA_H
#define DK_DNGN_DATA_H

#include "bflib_basics.h"
#include "config_trapdoor.h"
#include "config_terrain.h"
#include "player_computer.h"
#include "globals.h"
#include "dungeon_stats.h"
#include "engine_camera.h"
#include "thing_creature.h"
#include "thing_doors.h"
#include "room_data.h"
#include "player_data.h"
#include "map_events.h"
#include "tasks_list.h"
#include "thing_traps.h"
#include "roomspace.h"
#include "config_creature.h"
#include "power_hand.h"

#ifdef __cplusplus
extern "C" {
#endif
/******************************************************************************/
#define DUNGEONS_COUNT              5
#define DIGGER_TASK_MAX_COUNT       64
#define DUNGEON_RESEARCH_COUNT      34
#define MAX_THINGS_IN_HAND          8
#define KEEPER_POWERS_COUNT         20
#define TURN_TIMERS_COUNT           8
#define SCRIPT_FLAGS_COUNT          8
#define MAX_SOE_RADIUS              13
#define CREATURE_GUI_JOBS_COUNT     3
#define CUSTOM_BOX_COUNT            256
#define FX_LINES_COUNT              32

#define INVALID_DUNGEON (&bad_dungeon)
#define INVALID_DUNGEON_ADD (&bad_dungeonadd)

enum CreatureGUIJob {
    CrGUIJob_Any        =-1,
    CrGUIJob_Wandering  = 0,
    CrGUIJob_Working    = 1,
    CrGUIJob_Fighting   = 2,
};

enum DungeonCreatureTendencies {
    CrTend_None       = 0,
    CrTend_Imprison   = 1,
    CrTend_Flee       = 2,
};

enum DungeonResearchCategory {
    RsCat_None        = 0,
    RsCat_Power       = 1,
    RsCat_Room        = 2,
    RsCat_Creature    = 3,
};

enum DungeonManufactureBuildFlags {
    MnfBldF_Manufacturable = 0x01,
    MnfBldF_Built          = 0x02,
    MnfBldF_Used           = 0x04,
};

/******************************************************************************/
#pragma pack(1)

struct DiggerStack {
<<<<<<< HEAD
      SubtlCodedCoords stl_num;
=======
      unsigned short stl_num;
>>>>>>> 3a803512
      SpDiggerTaskType task_type;
};

struct ResearchVal {
  unsigned char rtyp;
  unsigned char rkind;
  long req_amount;
};

struct TurnTimer {
  unsigned long count;
  unsigned char state;
};

struct Dungeon {
    unsigned short dnheart_idx;
    struct Coord3d mappos;
    unsigned char creature_tendencies;
    unsigned char computer_enabled;
    short creatr_list_start;
    short digger_list_start;
    short things_in_hand[MAX_THINGS_IN_HAND];
    unsigned char num_things_in_hand;
    unsigned short field_64[CREATURE_TYPES_MAX][15];
    unsigned short guijob_all_creatrs_count[CREATURE_TYPES_MAX][3];
    unsigned short guijob_angry_creatrs_count[CREATURE_TYPES_MAX][3];
    int sight_casted_gameturn;
    short sight_casted_thing_idx;
    unsigned char sight_casted_splevel;
    unsigned char sight_casted_stl_x;
    unsigned char sight_casted_stl_y;
    unsigned char soe_explored_flags[2*MAX_SOE_RADIUS][2*MAX_SOE_RADIUS];
    unsigned char cta_stl_x;
    unsigned char cta_stl_y;
    unsigned char cta_splevel;
    unsigned long cta_start_turn;
    unsigned long must_obey_turn;
    int hold_audience_cast_turn;
    int scavenge_counters_turn;
    /** Counter of creatures scavenging of each kind, zeroized and recomputed each game turn. */
    unsigned char creatures_scavenging[CREATURE_TYPES_MAX];
    /** Counter of creatures praying. */
    unsigned char creatures_praying[CREATURE_TYPES_MAX];
    unsigned char chickens_sacrificed;
    unsigned char gold_piles_sacrificed;
    unsigned char creature_sacrifice[CREATURE_TYPES_MAX];
    unsigned char creature_sacrifice_exp[CREATURE_TYPES_MAX];
    unsigned char num_active_diggers;
    unsigned char num_active_creatrs;
    unsigned char owned_creatures_of_model[CREATURE_TYPES_MAX];
    /** Total amount of rooms in possession of a player. Rooms which can never be built are not counted. */
    unsigned char total_rooms;
    unsigned short total_doors;
    unsigned short total_area;
    unsigned short total_creatures_left;
    int doors_destroyed;
    short room_manage_area;
    short creatures_scavenged[CREATURE_TYPES_MAX];
    short creatures_scavenge_gain;
    short creatures_scavenge_lost;
    long scavenge_turn_points[CREATURE_TYPES_MAX];
    short scavenge_targets[CREATURE_TYPES_MAX];
    int creature_max_level[CREATURE_TYPES_MAX];
    unsigned short creatures_annoyed;
    unsigned short battles_lost;
    unsigned short battles_won;
    /** Amount of room tiles a player had which were destroyed (vandalized or damaged by enemy). */
    unsigned short rooms_destroyed;
    unsigned short spells_stolen;
    unsigned short times_broken_into;
    unsigned short gold_pots_stolen;
    int last_entrance_generation_gameturn;
    int turns_between_entrance_generation;
    int last_research_complete_gameturn;
    int manage_score;
    int total_score;
    unsigned long max_gameplay_score;
    short times_breached_dungeon;
    short highest_task_number;
    int total_money_owned;
    int offmap_money_owned;
    short hates_player[DUNGEONS_COUNT];
    struct MapTask task_list[MAPTASKS_COUNT];
    int task_count;
    unsigned char owner;
    int camera_deviate_quake;
    int camera_deviate_jump;
    long score;
    struct ResearchVal research[DUNGEON_RESEARCH_COUNT];
    int current_research_idx;
    unsigned char research_num;
    /** How many creatures are force-enabled for each kind.
     * Force-enabled creature can come from portal without additional conditions,
     * but only until dungeon has up to given amount of their kind. */
    unsigned char creature_force_enabled[CREATURE_TYPES_MAX];
    /** Defines whether a creature of each kind is allowed to come from portal.
     * Allowed creatures can join a dungeon if whether attraction condition is met
     * or force-enabled amount isn't reached. */
    unsigned char creature_allowed[CREATURE_TYPES_MAX];
    unsigned char magic_level[KEEPER_POWERS_COUNT];
    unsigned char magic_resrchable[KEEPER_POWERS_COUNT];
    struct TurnTimer turn_timers[TURN_TIMERS_COUNT];
    long max_creatures_attracted;
    unsigned char heart_destroy_state;
    long heart_destroy_turn;
    struct Coord3d essential_pos;
    struct DiggerStack digger_stack[DIGGER_TASK_MAX_COUNT];
    unsigned long digger_stack_update_turn;
    unsigned long digger_stack_length;
    unsigned char visible_event_idx;
    /** Array with battle indexes with the battles currently visible in fight event message */
    unsigned char visible_battles[3];
    short zoom_annoyed_creature_idx;
    long total_experience_creatures_gained;
    long total_research_points;
    long total_manufacture_points;
    long manufacture_progress;
    unsigned char manufacture_class;
    unsigned char manufacture_kind;
    long turn_last_manufacture;
    long manufacture_level;
    long research_progress;
    struct LevelStats lvstats;
    struct CreatureStorage dead_creatures[DEAD_CREATURES_MAX_COUNT];
    long dead_creatures_count;
    long dead_creature_idx;
    /** Contains map event index or each even button visible on screen. */
    unsigned char event_button_index[EVENT_BUTTONS_COUNT+1];
    unsigned short tortured_creatures[CREATURE_TYPES_MAX];
    unsigned char bodies_rotten_for_vampire;
    long portal_scavenge_boost;
    /** Stores how many creatures of each kind of has joined the dungeon during the level.
     * Values are saturated at 255. */
    unsigned char creature_models_joined[CREATURE_TYPES_MAX];
    unsigned long fights_num;
    unsigned char research_override; // could be easily changed into flags..
    int last_creature_dropped_gameturn;
    unsigned char devastation_centr_x;
    unsigned char devastation_centr_y;
    unsigned long devastation_turn;
    long creatures_total_pay;
unsigned short field_14BC;
unsigned long field_14BE;
    /** Index of last creature picked up of given model. */
    unsigned short selected_creatures_of_model[CREATURE_TYPES_MAX];
    /** Index of last creature picked up of given GUI Job. */
    unsigned short selected_creatures_of_gui_job[CREATURE_GUI_JOBS_COUNT];
    };

#pragma pack()

struct TrapInfo
{
    unsigned char trap_amount_offmap[TRAPDOOR_TYPES_MAX];
    unsigned char trap_amount_stored[TRAPDOOR_TYPES_MAX];
    /** Stores flag information about players manufacture of traps of specific kind. */
    unsigned char trap_build_flags[TRAPDOOR_TYPES_MAX];
    /** Amount of traps of every kind for which we can place blueprints. This include both off-map traps and on-map trap boxes.*/
    unsigned char trap_amount_placeable[TRAPDOOR_TYPES_MAX];
    /** Amount of doors of every kind which are stored in workshops. Only on-map door crates which exist in workshop are mentioned here.*/

    unsigned char door_amount_offmap[TRAPDOOR_TYPES_MAX];
    unsigned char door_amount_stored[TRAPDOOR_TYPES_MAX];
    /** Stored flag information about players manufacture of doors of specific kind. */
    unsigned char door_build_flags[TRAPDOOR_TYPES_MAX];
    /** Stored information whether player can place blueprints of doors of specific kind (actually, doors are placed instantly). */
    unsigned char door_amount_placeable[TRAPDOOR_TYPES_MAX];

};

struct BoxInfo
{
    uint8_t               activated[CUSTOM_BOX_COUNT];
};

struct ComputerInfo
{
    struct ComputerEvent events[COMPUTER_EVENTS_COUNT];
    struct ComputerCheck checks[COMPUTER_CHECKS_COUNT];
};

struct DungeonAdd
{
    struct TrapInfo       mnfct_info;
    struct BoxInfo        box_info;
    struct Coord3d        last_combat_location;
    int                   creature_awarded[CREATURE_TYPES_MAX];
    unsigned char         creature_entrance_level;
    unsigned long         evil_creatures_converted;
    unsigned long         good_creatures_converted;
    unsigned long         creatures_transferred;
    unsigned long         traps_sold;
    unsigned long         doors_sold;
    unsigned long         manufacture_gold;
    long                  creatures_total_backpay;
    long                  cheaper_diggers;
    struct ComputerInfo   computer_info;
    long                  event_last_run_turn[EVENT_KIND_COUNT];
    long                  script_flags[SCRIPT_FLAGS_COUNT];
    unsigned short        room_kind[TERRAIN_ITEMS_MAX];
    unsigned char         room_buildable[TERRAIN_ITEMS_MAX];
    unsigned char         room_resrchable[TERRAIN_ITEMS_MAX];
    unsigned char         room_slabs_count[TERRAIN_ITEMS_MAX+1];
    unsigned short        backup_heart_idx;
    struct HandRule       hand_rules[CREATURE_TYPES_MAX][HAND_RULE_SLOTS_COUNT];
};
/******************************************************************************/
extern struct Dungeon bad_dungeon;
extern struct DungeonAdd bad_dungeonadd;
/******************************************************************************/
struct Dungeon *get_players_num_dungeon_f(long plyr_idx,const char *func_name);
struct Dungeon *get_players_dungeon_f(const struct PlayerInfo *player,const char *func_name);
struct DungeonAdd *get_players_dungeonadd_f(const struct PlayerInfo *player,const char *func_name);
struct Dungeon *get_dungeon_f(PlayerNumber plyr_num,const char *func_name);
struct DungeonAdd *get_dungeonadd_f(PlayerNumber plyr_num,const char *func_name);
#define get_players_num_dungeon(plyr_idx) get_players_num_dungeon_f(plyr_idx,__func__)
#define get_players_dungeon(player) get_players_dungeon_f(player,__func__)
#define get_players_dungeonadd(player) get_players_dungeonadd_f(player,__func__)
#define get_dungeon(plyr_idx) get_dungeon_f(plyr_idx,__func__)
#define get_dungeonadd(plyr_idx) get_dungeonadd_f(plyr_idx,__func__)
#define get_my_dungeon() get_players_num_dungeon_f(my_player_number,__func__)
struct DungeonAdd *get_dungeonadd_by_dungeon(const struct Dungeon *dungeon);

TbBool dungeon_invalid(const struct Dungeon *dungeon);
TbBool dungeonadd_invalid(const struct DungeonAdd *dungeonadd);

void clear_dungeons(void);
void init_dungeons(void);

void decrease_dungeon_area(PlayerNumber plyr_idx, long value);
void increase_room_area(PlayerNumber plyr_idx, long value);
void decrease_room_area(PlayerNumber plyr_idx, long value);
void increase_dungeon_area(PlayerNumber plyr_idx, long value);
TbBool mark_creature_joined_dungeon(struct Thing *creatng);

void player_add_offmap_gold(PlayerNumber plyr_idx, GoldAmount value);

void init_dungeons_essential_position(void);
const struct Coord3d *dungeon_get_essential_pos(PlayerNumber plyr_idx);
TbBool player_has_heart(PlayerNumber plyr_idx);
struct Thing *get_player_soul_container(PlayerNumber plyr_idx);

TbBool player_has_room_of_role(PlayerNumber plyr_idx, RoomRole rrole);
TbBool dungeon_has_room(const struct Dungeon *dungeon, RoomKind rkind);
TbBool dungeon_has_room_of_role(const struct Dungeon *dungeon, RoomRole rrole);
long count_player_slabs_of_rooms_with_role(PlayerNumber plyr_idx, RoomRole rrole);

TbBool set_creature_tendencies(struct PlayerInfo *player, unsigned short tend_type, TbBool val);
TbBool toggle_creature_tendencies(struct PlayerInfo *player, unsigned short tend_type);
TbBool player_creature_tends_to(PlayerNumber plyr_idx, unsigned short tend_type);

TbBool set_trap_buildable_and_add_to_amount(PlayerNumber plyr_idx, ThingModel trap_kind, long buildable, long amount);
TbBool set_door_buildable_and_add_to_amount(PlayerNumber plyr_idx, ThingModel door_kind, long buildable, long amount);
TbBool dungeon_has_any_buildable_traps(struct Dungeon *dungeon);
TbBool dungeon_has_any_buildable_doors(struct Dungeon *dungeon);

TbBool restart_script_timer(PlayerNumber plyr_idx, long timer_id);
TbBool set_script_flag(PlayerNumber plyr_idx, long flag_id, long value);
void add_to_script_timer(PlayerNumber plyr_idx, unsigned char timer_id, long value);

/******************************************************************************/
#ifdef __cplusplus
}
#endif
#endif<|MERGE_RESOLUTION|>--- conflicted
+++ resolved
@@ -86,11 +86,7 @@
 #pragma pack(1)
 
 struct DiggerStack {
-<<<<<<< HEAD
       SubtlCodedCoords stl_num;
-=======
-      unsigned short stl_num;
->>>>>>> 3a803512
       SpDiggerTaskType task_type;
 };
 
