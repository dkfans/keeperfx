--- conflicted
+++ resolved
@@ -292,7 +292,8 @@
 typedef unsigned short SpDiggerTaskType;
 /** Flags for tracing route for creature movement. */
 typedef unsigned char NaviRouteFlags;
-<<<<<<< HEAD
+/** data used for navigating contains floor height, locked doors per player, unsafe surfaces */
+typedef unsigned short NavColour;
 /** Either North (0), East (1), South (2), or West (3). (see enum CardinalIndices) */
 typedef signed char CardinalIndex;
 
@@ -304,20 +305,6 @@
  * .stl.pos - coord position (relative to subtile)
  * .stl.num - subtile position (relative to whole map)
  */
-=======
-/** data used for navigating contains floor height, locked doors per player, unsafe surfaces */
-typedef unsigned short NavColour;
-
-
-
-/* Stores a 2d coordinate (x,y).
-
-Members:
-.val - coord position (relative to whole map)
-.stl.pos - coord position (relative to subtile)
-.stl.num - subtile position (relative to whole map)
-*/
->>>>>>> da5eeefc
 struct Coord2d {
     union { // x position
       unsigned long val; /**< x.val - coord x position (relative to whole map) */
