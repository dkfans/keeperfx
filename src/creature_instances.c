--- conflicted
+++ resolved
@@ -221,18 +221,11 @@
         int k = crstat->learned_instance_id[i];
         if (k > 0)
         {
-<<<<<<< HEAD
-            if (crstat->learned_instance_level[i] <= cctrl->explevel+1)
+            if (crstat->learned_instance_level[i] <= cctrl->exp_level+1)
             {
                 cctrl->instance_available[k] = true;
             }
-            else if ((crstat->learned_instance_level[i] > cctrl->explevel+1) && !(game.conf.rules.game.classic_bugs_flags & ClscBug_RebirthKeepsSpells))
-=======
-            if (crstat->learned_instance_level[i] <= cctrl->exp_level+1) {
-                cctrl->instance_available[k] = true;
-            }
-            else if ( (crstat->learned_instance_level[i] > cctrl->exp_level+1) && !(game.conf.rules.game.classic_bugs_flags & ClscBug_RebirthKeepsSpells) )
->>>>>>> f4dee85c
+            else if ((crstat->learned_instance_level[i] > cctrl->exp_level+1) && !(game.conf.rules.game.classic_bugs_flags & ClscBug_RebirthKeepsSpells))
             {
                 cctrl->instance_available[k] = false;
             }
