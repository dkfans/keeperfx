# *****************************************************************************
#  Free implementation of Bullfrog's Dungeon Keeper strategy game.
# *****************************************************************************
#   @file gtext_kor.po
#      KeeperFX GUI Strings translation file
#  @par Purpose:
#      Contains translation of the national strings in the game.
#  @par Comment:
#      Use this file to improve the translation for specific language.
#  @author   KeeperFX Team
#  @date     17 Jun 2014 - 18 Jun 2014
#  @par  Copying and copyrights:
#      This program is free software; you can redistribute it and/or modify
#      it under the terms of the GNU General Public License as published by
#      the Free Software Foundation; either version 2 of the License, or
#      (at your option) any later version.
#
# *****************************************************************************
msgid ""
msgstr ""
"Project-Id-Version: GUI Strings for KeeperFX\n"
"Report-Msgid-Bugs-To: https://github.com/dkfans/keeperfx/issues/POT-Creation-"
"Date: 2012-09-02 01:12+0200\n"
"POT-Creation-Date: 2012-09-02 01:12+0200\n"
"PO-Revision-Date: 2020-11-19 16:22+0900\n"
"Last-Translator: Tomasz Lis <listom@gmail.com>\n"
"Language-Team: KeeperFX Team <code.google.com>\n"
"Language: ko_KR\n"
"MIME-Version: 1.0\n"
"Content-Type: text/plain; charset=UTF-8\n"
"Content-Transfer-Encoding: 8bit\n"
"X-Generator: Poedit 2.4.2\n"

#. Generic victory message
#: guitext:0
msgctxt "In-game message"
msgid "Success! The land is yours. Press Space to proceed to the next realm."
msgstr ""
"성공하셨군요! 이 땅은 당신의 것입니다. 스페이스 키를 눌러 다음 영역으로 진행"
"하십시오."

#. Level Eversmile information soon after start
#: guitext:1
msgctxt "In-game message"
msgid "This is a message. Right click to delete it."
msgstr "이건 메시지입니다. 마우스 오른쪽 단추 클릭으로 삭제할 수 있습니다."

#. Level Eversmile first objective
#: guitext:2
msgctxt "In-game message"
msgid ""
"The first thing a Keeper needs is somewhere to keep gold, when it's been "
"mined out of the rock by his imps. To create a Treasure Room, select the "
"Treasure Room icon from the Rooms Panel and fill the empty area to the west "
"with Treasure Room tiles."
msgstr ""
"키퍼가 가장 먼저 필요로 하는 것은 임프들이 금광에서 체취한 금을 보관하는 것입"
"니다. 보물 창고를 만들려면 방 패널에서 보물 창고 아이콘을 선택하고 선택된 보"
"물 창고 타일로 던전 코어 서쪽의 빈 공간을 채우도록 합니다."

#. Level Eversmile information when started building Treasure Room
#: guitext:3
msgctxt "In-game message"
msgid ""
"Use the cursor keys to see other areas of the underworld. Rotate and zoom "
"the view with the right ctrl key and cursor keys."
msgstr ""
"마우스 커서를 사용하여 지하 세계의 다른 영역을 확인할 수 있습니다. 오른쪽 "
"ctrl 키와 마우스 커서로 뷰를 회전하고 확대/축소 할 수 있습니다."

#. Level Eversmile objective when built Treasure Room
#: guitext:4
msgctxt "In-game message"
msgid ""
"Expertly done. Press the right mouse button to turn the pointer back into "
"the Hand of Evil. Mine out the gold to the east by tagging the area with the "
"left mouse button. Your Imps will dig out the gold and carry it back to your "
"Treasure Room."
msgstr ""
"잘 하셨습니다. 마우스 오른쪽 버튼을 눌러 포인터를 다시 악마의 손으로 되돌립니"
"다. 마우스 왼쪽 버튼으로 영역에 태그를 지정하여 던전 코어 동쪽의 금을 채굴하"
"도록 하죠. 임프들은 금을 체굴하여 보물 창고로 가져갈 것입니다."

#. Level Eversmile information while digging gold
#: guitext:5
msgctxt "In-game message"
msgid ""
"If you want to make your creatures work harder, slap them by right clicking "
"the Hand of Evil on them. Slapping will harm your creatures."
msgstr ""
"만약 피조물을 더 열심히 일하게 하고 싶다면, 마우스 오른 버튼 클릭하여 악마의 "
"손으로 때리도록 하십시오. 때리는 것은 그 피조물들에게 피해를 줄것입니다."

#. Level Eversmile information while digging gold
#: guitext:6
msgctxt "In-game message"
msgid ""
"Use the left mouse button to pluck your creatures from the dungeon. Use the "
"right mouse button to drop them over a room or tile belonging to your "
"dungeon. Creatures perform the task most relevant to the situation they're "
"dropped into."
msgstr ""
"왼쪽 마우스 버튼을 사용하여 던전에서 생명체를 꺼냅니다. 오른쪽 마우스 버튼을 "
"사용하여 던전에 속한 방이나 타일 위에 놓도록 합니다. 그럼 생명체는 자신이 처"
"한 상황에 가장 적합한 임무를 수행합니다."

#. Level Eversmile objective after digging gold
#: guitext:7
msgctxt "In-game message"
msgid ""
"Greedily done, Keeper. Now, you need to turn some of your dungeon into a "
"Lair. Lairs are where creatures rest and recover. The area your imps just "
"mined out would be an ideal spot for some creatures to lurk. Select the Lair "
"icon from the Rooms Panel."
msgstr ""
"탐욕스럽게 끝냈군요, 키퍼. 이제, 당신은 당신의 지하감옥의 일부를 보금자리로 "
"만들어야 합니다. 보금자리는 생명체가 쉬고 회복하는 곳입니다. 방금 당신의 임프"
"가 채굴한 지역은 몇몇 생명체들이 숨어있기에 이상적인 장소일 것입니다. 방 패널"
"에서 보금자리 아이콘을 선택합니다."

#. Level Eversmile objective after Lair built
#: guitext:8
msgctxt "In-game message"
msgid ""
"Dig a tunnel that connects to the Portal to the north. Portals appear on the "
"map as flashing squares, until they are claimed. Creatures only use Portals "
"claimed by a Keeper. Your imps claim a Portal as soon as it connects to your "
"dungeon."
msgstr ""
"포털과 북쪽을 연결하는 터널을 파세요. 포털은 점령될 때까지 지도에 깜박이는 사"
"각형으로 나타납니다. 피조물은 키퍼가 점령한 포털만 사용합니다. 당신의 임프는 "
"포털이 던전에 연결되는 즉시 점령합니다."

#. Level Eversmile objective when digging w/o Treasure Room
#: guitext:9
msgctxt "In-game message"
msgid ""
"You should build a Treasure Room first. Select the Treasure Room icon from "
"the Rooms Panel and left click on the tiles in the area to the west of your "
"Dungeon Heart."
msgstr ""
"보물 창고를 먼저 지어야 합니다. 방 패널에서 보물 창고 아이콘을 선택한 후 던"
"전 하트 서쪽 영역의 타일을 마우스 왼쪽 단추로 클릭합니다."

#. Level Eversmile information after some digging
#: guitext:10
msgctxt "In-game message"
msgid ""
"Pick up creatures by left clicking on them. Drop them by right clicking over "
"a room or tile belonging to your dungeon. Creatures perform tasks relevant "
"to the situation they're dropped into."
msgstr ""
"마우스 왼쪽 버튼을 클릭하여 피조물을 선택합니다. 던전에 속한 방이나 타일을 마"
"우스 오른쪽 단추로 클릭하여 피조물을 떨어뜨립니다. 피조물은 자신이 처한 상황"
"과 관련된 작업을 수행합니다."

#. Level Eversmile information after some digging
#: guitext:11
msgctxt "In-game message"
msgid ""
"If you want your creatures to work harder, slap them with a right click of "
"the hand. Your creatures take damage from each slap they receive."
msgstr ""
"만약 여러분의 생명체가 더 열심히 일하기를 원한다면, 오른쪽 클릭으로 그들을 때"
"리세요. 여러분의 생명체는 한 번씩 찰싹 때릴 때마다 피해를 입습니다."

#. Level Eversmile objective after digging gold w/o Treasure Room
#: guitext:12
msgctxt "In-game message"
msgid ""
"You have not yet built a Treasure Room. Until you build this room, you will "
"be unable to pay any creatures. Only imps give their loyalty freely. No "
"other creatures will serve you unpaid."
msgstr ""
"아직 보물 창고를 짓지 않았습니다. 이 방을 짓기 전에는 어떤 피조물에게도 봉급"
"을 지급 할 수 없습니다. 오직 임프만이 공짜입니다. 다른 어떤 피조물도 봉급을 "
"받지 않고는 당신을 섬기지 않을 것입니다."

#. Level Eversmile objective after getting first creature
#: guitext:13
msgctxt "In-game message"
msgid ""
"Your first minion has arrived. It's a giant Fly. It can spit corrosive vomit "
"at your enemies and its wings grant the hideous insect the speed to "
"intercept the most nimble trespassers."
msgstr ""
"당신의 첫 번째 하수인이 도착했습니다. 거대한 플라이입니다. 적들에게 부식성 토"
"사를 뱉을 수 있고 그 날개는 가장 민첩한 침입자들을 요격할 수 있는 속도를 그 "
"흉측한 곤충에게 부여합니다."

#. Level Eversmile objective after getting first beetle
#: guitext:14
msgctxt "In-game message"
msgid ""
"A Beetle has scuttled into your realm. It's tough enough to absorb a lot of "
"damage. Like most creatures, Beetles require food. Dig out a new area, "
"select the Hatchery icon and create your Hatchery. Tasty snacks will soon "
"emerge from its enchanted soil."
msgstr ""
"비틀이 당신의 영역으로 뛰어들었습니다. 많은 피해를 흡수하기에 충분히 강합니"
"다. 대부분의 피조물처럼, 딱정벌레는 음식을 필요로 합니다. 새 영역을 발굴하고 "
"부화장 아이콘을 선택한 후 부화장을 만듭니다. 곧 맛있는 간식이 마법이 걸린 땅"
"에서 나올 것입니다."

#. Level Eversmile objective after Hatchery built
#: guitext:15
msgctxt "In-game message"
msgid ""
"Imps fortify your walls to prevent intruders tunneling in. If you want to "
"create more imps, go to the Research Panel, select the Imp icon and left "
"click anywhere in your dungeon. Each Imp you create costs more than the "
"previous one."
msgstr ""
"임프는 침입자가 터널을 통과하지 못하도록 벽을 강화합니다. 더 많은 임프를 만들"
"려면 연구 패널로 이동하여 임프 아이콘을 선택하고 던전 내 아무 곳이나 마우스 "
"왼쪽 단추로 클릭합니다. 임프는 만들수록 더 많은 비용이 들어갑니다."

#. Level Eversmile information after having few creatures
#: guitext:16
msgctxt "In-game message"
msgid ""
"Why not have a handful of creatures ready to drop on top of intruders? To "
"pick up creatures quickly, left click on them from within the Creatures "
"Panel. You can only drop creatures within the confines of your own dungeon."
msgstr ""
"한 움쿰의 피조물을 침입자 위에 떨어뜨리는게 어떨까요? 피조물을 빠르게 선택하"
"려면 피조물 패널 내에서 마우스 왼쪽 단추로 클릭합니다. 자신의 던전 안에만 피"
"조물을 투하할 수 있습니다."

#. Level Eversmile objective some time after all rooms are built
#: guitext:17
msgctxt "In-game message"
msgid ""
"Intruders approach. They seek gaps in your fortifications, in order to gain "
"entry to your dungeon. A white trail on the map indicates their progress. "
"Click the icon at the top of the Control Panel to see a bigger map."
msgstr ""
"침입자가 접근합니다. 침입자들은 당신의 던전에 들어가기 위해 요새의 빈틈을 찾"
"고 있습니다. 지도에 흰색 자국이 진행 상황 표시합니다. 제어 패널 맨 위에 있는 "
"아이콘을 클릭하면 더 큰 지도가 표시됩니다."

#. Level Eversmile objective after first wave defeat
#: guitext:18
msgctxt "In-game message"
msgid ""
"Savour your first victory while you can. You have attracted the wrath of the "
"Lord of this realm. His party will soon be here."
msgstr ""
"할 수 있을 때 첫 승을 맛보세요. 당신은 이 왕국의 지배자의 분노를 이끌어냈습니"
"다. 그의 일행이 곧 올 것입니다."

#. Levels Eversmile and Tickle objective, when LOTL comes
#: guitext:19
msgctxt "In-game message"
msgid ""
"The Lord of the Land has arrived. I can smell his fear. Defeat him and the "
"realm is yours."
msgstr ""
"이 땅의 영주가 도착했습니다. 그의 공포심을 느낄 수 있어요. 그를 물리치면 왕국"
"은 당신의 것입니다."

#. Level Eversmile objective after LOTL defeat
#: guitext:20
msgctxt "In-game message"
msgid ""
"Your work here is done. Now there is no-one to prevent you from obliterating "
"this nauseating realm and expanding your empire into a neighbouring land. "
"Nice."
msgstr ""
"여기 일은 끝났어요. 이제 당신이 이 구역질나는 영역을 없애고 당신의 제국을 이"
"웃나라로 확장하는 것을 막을 사람은 아무도 없습니다. 좋아요."

#. Level Eversmile objective when having no Imps
#: guitext:21
msgctxt "In-game message"
msgid ""
"You require more Imps. Use the Create Imp spell to conjure them into your "
"domain. Remember, each Imp you create is more expensive than the last."
msgstr ""
"임프가 더 필요합니다. 임프 생성 주문을 사용하여 당신의 영역으로 소환합니다. "
"각 임프는 마지막 임프보다 더 비싸다는 걸 기억하세요."

#. Level Cosyton information soon after start
#: guitext:22
msgctxt "In-game message"
msgid ""
"When Imps have no other orders, they run around reinforcing your dungeon. "
"Fortified walls keep out intruders. Rooms with reinforced walls make your "
"creatures feel more at home and heroes more terrified."
msgstr ""
"임프는 다른 명령이 없을 때 던전을 보강하기 위해 뛰어다닙니다. 방호벽은 침입자"
"를 막아줍니다. 강화된 벽이 있는 방은 여러분의 피조물들을 더 편안하게 해주고 "
"영웅들은 더 공포에 떨게 합니다."

#. Level Cosyton information soon after start
#: guitext:23
msgctxt "In-game message"
msgid ""
"Possess creatures by choosing the Possess spell from the Research Panel and "
"left-clicking on the creature you want to control. Right-click to leave the "
"creature again."
msgstr ""
"피조물을 지배 하려면 연구 패널에서 지배 주문을 선택하고 제어하려는 피조물을 "
"마우스 왼쪽 단추로 클릭합니다. 마우스 오른쪽 버튼을 클릭하여 해제 합니다."

#. Level Cosyton first objective
#: guitext:24
msgctxt "In-game message"
msgid ""
"Remember the lessons you learned in Brana Hauk. You must build a Treasure "
"Room, a Lair and a Hatchery and you will need to claim a Portal. Build rooms "
"in squares of at least nine tiles to increase the efficiency of the room."
msgstr ""
"브라나 호크에서 배운 교훈을 기억하세요. 보물 창고, 보금자리, 부화장을 지어야 "
"하며 포털을 점령해야 합니다. 최소 9개의 타일 정사각형으로 방을 만들어 방의 효"
"율성을 높입니다."

#. Level Cosyton objective after basic rooms built
#: guitext:25
msgctxt "In-game message"
msgid ""
"You will need to make your creatures stronger. In a Training Room, your "
"creatures can hone their fighting skills, gain new abilities and learn more "
"powerful spells."
msgstr ""
"여러분은 피조물을 더 강하게 만들어야 할 것입니다. 훈련실에서 피조물들은 싸움 "
"기술을 연마하고, 새로운 능력을 얻고, 더 강력한 주문을 배울 수 있습니다."

#. Level Cosyton objective after Training Room built
#: guitext:26
msgctxt "In-game message"
msgid ""
"Your plan proceeds smoothly, keeper. Allow your Imps time to fortify the "
"walls of your dungeon. This increases the efficiency of rooms and repels "
"would-be invaders."
msgstr ""
"계획이 순조롭게 진행되네요, 키퍼. 임프가 던전의 벽을 강화할 수 있도록 시간을 "
"줍시다. 방의 효율성을 높이고 침략자를 물리칩니다."

#. Level Cosyton information after Training Room built
#: guitext:27
msgctxt "In-game message"
msgid ""
"The Training Room attracts ever more ferocious creatures, such as Demon "
"Spawn. Build it and they will come."
msgstr ""
"훈련실은 데몬 스폰과 같은 더 사나운 생물들을 유혹합니다. 훈련소를 지으면 그들"
"이 올 것입니다."

#. Level Cosyton information after attracting Demon Spawn
#: guitext:28
msgctxt "In-game message"
msgid ""
"To train creatures, drop them in the Training Room. The number that "
"occasionally appears above a creature's head indicates how much gold it has "
"cost for that creature to train."
msgstr ""
"생물을 훈련시키려면 훈련실에 떨어뜨립니다. 가끔 피조물의 머리 위에 나타나는 "
"숫자는 훈련하는 데 드는 금의 양을 나타냅니다."

#. Level Cosyton information some time after Demon Spawn
#: guitext:29
msgctxt "In-game message"
msgid ""
"You can train creatures more rapidly by slapping them as they work out in "
"the Training Room."
msgstr ""
"훈련실에서 훈련할 때 해당 피조물을 찰싹찰싹 때려서 보다 신속하게 훈련시킬 수 "
"있습니다."

#. Level Cosyton objective soon after 2nd Demon Spawn
#: guitext:30
msgctxt "In-game message"
msgid ""
"Heroes are already on their way. Make sure your creatures are well trained "
"and ready for the attack. The heroes you will face in this realm are tougher "
"than those you met beneath Brana Hauk."
msgstr ""
"영웅들이 벌써 오고 있어요. 여러분의 피조물들이 잘 훈련되어 있고 공격에 대비하"
"고 있는지 확인하세요. 이 영역에서 마주하게 될 영웅들은 브라나 호크에서 만난 "
"영웅들보다 더 강합니다."

#. Level Cosyton objective after defeating LOTL (option 1)
#: guitext:31
msgctxt "In-game message"
msgid ""
"Harder the heroes may have been but they were obviously no match for your "
"forces."
msgstr ""
"영웅들이 전보다 더 강했을지 모르지만 분명히 당신네 부대에 상대가 되지 않았습"
"니다."

#. Level Cosyton objective after AP reached
#: guitext:32
msgctxt "In-game message"
msgid ""
"The heroes are on their way. Make sure your creatures are well trained and "
"ready for the attack."
msgstr ""
"영웅들이 오고 있어요 여러분의 피조물들이 잘 훈련되어 있고 공격에 대비하고 있"
"는지 확인하세요."

#. Level Cosyton objective after defeating LOTL (option 2)
#: guitext:33
msgctxt "In-game message"
msgid "Congratulations. You have conquered the enemy hordes."
msgstr "축하해요. 당신은 적의 무리를 정복했습니다."

#. Level Waterdream Warm first objective
#: guitext:34
msgctxt "In-game message"
msgid ""
"Build a dungeon with a Treasure Room, a Lair, a Hatchery and a Training "
"Room. Make sure they're all big enough. Cramped conditions do nothing for "
"the morale of your minions."
msgstr ""
"보물 창고, 보금자리, 부화실, 훈련실이 있는 던전을 지어야 합니다. 모두 충분히 "
"큰지 확인하세요. 비좁은 환경은 하수인들의 사기를 떨어뜨립니다."

#. Level Waterdream Warm objective after basic 5 rooms are built/claimed
#: guitext:35
msgctxt "In-game message"
msgid ""
"The time has come to build a Library. Libraries are where new devices, room "
"designs and magic spells are researched. Make a Library at least as big as "
"the other rooms. Researchers like quiet too, so try to build your Library "
"off the side of a corridor."
msgstr ""
"도서관을 지을 때가 왔습니다. 도서관은 새로운 기기, 방 디자인, 마법 주문 등이 "
"연구되는 곳입니다. 적어도 다른 방만큼 큰 도서관을 만들어 주세요. 연구원들도 "
"조용한 것을 좋아하니, 통로에서 떨어진 곳에 도서관을 세워보세요."

#. Level Waterdream Warm information after started building library
#: guitext:36
msgctxt "In-game message"
msgid ""
"Your new Library will attract creatures like Warlocks, who are interested in "
"researching magic and dungeon designs. These evil mages are real bookworms, "
"as well as being magically proficient themselves."
msgstr ""
"새로운 도서관은 마법과 던전 디자인 연구에 관심이 있는 워록과 같은 생물들을 끌"
"어들일 것입니다. 이 사악한 마법사들은 마법에 능숙할 뿐만 아니라 진짜 책벌레이"
"다."

#. Level Waterdream Warm objective after finished building library
#: guitext:37
msgctxt "In-game message"
msgid ""
"That's a fine collection of parchments and tomes you've assembled. Most "
"creatures can engage in research but Warlocks make the best and keenest "
"researchers. Stupid Trolls have trouble holding books the right way up and "
"sometimes even chew the pages."
msgstr ""
"당신이 모은 양피지와 두꺼운 책은 훌륭한 수집품입니다. 대부분의 피조물들은 연"
"구에 참여할 수 있지만, 워록은 가장 뛰어나고 예리한 연구자입니다. 멍청한 트롤"
"들은 책을 제대로 들고 있는 데 어려움을 겪기도 하고 때로는 페이지를 씹기도 합"
"니다."

#. Level Waterdream Warm objective after attracting warlock
#: guitext:38
msgctxt "In-game message"
msgid ""
"The scent of arcane knowledge has lured a greedy Warlock into your dungeon. "
"Don't forget to train your Warlocks occasionally. Their spell casting "
"abilities make them fine long range fighters."
msgstr ""
"난해한 지식의 향기가 탐욕스러운 워록을 당신의 던전으로 유인했습니다. 가끔 워"
"록 훈련하는 것을 잊지 마세요. 그들의 스펠 캐스팅 능력은 그들을 훌륭한 장거리 "
"투사로 만듭니다."

#. Level Waterdream Warm objective
#: guitext:39
msgctxt "In-game message"
msgid ""
"The first wave of attackers lie hacked to pieces on the floor and give your "
"domain that lived in feeling but it surely won't be long before their kin "
"launch another assault."
msgstr ""
"첫 번째 공격자들은 바닥에 산산조각 나뒹굴고 당신의 영역을 안정되었지만 그들"
"의 동료들이 또 다른 공격을 감행할 날이 머지 않았습니다."

#. Level Waterdream Warm objective
#: guitext:40
msgctxt "In-game message"
msgid ""
"You meet with success yet again, Keeper. All those corpses will keep your "
"Hatchery's topsoil fertile. They also serve as warnings to other foolhardy "
"adventurers, of course."
msgstr ""
"또 성공했군요, 키퍼. 모든 시체들은 부화장의 상토를 비옥하게 유지할 것입니다. "
"물론 다른 바보 같은 모험가들에게 경고의 역할을 하기도 합니다."

#. Level Waterdream Warm objective
#: guitext:41
msgctxt "In-game message"
msgid ""
"All is quiet again. Use this time to ready yourself for the next attacks. "
"The enemy is only regrouping. It is not yet defeated."
msgstr ""
"모든 것이 다시 조용해졌습니다. 이 시간을 사용하여 다음 공격에 대비할 수 있습"
"니다. 적은 재편성 하고 있을 뿐입니다. 아직 패배하지 않았습니다."

#. Level Waterdream Warm information
#: guitext:42
msgctxt "In-game message"
msgid ""
"Is that Imp playing football with a decapitated head? Stay alert, Keeper."
msgstr "잘린 머리로 축구를 하는 임프인가요? 정신 바짝 차리세요, 키퍼."

#. Level Waterdream Warm objective
#: guitext:43
msgctxt "In-game message"
msgid "Now would be an excellent time to train a Warlock."
msgstr "지금은 워록 훈련을 하기에 아주 좋은 때입니다."

#. Level Waterdream Warm information
#: guitext:44
msgctxt "In-game message"
msgid ""
"Already your research bears fruit. The Speed Creature spell has been "
"perfected. Cast it on a creature and observe the dramatic increase in its "
"speed. The effect wears off after a while."
msgstr ""
"당신의 연구는 결실을 맺었습니다. 가속 주문이 완료되었습니다. 피조물에게 주문"
"을 걸고 속도가 극적으로 증가하는 것을 관찰하세요. 효과는 잠시 후에 사라집니"
"다."

#. Level Flowerhat objective
#: guitext:45
msgctxt "In-game message"
msgid ""
"Build up your dungeon with the rooms available to you and claim the Portal "
"nearby but do not yet venture north. Powerful adversaries lurk there. It "
"would be wiser not to disturb them until you are prepared."
msgstr ""
"이용 가능한 방으로 던전을 구축하고 가까운 포탈을 점령했지만 아직 북쪽으로는 "
"모험을 하지 않습니다. 강력한 적들이 그곳에 숨어 있습니다. 준비가 될 때까지 그"
"들을 방해하지 않는 것이 더 현명할 것입니다."

#. Level Flowerhat information
#: guitext:46
msgctxt "In-game message"
msgid ""
"Clever research has given your Imps the engineering skill to build Bridges. "
"You will need Bridges to cross some of the more hazardous underworld terrain."
msgstr ""
"교묘한 연구로 임프는 다리를 건설할 수 있는 엔지니어링 기술을 갖게 되었습니"
"다. 더 위험한 지하세계를 건너기 위해 다리가 필요할것입니다."

#. Level Flowerhat objective
#: guitext:47
msgctxt "In-game message"
msgid ""
"A study of dungeon designs reveals that Workshops manufacture essential "
"furniture, such as Doors and Traps. If your Workshop occupies a square of at "
"least nine tiles, its mere presence will lure the underworld's finest "
"artisans into your dungeon."
msgstr ""
"던전 디자인을 조사한 결과, 공방에서 문과 함정과 같은 필수 가구를 제조한다는 "
"사실이 밝혀졌습니다. 공방이 최소 9개의 타일을 가진 정사각형을 가진다면, 그 존"
"재만으로도 저승의 가장 훌륭한 장인들을 당신의 지하감옥으로 유인할 것입니다."

#. Level Flowerhat information
#: guitext:48
msgctxt "In-game message"
msgid ""
"To manufacture Traps and Doors in your Workshop you will need to assign "
"creatures to it, by dropping them into the room. Manufactured items can be "
"selected from the Workshop Panel as soon as they're ready."
msgstr ""
"공방에서 함정과 문을 제조하려면 공방에 피조물을 떨어뜨려 일을 할당해야 합니"
"다. 제조된 품목은 준비되는 즉시 공방 패널에서 선택할 수 있습니다."

#. Level Flowerhat objective
#: guitext:49
msgctxt "In-game message"
msgid ""
"When your troops are sufficient in number and have had some training, lead "
"them north and crush any who oppose you."
msgstr ""
"군대가 수적으로 충분하고, 약간의 훈련을 받았으면, 그들을 이끌고 북쪽으로 가"
"서, 당신에게 반대하는 사람을 쳐부수세요."

#. Level Flowerhat objective
#: guitext:50
msgctxt "In-game message"
msgid ""
"You will have to find a way to cross the river of molten lava that bars your "
"way."
msgstr "길을 막는 용암의 강을 건너는 방법을 찾아야 합니다."

#. Level Flowerhat objective
#: guitext:51
msgctxt "In-game message"
msgid ""
"The enemy's Dungeon Heart throbs before you. Assemble your minions nearby "
"and administer the coup de grace."
msgstr ""
"적의 던전 하트가 당신 앞에 고동치고 있습니다. 근처의 수하인들을 모아 우아하"
"게 처리하도록 하죠."

#. Level Flowerhat information
#: guitext:52
msgctxt "In-game message"
msgid ""
"A Troll has joined you. Skilled in the craft of manufacturing, trolls are "
"best employed doing dark deeds in your Workshop. They don't complain about "
"the hours, because their labours keep them away from combat."
msgstr ""
"트롤이 당신과 합류했습니다. 제조 기술에 능숙한 트롤은 공방에서 어두운 행동을 "
"하는 데 가장 적합합니다. 일하는 것으로 전투로부터 멀어 지기 때문에 노동 시간"
"에 대해 불평하지 않습니다."

#. Level Flowerhat objective
#: guitext:53
msgctxt "In-game message"
msgid ""
"With the enemy Dungeon Heart in ruins, you have trounced the once proud "
"opposition. Rule your new domain with terror and loathing, for a laugh."
msgstr ""
"적 던전 하트를 폐허로 만들어 한때 영광스러웠던 반대파를 격퇴했습니다. 조롱하"
"며 새로운 영역을 공포와 증오으로 다스리세요."

#. Level Flowerhat information
#: guitext:54
msgctxt "In-game message"
msgid ""
"Your Workshop has created a Wooden Door. Placed in a corridor, it restricts "
"access to the enemy. Your creatures may pass freely. Lock or unlock Doors by "
"clicking over them with the left mouse button."
msgstr ""
"공방에서 목재 문을 만들었습니다. 복도에 배치되어 적에 대한 접근을 제한합니"
"다. 여러분의 피조물은 자유롭게 지나갈 수 있습니다. 왼쪽 마우스 버튼으로 도어 "
"위를 클릭하여 도어를 잠그거나 잠금 해제합니다."

#. Level Flowerhat information
#: guitext:55
msgctxt "In-game message"
msgid ""
"Your Workshop has produced a Poison Gas trap. Position it and, when an "
"intruder sets it off, it will envelop the area in deadly vapours."
msgstr ""
"공방에서 독가스 함정을 생산했습니다. 설치하고 침입자가 걸리면 치명적인 증기"
"로 주변을 감싸게 됩니다."

#. Level Flowerhat information
#: guitext:56
msgctxt "In-game message"
msgid ""
"You have researched the Call to Arms spell. The first time you cast it, your "
"creatures gather around a banner created by the spell. Cast it again in a "
"target area. Call to Arms only costs gold when it's targeted beyond your "
"territory."
msgstr ""
"긴급 소집 주문을 연구했습니다. 처음 주문을 시전하면, 여러분의 피조물들은 주문"
"에 의해 만들어진 깃발 주위에 모입니다. 대상 영역에 다시 캐스팅합니다. 긴급 소"
"집은 당신의 영역을 벗어난 타겟이 될 경우에만 소집 비용을 피조물에게 지불합니"
"다."

#. Level Lushmeadow-on-Down objective
#: guitext:57
msgctxt "In-game message"
msgid ""
"Another Keeper controls this underworld realm. His dungeon lies to the "
"north. If you are to entice creatures to work for you instead of him, you "
"will have to build a more magnificent dungeon. Get on with it then."
msgstr ""
"또 다른 키퍼가 이 지하세계를 지배합니다. 그의 던전은 북쪽에 있습니다. 만약 당"
"신이 다른 키퍼 대신 여러분을 위해 일하도록 피조물을 유혹한다면, 여러분은 더 "
"웅장한 지하 감옥을 만들 수 있을 것입니다. 그럼 계속하세요."

#. Level Lushmeadow-on-Down objective
#: guitext:58
msgctxt "In-game message"
msgid ""
"You have slain your rival. His defeat is a testimony to your clever dungeon "
"design. You have the makings of a Dungeon Keeper worthy of the name."
msgstr ""
"당신은 당신의 경쟁자를 죽였습니다. 그의 패배는 당신의 영리한 던전 디자인에 대"
"한 증거입니다. 당신은 그 이름에 걸맞은 던전 키퍼의 자질을 갖추고 있습니다."

#. Level Lushmeadow-on-Down information
#: guitext:59
msgctxt "In-game message"
msgid ""
"A Bile Demon chooses to side with you. Bile Demons demand large Lairs and "
"ample Hatcheries. These corpulent monstrosities attack somewhat "
"unconventionally."
msgstr ""
"바일 데몬이 당신 편을 들어주기로 했어요. 바일 데몬은 큰 보금자리와 풍부한 부"
"화실을 요구합니다. 이런 뚱뚱한 흉물들은 다소 색다른 공격을 합니다."

#. Level Lushmeadow-on-Down information
#: guitext:60
msgctxt "In-game message"
msgid ""
"Your loyal researchers have perfected the Sight of Evil spell. Cast it on an "
"unexplored area and it will be revealed to you for a moment."
msgstr ""
"충실한 연구원들이 악마의 시야 주문을 완성했습니다. 미개척 지역에 캐스팅하면 "
"잠시 동안 공개됩니다."

#. Level Lushmeadow-on-Down information
#: guitext:61
msgctxt "In-game message"
msgid ""
"You have claimed a Prison. Select imprison from the Information Panel and "
"your creatures subdue their foe, at which point your imps drag the bodies "
"off to a cell. Prisoners who die of starvation may rise again as Skeleton "
"warriors for you to command."
msgstr ""
"당신은 감옥을 점령했습니다. 정보 패널에서 생포를 선택하면 피조물이 적을 제압"
"하고 임프가 제압된 적을 감옥으로 끌고 갑니다. 굶어 죽은 죄수들은 당신의 명령"
"에의해 스켈레톤 워리어로 부활할지도 모릅니다."

#. Level Lushmeadow-on-Down information
#: guitext:62
msgctxt "In-game message"
msgid ""
"Your dedicated librarians have designed a Guard Post. Place a Guard Post in "
"a strategically important area and assign creatures to occupy it by dropping "
"them there."
msgstr ""
"당신의 헌신적인 사서들이 초소를 설계했습니다. 전략적으로 중요한 지역에 초소"
"를 배치하고 피조물 투하하여 초소에서 근무하도록 지정합니다."

#. Level Lushmeadow-on-Down information
#: guitext:63
msgctxt "In-game message"
msgid ""
"A Spider has joined your dungeon. They are natural enemies of Flies, so "
"endeavour to keep them apart. Overcoming such obstacles will temper your "
"mettle - whatever that means."
msgstr ""
"스파이더가 던전에 합류했습니다. 파리의 천적이니, 둘을 떼어놓기 위해 노력하세"
"요. 그러한 장애물을 극복하는 것으로 당신의 근성을 담금질 할 것입니다 - 그것"
"이 무엇을 의미하든 말이죠."

#. Level Snuggledell objective
#: guitext:64
msgctxt "In-game message"
msgid ""
"It's time to mete out the ultimate punishment to a keeper who dares to "
"challenge you for this corner of your subterranean empire. The price of "
"failure shall be oblivion."
msgstr ""
"당신의 지하 제국의 일각을 탈취하기위해 도전하는 키퍼에게 최후의 벌을 내릴 때"
"입니다. 실패의 대가는 세상에서 잊혀지는 것이 될 것입니다."

#. Level Snuggledell objective
#: guitext:65
msgctxt "In-game message"
msgid ""
"How satisfying it is to see an enemy Keeper's dungeon crumble and his power "
"dissipate. There'll be no controversy over this year's hall of infamy "
"nomination."
msgstr ""
"적 키퍼의 던전이 무너지고 그의 힘이 소멸되는 것을 보는 것은 얼마나 만족스러"
"운 일입니까. 올해 사악함의 전당에 대한 논란은 없을 것입니다."

#. Level Snuggledell information
#: guitext:66
msgctxt "In-game message"
msgid ""
"You have claimed a Torture Room. Place captive heroes and creatures into "
"this chamber of horrors to convert them to your supremely evil way. "
"Alternatively, place your own creatures within the room whenever "
"disciplinary measures become necessary."
msgstr ""
"고문실을 점령했습니다. 포로가 된 영웅들과 생명체들을 이 공포의 방에 배치하"
"여, 그들을 여러분의 극악무도한 방식으로 바꾸어 놓으세요. 또는 징계 조치가 필"
"요할 때마다 방에 자신의 피조물을 배치합니다."

#. Level Snuggledell information
#: guitext:67
msgctxt "In-game message"
msgid ""
"You have finally constructed a dungeon impressive enough to attract a Dark "
"Mistress. You must discipline these wicked wenches frequently. They respond "
"particularly well to a good slapping."
msgstr ""
"마침내 다크 미스트리스을 끌어들이기에 충분히 인상적인 던전을 건설했습니다. 당"
"신은 이 사악한 년들을 자주 징계해야 합니다. 특히 찰지게 때리는 것에 잘 반응한"
"답니다."

#. Level Snuggledell information
#: guitext:68
msgctxt "In-game message"
msgid ""
"Your manufacturers have created a Braced Door. If security matters, you can "
"be sure when you buy a Braced Door. You couldn't be certain with only a "
"curtain and a hole in the wall is no help at all."
msgstr ""
"공방에서 보강 문을 만들었습니다. 보안이 중요한 경우 보강 문를 구입하는걸 고려"
"하세요. 커튼만으론 안심할 수 없고 벽에 구멍이 뚫리면 전혀 도움이 되지 않습니"
"다."

#. Level Snuggledell information
#: guitext:69
msgctxt "In-game message"
msgid ""
"Your researchers have devised a spell that unleashes the energy of a "
"thunderstorm on the target of your choice. Select the spell, aim at a "
"hostile creature and flash-fry him with a Lightning Strike."
msgstr ""
"연구원들은 선택한 목표에 뇌우의 에너지를 발산하는 주문을 고안했습니다. 주문"
"을 선택하고 적대적인 피조물을 조준한 후 번개로 튀겨 버립니다."

#. Level Snuggledell information
#: guitext:70
msgctxt "In-game message"
msgid ""
"You have manufactured a powerful Lightning Trap. Try it out. It's bound to "
"give someone a shock."
msgstr ""
"공방에서 강력한 번개 함정을 제조했습니다. 한번 해보세요. 누군가 충격을 먹고 "
"껑충 뛰겠네요."

#. Level Wishvale objective
#: guitext:71
msgctxt "In-game message"
msgid ""
"It appears you have arrived in the middle of a raging battle. Perhaps it "
"would be wise to stay out of the way until you are strong enough to "
"eliminate both sides."
msgstr ""
"격렬한 전투의 한가운데에 도착하신 것 같습니다. 아마도 양쪽을 모두 제거할 수 "
"있을 만큼 강해질 때까지 피하는 것이 현명한 방법입니다."

#. Level Wishvale information
#: guitext:72
msgctxt "In-game message"
msgid ""
"An Orc warlord joins you and brings with him the plans for building a "
"Barracks. In this room you can form creatures into teams."
msgstr ""
"오크 워로드가 병영 건설 계획을 가지고 당신에게 가세하였습니다. 병영에서는 피"
"조물을 팀으로 구성할 수 있습니다."

#. Level Wishvale objective
#: guitext:73
msgctxt "In-game message"
msgid ""
"I think I hear the clanking of plate armour. Yes, the Lord of the Land has "
"finally roused himself from the fireside to find out where all his loyal "
"servants have gone."
msgstr ""
"판금 갑옷이 부딪치는 소리가 들리는 것 같아요. 네, 마침내 이 땅의 지배자는 충"
"직한 신하들이 어디로 갔는지 알아내기 위해 난롯가에서 몸을 일으켰습니다."

#. Level Wishvale objective
#: guitext:74
msgctxt "In-game message"
msgid ""
"You have turned local heroes into something of an endangered species, now "
"make the enemy Dungeon Keeper extinct."
msgstr ""
"당신은 지역 영웅들을 멸종위기 종으로 만들었고, 이제 적 던전 키퍼를 멸종시킬 "
"차례입니다."

#. Level Wishvale objective
#: guitext:75
msgctxt "In-game message"
msgid ""
"You have prevailed, Keeper. The bodies of your enemies litter the most "
"forlorn alcoves of your domain, in tribute to their futile efforts to keep "
"you at bay."
msgstr ""
"당신이 이겼어요, 키퍼. 당신을 막으려한 무리의 헛된 노력을 칭찬하며 적의 시체"
"가 당신의 영토 가장 구석의 쓰레기가 되도록 하죠."

#. Level Tickle objective
#: guitext:76
msgctxt "In-game message"
msgid ""
"Seek out the one who would be your rival in this region of the underworld. "
"Explain the concept of early retirement to him. On the other hand, string "
"him up. It's in the only language he understands."
msgstr ""
"지하세계에서 당신의 라이벌이 될 사람을 찾아보세요. 그에게 조기 퇴직의 개념을 "
"설명해 주세요. 다른 한편으론, 그를 목을 매세요. 그게 그가 이해하는 유일한 언"
"어니까요."

#. Level Tickle information
#: guitext:77
msgctxt "In-game message"
msgid ""
"You have researched the power of Invisibility. Cast it on a creature to hide "
"it from enemy eyes."
msgstr ""
"당신은 투명화를 연구했습니다. 적의 눈에서 숨기기 위해 피조물에 주문을 겁니다."

#. Level Tickle information
#: guitext:78
msgctxt "In-game message"
msgid ""
"The Protect Creature spell has been researched at last. Cast it on a "
"creature to increase its toughness."
msgstr ""
"마침내 피조물 보호 주문이 연구되었습니다. 방어력을 높이기 위해 생물에 마법을 "
"겁니다."

#. Level Tickle objective
#: guitext:79
msgctxt "In-game message"
msgid ""
"That's another enemy successfully written off. The defenceless inhabitants "
"of the land above bow down before your depraved presence. As if that will "
"save them..."
msgstr ""
"성공적으로 또 다른 적을 물리쳤습니다. 이 땅의 무력한 주민들은, 당신의 타락한 "
"존재 앞에 엎드려 절합니다. 그렇게 하면 그들을 구할 수 있을 것처럼요."

#. Level Tickle information
#: guitext:80
msgctxt "In-game message"
msgid ""
"Researchers have found instructions for building a Temple to the dark gods. "
"Sacrifice creatures in the Temple's pool to receive gifts from these gods. "
"You might have to experiment with the offerings you make. The dark gods are "
"not easy to please."
msgstr ""
"연구원들은 어둠의 신들에게 사원을 짓기 위한 지침을 발견했습니다. 신들의 선물"
"을 받기 위해 신전의 웅덩이에 피조물을 희생시켜야 합니다. 신의 선물이 뭔지 확"
"인하기 위해선 실험이 필요 할 수도 있습니다. 어둠의 신들의 비위를 맞추기가 쉽"
"지 않습니다."

#. Level Moonbrush Wood objective
#: guitext:81
msgctxt "In-game message"
msgid ""
"This realm is ruled by four arrogant Wizards who think they've got "
"everything under control, because their feeble magical power impresses the "
"locals. But you're not from these parts..."
msgstr ""
"이 영역은 네 명의 오만한 마법사들에 의해 지배되고 있습니다. 그들은 모든 것을 "
"통제했다고 생각합니다. 그들의 미약한 마법의 힘은 지역 주민들에게 깊은 인상을 "
"주기 때문입니다. 하지만 당신은 이 지역 출신이 아니잖아요."

#. Level Moonbrush Wood objective
#: guitext:82
msgctxt "In-game message"
msgid ""
"Well, you're done down here. Time to introduce yourself to the locals and re-"
"organise their nice little lives."
msgstr ""
"잘 하셨습니다, 여기 할일은 끝났네요. 지역 주민들에게 당신 자신을 소개하고 그"
"들의 멋진 작은 삶을 다시 정리할 시간입니다."

#. Levels Tickle and Moonbrush Wood information
#: guitext:83
msgctxt "In-game message"
msgid ""
"Behold, you have summoned a Horned Reaper. Try not make it angry. You'll "
"fail, because everything makes a Horned Reaper angry but at least try to "
"make sure that everything near it is an enemy creature when it finally goes "
"ballistic."
msgstr ""
"보세요, 당신은 혼드 리퍼를 소환했습니다. 혼드 리퍼를 심기를 건드리면 안되지"
"만 당신은 그러지 못 할 것입니다. 왜냐면 모든것이 혼드 리퍼의 심기를 건드리기 "
"때문이죠. 하지만 적어도 혼드 리퍼의 화가 폭발할때 그 근처에 있는게 적의 피조"
"물이야 한다는걸 확실히 알아두세요."

#. Level Moonbrush Wood information
#: guitext:84
msgctxt "In-game message"
msgid ""
"Your researchers have concocted a Disease spell. Cast it on enemy creatures "
"and watch the affliction spread like the plague."
msgstr ""
"당신의 연구원들이 질병 주문을 만들었습니다. 적에게 주문을 걸어주고 재앙처럼 "
"전염병이 퍼지는 것을 지켜보세요."

#. Level Moonbrush Wood information
#: guitext:85
msgctxt "In-game message"
msgid ""
"A Vampire has risen from your Graveyard, nourished by the souls of the dead "
"which have been brought here. You have to suck up to Vampires or they go off "
"in a huff, but they're extremely powerful and fearsome underlings to have in "
"your employ."
msgstr ""
"뱀파이어 당신의 묘지에서 일어났습니다. 죽은 사람들의 영혼에 의해 영양분을 공"
"급받았죠. 뱀파이어에게 잘 보여야 합니다. 그렇지 않으면 화를 내며 떠나버립니"
"다. 뱀파이어는 당신의 피조물중에 매우 강력하고 무시무시한 부하들이죠."

#. Level Moonbrush Wood information
#: guitext:86
msgctxt "In-game message"
msgid ""
"You have researched the Graveyard. Your Imps will drag corpses here to "
"rot... And possibly to rise again as Vampires, ready to do your bidding. "
"That's style."
msgstr ""
"당신은 묘지에 대해 조사했습니다. 임프가 시체를 여기로 끌고와서 썩게 할 거예"
"요 그리고 뱀파이어로 다시 부활할 수도 있습니다. 그렇게 돌아가는거에요."

#. Levels Tickle and Moonbrush Wood information
#: guitext:87
msgctxt "In-game message"
msgid ""
"You have manufactured an Iron Door. It's a formidable barrier. Use it well."
msgstr "철문을 제조했습니다. 가공할만한 성능의 장벽입니다. 잘 쓰세요."

#. Level Elf's Dance objective
#: guitext:88
msgctxt "In-game message"
msgid ""
"Powerful creatures inhabit a cave south of here. There's a party of heroes "
"between you and them but, if you reach them and convert them to your side "
"before they join the other keepers, you will be unstoppable, unless you do "
"something stupid."
msgstr ""
"남쪽 동굴에는 강력한 피조물이 살고 있습니다. 당신과 남쪽 피조물 사이에는 영웅"
"들의 파티가 있지만, 만약 당신이 다른 키퍼들보다 빨리 당신의 편으로 바꾼다면, "
"어리석은 행동을 하지 않는 한, 당신을 멈추게 할 수 없을 것입니다."

#. Level Elf's Dance objective
#: guitext:89
msgctxt "In-game message"
msgid ""
"You have overcome all resistance to your rule, O despicable one. It's time "
"to flex the old misery muscle on the pathetic inhabitants of the land above."
msgstr ""
"비열한자시여, 당신의 지배에 대한 모든 난관을 극복했습니다. 위쪽의 한심한 땅 "
"주민에게 재앙의 힘을 펴야 할 때입니다."

#. Level Nevergrim information
#: guitext:90
msgctxt "In-game message"
msgid ""
"You have manufactured a Boulder Trap. Place it in a corridor and howl "
"deliriously as it rumbles inexorably towards unwary trespassers."
msgstr ""
"당신은 제조한 바위 함정을 가지고 있습니다. 복도에 놓으면 무단침입자들을 향해 "
"미친듯 큰소리를 내며 거침없이 굴러갑니다."

#. Level Nevergrim information
#: guitext:91
msgctxt "In-game message"
msgid ""
"With typical brilliance, you have researched the Cave-In spell. Use it to "
"block off passages and repair dungeon breaches. Interestingly, the rockfall "
"will crush to death any creatures caught beneath it."
msgstr ""
"뛰어난 두뇌로 낙반 주문을 연구했습니다. 통로를 차단하고 던전 침범을 수리할 "
"때 사용합니다. 흥미롭게도, 낙반으로 떨어지는 암석은 그 아래에서 잡힌 모든 생"
"명체들을 박살낼 것입니다."

#. Level Nevergrim information
#: guitext:92
msgctxt "In-game message"
msgid ""
"Your tireless librarians have researched the Scavenger Room. Creatures "
"placed within a Scavenger Room will lure their kin from other dungeons and "
"the outside world, into your domain."
msgstr ""
"당신의 지칠 줄 모르는 사서들이 추적실을 조사했습니다. 추적실에 있는 피조물들"
"은 다른 던전들과 외부 세계로부터 당신의 영역으로 그들과 같은 피조물을 유인해 "
"올 것입니다."

#. Level Nevergrim information
#: guitext:93
msgctxt "In-game message"
msgid ""
"Your great wealth has bought the loyalty of a passing Dragon. They are "
"fickle creatures. Keep your eye on this one."
msgstr ""
"당신의 엄청난 재산이 지나가는 드래곤의 충성을 샀어요. 드래곤은 변덕스러운 동"
"물입니다. 그들을 주시하세요."

#. Level Nevergrim information
#: guitext:94
msgctxt "In-game message"
msgid "A Hell Hound has been lured to your domain by your Scavenger Room."
msgstr "헬하운드가 추적실에 이끌려 당신의 영역으로 왔습니다."

#. Level Buffy Oak objective
#: guitext:95
msgctxt "In-game message"
msgid ""
"The other two Keepers in this region have put aside their differences for "
"the moment and joined forces, in an effort to destroy you. That's almost a "
"compliment. Kill the creeps."
msgstr ""
"이 지역에 있는 다른 두 명의 키퍼들은 그들의 이견을 잠시 접어두고 당신을 파괴"
"하기 위해 힘을 합쳤습니다. 이건 거의 칭찬이네요. 그럼 이 소름끼치는 것들 죽입"
"시다."

#. Level Buffy Oak objective
#: guitext:96
msgctxt "In-game message"
msgid ""
"You have won a magnificent victory, Master. You have a talent for twisted "
"mercilessness that makes other Keepers look well behaved by comparison."
msgstr ""
"훌륭한 승리를 거두었습니다, 주인님. 당신은 왜곡된 무자비함에 재능이 있습니"
"다. 당신과 비교한다면 다른 키퍼들은 자비로워보이네요."

#. Level Hearth information
#: guitext:97
msgctxt "In-game message"
msgid ""
"You have discovered a devastating magical power. Target it against a "
"creature to transform a fearsome monster into a clucking chicken. Marvellous."
msgstr ""
"당신은 파괴적인 마법의 힘을 발견했습니다. 무시무시한 괴물을 꼬꼬댁 닭으로 변"
"신시키려면 생물에 마법을 걸도록 하세요. 기막힌 일이죠."

#. Level Hearth information
#: guitext:98
msgctxt "In-game message"
msgid ""
"Your manufacturers have built an Alarm Trap. It will warn you of your "
"enemies' approach and summon nearby creatures to deal with the intruders."
msgstr ""
"공방에서 경보 함정을 만들었습니다. 적의 접근을 경고하고 침입자를 처리하기 위"
"해 근처에 있는 피조물들을 소환할 것입니다."

#. Level Buffy Oak information
#: guitext:99
msgctxt "In-game message"
msgid ""
"You have created a Magic Door. These are almost impregnable to all but "
"magical attacks. I recommend sealing off your Treasure Room or Dungeon Heart."
msgstr ""
"마법의 문을 만들었습니다. 이건 마법의 공격을 제외하고는 거의 난공불락입니다. "
"보물 창고나 던전하트를 봉인하는 것을 추천합니다."

#. Level Nevergrim objective
#: guitext:100
msgctxt "In-game message"
msgid ""
"Elsewhere in this fiery realm you have a rival Keeper to contend with. I "
"advise extreme antisocial behaviour on your part."
msgstr ""
"이 불같은 지역에서는 다른 키퍼와 경쟁해야 합니다. 저는 당신이 극단적인 반사회"
"적 행동(선빵을 날려)을 할것을 충고합니다."

#. Level Nevergrim objective
#: guitext:101
msgctxt "In-game message"
msgid ""
"Notch up another victory, most malicious one. You have another land to add "
"to your dismal collection."
msgstr ""
"가장 악의적인 승리를 또 한 번 거머쥐세요. 당신의 음산한 수집품에 더할 땅이 "
"또 있습니다."

#. Level Hearth objective
#: guitext:102
msgctxt "In-game message"
msgid ""
"Your annihilation of the first wave has met with the approval of a pack of "
"demons from the fifth plane of hell. Train your creatures and prepare for "
"another battle. You're attracting quite an audience."
msgstr ""
"당신이 첫번째 공세의 전멸시킨 것이 지옥의 다섯번째 층계에서 나온 한 무리의 악"
"마들에게 인정 받았습니다. 여러분의 피조물을 훈련시키고 또 다른 전투를 준비하"
"세요. 당신은 꽤 많은 청중을 끌어 모으고 있군요."

#. Level Hearth objective
#: guitext:103
msgctxt "In-game message"
msgid ""
"The enemy are upon us. I'm just telling you in case you were having a doze."
msgstr "적이 우리 앞에 있습니다. 혹시나 졸고 계실까봐 말씀드리는 거예요."

#. Level Hearth objective
#: guitext:104
msgctxt "In-game message"
msgid ""
"All the heroes are dead, which is as it should be. This land and all its "
"spoils are yours. May I suggest that you waste everything?"
msgstr ""
"영웅들은 모두 죽었습니다. 그래야 할 일이죠. 이 땅과 그 모든 약탈품은 당신의 "
"것입니다. 제가 당신에게 모든 것을 낭비하라고 제안해도 될까요?"

#. Level Hearth objective
#: guitext:105
msgctxt "In-game message"
msgid ""
"If lands had legs this one would be on its knees. Its desperate inhabitants "
"are preparing a full scale attack on your dungeon. It will be an ideal "
"opportunity to practise unspeakable evil on a massive scale. Go for it, "
"master."
msgstr ""
"만약 땅에 다리가 있다면, 당신에게 무릎을 꿇을 것입니다. 절망적인 거주자들은 "
"당신의 던전에 대한 전면적인 공격을 준비하고 있습니다. 말로 표현 할 수 없는 악"
"을 대규모로 행할 수 있는 이상적인 기회가 될 것입니다. 해보세요, 주인님."

#. Level Woodly Rhyme information
#: guitext:106
msgctxt "In-game message"
msgid ""
"Your latest discovery is the Word of Power Trap. When activated, the trap "
"triggers an expanding ring of demonic energy that incinerates anything "
"caught in its area of effect. What a scream that should be."
msgstr ""
"최근에 발견한 것은 절대언령 함정입니다. 함정이 활성화되면, 그 효과 영역에서 "
"포착된 모든 것을 소각하는 악마적인 에너지의 고리를 발생시킵니다. 어떤 비명을 "
"들려 줄까요."

#. Level Moonbrush Wood information
#: guitext:107
msgctxt "In-game message"
msgid ""
"The Hold Audience spell has been researched. It will immediately teleport "
"all of your creatures back to your Dungeon Heart. Let's hope you never need "
"it."
msgstr ""
"긴급 행동보류 마법이 연구되었습니다. 모든 피조물을 던전 하트로 즉시 순간 이동"
"시킬 수 있습니다. 쓸일이 없으시길 바랍니다."

#. Level Sleepiburgh objective
#: guitext:108
msgctxt "In-game message"
msgid ""
"You can't swing a cat for Dungeon Keepers fighting over the destiny of this "
"region. It should fall to you to settle the disagreement once and for all."
msgstr ""
"이 지역의 운명을 두고 싸우는 던전 키퍼들을 두고 볼 수 없습니다. 의견 차이를 "
"완전히 해결하는 것은 당신에게 달려 있을 것입니다."

#. Level Buffy Oak information
#: guitext:109
msgctxt "In-game message"
msgid ""
"Your researchers have discovered the devastating Chicken spell. Cast it on "
"any creature to instantly transform the target into poultry. It's a fowl "
"weapon."
msgstr ""
"연구원들이 치명적인 닭 주문을 발견했습니다. 피조물에게 마법을 걸면 즉시 닭으"
"로 바꿀 수 있습니다. 치느님은 무기입니다."

#. Level Sleepiburgh information
#: guitext:110
msgctxt "In-game message"
msgid ""
"So, now you have a spell that turns fortified walls to dust. It's expensive "
"to cast and it's also possible that your enemies possess the same magic "
"power. This could still turn out to be one of those days."
msgstr ""
"자, 이제 요새화된 벽을 먼지로 바꾸는 주문을 가지게 되었습니다. 캐스팅을 하는 "
"것은 비용이 많이 들고 여러분의 적들이 같은 마법의 힘을 가지고 있을 수도 있습"
"니다. 이미 가지고 있을 수도 있죠."

#. Level Sleepiburgh objective
#: guitext:111
msgctxt "In-game message"
msgid ""
"Only the Lord of this Land stands between you and hectares of desolation and "
"woe. I bet you can't wait to meet him."
msgstr ""
"당신과 이 땅의 군주 사이엔 오직 1핵타르 크기의 황량하고 슬픈 대지 밖에 없습니"
"다. 그를 빨리 만나고 싶으실 거예요."

#. Level Sleepiburgh objective
#: guitext:112
msgctxt "In-game message"
msgid "Your continued success makes me sick. Thank you, your wickedness."
msgstr "당신의 계속되는 성공은 나를 구역질 나게 해요. 고마워요, 당신의 사악함."

#. Level Woodly Rhyme objective
#: guitext:113
msgctxt "In-game message"
msgid ""
"You seem to have started a trend. Two other Dungeon Keepers also have "
"designs on this dark domain. Expect no quarter from your rivals."
msgstr ""
"유행을 시작 시키신것 같네요. 다른 두 명의 던전 키퍼들도 이 어두운 영역에 대"
"한 당신의 디자인을 가지고 있습니다. 경쟁자들로부터 라이센스 비용을 받을 기대"
"는 하지마세요."

#. Level Woodly Rhyme information
#: guitext:114
msgctxt "In-game message"
msgid ""
"Can you see how vulnerable one of your opponents has become? Then kill him."
msgstr "적 중 하나가 얼마나 취약해졌는지 보이나요? 그럼 죽이도록 하죠."

#. Level Woodly Rhyme information
#: guitext:115
msgctxt "In-game message"
msgid ""
"I spy a keeper with hardly any creatures left under his control. I spy a "
"Keeper who's about to die."
msgstr ""
"저는 제어하는 피조물이 거의 없는 키퍼를 감시하고 있습니다. 전 곧 죽을 키퍼를 "
"염탐해요."

#. Level Woodly Rhyme information
#: guitext:116
msgctxt "In-game message"
msgid ""
"This ancient dungeon possesses great archaeological significance. This "
"simply means there should be some interesting treasure worth stealing. Now "
"that's what I call practical archaeology."
msgstr ""
"이 고대 던전은 고고학적으로 큰 의미를 가지고 있습니다. 단순히 훔칠 가치가 있"
"는 흥미로운 보물이 있어야 한다는 것을 의미하죠. 이게 제가 실용적인 고고학이라"
"고 부르는 것입니다."

#. Level Woodly Rhyme information
#: guitext:117
msgctxt "In-game message"
msgid ""
"Your librarians have learned a spell that can break through fortified walls. "
"Give them a slap for not learning it earlier."
msgstr ""
"사서들이 요새화된 벽을 뚫을 수 있는 주문을 배웠습니다. 더 일찍 배우지 못한 것"
"을 나무라며 그들을 쥐어 박으세요."

#. Level Woodly Rhyme information
#: guitext:118
msgctxt "In-game message"
msgid ""
"One of your opponents has developed a spell that can break through fortified "
"walls. Typical. Be on your guard."
msgstr ""
"상대편 중 한 명이 요새화된 벽을 뚫을 수 있는 주문을 개발했습니다. 일반적이네"
"요. 조심해요."

#. Level Woodly Rhyme information
#: guitext:119
msgctxt "In-game message"
msgid ""
"You have developed the Armageddon spell. That's quite a name to live up to. "
"Make sure you're the most powerful force in the region before casting it."
msgstr ""
"아마겟돈 마법을 개발했습니다. 이름이에 걸맞는 마지막 결전을 부르는 주문이군"
"요. 주문을 걸기 전에 이 지역에서 가장 강력한 영향력을 발휘해야 하는걸 명심 하"
"세요."

#. Level Tulipscent information
#: guitext:120
msgctxt "In-game message"
msgid ""
"You will not find any easy path through this region. You will have to fight "
"hard to gain any advantage. But, if you intend to rule the world, you've "
"simply got to get through days like this."
msgstr ""
"이 지역을 통과하는 쉬운 경로를 찾을 수 없습니다. 어떤 이점을 얻기선 위해 열심"
"히 싸워야 할 것입니다. 하지만, 세상을 지배할 생각이라면, 이런 날들도 그저 견"
"뎌야 합니다."

#. Level Elf's Dance information
#: guitext:121
msgctxt "In-game message"
msgid ""
"Your manufacturers have crafted the Lava Trap. After enemy creature steps on "
"it, the area around changes into molten lava, which most creatures won't "
"even try to pass."
msgstr ""
"공방 일꾼들이 용암 함정을 만들었어요. 적 피조물이 밟고 지나면 주변이 녹은 용"
"암으로 변하는데, 대부분의 피조물들은 이 용암을 지나갈 생각도 못하죠."

#. Level Mirthshire objective
#: guitext:122
msgctxt "In-game message"
msgid ""
"Your location is already known to the heroes of this land. They have moved "
"quickly to mobilise their forces against you. It's pathetic. They deserve to "
"have their heads impaled on lances for such impudence."
msgstr ""
"당신의 위치는 이 땅의 영웅들에게 이미 알려져 있습니다. 그들은 당신에 대항하"
"여 병력을 동원하기 위해 재빨리 움직였습니다. 애처롭습니다. 그런 뻔뻔스러움은 "
"창으로 머리를 뚫어버리는게 마땅해요."

#. Level Mirthshire objective
#: guitext:123
msgctxt "In-game message"
msgid ""
"You've upset the local Lord. He's on his way right now. Shall I alert the "
"media?"
msgstr "당신은 지역 영주을 화나게 했어요. 지금 오고 있어요. 경보를 울릴까요?"

#. Level Mirthshire information
#: guitext:124
msgctxt "In-game message"
msgid ""
"The heroes of this realm possess treasures of great power. Obviously, these "
"should belong to you. I'm certain you will settle the matter of their "
"ownership in your own way."
msgstr ""
"이 왕국의 영웅들은 위대한 힘의 보물을 가지고 있습니다. 당연히, 그건 당신의 것"
"이어야 합니다. 나는 당신이 그들의 소유권 문제를 당신만의 방식으로 해결할거라 "
"확신합니다."

#. Level Tulipscent objective
#: guitext:125
msgctxt "In-game message"
msgid ""
"It appears you have a rival. Another Keeper believes he is more ruthless and "
"evil than you. We shall soon see."
msgstr ""
"경쟁자가 있는 것 같군요. 또 다른 키퍼는 그가 당신보다 더 무자비하고 악하다고 "
"믿고 있습니다. 곧 알게 될 것입니다."

#. Level Tulipscent information
#: guitext:126
msgctxt "In-game message"
msgid "This ancient realm is rich in magical artifacts. Go forth and plunder."
msgstr "이 고대 왕국에는 마법의 유물이 풍부합니다. 어서 가서 약탈하세요."

#. Level Blaise End objective
#: guitext:127
msgctxt "In-game message"
msgid ""
"The guardians of this realm are asleep at the moment. Attack them as soon as "
"you can or they'll be breakfasted, wide awake and inherently more difficult "
"to slaughter."
msgstr ""
"이 나라의 수호자들은 지금 잠들어 있습니다. 가능한 한 빨리 공격하세요. 그렇지 "
"않으면 아침 식사를 하고, 깨어있게 되어 완전히 썰어버리기가 더 어려워질 것입니"
"다."

#. Level Blaise End information
#: guitext:128
msgctxt "In-game message"
msgid ""
"If you should encounter hero patrols, ensure that none of their number "
"escape. Otherwise your presence will be revealed and then you will be in "
"trouble."
msgstr ""
"영웅의 순찰과 조우 한 경우, 잔당이 도망가지 않도록 해야 합니다. 그렇지 않으"
"면 당신의 존재가 드러나서 곤경에 처하게 될 것입니다."

#. Level Blaise End information
#: guitext:129
msgctxt "In-game message"
msgid ""
"You're taking forever over this. Attack and destroy the heroes' stronghold "
"soon, preferably before hell freezes over."
msgstr ""
"당신은 이 일을 영원히 하고 있어요. 영웅들의 거점을 공격하고 파괴해야 합니다. "
"지옥이 얼기 전에 말이죠."

#. Level Blaise End information
#: guitext:130
msgctxt "In-game message"
msgid ""
"Enemy reinforcements have arrived. So what? Let's hear it for more killing."
msgstr ""
"적의 지원군이 도착했습니다. 그래서 어쩌라고? 더 많은 살인에 대해 들어보겠습니"
"다."

#. Level Blaise End objective
#: guitext:131
msgctxt "In-game message"
msgid ""
"The heroes of this realm have prepared for your coming by building an "
"underground stronghold of their own. Who do they think they are? Sorry, "
"master, that was a rhetorical question."
msgstr ""
"이 왕국의 영웅들은 지하의 요새를 건설해서 당신이 올 것을 준비했습니다. 그들"
"은 자신들이 누구라고 생각하는걸까요? 죄송합니다, 주인님, 답없는 질문이었군요."

#. Level Bonus 6 information
#: guitext:132
msgctxt "In-game message"
msgid ""
"You are about to face the greatest challenge yet to your evil aspirations. "
"Here it comes, ready or not."
msgstr ""
"당신의 사악한 열망에 대한 가장 큰 도전에 직면하려고 합니다. 준비가 되든 안 되"
"든 당면했군요."

#. Level Bonus 6 objective
#: guitext:133
msgctxt "In-game message"
msgid ""
"Three other Dungeon Keepers, each as evil and powerful as you, have expanded "
"their empires into this realm. Ultimately, only the one who rules the "
"underworld can conquer the realms above."
msgstr ""
"세 명의 다른 던전 키퍼들은 당신처럼 사악하고 강력한 자신의 제국을 이 영역으"
"로 확장시켰습니다. 궁극적으로, 지하세계를 지배하는 자만이 위쪽의 영역을 정복"
"할 수 있습니다."

#. Level Skybird Trill objective
#: guitext:134
msgctxt "In-game message"
msgid ""
"This realm is begging to be plunged into darkness. The Avatar himself has a "
"castle here. Another Keeper also seeks his soul. This could get messy."
msgstr ""
"이 영역은 어둠에 잠기고 있습니다. 아바타 자신이 이곳에 성을 가지고 있습니다. "
"또 다른 키퍼도 그의 영혼을 찾고 있습니다. 이건 참 엉망진창이군요."

#. Level Skybird Trill objective
#: guitext:135
msgctxt "In-game message"
msgid ""
"You have destroyed the Avatar's castle but your rival has already taken the "
"Avatar prisoner. Be that as it may, only the Keeper with the blackest heart "
"can destroy this legendary hero, so ransack your rival's dungeon and take "
"the prize."
msgstr ""
"당신은 아바타의 성을 파괴했지만 당신의 경쟁자는 이미 아바타를 포로를 빼앗았습"
"니다. 그렇지만, 가장 검은 심장을 가진 키퍼만이 이 전설적인 영웅을 파괴할 수 "
"있습니다. 그러니 경쟁자의 던전을 뒤져서 목표를 달성하세요."

#. Level Skybird Trill objective
#: guitext:136
msgctxt "In-game message"
msgid ""
"The Avatar has been resurrected by loyal lieutenants in hiding. But their "
"act has revealed them to us, here in this realm. Now the Avatar rallies all "
"those who would stand against you. It's time you gave this self-righteous "
"oaf a proper kicking, master."
msgstr ""
"아바타는 숨어있던 충성스런 부관들에 의해 부활했습니다. 하지만 그 행동은, 여"
"기 이 영역에 드러나게 했습니다. 이제 아바타는 여러분에게 대항할 모든 사람들"
"을 모으고 있습니다. 이 독선적인 놈에게 제대로 발길질을 해야 할 때예요, 주인"
"님."

#. Level Bonus 5 objective
#: guitext:137
msgctxt "In-game message"
msgid ""
"Powerful magic permeating through the rock from the realm above prevents a "
"dungeon from being constructed here. You will have to conquer this realm "
"another way."
msgstr ""
"위쪽의 영역으로부터 바위를 통해 스며드는 강력한 마법이 이곳에 던전이 건설되"
"는 것을 방해합니다. 다른 방식으로 이 영역을 정복해야 할 것입니다."

#. Level Bonus 5 information
#: guitext:138
msgctxt "In-game message"
msgid ""
"Possess this Dragon to help you negotiate the fiery pits but be prepared to "
"transfer your soul to a more appropriate creature when the situation demands "
"it."
msgstr ""
"이 드래곤을 지배하면 불타는 구덩이를 넘을 수 있지만, 상황에 따라 더 적합한 피"
"조물로 영혼을 옮길 수 있습니다."

#. Level Bonus 5 objective
#: guitext:139
msgctxt "In-game message"
msgid ""
"Possess the Vampire below. Should you succeed in killing every hero in this "
"region, the Vampire will accompany you to the realm beyond."
msgstr ""
"아래에 있는 뱀파이어를 지배합니다. 이 지역의 모든 영웅을 죽이는 데 성공한다"
"면, 뱀파이어가 여러분과 함께 저 너머의 영역으로 갈 것입니다."

#. Level Bonus 2 objective
#: guitext:140
msgctxt "In-game message"
msgid ""
"These Imps have all turned rogue and therefore must die. The speed with "
"which you accomplish their destruction will determine your fitness for "
"greater tasks ahead."
msgstr ""
"이 임프들은 모두 불량하게 변했으므로 죽어야 합니다. 이러한 파멸을 수행하는 속"
"도가 앞으로 더 큰 작업에 대한 적합성을 결정할 것입니다."

#. Level Bonus 2 information
#: guitext:141
msgctxt "In-game message"
msgid "Tempus fugit, Keeper. You have been warned."
msgstr "세월은 유수와 같이 빠르게 흘러요, 키퍼. 경고했습니다."

#. Level Bonus 2 objective
#: guitext:142
msgctxt "In-game message"
msgid ""
"You have failed. Perhaps you're not the harbinger of doom the forces of "
"darkness were hoping for."
msgstr ""
"실패했습니다. 어쩌면 당신은 어둠의 힘이 바라던 파멸의 전조가 아닐지도 모르겠"
"네요."

#. Level Bonus 2 objective
#: guitext:143
msgctxt "In-game message"
msgid ""
"You are indeed a twisted soul, master. You made the Imps extinct with such "
"panache that not one but two Dark Mistresses have devoted themselves to "
"helping you achieve your next goal. You may proceed to your next conquest."
msgstr ""
"주인님, 당신은 정말 뒤틀린 영혼입니다. 한 사람도 아닌 두 명의 다크 미스트리스"
"가 당신의 다음 목표를 달성하는데 도움을 주기 위해 헌신할 정도로 공황상태로 임"
"프를 멸종시켰습니다. 다음 번 정복으로 넘어갈 수 있습니다."

#. Level Bonus 3 objective
#: guitext:144
msgctxt "In-game message"
msgid ""
"You must have lightning reflexes to complete the task ahead of you. Kill "
"these Imps as quickly as you can."
msgstr ""
"당신은 번개같은 반사경으로 앞에 놓인 임무를 수행해야 합니다. 가능한 한 빨리 "
"이 임프들을 처치하세요."

#. Level Bonus 3 information
#: guitext:145
msgctxt "In-game message"
msgid "Half your allotted time has elapsed."
msgstr "할당된 시간의 절반이 경과되었습니다."

#. Level Bonus 3 objective
#: guitext:146
msgctxt "In-game message"
msgid "You are out of time. That was a shocking performance."
msgstr "시간이 다 됐네요. 충격적인 쇼었어요."

#. Level Bonus 3 objective
#: guitext:147
msgctxt "In-game message"
msgid ""
"It is done. Tiny heaps of charred flesh smoulder where Imps once stood. You "
"certainly had your finger on the pulse this time. The dark gods will send "
"you a vicious creature to help you conquer the next realm."
msgstr ""
"끝났어요. 임프들이 서 있던 자리에 검게 그을린 살덩이가 피어오릅니다. 이번에"
"는 확실히 당신의 손가락이 열나게 움직였겠군요. 어둠의 신들은 당신이 다음 영역"
"을 정복하는 것을 돕기 위해 당신에게 악랄한 피조물을 보낼 것입니다."

#. Level Bonus 3 objective
#: guitext:148
msgctxt "In-game message"
msgid ""
"You have no gold left. It pays to keep your head in such a charged "
"environment."
msgstr "당신은 남은 금이 없어요. 이런 긴장된 환경에서도 정신 차려야 됩니다."

#: guitext:149
msgctxt "In-game message"
msgid ""
"You have been called to this realm to punish a horde of revolting Bile "
"Demons by crushing them with Boulder Traps scattered around the perimeter of "
"the dungeon. You have very little time, so rock and roll!"
msgstr ""
"여러분은 던전 둘레에 흩어져 있는 바위 함정으로 반란을 일으킨 바일 데몬 무리"
"를 격파함으로써 벌하기 위해 이 영역으로 불려졌습니다. 당신은 시간이 거의 없어"
"요, 그러니 굴려보자구요!"

#. Level Bonus 4 objective
#: guitext:150
msgctxt "In-game message"
msgid "Half your time has expired."
msgstr "주어진 시간의 절반이 경과했습니다."

#. Level Bonus 4 objective
#: guitext:151
msgctxt "In-game message"
msgid ""
"Your time is up. You have failed. I'm embarrassed to come from the same "
"inter-dimensional void as you."
msgstr ""
"시간이 다 됐어요. 실패했습니다. 당신과 같은 차원의 허무에서 온 제가 부끄럽네"
"요."

#. Level Bonus 4 objective
#: guitext:152
msgctxt "In-game message"
msgid ""
"Well done. You have excelled in your use of large balls of stone for which "
"the dark gods will repay you, by allowing you to use the warrior you found "
"when you reach the next realm."
msgstr ""
"잘 했어요 큰 돌덩어리를 써서 어둠의 신들이 여러분에게 보상할 만큼, 큰 돌덩어"
"리를 사용하는 데 뛰어났습니다. 여러분이 다음 영역에 이르렀을 때 전사를 찾아 "
"사용할 수 있게 해주실거에요."

#. Level Bonus 4 objective
#: guitext:153
msgctxt "In-game message"
msgid ""
"This region of the underworld will test your ability to traverse the network "
"of caverns. Indeed, time is your enemy here. Defeat it and you will find "
"where a legendary warrior is imprisoned. That warrior will serve you well in "
"the future."
msgstr ""
"지하세계의 이 지역은 동굴망을 가로지르는 당신의 능력을 시험해 볼 것입니다. 사"
"실, 시간은 여기서 당신의 적입니다. 무찌르면 전설적인 전사가 수감된 곳을 찾을 "
"수 있습니다. 저 전사는 장차 당신에게 잘 받들어 모실 것입니다."

#. Level Mistle objective
#: guitext:154
msgctxt "In-game message"
msgid ""
"The people of this realm speak of a Dungeon Keeper called Wisel, who is "
"bound to get in your way. When he does, you will have to consign him to "
"history. This will be no mean feat. Resources are scarce because of his "
"activities."
msgstr ""
"이 왕국의 사람들은 당신의 발목을 잡을 수 있는 위젤이라는 던전 키퍼에 대해 말"
"합니다. 그렇다면, 당신은 그를 역사가 되도록해야 할 것입니다. 이것은 비열한 위"
"업이 아닐 것입니다. 그의 활동 때문에 자원이 부족하니까요."

#. Level Mistle objective
#: guitext:155
msgctxt "In-game message"
msgid ""
"Wisel is defeated. The land is yours to plunder and despoil for all "
"eternity. Give 'em hell, master."
msgstr ""
"위젤은 패배했습니다. 그 땅은 영원히 약탈하고 약탈할 당신의 땅입니다. 지옥을 "
"선사하세요, 주인님."

#. Level Mistle information
#: guitext:156
msgctxt "In-game message"
msgid ""
"Your evil has corrupted a Samurai Warrior, he has forsaken honour to join "
"your cause. Should your minions suffer heavy casualties, this Warrior will "
"even call upon his brothers in arms to offer assistance. How kind. How "
"stupid!"
msgstr ""
"당신의 악이 사무라이 전사를 타락시켰고, 그는 명예를 버리고 당신의 대의에 동참"
"했습니다. 만약 당신의 하수인들이 큰 사상자를 낸다면, 이 전사는 그의 형제들에"
"게 도움을 청할 것입니다. 참~ 친절하시네요. 어리석은 존재라 다행이군요!"

#. Level Mistle information
#: guitext:157
msgctxt "In-game message"
msgid ""
"This region of the underworld is riddled with tunnels and many heroes "
"explore their labyrinthine ways. No-one said being evil would be easy."
msgstr ""
"지하세계의 이 지역은 터널로 뒤덮여 있고 많은 영웅들이 미로 같은 길을 탐험합니"
"다. 아무도 악마가 되는 것이 쉽다고 말하지 않았어요."

#. Level Mistle information
#: guitext:158
msgctxt "In-game message"
msgid ""
"It is rumoured that two Dragons are held captive somewhere east of here. "
"Were you to find them and free them, they would make powerful servants."
msgstr ""
"드래곤 두 마리가 이곳 동쪽 어딘가에서 포로로 잡혀 있다는 소문입니다. 당신이 "
"그들을 찾아서 풀어준다면, 강력한 하수인이 될 것입니다."

#. Level Mistle information
#: guitext:159
msgctxt "In-game message"
msgid ""
"A tunnel to the north leads to the Lord of the Realm's domain. This gate is "
"guarded well. It might be wise to direct the humans' attention towards your "
"subterranean enemy."
msgstr ""
"북쪽으로 가는 터널은 왕국의 영주로 이어집니다. 이 문은 경비가 잘 되어 있어"
"요. 지하의 적을 향해 인간들의 주의를 분산시키는 것이 현명할지도 모릅니다."

#. Level Mistle information
#: guitext:160
msgctxt "In-game message"
msgid ""
"These Boulder Traps are ideal for crushing the foe but there are only three "
"of them at your disposal, so use them wisely."
msgstr ""
"이 바위 함정은 적을 격파하는 데 이상적이지만 세 개밖에 없으니 현명하게 사용하"
"세요."

#: guitext:161
msgctxt "In-game message"
msgid "May I suggest that you kill or imprison anything that gets in your way?"
msgstr "당신을 방해하는 것은 모두 죽이거나 감옥에 가두라고 제안해도 될까요?"

#. Level Blaise End objective
#: guitext:162
msgctxt "In-game message"
msgid ""
"Another realm falls under your evil reign. Another cloud of misery and "
"despair gathers. Lovely."
msgstr ""
"또 다른 영역은 당신의 악의 지배 아래에 있습니다. 불행과 절망의 또 다른 구름"
"이 모입니다. 좋네요."

#. Level Skybird Trill objective
#: guitext:163
msgctxt "In-game message"
msgid "You have failed. This is a grim day for evil."
msgstr "실패했습니다. 오늘은 악마에겐 암울한 날입니다."

#: guitext:164
msgctxt "In-game message"
msgid ""
"Dispense with a particularly obnoxious party of Dwarves which wanders this "
"region and recruit as many Bile Demons as you can. If you free the Wizard "
"held captive in this realm, he will serve you for some time to come."
msgstr ""
"이 지역을 배회하고 있는 겁나 불쾌한 드워프들의 와해하고 가능한 한 많은 바일 "
"데몬들을 고용하세요. 이 영역에 포로가 된 마법사를 풀어주면 얼마간 당신을 섬"
"길 것입니다."

#: guitext:165
msgctxt "In-game message"
msgid ""
"Take more care of your Bile Demons or you will never make it beyond this "
"realm."
msgstr ""
"당신의 바일 데몬을 더 많이 신경쓰세세요. 그렇지 않으면 결코 이 영역을 넘어서"
"지 못할 것입니다."

#. Level Bonus 1 objective
#: guitext:166
msgctxt "In-game message"
msgid "How time flies... hurry!"
msgstr "시간이 참 빠르네요. 서두르세요!"

#. Level Skybird Trill information
#: guitext:167
msgctxt "In-game message"
msgid ""
"You will meet your nemesis, the Avatar, in this subterranean place. This is "
"your ultimate test. Remember, mercy is for losers."
msgstr ""
"이 지하에서 여러분의 적 아바타를 만날 것입니다. 이것이 당신의 궁극적인 시험입"
"니다. 기억하세요, 자비는 패배자들을 위한 것입니다."

#: guitext:168
msgctxt "In-game message"
msgid ""
"The Avatar and his allies are defeated, yet his power over this land "
"lingers. Prepare thyself..."
msgstr ""
"아바타와 그의 동맹국들은 패배했지만, 이 땅에 대한 그의 힘은 여전히 남아 있습"
"니다. 마음의 준비를 하세요."

#. Level Skybird Trill objective
#: guitext:169
msgctxt "In-game message"
msgid ""
"You got rid of that Keeper easily. Now all that stands between you and total "
"world domination is that ponce in shining armour. Let's get him."
msgstr ""
"키퍼를 쉽게 없앴잖아요. 이제 여러분과 완전한 세계 정복 사이에 서 있는 것은 빛"
"나는 갑옷을 걸친 낭자애같은 사람입니다. 그를 잡아요."

#. Level Mirthshire objective
#: guitext:170
msgctxt "In-game message"
msgid "Success is thine. Truly, you have earned your title, Dungeon Keeper."
msgstr "성공은 그 자체이다. 던전 키퍼라는 타이틀을 획득했습니다."

#. Level Skybird Trill objective
#: guitext:171
msgctxt "In-game message"
msgid "What is this? The Avatar lives!"
msgstr "이게 뭐죠? 아바타가 살아있어요!"

#. Level Skybird Trill win objective, also used in DD Level Belial
#: guitext:172
msgctxt "In-game message"
msgid ""
"Finally, you stand unchallenged. The world is yours to waste and despoil. I "
"bet you have never felt so bad."
msgstr ""
"마침내, 당신에게 도전하는 것은 아무것도 남지 않았습니다. 세상은 낭비하고 파괴"
"하는 당신의 것입니다. 그렇게 기분 나빴던 적은 없었을 거예요."

#. Level Skybird Trill objective
#: guitext:173
msgctxt "In-game message"
msgid ""
"Marvellous, Keeper! The Avatar and all his pathetic army are finally dead! "
"There's only one Keeper to get rid of before becoming the absolute master! "
"So, what are you waiting for?"
msgstr ""
"놀랍군요, 키퍼! 아바타와 그의 애처로운 군대가 마침내 죽었습니다! 절대 군주가 "
"되기 전에 없애야 할 키퍼는 단 한 명 뿐입니다! 자, 무엇을 기다리고 있나요?"

#. Levels Moonbrush Wood and Bonus 1 information
#: guitext:174
msgctxt "In-game message"
msgid ""
"Did you see? Your Demon Spawn has evolved to become a powerful Dragon ready "
"to reduces your enemies into ashes!"
msgstr ""
"봤어요? 당신의 데몬 스폰이 당신의 적을 잿더미로 만들 준비가 된 강력한 드래곤"
"으로 진화했습니다!"

#. Level Bonus 6 objective
#: guitext:175
msgctxt "In-game message"
msgid ""
"Well done! Your immense wealth has drew the attention of a Thief. He will "
"serve you well in the next realm!"
msgstr ""
"잘했어요! 당신의 막대한 재산이 도둑의 관심을 끌었습니다. 그는 다음 지역에서 "
"당신을 잘 섬길 거예요!"

#. Level Flowerhat information
#: guitext:176
msgctxt "In-game message"
msgid ""
"Your researchers have discovered the Heal Creature spell that allows to "
"replenish the health of your creatures and keep them from dying for a while "
"longer."
msgstr ""
"여러분의 연구원들이 여러분의 피조물들의 건강을 보충하고 그들이 잠시 동안 죽"
"는 것을 막을 수 있는 피조물 회복 주문을 발견했습니다."

#. Level Tulipscent information
#: guitext:177
msgctxt "In-game message"
msgid ""
"Try the Must Obey spell. When activated, it constantly forces your creatures "
"to obey to all your orders, making all of them working faster without the "
"possibility for them to take a nap. Be sure to have plenty of money so that "
"the spell will stay activated."
msgstr ""
"절대 명령 주문을 써보세요. 활성화되면, 여러분의 모든 명령에 여러분의 생명체들"
"이 복종하도록 끊임없이 강요하고, 모든 생명체들이 낮잠을 잘 가능성 없이 더 빨"
"리 일하도록 만듭니다. 주문이 계속 활성화될 수 있도록 충분한 돈을 가지고 있어"
"야 합니다."

#. Level Tulipscent information
#: guitext:178
msgctxt "In-game message"
msgid ""
"A Tentacle has joined your dungeon. These rare little creatures enjoy to be "
"in water and their spine can even pierce the most solid armors and paralyze "
"your enemies! Marvellous!"
msgstr ""
"촉수생물이 당신의 던전에 합류했습니다. 이 희귀한 작은 피조물들은 물 속에 있"
"는 것을 즐깁니다. 그리고 그들의 가시는 심지어 가장 견고한 무기들을 뚫고 적을 "
"마비시킬 수 있습니다! 놀랍군요!"

#. Level Bonus 1 objective
#: guitext:179
msgctxt "In-game message"
msgid ""
"You have entered this realm to gain a creature for your further efforts. You "
"got the creature from start, so you must only keep it safe. And the only way "
"to make this place safe is to kill every hero in the realm."
msgstr ""
"당신은 앞으로의 활동을 위한 피조물을 얻기 위해 이 영역에 들어왔습니다. 당신"
"은 처음부터 그 피조물을 얻었으니, 당신은 그것을 안전하게만 지켜야 합니다. 이"
"곳을 안전하게 만드는 유일한 방법은 왕국의 모든 영웅을 죽이는 것입니다."

#: guitext:180 guitext:181 guitext:182 guitext:183 guitext:184 guitext:185
#: guitext:186 guitext:187 guitext:188 guitext:189 guitext:190 guitext:191
#: guitext:192 guitext:193 guitext:194 guitext:195 guitext:196 guitext:197
#: guitext:198 guitext:199 guitext:200
msgctxt "In-game message"
msgid "Moo"
msgstr "음메"

#: guitext:202
msgctxt "Level name"
msgid "Eversmile"
msgstr "에버스마일"

#: guitext:203
msgctxt "Level name"
msgid "Cosyton"
msgstr "코지톤"

#: guitext:204
msgctxt "Level name"
msgid "Waterdream Warm"
msgstr "워터드림 웜"

#: guitext:205
msgctxt "Level name"
msgid "Flowerhat"
msgstr "플라워햇"

#: guitext:206
msgctxt "Level name"
msgid "Lushmeadow-on-Down"
msgstr "러쉬매도우 온 다운"

#: guitext:207
msgctxt "Level name"
msgid "Snuggledell"
msgstr "스너글벨"

#: guitext:208
msgctxt "Level name"
msgid "Wishvale"
msgstr "위시베일"

#: guitext:209
msgctxt "Level name"
msgid "Tickle"
msgstr "티클"

#: guitext:210
msgctxt "Level name"
msgid "Moonbrush Wood"
msgstr "문브러쉬 우드"

#: guitext:211
msgctxt "Level name"
msgid "Nevergrim"
msgstr "네버그림"

#: guitext:212
msgctxt "Level name"
msgid "Hearth"
msgstr "하스"

#: guitext:213
msgctxt "Level name"
msgid "Elf's Dance"
msgstr "엘프스 댄스"

#: guitext:214
msgctxt "Level name"
msgid "Buffy Oak"
msgstr "버피 오크"

#: guitext:215
msgctxt "Level name"
msgid "Sleepiburgh"
msgstr "슬리피버그"

#: guitext:216
msgctxt "Level name"
msgid "Woodly Rhyme"
msgstr "우들리 라임"

#: guitext:217
msgctxt "Level name"
msgid "Tulipscent"
msgstr "튤립센트"

#: guitext:218
msgctxt "Level name"
msgid "Mirthshire"
msgstr "미쓰샤이어"

#: guitext:219
msgctxt "Level name"
msgid "Blaise End"
msgstr "블레이즈 엔드"

#: guitext:220
msgctxt "Level name"
msgid "Mistle"
msgstr "미슬"

#: guitext:221
msgctxt "Level name"
msgid "Skybird Trill"
msgstr "스카이버드 트릴"

#: guitext:222
msgctxt "In-game interface description"
msgid ""
"Name and Health: Each creature has its own name. Behind is the creature "
"health bar. The higher the red bar, the better health the creature is in."
msgstr ""
"이름과 생명력: 각각의 피조물은 자신만의 이름을 가지고 있습니다. 뒤에는 피조"
"물 생명력 막대기가 있습니다. 붉은 막대가 높을수록 피조물의 생명력은 더 좋아집"
"니다."

#: guitext:223
msgctxt "In-game interface description"
msgid ""
"Experience: The creature's experience level. Behind the level number is a "
"bar indicating the creatures progress towards attaining more experience."
msgstr ""
"경험치 : 그 피조물의 레벨의 경험치이죠. 레벨 번호 뒤에는 생물들이 더 많은 경"
"험을 쌓기 위해 나아갔음을 나타내는 막대가 있습니다."

#: guitext:224
msgctxt "In-game interface description"
msgid "Hunger: How badly a creature needs to suck down a chicken or two."
msgstr ""
"배고픔: 한 피조물이 닭 한두 마리를 먹어 치워야야 한다는 것을 나타냅니다."

#: guitext:225
msgctxt "In-game interface description"
msgid "Cancel"
msgstr "취소"

#: guitext:226
msgctxt "Creature spell"
msgid "Arrow: The basic ranged weapon, effective at long distance."
msgstr "화살: 원거리에서 효과적인 기본 원거리 무기입니다."

#: guitext:227
msgctxt "Creature spell"
msgid ""
"Freeze: Changes the target creature to ice. It is then in suspended "
"animation and can be shattered with a well-aimed blow."
msgstr ""
"동결: 대상 피조물을 얼음으로 바꿉니다. 주문에 걸리면 가사상태가 되고 타격으"
"로 산산조각이 날 수 있습니다."

#: guitext:228
msgctxt "Creature spell"
msgid ""
"Armour: This lowers the amount of damage a creature takes each time it is "
"hit, and provides complete immunity to electric shocks."
msgstr ""
"갑옷: 생물체가 쳐 맞을때 걸리는 피해를 줄이고, 전기 충격에 대한 완전한 내성"
"을 제공합니다."

#: guitext:229
msgctxt "Creature spell"
msgid ""
"Lightning: A powerful magical weapon with electric attack. Casts a bolt of "
"lighting from the creature."
msgstr ""
"번개: 전기 공격을 가진 강력한 마법 무기입니다. 피조물이 빛 볼트를 던집니다."

#: guitext:230
msgctxt "Creature spell"
msgid "Rebound: Causes any spell fired at you to bounce back at the attacker."
msgstr "반사: 사용자에게 발사된 모든 주문이 공격자에게 되돌아가게 합니다."

#: guitext:231
msgctxt "Creature spell"
msgid ""
"Fear: Causes the opponent to be terrified and wanting to skip engaging into "
"combat."
msgstr "공포: 상대편이 공포에 떨게 하고 전투에 피하게 합니다."

#: guitext:232
msgctxt "Creature spell"
msgid ""
"Sight: Allows the creature to temporarily increase its awareness and notice "
"the invisible."
msgstr ""
"시각: 피조물이 일시적으로 인지도를 높여 보이지 않는 것을 알아차릴 수 있습니"
"다."

#: guitext:233
msgctxt "Creature spell"
msgid ""
"Missile: A simple spell that sends a screaming magic reptile at the "
"invaders. Very disconcerting."
msgstr ""
"미사일 : 소리지르는 마법의 파충류를 침략자들에게 보내는 간단한 주문입니다. 당"
"황스럽네요."

#: guitext:234
msgctxt "Creature spell"
msgid ""
"Grenade: Throws a powerful explosive at the approaching enemy. It can also "
"bounce off walls and has the traditional delayed fuse."
msgstr ""
"수류탄 : 다가오는 적을 향해 강력한 폭발물을 던집니다. 또한 벽에 튕길 수 있으"
"며 일반적인 지연 퓨즈를 가지고 있습니다."

#: guitext:235
msgctxt "Creature spell"
msgid ""
"Navigating Missile: A spell that sends a screaming magic reptile homing in "
"on the nearest hero or enemy creature for double damage. Nice."
msgstr ""
"추적 미사일: 가장 가까운 영웅이나 적에게 이중 피해를 입히기 위해 소리지르며 "
"추적하는 마법의 파충류를 보내는 주문입니다. 좋아요."

#: guitext:236
msgctxt "Creature spell"
msgid ""
"Speed: Speeds up the creature so that it can perform fighting and working "
"tasks really quickly."
msgstr ""
"속도: 피조물의 전투 및 작업을 매우 빠르게 수행할 수 있도록 속도를 높입니다."

#: guitext:237
msgctxt "Creature spell"
msgid ""
"Poison Cloud: Forms a cloud of noxious gas capable of damaging both the "
"enemy and your own creatures. The gas affects all who breathe it."
msgstr ""
"독 구름: 적과 여러분의 생명체 모두를 해칠 수 있는 유해한 가스의 구름을 형성합"
"니다. 가스는 숨쉬는 모든 것에게 영향을 미칩니다."

#: guitext:238
msgctxt "Creature spell"
msgid "Group: Not used"
msgstr "그룹 : 사용 안함"

#: guitext:239
#, fuzzy
msgctxt "Creature spell"
msgid "Invisibility: Makes the creature invisible to all enemies. Unless they possess a subnatural Sight."
msgstr ""
"투명화: 여러분의 하수인들 중 하나에 던져지면, 모든 적에게 해당 피조물이 보이"
"지 않게 됩니다. 특이 시야가 없는 한 말이죠."

#: guitext:240
msgctxt "Creature spell"
msgid ""
"Teleport: With this spell, a creature can teleport anywhere on the map. If "
"you are Possessing a creature, then it teleports to its Lair or to the "
"Dungeon Heart."
msgstr ""
"순간이동 : 이 주문으로, 피조물은 지도상의 어느 곳이나 순간이동할 수 있습니"
"다. 만약 당신이 생물을 지배하고 있다면, 보금자리 또는 던전 하트로 순간이동합"
"니다."

#: guitext:241
msgctxt "Creature spell"
msgid "Flame Breath: The devastating constant stream of searing fire."
msgstr "화염의 호흡 : 끊임없이 뿜어져 나오는 파괴적인 불길입니다."

#: guitext:242
msgctxt "Creature spell"
msgid ""
"Illumination: Brings light onto darkness, allowing the creature to see but "
"also be seen by others."
msgstr ""
"조명: 빛을 어둠에 가져와서, 그 피조물이 볼 수 있게 하지만 다른 피조물들도 볼 "
"수 있게 합니다."

#: guitext:243
msgctxt "Creature spell"
msgid ""
"Flight: Causes the creature to take off from the ground and attack creatures "
"from the air or cross lava unharmed."
msgstr ""
"비행: 피조물이 땅에서 날아올라 공중에 있거나 용암을 건너는 생물을 공격합니다."

#: guitext:244
msgctxt "Creature spell"
msgid "Hail Storm: Creates a fury of hailstones."
msgstr "우박 폭풍: 우박이 맹위를 떨칩니다."

#: guitext:245
msgctxt "Creature spell"
msgid ""
"Slow: Slows down the target creature, making its attacks and movement delayed."
msgstr "느려림: 대상 피조물의 속도가 느려져 공격 및 이동이 지연됩니다."

#: guitext:246
msgctxt "Creature spell"
msgid ""
"Drain: This spell drains the target creature a part of its health and gives "
"it to the caster."
msgstr "흡혈: 이 마법은 대상 피조물의 생명치 일부를 뽑아 시전자에게 줍니다."

#: guitext:247
msgctxt "Creature spell"
msgid ""
"Word of Power: Causes rings of demonic energy to emanate from the creature's "
"body and inflicts massive damage on the vicinity. Very effective against "
"crowded hordes of enemies, also pushes them back."
msgstr ""
"언령: 대상 피조물의 몸에서 악마적인 에너지의 고리가 뿜어져 나오고, 그 근처에 "
"엄청난 피해를 입힙니다. 붐비는 적군에 매우 효과적이기도 하고, 그들을 뒤로 밀"
"어내기도 합니다."

#: guitext:248
msgctxt "Creature spell"
msgid "Heal: When this is cast, the creature is massively healed."
msgstr "치유: 마법이 시전되면, 대상 피조물물은 대량으로 치유됩니다."

#: guitext:249
msgctxt "Creature spell"
msgid ""
"Wind: Creates a force twelve gale in your Dungeon blowing every creature "
"away from you. And nasty smells of course."
msgstr ""
"바람: 던전에 12등급의 강풍을 일으켜 모든 피조물을 멀리 날려버립니다. 그리고 "
"물론 고약한 냄새도 납니다."

#: guitext:250
msgctxt "Creature spell"
msgid ""
"Meteor: More powerful than the fireball, this spell throws out a solid ball "
"of fire which does a lot of damage to an enemy."
msgstr ""
"유성: 불덩이보다 더 강력한 이 주문은 적에게 많은 피해를 주는 단단한 불덩어리"
"를 던집니다."

#: guitext:251
msgctxt "Creature spell"
msgid ""
"Fireball: Fires a single fireball which homes in on the nearest enemy. Also "
"inflicts minor damage to a Dungeon's walls and doors."
msgstr ""
"불덩이 : 가장 가까운 적에게 하나의 불덩이를 발사합니다. 또한 던전의 벽과 문"
"에 가벼운 손상을 입힙니다."

#: guitext:252
msgctxt "Creature spell"
msgid ""
"Hand to Hand: The basic battle ability that allows to attack the enemy with "
"either bare hands or a sword."
msgstr ""
"육탄공격 : 맨손이나 검으로 적을 공격할 수 있는 기본적인 전투 능력입니다."

#: guitext:253
#, fuzzy
msgctxt "Creature spell"
msgid ""
"Fart: A close range gas attack that only damages enemy creatures."
msgstr ""
"독 구름: 적과 여러분의 생명체 모두를 해칠 수 있는 유해한 가스의 구름을 형성합"
"니다. 가스는 숨쉬는 모든 것에게 영향을 미칩니다."

#: guitext:254
msgctxt "Creature spell"
msgid ""
"Dig: This is the basic ability of the Imp and allows it to tunnel through "
"earth."
msgstr "구멍파기: 임프의 기본 능력이고 그것이 지구를 관통할 수 있게 해줍니다."

#: guitext:255
msgctxt "Creature spell"
msgid ""
"Disease: Fired at a foe, gives them a Disease which is then spread to other "
"creatures. The infected are slowly dying and can only be healed in the "
"Temple."
msgstr ""
"질병 : 적에게 발사되면 다른 피조물에게 전염되는 병을 얻게 됩니다. 감염된 피조"
"물들은 서서히 죽어가고 사원 안에서만 치유될 수 있습니다."

#: guitext:256
msgctxt "Creature spell"
msgid ""
"Chicken: Turns enemy into chicken for a while. The enemy isn't able to "
"attack but has the same strength and thus won't be as easy to kill as a "
"normal chicken."
msgstr ""
"닭 : 한동안 적을 닭으로 바꿉니다. 적은 공격을 할 수 없지만 동일한 강함을 가지"
"고 있기 때문에 일반 닭처럼 죽이기가 쉽지 않을 것입니다."

#: guitext:257
msgctxt "Creature spell"
msgid "Time Bomb: Turns your creature into a suicidal bomber."
msgstr "시한 폭탄 : 당신의 피조물을 자살 폭탄 테러범으로 만들어요."

#: guitext:258
msgctxt "Creature name"
msgid "Fairy"
msgstr "패어리"

#: guitext:259
msgctxt "Creature name"
msgid "Imp"
msgstr "임프"

#: guitext:260
msgctxt "Creature name"
msgid "Beetle"
msgstr "비틀"

#: guitext:261
msgctxt "Creature name"
msgid "Troll"
msgstr "트롤"

#: guitext:262
msgctxt "Creature name"
msgid "Demon Spawn"
msgstr "데몬 스폰"

#: guitext:263
msgctxt "Creature name"
msgid "Warlock"
msgstr "워록"

#: guitext:264
msgctxt "Creature name"
msgid "Fly"
msgstr "플라이"

#: guitext:265
msgctxt "Creature name"
msgid "Spider"
msgstr "스파이더"

#: guitext:266
msgctxt "Creature name"
msgid "Skeleton"
msgstr "스켈레톤"

#: guitext:267
msgctxt "Creature name"
msgid "Horned Reaper"
msgstr "혼드 리퍼"

#: guitext:268
msgctxt "Creature name"
msgid "Dragon"
msgstr "드래곤"

#: guitext:269
msgctxt "Creature name"
msgid "Tentacle"
msgstr "텐타클"

#: guitext:270
msgctxt "Creature name"
msgid "Hound"
msgstr "하운드"

#: guitext:271
msgctxt "Creature name"
msgid "Ghost"
msgstr "고스트"

#: guitext:272
msgctxt "Creature name"
msgid "Mistress"
msgstr "미스트리스"

#: guitext:273
msgctxt "Creature name"
msgid "Bile Demon"
msgstr "바일 데몬"

#: guitext:274
msgctxt "Creature name"
msgid "Vampire"
msgstr "뱀파이어"

#: guitext:275
msgctxt "Creature name"
msgid "Barbarian"
msgstr "바바리안"

#: guitext:276
msgctxt "Creature name"
msgid "Knight"
msgstr "나이트"

#: guitext:277
msgctxt "Creature name"
msgid "Wizard"
msgstr "위자드"

#: guitext:278
msgctxt "Creature name"
msgid "Orc"
msgstr "오크"

#: guitext:279
msgctxt "Creature name"
msgid "Mountain Dwarf"
msgstr "마운틴 드워프"

#: guitext:280
msgctxt "Creature name"
msgid "Valley Dwarf"
msgstr "벨리 드워프"

#: guitext:281
msgctxt "Creature name"
msgid "Thief"
msgstr "씨프"

#: guitext:282
msgctxt "Creature name"
msgid "Samurai"
msgstr "사무라이"

#: guitext:283
msgctxt "Creature name"
msgid "Priestess"
msgstr "프리스티스"

#: guitext:284
msgctxt "Creature name"
msgid "Giant"
msgstr "자이언트"

#: guitext:285
msgctxt "Creature name"
msgid "Archer"
msgstr "아쳐"

#: guitext:286
msgctxt "Creature name"
msgid "Monk"
msgstr "몽크"

#: guitext:287
msgctxt "In-game interface description"
msgid ""
"Query: Select this and left click on a creature to view information on that "
"creature and track it on screen. LMB select."
msgstr ""
"조회 : 이 옵션을 선택하고 마우스 왼쪽 단추를 클릭하여 해당 생물에 대한 정보"
"를 보고 화면에서 추적합니다. 왼쪽 마우스 단추로 대상을 선택합니다."

#: guitext:288
msgctxt "Menu interface item"
msgid "Select game"
msgstr "게임 선택"

#: guitext:289
msgctxt "Menu interface item"
msgid "Network Menu"
msgstr "네트워크 메뉴"

#: guitext:290
msgctxt "Menu interface item"
msgid "Main Menu"
msgstr "매인 메뉴"

#: guitext:343
msgctxt "Menu interface, Main Menu title"
msgid "Main Menu"
msgstr "매인 메뉴"

#: guitext:291
msgctxt "In-game interface description"
msgid ""
"Anger: How angry the creature is. The higher the bar is, the angrier the "
"creature is."
msgstr ""
"분노: 해당 피조물이 얼마나 화가 났는지 알려줍니다. 막대가 높을수록 그 생물은 "
"더 화가난 상태입니다."

#: guitext:292
msgctxt "In-game interface description"
msgid "Creature Kills: The total number of enemies the creature has slain."
msgstr "전적 : 해당 피조물이 죽인 적들의 총 개수입니다."

#: guitext:293
msgctxt "In-game interface description"
msgid ""
"Strength: The amount of damage the creature inflicts upon its enemies with "
"each hit."
msgstr "힘 : 이 피조물이 매 번 공격할 때마다 적에게 가해지는 피해의 양입니다."

#: guitext:294
msgctxt "In-game interface description"
msgid "Wage: The creature's salary in gold which it takes on each payday."
msgstr "임금: 각 급여일에 받는 금괴의 급여 액수입니다."

#: guitext:295
msgctxt "In-game interface description"
msgid "Gold Held: The amount of gold the creature is carrying."
msgstr "골드 소지 : 대상 피조물이 가지고 있는 금의 양입니다."

#: guitext:296
msgctxt "In-game interface description"
msgid ""
"Defence: The chance a creature will avoid a blow. The higher the number, the "
"greater the chance of avoidance."
msgstr ""
"방어 : 생명체가 타격을 피할 수 있는 기회입니다. 숫자가 높을수록 회피 가능성"
"이 커집니다."

#: guitext:297
msgctxt "In-game interface description"
msgid ""
"Skill: The creature's ability to perform tasks. The higher the Skill level, "
"the better the creature's performance."
msgstr ""
"스킬: 피조물물의 작업 수행 능력입니다. 스킬 수준이 높을수록 생물의 성능이 향"
"상됩니다."

#: guitext:298
msgctxt "In-game interface description"
msgid "Age/Time In Dungeon: The length of time you have employed the creature."
msgstr "던전에서 연령/시간: 해당 피조물을 고용한 기간입니다."

#: guitext:299
msgctxt "In-game interface description"
msgid ""
"Dexterity: The chance of a successful attack. Used to break enemy defence. "
"The higher the number, the greater the chance of hitting."
msgstr ""
"손재주 : 공격이 성공할 가능성입니다. 적의 방어를 뚫는 데 사용됩니다. 숫자가 "
"높을수록 타격 가능성이 커집니다."

#: guitext:300
msgctxt "In-game interface description"
msgid ""
"Luck: The chance that a creature will do a double attack or a double defence "
"in combat. Taken into account only when the hit is not avoided."
msgstr ""
"행운: 생물이 전투에서 이중 공격이나 이중 방어를 할 가능성입니다. 대상이 공격"
"을 피하지 않는 경우에만 고려됩니다."

#: guitext:301
msgctxt "In-game interface description"
msgid "Blood type: As if you care. Blood is blood, right?"
msgstr "혈액형 : 당신이 알고 싶다면요. 피는 피죠?"

#: guitext:302
msgctxt "In-game interface description"
msgid ""
"Idle: The creature is either sleeping or not working. It's not involved in "
"anything constructive or useful. LMB pick up creature. RMB zoom."
msgstr ""
"유휴상태: 피조물이 잠을 자고 있거나 움직이지 않습니다. 그건 건설적이거나 유용"
"하지 못하죠. 왼쪽 마우스 단추가 생물을 주워 듭니다. 오른쪽 마우스 단추로 대상"
"을 주목합니다."

#: guitext:303
msgctxt "In-game interface description"
msgid ""
"Working: The creature is performing tasks and doing work for you. LMB pick "
"up creature. RMB zoom."
msgstr ""
"작업중 : 대상 피조물은 당신을 위해 일을 하고 있습니다. 왼쪽 마우스 단추가 생"
"물을 주워 듭니다. 오른쪽 마우스 단추로 대상을 주목합니다."

#: guitext:304
msgctxt "In-game interface description"
msgid "Fighting: The creature is in a battle. LMB pick up creature. RMB zoom."
msgstr ""
"전투중 : 대상 피조물은 전투 중입니다. 왼쪽 마우스 단추가 생물을 주워 듭니다. "
"오른쪽 마우스 단추로 대상을 주목합니다."

#: guitext:305
msgctxt "In-game interface description"
msgid ""
"Fight: Your creatures always attack and not avoid any combat. LMB select."
msgstr ""
"공격 : 여러분의 피조물은 항상 공격을 하며 어떠한 전투도 피하지 않습니다. 왼"
"쪽 마우스 단추로 대상을 선택합니다."

#: guitext:306
msgctxt "In-game interface description"
msgid ""
"Flee: Your creatures attempt to preserve their lives, running away if they "
"are too badly injured. LMB select."
msgstr ""
"피신: 여러분의 생명체들은 너무 심하게 다치면 도망치면서 생명을 보존하려고 합"
"니다. 왼쪽 마우스 단추로 대상을 선택합니다."

#: guitext:307
msgctxt "In-game interface description"
msgid ""
"Imprison: Your creatures stun their enemies in battle and imprison those "
"they defeat. LMB select."
msgstr ""
"투옥 : 당신의 피조물들은 전투에서 적들을 기절시키고 패배한 자들을 감옥에 가둡"
"니다. 왼쪽 마우스 단추로 대상을 선택합니다."

#: guitext:308
msgctxt "In-game interface description"
msgid ""
"Defending: The creature is concentrating on avoiding its adversary's blows."
msgstr "방어 중 : 대상 피조물은 상대의 타격을 피하는데 집중하고 있습니다."

#: guitext:309
msgctxt "In-game interface item"
msgid "Are you sure?"
msgstr "진짜루?"

#: guitext:310
msgctxt "In-game interface item"
msgid "Yes"
msgstr "응"

#: guitext:311
msgctxt "In-game interface item"
msgid "No"
msgstr "아니야"

#: guitext:312
msgctxt "In-game interface item"
msgid "For"
msgstr "For"

#: guitext:313
msgctxt "In-game interface description"
msgid "Shadows: The number of shadows cast by each creature. LMB toggle."
msgstr ""
"그림자 : 각 피조물이 투영 할 수 있는 그림자의 개수입니다. 왼쪽 마우스 단추로 "
"전환합니다."

#: guitext:314
#, fuzzy
msgctxt "In-game interface description"
msgid ""
"View Type: Swap between perspective views. Default view has warped walls "
"and can be rotated. Disable the warp effect for clean lines. Forced perspective "
"can only be rotated 90 degrees and changes the viewing angle. LMB toggle."
msgstr ""
"보기 유형: 기본 원근법과 강제 원근법 보기 간을 바꿉니다. 기본 보기는 벽이 휘"
"어져 회전할 수 있으며, 강제 원근법이 더 큰 영역이 표시되지만 90도만 회전할 "
"수 있습니다. 왼쪽 마우스 단추로 전환합니다."

#: guitext:315
msgctxt "In-game interface description"
msgid ""
"Wall Height: Swap between high or low walls. If you make the walls one block "
"high, they are easier to see over. LMB toggle."
msgstr ""
"벽 높이: 벽의 높낮이를 바꿉니다. 벽을 한 블록 높이로 만들면, 벽 넘어를 보다 "
"쉽게 볼 수 있습니다. 왼쪽 마우스 단추로 전환합니다."

#: guitext:316
msgctxt "In-game interface description"
msgid ""
"View Distance: The amount of dungeon drawn. This directly affects the speed "
"of the game. LMB toggle."
msgstr ""
"보이는 거리 : 그려지는 던전의 양입니다. 이것은 게임 속도에 직접적인 영향을 미"
"칩니다. 왼쪽 마우스 단추로 전환합니다."

#: guitext:317
msgctxt "In-game interface description"
msgid "Gamma Correction: Adjust the brightness of the game. LMB toggle."
msgstr "감마 보정 : 게임의 밝기를 조정합니다. 왼쪽 마우스 단추로 전환합니다."

#: guitext:318
msgctxt "In-game interface item"
msgid "Of"
msgstr "Of"

#: guitext:319
msgctxt "Slab description"
msgid "Empty Lair: Would suit itinerant creature."
msgstr "빈 보금자리 : 순회하는 피조물에 적합합니다."

#: guitext:320
msgctxt "Menu interface item"
msgid "Paused"
msgstr "일시정지"

#: guitext:321
msgctxt "In-game interface description"
msgid ""
"Zoom In: Zoom in the Dynamic Map. This increases the scale of the map. LMB "
"select."
msgstr ""
"확대: 동적 지도를 확대합니다. 이렇게 하면 지도 크기가 증가합니다. 왼쪽 마우"
"스 단추로 선택합니다."

#: guitext:322
msgctxt "In-game interface description"
msgid ""
"Zoom Out: Zoom out the Dynamic Map. This decreases the scale of the map. LMB "
"select."
msgstr ""
"축소: 동적 지도를 축소합니다. 이렇게 하면 지도 크기가 줄어듭니다. 왼쪽 마우"
"스 단추로 선택합니다."

#: guitext:323
msgctxt "In-game interface description"
msgid ""
"Full Screen Map: Takes you to the Map Screen which displays your entire "
"Dungeon and the surrounding area. LMB select."
msgstr ""
"전체 화면 지도: 던전 전체와 주변 지역을 표시하는 지도 화면으로 이동합니다. 왼"
"쪽 마우스 단추로 선택합니다."

#: guitext:324
msgctxt "Slab description"
msgid ""
"Impenetrable Rock: Your Imps cannot dig through this, the only solution is "
"to go round. It is visible even if far from your territory."
msgstr ""
"뚫을 수 없는 바위: 당신의 임프는 이것을 파헤칠 수 없습니다. 유일한 해결책은 "
"돌아가는 것입니다. 그건 영토에서 멀리 떨어져 있어도 보입니다."

#: guitext:325
msgctxt "Slab description"
msgid ""
"Earth: You can excavate this. To dig out some new caverns, choose a location "
"and tag for digging with LMB. Press LMB again to untag."
msgstr ""
"땅 : 당신은 여기를 파낼 수 있습니다. 새 동굴을 파려면 마우스 왼쪽 단추로 파"
"낼 위치와 태그 할 수 있고 마우스 왼쪽 단추를 다시 눌러 태그를 해제합니다."

#: guitext:326
msgctxt "Slab description"
msgid ""
"Gold Seam: Your source of wealth. Dig this out and your Imps will take it to "
"your Treasure Room. You can also pick up the lumps of treasure left on the "
"ground."
msgstr ""
"금맥 : 당신의 부의 원천입니다. 이걸 파내면 임프가 보물 창고로 가져갈 거예요 "
"땅 위에 남아 있는 보물 덩어리도 주울 수 있습니다."

#: guitext:327
msgctxt "Slab description"
msgid ""
"Lava: Burns any creature that step on it. Get over lava by casting Cave-In "
"or building a Bridge."
msgstr ""
"용암: 밟는 생명체를 태웁니다. 낙반 마법을 걸거나 다리를 건설하여 용암을 넘어"
"갑니다."

#: guitext:328
msgctxt "Slab description"
msgid ""
"Water: Creatures move more slowly through water. Build the Bridge to make "
"new land on the water."
msgstr ""
"물: 생물은 물을 통해 더 천천히 움직입니다. 다리를 건설하여 물 위에 새 땅을 만"
"듭니다."

#: guitext:329
msgctxt "Slab description"
msgid ""
"Wall: A reinforced stone wall that enemies cannot break through. At least "
"without the Destroy Walls spell."
msgstr ""
"벽: 적이 뚫을 수 없는 보강된 돌담입니다. 적어도 장벽 파괴 마법이 없다면 말이"
"죠."

#: guitext:330
msgctxt "Slab description"
msgid "Damaged Wall: Unless repaired, this wall will eventually collapse."
msgstr "손상된 벽: 수리하지 않으면 이 벽은 결국 무너집니다."

#: guitext:331
msgctxt "Slab description"
msgid ""
"Path: Unclaimed earth floor. You can claim it if it is connected to already "
"claimed territory."
msgstr ""
"경로: 정복 되지 않은 대지 바닥입니다. 이미 정복된 영역에 연결되어 있는 경우 "
"정복할 수 있습니다."

#: guitext:332
msgctxt "Slab description"
msgid ""
"Claimed area: Your dungeon territory. You can build rooms and drop your "
"creatures on it."
msgstr ""
"정복된 영역 : 당신의 던전 영역입니다. 당신은 방을 만들고 그 위에 당신의 피조"
"물을 떨어뜨릴 수 있습니다."

#: guitext:333
msgctxt "In-game interface item"
msgid "More..."
msgstr "More."

#: guitext:334
msgctxt "In-game message"
msgid "Level completed - press Escape to continue"
msgstr "레벨 완료 - Escape를 눌러 계속합니다"

#: guitext:335
msgctxt "In-game message"
msgid "You have been defeated. Press Space to restart."
msgstr "당신은 패배했습니다. 스페이스를 눌러 다시 시작합니다."

#: guitext:336
msgctxt "On-screen message"
msgid "Recording FLIC"
msgstr "Recording FLIC"

#: guitext:337
msgctxt "On-screen message"
msgid "Error recording FLIC"
msgstr "Error recording FLIC"

#: guitext:338
msgctxt "On-screen message"
msgid "Finished recording FLIC"
msgstr "Finished recording FLIC"

#: guitext:339
msgctxt "Unused"
msgid "Time Bomb"
msgstr "시한 폭탄"

#: guitext:340
msgctxt "In-game interface item"
msgid "Sound FX"
msgstr "효과음"

#: guitext:341
msgctxt "In-game interface item"
msgid "Music"
msgstr "배경음악"

#: guitext:342
msgctxt "In-game interface item"
msgid "UNUSED"
msgstr "UNUSED"

#: guitext:344
msgctxt "Menu interface item"
msgid "Load Menu"
msgstr "불러오기 메뉴"

#: guitext:345
msgctxt "Menu interface, Main Menu item"
msgid "Load Game"
msgstr "게임 불러오기"

#: guitext:346
msgctxt "Menu interface, Main Menu item"
msgid "Continue Game"
msgstr "게임 계속하기"

#: guitext:347
msgctxt "Menu interface, Main Menu item"
msgid "Multiplayer"
msgstr "멀티플레이"

#: guitext:348
msgctxt "Menu interface item"
msgid "Return to Main Menu"
msgstr "매인 메뉴로 돌아가기"

#: guitext:349
msgctxt "Menu interface item"
msgid "Play Intro"
msgstr "오프닝 보기"

#: guitext:350
msgctxt "Menu interface item"
msgid "Service Menu"
msgstr "서비스 매뉴"

#: guitext:351
msgctxt "Menu interface item"
msgid "Session Menu"
msgstr "세션 매뉴"

#: guitext:352
msgctxt "Menu interface item"
msgid "Speed"
msgstr "속도"

#: guitext:353
msgctxt "Menu interface item"
msgid "COM Port"
msgstr "COM Port"

#: guitext:354
msgctxt "Menu interface item"
msgid "Phone Number"
msgstr "전화 번호"

#: guitext:355
msgctxt "Menu interface item"
msgid "IRQ"
msgstr "IRQ"

#: guitext:356
msgctxt "Menu interface item"
msgid "Statistics"
msgstr "통계"

#: guitext:357
msgctxt "Menu interface item"
msgid "Level Completed"
msgstr "Level Completed"

#: guitext:358
msgctxt "Menu interface item"
msgid "UNUSED"
msgstr "UNUSED"

#: guitext:359
msgctxt "Menu interface, Main Menu item"
msgid "Quit"
msgstr "나가기"

#: guitext:360
msgctxt "Menu interface, Main Menu item"
msgid "Start New Game"
msgstr "새 게임 시작"

#: guitext:361
msgctxt "Unused"
msgid "This is a tale of valour and honour and how tasty heroes are...."
msgstr "이것은 용맹과 명예 그리고 영웅들이 얼마나 맛있는지에 대한 이야기이다."

#: guitext:362
msgctxt "Credits"
msgid "Designed By"
msgstr "Designed By"

#: guitext:363
msgctxt "Credits"
msgid "Project Leader"
msgstr "Project Leader"

#: guitext:364
msgctxt "Credits"
msgid "Lead Programmer"
msgstr "Lead Programmer"

#: guitext:365
msgctxt "Credits"
msgid "Lead Artist"
msgstr "Lead Artist"

#: guitext:366
msgctxt "Credits"
msgid "Programming"
msgstr "Programming"

#: guitext:367
msgctxt "Credits"
msgid "Engine Design"
msgstr "Engine Design"

#: guitext:368
msgctxt "Credits"
msgid "Music and Sfx"
msgstr "Music and Sfx"

#: guitext:369
msgctxt "Credits"
msgid "Graphics Programmers"
msgstr "Graphics Programmers"

#: guitext:370
msgctxt "Credits"
msgid "Artists"
msgstr "Artists"

#: guitext:371
msgctxt "Credits"
msgid "Network Programming"
msgstr "Network Programming"

#: guitext:372
msgctxt "Credits"
msgid "Testing Manager"
msgstr "Testing Manager"

#: guitext:373
msgctxt "Credits"
msgid "Lead Testers"
msgstr "Lead Testers"

#: guitext:374
msgctxt "Credits"
msgid "Lead Tester"
msgstr "Lead Tester"

#: guitext:375
msgctxt "Credits"
msgid "Management"
msgstr "Management"

#: guitext:376
msgctxt "Credits"
msgid "Marketing and PR"
msgstr "Marketing and PR"

#: guitext:377
msgctxt "Credits"
msgid "Tech Support"
msgstr "Tech Support"

#: guitext:378
msgctxt "Credits"
msgid "Administration"
msgstr "Administration"

#: guitext:379
msgctxt "Credits"
msgid "Thanks To"
msgstr "Thanks To"

#: guitext:380
msgctxt "Credits"
msgid "Producer"
msgstr "Producer"

#: guitext:381
msgctxt "Credits"
msgid "Level Design"
msgstr "Level Design"

#: guitext:382
msgctxt "Credits"
msgid "Script By"
msgstr "Script By"

#: guitext:383
msgctxt "Credits"
msgid "Libraries and Tools"
msgstr "Libraries and Tools"

#: guitext:384
msgctxt "Credits"
msgid "Playtesters"
msgstr "Playtesters"

#: guitext:385
msgctxt "Credits"
msgid "Localisation"
msgstr "Localisation 한국어화 mu mu"

#: guitext:386
msgctxt "Credits"
msgid "Special Thanks To"
msgstr "Special Thanks To"

#: guitext:387
msgctxt "Credits"
msgid "Package Design"
msgstr "Package Design"

#: guitext:388
msgctxt "Credits"
msgid "Documentation"
msgstr "Documentation"

#: guitext:389
msgctxt "Credits"
msgid "Documentation Layout"
msgstr "Documentation Layout"

#: guitext:390
msgctxt "Credits"
msgid "Production"
msgstr "Production"

#: guitext:391
msgctxt "Credits"
msgid "Quality Assurance"
msgstr "Quality Assurance"

#: guitext:392
msgctxt "Credits"
msgid "Lead Level Design"
msgstr "Lead Level Design"

#: guitext:393
msgctxt "Credits"
msgid "Intro"
msgstr "Intro"

#: guitext:394
msgctxt "Credits"
msgid "Testers"
msgstr "Testers"

#: guitext:395
msgctxt "Menu interface item"
msgid "Sessions"
msgstr "세션들"

#: guitext:396
msgctxt "Menu interface item"
msgid "Name"
msgstr "이름"

#: guitext:397
msgctxt "Menu interface item"
msgid "Services"
msgstr "서비스"

#: guitext:398
msgctxt "Menu interface item"
msgid "Messages"
msgstr "메시지"

#: guitext:399
msgctxt "Menu interface item"
msgid "Create Game"
msgstr "게임 만들기"

#: guitext:400
msgctxt "Menu interface item"
msgid "Join Game"
msgstr "게임에 참여"

#: guitext:401
msgctxt "Menu interface item"
msgid "Start Game"
msgstr "게임 시작"

#: guitext:402
msgctxt "Menu interface item"
msgid "Game Menu"
msgstr "게임 매뉴"

#: guitext:403
msgctxt "Menu interface item"
msgid "Cancel"
msgstr "취소"

#: guitext:404
msgctxt "Menu interface item"
msgid "No Name"
msgstr "No Name"

#: guitext:405
msgctxt "Menu interface item"
msgid "Players"
msgstr "플레이어"

#. Creature experience level
#: guitext:406
msgctxt "Menu interface item"
msgid "Level"
msgstr "레벨"

#: guitext:407
msgctxt "Menu interface item"
msgid "Levels"
msgstr "레벨들"

#: guitext:408
msgctxt "Menu interface item"
msgid "Games"
msgstr "게임들"

#: guitext:409
msgctxt "Menu interface item"
msgid "Modem Menu"
msgstr "모뎀 메뉴"

#: guitext:410
msgctxt "Menu interface item"
msgid "Serial Menu"
msgstr "시리얼 메뉴"

#: guitext:411
msgctxt "Menu interface item"
msgid "Init"
msgstr "초기화"

#: guitext:412
msgctxt "Menu interface item"
msgid "Hangup"
msgstr "전화걸기"

#: guitext:413
msgctxt "Menu interface item"
msgid "Clear"
msgstr "지우기"

#: guitext:414
msgctxt "Menu interface item"
msgid "Answer"
msgstr "응답"

#: guitext:415
msgctxt "Menu interface item"
msgid "Start"
msgstr "시작"

#: guitext:416
msgctxt "Menu interface item"
msgid "Ally"
msgstr "동맹국"

#: guitext:417
msgctxt "Menu interface item"
msgid "Alliance"
msgstr "동맹"

#: guitext:418
msgctxt "Menu interface item"
msgid "Credits"
msgstr "제작자"

#: guitext:419
msgctxt "Menu interface item"
msgid "Ok"
msgstr "확인"

#: guitext:420
msgctxt "Dungeon special decription"
msgid "Reveal Map: Reveals the entire underground realm to you."
msgstr "지도 공개: 지하의 전체 영역을 표시합니다."

#: guitext:421
msgctxt "Dungeon special decription"
msgid ""
"Resurrect Creature: You may raise one of your fallen minions from the dead."
msgstr "피조물 부활 : 죽음에 떨어진 하수인 하나를 소생 시킬수 있습니다."

#: guitext:422
msgctxt "Dungeon special decription"
msgid ""
"Transfer Creature: Pick one of your creatures to accompany you to the next "
"realm."
msgstr "피조물 전송 : 다음 영역으로 동행할 피조물 중 하나를 선택하세요."

#: guitext:423
msgctxt "Dungeon special decription"
msgid "Steal Hero: Subvert a hero to your cause."
msgstr "영웅 훔치기: 영웅을 당신의 대의를 위해 타락시키세요."

#: guitext:424
msgctxt "Dungeon special decription"
msgid "Multiply Creatures: Create a double of each of your creatures."
msgstr "피조물 불리기 : 각 피조물을 두 배로 만듭니다."

#: guitext:425
msgctxt "Dungeon special decription"
msgid "Increase Level: Bestows greater skill on all your creatures."
msgstr "레벨 향상: 모든 피조물에게 더 큰 기술을 부여합니다."

#: guitext:426
msgctxt "Dungeon special decription"
msgid "Make Safe: Reinforces your entire dungeon."
msgstr "안전하게 만들기: 던전 전체를 강화합니다."

#: guitext:427
msgctxt "Dungeon special decription"
msgid ""
"Locate Hidden World: You will get access to a secret realm after you have "
"conquered this one."
msgstr ""
"숨겨진 세계 찾기: 여러분은 이 세계를 정복한 후에 비밀의 영역에 접근할 수 있습"
"니다."

#: guitext:428
msgctxt "Dungeon special name"
msgid "Resurrect Creature"
msgstr "피조물 부활"

#: guitext:429
msgctxt "Dungeon special name"
msgid "Transfer Creature"
msgstr "피조물 전송"

#: guitext:430
msgctxt "Menu interface item"
msgid "Bonus"
msgstr "보너스"

#: guitext:431
msgctxt "Menu interface, Main Menu item"
msgid "High Score Table"
msgstr "최고 득점판"

#: guitext:432
msgctxt "Menu interface item"
msgid "Go to Query Mode"
msgstr "조회 모드로 가기"

#: guitext:433
msgctxt "Menu interface item"
msgid "More information"
msgstr "더 많은 정보"

#: guitext:434
msgctxt "Menu interface item"
msgid "Back to main Query Screen"
msgstr "주 조회 화면으로 돌아가기"

#: guitext:435
msgctxt "Menu interface item"
msgid "Selected action"
msgstr "선택된 행동"

#: guitext:436
msgctxt "Menu interface item"
msgid "Choose party"
msgstr "파티 선택"

#: guitext:437
msgctxt "Menu interface item"
msgid "Enter dungeon"
msgstr "던던에 들어가기"

#: guitext:438
msgctxt "Menu interface item"
msgid "Party members"
msgstr "파티 구성원"

#: guitext:439
msgctxt "Menu interface item"
msgid "Available creatures"
msgstr "사용가능 피조물"

#: guitext:440
msgctxt "Menu interface item"
msgid "Creature"
msgstr "피조물"

#: guitext:441
msgctxt "Menu interface item"
msgid "Money available"
msgstr "사용가능 재화"

#: guitext:442
msgctxt "Menu interface item"
msgid "Leader"
msgstr "리더"

#: guitext:443
msgctxt "Menu interface item"
msgid "Hire"
msgstr "고용"

#: guitext:444
msgctxt "Menu interface item"
msgid "Fire"
msgstr "해고"

#: guitext:445
msgctxt "Menu interface item"
msgid "Cost"
msgstr "비용"

#: guitext:446
msgctxt "Menu interface item"
msgid "Type"
msgstr "형식"

#: guitext:447
msgctxt "In-game interface description"
msgid ""
"Information Panel: Miscellaneous information. Shows your and enemy progress "
"and allows changing creature tendencies."
msgstr ""
"정보 패널: 기타 정보입니다. 사용자 및 적의 진행 상황을 보여주고 피조물의 경향"
"의 변화가 가능합니다."

#: guitext:448
msgctxt "In-game interface description"
msgid ""
"Room Panel: The rooms available for you to build. Here you can center map on "
"rooms or build new ones."
msgstr ""
"방 패널 : 사용자가 만들 수 있는 방입니다. 여기서 방을 지도를 중앙에 보이게 하"
"거나 새로운 방을 작성할 수 있습니다."

#: guitext:449
msgctxt "In-game interface description"
msgid ""
"Research Panel: The spells available to you. Here you can cast or cancel "
"them."
msgstr ""
"연구 패널 : 주문을 여기서 사용할 수 있습니다. 여기서 주문을 시전하거나 취소"
"할 수 있습니다."

#: guitext:450
msgctxt "In-game interface description"
msgid ""
"Workshop Panel: The traps and doors available to you. You can center the map "
"on them, place new ones or sell existing."
msgstr ""
"공방 패널 : 사용가능한 함정과 문이 있습니다. 해당 아이템을 지도를 중앙에 보이"
"게하거나 새 아이템을 배치하거나 기존 아이템을 판매할 수 있습니다."

#: guitext:451
msgctxt "In-game interface description"
msgid ""
"Creature Panel: Information on your creatures. Shows activity of your "
"creatures and allows picking them up."
msgstr ""
"피조물 패널 : 당신의 피조물에 대한 정보입니다. 피조물의 활동을 보여 주고 피조"
"물을 잡을 수 있도록 합니다."

#: guitext:452
msgctxt "In-game interface description"
msgid ""
"Research Time: The time until a new spell is researched. Scholars in your "
"Library are making progress on this bar."
msgstr ""
"연구 시간 : 새로운 주문이 연구될 때까지의 시간입니다. 도서관의 학자들이 이 곳"
"에서 진전을 보이고 있습니다."

#: guitext:453
msgctxt "In-game interface description"
msgid ""
"Workshop Time: The time until a new trap is manufactured. Workers in your "
"Workshop are making progress on this bar."
msgstr ""
"공방 시간 : 새 트랩이 제조될 때까지의 시간입니다. 공방의 작업자들이 이 곳에"
"서 대해 진전을 보이고 있습니다."

#: guitext:454
msgctxt "In-game interface description"
msgid ""
"Payday Time: The time until the next Creature Payday. This bar increases "
"over time and, when it reaches its peak, all of your creatures will want "
"their wages."
msgstr ""
"급여일 시간 : 다음 피조물의 월급날까지의 시간입니다. 이 막대는 시간이 지남에 "
"따라 증가하며, 마지막에 이르면 당신의 모든 피조물들이 급여를 원할 것입니다."

#: guitext:455
msgctxt "In-game interface description"
msgid ""
"Number of Rooms: The number of rooms held by this Keeper. Allows you to "
"compare your dungeon with the competitors."
msgstr ""
"방의 수 : 키퍼가 보유한 방 개수입니다. 던전을 경쟁자와 비교할 수 있습니다."

#: guitext:456
msgctxt "In-game interface description"
msgid ""
"Number of Creatures: The number of creatures owned by this Keeper. Allows "
"you to compare your army with other Keepers."
msgstr ""
"피조물의 수 : 키퍼가 소유한 피조물의 개수입니다. 군대를 다른 키퍼와 비교할 "
"수 있습니다."

#: guitext:457
msgctxt "Menu interface item"
msgid "Choose game"
msgstr "게임 선택"

#: guitext:458
msgctxt "Menu interface item"
msgid "Game type"
msgstr "게임 형식"

#: guitext:459
msgctxt "Menu interface item"
msgid "Keeper vs keeper"
msgstr "키퍼 대 키퍼"

#: guitext:460
msgctxt "Menu interface item"
msgid "Keeper vs heroes"
msgstr "키퍼 대 영웅"

#: guitext:461
msgctxt "Menu interface item"
msgid "Deathmatch"
msgstr "데스매치"

#: guitext:462
msgctxt "In-game interface description"
msgid "Sell Room: Sell a room tile for half the building price. LMB select."
msgstr ""
"방 판매: 방 타일을 만드는 가격의 절반에 판매합니다. 왼쪽 마우스 단추로 선택합"
"니다."

#: guitext:463
msgctxt "In-game interface description"
msgid ""
"Sell Item: Sell a Trap or Door. Allows you to earn gold on manufacturing. "
"LMB select."
msgstr ""
"아이템 판매 : 함정 또는 문을 판매합니다. 제조 시 금을 획득할 수 있습니다. 왼"
"쪽 마우스 단추로 선택합니다."

#: guitext:464
msgctxt "In-game interface description"
msgid "Next Battle: Zoom to the next battle. LMB select."
msgstr "다음 전투: 다음 전투를 조명합니다. 왼쪽 마우스 단추로 선택합니다."

#: guitext:465
msgctxt "In-game interface item"
msgid "Close Window"
msgstr "윈도우 닫기"

#: guitext:466
msgctxt "In-game interface item"
msgid "Zoom to area"
msgstr "지역으로 가보기"

#: guitext:467
msgctxt "Menu interface item"
msgid "No mouse installed"
msgstr "마우스가 설치 되지 않음"

#: guitext:468
msgctxt "Menu interface item"
msgid "Define keys"
msgstr "키 정의"

#: guitext:469
msgctxt "Game controls"
msgid "Ally with player"
msgstr "동맹 플레이어"

#: guitext:470
msgctxt "Game controls"
msgid "Press a key"
msgstr "아무키나 누르라구"

#: guitext:471
msgctxt "Game controls"
msgid "UP"
msgstr "위"

#: guitext:472
msgctxt "Game controls"
msgid "DOWN"
msgstr "아래"

#: guitext:473
msgctxt "Game controls"
msgid "LEFT"
msgstr "왼쪽"

#: guitext:474
msgctxt "Game controls"
msgid "RIGHT"
msgstr "오른쪽"

#: guitext:475
msgctxt "Game controls"
msgid "ROTATE"
msgstr "회전"

#: guitext:476
msgctxt "Game controls"
msgid "SPEED"
msgstr "속도"

#: guitext:477
msgctxt "Game controls"
msgid "ROTATE LEFT"
msgstr "왼쪽으로 회전"

#: guitext:478
msgctxt "Game controls"
msgid "ROTATE RIGHT"
msgstr "오른쪽으로 회전"

#: guitext:479
msgctxt "Game controls"
msgid "ZOOM IN"
msgstr "확대"

#: guitext:480
msgctxt "Game controls"
msgid "ZOOM OUT"
msgstr "축소"

#: guitext:481
msgctxt "Keyboard"
msgid "LEFT CONTROL"
msgstr "LEFT CONTROL"

#: guitext:482
msgctxt "Keyboard"
msgid "RIGHT CONTROL"
msgstr "RIGHT CONTROL"

#: guitext:483
msgctxt "Keyboard"
msgid "LEFT SHIFT"
msgstr "LEFT SHIFT"

#: guitext:484
msgctxt "Keyboard"
msgid "RIGHT SHIFT"
msgstr "RIGHT SHIFT"

#: guitext:485
msgctxt "Keyboard"
msgid "LEFT ALT"
msgstr "LEFT ALT"

#: guitext:486
msgctxt "Keyboard"
msgid "RIGHT ALT"
msgstr "RIGHT ALT"

#: guitext:487
msgctxt "Keyboard"
msgid "SPACE"
msgstr "SPACE"

#: guitext:488
msgctxt "Keyboard"
msgid "RETURN"
msgstr "RETURN"

#: guitext:489
msgctxt "Keyboard"
msgid "TAB"
msgstr "TAB"

#: guitext:490
msgctxt "Keyboard"
msgid "CAPS LOCK"
msgstr "CAPS LOCK"

#: guitext:491
msgctxt "Keyboard"
msgid "BACKSPACE"
msgstr "BACKSPACE"

#: guitext:492
msgctxt "Keyboard"
msgid "INSERT"
msgstr "INSERT"

#: guitext:493
msgctxt "Keyboard"
msgid "DELETE"
msgstr "DELETE"

#: guitext:494
msgctxt "Keyboard"
msgid "HOME"
msgstr "HOME"

#: guitext:495
msgctxt "Keyboard"
msgid "END"
msgstr "END"

#: guitext:496
msgctxt "Keyboard"
msgid "PAGE UP"
msgstr "PAGE UP"

#: guitext:497
msgctxt "Keyboard"
msgid "PAGE DOWN"
msgstr "PAGE DOWN"

#: guitext:498
msgctxt "Keyboard"
msgid "NUM LOCK"
msgstr "NUM LOCK"

#: guitext:499
msgctxt "Keyboard"
msgid "NUM /"
msgstr "NUM /"

#: guitext:500
msgctxt "Keyboard"
msgid "NUM *"
msgstr "NUM *"

#: guitext:501
msgctxt "Keyboard"
msgid "NUM -"
msgstr "NUM -"

#: guitext:502
msgctxt "Keyboard"
msgid "NUM +"
msgstr "NUM +"

#: guitext:503
msgctxt "Keyboard"
msgid "NUM ENTER"
msgstr "NUM ENTER"

#: guitext:504
msgctxt "Keyboard"
msgid "NUM DELETE"
msgstr "NUM DELETE"

#: guitext:505
msgctxt "Keyboard"
msgid "NUM 1"
msgstr "NUM 1"

#: guitext:506
msgctxt "Keyboard"
msgid "NUM 2"
msgstr "NUM 2"

#: guitext:507
msgctxt "Keyboard"
msgid "NUM 3"
msgstr "NUM 3"

#: guitext:508
msgctxt "Keyboard"
msgid "NUM 4"
msgstr "NUM 4"

#: guitext:509
msgctxt "Keyboard"
msgid "NUM 5"
msgstr "NUM 5"

#: guitext:510
msgctxt "Keyboard"
msgid "NUM 6"
msgstr "NUM 6"

#: guitext:511
msgctxt "Keyboard"
msgid "NUM 7"
msgstr "NUM 7"

#: guitext:512
msgctxt "Keyboard"
msgid "NUM 8"
msgstr "NUM 8"

#: guitext:513
msgctxt "Keyboard"
msgid "NUM 9"
msgstr "NUM 9"

#: guitext:514
msgctxt "Keyboard"
msgid "NUM 0"
msgstr "NUM 0"

#: guitext:515
msgctxt "Keyboard"
msgid "F1"
msgstr "F1"

#: guitext:516
msgctxt "Keyboard"
msgid "F2"
msgstr "F2"

#: guitext:517
msgctxt "Keyboard"
msgid "F3"
msgstr "F3"

#: guitext:518
msgctxt "Keyboard"
msgid "F4"
msgstr "F4"

#: guitext:519
msgctxt "Keyboard"
msgid "F5"
msgstr "F5"

#: guitext:520
msgctxt "Keyboard"
msgid "F6"
msgstr "F6"

#: guitext:521
msgctxt "Keyboard"
msgid "F7"
msgstr "F7"

#: guitext:522
msgctxt "Keyboard"
msgid "F8"
msgstr "F8"

#: guitext:523
msgctxt "Keyboard"
msgid "F9"
msgstr "F9"

#: guitext:524
msgctxt "Keyboard"
msgid "F10"
msgstr "F10"

#: guitext:525
msgctxt "Keyboard"
msgid "F11"
msgstr "F11"

#: guitext:526
msgctxt "Keyboard"
msgid "F12"
msgstr "F12"

#: guitext:527
msgctxt "Keyboard"
msgid "UP"
msgstr "위"

#: guitext:528
msgctxt "Keyboard"
msgid "DOWN"
msgstr "아래"

#: guitext:529
msgctxt "Keyboard"
msgid "LEFT"
msgstr "왼쪽"

#: guitext:530
msgctxt "Keyboard"
msgid "RIGHT"
msgstr "오른쪽"

#: guitext:531
msgctxt "Network game message"
msgid "Initialising Modem"
msgstr "Initialising Modem"

#: guitext:532
msgctxt "Network game message"
msgid "Connecting Modem"
msgstr "Connecting Modem"

#: guitext:533
msgctxt "Network game message"
msgid "Dial"
msgstr "Dial"

#: guitext:534
msgctxt "Network game message"
msgid "Continue"
msgstr "Continue"

#: guitext:535
msgctxt "Network game message"
msgid "Line Engaged"
msgstr "Line Engaged"

#: guitext:536
msgctxt "Network game message"
msgid "Unknown Error"
msgstr "Unknown Error"

#: guitext:537
msgctxt "Network game message"
msgid "No Carrier"
msgstr "No Carrier"

#: guitext:538
msgctxt "Network game message"
msgid "No Dial Tone"
msgstr "No Dial Tone"

#: guitext:539
msgctxt "Network game message"
msgid "No Response"
msgstr "No Response"

#: guitext:540
msgctxt "Network game message"
msgid "No Server"
msgstr "No Server"

#: guitext:541
msgctxt "Network game message"
msgid "Unable to initialise"
msgstr "Unable to initialise"

#: guitext:542
msgctxt "Network game message"
msgid "Unable to create game"
msgstr "Unable to create game"

#: guitext:543
msgctxt "Network game message"
msgid "Unable to join game"
msgstr "Unable to join game"

#: guitext:544
msgctxt "Slab description"
msgid ""
"Gems: Infinite wealth for your Imps to extract. Cannot be destroyed, but "
"takes longer to mine than Gold."
msgstr ""
"보석 : 임프가 추출할 수 있는 무한한 재산입니다. 파괴할 수는 없지만, 골드보다 "
"채굴하는 데 시간이 더 오래 걸립니다."

#: guitext:545
msgctxt "Object description"
msgid ""
"Hero Gate: Heroes use this portal to invade your dungeon. It cannot be "
"closed on your side."
msgstr ""
"영웅 게이트 : 영웅들은 이 포탈을 이용하여 당신의 던전을 침입합니다. 당신 쪽에"
"서는 닫을 수 없습니다."

#: guitext:546
msgctxt "Creature name"
msgid "Tunneller"
msgstr "터넬러"

#: guitext:547
msgctxt "Creature name"
msgid "Avatar"
msgstr "아바타"

#: guitext:548
msgctxt "In-game interface description"
msgid "Toggle Computer Assistant: Currently - Aggressive. LMB toggle."
msgstr ""
"컴퓨터 길잡이 전환 : 현재 - 공격적입니다. 왼쪽 마우스 단추로 전환됩니다."

#: guitext:549
msgctxt "In-game interface description"
msgid "Toggle Computer Assistant: Currently - Defensive. LMB toggle."
msgstr ""
"컴퓨터 길잡이 전환 : 현재 - 방어적입니다. 왼쪽 마우스 단추로 전환됩니다."

#: guitext:550
msgctxt "In-game interface description"
msgid "Toggle Computer Assistant: Currently - Construction Only. LMB toggle."
msgstr ""
"컴퓨터 길잡이 전환 : 현재 - 공구리만 칩니다. 왼쪽 마우스 단추로 전환됩니다."

#: guitext:551
msgctxt "In-game interface description"
msgid "Toggle Computer Assistant: Currently - Move Only. LMB toggle."
msgstr ""
"컴퓨터 길잡이 전환 : 현재 - 이동만입니다. 왼쪽 마우스 단추로 전환됩니다."

#: guitext:552
msgctxt "In-game tab with rooms"
msgid "Treasure Room"
msgstr "보물 창고"

#: guitext:553
msgctxt "In-game tab with rooms"
msgid "Library"
msgstr "도서관"

#: guitext:554
msgctxt "In-game tab with rooms"
msgid "Lair"
msgstr "보금자리"

#: guitext:555
msgctxt "In-game tab with rooms"
msgid "Prison"
msgstr "감옥"

#: guitext:556
msgctxt "In-game tab with rooms"
msgid "Torture Room"
msgstr "고문실"

#: guitext:557
msgctxt "In-game tab with rooms"
msgid "Training Room"
msgstr "훈련장"

#: guitext:558
msgctxt "In-game tab with rooms"
msgid "Dungeon Heart"
msgstr "던전 하트"

#: guitext:559
msgctxt "In-game tab with rooms"
msgid "Workshop"
msgstr "공방"

#: guitext:560
msgctxt "In-game tab with rooms"
msgid "Scavenger Room"
msgstr "추적실"

#: guitext:561
msgctxt "In-game tab with rooms"
msgid "Temple"
msgstr "사원"

#: guitext:562
msgctxt "In-game tab with rooms"
msgid "Graveyard"
msgstr "묘지"

#: guitext:563
msgctxt "In-game tab with rooms"
msgid "Barracks"
msgstr "병영"

#: guitext:564
msgctxt "In-game tab with rooms"
msgid "Hatchery"
msgstr "부화장"

#: guitext:565
msgctxt "In-game tab with rooms"
msgid "Guard Post"
msgstr "초소"

#: guitext:566
msgctxt "In-game tab with rooms"
msgid "Bridge"
msgstr "다리"

#: guitext:567
msgid "Fight"
msgstr "전투"

#: guitext:568
msgid "Annoyed"
msgstr "까다로운 피조물"

#: guitext:569
msgctxt "Keyboard"
msgid "Shift"
msgstr "Shift"

#: guitext:570
msgctxt "Keyboard"
msgid "Control"
msgstr "Control"

#: guitext:571
msgctxt "Keyboard"
msgid "Alt"
msgstr "Alt"

#: guitext:572
msgctxt "Credits"
msgid "Additional Artwork"
msgstr "Additional Artwork"

#: guitext:573
msgctxt "Credits"
msgid "Additional Programming"
msgstr "Additional Programming"

#: guitext:574
msgctxt "Credits"
msgid "Manual And Documentation"
msgstr "Manual And Documentation"

#: guitext:575
msgctxt "Credits"
msgid "Installer"
msgstr "Installer"

#: guitext:576
msgctxt "Credits"
msgid "Additional Level Design"
msgstr "Additional Level Design"

#: guitext:577 guitext:863
msgctxt "Credits"
msgid "Additional Thanks"
msgstr "Additional Thanks"

#: guitext:578
msgctxt "Trap names"
msgid "Boulder Trap"
msgstr "바위 함정"

#: guitext:579
msgctxt "Trap names"
msgid "Alarm Trap"
msgstr "경보 함정"

#: guitext:580
msgctxt "Trap names"
msgid "Poison Gas Trap"
msgstr "독가스 함정"

#: guitext:581
msgctxt "Trap names"
msgid "Lightning Trap"
msgstr "번개 함정"

#: guitext:582
msgctxt "Trap names"
msgid "Word of Power Trap"
msgstr "언령 함정"

#: guitext:583
msgctxt "Trap names"
msgid "Lava Trap"
msgstr "용암 함정"

#: guitext:584
msgctxt "Trap description"
msgid ""
"Boulder Trap: A rolling rock that crushes everything in its path. Triggered "
"when enemy creature is close and within line of sight, or when slapped by a "
"Keeper. LMB select. RMB zoom."
msgstr ""
"바위 함정: 지나가는 모든 것을 찌그러뜨리는 구르는 바위입니다. 적 피조물이 근"
"접하여 시야에 들어오거나 키퍼에 의해 찰싹 맞았을 때 굴러갑니다. 왼쪽 마우스 "
"단추로 선택합니다. 오른쪽 마우스 단추로 대상을 주목합니다."

#: guitext:585
msgctxt "Trap description"
msgid ""
"Alarm Trap: Triggers a Call To Arms spell, so that creatures in the area are "
"summoned to it. LMB select. RMB zoom."
msgstr ""
"경보 함정: 해당 지역의 생물들이 경보 함정으로 호출되도록 긴급 소집 주문을 발"
"사합니다. 왼쪽 마우스 단추로 선택합니다. 오른쪽 마우스 단추로 대상을 주목합니"
"다."

#: guitext:586
msgctxt "Trap description"
msgid ""
"Poison Gas Trap: A cloud of noxious vapours triggered by your enemies. Can "
"hurt owner creatures if they inhale it. LMB select. RMB zoom."
msgstr ""
"독가스 함정: 적들에 의해 촉발되는 유해한 증기의 구름입니다. 당신의 피조물들"
"이 들이마시면 다칠 수 있습니다. 왼쪽 마우스 단추로 선택합니다. 오른쪽 마우스 "
"단추로 대상을 주목합니다."

#: guitext:587
msgctxt "Trap description"
msgid ""
"Lightning Trap: Strikes nearby enemy creatures with bolts of lightning when "
"tripped. Does no harm to owner creatures. LMB select. RMB zoom."
msgstr ""
"번개 함정: 지나갈때 번개 볼트로 근처의 적 생물을 타격합니다. 당신의 피조물에"
"게 해를 끼치지 않습니다. 왼쪽 마우스 단추로 선택합니다. 오른쪽 마우스 단추로 "
"대상을 주목합니다."

#: guitext:588
msgctxt "Trap description"
msgid ""
"Word of Power Trap: Radiates devastating rings of demonic energy, pushing "
"and damaging all enemy creatures within range. LMB select. RMB zoom."
msgstr ""
"언령 함정: 파괴적인 악령 에너지 고리를 방사하여 사정권의 모든 적군 생물을 뒤"
"로 밀치고 손상시킵니다. 왼쪽 마우스 단추로 선택합니다. 오른쪽 마우스 단추로 "
"대상을 주목합니다."

#: guitext:589
msgctxt "Trap description"
msgid ""
"Lava Trap: The tile disintegrates revealing a pool of molten lava. Effects "
"are irreversible, so Bridge is needed to be able to step on affected area "
"again. LMB select. RMB zoom."
msgstr ""
"용암 함정 : 타일은 녹은 용암덩어리를 드러내며 분해됩니다. 효과는 되돌릴 수 없"
"으므로 영향을 받는 부위를 다시 밟으려면 다리가 필요합니다. 왼쪽 마우스 단추"
"로 선택합니다. 오른쪽 마우스 단추로 대상을 주목합니다."

#: guitext:590
msgctxt "Door name"
msgid "Wooden Door"
msgstr "나무문"

#: guitext:591
msgctxt "Door name"
msgid "Braced Door"
msgstr "강화문"

#: guitext:592
msgctxt "Door name"
msgid "Iron Door"
msgstr "강철문"

#: guitext:593
msgctxt "Door name"
msgid "Magic Door"
msgstr "마법문"

#: guitext:594
msgctxt "Door description"
msgid ""
"Wooden Door: The simplest means of restricting access. Can be broken down "
"easily. LMB select. RMB zoom."
msgstr ""
"나무문 : 접근을 제한하는 가장 간단한 방법입니다. 쉽게 망가집니다. 왼쪽 마우"
"스 단추로 선택합니다. 오른쪽 마우스 단추로 대상을 주목합니다."

#: guitext:595
msgctxt "Door description"
msgid ""
"Braced Door: A wooden door reinforced with iron to last longer. LMB select. "
"RMB zoom."
msgstr ""
"강화문 : 철로 보강된 나무문이 더 오래 지속됩니다. 왼쪽 마우스 단추로 선택합니"
"다. 오른쪽 마우스 단추로 대상을 주목합니다."

#: guitext:596
msgctxt "Door description"
msgid ""
"Iron Door: Strong, heavy door capable of sustaining massive damage. LMB "
"select. RMB zoom."
msgstr ""
"철문 : 강력하고 무거운 문으로 막대한 피해를 지탱할 수 있습니다. 왼쪽 마우스 "
"단추로 선택합니다. 오른쪽 마우스 단추로 대상을 주목합니다."

#: guitext:597
msgctxt "Door description"
msgid ""
"Magic Door: A special door, highly resistant to physical damage but "
"susceptible to magical damage. LMB select. RMB zoom."
msgstr ""
"마법의 문: 물리적 손상에 매우 강하지만 마법의 손상에 취약한 특수 문입니다. 왼"
"쪽 마우스 단추로 선택합니다. 오른쪽 마우스 단추로 대상을 주목합니다."

#: guitext:598
msgctxt "Room name"
msgid "Portal"
msgstr "포탈"

#: guitext:599
msgctxt "Room name"
msgid "Treasure Room"
msgstr "보물 창고"

#: guitext:600
msgctxt "Room name"
msgid "Library"
msgstr "도서관"

#: guitext:601
msgctxt "Room name"
msgid "Prison"
msgstr "감옥"

#: guitext:602
msgctxt "Room name"
msgid "Torture Chamber"
msgstr "고문실"

#: guitext:603
msgctxt "Room name"
msgid "Training Room"
msgstr "훈련장"

#: guitext:604
msgctxt "Room name"
msgid "Dungeon Heart"
msgstr "던전 하트"

#: guitext:605
msgctxt "Room name"
msgid "Workshop"
msgstr "공방"

#: guitext:606
msgctxt "Room name"
msgid "Graveyard"
msgstr "묘지"

#: guitext:607
msgctxt "Room name"
msgid "Barracks"
msgstr "병영"

#: guitext:608
msgctxt "Room name"
msgid "Hatchery"
msgstr "부화장"

#: guitext:609
msgctxt "Room name"
msgid "Lair"
msgstr "보금자리"

#: guitext:610
msgctxt "Room name"
msgid "Bridge"
msgstr "다리"

#: guitext:611
msgctxt "Room name"
msgid "Guard Post"
msgstr "초소"

#: guitext:612
msgctxt "Room name"
msgid "Temple"
msgstr "사원"

#: guitext:613
msgctxt "Room name"
msgid "Scavenger Room"
msgstr "추적실"

#: guitext:614
msgctxt "Object name"
msgid "Hero Gate"
msgstr "영웅 게이트"

#: guitext:615
msgctxt "Room description"
msgid "Treasure Room: Your gold is stored here. LMB select. RMB zoom. [17.1]"
msgstr ""
"보물 창고 : 당신의 금은 여기에 보관되어 있습니다. 왼쪽 마우스 단추로 선택합니"
"다. 오른쪽 마우스 단추로 대상을 주목합니다. [17.1]"

#: guitext:616
msgctxt "Room description"
msgid ""
"Library: The room where spells are researched. LMB select. RMB zoom. [17.4]"
msgstr ""
"도서실 : 주문을 연구하는 방입니다. 왼쪽 마우스 단추로 선택합니다. 오른쪽 마우"
"스 단추로 대상을 주목합니다. [17.4]"

#: guitext:617
msgctxt "Room description"
msgid ""
"Prison: Place enemy creatures here for safe keeping. LMB select. RMB zoom. "
"[17.10]"
msgstr ""
"감옥 : 적 피조물을 안전하게 보관할 수 있도록 이곳에 배치합니다. 왼쪽 마우스 "
"단추로 선택합니다. 오른쪽 마우스 단추로 대상을 주목합니다. [17.10]"

#: guitext:618
msgctxt "Room description"
msgid ""
"Training Room: Place creatures in here to improve their experience. LMB "
"select. RMB zoom. [17.5]"
msgstr ""
"훈련실 : 경험치를 쌓기 위해 이곳에 피조물들을 배치하세요. 왼쪽 마우스 단추로 "
"선택합니다. 오른쪽 마우스 단추로 대상을 주목합니다. [17.5]"

#: guitext:619
msgctxt "Room description"
msgid ""
"Torture Chamber: Torture creatures for your own evil ends. LMB select. RMB "
"zoom. [17.11]"
msgstr ""
"고문실 : 당신 자신의 악한 목적을 위해 피조물을 고문 합니다. 왼쪽 마우스 단추"
"로 선택합니다. 오른쪽 마우스 단추로 대상을 주목합니다. [17.11]"

#: guitext:620
msgctxt "Room description"
msgid "Dungeon Heart: The life force of your dungeon. [11.2]"
msgstr "던전 하트: 당신의 던전의 생명력. [11.2]"

#: guitext:621
msgctxt "Room description"
msgid ""
"Workshop: Place creatures inside to manufacture Traps and Doors. LMB select. "
"RMB zoom. [17.8]"
msgstr ""
"공방 : 함정과 도어를 제조할 수 있도록 내부에 피조물을 배치합니다. 왼쪽 마우"
"스 단추로 선택합니다. 오른쪽 마우스 단추로 대상을 주목합니다. [17.8]"

#: guitext:622
msgctxt "Room description"
msgid ""
"Graveyard: Dead creatures are taken to this room to rot. LMB select. RMB "
"zoom. [17.13]"
msgstr ""
"묘지: 죽은 생물들은 썩기 위해 이 방으로 끌려갑니다. 왼쪽 마우스 단추로 선택합"
"니다. 오른쪽 마우스 단추로 대상을 주목합니다. [17.13]"

#: guitext:623
msgctxt "Room description"
msgid ""
"Barracks: Group creatures by placing them into the room. LMB select. RMB "
"zoom. [17.9]"
msgstr ""
"병영 : 방에 놓아 생물을 그룹화합니다. 왼쪽 마우스 단추로 선택합니다. 오른쪽 "
"마우스 단추로 대상을 주목합니다. [17.9]"

#: guitext:624
msgctxt "Room description"
msgid ""
"Hatchery: Where creatures feast on cute, helpless little chicks. LMB select. "
"RMB zoom. [17.3]"
msgstr ""
"부화장 : 피조물들이 귀엽고 무력한 작은 병아리를 먹고 있는 곳입니다. 왼쪽 마우"
"스 단추로 선택합니다. 오른쪽 마우스 단추로 대상을 주목합니다. [17.3]"

#: guitext:625
msgctxt "Room description"
msgid ""
"Lair: Where your creatures sleep and replenish their health. LMB select. RMB "
"zoom. [17.2]"
msgstr ""
"보금자리: 여러분의 피조물들이 잠을 자고 건강을 보충하는 곳입니다. 왼쪽 마우"
"스 단추로 선택합니다. 오른쪽 마우스 단추로 대상을 주목합니다. [17.2]"

#: guitext:626
msgctxt "Room description"
msgid ""
"Bridge: Place this on water and lava to allow creatures to cross. LMB "
"select. RMB zoom. [17.6]"
msgstr ""
"다리 : 피조물들이 건너갈 수 있도록 물과 용암 위에 이것을 놓으세요. 왼쪽 마우"
"스 단추로 선택합니다. 오른쪽 마우스 단추로 대상을 주목합니다. [17.6]"

#: guitext:627
msgctxt "Room description"
msgid ""
"Guard Post: Your creatures keep watch over your dungeon when placed on this "
"room. LMB select. RMB zoom. [17.7]"
msgstr ""
"초소 : 당신의 피조물들은 이 방에 있을 때 던전을 감시합니다. 왼쪽 마우스 단추"
"로 선택합니다. 오른쪽 마우스 단추로 대상을 주목합니다. [17.7]"

#: guitext:628
msgctxt "Room description"
msgid ""
"Temple: Worshipping the dark gods makes creatures happier. Sacrifice "
"creatures by dropping them into the fountain. LMB select. RMB zoom. [17.12]"
msgstr ""
"사원: 어두운 신들을 숭배하는 것은 피조물들을 더 행복하게 만듭니다. 피조물을 "
"분수대에 떨어뜨려 희생시키세요. 왼쪽 마우스 단추로 선택합니다. 오른쪽 마우스 "
"단추로 대상을 주목합니다. [17.12]"

#: guitext:629
msgctxt "Room description"
msgid ""
"Scavenger Room: Creatures placed onto the room lure their kin away from "
"other dungeons or through portals. LMB select. RMB zoom. [17.14]"
msgstr ""
"추적실: 방에 놓여진 피조물들은 다른 던전이나 포탈을 통해 그들의 친척들을 유인"
"합니다. 왼쪽 마우스 단추로 선택합니다. 오른쪽 마우스 단추로 대상을 주목합니"
"다. [17.14]"

#: guitext:630
msgctxt "Keeper spell name"
msgid "Possess Creature"
msgstr "피조물 지배"

#: guitext:631
msgctxt "Keeper spell name"
msgid "Create Imp"
msgstr "임프 생성"

#: guitext:632
msgctxt "Keeper spell name"
msgid "Sight of Evil"
msgstr "악마의 시야"

#: guitext:633
msgctxt "Keeper spell name"
msgid "Call To Arms"
msgstr "긴급 소환"

#: guitext:634
msgctxt "Keeper spell name"
msgid "Hold Audience"
msgstr "긴급 행동정지 소환"

#: guitext:635
msgctxt "Keeper spell name"
msgid "Cave-In"
msgstr "낙반"

#: guitext:636
msgctxt "Keeper spell name"
msgid "Must Obey"
msgstr "절대 명령"

#: guitext:637
msgctxt "Keeper spell name"
msgid "Speed Monster"
msgstr "몬스터 가속"

#: guitext:638
msgctxt "Keeper spell name"
msgid "Protect Monster"
msgstr "몬스터 보호"

#: guitext:639
msgctxt "Keeper spell name"
msgid "Conceal Monster"
msgstr "몬스터 은닉"

#: guitext:640
msgctxt "Keeper spell name"
msgid "Lightning Strike"
msgstr "라이트닝 스트라이크"

#: guitext:641
msgctxt "Keeper spell name"
msgid "Chicken"
msgstr "닭"

#: guitext:642
msgctxt "Keeper spell name"
msgid "Disease"
msgstr "질병"

#: guitext:643
msgctxt "Keeper spell name"
msgid "Destroy Walls"
msgstr "장벽 파괴"

#: guitext:644
msgctxt "Keeper spell name"
msgid "Heal"
msgstr "치유"

#: guitext:645
msgctxt "Keeper spell name"
msgid "Time Bomb"
msgstr "시한 폭탄"

#: guitext:646
msgctxt "Keeper spell name"
msgid "Armageddon"
msgstr "아마게돈"

#: guitext:647
msgctxt "Keeper spell description"
msgid "Possess Creature: Control a creature directly. LMB select. [18.1]"
msgstr ""
"피조물 지배 : 피조물을 직접 제어합니다. 왼쪽 마우스 단추로 선택합니다. [18.1]"

#: guitext:648
msgctxt "Keeper spell description"
msgid ""
"Create Imp: Create summon a new Imp anywhere in your dungeon. LMB select. "
"[18.2]"
msgstr ""
"임프 생성 : 던전 어디에든 새로운 임프를 만듭니다. 왼쪽 마우스 단추로 선택합니"
"다. [18.2]"

#: guitext:649
msgctxt "Keeper spell description"
msgid ""
"Sight of Evil: Reveal a hidden area of the map for a limited time. LMB "
"select. RMB zoom. [18.3]"
msgstr ""
"악마의 시야: 지도에 숨겨진 영역을 제한된 시간 동안 노출합니다. 왼쪽 마우스 단"
"추로 선택합니다. 오른쪽 마우스 단추로 대상을 주목합니다. [18.3]"

#: guitext:650
msgctxt "Keeper spell description"
msgid ""
"Call To Arms: Calls creatures in range to any destination. LMB Select. Cast "
"in range of creatures to gather, cast again for destination. RMB zoom. LMB "
"Cancel. [18.6]"
msgstr ""
"긴급소집 : 범위안의 피조물을 목적지로 호출합니다. 왼쪽 마우스 단추로 선택합니"
"다. 모일 생물 범위에 캐스팅하고 목적지로 다시 캐스팅합니다. 오른쪽 마우스 단"
"추로 대상을 주목합니다. 왼쪽 마우스 단추로 취소합니다. [18.6]"

#: guitext:651
msgctxt "Keeper spell description"
msgid ""
"Hold Audience: Calls all your creatures to the Dungeon Heart. LMB select. "
"RMB zoom. [18.8]"
msgstr ""
"긴급 행동정지 소환 : 모든 피조물을 던전 하트로 호출합니다. 왼쪽 마우스 단추"
"로 선택합니다. 오른쪽 마우스 단추로 대상을 주목합니다. [18.8]"

#: guitext:652
msgctxt "Keeper spell description"
msgid "Cave In: Collapses the roof of the dungeon. LMB select. [18.13]"
msgstr ""
"낙반: 던전의 지붕을 무너트립니다. 왼쪽 마우스 단추로 선택합니다. [18.13]"

#: guitext:653
msgctxt "Keeper spell description"
msgid ""
"Must Obey: Forces your creatures to obey your every command. LMB select. "
"[18.5]"
msgstr ""
"절대 명령 : 당신의 모든 명령을 따르도록 당신의 피조물들을 강제합니다. 왼쪽 마"
"우스 단추로 선택합니다. [18.5]"

#: guitext:654
msgctxt "Keeper spell description"
msgid "Speed Monster: Increases the speed of your monsters."
msgstr ""
"몬스터 가속 : 몬스터의 속도가 빨라집니다."

#: guitext:655
msgctxt "Keeper spell description"
msgid ""
"Protect Monster: Shields your creatures from attack."
msgstr ""
"몬스터 보호 : 여러분의 피조물을 공격으로부터 보호합니다."

#: guitext:656
msgctxt "Keeper spell description"
msgid ""
"Conceal Monster: Makes your creatures invisible to the enemy."
msgstr ""
"몬스터 은닉: 적에게 당신의 생명체를 보이지 않게 만듭니다."

#: guitext:657
msgctxt "Keeper spell description"
msgid ""
"Lightning Strike: Strikes an area of the dungeon with a devastating bolt of "
"lightning. LMB select. [18.10]"
msgstr ""
"라이트닝 스트라이크 : 파괴적인 번개로 던전의 한 지역을 강타합니다. 왼쪽 마우"
"스 단추로 선택합니다. [18.10]"

#: guitext:658
msgctxt "Keeper spell description"
msgid "Chicken: Transforms the enemy into a tasty morsel. LMB select. [18.12]"
msgstr ""
"닭 : 적을 맛있는 몰골로 변신시킵니다. 왼쪽 마우스 단추로 선택합니다. [18.12]"

#: guitext:659
msgctxt "Keeper spell description"
msgid ""
"Disease: Inflicts a deadly plague on an enemy creature. LMB select. [18.14]"
msgstr ""
"질병 : 적에게 치명적인 전염병을 가합니다. 왼쪽 마우스 단추로 선택합니다. "
"[18.14]"

#: guitext:660
msgctxt "Keeper spell description"
msgid ""
"Destroy Walls: Breaks down reinforced enemy's walls. LMB select. [18.16]"
msgstr ""
"장벽 파괴: 강화된 적의 방어벽을 파괴합니다. 왼쪽 마우스 단추로 선택합니다. "
"[18.16]"

#: guitext:661
msgctxt "Keeper spell description"
msgid "Heal: Cast on a creature to improve its health. LMB select. [18.9]"
msgstr ""
"치유: 피조물의 생명력을 증진시키기 위해 생물에 주문을 겁니다. 왼쪽 마우스 단"
"추로 선택합니다. [18.9]"

#: guitext:662
msgctxt "Keeper spell description"
msgid "Time Bomb: Turns your creature into a suicidal bomber."
msgstr "시한 폭탄 : 당신의 피조물을 자살 폭탄 테러범으로 만들어요."

#: guitext:663
msgctxt "Keeper spell description"
msgid ""
"Armageddon: Transports all the creatures in the land to your Dungeon Heart "
"for a final, decisive battle. LMB select. [18.15]"
msgstr ""
"아마게돈 : 이 땅의 모든 생명체를 던전 하트로 수송하여 최후의 결전을 벌입니"
"다. 왼쪽 마우스 단추로 선택합니다. [18.15]"

#: guitext:664
msgctxt "Game event name"
msgid "Treasure Room full"
msgstr "보물 창고가 가득 참"

#: guitext:665
msgctxt "Game event name"
msgid "Scavenging detected"
msgstr "피조물을 탐색함"

#: guitext:666
msgctxt "Game event name"
msgid "Creature Payday"
msgstr "월급날"

#: guitext:667
msgctxt "Game event name"
msgid "New spell picked up"
msgstr "새로운 주문을 발견함"

#: guitext:668
msgctxt "Game event name"
msgid "New room taken over"
msgstr "새로운 방을 인수함"

#: guitext:669
msgctxt "Game event name"
msgid "New area discovered"
msgstr "새로운 지역을 탐색함"

#: guitext:670
msgctxt "Game event name"
msgid "Information"
msgstr "정보"

#: guitext:671
msgctxt "Game event name"
msgid "Room lost"
msgstr "방을 잃음"

#: guitext:672
msgctxt "Game event name"
msgid "Heart attacked"
msgstr "던전 하트가 공격당함"

#: guitext:673
msgctxt "Game event name"
msgid "Fight"
msgstr "전투"

#: guitext:674
msgctxt "Game event name"
msgid "Objective"
msgstr "목적"

#: guitext:675
msgctxt "Game event name"
msgid "Breach"
msgstr "돌파구"

#: guitext:676
msgctxt "Game event name"
msgid "New spell researched"
msgstr "새로운 주문을 연구함"

#: guitext:677
msgctxt "Game event name"
msgid "New room researched"
msgstr "새로운 방을 연구함"

#: guitext:678
msgctxt "Game event name"
msgid "New Trap"
msgstr "새 함정"

#: guitext:679
msgctxt "Game event name"
msgid "New Door"
msgstr "새 문"

#: guitext:680
msgctxt "Game event name"
msgid "New creature in dungeon"
msgstr "새로운 피조물이 던전에 도착"

#: guitext:681
msgctxt "Game event name"
msgid "Creature annoyed"
msgstr "피조물이 짜증남"

#: guitext:682
msgctxt "Game event name"
msgid "No more living space"
msgstr "더 이상 살수 있는 공간이 없음"

#: guitext:683
msgctxt "Game event name"
msgid "Alarm triggered"
msgstr "경보가 울림"

#: guitext:684
msgctxt "Game event name"
msgid "Room under attack"
msgstr "방이 공격 당함"

#: guitext:685
msgctxt "Game event name"
msgid "Treasure Room needed"
msgstr "보물 창고가 필요함"

#: guitext:686
msgctxt "Game event name"
msgid "Creatures becoming hungry"
msgstr "피조물이 배고파짐"

#: guitext:687
msgctxt "Game event name"
msgid "Trap crate found"
msgstr "함정 상자 발견"

#: guitext:688
msgctxt "Game event name"
msgid "Door crate found"
msgstr "문 상자 발견"

#: guitext:689
msgctxt "Game event name"
msgid "Dungeon Special found"
msgstr "던전 스페셜 발견"

#: guitext:690
msgctxt "Game event description"
msgid "Treasure Room full: LMB toggle. RMB delete."
msgstr ""
"보물 창고가 가득참 : 왼쪽 마우스 단추로 전환. 오른쪽 마우스 단추로 삭제."

#: guitext:691
msgctxt "Game event description"
msgid "Creature being scavenged: LMB toggle. RMB delete."
msgstr "피조물이 탐색됨 : 왼쪽 마우스 단추로 전환. 오른쪽 마우스 단추로 삭제."

#: guitext:692
msgctxt "Game event description"
msgid "Creature Payday: LMB toggle. RMB delete."
msgstr "월급날 : 왼쪽 마우스 단추로 전환. 오른쪽 마우스 단추로 삭제."

#: guitext:693
msgctxt "Game event description"
msgid "New spell picked up: LMB toggle. RMB delete."
msgstr "새 주문을 발견함 : 왼쪽 마우스 단추로 전환. 오른쪽 마우스 단추로 삭제."

#: guitext:694
msgctxt "Game event description"
msgid "New room taken over: LBM toggle. RMB delete."
msgstr "새 방을 인수함 : 왼쪽 마우스 단추로 전환. 오른쪽 마우스 단추로 삭제."

#: guitext:695
msgctxt "Game event description"
msgid "New area discovered: LMB toggle. RMB delete."
msgstr "새 지역을 발견함 : 왼쪽 마우스 단추로 전환. 오른쪽 마우스 단추로 삭제."

#: guitext:696
msgctxt "Game event description"
msgid "Information: LMB toggle. RMB delete."
msgstr "정보 : 왼쪽 마우스 단추로 전환. 오른쪽 마우스 단추로 삭제."

#: guitext:697
msgctxt "Game event description"
msgid "Room lost: LMB toggle. RMB delete."
msgstr "방을 잃음 : 왼쪽 마우스 단추로 전환. 오른쪽 마우스 단추로 삭제."

#: guitext:698
msgctxt "Game event description"
msgid "Dungeon Heart Attacked: LMB toggle. RMB delete."
msgstr ""
"던전 하트가 공격당함 : 왼쪽 마우스 단추로 전환. 오른쪽 마우스 단추로 삭제."

#: guitext:699
msgctxt "Game event description"
msgid "Fight: LMB toggle. RMB delete. [10.5]"
msgstr "전투 : 왼쪽 마우스 단추로 전환. 오른쪽 마우스 단추로 삭제. [10.5]"

#: guitext:700
msgctxt "Game event description"
msgid "Objective: LMB toggle. [11.3]"
msgstr "목적 : 왼쪽 마우스 단추로 전환. [11.3]"

#: guitext:701
msgctxt "Game event description"
msgid "Breach: LMB toggle. RMB delete."
msgstr "돌파구 : 왼쪽 마우스 단추로 전환. 오른쪽 마우스 단추로 삭제."

#: guitext:702
msgctxt "Game event description"
msgid "New spell researched: LMB toggle. RMB delete."
msgstr "새 주문을 연구함 : 왼쪽 마우스 단추로 전환. 오른쪽 마우스 단추로 삭제."

#: guitext:703
msgctxt "Game event description"
msgid "New room researched: LMB toggle. RMB delete."
msgstr "새 방을 연구함 : 왼쪽 마우스 단추로 전환. 오른쪽 마우스 단추로 삭제."

#: guitext:704
msgctxt "Game event description"
msgid "New trap: LMB toggle. RMB delete."
msgstr "새 함정 : 왼쪽 마우스 단추로 전환. 오른쪽 마우스 단추로 삭제."

#: guitext:705
msgctxt "Game event description"
msgid "New door: LMB toggle. RMB delete."
msgstr "새 문 : 왼쪽 마우스 단추로 전환. 오른쪽 마우스 단추로 삭제."

#: guitext:706
msgctxt "Game event description"
msgid "New creature in dungeon: LMB toggle. RMB delete."
msgstr ""
"새로운 피조물이 던전에 도착 : 왼쪽 마우스 단추로 전환. 오른쪽 마우스 단추로 "
"삭제."

#: guitext:707
msgctxt "Game event description"
msgid "Creature is annoyed: LMB toggle. RMB delete."
msgstr "피조물이 짜증남 : 왼쪽 마우스 단추로 전환. 오른쪽 마우스 단추로 삭제."

#: guitext:708
msgctxt "Game event description"
msgid "No more living set: LMB toggle. RMB delete."
msgstr ""
"더 이상 살수 있는 공간이 없음 : 왼쪽 마우스 단추로 전환. 오른쪽 마우스 단추"
"로 삭제."

#: guitext:709
msgctxt "Game event description"
msgid "Alarm triggered: LMB toggle. RMB delete."
msgstr "경보가 울림 : 왼쪽 마우스 단추로 전환. 오른쪽 마우스 단추로 삭제."

#: guitext:710
msgctxt "Game event description"
msgid "Room under attack: LMB toggle. RMB delete."
msgstr "방이 공격 당함 : 왼쪽 마우스 단추로 전환. 오른쪽 마우스 단추로 삭제."

#: guitext:711
msgctxt "Game event description"
msgid "Need Treasure Room: LMB toggle. RMB delete."
msgstr ""
"보물 창고가 필요함 : 왼쪽 마우스 단추로 전환. 오른쪽 마우스 단추로 삭제."

#: guitext:712
msgctxt "Game event description"
msgid "Creatures becoming hungry: LMB toggle. RMB delete."
msgstr ""
"피조물이 배고파짐 : 왼쪽 마우스 단추로 전환. 오른쪽 마우스 단추로 삭제."

#: guitext:713
msgctxt "Game event description"
msgid "Trap crate found: LMB toggle. RMB delete."
msgstr "함정 상자 발견 : 왼쪽 마우스 단추로 전환. 오른쪽 마우스 단추로 삭제."

#: guitext:714
msgctxt "Game event description"
msgid "Door crate found: LMB toggle. RMB delete."
msgstr "문 상자 발견 : 왼쪽 마우스 단추로 전환. 오른쪽 마우스 단추로 삭제."

#: guitext:715
msgctxt "Game event description"
msgid "Dungeon special found: LMB toggle. RMB delete."
msgstr "던전 스페셜 발견 : 왼쪽 마우스 단추로 전환. 오른쪽 마우스 단추로 삭제."

#: guitext:716
msgctxt "Menu interface, Main Menu item; In-game interface, Options title"
msgid "Options"
msgstr "옵션"

#: guitext:717
msgctxt "In-game interface item"
msgid "Graphics Options"
msgstr "화면 옵션"

#: guitext:718
msgctxt "In-game interface item"
msgid "Sound Options"
msgstr "소리 옵션"

#: guitext:719
msgctxt "In-game interface item"
msgid "Load"
msgstr "불러오기"

#: guitext:720
msgctxt "In-game interface item"
msgid "Save"
msgstr "저장하기"

#: guitext:721
msgctxt "In-game interface item"
msgid "Computer Assistance"
msgstr "컴퓨터 보조"

#: guitext:722
msgctxt "In-game interface description"
msgid "Options: Open Options Panel. LMB open panel. [3.2]"
msgstr "옵션 : 옵션 패널을 엽니다. 왼쪽 마우스 단추로 패널 열기."

#: guitext:723
msgctxt "In-game interface description"
msgid "Graphics Menu: Customise the graphics. [3.2.2]"
msgstr "화면 메뉴 : 화면 조정. [3.2.2]"

#: guitext:724
msgctxt "In-game interface description"
msgid "Sound Menu: Adjust the sound and music volumes. [3.2.3]"
msgstr "소리 메뉴 : 음성과 음악의 크기를 조정. [3.2.3]"

#: guitext:725
msgctxt "In-game interface description"
msgid "Load Game: Load a previously saved game. [3.2.1]"
msgstr "게임 불러오기 : 이전에 저장한 게임을 불러옴. [3.2.1]"

#: guitext:726
msgctxt "In-game interface description"
msgid "Save Game: Save your current game. [3.2.1]"
msgstr "게임 저장하기 : 현재 게임을 저정함. [3.2.1]"

#: guitext:727
msgctxt "In-game interface description"
msgid "Quit Game: Quit back to the Level Map. [3.2.5]"
msgstr "게임 나가기 : 레벨 지도로 돌아감. [3.2.5]"

#: guitext:728
msgctxt "In-game interface description"
msgid "Computer Assistance Menu: Customise the Computer Assistant. [3.2.4]"
msgstr "컴퓨터 보조 메뉴 : 컴퓨터 보조를 조정. [3.2.4]"

#: guitext:729
msgctxt "In-game interface description"
msgid ""
"Aggressive Computer Assistant: Constructs your dungeon and always trys to "
"attack the enemy. LMB select. [3.2.4]"
msgstr ""
"공격적인 컴퓨터 보조: 던전을 구성하고 항상 적을 공격는걸 시도합니다. 왼쪽 마"
"우스 단추로 선택합니다. [3.2.4]"

#: guitext:730
msgctxt "In-game interface description"
msgid ""
"Defensive Computer Assistant: Constructs your dungeon but does not attack "
"the enemy. LMB select. [3.2.4]"
msgstr ""
"방어적인 컴퓨터 보조: 던전을 구성하지만 적을 공격하지 않습니다. 왼쪽 마우스 "
"단추로 선택합니다. [3.2.4]"

#: guitext:731
msgctxt "In-game interface description"
msgid ""
"Construction Only Computer Assistant: Digs, places rooms and traps but does "
"not move creatures. LMB select. [3.2.4]"
msgstr ""
"공구리만치는 컴퓨터 보조: 굴을 파고 방을 만들고 함정을 설치 하지만 피조물을 "
"움직이지 않습니다. 왼쪽 마우스 단추로 선택합니다. [3.2.4]"

#: guitext:732
msgctxt "In-game interface description"
msgid ""
"Move Only Computer Assistant: Moves and slaps your creatures. LMB select. "
"[3.2.4]"
msgstr ""
"이동만 컴퓨터 보조: 피조물을 움직이고 쳐바릅니다. 왼쪽 마우스 단추로 선택합니"
"다. [3.2.4]"

#: guitext:733
msgctxt "In-game interface description"
msgid ""
"Pick up creatures: LMB All creatures. Ctrl LMB Experienced Creatures. RMB "
"Zoom. [22.2.1]"
msgstr ""
"피조물을 집어듦 : 왼쪽 마우스 단추로 모든 피조물을 선택합니다. Ctrl + 왼쪽 마"
"우스 단추로 레벨 높은 피조물을 선택합니다. 오른쪽 마우스 단추로 조명합니다. "
"[22.2.1]"

#: guitext:734
msgctxt "In-game interface description"
msgid "Pick idle creatures: LMB Pick up creature. RMB Zoom. [22.2.1]"
msgstr ""
"휴식중인 피조물 집어들기 : 왼쪽 마우스 단추로 피조물을 집어듭니다. 오른쪽 마"
"우스 단추로 조명합니다. [22.2.1]"

#: guitext:735
msgctxt "In-game interface description"
msgid "Pick working creatures: LMB Pick up creature. RMB Zoom. [22.2.1]"
msgstr ""
"일하는 중인 피조물 집어들기 : 왼쪽 마우스 단추로 집어듭니다. 오른쪽 마우스 단"
"추로 조명합니다. [22.2.1]"

#: guitext:736
msgctxt "In-game interface description"
msgid "Pick fighting creatures: LMB Pick up creature. RMB Zoom. [22.2.1]"
msgstr ""
"전투중인 피조물 집어들기 : 왼쪽 마우스 단추로 집어듭니다. 오른쪽 마우스 단추"
"로 조명합니다. [22.2.1]"

#: guitext:737
msgctxt "In-game interface description"
msgid ""
"Invert Mouse: Inverts the vertical mouse movements while Possessing a "
"creature. LMB toggle."
msgstr ""
"마우스 반전 : 피조물 지배시 마우스 상하 이동을 반전합니다. 왼쪽 마우스 단추"
"로 전환합니다."

#: guitext:738
msgctxt "In-game interface description"
msgid ""
"Possess Creature mouse sensitivity: Adjusts the sensitivity of the mouse "
"movements when in Possess Creature mode. LMB toggle."
msgstr ""
"피조물 지배 마우스 감도 : 피조물 지배 상태에서 마우스 이동 감도를 조정합니"
"다. 왼쪽 마우스 단추로 전환합니다."

#: guitext:739
msgctxt "In-game interface description"
msgid "More sensitive."
msgstr "보다 민감하게."

#: guitext:740
msgctxt "In-game interface description"
msgid "Less sensitive."
msgstr "덜 민감하게."

#: guitext:741
msgctxt "Statistic name"
msgid "Number of Creatures"
msgstr "피조물 수"

#: guitext:742
msgctxt "Statistic name"
msgid "Gold Mined"
msgstr "체굴된 금"

#: guitext:743
msgctxt "Statistic name"
msgid "Efficiency"
msgstr "효율"

#: guitext:744
msgctxt "Statistic name"
msgid "Secrets"
msgstr "비밀"

#: guitext:745
msgctxt "Statistic name"
msgid "Money"
msgstr "제화"

#: guitext:746
msgctxt "Statistic name"
msgid "Time"
msgstr "시간"

#: guitext:747
msgctxt "Statistic name"
msgid "Style"
msgstr "스타일"

#: guitext:748
msgctxt "Statistic name"
msgid "Rating"
msgstr "평가"

#: guitext:749
msgctxt "Statistic name"
msgid "Creatures Attracted"
msgstr "하수인이된 피조물"

#: guitext:750
msgctxt "Statistic name"
msgid "Battles Won"
msgstr "승리 전적"

#: guitext:751
msgctxt "Statistic name"
msgid "Battles Lost"
msgstr "패배 전적"

#: guitext:752
msgctxt "Statistic name"
msgid "Times Dungeon Breached"
msgstr "던전에 침입한 횟수"

#: guitext:753
msgctxt "Statistic name"
msgid "Imps Deployed"
msgstr "생성된 임프"

#: guitext:754
msgctxt "Statistic name"
msgid "Creatures Left"
msgstr "남은 피조물"

#: guitext:755
msgctxt "Statistic name"
msgid "Doors Destroyed"
msgstr "부서진 문"

#: guitext:756
msgctxt "Statistic name"
msgid "Rooms Destroyed"
msgstr "파괴된 방"

#: guitext:757
msgctxt "Statistic name"
msgid "Dungeon Area"
msgstr "던전 면적"

#: guitext:758
msgctxt "Statistic name"
msgid "Ideas Researched"
msgstr "완성된 연구"

#: guitext:759
msgctxt "Statistic name"
msgid "Creatures Scavenged"
msgstr "탐색된 피조물"

#: guitext:760
msgctxt "Statistic name"
msgid "Creatures Summoned"
msgstr "소환된 피조물"

#: guitext:761
msgctxt "Statistic name"
msgid "Creatures Sacrificed"
msgstr "희생된 피조물"

#: guitext:762
msgctxt "Statistic name"
msgid "Creatures Tortured"
msgstr "고문한 피조물"

#: guitext:763
msgctxt "Statistic name"
msgid "Creatures Trained"
msgstr "훈련한 피조물"

#: guitext:764
msgctxt "Statistic name"
msgid "Gold Pots Stolen"
msgstr "훔친 골드"

#: guitext:765
msgctxt "Statistic name"
msgid "Spells Stolen"
msgstr "훔친 주문"

#: guitext:766
msgctxt "Statistic name"
msgid "Traps Manufactured"
msgstr "생산한 함정"

#: guitext:767
msgctxt "Statistic name"
msgid "Traps Unused"
msgstr "미사용 함정"

#: guitext:768
msgctxt "Statistic name"
msgid "Doors Manufactured"
msgstr "생산한 문"

#: guitext:769
msgctxt "Statistic name"
msgid "Doors Unused"
msgstr "미사용 문"

#: guitext:770
msgctxt "Statistic name"
msgid "Number of Rooms"
msgstr "방의 수"

#: guitext:771
msgctxt "Statistic name"
msgid "Number of Portals"
msgstr "포탈의 수"

#: guitext:772
msgctxt "Statistic name"
msgid "Slaps"
msgstr "싸다구"

#: guitext:773
msgctxt "Statistic name"
msgid "Cave-Ins"
msgstr "낙반"

#: guitext:774
msgctxt "Statistic name"
msgid "Skeletons Raised"
msgstr "스켈레톤 부활"

#: guitext:775
msgctxt "Statistic name"
msgid "Bridges Built"
msgstr "다리 건설"

#: guitext:776
msgctxt "Statistic name"
msgid "Rock Dug Out"
msgstr "파낸 바위"

#: guitext:777
msgctxt "Statistic name"
msgid "Salary Cost"
msgstr "급여 비용"

#: guitext:778
msgctxt "Statistic name"
msgid "Flies Eaten By Spiders"
msgstr "스파이더가 먹은 플라이"

#: guitext:779
msgctxt "Statistic name"
msgid "Territory Destroyed"
msgstr "멸망시킨 영토"

#: guitext:780
msgctxt "Statistic name"
msgid "Rooms Constructed"
msgstr "구성한 방"

#: guitext:781
msgctxt "Statistic name"
msgid "Traps Used"
msgstr "사용한 함정"

#: guitext:782
msgctxt "Statistic name"
msgid "Keepers Destroyed"
msgstr "멸망시킨 키퍼"

#: guitext:783
msgctxt "Statistic name"
msgid "Area Claimed"
msgstr "지배한 영역"

#: guitext:784
msgctxt "Statistic name"
msgid "Backs Stabbed"
msgstr "배신"

#: guitext:785
msgctxt "Statistic name"
msgid "Chickens Hatched"
msgstr "부화한 닭"

#: guitext:786
msgctxt "Statistic name"
msgid "Chickens Eaten"
msgstr "먹은 닭"

#: guitext:787
msgctxt "Statistic name"
msgid "Hopes Dashed"
msgstr "무너진 희망"

#: guitext:788
msgctxt "Statistic name"
msgid "Promises Broken"
msgstr "깨진 약속"

#: guitext:789
msgctxt "Statistic name"
msgid "Ghosts Raised"
msgstr "고스트 부활"

#: guitext:790
msgctxt "Statistic name"
msgid "Doors Used"
msgstr "사용된 문"

#: guitext:791
msgctxt "Statistic name"
msgid "Your Creatures Killed By You"
msgstr "당신이 죽인 당신의 피조물"

#: guitext:792
msgctxt "Statistic name"
msgid "Things Researched"
msgstr "연구된 물건"

#: guitext:793
msgctxt "Statistic name"
msgid "Last Creature Attracted"
msgstr "마지막 방문한 피조물"

#: guitext:794
msgctxt "Statistic name"
msgid "Items Manufactured"
msgstr "생산한 아이템"

#: guitext:795
msgctxt "Statistic name"
msgid "Creatures Converted"
msgstr "변환된 피조물"

#: guitext:796
msgctxt "Statistic name"
msgid "Territory Lost"
msgstr "빼앗긴 영역"

#: guitext:797
msgctxt "Statistic name"
msgid "Traps Armed"
msgstr "설치된 함정"

#: guitext:798
msgctxt "Statistic name"
msgid "Chickens Wasted"
msgstr "낭비된 닭"

#: guitext:799
msgctxt "Statistic name"
msgid "Lies Told"
msgstr "거짓말 함"

#: guitext:800
msgctxt "Statistic name"
msgid "Creatures Annoyed"
msgstr "짜증난 피조물"

#: guitext:801
msgctxt "Statistic name"
msgid "Graveyard Body Count"
msgstr "묘지의 시체"

#: guitext:802
msgctxt "Statistic name"
msgid "Vampires Created"
msgstr "생성된 뱀파이어"

#: guitext:803
msgctxt "Easter egg"
msgid ""
"When night does not give way to day, And children are too scared to play, "
"Abandon hope, embrace despair, You're destined for my Dragon's lair"
msgstr ""
"밤이 낮의 길을 양보하지 않고 아이들이 놀기엔 너무 무서울 때, 희망을 버리고 절"
"망을 품을 때, 당신은 나의 드래곤의 은신처로 오게 운명지어진 것입니다"

#: guitext:804
msgctxt "Easter egg"
msgid "If thou art bold and pure of heart, Come down here, be torn apart."
msgstr ""
"만약 당신의 용맹하고 순수한 마음을 가지고 있다면, 이리로 내려오세요, 산산조"
"각 내죠."

#: guitext:805
msgctxt "Easter egg"
msgid "Through my dungeon you may tread, But rest assured, you'll end up dead."
msgstr ""
"내 던전을 디딤돌로 나아갈 수 있지만, 확신하는데. 당신은 결국 죽게 될 거예요."

#: guitext:806
msgctxt "Easter egg"
msgid "If you find you lose it all, Why not play Theme Hospital?"
msgstr ""
"만약 여러분이 모든 것을 잃는 것을 발견한다면, 테마 병원을 하는 것은 어떨까요?"

#: guitext:807
msgctxt "Easter egg"
msgid "Armoured Knights who have true grit, Roast more quickly on a spit."
msgstr "진정한 용기를 가진 기갑 기사들, 침으로 더 빨리 구우세요."

#: guitext:808
msgctxt "Easter egg"
msgid "Evil, malice, death, decay, I think you'll find they're here to stay."
msgstr ""
"악, 악의, 죽음, 부패, 당신은 그들이 여기 머무르러 온 것을 알게 될 것이라고 생"
"각합니다."

#: guitext:809
msgctxt "Easter egg"
msgid "Evil, malice, death, decay, Just another working day."
msgstr "악, 악의, 죽음, 타락, 그저 다른 근무일일 뿐입니다."

#: guitext:810
msgctxt "Easter egg"
msgid "Evil, malice, death, decay, There really is no better way."
msgstr "악, 악의, 죽음, 부패, 이보다 더 좋은 방법은 없습니다."

#: guitext:811
msgctxt "Easter egg"
msgid "Giant, Dwarf, Thief and Fairy, None of you are very scary."
msgstr "자이언트, 드워프, 씨프, 페어리, 당신들 중 아무도 그렇게 무섭지 않아요."

#: guitext:812
msgctxt "Easter egg"
msgid "The denizens of your domain, Just cannot wait to kill again."
msgstr "당신의 주민은 다시 살인을 할 때까지 기다릴 수 없습니다."

#: guitext:813
msgctxt "Easter egg"
msgid "The better creatures you employ, The greater carnage you enjoy."
msgstr "더 나은 피조물을 고용할수록 더 큰 대학살을 즐길 수 있습니다."

#: guitext:814
msgctxt "Easter egg"
msgid "Hark! The Avatar's abroad, And I can smell a frightened Lord."
msgstr "하크! 아바타가 없으니 겁먹은 군주의 냄새가 나요."

#: guitext:815
msgctxt "Easter egg"
msgid "Trespassers will meet their doom, In your dungeon's Torture Room."
msgstr ""
"무단침입자들은 그들의 파멸을 맞이할 것입니다, 당신의 던전의 고문실에서요."

#: guitext:816
msgctxt "Easter egg"
msgid "Though intruders' hearts be pure, They'll end up on your dungeon floor."
msgstr ""
"침입자의 마음은 순수하지만, 결국 당신의 던전 바닥으로 가게 될 것입니다."

#: guitext:817
msgctxt "Easter egg"
msgid ""
"Your tunnels will be dark and cold, And no place for a Knight of old, Even "
"if he claims he's bold."
msgstr ""
"당신의 터널은 어둡고 차가울 거예요 그리고 그가 대담하다고 해도 나이든 기사가 "
"있을 곳은 없어요."

#: guitext:818
msgctxt "Easter egg"
msgid "The fools who enter your domain, Will never see the light again."
msgstr "당신의 영역에 들어온 바보들은 다시는 빛을 보지 못할 것입니다."

#: guitext:819
msgctxt "Easter egg"
msgid "Pain and anguish are your tools, To use upon intruding fools."
msgstr "고통과 번뇌는 당신의 도구입니다. 어리석은 자들을 방해할 때 사용합니다."

#: guitext:820
msgctxt "Easter egg"
msgid ""
"When good guys head right for your treasure, Hunt and kill them at your "
"leisure."
msgstr ""
"좋은 사람들이 당신의 보물로 바로 향하면, 심심풀이로 사냥을 해서 그들을 죽입니"
"다."

#: guitext:821
msgctxt "Easter egg"
msgid ""
"Protect your gold and Dungeon Heart, And slap your minions till they fart."
msgstr ""
"여러분의 금과 던전 하트을 보호하고, 여러분의 하수인들이 방귀를 지리도록 패세"
"요."

#: guitext:822
msgctxt "Easter egg"
msgid "Use your creatures' fear of you. To make them do what you want them to."
msgstr ""
"당신에 대한 당신의 피조물들의 두려움을 이용하세요. 당신이 원하는 걸 하게 만들"
"려고요."

#: guitext:823
msgctxt "Easter egg"
msgid "Wizard in your dungeon grim? A trap will make short work of him."
msgstr ""
"당신의 던전의 위저드가 암울하다고요? 덫이 그에게 짧은 작업을 줄 것입니다."

#: guitext:824
msgctxt "Easter egg"
msgid "When your creatures give you hell, Stick them in your Prison Cell."
msgstr ""
"당신의 피조물들이 당신에게 지옥을 선사할 때, 그들을 당신의 감옥 감방에 가두세"
"요."

#: guitext:825
msgctxt "Easter egg"
msgid "Torture is the crowning glory, Of your Dungeon Keeper story."
msgstr "고문은 던전 키퍼의 이야기 중 가장 큰 영광입니다."

#: guitext:826
msgctxt "Easter egg"
msgid "You are the Keeper, chosen one, And being evil is great fun."
msgstr "당신은 선택된 키퍼이고 악마가 되는 것은 매우 재미있습니다."

#: guitext:827
msgctxt "Easter egg"
msgid "When your troops are hunger-stricken, Your Hatchery has yummy chicken."
msgstr "당신의 군대가 굶주릴 때, 당신의 부화장에는 맛있는 닭고기가 있었습니다."

#: guitext:828
msgctxt "Easter egg"
msgid "Fill the Avatar with dread. Really make him wet the bed."
msgstr "아바타를 공포로 가득 채우세요. 정말 침대에 오줌을 싸게 만들었어요."

#: guitext:829
msgctxt "In-game hint message"
msgid ""
"Imps are the lifeblood of your dungeon. Like blood, they must be allowed to "
"circulate."
msgstr ""
"임프는 던전의 생명줄입니다. 혈액과 같이, 그들은 순환하도록 해야 합니다."

#: guitext:830
msgctxt "In-game hint message"
msgid ""
"Feeling mean? Set your minions to imprison and when your cells are full, "
"spend some time torturing..."
msgstr ""
"심술궂은가요? 하수인들을 감옥에 가두게 하고 감방이 꽉 차면 고문하는데 시간을 "
"좀 보내세요."

#: guitext:831
msgctxt "In-game hint message"
msgid ""
"If your creatures get unhappy, slap some sense into them. They'll soon "
"realise how lucky they are."
msgstr ""
"만약 여러분의 생명체가 불행해진다면, 조금 처발라 보세요. 그들은 곧 자신이 얼"
"마나 운이 좋은지 깨닫게 될 거예요."

#: guitext:832
msgctxt "In-game hint message"
msgid ""
"The underworld is your domain and the adventurers come to steal it. Never "
"show pity, even when the intruders are defenceless and pathetic."
msgstr ""
"지하세계는 당신의 영역이고 모험가들이 그것을 훔치러 옵니다. 침입자들이 무력하"
"고 한심해도 절대 동정심을 보이지 마세요."

#: guitext:833
msgctxt "In-game hint message"
msgid ""
"Compassion is the hallmark of the good Keeper. But good Keepers never win. "
"Only evil ones."
msgstr ""
"동정심은 선한 키퍼의 특징입니다. 하지만 좋은 키퍼들은 절대 이기지 못합니다. "
"사악한 놈들만 이기죠."

#: guitext:834
msgctxt "In-game hint message"
msgid ""
"There's never a moment to waste. Already the bravest of the brave are "
"queuing up to enter your dungeon. So stop reading this and get going."
msgstr ""
"한시도 허비할 틈이 없습니다. 이미 용감한 자들이 당신의 던전에 들어가기 위해 "
"줄을 서 있습니다. 그러니 그만 읽고 가세요."

#: guitext:835
msgctxt "In-game hint message"
msgid ""
"Build fast. You'll want the biggest possible welcoming committee ready for "
"the intruders."
msgstr ""
"건설을 서두르세요. 침입자들을 위해 가능한 가장 큰 환영 위원회가 준비되기를 원"
"할 것입니다."

#: guitext:836
msgctxt "In-game hint message"
msgid ""
"Keep your Imps digging. There are always surprises to be found deep in the "
"earth."
msgstr ""
"임프가 계속 굴을 파게하세요. 땅 깊은 곳에서는 항상 놀라운 일이 발견됩니다."

#: guitext:837
msgctxt "In-game hint message"
msgid "He who controls the most gold controls the entire Underworld."
msgstr "가장 많은 금을 지배하는 자는 지하세계 전체를 지배합니다."

#: guitext:838
msgctxt "In-game hint message"
msgid "Fear and lack of mercy are your greatest weapons. Use them wisely."
msgstr ""
"두려움 없음과 무자비가 당신의 가장 큰 무기입니다. 그것들을 현명하게 사용하세"
"요."

#: guitext:839
msgctxt "In-game hint message"
msgid ""
"Foolish is the Keeper who sells all his rooms and refuses to pay his "
"creatures."
msgstr ""
"어리석은 키퍼는 사람은 자기 방을 다 팔고 자기 생물에 급여를 주지 않는 키퍼이"
"다."

#: guitext:840
msgctxt "Menu interface item"
msgid "Return to options menu"
msgstr "옵션 메뉴로 돌아가기"

#: guitext:841
msgctxt "Menu interface item"
msgid "Exit"
msgstr "나가기"

#: guitext:842
msgctxt "Menu interface item"
msgid "Audio"
msgstr "오디오"

#: guitext:843
msgctxt "Menu interface item"
msgid "Invert Mouse"
msgstr "마우스 반전"

#: guitext:844
msgctxt "Menu interface item"
msgid "Mouse Sensitivity"
msgstr "마우스 감도"

#: guitext:845
msgctxt "Menu interface item"
msgid "Computer"
msgstr "컴퓨터"

#: guitext:846
msgctxt "Menu interface item"
msgid "Computer Players"
msgstr "컴퓨터 플레이어"

#: guitext:847
msgctxt "Menu interface item"
msgid "On"
msgstr "켜기"

#: guitext:848
msgctxt "Menu interface item"
msgid "Off"
msgstr "끄기"

#: guitext:849
msgctxt "Menu interface item"
msgid "Sensitivity"
msgstr "감도"

#: guitext:850
msgctxt "Menu interface item"
msgid "Mouse Options"
msgstr "마우스 옵션"

#: guitext:851
msgctxt "Menu interface item"
msgid "Mouse"
msgstr "마우스"

#: guitext:852
msgctxt "Menu interface item"
msgid "Undo Pickup"
msgstr "픽업 취소"

#: guitext:853
msgctxt "Menu interface item"
msgid "Pause"
msgstr "일시정지"

#: guitext:854
msgctxt "Menu interface item"
msgid "Map"
msgstr "지도"

#: guitext:855
msgctxt "On-screen message"
msgid "Insufficient Memory"
msgstr "메모리 부족"

#: guitext:856
msgctxt "On-screen message"
msgid "Unable To Change Screen Resolution"
msgstr "화면 해상도를 변경 할 수 없습니다"

#: guitext:857
msgctxt "Menu interface item"
msgid "Query"
msgstr "조회"

#: guitext:858
msgctxt "Credits"
msgid "Support Art"
msgstr "Support Art"

#: guitext:859
msgctxt "Credits"
msgid "Navigation System"
msgstr "Navigation System"

#: guitext:860
msgctxt "Credits"
msgid "Script"
msgstr "Script"

#: guitext:861
msgctxt "Credits"
msgid "Voice Over"
msgstr "Voice Over"

#: guitext:862
msgctxt "Credits"
msgid "Finance"
msgstr "Finance"

#: guitext:864
msgctxt "Credits"
msgid "Localisation Management"
msgstr "Localisation Management"

#: guitext:865
msgctxt "Credits"
msgid "Language Test Supervisor"
msgstr "Language Test Supervisor"

#: guitext:866
msgctxt "Credits"
msgid "Language Testers"
msgstr "Language Testers"

#: guitext:867
msgctxt "Credits"
msgid "Localisation Audio Management"
msgstr "Localisation Audio Management"

#: guitext:868
msgctxt "Network game message"
msgid "Attempting To Join"
msgstr "연결중"

#: guitext:869
msgctxt "Network game message"
msgid "Resyncing"
msgstr "동기화중"

#: guitext:870
msgctxt "Menu interface item"
msgid "1 Player"
msgstr "1 플레이어"

#: guitext:871
msgctxt "Menu interface item"
msgid "2 Players"
msgstr "2 플레이어"

#: guitext:872
msgctxt "Menu interface item"
msgid "3 Players"
msgstr "3 플레이어"

#: guitext:873
msgctxt "Menu interface item"
msgid "4 Players"
msgstr "4 플레이어"

#: guitext:874
msgctxt "Menu interface, Network service item"
msgid "Serial"
msgstr "시리얼"

#: guitext:875
msgctxt "Menu interface, Network service item"
msgid "Modem"
msgstr "모뎀"

#: guitext:876
msgctxt "Menu interface, Network service item"
msgid "IPX"
msgstr "IPX"

#: guitext:877
msgctxt "World direction"
msgid "N"
msgstr "N"

#: guitext:878
msgctxt "World direction"
msgid "E"
msgstr "E"

#: guitext:879
msgctxt "World direction"
msgid "S"
msgstr "S"

#: guitext:880
msgctxt "World direction"
msgid "W"
msgstr "W"

#: guitext:881
msgctxt "Menu interface item"
msgid "Vs"
msgstr "Vs"

#: guitext:882
msgctxt "Credits"
msgid "Game design"
msgstr "Game design"

#: guitext:883
msgctxt "Credits"
msgid "Associate Producer"
msgstr "Associate Producer"

#: guitext:884
msgctxt "Credits"
msgid "Additional Script"
msgstr "Additional Script"

#: guitext:885
msgctxt "Easter egg"
msgid "Happy Birthday"
msgstr "생일 축하합니다"

#: guitext:886
msgctxt "Menu interface message"
msgid "Error"
msgstr "오류"

#: guitext:887
msgctxt "Menu interface message"
msgid "Error Saving"
msgstr "오류 저장"

#: guitext:888
msgctxt "Menu interface message"
msgid "New Levels"
msgstr "신규 레벨"

#: guitext:889
msgctxt "Menu interface message"
msgid "Please insert Data Disk CD-ROM"
msgstr "데이터 디스크 CD좀 넣어줘"

#: guitext:890
msgctxt "Menu interface message"
msgid "Please insert Dungeon Keeper CD-ROM"
msgstr "던전 키퍼 CD좀 넣어주라"

#: guitext:891
msgctxt "Menu interface message"
msgid "Please insert The Deeper Dungeons CD-ROM"
msgstr "던전 키퍼 CD좀 넣어 달라구"

#. DD Level Korros Tor first objective
#: guitext:892
msgctxt "In-game message"
msgid ""
"The might of two rival Dungeon Keepers challenge your claim to this realm. "
"Decimate them both to achieve total domination, but beware of bands of "
"heroes hidden in the caverns."
msgstr ""
"강력한 두 라이벌 던전 키퍼는 이 영역에 대한 당신의 지배에 도전합니다. 그들 완"
"전한 지배를 위해 그들을 소멸시켜야 하지만, 동굴에 숨어 있는 영웅들의 무리들"
"을 조심하세요."

#. DD Level Kari-Mar first objective
#: guitext:893
msgctxt "In-game message"
msgid ""
"Another Keeper has already claimed this realm. He is unfit to rule so "
"destroy him and take what is rightfully yours. Great riches lie in the "
"caverns around the land; explore to gain more power."
msgstr ""
"다른 키퍼는 이미 이 영역을 지배했습니다. 그는 통치하기에 부적합합니다. 그러"
"니 그를 파괴하고 당신의 정당한 것을 가져가도록 하죠. 거대한 보화는 이 땅의 동"
"굴에 있습니다. 더 많은 권력을 얻기 위해 탐험하세요."

#. DD Level Belbata first objective
#: guitext:894
msgctxt "In-game message"
msgid ""
"This land is highly coveted amongst the evil and there are three enemy "
"Dungeon Keepers you must battle with to claim supremacy. Keep an eye out for "
"any rogue bands of heroes waiting to ambush a careless Keeper."
msgstr ""
"이 땅은 악당들이 매우 탐내는 지역이며, 세 명의 던전 키퍼들과 싸워야 패권을 주"
"장할 수 있습니다. 부주의한 키퍼를 털기위해 기다리는 불량 영웅들의 무리를 주시"
"해야 합니다."

#. DD Level Pladitz waypoint objective
#: guitext:895
msgctxt "In-game message"
msgid ""
"The Lord of the Land and his pitiful band of followers lie dead. Good "
"riddance to them and their sad, happy lives. Now seize your chance and "
"attack your rival Keeper. Domination awaits."
msgstr ""
"이 땅의 군주와 그의 가엾은 추종자들이 죽은 채로 누워 있습니다. 그들의 슬프고 "
"행복한 삶은 좋은 결말을 맞았군요. 이제 기회를 잡고 경쟁자인 키퍼를 공격하세"
"요. 지배가 기다리고 있습니다."

#. DD Level Pladitz first objective
#: guitext:896
msgctxt "In-game message"
msgid ""
"You and a rival Dungeon Keeper are vying for control of this realm but the "
"Lord of the Land has constructed his own dungeon between you to halt your "
"conquest. Destroy him and the enemy Keeper to reign supreme."
msgstr ""
"당신과 경쟁자인 던전 키퍼는 이 지역을 장악하기 위해 경쟁하고 있지만, 이 땅의 "
"군주는 당신의 정복을 멈추기 위해 자신만의 던전을 건설했습니다. 그와 적 키퍼"
"를 파괴하여 최고 통치자가 되어야 합니다."

#. DD Level Pladitz waypoint objective
#: guitext:897
msgctxt "In-game message"
msgid ""
"You have done well to come this far but further hardships await. Search the "
"map carefully and you may find many secrets to aid your conquest."
msgstr ""
"여기까지 오셔서 잘 오셨지만 앞으로 더 많은 고난이 기다리고 있습니다. 지도를 "
"주의 깊게 확인하면 정복에 도움이 되는 많은 비밀을 발견할 수 있습니다."

#. DD Level Abbadon first objective
#: guitext:898
msgctxt "In-game message"
msgid ""
"You have come to this realm with little to assist you so you must explore to "
"gain more power. Keep an eye out for any loathsome heroes who may try to "
"thwart your progress."
msgstr ""
"약간의 도움으로 이 지역에 올 수 있었 지만 더 많은 힘을 얻기 위해 탐험해야 합"
"니다. 당신의 발전을 방해할 수 있는 혐오스러운 영웅들을 조심하세요."

#. DD Level Daka-Gorn first objective
#: guitext:899
msgctxt "In-game message"
msgid ""
"Beware Keeper. This realm is infested with the sickly goodness of heroes and "
"fairies. Hunt them down and feed them their own entrails."
msgstr ""
"조심하세요 키퍼. 이 영역은 영웅과 요정의 병적인 선량함으로 들끓고 있습니다. "
"사냥해서 그들의 내장을 그들의 밥으로 줍시다."

#. DD Level Morkardar first objective
#: guitext:900
msgctxt "In-game message"
msgid ""
"Your opponent for this realm has foolishly challenged your superior skill. "
"Such disrespect should be punished so make an example of his insolence."
msgstr ""
"이 영역에 적은 어리석게도 당신의 우월한 기술에 도전했습니다. 그런 무례한 행동"
"은 처벌받아야 하니 그를 본보기로 보여주세요."

#. DD Level Morkardar information soon after start
#: guitext:901
msgctxt "In-game message"
msgid ""
"Ancient powers lie hidden in this realm. Seek them out and use them for your "
"own evil purposes."
msgstr ""
"고대 힘들이 이 영역에 숨겨져 있습니다. 그것들을 찾아내어 당신 자신의 나쁜 목"
"적에 사용하세요."

#. DD Level Abbadon objective after rooms built
#: guitext:902
msgctxt "In-game message"
msgid ""
"A foolish challenger stands between you and total dominance. Annihilate his "
"forces and feed his body to your ravenous minions."
msgstr ""
"어리석은 도전자는 당신과 완전한 지배 사이에 서 있습니다. 그의 군대를 섬멸하"
"고 그의 몸을 당신의 굶주린 하수인들에게 먹입니다."

#. DD Level Daka-Gorn information after AP reached
#: guitext:903
msgctxt "In-game message"
msgid ""
"I can hear footsteps beyond the walls of the hero castle which dominates "
"this land. Tread carefully Keeper and rid the land of goodness once and for "
"all."
msgstr ""
"이 땅을 지배하고 있는 영웅의 성의 성벽 너머에서 발자국 소리가 들립니다. 조심"
"히 발을 디디세요 키퍼, 그리고 그 땅을 영원히 없애세요."

#. DD Level Netzcaro first objective
#: guitext:904
msgctxt "In-game message"
msgid ""
"The once strong hero fortress of this realm has grown rotten and weak. Tear "
"down it's walls and let your creatures feast on the heroes within."
msgstr ""
"한때 이 왕국의 강력한 영웅 요새는 썩고 약해졌습니다. 성벽을 허물고 안에 있는 "
"영웅으로 당신의 피조물들에게 잔치를 베풀도록 하세요."

#. DD Level Netzcaro information after AP reached
#: guitext:905
msgctxt "In-game message"
msgid ""
"This realm will be a test of your cunning and deviousness. Your dungeon has "
"been fortified with seven steel doors to aid you in your conquest."
msgstr ""
"이 영역은 당신의 교활함과 일탈의 시험대가 될 것입니다. 당신의 던전은 정복에 "
"도움을 주기 위해 7개의 강철 문으로 요새화되었습니다."

#. DD Level Netzcaro objective after AP reached
#: guitext:906
msgctxt "In-game message"
msgid ""
"Congratulations Keeper. This vial has given your researchers a much needed "
"boost. You can now construct Bridges that enable you to traverse water and "
"fire."
msgstr ""
"축하해요 키퍼. 이 물약병은 연구자들에게 많은 도움을 주었습니다. 이제 물과 불"
"을 건널 수 있는 다리를 구성할 수 있습니다."

#. DD Level Belial information soon after start
#: guitext:907
msgctxt "In-game message"
msgid ""
"Food is scarce in this land and the only Hatchery available to you is inside "
"a hero dungeon. Find this food before your creatures turn against you."
msgstr ""
"이 땅에는 식량이 부족하고 영웅의 던전 안에 유일하게 부화장이 있습니다. 여러분"
"의 피조물들이 여러분에게 등을 돌리기 전에 이 식량을 찾으세요."

#. DD Level Belial information after getting vampire
#: guitext:908
msgctxt "In-game message"
msgid ""
"Entombed in stone by a cruel band of heroes, the Vampire you have rescued "
"demands revenge for his imprisonment. His anger will make him a valuable "
"asset to your army of evil."
msgstr ""
"잔인한 영웅들의 무리에 의해 돌로 둘러싸여 갇혔 뱀파이어는 갇힌것에 대한 복수"
"를 요구합니다. 그의 분노는 그를 당신의 악한 군대의 귀중한 전력이됩니다."

#. DD Level Batezek first objective
#: guitext:909
msgctxt "In-game message"
msgid ""
"You are surrounded on all sides by valiant heroes so show them the true "
"meaning of evil and terror."
msgstr ""
"여러분은 사방에 용맹한 영웅들로 둘러싸여 있으니 그들에게 악과 공포의 진정한 "
"의미를 보여주세요."

#. DD Level Batezek objective after cleaning all good creatures
#: guitext:910
msgctxt "In-game message"
msgid ""
"The Lord of the Land has sent his fiercest warriors against you. Show them "
"no mercy and flay them alive."
msgstr ""
"이 땅의 군주는 가장 맹렬한 전사를 보내어 당신을 공격했습니다. 그들에게 자비"
"를 베풀지 말고 생포하세요."

#. DD Level Benetzaron first objective
#: guitext:911
msgctxt "In-game message"
msgid ""
"Explore this realm to uncover riches and secrets. Tread carefully Keeper, or "
"you could be burned."
msgstr ""
"이 영역을 탐색하여 부와 비밀을 밝혀냅시다. 조심히 발을 디디세요 키퍼, 그렇치 "
"않으면 화상을 입을 수 있습니다."

#. DD Level Svatona first objective
#: guitext:912
msgctxt "In-game message"
msgid ""
"Only one Dungeon Keeper can reign victorious over this land. Do not suffer a "
"humiliating defeat Keeper, the penalty for such failure is torture and death."
msgstr ""
"오직 한 명의 던전 키퍼만 이 땅에서 승리할 수 있습니다. 키퍼에게 굴욕적인 패배"
"를 당하지 마십시오. 실패에 대한 처벌은 고문과 죽음입니다."

#. DD Level Caddis Fell first objective
#: guitext:913
msgctxt "In-game message"
msgid ""
"Choices, choices Keeper. Choose your path wisely. Some routes are more "
"perilous than others ..."
msgstr ""
"선택, 선택이에요 키퍼. 현명하게 길을 선택하세요. 어떤 노선은 다른 노선보다 "
"더 위험합니다."

#. DD Level Caddis Fell objective after good destroyed
#: guitext:914
msgctxt "In-game message"
msgid ""
"Congratulations Keeper, you have a powerful army indeed. Do not grow "
"complacent though, you still have another challenger to the north ..."
msgstr ""
"축하해요 키퍼, 당신은 정말 강력한 군대를 가지고 있어요. 그러나 현실에 안주하"
"지 마십시오. 북쪽에 도전자가 또 있습니다."

#. DD Level Caddis Fell objective after player1 destroyed
#: guitext:915
msgctxt "In-game message"
msgid ""
"Congratulations Keeper, you have a powerful army indeed. Do not grow "
"complacent though, you still have another challenger to the south ..."
msgstr ""
"축하해요 키퍼, 당신은 정말 강력한 군대를 가지고 있어요. 그러나 현실에 안주하"
"지 마십시오. 남쪽에 도전자가 또 있습니다."

#. DD Level Caddis Fell objective after entrance claimed
#: guitext:916
msgctxt "In-game message"
msgid ""
"The Lord of the Land is a pathetic individual who breeds fluffy bunnies. "
"Pound him into the ground and then destroy the rival Keeper to achieve total "
"domination."
msgstr ""
"이 땅의 군주는 솜털 같은 토끼를 키우는 한심한 놈입니다. 그를 땅으로 쳐박고 라"
"이벌 키퍼를 처치하여 완전한 지배를 달성합니다."

#. DD Level Kanasko first objective
#: guitext:917
msgctxt "In-game message"
msgid ""
"Make haste Keeper. The heroes of this realm are many and strong. Prepare "
"your forces well or face a humiliating defeat ..."
msgstr ""
"서두르세요. 키퍼. 이 지역의 영웅들은 많고 강합니다. 병력을 잘 준비하세요 그러"
"치 않으면 굴욕적인 패배를 당합니다."

#. DD Level Belial first objective
#: guitext:918
msgctxt "In-game message"
msgid ""
"The Avatar is a wretched being, full of happiness and good cheer. Food is "
"scarce in his land and the only Hatchery available is inside his dungeons. "
"Destroy his mighty fortress and wipe the smile from his face before your "
"creatures turn against you."
msgstr ""
"아바타는 행복과 환호로 가득 찬 비참한 존재이다. 그의 땅에는 식량이 부족하고 "
"그의 던전 안에 유일하게 부화장이 있습니다. 당신의 피조물들이 등을 돌리기 전"
"에, 그의 강력한 요새를 파괴하고, 그 얼굴에서 미소를 지워버리세요."

#. DD Level Belial objective after AP reached
#: guitext:919
msgctxt "In-game message"
msgid ""
"The Avatar has massed an army of heroic Lords to confront you. Prepare to be "
"attacked!"
msgstr ""
"아바타는 영웅적인 군주의 군대를 모아 당신과 맞서게 했습니다. 공격에 대비를 하"
"세요!"

#. DD Level Belial objective after AP reached
#: guitext:920
msgctxt "In-game message"
msgid "Decimate this outpost and send fear into the heart of the Avatar."
msgstr "이 전초기지를 소멸시키고 아바타의 심장부로 공포를 보내세요."

#. DD Level Belial objective after AP reached
#: guitext:921
msgctxt "In-game message"
msgid ""
"The Avatar's castle is ripe for the taking. Train your forces well, Keeper. "
"The ultimate battle awaits ..."
msgstr ""
"아바타의 성은 가져가기 좋군요. 병력을 잘 훈련시키세요, 키퍼. 최후의 결전이 기"
"다리고 있습니다."

#. DD Level Belial objective when adding Avatar
#: guitext:922
msgctxt "In-game message"
msgid ""
"You are now in the heart of the Avatar's castle. The sickly sweet smell of "
"goodness still hangs in the air. Kill the Avatar and send his soul to "
"eternal damnation."
msgstr ""
"당신은 지금 아바타의 성의 중심부에 있습니다. 역겹도록 달콤한 선한 냄새가 아직"
"도 공기 중에 맴돌고 있습니다. 아바타를 죽이고 그의 영혼을 영원한 지옥으로 보"
"내세요."

#. DD Levels generic information after finding a Mistress
#: guitext:923
msgctxt "In-game message"
msgid ""
"Well done, Keeper. The Mistress you have discovered is an excellent prize."
msgstr "잘했어요, 키퍼 당신이 발견한 미스트리스는 훌륭한 상입니다."

#. DD Levels generic information after finding a Bile Demon
#: guitext:924
msgctxt "In-game message"
msgid ""
"The Bile Demon you have rescued will be a valuable but hungry asset to your "
"dungeon. Make sure your Hatchery can satisfy his voracious appetite."
msgstr ""
"당신이 구출한 바일 데몬은 던전에 가치가 있지만 굶주린 자산이 될 것입니다. 당"
"신의 부화장이 그의 왕성한 식욕을 만족시킬 수 있는지 확인하세요."

#. DD Level Dixaroc first objective
#: guitext:925
msgctxt "In-game message"
msgid ""
"A devious Wizard has cheated you of your magical powers. Use your only "
"Spider and explore the realm. Find the Wizard, kill him and make an example "
"of his foolishness."
msgstr ""
"사악한 마법사가 당신의 마법의 힘을 속였어요. 유일한 스파이더를 사용하여 영역"
"을 탐색합니다. 마법사를 찾아서 죽이고 그의 어리석음을 본보기로 삼아야 합니다."

#. DD Level Dixaroc information after getting Imps
#: guitext:926
msgctxt "In-game message"
msgid "You have found some Imps who consider it a great honour to serve you."
msgstr "당신을 섬기는 것을 큰 영광으로 여기는 몇몇 임프를 발견했습니다."

#. DD Levels Dixaroc information after finding Bile Demons
#: guitext:927
msgctxt "In-game message"
msgid ""
"You have discovered a group of Bile Demons who will aid you in your fight."
msgstr "여러분은 여러분의 싸움을 도와줄 바일 데몬 무리를 발견했습니다."

#. DD Level Dixaroc information just after PLAYER1 destroyed
#: guitext:928
msgctxt "In-game message"
msgid ""
"The destruction of this pathetic Keeper brings with it a useful bonus. You "
"now have the ability to build Bridges. Dig deeper and you may find more "
"secrets to strengthen your powers."
msgstr ""
"이 불쌍한 키퍼의 파괴는 유용한 보너스를 가져다 줍니다. 이제 다리를 건설할 수 "
"있습니다. 더 깊이 파고들면 힘을 강화할 수 있는 더 많은 비밀을 찾을 수 있습니"
"다."

#. DD Level Dixaroc information some time after PLAYER1 destroyed
#: guitext:929
msgctxt "In-game message"
msgid "A warning, Keeper. There is a stench of hero in the air."
msgstr "경고입니다, 키퍼. 허공에서 영웅의 악취가 풍깁니다."

#. DD Level Dixaroc information after AP reached
#: guitext:930
msgctxt "In-game message"
msgid ""
"You have done well to get this far Keeper. Do not become complacent, "
"however. A great struggle lies ahead."
msgstr ""
"여기까지 오다니 잘했어요 키퍼. 하지만 현실에 안주하지 마세요. 위대한 투쟁이 "
"앞에 놓여 있습니다."

#. DD Level Dixaroc information after AP reached
#: guitext:931
msgctxt "In-game message"
msgid ""
"Before you lies the Wizard's domain. Defeat him and you will regain your "
"powers."
msgstr ""
"마법사의 영역에서 죽어 눕기전에 그를 물리치세요. 그럼 당신은 힘을 되찾을 것입"
"니다."

#. DD Level Dixaroc objective after wizard is dead
#: guitext:932
msgctxt "In-game message"
msgid ""
"Your magical powers are restored Keeper. You can finally show these fools "
"what you are made of."
msgstr ""
"당신의 마법의 힘은 키퍼를 회복합니다. 여러분은 마침내 이 바보들에게 여러분이 "
"무엇으로 구성되어 있는지 보여줄 수 있습니다."

#. DD Level Caddis Fell objective after AP reached
#: guitext:933
msgctxt "In-game message"
msgid ""
"A black shadow is creeping over this land. Now is the time to strike. Take "
"control of your Vampire and use him to find and kill the Lord of the Land. "
"If you succeed, the Vampire will join you in the next realm."
msgstr ""
"이 땅 위로 검은 그림자가 어른거리고 있습니다. 지금이 속공할 때입니다. 뱀파이"
"어들을 통제하고 그를 이용하여 이 땅의 군주을 찾아 죽이세요. 만약 여러분이 성"
"공한다면, 뱀파이어는 다음 영역에 합류할 것입니다."

#. DD Level Belial information after winning
#: guitext:934
msgctxt "In-game message"
msgid ""
"Your achievements are legendary Keeper. Tales of your evil and cunning will "
"become the horror stories of generations."
msgstr ""
"당신은 전설적인 키퍼입니다. 당신의 사악하고 교활한 이야기는 세대에 걸쳐 공포"
"의 이야기가 될 것입니다."

#: guitext:935 
msgctxt "Door name"
msgid "Secret Door"
msgstr "비밀의 문"

#: guitext:936
msgctxt "Door description"
msgid ""
"Secret Door: This door remains hidden to enemies unless they observe it closely or see it "
"opening. RMB zoom."
msgstr ""
"비밀의 문: 이 문은 적들이 자세히 관찰하거나 열리는 것을 보지 않는 한 숨겨져 있습니다."

#: guitext:937
msgctxt "Game event description"
msgid "Secret Door discovered: LMB toggle. RMB delete."
msgstr "비밀의 문 발견"

#: guitext:938
msgctxt "Game event name"
msgid "Secret Door discovered"
msgstr "비밀의 문 발견"

#: guitext:939
msgctxt "Game event description"
msgid "Enemy spotted your Secret Door: LMB toggle. RMB delete."
msgstr "적이 비밀 문을 발견했습니다."

#: guitext:940
msgctxt "Game event name"
msgid "Enemy spotted your secret door"
msgstr "적이 비밀 문을 발견했습니다."

#: guitext:941
msgctxt "Menu interface, Main Menu item"
msgid "Free Play levels"
msgstr "레벨 자유 탐험"

#: guitext:942
msgctxt "Menu interface item"
msgid "Land selection"
msgstr "지역 선택"

#: guitext:943
msgctxt "Menu interface item"
msgid "Campaigns"
msgstr "캠패인"

#: guitext:944
msgctxt "Menu interface item"
msgid "Add computer"
msgstr "컴퓨터 추가"

#: guitext:945
msgctxt "Game event name"
msgid "Your creature cannot reach the room it needs"
msgstr "당신의 피조물은 필요한 방에 도착할 수 없습니다"

#: guitext:946
msgctxt "Game event description"
msgid "Work room unreachable: LMB toggle. RMB delete."
msgstr ""
"공방에 닿을 수 없습니다. 왼쪽 마우스 단추로 전환. 오른쪽 마우스 단추로 삭제."

#: guitext:947
msgctxt "Game event name"
msgid "Your Imp cannot reach a room to drag something into"
msgstr "임프는 끌고갈 수 있는 방에 도달할 수 없습니다"

#: guitext:948
msgctxt "Game event description"
msgid "Storage room unreachable: LMB toggle. RMB delete."
msgstr ""
"창고에 도달할 수 없습니다. 왼쪽 마우스 단추로 전환. 오른쪽 마우스 단추로 삭"
"제."

#: guitext:949
msgctxt "In-game interface description"
msgid ""
"Armour: Part of the damage which won't affect creature health. The higher "
"the number, the larger part of damage is discarded."
msgstr ""
"갑옷: 피조물의 생명력에 영향을 미치지 않는 데미지의 일부입니다. 숫자가 높을수"
"록 데미지의 많은 부분이 무효화됩니다."

#: guitext:950
msgctxt "In-game interface description"
msgid "Speed: How fast the creature moves and perform its dungeon tasks."
msgstr ""
"속도: 이 생물이 얼마나 빨리 움직이며 던전 작업을 수행하는지를 나타냅니다."

#: guitext:951
msgctxt "In-game interface description"
msgid "Loyalty: How resistant the creature is against scavenging by the enemy."
msgstr "충성도 : 피조물이 얼마나 적의 수색에 저항하는 정도 입니다."

#: guitext:952
msgctxt "In-game interface description"
msgid ""
"Research Skill: How fast the creature works in Library. The higher the Skill "
"level, the better the creature's performance."
msgstr ""
"연구 기술: 피조물이 도서관에서 얼마나 빨리 일하는 정도입니다. 스킬 수준이 높"
"을수록 성능이 향상됩니다."

#: guitext:953
msgctxt "In-game interface description"
msgid ""
"Manufacture Skill: How fast the creature works in Workshop. The higher the "
"Skill level, the better the creature's performance."
msgstr ""
"제조 기술: 피조물이 공방에서 얼마나 빨리 일하는지 알 수 있습니다. 스킬 수준"
"이 높을수록 성능이 향상됩니다."

#: guitext:954
msgctxt "In-game interface description"
msgid ""
"Training Skill: How fast the creature works on training. The higher the "
"Skill level, the better the creature's performance."
msgstr ""
"훈련 기술: 이 피조물이 얼마나 빨리 훈련을 받는지 알 수 있습니다. 스킬 수준이 "
"높을수록 성능이 향상됩니다."

#: guitext:955
msgctxt "In-game interface description"
msgid ""
"Scavenge Skill: How fast the creature works on scavenging. The higher the "
"Skill level, the better the creature's performance."
msgstr ""
"수색 스킬: 그 생물이 얼마나 빨리 수색하는지 알 수 있습니다. 스킬 수준이 높을"
"수록 성능이 향상됩니다."

#: guitext:956
msgctxt "In-game interface description"
msgid "Training Cost: Gold used for training the creature."
msgstr "훈련 비용: 금은 피조물을 훈련시키는 데 사용됩니다."

#: guitext:957
msgctxt "In-game interface description"
msgid "Scavenge Cost: Gold used for scavenging by the creature."
msgstr "수색 비용: 그 피조물이 수색하는 데 사용되는 금입니다."

#: guitext:958
msgctxt "In-game interface description"
msgid ""
"Best Damage: How much harm can be done by the strongest attack the creature "
"has."
msgstr ""
"가장 큰 피해 : 그 피조물이 가진 가장 강력한 공격에 의해 얼마나 많은 해를 끼"
"칠 수 있는지 나타냅니다."

#: guitext:959
msgctxt "In-game interface description"
msgid ""
"Weight: Mass of the creature. Some people say overweight can lead to heart "
"attack."
msgstr ""
"무게: 피조물의 질량입니다. 어떤 사람들은 과체중이 심장마비로 이어질 수 있다"
"고 말합니다."

#: guitext:960
msgctxt "In-game interface description"
msgid ""
"Score: Estimate of an overall creature value. Added to player score when "
"finishing the level."
msgstr ""
"점수: 피조물 전체 값의 추정치입니다. 레벨을 마칠 때 플레이어 점수에 추가됩니"
"다."

#: guitext:961
msgctxt "Keeper spell name"
msgid "Hand Of Evil"
msgstr "악마의 손"

#: guitext:962
msgctxt "Keeper spell name"
msgid "Slap"
msgstr "싸다구"

#: guitext:963
msgctxt "Keeper spell description"
msgid ""
"Hand Of Evil: Ability to pick up your creatures and hold them in your hand. "
"Just don't hold them forever or they may get irritated."
msgstr ""
"악마의 손: 여러분의 피조물을 집어서 손에 쥐는 능력입니다. 그냥 그들을 영원히 "
"붙잡고 있지 마세요. 그들이 짜증을 낼지도 몰라요."

#: guitext:964
msgctxt "Keeper spell description"
msgid ""
"Slap: Makes your creatures work harder, for some time. Your creatures take "
"some damage from each slap they receive."
msgstr ""
"싸다구 : 여러분의 피조물들이 얼마 동안 더 열심히 일하도록 합니다. 여러분의 피"
"조물들은 매 한 번의 싸다구질마다 피해를 입습니다."

#: guitext:965
msgctxt "In-game interface description"
msgid "Health: How much health points the creature has left to lose."
msgstr "생명력: 이 피조물이 잃을 건강 포인트가 얼마나 남은 정도 입니다."

#: guitext:966
msgctxt "In-game interface description"
msgid "Health: The maximum amount of health points for this creature."
msgstr "생명력: 이 피조물의 최대 생명력입니다."

#: guitext:967
msgctxt "Menu interface item"
msgid "Toggle Message"
msgstr "메시지 전환"

#: guitext:968
msgctxt "Menu interface item"
msgid "Return to Free Play levels"
msgstr "레벨 자유 탐험으로 돌아가기"

#: guitext:969
msgctxt "Menu interface item"
msgid "Map packs"
msgstr "Map packs"

#: guitext:970
msgctxt "Menu interface item"
msgid "The Deeper Dungeons"
msgstr "The Deeper Dungeons"

#: guitext:971
msgctxt "Menu interface item"
msgid "Standard Levels"
msgstr "Standard Levels"

#: guitext:972
msgctxt "Menu interface item"
msgid "Classic Levels"
msgstr "Classic Levels"

#: guitext:973
msgctxt "Menu interface item"
msgid "Legacy Levels"
msgstr "Legacy Levels"

#: guitext:974
msgctxt "Menu interface item"
msgid "Personal Levels"
msgstr "Personal Levels"

#: guitext:975
msgctxt "Menu interface item"
msgid "Lost Levels"
msgstr "Lost Levels"

#: guitext:976 guitext:977 guitext:978 guitext:979 guitext:980
msgctxt "Unused"
msgid "Moo3"
msgstr "Moo3"

#: guitext:981
msgctxt "Trap names"
msgid "Special Trap"
msgstr "마법 함정"

#: guitext:982
msgctxt "Trap names"
msgid "Freeze Trap"
msgstr "동결 함정"

#: guitext:983
msgctxt "Trap names"
msgid "Fear Trap"
msgstr "공포 함정"

#: guitext:984
msgctxt "Trap names"
msgid "Sentry Trap"
msgstr "감시 함정"

#: guitext:985
msgctxt "Trap names"
msgid "Mimic Trap"
msgstr "미믹 함정"

#: guitext:986
msgctxt "Trap names"
msgid "Spawn Trap"
msgstr "스폰 함정"

#: guitext:987
msgctxt "Trap names"
msgid "Wind Trap"
msgstr "바람 함정"

#: guitext:988
msgctxt "Trap names"
msgid "Spitfire Trap"
msgstr "불뿜는 함정"

#: guitext:989
msgctxt "Trap names"
msgid "Chicken Trap"
msgstr "닭 함정"

#: guitext:990
msgctxt "Trap names"
msgid "Disease Trap"
msgstr "질병 함정"

#: guitext:991
msgctxt "Trap names"
msgid "Power Trap"
msgstr "언령 함정"

#: guitext:992
msgctxt "Trap names"
msgid "Switch"
msgstr "스위치"

#: guitext:993
msgctxt "Trap names"
msgid "Hidden Switch"
msgstr "숨겨진 스위치"

#: guitext:994
msgctxt "Door name"
msgid "Special Door"
msgstr "마법 문"

#: guitext:995
msgctxt "Door name"
msgid "Hidden Door"
msgstr "숨겨진 문"

#: guitext:996
msgctxt "Mouse"
msgid "Scroll Wheel Up"
msgstr "마우스 휠 위로"

#: guitext:997
msgctxt "Mouse"
msgid "Scroll Wheel Down"
msgstr "마우스 휠 아래로"

#: guitext:998
msgctxt "Mouse"
msgid "Mouse Button"
msgstr "마우스 버튼"

#: guitext:999
msgctxt "Game controls"
msgid "Build Square Room"
msgstr "정사각형으로 방 만들기"

#: guitext:1000
msgctxt "Game controls"
msgid "Detect Room"
msgstr "방 감지하기"

#: guitext:1001
msgctxt "Game controls"
msgid "Increase Room Size"
msgstr "방 크기 늘리기"

#: guitext:1002
msgctxt "Game controls"
msgid "Decrease Room Size"
msgstr "방 크기 줄이기"

#: guitext:1003
msgctxt "Game controls"
msgid "Precision Sell"
msgstr "정확히 팔기"

#: guitext:1004
msgctxt "Game controls"
msgid "Snap Camera"
msgstr "스넵 카메라"

#: guitext:1005
msgctxt "Dungeon special decription"
msgid "Mysterious Box: There's no telling what this will do."
msgstr "신비한 상자: 이게 뭘 할지 알 수 없어요."

#: guitext:1006
msgctxt "Network game message"
msgid "Joined player has different map version from host."
msgstr "게임에 참가한 플레이이어가 가진 맵 버전이 호스트와 다릅니다."

#: guitext:1007
msgctxt "In-game interface description"
msgid "Display Resolution: Switch to the next configured display resolution. LMB toggle. RMB display current resolution."
msgstr "디스플레이 해상도: 설정된 다음 디스플레이 해상도로 전환합니다. 왼쪽마우스 버튼으로 전환하세요. 오른쪽 마우스 버튼으로 현재 해상도를 표시합니다."

#: guitext:1008
msgctxt "In-game interface item"
msgid "Voice"
msgstr "음성"

#: guitext:1009
msgctxt "In-game interface item"
msgid "Ambience"
msgstr "분위기"

#: guitext:1010
msgctxt "Unused"
msgid "Moo4"
msgstr "Moo4"

#: guitext:1011
msgctxt "Menu interface item"
msgid "Dungeon Keeper - Original Campaign"
msgstr "던전 키퍼 오리지널 캠패인"

#: guitext:1012
msgctxt "Menu interface item"
msgid "Assmist Isle"
msgstr "애스미스트 섬"

#: guitext:1013
msgctxt "Menu interface item"
msgid "Ancient Keeper campaign"
msgstr "고대 키퍼 캠패인"

#: guitext:1014
msgctxt "Menu interface item"
msgid "Burdened Imps' Level Pack"
msgstr "피해욧 임프의 레벨 팩"

#: guitext:1015
msgctxt "Menu interface item"
msgid "Conquest of the Arctic"
msgstr "북극 정복"

#: guitext:1016
msgctxt "Menu interface item"
msgid "The Destiny of Ninja"
msgstr "닌자의 운명"

#: guitext:1017
msgctxt "Menu interface item"
msgid "DzjeeAr's 6-level campaign"
msgstr "DzjeeAr의 6레벨 캠패인"

#: guitext:1018
msgctxt "Menu interface item"
msgid "DzjeeAr's 10-level campaign"
msgstr "DzjeeAr의 10레벨 캠패인"

#: guitext:1019
msgctxt "Menu interface item"
msgid "DzjeeAr's 25-level campaign"
msgstr "DzjeeAr의 25레벨 캠패인"

#: guitext:1020
msgctxt "Menu interface item"
msgid "Evil Keeper campaign"
msgstr "사악한 키퍼 캠패인"

#: guitext:1021
msgctxt "Menu interface item"
msgid "Grinics' KReign campaign"
msgstr "Grinics' KReign 캠패인"

#: guitext:1022
msgctxt "Menu interface item"
msgid "Japanese DKMaps8 pack"
msgstr "일본 DKMaps8 팩"

#: guitext:1023
msgctxt "Menu interface item"
msgid "KDK Levels"
msgstr "KDK 레벨"

#: guitext:1024
msgctxt "Menu interface item"
msgid "Good Campaign"
msgstr "선한 캠패인"

#: guitext:1025
msgctxt "Menu interface item"
msgid "Lord Vexer campaign"
msgstr "백서경 캠패인"

#: guitext:1026
msgctxt "Menu interface item"
msgid "Nikolai's Castles campaign"
msgstr "니콜라이의 성 캠패인"

#: guitext:1027
msgctxt "Menu interface item"
msgid "Dungeon Keeper - NG+"
msgstr "던전 키퍼 - 새 게임+"

#: guitext:1028
msgctxt "Menu interface item"
msgid "Post Ancient Keeper campaign"
msgstr "고대 키퍼 공표 캠패인"

#: guitext:1029
msgctxt "Menu interface item"
msgid "Post Undead Keeper campaign"
msgstr "언데드 키퍼 공표 캠패인"

#: guitext:1030
msgctxt "Menu interface item"
msgid "Quest for the Hero campaign"
msgstr "영웅 퀘스트 캠패인"

#: guitext:1031
msgctxt "Menu interface item"
msgid "Revenge of the Lord"
msgstr "군주의 복수"

#: guitext:1032
msgctxt "Menu interface item"
msgid "Twin Keepers Campaign"
msgstr "쌍둥이 키퍼 캠패인"

#: guitext:1033
msgctxt "Menu interface item"
msgid "Undead Keeper campaign"
msgstr "언데드 키퍼 캠패인"

#: guitext:1034 guitext:1035
msgctxt "Unused"
msgid "Moo5"
msgstr "Moo5"

#: guitext:1036
msgctxt "Trap names"
msgid "Demolition Trap"
msgstr "폭파 함정"

#: guitext:1037
msgctxt "Trap description"
msgid "Demolition Trap: An explosive with unrivaled destructive power."
msgstr "폭파 함정: 타의 추종을 불허하는 파괴력을 지니는 폭팔물이에요."

#: guitext:1038
msgctxt "Trap description"
msgid "Sentry Trap: Stands guard and shoots at enemies in sight."
msgstr "감시 함정: 경비병을 세워 눈에 보이는 적을 쏘세요."

#: guitext:1039 guitext:1040
msgctxt "Unused"
msgid "Moo6"
msgstr "Moo6"

#: guitext:1041
msgctxt "Creature name"
msgid "Spirit"
msgstr "혼령"

#: guitext:1042
msgctxt "Creature name"
msgid "Druid"
msgstr "드루이드"

#: guitext:1043
msgctxt "Creature name"
msgid "Time Mage"
msgstr "시간 마법사"

#: guitext:1044 guitext:1045 guitext:1046 guitext:1047 guitext:1048 guitext:1049
msgctxt "Unused"
msgid "Moo7"
msgstr ""
#: guitext:1050
msgctxt "Slab description"
msgid "Rock Formation."
msgstr "암석 형성."

#: guitext:1051
msgctxt "Slab description"
msgid "Bedrock: Unclaimed rock floor. You cannot claim it or build on it."
msgstr "기반암: 청구되지 않은 암반 바닥. 이를 청구하거나 위에 건물을 지을 수 없습니다."

#: guitext:1052
msgctxt "Slab description"
msgid "Dense Gold Seam: Holds a lot of wealth for your Imps to extract. "
msgstr "높은 금맥: 당신의 임프가 추출할 수 있는 많은 부를 보유하고 있습니다."

#: guitext:1053
#, fuzzy
msgctxt "Keeper spell name"
msgid "Magic Shield"
msgstr "반사"

#: guitext:1054
msgctxt "Keeper spell name"
msgid "Freeze"
msgstr "동결"

#: guitext:1055
msgctxt "Keeper spell name"
msgid "Slow"
msgstr "느려림"

#: guitext:1056
msgctxt "Keeper spell name"
msgid "Levitate"
msgstr "비행"

#: guitext:1057
msgctxt "Keeper spell name"
msgid "Illumination"
msgstr "조명"

#: guitext:1058
msgctxt "Keeper spell name"
msgid "Sight"
msgstr "시각"

#: guitext:1059
msgctxt "Dungeon special decription"
msgid "Heal All: Restore full health to all your creatures."
msgstr "모두 치료: 모든 크리쳐가 치료됩니다."

#: guitext:1060
msgctxt "Dungeon special decription"
msgid "Increase Gold: Generates gold in your treasury."
msgstr "골드 증가: 국고에서 골드를 생성합니다."

#: guitext:1061
msgctxt "Dungeon special decription"
msgid "Make Unhappy: All creatures of the enemy become upset."
msgstr "불행하게 만들기: 적의 모든 생물이 화가 납니다."

#: guitext:1062
msgctxt "Dungeon special decription"
msgid "Weaken Walls: Destroys the fortifications of enemy walls."
msgstr "벽 약화: 적의 벽 방어를 파괴합니다."

#: guitext:1063
<<<<<<< HEAD
msgctxt "Keeper spell name"
msgid "Rage"
msgstr "격노"

#: guitext:1064
msgctxt "Creature spell"
msgid "Rage: Makes the creature attack recklessly, hitting harder and faster without dodging."
msgstr "격노: 생물이 무모하게 공격하게 만들어, 피하지 않고 더 강하고 빠르게 공격합니다."
=======
msgctxt "Game controls"
msgid "Tilt Up"
msgstr ""

#: guitext:1064
msgctxt "Game controls"
msgid "Tilt Down"
msgstr ""

#: guitext:1065
msgctxt "Game controls"
msgid "Reset Tilt"
msgstr ""

#: guitext:1066
msgctxt "Creature spell"
msgid "Heal Monster: The target creature is massively healed."
msgstr ""

#: guitext:1067
msgctxt "Creature spell"
msgid "Cleanse: Cures all negative effects inflicted on the creature."
msgstr "정화: 생물에게 가해진 모든 부정적인 효과를 치료합니다."

#: guitext:1068
msgctxt "Creature spell"
msgid "Cleanse Monster: Cures all negative effects inflicted on target creature."
msgstr ""

#: guitext:1069
msgctxt "Keeper spell description"
msgid "Magic Shield: Causes spells fired at the target to bounce back at the attacker."
msgstr ""

#: guitext:1070
msgctxt "Keeper spell description"
msgid "Levitate: Causes the target creature to take off from the ground and attack creatures from the air or cross lava unharmed."
msgstr ""

#: guitext:1071
msgctxt "Keeper spell description"
msgid "Sight: Allows the target creature to temporarily increase its awareness and notice the invisible."
msgstr ""

#: guitext:1072 guitext:1073 guitext:1074 guitext:1075
msgctxt "Unused"
msgid "Moo8"
msgstr ""

#: guitext:1076
msgctxt "Door name"
msgid "Midas Door"
msgstr ""

#: guitext:1077
msgctxt "Door description"
msgid "Midas Door: This door consumes gold from the owner to stay completely indestructible. RMB zoom."
msgstr ""
>>>>>>> 55c4de56
<|MERGE_RESOLUTION|>--- conflicted
+++ resolved
@@ -6991,16 +6991,6 @@
 msgstr "벽 약화: 적의 벽 방어를 파괴합니다."
 
 #: guitext:1063
-<<<<<<< HEAD
-msgctxt "Keeper spell name"
-msgid "Rage"
-msgstr "격노"
-
-#: guitext:1064
-msgctxt "Creature spell"
-msgid "Rage: Makes the creature attack recklessly, hitting harder and faster without dodging."
-msgstr "격노: 생물이 무모하게 공격하게 만들어, 피하지 않고 더 강하고 빠르게 공격합니다."
-=======
 msgctxt "Game controls"
 msgid "Tilt Up"
 msgstr ""
@@ -7059,4 +7049,13 @@
 msgctxt "Door description"
 msgid "Midas Door: This door consumes gold from the owner to stay completely indestructible. RMB zoom."
 msgstr ""
->>>>>>> 55c4de56
+
+#: guitext:1078
+msgctxt "Keeper spell name"
+msgid "Rage"
+msgstr "격노"
+
+#: guitext:1079
+msgctxt "Creature spell"
+msgid "Rage: Makes the creature attack recklessly, hitting harder and faster without dodging."
+msgstr "격노: 생물이 무모하게 공격하게 만들어, 피하지 않고 더 강하고 빠르게 공격합니다."