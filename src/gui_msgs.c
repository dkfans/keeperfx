/******************************************************************************/
// Free implementation of Bullfrog's Dungeon Keeper strategy game.
/******************************************************************************/
/** @file gui_msgs.c
 *     Game GUI Messages functions.
 * @par Purpose:
 *     Functions to display and maintain GUI Messages.
 * @par Comment:
 *     None.
 * @author   Tomasz Lis
 * @date     14 May 2010 - 21 Nov 2012
 * @par  Copying and copyrights:
 *     This program is free software; you can redistribute it and/or modify
 *     it under the terms of the GNU General Public License as published by
 *     the Free Software Foundation; either version 2 of the License, or
 *     (at your option) any later version.
 */
/******************************************************************************/
#include "pre_inc.h"
#include "gui_msgs.h"
#include <stdarg.h>

#include "globals.h"
#include "bflib_basics.h"
#include "bflib_sprfnt.h"
#include "config_spritecolors.h"
#include "creature_graphics.h"
#include "creature_instances.h"
#include "gui_draw.h"
#include "frontend.h"
#include "game_legacy.h"
#include "frontmenu_ingame_evnt.h"
#include "sprites.h"

#include "keeperfx.hpp"
#include "post_inc.h"

/******************************************************************************/

void message_draw(void)
{
    SYNCDBG(7,"Starting");
    LbTextSetFont(winfont);
    int ps_units_per_px;
    {
        //just used for height, color irrelevant here
        struct TbSprite* spr = &gui_panel_sprites[GPS_plyrsym_symbol_player_red_std_b];
        ps_units_per_px = (22 * units_per_pixel) / spr->SHeight;
    }
    TbBool low_res = (MyScreenHeight < 400);
    int tx_units_per_px = ( (low_res) && (dbc_language > 0) ) ? ps_units_per_px : (22 * units_per_pixel) / LbTextLineHeight();
    int h = LbTextLineHeight();
    long y = 28 * units_per_pixel / 16;
    if (game.armageddon_cast_turn != 0)
    {
        if ( (bonus_timer_enabled()) || (script_timer_enabled()) || display_variable_enabled() )
        {
            y += (h*units_per_pixel/16) << (unsigned char)low_res;
        }
    }
    for (int i = 0; i < game.active_messages_count; i++)
    {
        if ( (gameadd.messages[i].target_idx == my_player_number) || (gameadd.messages[i].target_idx == -1) )
        {
            long x = 148 * units_per_pixel / 16;
            LbTextSetWindow(0, 0, MyScreenWidth, MyScreenHeight);
            clear_flag(lbDisplay.DrawFlags, Lb_TEXT_ONE_COLOR);
            LbTextDrawResized(x+32*units_per_pixel/16, y, tx_units_per_px, gameadd.messages[i].text);
            unsigned long spr_idx = 0;
            TbBool IsCreature = false;
            TbBool IsCreatureSpell = false;
            TbBool IsRoom = false;
            TbBool IsKeeperSpell = false;
            TbBool IsQuery = false;
            TbBool NotPlayer = ((char)gameadd.messages[i].plyr_idx < 0);
            PlayerNumber plyr_idx = gameadd.messages[i].plyr_idx;
            if (NotPlayer)
            {
                IsCreature = ( ((char)gameadd.messages[i].plyr_idx >= -31) && ((char)gameadd.messages[i].plyr_idx <= -1) );
                IsCreatureSpell = ((char)gameadd.messages[i].plyr_idx >= -78) && ((char)gameadd.messages[i].plyr_idx <= -32);
                IsRoom = ((char)gameadd.messages[i].plyr_idx >= -94) && ((char)gameadd.messages[i].plyr_idx <= -79);
                IsKeeperSpell = ((char)gameadd.messages[i].plyr_idx >= -113) && ((char)gameadd.messages[i].plyr_idx <= -95);
                IsQuery = ((char)gameadd.messages[i].plyr_idx >= -123) && ((char)gameadd.messages[i].plyr_idx <= -114);
                if (IsCreature)
                {
                    spr_idx = get_creature_model_graphics(((~gameadd.messages[i].plyr_idx) + 1), CGI_HandSymbol);
                    x -= (7 * units_per_pixel / 16);
                    y -= (20 * units_per_pixel / 16);
                }
                else if (IsCreatureSpell)
                {
                    struct InstanceInfo* inst_inf = creature_instance_info_get(~(char)(((char)gameadd.messages[i].plyr_idx) + 31) + 1);
                    spr_idx = inst_inf->symbol_spridx;
                    x -= (10 * units_per_pixel / 16);
                    y -= (10 * units_per_pixel / 16);
                }
                else if (IsRoom)
                {
                    const struct RoomConfigStats* roomst = get_room_kind_stats(~(char)(((char)gameadd.messages[i].plyr_idx) + 78) + 1);
                    spr_idx = roomst->medsym_sprite_idx;
                    x -= (10 * units_per_pixel / 16);
                    y -= (10 * units_per_pixel / 16);
                }
                else if (IsKeeperSpell)
                {
                    struct PowerConfigStats* powerst = get_power_model_stats(~(char)(((char)gameadd.messages[i].plyr_idx) + 94) + 1);
                    spr_idx = powerst->medsym_sprite_idx;
                    x -= (10 * units_per_pixel / 16);
                    y -= (10 * units_per_pixel / 16);
                }
                else if (IsQuery)
                {
                    spr_idx = (~(char)(((char)gameadd.messages[i].plyr_idx) + 113) + 1) + GPS_plyrsym_symbol_room_yellow_std_a;
                    x -= (10 * units_per_pixel / 16);
                    y -= (10 * units_per_pixel / 16);
                }
            }
            else
            {
<<<<<<< HEAD
                if (gameadd.messages[i].plyr_idx == game.neutral_player_num)
=======
                if (gameadd.messages[i].plyr_idx == game.hero_player_num)
                {
                    spr_idx = GPS_plyrsym_symbol_player_red_std_b;
                }
                else if (gameadd.messages[i].plyr_idx == game.neutral_player_num)
>>>>>>> b6ee893f
                {
                    spr_idx = ((game.play_gameturn >> 1) & 3) + GPS_plyrsym_symbol_player_red_std_b;
                    plyr_idx = 0;
                }
                else
                {
<<<<<<< HEAD
                    if (player_has_heart(gameadd.messages[i].plyr_idx) || gameadd.messages[i].plyr_idx == game.hero_player_num) {
                        spr_idx = get_player_colored_icon_idx(GPS_plyrsym_symbol_player_red_std_b,gameadd.messages[i].plyr_idx);
                    } else {
                        spr_idx = get_player_colored_icon_idx(GPS_plyrsym_symbol_player_red_dead,gameadd.messages[i].plyr_idx);
                    }
=======
                    spr_idx = (player_has_heart(gameadd.messages[i].plyr_idx)) ? GPS_plyrsym_symbol_player_red_std_b : GPS_plyrsym_symbol_player_red_dead;
>>>>>>> b6ee893f
                }
            }
            if (gameadd.messages[i].plyr_idx != 127)
            {
                draw_gui_panel_sprite_left_player(x, y, ps_units_per_px, spr_idx, plyr_idx);
            }
            y += (h*units_per_pixel/16) << (unsigned char)low_res;
            if (NotPlayer)
            {
                if (IsCreature)
                {
                    y += (20 * units_per_pixel / 16) << (unsigned char)low_res;
                }
                else if ( (IsCreatureSpell) || (IsRoom) || (IsKeeperSpell) || (IsQuery) )
                {
                    y += (10 * units_per_pixel / 16) << (unsigned char)low_res;
                }
            }
        }
    }
}

void message_update(void)
{
    SYNCDBG(6,"Starting");
    int i = game.active_messages_count - 1;
    // Set end turn for all messages
    while (i >= 0)
    {
        struct GuiMessage* gmsg = &gameadd.messages[i];
        if (gmsg->creation_turn < game.play_gameturn)
        {
            game.active_messages_count--;
            gameadd.messages[game.active_messages_count].text[0] = 0;
        }
        i--;
    }
}

void zero_messages(void)
{
    game.active_messages_count = 0;
    for (int i = 0; i < 3; i++)
    {
      memset(&gameadd.messages[i], 0, sizeof(struct GuiMessage));
    }
}

void clear_messages_from_player(char plyr_idx)
{
    for (int i = 0; i < game.active_messages_count; i++)
    {
        if ((char)gameadd.messages[i].plyr_idx == plyr_idx)
        {
            delete_message(i);
        }
    }
}

void delete_message(unsigned char msg_idx)
{
    memset(&gameadd.messages[msg_idx], 0, sizeof(struct GuiMessage));
    if (msg_idx < game.active_messages_count - 1)
    {
        for (int i = msg_idx; i < game.active_messages_count; i++)
        {
            gameadd.messages[i] = gameadd.messages[i+1];
        }
        memset(&gameadd.messages[game.active_messages_count - 1], 0, sizeof(struct GuiMessage));
    }
    game.active_messages_count--;
}

void message_add(PlayerNumber plyr_idx, const char *text)
{
    SYNCDBG(2,"Player %d: %s",(int)plyr_idx,text);
    for (int i = GUI_MESSAGES_COUNT - 1; i > 0; i--)
    {
        memcpy(&gameadd.messages[i], &gameadd.messages[i-1], sizeof(struct GuiMessage));
    }
    snprintf(gameadd.messages[0].text, sizeof(gameadd.messages[0].text), "%s", text);
    gameadd.messages[0].plyr_idx = plyr_idx;
    gameadd.messages[0].creation_turn = game.play_gameturn + GUI_MESSAGES_DELAY;
    gameadd.messages[0].target_idx = -1;
    if (game.active_messages_count < GUI_MESSAGES_COUNT) {
        game.active_messages_count++;
    }
}

void message_add_va(PlayerNumber plyr_idx, const char *fmt_str, va_list arg)
{
    static char full_msg_text[2048];
    vsnprintf(full_msg_text, sizeof(full_msg_text), fmt_str, arg);
    message_add(plyr_idx, full_msg_text);
}

void message_add_fmt(PlayerNumber plyr_idx, const char *fmt_str, ...)
{
    va_list val;
    va_start(val, fmt_str);
    message_add_va(plyr_idx, fmt_str, val);
    va_end(val);
}

void targeted_message_add(PlayerNumber plyr_idx, PlayerNumber target_idx, unsigned long timeout, const char *fmt_str, ...)
{
    va_list val;
    va_start(val, fmt_str);
    static char full_msg_text[2048];
    vsnprintf(full_msg_text, sizeof(full_msg_text), fmt_str, val);
    SYNCDBG(2,"Player %d: %s",(int)plyr_idx,full_msg_text);
    for (int i = GUI_MESSAGES_COUNT - 1; i > 0; i--)
    {
        memcpy(&gameadd.messages[i], &gameadd.messages[i-1], sizeof(struct GuiMessage));
    }
    snprintf(gameadd.messages[0].text, sizeof(gameadd.messages[0].text), "%s", full_msg_text);
    gameadd.messages[0].plyr_idx = plyr_idx;
    gameadd.messages[0].creation_turn = game.play_gameturn + timeout;
    gameadd.messages[0].target_idx = target_idx;
    if (game.active_messages_count < GUI_MESSAGES_COUNT) {
        game.active_messages_count++;
    }
    va_end(val);
}

void show_game_time_taken(unsigned long fps, unsigned long turns)
{
    struct GameTime gt = get_game_time(turns, fps);
    struct PlayerInfo* player = get_my_player();
    targeted_message_add(player->id_number, player->id_number, GUI_MESSAGES_DELAY, "%s: %02ld:%02ld:%02ld", get_string(746), gt.Hours, gt.Minutes, gt.Seconds);
}

void show_real_time_taken(void)
{
    update_time();
    struct PlayerInfo* player = get_my_player();
    targeted_message_add(player->id_number, player->id_number, GUI_MESSAGES_DELAY, "%s: %02ld:%02ld:%02ld:%03ld", get_string(746), Timer.Hours, Timer.Minutes, Timer.Seconds, Timer.MSeconds);
}
/******************************************************************************/<|MERGE_RESOLUTION|>--- conflicted
+++ resolved
@@ -117,30 +117,18 @@
             }
             else
             {
-<<<<<<< HEAD
-                if (gameadd.messages[i].plyr_idx == game.neutral_player_num)
-=======
                 if (gameadd.messages[i].plyr_idx == game.hero_player_num)
                 {
                     spr_idx = GPS_plyrsym_symbol_player_red_std_b;
                 }
                 else if (gameadd.messages[i].plyr_idx == game.neutral_player_num)
->>>>>>> b6ee893f
                 {
                     spr_idx = ((game.play_gameturn >> 1) & 3) + GPS_plyrsym_symbol_player_red_std_b;
                     plyr_idx = 0;
                 }
                 else
                 {
-<<<<<<< HEAD
-                    if (player_has_heart(gameadd.messages[i].plyr_idx) || gameadd.messages[i].plyr_idx == game.hero_player_num) {
-                        spr_idx = get_player_colored_icon_idx(GPS_plyrsym_symbol_player_red_std_b,gameadd.messages[i].plyr_idx);
-                    } else {
-                        spr_idx = get_player_colored_icon_idx(GPS_plyrsym_symbol_player_red_dead,gameadd.messages[i].plyr_idx);
-                    }
-=======
                     spr_idx = (player_has_heart(gameadd.messages[i].plyr_idx)) ? GPS_plyrsym_symbol_player_red_std_b : GPS_plyrsym_symbol_player_red_dead;
->>>>>>> b6ee893f
                 }
             }
             if (gameadd.messages[i].plyr_idx != 127)
