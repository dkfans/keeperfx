# ******************************************************************************
#  Free implementation of Bullfrog's Dungeon Keeper strategy game.
# ******************************************************************************
#   @file gtext_fre.po
#      KeeperFX GUI Strings translation file
#  @par Purpose:
#      Contains translation of the national strings in the game.
#  @par Comment:
#      Use this file to improve the translation for specific language.
#  @author   KeeperFX Team
#  @date     25 Aug 2012 - 02 Oct 2012
#  @par  Copying and copyrights:
#      This program is free software; you can redistribute it and/or modify
#      it under the terms of the GNU General Public License as published by
#      the Free Software Foundation; either version 2 of the License, or
#      (at your option) any later version.
#
# ******************************************************************************
"Project-Id-Version: GUI Strings for KeeperFX\n"
"Report-Msgid-Bugs-To: https://github.com/dkfans/keeperfx/issues/"
"Date: 2012-09-02 01:12+0200\n"
"POT-Creation-Date: 2012-09-02 01:12+0200\n"
"PO-Revision-Date: 2024-01-01 21:00+0100\n"
"Last-Translator: walter253\n"
"Language: fr_FR\n"
"MIME-Version: 1.0\n"
"Content-Type: text/plain; charset=UTF-8\n"
"Content-Transfer-Encoding: 8bit\n"
"X-Poedit-SourceCharset: UTF-8\n"
"X-Generator: Poedit 3.0\n"

#. Generic victory message
#: guitext:0
msgctxt "In-game message"
msgid "Success! The land is yours. Press Space to proceed to the next realm."
msgstr ""
"Victoire! Le territoire est à vous! Appuyez sur la barre d'espace pour passer au royaume suivant."

#. Level Eversmile information soon after start
#: guitext:1
msgctxt "In-game message"
msgid "This is a message. Right click to delete it."
msgstr ""
"Ceci est un message. Cliquez avec le bouton droit de la souris pour l'effacer."

#. Level Eversmile first objective
#: guitext:2
msgctxt "In-game message"
msgid ""
"The first thing a Keeper needs is somewhere to keep gold, when it's been "
"mined out of the rock by his Imps. To create a Treasure Room, select the "
"Treasure Room icon from the Rooms Panel and fill the empty area to the west "
"with Treasure Room tiles."
msgstr ""
"Un Gardien doit absolument pouvoir stocker l'or extrait par ses lutins. "
"Cliquez sur l'icône de la Salle du trésor figurant dans le panneau des salles, "
"et remplissez la zone Ouest avec des dalles de Salle du trésor."

#. Level Eversmile information when started building Treasure Room
#: guitext:3
msgctxt "In-game message"
msgid ""
"Use the cursor keys to see other areas of the underworld. Rotate and zoom the "
"view with the right ctrl key and cursor keys."
msgstr ""
"Utilisez les touches directionnelles pour naviguer à travers les zones infernales du sous-sol. "
"Combinez les touches directionnelles avec la touche CTRL pour faire tourner la caméra ou pour zoomer."

#. Level Eversmile objective when built Treasure Room
#: guitext:4
msgctxt "In-game message"
msgid ""
"Expertly done. Press the right mouse button to turn the pointer back into the "
"Hand of Evil. Mine out the gold to the east by tagging the area with the left "
"mouse button. Your Imps will dig out the gold and carry it back to your "
"Treasure Room."
msgstr ""
"Remarquable! Cliquez avec le bouton droit de la souris pour que le curseur revienne sur la main. "
"Extrayez de l'or dans la zone Est en faisant glisser le curseur et en cliquant sur le bouton gauche de la souris. "
"Vos lutins extrairont de l'or et le porteront vers la Salle du trésor."

#. Level Eversmile information while digging gold
#: guitext:5
msgctxt "In-game message"
msgid ""
"If you want to make your creatures work harder, slap them by right clicking "
"the Hand of Evil on them. Slapping will harm your creatures."
msgstr ""
"Si vous désirez que vos créatures travaillent plus rapidement, "
"frappez-les en plaçant la main sur eux et en cliquant avec le bouton droit de la souris. "
"Lorsque vous les frappez, vos créatures ont mal."

#. Level Eversmile information while digging gold
#: guitext:6
msgctxt "In-game message"
msgid ""
"Use the left mouse button to pluck your creatures from the dungeon. Use the "
"right mouse button to drop them over a room or tile belonging to your "
"dungeon. Creatures perform the task most relevant to the situation they're "
"dropped into."
msgstr ""
"Attrapez vos créatures du Donjon à l'aide du bouton Gauche de la souris, et "
"avec le bouton Droit, laissez-les tomber dans une pièce ou sur une dalle de "
"votre Donjon. Les créatures effectuent les tâches les plus appropriées."

#. Level Eversmile objective after digging gold
#: guitext:7
msgctxt "In-game message"
msgid ""
"Greedily done, Keeper. Now, you need to turn some of your dungeon into a "
"Lair. Lairs are where creatures rest and recover. The area your Imps just "
"mined out would be an ideal spot for some creatures to lurk. Select the Lair "
"icon from the Rooms Panel."
msgstr ""
"Bravo pour votre avidité, Gardien. Vous devez maintenant transformer une "
"partie de votre Donjon en Antre où les créatures se reposeront et pourront "
"récupéré. La zone que vos lutins ont fini d'exploiter serait idéale. "
"Sélectionnez l'icône Antre dans le panneau des salles."

#. Level Eversmile objective after Lair built
#: guitext:8
msgctxt "In-game message"
msgid ""
"Dig a tunnel that connects to the Portal to the north. Portals appear on the "
"map as flashing squares, until they are claimed. Creatures only use Portals "
"claimed by a Keeper. Your Imps claim a Portal as soon as it connects to your "
"dungeon."
msgstr ""
"Creusez un tunnel jusqu'au portail Nord. Les portails sont représentés sur la "
"carte par des dalles qui clignotent jusqu'à ce qu'elles soient réclamées. Les "
"créatures ne peuvent utiliser que les portails réclamés par un Gardien. Vos "
"lutins réclament un portail s'il touche votre Donjon."

#. Level Eversmile objective when digging w/o Treasure Room
#: guitext:9
msgctxt "In-game message"
msgid ""
"You should build a Treasure Room first. Select the Treasure Room icon from "
"the Rooms Panel and left click on the tiles in the area to the west of your "
"Dungeon Heart."
msgstr ""
"Vous devez d'abord construire une Salle du trésor. Sélectionnez l'icône Salle "
"du trésor dans le panneau des salles et cliquez avec le bouton Gauche sur les "
"dalles dans la zone située à l'Ouest du Coeur du Donjon."

#. Level Eversmile information after some digging
#: guitext:10
msgctxt "In-game message"
msgid ""
"Pick up creatures by left clicking on them. Drop them by right clicking over "
"a room or tile belonging to your dungeon. Creatures perform tasks relevant to "
"the situation they're dropped into."
msgstr ""
"Ramassez les créatures en cliquant avec le bouton Gauche. Laissez-les tomber "
"d'un clic Droit dans une salle ou sur une dalle faisant partie de votre "
"Donjon. Les créatures accomplissent les tâches les plus appropriées."

#. Level Eversmile information after some digging
#: guitext:11
msgctxt "In-game message"
msgid ""
"If you want your creatures to work harder, slap them with a right click of "
"the hand. Your creatures take damage from each slap they receive."
msgstr ""
"Pour que vos créatures travaillent plus, frappez-les en cliquant avec le "
"bouton Droit sur la main. Chaque coup administré fait souffrir vos créatures."

#. Level Eversmile objective after digging gold w/o Treasure Room
#: guitext:12
msgctxt "In-game message"
msgid ""
"You have not yet built a Treasure Room. Until you build this room, you will "
"be unable to pay any creatures. Only Imps give their loyalty freely. No other "
"creatures will serve you unpaid."
msgstr ""
"Vous n'avez pas encore construit de Salle du trésor, vous ne pouvez donc pas "
"payer vos créatures. Seuls les lutins font cadeau de leur loyauté. Aucune "
"autre créature ne vous servira gratuitement."

#. Level Eversmile objective after getting first creature
#: guitext:13
msgctxt "In-game message"
msgid ""
"Your first minion has arrived. It's a giant Fly. It can spit corrosive vomit "
"at your enemies and its wings grant the hideous insect the speed to intercept "
"the most nimble trespassers."
msgstr ""
"Votre premier larbin est arrivé. C'est une Mouche Géante qui vomit une "
"substance corrosive sur vos ennemis. Ses ailes donnent à cet insecte hideux "
"une vitesse suffisante pour intercepter le plus agile des intrus."

#. Level Eversmile objective after getting first beetle
#: guitext:14
msgctxt "In-game message"
msgid ""
"A Beetle has scuttled into your realm. It's tough enough to absorb a lot of "
"damage. Like most creatures, Beetles require food. Dig out a new area, select "
"the Hatchery icon and create your Hatchery. Tasty snacks will soon emerge "
"from its enchanted soil."
msgstr ""
"Un Scarabée s'est faufilé dans votre royaume. Il est assez fort pour résister "
"à beaucoup d'attaques. Comme la plupart des créatures, les Scarabées doivent "
"se nourrir. Creusez une nouvelle zone et sélectionnez l'icône Couvoir. Des "
"casse-croûte savoureux émergeront bientôt de ce sol enchanté."

#. Level Eversmile objective after Hatchery built
#: guitext:15
msgctxt "In-game message"
msgid ""
"Imps fortify your walls to prevent intruders tunnelling in. If you want to "
"create more Imps, go to the Research Panel, select the Imp icon and left "
"click anywhere in your dungeon. Each Imp you create costs more than the "
"previous one."
msgstr ""
"Les lutins fortifient vos murs pour empêcher les intrus de creuser des "
"tunnels. Si vous désirez créer plus de lutins, sélectionnez l'icône des "
"Lutins dans le panneau de Recherche et cliquez avec le bouton Gauche sur un "
"point quelconque du Donjon. Chaque nouveau lutin coûte plus cher que le "
"précédent."

#. Level Eversmile information after having few creatures
#: guitext:16
msgctxt "In-game message"
msgid ""
"Why not have a handful of creatures ready to drop on top of intruders? To "
"pick up creatures quickly, left click on them from within the Creatures "
"Panel. You can only drop creatures within the confines of your own dungeon."
msgstr ""
"Que diriez-vous d'une poignée de créatures prêtes à être balancées sur les "
"intrus? Pour les prendre rapidement, cliquez avec le bouton Gauche dans le "
"panneau des Créatures. Vous ne pouvez les laisser tomber que dans les limites "
"de votre Donjon."

#. Level Eversmile objective some time after all rooms are built
#: guitext:17
msgctxt "In-game message"
msgid ""
"Intruders approach. They seek gaps in your fortifications, in order to gain "
"entry to your dungeon. A white trail on the map indicates their progress. "
"Click the icon at the top of the Control Panel to see a bigger map."
msgstr ""
"Des intrus approchent: Ils recherchent des failles dans vos fortifications "
"pour pénétrer dans votre Donjon. La ligne blanche sur la carte indique leur "
"progression. Cliquez sur l'icône affiché en haut du panneau de Contrôle pour "
"agrandir la carte."

#. Level Eversmile objective after first wave defeat
#: guitext:18
msgctxt "In-game message"
msgid ""
"Savour your first victory while you can. You have attracted the wrath of the "
"Lord of this realm. His party will soon be here."
msgstr ""
"Savourez votre première victoire pendant qu'il est encore temps. Vous avez "
"déclenché la colère du seigneur de ce royaume. Son armée sera bientôt là."

#. Levels Eversmile and Tickle objective, when LOTL comes
#: guitext:19
msgctxt "In-game message"
msgid ""
"The Lord of the Land has arrived. I can smell his fear. Defeat him and the "
"realm is yours."
msgstr ""
"Le grand seigneur est arrivé. Je peux sentir sa peur. Battez-le et vous serez "
"le maître du royaume."

#. Level Eversmile objective after LOTL defeat
#: guitext:20
msgctxt "In-game message"
msgid ""
"Your work here is done. Now there is no-one to prevent you from obliterating "
"this nauseating realm and expanding your empire into a neighbouring land. "
"Nice."
msgstr ""
"Votre travail ici est terminé. Plus personne ne peut vous empêcher de balayer "
"ce royaume puant et d'étendre votre empire aux territoires voisins. Génial."

#. Level Eversmile objective when having no Imps
#: guitext:21
msgctxt "In-game message"
msgid ""
"You require more Imps. Use the Create Imp spell to conjure them into your "
"domain. Remember, each Imp you create is more expensive than the last."
msgstr ""
"Il vous faut plus de lutins. Utilisez le sort de Création de Lutin pour les "
"attirer dans votre domaine. N'oubliez pas que chaque nouveau lutin est plus "
"cher que le précédent."

#. Level Cosyton information soon after start
#: guitext:22
msgctxt "In-game message"
msgid ""
"When Imps have no other orders, they run around reinforcing your dungeon. "
"Fortified walls keep out intruders. Rooms with reinforced walls make your "
"creatures feel more at home and heroes more terrified."
msgstr ""
"S'ils n'ont pas d'ordres, les lutins s'activent à renforcer votre Donjon. Les "
"murs fortifiés retiennent les intrus. Dans les salles aux murs renforcés, vos "
"créatures se sentent comme chez elles et les héros sont encore plus terrifiés."

#. Level Cosyton information soon after start
#: guitext:23
msgctxt "In-game message"
msgid ""
"Possess creatures by choosing the Possess spell from the Research Panel and "
"left-clicking on the creature you want to control. Right-click to leave the "
"creature again."
msgstr ""
"Utilisez le sortilège de Possession du panneau de Recherche et cliquez sur la "
"créature que vous désirez contrôler. Utilisez le bouton Droit pour mettre fin "
"au sortilège."

#. Level Cosyton first objective
#: guitext:24
msgctxt "In-game message"
msgid ""
"Remember the lessons you learned in Brana Hauk. You must build a Treasure "
"Room, a Lair and a Hatchery and you will need to claim a Portal. Build rooms "
"in squares of at least nine tiles to increase the efficiency of the room."
msgstr ""
"Souvenez-vous des leçons apprises à Grise Mine. Vous devez construire une "
"Salle du trésor, un Antre et un Couvoir, et vous devrez réclamer un Portail. "
"Choisissez des zones de 9 dalles au moins pour augmenter leur efficacité."

#. Level Cosyton objective after basic rooms built
#: guitext:25
msgctxt "In-game message"
msgid ""
"You will need to make your creatures stronger. In a Training Room, your "
"creatures can hone their fighting skills, gain new abilities and learn more "
"powerful spells."
msgstr ""
"Vous devrez renforcer vos créatures dans une Salle D'entraînement. Elles "
"pourront y affiner leurs talents de guerrières, gagner de nouvelles "
"compétences et apprendre des sorts plus puissants."

#. Level Cosyton objective after Training Room built
#: guitext:26
msgctxt "In-game message"
msgid ""
"Your plan proceeds smoothly, keeper. Allow your Imps time to fortify the "
"walls of your dungeon. This increases the efficiency of rooms and repels "
"would-be invaders."
msgstr ""
"Tout se passe bien, Gardien. Laissez vos lutins fortifier les murs de votre "
"Donjon, pour accroître la résistance des salles et repousser d'éventuels "
"envahisseurs."

#. Level Cosyton information after Training Room built
#: guitext:27
msgctxt "In-game message"
msgid ""
"The Training Room attracts ever more ferocious creatures, such as Demon "
"Spawn. Build it and they will come."
msgstr ""
"La Salle D'entraînement attire des créatures extrêmement féroces, tel que le "
"Démon Avorton. Construisez-en une et ils viendront."

#. Level Cosyton information after attracting Demon Spawn
#: guitext:28
msgctxt "In-game message"
msgid ""
"To train creatures, drop them in the Training Room. The number that "
"occasionally appears above a creature's head indicates how much gold it has "
"cost for that creature to train."
msgstr ""
"Pour entraîner les créatures, laissez-les tomber dans la Salle "
"d'Entraînement. Le nombre qui apparaît parfois au-dessus de leur tête indique "
"le prix en or de leur entraînement."

#. Level Cosyton information some time after Demon Spawn
#: guitext:29
msgctxt "In-game message"
msgid ""
"You can train creatures more rapidly by slapping them as they work out in the "
"Training Room."
msgstr "Vous pouvez accélérer L'entraînement des créatures en les frappant."

#. Level Cosyton objective soon after 2nd Demon Spawn
#: guitext:30
msgctxt "In-game message"
msgid ""
"Heroes are already on their way. Make sure your creatures are well trained "
"and ready for the attack. The heroes you will face in this realm are tougher "
"than those you met beneath Brana Hauk."
msgstr ""
"Les héros sont déjà en chemin. Assurez-vous que vos créatures sont bien "
"entraînées et prêtes à l'attaque. Les héros que vous allez affronter ici sont "
"plus coriaces que ceux de Grise Mine."

#. Level Cosyton objective after defeating LOTL (option 1)
#: guitext:31
msgctxt "In-game message"
msgid ""
"Harder the heroes may have been but they were obviously no match for your "
"forces."
msgstr ""
"Ces héros étaient forts, mais ils n'étaient manifestement pas à votre hauteur."

#. Level Cosyton objective after AP reached
#: guitext:32
msgctxt "In-game message"
msgid ""
"The heroes are on their way. Make sure your creatures are well trained and "
"ready for the attack."
msgstr ""
"Les héros sont en chemin. Assurez-vous que vos créatures sont bien entraînées "
"et prêtes à l'attaque."

#. Level Cosyton objective after defeating LOTL (option 2)
#: guitext:33
msgctxt "In-game message"
msgid "Congratulations. You have conquered the enemy hordes."
msgstr "Félicitations, Vous avez vaincu les hordes ennemies."

#. Level Waterdream Warm first objective
#: guitext:34
msgctxt "In-game message"
msgid ""
"Build a dungeon with a Treasure Room, a Lair, a Hatchery and a Training Room. "
"Make sure they're all big enough. Cramped conditions do nothing for the "
"morale of your minions."
msgstr ""
"Construisez un donjon avec une Salle du trésor, un Antre, un Couvoir et une "
"Salle d'entraînement. Ces salles doivent être assez grandes, car la "
"promiscuité nuit au moral de vos larbins."

#. Level Waterdream Warm objective after basic 5 rooms are built/claimed
#: guitext:35
msgctxt "In-game message"
msgid ""
"The time has come to build a Library. Libraries are where new devices, room "
"designs and magic spells are researched. Make a Library at least as big as "
"the other rooms. Researchers like quiet too, so try to build your Library off "
"the side of a corridor."
msgstr ""
"Construisez une Bibliothèque. C'est là que les nouveaux instruments, les "
"plans des Salles et les Sortilèges sont élaborés. Elle doit être au moins "
"aussi grande que les autres salles. les chercheurs aiment le calme, évitez "
"donc de l'installer près d'un couloir."

#. Level Waterdream Warm information after started building library
#: guitext:36
msgctxt "In-game message"
msgid ""
"Your new Library will attract creatures like Warlocks, who are interested in "
"researching magic and dungeon designs. These evil mages are real bookworms, "
"as well as being magically proficient themselves."
msgstr ""
"Votre nouvelle Bibliothèque va attirer des créatures comme les Sorciers, qui "
"sont intéressés par la magie et la conception des donjons. Ces êtres "
"malveillants sont de vrais rats de bibliothèque et sont aussi magiciens."

#. Level Waterdream Warm objective after finished building library
#: guitext:37
msgctxt "In-game message"
msgid ""
"That's a fine collection of parchments and tomes you've assembled. Most "
"creatures can engage in research but Warlocks make the best and keenest "
"researchers. Stupid Trolls have trouble holding books the right way up and "
"sometimes even chew the pages."
msgstr ""
"Voilà une collection impressionnante de parchemins et d'ouvrages. La plupart "
"des créatures peuvent faire des recherches, mais les Sorciers sont les "
"meilleurs et les plus passionnés. Ces crétins de Trolls n'arrivent pas à "
"tenir les livres et il leur arrive même de mâchouiller les pages."

#. Level Waterdream Warm objective after attracting warlock
#: guitext:38
msgctxt "In-game message"
msgid ""
"The scent of arcane knowledge has lured a greedy Warlock into your dungeon. "
"Don't forget to train your Warlocks occasionally. Their spell casting "
"abilities make them fine long range fighters."
msgstr ""
"L'odeur de la connaissance des arcanes a attiré un Sorcier avide dans votre "
"donjon. N'oubliez pas d'entraîner vos Sorciers. Ils peuvent jeter des sorts "
"et sont utiles pour le combat à distance."

#. Level Waterdream Warm objective
#: guitext:39
msgctxt "In-game message"
msgid ""
"The first wave of attackers lie hacked to pieces on the floor and give your "
"domain that lived in feeling but it surely won't be long before their kin "
"launch another assault."
msgstr ""
"La première vague d'attaquants gît en pièces sur le sol. Votre domaine donne "
"l'impression d'être habité. La vague suivante ne va pas tarder."

#. Level Waterdream Warm objective
#: guitext:40
msgctxt "In-game message"
msgid ""
"You meet with success yet again, Keeper. All those corpses will keep your "
"Hatchery's topsoil fertile. They also serve as warnings to other foolhardy "
"adventurers, of course."
msgstr ""
"Vous avez encore gagné, Gardien. Tous ces cadavres vont contribuer à la "
"fertilisation du sol de votre couvoir. Ils serviront également "
"d'avertissement aux autres aventuriers imprudents."

#. Level Waterdream Warm objective
#: guitext:41
msgctxt "In-game message"
msgid ""
"All is quiet again. Use this time to ready yourself for the next attacks. The "
"enemy is only regrouping. It is not yet defeated."
msgstr ""
"Tout est à nouveau calme. Profitez-en pour vous préparez aux prochaines "
"attaques. L'ennemi se regroupe et n'est pas encore battu."

#. Level Waterdream Warm information
#: guitext:42
msgctxt "In-game message"
msgid ""
"Is that Imp playing football with a decapitated head? Stay alert, Keeper."
msgstr ""
"Ce lutin joue au foot avec la tête de quelqu'un, ou quoi? Restez vigilant, "
"Gardien."

#. Level Waterdream Warm objective
#: guitext:43
msgctxt "In-game message"
msgid "Now would be an excellent time to train a Warlock."
msgstr "C'est l'occasion rêvée d'entraîner un sorcier."

#. Level Waterdream Warm information
#: guitext:44
msgctxt "In-game message"
msgid ""
"Already your research bears fruit. The Speed Creature spell has been "
"perfected. Cast it on a creature and observe the dramatic increase in its "
"speed. The effect wears off after a while."
msgstr ""
"Vos recherches portent déjà leurs fruits. Le sortilège d'Accélération est une "
"réussite. Utilisez-le et constatez la rapidité incroyable de la créature. "
"L'effet disparaît progressivement."

#. Level Flowerhat objective
#: guitext:45
msgctxt "In-game message"
msgid ""
"Build up your dungeon with the rooms available to you and claim the Portal "
"nearby but do not yet venture north. Powerful adversaries lurk there. It "
"would be wiser not to disturb them until you are prepared."
msgstr ""
"Construisez votre donjon avec les salles à votre disposition et réclamez le "
"portail le plus proche, mais ne vous aventurez pas au Nord. Des ennemis très "
"puissants y sont tapis et il vaudrait mieux ne pas les déranger tant que vous "
"ne serez pas prêt."

#. Level Flowerhat information
#: guitext:46
msgctxt "In-game message"
msgid ""
"Clever research has given your Imps the engineering skill to build Bridges. "
"You will need Bridges to cross some of the more hazardous underworld terrain."
msgstr ""
"Grâce à des recherches brillantes, vos lutins peuvent construire des ponts. "
"Vous aurez besoin de ces ponts pour traverser les zones les plus dangereuses "
"des enfers."

#. Level Flowerhat objective
#: guitext:47
msgctxt "In-game message"
msgid ""
"A study of dungeon designs reveals that Workshops manufacture essential "
"furniture, such as Doors and Traps. If your Workshop occupies a square of at "
"least nine tiles, its mere presence will lure the underworld's finest "
"artisans into your dungeon."
msgstr ""
"Une étude des plans du donjon a révélé que l'Atelier produit des meubles "
"essentiels (Portes et Pièges). Si votre Atelier comporte au moins 9 dalles, "
"il va attirer les meilleurs artisans des enfers."

#. Level Flowerhat information
#: guitext:48
msgctxt "In-game message"
msgid ""
"To manufacture Traps and Doors in your Workshop you will need to assign "
"creatures to it, by dropping them into the room. Manufactured items can be "
"selected from the Workshop Panel as soon as they're ready."
msgstr ""
"Pour fabriquer des Pièges et des Portes dans votre Atelier, vous devrez "
"assigner des créatures à ce travail en les lâchant dans la salle. Les Objets "
"fabriqués peuvent être sélectionnés dès qu'ils sont prêts à partir du panneau "
"de l'Atelier."

#. Level Flowerhat objective
#: guitext:49
msgctxt "In-game message"
msgid ""
"When your troops are sufficient in number and have had some training, lead "
"them north and crush any who oppose you."
msgstr ""
"Lorsque vos troupes seront suffisamment importantes et bien entraînées, "
"envoyez-les au Nord et écrasez tout ce que vous rencontrerez."

#. Level Flowerhat objective
#: guitext:50
msgctxt "In-game message"
msgid ""
"You will have to find a way to cross the river of molten lava that bars your "
"way."
msgstr ""
"Vous devrez trouver un moyen de traverser la rivière de lave en fusion qui "
"vous barre la route."

#. Level Flowerhat objective
#: guitext:51
msgctxt "In-game message"
msgid ""
"The enemy's Dungeon Heart throbs before you. Assemble your minions nearby and "
"administer the coup de grace."
msgstr ""
"Le coeur du donjon ennemi palpite sous vos yeux. Rassemblez vos larbins et "
"portez le coup de grâce."

#. Level Flowerhat information
#: guitext:52
msgctxt "In-game message"
msgid ""
"A Troll has joined you. Skilled in the craft of manufacturing, trolls are "
"best employed doing dark deeds in your Workshop. They don't complain about "
"the hours, because their labours keep them away from combat."
msgstr ""
"Un Troll vous a rejoint. Doué pour la fabrication, les Trolls sont "
"particulièrement utiles pour faire des sales coups dans votre Atelier. Ils ne "
"se plaignent pas des heures de travail, car ils évitent ainsi le combat."

#. Level Flowerhat objective
#: guitext:53
msgctxt "In-game message"
msgid ""
"With the enemy Dungeon Heart in ruins, you have trounced the once proud "
"opposition. Rule your new domain with terror and loathing, for a laugh."
msgstr ""
"Le coeur du donjon ennemi est détruit et vous avez écrasé vos opposants jadis "
"si fiers. Faites régner la terreur et la haine sur votre nouveau domaine, "
"juste pour rire."

#. Level Flowerhat information
#: guitext:54
msgctxt "In-game message"
msgid ""
"Your Workshop has created a Wooden Door. Placed in a corridor, it restricts "
"access to the enemy. Your creatures may pass freely. Lock or unlock Doors by "
"clicking over them with the left mouse button."
msgstr ""
"Une Porte en Bois a été fabriquée dans votre Atelier. Placée dans un couloir, "
"elle empêche l'ennemi de passer, mais pas vos créatures. Verrouillez ou "
"déverrouillez les portes d'un clic Gauche de la souris."

#. Level Flowerhat information
#: guitext:55
msgctxt "In-game message"
msgid ""
"Your Workshop has produced a Poison Gas trap. Position it and, when an "
"intruder sets it off, it will envelop the area in deadly vapours."
msgstr ""
"Un piège à Gaz Empoisonne a été fabriqué dans votre Atelier. Installez-le, et "
"lorsqu'il sera déclenché par un intrus, il envahira la zone de vapeurs "
"mortelles."

#. Level Flowerhat information
#: guitext:56
msgctxt "In-game message"
msgid ""
"You have researched the Call to Arms spell. The first time you cast it, your "
"creatures gather around a banner created by the spell. Cast it again in a "
"target area. Call to Arms only costs gold when it's targeted beyond your "
"territory."
msgstr ""
"Vous avez mis au point le sortilège du Ralliement. La première fois, vos "
"créatures se rassembleront autour d'un drapeau créé par le sortilège. "
"Utilisez-le à nouveau dans une zone cible. Il ne vous coûte de l'or que s'il "
"est utilisé hors de votre territoire."

#. Level Lushmeadow-on-Down objective
#: guitext:57
msgctxt "In-game message"
msgid ""
"Another Keeper controls this underworld realm. His dungeon lies to the north. "
"If you are to entice creatures to work for you instead of him, you will have "
"to build a more magnificent dungeon. Get on with it then."
msgstr ""
"Un autre Gardien contrôle ce royaume infernal. Son donjon est au Nord. Si "
"vous voulez attirer ses créatures, construisez un donjon réellement "
"magnifique. Alors, au boulot."

#. Level Lushmeadow-on-Down objective
#: guitext:58
msgctxt "In-game message"
msgid ""
"You have slain your rival. His defeat is a testimony to your clever dungeon "
"design. You have the makings of a Dungeon Keeper worthy of the name."
msgstr ""
"Vous avez massacré votre rival, ce qui prouve que votre donjon est "
"intelligemment conçu. Vous avez l'étoffe d'un vrai Gardien."

#. Level Lushmeadow-on-Down information
#: guitext:59
msgctxt "In-game message"
msgid ""
"A Bile Demon chooses to side with you. Bile Demons demand large Lairs and "
"ample Hatcheries. These corpulent monstrosities attack somewhat "
"unconventionally."
msgstr ""
"Un Démon Bileux a choisi de rallier votre camp. Il lui faut un Antre et un "
"Couvoir spacieux. Ces monstres corpulents ont une manière d'attaquer plutôt "
"particulière..."

#. Level Lushmeadow-on-Down information
#: guitext:60
msgctxt "In-game message"
msgid ""
"Your loyal researchers have perfected the Sight of Evil spell. Cast it on an "
"unexplored area and it will be revealed to you for a moment."
msgstr ""
"Vos loyaux chercheurs ont amélioré le sortilège de L'Oeil Du Diable. Lancez-"
"le sur une zone inexplorée et elle vous sera révélée pendant un instant."

#. Level Lushmeadow-on-Down information
#: guitext:61
msgctxt "In-game message"
msgid ""
"You have claimed a Prison. Select imprison from the Information Panel and "
"your creatures subdue their foe, at which point your Imps drag the bodies off "
"to a cell. Prisoners who die of starvation may rise again as Skeleton "
"warriors for you to command."
msgstr ""
"Vous avez demandé une Prison. Sélectionnez Emprisonnement dans le panneau "
"d'Informations. Vos créatures maîtriseront l'ennemi, qui sera ensuite traîné "
"dans une cellule par les lutins. Les prisonniers morts de faim peuvent "
"constituer une armée de Squelettes à vos ordres."

#. Level Lushmeadow-on-Down information
#: guitext:62
msgctxt "In-game message"
msgid ""
"Your dedicated librarians have designed a Guard Post. Place a Guard Post in a "
"strategically important area and assign creatures to occupy it by dropping "
"them there."
msgstr ""
"Vos bibliothécaires si dévoués ont mis au point un Poste de Garde. Placez-le "
"à un point stratégique, et lâchez-y des créatures pour qu'elles l'occupent."

#. Level Lushmeadow-on-Down information
#: guitext:63
msgctxt "In-game message"
msgid ""
"A Spider has joined your dungeon. They are natural enemies of Flies, so "
"endeavour to keep them apart. Overcoming such obstacles will temper your "
"mettle - whatever that means."
msgstr ""
"Une Araignée a rejoint votre donjon. Les Araignées sont l'ennemi naturel des "
"Mouches, efforcez-vous donc de les séparer. Vous devrez surmonter des "
"obstacles de ce genre pour tempérer vos ardeurs... Quoi que cela signifie."

#. Level Snuggledell objective
#: guitext:64
msgctxt "In-game message"
msgid ""
"It's time to mete out the ultimate punishment to a keeper who dares to "
"challenge you for this corner of your subterranean empire. The price of "
"failure shall be oblivion."
msgstr ""
"Il est temps d'infliger l'ultime châtiment à un Gardien qui ose vous défier "
"et revendiquer cette partie de votre empire souterrain. Le prix de l'échec "
"sera l'oubli."

#. Level Snuggledell objective
#: guitext:65
msgctxt "In-game message"
msgid ""
"How satisfying it is to see an enemy Keeper's dungeon crumble and his power "
"dissipate. There'll be no controversy over this year's hall of infamy "
"nomination."
msgstr ""
"Quel bonheur de voir le donjon d'un Gardien ennemi s'effondrer et son pouvoir "
"disparaître. l'élection du plus infâme Gardien de l'année sera sans équivoque."

#. Level Snuggledell information
#: guitext:66
msgctxt "In-game message"
msgid ""
"You have claimed a Torture Room. Place captive heroes and creatures into this "
"chamber of horrors to convert them to your supremely evil way. Alternatively, "
"place your own creatures within the room whenever disciplinary measures "
"become necessary."
msgstr ""
"Vous avez capturé une Chambre des tortures. Placez les créatures et les héros "
"captifs dans cette chambre des horreurs pour les convertir à votre programme "
"du maléfice suprême. Vous pouvez aussi y placer vos propres créatures si des "
"mesures disciplinaires s'imposent."

#. Level Snuggledell information
#: guitext:67
msgctxt "In-game message"
msgid ""
"You have finally constructed a dungeon impressive enough to attract a Dark "
"Mistress. You must discipline these wicked wenches frequently. They respond "
"particularly well to a good slapping."
msgstr ""
"Vous avez construit un donjon suffisamment impressionnant pour attirer une "
"Maîtresse Noire. Ces jeunes femmes malfaisantes doivent souvent être "
"corrigées. Elles comprennent particulièrement bien les coups."

#. Level Snuggledell information
#: guitext:68
msgctxt "In-game message"
msgid ""
"Your manufacturers have created a Braced Door. If security matters, you can "
"be sure when you buy a Braced Door. You couldn't be certain with only a "
"curtain and a hole in the wall is no help at all."
msgstr ""
"Une Porte Renforcée a été fabriquée dans votre Atelier. En matière de "
"sécurité, vous n'avez rien à craindre. Ce serait différent avec un simple "
"rideau, et une brèche dans le mur serait encore pire."

#. Level Snuggledell information
#: guitext:69
msgctxt "In-game message"
msgid ""
"Your researchers have devised a spell that unleashes the energy of a "
"thunderstorm on the target of your choice. Select the spell, aim at a hostile "
"creature and flash-fry him with a Lightning Strike."
msgstr ""
"Vos chercheurs ont mis au point un sortilège qui libère la violence d'un "
"ouragan sur la cible de votre choix. Sélectionnez-le, ciblez la créature "
"hostile et faites-la griller d'une décharge de Foudre."

#. Level Snuggledell information
#: guitext:70
msgctxt "In-game message"
msgid ""
"You have manufactured a powerful Lightning Trap. Try it out. It's bound to "
"give someone a shock."
msgstr ""
"Vous avez fabriqué un piège à Eclair De Feu très puissant. Essayez-le. Il "
"devrait provoquer de sérieux coups de foudre."

#. Level Wishvale objective
#: guitext:71
msgctxt "In-game message"
msgid ""
"It appears you have arrived in the middle of a raging battle. Perhaps it "
"would be wise to stay out of the way until you are strong enough to eliminate "
"both sides."
msgstr ""
"Il semble que vous êtes tombé au beau milieu d'une bataille acharnée. Il "
"serait peut-être plus sage de rester à l'écart tant que vous ne serez pas "
"suffisamment fort pour éliminer les deux camps."

#. Level Wishvale information
#: guitext:72
msgctxt "In-game message"
msgid ""
"An Orc warlord joins you and brings with him the plans for building a "
"Barracks. In this room you can form creatures into teams."
msgstr ""
"Un sorcier orque vous rejoint et apporte les plans d'une Caserne. "
"Dans cette salle, vous pourrez rassembler des équipes de créatures."

#. Level Wishvale objective
#: guitext:73
msgctxt "In-game message"
msgid ""
"I think I hear the clanking of plate armour. Yes, the Lord of the Land has "
"finally roused himself from the fireside to find out where all his loyal "
"servants have gone."
msgstr ""
"Il me semble entendre le cliquetis d'une armure... Oui! Le grand seigneur a "
"fini par quitter le coin du feu pour partir à la recherche de ses loyaux "
"serviteurs."

#. Level Wishvale objective
#: guitext:74
msgctxt "In-game message"
msgid ""
"You have turned local heroes into something of an endangered species, now "
"make the enemy Dungeon Keeper extinct."
msgstr ""
"Vous avez fait des héros locaux une espèce en voie de disparition. Il "
"faudrait maintenant que le Gardien du donjon ennemi disparaisse "
"définitivement."

#. Level Wishvale objective
#: guitext:75
msgctxt "In-game message"
msgid ""
"You have prevailed, Keeper. The bodies of your enemies litter the most "
"forlorn alcoves of your domain, in tribute to their futile efforts to keep "
"you at bay."
msgstr ""
"Vous avez gagné, Gardien. Les cadavres ennemis jonchent le sol de vos "
"cachots, tel un sinistre hommage à leurs tentatives futiles de vous tenir en "
"échec."

#. Level Tickle objective
#: guitext:76
msgctxt "In-game message"
msgid ""
"Seek out the one who would be your rival in this region of the underworld. "
"Explain the concept of early retirement to him. On the other hand, string him "
"up. It's in the only language he understands."
msgstr ""
"Recherchez votre rival potentiel dans cette zone infernale et expliquez-lui "
"le concept de la retraite anticipée. Par la même occasion, pendez-le haut et "
"court, car c'est le seul langage qu'il comprenne."

#. Level Tickle information
#: guitext:77
msgctxt "In-game message"
msgid ""
"You have researched the power of Invisibility. Cast it on a creature to hide "
"it from enemy eyes."
msgstr ""
"Vous avez découvert l'Invisibilité. Lancez ce sortilège sur une de vos "
"créatures pour que l'ennemi ne puisse plus la voir."

#. Level Tickle information
#: guitext:78
msgctxt "In-game message"
msgid ""
"The Protect Creature spell has been researched at last. Cast it on a creature "
"to increase its toughness."
msgstr ""
"Le sortilège de Protection a enfin été découvert. Lancez-le sur une créature "
"pour augmenter sa résistance."

#. Level Tickle objective
#: guitext:79
msgctxt "In-game message"
msgid ""
"That's another enemy successfully written off. The defenceless inhabitants of "
"the land above bow down before your depraved presence. As if that will save "
"them..."
msgstr ""
"Encore un ennemi éliminé! Les habitants sans défense de ce territoire saluent "
"bien bas votre comportement dépravé. Comme si ça allait les sauver."

#. Level Tickle information
#: guitext:80
msgctxt "In-game message"
msgid ""
"Researchers have found instructions for building a Temple to the dark gods. "
"Sacrifice creatures in the Temple's pool to receive gifts from these gods. "
"You might have to experiment with the offerings you make. The dark gods are "
"not easy to please."
msgstr ""
"Les chercheurs ont trouvé les plans d'un Temple dédié aux dieux du mal. "
"Sacrifiez des créatures dans l'enceinte du Temple pour être comblé par les "
"dieux. Testez vos offrandes au préalable, car ils sont plutôt difficiles."

#. Level Moonbrush Wood objective
#: guitext:81
msgctxt "In-game message"
msgid ""
"This realm is ruled by four arrogant Wizards who think they've got everything "
"under control, because their feeble magical power impresses the locals. But "
"you're not from these parts..."
msgstr ""
"Ce royaume est dirigé par quatre sorciers arrogants. Ils pensent tout "
"contrôler parce que leurs pouvoirs magiques minables impressionnent les gens "
"du coin. Mais vous n'allez pas vous laisser prendre à ce jeu-là..."

#. Level Moonbrush Wood objective
#: guitext:82
msgctxt "In-game message"
msgid ""
"Well, you're done down here. Time to introduce yourself to the locals and re-"
"organise their nice little lives."
msgstr ""
"Bon... C'est fini pour vous par ici. Songez à faire connaissance avec la "
"population et à réorganiser leur petite vie."

#. Levels Tickle and Moonbrush Wood information
#: guitext:83
msgctxt "In-game message"
msgid ""
"Behold, you have summoned a Horned Reaper. Try not make it angry. You'll "
"fail, because everything makes a Horned Reaper angry but at least try to make "
"sure that everything near it is an enemy creature when it finally goes "
"ballistic."
msgstr ""
"Regardez, vous avez appelé un Grand Cornu. Essayez de ne pas le mettre en "
"colère. Mais vous n'y arriverez pas, car un Grand Cornu s'énerve pour un "
"rien. Assurez-vous au moins que les créatures qui l'entourent sont des "
"ennemis."

#. Level Moonbrush Wood information
#: guitext:84
msgctxt "In-game message"
msgid ""
"Your researchers have concocted a Disease spell. Cast it on enemy creatures "
"and watch the affliction spread like the plague."
msgstr ""
"Vos chercheurs ont mis au point un sortilège d'Épidémie. Lancez-le sur les "
"créatures ennemies et observez le mal se répandre comme la peste."

#. Level Moonbrush Wood information
#: guitext:85
msgctxt "In-game message"
msgid ""
"A Vampire has risen from your Graveyard, nourished by the souls of the dead "
"which have been brought here. You have to suck up to Vampires or they go off "
"in a huff, but they're extremely powerful and fearsome underlings to have in "
"your employ."
msgstr ""
"Un Vampire a fait surface dans votre Cimetière, nourri par l'âme des morts "
"qui y ont été enterré. Soyez gentil avec les Vampires, Sinon ils se fâcheront "
"et partiront. Ce sont des sous-fifres extrêmement puissants et redoutables."

#. Level Moonbrush Wood information
#: guitext:86
msgctxt "In-game message"
msgid ""
"You have researched the Graveyard. Your Imps will drag corpses here to rot... "
"And possibly to rise again as Vampires, ready to do your bidding. That's "
"style."
msgstr ""
"Vous avez créé un Cimetière. Vos lutins vont y traîner les corps pour qu'ils "
"puissent y pourrir... et éventuellement se transformer en Vampires prêts à "
"satisfaire tous vos désirs. C'est la classe."

#. Levels Tickle and Moonbrush Wood information
#: guitext:87
msgctxt "In-game message"
msgid ""
"You have manufactured an Iron Door. It's a formidable barrier. Use it well."
msgstr ""
"Vous avez fabriqué une Porte De Fer. C'est une barrière formidable, utilisez-"
"la à bon escient."

#. Level Elf's Dance objective
#: guitext:88
msgctxt "In-game message"
msgid ""
"Powerful creatures inhabit a cave south of here. There's a party of heroes "
"between you and them but, if you reach them and convert them to your side "
"before they join the other keepers, you will be unstoppable, unless you do "
"something stupid."
msgstr ""
"Des créatures puissantes habitent une grotte au Sud. Un groupe de héros se "
"trouve entre vous et elles, mais si vous les atteignez et les ralliez à votre "
"cause avant qu'elles ne rejoignent l'autre Gardien, plus personne ne pourra "
"vous arrêter, à moins que vous ne fassiez une bêtise."

#. Level Elf's Dance objective
#: guitext:89
msgctxt "In-game message"
msgid ""
"You have overcome all resistance to your rule, O despicable one. It's time to "
"flex the old misery muscle on the pathetic inhabitants of the land above."
msgstr ""
"Vous avez écrasé toute résistance, O être abject. Il est temps d'infliger un "
"peu de supplices aux pitoyables habitants de ce territoire."

#. Level Nevergrim information
#: guitext:90
msgctxt "In-game message"
msgid ""
"You have manufactured a Boulder Trap. Place it in a corridor and howl "
"deliriously as it rumbles inexorably towards unwary trespassers."
msgstr ""
"Vous avez fabriqué un piège Rocher. Installez-le dans un couloir et hurlez de "
"délire lorsqu'il roulera inexorablement vers des intrus imprudents."

#. Level Nevergrim information
#: guitext:91
msgctxt "In-game message"
msgid ""
"With typical brilliance, you have researched the Cave-In spell. Use it to "
"block off passages and repair dungeon breaches. Interestingly, the rockfall "
"will crush to death any creatures caught beneath it."
msgstr ""
"Toujours aussi brillant! Vous avez découvert le sortilège de l'Effondrement. "
"Utilisez-le pour obstruer des passages et réparer les failles du donjon. Il "
"fera de la bouillie avec les créatures qui lui passeront dessous."

#. Level Nevergrim information
#: guitext:92
msgctxt "In-game message"
msgid ""
"Your tireless librarians have researched the Scavenger Room. Creatures placed "
"within a Scavenger Room will lure their kin from other dungeons and the "
"outside world, into your domain."
msgstr ""
"Vos bibliothécaires inépuisables ont découvert la salle d'Enrôlement. Les "
"créatures qui y sont placées vont y attirer leurs semblables."

#. Level Nevergrim information
#: guitext:93
msgctxt "In-game message"
msgid ""
"Your great wealth has bought the loyalty of a passing Dragon. They are fickle "
"creatures. Keep your eye on this one."
msgstr ""
"Votre richesse colossale a permis d'acheter la loyauté d'un Dragon de "
"passage. Les Dragons sont des créatures instables, gardez un oeil sur lui."

#. Level Nevergrim information
#: guitext:94
msgctxt "In-game message"
msgid "A Hell Hound has been lured to your domain by your Scavenger Room."
msgstr "Un Cerbere a été attiré dans votre domaine par la salle d'Enrôlement."

#. Level Buffy Oak objective
#: guitext:95
msgctxt "In-game message"
msgid ""
"The other two Keepers in this region have put aside their differences for the "
"moment and joined forces, in an effort to destroy you. That's almost a "
"compliment. Kill the creeps."
msgstr ""
"Les deux autres Gardiens de la région ont provisoirement oublié leur "
"différend et se sont unis pour vous détruire. C'est presque flatteur. Saignez "
"ces minables."

#. Level Buffy Oak objective
#: guitext:96
msgctxt "In-game message"
msgid ""
"You have won a magnificent victory, Master. You have a talent for twisted "
"mercilessness that makes other Keepers look well behaved by comparison."
msgstr ""
"Vous avez remporté une victoire magnifique, Maître. Vous êtes "
"particulièrement implacable et tordu, les autres Gardiens ont vraiment l'air "
"d'anges en comparaison."

#. Level Hearth information
#: guitext:97
msgctxt "In-game message"
msgid ""
"You have discovered a devastating magical power. Target it against a creature "
"to transform a fearsome monster into a clucking chicken. Marvellous."
msgstr ""
"Vous avez découvert un pouvoir magique dévastateur. Il transformera un "
"monstre effroyable en poussin piailleur. Merveilleux."

#. Level Hearth information
#: guitext:98
msgctxt "In-game message"
msgid ""
"Your manufacturers have built an Alarm Trap. It will warn you of your "
"enemies' approach and summon nearby creatures to deal with the intruders."
msgstr ""
"Vos artisans ont construit un piège Alarme qui vous avertira lorsque vos "
"ennemis approcheront et appellera vos créatures à la rescousse."

#. Level Buffy Oak information
#: guitext:99
msgctxt "In-game message"
msgid ""
"You have created a Magic Door. These are almost impregnable to all but "
"magical attacks. I recommend sealing off your Treasure Room or Dungeon Heart."
msgstr ""
"Vous avez créé une Porte Magique. Elle résiste à tout, sauf à la magie. Je "
"vous conseille de sceller votre Salle du trésor ou le Coeur du Donjon."

#. Level Nevergrim objective
#: guitext:100
msgctxt "In-game message"
msgid ""
"Elsewhere in this fiery realm you have a rival Keeper to contend with. I "
"advise extreme antisocial behaviour on your part."
msgstr ""
"Quelque part dans ce royaume ardent, vous devez affronter un Gardien rival. "
"Je vous conseille d'être extrêmement antisocial."

#. Level Nevergrim objective
#: guitext:101
msgctxt "In-game message"
msgid ""
"Notch up another victory, most malicious one. You have another land to add to "
"your dismal collection."
msgstr ""
"Vous marquez encore, Grand Malicieux. Vous pouvez ajouter un nouveau "
"territoire à votre lugubre collection."

#. Level Hearth objective
#: guitext:102
msgctxt "In-game message"
msgid ""
"Your annihilation of the first wave has met with the approval of a pack of "
"demons from the fifth plane of hell. Train your creatures and prepare for "
"another battle. You're attracting quite an audience."
msgstr ""
"L'anéantissement des premiers attaquants a intéressé une horde de démons du "
"cinquième enfer. Entraîner vos créatures et préparez-vous à une autre "
"bataille. Vous attirez du monde."

#. Level Hearth objective
#: guitext:103
msgctxt "In-game message"
msgid ""
"The enemy are upon us. I'm just telling you in case you were having a doze."
msgstr ""
"On vous attaque. Je vous préviens, au cas où vous seriez en train de faire un "
"petit somme..."

#. Level Hearth objective
#: guitext:104
msgctxt "In-game message"
msgid ""
"All the heroes are dead, which is as it should be. This land and all its "
"spoils are yours. May I suggest that you waste everything?"
msgstr ""
"Tous les héros sont morts, c'est parfait! Ce territoire et toutes ses "
"richesses sont à vous. Je vous suggère de tout dilapider, non?"

#. Level Hearth objective
#: guitext:105
msgctxt "In-game message"
msgid ""
"If lands had legs this one would be on its knees. Its desperate inhabitants "
"are preparing a full scale attack on your dungeon. It will be an ideal "
"opportunity to practise unspeakable evil on a massive scale. Go for it, "
"master."
msgstr ""
"Si les territoires étaient des hommes, celui-ci serait à genou. Ses habitants "
"désespérés préparent une attaque massive contre votre donjon, l'occasion "
"idéale de faire le mal à grande échelle. Allez-y, Maître."

#. Level Woodly Rhyme information
#: guitext:106
msgctxt "In-game message"
msgid ""
"Your latest discovery is the Word of Power Trap. When activated, the trap "
"triggers an expanding ring of demonic energy that incinerates anything caught "
"in its area of effect. What a scream that should be."
msgstr ""
"Le piège à Anneaux De Feu est votre dernière découverte. Lorsqu'il est "
"activé, il déclenche un anneau de feu qui brûle tout aux alentour. C'est "
"assurément désopilant."

#. Level Moonbrush Wood information
#: guitext:107
msgctxt "In-game message"
msgid ""
"The Hold Audience spell has been researched. It will immediately teleport all "
"of your creatures back to your Dungeon Heart. Let's hope you never need it."
msgstr ""
"Vous avez découvert le sortilège du Capteur De Foule. Il peut guider "
"immédiatement toutes vos créatures dans le coeur du donjon. Espérons que vous "
"n'en aurez jamais besoin."

#. Level Sleepiburgh objective
#: guitext:108
msgctxt "In-game message"
msgid ""
"You can't swing a cat for Dungeon Keepers fighting over the destiny of this "
"region. It should fall to you to settle the disagreement once and for all."
msgstr ""
"Des Gardiens qui se battent pour l'avenir de cette région... Il n'y a pas de "
"quoi fouetter un troll, franchement! Vous devriez régler ce désaccord une "
"fois pour toutes."

#. Level Buffy Oak information
#: guitext:109
msgctxt "In-game message"
msgid ""
"Your researchers have discovered the devastating Chicken spell. Cast it on "
"any creature to instantly transform the target into poultry. It's a fowl "
"weapon."
msgstr ""
"Vos chercheurs ont découvert le sortilège dévastateur de la Galinamorphose. "
"Il permet de transformer instantanément toute créature en volaille. C'est du "
"tout cuit."

#. Level Sleepiburgh information
#: guitext:110
msgctxt "In-game message"
msgid ""
"So, now you have a spell that turns fortified walls to dust. It's expensive "
"to cast and it's also possible that your enemies possess the same magic "
"power. This could still turn out to be one of those days."
msgstr ""
"Vous disposez maintenant d'un sortilège qui réduit en poussière les murs "
"fortifiés. Son utilisation coûte cher et il est possible que vos ennemis "
"disposent également du même sortilège. Ça promet."

#. Level Sleepiburgh objective
#: guitext:111
msgctxt "In-game message"
msgid ""
"Only the Lord of this Land stands between you and hectares of desolation and "
"woe. I bet you can't wait to meet him."
msgstr ""
"Seul le grand seigneur vous sépare de quelques hectares de terre où règnent "
"souffrance et désolation. Je parie que vous ne pouvez plus attendre."

#. Level Sleepiburgh objective
#: guitext:112
msgctxt "In-game message"
msgid "Your continued success makes me sick. Thank you, your wickedness."
msgstr "Votre succès continu me rend malade. Merci à vous, Ô Cruauté."

#. Level Woodly Rhyme objective
#: guitext:113
msgctxt "In-game message"
msgid ""
"You seem to have started a trend. Two other Dungeon Keepers also have designs "
"on this dark domain. Expect no quarter from your rivals."
msgstr ""
"On dirait que vous avez lancé une mode. Deux autres Gardiens de donjon ont "
"également des vues sur ce sombre domaine. Ne vous attendez à aucune pitié..."

#. Level Woodly Rhyme information
#: guitext:114
msgctxt "In-game message"
msgid ""
"Can you see how vulnerable one of your opponents has become? Then kill him."
msgstr "Vous voyez comme cet ennemi est devenu si vulnérable? Alors, tuez-le."

#. Level Woodly Rhyme information
#: guitext:115
msgctxt "In-game message"
msgid ""
"I spy a Keeper with hardly any creatures left under his control. I spy a "
"Keeper who's about to die."
msgstr ""
"Je vois un Gardien qui n'a presque plus de créatures. Je vois un Gardien qui "
"va bientôt mourir..."

#. Level Woodly Rhyme information
#: guitext:116
msgctxt "In-game message"
msgid ""
"This ancient dungeon possesses great archaeological significance. This simply "
"means there should be some interesting treasure worth stealing. Now that's "
"what I call practical archaeology."
msgstr ""
"Ce vieux donjon a une grande valeur archéologique, ce qui veut dire qu'il "
"doit y avoir des trésors intéressants et qui valent la peine d'être volés. "
"Appelons ça de l'archéologie pratique..."

#. Level Woodly Rhyme information
#: guitext:117
msgctxt "In-game message"
msgid ""
"Your librarians have learned a spell that can break through fortified walls. "
"Give them a slap for not learning it earlier."
msgstr ""
"Vos bibliothécaires ont appris un sortilège qui permet de franchir les murs "
"fortifiés. Ils doivent être idiots pour ne pas l'avoir découvert plus tôt."

#. Level Woodly Rhyme information
#: guitext:118
msgctxt "In-game message"
msgid ""
"One of your opponents has developed a spell that can break through fortified "
"walls. Typical. Be on your guard."
msgstr ""
"Un de vos adversaires a découvert un sortilège qui permet de traverser les "
"murs fortifiés. Classique! Soyez sur vos gardes."

#. Level Woodly Rhyme information
#: guitext:119
msgctxt "In-game message"
msgid ""
"You have developed the Armageddon spell. That's quite a name to live up to. "
"Make sure you're the most powerful force in the region before casting it."
msgstr ""
"Vous avez mis au point le sortilège d'Armageddon. C'est un nom plutôt "
"difficile à porter. Assurez-vous que vous êtes le plus puissant de la région "
"avant de l'utiliser."

#. Level Tulipscent information
#: guitext:120
msgctxt "In-game message"
msgid ""
"You will not find any easy path through this region. You will have to fight "
"hard to gain any advantage. But, if you intend to rule the world, you've "
"simply got to get through days like this."
msgstr ""
"Rien ne sera facile dans cette région. Vous devrez réellement vous battre "
"pour prendre l'avantage, mais si vous avez l'intention de dominer le monde, "
"vous devrez affronter de telles épreuves."

#. Level Elf's Dance information
#: guitext:121
msgctxt "In-game message"
msgid ""
"Your manufacturers have crafted the Lava Trap. After enemy creature steps on "
"it, the area around changes into molten lava, which most creatures won't even "
"try to pass."
msgstr ""
"Vos artisans ont fabriqué le piège à Lave. Quand une créature ennemie marche "
"dessus, la zone autour se transforme en lave en fusion, que la plupart des "
"créatures n'essaient même pas de traverser."

#. Level Mirthshire objective
#: guitext:122
msgctxt "In-game message"
msgid ""
"Your location is already known to the heroes of this land. They have moved "
"quickly to mobilise their forces against you. It's pathetic. They deserve to "
"have their heads impaled on lances for such impudence."
msgstr ""
"Les héros de ce territoire savent ou vous êtes. Ils ont réagi rapidement et "
"se mobilisent contre vous. Quels minables! Ils méritent, pour leur impudence, "
"que leurs têtes soient embrochées sur des lances."

#. Level Mirthshire objective
#: guitext:123
msgctxt "In-game message"
msgid ""
"You've upset the local Lord. He's on his way right now. Shall I alert the "
"media?"
msgstr ""
"Vous avez irrité le seigneur local. Il est en route. J'avertis la presse et "
"la télé?"

#. Level Mirthshire information
#: guitext:124
msgctxt "In-game message"
msgid ""
"The heroes of this realm possess treasures of great power. Obviously, these "
"should belong to you. I'm certain you will settle the matter of their "
"ownership in your own way."
msgstr ""
"Les héros de ce royaume possèdent des trésors très importants. Ils devraient "
"manifestement vous appartenir. Je suis sur que vous allez rétablir cette "
"histoire de propriété."

#. Level Tulipscent objective
#: guitext:125
msgctxt "In-game message"
msgid ""
"It appears you have a rival. Another Keeper believes he is more ruthless and "
"evil than you. We shall soon see."
msgstr ""
"Il semble que vous ayez un rival. Un autre Gardien croit être plus "
"impitoyable et plus mauvais que vous. On va voir ça..."

#. Level Tulipscent information
#: guitext:126
msgctxt "In-game message"
msgid "This ancient realm is rich in magical artefacts. Go forth and plunder."
msgstr ""
"Cet ancien royaume recèle de nombreux artifices magiques. Allez-y, pillage "
"général."

#. Level Blaise End objective
#: guitext:127
msgctxt "In-game message"
msgid ""
"The guardians of this realm are asleep at the moment. Attack them as soon as "
"you can or they'll be breakfasted, wide awake and inherently more difficult "
"to slaughter."
msgstr ""
"Les Gardiens de ce royaume sont actuellement endormis. Attaquez-les dès que "
"possible sinon ils seront bientôt rassasiés, bien réveillés et forcément plus "
"difficiles à massacrer."

#. Level Blaise End information
#: guitext:128
msgctxt "In-game message"
msgid ""
"If you should encounter hero patrols, ensure that none of their number "
"escape. Otherwise your presence will be revealed and then you will be in "
"trouble."
msgstr ""
"Si vous rencontrez des patrouilles de héros, Assurez-vous qu'aucun n'en "
"réchappe. Sinon votre présence sera connue et vous aurez des problèmes."

#. Level Blaise End information
#: guitext:129
msgctxt "In-game message"
msgid ""
"You're taking forever over this. Attack and destroy the heroes' stronghold "
"soon, preferably before hell freezes over."
msgstr ""
"Vous prenez le pouvoir pour toujours. Ne tardez pas à attaquer et à détruire "
"la place forte des héros, de préférence avant que les poules aient des dents."

#. Level Blaise End information
#: guitext:130
msgctxt "In-game message"
msgid ""
"Enemy reinforcements have arrived. So what? Let's hear it for more killing."
msgstr ""
"Les renforts ennemis sont présents. Et alors? Ça en fera un peu plus à "
"saigner."

#. Level Blaise End objective
#: guitext:131
msgctxt "In-game message"
msgid ""
"The heroes of this realm have prepared for your coming by building an "
"underground stronghold of their own. Who do they think they are? Sorry, "
"master, that was a rhetorical question."
msgstr ""
"Les héros de ce royaume se sont préparés à votre arrivée en construisant une "
"place forte souterraine. Pour qui se prennent-ils? Pardon Maître, c'était une "
"question pour la forme."

#. Level Bonus 6 information
#: guitext:132
msgctxt "In-game message"
msgid ""
"You are about to face the greatest challenge yet to your evil aspirations. "
"Here it comes, ready or not."
msgstr ""
"Vous allez relever le défi le plus important de votre malfaisante existence. "
"Ça arrive, prêt ou non."

#. Level Bonus 6 objective
#: guitext:133
msgctxt "In-game message"
msgid ""
"Three other Dungeon Keepers, each as evil and powerful as you, have expanded "
"their empires into this realm. Ultimately, only the one who rules the "
"underworld can conquer the realms above."
msgstr ""
"Trois autres Gardiens de donjon, tout aussi puissants et malfaisants que "
"vous, ont étendu leur empire dans ce royaume. Seul celui qui règne sur les "
"enfers peut conquérir le royaume de la surface."

#. Level Skybird Trill objective
#: guitext:134
msgctxt "In-game message"
msgid ""
"This realm is begging to be plunged into darkness. The Avatar himself has a "
"castle here. Another Keeper also seeks his soul. This could get messy."
msgstr ""
"Ce royaume ne demande qu'à être plongé dans les ténèbres. L'Avatar lui-même y "
"a un château. Un autre Gardien s'intéresse également à son âme. Ça pourrait "
"devenir très compliqué."

#. Level Skybird Trill objective
#: guitext:135
msgctxt "In-game message"
msgid ""
"You have destroyed the Avatar's castle but your rival has already taken the "
"Avatar prisoner. Be that as it may, only the Keeper with the blackest heart "
"can destroy this legendary hero, so ransack your rival's dungeon and take the "
"prize."
msgstr ""
"Vous avez détruit le château de l'Avatar, mais il a déjà été emprisonné par "
"votre rival. Seul le Gardien à l'âme la plus noire pourra détruire ce héros "
"légendaire. Mettez à sac le donjon de votre rival et vous remporterez le "
"premier prix."

#. Level Skybird Trill objective
#: guitext:136
msgctxt "In-game message"
msgid ""
"The Avatar has been resurrected by loyal lieutenants in hiding. But their act "
"has revealed them to us, here in this realm. Now the Avatar rallies all those "
"who would stand against you. It's time you gave this self-righteous oaf a "
"proper kicking, master."
msgstr ""
"L'Avatar a été ressuscité par ses loyaux lieutenants qui restaient dans "
"l'ombre. Ils ont ainsi dévoilé leur présence. L'Avatar rassemble maintenant "
"tout ceux qui veulent s'opposer à vous. Il est temps de donner une bonne "
"leçon à ce malotru trop sur de lui, Maître."

#. Level Bonus 5 objective
#: guitext:137
msgctxt "In-game message"
msgid ""
"Powerful magic permeating through the rock from the realm above prevents a "
"dungeon from being constructed here. You will have to conquer this realm "
"another way."
msgstr ""
"Un sort puissant, traversant la roche du royaume de la surface, empêche la "
"construction d'un donjon à cet endroit. Il faudra trouver un autre moyen de "
"conquérir ce royaume."

#. Level Bonus 5 information
#: guitext:138
msgctxt "In-game message"
msgid ""
"Possess this Dragon to help you negotiate the fiery pits but be prepared to "
"transfer your soul to a more appropriate creature when the situation demands "
"it."
msgstr ""
"Envoûtez ce Dragon pour qu'il vous aide a négocier ces fosses ardentes, mais "
"soyez prêt a transférer votre âme dans une créature plus appropriée lorsque "
"la situation l'exigera."

#. Level Bonus 5 objective
#: guitext:139
msgctxt "In-game message"
msgid ""
"Possess the Vampire below. Should you succeed in killing every hero in this "
"region, the Vampire will accompany you to the realm beyond."
msgstr ""
"Envoûtez le Vampire. Si vous parvenez à tuer tous les héros de la région, le "
"Vampire vous accompagnera dans le royaume suivant."

#. Level Bonus 2 objective
#: guitext:140
msgctxt "In-game message"
msgid ""
"These Imps have all turned rogue and therefore must die. The speed with which "
"you accomplish their destruction will determine your fitness for greater "
"tasks ahead."
msgstr ""
"Ces lutins sont tous devenus des gredins. Plus vous les détruirez rapidement, "
"plus vous serez en forme pour les grands travaux à venir."

#. Level Bonus 2 information
#: guitext:141
msgctxt "In-game message"
msgid "Tempus fugit, Keeper. You have been warned."
msgstr "Tempus Fugit, Gardien, Vous étiez prévenu."

#. Level Bonus 2 objective
#: guitext:142
msgctxt "In-game message"
msgid ""
"You have failed. Perhaps you're not the harbinger of doom the forces of "
"darkness were hoping for."
msgstr ""
"Vous avez échoué. Vous n'êtes peut-être pas le funeste présage que les forces "
"du mal attendaient."

#. Level Bonus 2 objective
#: guitext:143
msgctxt "In-game message"
msgid ""
"You are indeed a twisted soul, master. You made the Imps extinct with such "
"panache that not one but two Dark Mistresses have devoted themselves to "
"helping you achieve your next goal. You may proceed to your next conquest."
msgstr ""
"Vous avez réellement l'esprit tordu, Maître. Vous avez rayé les lutins de la "
"carte avec une telle maestria que deux  maîtresses noires se sont dévouée "
"pour vous aider à atteindre votre prochain objectif. Vous pouvez passer à la "
"conquête suivante."

#. Level Bonus 3 objective
#: guitext:144
msgctxt "In-game message"
msgid ""
"You must have lightning reflexes to complete the task ahead of you. Kill "
"these Imps as quickly as you can."
msgstr ""
"Vous devrez être plus rapide que l'éclair pour achever la tâche qui vous "
"attend. Exterminez ces lutins aussi vite que vous pourrez."

#. Level Bonus 3 information
#: guitext:145
msgctxt "In-game message"
msgid "Half your allotted time has elapsed."
msgstr "La moitié du temps qui vous était accordé s'est écoulée."

#. Level Bonus 3 objective
#: guitext:146
msgctxt "In-game message"
msgid "You are out of time. That was a shocking performance."
msgstr "Votre temps est écoulé. Votre performance était navrante."

#. Level Bonus 3 objective
#: guitext:147
msgctxt "In-game message"
msgid ""
"It is done. Tiny heaps of charred flesh smoulder where Imps once stood. You "
"certainly had your finger on the pulse this time. The dark gods will send you "
"a vicious creature to help you conquer the next realm."
msgstr ""
"C'est fait. Les lutins ne sont plus que d'insignifiants tas de chair "
"carbonisée et fumante. Vous étiez certainement en phase, cette fois. Les "
"dieux du mal vous enverront une vicieuse créature pour vous aider à conquérir "
"le royaume suivant."

#. Level Bonus 3 objective
#: guitext:148
msgctxt "In-game message"
msgid ""
"You have no gold left. It pays to keep your head in such a charged "
"environment."
msgstr ""
"Vous n'avez plus d'or. Vous devriez garder la tête sur les épaules dans un "
"environnement aussi chargé."

#: guitext:149
msgctxt "In-game message"
msgid ""
"You have been called to this realm to punish a horde of revolting Bile Demons "
"by crushing them with Boulder Traps scattered around the perimeter of the "
"dungeon. You have very little time, so rock and roll!"
msgstr ""
"Vous avez été appelé dans ce royaume pour punir une horde de Démons Bileux en "
"les écrasant avec des rochers disséminés autour du donjon. Vous avez très peu "
"de temps, allez-y!"

#. Level Bonus 4 objective
#: guitext:150
msgctxt "In-game message"
msgid "Half your time has expired."
msgstr "La moitié du temps est écoulée."

#. Level Bonus 4 objective
#: guitext:151
msgctxt "In-game message"
msgid ""
"Your time is up. You have failed. I'm embarrassed to come from the same inter-"
"dimensional void as you."
msgstr ""
"Votre temps est écoulé. Vous avez échoué. J'ai honte de venir du même vide "
"inter-dimensionnel que vous."

#. Level Bonus 4 objective
#: guitext:152
msgctxt "In-game message"
msgid ""
"Well done. You have excelled in your use of large balls of stone for which "
"the dark gods will repay you, by allowing you to use the warrior you found "
"when you reach the next realm."
msgstr ""
"Bien joué. Vous avez été excellent avec les grosses boules de pierre. Les "
"dieux du mal vous récompenseront en vous accordant le guerrier que vous  avez "
"trouvé, lorsque vous atteindrez le royaume suivant."

#. Level Bonus 4 objective
#: guitext:153
msgctxt "In-game message"
msgid ""
"This region of the underworld will test your ability to traverse the network "
"of caverns. Indeed, time is your enemy here. Defeat it and you will find "
"where a legendary warrior is imprisoned. That warrior will serve you well in "
"the future."
msgstr ""
"Cette région infernale testera vos capacités pour traverser le réseau de "
"cavernes. En effet, ici le temps joue contre vous. Soyez vainqueur et trouvez "
"à quel endroit un guerrier légendaire est emprisonné. Il vous servira bien "
"dans le futur."

#. Level Mistle objective
#: guitext:154
msgctxt "In-game message"
msgid ""
"The people of this realm speak of a Dungeon Keeper called Wisel, who is bound "
"to get in your way. When he does, you will have to consign him to history. "
"This will be no mean feat. Resources are scarce because of his activities."
msgstr ""
"Les habitants de ce royaume parlent d'un Gardien nommé Raphaels, que vous "
"trouverez forcément sur votre passage. Vous devrez alors le faire passer à la "
"postérité, ce qui ne sera pas chose facile. A cause de lui, nos ressources "
"sont maigres."

#. Level Mistle objective
#: guitext:155
msgctxt "In-game message"
msgid ""
"Wisel is defeated. The land is yours to plunder and despoil for all eternity. "
"Give 'em hell, master."
msgstr ""
"Raphaels est vaincu. Le territoire vous appartient et vous pouvez désormais "
"le piller et le saccager. Faites-leur en baver, Maître."

#. Level Mistle information
#: guitext:156
msgctxt "In-game message"
msgid ""
"Your evil has corrupted a Samurai Warrior, he has forsaken honour to join "
"your cause. Should your minions suffer heavy casualties, this Warrior will "
"even call upon his brothers in arms to offer assistance. How kind. How stupid!"
msgstr ""
"Votre malfaisance a corrompu un guerrier Samouraï qui a sacrifié son honneur "
"pour rallier votre cause. Si vos larbins se font couper en petites rondelles, "
"ce guerrier fera même appel à ses frères d'armes pour vous aider. N'est-ce "
"pas aimable de sa part? Quel idiot!"

#. Level Mistle information
#: guitext:157
msgctxt "In-game message"
msgid ""
"This region of the underworld is riddled with tunnels and many heroes explore "
"their labyrinthine ways. No-one said being evil would be easy."
msgstr ""
"Cette région infernale est infestée de tunnels, et de nombreux héros les "
"explorent. Nul n'a jamais dit que la voie de la méchanceté serait aisée."

#. Level Mistle information
#: guitext:158
msgctxt "In-game message"
msgid ""
"It is rumoured that two Dragons are held captive somewhere east of here. Were "
"you to find them and free them, they would make powerful servants."
msgstr ""
"Selon la rumeur, deux Dragons sont prisonniers à l'est d'ici. Si vous les "
"libérez, ils deviendront de puissants serviteurs."

#. Level Mistle information
#: guitext:159
msgctxt "In-game message"
msgid ""
"A tunnel to the north leads to the Lord of the Realm's domain. This gate is "
"guarded well. It might be wise to direct the humans' attention towards your "
"subterranean enemy."
msgstr ""
"Au nord, un tunnel conduit au domaine du seigneur de ce royaume. Ce portail "
"est bien gardé. Il serait sage d'attirer l'attention des humains sur votre "
"ennemi souterrain."

#. Level Mistle information
#: guitext:160
msgctxt "In-game message"
msgid ""
"These Boulder Traps are ideal for crushing the foe but there are only three "
"of them at your disposal, so use them wisely."
msgstr ""
"Ces rochers sont parfaits pour écraser l'ennemi, mais il n'y en a que "
"trois... alors, utilisez-les à bon escient."

#: guitext:161
msgctxt "In-game message"
msgid "May I suggest that you kill or imprison anything that gets in your way?"
msgstr ""
"Puis-je vous suggérer de tuer ou d'emprisonner tout ce que vous rencontrerez "
"en chemin?"

#. Level Blaise End objective
#: guitext:162
msgctxt "In-game message"
msgid ""
"Another realm falls under your evil reign. Another cloud of misery and "
"despair gathers. Lovely."
msgstr ""
"Un autre royaume tombe sous votre coupe... supplices et désespoir en "
"perspective. Parfait."

#. Level Skybird Trill objective
#: guitext:163
msgctxt "In-game message"
msgid "You have failed. This is a grim day for evil."
msgstr "Vous avez échoué. C'est une journée de deuil pour le mal."

#: guitext:164
msgctxt "In-game message"
msgid ""
"Dispense with a particularly obnoxious party of Dwarves which wanders this "
"region and recruit as many Bile Demons as you can. If you free the Wizard "
"held captive in this realm, he will serve you for some time to come."
msgstr ""
"Eliminez une horde particulièrement abjecte de Nains qui sillonnent la "
"région, et recrutez autant de Démons Enrages que vous pouvez. Si vous libérez "
"le Mage emprisonné dans ce royaume, il vous servira pendant quelque temps."

#: guitext:165
msgctxt "In-game message"
msgid ""
"Take more care of your Bile Demons or you will never make it beyond this "
"realm."
msgstr ""
"Occupez-vous un peu mieux de vos Démons Enrages, sans quoi vous n'irez jamais "
"plus loin que ce royaume."

#. Level Bonus 1 objective
#: guitext:166
msgctxt "In-game message"
msgid "How time flies... hurry!"
msgstr "Le temps passe... et vite!"

#. Level Skybird Trill information
#: guitext:167
msgctxt "In-game message"
msgid ""
"You will meet your nemesis, the Avatar, in this subterranean place. This is "
"your ultimate test. Remember, mercy is for losers."
msgstr ""
"Dans ce souterrain, vous allez rencontrer votre ennemi juré, l'Avatar! Ce "
"sera l'ultime épreuve. Souvenez-vous, la pitié est réservée aux perdants."

#: guitext:168
msgctxt "In-game message"
msgid ""
"The Avatar and his allies are defeated, yet his power over this land lingers. "
"Prepare thyself..."
msgstr ""
"L'Avatar et ses alliés sont battus, mais son pouvoir est encore présent sur "
"ce territoire. préparez-vous..."

#. Level Skybird Trill objective
#: guitext:169
msgctxt "In-game message"
msgid ""
"You got rid of that Keeper easily. Now all that stands between you and total "
"world domination is that ponce in shining armour. Let's get him."
msgstr ""
"Vous vous êtes facilement débarrassé de ce Gardien. Maintenant, tout ce qui "
"vous sépare de la domination totale du monde, c'est ce bâtard en armure. "
"Réglons-lui son compte."

#. Level Mirthshire objective
#: guitext:170
msgctxt "In-game message"
msgid "Success is thine. Truly, you have earned your title, Dungeon Keeper."
msgstr "Vous êtes victorieux, et donc digne de votre titre de Gardien."

#. Level Skybird Trill objective
#: guitext:171
msgctxt "In-game message"
msgid "What is this? The Avatar lives!"
msgstr "Quoi? L'Avatar est vivant!"

#. Level Skybird Trill win objective, also used in DD Level Belial
#: guitext:172
msgctxt "In-game message"
msgid ""
"Finally, you stand unchallenged. The world is yours to waste and despoil. I "
"bet you have never felt so bad."
msgstr ""
"Finalement, vous n'avez plus le moindre ennemi. Vous pouvez piller et "
"saccager le monde entier. Je parie que vous ne vous êtes jamais senti aussi "
"bien, non...."

#. Level Skybird Trill objective
#: guitext:173
msgctxt "In-game message"
msgid ""
"Marvellous, Keeper! The Avatar and all his pathetic army are finally dead! "
"There's only one Keeper to get rid of before becoming the absolute master! "
"So, what are you waiting for?"
msgstr ""
"Merveilleux, Gardien ! L'Avatar et toute sa pathétique armée sont enfin "
"morts ! Il ne reste plus qu'un Gardien à éliminer avant de devenir le maître "
"absolu ! Alors, qu'est-ce que vous attendez ?"

#. Levels Moonbrush Wood and Bonus 1 information
#: guitext:174
msgctxt "In-game message"
msgid ""
"Did you see? Your Demon Spawn has evolved to become a powerful Dragon ready "
"to reduce your enemies into ashes!"
msgstr ""
"Vous avez vu ? Votre Démon Avorton a évolué pour devenir un puissant dragon "
"prêt à réduire vos ennemis en cendres !"

#. Level Bonus 6 objective
#: guitext:175
msgctxt "In-game message"
msgid ""
"Well done! Your immense wealth has drawn the attention of a Thief. He will "
"serve you well in the next realm!"
msgstr ""
"Bravo ! Votre immense richesse a attiré l'attention d'un voleur. Il vous "
"servira bien dans le prochain royaume !"

#. Level Flowerhat information
#: guitext:176
msgctxt "In-game message"
msgid ""
"Your researchers have discovered the Heal Creature spell that allows to "
"replenish the health of your creatures and keep them from dying for a while "
"longer."
msgstr ""
"Vos chercheurs ont découvert le sort de Soin des Créatures qui permet de "
"reconstituer la santé de vos créatures et de les empêcher de mourir, pour le "
"moment."

#. Level Tulipscent information
#: guitext:177
msgctxt "In-game message"
msgid ""
"Try the Must Obey spell. When activated, it constantly forces your creatures "
"to obey to all your orders, making all of them working faster without the "
"possibility for them to take a nap. Be sure to have plenty of money so that "
"the spell will stay activated."
msgstr ""
"Essayez le sort : Obéissance . Lorsqu'il est activé, il force constamment vos "
"créatures à obéir à tous vos ordres, ce qui les fait travailler plus vite "
"sans qu'elles aient la possibilité de faire une sieste. Assurez-vous d'avoir "
"beaucoup d'argent pour que le sort reste activé."

#. Level Tulipscent information
#: guitext:178
msgctxt "In-game message"
msgid ""
"A Tentacle has joined your dungeon. These rare little creatures enjoy to be "
"in water and their spine can even pierce the most solid armours and paralyse "
"your enemies! Marvellous!"
msgstr ""
"Un Tentacule a rejoint votre donjon. Ces rares petites créatures aiment être "
"dans l'eau et leur colonne vertébrale peut même percer les armures les plus "
"solides et paralyser vos ennemis ! Merveilleux !"

#. Level Bonus 1 objective
#: guitext:179
msgctxt "In-game message"
msgid ""
"You have entered this realm to gain a creature for your further efforts. You "
"got the creature from start, so you must only keep it safe. And the only way "
"to make this place safe is to kill every hero in the realm."
msgstr ""
"Vous êtes entré dans ce royaume pour gagner une créature pour vos efforts "
"futurs. Vous avez obtenu la créature dès le début, vous devez donc la garder "
"en sécurité. Et la seule façon de rendre cet endroit sûr est de tuer tous les "
"héros du royaume."

#: guitext:180 guitext:181 guitext:182 guitext:183 guitext:184 guitext:185
#: guitext:186 guitext:187 guitext:188 guitext:189 guitext:190 guitext:191
#: guitext:192 guitext:193 guitext:194 guitext:195 guitext:196 guitext:197
#: guitext:198 guitext:199 guitext:200
msgctxt "In-game message"
msgid "Moo"
msgstr "Meuh"

#: guitext:202
msgctxt "Level name"
msgid "Eversmile"
msgstr "Euphoria"

#: guitext:203
msgctxt "Level name"
msgid "Cosyton"
msgstr "Villexquise"

#: guitext:204
msgctxt "Level name"
msgid "Waterdream Warm"
msgstr "Aquaville-la-Tiède"

#: guitext:205
msgctxt "Level name"
msgid "Flowerhat"
msgstr "Chapofleury"

#: guitext:206
msgctxt "Level name"
msgid "Lushmeadow-on-Down"
msgstr "Belleplouze-sur-Gazonne"

#: guitext:207
msgctxt "Level name"
msgid "Snuggledell"
msgstr "Biencachay"

#: guitext:208
msgctxt "Level name"
msgid "Wishvale"
msgstr "Vallon d'Edeyzihr"

#: guitext:209
msgctxt "Level name"
msgid "Tickle"
msgstr "Rigaut-le-Haut"

#: guitext:210
msgctxt "Level name"
msgid "Moonbrush Wood"
msgstr "Bois Ankhor"

#: guitext:211
msgctxt "Level name"
msgid "Nevergrim"
msgstr "Toujouraville"

#: guitext:212
msgctxt "Level name"
msgid "Hearth"
msgstr "Mondoult Fouailler"

#: guitext:213
msgctxt "Level name"
msgid "Elf's Dance"
msgstr "Danse des Elfes"

#: guitext:214
msgctxt "Level name"
msgid "Buffy Oak"
msgstr "Chêne Fauve"

#: guitext:215
msgctxt "Level name"
msgid "Sleepiburgh"
msgstr "Hann-Nuys-Mortell"

#: guitext:216
msgctxt "Level name"
msgid "Woodly Rhyme"
msgstr "Allayc Sandrain"

#: guitext:217
msgctxt "Level name"
msgid "Tulipscent"
msgstr "Fleury Merosiers"

#: guitext:218
msgctxt "Level name"
msgid "Mirthshire"
msgstr "Allay Gretz"

#: guitext:219
msgctxt "Level name"
msgid "Blaise End"
msgstr "Féli Cité"

#: guitext:220
msgctxt "Level name"
msgid "Mistle"
msgstr "Bruhmm"

#: guitext:221
msgctxt "Level name"
msgid "Skybird Trill"
msgstr "Lyons Perruche"

#: guitext:222
msgctxt "In-game interface description"
msgid ""
"Name and Health: Each creature has its own name. Behind is the creature "
"health bar. The higher the red bar, the better health the creature is in."
msgstr ""
"Nom et Santé : Chaque créatures ont leur propre nom. Derrière est sa barre de "
"vie. Plus elle est grande, plus la créature est en forme."

#: guitext:223
msgctxt "In-game interface description"
msgid ""
"Experience: The creature's experience level. Behind the level number is a bar "
"indicating the creatures progress towards attaining more experience."
msgstr ""
"Expérience : Niveau d'expérience de la créature. Derrière est la barre "
"indiquant son niveau de progression dans le niveau [23.3]"

#: guitext:224
msgctxt "In-game interface description"
msgid "Hunger: How badly a creature needs to suck down a chicken or two."
msgstr "Faim : Une créature a réellement besoin d'engloutir un ou deux poulets."

#: guitext:225
msgctxt "In-game interface description"
msgid "Cancel"
msgstr "Annuler"

#: guitext:226
msgctxt "Creature spell"
msgid "Arrow: The basic ranged weapon, effective at long distance."
msgstr "Flèche : L'arme à distance de base, efficace à longue distance [25.4]"

#: guitext:227
msgctxt "Creature spell"
msgid ""
"Freeze: Changes the target creature to ice. It is then in suspended animation "
"and can be shattered with a well-aimed blow."
msgstr ""
"Gel : Change la cible en glace. Son animation est suspendue et elle "
"peut être éclatée avec un coup bien effectué [26.8]"

#: guitext:228
msgctxt "Creature spell"
msgid ""
"Armour: This lowers the amount of damage a creature takes each time it is "
"hit, and provides complete immunity to electric shocks."
msgstr ""
"Armure : Cela réduit la quantité de dégâts qu'une créature subit à chaque "
"fois qu'elle est touchée et lui assure une immunité totale aux chocs "
"électriques[26.1]"

#: guitext:229
msgctxt "Creature spell"
msgid ""
"Lightning: A powerful magical weapon with electric attack. Casts a bolt of "
"lighting from the creature."
msgstr ""
"Eclair : Une arme magique puissante avec attaque électrique. Lance un éclair "
"à partir de la créature[26.13]"

#: guitext:230
msgctxt "Creature spell"
msgid "Rebound: Causes any spell fired at you to bounce back at the attacker."
msgstr "Rebond : Tout sort qui vous est jeté rebondit sur l'agresseur [26.18]"

#: guitext:231
msgctxt "Creature spell"
msgid ""
"Fear: Causes the opponent to be terrified and wanting to skip engaging into "
"combat."
msgstr ""
"Terreur : L'adversaire est terrifié et veut éviter de s'engager dan le combat."

#: guitext:232
msgctxt "Creature spell"
msgid ""
"Sight: Allows the creature to temporarily increase its awareness and notice "
"the invisible."
msgstr ""
"Vision : Permet à la créature d'augmenter temporairement sa conscience et de "
"remarquer l'invisible."

#: guitext:233
msgctxt "Creature spell"
msgid ""
"Missile: A simple spell that sends a screaming magic reptile at the invaders. "
"Very disconcerting."
msgstr ""
"Projectile : Un simple sort qui envoie un reptile magique hurlant aux "
"envahisseurs. Très déconcertant.[26.15]"

#: guitext:234
msgctxt "Creature spell"
msgid ""
"Grenade: Throws a powerful explosive at the approaching enemy. It can also "
"bounce off walls and has the traditional delayed fuse."
msgstr ""
"Grenade : Lance un puissant explosif sur l'ennemi qui s'approche. Il peut "
"également rebondir sur les murs et possède la traditionnelle fusée à "
"retardement.[26.9]"

#: guitext:235
msgctxt "Creature spell"
msgid ""
"Navigating Missile: A spell that sends a screaming magic reptile homing in on "
"the nearest hero or enemy creature for double damage. Nice."
msgstr ""
"Missile Guidé : Il cherche le héros ou la créature ennemie la plus proche et "
"cause le double de dommages.[26.16]"

#: guitext:236
msgctxt "Creature spell"
msgid ""
"Speed: Speeds up the creature so that it can perform fighting and working "
"tasks really quickly."
msgstr ""
"Hâte : Accélère la créature afin qu'elle puisse effectuer des tâches "
"de combat et de travail très rapidement.[26.20]"

#: guitext:237
msgctxt "Creature spell"
msgid ""
"Poison Cloud: Forms a cloud of noxious gas capable of damaging both the enemy "
"and your own creatures. The gas affects all who breathe it."
msgstr ""
"Nuage empoisonné : Forme un nuage de gaz nocif capable d'endommager à la fois "
"l'ennemi et vos propres créatures. Le gaz affecte tous ceux qui le "
"respirent[26.17]"

#: guitext:238
msgctxt "Creature spell"
msgid "Group: Not used"
msgstr "Contrôle de groupe : Non utilisé"

#: guitext:239
msgctxt "Creature spell"
msgid "Invisibility: Makes the creature invisible to all enemies. Unless they possess a subnatural Sight."
msgstr "La créature ciblée devient invisible pour tous les ennemis. À moins qu’ils ne possèdent une vision surnaturelle."

#: guitext:240
msgctxt "Creature spell"
msgid ""
"Teleport: With this spell, a creature can teleport anywhere on the map. If "
"you are Possessing a creature, then it teleports to its Lair or to the "
"Dungeon Heart."
msgstr ""
"Téléportation : Grâce à ce sort, une créature peut se téléporter n'importe où "
"sur la carte. Si vous possédez une créature, alors elle se téléporte dans son "
"Repaire ou dans le Coeur du Donjon[26.21]"

#: guitext:241
msgctxt "Creature spell"
msgid "Flame Breath: The devastating constant stream of searing fire."
msgstr "Souffle ardent : Un flux constant et dévastateur de feu brûlant.[26.6]"

#: guitext:242
msgctxt "Creature spell"
msgid ""
"Illumination: Brings light onto darkness, allowing the creature to see but "
"also be seen by others."
msgstr ""
"Illumination : Apporte la lumière aux ténèbres, permettant à la créature de "
"voir mais aussi d'être vue par les autres."

#: guitext:243
msgctxt "Creature spell"
msgid ""
"Flight: Causes the creature to take off from the ground and attack creatures "
"from the air or cross lava unharmed."
msgstr ""
"Lévitation : Fait décoller la créature du sol et attaque les créatures depuis les "
"airs.[26.7]"

#: guitext:244
msgctxt "Creature spell"
msgid "Hail Storm: Creates a fury of hailstones."
msgstr "Grêle : Crée une pluie de grêlons partout où le sort s'abat.[26.10]"

#: guitext:245
msgctxt "Creature spell"
msgid ""
"Slow: Slows down the target creature, making its attacks and movement delayed."
msgstr ""
"Lenteur : Ralentit la créature cible, ce qui ralentit ses attaques et "
"ses mouvements."

#: guitext:246
msgctxt "Creature spell"
msgid ""
"Drain: This spell drains the target creature a part of its health and gives "
"it to the caster."
msgstr ""
"Réducteur de pouvoir : Ce sort draine la créature cible d'une bonne partie de "
"sa santé et de ses capacités magiques[26.4]"

#: guitext:247
msgctxt "Creature spell"
msgid ""
"Word of Power: Causes rings of demonic energy to emanate from the creature's "
"body and inflicts massive damage on the vicinity. Very effective against "
"crowded hordes of enemies, also pushes them back."
msgstr ""
"Anneaux de feu : Fait émaner des anneaux d'énergie démoniaque du corps de la "
"créature et inflige des dommages massifs aux alentours. Très efficace contre "
"les hordes d'ennemis, les repousse également.[26.23]"

#: guitext:248
msgctxt "Creature spell"
msgid "Heal: When this is cast, the creature is massively healed."
msgstr ""
"Guérison : Lorsque ceci est lancé, la créature est massivement guérie.[26.11]"

#: guitext:249
msgctxt "Creature spell"
msgid ""
"Wind: Creates a force twelve gale in your dungeon blowing every creature away "
"from you. And nasty smells of course."
msgstr ""
"Ouragan : Crée un coup de vent de force douze dans votre donjon, qui éloigne "
"toute créature de vous.[26.22]"

#: guitext:250
msgctxt "Creature spell"
msgid ""
"Meteor: More powerful than the fireball, this spell throws out a solid ball "
"of fire which does a lot of damage to an enemy."
msgstr ""
"Météorite : Plus puissant que la boule de feu, ce sort projette une solide "
"boule de feu qui fait beaucoup de dégâts à un ennemi.[26.14]"

#: guitext:251
msgctxt "Creature spell"
msgid ""
"Fireball: Fires a single fireball which homes in on the nearest enemy. Also "
"inflicts minor damage to a dungeon's walls and doors."
msgstr ""
"Boule de feu : Tire une seule boule de feu qui se dirige vers l'ennemi le "
"plus proche. Elle inflige également des dommages mineurs aux murs et aux "
"portes d'un donjon.[26.5]"

#: guitext:252
msgctxt "Creature spell"
msgid ""
"Hand to Hand: The basic battle ability that allows to attack the enemy with "
"either bare hands or a sword."
msgstr ""
"Combat rapproché : La capacité de combat de base qui permet d'attaquer "
"l'ennemi à mains nues ou avec une épée.[25.3]"

#: guitext:253
msgctxt "Creature spell"
msgid "Fart: A close range gas attack that only damages enemy creatures."
msgstr ""
"Flatulence : Une attaque de type gaz à courte distance qui n'endommage que "
"les créatures ennemies."

#: guitext:254
msgctxt "Creature spell"
msgid ""
"Dig: This is the basic ability of the Imp and allows it to tunnel through "
"earth."
msgstr ""
"Excavation : C'est la capacité de base du diablotin et lui permet de creuser "
"un tunnel dans la terre[25.2]"

#: guitext:255
msgctxt "Creature spell"
msgid ""
"Disease: Fired at a foe, gives them a disease which is then spread to other "
"creatures. The infected are slowly dying and can only be healed in the Temple."
msgstr ""
"Épidémie : Lorsque tiré sur un ennemi, lui donne une maladie qui est ensuite "
"transmise à d'autres créatures. Les infectés meurent lentement et ne peuvent "
"être guéris que dans le Temple[26.3]"

#: guitext:256
msgctxt "Creature spell"
msgid ""
"Chicken: Turns enemy into chicken for a while. The enemy isn't able to attack "
"but has the same strength and thus won't be as easy to kill as a normal "
"chicken."
msgstr ""
"Galinamorphose : Transforme l'ennemi en poulet pendant un certain temps. "
"L'ennemi n'est pas capable de d'attaquer mais à la même force et ne sera donc "
"pas aussi facile à tuer qu'un poulet normal.[26.2]"

#: guitext:257
msgctxt "Creature spell"
msgid "Time Bomb: Turns your creature into a suicidal bomber."
msgstr ""
"Bombe à retardement: Transforme votre créature en bombardier suicidaire."

#: guitext:258
msgctxt "Creature name"
msgid "Fairy"
msgstr "Fée"

#: guitext:259
msgctxt "Creature name"
msgid "Imp"
msgstr "Lutin"

#: guitext:260
msgctxt "Creature name"
msgid "Beetle"
msgstr "Scarabée"

#: guitext:261
msgctxt "Creature name"
msgid "Troll"
msgstr "Troll"

#: guitext:262
msgctxt "Creature name"
msgid "Demon Spawn"
msgstr "Démon avorton"

#: guitext:263
msgctxt "Creature name"
msgid "Warlock"
msgstr "Sorcier"

#: guitext:264
msgctxt "Creature name"
msgid "Fly"
msgstr "Mouche"

#: guitext:265
msgctxt "Creature name"
msgid "Spider"
msgstr "Araignée"

#: guitext:266
msgctxt "Creature name"
msgid "Skeleton"
msgstr "Squelette"

#: guitext:267
msgctxt "Creature name"
msgid "Horned Reaper"
msgstr "Grand cornu"

#: guitext:268
msgctxt "Creature name"
msgid "Dragon"
msgstr "Dragon"

#: guitext:269
msgctxt "Creature name"
msgid "Tentacle"
msgstr "Tentacule"

#: guitext:270
msgctxt "Creature name"
msgid "Hound"
msgstr "Cerbère"

#: guitext:271
msgctxt "Creature name"
msgid "Ghost"
msgstr "Fantôme"

#: guitext:272
msgctxt "Creature name"
msgid "Mistress"
msgstr "Maîtresse"

#: guitext:273
msgctxt "Creature name"
msgid "Bile Demon"
msgstr "Démon Bileux"

#: guitext:274
msgctxt "Creature name"
msgid "Vampire"
msgstr "Vampire"

#: guitext:275
msgctxt "Creature name"
msgid "Barbarian"
msgstr "Barbare"

#: guitext:276
msgctxt "Creature name"
msgid "Knight"
msgstr "Chevalier"

#: guitext:277
msgctxt "Creature name"
msgid "Wizard"
msgstr "Mage"

#: guitext:278
msgctxt "Creature name"
msgid "Orc"
msgstr "Orque"

#: guitext:279
msgctxt "Creature name"
msgid "Mountain Dwarf"
msgstr "Nain des montagnes"

#: guitext:280
msgctxt "Creature name"
msgid "Valley Dwarf"
msgstr "Nain des vallées"

#: guitext:281
msgctxt "Creature name"
msgid "Thief"
msgstr "Voleur"

#: guitext:282
msgctxt "Creature name"
msgid "Samurai"
msgstr "Samouraï"

#: guitext:283
msgctxt "Creature name"
msgid "Priestess"
msgstr "Prêtresse"

#: guitext:284
msgctxt "Creature name"
msgid "Giant"
msgstr "Géant"

#: guitext:285
msgctxt "Creature name"
msgid "Archer"
msgstr "Archer"

#: guitext:286
msgctxt "Creature name"
msgid "Monk"
msgstr "Moine"

#: guitext:287
msgctxt "In-game interface description"
msgid ""
"Query: Select this and left click on a creature to view information on that "
"creature and track it on screen. LMB select."
msgstr ""
"Question : Sélectionnez cette option et cliquez sur une créature avec le "
"bouton gauche pour voir les informations la concernant, et la traquer. [5.9]"

#: guitext:288
msgctxt "Menu interface item"
msgid "Select game"
msgstr "Sélectionner Une Partie"

#: guitext:289
msgctxt "Menu interface item"
msgid "Network Menu"
msgstr "Menu Réseau"

#: guitext:290
msgctxt "Menu interface item"
msgid "Main Menu"
msgstr "Menu Principal"

#: guitext:343
msgctxt "Menu interface, Main Menu title"
msgid "Main Menu"
msgstr "Menu Principal"

#: guitext:291
msgctxt "In-game interface description"
msgid ""
"Anger: How angry the creature is. The higher the bar is, the angrier the "
"creature is."
msgstr ""
"Colère : Indique si la créature est énervée ou non. Plus la barre est grande, "
"plus la créature est énervée.[23.2]"

#: guitext:292
msgctxt "In-game interface description"
msgid "Creature Kills: The total number of enemies the creature has slain."
msgstr "Victimes : Nombre d'ennemis massacrés par la créature. [23.7]"

#: guitext:293
msgctxt "In-game interface description"
msgid ""
"Strength: The amount of damage the creature inflicts upon its enemies with "
"each hit."
msgstr ""
"Force : Dommages infligés par la créature à ses ennemis a chaque coups.[23.12]"

#: guitext:294
msgctxt "In-game interface description"
msgid "Wage: The creature's salary in gold which it takes on each payday."
msgstr "Paye : Salaire de la créature en or à chaque jours de Paye. [23.13]"

#: guitext:295
msgctxt "In-game interface description"
msgid "Gold Held: The amount of gold the creature is carrying."
msgstr "Or : Quantité d'or transporté par la créature. [23.8]"

#: guitext:296
msgctxt "In-game interface description"
msgid ""
"Defence: The chance a creature will avoid a blow. The higher the number, the "
"greater the chance of avoidance."
msgstr ""
"Défense : Probabilité qu'a une créature d'éviter un coup. Plus le nombre est "
"grand plus la créature à de chances d'évitement [23.9]"

#: guitext:297
msgctxt "In-game interface description"
msgid ""
"Skill: The creature's ability to perform tasks. The higher the Skill level, "
"the better the creature's performance."
msgstr ""
"Compétence : Aptitude d'une créature à effectuer des tâches. Plus le nombre "
"est grand plus la créature est performante [23.14]"

#: guitext:298
msgctxt "In-game interface description"
msgid "Age/Time In Dungeon: The length of time you have employed the creature."
msgstr ""
"Temps passé dans le donjon : Durée pendant laquelle vous avez employé la "
"créature. [23.10]"

#: guitext:299
msgctxt "In-game interface description"
msgid ""
"Dexterity: The chance of a successful attack. Used to break enemy defence. "
"The higher the number, the greater the chance of hitting."
msgstr ""
"Dextérité : Probabilité pour une créature d'éviter un piège ou une arme. Plus "
"le nombre est grand plus la créature à de chances de toucherennemie. [23.15]"

#: guitext:300
msgctxt "In-game interface description"
msgid ""
"Luck: The chance that a creature will do a double attack or a double defence "
"in combat. Taken into account only when the hit is not avoided."
msgstr ""
"Chance : Possibilité pour une créature d'effectuer une double attaque ou une "
"double défense pendant un combat. Uniquement si le coup n'est pas évité[23.11]"

#: guitext:301
msgctxt "In-game interface description"
msgid "Blood type: As if you care. Blood is blood, right?"
msgstr ""
"Groupe sanguin : Comme si c'était important! Du sang, c'est du sang, non? "
"[23.16]"

#: guitext:302
msgctxt "In-game interface description"
msgid ""
"Idle: The creature is either sleeping or not working. It's not involved in "
"anything constructive or useful. LMB pick up creature. RMB zoom."
msgstr ""
"Oisiveté : La créature dort ou ne travaille pas. Bouton gauche pour prendre "
"la créature, bouton droit pour zoomer. [10.1 et 22.3]"

#: guitext:303
msgctxt "In-game interface description"
msgid ""
"Working: The creature is performing tasks and doing work for you. LMB pick up "
"creature. RMB zoom."
msgstr ""
"Travail : La créature effectue des tâches. Bouton gauche pour prendre la "
"créature, bouton droit pour zoomer. [10.2 et 22.3]"

#: guitext:304
msgctxt "In-game interface description"
msgid "Fighting: The creature is in a battle. LMB pick up creature. RMB zoom."
msgstr ""
"Combat : La créature est en combat. Bouton gauche pour la prendre, bouton "
"droit pour zoomer. [10.3 et 22.3]"

#: guitext:305
msgctxt "In-game interface description"
msgid ""
"Fight: Your creatures always attack and will not avoid any combat. LMB select."
msgstr ""
"Attaque : Vos créatures attaquent toujours à mort. Bouton gauche pour "
"sélectionner. [5.1]"

#: guitext:306
msgctxt "In-game interface description"
msgid ""
"Flee: Your creatures attempt to preserve their lives, running away if they "
"are too badly injured. LMB select."
msgstr ""
"Fuite : Vos créatures essaient de sauver leur vie. Bouton gauche pour "
"sélectionner. [5.3]"

#: guitext:307
msgctxt "In-game interface description"
msgid ""
"Imprison: Your creatures stun their enemies in battle and imprison those they "
"defeat. LMB select."
msgstr ""
"Emprisonnement : Vos créatures assomment leurs ennemis et emprisonnent les "
"vaincus. Bouton gauche pour sélectionner. [5.2]"

#: guitext:308
msgctxt "In-game interface description"
msgid ""
"Defending: The creature is concentrating on avoiding its adversary's blows."
msgstr ""
"Esquive : La créature se concentre pour éviter les coups de l'adversaire."

#: guitext:309
msgctxt "In-game interface item"
msgid "Are you sure?"
msgstr "Vous confirmez?"

#: guitext:310
msgctxt "In-game interface item"
msgid "Yes"
msgstr "Oui"

#: guitext:311
msgctxt "In-game interface item"
msgid "No"
msgstr "Non"

#: guitext:312
msgctxt "In-game interface item"
msgid "For"
msgstr "Pour"

#: guitext:313
msgctxt "In-game interface description"
msgid "Shadows: The number of shadows cast by each creature. LMB toggle."
msgstr ""
"Ombres : Nombre d'ombres projetées par chaque créatures. "
"Alterner avec le bouton gauche de la souris. [3.2.2]"

#: guitext:314
msgctxt "In-game interface description"
msgid ""
"View Type: Swap between perspective views. Default view has warped walls "
"and can be rotated. Disable the warp effect for clean lines. Forced perspective "
"can only be rotated 90 degrees and changes the viewing angle. LMB toggle."
msgstr ""
"Type d'affichage: Alterne entre deux types de vue de la perspective. La vue par "
"défaut a des murs tordus et permet la rotation libre. Désactivez l'effet de torsion "
"pour des lignes droites. La vue forcée change l'angle de vision et ne peut faire que "
"des rotations à 90 degrés. Alterner avec le bouton gauche de la souris."

#: guitext:315
msgctxt "In-game interface description"
msgid ""
"Wall Height: Swap between high or low walls. If you make the walls one block "
"high, they are easier to see over. LMB toggle."
msgstr ""
"Hauteur des murs : Sélection de la hauteur des murs. Murs plus court signifie "
"une meilleur visibilité. Alterner avec le bouton gauche de la souris. [3.2.2]"

#: guitext:316
msgctxt "In-game interface description"
msgid ""
"View Distance: The amount of dungeon drawn. This directly affects the speed "
"of the game. LMB toggle."
msgstr ""
"Surface affichée : Taille de la surface affichée ce qui affecte directement "
"la vitesse du jeu. Alterner avec le bouton gauche de la souris. [3.2.2]"

#: guitext:317
msgctxt "In-game interface description"
msgid "Gamma Correction: Adjust the brightness of the game. LMB toggle."
msgstr ""
"Correction gamma : Ajuste la luminosité. Alterner avec le bouton gauche "
"de la souris. [3.2.2]"

#: guitext:318
msgctxt "In-game interface item"
msgid "Of"
msgstr "De"

#: guitext:319
msgctxt "Slab description"
msgid "Empty Lair: Would suit itinerant creature."
msgstr "Antre vide : Conviendrait à toute créature vagabonde."

#: guitext:320
msgctxt "Menu interface item"
msgid "Paused"
msgstr "Pause"

#: guitext:321
msgctxt "In-game interface description"
msgid ""
"Zoom In: Zoom in the Dynamic Map. This increases the scale of the map. LMB "
"select."
msgstr ""
"Zoom avant : Zoom avant sur la carte dynamique. Agrandit l'échelle de la "
"carte Bouton gauche pour sélectionner. [4.1]"

#: guitext:322
msgctxt "In-game interface description"
msgid ""
"Zoom Out: Zoom out the Dynamic Map. This decreases the scale of the map. LMB "
"select."
msgstr ""
"Zoom arrière : Zoom arrière sur la carte dynamique. Décroît l'échelle de la "
"carte Bouton gauche pour sélectionner. [4.1]"

#: guitext:323
msgctxt "In-game interface description"
msgid ""
"Full Screen Map: Takes you to the Map Screen which displays your entire "
"Dungeon and the surrounding area. LMB select."
msgstr ""
"Carte plein écran : Affiche l'écran de la carte. Affiche tout votre donjon et "
"les alentours Bouton gauche pour sélectionner. [4.1.1]"

#: guitext:324
msgctxt "Slab description"
msgid ""
"Impenetrable Rock: Your Imps cannot dig through this, the only solution is to "
"go round. It is visible even if far from your territory."
msgstr ""
"Roche impénétrable : Vos larbins ne peuvent pas creuser à travers, la seule "
"solution est de faire le tour. Il est visible même s'il est loin de votre "
"territoire."

#: guitext:325
msgctxt "Slab description"
msgid ""
"Earth: You can excavate this. To dig out some new caverns, choose a location "
"and tag for digging with LMB. Press LMB again to untag."
msgstr ""
"Terre : Vous pouvez creuser. Pour creuser de nouvelles cavernes, choisissez "
"un emplacement et cibler la zone à creuser avec LMB. Appuyez de nouveau sur "
"LMB pour désélectionner [12.1]"

#: guitext:326
msgctxt "Slab description"
msgid ""
"Gold Seam: Your source of wealth. Dig this out and your Imps will take it to "
"your Treasure Room. You can also pick up the lumps of treasure left on the "
"ground."
msgstr ""
"Filon d'or : Votre source de métal précieux. Exploitez-le et vos lutins "
"stockeront l'or dans votre Salle du trésor. [12.2]"

#: guitext:327
msgctxt "Slab description"
msgid ""
"Lava: Burns any creature that step on it. Get over lava by building a Bridge."
msgstr ""
"Lave : Toute créature qui marche sur la lave sera brûlée. Surmontez cette "
"lave en construisant un Pont.. [14.2]"

#: guitext:328
msgctxt "Slab description"
msgid ""
"Water: Creatures move more slowly through water. Build the Bridge to make new "
"land on the water."
msgstr ""
"Eau : Les créatures se déplacent plus lentement dans l'eau. Construisez un "
"pont pour permettre à votre territoire de la traverser[14.1]"

#: guitext:329
msgctxt "Slab description"
msgid ""
"Wall: A reinforced stone wall that enemies cannot break through. At least "
"without the Destroy Walls spell."
msgstr ""
"Mur : Mur en pierre renforcé infranchissable par l'ennemi. En tout cas, pas "
"sans le bon sort[12.1]"

#: guitext:330
msgctxt "Slab description"
msgid "Damaged Wall: Unless repaired, this wall will eventually collapse."
msgstr ""
"Mur endommagé : A moins qu'il ne soit réparé, ce mur finira par s'effondrer."

#: guitext:331
msgctxt "Slab description"
msgid ""
"Path: Unclaimed earth floor. You can claim it if it is connected to already "
"claimed territory."
msgstr ""
"Chemin : Zone non réclamée. Vous pouvez la réclamer si elle est liée à un "
"territoire déjà revendiqué[12.1]"

#: guitext:332
msgctxt "Slab description"
msgid ""
"Claimed area: Your dungeon territory. You can build rooms and drop your "
"creatures on it."
msgstr ""
"Zone réclamée : Le territoire de votre donjon. Vous pouvez construire des "
"pièces et y déposer vos créatures."

#: guitext:333
msgctxt "In-game interface item"
msgid "More..."
msgstr "Suite..."

#: guitext:334
msgctxt "In-game message"
msgid "Level completed - press Escape to continue"
msgstr "Niveau Termine - Appuyez Sur La Barre Espace Pour Continuer"

#: guitext:335
msgctxt "In-game message"
msgid "You have been defeated. Press Space to restart."
msgstr "Niveau Perdu - Appuyez sur la barre d'espacement pour recommencer."

#: guitext:336
msgctxt "On-screen message"
msgid "Recording FLIC"
msgstr "Enregistrement Séquence"

#: guitext:337
msgctxt "On-screen message"
msgid "Error recording FLIC"
msgstr "Enregistrement Séquence Incorrect"

#: guitext:338
msgctxt "On-screen message"
msgid "Finished recording FLIC"
msgstr "Enregistrement Séquence Terminé"

#: guitext:339
msgctxt "Unused"
msgid "Time Bomb"
msgstr "Bombe à retardement"

#: guitext:340
msgctxt "In-game interface item"
msgid "Sound FX"
msgstr "Effets Sonores"

#: guitext:341
msgctxt "In-game interface item"
msgid "Music"
msgstr "Musique"

#: guitext:342
msgctxt "In-game interface item"
msgid "UNUSED"
msgstr "Non Utilisé"

#: guitext:344
msgctxt "Menu interface item"
msgid "Load Menu"
msgstr "Menu De Chargement"

#: guitext:345
msgctxt "Menu interface, Main Menu item"
msgid "Load Game"
msgstr "Charger Une Partie"

#: guitext:346
msgctxt "Menu interface, Main Menu item"
msgid "Continue Game"
msgstr "Continuer La Partie"

#: guitext:347
msgctxt "Menu interface, Main Menu item"
msgid "Multiplayer"
msgstr "Multijoueurs"

#: guitext:348
msgctxt "Menu interface item"
msgid "Return to Main Menu"
msgstr "Retour Au Menu Principal"

#: guitext:349
msgctxt "Menu interface item"
msgid "Play Intro"
msgstr "Voir L'introduction"

#: guitext:350
msgctxt "Menu interface item"
msgid "Service Menu"
msgstr "Menu Service"

#: guitext:351
msgctxt "Menu interface item"
msgid "Session Menu"
msgstr "Menu Session"

#: guitext:352
msgctxt "Menu interface item"
msgid "Speed"
msgstr "Vitesse"

#: guitext:353
msgctxt "Menu interface item"
msgid "COM Port"
msgstr "Port Com"

#: guitext:354
msgctxt "Menu interface item"
msgid "Phone Number"
msgstr "No Téléphone"

#: guitext:355
msgctxt "Menu interface item"
msgid "IRQ"
msgstr "IRQ"

#: guitext:356
msgctxt "Menu interface item"
msgid "Statistics"
msgstr "Statistiques"

#: guitext:357
msgctxt "Menu interface item"
msgid "Level Completed"
msgstr "Niveau Terminé"

#: guitext:358
msgctxt "Menu interface item"
msgid "UNUSED"
msgstr "Inutilisé"

#: guitext:359
msgctxt "Menu interface, Main Menu item"
msgid "Quit"
msgstr "Quitter"

#: guitext:360
msgctxt "Menu interface, Main Menu item"
msgid "Start New Game"
msgstr "Nouvelle Partie"

#: guitext:361
msgctxt "Unused"
msgid "This is a tale of valour and honour and how tasty heroes are...."
msgstr ""
"Ceci est un conte sur l'honneur et la vaillance... et sur la prestance des "
"héros..."

#: guitext:362
msgctxt "Credits"
msgid "Designed By"
msgstr "Créé Par"

#: guitext:363
msgctxt "Credits"
msgid "Project Leader"
msgstr "Chef De Projet"

#: guitext:364
msgctxt "Credits"
msgid "Lead Programmer"
msgstr "Programmeur Principal"

#: guitext:365
msgctxt "Credits"
msgid "Lead Artist"
msgstr "Graphiste Principal"

#: guitext:366
msgctxt "Credits"
msgid "Programming"
msgstr "Programmation"

#: guitext:367
msgctxt "Credits"
msgid "Engine Design"
msgstr "Conception Du Moteur"

#: guitext:368
msgctxt "Credits"
msgid "Music and Sfx"
msgstr "Musique Et Effets Spéciaux"

#: guitext:369
msgctxt "Credits"
msgid "Graphics Programmers"
msgstr "Programmation Des Graphismes"

#: guitext:370
msgctxt "Credits"
msgid "Artists"
msgstr "Graphistes"

#: guitext:371
msgctxt "Credits"
msgid "Network Programming"
msgstr "Programmation Réseau"

#: guitext:372
msgctxt "Credits"
msgid "Testing Manager"
msgstr "Responsable Des Tests"

#: guitext:373
msgctxt "Credits"
msgid "Lead Testers"
msgstr "Testeurs Principaux"

#: guitext:374
msgctxt "Credits"
msgid "Lead Tester"
msgstr "Testeur Principal"

#: guitext:375
msgctxt "Credits"
msgid "Management"
msgstr "Chef De Projet"

#: guitext:376
msgctxt "Credits"
msgid "Marketing and PR"
msgstr "Marketing Et Relations Publiques"

#: guitext:377
msgctxt "Credits"
msgid "Tech Support"
msgstr "Assistance Technique"

#: guitext:378
msgctxt "Credits"
msgid "Administration"
msgstr "Administration"

#: guitext:379
msgctxt "Credits"
msgid "Thanks To"
msgstr "Remerciements À"

#: guitext:380
msgctxt "Credits"
msgid "Producer"
msgstr "Producteur"

#: guitext:381
msgctxt "Credits"
msgid "Level Design"
msgstr "Conception Des Niveaux"

#: guitext:382
msgctxt "Credits"
msgid "Script By"
msgstr "Script"

#: guitext:383
msgctxt "Credits"
msgid "Libraries and Tools"
msgstr "Bibliothèques Et Outils"

#: guitext:384
msgctxt "Credits"
msgid "Playtesters"
msgstr "Testeurs Du Jeu"

#: guitext:385
msgctxt "Credits"
msgid "Localisation"
msgstr "Localisation"

#: guitext:386
msgctxt "Credits"
msgid "Special Thanks To"
msgstr "Remerciements Particuliers À"

#: guitext:387
msgctxt "Credits"
msgid "Package Design"
msgstr "Conception De L'emballage"

#: guitext:388
msgctxt "Credits"
msgid "Documentation"
msgstr "Documentation"

#: guitext:389
msgctxt "Credits"
msgid "Documentation Layout"
msgstr "Mise En Page De La Documentation"

#: guitext:390
msgctxt "Credits"
msgid "Production"
msgstr "Réalisation"

#: guitext:391
msgctxt "Credits"
msgid "Quality Assurance"
msgstr "Assurance Qualité"

#: guitext:392
msgctxt "Credits"
msgid "Lead Level Design"
msgstr "Responsable Conception Des Niveaux"

#: guitext:393
msgctxt "Credits"
msgid "Intro"
msgstr "Introduction"

#: guitext:394
msgctxt "Credits"
msgid "Testers"
msgstr "Testeurs"

#: guitext:395
msgctxt "Menu interface item"
msgid "Sessions"
msgstr "Sessions"

#: guitext:396
msgctxt "Menu interface item"
msgid "Name"
msgstr "Nom"

#: guitext:397
msgctxt "Menu interface item"
msgid "Services"
msgstr "Services"

#: guitext:398
msgctxt "Menu interface item"
msgid "Messages"
msgstr "Messages"

#: guitext:399
msgctxt "Menu interface item"
msgid "Create Game"
msgstr "Créer Partie"

#: guitext:400
msgctxt "Menu interface item"
msgid "Join Game"
msgstr "Joindre Une Partie"

#: guitext:401
msgctxt "Menu interface item"
msgid "Start Game"
msgstr "Lancer Le Jeu"

#: guitext:402
msgctxt "Menu interface item"
msgid "Game Menu"
msgstr "Menu Jeu"

#: guitext:403
msgctxt "Menu interface item"
msgid "Cancel"
msgstr "Annuler"

#: guitext:404
msgctxt "Menu interface item"
msgid "No Name"
msgstr "Sans Nom"

#: guitext:405
msgctxt "Menu interface item"
msgid "Players"
msgstr "Joueurs"

#. Creature experience level
#: guitext:406
msgctxt "Menu interface item"
msgid "Level"
msgstr "Niveau"

#: guitext:407
msgctxt "Menu interface item"
msgid "Levels"
msgstr "Niveaux"

#: guitext:408
msgctxt "Menu interface item"
msgid "Games"
msgstr "Parties"

#: guitext:409
msgctxt "Menu interface item"
msgid "Modem Menu"
msgstr "Menu Modem"

#: guitext:410
msgctxt "Menu interface item"
msgid "Serial Menu"
msgstr "Menu Liaison Série"

#: guitext:411
msgctxt "Menu interface item"
msgid "Init"
msgstr "Initialisation"

#: guitext:412
msgctxt "Menu interface item"
msgid "Hangup"
msgstr "Raccrocher"

#: guitext:413
msgctxt "Menu interface item"
msgid "Clear"
msgstr "Effacer"

#: guitext:414
msgctxt "Menu interface item"
msgid "Answer"
msgstr "Répondre"

#: guitext:415
msgctxt "Menu interface item"
msgid "Start"
msgstr "Démarrer"

#: guitext:416
msgctxt "Menu interface item"
msgid "Ally"
msgstr "Allié"

#: guitext:417
msgctxt "Menu interface item"
msgid "Alliance"
msgstr "Alliance"

#: guitext:418
msgctxt "Menu interface item"
msgid "Credits"
msgstr "Générique"

#: guitext:419
msgctxt "Menu interface item"
msgid "Ok"
msgstr "Ok"

#: guitext:420
msgctxt "Dungeon special description"
msgid "Reveal Map: Reveals the entire underground realm to you."
msgstr "Dévoiler carte : Affiche le royaume souterrain dans son intégralité."

#: guitext:421
msgctxt "Dungeon special description"
msgid ""
"Resurrect Creature: You may raise one of your fallen minions from the dead."
msgstr ""
"Ressusciter créature : Vous pouvez faire revenir un de vos larbins de l'au-"
"delà."

#: guitext:422
msgctxt "Dungeon special description"
msgid ""
"Transfer Creature: Pick one of your creatures to accompany you to the next "
"realm."
msgstr ""
"Transférer créature : Prenez une de vos créatures pour vous accompagner dans "
"le royaume suivant."

#: guitext:423
msgctxt "Dungeon special description"
msgid "Steal Hero: Subvert a hero to your cause."
msgstr "Voler héros : Ralliez un héros à votre cause."

#: guitext:424
msgctxt "Dungeon special description"
msgid "Multiply Creatures: Create a double of each of your creatures."
msgstr "Multiplier créatures : Crée un double de chaque créature."

#: guitext:425
msgctxt "Dungeon special description"
msgid "Increase Level: Bestows greater skill on all your creatures."
msgstr ""
"Augmenter le niveau : Accorde des compétences supérieures à toutes vos "
"créatures."

#: guitext:426
msgctxt "Dungeon special description"
msgid "Make Safe: Reinforces your entire dungeon."
msgstr "Sécurité : Renforce tout votre donjon."

#: guitext:427
msgctxt "Dungeon special description"
msgid ""
"Locate Hidden World: You will get access to a secret realm after you have "
"conquered this one."
msgstr ""
"Localiser monde caché : Vous aurez accès à un royaume secret quand vous aurez "
"conquis celui-ci."

#: guitext:428
msgctxt "Dungeon special name"
msgid "Resurrect Creature"
msgstr "Ressusciter créature"

#: guitext:429
msgctxt "Dungeon special name"
msgid "Transfer Creature"
msgstr "Transférer créature"

#: guitext:430
msgctxt "Menu interface item"
msgid "Bonus"
msgstr "Bonus"

#: guitext:431
msgctxt "Menu interface, Main Menu item"
msgid "High Score Table"
msgstr "Meilleurs Scores"

#: guitext:432
msgctxt "Menu interface item"
msgid "Go to Query Mode"
msgstr "Mode Requête"

#: guitext:433
msgctxt "Menu interface item"
msgid "More information"
msgstr "Autres informations"

#: guitext:434
msgctxt "Menu interface item"
msgid "Back to main Query Screen"
msgstr "Retour à l'écran d'aide"

#: guitext:435
msgctxt "Menu interface item"
msgid "Selected action"
msgstr "Action sélectionnée"

#: guitext:436
msgctxt "Menu interface item"
msgid "Choose party"
msgstr "Choisir un groupe"

#: guitext:437
msgctxt "Menu interface item"
msgid "Enter dungeon"
msgstr "Entrer dans le donjon"

#: guitext:438
msgctxt "Menu interface item"
msgid "Party members"
msgstr "Membres du groupe"

#: guitext:439
msgctxt "Menu interface item"
msgid "Available creatures"
msgstr "Créatures disponibles"

#: guitext:440
msgctxt "Menu interface item"
msgid "Creature"
msgstr "Créature"

#: guitext:441
msgctxt "Menu interface item"
msgid "Money available"
msgstr "Argent disponible"

#: guitext:442
msgctxt "Menu interface item"
msgid "Leader"
msgstr "Chef"

#: guitext:443
msgctxt "Menu interface item"
msgid "Hire"
msgstr "Engager"

#: guitext:444
msgctxt "Menu interface item"
msgid "Fire"
msgstr "Renvoyer"

#: guitext:445
msgctxt "Menu interface item"
msgid "Cost"
msgstr "Coût"

#: guitext:446
msgctxt "Menu interface item"
msgid "Type"
msgstr "Type"

#: guitext:447
msgctxt "In-game interface description"
msgid ""
"Information Panel: Miscellaneous information. Shows your and enemy progress "
"and allows changing creature tendencies."
msgstr ""
"Panneau d'informations : Informations diverses. Montre votre progrès et "
"permet de changer les tendances de vos créatures [5.0]"

#: guitext:448
msgctxt "In-game interface description"
msgid ""
"Room Panel: The rooms available for you to build. Here you can centre the map "
"on rooms or build new ones."
msgstr ""
"Panneau des salles : Les salles que vous pouvez construire. Ici vous pouvez "
"centrer la carte sur les salles ou même en construire de nouvelles[6.0]"

#: guitext:449
msgctxt "In-game interface description"
msgid ""
"Research Panel: The spells available to you. Here you can cast or cancel them."
msgstr ""
"Panneau de recherche : Les sortilèges qui sont disponibles, que vous pouvez "
"lancer ou annuler. [7.0]"

#: guitext:450
msgctxt "In-game interface description"
msgid ""
"Workshop Panel: The traps and doors available to you. You can centre the map "
"on them, place new ones, or sell existing ones."
msgstr ""
"Panneau de L'atelier : Les pièges et les portes à votre disposition. Vous "
"pouvez y centrer la carte, en placer de nouvelles ou vendre celles qui "
"existent déjà [8.0]"

#: guitext:451
msgctxt "In-game interface description"
msgid ""
"Creature Panel: Information on your creatures. Shows activity of your "
"creatures and allows picking them up."
msgstr ""
"Panneau des créatures : Informations sur vos créatures. Montre l'activité de "
"vos créatures et permet de les ramasser [9.0]"

#: guitext:452
msgctxt "In-game interface description"
msgid ""
"Research Time: The time until a new spell is researched. Scholars in your "
"Library are making progress on this bar."
msgstr ""
"Durée de la recherche : Délai avant la découverte d'un nouveau sortilège. Les "
"progrès de vos chercheurs dans la bibliothèque se voit sur cette barre[5.5]"

#: guitext:453
msgctxt "In-game interface description"
msgid ""
"Workshop Time: The time until a new trap is manufactured. Workers in your "
"Workshop are making progress on this bar."
msgstr ""
"Durée de fabrication : Délai de fabrication d'un nouveau piège. Les progrès "
"de vos chercheurs dans l'atelier se voit sur cette barre[5.6]"

#: guitext:454
msgctxt "In-game interface description"
msgid ""
"Payday Time: The time until the next Creature Payday. This bar increases over "
"time and, when it reaches its peak, all of your creatures will want their "
"wages."
msgstr ""
"Jour de la paye : Délai jusqu'au prochain jour de paye. Cette barre augmente "
"avec le temps et, lorsqu'elle atteint son maximum, toutes vos créatures "
"reçoivent leur salaire[5.4]"

#: guitext:455
msgctxt "In-game interface description"
msgid ""
"Number of Rooms: The number of rooms held by this Keeper. Allows you to "
"compare your dungeon with the competitors."
msgstr ""
"Nombre de salles : Nombre de salles que possède le gardien. Vous permet de "
"comparer votre donjon avec celui des concurrents.[5.8]"

#: guitext:456
msgctxt "In-game interface description"
msgid ""
"Number of Creatures: The number of creatures owned by this Keeper. Allows you "
"to compare your army with other Keepers."
msgstr ""
"Nombre de créatures : Nombre de créatures que le gardien possède. Vous permet "
"de comparer votre armée avec d'autres Gardiens.[5.9]"

#: guitext:457
msgctxt "Menu interface item"
msgid "Choose game"
msgstr "Choisissez Une Partie"

#: guitext:458
msgctxt "Menu interface item"
msgid "Game type"
msgstr "Type De Jeu"

#: guitext:459
msgctxt "Menu interface item"
msgid "Keeper vs keeper"
msgstr "Gardien Contre Gardien"

#: guitext:460
msgctxt "Menu interface item"
msgid "Keeper vs heroes"
msgstr "Gardien Contre Héros"

#: guitext:461
msgctxt "Menu interface item"
msgid "Deathmatch"
msgstr "Combat À Mort"

#: guitext:462
msgctxt "In-game interface description"
msgid "Sell Room: Sell a room tile for half the building price. LMB select."
msgstr ""
"Vente de salles : Vendez une dalle à moitié prix. Bouton gauche de la souris "
"pour sélectionner. [6.4]"

#: guitext:463
msgctxt "In-game interface description"
msgid ""
"Sell Item: Sell a Trap or Door. Allows you to earn gold on manufacturing. LMB "
"select."
msgstr ""
"Vente d'objets : Vendez un piège ou une porte. Sélection avec le bouton "
"gauche de la souris."

#: guitext:464
msgctxt "In-game interface description"
msgid "Next Battle: Zoom to the next battle. LMB select."
msgstr ""
"Prochaine bataille : Zoom sur la bataille suivante. Sélection avec le bouton "
"gauche de la souris."

#: guitext:465
msgctxt "In-game interface item"
msgid "Close Window"
msgstr "Fermer la fenêtre"

#: guitext:466
msgctxt "In-game interface item"
msgid "Zoom to area"
msgstr "Zoom sur la zone"

#: guitext:467
msgctxt "Menu interface item"
msgid "No mouse installed"
msgstr "Souris non installée"

#: guitext:468
msgctxt "Menu interface item"
msgid "Define keys"
msgstr "Contrôles"

#: guitext:469
msgctxt "Game controls"
msgid "Ally with player"
msgstr "Alliance Avec Un Joueur"

#: guitext:470
msgctxt "Game controls"
msgid "Press a key"
msgstr "Appuyez Sur Une Touche"

#: guitext:471
msgctxt "Game controls"
msgid "Up"
msgstr "Haut"

#: guitext:472
msgctxt "Game controls"
msgid "Down"
msgstr "Bas"

#: guitext:473
msgctxt "Game controls"
msgid "Left"
msgstr "Gauche"

#: guitext:474
msgctxt "Game controls"
msgid "Right"
msgstr "Droite"

#: guitext:475
msgctxt "Game controls"
msgid "Rotate"
msgstr "Rotation"

#: guitext:476
msgctxt "Game controls"
msgid "Speed"
msgstr "Vitesse"

#: guitext:477
msgctxt "Game controls"
msgid "Rotate Left"
msgstr "Tourner À Gauche"

#: guitext:478
msgctxt "Game controls"
msgid "Rotate Right"
msgstr "Tourner À Droite"

#: guitext:479
msgctxt "Game controls"
msgid "Zoom In"
msgstr "Zoom Avant"

#: guitext:480
msgctxt "Game controls"
msgid "Zoom Out"
msgstr "Zoom Arrière"

#: guitext:481
msgctxt "Keyboard"
msgid "Left Control"
msgstr "Touche Ctrl Gauche"

#: guitext:482
msgctxt "Keyboard"
msgid "Right Control"
msgstr "Touche Ctrl Droite"

#: guitext:483
msgctxt "Keyboard"
msgid "Left Shift"
msgstr "Touche Shift Gauche"

#: guitext:484
msgctxt "Keyboard"
msgid "Right Shift"
msgstr "Touche Shift Droite"

#: guitext:485
msgctxt "Keyboard"
msgid "Left Alt"
msgstr "Alt Gauche"

#: guitext:486
msgctxt "Keyboard"
msgid "Right Alt"
msgstr "Alt Droite"

#: guitext:487
msgctxt "Keyboard"
msgid "Space"
msgstr "Touche Espace"

#: guitext:488
msgctxt "Keyboard"
msgid "Return"
msgstr "Touche Retour"

#: guitext:489
msgctxt "Keyboard"
msgid "Tab"
msgstr "Touche Tabulation"

#: guitext:490
msgctxt "Keyboard"
msgid "Caps Lock"
msgstr "Touche Verrou. Maj"

#: guitext:491
msgctxt "Keyboard"
msgid "Backspace"
msgstr "Touche retour arrière"

#: guitext:492
msgctxt "Keyboard"
msgid "Insert"
msgstr "Touche Inser."

#: guitext:493
msgctxt "Keyboard"
msgid "Delete"
msgstr "Touche Suppr."

#: guitext:494
msgctxt "Keyboard"
msgid "Home"
msgstr "Touche Home"

#: guitext:495
msgctxt "Keyboard"
msgid "End"
msgstr "Touche Fin"

#: guitext:496
msgctxt "Keyboard"
msgid "Page Up"
msgstr "Touche Haut de la Page"

#: guitext:497
msgctxt "Keyboard"
msgid "Page Down"
msgstr "Touche Bas de la Page"

#: guitext:498
msgctxt "Keyboard"
msgid "Num Lock"
msgstr "Touche Verrou. Numérique"

#: guitext:499
msgctxt "Keyboard"
msgid "Num /"
msgstr "Touche Num. /"

#: guitext:500
msgctxt "Keyboard"
msgid "Num *"
msgstr "Touche Num. *"

#: guitext:501
msgctxt "Keyboard"
msgid "Num -"
msgstr "Touche Num. -"

#: guitext:502
msgctxt "Keyboard"
msgid "Num +"
msgstr "Touche Num. +"

#: guitext:503
msgctxt "Keyboard"
msgid "Num Enter"
msgstr "Touche Num. Entrée"

#: guitext:504
msgctxt "Keyboard"
msgid "Num Delete"
msgstr "Touche Num. Suppr."

#: guitext:505
msgctxt "Keyboard"
msgid "Num 1"
msgstr "Touche Num. 1"

#: guitext:506
msgctxt "Keyboard"
msgid "Num 2"
msgstr "Touche Num. 2"

#: guitext:507
msgctxt "Keyboard"
msgid "Num 3"
msgstr "Touche Num. 3"

#: guitext:508
msgctxt "Keyboard"
msgid "Num 4"
msgstr "Touche Num. 4"

#: guitext:509
msgctxt "Keyboard"
msgid "Num 5"
msgstr "Touche Num. 5"

#: guitext:510
msgctxt "Keyboard"
msgid "Num 6"
msgstr "Touche Num. 6"

#: guitext:511
msgctxt "Keyboard"
msgid "Num 7"
msgstr "Touche Num. 7"

#: guitext:512
msgctxt "Keyboard"
msgid "Num 8"
msgstr "Touche Num. 8"

#: guitext:513
msgctxt "Keyboard"
msgid "Num 9"
msgstr "Touche Num. 9"

#: guitext:514
msgctxt "Keyboard"
msgid "Num 0"
msgstr "Touche Num. 0"

#: guitext:515
msgctxt "Keyboard"
msgid "F1"
msgstr "Touche F1"

#: guitext:516
msgctxt "Keyboard"
msgid "F2"
msgstr "Touche F2"

#: guitext:517
msgctxt "Keyboard"
msgid "F3"
msgstr "Touche F3"

#: guitext:518
msgctxt "Keyboard"
msgid "F4"
msgstr "Touche F4"

#: guitext:519
msgctxt "Keyboard"
msgid "F5"
msgstr "Touche F5"

#: guitext:520
msgctxt "Keyboard"
msgid "F6"
msgstr "Touche F6"

#: guitext:521
msgctxt "Keyboard"
msgid "F7"
msgstr "Touche F7"

#: guitext:522
msgctxt "Keyboard"
msgid "F8"
msgstr "Touche F8"

#: guitext:523
msgctxt "Keyboard"
msgid "F9"
msgstr "Touche F9"

#: guitext:524
msgctxt "Keyboard"
msgid "F10"
msgstr "Touche F10"

#: guitext:525
msgctxt "Keyboard"
msgid "F11"
msgstr "Touche F11"

#: guitext:526
msgctxt "Keyboard"
msgid "F12"
msgstr "Touche F12"

#: guitext:527
msgctxt "Keyboard"
msgid "Up"
msgstr "Haut"

#: guitext:528
msgctxt "Keyboard"
msgid "Down"
msgstr "Bas"

#: guitext:529
msgctxt "Keyboard"
msgid "Left"
msgstr "Gauche"

#: guitext:530
msgctxt "Keyboard"
msgid "Right"
msgstr "Droite"

#: guitext:531
msgctxt "Network game message"
msgid "Initialising Modem"
msgstr "Initialisation Du Modem"

#: guitext:532
msgctxt "Network game message"
msgid "Connecting Modem"
msgstr "Connexion Du Modem"

#: guitext:533
msgctxt "Network game message"
msgid "Dial"
msgstr "Composer"

#: guitext:534
msgctxt "Network game message"
msgid "Continue"
msgstr "Continuer"

#: guitext:535
msgctxt "Network game message"
msgid "Line Engaged"
msgstr "Ligne Occupée"

#: guitext:536
msgctxt "Network game message"
msgid "Unknown Error"
msgstr "Erreur Inconnue"

#: guitext:537
msgctxt "Network game message"
msgid "No Carrier"
msgstr "Pas De Porteuse"

#: guitext:538
msgctxt "Network game message"
msgid "No Dial Tone"
msgstr "Pas De Tonalité"

#: guitext:539
msgctxt "Network game message"
msgid "No Response"
msgstr "Pas De Réponse"

#: guitext:540
msgctxt "Network game message"
msgid "No Server"
msgstr "Pas De Serveur"

#: guitext:541
msgctxt "Network game message"
msgid "Unable to initialise"
msgstr "Initialisation Impossible"

#: guitext:542
msgctxt "Network game message"
msgid "Unable to create game"
msgstr "Impossible De Créer Une Partie"

#: guitext:543
msgctxt "Network game message"
msgid "Unable to join game"
msgstr "Impossible De Se Joindre À La Partie"

#: guitext:544
msgctxt "Slab description"
msgid ""
"Gems: Infinite wealth for your Imps to extract. Cannot be destroyed, but "
"takes longer to mine than Gold."
msgstr ""
"Gemmes : Richesses infinies à faire extraire par vos lutins. Ne peut être "
"détruit mais est plus long à miner que l'or classique [12.3]"

#: guitext:545
msgctxt "Object description"
msgid ""
"Hero Gate: Heroes use this portal to invade your dungeon. It cannot be closed "
"on your side."
msgstr ""
"Portail des héros : Les héros passent par là pour envahir votre donjon. Ne "
"peut être bloqué de votre côté.[15.4]"

#: guitext:546
msgctxt "Creature name"
msgid "Tunneller"
msgstr "Piocheur"

#: guitext:547
msgctxt "Creature name"
msgid "Avatar"
msgstr "Avatar"

#: guitext:548
msgctxt "In-game interface description"
msgid "Toggle Computer Assistant: Currently - Aggressive. LMB toggle."
msgstr ""
"Modifier l'assistant : Actuellement Agressif. Activer avec le bouton "
"gauche de la souris. [3.2.4]"

#: guitext:549
msgctxt "In-game interface description"
msgid "Toggle Computer Assistant: Currently - Defensive. LMB toggle."
msgstr ""
"Modifier l'assistant : Actuellement Défensif. Activer avec le bouton "
"gauche de la souris. [3.2.4]"

#: guitext:550
msgctxt "In-game interface description"
msgid "Toggle Computer Assistant: Currently - Construction Only. LMB toggle."
msgstr ""
"Modifier l'assistant : Actuellement Construction seulement. Activer avec "
"le bouton gauche de la souris. [3.2.4]"

#: guitext:551
msgctxt "In-game interface description"
msgid "Toggle Computer Assistant: Currently - Move Only. LMB toggle."
msgstr ""
"Modifier l'assistant : Actuellement Déplacement uniquement. Activer avec "
"le bouton gauche de la souris. [3.2.4]"

#: guitext:552
msgctxt "In-game tab with rooms"
msgid "Treasure Room"
msgstr "Salle du trésor"

#: guitext:553
msgctxt "In-game tab with rooms"
msgid "Library"
msgstr "Bibliothèque"

#: guitext:554
msgctxt "In-game tab with rooms"
msgid "Lair"
msgstr "Antre"

#: guitext:555
msgctxt "In-game tab with rooms"
msgid "Prison"
msgstr "Prison"

#: guitext:556
msgctxt "In-game tab with rooms"
msgid "Torture Room"
msgstr "Chambre des tortures"

#: guitext:557
msgctxt "In-game tab with rooms"
msgid "Training Room"
msgstr "Salle d'entraînement"

#: guitext:558
msgctxt "In-game tab with rooms"
msgid "Dungeon Heart"
msgstr "Coeur du donjon"

#: guitext:559
msgctxt "In-game tab with rooms"
msgid "Workshop"
msgstr "Atelier"

#: guitext:560
msgctxt "In-game tab with rooms"
msgid "Scavenger Room"
msgstr "Salle d'enrôlement"

#: guitext:561
msgctxt "In-game tab with rooms"
msgid "Temple"
msgstr "Temple"

#: guitext:562
msgctxt "In-game tab with rooms"
msgid "Graveyard"
msgstr "Cimetière"

#: guitext:563
msgctxt "In-game tab with rooms"
msgid "Barracks"
msgstr "Caserne"

#: guitext:564
msgctxt "In-game tab with rooms"
msgid "Hatchery"
msgstr "Couvoir"

#: guitext:565
msgctxt "In-game tab with rooms"
msgid "Guard Post"
msgstr "Poste de garde"

#: guitext:566
msgctxt "In-game tab with rooms"
msgid "Bridge"
msgstr "Pont"

#: guitext:567
msgid "Fight"
msgstr "Combat"

#: guitext:568
msgid "Annoyed"
msgstr "Créatures ennuyées"

#: guitext:569
msgctxt "Keyboard"
msgid "Shift"
msgstr "Touche Maj"

#: guitext:570
msgctxt "Keyboard"
msgid "Control"
msgstr "Touche Ctrl"

#: guitext:571
msgctxt "Keyboard"
msgid "Alt"
msgstr "Touche Alt"

#: guitext:572
msgctxt "Credits"
msgid "Additional Artwork"
msgstr "Graphismes Additionnels"

#: guitext:573
msgctxt "Credits"
msgid "Additional Programming"
msgstr "Programmation Additionnelle"

#: guitext:574
msgctxt "Credits"
msgid "Manual And Documentation"
msgstr "Manuel Et Documentation"

#: guitext:575
msgctxt "Credits"
msgid "Installer"
msgstr "Programme D'installation"

#: guitext:576
msgctxt "Credits"
msgid "Additional Level Design"
msgstr "Conception Des Niveaux Supplémentaires"

#: guitext:577 guitext:863
msgctxt "Credits"
msgid "Additional Thanks"
msgstr "Nous Remercions Également"

#: guitext:578
msgctxt "Trap names"
msgid "Boulder Trap"
msgstr "Rocher"

#: guitext:579
msgctxt "Trap names"
msgid "Alarm Trap"
msgstr "Alarme"

#: guitext:580
msgctxt "Trap names"
msgid "Poison Gas Trap"
msgstr "Nuage empoisonné"

#: guitext:581
msgctxt "Trap names"
msgid "Lightning Trap"
msgstr "Eclair de feu"

#: guitext:582
msgctxt "Trap names"
msgid "Word of Power Trap"
msgstr "Anneaux de feu"

#: guitext:583
msgctxt "Trap names"
msgid "Lava Trap"
msgstr "Lave"

#: guitext:584
msgctxt "Trap description"
msgid ""
"Boulder Trap: A rolling rock that crushes everything in its path. Triggered "
"when enemy creature is close and within line of sight, or when slapped by a "
"Keeper. LMB select. RMB zoom."
msgstr ""
"Rocher : Pierre qui roule en écrasant tout sur son passage. Déclenché lorsque "
"la créature ennemie est proche et dans le champ de vision, ou lorsqu'elle est "
"giflée par un Gardien. Sélectionnez avec le bouton gauche, zoomez avec le "
"bouton droit."

#: guitext:585
msgctxt "Trap description"
msgid ""
"Alarm Trap: Triggers a Call To Arms spell, so that creatures in the area are "
"summoned to it. LMB select. RMB zoom."
msgstr ""
"Alarme : Lance un sortilège de ralliement afin que les créatures de la région "
"y soient convoquées. Sélectionnez avec le bouton gauche. Zoomez avec le "
"bouton droit. [20.2]"

#: guitext:586
msgctxt "Trap description"
msgid ""
"Poison Gas Trap: A cloud of noxious vapours triggered by your enemies. Can "
"hurt owner creatures if they inhale it. LMB select. RMB zoom."
msgstr ""
"Nuage empoisonné : Un nuage de vapeurs toxiques est envoyé sur vos ennemis. "
"Peut aussi blesser les créatures du propriétaire s'il l'inhale. Sélectionnez "
"avec le bouton gauche, zoomez avec le bouton droit. [20.3]"

#: guitext:587
msgctxt "Trap description"
msgid ""
"Lightning Trap: Strikes nearby enemy creatures with bolts of lightning when "
"tripped. Does no harm to owner creatures. LMB select. RMB zoom."
msgstr ""
"Eclair de feu : Les créatures ennemies à proximité sont frappés par la "
"foudre. Ne fait pas de dommages au créature du propriétaire. Sélectionnez "
"avec le bouton gauche de la souris et zoomez avec le bouton droit. [20.4]"

#: guitext:588
msgctxt "Trap description"
msgid ""
"Word of Power Trap: Radiates devastating rings of demonic energy, pushing and "
"damaging all enemy creatures within range. LMB select. RMB zoom."
msgstr ""
"Anneaux de feu : Diffuse des anneaux d'énergie démonique dévastateurs, "
"frappant toutes les créatures se trouvant à portée. Sélectionnez avec le "
"bouton gauche de la souris et zoomez avec le bouton droit. [20.5]"

#: guitext:589
msgctxt "Trap description"
msgid ""
"Lava Trap: The tile disintegrates revealing a pool of molten lava. Effects "
"are irreversible, so Bridge is needed to be able to step on affected area "
"again. LMB select. RMB zoom."
msgstr ""
"Lave : La dalle se désintègre et fait place à de la lave en fusion. Les "
"effets sont irréversibles, il faut donc un pont pour pouvoir à nouveau "
"marcher sur la zone touchée. Sélectionnez avec le bouton gauche de la souris "
"et zoomez avec le bouton droit. [20.6]"

#: guitext:590
msgctxt "Door name"
msgid "Wooden Door"
msgstr "Porte en bois"

#: guitext:591
msgctxt "Door name"
msgid "Braced Door"
msgstr "Porte renforcée"

#: guitext:592
msgctxt "Door name"
msgid "Iron Door"
msgstr "Porte en fer"

#: guitext:593
msgctxt "Door name"
msgid "Magic Door"
msgstr "Porte magique"

#: guitext:594
msgctxt "Door description"
msgid ""
"Wooden Door: The simplest means of restricting access. Can be broken down "
"easily. LMB select. RMB zoom."
msgstr ""
"Porte en bois : Le moyen le plus simple d'interdire le passage. Peut être "
"détruit. Sélectionnez avec le bouton gauche de la souris et zoomez avec le "
"bouton droit. [21.1]"

#: guitext:595
msgctxt "Door description"
msgid ""
"Braced Door: A wooden door reinforced with iron to last longer. LMB select. "
"RMB zoom."
msgstr ""
"Porte renforcée : Porte en bois renforcée avec du fer. Sélectionnez avec le "
"bouton gauche de la souris et zoomez avec le bouton droit. [21.2]"

#: guitext:596
msgctxt "Door description"
msgid ""
"Iron Door: Strong, heavy door capable of sustaining massive damage. LMB "
"select. RMB zoom."
msgstr ""
"Porte en fer : Porte lourde et solide pouvant résister à des dégâts massifs. "
"Sélectionnez avec le bouton gauche de la souris et zoomez avec le bouton "
"droit. [21.3]"

#: guitext:597
msgctxt "Door description"
msgid ""
"Magic Door: A special door, highly resistant to physical damage but "
"susceptible to magical damage. LMB select. RMB zoom."
msgstr ""
"Porte magique : Porte spéciale, extrêmement résistante aux attaques "
"physiques, mais pas aux attaques magiques. Sélectionnez avec le bouton gauche "
"de la souris et zoomez avec le bouton droit. [21.4]"

#: guitext:598
msgctxt "Room name"
msgid "Portal"
msgstr "Portail"

#: guitext:599
msgctxt "Room name"
msgid "Treasure Room"
msgstr "Salle du trésor"

#: guitext:600
msgctxt "Room name"
msgid "Library"
msgstr "Bibliothèque"

#: guitext:601
msgctxt "Room name"
msgid "Prison"
msgstr "Prison"

#: guitext:602
msgctxt "Room name"
msgid "Torture Chamber"
msgstr "Chambre des tortures"

#: guitext:603
msgctxt "Room name"
msgid "Training Room"
msgstr "Salle d'entraînement"

#: guitext:604
msgctxt "Room name"
msgid "Dungeon Heart"
msgstr "Coeur du donjon"

#: guitext:605
msgctxt "Room name"
msgid "Workshop"
msgstr "Atelier"

#: guitext:606
msgctxt "Room name"
msgid "Graveyard"
msgstr "Cimetière"

#: guitext:607
msgctxt "Room name"
msgid "Barracks"
msgstr "Caserne"

#: guitext:608
msgctxt "Room name"
msgid "Hatchery"
msgstr "Couvoir"

#: guitext:609
msgctxt "Room name"
msgid "Lair"
msgstr "Antre"

#: guitext:610
msgctxt "Room name"
msgid "Bridge"
msgstr "Pont"

#: guitext:611
msgctxt "Room name"
msgid "Guard Post"
msgstr "Poste de garde"

#: guitext:612
msgctxt "Room name"
msgid "Temple"
msgstr "Temple"

#: guitext:613
msgctxt "Room name"
msgid "Scavenger Room"
msgstr "Salle d'enrôlement"

#: guitext:614
msgctxt "Object name"
msgid "Hero Gate"
msgstr "Portail des héros"

#: guitext:615
msgctxt "Room description"
msgid "Treasure Room: Your gold is stored here. LMB select. RMB zoom. [17.1]"
msgstr ""
"Salle du trésor : Votre or y est stocké. Sélectionnez avec le bouton gauche "
"de la souris et zoomez avec le bouton droit. [17.1]"

#: guitext:616
msgctxt "Room description"
msgid ""
"Library: The room where spells are researched. LMB select. RMB zoom. [17.4]"
msgstr ""
"Bibliothèque : Salle où sont créés les sortilèges. Sélectionnez avec le "
"bouton gauche de la souris, zoomez avec le bouton droit. [17.4]"

#: guitext:617
msgctxt "Room description"
msgid ""
"Prison: Place enemy creatures here for safe keeping. LMB select. RMB zoom. "
"[17.10]"
msgstr ""
"Prison : Enfermez-y les créatures ennemies pour être tranquille. Sélectionnez "
"avec le bouton gauche de la souris et zoomez avec le bouton droit. [17.10]"

#: guitext:618
msgctxt "Room description"
msgid ""
"Training Room: Place creatures in here to improve their experience. LMB "
"select. RMB zoom. [17.5]"
msgstr ""
"Salle d'entraînement : Placez-y vos créatures pour améliorer leur "
"compétences. Sélectionnez avec le bouton gauche de la souris et zoomez avec "
"le bouton droit. [17.5]"

#: guitext:619
msgctxt "Room description"
msgid ""
"Torture Chamber: Torture creatures for your own evil ends. LMB select. RMB "
"zoom. [17.11]"
msgstr ""
"Chambre des tortures : Torturez des créatures pour satisfaire vos malins "
"plaisirs. Sélectionnez avec le bouton gauche de la souris et zoomez avec le "
"bouton droit. [17.11]"

#: guitext:620
msgctxt "Room description"
msgid "Dungeon Heart: The life force of your dungeon. [11.2]"
msgstr "Coeur du donjon : La force vitale de votre donjon. [11.2]"

#: guitext:621
msgctxt "Room description"
msgid ""
"Workshop: Place creatures inside to manufacture Traps and Doors. LMB select. "
"RMB zoom. [17.8]"
msgstr ""
"Atelier : Placez-y des créatures pour qu'elles fabriquent des pièges et des "
"portes. Sélectionnez avec le bouton gauche et zoomez avec le bouton droit. "
"[17.8]"

#: guitext:622
msgctxt "Room description"
msgid ""
"Graveyard: Dead creatures are taken to this room to rot. LMB select. RMB "
"zoom. [17.13]"
msgstr ""
"Cimetière : Les morts y sont gardés pour y pourrir. Sélectionnez avec le "
"bouton gauche et zoomez avec le bouton droit."

#: guitext:623
msgctxt "Room description"
msgid ""
"Barracks: Group creatures by placing them into the room. LMB select. RMB "
"zoom. [17.9]"
msgstr ""
"Caserne : Rassemblez les créatures en les plaçant dans cette salle. "
"Sélectionnez avec le bouton gauche de la souris et zoomez avec le bouton "
"droit. [17.9]"

#: guitext:624
msgctxt "Room description"
msgid ""
"Hatchery: Where creatures feast on cute, helpless little chicks. LMB select. "
"RMB zoom. [17.3]"
msgstr ""
"Couvoir : C'est là que les créatures se régalent de pauvres petits poulets "
"sans défense. Sélectionnez avec le bouton gauche de la souris et zoomez avec "
"le bouton droit. [17.3]"

#: guitext:625
msgctxt "Room description"
msgid ""
"Lair: Where your creatures sleep and replenish their health. LMB select. RMB "
"zoom. [17.2]"
msgstr ""
"Antre : Vos créatures s'y reposent et reprennent des forces. Sélectionnez "
"avec le bouton gauche et zoomez avec le bouton droit. [17.2]"

#: guitext:626
msgctxt "Room description"
msgid ""
"Bridge: Place this on water and lava to allow creatures to cross. LMB select. "
"RMB zoom. [17.6]"
msgstr ""
"Pont : Placez-le au-dessus de l'eau ou de la lave pour que vos créatures "
"puissent traverser. Sélectionnez avec le bouton gauche de la souris et zoomez "
"avec le bouton droit. [17.6]"

#: guitext:627
msgctxt "Room description"
msgid ""
"Guard Post: Your creatures keep watch over your dungeon when placed on this "
"room. LMB select. RMB zoom. [17.7]"
msgstr ""
"Poste de garde : Vos créatures surveillent votre donjon quand vous les placez "
"dans cette salle. Sélectionnez avec le bouton gauche de la souris et zoomez "
"avec le bouton droit. [17.7]"

#: guitext:628
msgctxt "Room description"
msgid ""
"Temple: Worshipping the dark gods makes creatures happier. Sacrifice "
"creatures by dropping them into the fountain. LMB select. RMB zoom. [17.12]"
msgstr ""
"Temple : Les créatures sont plus heureuses si elles adorent les dieux du mal. "
"Sacrifiez des créatures en les laissant tomber dans les fonds baptismaux."

#: guitext:629
msgctxt "Room description"
msgid ""
"Scavenger Room: Creatures placed onto the room lure their kin away from other "
"dungeons or through portals. LMB select. RMB zoom. [17.14]"
msgstr ""
"Salle d'enrôlement : Les créatures placées dans cette salle incitent leurs "
"homologues à quitter d'autres donjons ou à franchir les portails. "
"Sélectionnez avec le bouton gauche de la souris et zoomez avec le bouton "
"droit. [17.14]"

#: guitext:630
msgctxt "Keeper spell name"
msgid "Possess Creature"
msgstr "Possession"

#: guitext:631
msgctxt "Keeper spell name"
msgid "Create Imp"
msgstr "Création de lutin"

#: guitext:632
msgctxt "Keeper spell name"
msgid "Sight of Evil"
msgstr "Oeil du diable"

#: guitext:633
msgctxt "Keeper spell name"
msgid "Call To Arms"
msgstr "Ralliement"

#: guitext:634
msgctxt "Keeper spell name"
msgid "Hold Audience"
msgstr "Capteur de foule"

#: guitext:635
msgctxt "Keeper spell name"
msgid "Cave-In"
msgstr "Effondrement"

#: guitext:636
msgctxt "Keeper spell name"
msgid "Must Obey"
msgstr "Obéissance"

#: guitext:637
msgctxt "Keeper spell name"
msgid "Speed Monster"
msgstr "Hâte"

#: guitext:638
msgctxt "Keeper spell name"
msgid "Protect Monster"
msgstr "Protection"

#: guitext:639
msgctxt "Keeper spell name"
msgid "Conceal Monster"
msgstr "Invisibilité"

#: guitext:640
msgctxt "Keeper spell name"
msgid "Lightning Strike"
msgstr "Foudre"

#: guitext:641
msgctxt "Keeper spell name"
msgid "Chicken"
msgstr "Galinamorphose"

#: guitext:642
msgctxt "Keeper spell name"
msgid "Disease"
msgstr "Epidémie"

#: guitext:643
msgctxt "Keeper spell name"
msgid "Destroy Walls"
msgstr "Défortification"

#: guitext:644
msgctxt "Keeper spell name"
msgid "Heal"
msgstr "Guérison"

#: guitext:645
msgctxt "Keeper spell name"
msgid "Time Bomb"
msgstr "Bombe à retardement"

#: guitext:646
msgctxt "Keeper spell name"
msgid "Armageddon"
msgstr "Armageddon"

#: guitext:647
msgctxt "Keeper spell description"
msgid "Possess Creature: Control a creature directly. LMB select. [18.1]"
msgstr ""
"Possession : Contrôlez directement une créature. Sélectionnez avec le bouton "
"gauche de la souris. [18.1]"

#: guitext:648
msgctxt "Keeper spell description"
msgid ""
"Create Imp: Create summon a new Imp anywhere in your dungeon. LMB select. "
"[18.2]"
msgstr ""
"Création de lutin : Faites apparaître un nouveau lutin dans un endroit "
"quelconque de votre donjon. Sélectionnez avec le bouton gauche de la souris. "
"[18.2]"

#: guitext:649
msgctxt "Keeper spell description"
msgid ""
"Sight of Evil: Reveal a hidden area of the map for a limited time. LMB "
"select. RMB zoom. [18.3]"
msgstr ""
"Oeil du diable : Révèle une zone cachée de la carte pendant une période "
"limitée. Sélectionnez avec le bouton gauche de la souris, zoomez avec le "
"bouton droit. [18.3]"

#: guitext:650
msgctxt "Keeper spell description"
msgid ""
"Call To Arms: Calls creatures in range to any destination. LMB Select. Cast "
"in range of creatures to gather, cast again for destination. RMB zoom. LMB "
"Cancel. [18.6]"
msgstr ""
"Ralliement : Appel toutes vos créatures d'une zone de votre donjon vers "
"n'importe quelle destination. Lancer d'abord dans la zone ou collecter les "
"créature, une autre fois pour définir leurs destination"

#: guitext:651
msgctxt "Keeper spell description"
msgid ""
"Hold Audience: Calls all your creatures to the Dungeon Heart. LMB select. RMB "
"zoom. [18.8]"
msgstr ""
"Capteur de foule : Appel toutes vos créatures dans le coeur du donjon. "
"Sélectionnez avec le bouton gauche de la souris et zoomez avec le bouton "
"droit. [18.8]"

#: guitext:652
msgctxt "Keeper spell description"
msgid "Cave In: Collapses the roof of the dungeon. LMB select. [18.13]"
msgstr ""
"Effondrement : Le toit du donjon s'effondre. Sélectionnez avec le bouton "
"gauche de la souris. [18.13]"

#: guitext:653
msgctxt "Keeper spell description"
msgid ""
"Must Obey: Forces your creatures to obey your every command. LMB select. "
"[18.5]"
msgstr ""
"Obéissance : Force vos créatures à obéir à tous vos ordres. Sélectionnez avec "
"le bouton gauche de la souris. [18.5]"

#: guitext:654
msgctxt "Keeper spell description"
msgid "Speed Monster: Increases the speed of your monsters."
msgstr ""
"Accélérateur de monstre : Augmente la vitesse de vos monstres."

#: guitext:655
msgctxt "Keeper spell description"
msgid "Protect Monster: Shields your creatures from attack."
msgstr ""
"Protection : Protège avec efficacité vos créatures de toute attaque."

#: guitext:656
msgctxt "Keeper spell description"
msgid ""
"Conceal Monster: Makes your creatures invisible to the enemy."
msgstr ""
"Invisibilité : Vos créatures sont invisibles pour l'ennemi."

#: guitext:657
msgctxt "Keeper spell description"
msgid ""
"Lightning Strike: Strikes an area of the dungeon with a devastating bolt of "
"lightning. LMB select. [18.10]"
msgstr ""
"Foudre : Frappe une zone du donjon d'un éclair dévastateur. Sélectionnez avec "
"le bouton gauche de la souris. [18.10]"

#: guitext:658
msgctxt "Keeper spell description"
msgid "Chicken: Transforms the enemy into a tasty morsel. LMB select. [18.12]"
msgstr ""
"Galinamorphose : Transforme l'ennemi en un savoureux casse-croûte... [18.12]"

#: guitext:659
msgctxt "Keeper spell description"
msgid ""
"Disease: Inflicts a deadly plague on an enemy creature. LMB select. [18.14]"
msgstr ""
"Épidémie : Transmet un mal mortel à une créature ennemie. Sélectionnez avec "
"le bouton gauche. [18.14]"

#: guitext:660
msgctxt "Keeper spell description"
msgid "Destroy Walls: Breaks down reinforced enemy's walls. LMB select. [18.16]"
msgstr ""
"Défortification : Détruit les fortifications ennemies. Sélectionnez avec le "
"bouton gauche de la souris. [18.16]"

#: guitext:661
msgctxt "Keeper spell description"
msgid "Heal: Cast on a creature to improve its health. LMB select. [18.9]"
msgstr ""
"Guérison : Appliquez à une créature pour restaurer sa santé. Sélectionnez "
"avec le bouton gauche de la souris. [18.9]"

#: guitext:662
msgctxt "Keeper spell description"
msgid "Time Bomb: Turns your creature into a suicidal bomber."
msgstr ""
"Bombe à retardement : Transforme vos créatures en bombardier suicidaire."

#: guitext:663
msgctxt "Keeper spell description"
msgid ""
"Armageddon: Transports all the creatures in the land to your Dungeon Heart "
"for a final, decisive battle. LMB select. [18.15]"
msgstr ""
"Armageddon : Transporte toutes les créatures du territoire vers le coeur de "
"votre donjon pour l'ultime bataille. Sélectionnez avec le bouton gauche de la "
"souris. [18.15]"

#: guitext:664
msgctxt "Game event name"
msgid "Treasure Room full"
msgstr "Salle du trésor pleine"

#: guitext:665
msgctxt "Game event name"
msgid "Scavenging detected"
msgstr "Enrôlement détecté"

#: guitext:666
msgctxt "Game event name"
msgid "Creature Payday"
msgstr "Jour de paie"

#: guitext:667
msgctxt "Game event name"
msgid "New spell picked up"
msgstr "Nouveau sortilège dérobé"

#: guitext:668
msgctxt "Game event name"
msgid "New room taken over"
msgstr "Nouvelle salle capturée"

#: guitext:669
msgctxt "Game event name"
msgid "New area discovered"
msgstr "Nouvelle zone découverte"

#: guitext:670
msgctxt "Game event name"
msgid "Information"
msgstr "Informations"

#: guitext:671
msgctxt "Game event name"
msgid "Room lost"
msgstr "Salle perdue"

#: guitext:672
msgctxt "Game event name"
msgid "Heart attacked"
msgstr "Coeur attaqué"

#: guitext:673
msgctxt "Game event name"
msgid "Fight"
msgstr "Combat"

#: guitext:674
msgctxt "Game event name"
msgid "Objective"
msgstr "Objectif"

#: guitext:675
msgctxt "Game event name"
msgid "Breach"
msgstr "Brèche"

#: guitext:676
msgctxt "Game event name"
msgid "New spell researched"
msgstr "Nouveau sortilège découverte"

#: guitext:677
msgctxt "Game event name"
msgid "New room researched"
msgstr "Nouvelle salle découverte"

#: guitext:678
msgctxt "Game event name"
msgid "New Trap"
msgstr "Nouveau piège"

#: guitext:679
msgctxt "Game event name"
msgid "New Door"
msgstr "Nouvelle porte"

#: guitext:680
msgctxt "Game event name"
msgid "New creature in dungeon"
msgstr "Nouvelle créature dans le donjon"

#: guitext:681
msgctxt "Game event name"
msgid "Creature annoyed"
msgstr "Créature contrariée"

#: guitext:682
msgctxt "Game event name"
msgid "No more living space"
msgstr "Plus assez d'espace vital"

#: guitext:683
msgctxt "Game event name"
msgid "Alarm triggered"
msgstr "Alarme déclenchée"

#: guitext:684
msgctxt "Game event name"
msgid "Room under attack"
msgstr "Salle attaquée"

#: guitext:685
msgctxt "Game event name"
msgid "Treasure Room needed"
msgstr "Besoin d'une Salle du trésor"

#: guitext:686
msgctxt "Game event name"
msgid "Creatures becoming hungry"
msgstr "Créatures affamées"

#: guitext:687
msgctxt "Game event name"
msgid "Trap crate found"
msgstr "Découverte d'un plan de piège"

#: guitext:688
msgctxt "Game event name"
msgid "Door crate found"
msgstr "Découverte d'un plan de porte"

#: guitext:689
msgctxt "Game event name"
msgid "Dungeon Special found"
msgstr "Découverte d'une boîte magique"

#: guitext:690
msgctxt "Game event description"
msgid "Treasure Room full: LMB toggle. RMB delete."
msgstr ""
"Salle du trésor pleine : Afficher avec le bouton gauche de la souris, "
"supprimer avec le bouton droit."

#: guitext:691
msgctxt "Game event description"
msgid "Creature being scavenged: LMB toggle. RMB delete."
msgstr ""
"Créature en cours d'enrôlement : Afficher avec le bouton gauche de la souris, "
"supprimer avec le bouton droit."

#: guitext:692
msgctxt "Game event description"
msgid "Creature Payday: LMB toggle. RMB delete."
msgstr ""
"Jour de paye : Afficher avec le bouton gauche de la souris, supprimer avec le "
"bouton droit."

#: guitext:693
msgctxt "Game event description"
msgid "New spell picked up: LMB toggle. RMB delete."
msgstr ""
"Nouveau sortilège dérobé : Afficher avec le bouton gauche de la souris, "
"supprimer avec le bouton droit."

#: guitext:694
msgctxt "Game event description"
msgid "New room taken over: LBM toggle. RMB delete."
msgstr ""
"Nouvelle salle capturée : Afficher avec le bouton gauche de la souris, "
"supprimer avec le bouton droit."

#: guitext:695
msgctxt "Game event description"
msgid "New area discovered: LMB toggle. RMB delete."
msgstr ""
"Nouvelle zone découverte : Afficher avec le bouton gauche de la souris, "
"supprimer avec le bouton droit."

#: guitext:696
msgctxt "Game event description"
msgid "Information: LMB toggle. RMB delete."
msgstr ""
"Informations : Afficher avec le bouton gauche de la souris, "
"supprimer avec le bouton droit."

#: guitext:697
msgctxt "Game event description"
msgid "Room lost: LMB toggle. RMB delete."
msgstr ""
"Salle perdue : Afficher avec le bouton gauche de la souris, "
"supprimer avec le bouton droit."

#: guitext:698
msgctxt "Game event description"
msgid "Dungeon Heart Attacked: LMB toggle. RMB delete."
msgstr ""
"Coeur du donjon attaqué : Afficher avec le bouton gauche de la souris, "
"supprimer avec le bouton droit."

#: guitext:699
msgctxt "Game event description"
msgid "Fight: LMB toggle. RMB delete. [10.5]"
msgstr ""
"Combat : Afficher avec le bouton gauche de la souris, supprimer avec le "
"bouton droit. [10.5]"

#: guitext:700
msgctxt "Game event description"
msgid "Objective: LMB toggle. [11.3]"
msgstr "Objectif : Afficher avec le bouton gauche de la souris."

#: guitext:701
msgctxt "Game event description"
msgid "Breach: LMB toggle. RMB delete."
msgstr ""
"Brèche : Afficher avec le bouton gauche de la souris, "
"supprimer avec le bouton droit."

#: guitext:702
msgctxt "Game event description"
msgid "New spell researched: LMB toggle. RMB delete."
msgstr ""
"Nouveau sortilège découvert : Afficher avec le bouton gauche de la souris, "
"supprimer avec le bouton droit."

#: guitext:703
msgctxt "Game event description"
msgid "New room researched: LMB toggle. RMB delete."
msgstr ""
"Nouvelle salle découverte : Afficher avec le bouton gauche de la souris, "
"supprimer avec le bouton droit."

#: guitext:704
msgctxt "Game event description"
msgid "New trap: LMB toggle. RMB delete."
msgstr ""
"Nouveau piège : Afficher avec le bouton gauche de la souris, supprimer avec "
"le bouton droit."

#: guitext:705
msgctxt "Game event description"
msgid "New door: LMB toggle. RMB delete."
msgstr ""
"Nouvelle porte : Afficher avec le bouton gauche de la souris, supprimer avec "
"le bouton droit."

#: guitext:706
msgctxt "Game event description"
msgid "New creature in dungeon: LMB toggle. RMB delete."
msgstr ""
"Nouvelle créature dans le donjon : Afficher avec le bouton gauche de la souris, "
"supprimer avec le bouton droit."

#: guitext:707
msgctxt "Game event description"
msgid "Creature is annoyed: LMB toggle. RMB delete."
msgstr ""
"Créature contrariée : Afficher avec le bouton gauche de la souris, supprimer "
"avec le bouton droit."

#: guitext:708
msgctxt "Game event description"
msgid "No more living set: LMB toggle. RMB delete."
msgstr ""
"Plus de trace de vie : Afficher avec le bouton gauche de la souris, supprimer "
"avec le bouton droit."

#: guitext:709
msgctxt "Game event description"
msgid "Alarm triggered: LMB toggle. RMB delete."
msgstr ""
"Alarme déclenchée : Afficher avec le bouton gauche de la souris, supprimer "
"avec le bouton droit."

#: guitext:710
msgctxt "Game event description"
msgid "Room under attack: LMB toggle. RMB delete."
msgstr ""
"Salle attaquée : Afficher avec le bouton gauche de la souris, supprimer "
"avec le bouton droit."

#: guitext:711
msgctxt "Game event description"
msgid "Need Treasure Room: LMB toggle. RMB delete."
msgstr ""
"Besoin d'une Salle du trésor : Afficher avec le bouton gauche de la souris, "
"supprimer avec le bouton droit."

#: guitext:712
msgctxt "Game event description"
msgid "Creatures becoming hungry: LMB toggle. RMB delete."
msgstr ""
"Créatures affamées : Afficher avec le bouton gauche de la souris, supprimer "
"avec le bouton droit."

#: guitext:713
msgctxt "Game event description"
msgid "Trap crate found: LMB toggle. RMB delete."
msgstr ""
"Découverte d'un plan de piège : Afficher avec le bouton gauche de la souris, "
"supprimer avec le bouton droit."

#: guitext:714
msgctxt "Game event description"
msgid "Door crate found: LMB toggle. RMB delete."
msgstr ""
"Découverte d'un plan de porte : Afficher avec le bouton gauche de la souris, "
"supprimer avec le bouton droit."

#: guitext:715
msgctxt "Game event description"
msgid "Dungeon Special found: LMB toggle. RMB delete."
msgstr ""
"Découverte d'une boîte magique : Afficher avec le bouton gauche de la souris, "
"supprimer avec le bouton droit."

#: guitext:716
msgctxt "Menu interface, Main Menu item; In-game interface, Options title"
msgid "Options"
msgstr "Options"

#: guitext:717
msgctxt "In-game interface item"
msgid "Graphics Options"
msgstr "Options Graphiques"

#: guitext:718
msgctxt "In-game interface item"
msgid "Sound Options"
msgstr "Options Sonores"

#: guitext:719
msgctxt "In-game interface item"
msgid "Load"
msgstr "Charger"

#: guitext:720
msgctxt "In-game interface item"
msgid "Save"
msgstr "Sauvegarder"

#: guitext:721
msgctxt "In-game interface item"
msgid "Computer Assistance"
msgstr "Assistant"

#: guitext:722
msgctxt "In-game interface description"
msgid "Options: Open Options Panel. LMB open panel. [3.2]"
msgstr ""
"Options : Ouvrer le panneau d'options avec le bouton gauche de la souris. "
"[3.2]"

#: guitext:723
msgctxt "In-game interface description"
msgid "Graphics Menu: Customise the graphics. [3.2.2]"
msgstr "Menu Graphiques : Personnaliser les graphismes. [3.2.2]"

#: guitext:724
msgctxt "In-game interface description"
msgid "Sound Menu: Adjust the sound and music volumes. [3.2.3]"
msgstr "Menu Son : Régler le volume du son et de la musique. [3.2.3]"

#: guitext:725
msgctxt "In-game interface description"
msgid "Load Game: Load a previously saved game. [3.2.1]"
msgstr "Charger partie : Charger une partie sauvegardée. [3.2.1]"

#: guitext:726
msgctxt "In-game interface description"
msgid "Save Game: Save your current game. [3.2.1]"
msgstr "Sauvegarder partie : Enregistrer la partie en cours. [3.2.1]"

#: guitext:727
msgctxt "In-game interface description"
msgid "Quit Game: Quit back to the Level Map. [3.2.5]"
msgstr "Quitter la partie : Quitter et retour à la carte des niveaux. [3.2.5]"

#: guitext:728
msgctxt "In-game interface description"
msgid "Computer Assistance Menu: Customise the Computer Assistant. [3.2.4]"
msgstr "Menu Assistant : Personnaliser l'assistant. [3.2.4]"

#: guitext:729
msgctxt "In-game interface description"
msgid ""
"Aggressive Computer Assistant: Constructs your dungeon and always tries to "
"attack the enemy. LMB select. [3.2.4]"
msgstr ""
"Assistant agressif : Il construit votre donjon et essaie toujours d'attaquer "
"l'ennemi. Sélectionner avec le bouton gauche de la souris. [3.2.4]"

#: guitext:730
msgctxt "In-game interface description"
msgid ""
"Defensive Computer Assistant: Constructs your dungeon but does not attack the "
"enemy. LMB select. [3.2.4]"
msgstr ""
"Assistant défensif : Il construit votre donjon mais n'attaque pas l'ennemi. "
"Sélectionner avec le bouton gauche de la souris. [3.2.4]"

#: guitext:731
msgctxt "In-game interface description"
msgid ""
"Construction Only Computer Assistant: Digs, places rooms and traps but does "
"not move creatures. LMB select. [3.2.4]"
msgstr ""
"Assistant Construction seulement : Il creuse et installe des pièces et des "
"pièges, mais ne déplace pas les créatures. Sélectionner avec le bouton gauche "
"de la souris. [3.2.4]"

#: guitext:732
msgctxt "In-game interface description"
msgid ""
"Move Only Computer Assistant: Moves and slaps your creatures. LMB select. "
"[3.2.4]"
msgstr ""
"Assistant Déplacement seulement : il déplace et frappe vos créatures. "
"Sélectionner avec le bouton gauche de la souris. [3.2.4]"

#: guitext:733
msgctxt "In-game interface description"
msgid ""
"Pick up creatures: LMB All creatures. Ctrl LMB Experienced Creatures. RMB "
"Zoom. [22.2.1]"
msgstr ""
"Saisir les créatures : Sélectionner avec le bouton gauche de la souris, "
"Ctrl+Gauche pour les plus expérimentées et zoomer avec le bouton droit. [22.2.1]"

#: guitext:734
msgctxt "In-game interface description"
msgid "Pick idle creatures: LMB Pick up creature. RMB Zoom. [22.2.1]"
msgstr ""
"Saisir les créatures oisives : Sélectionner avec le bouton gauche de la souris, "
"zoomer avec le bouton droit. [22.2.1]"

#: guitext:735
msgctxt "In-game interface description"
msgid "Pick working creatures: LMB Pick up creature. RMB Zoom. [22.2.1]"
msgstr ""
"Saisir les créatures qui travaillent : Sélectionner avec le bouton gauche de "
"la souris, zoomer avec le bouton droit. [22.2.1]"

#: guitext:736
msgctxt "In-game interface description"
msgid "Pick fighting creatures: LMB Pick up creature. RMB Zoom. [22.2.1]"
msgstr ""
"Saisir les créatures qui se battent : Sélectionner avec le bouton gauche de "
"la souris, zoomer avec le bouton droit. [22.2.1]"

#: guitext:737
msgctxt "In-game interface description"
msgid ""
"Invert Mouse: Inverts the vertical mouse movements while Possessing a "
"creature. LMB toggle."
msgstr ""
"Inverser souris : Inverse les déplacements verticaux de la souris lorsqu'une "
"créature est possédée. Alterner avec le bouton gauche de la souris."

#: guitext:738
msgctxt "In-game interface description"
msgid ""
"Possess Creature mouse sensitivity: Adjusts the sensitivity of the mouse "
"movements when in Possess Creature mode. LMB toggle."
msgstr ""
"Possession - sensibilité de la souris : Ajuste la sensibilité des "
"déplacements de la souris lorsque vous êtes en mode Possession. "
"Ajuster avec le bouton gauche de la souris."

#: guitext:739
msgctxt "In-game interface description"
msgid "More sensitive."
msgstr "Plus sensible."

#: guitext:740
msgctxt "In-game interface description"
msgid "Less sensitive."
msgstr "Moins sensible."

#: guitext:741
msgctxt "Statistic name"
msgid "Number of Creatures"
msgstr "Nombre de créatures"

#: guitext:742
msgctxt "Statistic name"
msgid "Gold Mined"
msgstr "Or miné"

#: guitext:743
msgctxt "Statistic name"
msgid "Efficiency"
msgstr "Efficacité"

#: guitext:744
msgctxt "Statistic name"
msgid "Secrets"
msgstr "Secrets"

#: guitext:745
msgctxt "Statistic name"
msgid "Money"
msgstr "Argent"

#: guitext:746
msgctxt "Statistic name"
msgid "Time"
msgstr "Durée"

#: guitext:747
msgctxt "Statistic name"
msgid "Style"
msgstr "Style"

#: guitext:748
msgctxt "Statistic name"
msgid "Rating"
msgstr "Classement"

#: guitext:749
msgctxt "Statistic name"
msgid "Creatures Attracted"
msgstr "Créatures attirées"

#: guitext:750
msgctxt "Statistic name"
msgid "Battles Won"
msgstr "Batailles remportées"

#: guitext:751
msgctxt "Statistic name"
msgid "Battles Lost"
msgstr "Batailles perdues"

#: guitext:752
msgctxt "Statistic name"
msgid "Times Dungeon Breached"
msgstr "Nombre de violations du donjon"

#: guitext:753
msgctxt "Statistic name"
msgid "Imps Deployed"
msgstr "Nombre de lutins déployés"

#: guitext:754
msgctxt "Statistic name"
msgid "Creatures Left"
msgstr "Nombre de créatures en vie"

#: guitext:755
msgctxt "Statistic name"
msgid "Doors Destroyed"
msgstr "Portes détruites"

#: guitext:756
msgctxt "Statistic name"
msgid "Rooms Destroyed"
msgstr "Salles détruites"

#: guitext:757
msgctxt "Statistic name"
msgid "Dungeon Area"
msgstr "Zone du donjon"

#: guitext:758
msgctxt "Statistic name"
msgid "Ideas Researched"
msgstr "Découvertes"

#: guitext:759
msgctxt "Statistic name"
msgid "Creatures Scavenged"
msgstr "Créatures enrôlées"

#: guitext:760
msgctxt "Statistic name"
msgid "Creatures Summoned"
msgstr "Créatures convoquées"

#: guitext:761
msgctxt "Statistic name"
msgid "Creatures Sacrificed"
msgstr "Créatures sacrifiées"

#: guitext:762
msgctxt "Statistic name"
msgid "Creatures Tortured"
msgstr "Créatures torturées"

#: guitext:763
msgctxt "Statistic name"
msgid "Creatures Trained"
msgstr "Créatures entraînées"

#: guitext:764
msgctxt "Statistic name"
msgid "Gold Pots Stolen"
msgstr "Pots d'or volés"

#: guitext:765
msgctxt "Statistic name"
msgid "Spells Stolen"
msgstr "Sortilèges volés"

#: guitext:766
msgctxt "Statistic name"
msgid "Traps Manufactured"
msgstr "Pièges fabriqués"

#: guitext:767
msgctxt "Statistic name"
msgid "Traps Unused"
msgstr "Pièges non utilisés"

#: guitext:768
msgctxt "Statistic name"
msgid "Doors Manufactured"
msgstr "Portes fabriquées"

#: guitext:769
msgctxt "Statistic name"
msgid "Doors Unused"
msgstr "Portes inutilisées"

#: guitext:770
msgctxt "Statistic name"
msgid "Number of Rooms"
msgstr "Nombre de salles"

#: guitext:771
msgctxt "Statistic name"
msgid "Number of Portals"
msgstr "Nombre de portails"

#: guitext:772
msgctxt "Statistic name"
msgid "Slaps"
msgstr "Coups"

#: guitext:773
msgctxt "Statistic name"
msgid "Cave-Ins"
msgstr "Effondrements"

#: guitext:774
msgctxt "Statistic name"
msgid "Skeletons Raised"
msgstr "Squelettes"

#: guitext:775
msgctxt "Statistic name"
msgid "Bridges Built"
msgstr "Ponts construits"

#: guitext:776
msgctxt "Statistic name"
msgid "Rock Dug Out"
msgstr "Nombre de rochers creusés"

#: guitext:777
msgctxt "Statistic name"
msgid "Salary Cost"
msgstr "Coût des salaires"

#: guitext:778
msgctxt "Statistic name"
msgid "Flies Eaten By Spiders"
msgstr "Mouches dévorées par les araignées"

#: guitext:779
msgctxt "Statistic name"
msgid "Territory Destroyed"
msgstr "Territoire détruit"

#: guitext:780
msgctxt "Statistic name"
msgid "Rooms Constructed"
msgstr "Salles construites"

#: guitext:781
msgctxt "Statistic name"
msgid "Traps Used"
msgstr "Pièges utilisés"

#: guitext:782
msgctxt "Statistic name"
msgid "Keepers Destroyed"
msgstr "Gardiens détruits"

#: guitext:783
msgctxt "Statistic name"
msgid "Area Claimed"
msgstr "Zones réclamées"

#: guitext:784
msgctxt "Statistic name"
msgid "Backs Stabbed"
msgstr "Dos poignardés"

#: guitext:785
msgctxt "Statistic name"
msgid "Chickens Hatched"
msgstr "Poulets couvés"

#: guitext:786
msgctxt "Statistic name"
msgid "Chickens Eaten"
msgstr "Poulets dégustés"

#: guitext:787
msgctxt "Statistic name"
msgid "Hopes Dashed"
msgstr "Espoirs réduits à néant"

#: guitext:788
msgctxt "Statistic name"
msgid "Promises Broken"
msgstr "Promesses rompues"

#: guitext:789
msgctxt "Statistic name"
msgid "Ghosts Raised"
msgstr "Fantômes"

#: guitext:790
msgctxt "Statistic name"
msgid "Doors Used"
msgstr "Portes utilisées"

#: guitext:791
msgctxt "Statistic name"
msgid "Your Creatures Killed By You"
msgstr "Nombre de vos créatures que vous avez tuées"

#: guitext:792
msgctxt "Statistic name"
msgid "Things Researched"
msgstr "Objets recherchés"

#: guitext:793
msgctxt "Statistic name"
msgid "Last Creature Attracted"
msgstr "Dernière créature attirée"

#: guitext:794
msgctxt "Statistic name"
msgid "Items Manufactured"
msgstr "Objets fabriqués"

#: guitext:795
msgctxt "Statistic name"
msgid "Creatures Converted"
msgstr "Créatures converties"

#: guitext:796
msgctxt "Statistic name"
msgid "Territory Lost"
msgstr "Territoire perdu"

#: guitext:797
msgctxt "Statistic name"
msgid "Traps Armed"
msgstr "Pièges armés"

#: guitext:798
msgctxt "Statistic name"
msgid "Chickens Wasted"
msgstr "Poulets gaspillés"

#: guitext:799
msgctxt "Statistic name"
msgid "Lies Told"
msgstr "Mensonges débités"

#: guitext:800
msgctxt "Statistic name"
msgid "Creatures Annoyed"
msgstr "Créatures contrariées"

#: guitext:801
msgctxt "Statistic name"
msgid "Graveyard Body Count"
msgstr "Nombre de corps dans le cimetière"

#: guitext:802
msgctxt "Statistic name"
msgid "Vampires Created"
msgstr "Vampires créés"

#: guitext:803
msgctxt "Easter egg"
msgid ""
"When night does not give way to day, And children are too scared to play, "
"Abandon hope, embrace despair, You're destined for my Dragon's lair"
msgstr ""
"Si la nuit reste permanente et que la terreur empêche les enfants de jouer, "
"abandonnez tout espoir, la chance vous a quitté, à l'antre de mon dragon vous "
"êtes destiné"

#: guitext:804
msgctxt "Easter egg"
msgid "If thou art bold and pure of heart, Come down here, be torn apart."
msgstr ""
"Vous qui êtes valeureux et si plein de hardiesse, daignez descendre ici et "
"soyez mis en pièces."

#: guitext:805
msgctxt "Easter egg"
msgid "Through my dungeon you may tread, But rest assured, you'll end up dead."
msgstr ""
"Vous pouvez à loisir arpenter mon domaine... sachez-le cependant, votre fin "
"est prochaine."

#: guitext:806
msgctxt "Easter egg"
msgid "If you find you lose it all, Why not play Theme Hospital?"
msgstr ""
"Si vous trouvez que c'est vraiment la totale, jouez plutôt à Theme Hospital?"

#: guitext:807
msgctxt "Easter egg"
msgid "Armoured Knights who have true grit, Roast more quickly on a spit."
msgstr ""
"Les chevaliers en armure arborant la vaillance auront tôt fait de rôtir tout "
"au bout d'une lance."

#: guitext:808
msgctxt "Easter egg"
msgid "Evil, malice, death, decay, I think you'll find they're here to stay."
msgstr ""
"Malveillance, méchanceté, trépas, putréfaction... Tout cela durera "
"indéfiniment."

#: guitext:809
msgctxt "Easter egg"
msgid "Evil, malice, death, decay, Just another working day."
msgstr ""
"Malveillance, méchanceté, trépas, putréfaction... Une journée ordinaire, cela "
"dit en passant."

#: guitext:810
msgctxt "Easter egg"
msgid "Evil, malice, death, decay, There really is no better way."
msgstr ""
"Malveillance, méchanceté, trépas, putréfaction... Comment concevoir le "
"plaisir autrement."

#: guitext:811
msgctxt "Easter egg"
msgid "Giant, Dwarf, Thief and Fairy, None of you are very scary."
msgstr ""
"Géants, nains, fées et autres voleurs, nul parmi vous vraiment ne sème la "
"terreur."

#: guitext:812
msgctxt "Easter egg"
msgid "The denizens of your domain, Just cannot wait to kill again."
msgstr ""
"En vérité les hôtes de votre territoire n'en peuvent plus d'attendre la "
"bagarre."

#: guitext:813
msgctxt "Easter egg"
msgid "The better creatures you employ, The greater carnage you enjoy."
msgstr ""
"Meilleures seront les créatures que le gardien engage, mieux il jouira enfin "
"d'un formidable carnage."

#: guitext:814
msgctxt "Easter egg"
msgid "Hark! The Avatar's abroad, And I can smell a frightened Lord."
msgstr ""
"Arrg! L'Avatar est au loin et je peux sentir un Seigneur qui vous craint."

#: guitext:815
msgctxt "Easter egg"
msgid "Trespassers will meet their doom, In your dungeon's Torture Room."
msgstr ""
"Les intrus qui trop loin s'aventurent finiront dans votre Chambre des tortures."

#: guitext:816
msgctxt "Easter egg"
msgid "Though intruders' hearts be pure, They'll end up on your dungeon floor."
msgstr ""
"Le coeur de ces intrus aura beau être pur, sur le sol du donjon ils finiront "
"en pâture."

#: guitext:817
msgctxt "Easter egg"
msgid ""
"Your tunnels will be dark and cold, And no place for a Knight of old, Even if "
"he claims he's bold."
msgstr ""
"Dans vos cachots sombres et froids, point de preux d'autrefois, même si "
"vaillants et hardis à la fois."

#: guitext:818
msgctxt "Easter egg"
msgid "The fools who enter your domain, Will never see the light again."
msgstr "Les sots qui violent votre domaine, plus jamais n'auront de problèmes."

#: guitext:819
msgctxt "Easter egg"
msgid "Pain and anguish are your tools, To use upon intruding fools."
msgstr ""
"Souffrance et terreur vous maîtrisez, et aux sots indésirables les infligez."

#: guitext:820
msgctxt "Easter egg"
msgid ""
"When good guys head right for your treasure, Hunt and kill them at your "
"leisure."
msgstr "Si votre trésor est convoité, la mort est le prix à payer."

#: guitext:821
msgctxt "Easter egg"
msgid ""
"Protect your gold and Dungeon Heart, And slap your minions till they fart."
msgstr ""
"L'or et le coeur du donjon vous protégerez et jusqu'à plus soif vos larbins "
"frapperez."

#: guitext:822
msgctxt "Easter egg"
msgid "Use your creatures' fear of you. To make them do what you want them to."
msgstr ""
"La crainte vous inspirerez pour que vos créatures fassent ce que vous "
"ordonnez."

#: guitext:823
msgctxt "Easter egg"
msgid "Wizard in your dungeon grim? A trap will make short work of him."
msgstr ""
"Un sorcier s'est introduit dans votre donjon? A l'aide d'un piège liquidez-le "
"prestement."

#: guitext:824
msgctxt "Easter egg"
msgid "When your creatures give you hell, Stick them in your Prison Cell."
msgstr ""
"Si vos créatures sont par trop infernales, appliquez le châtiment carcéral."

#: guitext:825
msgctxt "Easter egg"
msgid "Torture is the crowning glory, Of your Dungeon Keeper story."
msgstr ""
"La torture est une gloire suprême... avec Dungeon Keeper, misez tout sur la "
"haine."

#: guitext:826
msgctxt "Easter egg"
msgid "You are the Keeper, chosen one, And being evil is great fun."
msgstr ""
"Vous avez été choisi pour être le Gardien, et faire le mal procure tellement "
"de bien."

#: guitext:827
msgctxt "Easter egg"
msgid "When your troops are hunger-stricken, Your Hatchery has yummy chicken."
msgstr ""
"Quand vos troupes souffrent de la faim, dans le couvoir offrez-leur un festin."

#: guitext:828
msgctxt "Easter egg"
msgid "Fill the Avatar with dread. Really make him wet the bed."
msgstr ""
"Il faut que l'Avatar soit terrorisé, qu'il sente dans ses veines sont sang se "
"glacer."

#: guitext:829
msgctxt "In-game hint message"
msgid ""
"Imps are the lifeblood of your dungeon. Like blood, they must be allowed to "
"circulate."
msgstr ""
"Les lutins sont la force vive de votre donjon, et à ce titre ils doivent "
"pouvoir circuler librement."

#: guitext:830
msgctxt "In-game hint message"
msgid ""
"Feeling mean? Set your minions to imprison and when your cells are full, "
"spend some time torturing..."
msgstr ""
"Vous ne vous sentez pas très bien? Faites remplir vos prisons et pratiquez un "
"peu la torture."

#: guitext:831
msgctxt "In-game hint message"
msgid ""
"If your creatures get unhappy, slap some sense into them. They'll soon "
"realise how lucky they are."
msgstr ""
"Si vos créatures sont moroses, donnez-leur un bon coup de main. Elles "
"comprendront vite la chance qu'elles ont."

#: guitext:832
msgctxt "In-game hint message"
msgid ""
"The underworld is your domain and the adventurers come to steal it. Never "
"show pity, even when the intruders are defenceless and pathetic."
msgstr ""
"L'enfer est votre domaine et des aventuriers veulent s'en emparer. Soyez sans "
"pitié, même lorsqu'ils sont minables et sans défense."

#: guitext:833
msgctxt "In-game hint message"
msgid ""
"Compassion is the hallmark of the good Keeper. But good Keepers never win. "
"Only evil ones."
msgstr ""
"La compassion est la marque du bon gardien. Mais les bons gardiens ne "
"l'emportent jamais. Les méchants, oui."

#: guitext:834
msgctxt "In-game hint message"
msgid ""
"There's never a moment to waste. Already the bravest of the brave are queuing "
"up to enter your dungeon. So stop reading this and get going."
msgstr ""
"Il n'y a pas un moment à perdre. Les plus braves d'entre tous sont à la porte "
"de votre donjon alors arrêtez de lire et occupez-vous en."

#: guitext:835
msgctxt "In-game hint message"
msgid ""
"Build fast. You'll want the biggest possible welcoming committee ready for "
"the intruders."
msgstr ""
"Hâtez-vous. Vous devez construire un comité d'accueil géant pour les intrus."

#: guitext:836
msgctxt "In-game hint message"
msgid ""
"Keep your Imps digging. There are always surprises to be found deep in the "
"earth."
msgstr ""
"Vos larbins doivent continuer à creuser. Les entrailles de la Terre recèle "
"toujours des surprises."

#: guitext:837
msgctxt "In-game hint message"
msgid "He who controls the most gold controls the entire Underworld."
msgstr "Celui qui détient tout l'or contrôle les Enfers."

#: guitext:838
msgctxt "In-game hint message"
msgid "Fear and lack of mercy are your greatest weapons. Use them wisely."
msgstr ""
"Terreur et cruauté sont vos armes les plus efficaces. Utilisez-les à bon "
"escient."

#: guitext:839
msgctxt "In-game hint message"
msgid ""
"Foolish is the Keeper who sells all his rooms and refuses to pay his "
"creatures."
msgstr ""
"Le gardien qui vend toutes ses pièces et refuse de payer ses créatures est un "
"sot."

#: guitext:840
msgctxt "Menu interface item"
msgid "Return to options menu"
msgstr "Retour au menu des Options"

#: guitext:841
msgctxt "Menu interface item"
msgid "Exit"
msgstr "Quitter"

#: guitext:842
msgctxt "Menu interface item"
msgid "Audio"
msgstr "Audio"

#: guitext:843
msgctxt "Menu interface item"
msgid "Invert Mouse"
msgstr "Inverser Souris"

#: guitext:844
msgctxt "Menu interface item"
msgid "Mouse Sensitivity"
msgstr "Sensibilité Souris"

#: guitext:845
msgctxt "Menu interface item"
msgid "Computer"
msgstr "Ordinateur"

#: guitext:846
msgctxt "Menu interface item"
msgid "Computer Players"
msgstr "Joueurs"

#: guitext:847
msgctxt "Menu interface item"
msgid "On"
msgstr "Oui"

#: guitext:848
msgctxt "Menu interface item"
msgid "Off"
msgstr "Non"

#: guitext:849
msgctxt "Menu interface item"
msgid "Sensitivity"
msgstr "Sensibilité"

#: guitext:850
msgctxt "Menu interface item"
msgid "Mouse Options"
msgstr "Options Souris"

#: guitext:851
msgctxt "Menu interface item"
msgid "Mouse"
msgstr "Souris"

#: guitext:852
msgctxt "Menu interface item"
msgid "Undo Pickup"
msgstr "Interrompre"

#: guitext:853
msgctxt "Menu interface item"
msgid "Pause"
msgstr "Pause"

#: guitext:854
msgctxt "Menu interface item"
msgid "Map"
msgstr "Carte"

#: guitext:855
msgctxt "On-screen message"
msgid "Insufficient Memory"
msgstr "Mémoire Insuffisante"

#: guitext:856
msgctxt "On-screen message"
msgid "Unable To Change Screen Resolution"
msgstr "Impossible de changer la résolution graphique"

#: guitext:857
msgctxt "Menu interface item"
msgid "Query"
msgstr "Aide"

#: guitext:858
msgctxt "Credits"
msgid "Support Art"
msgstr "Assistance Graphique"

#: guitext:859
msgctxt "Credits"
msgid "Navigation System"
msgstr "Système de Navigation"

#: guitext:860
msgctxt "Credits"
msgid "Script"
msgstr "Scenario"

#: guitext:861
msgctxt "Credits"
msgid "Voice Over"
msgstr "Voix Off"

#: guitext:862
msgctxt "Credits"
msgid "Finance"
msgstr "Finance"

#: guitext:864
msgctxt "Credits"
msgid "Localisation Management"
msgstr "Responsable de la localisation"

#: guitext:865
msgctxt "Credits"
msgid "Language Test Supervisor"
msgstr "Responsable des tests de langue"

#: guitext:866
msgctxt "Credits"
msgid "Language Testers"
msgstr "Testeurs de langue"

#: guitext:867
msgctxt "Credits"
msgid "Localisation Audio Management"
msgstr "Responsable de la localisation audio"

#: guitext:868
msgctxt "Network game message"
msgid "Attempting To Join"
msgstr "Connection à la partie en cours"

#: guitext:869
msgctxt "Network game message"
msgid "Resyncing"
msgstr "Synchronisation"

#: guitext:870
msgctxt "Menu interface item"
msgid "1 Player"
msgstr "1 Joueur"

#: guitext:871
msgctxt "Menu interface item"
msgid "2 Players"
msgstr "2 Joueurs"

#: guitext:872
msgctxt "Menu interface item"
msgid "3 Players"
msgstr "3 Joueurs"

#: guitext:873
msgctxt "Menu interface item"
msgid "4 Players"
msgstr "4 Joueurs"

#: guitext:874
msgctxt "Menu interface, Network service item"
msgid "Serial"
msgstr "Cable Série"

#: guitext:875
msgctxt "Menu interface, Network service item"
msgid "Modem"
msgstr "Modem"

#: guitext:876
msgctxt "Menu interface, Network service item"
msgid "IPX"
msgstr "IPX"

#: guitext:877
msgctxt "World direction"
msgid "N"
msgstr "N"

#: guitext:878
msgctxt "World direction"
msgid "E"
msgstr "E"

#: guitext:879
msgctxt "World direction"
msgid "S"
msgstr "S"

#: guitext:880
msgctxt "World direction"
msgid "W"
msgstr "O"

#: guitext:881
msgctxt "Menu interface item"
msgid "Vs"
msgstr "Versus"

#: guitext:882
msgctxt "Credits"
msgid "Game design"
msgstr "Concepteur du Jeu"

#: guitext:883
msgctxt "Credits"
msgid "Associate Producer"
msgstr "Producteur Associé"

#: guitext:884
msgctxt "Credits"
msgid "Additional Script"
msgstr "Scénario Additionnel"

#: guitext:885
msgctxt "Easter egg"
msgid "Happy Birthday"
msgstr "Bon Anniversaire"

#: guitext:886
msgctxt "Menu interface message"
msgid "Error"
msgstr "Erreur"

#: guitext:887
msgctxt "Menu interface message"
msgid "Error Saving"
msgstr "Erreur lors de la sauvegarde"

#: guitext:888
msgctxt "Menu interface message"
msgid "New Levels"
msgstr "Nouveaux niveaux"

#: guitext:889
msgctxt "Menu interface message"
msgid "Please insert Data Disk CD-ROM"
msgstr "Insérez le CD-ROM de missions supplémentaires"

#: guitext:890
msgctxt "Menu interface message"
msgid "Please insert Dungeon Keeper CD-ROM"
msgstr "Insérez le CD-ROM de Dungeon Keeper"

#: guitext:891
msgctxt "Menu interface message"
msgid "Please insert The Deeper Dungeons CD-ROM"
msgstr "Insérez le CD-ROM de Deeper Dungeons"

#. DD Level Korros Tor first objective
#: guitext:892
msgctxt "In-game message"
msgid ""
"The might of two rival Dungeon Keepers challenge your claim to this realm. "
"Decimate them both to achieve total domination, but beware of bands of heroes "
"hidden in the caverns."
msgstr ""
"La puissance de deux gardiens de donjon rivaux a réveillé votre appétit de "
"conquête et de grandeur. Décimez-les tous deux afin d'établir une domination "
"totale, mais prenez garde aux hordes de héros dissimulés dans les cavernes."

#. DD Level Kari-Mar first objective
#: guitext:893
msgctxt "In-game message"
msgid ""
"Another Keeper has already claimed this realm. He is unfit to rule so destroy "
"him and take what is rightfully yours. Great riches lie in the caverns around "
"the land; explore to gain more power."
msgstr ""
"Un autre gardien a déjà revendiqué ce royaume. Il n'a pas l'étoffe pour "
"gouverner, anéantissez-le donc et prenez ce qui vous revient de droit. Les "
"cavernes du domaine renferment d'inestimables richesses ; explorez-les si "
"vous voulez gagner plus de pouvoir."

#. DD Level Belbata first objective
#: guitext:894
msgctxt "In-game message"
msgid ""
"This land is highly coveted amongst the evil and there are three enemy "
"Dungeon Keepers you must battle with to claim supremacy. Keep an eye out for "
"any rogue bands of heroes waiting to ambush a careless Keeper."
msgstr ""
"Cette terre est très convoitée parmi les autres gardiens maléfiques. Vous "
"devrez affronter trois maîtres ennemis pour étendre votre empire. Gardez un "
"oeil sur les hordes de héros qui ne manqueront pas de tendre des embuscades "
"aux gardiens insouciants."

#. DD Level Pladitz waypoint objective
#: guitext:895
msgctxt "In-game message"
msgid ""
"The Lord of the Land and his pitiful band of followers lie dead. Good "
"riddance to them and their sad, happy lives. Now seize your chance and attack "
"your rival Keeper. Domination awaits."
msgstr ""
"Le Grand Seigneur et sa bande de comparses pitoyables agonisent. Bon "
"débarras! Maintenant saisissez votre chance et attaquez le gardien rival. "
"Vous serez bientôt le maître absolu."

#. DD Level Pladitz first objective
#: guitext:896
msgctxt "In-game message"
msgid ""
"You and a rival Dungeon Keeper are vying for control of this realm but the "
"Lord of the Land has constructed his own dungeon between you to halt your "
"conquest. Destroy him and the enemy Keeper to reign supreme."
msgstr ""
"Un autre gardien de donjon et vous-même rivalisez pour le contrôle de ce "
"royaume mais le Grand Seigneur a construit un donjon pour empêcher votre "
"conquête. Détruisez-le, ainsi que le gardien ennemi, et vous régnerez en "
"maître suprême."

#. DD Level Pladitz waypoint objective
#: guitext:897
msgctxt "In-game message"
msgid ""
"You have done well to come this far but further hardships await. Search the "
"map carefully and you may find many secrets to aid your conquest."
msgstr ""
"Vous avez bien agi jusqu'à présent mais le pire reste à venir. Recherchez la "
"carte avec prudence et vous trouverez une multitude de secrets qui vous "
"aideront dans votre conquête."

#. DD Level Abbadon first objective
#: guitext:898
msgctxt "In-game message"
msgid ""
"You have come to this realm with little to assist you so you must explore to "
"gain more power. Keep an eye out for any loathsome heroes who may try to "
"thwart your progress."
msgstr ""
"Vous êtes arrivé dans ce royaume avec très peu d'aide. Partez en exploration "
"pour gagner plus de pouvoir. Surveillez les héros maléfiques qui pourraient "
"bien essayer d'entraver votre progression."

#. DD Level Daka-Gorn first objective
#: guitext:899
msgctxt "In-game message"
msgid ""
"Beware Keeper. This realm is infested with the sickly goodness of heroes and "
"fairies. Hunt them down and feed them their own entrails."
msgstr ""
"Attention, Gardien. La bonté écoeurante des héros et fées envahit ce royaume. "
"Chassez-les et faites-leur avaler leurs entrailles."

#. DD Level Morkardar first objective
#: guitext:900
msgctxt "In-game message"
msgid ""
"Your opponent for this realm has foolishly challenged your superior skill. "
"Such disrespect should be punished so make an example of his insolence."
msgstr ""
"Votre ennemi a bêtement mis à l'épreuve votre don supérieur pour l'obtention "
"de ce royaume. Une punition exemplaire doit être infligée pour un tel manque "
"de respect et une telle insolence."

#. DD Level Morkardar information soon after start
#: guitext:901
msgctxt "In-game message"
msgid ""
"Ancient powers lie hidden in this realm. Seek them out and use them for your "
"own evil purposes."
msgstr ""
"Des pouvoirs ancestraux sont dissimulés à l'intérieur de ce royaume. Cherchez-"
"les et utilisez-les pour accomplir vos desseins les plus maléfiques."

#. DD Level Abbadon objective after rooms built
#: guitext:902
msgctxt "In-game message"
msgid ""
"A foolish challenger stands between you and total dominance. Annihilate his "
"forces and feed his body to your ravenous minions."
msgstr ""
"Un héros imprudent menace votre règne absolu. Réduisez ses forces à néant et "
"jetez son corps à manger à vos créatures affamées."

#. DD Level Daka-Gorn information after AP reached
#: guitext:903
msgctxt "In-game message"
msgid ""
"I can hear footsteps beyond the walls of the hero castle which dominates this "
"land. Tread carefully Keeper and rid the land of goodness once and for all."
msgstr ""
"J'entends des bruits de pas derrière les murs du donjon du héros qui règne "
"sur cette terre. Avancez avec prudence, Gardien, et éliminez de cette terre "
"tout signe de bonté une fois pour toutes."

#. DD Level Netzcaro first objective
#: guitext:904
msgctxt "In-game message"
msgid ""
"The once strong hero fortress of this realm has grown rotten and weak. Tear "
"down its walls and let your creatures feast on the heroes within."
msgstr ""
"La forteresse du héros de ce royaume, autrefois solide, a pourri et s'est "
"affaiblie. Abattez ses fortifications et laissez vos créatures dévorer les "
"héros qui y vivent."

#. DD Level Netzcaro information after AP reached
#: guitext:905
msgctxt "In-game message"
msgid ""
"This realm will be a test of your cunning and deviousness. Your dungeon has "
"been fortified with seven steel doors to aid you in your conquest."
msgstr ""
"Ce royaume est un test de votre malignité et de votre sournoiserie. Votre "
"donjon a été fortifié avec sept portes en acier pour vous aider dans votre "
"conquête."

#. DD Level Netzcaro objective after AP reached
#: guitext:906
msgctxt "In-game message"
msgid ""
"Congratulations Keeper. This vial has given your researchers a much needed "
"boost. You can now construct Bridges that enable you to traverse water and "
"fire."
msgstr ""
"Félicitations, Gardien. Cette fiole vous a donné plus de pouvoir. Vous pouvez "
"maintenant construire des ponts qui vous permettront de traverser l'eau et le "
"feu."

#. DD Level Belial information soon after start
#: guitext:907
msgctxt "In-game message"
msgid ""
"Food is scarce in this land and the only Hatchery available to you is inside "
"a hero dungeon. Find this food before your creatures turn against you."
msgstr ""
"La nourriture se fait rare dans ce domaine et le seul couvoir disponible se "
"trouve à l'intérieur du donjon d'un ennemi. Trouvez cette nourriture avant "
"que vos créatures ne se retournent contre vous."

#. DD Level Belial information after getting vampire
#: guitext:908
msgctxt "In-game message"
msgid ""
"Entombed in stone by a cruel band of heroes, the Vampire you have rescued "
"demands revenge for his imprisonment. His anger will make him a valuable "
"asset to your army of evil."
msgstr ""
"Enseveli dans la pierre par une bande cruelle de héros, le Vampire que vous "
"avez sauvé demande à être vengé de son emprisonnement. Sa colère fera de lui "
"un élément valeureux dans votre armée."

#. DD Level Batezek first objective
#: guitext:909
msgctxt "In-game message"
msgid ""
"You are surrounded on all sides by valiant heroes so show them the true "
"meaning of evil and terror."
msgstr ""
"De vaillants héros  vous entourent de toutes parts. Montrez-leur ce que "
"signifient enfer et terreur."

#. DD Level Batezek objective after cleaning all good creatures
#: guitext:910
msgctxt "In-game message"
msgid ""
"The Lord of the Land has sent his fiercest warriors against you. Show them no "
"mercy and flay them alive."
msgstr ""
"Le Grand Seigneur envoie pour vous anéantir ses guerriers les plus valeureux. "
"N'ayez aucune pitié à leur égard et fouettez-les vifs."

#. DD Level Benetzaron first objective
#: guitext:911
msgctxt "In-game message"
msgid ""
"Explore this realm to uncover riches and secrets. Tread carefully Keeper, or "
"you could be burned."
msgstr ""
"Explorez ce royaume afin de découvrir richesses et secrets. Avancez "
"prudemment, vous pourriez être brûlé."

#. DD Level Svatona first objective
#: guitext:912
msgctxt "In-game message"
msgid ""
"Only one Dungeon Keeper can reign victorious over this land. Do not suffer a "
"humiliating defeat Keeper, the penalty for such failure is torture and death."
msgstr ""
"Seul un gardien peut régner en maître sur cette terre. Ne subissez pas de "
"défaite humiliante, Gardien. Torture et mort en seraient le châtiment."

#. DD Level Caddis Fell first objective
#: guitext:913
msgctxt "In-game message"
msgid ""
"Choices, choices Keeper. Choose your path wisely. Some routes are more "
"perilous than others ..."
msgstr ""
"Les bons choix, Gardien, faites les bons choix. Choisissez sagement votre "
"chemin. Certains sont plus dangereux que d'autres..."

#. DD Level Caddis Fell objective after good destroyed
#: guitext:914
msgctxt "In-game message"
msgid ""
"Congratulations Keeper, you have a powerful army indeed. Do not grow "
"complacent though, you still have another challenger to the north ..."
msgstr ""
"Félicitations, Gardien, vous disposez d'une armée très puissante. Ne soyez "
"cependant pas trop satisfait de vous-même, un autre adversaire vous attend "
"toujours au nord..."

#. DD Level Caddis Fell objective after player1 destroyed
#: guitext:915
msgctxt "In-game message"
msgid ""
"Congratulations Keeper, you have a powerful army indeed. Do not grow "
"complacent though, you still have another challenger to the south ..."
msgstr ""
"Félicitations, Gardien, vous disposez  d'une armée puissante. Ne soyez "
"cependant pas trop satisfait de vous-même, un autre adversaire vous attend "
"toujours au sud..."

#. DD Level Caddis Fell objective after entrance claimed
#: guitext:916
msgctxt "In-game message"
msgid ""
"The Lord of the Land is a pathetic individual who breeds fluffy bunnies. "
"Pound him into the ground and then destroy the rival Keeper to achieve total "
"domination."
msgstr ""
"Le Grand Seigneur est un individu pathétique qui nourrit des lapins. Battez-"
"le et anéantissez le gardien rival pour établir une domination totale."

#. DD Level Kanasko first objective
#: guitext:917
msgctxt "In-game message"
msgid ""
"Make haste Keeper. The heroes of this realm are many and strong. Prepare your "
"forces well or face a humiliating defeat ..."
msgstr ""
"Dépêchez-vous, Gardien. Les héros de ce royaume sont forts et nombreux. "
"Préparez bien vos forces ou vous subirez une défaite humiliante."

#. DD Level Belial first objective
#: guitext:918
msgctxt "In-game message"
msgid ""
"The Avatar is a wretched being, full of happiness and good cheer. Food is "
"scarce in his land and the only Hatchery available is inside his dungeons. "
"Destroy his mighty fortress and wipe the smile from his face before your "
"creatures turn against you."
msgstr ""
"L'Avatar est un être misérable, empli de joie et de bonté. Ce royaume est "
"frappé par la famine et le seul couvoir disponible se situe à l'intérieur des "
"donjons ennemis. Détruisez sa puissante forteresse et effacez à jamais le "
"sourire de son visage avant que vos créatures ne se retournent contre vous."

#. DD Level Belial objective after AP reached
#: guitext:919
msgctxt "In-game message"
msgid ""
"The Avatar has massed an army of heroic Lords to confront you. Prepare to be "
"attacked!"
msgstr ""
"L'Avatar a réuni une armée de seigneurs héroïques pour vous affronter. "
"Préparez-vous à une attaque sanglante!"

#. DD Level Belial objective after AP reached
#: guitext:920
msgctxt "In-game message"
msgid "Decimate this outpost and send fear into the heart of the Avatar."
msgstr "Détruisez ce poste et semez la Terreur dans le coeur de l'Avatar."

#. DD Level Belial objective after AP reached
#: guitext:921
msgctxt "In-game message"
msgid ""
"The Avatar's castle is ripe for the taking. Train your forces well, Keeper. "
"The ultimate battle awaits ..."
msgstr ""
"Il est temps de prendre le château de l'Avatar. Entraînez-vous suffisamment, "
"Gardien. L'ultime bataille vous attend..."

#. DD Level Belial objective when adding Avatar
#: guitext:922
msgctxt "In-game message"
msgid ""
"You are now in the heart of the Avatar's castle. The sickly sweet smell of "
"goodness still hangs in the air. Kill the Avatar and send his soul to eternal "
"damnation."
msgstr ""
"Vous êtes maintenant au coeur du donjon de l'Avatar. L'odeur écoeurante de la "
"douceur flotte toujours dans l'air. Tuez l'Avatar et condamnez son âme à la "
"damnation éternelle."

#. DD Levels generic information after finding a Mistress
#: guitext:923
msgctxt "In-game message"
msgid ""
"Well done, Keeper. The Mistress you have discovered is an excellent prize."
msgstr ""
"Bien joué, Gardien. La Maîtresse noire que vous avez découverte est un prix "
"excellent."

#. DD Levels generic information after finding a Bile Demon
#: guitext:924
msgctxt "In-game message"
msgid ""
"The Bile Demon you have rescued will be a valuable but hungry asset to your "
"dungeon. Make sure your Hatchery can satisfy his voracious appetite."
msgstr ""
"Le Démon Bileux que vous avez sauvé constituera un élément valeureux de votre "
"donjon mais il est affamé. Assurez-vous que votre couvoir pourra satisfaire "
"son appétit vorace."

#. DD Level Dixaroc first objective
#: guitext:925
msgctxt "In-game message"
msgid ""
"A devious Wizard has cheated you of your magical powers. Use your only Spider "
"and explore the realm. Find the Wizard, kill him and make an example of his "
"foolishness."
msgstr ""
"Un Sorcier vous a ôté vos pouvoirs magiques. Utilisez votre araignée et "
"explorez le royaume. Trouvez le Sorcier, tuez-le et faites de sa stupidité un "
"exemple."

#. DD Level Dixaroc information after getting Imps
#: guitext:926
msgctxt "In-game message"
msgid "You have found some Imps who consider it a great honour to serve you."
msgstr "Vous avez trouvé des lutins pour qui vous servir est un grand honneur."

#. DD Levels Dixaroc information after finding Bile Demons
#: guitext:927
msgctxt "In-game message"
msgid ""
"You have discovered a group of Bile Demons who will aid you in your fight."
msgstr ""
"Vous avez découvert un groupe de Démons Bileux qui vous aideront dans votre "
"combat."

#. DD Level Dixaroc information just after PLAYER1 destroyed
#: guitext:928
msgctxt "In-game message"
msgid ""
"The destruction of this pathetic Keeper brings with it a useful bonus. You "
"now have the ability to build Bridges. Dig deeper and you may find more "
"secrets to strengthen your powers."
msgstr ""
"L'élimination de ce gardien pathétique vous apporte un bonus très utile. Vous "
"pouvez maintenant bâtir des ponts. Creusez plus en profondeur et vous "
"trouverez encore plus de secrets pour augmenter vos pouvoirs."

#. DD Level Dixaroc information some time after PLAYER1 destroyed
#: guitext:929
msgctxt "In-game message"
msgid "A warning, Keeper. There is a stench of hero in the air."
msgstr "Vous êtes prévenu, Gardien. Une ombre de héros flotte dans l'air."

#. DD Level Dixaroc information after AP reached
#: guitext:930
msgctxt "In-game message"
msgid ""
"You have done well to get this far Keeper. Do not become complacent, however. "
"A great struggle lies ahead."
msgstr ""
"Vous avez bien agi jusqu'à présent, Gardien. Ne soyez cependant pas trop "
"satisfait de vous-même. Un grand combat vous attend."

#. DD Level Dixaroc information after AP reached
#: guitext:931
msgctxt "In-game message"
msgid ""
"Before you lies the Wizard's domain. Defeat him and you will regain your "
"powers."
msgstr ""
"Le domaine du Sorcier est plus vaste que le vôtre. Battez-le et vous "
"retrouverez vos pouvoirs."

#. DD Level Dixaroc objective after wizard is dead
#: guitext:932
msgctxt "In-game message"
msgid ""
"Your magical powers are restored Keeper. You can finally show these fools "
"what you are made of."
msgstr ""
"Vous avez retrouvé vos pouvoirs magiques, Gardien. Vous pouvez enfin montrer "
"à ces ânes de quel bois vous vous chauffez."

#. DD Level Caddis Fell objective after AP reached
#: guitext:933
msgctxt "In-game message"
msgid ""
"A black shadow is creeping over this land. Now is the time to strike. Take "
"control of your Vampire and use him to find and kill the Lord of the Land. If "
"you succeed, the Vampire will join you in the next realm."
msgstr ""
"Une ombre noire flotte au-dessus de cette terre. L'heure est venue de "
"frapper. Prenez le contrôle de votre Vampire et utilisez-le pour trouver et "
"tuer le Grand Seigneur. Si vous y parvenez, le Vampire vous rejoindra dans le "
"prochain royaume."

#. DD Level Belial information after winning
#: guitext:934
msgctxt "In-game message"
msgid ""
"Your achievements are legendary Keeper. Tales of your evil and cunning will "
"become the horror stories of generations."
msgstr ""
"Vos réussites sont légendaires, Gardien. Les récits de votre malignité et de "
"votre sournoiserie constitueront les histoires d'horreur des prochaines "
"générations."

#: guitext:935 
msgctxt "Door name"
msgid "Secret Door"
msgstr "Porte secrète"

#: guitext:936
msgctxt "Door description"
msgid ""
"Secret Door: This door remains hidden to enemies unless they observe it closely or see it "
"opening. RMB zoom."
msgstr ""
"Porte secrète : Cette porte reste cachée aux ennemis à moins qu'ils ne l'observent de près ou ne la voient s'ouvrir. Sélectionnez avec le bouton gauche de la souris et zoomez avec le bouton droit."

#: guitext:937
msgctxt "Game event description"
msgid "Secret Door discovered: LMB toggle. RMB delete."
msgstr "Découverte d'une porte secrète : Afficher avec le bouton gauche de la souris, supprimer avec le bouton droit."

#: guitext:938
msgctxt "Game event name"
msgid "Secret Door discovered"
msgstr "Découverte d'une porte secrète"

#: guitext:939
msgctxt "Game event description"
msgid "Enemy spotted your Secret Door: LMB toggle. RMB delete."
msgstr "L'ennemi a repéré votre porte secrète : Afficher avec le bouton gauche de la souris, supprimer avec le bouton droit."

#: guitext:940
msgctxt "Game event name"
msgid "Enemy spotted your secret door"
msgstr "L'ennemi a repéré votre porte secrète"

#: guitext:941
msgctxt "Menu interface, Main Menu item"
msgid "Free Play levels"
msgstr "Jeu Libre"

#: guitext:942
msgctxt "Menu interface item"
msgid "Land selection"
msgstr "Sélection de Cartes"

#: guitext:943
msgctxt "Menu interface item"
msgid "Campaigns"
msgstr "Campagnes"

#: guitext:944
msgctxt "Menu interface item"
msgid "Add computer"
msgstr "Ajouter IA"

#: guitext:945
msgctxt "Game event name"
msgid "Your creature cannot reach the room it needs"
msgstr "Votre créature ne peut pas atteindre la pièce qu'elle veut atteindre"

#: guitext:946
msgctxt "Game event description"
msgid "Work room unreachable: LMB toggle. RMB delete."
msgstr "Salle de travail inaccessible. Afficher avec le bouton gauche de la souris, supprimer avec le bouton droit."

#: guitext:947
msgctxt "Game event name"
msgid "Your Imp cannot reach a room to drag something into"
msgstr ""
"Vos larbins ne peut pas atteindre une pièce pour y apporter quelque chose"

#: guitext:948
msgctxt "Game event description"
msgid "Storage room unreachable: LMB toggle. RMB delete."
msgstr "Salle de stockage inaccessible. Afficher avec le bouton gauche de la souris, supprimer avec le bouton droit."

#: guitext:949
msgctxt "In-game interface description"
msgid ""
"Armour: Part of the damage which won't affect creature health. The higher the "
"number, the larger part of damage is discarded."
msgstr ""
"Armure : Partie des dommages qui n'affecte pas la santé de la créature. Plus "
"le nombre est élevé, plus les dommages sont rejetés."

#: guitext:950
msgctxt "In-game interface description"
msgid "Speed: How fast the creature moves and perform its dungeon tasks."
msgstr ""
"Vitesse : la vitesse à laquelle la créature se déplace et accomplit ses "
"tâches dans le donjon."

#: guitext:951
msgctxt "In-game interface description"
msgid "Loyalty: How resistant the creature is against scavenging by the enemy."
msgstr "Loyauté : A quel point la créature résiste au pillage de l'ennemi."

#: guitext:952
msgctxt "In-game interface description"
msgid ""
"Research Skill: How fast the creature works in Library. The higher the Skill "
"level, the better the creature's performance."
msgstr ""
"Compétence en matière de recherche : La vitesse à laquelle la créature "
"travaille en Bibliothèque. Plus le niveau de compétence est élevé, meilleures "
"sont les performances de la créature."

#: guitext:953
msgctxt "In-game interface description"
msgid ""
"Manufacture Skill: How fast the creature works in Workshop. The higher the "
"Skill level, the better the creature's performance."
msgstr ""
"Compétence : Aptitude d'une créature à effectuer des tâches. Une valeur haute "
"signifie une meilleur performance[23.14]"

#: guitext:954
msgctxt "In-game interface description"
msgid ""
"Training Skill: How fast the creature works on training. The higher the Skill "
"level, the better the creature's performance."
msgstr ""
"Compétence d'entraînement : Aptitude d'une créature à effectuer des tâches. "
"Une valeur haute signifie une meilleur performance[23.14]"

#: guitext:955
msgctxt "In-game interface description"
msgid ""
"Scavenge Skill: How fast the creature works on scavenging. The higher the "
"Skill level, the better the creature's performance."
msgstr ""
"Compétence de fouille: Aptitude d'une créature à effectuer des tâches. Une "
"valeur haute signifie une meilleur performance[23.14]"

#: guitext:956
msgctxt "In-game interface description"
msgid "Training Cost: Gold used for training the creature."
msgstr "Coût d'entraînement : Coût en or pour entraîner la créature."

#: guitext:957
msgctxt "In-game interface description"
msgid "Scavenge Cost: Gold used for scavenging by the creature."
msgstr "Coût de pillage : Or utilisé par la créature pour le pillage."

#: guitext:958
msgctxt "In-game interface description"
msgid ""
"Best Damage: How much harm can be done by the strongest attack the creature "
"has."
msgstr ""
"Meilleur dommage : Combien de dommages peuvent être causés par l'attaque la "
"plus forte de la créature."

#: guitext:959
msgctxt "In-game interface description"
msgid ""
"Weight: Mass of the creature. Some people say overweight can lead to heart "
"attack."
msgstr ""
"Poids : Masse de la créature. Certains disent qu'un excès de poids peut "
"entraîner une crise cardiaque."

#: guitext:960
msgctxt "In-game interface description"
msgid ""
"Score: Estimate of an overall creature value. Added to player score when "
"finishing the level."
msgstr ""
"Score : Estimation de la valeur globale des créatures. Ajouté au score du "
"joueur à la fin du niveau."

#: guitext:961
msgctxt "Keeper spell name"
msgid "Hand Of Evil"
msgstr "Main du mal"

#: guitext:962
msgctxt "Keeper spell name"
msgid "Slap"
msgstr "Gifle"

#: guitext:963
msgctxt "Keeper spell description"
msgid ""
"Hand Of Evil: Ability to pick up your creatures and hold them in your hand. "
"Just don't hold them forever or they may get irritated."
msgstr ""
"Main du mal : Capacité à prendre vos créatures et à les tenir dans votre "
"main. Ne les tenez pas éternellement, sinon elles risquent d'être irrité."

#: guitext:964
msgctxt "Keeper spell description"
msgid ""
"Slap: Makes your creatures work harder, for some time. Your creatures take "
"some damage from each slap they receive."
msgstr ""
"Pour que vos créatures travaillent plus, frappez-les en cliquant avec le "
"bouton Droit sur la main. Chaque coup administré fait souffrir vos créatures."

#: guitext:965
msgctxt "In-game interface description"
msgid "Health: How much health points the creature has left to lose."
msgstr "Vie : Combien de vie il reste à cette créature."

#: guitext:966
msgctxt "In-game interface description"
msgid "Health: The maximum amount of health points for this creature."
msgstr "Vie : La quantité maximum de points de vie pour cette créature."

#: guitext:967
msgctxt "Menu interface item"
msgid "Toggle Message"
msgstr "Afficher les Messages"

#: guitext:968
msgctxt "Menu interface item"
msgid "Return to Free Play levels"
msgstr "Retour au menu Jeu Libre"

#: guitext:969
msgctxt "Menu interface item"
msgid "Map packs"
msgstr "Collection de Cartes"

#: guitext:970
msgctxt "Menu interface item"
msgid "The Deeper Dungeons"
msgstr "Deeper Dungeons"

#: guitext:971
msgctxt "Menu interface item"
msgid "Standard Levels"
msgstr "Niveaux Standard"

#: guitext:972
msgctxt "Menu interface item"
msgid "Classic Levels"
msgstr "Niveaux Classiques"

#: guitext:973
msgctxt "Menu interface item"
msgid "Legacy Levels"
msgstr "Niveaux Hérités"

#: guitext:974
msgctxt "Menu interface item"
msgid "Personal Levels"
msgstr "Niveaux Perso"

#: guitext:975
msgctxt "Menu interface item"
msgid "Lost Levels"
msgstr "Niveaux Perdus"

#: guitext:976 guitext:977 guitext:978 guitext:979 guitext:980
msgctxt "Unused"
msgid "Moo3"
msgstr ""

#: guitext:981
msgctxt "Trap names"
msgid "Special Trap"
msgstr "Piège Spécial"

#: guitext:982
msgctxt "Trap names"
msgid "Freeze Trap"
msgstr "Piège Givrant"

#: guitext:983
msgctxt "Trap names"
msgid "Fear Trap"
msgstr "Piège Effroi"

#: guitext:984
msgctxt "Trap names"
msgid "Sentry Trap"
msgstr "Piège Sentinelle"

#: guitext:985
msgctxt "Trap names"
msgid "Mimic Trap"
msgstr "Piège Copieur"

#: guitext:986
msgctxt "Trap names"
msgid "Spawn Trap"
msgstr "Piège Invocateur"

#: guitext:987
msgctxt "Trap names"
msgid "Wind Trap"
msgstr "Piège Soufflant"

#: guitext:988
msgctxt "Trap names"
msgid "Spitfire Trap"
msgstr "Lance-flammes"

#: guitext:989
msgctxt "Trap names"
msgid "Chicken Trap"
msgstr "Piège Galinamorpheur"

#: guitext:990
msgctxt "Trap names"
msgid "Disease Trap"
msgstr "Piège Pestilentiel"

#: guitext:991
msgctxt "Trap names"
msgid "Power Trap"
msgstr "Piège Radiant"

#: guitext:992
msgctxt "Trap names"
msgid "Switch"
msgstr "Interrupteur"

#: guitext:993
msgctxt "Trap names"
msgid "Hidden Switch"
msgstr "Interrupteur Caché"

#: guitext:994
msgctxt "Door name"
msgid "Special Door"
msgstr "Porte Spéciale"

#: guitext:995
msgctxt "Door name"
msgid "Hidden Door"
msgstr "Porte Cachée"

#: guitext:996
msgctxt "Mouse"
msgid "Scroll Wheel Up"
msgstr "Défil. Roue de Souris Haut"

#: guitext:997
msgctxt "Mouse"
msgid "Scroll Wheel Down"
msgstr "Défil. Roue de Souris Bas"

#: guitext:998
msgctxt "Mouse"
msgid "Mouse Button"
msgstr "Bouton de la souris"

#: guitext:999
msgctxt "Game controls"
msgid "Build Square Room"
msgstr "Construire une salle carrée"

#: guitext:1000
msgctxt "Game controls"
msgid "Detect Room"
msgstr "Détection de salle"

#: guitext:1001
msgctxt "Game controls"
msgid "Increase Room Size"
msgstr "Accroître la taille"

#: guitext:1002
msgctxt "Game controls"
msgid "Decrease Room Size"
msgstr "Décroître la taille"

#: guitext:1003
msgctxt "Game controls"
msgid "Precision Sell"
msgstr "Vente Précise"

#: guitext:1004
msgctxt "Game controls"
msgid "Snap Camera"
msgstr "Caméra Instantanée"

#: guitext:1005
msgctxt "Dungeon special description"
msgid "Mysterious Box: There's no telling what this will do."
msgstr "Boite Mystérieuse : Rien ne peut nous dire ce qu'elle fera."

#: guitext:1006
msgctxt "Network game message"
msgid "Joined player has different map version from host."
msgstr ""
"Le joueur qui a rejoint possède une version différente de la carte de l'hôte."

#: guitext:1007
msgctxt "In-game interface description"
msgid "Display Resolution: Switch to the next configured display resolution. LMB toggle. RMB display current resolution."
msgstr "Résolution d'affichage: Passez à la prochaine résolution d'affichage configurée. Alterner avec le bouton gauche de la souris, afficher la résolution actuelle avec le bouton droit."

#: guitext:1008
msgctxt "In-game interface item"
msgid "Voice"
msgstr "Voix"

#: guitext:1009
msgctxt "In-game interface item"
msgid "Ambience"
msgstr "Ambiance"

#: guitext:1010
msgctxt "Unused"
msgid "Moo4"
msgstr ""

#: guitext:1011
msgctxt "Menu interface item"
msgid "Dungeon Keeper - Original Campaign"
msgstr "Dungeon Keeper - Campagne Originale"

#: guitext:1012
msgctxt "Menu interface item"
msgid "Assmist Isle"
msgstr ""

#: guitext:1013
msgctxt "Menu interface item"
msgid "Ancient Keeper campaign"
msgstr ""

#: guitext:1014
msgctxt "Menu interface item"
msgid "Burdened Imps' Level Pack"
msgstr ""

#: guitext:1015
msgctxt "Menu interface item"
msgid "Conquest of the Arctic"
msgstr ""

#: guitext:1016
msgctxt "Menu interface item"
msgid "The Destiny of Ninja"
msgstr ""

#: guitext:1017
msgctxt "Menu interface item"
msgid "DzjeeAr's  6-level campaign"
msgstr ""

#: guitext:1018
msgctxt "Menu interface item"
msgid "DzjeeAr's 10-level campaign"
msgstr ""

#: guitext:1019
msgctxt "Menu interface item"
msgid "DzjeeAr's 25-level campaign"
msgstr ""

#: guitext:1020
msgctxt "Menu interface item"
msgid "Evil Keeper campaign"
msgstr ""

#: guitext:1021
msgctxt "Menu interface item"
msgid "Grinics' KReign campaign"
msgstr ""

#: guitext:1022
msgctxt "Menu interface item"
msgid "Japanese DKMaps8 pack"
msgstr ""

#: guitext:1023
msgctxt "Menu interface item"
msgid "KDK Levels"
msgstr ""

#: guitext:1024
msgctxt "Menu interface item"
msgid "Good Campaign"
msgstr ""

#: guitext:1025
msgctxt "Menu interface item"
msgid "Lord Vexer campaign"
msgstr ""

#: guitext:1026
msgctxt "Menu interface item"
msgid "Nikolai's Castles campaign"
msgstr ""

#: guitext:1027
msgctxt "Menu interface item"
msgid "Dungeon Keeper - NG+"
msgstr ""

#: guitext:1028
msgctxt "Menu interface item"
msgid "Post Ancient Keeper campaign"
msgstr ""

#: guitext:1029
msgctxt "Menu interface item"
msgid "Post Undead Keeper campaign"
msgstr ""

#: guitext:1030
msgctxt "Menu interface item"
msgid "Quest for the Hero campaign"
msgstr ""

#: guitext:1031
msgctxt "Menu interface item"
msgid "Revenge of the Lord"
msgstr ""

#: guitext:1032
msgctxt "Menu interface item"
msgid "Twin Keepers Campaign"
msgstr ""

#: guitext:1033
msgctxt "Menu interface item"
msgid "Undead Keeper campaign"
msgstr ""

#: guitext:1034 guitext:1035
msgctxt "Unused"
msgid "Moo5"
msgstr ""

#: guitext:1036
msgctxt "Trap names"
msgid "Demolition Trap"
msgstr "Baril Explosif"

#: guitext:1037
msgctxt "Trap description"
msgid "Description du piège"
"Demolition Trap: An explosive with unrivaled destructive power."
msgstr "Baril Explosif : Un explosif d'une puissance destructrice sans égale."

#: guitext:1038
msgctxt "Trap description"
msgid "Description du piège"
"Sentry Trap: Stands guard and shoots at enemies in sight."
msgstr "Piège Sentinelle : Monte la garde et tire sur les ennemies à vue." 

#: guitext:1039 guitext:1040
msgctxt "Unused"
msgid "Moo6"
msgstr ""

#: guitext:1041
msgctxt "Creature name"
msgid "Spirit"
msgstr "Esprit"

#: guitext:1042
msgctxt "Creature name"
msgid "Druid"
msgstr "Druide"

#: guitext:1043
msgctxt "Creature name"
msgid "Time Mage"
msgstr "Mage du temps"

#: guitext:1044 guitext:1045 guitext:1046 guitext:1047 guitext:1048 guitext:1049
msgctxt "Unused"
msgid "Moo7"
msgstr ""

#: guitext:1050
msgctxt "Slab description"
msgid "Rock Formation."
msgstr "Formation Rocheuse."

#: guitext:1051
msgctxt "Slab description"
msgid "Bedrock: Unclaimed rock floor. You cannot claim it or build on it."
msgstr "Soubassement : Sol rocheux non réclamé. Vous ne pouvez pas le revendiquer ni construire dessus."

#: guitext:1052
msgctxt "Slab description"
msgid "Dense Gold Seam: Holds a lot of wealth for your Imps to extract. "
msgstr "Veine d'or dense : Contient beaucoup de richesses que vos Lutins peuvent extraire."

#: guitext:1053
#, fuzzy
msgctxt "Keeper spell name"
msgid "Magic Shield"
msgstr "Bouclier Magique"

#: guitext:1054
msgctxt "Keeper spell name"
msgid "Freeze"
msgstr "Gel"

#: guitext:1055
msgctxt "Keeper spell name"
msgid "Slow"
msgstr "Lenteur"

#: guitext:1056
msgctxt "Keeper spell name"
msgid "Levitate"
msgstr "Lévitation"

#: guitext:1057
msgctxt "Keeper spell name"
msgid "Illumination"
msgstr "Illumination"

#: guitext:1058
msgctxt "Keeper spell name"
msgid "Sight"
msgstr "Vision"

#: guitext:1059
msgctxt "Dungeon special decription"
msgid "Heal All: Restore full health to all your creatures."
msgstr "Soigner tous : Toutes vos créatures sont guéries."

#: guitext:1060
msgctxt "Dungeon special decription"
msgid "Increase Gold: Generates gold in your treasury."
msgstr "Augmenter l'or : Génère de l'or dans votre trésorerie."

#: guitext:1061
msgctxt "Dungeon special decription"
msgid "Make Unhappy: All creatures of the enemy become upset."
msgstr "Rendre malheureux : Toutes les créatures de l'ennemi deviennent mécontentes."

#: guitext:1062
msgctxt "Dungeon special decription"
msgid "Weaken Walls: Destroys the fortifications of enemy walls."
msgstr "Affaiblir les murs : Détruit les fortifications des murs ennemis."

#: guitext:1063
<<<<<<< HEAD
msgctxt "Keeper spell name"
msgid "Rage"
msgstr "Furie"

#: guitext:1064
msgctxt "Creature spell"
msgid "Rage: Makes the creature attack recklessly, hitting harder and faster without dodging."
msgstr "Furie : Fait attaquer la créature de manière imprudente, frappant plus fort et plus vite sans esquiver."
=======
msgctxt "Game controls"
msgid "Tilt Up"
msgstr "Incliner Haut"

#: guitext:1064
msgctxt "Game controls"
msgid "Tilt Down"
msgstr "Incliner Bas"

#: guitext:1065
msgctxt "Game controls"
msgid "Reset Tilt"
msgstr "Réinitialiser"

#: guitext:1066
msgctxt "Creature spell"
msgid "Heal Monster: The target creature is massively healed."
msgstr "Guérison : La créature ciblée est massivement soignée."

#: guitext:1067
msgctxt "Creature spell"
msgid "Cleanse: Cures all negative effects inflicted on the creature."
msgstr "Purifier : Guérit de tous les effets négatifs infligés à la créature."

#: guitext:1068
msgctxt "Creature spell"
msgid "Cleanse Monster: Cures all negative effects inflicted on target creature."
msgstr "Purifier : Guérit de tous les effets négatifs infligés à la créature ciblée."

#: guitext:1069
msgctxt "Keeper spell description"
msgid "Magic Shield: Causes spells fired at the target to bounce back at the attacker."
msgstr "Bouclier Magique : Fait rebondir vers l'attaquant les projectiles lancés sur la cible."

#: guitext:1070
msgctxt "Keeper spell description"
msgid "Levitate: Causes the target creature to take off from the ground and attack creatures from the air or cross lava unharmed."
msgstr "Lévitation : Permet à la créature ciblée de flotter afin d'attaquer depuis les airs ou de traverser la lave indemne."

#: guitext:1071
msgctxt "Keeper spell description"
msgid "Sight: Allows the target creature to temporarily increase its awareness and notice the invisible."
msgstr "Vision : Permet à la créature ciblée d'augmenter temporairement sa vision pour débusquer l'invisible."

#: guitext:1072 guitext:1073 guitext:1074 guitext:1075
msgctxt "Unused"
msgid "Moo8"
msgstr "Moooooooooo!"

#: guitext:1076
msgctxt "Door name"
msgid "Midas Door"
msgstr "Porte de Midas"

#: guitext:1077
msgctxt "Door description"
msgid "Midas Door: This door consumes gold from the owner to stay completely indestructible. RMB zoom."
msgstr "Porte de Midas: Cette porte est indestructible tant que son propriétaire a de l'or. CDS voir."
>>>>>>> 55c4de56
<|MERGE_RESOLUTION|>--- conflicted
+++ resolved
@@ -7197,16 +7197,6 @@
 msgstr "Affaiblir les murs : Détruit les fortifications des murs ennemis."
 
 #: guitext:1063
-<<<<<<< HEAD
-msgctxt "Keeper spell name"
-msgid "Rage"
-msgstr "Furie"
-
-#: guitext:1064
-msgctxt "Creature spell"
-msgid "Rage: Makes the creature attack recklessly, hitting harder and faster without dodging."
-msgstr "Furie : Fait attaquer la créature de manière imprudente, frappant plus fort et plus vite sans esquiver."
-=======
 msgctxt "Game controls"
 msgid "Tilt Up"
 msgstr "Incliner Haut"
@@ -7265,4 +7255,13 @@
 msgctxt "Door description"
 msgid "Midas Door: This door consumes gold from the owner to stay completely indestructible. RMB zoom."
 msgstr "Porte de Midas: Cette porte est indestructible tant que son propriétaire a de l'or. CDS voir."
->>>>>>> 55c4de56
+
+#: guitext:1078
+msgctxt "Keeper spell name"
+msgid "Rage"
+msgstr "Furie"
+
+#: guitext:1079
+msgctxt "Creature spell"
+msgid "Rage: Makes the creature attack recklessly, hitting harder and faster without dodging."
+msgstr "Furie : Fait attaquer la créature de manière imprudente, frappant plus fort et plus vite sans esquiver."