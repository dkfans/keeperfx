--- conflicted
+++ resolved
@@ -552,7 +552,6 @@
             dungeon->lvstats.backs_stabbed++;
         }
     }
-<<<<<<< HEAD
     for (unsigned int i = 0; i < SLEEP_XP_COUNT; i++)
     {
         if (crstat->sleep_experience[i] != 0)
@@ -562,16 +561,7 @@
                 cctrl->exp_points += crstat->sleep_experience[i];
                 check_experience_upgrade(thing);
             }
-=======
-    if (crconf->sleep_exp_slab != SlbT_ROCK)
-    { // To think about: Should SlbT_ROCK be ignored? Settings the experience gain to 0 is enough to disable the feature.
-        if (creature_can_gain_experience(thing) && room_has_slab_adjacent(room, crconf->sleep_exp_slab))
-        {
-            cctrl->exp_points += crconf->sleep_experience;
-            check_experience_upgrade(thing);
->>>>>>> 6cd324bc
-        }
-    }
+        }
     {
         if ((thing->health >= crconf->heal_threshold * cctrl->max_health / 256) && (!cctrl->turns_at_job))
         {
