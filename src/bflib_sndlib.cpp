#include "pre_inc.h"
#include "config.h"
#include "bflib_sndlib.h"
#include "bflib_datetm.h"
#include "bflib_sound.h"
#include "bflib_fileio.h"
#include <AL/al.h>
#include <AL/alc.h>
#include <AL/alext.h>
#include <SDL2/SDL.h>
#include <SDL2/SDL_mixer.h>
#include <cstddef>
#include <cstdint>
#include <memory>
#include <vector>
#include <fstream>
#include <string>
#include <utility>
#include <array>
#include <queue>
#include <mutex>
#include "post_inc.h"

namespace {

struct device_deleter {
	void operator()(ALCdevice * device) {
		alcCloseDevice(device);
	}
};

struct context_deleter {
	void operator()(ALCcontext * context) {
		alcMakeContextCurrent(nullptr);
		alcDestroyContext(context);
	}
};

using ALCdevice_ptr = std::unique_ptr<ALCdevice, device_deleter>;
using ALCcontext_ptr = std::unique_ptr<ALCcontext, context_deleter>;

SoundVolume g_master_volume = 0;
SoundVolume g_music_volume = 0;
ALCdevice_ptr g_openal_device;
ALCcontext_ptr g_openal_context;
bool g_bb_king_mode = false;

enum source_flags {
	bb_king_mode = 1,
};

const char * alErrorStr(ALenum code) {
	switch (code) {
		case AL_NO_ERROR: return "No error";
		case AL_INVALID_NAME: return "Invalid name";
		case AL_INVALID_ENUM: return "Invalid enum value";
		case AL_INVALID_VALUE: return "Invalid value";
		case AL_INVALID_OPERATION: return "Invalid operation";
		case AL_OUT_OF_MEMORY: return "Out of memory";
	}
	return "Unknown";
}

class openal_error : public std::runtime_error {
public:
	inline openal_error(const char * description, ALenum errcode = alGetError())
	: runtime_error(std::string("OpenAL error: ") + description + ": " + alErrorStr(errcode))
	{}
};

class openal_buffer {
public:
	ALuint id = 0;

	openal_buffer() {
		ALuint buffers[1];
		alGenBuffers(1, buffers);
		const auto errcode = alGetError();
		if (errcode != AL_NO_ERROR) {
			throw openal_error("Cannot create buffer", errcode);
		}
		id = buffers[0];
	}

	inline ~openal_buffer() noexcept {
		alDeleteBuffers(1, &id);
	}

	openal_buffer(const openal_buffer &) = delete;
	openal_buffer & operator=(const openal_buffer &) = delete;

	inline openal_buffer(openal_buffer && other)
	: id(std::exchange(other.id, 0)) {}

	inline openal_buffer & operator=(openal_buffer && other) {
		id = std::exchange(other.id, 0);
		return *this;
	}
};

class openal_source {
public:
	ALuint id = 0;
	SoundMilesID mss_id = 0;
	SoundEmitterID emit_id = 0;
	SoundSmplTblID smptbl_id = 0;
	SoundBankID bank_id = 0;
	int flags = 0;

	openal_source() {
		ALuint sources[1];
		alGenSources(1, sources);
		const auto errcode = alGetError();
		if (errcode != AL_NO_ERROR) {
			throw openal_error("Cannot create source", errcode);
		}
		id = sources[0];
	}

	inline ~openal_source() noexcept {
		alDeleteSources(1, &id);
	}

	void play(const openal_buffer & buffer) {
		alSourcei(id, AL_BUFFER, buffer.id);
		auto errcode = alGetError();
		if (errcode != AL_NO_ERROR) {
			throw openal_error("Cannot attach buffer", errcode);
		}
		alSourcePlay(id);
		errcode = alGetError();
		if (errcode != AL_NO_ERROR) {
			throw openal_error("Cannot play source", errcode);
		}
	}

	void stop() {
		alSourceStop(id);
		const auto errcode = alGetError();
		if (errcode != AL_NO_ERROR) {
			throw openal_error("Cannot stop source", errcode);
		}
	}

	void gain(SoundVolume volume) {
		alSourcef(id, AL_GAIN, float(volume) / FULL_LOUDNESS);
		const auto errcode = alGetError();
		if (errcode != AL_NO_ERROR) {
			throw openal_error("Cannot set volume", errcode);
		}
	}

	void pitch(SoundPitch pitch) {
		alSourcef(id, AL_PITCH, float(pitch) / NORMAL_PITCH);
		const auto errcode = alGetError();
		if (errcode != AL_NO_ERROR) {
			throw openal_error("Cannot set pitch", errcode);
		}
	}

	void pan(SoundPan pan) {
		// convert 0..128 (where 64 is center) to -1.0..1.0 and then reduce stereo separation by 20%
		alSource3f(id, AL_POSITION, (-(float(64 - pan) / 64)) * 0.8f, 0, 0);
		const auto errcode = alGetError();
		if (errcode != AL_NO_ERROR) {
			throw openal_error("Cannot set position", errcode);
		}
	}

	bool is_playing() const {
		ALint state = 0;
		alGetSourcei(id, AL_SOURCE_STATE, &state);
		const auto errcode = alGetError();
		if (errcode != AL_NO_ERROR) {
			throw openal_error("Cannot get source state", errcode);
		}
		return state == AL_PLAYING;
	}

	openal_source(const openal_source &) = delete;
	openal_source & operator=(const openal_source &) = delete;

	inline openal_source(openal_source && other)
	: id(std::exchange(other.id, 0))
	, mss_id(std::exchange(other.mss_id, 0))
	, emit_id(std::exchange(other.emit_id, 0))
	, smptbl_id(std::exchange(other.smptbl_id, 0))
	, bank_id(std::exchange(other.bank_id, 0)){}

	inline openal_source & operator=(openal_source && other) {
		id = std::exchange(other.id, 0);
		mss_id = std::exchange(other.mss_id, 0);
		emit_id = std::exchange(other.emit_id, 0);
		smptbl_id = std::exchange(other.smptbl_id, 0);
		bank_id = std::exchange(other.bank_id, 0);
		return *this;
	}
};

inline uint32_t make_fourcc(const char (& code)[5]) {
	return
		(uint32_t(code[0]) << 0) |
		(uint32_t(code[1]) << 8) |
		(uint32_t(code[2]) << 16) |
		(uint32_t(code[3]) << 24);
}

#define WAVE_FORMAT_PCM 1
#define WAVE_FORMAT_ADPCM 2

#pragma pack(1)
struct riff_chunk_t {
	uint32_t tag;
	uint32_t size;
	// zero or more bytes of data
	// padding byte if data size not a multiple of two
};
#pragma pack()

#pragma pack(1)
struct WAVEFORMATEX {
	uint16_t wFormatTag;
	uint16_t nChannels;
	uint32_t nSamplesPerSec;
	uint32_t nAvgBytesPerSec;
	uint16_t nBlockAlign;
	uint16_t wBitsPerSample;
	// uint16_t cbSize;
};
#pragma pack()

class wave_file {
public:
	wave_file(std::ifstream & stream) {
		riff_chunk_t riff_header;
		stream.read(reinterpret_cast<char *>(&riff_header), sizeof(riff_header));
		if (riff_header.tag != make_fourcc("RIFF")) {
			throw std::runtime_error("Expected RIFF chunk");
		}
		uint32_t filetype;
		stream.read(reinterpret_cast<char *>(&filetype), sizeof(filetype));
		if (filetype != make_fourcc("WAVE")) {
			throw std::runtime_error("Expected WAVE chunk");
		}
		riff_chunk_t chunk;
		for (bool have_format = false, have_data = false; !(have_format && have_data);) {
			stream.read(reinterpret_cast<char *>(&chunk), sizeof(chunk));
			if (chunk.tag == make_fourcc("fmt ")) {
				if (chunk.size < sizeof(WAVEFORMATEX)) {
					throw std::runtime_error("Expected WAVEFORMATEX struct");
				}
				WAVEFORMATEX formatex;
				stream.read(reinterpret_cast<char *>(&formatex), sizeof(formatex));
				if (!(formatex.wFormatTag == WAVE_FORMAT_PCM || formatex.wFormatTag == WAVE_FORMAT_ADPCM)) {
					throw std::runtime_error("Unsupported format");
				} else if (formatex.nChannels == 1 && formatex.wBitsPerSample == 4) {
					m_format = AL_FORMAT_MONO_MSADPCM_SOFT;
				} else if (formatex.nChannels == 1 && formatex.wBitsPerSample == 8) {
					m_format = AL_FORMAT_MONO8;
				} else if (formatex.nChannels == 1 && formatex.wBitsPerSample == 16) {
					m_format = AL_FORMAT_MONO16;
				} else if (formatex.nChannels == 2 && formatex.wBitsPerSample == 4) {
					m_format = AL_FORMAT_STEREO_MSADPCM_SOFT;
				} else if (formatex.nChannels == 2 && formatex.wBitsPerSample == 8) {
					m_format = AL_FORMAT_STEREO8;
				} else if (formatex.nChannels == 2 && formatex.wBitsPerSample == 16) {
					m_format = AL_FORMAT_STEREO16;
				} else {
					throw std::runtime_error("Unsupported format");
				}
				m_samplerate = formatex.nSamplesPerSec;
				if (chunk.size > sizeof(formatex)) {
					stream.seekg(chunk.size - sizeof(formatex), std::ios::cur);
				}
				have_format = true;
			} else if (chunk.tag == make_fourcc("data")) {
				m_pcm.resize(chunk.size);
				stream.read(reinterpret_cast<char *>(m_pcm.data()), m_pcm.size());
				have_data = true;
			} else {
				stream.seekg(chunk.size, std::ios::cur);
			}
		}
	}

	inline const std::vector<uint8_t> & pcm() const {
		return m_pcm;
	}

	inline int samplerate() const {
		return m_samplerate;
	}

	inline ALenum format() const {
		return m_format;
	}

protected:
	int m_samplerate = 0;
	ALenum m_format = 0;
	std::vector<uint8_t> m_pcm;
};

struct sound_sample {

	std::string name;
	SoundSFXID sfx_id;
	openal_buffer buffer;

	sound_sample(const char * _name, SoundSFXID _sfx_id, const wave_file & wav) {
		name = _name;
		sfx_id = _sfx_id;
		const auto & pcm = wav.pcm();
		const auto format = wav.format();
		if (format == AL_FORMAT_MONO_MSADPCM_SOFT) {
			// Needed for heart6a.wav
			std::vector<uint8_t> converted(pcm.size() * 2);
			for (size_t i = 0; i < pcm.size(); ++i) {
				converted[(i * 2) + 0] = (pcm[i] >> 4) * 2;
				converted[(i * 2) + 1] = (pcm[i] & 0x7) * 2;
			}
			alBufferData(buffer.id, AL_FORMAT_MONO8, converted.data(), converted.size(), wav.samplerate());
		} else if (format == AL_FORMAT_STEREO_MSADPCM_SOFT) {
			throw std::runtime_error("Format not implemented");
		} else {
			alBufferData(buffer.id, format, pcm.data(), pcm.size(), wav.samplerate());
		}
		const auto errcode = alGetError();
		if (errcode != AL_NO_ERROR) {
			throw openal_error("Cannot buffer sample data", errcode);
		}
	}
};

#pragma pack(1)
struct SoundBankHead { // sizeof = 18
	uint8_t field_0[14];
	uint32_t field_E;
};
#pragma pack()

#pragma pack(1)
struct SoundBankSample { // sizeof = 32
	/** Name of the sound file the sample comes from. */
	char filename[18];
	/** Offset of the sample data. */
	uint32_t field_12;
	uint32_t field_16;
	/** Size of the sample file. */
	uint32_t data_size;
	SoundSFXID sfxid;
	uint8_t field_1F;
};
#pragma pack()

#pragma pack(1)
struct SoundBankEntry { // sizeof = 16
	uint32_t first_sample_offset;
	uint32_t first_data_offset;
	uint32_t total_samples_size;
	uint32_t field_C;
};
#pragma pack()

std::vector<sound_sample> load_sound_bank(const char * filename) {
	const int directory_index = 2; // a5 was always 1622
	std::ifstream stream(filename, std::ios::in | std::ios::binary);
	if (!stream.is_open()) {
		throw std::runtime_error("Cannot open sound bank file");
	}
	stream.seekg(-4, std::ios::end);
	uint32_t head_offset;
	stream.read(reinterpret_cast<char *>(&head_offset), sizeof(head_offset));
	stream.seekg(head_offset, std::ios::beg);
	SoundBankHead bhead;
	stream.read(reinterpret_cast<char *>(&bhead), sizeof(bhead));
	SoundBankEntry bentries[9];
	stream.read(reinterpret_cast<char *>(bentries), sizeof(bentries));
	const auto & directory = bentries[directory_index];
	if (directory.first_sample_offset == 0) {
		throw std::runtime_error("Invalid sample offset");
	} else if (directory.total_samples_size < sizeof(SoundBankSample)) {
		throw std::runtime_error("Invalid samples size");
	}
	const int sample_count = directory.total_samples_size / sizeof(SoundBankSample);
	stream.seekg(directory.first_sample_offset, std::ios::beg);
	std::vector<sound_sample> buffers;
	buffers.reserve(sample_count);
	SoundBankSample sample;
	for (int i = 0; i < sample_count; ++i) {
		stream.seekg(directory.first_sample_offset + (sizeof(sample) * i), std::ios::beg);
		stream.read(reinterpret_cast<char *>(&sample), sizeof(sample));
		stream.seekg(directory.first_data_offset + sample.field_12, std::ios::beg);
		buffers.emplace_back(sample.filename, sample.sfxid, wave_file(stream));
	}
	JUSTLOG("Loaded %d sound samples from %s", buffers.size(), filename);
	return buffers;
}

std::vector<openal_source> g_sources;
std::array<std::vector<sound_sample>, 2> g_banks;

void load_sound_banks() {
	char snd_fname[2048];
	prepare_file_path_buf(snd_fname, FGrp_LrgSound, "sound.dat");
	// language-specific speech file
	char * spc_fname = prepare_file_fmtpath(FGrp_LrgSound, "speech_%s.dat", get_language_lwrstr(install_info.lang_id));
	// default speech file
	if (!LbFileExists(spc_fname)) {
		spc_fname = prepare_file_path(FGrp_LrgSound, "speech.dat");
	}
	// speech file for english
	if (!LbFileExists(spc_fname)) {
		spc_fname = prepare_file_fmtpath(FGrp_LrgSound, "speech_%s.dat", get_language_lwrstr(1));
	}
	g_banks[0] = load_sound_bank(snd_fname);
	g_banks[1] = load_sound_bank(spc_fname);
}

void print_device_info() {
	if (alcIsExtensionPresent(nullptr, "ALC_ENUMERATE_ALL_EXT")) {
		const auto devices = alcGetString(nullptr, ALC_ALL_DEVICES_SPECIFIER);
		JUSTLOG("Available audio devices:");
		for (auto device = devices; device[0] != 0; device += strlen(device)) {
			JUSTLOG("  %s", device);
		}
		const auto default_device = alcGetString(nullptr, ALC_DEFAULT_ALL_DEVICES_SPECIFIER);
		JUSTLOG("Default audio device: %s", default_device);
	} else if (alcIsExtensionPresent(nullptr, "ALC_ENUMERATION_EXT")) {
		const auto devices = alcGetString(nullptr, ALC_DEVICE_SPECIFIER);
		JUSTLOG("Available audio devices:");
		for (auto device = devices; device[0] != 0; device += strlen(device)) {
			JUSTLOG("  %s", device);
		}
		const auto default_device = alcGetString(nullptr, ALC_DEFAULT_DEVICE_SPECIFIER);
		JUSTLOG("Default audio device: %s", default_device);
	} else {
		// Cannot enumerate devices :(
	}
}

Mix_Chunk * g_streamed_sample = nullptr;
std::mutex g_mix_mutex;

struct queued_sample {
	std::string fname;
	SoundVolume volume;
};

std::queue<queued_sample> g_queued_samples;

TbBool actually_play_streamed_sample(const char * fname, SoundVolume volume) {
	g_streamed_sample = Mix_LoadWAV(fname);
	if (g_streamed_sample == NULL) {
		ERRORLOG("Cannot load \"%s\": %s", fname, Mix_GetError());
		return false;
	}
	// SoundVolume ranges 0..255 but MIX_MAX_VOLUME ranges 0..128
	Mix_VolumeChunk(g_streamed_sample, volume / 2);
	if (Mix_PlayChannel(MIX_SPEECH_CHANNEL, g_streamed_sample, 0) == -1) {
		ERRORLOG("Cannot play \"%s\": %s", fname, Mix_GetError());
		return false;
	}
	return true;
}

void SDLCALL on_channel_finished(int channel) {
	if (channel != MIX_SPEECH_CHANNEL) {
		return;
	}
	std::lock_guard<std::mutex> guard(g_mix_mutex);
	Mix_FreeChunk(g_streamed_sample);
	g_streamed_sample = nullptr;
	while (true) {
		if (g_queued_samples.empty()) {
			return;
		}
		const auto & sample = g_queued_samples.back();
		g_queued_samples.pop();
		if (actually_play_streamed_sample(sample.fname.c_str(), sample.volume)) {
			return;
		}
	}
}

} // local

extern "C" void FreeAudio() {
	g_sources.clear();
	g_banks[0].clear();
	g_banks[1].clear();
	g_openal_context = nullptr;
	g_openal_device = nullptr;
}

extern "C" void SetSoundMasterVolume(SoundVolume volume) {
	try {
		alListenerf(AL_GAIN, float(volume) / FULL_LOUDNESS);
		const auto errcode = alGetError();
		if (errcode != AL_NO_ERROR) {
			throw openal_error("Cannot set master volume", errcode);
		}
		g_master_volume = volume;
	} catch (const std::exception & e) {
		LbErrorLog("%s", e.what());
	}
}

extern "C" void SetMusicMasterVolume(SoundVolume value) {
	g_music_volume = value;
}

extern "C" TbBool GetSoundInstalled() {
	return g_openal_device && g_openal_context;
}

extern "C" void MonitorStreamedSoundTrack() {
	for (auto & source : g_sources) {
		try {
			if (source.emit_id > 0 && !source.is_playing()) {
				source.emit_id = 0;
				source.smptbl_id = 0;
				source.bank_id = 0;
			}
		} catch (const std::exception & e) {
			LbErrorLog("%s", e.what());
		}
	}
}

extern "C" void * GetSoundDriver() {
	// This just needs to return any non-null pointer. FMV library appears to have standalone audio
	static int dummy = 0;
	return &dummy;
}

extern "C" void StopAllSamples() {
	for (auto & source : g_sources) {
		try {
			source.stop();
		} catch (const std::exception & e) {
			LbErrorLog("%s", e.what());
		}
	}
}

extern "C" TbBool InitAudio(const SoundSettings * settings) {
	try {
		if (game.flags_font & FFlg_AlexCheat) {
			TbDate date;
			LbDate(&date);
			g_bb_king_mode |= ((date.Day == 1) && (date.Month = 2));
		}
		if (SoundDisabled) {
			LbWarnLog("Sound is disabled, skipping OpenAL initialization");
			return false;
		}
		if (g_openal_device || g_openal_context) {
			LbWarnLog("OpenAL already initialized");
			return true;
		}
		print_device_info();
		ALCdevice_ptr device(alcOpenDevice(nullptr));
		if (!device) {
			throw openal_error("Cannot open default audio device");
		}
		ALCcontext_ptr context(alcCreateContext(device.get(), nullptr));
		if (!context) {
			throw openal_error("Cannot create context");
		} else if (!alcMakeContextCurrent(context.get())) {
			throw openal_error("Cannot make context current");
		}
		g_sources.resize(settings->max_number_of_samples);
		for (size_t i = 0; i < g_sources.size(); ++i) {
			g_sources[i].mss_id = i + 1;
		}
		load_sound_banks();
		g_openal_device = std::move(device);
		g_openal_context = std::move(context);
		return true;
	} catch (const std::exception & e) {
		LbErrorLog("%s", e.what());
	}
	SoundDisabled = true;
	return false;
}

extern "C" TbBool IsSamplePlaying(SoundMilesID mss_id) {
	try {
		for (const auto & source : g_sources) {
			if (source.mss_id == mss_id) {
				return source.is_playing();
			}
		}
	} catch (const std::exception & e) {
		LbErrorLog("%s", e.what());
	}
	return false;
}

extern "C" SoundVolume GetCurrentSoundMasterVolume() {
	return g_master_volume;
}

extern "C" void SetSampleVolume(SoundEmitterID emit_id, SoundSmplTblID smptbl_id, SoundVolume volume) {
	for (auto & source : g_sources) {
		if (source.emit_id == emit_id && source.smptbl_id == smptbl_id) {
			try {
				source.gain(volume);
			} catch (const std::exception & e) {
				LbErrorLog("%s", e.what());
			}
		}
	}
}

extern "C" void SetSamplePan(SoundEmitterID emit_id, SoundSmplTblID smptbl_id, SoundPan pan) {
	for (auto & source : g_sources) {
		if (source.emit_id == emit_id && source.smptbl_id == smptbl_id) {
			try {
				source.pan(pan);
			} catch (const std::exception & e) {
				LbErrorLog("%s", e.what());
			}
		}
	}
}

extern "C" void SetSamplePitch(SoundEmitterID emit_id, SoundSmplTblID smptbl_id, SoundPitch pitch) {
	for (auto & source : g_sources) {
		if (source.emit_id == emit_id && source.smptbl_id == smptbl_id) {
			try {
				if (source.flags & bb_king_mode) {
					return; // ben enjoyed dofi's stream so much I made random pitch an easter egg
				} else {
					source.pitch(pitch);
				}
			} catch (const std::exception & e) {
				LbErrorLog("%s", e.what());
			}
		}
	}
}

extern "C" SoundMilesID play_sample(
	SoundEmitterID emit_id,
	SoundSmplTblID smptbl_id,
	SoundVolume volume,
	SoundPan pan,
	SoundPitch pitch,
	char fild1D, // possible values: -1, 0
	unsigned char ctype, // possible values: 2, 3
	SoundBankID bank_id
) {
	if (emit_id <= 0) {
		LbErrorLog("Can't play sample %d from bank %u, invalid emitter ID", smptbl_id, bank_id);
		return 0;
	} else if (bank_id > g_banks.size()) {
		LbErrorLog("Can't play sample %d from bank %u, invalid bank ID", smptbl_id, bank_id);
		return 0;
	} else if (smptbl_id == 0) {
		return 0; // silently ignore
	} else if (smptbl_id <= 0 || smptbl_id >= g_banks[bank_id].size()) {
		LbErrorLog("Can't play sample %d from bank %u, invalid sample ID", smptbl_id, bank_id);
		return 0;
	}
	try {
		for (auto & source : g_sources) {
			if (source.emit_id == 0) {
				source.gain(volume);
				source.pan(pan);
				if (g_bb_king_mode) {
					// ben enjoyed dofi's stream so much I made random pitch an easter egg
					if (UNSYNC_RANDOM(10) > 7) { // ~30% of the time
						source.flags |= bb_king_mode;
						source.pitch((NORMAL_PITCH / 2) + UNSYNC_RANDOM(NORMAL_PITCH));
					} else {
						source.flags &= ~bb_king_mode;
						source.pitch(pitch);
					}
				} else {
					source.pitch(pitch);
				}
				source.play(g_banks[bank_id][smptbl_id].buffer);
				source.emit_id = emit_id;
				source.smptbl_id = smptbl_id;
				source.bank_id = bank_id;
				return source.mss_id;
			}
		}
		LbErrorLog("Can't play sample %d from bank %u, too many samples playing at once", smptbl_id, bank_id);
		return 0;
	} catch (const std::exception & e) {
		LbErrorLog("%s", e.what());
	}
	return 0;
}

extern "C" void stop_sample(SoundEmitterID emit_id, SoundSmplTblID smptbl_id, SoundBankID bank_id) {
	for (auto & source : g_sources) {
		if (emit_id == source.emit_id && smptbl_id == source.smptbl_id && bank_id == source.bank_id) {
			try {
				source.stop();
				source.emit_id = 0;
				source.smptbl_id = 0;
				source.bank_id = 0;
			} catch (const std::exception & e) {
				LbErrorLog("%s", e.what());
			}
		}
	}
}

extern "C" SoundSFXID get_sample_sfxid(SoundSmplTblID smptbl_id, SoundBankID bank_id) {
	if (bank_id > 1) {
		return 0;
	} else if (smptbl_id < 0 || smptbl_id >= g_banks[bank_id].size()) {
		return 0;
	}
	return g_banks[bank_id][smptbl_id].sfx_id;
}

<<<<<<< HEAD
extern "C" int InitialiseSDLAudio()
{
	if (SDL_Init(SDL_INIT_AUDIO) < 0) {
		ERRORLOG("Unable to initialise SDL audio subsystem: %s", SDL_GetError());
		return 0;
	}
	int flags = Mix_Init(MIX_INIT_OGG|MIX_INIT_MP3);
	if (Mix_OpenAudio(44100, MIX_DEFAULT_FORMAT, 2, 4096) < 0)
	{
		ERRORLOG("Could not open audio device for SDL mixer: %s", Mix_GetError());
		Mix_Quit();
		return 0;
	}
	Mix_ReserveChannels(1); // reserve for external speech samples
	Mix_ChannelFinished(on_channel_finished); // register callback so we can do things
	return flags;
}

extern "C" void ShutDownSDLAudio()
{
	int frequency, channels;
	unsigned short format;
	int i = Mix_QuerySpec(&frequency, &format, &channels);
	if (i == 0)
	{
		ERRORLOG("Could not query SDL mixer: %s", Mix_GetError());
	}
	while (i > 0)
	{
		Mix_CloseAudio();
		i--;
	}
	while (Mix_Init(0))
	{
		Mix_Quit();
	}
}

extern "C" TbBool play_streamed_sample(const char* fname, SoundVolume volume)
{
	if (SoundDisabled || fname == NULL || fname[0] == 0) {
		return false;
	}
	std::lock_guard<std::mutex> guard(g_mix_mutex);
	if (speech_sample_playing()) {
		try {
			g_queued_samples.emplace(queued_sample{fname, volume});
			return true;
		} catch (const std::exception & e) {
			ERRORLOG("Cannot add sample to queue: %s", e.what());
			return false;
		}
	}
	return actually_play_streamed_sample(fname, volume);
}

extern "C" void stop_streamed_samples()
{
	{
		// this is intentionally in its own scope to prevent double-locking the mutex
		std::lock_guard<std::mutex> guard(g_mix_mutex);
		// there is no clear() for some reason, sigh...
		while (!g_queued_samples.empty()) g_queued_samples.pop();
	}
	Mix_HaltChannel(MIX_SPEECH_CHANNEL);
}

extern "C" void set_streamed_sample_volume(SoundVolume volume) {
	// SoundVolume ranges 0..255 but MIX_MAX_VOLUME ranges 0..128
	Mix_VolumeChunk(g_streamed_sample, volume / 2);
=======
extern "C" void toggle_bbking_mode() {
	g_bb_king_mode = !g_bb_king_mode;
>>>>>>> 09a6749c
}<|MERGE_RESOLUTION|>--- conflicted
+++ resolved
@@ -720,7 +720,6 @@
 	return g_banks[bank_id][smptbl_id].sfx_id;
 }
 
-<<<<<<< HEAD
 extern "C" int InitialiseSDLAudio()
 {
 	if (SDL_Init(SDL_INIT_AUDIO) < 0) {
@@ -791,8 +790,8 @@
 extern "C" void set_streamed_sample_volume(SoundVolume volume) {
 	// SoundVolume ranges 0..255 but MIX_MAX_VOLUME ranges 0..128
 	Mix_VolumeChunk(g_streamed_sample, volume / 2);
-=======
+}
+
 extern "C" void toggle_bbking_mode() {
 	g_bb_king_mode = !g_bb_king_mode;
->>>>>>> 09a6749c
 }