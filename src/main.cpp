/******************************************************************************/
// Free implementation of Bullfrog's Dungeon Keeper strategy game.
/******************************************************************************/
/** @file main.cpp
 * @author KeeperFX Team
 * @date 01 Aug 2008
 * @par  Copying and copyrights:
 *     This program is free software; you can redistribute it and/or modify
 *     it under the terms of the GNU General Public License as published by
 *     the Free Software Foundation; either version 2 of the License, or
 *     (at your option) any later version.
 */
/******************************************************************************/
#include "pre_inc.h"
#define WIN32_LEAN_AND_MEAN
#include <windows.h>

#include "keeperfx.hpp"

#include "bflib_coroutine.h"
#include "bflib_math.h"
#include "bflib_keybrd.h"
#include "bflib_inputctrl.h"
#include "bflib_datetm.h"
#include "bflib_sprfnt.h"
#include "bflib_fileio.h"
#include "bflib_dernc.h"
#include "bflib_sndlib.h"
#include "bflib_cpu.h"
#include "bflib_crash.h"
#include "bflib_video.h"
#include "bflib_vidraw.h"
#include "bflib_guibtns.h"
#include "bflib_sound.h"
#include "bflib_mouse.h"
#include "bflib_filelst.h"
#include "bflib_network.h"
#include "bflib_planar.h"

#include "api.h"
#include "custom_sprites.h"
#include "version.h"
#include "front_simple.h"
#include "frontend.h"
#include "front_input.h"
#include "gui_parchment.h"
#include "gui_frontmenu.h"
#include "gui_msgs.h"
#include "scrcapt.h"
#include "vidmode.h"
#include "kjm_input.h"
#include "packets.h"
#include "config.h"
#include "config_slabsets.h"
#include "config_strings.h"
#include "config_campaigns.h"
#include "config_terrain.h"
#include "config_objects.h"
#include "config_magic.h"
#include "config_creature.h"
#include "config_compp.h"
#include "config_effects.h"
#include "lua_triggers.h"
#include "lvl_script.h"
#include "lvl_filesdk1.h"
#include "thing_list.h"
#include "player_instances.h"
#include "player_utils.h"
#include "config_players.h"
#include "player_computer.h"
#include "game_heap.h"
#include "game_saves.h"
#include "engine_render.h"
#include "engine_lenses.h"
#include "engine_camera.h"
#include "engine_arrays.h"
#include "engine_textures.h"
#include "engine_redraw.h"
#include "front_easter.h"
#include "front_fmvids.h"
#include "thing_stats.h"
#include "thing_physics.h"
#include "thing_creature.h"
#include "thing_objects.h"
#include "thing_effects.h"
#include "thing_doors.h"
#include "thing_traps.h"
#include "thing_navigate.h"
#include "thing_shots.h"
#include "thing_factory.h"
#include "slab_data.h"
#include "room_data.h"
#include "room_entrance.h"
#include "room_util.h"
#include "map_columns.h"
#include "map_ceiling.h"
#include "map_events.h"
#include "map_utils.h"
#include "map_blocks.h"
#include "creature_control.h"
#include "creature_states.h"
#include "creature_instances.h"
#include "creature_graphics.h"
#include "creature_states_combt.h"
#include "creature_states_mood.h"
#include "lens_api.h"
#include "light_data.h"
#include "magic_powers.h"
#include "power_process.h"
#include "power_hand.h"
#include "game_merge.h"
#include "gui_topmsg.h"
#include "gui_boxmenu.h"
#include "gui_soundmsgs.h"
#include "gui_frontbtns.h"
#include "frontmenu_ingame_tabs.h"
#include "frontmenu_ingame_evnt.h"
#include "ariadne.h"
#include "sounds.h"
#include "vidfade.h"
#include "KeeperSpeech.h"
#include "config_settings.h"
#include "config_keeperfx.h"
#include "game_legacy.h"
#include "room_list.h"
#include "steam_api.hpp"
#include "game_loop.h"
#include "moonphase.h"
#include "frontmenu_ingame_map.h"

#ifdef FUNCTESTING
  #include "ftests/ftest.h"
#endif

#include "post_inc.h"

#ifdef _MSC_VER
#define strcasecmp _stricmp
#endif

char cmndline[CMDLN_MAXLEN+1];
unsigned short bf_argc;
char *bf_argv[CMDLN_MAXLEN+1];
short do_draw;
short default_loc_player = 0;
struct StartupParameters start_params;
char autostart_multiplayer_campaign[80] = "";
int autostart_multiplayer_level = 0;
long game_num_fps;
long game_num_fps_draw = 0;

unsigned char *blue_palette;
unsigned char *red_palette;
unsigned char *dog_palette;
unsigned char *vampire_palette;
unsigned char exit_keeper;
unsigned char quit_game;
unsigned char is_running_under_wine = false;
int continue_game_option_available;
long last_mouse_x;
long last_mouse_y;
int FatalError;
long define_key_scroll_offset;
unsigned long time_last_played_demo;
short drag_menu_x;
short drag_menu_y;
unsigned short tool_tip_time;
unsigned short help_tip_time;
long pointer_x;
long pointer_y;
long block_pointed_at_x;
long block_pointed_at_y;
long pointed_at_frac_x;
long pointed_at_frac_y;
long top_pointed_at_x;
long top_pointed_at_y;
long top_pointed_at_frac_x;
long top_pointed_at_frac_y;
char level_name[88];
char top_of_breed_list;
/** Amount of different creature kinds the local player has. Used for creatures tab in panel menu. */
char no_of_breeds_owned;
long optimised_lights;
long total_lights;
unsigned char do_lights;
struct Thing *thing_pointed_at;
struct Map *me_pointed_at;
long my_mouse_x;
long my_mouse_y;
char *level_names_data;
char *end_level_names_data;
unsigned char *frontend_backup_palette;
unsigned char zoom_to_heart_palette[768];
unsigned char EngineSpriteDrawUsingAlpha;
unsigned char temp_pal[768];
unsigned char *lightning_palette;


#ifdef __cplusplus
extern "C" {
#endif

TbBool force_player_num = false;

/******************************************************************************/
extern void faststartup_network_game(CoroutineLoop *context);
extern void faststartup_saved_packet_game(void);
extern TngUpdateRet damage_creatures_with_physical_force(struct Thing *thing, ModTngFilterParam param);
extern CoroutineLoopState set_not_has_quit(CoroutineLoop *context);
extern void startup_network_game(CoroutineLoop *context, TbBool local);
void first_gameturn_actions(void);
void compute_multiplayer_checksum_sync(void);
/******************************************************************************/

TbClockMSec timerstarttime = 0;
struct TimerTime Timer;
TbBool TimerGame = false;
TbBool TimerNoReset = false;
TbBool TimerFreeze = false;
/******************************************************************************/


TbPixel get_player_path_colour(unsigned short owner)
{
  return player_path_colours[get_player_color_idx(owner % PLAYERS_COUNT)];
}

void setup_stuff(void)
{
    setup_texture_block_mem();
    init_fades_table();
    init_alpha_table();
}

TbBool should_use_delta_time_on_menu()
{
    switch (frontend_menu_state) {
        case FeSt_MAIN_MENU:
        case FeSt_FELOAD_GAME:
        case FeSt_NET_SERVICE: /**< Network service selection, where player can select Serial/Modem/IPX/TCP IP/1 player. */
        case FeSt_NET_SESSION: /**< Network session selection screen, where list of games is displayed, with possibility to join or create own game. */
        case FeSt_NET_START: /**< Network game start screen (the menu with chat), when created new session or joined existing session. */
        case FeSt_HIGH_SCORES:
        case FeSt_FEDEFINE_KEYS:
        case FeSt_FEOPTIONS:
        case FeSt_LEVEL_SELECT:
        case FeSt_CAMPAIGN_SELECT:
        case FeSt_MAPPACK_SELECT:
            return true;
        default:
            return false;
    }
}

TbBool all_dungeons_destroyed(const struct PlayerInfo *win_player)
{
    long win_plyr_idx;
    long i;
    win_plyr_idx = win_player->id_number;
    for (i=0; i < PLAYERS_COUNT; i++)
    {
      if (i == win_plyr_idx)
        continue;
      if (!player_is_friendly_or_defeated(i,win_plyr_idx))
        return false;
    }
    SYNCDBG(1,"Returning true for player %ld",win_plyr_idx);
    return true;
}

void clear_creature_pool(void)
{
    memset(&game.pool,0,sizeof(struct CreaturePool));
    game.pool.is_empty = true;
}

void give_shooter_drained_health(struct Thing *shooter, HitPoints health_delta)
{
    struct CreatureControl *cctrl;
    HitPoints max_health;
    HitPoints health;
    if ( !thing_exists(shooter) )
        return;
    cctrl = creature_control_get_from_thing(shooter);
    max_health = cctrl->max_health;
    health = shooter->health + health_delta;
    if (health < max_health) {
        shooter->health = health;
    } else {
        shooter->health = max_health;
    }
}

long get_foot_creature_has_down(struct Thing *thing)
{
    struct CreatureControl *cctrl;
    unsigned short val;
    long i;
    int n;
    cctrl = creature_control_get_from_thing(thing);
    val = thing->current_frame;
    if (val == (cctrl->anim_time >> 8))
        return 0;
    unsigned short frame = (creature_is_dragging_something(thing)) ? CGI_Drag : CGI_Ambulate;
    n = get_creature_model_graphics(thing->model, frame);
    i = convert_td_iso(n);
    if (i != thing->anim_sprite)
        return 0;
    if (val == 1)
        return 1;
    if (val == 4)
        return 2;
    return 0;
}

void process_keeper_spell_aura(struct Thing *thing)
{
    struct CreatureControl *cctrl;
    TRACE_THING(thing);
    cctrl = creature_control_get_from_thing(thing);
    cctrl->spell_aura_duration--;
    if (cctrl->spell_aura_duration <= 0)
    {
        cctrl->spell_aura = 0;
        return;
    }
    struct Coord3d pos;
    long amp;
    long direction;
    long delta_x;
    long delta_y;
    amp = 5 * thing->clipbox_size_xy / 8;
    direction = THING_RANDOM(thing, DEGREES_360);
    delta_x = (amp * LbSinL(direction) >> 8);
    delta_y = (amp * LbCosL(direction) >> 8);
    pos.x.val = thing->mappos.x.val + (delta_x >> 8);
    pos.y.val = thing->mappos.y.val - (delta_y >> 8);
    pos.z.val = thing->mappos.z.val;

    create_used_effect_or_element(&pos, cctrl->spell_aura, thing->owner, thing->index);
}

unsigned long lightning_is_close_to_player(struct PlayerInfo *player, struct Coord3d *pos)
{
    return get_chessboard_distance(&player->acamera->mappos, pos) < subtile_coord(45,0);
}

void affect_nearby_stuff_with_vortex(struct Thing *thing)
{
    //TODO implement vortex; it's not implemented in original DK
    WARNLOG("Not implemented");
}

void affect_nearby_friends_with_alarm(struct Thing *traptng)
{
    SYNCDBG(8,"Starting");
    if (is_neutral_thing(traptng)) {
        return;
    }
    struct Dungeon *dungeon;
    unsigned long k;
    int i;
    dungeon = get_players_num_dungeon(traptng->owner);
    k = 0;
    i = dungeon->creatr_list_start;
    while (i != 0)
    {
        struct CreatureControl *cctrl;
        struct Thing *thing;
        thing = thing_get(i);
        TRACE_THING(thing);
        cctrl = creature_control_get_from_thing(thing);
        if (creature_control_invalid(cctrl))
        {
            ERRORLOG("Jump to invalid creature detected");
            break;
        }
        i = cctrl->players_next_creature_idx;
        // Thing list loop body
        if (!thing_is_picked_up(thing) && !is_thing_directly_controlled(thing) &&
            !creature_is_being_unconscious(thing) && !creature_is_kept_in_custody(thing) &&
            (cctrl->combat_flags == 0) && !creature_is_dragging_something(thing) && !creature_is_dying(thing) && !creature_is_leaving_and_cannot_be_stopped(thing))
        {
            struct CreatureStateConfig *stati;
            stati = get_thing_state_info_num(get_creature_state_besides_interruptions(thing));
            if (stati->react_to_cta && (get_chessboard_distance(&traptng->mappos, &thing->mappos) < 4096))
            {
                creature_mark_if_woken_up(thing);
                if (external_set_thing_state(thing, CrSt_ArriveAtAlarm))
                {
                    if (setup_person_move_to_position(thing, traptng->mappos.x.stl.num, traptng->mappos.y.stl.num, 0))
                    {
                        thing->continue_state = CrSt_ArriveAtAlarm;
                        cctrl->alarm_over_turn = game.play_gameturn + 800;
                        cctrl->alarm_stl_x = traptng->mappos.x.stl.num;
                        cctrl->alarm_stl_y = traptng->mappos.y.stl.num;
                    }
                }
            }
        }
        // Thing list loop body ends
        k++;
        if (k > CREATURES_COUNT)
        {
            ERRORLOG("Infinite loop detected when sweeping creatures list");
            break;
        }
    }
}

long apply_wallhug_force_to_boulder(struct Thing *thing)
{
  unsigned short angle;
  long collide;
  unsigned short new_angle;
  struct Coord3d pos2;
  struct Coord3d pos;
  struct ShotConfigStats *shotst = get_shot_model_stats(thing->model);
  short speed = shotst->speed;
  pos.x.val = move_coord_with_angle_x(thing->mappos.x.val,speed,thing->move_angle_xy);
  pos.y.val = move_coord_with_angle_y(thing->mappos.y.val,speed,thing->move_angle_xy);
  pos.z.val = thing->mappos.z.val;
  if ( (GAME_RANDOM(8) == 0) && (!thing->velocity.z.val ) )
  {
    if ( thing_touching_floor(thing) )
    {
      long top_cube = get_top_cube_at(thing->mappos.x.stl.num, thing->mappos.y.stl.num, NULL);
      if ( ((top_cube & 0xFFFFFFFE) != 0x28) && (top_cube != 39) )
      {
        thing->veloc_push_add.z.val += 48;
        thing->state_flags |= TF1_PushAdd;
      }
    }
  }
  if ( thing_in_wall_at(thing, &pos) )
  {
    long blocked_flags = get_thing_blocked_flags_at(thing, &pos);
    if ( blocked_flags & SlbBloF_WalledX )
    {
      angle = thing->move_angle_xy;
      if ( (angle) && (angle <= ANGLE_SOUTH) )
        collide = process_boulder_collision(thing, &pos, 1, 0);
      else
        collide = process_boulder_collision(thing, &pos, -1, 0);
    }
    else if ( blocked_flags & SlbBloF_WalledY )
    {
      angle = thing->move_angle_xy;
      if ( (angle <= ANGLE_EAST) || (angle > ANGLE_WEST) )
        collide = process_boulder_collision(thing, &pos, 0, -1);
      else
        collide = process_boulder_collision(thing, &pos, 0, 1);
    }
    else
    {
      collide = 0;
    }
    if ( collide != 1 )
    {
      if ( (thing->model != ShM_SolidBoulder) && (collide == 0) )
      {
        thing->health -= game.conf.rules[thing->owner].game.boulder_reduce_health_wall;
      }
      slide_thing_against_wall_at(thing, &pos, blocked_flags);
      if ( blocked_flags & SlbBloF_WalledX )
      {
        angle = thing->move_angle_xy;
        if ( (angle) && ( (angle <= ANGLE_EAST) || (angle > ANGLE_WEST) ) )
        {
          unsigned short y = thing->mappos.y.val;
          pos2.x.val = thing->mappos.x.val;
          pos2.z.val = 0;
          pos2.y.val = y - STL_PER_SLB * speed;
          pos2.z.val = get_thing_height_at(thing, &pos2);
          new_angle = (thing_in_wall_at(thing, &pos2) < 1) ? ANGLE_NORTH : ANGLE_SOUTH;
        }
        else
        {
          pos2.x.val = thing->mappos.x.val;
          pos2.z.val = 0;
          pos2.y.val = thing->mappos.y.val + STL_PER_SLB * speed;
          pos2.z.val = get_thing_height_at(thing, &pos2);
          new_angle = (thing_in_wall_at(thing, &pos2) < 1) ? ANGLE_SOUTH : ANGLE_NORTH;
        }
      }
      else if ( blocked_flags & SlbBloF_WalledY )
      {
        angle = thing->move_angle_xy;
        if ( (angle) && (angle <= ANGLE_SOUTH) )
        {
          pos2.z.val = 0;
          pos2.y.val = thing->mappos.y.val;
          pos2.x.val = thing->mappos.x.val + STL_PER_SLB * speed;
          pos2.z.val = get_thing_height_at(thing, &pos2);
          new_angle = (thing_in_wall_at(thing, &pos2) < 1) ? ANGLE_EAST : ANGLE_WEST;
        }
        else
        {
          unsigned short x = thing->mappos.x.val;
          pos2.z.val = 0;
          pos2.y.val = thing->mappos.y.val;
          pos2.x.val = x - STL_PER_SLB * speed;
          pos2.z.val = get_thing_height_at(thing, &pos2);
          new_angle = (thing_in_wall_at(thing, &pos2) < 1) ? ANGLE_WEST : ANGLE_EAST;
        }
      }
      else
      {
        ERRORLOG("Cannot find boulder wall hug angle!");
        new_angle = 0;
      }
      thing->move_angle_xy = new_angle;
    }
  }
  angle = thing->move_angle_xy;
  thing->velocity.x.val = distance_with_angle_to_coord_x(shotst->speed,angle);
  thing->velocity.y.val = distance_with_angle_to_coord_y(shotst->speed,angle);
  return 0;
}

long process_boulder_collision(struct Thing *boulder, struct Coord3d *pos, int direction_x, int direction_y)
{
    unsigned short boulder_radius = (boulder->clipbox_size_xy >> 1);
    MapSubtlCoord pos_x = (pos->x.val + boulder_radius * direction_x) >> 8;
    MapSubtlCoord pos_y = (pos->y.val + boulder_radius * direction_y) >> 8;
    MapSubtlCoord stl_x = stl_slab_center_subtile(pos_x);
    MapSubtlCoord stl_y = stl_slab_center_subtile(pos_y);

    struct Room *room = subtile_room_get(stl_x, stl_y);
    if (room_exists(room))
    {
        if (room->kind == RoK_GUARDPOST)  // Collide with Guardposts
        {
            if (room->owner != game.neutral_player_num)
            {
                struct Dungeon *dungeon = get_dungeon(room->owner);
                if (!dungeon_invalid(dungeon))
                {
                    dungeon->rooms_destroyed++; // add to player stats
                }
            }
            delete_room_slab(subtile_slab(stl_x), subtile_slab(stl_y), 0); // destroy guardpost
            for (long k = 0; k < AROUND_TILES_COUNT; k++)
            {
                create_dirt_rubble_for_dug_block(stl_x + around[k].delta_x, stl_y + around[k].delta_y, 4, room->owner);
            }
            if (boulder->model != ShM_SolidBoulder) // Solid Boulder (shot20) takes no damage when destroying guardposts
            {
                boulder->health -= game.conf.rules[boulder->owner].game.boulder_reduce_health_room; // decrease boulder health
            }
            return 1; // guardpost destroyed
        }
    }
    else
    {
        if (subtile_has_door_thing_on(stl_x, stl_y)) // Collide with Doors
        {
            struct Thing *doortng = get_door_for_position(stl_x, stl_y);
            HitPoints door_health = doortng->health;
            doortng->health -= boulder->health; // decrease door health
            boulder->health -= door_health; // decrease boulder health
            if (doortng->health <= 0)
            {
                return 2; // door destroyed
            }
        }
    }
    return 0; // Default: No collision OR boulder destroyed on door
}

void draw_flame_breath(struct Coord3d *pos1, struct Coord3d *pos2, long delta_step, long num_per_step, short ef_or_efel_model, ThingIndex parent_idx)
{
  MapCoordDelta dist_x;
  MapCoordDelta dist_y;
  MapCoordDelta dist_z;
  dist_x = pos2->x.val - (MapCoordDelta)pos1->x.val;
  dist_y = pos2->y.val - (MapCoordDelta)pos1->y.val;
  dist_z = pos2->z.val - (MapCoordDelta)pos1->z.val;
  int delta_x;
  int delta_y;
  int delta_z;
  if (delta_step <= 0)
      delta_step = 1;
  if (dist_x >= 0)
  {
      delta_x = delta_step;
    } else {
        dist_x = -dist_x;
        delta_x = -delta_step;
    }
    if (dist_y >= 0) {
        delta_y = delta_step;
    } else {
        dist_y = -dist_y;
        delta_y = -delta_step;
    }
    if (dist_z >= 0) {
        delta_z = delta_step;
    } else {
        dist_z = -dist_z;
        delta_z = -delta_step;
    }
    // Now our dist_x,dist_y,dist_z is always non-negative,
    // and sign is stored in delta_x,delta_y,delta_z.
    if ((dist_x != 0) || (dist_y != 0) || (dist_z != 0))
    {
        int nsteps;
        // Find max dimension, and scale deltas to it
        if ((dist_z > dist_x) && (dist_z > dist_y))
        {
            nsteps = dist_z / delta_step;
            delta_y = dist_y * delta_y / dist_z;
            delta_x = dist_x * delta_x / dist_z;
        } else
        if ((dist_x > dist_y) && (dist_x > dist_z))
        {
            nsteps = dist_x / delta_step;
            delta_y = dist_y * delta_y / dist_x;
            delta_z = dist_z * delta_z / dist_x;
        } else
        if ((dist_y > dist_x) && (dist_y > dist_z))
        {
            nsteps = dist_y / delta_step;
            delta_x = dist_x * delta_x / dist_y;
            delta_z = dist_z * delta_z / dist_y;
        } else
        { // No dominate direction
            nsteps = (dist_x + dist_y + dist_z) / delta_step;
            delta_x = dist_x * delta_x / (dist_x + dist_y + dist_z);
            delta_y = dist_y * delta_y / (dist_x + dist_y + dist_z);
            delta_z = dist_z * delta_z / (dist_x + dist_y + dist_z);
        }

        int sprsize = 0;
        int delta_size = 0;

        struct EffectElementConfigStats *eestat;
        if (ef_or_efel_model < 0)
        {
            eestat = get_effect_element_model_stats(ef_or_efel_model * -1);
            delta_size = ((eestat->sprite_size_max - eestat->sprite_size_min) << 8) / (nsteps+1);
            sprsize = (eestat->sprite_size_min << 8);
        }

        int deviat;
        deviat = 1;
        struct Coord3d curpos;
        curpos.x.val = pos1->x.val;
        curpos.y.val = pos1->y.val;
        curpos.z.val = pos1->z.val;
        int i;
        for (i=nsteps+1; i > 0; i--)
        {
            int devrange;
            devrange = 2 * deviat;
            int k;
            for (k = num_per_step; k > 0; k--)
            {
                struct Coord3d tngpos;
                tngpos.x.val = curpos.x.val + deviat - UNSYNC_RANDOM(devrange);
                tngpos.y.val = curpos.y.val + deviat - UNSYNC_RANDOM(devrange);
                tngpos.z.val = curpos.z.val + deviat - UNSYNC_RANDOM(devrange);
                if ((tngpos.x.val < subtile_coord(game.map_subtiles_x,0)) && (tngpos.y.val < subtile_coord(game.map_subtiles_y,0)))
                {
                    struct Thing *eelemtng;

                    eelemtng = create_used_effect_or_element(&tngpos, ef_or_efel_model, game.neutral_player_num, parent_idx);
                    if (!thing_is_invalid(eelemtng)) {
                        eelemtng->sprite_size = sprsize >> 8;
                    }
                }
            }
            curpos.x.val += delta_x;
            curpos.y.val += delta_y;
            curpos.z.val += delta_z;
            deviat += 16;
            sprsize += delta_size;
        }
    }
}

void draw_lightning(const struct Coord3d *pos1, const struct Coord3d *pos2, long eeinterspace, EffectOrEffElModel ef_or_efel_model)
{
    MapCoordDelta dist_x = pos2->x.val - pos1->x.val;
    MapCoordDelta dist_y = pos2->y.val - pos1->y.val;
    MapCoordDelta dist_z = pos2->z.val - pos1->z.val;
    int delta_x;
    int delta_y;
    int delta_z;
    if (eeinterspace <= 0)
        eeinterspace = 1;
    if (dist_x >= 0) {
        delta_x = eeinterspace;
    } else {
        dist_x = -dist_x;
        delta_x = -eeinterspace;
    }
    if (dist_y >= 0) {
        delta_y = eeinterspace;
    } else {
        dist_y = -dist_y;
        delta_y = -eeinterspace;
    }
    if (dist_z >= 0) {
        delta_z = eeinterspace;
    } else {
        dist_z = -dist_z;
        delta_z = -eeinterspace;
    }
    if ((dist_x != 0) || (dist_y != 0) || (dist_z != 0))
    {
        int nsteps;
        if ((dist_z >= dist_x) && (dist_z >= dist_y))
        {
            nsteps = dist_z / eeinterspace;
            delta_y = delta_y * dist_y / dist_z;
            delta_x = dist_x * delta_x / dist_z;
        } else
        if ((dist_x >= dist_y) && (dist_x >= dist_z))
        {
            nsteps = dist_x / eeinterspace;
            delta_y = delta_y * dist_y / dist_x;
            delta_z = delta_z * dist_z / dist_x;
        } else
        {
            nsteps = dist_y / eeinterspace;
            delta_x = dist_x * delta_x / dist_y;
            delta_z = delta_z * dist_z / dist_y;
        }
        int deviat_x = 0;
        int deviat_y = 0;
        int deviat_z = 0;
        struct Coord3d curpos;
        curpos.x.val = pos1->x.val + UNSYNC_RANDOM(eeinterspace/4);
        curpos.y.val = pos1->y.val + UNSYNC_RANDOM(eeinterspace/4);
        curpos.z.val = pos1->z.val + UNSYNC_RANDOM(eeinterspace/4);
        for (int i=nsteps+1; i > 0; i--)
        {
            struct Coord3d tngpos;
            tngpos.x.val = curpos.x.val + deviat_x;
            tngpos.y.val = curpos.y.val + deviat_y;
            tngpos.z.val = curpos.z.val + deviat_z;
            if ((tngpos.x.val < subtile_coord(game.map_subtiles_x,0)) && (tngpos.y.val < subtile_coord(game.map_subtiles_y,0)))
            {
                create_used_effect_or_element(&tngpos, ef_or_efel_model, game.neutral_player_num, 0);
            }
            if (UNSYNC_RANDOM(6) >= 3) {
                deviat_x -= 32;
            } else {
                deviat_x += 32;
            }
            if (UNSYNC_RANDOM(6) >= 3) {
                deviat_y -= 32;
            } else {
                deviat_y += 32;
            }
            if (UNSYNC_RANDOM(6) >= 3) {
                deviat_z -= 32;
            } else {
                deviat_z += 32;
            }
            MapCoordDelta dist = get_chessboard_3d_distance(&curpos, pos2);
            int deviat_limit = 128;
            if (dist < 1024)
              deviat_limit = (dist * 128) / 1024;
            // Limit deviations
            if (deviat_x < -deviat_limit) {
                deviat_x = -deviat_limit;
            } else
            if (deviat_x > deviat_limit) {
                deviat_x = deviat_limit;
            }
            if (deviat_y < -deviat_limit) {
                deviat_y = -deviat_limit;
            } else
            if (deviat_y > deviat_limit) {
                deviat_y = deviat_limit;
            }
            if (deviat_z < -deviat_limit) {
                deviat_z = -deviat_limit;
            } else
            if (deviat_z > deviat_limit) {
                deviat_z = deviat_limit;
            }
            curpos.x.val += delta_x;
            curpos.y.val += delta_y;
            curpos.z.val += delta_z;
        }
    }
}

TbBool any_player_close_enough_to_see(const struct Coord3d *pos)
{
    struct PlayerInfo *player;
    int i;
    short limit = 24 * COORD_PER_STL;
    for (i=0; i < PLAYERS_COUNT; i++)
    {
        player = get_player(i);
        if ( (player_exists(player)) && ((player->allocflags & PlaF_CompCtrl) == 0))
        {
            if (player->acamera == NULL)
                continue;
            if (player->acamera->view_mode != PVM_FrontView)
            {
                if (player->acamera->zoom >= CAMERA_ZOOM_MIN)
                {
                    limit = SHRT_MAX - (2 * player->acamera->zoom);
                }
            }
            else
            {
                if (player->acamera->zoom >= FRONTVIEW_CAMERA_ZOOM_MIN)
                {
                    limit = SHRT_MAX - (player->acamera->zoom / 3);
                }
            }
            if (get_chessboard_distance(&player->acamera->mappos, pos) <= limit)
            {
                return true;
            }
        }
    }
    return false;
}

void update_thing_animation(struct Thing *thing)
{
    SYNCDBG(18,"Starting for %s",thing_model_name(thing));
    int i;
    struct CreatureControl *cctrl;
    if (thing->class_id == TCls_Creature)
    {
      cctrl = creature_control_get_from_thing(thing);
      if (!creature_control_invalid(cctrl))
        cctrl->anim_time = thing->anim_time;
    }
    if ((thing->anim_speed != 0) && (thing->max_frames != 0))
    {
        thing->anim_time += thing->anim_speed;
        i = (thing->max_frames << 8);
        if (i <= 0) i = 256;
        while (thing->anim_time  < 0)
        {
          thing->anim_time += i;
        }
        if (thing->anim_time > i-1)
        {
          if (thing->rendering_flags & TRF_AnimateOnce)
          {
            thing->anim_speed = 0;
            thing->anim_time = i-1;
          } else
          {
            thing->anim_time %= i;
          }
        }
        thing->current_frame = (thing->anim_time >> 8) & 0xFF;
    }
    if (thing->transformation_speed != 0)
    {
      thing->sprite_size += thing->transformation_speed;
      if (thing->sprite_size > thing->sprite_size_min)
      {
        if (thing->sprite_size >= thing->sprite_size_max)
        {
          thing->sprite_size = thing->sprite_size_max;
          if ((thing->size_change & TSC_ChangeSizeContinuously) != 0)
            thing->transformation_speed = -thing->transformation_speed;
          else
            thing->transformation_speed = 0;
        }
      } else
      {
        thing->sprite_size = thing->sprite_size_min;
        if ((thing->size_change & TSC_ChangeSizeContinuously) != 0)
          thing->transformation_speed = -thing->transformation_speed;
        else
          thing->transformation_speed = 0;
      }
    }
}

void init_censorship(void)
{
  if ( censorship_enabled() )
  {
    // Modification for Dark Mistress
      set_creature_model_graphics(20, 14, 48);
  }
}

void engine_init(void)
{
    fill_floor_heights_table();
    generate_wibble_table();
    load_ceiling_table();
}

void init_keeper(void)
{
    SYNCDBG(8,"Starting");
    engine_init();
    init_iso_3d_conversion_tables();
    init_colours();
    init_spiral_steps();
    init_key_to_strings();
    // Load configs which may have per-campaign part, and even be modified within a level
    recheck_all_mod_exist();
    init_custom_sprites(SPRITE_LAST_LEVEL);
    load_stats_files();
    check_and_auto_fix_stats();
    init_creature_scores();
    init_top_texture_to_cube_table();
    game.neutral_player_num = PLAYER_NEUTRAL;
    poly_pool_end = &poly_pool[sizeof(poly_pool)-128];
    lbDisplay.GlassMap = pixmap.ghost;
    lbDisplay.DrawColour = colours[15][15][15];
    game.comp_player_aggressive  = (comp_player_conf.player_assist_default == comp_player_conf.computer_assist_types[0]);
    game.comp_player_defensive   = (comp_player_conf.player_assist_default == comp_player_conf.computer_assist_types[1]);
    game.comp_player_construct   = (comp_player_conf.player_assist_default == comp_player_conf.computer_assist_types[2]);
    game.comp_player_creatrsonly = (comp_player_conf.player_assist_default == comp_player_conf.computer_assist_types[3]);
    game.creatures_tend_imprison = 0;
    game.creatures_tend_flee = 0;
    game.operation_flags |= GOF_ShowPanel;
    game.view_mode_flags |= (GNFldD_StatusPanelDisplay | GNFldD_RoomFlameProcessing);
    init_censorship();
    SYNCDBG(9,"Finished");
}

/**
 * Initial video setup - loads only most important files to show startup screens.
 */
TbBool initial_setup(void)
{
    SYNCDBG(6,"Starting");
    // setting this will force video mode change, even if previous one is same
    MinimalResolutionSetup = true;
    // Set size of static textures buffer
    game_load_files[1].SLength = max((ulong)TEXTURE_BLOCKS_STAT_COUNT_A*block_dimension*block_dimension,(ulong)LANDVIEW_MAP_WIDTH*LANDVIEW_MAP_HEIGHT);
    if (LbDataLoadAllV2(game_load_files))
    {
        ERRORLOG("Unable to load game_load_files");
        return false;
    }
    load_pointer_file(0);
    update_screen_mode_data(320, 200);
    clear_game();
    lbDisplay.DrawFlags |= 0x4000u;
    return true;
}

/**
 * Displays 'legal' screens, intro and initializes basic game data.
 * If true is returned, then all files needed for startup were loaded,
 * and there should be the loading screen visible.
 * @return Returns true on success, false on error which makes the
 *   gameplay impossible (usually files loading failure).
 * @note The current screen resolution at end of this function may vary.
 */

short setup_game(void)
{
  struct CPU_INFO cpu_info; // CPU status variable
  short result;
  OSVERSIONINFO v;
  // Do only a very basic setup
  cpu_detect(&cpu_info);
  SYNCMSG("CPU %s type %d family %d model %d stepping %d features %08lx",cpu_info.vendor,
      (int)cpu_get_type(&cpu_info),(int)cpu_get_family(&cpu_info),(int)cpu_get_model(&cpu_info),
      (int)cpu_get_stepping(&cpu_info),cpu_info.feature_edx);
  if (cpu_info.BrandString)
  {
      SYNCMSG("%s", &cpu_info.brand[0]);
  }
  SYNCMSG("Build image base: %p", GetModuleHandle(NULL));
  v.dwOSVersionInfoSize = sizeof(OSVERSIONINFO);
  if (GetVersionEx(&v))
  {
      SYNCMSG("Operating System: %s %ld.%ld.%ld", (v.dwPlatformId == VER_PLATFORM_WIN32_NT) ? "Windows NT" : "Windows", v.dwMajorVersion,v.dwMinorVersion,v.dwBuildNumber);
  }

  // Check for Wine
  #ifdef _WIN32
      HMODULE hNTDLL = GetModuleHandle("ntdll.dll");
      if(hNTDLL)
      {
          // Get Wine version
          typedef const char * (CDECL * pwine_get_version)(void);
          pwine_get_version wine_get_version = (pwine_get_version) (void*) GetProcAddress(hNTDLL, "wine_get_version");
          if (wine_get_version)
          {
              SYNCMSG("Running on Wine v%s", wine_get_version());
              is_running_under_wine = true;
          }

          // Get Wine host OS
          typedef void (CDECL *pwine_get_host_version)(const char **, const char **);
          pwine_get_host_version wine_get_host_version = (pwine_get_host_version) (void*) GetProcAddress(hNTDLL, "wine_get_host_version");
          if (wine_get_host_version)
          {
              const char* sys_name = NULL;
              const char* release_name = NULL;
              wine_get_host_version(&sys_name, &release_name);
              SYNCMSG("Wine Host: %s %s", sys_name, release_name);
          }
      }
  #endif

  // Enable features that require more than 32 megs of memory
  features_enabled |= Ft_HiResCreatr;
  // Enable features that require more than 16 megs of memory
  features_enabled |= Ft_EyeLens;
  features_enabled |= Ft_HiResVideo;
  features_enabled |= Ft_BigPointer;
  features_enabled |= Ft_AdvAmbSound;

  // Default feature settings (in case the options are absent from keeperfx.cfg)
  features_enabled &= ~Ft_FreezeOnLoseFocus; // don't freeze the game, if the game window loses focus
  features_enabled &= ~Ft_UnlockCursorOnPause; // don't unlock the mouse cursor from the window, if the user pauses the game
  features_enabled |= Ft_LockCursorInPossession; // lock the mouse cursor to the window, when the user enters possession mode (when the cursor is already unlocked)
  features_enabled &= ~Ft_PauseMusicOnGamePause; // don't pause the music, if the user pauses the game
  features_enabled &= ~Ft_MuteAudioOnLoseFocus; // don't mute the audio, if the game window loses focus
  features_enabled &= ~Ft_SkipHeartZoom; // don't skip the dungeon heart zoom in
  features_enabled &= ~Ft_DisableCursorCameraPanning; // don't disable cursor camera panning
  features_enabled |= Ft_DeltaTime; // enable delta time
  features_enabled |= Ft_NoCdMusic; // use music files (OGG) rather than CD music

  // Configuration file
  if ( !load_configuration() )
  {
      ERRORLOG("Configuration load error.");
      return 0;
  }

  #ifdef FUNCTESTING
    start_params.startup_flags &= ~SFlg_Legal;
    start_params.startup_flags &= ~SFlg_FX;
    features_enabled |= Ft_SkipHeartZoom;
  #endif

  // Process CmdLine overrides
  process_cmdline_overrides();

  LbIKeyboardOpen();

  if (LbDataLoadAll(legal_load_files) != 0)
  {
      ERRORLOG("Error on allocation/loading of legal_load_files.");
      return 0;
  }

  // Setup polyscans
  setup_bflib_render();

  // View the legal screen
  if (!setup_screen_mode_zero(get_frontend_vidmode()))
  {
      ERRORLOG("Unable to set display mode for legal screen");
      return 0;
  }

  if (flag_is_set(start_params.startup_flags, SFlg_Legal))
  {
      if (is_ar_wider_than_original(LbGraphicsScreenWidth(), LbGraphicsScreenHeight()))
      {
        result = init_actv_bitmap_screen(RBmp_SplashLegalWide);
      } else {
        result = init_actv_bitmap_screen(RBmp_SplashLegal);
      }
       if ( result )
      {
          result = show_actv_bitmap_screen(3000);
          free_actv_bitmap_screen();
      } else
          SYNCLOG("Legal image skipped");
  }
  else
  {
      // Make the white screen into a black screen faster
      draw_clear_screen();
  }

  // Now do more setup
  // Prepare the Game structure
  clear_complete_game();
  // Moon phase calculation
  calculate_moon_phase(true,true);
  // Start the sound system
  if (!init_sound())
    WARNMSG("Sound system disabled.");
  // Note: for some reason, signal handlers must be installed AFTER
  // init_sound(). This will probably change when we'll move sound
  // to SDL - then we'll put that line earlier, before setup_game().
  LbErrorParachuteInstall();
  // View second splash screen
  if (flag_is_set(start_params.startup_flags, SFlg_FX))
  {
      result = init_actv_bitmap_screen(RBmp_SplashFx);
      if ( result == 1 )
      {
          result = show_actv_bitmap_screen(4000);
          free_actv_bitmap_screen();
      } else
          SYNCLOG("startup_fx image skipped");
  }

  draw_clear_screen();
  // View Bullfrog company logo animation when new moon
  if ( ( is_new_moon ) || (flag_is_set(start_params.startup_flags, SFlg_Bullfrog)) )
    if (!start_params.no_intro)
    {
        result = moon_video();
        if ( !result ) {
            ERRORLOG("Unable to play new moon movie");
        }
    }

  result = 1;
  // Setup the intro video mode
  if (result && (!start_params.no_intro) )
  {
      if (!setup_screen_mode_zero(get_movies_vidmode()))
      {
        ERRORLOG("Can't enter movies screen mode to play intro");
        result=0;
      }
  }

  if (result == 1)
  {
      draw_clear_screen();
      if (wait_for_installation_files())
      {
          //result = -1; // Helps with better warning message later
      }
      if (!start_params.no_intro)
      {
         if (flag_is_set(start_params.startup_flags, SFlg_EA))
         {
             ea_video();
         }
         if (flag_is_set(start_params.startup_flags, SFlg_Intro))
         {
            result = intro_replay();
         }
      }
  }

  game.frame_skip = start_params.frame_skip;

  // Intro problems shouldn't force the game to quit,
  // so we're re-setting the result flag
  if (result == 0)
      result = 1;

  if (result == 1)
  {
      display_loading_screen();
  }
  LbDataFreeAll(legal_load_files);

  if (result == 1)
  {
      if ( !initial_setup() )
        result = 0;
  }

  if (result == 1)
  {
    load_settings();
    if ( !setup_gui_strings_data() )
      result = 0;
  }

  if (result == 1)
  {
    if ( !setup_heaps() )
      result = 0;
  }

  if (result == 1)
  {
      init_keeper();
      set_gamma(settings.gamma_correction, 0);
      set_music_volume(settings.music_volume);
      SetSoundMasterVolume(settings.sound_volume);
      setup_mesh_randomizers();
      setup_stuff();
      init_lookups();
  }

  if (result == 1)
  {
      KEEPERSPEECH_REASON reason = KeeperSpeechInit();
      if (reason == KSR_NO_LIB_INSTALLED) {
          SYNCLOG("Speech recognition disabled: %s",
              KeeperSpeechErrorMessage(reason));
      } else
      if (reason != KSR_OK) {
          ERRORLOG("Failed to initialize Speech recognition module: %s",
              KeeperSpeechErrorMessage(reason));
      }
  }

  return result;
}

/** Returns if cursor for given player is at top of the dungeon in 3D view.
 *  Cursor placed at top of dungeon is marked by green/red "volume box";
 *   if there's no volume box, cursor should be of the field behind it
 *   (the exact field in a line of view through cursor). If cursor is at top
 *   of view, then pointed map field is a bit lower than the line of view
 *   through cursor.
 *
 * @param player
 * @return
 */
TbBool players_cursor_is_at_top_of_view(struct PlayerInfo *player)
{
    int i;
    i = player->work_state;
    if ( (i == PSt_BuildRoom) || (i == PSt_PlaceDoor) || (i == PSt_PlaceTrap) || (i == PSt_SightOfEvil) || (i == PSt_Sell) || (i == PSt_PlaceTerrain) || (i == PSt_MkDigger)
        || (i == PSt_MkGoodCreatr) || (i == PSt_MkBadCreatr) )
        return true;
    if ( (i == PSt_OrderCreatr) && (player->controlled_thing_idx > 0) )
        return true;
    if ( (i == PSt_CtrlDungeon) && (player->primary_cursor_state != CSt_DefaultArrow) && (player->thing_under_hand == 0) )
        return true;
    return false;
}

TbBool engine_point_to_map(struct Camera *camera, long screen_x, long screen_y, long *map_x, long *map_y)
{
    struct PlayerInfo *player = get_my_player();
    *map_x = 0;
    *map_y = 0;
    if ( (pointer_x >= 0) && (pointer_y >= 0)
      && (pointer_x < (player->engine_window_width/pixel_size))
      && (pointer_y < (player->engine_window_height/pixel_size)) )
    {
        if ( players_cursor_is_at_top_of_view(player) )
        {
              *map_x = subtile_coord(top_pointed_at_x,top_pointed_at_frac_x);
              *map_y = subtile_coord(top_pointed_at_y,top_pointed_at_frac_y);
        } else
        {
              *map_x = subtile_coord(block_pointed_at_x,pointed_at_frac_x);
              *map_y = subtile_coord(block_pointed_at_y,pointed_at_frac_y);
        }
        // Clipping coordinates
        if (*map_y < 0)
          *map_y = 0;
        else
        if (*map_y > subtile_coord(game.map_subtiles_y,-1))
          *map_y = subtile_coord(game.map_subtiles_y,-1);
        if (*map_x < 0)
          *map_x = 0;
        else
        if (*map_x > subtile_coord(game.map_subtiles_x,-1))
          *map_x = subtile_coord(game.map_subtiles_x,-1);
        return true;
    }
    return false;
}

TbBool screen_to_map(struct Camera *camera, long screen_x, long screen_y, struct Coord3d *mappos)
{
    TbBool result;
    long x;
    long y;
    SYNCDBG(19,"Starting");
    result = false;
    if (camera != NULL)
    {
      switch (camera->view_mode)
      {
        case PVM_CreatureView:
        case PVM_IsoWibbleView:
        case PVM_FrontView:
        case PVM_IsoStraightView:
          // 3D view mode
          result = engine_point_to_map(camera,screen_x,screen_y,&x,&y);
          break;
        case PVM_ParchmentView: //map mode
          result = point_to_overhead_map(camera,screen_x/pixel_size,screen_y/pixel_size,&x,&y);
          break;
        default:
          result = false;
          break;
      }
    }
    if ( result )
    {
      mappos->x.val = x;
      mappos->y.val = y;
    }
    if ( mappos->x.val > ((game.map_subtiles_x<<8)-1) )
      mappos->x.val = ((game.map_subtiles_x<<8)-1);
    if ( mappos->y.val > ((game.map_subtiles_y<<8)-1) )
      mappos->y.val = ((game.map_subtiles_y<<8)-1);
    SYNCDBG(19,"Finished");
    return result;
}

void update_creatr_model_activities_list(TbBool forced)
{
    struct Dungeon *dungeon = get_my_dungeon();
    ThingModel crmodel;
    int num_breeds = no_of_breeds_owned;
    TbBool changed = false;

    // Add to breed activities
    for (crmodel = 1; crmodel < game.conf.crtr_conf.model_count; crmodel++)
    {
        if ((dungeon->owned_creatures_of_model[crmodel] > 0)
            && (crmodel != get_players_spectator_model(my_player_number)))
        {
            TbBool found = false;
            for (int i = 0; i < num_breeds; i++)
            {
                if (breed_activities[i] == crmodel)
                {
                    found = true;
                    break;
                }
            }
            if (!found)
            {
                changed = true;
                breed_activities[num_breeds] = crmodel;
                num_breeds++;
            }
        }
    }

    // Remove from breed activities
    for (crmodel = 1; crmodel < game.conf.crtr_conf.model_count; crmodel++)
    {
        if ((dungeon->owned_creatures_of_model[crmodel] <= 0)
          && (crmodel != get_players_special_digger_model(my_player_number)))
        {
            for (int i = 0; i < num_breeds; i++)
            {
                if (breed_activities[i] == crmodel)
                {
                    for (; i < num_breeds-1;  i++) {
                        breed_activities[i] = breed_activities[i+1];
                    }
                    changed = true;
                    num_breeds--;
                    breed_activities[i] = 0;
                    break;
                }
            }
        }
        no_of_breeds_owned = num_breeds;
    }

    // Reorder breed activities to ensure diggers are correctly positioned
    if (changed || forced)
    {
        struct CreatureModelConfig* crconf;
        ThingModel temp;
        int write_idx = 1;
        for (int i = 1; i < num_breeds; i++)
        {
            crconf = &game.conf.crtr_conf.model[breed_activities[i]];
            if (any_flag_is_set(crconf->model_flags, (CMF_IsDiggingCreature | CMF_IsSpecDigger)))
            {
                temp = breed_activities[i];
                memmove(&breed_activities[write_idx + 1], &breed_activities[write_idx], (i - write_idx) * sizeof(ThingModel));
                breed_activities[write_idx] = temp;
                write_idx++;
            }
        }
    }
}

void toggle_hero_health_flowers(void)
{
    const char *statstr;
    toggle_flag(game.mode_flags, MFlg_NoHeroHealthFlower);
    if (game.mode_flags & MFlg_NoHeroHealthFlower)
    {
      statstr = "off";
    } else
    {
      do_sound_menu_click();
      statstr = "on";
    }
    show_onscreen_msg(2*game_num_fps, "Hero health flowers %s", statstr);
}

void reset_gui_based_on_player_mode(void)
{
    struct PlayerInfo *player = get_my_player();
    if (player->view_type == PVT_CreatureContrl)
    {
        turn_on_menu(vid_change_query_menu);
        if (player->victory_state == VicS_LostLevel)
        {
            turn_off_query_menus();
        }
    }
    else if (player->view_type == PVT_CreaturePasngr)
    {
        turn_on_menu(vid_change_query_menu);
        turn_off_query_menus();
    }
    else
    {
        turn_on_menu(GMnu_MAIN);
        if (game.active_panel_mnu_idx > 0)
        {
            initialise_tab_tags(game.active_panel_mnu_idx);
            if ( (player->work_state == PSt_CreatrInfo) || (player->work_state == PSt_CreatrInfoAll) )
            {
                turn_on_menu(vid_change_query_menu);
            }
            else
            {
                turn_on_menu(game.active_panel_mnu_idx);
            }
            MenuNumber mnuidx = menu_id_to_number(GMnu_MAIN);
            if (mnuidx != MENU_INVALID_ID) {
                setup_radio_buttons(&active_menus[mnuidx]);
            }
        }
        else
        {
            turn_on_menu(GMnu_ROOM);
        }
    }
    set_gui_visible(true);
}

void reinit_tagged_blocks_for_player(PlayerNumber plyr_idx)
{
    // Clear tagged blocks
    MapSubtlCoord stl_x;
    MapSubtlCoord stl_y;
    for (stl_y=0; stl_y < game.map_subtiles_y; stl_y++)
    {
        for (stl_x=0; stl_x < game.map_subtiles_x; stl_x++)
        {
            struct Map *mapblk;
            mapblk = get_map_block_at(stl_x, stl_y);
            mapblk->flags &= ~SlbAtFlg_Unexplored;
            mapblk->flags &= ~SlbAtFlg_TaggedValuable;
        }
    }
    // Reinit with data from current players dungeon
    struct Dungeon *dungeon;
    dungeon = get_dungeon(plyr_idx);
    int task_idx;
    for (task_idx = 0; task_idx < dungeon->highest_task_number; task_idx++)
    {
        struct MapTask  *mtask;
        mtask = &dungeon->task_list[task_idx];
        MapSubtlCoord taskstl_x;
        MapSubtlCoord taskstl_y;
        taskstl_x = stl_num_decode_x(mtask->coords);
        taskstl_y = stl_num_decode_y(mtask->coords);
        switch (mtask->kind)
        {
        case 2:
            for (stl_y = taskstl_y - 1; stl_y <= taskstl_y + 1; stl_y++)
            {
                for (stl_x = taskstl_x - 1; stl_x <= taskstl_x + 1; stl_x++)
                {
                    struct Map *mapblk;
                    mapblk = get_map_block_at(stl_x, stl_y);
                    mapblk->flags |= SlbAtFlg_TaggedValuable;
                }
            }
            break;
        case 1:
        case 3:
            for (stl_y = taskstl_y - 1; stl_y <= taskstl_y + 1; stl_y++)
            {
                for (stl_x = taskstl_x - 1; stl_x <= taskstl_x + 1; stl_x++)
                {
                    struct Map *mapblk;
                    mapblk = get_map_block_at(stl_x, stl_y);
                    mapblk->flags |= SlbAtFlg_Unexplored;
                }
            }
            break;
        default:
            break;
        }
    }
}

void instant_instance_selected(CrInstance check_inst_id)
{
    struct PlayerInfo *player;
    player = get_player(my_player_number);
    struct Thing *ctrltng;
    ctrltng = thing_get(player->controlled_thing_idx);
    struct CreatureModelConfig *crconf;
    crconf = creature_stats_get_from_thing(ctrltng);
    long i;
    long k;
    int avail_pos;
    int match_avail_pos;
    avail_pos = 0;
    match_avail_pos = 0;
    for (i=0; i < CREATURE_MAX_LEVEL; i++)
    {
        k = crconf->learned_instance_id[i];
        if (creature_instance_is_available(ctrltng, k))
        {
            if (k == check_inst_id) {
                match_avail_pos = avail_pos;
                break;
            }
            avail_pos++;
        }
    }
    first_person_instance_top_half_selected = match_avail_pos < 6 && (first_person_instance_top_half_selected || match_avail_pos < 4);
}

short zoom_to_next_annoyed_creature(void)
{
    struct PlayerInfo *player;
    struct Dungeon *dungeon;
    struct Thing *thing;
    player = get_my_player();
    dungeon = get_players_num_dungeon(my_player_number);
    dungeon->zoom_annoyed_creature_idx = find_next_annoyed_creature(player->id_number,dungeon->zoom_annoyed_creature_idx);
    thing = thing_get(dungeon->zoom_annoyed_creature_idx);
    if (thing_is_invalid(thing))
    {
      return false;
    }
    set_players_packet_action(player, PckA_ZoomToPosition, thing->mappos.x.val, thing->mappos.y.val, 0, 0);
    return true;
}

TbBool toggle_computer_player(PlayerNumber plyr_idx)
{
    struct PlayerInfo *player;
    player = get_player(plyr_idx);
    struct Dungeon *dungeon;
    dungeon = get_players_dungeon(player);
    if (dungeon_invalid(dungeon)) {
        ERRORLOG("Player %d has no dungeon",(int)plyr_idx);
        return false;
    }
    if ((dungeon->computer_enabled & 0x01) == 0)
    {
        dungeon->computer_enabled |= 0x01;
    } else
    {
        dungeon->computer_enabled &= ~0x01;
    }
    struct Computer2 *comp;
    comp = get_computer_player(player->id_number);
    computer_force_dump_held_things_on_map(comp, &dungeon->essential_pos);
    return true;
}

void reinit_level_after_load(void)
{
    struct PlayerInfo *player;
    int i;
    SYNCDBG(6,"Starting");
    // Reinit structures from within the game
    player = get_my_player();
    player->lens_palette = 0;
    init_lookups();
    init_navigation();
    reinit_packets_after_load();
    game.flags_font |= start_params.flags_font;
    parchment_loaded = 0;
    for (i=0; i < PLAYERS_COUNT; i++)
    {
        player = get_player(i);
        if (player_exists(player))
        {
            set_engine_view(player, player->view_mode);
            update_panel_color_player_color(player->id_number, get_dungeon(i)->color_idx);
        }
    }
    start_rooms = &game.rooms[1];
    end_rooms = &game.rooms[ROOMS_COUNT];
    update_room_tab_to_config();
    update_powers_tab_to_config();
    update_trap_tab_to_config();
    load_texture_map_file(game.texture_id, get_loaded_level_number(), get_level_fgroup(get_loaded_level_number()));
    init_animating_texture_maps();
    init_gui();
    reset_gui_based_on_player_mode();
    erstats_clear();
    player = get_my_player();
    reinit_tagged_blocks_for_player(player->id_number);
    restore_computer_player_after_load();
    sound_reinit_after_load();
    update_panel_colors();
    reset_postal_instance_cache();
}

/**
 * Sets to defaults some basic parameters which are
 * later copied into Game structure.
 */
TbBool set_default_startup_parameters(void)
{
    memset(&start_params, 0, sizeof(struct StartupParameters));
    start_params.startup_flags = (SFlg_Legal|SFlg_FX|SFlg_Intro);
    start_params.packet_checksum_verify = 1;
    clear_flag(start_params.flags_font, FFlg_Unusedparam01);
    // Set levels to 0, as we may not have the campaign loaded yet
    start_params.selected_level_number = 0;
    start_params.num_fps = 20;
    start_params.one_player = 1;
    start_params.computer_chat_flags = CChat_None;
    clear_flag(start_params.mode_flags, MFlg_IsDemoMode);
    set_flag(start_params.mode_flags, MFlg_DemoMode);
    return true;
}

void clear_map(void)
{
    clear_mapmap();
    clear_slabs();
    clear_columns();
}

void clear_things_and_persons_data(void)
{
    struct Thing *thing;
    long i;
    for (i=0; i < THINGS_COUNT; i++)
    {
        thing = &game.things_data[i];
        memset(thing, 0, sizeof(struct Thing));
        thing->owner = PLAYERS_COUNT;
        thing->mappos.x.val = subtile_coord_center(game.map_subtiles_x/2);
        thing->mappos.y.val = subtile_coord_center(game.map_subtiles_y/2);
    }
    for (i=0; i < CREATURES_COUNT; i++)
    {
      memset(&game.cctrl_data[i], 0, sizeof(struct CreatureControl));
    }

    // Initialize synced free things list
    game.synced_free_things_start_index = 0;
    for (i = 1; i <= SYNCED_THINGS_COUNT; i++)
    {
        game.synced_free_things[i-1] = i;
    }
    // Initialize unsynced free things list
    game.unsynced_free_things_start_index = 0;
    for (i = SYNCED_THINGS_COUNT + 1; i <= SYNCED_THINGS_COUNT + UNSYNCED_THINGS_COUNT; i++)
    {
        game.unsynced_free_things[i - SYNCED_THINGS_COUNT - 1] = i;
    }
}

void clear_computer(void)
{
    long i;
    SYNCDBG(8,"Starting");
    for (i=0; i < COMPUTER_TASKS_COUNT; i++)
    {
        memset(&game.computer_task[i], 0, sizeof(struct ComputerTask));
    }
    for (i=0; i < GOLD_LOOKUP_COUNT; i++)
    {
        memset(&game.gold_lookup[i], 0, sizeof(struct GoldLookup));
    }
    for (i=0; i < PLAYERS_COUNT; i++)
    {
        memset(&game.computer[i], 0, sizeof(struct Computer2));
    }
}

void init_keepers_map_exploration(void)
{
    struct PlayerInfo *player;
    int i;
    for (i=0; i < PLAYERS_COUNT; i++)
    {
      player = get_player(i);
      if ((player_exists(player) && (player->is_active == 1)) || player_is_roaming(i))
      {
          // Additional init - the main one is in init_player()
          if ((player->allocflags & PlaF_CompCtrl) != 0) {
              init_keeper_map_exploration_by_terrain(player);
              init_keeper_map_exploration_by_creatures(player);
          }
      }
    }
}

void clear_players_for_save(void)
{
    struct PlayerInfo *player;
    unsigned short saved_player_id;
    unsigned short saved_is_active;
    unsigned short saved_allocation_flags;
    struct Camera cammem;
    int i;
    for (i=0; i < PLAYERS_COUNT; i++)
    {
      player = get_player(i);
      saved_player_id = player->id_number;
      saved_is_active = player->is_active;
      saved_allocation_flags = player->allocflags;
      memcpy(&cammem,&player->cameras[CamIV_FirstPerson],sizeof(struct Camera));
      memset(player, 0, sizeof(struct PlayerInfo));
      player->id_number = saved_player_id;
      player->is_active = saved_is_active;
      set_flag_value(player->allocflags, PlaF_Allocated, ((saved_allocation_flags & PlaF_Allocated) != 0));
      set_flag_value(player->allocflags, PlaF_CompCtrl, ((saved_allocation_flags & PlaF_CompCtrl) != 0));
      memcpy(&player->cameras[CamIV_FirstPerson],&cammem,sizeof(struct Camera));
      player->acamera = &player->cameras[CamIV_FirstPerson];
    }
}

void delete_all_thing_structures(void)
{
    long i;
    struct Thing *thing;
    for (i=1; i < THINGS_COUNT; i++)
    {
      thing = thing_get(i);
      if (thing_exists(thing)) {
          delete_thing_structure(thing, 1);
      }
    }
    for (i=0; i < SYNCED_THINGS_COUNT; i++) {
      game.synced_free_things[i] = i+1;
    }
    game.synced_free_things_start_index = 0;
    // Reset unsynced free things list
    for (i = SYNCED_THINGS_COUNT + 1; i <= SYNCED_THINGS_COUNT + UNSYNCED_THINGS_COUNT; i++)
    {
        game.unsynced_free_things[i - SYNCED_THINGS_COUNT - 1] = i;
    }
    game.unsynced_free_things_start_index = 0;
}

void delete_all_structures(void)
{
    SYNCDBG(6,"Starting");
    delete_all_thing_structures();
    delete_all_control_structures();
    delete_all_room_structures();
    delete_all_action_point_structures();
    light_initialise();
    SYNCDBG(16,"Done");
}

/**
 * Clears game structures at end of level.
 * Also used as part of clearing before new level is loaded.
 */
void clear_game_for_summary(void)
{
    SYNCDBG(6,"Starting");
    delete_all_structures();
    clear_shadow_limits(&game.lish);
    clear_stat_light_map();
    clear_mapwho();
    game.entrance_room_id = 0;
    game.action_random_seed = 0;
    game.ai_random_seed = 0;
    game.player_random_seed = 0;
    game.operation_flags &= ~GOF_Paused;
    clear_columns();
    clear_action_points();
    clear_players();
    clear_dungeons();
}

void clear_game(void)
{
    SYNCDBG(6,"Starting");
    clear_game_for_summary();
    game.music_track = 0;
    clear_map();
    clear_computer();
    clear_script();
    clear_events();
    clear_things_and_persons_data();
    ceiling_set_info(12, 4, 1);
    init_animating_texture_maps();
    clear_slabsets();
}

void clear_game_for_save(void)
{
    SYNCDBG(6,"Starting");
    delete_all_structures();
    light_initialise();
    clear_mapwho();
    game.entrance_room_id = 0;
    game.action_random_seed = 0;
    game.ai_random_seed = 0;
    game.player_random_seed = 0;
    clear_columns();
    clear_players_for_save();
    clear_dungeons();
}

void reset_creature_max_levels(void)
{
    int i;
    int k;
    for (i=0; i < DUNGEONS_COUNT; i++)
    {
        struct Dungeon *dungeon;
        dungeon = get_dungeon(i);
        for (k=1; k < game.conf.crtr_conf.model_count; k++)
        {
            dungeon->creature_max_level[k] = CREATURE_MAX_LEVEL+1;
        }
    }
}

void change_engine_window_relative_size(long w_delta, long h_delta)
{
    struct PlayerInfo *myplyr;
    myplyr=get_my_player();
    setup_engine_window(myplyr->engine_window_x, myplyr->engine_window_y,
        myplyr->engine_window_width+w_delta, myplyr->engine_window_height+h_delta);
}

void PaletteSetPlayerPalette(struct PlayerInfo *player, unsigned char *pal)
{
    if (pal == blue_palette) // if the requested palette is the Freeze palette
    {
      if ((player->additional_flags & PlaAF_FreezePaletteIsActive) != 0)
        return; // Freeze palette is already on
      player->additional_flags |= PlaAF_FreezePaletteIsActive; // flag Freeze palette is active
    } else
    {
      player->additional_flags &= ~PlaAF_FreezePaletteIsActive; // flag Freeze palette is not active
    }
    if ( (player->lens_palette == 0) || ((pal != player->main_palette) && (pal == player->lens_palette)) )
    {
        player->main_palette = pal;
        player->palette_fade_step_pain = 0;
        player->palette_fade_step_possession = 0;
        if (is_my_player(player))
        {
            LbScreenWaitVbi();
            LbPaletteSet(pal);
        }
    }
}

TbBool set_gamma(char corrlvl, TbBool do_set)
{
    char *fname;
    TbBool result = true;
    if (corrlvl < 0)
      corrlvl = 0;
    else
    if (corrlvl > 4)
      corrlvl = 4;
    settings.gamma_correction = corrlvl;
    fname=prepare_file_fmtpath(FGrp_StdData,"pal%05d.dat",settings.gamma_correction);
    if (!LbFileExists(fname))
    {
      WARNMSG("Palette file \"%s\" doesn't exist.", fname);
      result = false;
    }
    if (result)
    {
      result = (LbFileLoadAt(fname, engine_palette) != -1);
    }
    if ((result) && (do_set))
    {
      struct PlayerInfo *myplyr;
      myplyr=get_my_player();
      PaletteSetPlayerPalette(myplyr, engine_palette);
    }
    if (!result)
      ERRORLOG("Can't load palette file.");
    return result;
}

void centre_engine_window(void)
{
    long window_center_x;
    long window_center_y;
    struct PlayerInfo *player=get_my_player();
    if ((game.operation_flags & GOF_ShowGui) != 0)
      window_center_x = (MyScreenWidth-player->engine_window_width-status_panel_width) / 2 + status_panel_width;
    else
      window_center_x = (MyScreenWidth-player->engine_window_width) / 2;
    window_center_y = (MyScreenHeight-player->engine_window_height) / 2;
    setup_engine_window(window_center_x, window_center_y, player->engine_window_width, player->engine_window_height);
}

void turn_off_query(PlayerNumber plyr_idx)
{
    struct PlayerInfo *player;
    player = get_player(plyr_idx);
    set_player_instance(player, PI_UnqueryCrtr, 0);
}

void level_lost_go_first_person(PlayerNumber plyr_idx)
{
    struct CreatureControl *cctrl;
    struct PlayerInfo *player;
    struct Dungeon *dungeon;
    struct Thing *thing;
    ThingModel spectator_breed;
    SYNCDBG(6,"Starting for player %d",(int)plyr_idx);
    player = get_player(plyr_idx);
    dungeon = get_dungeon(player->id_number);
    if (dungeon_invalid(dungeon)) {
        ERRORLOG("Unable to get player %d dungeon",(int)plyr_idx);
        return;
    }
    spectator_breed = get_players_spectator_model(plyr_idx);
    player->dungeon_camera_zoom = get_camera_zoom(player->acamera);
    thing = create_and_control_creature_as_controller(player, spectator_breed, &dungeon->mappos);
    if (thing_is_invalid(thing)) {
        ERRORLOG("Unable to create spectator creature");
        return;
    }
    cctrl = creature_control_get_from_thing(thing);
    cctrl->creature_control_flags |= CCFlg_NoCompControl;
    SYNCDBG(8,"Finished");
}

void set_general_information(long msg_id, TbMapLocation target, long x, long y)
{
    struct PlayerInfo *player;
    long pos_x;
    long pos_y;
    player = get_my_player();
    find_map_location_coords(target, &x, &y, my_player_number, __func__);
    pos_x = 0;
    pos_y = 0;
    if ((x != 0) || (y != 0))
    {
        pos_y = subtile_coord_center(y);
        pos_x = subtile_coord_center(x);
    }
    event_create_event(pos_x, pos_y, EvKind_Information, player->id_number, -msg_id);
}

void set_quick_information(long msg_id, TbMapLocation target, long x, long y)
{
    struct PlayerInfo *player;
    long pos_x;
    long pos_y;
    player = get_my_player();
    find_map_location_coords(target, &x, &y, my_player_number, __func__);
    pos_x = 0;
    pos_y = 0;
    if ((x != 0) || (y != 0))
    {
        pos_y = subtile_coord_center(y);
        pos_x = subtile_coord_center(x);
    }
    event_create_event(pos_x, pos_y, EvKind_QuickInformation, player->id_number, -msg_id);
}

void set_general_objective(long msg_id, TbMapLocation target, long x, long y)
{
    process_objective(get_string(msg_id), target, x, y);
}

void process_objective(const char *msg_text, TbMapLocation target, long x, long y)
{
    struct PlayerInfo *player;
    long pos_x;
    long pos_y;
    player = get_my_player();
    find_map_location_coords(target, &x, &y, my_player_number, __func__);
    pos_y = y;
    pos_x = x;
    set_level_objective(msg_text);
    display_objectives(player->id_number, pos_x, pos_y);
}

short winning_player_quitting(struct PlayerInfo *player, long *plyr_count)
{
    struct PlayerInfo *swplyr;
    int i;
    int k;
    int n;
    if (player->victory_state == VicS_LostLevel)
    {
      return 0;
    }
    k = 0;
    n = 0;
    for (i=0; i < PLAYERS_COUNT; i++)
    {
      swplyr = get_player(i);
      if (player_exists(swplyr))
      {
        if (swplyr->is_active == 1)
        {
          k++;
          if (swplyr->victory_state == VicS_LostLevel)
            n++;
        }
      }
    }
    *plyr_count = k;
    return ((k - n) == 1);
}

short lose_level(struct PlayerInfo *player)
{
    if (!is_my_player(player))
        return false;
    if ((game.system_flags & GSF_NetworkActive) != 0)
    {
        LbNetwork_Stop();
    }
    quit_game = 1;
    return true;
}

short resign_level(struct PlayerInfo *player)
{
    if (!is_my_player(player))
        return false;
    if ((game.system_flags & GSF_NetworkActive) != 0)
    {
        LbNetwork_Stop();
    }
    quit_game = 1;
    return true;
}

short complete_level(struct PlayerInfo *player)
{
    SYNCDBG(6,"Starting");
    if (!is_my_player(player))
        return false;
    if ((game.system_flags & GSF_NetworkActive) != 0)
    {
        LbNetwork_Stop();
        quit_game = 1;
        return true;
    }
    LevelNumber lvnum;
    lvnum = get_continue_level_number();
    if (get_loaded_level_number() == lvnum)
    {
        SYNCDBG(7,"Progressing the campaign");
        move_campaign_to_next_level();
    }
    quit_game = 1;
    return true;
}

void clear_lookups(void)
{
    long i;
    SYNCDBG(8,"Starting");
    for (i=0; i < THINGS_COUNT; i++)
    {
      game.things.lookup[i] = NULL;
    }
    game.things.end = NULL;

    memset(&game.persons, 0, sizeof(struct Persons));

    for (i=0; i < COLUMNS_COUNT; i++)
    {
      game.columns.lookup[i] = NULL;
    }
    game.columns.end = NULL;
}

void interp_fix_mouse_light_off_map(struct PlayerInfo *player)
{
    // This fixes the interpolation issue of moving the mouse off map in one position then back onto the map far elsewhere.
    struct Light* light = &game.lish.lights[player->cursor_light_idx];

    if (player->mouse_on_map == false) {
        light->disable_interp_for_turns = 2;
    }
    if (light->disable_interp_for_turns > 0) {
        light->disable_interp_for_turns -= 1;
        light->last_turn_drawn = 0;
    }
}

void set_mouse_light(struct PlayerInfo *player)
{
    SYNCDBG(6,"Starting");
    struct Packet *pckt;
    pckt = get_packet_direct(player->packet_num);
    if (player->cursor_light_idx != 0)
    {
        if ((pckt->control_flags & PCtr_MapCoordsValid) != 0)
        {
            struct Coord3d pos;
            pos.x.val = pckt->pos_x;
            pos.y.val = pckt->pos_y;
            pos.z.val = get_floor_height_at(&pos);
            if (is_my_player(player)) {
                game.mouse_light_pos = pos;
            }
            light_turn_light_on(player->cursor_light_idx);
            light_set_light_position(player->cursor_light_idx, &pos);
        }
        else
        {
            light_turn_light_off(player->cursor_light_idx);
        }
        interp_fix_mouse_light_off_map(player);
    }
}

void check_players_won(void)
{
  SYNCDBG(8,"Starting");

    if (!(game.system_flags & GSF_NetworkActive))
        return;

    struct PlayerInfo* curPlayer;
    for (PlayerNumber playerIdx = 0; playerIdx < PLAYERS_COUNT; ++playerIdx)
    {
        curPlayer = get_player(playerIdx);
        if (!player_exists(curPlayer) || curPlayer->is_active != 1 || curPlayer->victory_state != VicS_Undecided)
            continue;

        // check if any other player is still alive
        for (PlayerNumber secondPlayerIdx = 0; secondPlayerIdx < PLAYERS_COUNT; ++secondPlayerIdx)
        {
            if (secondPlayerIdx == playerIdx)
                continue;

            struct PlayerInfo* otherPlayer = get_player(secondPlayerIdx);
            if (player_exists(otherPlayer) && otherPlayer->victory_state == VicS_Undecided)
            {
                struct Thing* heartng = get_player_soul_container(secondPlayerIdx);
                if (heartng->active_state != ObSt_BeingDestroyed)
                    goto continueouterloop;
            }
        }
        break;
    continueouterloop:
        ;
    }
    set_player_as_won_level(curPlayer);
}

void check_players_lost(void)
{
  long i;
  SYNCDBG(8,"Starting");
  struct PlayerInfo* player;
  struct Dungeon* dungeon;
  for (i=0; i < PLAYERS_COUNT; i++)
  {
      player = get_player(i);
      dungeon = get_players_dungeon(player);
      if (player_exists(player) && (player->is_active == 1))
      {
          struct Thing *heartng;
          heartng = get_player_soul_container(i);
          if (heartng->owner != i)
          {
              init_player_start(player, true);
              if (dungeon->dnheart_idx == 0)
              {
                  initialise_devastate_dungeon_from_heart(player->id_number);
              }
          }
          if ((!thing_exists(heartng) || ((heartng->active_state == ObSt_BeingDestroyed) && !(dungeon->backup_heart_idx > 0))) && (player->victory_state == VicS_Undecided))
          {
            event_kill_all_players_events(i);
            set_player_as_lost_level(player);
            //this would easily prevent computer player activities on dead player, but it also makes dead player unable to use
            //floating spirit, so it can't be done this way: player->is_active = 0;
            if (is_my_player_number(i)) {
                LbPaletteSet(engine_palette);
            }
          }
      }
  }
}

void blast_slab(MapSlabCoord slb_x, MapSlabCoord slb_y, PlayerNumber plyr_idx)
{
    struct SlabMap *slb;
    slb = get_slabmap_block(slb_x, slb_y);
    if (slabmap_block_invalid(slb)) {
        return;
    }
    if (slabmap_owner(slb) != plyr_idx) {
        return;
    }
    struct Thing *doortng;
    doortng = get_door_for_position(slab_subtile_center(slb_x), slab_subtile_center(slb_y));
    if (!thing_is_invalid(doortng)) {
        destroy_door(doortng);
    }
    struct SlabConfigStats *slabst;
    slabst = get_slab_stats(slb);
    if (slabst->category == SlbAtCtg_FortifiedGround)
    {
      place_slab_type_on_map(SlbT_PATH, slab_subtile_center(slb_x), slab_subtile_center(slb_y), game.neutral_player_num, 1);
      decrease_dungeon_area(plyr_idx, 1);
      do_unprettying(game.neutral_player_num, slb_x, slb_y);
      do_slab_efficiency_alteration(slb_x, slb_y);
      struct Coord3d pos;
      pos.x.val = subtile_coord_center(slab_subtile_center(slb_x));
      pos.y.val = subtile_coord_center(slab_subtile_center(slb_y));
      pos.z.val = get_floor_height_at(&pos);
      create_effect_element(&pos, TngEffElm_RedFlameBig, plyr_idx);
    }
}

static void process_dungeon_devastation_effects(void)
{
    SYNCDBG(8,"Starting");
    int plyr_idx;
    for (plyr_idx=0; plyr_idx < PLAYERS_COUNT; plyr_idx++)
    {
        struct Dungeon *dungeon;
        dungeon = get_players_num_dungeon(plyr_idx);
        if (dungeon->devastation_turn == 0)
            continue;
        if ((game.play_gameturn & 1) != 0)
            continue;
        dungeon->devastation_turn++;
        if (dungeon->devastation_turn >= max(game.map_tiles_x,game.map_tiles_y))
            continue;
        MapSlabCoord slb_x;
        MapSlabCoord slb_y;
        int i;
        int range;
        slb_x = subtile_slab(dungeon->devastation_centr_x) - dungeon->devastation_turn;
        slb_y = subtile_slab(dungeon->devastation_centr_y) - dungeon->devastation_turn;
        range = 2*dungeon->devastation_turn;
        for (i = 0; i <= range; i++)
        {
            blast_slab(slb_x + i, slb_y,         dungeon->owner);
            blast_slab(slb_x + i, slb_y + range, dungeon->owner);
        }
        for (i = 0; i <= range; i++)
        {
            blast_slab(slb_x,         slb_y + i, dungeon->owner);
            blast_slab(slb_x + range, slb_y + i, dungeon->owner);
        }
    }
}

void count_players_creatures_being_paid(int *creatures_count)
{
    unsigned long k;
    long i;
    const struct StructureList *slist;
    slist = get_list_for_thing_class(TCls_Creature);
    i = slist->index;
    k = 0;
    while (i != 0)
    {
        struct Thing *thing;
        thing = thing_get(i);
        if (thing_is_invalid(thing))
        {
            ERRORLOG("Jump to invalid thing detected");
            break;
        }
        i = thing->next_of_class;
        // Per-thing code
        if (!player_is_roaming(thing->owner) && (thing->owner != game.neutral_player_num))
        {
            struct CreatureModelConfig *crconf;
            crconf = creature_stats_get_from_thing(thing);
            if (crconf->pay != 0)
            {
                struct CreatureControl *cctrl;
                cctrl = creature_control_get_from_thing(thing);
                if (cctrl->paydays_advanced > 0)
                {
                    cctrl->paydays_advanced--;
                } else
                {
                    cctrl->paydays_owed++;
                    creatures_count[thing->owner]++;
                }
            }
        }
        // Per-thing code ends
        k++;
        if (k > THINGS_COUNT)
        {
            ERRORLOG("Infinite loop detected when sweeping things list");
            break;
        }
    }
}

void process_payday(void)
{
    game.pay_day_progress = game.pay_day_progress + (game.conf.rules[TODO_SO_ATM_0].game.pay_day_speed / 100); //todo change game.pay_day_progress
    PlayerNumber plyr_idx;
    for (plyr_idx=0; plyr_idx < PLAYERS_COUNT; plyr_idx++)
    {
        if (player_is_roaming(plyr_idx) || (plyr_idx == game.neutral_player_num)) {
            continue;
        }
        struct PlayerInfo *player;
        player = get_player(plyr_idx);
        if (player_exists(player) && (player->is_active == 1))
        {
            compute_and_update_player_payday_total(plyr_idx);
            compute_and_update_player_backpay_total(plyr_idx);
        }
    }
    int player_paid_creatures_count[PLAYERS_COUNT];
    for (plyr_idx = 0; plyr_idx < PLAYERS_COUNT; plyr_idx++)
    {
        if (game.conf.rules[plyr_idx].game.pay_day_gap <= game.pay_day_progress)
        {
            output_message(SMsg_Payday, 0);
            game.pay_day_progress = 0;
            // Prepare a list which counts how many creatures of each owner needs pay
            player_paid_creatures_count[plyr_idx] = 0;
            count_players_creatures_being_paid(player_paid_creatures_count);
            // Players which have creatures being paid, should get payday notification
            if (player_paid_creatures_count[plyr_idx] > 0)
            {
                struct Dungeon *dungeon;
                dungeon = get_players_num_dungeon(plyr_idx);
                event_create_event_or_update_nearby_existing_event(0, 0,
                    EvKind_CreaturePayday, plyr_idx, dungeon->creatures_total_pay);
            }
        }
    }
}

void process_dungeons(void)
{
  SYNCDBG(7,"Starting");
  check_players_won();
  check_players_lost();
  process_dungeon_power_magic();
  process_dungeon_devastation_effects();
  process_entrance_generation();
  process_payday();
  process_things_in_dungeon_hand();
  SYNCDBG(9,"Finished");
}

void update_near_creatures_for_footsteps(long *near_creatures, const struct Coord3d *srcpos)
{
    long near_distance[3];
    // Don't allow creatures which are far by over 20 subtiles
    near_distance[0] = subtile_coord(20,0);
    near_distance[1] = subtile_coord(20,0);
    near_distance[2] = subtile_coord(20,0);
    near_creatures[0] = 0;
    near_creatures[1] = 0;
    near_creatures[2] = 0;
    // Find the closest thing for footsteps
    struct Thing *thing;
    unsigned long k;
    long i;
    const struct StructureList *slist;
    slist = get_list_for_thing_class(TCls_Creature);
    i = slist->index;
    k = 0;
    while (i != 0)
    {
        thing = thing_get(i);
        if (thing_is_invalid(thing))
        {
            ERRORLOG("Jump to invalid thing detected");
            break;
        }
        i = thing->next_of_class;
        // Per-thing code
        thing->state_flags &= ~TF1_DoFootsteps;
        if ( (!thing_is_picked_up(thing)) && (!thing_is_dragged_or_pulled(thing)) )
        {
            struct CreatureSound *crsound;
            crsound = get_creature_sound(thing, CrSnd_Foot);
            if (crsound->index > 0)
            {
                struct CreatureControl *cctrl;
                cctrl = creature_control_get_from_thing(thing);
                long ndist;
                ndist = get_chessboard_distance(srcpos, &thing->mappos);
                if (ndist < near_distance[0])
                {
                    if (((cctrl->distance_to_destination != 0) && ((int)thing->floor_height >= (int)thing->mappos.z.val))
                      || ((thing->movement_flags & TMvF_Flying) != 0))
                    {
                        // Insert the new item to our list
                        int n;
                        for (n = 2; n>0; n--)
                        {
                            near_creatures[n] = near_creatures[n-1];
                            near_distance[n] = near_distance[n-1];
                        }
                        near_distance[0] = ndist;
                        near_creatures[0] = thing->index;
                    }
                }
            }
        }
        // Per-thing code ends
        k++;
        if (k > THINGS_COUNT)
        {
            ERRORLOG("Infinite loop detected when sweeping things list");
            break;
        }
    }
}

long stop_playing_flight_sample_in_all_flying_creatures(void)
{
    struct Thing *thing;
    unsigned long k;
    long i;
    long naffected;
    naffected = 0;
    const struct StructureList *slist;
    slist = get_list_for_thing_class(TCls_Creature);
    i = slist->index;
    k = 0;
    while (i != 0)
    {
        thing = thing_get(i);
        if (thing_is_invalid(thing))
        {
          ERRORLOG("Jump to invalid thing detected");
          break;
        }
        i = thing->next_of_class;
        // Per-thing code
        if ((get_creature_model_flags(thing) & CMF_IsDiptera) && ((thing->state_flags & TF1_DoFootsteps) == 0))
        {
            if ( S3DEmitterIsPlayingSample(thing->snd_emitter_id, 25, 0) ) {
                S3DDeleteSampleFromEmitter(thing->snd_emitter_id, 25, 0);
            }
        }
        // Per-thing code ends
        k++;
        if (k > THINGS_COUNT)
        {
          ERRORLOG("Infinite loop detected when sweeping things list");
          break;
        }
    }
    return naffected;
}

void update_footsteps_nearest_camera(struct Camera *cam)
{
    static long timeslice = 0;
    static long near_creatures[3];
    struct Coord3d srcpos;
    SYNCDBG(6,"Starting");
    if (cam == NULL)
        return;
    srcpos.x.val = cam->mappos.x.val;
    srcpos.y.val = cam->mappos.y.val;
    srcpos.z.val = cam->mappos.z.val;
    if (timeslice == 0) {
        update_near_creatures_for_footsteps(near_creatures, &srcpos);
    }
    long i;
    for (i=0; i < 3; i++)
    {
        struct Thing *thing;
        if (near_creatures[i] == 0)
            break;
        thing = thing_get(near_creatures[i]);
        if (thing_is_creature(thing)) {
            thing->state_flags |= TF1_DoFootsteps;
            play_thing_walking(thing);
        }
    }
    if (timeslice == 0)
    {
        stop_playing_flight_sample_in_all_flying_creatures();
    }
    timeslice = (timeslice + 1) % 4;
}

int clear_active_dungeons_stats(void)
{
  struct Dungeon *dungeon;
  int i;
  for (i=0; i < PLAYERS_COUNT; i++)
  {
      dungeon = get_dungeon(i);
      if (dungeon_invalid(dungeon))
          break;
      memset((char *)dungeon->crmodel_state_type_count, 0, game.conf.crtr_conf.model_count * STATE_TYPES_COUNT * sizeof(unsigned short));
      memset((char *)dungeon->guijob_all_creatrs_count, 0, game.conf.crtr_conf.model_count *3*sizeof(unsigned short));
      memset((char *)dungeon->guijob_angry_creatrs_count, 0, game.conf.crtr_conf.model_count *3*sizeof(unsigned short));
  }
  return i;
}

TngUpdateRet damage_creatures_with_physical_force(struct Thing *thing, ModTngFilterParam param)
{
    SYNCDBG(18,"Starting for %s index %d",thing_model_name(thing),(int)thing->index);
    if (thing_is_picked_up(thing) || thing_is_dragged_or_pulled(thing))
    {
        return TUFRet_Unchanged;
    }
    if (thing_is_creature(thing))
    {
        apply_damage_to_thing_and_display_health(thing, param->secondary_number, param->primary_number);
        if ((thing->health >= 0) && !creature_is_leaving_and_cannot_be_stopped(thing))
        {
            if (((thing->alloc_flags & TAlF_IsControlled) == 0) && !creature_is_kept_in_custody(thing))
            {
                if (get_creature_state_besides_interruptions(thing) != CrSt_CreatureEscapingDeath)
                {
                    if (cleanup_current_thing_state(thing) && setup_move_out_of_cave_in(thing))
                        thing->continue_state = CrSt_CreatureEscapingDeath;
                }
            }
            return TUFRet_Modified;
        } else
        {
            kill_creature(thing, INVALID_THING, param->primary_number, CrDed_NoEffects|CrDed_DiedInBattle);
            return TUFRet_Deleted;
        }
    }
    return TUFRet_Unchanged;
}

TbBool valid_cave_in_position(PlayerNumber plyr_idx, MapSubtlCoord stl_x, MapSubtlCoord stl_y)
{
    struct Map *mapblk;
    mapblk = get_map_block_at(stl_x,stl_y);
    if ((mapblk->flags & SlbAtFlg_Blocking) != 0)
        return false;
    struct SlabMap *slb;
    slb = get_slabmap_for_subtile(stl_x,stl_y);
    return (plyr_idx == game.neutral_player_num) || (slabmap_owner(slb) == game.neutral_player_num) || (slabmap_owner(slb) == plyr_idx);
}

long update_cave_in(struct Thing *thing)
{
    thing->health--;
    thing->rendering_flags |= TRF_Invisible;
    if (thing->health < 1)
    {
        delete_thing_structure(thing, 0);
        return 1;
    }

    const struct PowerConfigStats *powerst;
    powerst = get_power_model_stats(PwrK_CAVEIN);
    struct Thing *efftng;
    struct Coord3d pos;
    PlayerNumber owner;
    owner = thing->owner;
    if ((game.play_gameturn % 3) == 0)
    {
        int n;
        n = GAME_RANDOM(AROUND_TILES_COUNT);
        pos.x.val = thing->mappos.x.val + GAME_RANDOM(704) * around[n].delta_x;
        pos.y.val = thing->mappos.y.val + GAME_RANDOM(704) * around[n].delta_y;
        if (subtile_has_slab(coord_subtile(pos.x.val),coord_subtile(pos.y.val)))
        {
            pos.z.val = get_ceiling_height(&pos) - 128;
            efftng = create_effect_element(&pos, TngEff_Flash, owner);
            if (!thing_is_invalid(efftng)) {
                efftng->health = powerst->duration;
            }
        }
    }

    GameTurnDelta turns_between;
    GameTurnDelta turns_alive;
    turns_between = powerst->duration / 5;
    turns_alive = game.play_gameturn - thing->creation_turn;
    if ((turns_alive != 0) && ((turns_between < 1) || (3 * turns_between / 4 == turns_alive % turns_between)))
    {
        pos.x.val = thing->mappos.x.val + THING_RANDOM(thing, 128);
        pos.y.val = thing->mappos.y.val + THING_RANDOM(thing, 128);
        pos.z.val = get_floor_height_at(&pos) + 384;
        create_effect(&pos, TngEff_HarmlessGas4, owner);
    }

    if ((turns_alive % game.conf.rules[owner].magic.turns_per_collapse_dngn_dmg) == 0)
    {
        pos.x.val = thing->mappos.x.val;
        pos.y.val = thing->mappos.y.val;
        pos.z.val = subtile_coord(1,0);
        Thing_Modifier_Func do_cb;
        struct CompoundTngFilterParam param;
        param.plyr_idx = -1;
        param.class_id = 0;
        param.model_id = 0;
<<<<<<< HEAD
        param.num1 = thing->owner;
        param.num2 = game.conf.rules[thing->owner].magic.collapse_dungeon_damage;
        param.ptr3 = 0;
=======
        param.primary_number = thing->owner;
        param.secondary_number = game.conf.rules.magic.collapse_dungeon_damage;
        param.tertiary_pointer = 0;
>>>>>>> 6417db6a
        do_cb = damage_creatures_with_physical_force;
        do_to_things_with_param_around_map_block(&pos, do_cb, &param);
    }

    if ((8 * powerst->duration / 10 >= thing->health) && (2 * powerst->duration / 10 <= thing->health))
    {
        if ((powerst->duration < 10) || ((thing->health % (powerst->duration / 10)) == 0))
        {
            int round_idx;
            round_idx = THING_RANDOM(thing, AROUND_TILES_COUNT);
            set_coords_to_slab_center(&pos, subtile_slab(thing->mappos.x.val + 3 * around[round_idx].delta_x), subtile_slab(thing->mappos.y.val + 3 * around[round_idx].delta_y));
            if (subtile_has_slab(coord_subtile(pos.x.val), coord_subtile(pos.y.val)) && valid_cave_in_position(thing->owner, coord_subtile(pos.x.val), coord_subtile(pos.y.val)))
            {
                struct Thing *ncavitng;
                ncavitng = get_cavein_at_subtile_owned_by(coord_subtile(pos.x.val), coord_subtile(pos.y.val), -1);
                if (thing_is_invalid(ncavitng))
                {
                    long dist;
                    struct Coord3d pos2;
                    pos2.x.val = subtile_coord(thing->cave_in.x,0);
                    pos2.y.val = subtile_coord(thing->cave_in.y,0);
                    pos2.z.val = subtile_coord(1,0);
                    dist = get_chessboard_distance(&pos, &pos2);
                    if (powerst->strength[thing->cave_in.model] >= coord_subtile(dist))
                    {
                        ncavitng = create_thing(&pos, TCls_CaveIn, thing->cave_in.model, owner, -1);
                        if (!thing_is_invalid(ncavitng))
                        {
                            thing->health += 5;
                            if (thing->health > 0)
                            {
                                ncavitng->cave_in.x = thing->cave_in.x;
                                ncavitng->cave_in.y = thing->cave_in.y;
                            }
                        }
                    }
                }
            }
        }
    }
    return 1;
}

/**
 * Checks if a gamerule for lighting has changed and updates the lights if they are.
 * This function also refreshes the light status of the map.
*/
void update_global_lighting()
{
    // Check if any values have changed
    if (
        game.conf.rules[0].game.global_ambient_light != game.lish.global_ambient_light ||
        game.conf.rules[0].game.light_enabled != game.lish.light_enabled
    ){

        // GlobalAmbientLight
        if (game.conf.rules[0].game.global_ambient_light != game.lish.global_ambient_light)
        {
            game.lish.global_ambient_light = game.conf.rules[0].game.global_ambient_light;
        }

        // LightEnabled
        if (game.conf.rules[0].game.light_enabled != game.lish.light_enabled)
        {
            game.lish.light_enabled = game.conf.rules[0].game.light_enabled;
        }

        // Refresh the lights
        light_stat_refresh();
    }
}

void update(void)
{
    struct PlayerInfo *player;
    SYNCDBG(4,"Starting for turn %ld",(long)game.play_gameturn);

    process_packets();
    api_update_server();

    if (quit_game || exit_keeper) {
        return;
    }
    if (game.game_kind == GKind_NonInteractiveState)
    {
        game.map_changed_for_nagivation = 0;
        return;
    }
    player = get_my_player();
    set_previous_camera_values(player);

    if (!flag_is_set(game.operation_flags,GOF_Paused))
    {
        if (flag_is_set(player->additional_flags,PlaAF_LightningPaletteIsActive))
        {
            PaletteSetPlayerPalette(player, engine_palette);
            clear_flag(player->additional_flags, PlaAF_LightningPaletteIsActive);
        }
        clear_active_dungeons_stats();
        update_creature_pool_state();
        if ((game.play_gameturn & 0x01) != 0)
            update_animating_texture_maps();
        update_things();
        process_rooms();
        process_dungeons();
        update_research();
        update_manufacturing();
        event_process_events();
        update_all_events();
        process_level_script();
        process_fx_lines();
        lua_on_game_tick();
        if ((game.view_mode_flags & GNFldD_ComputerPlayerProcessing) != 0)
            process_computer_players2();
        process_players();
        process_action_points();
        player = get_my_player();
        if (player->view_mode == PVM_CreatureView)
        {
            struct Thing *thing = thing_get(player->controlled_thing_idx);
            update_first_person_object_ambience(thing);
        }
        update_footsteps_nearest_camera(player->acamera);
        PaletteFadePlayer(player);
        process_armageddon();
        update_global_lighting();
        compute_multiplayer_checksum_sync();
#if (BFDEBUG_LEVEL > 9)
        lights_stats_debug_dump();
        things_stats_debug_dump();
        creature_stats_debug_dump();
#endif
    }

    message_update();
    update_all_players_cameras();
    update_player_sounds();
    first_gameturn_actions();
    SYNCDBG(6,"Finished");
}

void first_gameturn_actions() {
    if (game.play_gameturn == 1) {
        apply_default_flee_and_imprison_setting();
    }
}

long near_map_block_thing_filter_queryable_object(const struct Thing *thing, MaxTngFilterParam param, long maximizer)
{
/* Currently this only makes Dungeon Heart blinking; maybe I'll find a purpose for it later
    long dist_x,dist_y;
    if ((thing->class_id == TCls_Object) && (thing->model == 5))
    {
      if (thing->owner == param->plyr_idx)
      {
          // note that abs() is not required because we're computing square of the values
          dist_x = param->primary_number-(MapCoord)thing->mappos.x.val;
          dist_y = param->secondary_number-(MapCoord)thing->mappos.y.val;
          // This function should return max value when the distance is minimal, so:
          return LONG_MAX-(dist_x*dist_x + dist_y*dist_y);
      }
    }
*/
    // If conditions are not met, return -1 to be sure thing will not be returned.
    return -1;
}

struct Thing *get_queryable_object_near(MapCoord pos_x, MapCoord pos_y, long plyr_idx)
{
    Thing_Maximizer_Filter filter;
    struct CompoundTngFilterParam param;
    SYNCDBG(19,"Starting");
    filter = near_map_block_thing_filter_queryable_object;
    param.plyr_idx = plyr_idx;
    param.primary_number = pos_x;
    param.secondary_number = pos_y;
    return get_thing_near_revealed_map_block_with_filter(pos_x, pos_y, filter, &param);
}

void set_player_cameras_position(struct PlayerInfo *player, long pos_x, long pos_y)
{
    player->cameras[CamIV_Parchment].mappos.x.val = pos_x;
    player->cameras[CamIV_FrontView].mappos.x.val = pos_x;
    player->cameras[CamIV_Isometric].mappos.x.val = pos_x;
    player->cameras[CamIV_Parchment].mappos.y.val = pos_y;
    player->cameras[CamIV_FrontView].mappos.y.val = pos_y;
    player->cameras[CamIV_Isometric].mappos.y.val = pos_y;
}

void scale_tmap2(long texture_block_index, long flags, long fade_level, long screen_x, long screen_y, long scaled_width, long scaled_height)
{
    if ((scaled_width == 0) || (scaled_height == 0)) {
        return;
    }
    long xstart;
    long ystart;
    long xend;
    long yend;
    char orient;
    switch (flags)
    {
    case 0:
        xstart = 0;
        ystart = 0;
        xend = 2097151 / scaled_width;
        yend = 2097151 / scaled_height;
        orient = 0;
        break;
    case 0x10:
        xstart = 2097151;
        ystart = 0;
        xend = -2097151 / scaled_width;
        yend = 2097151 / scaled_height;
        orient = 0;
        break;
    case 0x20:
        xstart = 0;
        ystart = 2097151;
        xend = 2097151 / scaled_width;
        yend = -2097151 / scaled_height;
        orient = 0;
        break;
    case 0x30:
        xstart = 2097151;
        ystart = 2097151;
        xend = -2097151 / scaled_width;
        yend = -2097151 / scaled_height;
        orient = 0;
        break;
    case 0x40:
        ystart = 0;
        xstart = 0;
        yend = 2097151 / scaled_height;
        xend = 2097151 / scaled_width;
        orient = 1;
        break;
    case 0x50:
        ystart = 0;
        xstart = 2097151;
        yend = 2097151 / scaled_height;
        xend = -2097151 / scaled_width;
        orient = 1;
        break;
    case 0x60:
        ystart = 2097151;
        xstart = 0;
        yend = -2097151 / scaled_height;
        xend = 2097151 / scaled_width;
        orient = 1;
        break;
    case 0x70:
        xstart = 2097151;
        ystart = 2097151;
        yend = -2097151 / scaled_height;
        xend = -2097151 / scaled_width;
        orient = 1;
        break;
    default:
          return;
    }
    long local_screen_x;
    long local_screen_y;
    local_screen_x = screen_x;
    if (local_screen_x < 0)
    {
        scaled_width += local_screen_x;
        if (scaled_width < 0) {
            return;
        }
        xstart -= xend * local_screen_x;
        local_screen_x = 0;
    }
    if (local_screen_x + scaled_width > vec_window_width)
    {
        scaled_width = vec_window_width - local_screen_x;
        if (scaled_width < 0) {
            return;
        }
    }
    local_screen_y = screen_y;
    if (local_screen_y < 0)
    {
        scaled_height += local_screen_y;
        if (scaled_height < 0) {
            return;
        }
        ystart -= local_screen_y * yend;
        local_screen_y = 0;
    }
    if (local_screen_y + scaled_height > vec_window_height)
    {
        scaled_height = vec_window_height - local_screen_y;
        if (scaled_height < 0) {
            return;
        }
    }
    int i;
    long hlimits[480];
    long wlimits[640];
    long *xlim;
    long *ylim;
    unsigned char *dbuf;
    unsigned char *block;
    if (!orient)
    {
        xlim = wlimits;
        for (i = scaled_width; i > 0; i--)
        {
            *xlim = xstart;
            xlim++;
            xstart += xend;
        }
        ylim = hlimits;
        for (i = scaled_height; i > 0; i--)
        {
            *ylim = ystart;
            ylim++;
            ystart += yend;
        }
        dbuf = &vec_screen[local_screen_x + local_screen_y * vec_screen_width];
        block = block_ptrs[texture_block_index];
        ylim = hlimits;
        long px;
        long py;
        int srcx;
        int srcy;
        unsigned char *d;
        if ( fade_level >= 0 )
        {
          for (py = scaled_height; py > 0; py--)
          {
              xlim = wlimits;
              d = dbuf;
              srcy = (((*ylim) & 0xFF0000u) >> 16);
              for (px = scaled_width; px > 0; px--)
              {
                srcx = (((*xlim) & 0xFF0000u) >> 16);
                xlim++;
                *d = pixmap.fade_tables[256 * fade_level + block[(srcy << 8) + srcx]];
                ++d;
              }
              dbuf += vec_screen_width;
              ylim++;
          }
        } else
        {
          for (py = scaled_height; py > 0; py--)
          {
            xlim = wlimits;
            d = dbuf;
            srcy = (((*ylim) & 0xFF0000u) >> 16);
            for (px = scaled_width; px > 0; px--)
            {
              srcx = (((*xlim) & 0xFF0000u) >> 16);
              xlim++;
              *d = block[(srcy << 8) + srcx];
              ++d;
            }
            dbuf += vec_screen_width;
            ylim++;
          }
        }
    } else
    {
        ylim = wlimits;
        for (i = scaled_height; i > 0; i--)
        {
          *ylim = ystart;
          ylim++;
          ystart += yend;
        }
        xlim = hlimits;
        for (i = scaled_width; i > 0; i--)
        {
          *xlim = xstart;
          xlim++;
          xstart += xend;
        }
        dbuf = &vec_screen[local_screen_x + local_screen_y * vec_screen_width];
        block = block_ptrs[texture_block_index];
        ylim = wlimits;
        long px;
        long py;
        int srcx;
        int srcy;
        unsigned char *d;
        if ( fade_level >= 0 )
        {
          for (py = scaled_height; py > 0; py--)
          {
              xlim = hlimits;
              d = dbuf;
              srcy = (((*ylim) & 0xFF0000u) >> 16);
              for (px = scaled_width; px > 0; px--)
              {
                srcx = (((*xlim) & 0xFF0000u) >> 16);
                xlim++;
                *d = pixmap.fade_tables[256 * fade_level + block[(srcx << 8) + srcy]];
                ++d;
              }
              dbuf += vec_screen_width;
              ylim++;
          }
        } else
        {
          for (py = scaled_height; py > 0; py--)
          {
            xlim = hlimits;
            d = dbuf;
            srcy = (((*ylim) & 0xFF0000u) >> 16);
            for (px = scaled_width; px > 0; px--)
            {
              srcx = (((*xlim) & 0xFF0000u) >> 16);
              xlim++;
              *d = block[(srcx << 8) + srcy];
              ++d;
            }
            dbuf += vec_screen_width;
            ylim++;
          }
        }
    }
}

void draw_texture(long texture_x, long texture_y, long texture_width, long texture_height, long texture_block_index, long flags, long fade_level)
{
    scale_tmap2(texture_block_index, flags, fade_level, texture_x / pixel_size, texture_y / pixel_size, texture_width / pixel_size, texture_height / pixel_size);
}

void update_block_pointed(int i,long x, long x_frac, long y, long y_frac)
{
    struct Map *mapblk;
    struct Column *colmn;
    short visible;
    unsigned int smask;
    long k;

    if (i > 0)
    {
      mapblk = get_map_block_at(x,y);
      visible = map_block_revealed(mapblk, my_player_number);
      if ((!visible) || (get_mapblk_column_index(mapblk) > 0))
      {
        if (visible)
          k = get_mapblk_column_index(mapblk);
        else
          k = game.unrevealed_column_idx;
        colmn = get_column(k);
        smask = colmn->solidmask;
        if ((temp_cluedo_mode) && (smask != 0))
        {
          if (visible)
            k = get_mapblk_column_index(mapblk);
          else
            k = game.unrevealed_column_idx;
          colmn = get_column(k);
          if (colmn->solidmask >= 8)
          {
            if ( (!visible) || (((get_navigation_map(x,y) & 0x80) == 0) && ((mapblk->flags & SlbAtFlg_IsRoom) == 0)) )
              smask &= 3;
          }
        }
        if (smask & (1 << (i-1)))
        {
          pointed_at_frac_x = x_frac;
          pointed_at_frac_y = y_frac;
          block_pointed_at_x = x;
          block_pointed_at_y = y;
          me_pointed_at = mapblk;
        }
        if (((!temp_cluedo_mode) && (i == 5)) || ((temp_cluedo_mode) && (i == 2)))
        {
          top_pointed_at_frac_x = x_frac;
          top_pointed_at_frac_y = y_frac;
          top_pointed_at_x = x;
          top_pointed_at_y = y;
        }
      }
    } else
    {
        mapblk = get_map_block_at(x,y);
        floor_pointed_at_x = x;
        floor_pointed_at_y = y;
        block_pointed_at_x = x;
        block_pointed_at_y = y;
        pointed_at_frac_x = x_frac;
        pointed_at_frac_y = y_frac;
        me_pointed_at = mapblk;
    }
}

void update_blocks_pointed(void)
{
    long x;
    long y;
    long x_frac;
    long y_frac;
    long hori_ptr_y;
    long vert_ptr_y;
    long hori_hdelta_y;
    long vert_hdelta_y;
    long hori_ptr_x;
    long vert_ptr_x;
    long hvdiv_x;
    long hvdiv_y;
    long long lltmp;
    long k;
    int i;
    SYNCDBG(19,"Starting");
    if ((!vert_offset[1]) && (!hori_offset[1]))
    {
        block_pointed_at_x = 0;
        block_pointed_at_y = 0;
        me_pointed_at = INVALID_MAP_BLOCK;//get_map_block_at(0,0);
    } else
    {
        hori_ptr_y = (long)hori_offset[0] * (pointer_y - y_init_off);
        vert_ptr_y = (long)vert_offset[0] * (pointer_y - y_init_off);
        hori_hdelta_y = (long)hori_offset[0] * ((long)high_offset[1] >> 8);
        vert_hdelta_y = (long)vert_offset[0] * ((long)high_offset[1] >> 8);
        vert_ptr_x = (long)(vert_offset[1] * (pointer_x - x_init_off)) >> 1;
        hori_ptr_x = (long)(hori_offset[1] * (pointer_x - x_init_off)) >> 1;
        lltmp = hori_offset[0] * (long long)vert_offset[1] - vert_offset[0] * (long long)hori_offset[1];
        hvdiv_x = (lltmp >> 11);
        if (hvdiv_x == 0) hvdiv_x = 1;
        lltmp = vert_offset[0] * (long long)hori_offset[1] - hori_offset[0] * (long long)vert_offset[1];
        hvdiv_y = (lltmp >> 11);
        if (hvdiv_y == 0) hvdiv_y = 1;
        for (i=0; i < 8; i++)
        {
          k = (vert_ptr_x - (vert_ptr_y >> 1)) / hvdiv_x;
          x_frac = (k & 3) << 6;
          x = k >> 2;
          k = (hori_ptr_x - (hori_ptr_y >> 1)) / hvdiv_y;
          y_frac = (k & 3) << 6;
          y = k >> 2;
          if ((x >= 0) && (x < game.map_subtiles_x) && (y >= 0) && (y < game.map_subtiles_y))
          {
              update_block_pointed(i,x,x_frac,y,y_frac);
          }
          hori_ptr_y -= hori_hdelta_y;
          vert_ptr_y -= vert_hdelta_y;
        }
    }
    SYNCDBG(19,"Finished");
}

void engine(struct PlayerInfo *player, struct Camera *cam)
{
    TbGraphicsWindow grwnd;
    TbGraphicsWindow ewnd;
    unsigned short flg_mem;

    SYNCDBG(9,"Starting");

    flg_mem = lbDisplay.DrawFlags;
    update_engine_settings(player);
    mx = cam->mappos.x.val;
    my = cam->mappos.y.val;
    mz = cam->mappos.z.val;
    pointer_x = (GetMouseX() - player->engine_window_x) / pixel_size;
    pointer_y = (GetMouseY() - player->engine_window_y) / pixel_size;
    lens = cam->horizontal_fov * scale_value_by_horizontal_resolution(4) / pixel_size;
    if (lens_mode == 0)
        update_blocks_pointed();
    LbScreenStoreGraphicsWindow(&grwnd);
    store_engine_window(&ewnd,pixel_size);
    view_height_over_2 = ewnd.height/2;
    view_width_over_2 = ewnd.width/2;
    LbScreenSetGraphicsWindow(ewnd.x, ewnd.y, ewnd.width, ewnd.height);
    setup_vecs(lbDisplay.GraphicsWindowPtr, 0, lbDisplay.GraphicsScreenWidth,
        ewnd.width, ewnd.height);
    camera_zoom = scale_camera_zoom_to_screen(cam->zoom);
    draw_view(cam, 0);
    lbDisplay.DrawFlags = flg_mem;
    thing_being_displayed = 0;
    LbScreenLoadGraphicsWindow(&grwnd);
}

void find_frame_rate(void)
{
    static TbClockMSec prev_time2=0;
    static TbClockMSec cntr_time2=0;
    unsigned long curr_time;
    curr_time = LbTimerClock();
    cntr_time2++;
    if (curr_time-prev_time2 >= 1000)
    {
        double time_fdelta = 1000.0*((double)(cntr_time2))/(curr_time-prev_time2);
        prev_time2 = curr_time;
        game.time_delta = (unsigned long)(time_fdelta*256.0);
        cntr_time2 = 0;
    }
}

void packet_load_find_frame_rate(unsigned long incr)
{
    static TbClockMSec start_time=0;
    static TbClockMSec extra_frames=0;
    TbClockMSec curr_time;
    curr_time = LbTimerClock();
    if ((curr_time-start_time) < 5000)
    {
        extra_frames += incr;
    } else
    {
        double time_fdelta = 1000.0*((double)(extra_frames+incr))/(curr_time-start_time);
        start_time = curr_time;
        game.time_delta = (unsigned long)(time_fdelta*256.0);
        extra_frames = 0;
    }
}

/**
 * Checks if the game screen needs redrawing.
 */
short display_should_be_updated_this_turn(void)
{
    if ((game.operation_flags & GOF_Paused) != 0)
      return true;
    if ( (game.turns_fastforward == 0) && (!game.packet_loading_in_progress) )
    {
      find_frame_rate();
      if ( (game.frame_skip == 0) || ((game.play_gameturn % game.frame_skip) == 0))
        return true;
    } else
    if ( ((game.play_gameturn & 0x3F)==0) ||
         ((game.packet_loading_in_progress) && ((game.play_gameturn & 7)==0)) )
    {
      packet_load_find_frame_rate(64);
      return true;
    }
    return false;
}

/**
 * Makes last updates to the video buffer, and swaps buffers to show
 * the new image.
 */
TbBool keeper_screen_swap(void)
{
/*  // For resolution 640x480, move the graphics data 40 lines lower
  if ( lbDisplay.ScreenMode == Lb_SCREEN_MODE_640_480_8 )
    if (LbScreenLock() == Lb_SUCCESS)
    {
      int i;
      int scrmove_x=0;
      int scrmove_y=40;
      int scanline_len=640;
      for (i=400;i>=0;i--)
        memcpy(lbDisplay.WScreen+scanline_len*(i+scrmove_y)+scrmove_x, lbDisplay.WScreen+scanline_len*i, scanline_len-scrmove_x);
      memset(lbDisplay.WScreen, 0, scanline_len*scrmove_y);
      LbScreenUnlock();
    }*/
  LbScreenSwap();
  return true;
}

/**
 * Waits until the next game turn. Delay is usually controlled by
 * num_fps variable.
 */
TbBool keeper_wait_for_next_turn(void)
{
    const long double tick_ns_one_sec = 1000000000.0;
    long double tick_ns_one_frame = -1;
    if ((game.view_mode_flags & GNFldD_WaitSleepMode) != 0)
    {
        // No idea when such situation occurs
        tick_ns_one_frame = tick_ns_one_sec;
    }
    if (game.frame_skip >= 0)
    {
        // Standard delaying system
        long num_fps = game_num_fps;
        if (game.frame_skip > 0)
            num_fps *= game.frame_skip;

        tick_ns_one_frame = tick_ns_one_sec/num_fps;
    }

    if (tick_ns_one_frame >= 0) {
        static long double tick_ns_last_turn = 0;

        long double tick_ns_cur = get_time_tick_ns();
        long double tick_ns_used = tick_ns_cur - tick_ns_last_turn;
        long double tick_ns_delay = tick_ns_one_frame - tick_ns_used;

        long double tick_ns_end = tick_ns_cur;
        // tick_ns_used: every level, initialized_time_point will be reset, so tick_ns_used may be less than 0 when enter level for the non-first time, Skip it directly to solve the problem.
        if (tick_ns_delay > 0 && tick_ns_used >= 0) {
            tick_ns_end = tick_ns_cur + tick_ns_delay;
            LbSleepUntilExt(tick_ns_end);
        }
        tick_ns_last_turn = tick_ns_end;
        return true;
    }

    return false;
}


TbBool keeper_wait_for_next_draw(void)
{
    // fps.draw is currently unable to work properly with frame_skip
    if (game_num_fps_draw > 0 && is_feature_on(Ft_DeltaTime) == true && game.frame_skip == 0)
    {
        const long double tick_ns_one_sec = 1000000000.0;
        const long double tick_ns_one_frame = tick_ns_one_sec/game_num_fps_draw;

        static long double tick_ns_last_draw = 0;
        long double tick_ns_cur = get_time_tick_ns();
        long double tick_ns_used = tick_ns_cur - tick_ns_last_draw;
        long double tick_ns_delay = tick_ns_one_frame - tick_ns_used;

        long double tick_ns_end = tick_ns_cur;
        // tick_ns_used: every level, initialized_time_point will be reset, so tick_ns_used may be less than 0 when enter level for the non-first time, Skip it directly to solve the problem.
        if (tick_ns_delay > 0 && tick_ns_used >= 0) {
            tick_ns_end = tick_ns_cur + tick_ns_delay;
            LbSleepUntilExt(tick_ns_end);
        }
        tick_ns_last_draw = tick_ns_end;

        return true;
    }
    return false;
}

TbBool keeper_wait_for_screen_focus(void)
{
    do {
        if ( !LbWindowsControl() )
        {
          force_application_close();
          break;
        }
        if (LbIsActive())
          return true;
        if ((game.system_flags & GSF_NetworkActive) != 0)
          return true;
        if (!freeze_game_on_focus_lost())
          return true;
        LbSleepFor(50);
    } while ((!exit_keeper) && (!quit_game));
    return false;
}

void gameplay_loop_logic()
{
    if(flag_is_set(start_params.debug_flags, DFlg_PauseAtGameTurn))
    {
        static GameTurn previous_gameturn = 0;
        if(game.play_gameturn >= start_params.pause_at_gameturn && game.play_gameturn != previous_gameturn)
        {
            if(!game.paused_at_gameturn)
            {
                game.paused_at_gameturn = true;

                game.frame_skip = 0;
                if(game.packet_load_enable)
                {
                    disable_packet_mode();
                }
                set_packet_pause_toggle();
            }
        }
        previous_gameturn = game.play_gameturn;
    }

    if (is_feature_on(Ft_DeltaTime) == true) {
        if (game.process_turn_time < 1.0) {
            return;
        }
        game.process_turn_time -= 1.0;
    }

    frametime_start_measurement(Frametime_Logic);
    if (frametime_enabled())
        framerate_measurement_capture(Framerate_Logic);

    if ((game.flags_font & FFlg_NetworkTimeout) != 0)
    {
        if (game.play_gameturn == 4)
            LbNetwork_ChangeExchangeTimeout(0);
    }
#ifdef FUNCTESTING
    if(flag_is_set(start_params.functest_flags, FTF_Enabled))
    {
        FTestFrameworkState ftstate = ftest_update(NULL);
        if(ftstate == FTSt_InvalidState || ftstate == FTSt_TestsCompletedSuccessfully)
        {
            quit_game = true;
            exit_keeper = true;
            return;
        }
    }
#endif // FUNCTESTING
    do_draw = display_should_be_updated_this_turn() || (!LbIsActive());
    LbWindowsControl();
    input_eastegg();
    input();
    update();
    frametime_end_measurement(Frametime_Logic);

    if(game.frame_step)
    {
        game.frame_step = false;
        set_packet_pause_toggle();
    }
}

void gameplay_loop_draw()
{
    // Floats are used a lot in the drawing related functions. But keep in mind integers are typically preferred for logic related functions.
    frametime_start_measurement(Frametime_Draw);

    // Update lights
    if ((game.operation_flags & GOF_Paused) == 0) {
        update_light_render_area();
    }

    if (quit_game || exit_keeper) {
        do_draw = false;
    }
    if ( do_draw ) {
        if (frametime_enabled())
            framerate_measurement_capture(Framerate_Draw);
        keeper_screen_redraw();
    }
    keeper_wait_for_screen_focus();
    // Direct information/error messages
    if (LbScreenLock() == Lb_SUCCESS) {
        if ( do_draw ) {
            perform_any_screen_capturing();
        }
        draw_onscreen_direct_messages();
        LbScreenUnlock();
    }
    // Move the graphics window to center of screen buffer and swap screen
    if ( do_draw ) {
        keeper_screen_swap();
    }
    frametime_end_measurement(Frametime_Draw);
}

void gameplay_loop_timestep()
{
    frametime_start_measurement(Frametime_Sleep);
    if (is_feature_on(Ft_DeltaTime) == true) {
        game.delta_time = get_delta_time();
        game.process_turn_time += game.delta_time;
    } else {
        // Set to 1 so that these variables don't affect anything. (if something is multiplied by 1 it doesn't change)
        game.delta_time = 1;
        game.process_turn_time = 1;
        // Make delay if the machine is too fast
        if ( (!game.packet_load_enable) || (game.turns_fastforward == 0) ) {
            keeper_wait_for_next_turn();
        }
    }

    if (game.turns_packetoff == game.play_gameturn) {
        exit_keeper = 1;
    }

    if (game_num_fps_draw > 0 && is_feature_on(Ft_DeltaTime) == true) {
        keeper_wait_for_next_draw();

        if (game.turns_packetoff == game.play_gameturn) {
            exit_keeper = 1;
        }
    }


    frametime_end_measurement(Frametime_Sleep);
}

void keeper_gameplay_loop(void)
{
    struct PlayerInfo *player;
    SYNCDBG(5,"Starting");
    player = get_my_player();
    PaletteSetPlayerPalette(player, engine_palette);
    if ((game.operation_flags & GOF_SingleLevel) != 0) {
        initialise_eye_lenses();
    }
    SYNCDBG(0,"Entering the gameplay loop for level %d",(int)get_loaded_level_number());
    KeeperSpeechClearEvents();
    LbErrorParachuteUpdate(); // For some reasone parachute keeps changing; Remove when won't be needed anymore

    initial_time_point();
    LbSleepExtInit();

    //the main gameplay loop starts
    while ((!quit_game) && (!exit_keeper))
    {
        frametime_start_measurement(Frametime_FullFrame);
        if (frametime_enabled())
            framerate_measurement_capture(Framerate_FullFrame);
        gameplay_loop_logic();
        gameplay_loop_draw();
        gameplay_loop_timestep();

        frametime_end_measurement(Frametime_FullFrame);
    } // end while
    SYNCDBG(0,"Gameplay loop finished after %lu turns",(unsigned long)game.play_gameturn);
    api_event("GAME_ENDED");
}

TbBool can_thing_be_queried(struct Thing *thing, PlayerNumber plyr_idx)
{
    if ( (!thing_is_creature(thing)) || !( (thing->owner == plyr_idx) || (creature_is_kept_in_custody_by_player(thing, plyr_idx)) ) || (thing->alloc_flags & TAlF_IsInLimbo) || (thing->state_flags & TF1_InCtrldLimbo) || (thing->active_state == CrSt_CreatureUnconscious) )
    {
        return false;
    }
    unsigned char state = (thing->active_state == CrSt_MoveToPosition) ? thing->continue_state : thing->active_state;
    if ( (state == CrSt_CreatureSacrifice) || (state == CrSt_CreatureBeingSacrificed) || (state == CrSt_CreatureBeingSummoned) )
    {
        return false;
    }
    else
    {
        return true;
    }
}

long packet_place_door(MapSubtlCoord stl_x, MapSubtlCoord stl_y, PlayerNumber plyr_idx, ThingModel tngmodel, TbBool allowed)
{
    if (!allowed) {
        if (is_my_player_number(plyr_idx))
            play_non_3d_sample(119);
        return 0;
    }
    if (!player_place_door_at(stl_x, stl_y, plyr_idx, tngmodel)) {
        return 0;
    }
    MapSlabCoord slb_x = subtile_slab(stl_x);
    MapSlabCoord slb_y = subtile_slab(stl_y);
    delete_room_slabbed_objects(get_slab_number(slb_x, slb_y));
    remove_dead_creatures_from_slab(slb_x, slb_y);
    return 1;
}

void initialise_map_collides(void)
{
    SYNCDBG(7,"Starting");
    MapSlabCoord slb_x;
    MapSlabCoord slb_y;
    for (slb_y=0; slb_y < game.map_tiles_y; slb_y++)
    {
        for (slb_x=0; slb_x < game.map_tiles_x; slb_x++)
        {
            struct SlabMap *slb;
            slb = get_slabmap_block(slb_x, slb_y);
            int ssub_x;
            int ssub_y;
            for (ssub_y=0; ssub_y < STL_PER_SLB; ssub_y++)
            {
                for (ssub_x=0; ssub_x < STL_PER_SLB; ssub_x++)
                {
                    MapSubtlCoord stl_x;
                    MapSubtlCoord stl_y;
                    stl_x = slab_subtile(slb_x,ssub_x);
                    stl_y = slab_subtile(slb_y,ssub_y);
                    struct Map *mapblk;
                    mapblk = get_map_block_at(stl_x, stl_y);
                    mapblk->flags = 0;
                    update_map_collide(slb->kind, stl_x, stl_y);
                }
            }
        }
    }
}

void initialise_map_health(void)
{
    SYNCDBG(7,"Starting");
    MapSlabCoord slb_x;
    MapSlabCoord slb_y;
    for (slb_y=0; slb_y < game.map_tiles_y; slb_y++)
    {
        for (slb_x=0; slb_x < game.map_tiles_x; slb_x++)
        {
            struct SlabMap *slb;
            slb = get_slabmap_block(slb_x, slb_y);
            struct SlabConfigStats *slabst;
            slabst = get_slab_stats(slb);
            slb->health = game.block_health[slabst->block_health_index];
        }
    }
}

static TbBool wait_at_frontend(void)
{
    struct PlayerInfo *player;
    // This is an improvised coroutine-like stuff
    CoroutineLoop loop;
    memset(&loop, 0, sizeof(loop));

    SYNCDBG(0,"Falling into frontend menu.");
    // Moon phase calculation
    calculate_moon_phase(true,false);
    update_extra_levels_visibility();
    // Returning from Demo Mode
    if (game.mode_flags & MFlg_IsDemoMode)
    {
      close_packet_file();
      game.packet_load_enable = 0;
    }
    game.save_game_slot = -1;
    // Make sure campaigns are loaded
    if (!load_campaigns_list())
    {
      ERRORLOG("No valid campaign files found");
      exit_keeper = 1;
      return true;
    }
    // Make sure mappacks are loaded
    if (!load_mappacks_list())
    {
      WARNMSG("No valid mappack files found");
    }
    //Set level number and campaign (for single level mode: GOF_SingleLevel)
    if ((start_params.operation_flags & GOF_SingleLevel) != 0)
    {
        TbBool result = false;
        if (start_params.selected_campaign[0] != '\0')
        {
            str_append(start_params.selected_campaign, sizeof(start_params.selected_campaign), ".cfg");
            result = change_campaign(start_params.selected_campaign);
        }
        if (!result) {
            if (!change_campaign("")) {
                WARNMSG("Unable to load default campaign for the specified level CMD Line parameter");
            }
            else if (start_params.selected_campaign[0] != '\0') { // only show this log message if the user actually specified a campaign
                WARNMSG("Unable to load campaign associated with the specified level CMD Line parameter, default loaded.");
            }
            else {
                JUSTLOG("No campaign specified. Default campaign loaded for selected level (%lu).", start_params.selected_level_number);
            }
        }
        set_selected_level_number(start_params.selected_level_number);
        //game.selected_level_number = start_params.selected_level_number;
    }
    else
    {
        set_selected_level_number(first_singleplayer_level());
    }
    // Init load/save catalogue
    initialise_load_game_slots();

    #ifdef FUNCTESTING
    if(flag_is_set(start_params.functest_flags, FTF_Enabled)) //override for functional tests
    {
        FTestFrameworkState ft_prev_state = FTSt_InvalidState;
        FTestFrameworkState ft_current_state = ftest_update(&ft_prev_state);

        TbBool user_aborted_tests = ft_prev_state == FTSt_TestIsProcessingActions && ft_current_state == FTSt_TestIsProcessingActions;
        if(user_aborted_tests)
        {
            FTEST_FAIL_TEST("User aborted tests");
        }

        if(ft_current_state == FTSt_InvalidState || ft_current_state == FTSt_TestsCompletedSuccessfully || user_aborted_tests)
        {
            quit_game = true;
            exit_keeper = true;
            return true;
        }
        faststartup_network_game(&loop);
        coroutine_process(&loop);
        return true;
    }
    #endif

    // Prepare to enter PacketLoad game
    if ((game.packet_load_enable) && (!game.packet_load_initialized))
    {
      faststartup_saved_packet_game();
      return true;
    }
    // Load single-player level directly from command line arguments (-server and -connect bypass this, autoloading a multiplayer map is handled elsewhere)
    if ((game.operation_flags & GOF_SingleLevel) != 0 && !(game_flags2 & (GF2_Connect | GF2_Server)))
    {
      faststartup_network_game(&loop);
      coroutine_process(&loop);
      return true;
    }

    if ( !setup_screen_mode_minimal(get_frontend_vidmode()) )
    {
      FatalError = 1;
      exit_keeper = 1;
      return true;
    }
    LbScreenClear(0);
    LbScreenSwap();
    if (frontend_load_data() != Lb_SUCCESS)
    {
      ERRORLOG("Unable to load frontend data");
      exit_keeper = 1;
      return true;
    }
    memset(scratch, 0, PALETTE_SIZE);
    LbPaletteSet(scratch);
    frontend_set_state(get_startup_menu_state());
    try_restore_frontend_error_box();

    short finish_menu = 0;
    clear_flag(game.mode_flags, MFlg_DemoMode);
    // TODO move to separate function
    // Begin the frontend loop
    long fe_last_loop_time = LbTimerClock();
    do
    {
      if (!LbWindowsControl())
      {
        force_application_close();
        SYNCDBG(0,"Windows Control exit condition invoked");
        break;
      }
      update_mouse();
      update_key_modifiers();
      old_mouse_over_button = frontend_mouse_over_button;
      frontend_mouse_over_button = 0;

      frontend_input();
      if ( exit_keeper )
      {
        SYNCDBG(0,"Frontend Input exit condition invoked");
        break; // end while
      }

      frontend_update(&finish_menu);
      if ( exit_keeper )
      {
        SYNCDBG(0,"Frontend Update exit condition invoked");
        break; // end while
      }

      if ((!finish_menu) && (LbIsActive()))
      {
        frontend_draw();
        LbScreenSwap();
      }

      if (!SoundDisabled)
      {
        process_3d_sounds();
        MonitorStreamedSoundTrack();
      }

      if (fade_palette_in)
      {
        fade_in();
        fade_palette_in = 0;
      } else {
        // Frontend delta time for smooth mouse, disable delta time for states with zoom/scroll issues
        if (is_feature_on(Ft_DeltaTime) == true && should_use_delta_time_on_menu()) {
          // No sleep needed as delta time handles frame timing
        } else {
          LbSleepUntil(fe_last_loop_time + 30);
        }
      }
      fe_last_loop_time = LbTimerClock();

      api_update_server();

    } while (!finish_menu);

    LbPaletteFade(0, 8, Lb_PALETTE_FADE_CLOSED);
    LbScreenClear(0);
    LbScreenSwap();
    FrontendMenuState prev_state;
    prev_state = frontend_menu_state;
    frontend_set_state(FeSt_INITIAL);
    if (exit_keeper)
    {
      player = get_my_player();
      player->display_flags &= ~PlaF6_PlyrHasQuit;
      return true;
    }
    reenter_video_mode();

    display_loading_screen();

    short flgmem;
    switch (prev_state)
    {
    case FeSt_START_KPRLEVEL:
          my_player_number = default_loc_player;
          game.game_kind = GKind_LocalGame;
          clear_flag(game.system_flags, GSF_NetworkActive);
          player = get_my_player();
          player->is_active = 1;
          startup_network_game(&loop, true);
          break;
    case FeSt_START_MPLEVEL:
          set_flag(game.system_flags, GSF_NetworkActive);
          game.game_kind = GKind_MultiGame;
          player = get_my_player();
          player->is_active = 1;
          startup_network_game(&loop, false);
          break;
    case FeSt_LOAD_GAME:
          flgmem = game.save_game_slot;
          clear_flag(game.system_flags, GSF_NetworkActive);
          LbScreenClear(0);
          LbScreenSwap();
          if (!load_game(game.save_game_slot))
          {
              ERRORLOG("Loading game %d failed; quitting.",(int)game.save_game_slot);
              quit_game = 1;
          }
          game.save_game_slot = flgmem;
          break;
    case FeSt_PACKET_DEMO:
          game.mode_flags |= MFlg_IsDemoMode;
          startup_saved_packet_game();
          set_gui_visible(false);
          clear_flag(game.operation_flags, GOF_ShowPanel);
          break;
    }

    coroutine_add(&loop, &set_not_has_quit);
    coroutine_process(&loop);
    if (loop.error)
    {
        frontend_set_state(FeSt_INITIAL);
        return false;
    }
    return true;
}

void game_loop(void)
{
    unsigned long total_play_turns;
    unsigned long playtime;
    playtime = 0;
    total_play_turns = 0;
    SYNCDBG(0,"Entering gameplay loop.");

    while ( !exit_keeper )
    {
      update_mouse();
      while (!wait_at_frontend())
      {
          if (exit_keeper)
              break;
      }
      if ( exit_keeper )
        break;
      struct PlayerInfo *player;
      player = get_my_player();
      if (game.game_kind == GKind_LocalGame)
      {
        if (game.save_game_slot == -1)
        {
            if (is_feature_on(Ft_SkipHeartZoom) == false) {
                set_player_instance(player, PI_HeartZoom, 0);
            } else {
                if (!game.packet_load_enable) {
                    toggle_status_menu(1); // Required when skipping PI_HeartZoom
                }
            }
        } else
        {
          game.save_game_slot = -1;
          clear_flag(game.operation_flags, GOF_Paused);
        }
      } else {
          if (!game.packet_load_enable) {
              toggle_status_menu(1); // Required when skipping PI_HeartZoom
          }
      }

      unsigned long starttime;
      unsigned long endtime;
      struct Dungeon *dungeon;
      // get_my_dungeon() can't be used here because players are not initialized yet
      dungeon = get_dungeon(my_player_number);
      starttime = LbTimerClock();
      dungeon->lvstats.start_time = starttime;
      dungeon->lvstats.end_time = starttime;
      if (!TimerNoReset)
      {
        TimerFreeze = true;
        memset(&Timer, 0, sizeof(Timer));
      }
      LbScreenClear(0);
      LbScreenSwap();
      keeper_gameplay_loop();
      set_pointer_graphic_none();
      LbScreenClear(0);
      LbScreenSwap();
      stop_music();
      stop_streamed_samples();
      free_level_strings_data();
      turn_off_all_menus();
      delete_all_structures();
      clear_mapwho();
      endtime = LbTimerClock();
      quit_game = 0;
      if ((game.operation_flags & GOF_SingleLevel) != 0)
          exit_keeper=true;
      playtime += endtime-starttime;
      SYNCDBG(0,"Play time is %lu seconds",playtime>>10);
      total_play_turns += game.play_gameturn;
      reset_eye_lenses();
      close_packet_file();
      game.packet_load_enable = false;
      game.packet_save_enable = false;
    } // end while

    // Stop the movie recording if it's on
    if ((game.system_flags & GSF_CaptureMovie) != 0) {
        movie_record_stop();
    }
    ShutDownSDLAudio();
    SYNCDBG(7,"Done");
}

short reset_game(void)
{
    SYNCDBG(6,"Starting");

    KeeperSpeechExit();

    LbMouseSuspend();
    LbIKeyboardClose();
    LbScreenReset(false);
    LbDataFreeAllV2(game_load_files);
    free_gui_strings_data();
    free_level_strings_data();
    FreeAudio();
    return 1;
}

short process_command_line(unsigned short argc, char *argv[])
{
  char fullpath[CMDLN_MAXLEN+1];
  snprintf(fullpath, CMDLN_MAXLEN, "%s", argv[0]);
  snprintf(keeper_runtime_directory, sizeof(keeper_runtime_directory), "%s", fullpath);
  char *endpos = strrchr( keeper_runtime_directory, '\\');
  if (endpos==NULL)
      endpos=strrchr( keeper_runtime_directory, '/');
  if (endpos!=NULL)
      *endpos='\0';
  else
      strcpy(keeper_runtime_directory, ".");

  AssignCpuKeepers = 0;
  SoundDisabled = 0;
  // Note: the working log file is set up in LbBullfrogMain

  set_default_startup_parameters();

  short bad_param;
  LevelNumber level_num;
  bad_param = 0;
  unsigned short narg;
  level_num = LEVELNUMBER_ERROR;
  TbBool one_player_mode = 0;
  narg = 1;
  char bad_params[TEXT_BUFFER_LENGTH] = "\0";
  while ( narg < argc )
  {
      char *par;
      par = argv[narg];
      if ( (par == NULL) || ((par[0] != '-') && (par[0] != '/')) )
          return -1;
      char parstr[CMDLN_MAXLEN+1];
      char pr2str[CMDLN_MAXLEN+1];
      char pr3str[CMDLN_MAXLEN+1];
      snprintf(parstr, CMDLN_MAXLEN, "%s", par + 1);
      if (narg + 1 < argc)
      {
          snprintf(pr2str, CMDLN_MAXLEN, "%s", argv[narg + 1]);
          if (narg + 2 < argc)
              snprintf(pr3str, CMDLN_MAXLEN, "%s", argv[narg + 2]);
          else
              pr3str[0]='\0';
      }
      else
      {
          pr2str[0]='\0';
          pr3str[0]='\0';
      }

      if (strcasecmp(parstr, "nointro") == 0)
      {
        start_params.no_intro = true;
      } else
      if (strcasecmp(parstr, "nocd") == 0) // kept for legacy reasons
      {
          WARNLOG("The -nocd commandline parameter is no longer functional. Game music from CD is a setting in keeperfx.cfg instead.");
      } else
      if (strcasecmp(parstr, "columnconvert") == 0) //todo remove once it's no longer in the launcher
      {
          WARNLOG("The -%s commandline parameter is no longer functional.", parstr);
      }
      else
      if (strcasecmp(parstr, "cd") == 0)
      {
          start_params.overrides[Clo_CDMusic] = true;
      } else
      if (strcasecmp(parstr, "1player") == 0)
      {
          start_params.one_player = true;
          one_player_mode = true;
      } else
      if ((strcasecmp(parstr, "s") == 0) || (strcasecmp(parstr, "nosound") == 0))
      {
          SoundDisabled = true;
      } else
      if (strcasecmp(parstr, "fps") == 0)
      {
          narg++;
          start_params.num_fps = atoi(pr2str);
          start_params.overrides[Clo_GameTurns] = true;
      } else
      if (strcasecmp(parstr, "fps_draw") == 0)
      {
          narg++;
          start_params.num_fps_draw = atoi(pr2str);
          start_params.overrides[Clo_FramesPerSecond] = true;
      } else
      if (strcasecmp(parstr, "human") == 0)
      {
          narg++;
          default_loc_player = atoi(pr2str);
          force_player_num = true;
      } else
      if (strcasecmp(parstr, "vidsmooth") == 0)
      {
          smooth_on = true;
      } else
      if ( strcasecmp(parstr,"level") == 0 )
      {
        set_flag(start_params.operation_flags, GOF_SingleLevel);
        level_num = atoi(pr2str);
        autostart_multiplayer_level = atoi(pr2str);
        narg++;
      } else
      if ( strcasecmp(parstr,"campaign") == 0 )
      {
        strcpy(start_params.selected_campaign, pr2str);
        strcpy(autostart_multiplayer_campaign, pr2str);
        narg++;
      } else
      if ( strcasecmp(parstr,"altinput") == 0 )
      {
          SYNCLOG("Mouse auto reset disabled");
          lbMouseGrab = false;
      }
      else if (strcasecmp(parstr,"packetload") == 0)
      {
         if (start_params.packet_save_enable)
            WARNMSG("PacketSave disabled to enable PacketLoad.");
         start_params.packet_load_enable = true;
         start_params.packet_save_enable = false;
         snprintf(start_params.packet_fname, sizeof(start_params.packet_fname), "%s", pr2str);
         set_flag(start_params.debug_flags, DFlg_ShowGameTurns | DFlg_FrameStep);
         narg++;
      } else
      if (strcasecmp(parstr,"packetsave") == 0)
      {
         if (start_params.packet_load_enable)
            WARNMSG("PacketLoad disabled to enable PacketSave.");
         start_params.packet_load_enable = false;
         start_params.packet_save_enable = true;
         snprintf(start_params.packet_fname, sizeof(start_params.packet_fname), "%s", pr2str);
         narg++;
      } else
      if (strcasecmp(parstr,"pause_at_gameturn") == 0)
      {
         set_flag(start_params.debug_flags, DFlg_ShowGameTurns | DFlg_FrameStep | DFlg_PauseAtGameTurn);
         start_params.pause_at_gameturn = atoi(pr2str);
         narg++;
      } else
      if (strcasecmp(parstr,"q") == 0)
      {
         set_flag(start_params.operation_flags, GOF_SingleLevel);
      } else
      if (strcasecmp(parstr,"lightconvert") == 0)
      {
         WARNLOG("The -%s commandline parameter is no longer functional.", parstr); //todo remove once it's no longer in the launcher
      } else
      if (strcasecmp(parstr, "dbgshots") == 0)
      {
          set_flag(start_params.debug_flags, DFlg_ShotsDamage);
      } else
      if (strcasecmp(parstr, "dbgpathfind") == 0)
      {
          set_flag(start_params.debug_flags, DFlg_CreatrPaths);
      } else
      if (strcasecmp(parstr, "show_game_turns") == 0)
      {
          set_flag(start_params.debug_flags, DFlg_ShowGameTurns);
      } else
      if (strcasecmp(parstr, "compuchat") == 0)
      {
          if (strcasecmp(pr2str,"scarce") == 0) {
              start_params.computer_chat_flags = CChat_TasksScarce;
          } else
          if (strcasecmp(pr2str,"frequent") == 0) {
              start_params.computer_chat_flags = CChat_TasksScarce|CChat_TasksFrequent;
          } else {
              start_params.computer_chat_flags = CChat_None;
          }
          narg++;
      } else
      if (strcasecmp(parstr, "sessions") == 0) {
          narg++;
          LbNetwork_InitSessionsFromCmdLine(pr2str);
      } else
      if (strcasecmp(parstr,"alex") == 0)
      {
         set_flag(start_params.flags_font, FFlg_AlexCheat);
      }
      else if (strcasecmp(parstr,"connect") == 0)
      {
          narg++;
          LbNetwork_InitSessionsFromCmdLine(pr2str);
          game_flags2 |= GF2_Connect;
      }
      else if (strcasecmp(parstr,"server") == 0)
      {
          game_flags2 |= GF2_Server;
          int port = atoi(pr2str);
          if (port > 0)
          {
              LbNetwork_SetServerPort(port);
              narg++;
          }
      }
      else if (strcasecmp(parstr,"frameskip") == 0)
      {
         start_params.frame_skip = atoi(pr2str);
         narg++;
      } else
      if (strcasecmp(parstr,"framestep") == 0)
      {
         set_flag(start_params.debug_flags, DFlg_ShowGameTurns | DFlg_FrameStep);
      }
      else if (strcasecmp(parstr, "timer") == 0)
      {
          game_flags2 |= GF2_Timer;
          if (strcasecmp(pr2str, "game") == 0)
          {
              TimerGame = true;
          }
          else if (strcasecmp(pr2str, "continuous") == 0)
          {
              TimerNoReset = true;
          }
          narg++;
      }
      else if ( strcasecmp(parstr,"config") == 0 )
      {
        strcpy(start_params.config_file, pr2str);
        start_params.overrides[Clo_ConfigFile] = true;
        narg++;
      }
      else if ( strcasecmp(parstr,"Bullfrog") == 0 ) // force playing the Bullfrog video
      {
        set_flag(start_params.startup_flags, SFlg_Bullfrog);
      }
      else if ( strcasecmp(parstr,"ea") == 0 ) // force playing the EA video
      {
        set_flag(start_params.startup_flags, SFlg_EA);
      }
      else if (strcasecmp(parstr, "ftests") == 0)
      {
#ifdef FUNCTESTING
        if(ftest_parse_arg(pr2str)) // handle arg on ftest build
#else
        if(strlen(pr2str) > 0 && pr2str[0] != '-') // ignore arg on regular build
#endif // FUNCTESTING
        {
            ++narg;
        }

#ifdef FUNCTESTING
        set_flag(start_params.functest_flags, FTF_Enabled);
#else
        WARNLOG("Flag '%s' disabled for release builds.", parstr);
#endif // FUNCTESTING
      }
      else if (strcasecmp(parstr, "log") == 0)
      {
          narg++;
      }
      else if(strcasecmp(parstr, "exitonfailedtest") == 0)
      {
#ifdef FUNCTESTING
        set_flag(start_params.functest_flags, FTF_ExitOnTestFailure);
#else
       WARNLOG("Flag '%s' disabled for release builds.", parstr);
#endif // FUNCTESTING
      }
      else if(strcasecmp(parstr, "includelongtests") == 0)
      {
#ifdef FUNCTESTING
        set_flag(start_params.functest_flags, FTF_IncludeLongTests);
#else
       WARNLOG("Flag '%s' disabled for release builds.", parstr);
#endif // FUNCTESTING
      }
      else
      {
        // append bad parstr to bad_params string
        char param_buffer[128] = "";
        snprintf(param_buffer, sizeof(param_buffer), "%s%s", strnlen(bad_params, TEXT_BUFFER_LENGTH) > 0 ? ", " : "" , parstr);
        str_append(bad_params, sizeof(bad_params), param_buffer);
        bad_param=narg;
      }
      narg++;
  }

  if (level_num == LEVELNUMBER_ERROR)
  {
      if (first_singleplayer_level() > 0)
      {
          level_num = first_singleplayer_level();
      }
      else
      {
          level_num = 1;
      }
  }
  else {
      if (one_player_mode) {
          AssignCpuKeepers = 1;
      }
  }
  start_params.selected_level_number = level_num;
  my_player_number = default_loc_player;

#ifdef FUNCTESTING
  ftest_init(); // initialise test framework on ftest build
#endif

  if(bad_param != 0)
  {
    char message[TEXT_BUFFER_LENGTH];
    snprintf(message, sizeof(message), "Incorrect command line parameters: '%s'.\nPlease correct your Run options.", bad_params);
    warning_dialog(__func__, 0, message);
  }

  return (bad_param==0);
}

const char* determine_log_filename(unsigned short argument_count, char *argument_values[])
{
    for (int argument_index = 1; argument_index < argument_count; argument_index++) {
        if (argument_values[argument_index] && (argument_values[argument_index][0] == '-' || argument_values[argument_index][0] == '/')) {
            char* argument_name = argument_values[argument_index] + 1;
            if (strcasecmp(argument_name, "log") == 0 && argument_index + 1 < argument_count) {
                remove("keeperfx.log");
                return argument_values[argument_index + 1];
            }
        }
    }
    return log_file_name;
}

int LbBullfrogMain(unsigned short argc, char *argv[])
{
    short retval;
    retval=0;
    
    // Determine correct log file based on command line flags
    const char* selected_log_file_name = determine_log_filename(argc, argv);
    LbErrorLogSetup("/", selected_log_file_name, 5);
    
    retval = process_command_line(argc,argv);
    if (retval < 1)
    {
        LbErrorLogClose();
        return 0;
    }

    retval = true;
    retval &= (LbTimerInit() != Lb_FAIL);
    retval &= (LbScreenInitialize() != Lb_FAIL);
    LbSetTitle(PROGRAM_NAME);
    LbSetIcon(1);
    LbScreenSetDoubleBuffering(true);
    srand(LbTimerClock());

#ifdef FUNCTESTING
    ftest_srand();
#endif // FUNCTESTING

    if (!retval)
    {
        static const char *msg_text="Basic engine initialization failed.\n";
        error_dialog_fatal(__func__, 1, msg_text);
        LbErrorLogClose();
        return 0;
    }

    retval = setup_game();
    if (retval == 1)
    {
        steam_api_init();
    }
    if (retval == 1)
    {
      if ((install_info.lang_id == Lang_Japanese) ||
          (install_info.lang_id == Lang_ChineseInt) ||
          (install_info.lang_id == Lang_ChineseTra) ||
          (install_info.lang_id == Lang_Korean))
      {
        switch (install_info.lang_id)
        {
        case Lang_Japanese:
            dbc_set_language(1);
            break;
        case Lang_ChineseInt:
            dbc_set_language(2);
            break;
        case Lang_ChineseTra:
            dbc_set_language(3);
            break;
        case Lang_Korean:
            dbc_set_language(4);
            break;
        }
        if (dbc_initialize("fxdata"))
        {
          ERRORLOG("DBC fonts Initialization failed.");
        }
      }
    }
    if ( retval == 1 )
    {
        api_init_server();
        game_loop();
    }
    reset_game();
    LbScreenReset(true);
    if ( retval == 0 )
    {
        static const char *msg_text="Setting up game failed.\n";
        error_dialog_fatal(__func__, 2, msg_text);
    } else
    if (retval == -1)
    {
        static const char* msg_text = " Game files which have to be copied from original DK are not present.\n\n";
        error_dialog_fatal(__func__, 2, msg_text);
    }
    else
    {
        SYNCDBG(0,"finished properly");
    }

    LbErrorLogClose();
    steam_api_shutdown();
    return 0;
}

void get_cmdln_args(unsigned short &argc, char *argv[])
{
    char *ptr;
    const char *cmndln_orig;
    cmndln_orig = GetCommandLineA();
    snprintf(cmndline, CMDLN_MAXLEN, "%s", cmndln_orig);
    ptr = cmndline;
    bf_argc = 0;
    while (*ptr != '\0')
    {
        if ((*ptr == '\t') || (*ptr == ' '))
        {
            ptr++;
            continue;
        }
        if (*ptr == '\"')
        {
            ptr++;
            bf_argv[bf_argc] = ptr;
            bf_argc++;
            while (*ptr != '\0')
            {
              if (*ptr == '\"')
              {
                  *ptr++ = '\0';
                  break;
              }
              ptr++;
            }
        } else
        {
            bf_argv[bf_argc] = ptr;
            bf_argc++;
            while (*ptr != '\0')
            {
              if ((*ptr == '\t') || (*ptr == ' '))
              {
                  *ptr++ = '\0';
                  break;
              }
              ptr++;
            }
        }
    }
}

const char * exception_name(DWORD exception_code) {
    switch (exception_code) {
        case EXCEPTION_ACCESS_VIOLATION: return "EXCEPTION_ACCESS_VIOLATION";
        case EXCEPTION_ARRAY_BOUNDS_EXCEEDED: return "EXCEPTION_ARRAY_BOUNDS_EXCEEDED";
        case EXCEPTION_BREAKPOINT: return "EXCEPTION_BREAKPOINT";
        case EXCEPTION_DATATYPE_MISALIGNMENT: return "EXCEPTION_DATATYPE_MISALIGNMENT";
        case EXCEPTION_FLT_DENORMAL_OPERAND: return "EXCEPTION_FLT_DENORMAL_OPERAND";
        case EXCEPTION_FLT_DIVIDE_BY_ZERO: return "EXCEPTION_FLT_DIVIDE_BY_ZERO";
        case EXCEPTION_FLT_INEXACT_RESULT: return "EXCEPTION_FLT_INEXACT_RESULT";
        case EXCEPTION_FLT_INVALID_OPERATION: return "EXCEPTION_FLT_INVALID_OPERATION";
        case EXCEPTION_FLT_OVERFLOW: return "EXCEPTION_FLT_OVERFLOW";
        case EXCEPTION_FLT_STACK_CHECK: return "EXCEPTION_FLT_STACK_CHECK";
        case EXCEPTION_FLT_UNDERFLOW: return "EXCEPTION_FLT_UNDERFLOW";
        case EXCEPTION_ILLEGAL_INSTRUCTION: return "EXCEPTION_ILLEGAL_INSTRUCTION";
        case EXCEPTION_IN_PAGE_ERROR: return "EXCEPTION_IN_PAGE_ERROR";
        case EXCEPTION_INT_DIVIDE_BY_ZERO: return "EXCEPTION_INT_DIVIDE_BY_ZERO";
        case EXCEPTION_INT_OVERFLOW: return "EXCEPTION_INT_OVERFLOW";
        case EXCEPTION_INVALID_DISPOSITION: return "EXCEPTION_INVALID_DISPOSITION";
        case EXCEPTION_NONCONTINUABLE_EXCEPTION: return "EXCEPTION_NONCONTINUABLE_EXCEPTION";
        case EXCEPTION_PRIV_INSTRUCTION: return "EXCEPTION_PRIV_INSTRUCTION";
        case EXCEPTION_SINGLE_STEP: return "EXCEPTION_SINGLE_STEP";
        case EXCEPTION_STACK_OVERFLOW: return "EXCEPTION_STACK_OVERFLOW";
    }
    return "Unknown";
}

LONG __stdcall Vex_handler(
    _EXCEPTION_POINTERS *ExceptionInfo
)
{
	const auto exception_code = ExceptionInfo->ExceptionRecord->ExceptionCode;
    if (exception_code == DBG_PRINTEXCEPTION_WIDE_C) {
        return EXCEPTION_CONTINUE_EXECUTION; // Thrown by OutputDebugStringW, intended for debugger
    } else if (exception_code == DBG_PRINTEXCEPTION_C) {
        return EXCEPTION_CONTINUE_EXECUTION; // Thrown by OutputDebugStringA, intended for debugger
    }else if (exception_code == 0xe24c4a02) {
        return EXCEPTION_EXECUTE_HANDLER; //Thrown by luaJIT for some reason
    }
    LbJustLog("Exception 0x%08lx thrown: %s\n", exception_code, exception_name(exception_code));
    return EXCEPTION_CONTINUE_SEARCH;
}

#ifdef _WIN32
int WinMain(HINSTANCE hInstance, HINSTANCE hPrevInstance, LPSTR lpCmdLine, int nShowCmd)
#else
int main(int argc, char *argv[])
#endif
{
  AddVectoredExceptionHandler(0, &Vex_handler);
  get_cmdln_args(bf_argc, bf_argv);

  try {
  LbBullfrogMain(bf_argc, bf_argv);
  } catch (...)
  {
      error_dialog(__func__, 1, "Exception raised!");
      return 1;
  }

#ifdef FUNCTESTING
  TbBool should_report_failure = flag_is_set(start_params.functest_flags, FTF_TestFailed) && flag_is_set(start_params.functest_flags, FTF_ExitOnTestFailure);
  if(flag_is_set(start_params.functest_flags, FTF_Enabled) && (flag_is_set(start_params.functest_flags, FTF_Abort) || should_report_failure))
  {
      return -1;
  }
#endif

  return 0;
}

void update_time(void)
{
    unsigned long time = ((unsigned long)clock()) - timerstarttime;
    Timer.MSeconds = time % 1000;
    time /= 1000;
    Timer.Seconds = time % 60;
    time /= 60;
    Timer.Minutes = time % 60;
    Timer.Hours = time / 60;
}

struct GameTime get_game_time(unsigned long turns, unsigned long fps)
{
    struct GameTime GameT;
    unsigned long time = turns / fps;
    GameT.Seconds = time % 60;
    time /= 60;
    GameT.Minutes = time % 60;
    GameT.Hours = time / 60;
    return GameT;
}

#ifdef __cplusplus
}
#endif<|MERGE_RESOLUTION|>--- conflicted
+++ resolved
@@ -2603,15 +2603,9 @@
         param.plyr_idx = -1;
         param.class_id = 0;
         param.model_id = 0;
-<<<<<<< HEAD
-        param.num1 = thing->owner;
-        param.num2 = game.conf.rules[thing->owner].magic.collapse_dungeon_damage;
-        param.ptr3 = 0;
-=======
         param.primary_number = thing->owner;
-        param.secondary_number = game.conf.rules.magic.collapse_dungeon_damage;
+        param.secondary_number = game.conf.rules[thing->owner].magic.collapse_dungeon_damage;
         param.tertiary_pointer = 0;
->>>>>>> 6417db6a
         do_cb = damage_creatures_with_physical_force;
         do_to_things_with_param_around_map_block(&pos, do_cb, &param);
     }
