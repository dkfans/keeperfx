--- conflicted
+++ resolved
@@ -97,10 +97,8 @@
 ; Defines the kind of creature it will become if it dies from torture.
 ; The same rule applies as above, except it does not consider the 'HUMANOID_SKELETON' property.
 TortureKind = NULL
-<<<<<<< HEAD
 ; The creature engages in combat with any defined creatures it encounters, regardless of alliance or ownership. Accepts ANY_CREATURE.
 HostileTowards = NULL
-=======
 ; Creature immunities. Takes 'SpellFlags', see magic.cfg for the names or numbers.
 ; Special cases:
 ; LIGHT - Prevents 'LIGHT', but does not stop 'ILLUMINATED' from working.
@@ -110,7 +108,6 @@
 ; WIND - Prevents the creature from being blown away from shots with 'UpdateLogic' set to 2.
 ; Set to 0, leave empty, or remove the field for the creature to have no immunities.
 SpellImmunity = 0
->>>>>>> b7e84048
 ; Creature properties:
 ;   BLEEDS - the creature leaves blood when is hit, slapped, dying or being injured in any way.
 ;   HUMANOID_SKELETON - the creature leaves a skeleton if left in prison to die.
