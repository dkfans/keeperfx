--- conflicted
+++ resolved
@@ -1141,21 +1141,10 @@
 
 GoldAmount calculate_gold_digged_out_of_slab_with_single_hit(long damage_did_to_slab, const struct SlabMap *slb)
 {
-<<<<<<< HEAD
-    struct SlabAttr *slbattr = get_slab_attrs(slb);
-    GoldAmount gold_per_block = slbattr->gold_held;
-    GoldAmount gold = (damage_did_to_slab * gold_per_block) / game.block_health[slbattr->block_health_index];
+    struct SlabConfigStats *slabst = get_slab_stats(slb);
+    GoldAmount gold_per_block = slabst->gold_held;
+    GoldAmount gold = (damage_did_to_slab * gold_per_block) / game.block_health[slabst->block_health_index];
     if (slb->health == 0)
-=======
-    struct SlabConfigStats *slabst = get_slab_stats(slb);
-    GoldAmount gold = (damage_did_to_slab * game.conf.rules.game.gold_per_gold_block) / game.block_health[slabst->block_health_index];
-    // Returns gold-per-hit as an integer.
-    if (slb->kind == SlbT_GEMS)
-    {
-        gold = gold * game.conf.rules.game.gem_effectiveness / 100;
-    }
-    else if (slb->health == 0)
->>>>>>> cf964bd6
     // If the last hit deals the damage exactly, just drop a pile and the remainder.
     {
         gold += (gold_per_block % gold);
@@ -1164,11 +1153,7 @@
     // If the damage dealt is more than the remaining health, then health is not divisible by damage, 
     // so this should return whatever is left, as this is less than the gold given for a full hit.
     {
-<<<<<<< HEAD
-        gold = gold_per_block - (game.block_health[slbattr->block_health_index] / damage_did_to_slab) * gold;
-=======
-        gold = game.conf.rules.game.gold_per_gold_block - (game.block_health[slabst->block_health_index] / damage_did_to_slab) * gold;
->>>>>>> cf964bd6
+        gold = gold_per_block - (game.block_health[slabst->block_health_index] / damage_did_to_slab) * gold;
     // Subtract all of the "full hits" and return what's left.
     }
     if (gold < 1)
