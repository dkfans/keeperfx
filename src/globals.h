/******************************************************************************/
// Free implementation of Bullfrog's Dungeon Keeper strategy game.
/******************************************************************************/
/** @file globals.h
 *     KeeperFX global compile config file.
 * @par Purpose:
 *     Header file for global definitions.
 * @par Comment:
 *     Defines basic includes and definitions, used in whole program.
 * @author   Tomasz Lis
 * @date     08 Aug 2008 - 03 Jan 2009
 * @par  Copying and copyrights:
 *     This program is free software; you can redistribute it and/or modify
 *     it under the terms of the GNU General Public License as published by
 *     the Free Software Foundation; either version 2 of the License, or
 *     (at your option) any later version.
 */
/******************************************************************************/
#ifndef KEEPFX_GLOBALS_H
#define KEEPFX_GLOBALS_H

#include <stdio.h>
#include <stdint.h>
#include <stdlib.h>
#include <string.h>
#include <ctype.h>
#include <limits.h>
#include <time.h>
#include <assert.h>

#if defined(unix) && !defined(GO32)
#include <unistd.h>
#include <signal.h>
#include <sys/ioctl.h>
#include <termios.h>
#if !defined(stricmp)
#define stricmp strcasecmp
#endif
#if !defined(strnicmp)
#define strnicmp strncasecmp
#endif

#elif defined(MSDOS)
#include <dos.h>
#include <process.h>
#endif

#ifdef _MSC_VER
// static_assert is not defined in C standard
#ifndef __cplusplus
#define static_assert(a, b)
#endif
#define strcasecmp strcmp
#define strncasecmp strncmp
#endif

#include "version.h"

#ifndef BFDEBUG_LEVEL
#error "BFDEBUG_LEVEL should be defined in version.h"
#define BFDEBUG_LEVEL 0
#endif

#if defined(BUILD_DLL)
# define DLLIMPORT __declspec (dllexport)
#else // Not defined BUILD_DLL
# define DLLIMPORT __declspec (dllimport)
#endif

#ifdef __cplusplus
#include <algorithm>
using std::min;
using std::max;
extern "C" {
#endif

// Basic Definitions

#if defined(unix) && !defined (GO32)
#define SEPARATOR "/"
#else
#define SEPARATOR "\\"
#endif

#ifndef false
#define false 0
#endif
#ifndef true
#define true 1
#endif
#ifndef NULL
#define NULL 0
#endif

#ifndef __cplusplus
#ifndef max
#define max(a,b) ((a)>(b)?(a):(b))
#endif
#ifndef min
#define min(a,b) ((a)<(b)?(a):(b))
#endif
#endif

// Return values for verification functions
#define VERIF_ERROR   0
#define VERIF_OK      1
#define VERIF_WARN    2

// Return values for all other functions
#define ERR_NONE           0
// Note: error codes -1..-79 are reserved standard C library errors with sign reverted.
//    these are defined in errno.h
#define ERR_BASE_RNC      -90

// Debug fuction-like macros - for free messages
#define ERRORMSG(format, ...) LbErrorLog(format "\n", ##__VA_ARGS__)
#define WARNMSG(format, ...) LbWarnLog(format "\n", ##__VA_ARGS__)
#define SYNCMSG(format, ...) LbSyncLog(format "\n", ##__VA_ARGS__)
#define JUSTMSG(format, ...) LbJustLog(format "\n", ##__VA_ARGS__)
#define SCRPTMSG(format, ...) LbScriptLog(format "\n", ##__VA_ARGS__)
#define NETMSG(format, ...) LbNetLog(format "\n", ##__VA_ARGS__)
#define NOMSG(format, ...)

// Debug function-like macros - for code logging (with function name)
#define ERRORLOG(format, ...) LbErrorLog("%s: " format "\n", __func__ , ##__VA_ARGS__)
#define WARNLOG(format, ...) LbWarnLog("%s: " format "\n", __func__ , ##__VA_ARGS__)
#define SYNCLOG(format, ...) LbSyncLog("%s: " format "\n", __func__ , ##__VA_ARGS__)
#define JUSTLOG(format, ...) LbJustLog("%s: " format "\n", __func__ , ##__VA_ARGS__)
#define SCRPTLOG(format, ...) LbScriptLog(text_line_number,"%s: " format "\n", __func__ , ##__VA_ARGS__)
#define SCRPTERRLOG(format, ...) LbErrorLog("%s(line %lu): " format "\n", __func__ , text_line_number, ##__VA_ARGS__)
#define SCRPTWRNLOG(format, ...) LbWarnLog("%s(line %lu): " format "\n", __func__ , text_line_number, ##__VA_ARGS__)
#define CONFLOG(format, ...) LbConfigLog(text_line_number,"%s: " format "\n", __func__ , ##__VA_ARGS__)
#define CONFERRLOG(format, ...) LbErrorLog("%s(line %lu): " format "\n", __func__ , text_line_number, ##__VA_ARGS__)
#define CONFWRNLOG(format, ...) LbWarnLog("%s(line %lu): " format "\n", __func__ , text_line_number, ##__VA_ARGS__)
#define NETLOG(format, ...) LbNetLog("%s: " format "\n", __func__ , ##__VA_ARGS__)
#define NOLOG(format, ...)

// Debug function-like macros - for debug code logging
#if (BFDEBUG_LEVEL > 0)
  #define SYNCDBG(dblv,format, ...) {\
    if (BFDEBUG_LEVEL > dblv)\
      LbSyncLog("%s: " format "\n", __func__ , ##__VA_ARGS__); }
  #define WARNDBG(dblv,format, ...) {\
    if (BFDEBUG_LEVEL > dblv)\
      LbWarnLog("%s: " format "\n", __func__ , ##__VA_ARGS__); }
  #define ERRORDBG(dblv,format, ...) {\
    if (BFDEBUG_LEVEL > dblv)\
      LbErrorLog("%s: " format "\n", __func__ , ##__VA_ARGS__); }
  #define NAVIDBG(dblv,format, ...) {\
    if (BFDEBUG_LEVEL > dblv)\
      LbNaviLog("%s: " format "\n", __func__ , ##__VA_ARGS__); }
  #define NETDBG(dblv,format, ...) {\
    if (BFDEBUG_LEVEL > dblv)\
      LbNetLog("%s: " format "\n", __func__ , ##__VA_ARGS__); }
  #define SCRIPTDBG(dblv,format, ...) {\
    if (BFDEBUG_LEVEL > dblv)\
      LbScriptLog(text_line_number,"%s: " format "\n", __func__ , ##__VA_ARGS__); }
  #define AIDBG(dblv,format, ...) {\
    if (BFDEBUG_LEVEL > dblv)\
      LbAiLog("%s: " format "\n", __func__ , ##__VA_ARGS__); }
#else
  #define SYNCDBG(dblv,format, ...)
  #define WARNDBG(dblv,format, ...)
  #define ERRORDBG(dblv,format, ...)
  #define NAVIDBG(dblv,format, ...)
  #define NETDBG(dblv,format, ...)
  #define SCRIPTDBG(dblv,format, ...)
  #define AIDBG(dblv,format, ...)
#endif

#if AUTOTESTING
  #include "event_monitoring.h"
  #define EVM_CREATURE_EVENT(event_name, plyr_id, thing) \
    evm_stat(0, "ev.%s,cr=%s,thing=%d,plyr=%d cnt=1", event_name, get_string(gameadd.crtr_conf.model[thing->model].namestr_idx), thing->index, plyr_id)
  #define EVM_CREATURE_EVENT_WITH_TARGET(event_name, plyr_id, thing, targ_val) \
    evm_stat(0, "ev.%s,cr=%s,thing=%d,plyr=%d cnt=1,targ=%d", event_name, get_string(gameadd.crtr_conf.model[thing->model].namestr_idx), thing->index, plyr_id, targ_val)
  #define EVM_MAP_EVENT(event_name, plyr_idx, x, y, opt) \
    evm_stat(0, "map.%s,x=%d,y=%d,plyr=%d,opt=%s cnt=1,x=%d,y=%d", event_name, x, y, plyr_idx, opt, x,y)
  #define EVM_CREATURE_STAT(event_name, plyr_id, thing, stat_name, stat_val) \
    evm_stat(0, "ev.%s,cr=%s,thing=%d,plyr=%d %s=%d", event_name, get_string(gameadd.crtr_conf.model[thing->model].namestr_idx), thing->index, plyr_id, stat_name, stat_val)
#else
  #define EVM_CREATURE_EVENT(event_name, plyr_id, thing)
  #define EVM_CREATURE_EVENT_WITH_TARGET(event_name, plyr_id, thing, targ_val)
  #define EVM_CREATURE_STAT(event_name, plyr_id, thing, stat_name, stat_val)
  #define EVM_MAP_EVENT(event_name, plyr_idx, x, y, opt)
#endif

<<<<<<< HEAD
void replaceFn(void* oldFn, void* newFn);
#define CONCAT_(x, y) x##y
#define CONCAT(x, y) CONCAT_(x, y)

#ifdef _MSC_VER
#define HOOK_DK_FUNC(name) \
	DLLIMPORT void _DK_##name();
#else
#define HOOK_DK_FUNC(name) \
	DLLIMPORT void _DK_##name(); \
	__attribute__((constructor)) static void CONCAT(hookFn, __COUNTER__)(void) { replaceFn(&_DK_##name, &name); }
#endif

#define MAX_TILES_X 200
#define MAX_TILES_Y 200
#define MAX_SUBTILES_X 601
#define MAX_SUBTILES_Y 601

=======
>>>>>>> bed506c2
#pragma pack(1)

/** Screen coordinate in scale of the game (resolution independent). */
typedef int ScreenCoord;
/** Screen coordinate in scale of the real screen. */
typedef int RealScreenCoord;
/** Player identification number, or owner of in-game thing/room/slab. */
typedef signed char PlayerNumber;
/** Type which stores thing class. */
typedef unsigned char ThingClass;
/** Type which stores thing model. */
typedef unsigned char ThingModel;
/** Type which stores thing index. */
typedef unsigned short ThingIndex;
/** Type which stores creature state index. */
typedef unsigned short CrtrStateId;
/** Type which stores creature experience level. */
typedef unsigned char CrtrExpLevel;
/** Type which stores creature annoyance reason, from CreatureAngerReasons enumeration. */
typedef unsigned char AnnoyMotive;
/** Type which stores room kind index. */
typedef unsigned char RoomKind;
/** Type which stores room role flags. */
typedef unsigned long RoomRole;
/** Type which stores room index. */
typedef unsigned short RoomIndex;
/** Type which stores slab kind index. */
typedef unsigned char SlabKind;
/** Type which stores SplK_* values. */
typedef unsigned short SpellKind;
/** Type which stores PwrK_* values. */
typedef unsigned short PowerKind;
/** Type which stores EvKind_* values. */
typedef unsigned char EventKind;
/** Type which stores dungeon special kind. */
typedef unsigned short SpecialKind;
/** Type which stores index of the new event, or negative index of updated event, in map events array. */
typedef short EventIndex;
typedef short BattleIndex;
typedef long HitPoints;
/** Type which stores TUFRet_* values. */
typedef short TngUpdateRet;
/** Type which stores CrStRet_* values. */
typedef short CrStateRet;
/** Type which stores CrCkRet_* values. */
typedef short CrCheckRet;
/** Type which stores Job_* values. */
typedef unsigned long long CreatureJob;
/** Creature instance index, stores CrInst_* values. */
typedef short CrInstance;
/** Creature attack type, stores AttckT_* values. */
typedef short CrAttackType;
/** Creature death flags, stores CrDed_* values. */
typedef unsigned short CrDeathFlags;
/** Level number within a campaign. */
typedef long LevelNumber;
/** Game turn number, used for in-game time computations. */
typedef unsigned long GameTurn;
/** Game turns difference, used for in-game time computations. */
typedef long GameTurnDelta;
/** Identifier of a national text string. */
typedef int TextStringId;
/** Map coordinate in full resolution. Position within subtile is scaled 0..255. */
typedef long MapCoord;
/** Distance between map coordinates in full resolution. */
typedef long MapCoordDelta;
/** Map subtile coordinate. Every slab consists of 3x3 subtiles. */
typedef long MapSubtlCoord;
/** Distance between map subtiles. */
typedef long MapSubtlDelta;
/** Map slab coordinate. Slab is a cubic part of map with specific content. */
typedef short MapSlabCoord;
/** Distance between map coordinates in slabs.  */
typedef short MapSlabDelta;
/** Map subtile 2D coordinates, coded into one number. */
typedef long SubtlCodedCoords;
/** Map slab 2D coordinates, coded into one number. */
typedef unsigned long SlabCodedCoords;
/** Index in the columns array. */
typedef short ColumnIndex;
/** A variable which bits store bool value for each player. */
typedef unsigned char PerPlayerFlags;
/** Movement speed on objects in the game. */
typedef short MoveSpeed;
/** Parameter for storing gold sum or price. */
typedef long GoldAmount;
/** Type for storing Action Point index.
 * Note that it stores index in array, not Action Point number.
 * Action Point number doesn't need type, it will probably be replaced by a string. */
typedef long ActionPointId;
/** Parameter for filtering functions which return an item with max filter parameter. */
typedef long FilterParam;
/** Type which stores IAvail_* values. */
typedef char ItemAvailability;
/** Type which stores types of damage as DmgT_* values. */
typedef unsigned char DamageType;
/** Type which stores hit filters for things as THit_* values. */
typedef unsigned char ThingHitType;
/** Type which stores hit filters for things as HitTF_* flags. */
typedef unsigned long HitTargetFlags;
/** Index within active_buttons[] array. */
typedef char ActiveButtonID;
/** Type which stores FeST_* values from FrontendMenuStates enumeration. */
typedef short FrontendMenuState;
/** Type which stores digger task type as DigTsk_* values. */
typedef unsigned short SpDiggerTaskType;
/** Flags for tracing route for creature movement. */
typedef unsigned char NaviRouteFlags;

struct Coord2d {
    union {
      unsigned long val;
      struct {
        unsigned char pos;
        unsigned short num;
        unsigned char unused;
        } stl;
    } x;
    union {
      unsigned long val;
      struct {
        unsigned char pos;
        unsigned short num;
        unsigned char unused;
        } stl;
    } y;
};


struct Coord3d {
    union {
      unsigned long val;
      struct {
        unsigned char pos;
        unsigned short num;
        unsigned char unused;
        } stl;
    } x;
    union {
      unsigned long val;
      struct {
        unsigned char pos;
        unsigned short num;
        unsigned char unused;
        } stl;
    } y;
    union {
      unsigned long val;
      struct {
        unsigned char pos;
        unsigned short num;
        unsigned char unused;
        } stl;
    } z;
};

struct CoordDelta3d {
    union {
      short val;
      struct {
        unsigned char pos;
        char num;
        } stl;
    } x;
    union {
      short val;
      struct {
        unsigned char pos;
        char num;
        } stl;
    } y;
    union {
      short val;
      struct {
        unsigned char pos;
        char num;
        } stl;
    } z;
};

struct Around { // sizeof = 2
  signed char delta_x;
  signed char delta_y;
};

struct AroundLByte {
  signed short delta_x;
  signed short delta_y;
};

#pragma pack()

struct IPOINT_2D {
    int x;
    int y;
};

struct IPOINT_3D {
    int x;
    int y;
    int z;
};

struct UPOINT_2D {
    unsigned int x;
    unsigned int y;
};

struct UPOINT_3D {
    unsigned int x;
    unsigned int y;
    unsigned int z;
};

struct USPOINT_2D {
    unsigned short x;
    unsigned short y;
};

struct IRECT_2D {
    int l;
    int r;
    int t;
    int b;
};

#ifdef __cplusplus
}
#endif
#endif // KEEPFX_GLOBALS_H<|MERGE_RESOLUTION|>--- conflicted
+++ resolved
@@ -185,27 +185,11 @@
   #define EVM_MAP_EVENT(event_name, plyr_idx, x, y, opt)
 #endif
 
-<<<<<<< HEAD
-void replaceFn(void* oldFn, void* newFn);
-#define CONCAT_(x, y) x##y
-#define CONCAT(x, y) CONCAT_(x, y)
-
-#ifdef _MSC_VER
-#define HOOK_DK_FUNC(name) \
-	DLLIMPORT void _DK_##name();
-#else
-#define HOOK_DK_FUNC(name) \
-	DLLIMPORT void _DK_##name(); \
-	__attribute__((constructor)) static void CONCAT(hookFn, __COUNTER__)(void) { replaceFn(&_DK_##name, &name); }
-#endif
-
 #define MAX_TILES_X 200
 #define MAX_TILES_Y 200
 #define MAX_SUBTILES_X 601
 #define MAX_SUBTILES_Y 601
 
-=======
->>>>>>> bed506c2
 #pragma pack(1)
 
 /** Screen coordinate in scale of the game (resolution independent). */
