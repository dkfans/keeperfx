/******************************************************************************/
// Free implementation of Bullfrog's Dungeon Keeper strategy game.
/******************************************************************************/
/** @file creature_states_combt.c
 *     Creature state machine functions related to combat.
 * @par Purpose:
 *     Defines elements of states[] array, containing valid creature states.
 * @par Comment:
 *     None.
 * @author   KeeperFX Team
 * @date     23 Sep 2009 - 05 Jan 2011
 * @par  Copying and copyrights:
 *     This program is free software; you can redistribute it and/or modify
 *     it under the terms of the GNU General Public License as published by
 *     the Free Software Foundation; either version 2 of the License, or
 *     (at your option) any later version.
 */
/******************************************************************************/
#include "pre_inc.h"
#include "creature_states_combt.h"
#include "globals.h"

#include "bflib_math.h"
#include "bflib_planar.h"
#include "creature_states.h"
#include "thing_list.h"
#include "creature_control.h"
#include "creature_battle.h"
#include "creature_instances.h"
#include "creature_senses.h"
#include "config_creature.h"
#include "config_rules.h"
#include "config_terrain.h"
#include "thing_stats.h"
#include "thing_physics.h"
#include "thing_objects.h"
#include "thing_effects.h"
#include "thing_shots.h"
#include "thing_navigate.h"
#include "creature_states_lair.h"
#include "creature_states_spdig.h"
#include "player_utils.h"
#include "power_hand.h"
#include "room_data.h"
#include "room_jobs.h"
#include "map_blocks.h"
#include "map_utils.h"
#include "ariadne_wallhug.h"
#include "gui_soundmsgs.h"
#include "game_legacy.h"
#include "engine_redraw.h"
#include "post_inc.h"

#ifdef __cplusplus
extern "C" {
#endif
/******************************************************************************/
TbBool combat_has_line_of_sight(const struct Thing *creatng, const struct Thing *enmtng, MapCoordDelta enmdist);
/******************************************************************************/
const CombatState combat_state[] = {
    NULL,
    creature_in_combat_wait,
    creature_in_ranged_combat,
    creature_in_melee_combat,
};

const CombatState combat_object_state[] = {
    NULL,
    combat_object_state_melee_combat,
    combat_object_state_ranged_combat,
    combat_object_state_melee_snipe,
    combat_object_state_ranged_snipe,
};

const CombatState combat_door_state[] = {
    NULL,
    combat_door_state_melee_combat,
    combat_door_state_ranged_combat,
    combat_door_state_melee_combat,
    combat_door_state_ranged_combat,
};

const signed char pos_calcs[][2] = {
    {1, 0}, {1, 1}, {1, 1}, {0, 1},
    {0, 1},{-1, 1},{-1, 1},{-1, 0},
   {-1, 0},{-1,-1},{-1,-1}, {0,-1},
    {0,-1}, {1,-1}, {1,-1}, {1, 0},
};

#ifdef __cplusplus
}
#endif
/******************************************************************************/
TbBool creature_is_being_attacked_by_enemy_player(struct Thing *fightng)
{
    long oppn_idx;
    TRACE_THING(fightng);
    struct CreatureControl* figctrl = creature_control_get_from_thing(fightng);
    // Check any enemy creature is in melee opponents list
    for (oppn_idx = 0; oppn_idx < COMBAT_MELEE_OPPONENTS_LIMIT; oppn_idx++)
    {
        struct Thing* enmtng = thing_get(figctrl->opponents_melee[oppn_idx]);
        if (!thing_is_invalid(enmtng))
        {
            if (players_are_enemies(fightng->owner,enmtng->owner)) {
                return true;
            }
        }
    }
    // Check any enemy creature is in ranged opponents list
    for (oppn_idx = 0; oppn_idx < COMBAT_RANGED_OPPONENTS_LIMIT; oppn_idx++)
    {
        struct Thing* enmtng = thing_get(figctrl->opponents_ranged[oppn_idx]);
        if (!thing_is_invalid(enmtng))
        {
            if (players_are_enemies(fightng->owner,enmtng->owner)) {
                return true;
            }
        }
    }
    return false;
}

TbBool creature_is_being_attacked_by_enemy_creature_not_digger(struct Thing *fightng)
{
    long oppn_idx;
    TRACE_THING(fightng);
    struct CreatureControl* figctrl = creature_control_get_from_thing(fightng);
    // Check any enemy creature is in melee opponents list
    for (oppn_idx = 0; oppn_idx < COMBAT_MELEE_OPPONENTS_LIMIT; oppn_idx++)
    {
        struct Thing* enmtng = thing_get(figctrl->opponents_melee[oppn_idx]);
        if (!thing_is_invalid(enmtng) && !thing_is_creature_special_digger(enmtng))
        {
            if (players_are_enemies(fightng->owner,enmtng->owner)) {
                return true;
            }
        }
    }
    // Check any enemy creature is in ranged opponents list
    for (oppn_idx = 0; oppn_idx < COMBAT_RANGED_OPPONENTS_LIMIT; oppn_idx++)
    {
        struct Thing* enmtng = thing_get(figctrl->opponents_ranged[oppn_idx]);
        if (!thing_is_invalid(enmtng) && !thing_is_creature_special_digger(enmtng))
        {
            if (players_are_enemies(fightng->owner,enmtng->owner)) {
                return true;
            }
        }
    }
    return false;
}

TbBool creature_can_see_combat_path(const struct Thing *creatng, const struct Thing *enmtng, MapCoordDelta dist)
{
    struct CreatureStats* crstat = creature_stats_get_from_thing(creatng);
    if (dist > subtile_coord(crstat->visual_range,0)) {
        return false;
    }
    if (!jonty_creature_can_see_thing_including_lava_check(creatng, enmtng)) {
        return false;
    }
    return true;
}

TbBool creature_will_do_combat(const struct Thing *thing)
{
    struct CreatureControl *cctrl = creature_control_get_from_thing(thing);
    // Neutral creatures won't fight.
    if (is_neutral_thing(thing))
    {
        return false;
    }
    // Creature turned to chicken is defenseless.
    if (creature_affected_with_spell_flags(thing, CSAfF_Chicken))
    {
        return false;
    }
    // Frozen creature cannot attack.
    if (flag_is_set(cctrl->stateblock_flags, CCSpl_Freeze))
    {
        return false;
<<<<<<< HEAD
    }
    // Check related (?) to "zombie player" (turned off).
    if (flag_is_set(cctrl->flgfield_1, CCFlg_NoCompControl))
    {
        return false;
    }
=======
    if (creature_affected_by_spell(thing, SplK_Fear))
        return false;
>>>>>>> c033394b
    return can_change_from_state_to(thing, thing->active_state, CrSt_CreatureInCombat);
}

long get_combat_distance(const struct Thing *thing, const struct Thing *enmtng)
{
    long dist = get_2d_distance(&thing->mappos, &enmtng->mappos);
    long avgc = ((long)enmtng->clipbox_size_xy + (long)thing->clipbox_size_xy) / 2;
    if (dist < avgc)
        return 0;
    return dist - avgc;
}

/**
 * Returns if a creature has attackers of different kind than given creature model.
 * @param fightng The thing which enemies are to be checked.
 * @param enmodel Enemy creature model which should be ignored.
 * @return
 */
TbBool creature_has_other_attackers(const struct Thing *fightng, ThingModel enmodel)
{
    long oppn_idx;
    TRACE_THING(fightng);
    struct CreatureControl* figctrl = creature_control_get_from_thing(fightng);
    // Check any enemy creature is in melee opponents list
    for (oppn_idx = 0; oppn_idx < COMBAT_MELEE_OPPONENTS_LIMIT; oppn_idx++)
    {
        struct Thing* enmtng = thing_get(figctrl->opponents_melee[oppn_idx]);
        if (!thing_is_invalid(enmtng))
        {
            if (enmtng->model != enmodel) {
                return true;
            }
        }
    }
    // Check any enemy creature is in ranged opponents list
    for (oppn_idx = 0; oppn_idx < COMBAT_RANGED_OPPONENTS_LIMIT; oppn_idx++)
    {
        struct Thing* enmtng = thing_get(figctrl->opponents_ranged[oppn_idx]);
        if (!thing_is_invalid(enmtng))
        {
            if (enmtng->model != enmodel) {
                return true;
            }
        }
    }
    return false;
}

TbBool creature_is_actually_scared(const struct Thing *creatng, const struct Thing *enmtng)
{
    struct CreatureStats* crstat = creature_stats_get_from_thing(creatng);
    struct CreatureStats* enmstat = creature_stats_get_from_thing(enmtng);
    // Neutral creatures are not easily scared, as they shouldn't have enemies
    if (is_neutral_thing(creatng))
        return false;
    if (creature_affected_with_spell_flags(enmtng, CSAfF_Timebomb))
    {
        if (creature_has_ranged_weapon(creatng) == false)
        {
            return true;
        }
    }
    // Creature with fear 101 are scared of everything other that their own model
    if (crstat->fear_wounded >= 101)
    {
        if (enmtng->model != creatng->model)
            return true;
        if (creature_has_other_attackers(creatng, creatng->model))
            return true;
        // But if faced only creatures of same model, they will fight with no fear
        return false;
    }
    // Creatures are scared if their health drops lower than
    // fear_wounded percent of base health
    long fear;
    if (player_creature_tends_to(creatng->owner,CrTend_Flee)) {
        // In flee mode, use full fear value
        fear = crstat->fear_wounded * 10;
    } else {
        fear = 0;
    }
    struct CreatureControl* cctrl = creature_control_get_from_thing(creatng);
    struct CreatureControl* enmctrl = creature_control_get_from_thing(enmtng);
    HitPoints crmaxhealth = cctrl->max_health;
    HitPoints enmaxhealth = enmctrl->max_health;
    if (enmaxhealth > 15000)
    {
        enmaxhealth = 15000;
    }
    if (creatng->health < (fear * (long long)crmaxhealth) / 1000)
    {
        SYNCDBG(8,"The %s index %d is scared due to low health (%ld/%ld)",thing_model_name(creatng),(int)creatng->index,(long)creatng->health,crmaxhealth);
        return true;
    }
    // Units dropped will fight stronger units for a bit
    if ((cctrl->dropped_turn + FIGHT_FEAR_DELAY) > game.play_gameturn)
    {
        return false;
    }
    // Accept 0 as a way to disable fear of stronger creatures
    if (crstat->fear_stronger == 0)
        return false;
    // If the enemy is way stronger, a creature may be scared anyway
    fear = crstat->fear_stronger;
    long long enmstrength = LbSqrL(project_melee_damage(enmtng)) * (enmstat->fearsome_factor) / 100 * ((long long)enmaxhealth + (long long)enmtng->health) / 2;
    long long ownstrength = LbSqrL(project_melee_damage(creatng)) * (crstat->fearsome_factor) / 100 * ((long long)crmaxhealth + (long long)creatng->health) / 2;
    if (enmstrength >= (fear * ownstrength) / 100)
    {
        // check if there are allied creatures nearby enemy; assume that such creatures are multiplying strength of the creature we're checking
        long support_count = count_creatures_near_and_owned_by_or_allied_with(enmtng->mappos.x.val, enmtng->mappos.y.val, 12, creatng->owner);
        if (support_count <= 3) // Never flee when in groups of 4 or bigger
        {
            ownstrength *= support_count;
            if (enmstrength >= (fear * ownstrength) / 100)
            {
                SYNCDBG(8,"The %s index %d is scared due to enemy %s strength (%d vs. %d)",thing_model_name(creatng),(int)creatng->index,thing_model_name(enmtng),(int)ownstrength,(int)enmstrength);
                return true;
            }
        }
    }
    return false;
}

long creature_can_move_to_combat(struct Thing *fightng, struct Thing *enmtng)
{
    long result = get_thing_navigation_distance(fightng, &enmtng->mappos, 0);
    if (result == -1 || result == LONG_MAX || result >= subtile_coord(21, 0))
    {
        return -1;
  }
  return result;
}

/**
 * Gives combat type a creature can have with another creature based on its senses.
 *
 * @param fightng
 * @param enmtng
 * @param dist
 * @param move_on_ground
 * @param set_if_seen
 * @return Gives AttckT_Unset if creature does not sense the opponent,
 *     AttckT_Ranged if creature is in sight but cannot be approached,
 *     AttckT_Melee if creature is discovered and can be reached by walk.
 */
CrAttackType creature_can_have_combat_with_creature(struct Thing *fightng, struct Thing *enmtng, long dist, long move_on_ground, long set_if_seen)
{
    SYNCDBG(19,"Starting for %s index %d vs %s index %d",thing_model_name(fightng),(int)fightng->index,thing_model_name(enmtng),(int)enmtng->index);
    TRACE_THING(fightng);
    TRACE_THING(enmtng);
    TbBool can_see = false;
    if (creature_can_hear_within_distance(fightng, dist))
    {
        // We can have a melee combat if we hear an enemy and we can move to it
        if (creature_has_melee_attack(fightng))
        {
            if (move_on_ground)
            {
                if (creature_can_move_to_combat(fightng, enmtng) >= 0) {
                    return AttckT_Melee;
                }
            } else
            {
                if (slab_wall_hug_route(fightng, &enmtng->mappos, 8) > 0) {
                    return AttckT_Melee;
                }
            }
        }
        // If we cannot move to the enemy, then ranged attack is the only option, and we need line of sight
        if (!creature_has_ranged_weapon(fightng)) {
            // Checking line of sight is expensive - in case we don't have ranged weapon, skip it
            return AttckT_Unset;
        }
        can_see = creature_can_see_combat_path(fightng, enmtng, dist);
        if (can_see <= 0) {
            return AttckT_Unset;
        }
    }
    else
    {
        can_see = creature_can_see_combat_path(fightng, enmtng, dist);
        if (!can_see) {
          return AttckT_Unset;
        }
        // If we can see it, assume that we can reach it
        if (creature_has_melee_attack(fightng))
        {
            //TODO COMBAT is it acceptable to assume we can do melee combat here? Why no seen_enemy update?
            return AttckT_Melee;
        }
    }
    if (set_if_seen)
    {
        struct CreatureControl* fcctrl = creature_control_get_from_thing(fightng);
        fcctrl->combat.seen_enemy_los = can_see;
        fcctrl->combat.seen_enemy_idx = enmtng->index;
        fcctrl->combat.seen_enemy_turn = game.play_gameturn;
    }
    if (creature_has_ranged_weapon(fightng))
    {
        return AttckT_Ranged;
    }
    return AttckT_Unset;
}

CrAttackType creature_can_have_combat_with_object(struct Thing* fightng, struct Thing* enmtng, long dist, long move_on_ground, long set_if_seen)
{
    SYNCDBG(19, "Starting for %s index %d vs %s index %d", thing_model_name(fightng), (int)fightng->index, thing_model_name(enmtng), (int)enmtng->index);
    TRACE_THING(fightng);
    TRACE_THING(enmtng);
    TbBool can_see = false;
    if (creature_can_hear_within_distance(fightng, dist))
    {
        // We can have a melee combat if we hear an enemy and we can move to it
        if (move_on_ground)
        {
            if (creature_can_move_to_combat(fightng, enmtng) >= 0) {
                return AttckT_Melee;
            }
        }
        else
        {
            if (slab_wall_hug_route(fightng, &enmtng->mappos, 8) > 0) {
                return AttckT_Melee;
            }
        }
        // If we cannot move to the enemy, then ranged attack is the only option, and we need line of sight
        if (!creature_has_ranged_weapon(fightng)) {
            // Checking line of sight is expensive - in case we don't have ranged weapon, skip it
            return AttckT_Unset;
        }
        can_see = creature_can_see_combat_path(fightng, enmtng, dist);
        if (can_see <= 0) {
            return AttckT_Unset;
        }
    }
    else
    {
        can_see = creature_can_see_combat_path(fightng, enmtng, dist);
        if (!can_see) {
            return AttckT_Unset;
        }
        // If we can see it, assume that we can reach it
        //TODO COMBAT is it acceptable to assume we can do melee combat here? Why no seen_enemy update?
        return AttckT_Melee;
    }
    if (set_if_seen)
    {
        struct CreatureControl* fcctrl = creature_control_get_from_thing(fightng);
        fcctrl->combat.seen_enemy_los = can_see;
        fcctrl->combat.seen_enemy_idx = enmtng->index;
        fcctrl->combat.seen_enemy_turn = game.play_gameturn;
    }
    return AttckT_Ranged;
}

void remove_thing_from_battle_list(struct Thing *thing)
{
    SYNCDBG(9,"Starting for %s index %d",thing_model_name(thing),(int)thing->index);
    struct CreatureControl* cctrl = creature_control_get_from_thing(thing);
    if (!thing_is_creature(thing) || creature_control_invalid(cctrl)) {
      ERRORLOG("Creature should have been already removed due to death");
      return;
    }
    struct CreatureBattle* battle = creature_battle_get(cctrl->battle_id);
    // Change next index in prev creature
    unsigned short partner_id = cctrl->battle_prev_creatr;
    if (cctrl->battle_next_creatr > 0)
    {
        struct Thing* attctng = thing_get(cctrl->battle_next_creatr);
        TRACE_THING(attctng);
        struct CreatureControl* attcctrl = creature_control_get_from_thing(attctng);
        if ( creature_control_invalid(attcctrl) ) {
            WARNLOG("Invalid next in battle, %s index %d",thing_model_name(attctng),(int)cctrl->battle_next_creatr);
            // Truncate the list of creatures in battle
            battle->first_creatr = partner_id;
        } else {
            attcctrl->battle_prev_creatr = partner_id;
        }
    } else
    {
        battle->first_creatr = partner_id;
    }
    // Change prev index in next creature
    partner_id = cctrl->battle_next_creatr;
    if (cctrl->battle_prev_creatr > 0) {
        struct Thing* attctng = thing_get(cctrl->battle_prev_creatr);
        TRACE_THING(attctng);
        struct CreatureControl* attcctrl = creature_control_get_from_thing(attctng);
        if ( creature_control_invalid(attcctrl) ) {
            WARNLOG("Invalid previous in battle, %s index %d",thing_model_name(attctng),(int)cctrl->battle_prev_creatr);
            // Truncate the list of creatures in battle
            battle->last_creatr = partner_id;
        } else {
            attcctrl->battle_next_creatr = partner_id;
        }
    } else {
        battle->last_creatr = partner_id;
    }
    cctrl->battle_id = 0;
    cctrl->battle_prev_creatr = 0;
    cctrl->battle_next_creatr = 0;
    // Make sure we're not starting to use invalid battle
    if (creature_battle_invalid(battle))
    {
        ERRORLOG("The %s index %d was in invalid battle",thing_model_name(thing),(int)thing->index);
        battle->fighters_num = 0;
        battle->first_creatr = 0;
        battle->last_creatr = 0;
        return;
    }
    if (battle->fighters_num > 0) {
        battle->fighters_num--;
    } else {
        ERRORLOG("Removing %s index %d from battle, but counter is 0",thing_model_name(thing),(int)thing->index);
    }
    SYNCDBG(19,"Finished");
}

void insert_thing_in_battle_list(struct Thing *thing, BattleIndex battle_id)
{
    struct CreatureControl* cctrl = creature_control_get_from_thing(thing);
    struct CreatureBattle* battle = creature_battle_get(battle_id);
    cctrl->battle_next_creatr = battle->last_creatr;
    cctrl->battle_prev_creatr = 0;
    cctrl->battle_id = battle_id;
    if (battle->first_creatr <= 0) {
        battle->first_creatr = thing->index;
    }
    if (battle->last_creatr > 0) {
        struct Thing* enmtng = thing_get(battle->last_creatr);
        struct CreatureControl* enmctrl = creature_control_get_from_thing(enmtng);
        enmctrl->battle_prev_creatr = thing->index;
    }
    battle->last_creatr = thing->index;
    battle->fighters_num++;
}

long count_creatures_really_in_combat(BattleIndex battle_id)
{
    struct CreatureBattle* battle = creature_battle_get(battle_id);
    if (creature_battle_invalid(battle))
        return 0;
    long count = 0;
    unsigned long k = 0;
    int i = battle->first_creatr;
    while (i != 0)
    {
        struct Thing* thing = thing_get(i);
        TRACE_THING(thing);
        if (thing_is_invalid(thing))
        {
          ERRORLOG("Jump to invalid thing detected");
          break;
        }
        struct CreatureControl* cctrl = creature_control_get_from_thing(thing);
        i = cctrl->battle_prev_creatr;
        // Per thing code starts
        if (cctrl->combat_flags != 0) {
          count++;
        }
        // Per thing code ends
        k++;
        if (k > CREATURES_COUNT)
        {
          ERRORLOG("Infinite loop detected when sweeping creatures list");
          break;
        }
    }
    return count;
}

void cleanup_battle(BattleIndex battle_id)
{
    struct CreatureBattle* battle = creature_battle_get(battle_id);
    if (creature_battle_invalid(battle))
        return;
    long count = count_creatures_really_in_combat(battle_id);
    if (count == 0)
    {
        // If no creature is really fighting, dissolve the battle
        unsigned long k = 0;
        while (battle->first_creatr)
        {
            struct Thing* thing = thing_get(battle->first_creatr);
            TRACE_THING(thing);
            remove_thing_from_battle_list(thing);
            k++;
            if (k > CREATURES_COUNT)
            {
              ERRORLOG("Infinite loop detected when sweeping creatures list");
              break;
            }
        }
        SYNCDBG(7,"Removed %d wanderers from battle %d",(int)k,(int)battle_id);
    } else
    {
        SYNCDBG(7,"There are still %d participants in battle %d",(int)count,(int)battle_id);
    }
}

void update_battle_events(BattleIndex battle_id)
{
    unsigned short owner_flags = 0;
    MapCoord map_x = -1;
    MapCoord map_y = -1;
    MapCoord map_z = -1;
    struct Dungeon* dungeon;
    unsigned long k = 0;
    struct CreatureBattle* battle = creature_battle_get(battle_id);
    int i = battle->first_creatr;
    while (i != 0)
    {
        struct Thing* thing = thing_get(i);
        TRACE_THING(thing);
        if (thing_is_invalid(thing))
        {
          ERRORLOG("Jump to invalid thing detected");
          break;
        }
        struct CreatureControl* cctrl = creature_control_get_from_thing(thing);
        i = cctrl->battle_prev_creatr;
        // Per thing code starts
        set_flag(owner_flags, to_flag(thing->owner));
        map_x = thing->mappos.x.val;
        map_y = thing->mappos.y.val;
        map_z = thing->mappos.z.val;
        // Per thing code ends
        k++;
        if (k > CREATURES_COUNT)
        {
          ERRORLOG("Infinite loop detected when sweeping creatures list");
          break;
        }
    }
    for (i=0; i < PLAYERS_COUNT; i++)
    {
        if (!player_is_keeper(i))
            continue;
        if (flag_is_set(owner_flags, to_flag(i)))
        {
            dungeon = get_dungeon(i);
            dungeon->last_combat_location.x.val = map_x;
            dungeon->last_combat_location.y.val = map_y;
            dungeon->last_combat_location.z.val = map_z;
            if (owner_flags == to_flag(i)) { // if the current player (i) is the only player in the fight
                event_create_event_or_update_old_event(map_x, map_y, EvKind_FriendlyFight, i, 0);
            } else {
                event_create_event_or_update_old_event(map_x, map_y, EvKind_EnemyFight, i, 0);
            }
        }
    }
}

TbBool battle_with_creature_of_player(PlayerNumber plyr_idx, BattleIndex battle_id)
{
    unsigned long k = 0;
    struct CreatureBattle* battle = creature_battle_get(battle_id);
    long i = battle->first_creatr;
    while (i != 0)
    {
        struct Thing* thing = thing_get(i);
        TRACE_THING(thing);
        if (thing_is_invalid(thing))
        {
            ERRORLOG("Jump to invalid thing detected");
            break;
        }
        struct CreatureControl* cctrl = creature_control_get_from_thing(thing);
        i = cctrl->battle_prev_creatr;
        // Per thing code starts
        if (thing->owner == plyr_idx)
            return true;
        // Per thing code ends
        k++;
        if (k > CREATURES_COUNT)
        {
            ERRORLOG("Infinite loop detected when sweeping creatures list");
            break;
        }
    }
    return false;
}

/**
 * Checks if any of two things fights as enemy in given battle.
 * @param battle The battle to be checked.
 * @param tng1 First thing to be checked.
 * @param tng2 Second thing to be checked.
 * @return Gives true if any of things is fighting in given battle.
 */
TbBool battle_any_of_things_in_specific_battle(const struct CreatureBattle *battle, const struct Thing *tng1, const struct Thing *tng2)
{
    unsigned long k = 0;
    long i = battle->first_creatr;
    while (i != 0)
    {
        struct Thing* batltng = thing_get(i);
        TRACE_THING(batltng);
        struct CreatureControl* cctrl = creature_control_get_from_thing(batltng);
        if (creature_control_invalid(cctrl))
        {
            ERRORLOG("Invalid control of thing in battle, index %d.",(int)i);
            break;
        }
        i = cctrl->battle_prev_creatr;
        // Per battle creature code
        if (cctrl->combat_flags != 0)
        {
            struct Thing* attcktng = thing_get(cctrl->combat.battle_enemy_idx);
            TRACE_THING(attcktng);
            if (!thing_is_invalid(attcktng) && ((attcktng->index == tng1->index) || (attcktng->index == tng2->index)))
            {
                return true;
            }
        }
        // Per battle creature code ends
        k++;
        if (k >= CREATURES_COUNT)
        {
            ERRORLOG("Infinite loop in battle add");
            break;
        }
    }
    return false;
}

unsigned short find_battle_for_thing(const struct Thing *fighter, const struct Thing *enmtng)
{
    TRACE_THING(fighter);
    TRACE_THING(enmtng);
    unsigned short battle_id = 0;
    for (long i = 1; i < BATTLES_COUNT; i++) // Originally was 32, but I'm pretty sure there's 48 battles
    {
        struct CreatureBattle* battle = creature_battle_get(i);
        // If the battle exists, check who is fighting
        if (battle->fighters_num != 0)
        {
            if (battle_any_of_things_in_specific_battle(battle, fighter, enmtng)) {
                battle_id = i;
                break;
            }
        } else
        // If the battle is empty, remember its index - we might want first empty battle
        {
            if (battle_id <= 0)
              battle_id = i;
        }
    }
    if (battle_id <= 0) {
        ERRORLOG("No free battle structures");
    }
    return battle_id;
}

TbBool battle_add(struct Thing *fighter, struct Thing *enmtng)
{
    unsigned short battle_id;
    if (thing_is_invalid(fighter) || thing_is_invalid(enmtng))
    {
        ERRORLOG("Attempt to create battle with invalid creature!");
        return false;
    }
    SYNCDBG(9,"Starting for %s index %d and %s index %d",thing_model_name(fighter),(int)fighter->index,thing_model_name(enmtng),(int)enmtng->index);
    TRACE_THING(fighter);
    TRACE_THING(enmtng);
    { // Remove fighter from previous battle
        struct CreatureControl* figctrl = creature_control_get_from_thing(fighter);
        battle_id = figctrl->battle_id;
        if (battle_id > 0) {
            remove_thing_from_battle_list(fighter);
            cleanup_battle(battle_id);
        }
        if (figctrl->battle_id > 0) {
            ERRORLOG("Removing %s index %d from battle doesn't seem to have effect",thing_model_name(fighter),(int)fighter->index);
            return false;
        }
    }
    battle_id = 0;
    struct CreatureControl* enmctrl = creature_control_get_from_thing(enmtng);
    if (creature_control_invalid(enmctrl)) {
        ERRORLOG("Invalid enemy %s index %d control",thing_model_name(enmtng),(int)enmtng->index);
        return false;
    }
    // Find a new battle to fight in, or use the one enemy is already in
    if (enmctrl->battle_id > 0)
    {
        battle_id = enmctrl->battle_id;
    } else
    {
        battle_id = find_battle_for_thing(fighter, enmtng);
    }
    if (battle_id <= 0) {
        ERRORLOG("No free battle structures");
        return false;
    }
    // Add both fighter and enemy to the new battle
    insert_thing_in_battle_list(fighter, battle_id);
    if (enmctrl->battle_id <= 0) {
        insert_thing_in_battle_list(enmtng, battle_id);
    }
    update_battle_events(battle_id);
    cleanup_battle(battle_id);
    SYNCDBG(12,"Finished");
    return true;
}

TbBool battle_remove(struct Thing *fightng)
{
    SYNCDBG(9,"Starting for %s index %d",thing_model_name(fightng),(int)fightng->index);
    TRACE_THING(fightng);
    {
        struct CreatureControl* figctrl = creature_control_get_from_thing(fightng);
        long battle_id = figctrl->battle_id;
        if (battle_id > 0) {
            remove_thing_from_battle_list(fightng);
            cleanup_battle(battle_id);
        } else {
            ERRORLOG("Attempt to remove %s index %d from battle when he isn't in one",thing_model_name(fightng),(int)fightng->index);
        }
        if (figctrl->battle_id > 0) {
            ERRORLOG("Removing %s index %d from battle doesn't seem to have effect",thing_model_name(fightng),(int)fightng->index);
            return false;
        }
    }
    event_update_on_battle_removal();
    return true;
}

TbBool add_ranged_combat_attacker(struct Thing *enmtng, unsigned short fighter_idx)
{
    long oppn_idx;
    TRACE_THING(enmtng);
    struct CreatureControl* enmctrl = creature_control_get_from_thing(enmtng);
    // Check if the fighter is already in opponents list
    for (oppn_idx = 0; oppn_idx < COMBAT_RANGED_OPPONENTS_LIMIT; oppn_idx++)
    {
        if (enmctrl->opponents_ranged[oppn_idx] == fighter_idx) {
            WARNLOG("Fighter %s index %d already in opponents list",thing_model_name(enmtng),(int)enmtng->index);
            return true;
        }
    }
    // Find empty opponent slot
    for (oppn_idx = 0; oppn_idx < COMBAT_RANGED_OPPONENTS_LIMIT; oppn_idx++)
    {
        if (enmctrl->opponents_ranged[oppn_idx] == 0)
            break;
    }
    SYNCDBG(7,"Adding to %s index %d attacker %d index %d",thing_model_name(enmtng),(int)enmtng->index,(int)oppn_idx,(int)fighter_idx);
    if (oppn_idx >= COMBAT_RANGED_OPPONENTS_LIMIT)
        return false;
    // Add the opponent
    enmctrl->opponents_ranged_count++;
    enmctrl->opponents_ranged[oppn_idx] = fighter_idx;
    return true;
}

TbBool remove_ranged_combat_attacker(struct Thing *enmtng, unsigned short fighter_idx)
{
    long oppn_idx;
    TRACE_THING(enmtng);
    struct CreatureControl* enmctrl = creature_control_get_from_thing(enmtng);
    for (oppn_idx = 0; oppn_idx < COMBAT_RANGED_OPPONENTS_LIMIT; oppn_idx++)
    {
        if (enmctrl->opponents_ranged[oppn_idx] == fighter_idx)
            break;
    }
    SYNCDBG(7,"Removing from %s index %d attacker %d index %d",thing_model_name(enmtng),(int)enmtng->index,(int)oppn_idx,(int)fighter_idx);
    if (oppn_idx >= COMBAT_RANGED_OPPONENTS_LIMIT)
        return false;
    enmctrl->opponents_ranged_count--;
    enmctrl->opponents_ranged[oppn_idx] = 0;
    return true;
}

TbBool add_melee_combat_attacker(struct Thing *enmtng, unsigned short fighter_idx)
{
    long oppn_idx;
    TRACE_THING(enmtng);
    struct CreatureControl* enmctrl = creature_control_get_from_thing(enmtng);
    // Check if the fighter is already in opponents list
    for (oppn_idx = 0; oppn_idx < COMBAT_MELEE_OPPONENTS_LIMIT; oppn_idx++)
    {
        if (enmctrl->opponents_melee[oppn_idx] == fighter_idx) {
            WARNLOG("Fighter %s index %d already in opponents list",thing_model_name(enmtng),(int)enmtng->index);
            return true;
        }
    }
    // Find empty opponent slot
    for (oppn_idx = 0; oppn_idx < COMBAT_MELEE_OPPONENTS_LIMIT; oppn_idx++)
    {
        if (enmctrl->opponents_melee[oppn_idx] == 0)
            break;
    }
    if (oppn_idx >= COMBAT_MELEE_OPPONENTS_LIMIT)
        return false;
    // Add the opponent
    enmctrl->opponents_melee_count++;
    enmctrl->opponents_melee[oppn_idx] = fighter_idx;
    return true;
}

TbBool remove_melee_combat_attacker(struct Thing *enmtng, unsigned short fighter_idx)
{
    long oppn_idx;
    TRACE_THING(enmtng);
    struct CreatureControl* enmctrl = creature_control_get_from_thing(enmtng);
    for (oppn_idx = 0; oppn_idx < COMBAT_MELEE_OPPONENTS_LIMIT; oppn_idx++)
    {
        if (enmctrl->opponents_melee[oppn_idx] == fighter_idx)
            break;
    }
    if (oppn_idx >= COMBAT_MELEE_OPPONENTS_LIMIT)
        return false;
    enmctrl->opponents_melee_count--;
    enmctrl->opponents_melee[oppn_idx] = 0;
    return true;
}

TbBool remove_melee_attacker(struct Thing *fightng, struct Thing *enmtng)
{
    TRACE_THING(fightng);
    TRACE_THING(enmtng);
    struct CreatureControl* figctrl = creature_control_get_from_thing(fightng);
    {
        struct Dungeon* dungeon = get_players_num_dungeon(fightng->owner);
        if ( !dungeon_invalid(dungeon) && (dungeon->fights_num > 0) ) {
            dungeon->fights_num--;
        } else {
            WARNLOG("Fight count incorrect while removing attacker %s index %d",thing_model_name(fightng),(int)fightng->index);
        }
    }
    struct CreatureControl* enmctrl = creature_control_get_from_thing(enmtng);
    if (creature_control_invalid(enmctrl)) {
        ERRORLOG("Invalid enemy %s index %d control",thing_model_name(enmtng),(int)enmtng->index);
        return false;
    }
    if (has_melee_combat_attackers(enmtng))
    {
        if (!remove_melee_combat_attacker(enmtng, fightng->index)) {
            ERRORLOG("Cannot remove attacker - not in %s index %d opponents",thing_model_name(enmtng),(int)enmtng->index);
        }
    } else {
        WARNLOG("Cannot remove attacker - the %s index %d has no opponents",thing_model_name(enmtng),(int)enmtng->index);
    }
    figctrl->combat_flags &= ~CmbtF_Melee;
    figctrl->combat.battle_enemy_idx = 0;
    figctrl->combat.battle_enemy_crtn = 0;
    figctrl->fight_til_death = 0;
    delay_teleport(fightng);

    battle_remove(fightng);
    return true;
}

/**
 * Removes given fighter from combat with given enemy.
 * @param fighter
 * @param enmtng
 * @return
 */
TbBool remove_ranged_attacker(struct Thing *fightng, struct Thing *enmtng)
{
    TRACE_THING(fightng);
    TRACE_THING(enmtng);
    struct CreatureControl* figctrl = creature_control_get_from_thing(fightng);
    {
        struct Dungeon* dungeon = get_players_num_dungeon(fightng->owner);
        if (!dungeon_invalid(dungeon) && (dungeon->fights_num > 0)) {
            dungeon->fights_num--;
        } else {
            WARNLOG("Fight count incorrect while removing attacker %s index %d",thing_model_name(fightng),(int)fightng->index);
        }
    }
    struct CreatureControl* enmctrl = creature_control_get_from_thing(enmtng);
    if (creature_control_invalid(enmctrl)) {
        ERRORLOG("Invalid enemy %s index %d control",thing_model_name(enmtng),(int)enmtng->index);
        return false;
    }
    if (has_ranged_combat_attackers(enmtng))
    {
        if (!remove_ranged_combat_attacker(enmtng, fightng->index)) {
            ERRORLOG("Cannot remove attacker - not in %s index %d opponents",thing_model_name(enmtng),(int)enmtng->index);
        }
    } else {
        WARNLOG("Cannot remove attacker - the %s index %d has no opponents",thing_model_name(enmtng),(int)enmtng->index);
    }
    figctrl->combat_flags &= ~CmbtF_Ranged;
    figctrl->combat.battle_enemy_idx = 0;
    figctrl->combat.battle_enemy_crtn = 0;
    figctrl->fight_til_death = 0;
    delay_teleport(fightng);

    battle_remove(fightng);
    return true;
}

long remove_all_melee_combat_attackers(struct Thing *victmtng)
{
    TRACE_THING(victmtng);
    long num = 0;
    struct CreatureControl* vicctrl = creature_control_get_from_thing(victmtng);
    for (long oppn_idx = 0; oppn_idx < COMBAT_MELEE_OPPONENTS_LIMIT; oppn_idx++)
    {
        long fighter_idx = vicctrl->opponents_melee[oppn_idx];
        if (fighter_idx > 0) {
            struct Thing* fightng = thing_get(fighter_idx);
            TRACE_THING(fightng);
            if (remove_melee_attacker(fightng, victmtng)) {
                num++;
            }
        }
    }
    if (vicctrl->opponents_melee_count != 0) {
        ERRORLOG("Removed all opponents, but count is still %d",(int)vicctrl->opponents_melee_count);
        vicctrl->opponents_melee_count = 0;
    }
    SYNCDBG(8,"Removed %d attackers of %s index %d owner %d",(int)num,thing_model_name(victmtng),(int)victmtng->index,(int)victmtng->owner);
    return num;
}

long remove_all_ranged_combat_attackers(struct Thing *victmtng)
{
    TRACE_THING(victmtng);
    long num = 0;
    struct CreatureControl* vicctrl = creature_control_get_from_thing(victmtng);
    for (long oppn_idx = 0; oppn_idx < COMBAT_RANGED_OPPONENTS_LIMIT; oppn_idx++)
    {
        long fighter_idx = vicctrl->opponents_ranged[oppn_idx];
        if (fighter_idx > 0) {
            struct Thing* fightng = thing_get(fighter_idx);
            TRACE_THING(fightng);
            if (remove_ranged_attacker(fightng, victmtng)) {
                num++;
            }
        }
    }
    if (vicctrl->opponents_ranged_count != 0) {
        ERRORLOG("Removed all opponents, but count is still %d",(int)vicctrl->opponents_ranged_count);
        vicctrl->opponents_ranged_count = 0;
    }
    SYNCDBG(8,"Removed %d attackers of %s index %d owner %d",(int)num,thing_model_name(victmtng),(int)victmtng->index,(int)victmtng->owner);
    return num;
}

long add_ranged_attacker(struct Thing *fighter, struct Thing *enemy)
{
    SYNCDBG(18,"Starting for %s index %d and %s index %d",thing_model_name(fighter),(int)fighter->index,thing_model_name(enemy),(int)enemy->index);
    TRACE_THING(fighter);
    TRACE_THING(enemy);
    struct CreatureControl* figctrl = creature_control_get_from_thing(fighter);
    if (figctrl->combat_flags != 0)
    {
        if ((figctrl->combat_flags & CmbtF_Ranged) != 0) {
            SYNCDBG(8,"The %s index %d in ranged combat already - no action",thing_model_name(fighter),(int)fighter->index);
            return false;
        }
        SYNCDBG(8,"The %s index %d in combat already - adding ranged",thing_model_name(fighter),(int)fighter->index);
        return false; // We're not going to add anything
    }
    if (!can_add_ranged_combat_attacker(enemy)) {
        SYNCDBG(7,"Cannot add a ranged attacker to %s index %d - opponents limit reached",thing_model_name(fighter),(int)fighter->index);
        return false;
    }
    figctrl->combat_flags |= CmbtF_Ranged;
    figctrl->combat.battle_enemy_idx = enemy->index;
    figctrl->combat.battle_enemy_crtn = enemy->creation_turn;
    if (!add_ranged_combat_attacker(enemy, fighter->index)) {
        ERRORLOG("Cannot add a ranged attacker, but there was free space - internal error");
        figctrl->combat_flags &= ~CmbtF_Ranged;
        figctrl->combat.battle_enemy_idx = 0;
        figctrl->combat.battle_enemy_crtn = 0;
        figctrl->fight_til_death = 0;
        return false;
    }
    if (!battle_add(fighter, enemy)) {
        remove_ranged_combat_attacker(enemy, fighter->index);
        figctrl->combat_flags &= ~CmbtF_Ranged;
        figctrl->combat.battle_enemy_idx = 0;
        figctrl->combat.battle_enemy_crtn = 0;
        figctrl->fight_til_death = 0;
        return false;
    }
    return true;
}

long add_melee_attacker(struct Thing *fighter, struct Thing *enemy)
{
    SYNCDBG(18,"Starting for %s index %d and %s index %d",thing_model_name(fighter),(int)fighter->index,thing_model_name(enemy),(int)enemy->index);
    TRACE_THING(fighter);
    TRACE_THING(enemy);
    struct CreatureControl* figctrl = creature_control_get_from_thing(fighter);
    if (figctrl->combat_flags != 0)
    {
        if ((figctrl->combat_flags & CmbtF_Melee) != 0) {
            SYNCDBG(8,"The %s index %d in melee combat already - no action",thing_model_name(fighter),(int)fighter->index);
            return false;
        }
        SYNCDBG(8,"The %s index %d in combat already - adding melee",thing_model_name(fighter),(int)fighter->index);
        return false; // We're not going to add anything
    }
    if (!can_add_melee_combat_attacker(enemy)) {
        SYNCDBG(7,"Cannot add a melee attacker to %s index %d - opponents limit reached",thing_model_name(fighter),(int)fighter->index);
        return false;
    }
    figctrl->combat_flags |= CmbtF_Melee;
    figctrl->combat.battle_enemy_idx = enemy->index;
    figctrl->combat.battle_enemy_crtn = enemy->creation_turn;
    if (!add_melee_combat_attacker(enemy, fighter->index)) {
        ERRORLOG("Cannot add a melee attacker, but %s index %d had free slot - internal error",thing_model_name(fighter),(int)fighter->index);
        figctrl->combat_flags &= ~CmbtF_Melee;
        figctrl->combat.battle_enemy_idx = 0;
        figctrl->combat.battle_enemy_crtn = 0;
        figctrl->fight_til_death = 0;
        return false;
    }
    if (!battle_add(fighter, enemy)) {
        remove_melee_combat_attacker(enemy, fighter->index);
        figctrl->combat_flags &= ~CmbtF_Melee;
        figctrl->combat.battle_enemy_idx = 0;
        figctrl->combat.battle_enemy_crtn = 0;
        figctrl->fight_til_death = 0;
        return false;
    }
    return true;
}

TbBool add_waiting_attacker(struct Thing *fighter, struct Thing *enemy)
{
    SYNCDBG(18,"Starting for %s index %d and %s index %d",thing_model_name(fighter),(int)fighter->index,thing_model_name(enemy),(int)enemy->index);
    struct CreatureControl* figctrl = creature_control_get_from_thing(fighter);
    if (figctrl->combat_flags) {
        SYNCDBG(7,"The %s index %d in combat already - waiting",thing_model_name(fighter),(int)fighter->index);
    }
    figctrl->combat_flags |= CmbtF_Waiting;
    figctrl->combat.battle_enemy_idx = enemy->index;
    figctrl->combat.battle_enemy_crtn = enemy->creation_turn;
    if (!battle_add(fighter, enemy)) {
        //TODO COMBAT write the function to remove the waiting attacker (might be dummy)
        //remove_waiting_combat_attacker(enemy, fighter->index);
        figctrl->combat_flags &= ~CmbtF_Waiting;
        figctrl->combat.battle_enemy_idx = 0;
        figctrl->combat.battle_enemy_crtn = 0;
        figctrl->fight_til_death = 0;
        return false;
    }
    return true;
}

TbBool set_creature_combat_state(struct Thing *fighter, struct Thing *enemy, CrAttackType attack_type)
{
    SYNCDBG(18,"Starting for %s index %d and %s index %d",thing_model_name(fighter),(int)fighter->index,thing_model_name(enemy),(int)enemy->index);
    struct CreatureControl* figctrl = creature_control_get_from_thing(fighter);
    struct CreatureControl* enmctrl = creature_control_get_from_thing(enemy);
    {
        struct Dungeon* dungeon = get_players_num_dungeon(fighter->owner);
        if (!dungeon_invalid(dungeon)) {
            dungeon->fights_num++;
        }
    }
    figctrl->combat.attack_type = attack_type;
    // If creatures weren't at combat before, then play a speech
    if ((enmctrl->combat_flags & (CmbtF_Melee|CmbtF_Ranged|CmbtF_Waiting)) == 0)
    {
      if (is_my_player_number(fighter->owner))
      {
          if (is_my_player_number(enemy->owner)) {
              output_message_far_from_thing(fighter,SMsg_FingthingFriends, MESSAGE_DELAY_FIGHT, 1);
          } else {
              output_message_far_from_thing(fighter,SMsg_CreatureAttacking, MESSAGE_DELAY_FIGHT, 1);
          }
      } else
      {
          if (is_my_player_number(enemy->owner)) {
              output_message_far_from_thing(enemy,SMsg_CreatureDefending, MESSAGE_DELAY_FIGHT, 1);
          }
      }
    }
    // If we're supposed to enter ranged combat
    if (attack_type == AttckT_Ranged)
    {
        if ( add_ranged_attacker(fighter, enemy) )
        {
            play_creature_sound(fighter, CrSnd_Fight, 3, 0);
            figctrl->combat.state_id = CmbtSt_Ranged;
            return true;
        } else
        if ( add_waiting_attacker(fighter, enemy) )
        {
            figctrl->combat.state_id = CmbtSt_Waiting;
            return true;
        }
        return false;
    }
    struct CreatureStats* crstat = creature_stats_get_from_thing(fighter);
    if ((crstat->attack_preference == AttckT_Ranged) && creature_has_ranged_weapon(fighter))
    {
        if (add_ranged_attacker(fighter, enemy))
        {
            play_creature_sound(fighter, CrSnd_Fight, 3, 0);
            figctrl->combat.state_id = CmbtSt_Ranged;
            return true;
        }
    }
    if (add_melee_attacker(fighter, enemy))
    {
        play_creature_sound(fighter, CrSnd_Fight, 3, 0);
        figctrl->combat.state_id = CmbtSt_Melee;
        return true;
    }
    if (creature_has_ranged_weapon(fighter) && add_ranged_attacker(fighter, enemy))
    {
        play_creature_sound(fighter, CrSnd_Fight, 3, 0);
        figctrl->combat.state_id = CmbtSt_Ranged;
        return true;
    } else
    if (add_waiting_attacker(fighter, enemy))
    {
        figctrl->combat.state_id = CmbtSt_Waiting;
        return true;
    }
    return false;
}

TbBool set_creature_in_combat_to_the_death(struct Thing *fighter, struct Thing *enemy, CrAttackType attack_type)
{
    SYNCDBG(8,"Starting for %s index %d and %s index %d",thing_model_name(fighter),(int)fighter->index,thing_model_name(enemy),(int)enemy->index);
    struct CreatureControl* cctrl = creature_control_get_from_thing(fighter);
    if (creature_control_invalid(cctrl)) {
        ERRORLOG("Invalid creature control");
        return false;
    }
    if (cctrl->combat_flags != 0) {
        WARNLOG("The %s index %d in combat already - adding till death",thing_model_name(fighter),(int)fighter->index);
        return false; // We're not going to add anything
    }
    if (!external_set_thing_state(fighter, CrSt_CreatureInCombat)) {
        return false;
    }
    if (!set_creature_combat_state(fighter, enemy, attack_type))
    {
        WARNLOG("Couldn't setup combat state for %s index %d and %s index %d",thing_model_name(fighter),(int)fighter->index,thing_model_name(enemy),(int)enemy->index);
        set_start_state(fighter);
        return false;
    }
    cctrl->field_AA = 0;
    cctrl->fight_til_death = 1;
    return true;
}

CrAttackType find_fellow_creature_to_fight_in_room(struct Thing *fightng, struct Room *room,short crmodel[], struct Thing **enemytng)
{
    SYNCDBG(8,"Starting");
    struct Dungeon* dungeon = get_players_num_dungeon(fightng->owner);
    unsigned long k = 0;
    int i = dungeon->creatr_list_start;
    while (i != 0)
    {
        struct Thing* thing = thing_get(i);
        TRACE_THING(thing);
        struct CreatureControl* cctrl = creature_control_get_from_thing(thing);
        if (thing_is_invalid(thing) || creature_control_invalid(cctrl))
        {
            ERRORLOG("Jump to invalid creature detected");
            break;
        }
        i = cctrl->players_next_creature_idx;
        // Thing list loop body
        for (short j = 0; j < LAIR_ENEMY_MAX; j++)
        {
            if (crmodel[j] == 0)
                break;
            if (thing_is_creature(thing) && (thing_matches_model(thing,crmodel[j])) && (cctrl->combat_flags == 0))
            {
                if (!thing_is_picked_up(thing) && !creature_is_kept_in_custody(thing)
                    && !creature_is_being_unconscious(thing) && !creature_is_dying(thing) && !creature_is_leaving_and_cannot_be_stopped(thing))
                {
                    if ((thing->index != fightng->index) && (get_room_thing_is_on(thing)->index == room->index))
                    {
                        long dist = get_combat_distance(fightng, thing);
                        CrAttackType attack_type = creature_can_have_combat_with_creature(fightng, thing, dist, 0, 0);
                        if (attack_type > AttckT_Unset)
                        {
                            *enemytng = thing;
                            return attack_type;
                        }
                    }
                }
            }
        }
        // Thing list loop body ends
        k++;
        if (k > CREATURES_COUNT)
        {
            ERRORLOG("Infinite loop detected when sweeping creatures list");
            break;
        }
    }
    SYNCDBG(19,"Finished");
    *enemytng = INVALID_THING;
    return AttckT_Unset;
}

short cleanup_combat(struct Thing *creatng)
{
    SYNCDBG(8,"Starting for %s index %d",thing_model_name(creatng),(int)creatng->index);
    remove_all_traces_of_combat(creatng);
    return 0;
}

short cleanup_door_combat(struct Thing *thing)
{
    struct CreatureControl* cctrl = creature_control_get_from_thing(thing);
    cctrl->combat_flags &= ~CmbtF_DoorFight;
    cctrl->combat.battle_enemy_idx = 0;
    //In case the unit walked into it:
    cctrl->collided_door_subtile = 0;
    return 1;
}

short cleanup_object_combat(struct Thing *thing)
{
    struct CreatureControl* cctrl = creature_control_get_from_thing(thing);
    cctrl->combat_flags &= ~CmbtF_ObjctFight;
    cctrl->combat.battle_enemy_idx = 0;
    return 1;
}

CrAttackType check_for_possible_combat_within_distance(struct Thing *creatng, struct Thing **fightng, long dist)
{
    SYNCDBG(9,"Starting");
    unsigned long outscore = 0;
    struct Thing* enmtng;
    CrAttackType attack_type = check_for_possible_combat_with_attacker_within_distance(creatng, &enmtng, dist, &outscore);
    if (attack_type <= AttckT_Unset)
    {
        attack_type = check_for_possible_combat_with_enemy_creature_within_distance(creatng, &enmtng, dist);
    }
    if (attack_type <= AttckT_Unset) {
        return AttckT_Unset;
    }
    *fightng = enmtng;
    return attack_type;
}

short creature_combat_flee(struct Thing *creatng)
{
    struct CreatureControl* cctrl = creature_control_get_from_thing(creatng);
    GameTurnDelta turns_in_flee = game.play_gameturn - (GameTurnDelta)cctrl->flee_start_turn;
    if (cctrl->flee_start_turn == 0)
    {
        turns_in_flee = 0;
    }
    if (get_chessboard_distance(&creatng->mappos, &cctrl->flee_pos) >= slab_coord(2))
    {
        SYNCDBG(8,"Starting distant flee for %s index %d",thing_model_name(creatng),(int)creatng->index);
        if (has_melee_combat_attackers(creatng) || has_ranged_combat_attackers(creatng)
          || creature_requires_healing(creatng))
        {
            if (creature_move_to(creatng, &cctrl->flee_pos, cctrl->max_speed, 0, 0) == -1)
            {
                cctrl->flee_pos.x.val = creatng->mappos.x.val;
                cctrl->flee_pos.y.val = creatng->mappos.y.val;
                cctrl->flee_pos.z.val = creatng->mappos.z.val;
            }
            cctrl->flee_start_turn = game.play_gameturn;
        } else
        if ((turns_in_flee <= game.conf.rules.creature.game_turns_in_flee) || creature_affected_by_spell(creatng, SplK_Fear))
        {
            GameTurnDelta escape_turns = (game.conf.rules.creature.game_turns_in_flee >> 2);
            if (escape_turns <= 50)
                escape_turns = 50;
            if (turns_in_flee <= escape_turns)
            {
                if (creature_move_to(creatng, &cctrl->flee_pos, cctrl->max_speed, 0, 0) == -1) {
                    cctrl->flee_pos.x.val = creatng->mappos.x.val;
                    cctrl->flee_pos.y.val = creatng->mappos.y.val;
                    cctrl->flee_pos.z.val = creatng->mappos.z.val;
                }
            } else
            {
                if (creature_choose_random_destination_on_valid_adjacent_slab(creatng)) {
                    creatng->continue_state = CrSt_CreatureCombatFlee;
                }
            }
        } else
        {
            set_start_state(creatng);
        }
    } else
    {
        SYNCDBG(8,"Starting near flee for %s index %d",thing_model_name(creatng),(int)creatng->index);
        if (turns_in_flee > 8)
        {
            struct Thing *fightng;
            CrAttackType attack_type = check_for_possible_combat_within_distance(creatng, &fightng, 2304);
            if (attack_type > AttckT_Unset)
            {
                set_creature_in_combat_to_the_death(creatng, fightng, attack_type);
                return 1;
            }
        }
        if ((turns_in_flee <= game.conf.rules.creature.game_turns_in_flee) || creature_affected_by_spell(creatng, SplK_Fear))
        {
            if (creature_choose_random_destination_on_valid_adjacent_slab(creatng)) {
                creatng->continue_state = CrSt_CreatureCombatFlee;
            }
        }
        else
        {
            set_start_state(creatng);
        }
    }
    return 1;
}

TbBool combat_enemy_exists(struct Thing *thing, struct Thing *enmtng)
{
    struct CreatureControl* cctrl = creature_control_get_from_thing(thing);
    if ( (!thing_exists(enmtng)) || (cctrl->combat.battle_enemy_crtn != enmtng->creation_turn) )
    {
        SYNCDBG(8,"Enemy creature doesn't exist");
        return false;
    }
    struct CreatureControl* enmcctrl = creature_control_get_from_thing(enmtng);
    if (creature_control_invalid(enmcctrl) && (enmtng->class_id != TCls_Object) && (enmtng->class_id != TCls_Door) 
        && (thing_is_destructible_trap(enmtng) <= 0) && !((thing_is_destructible_trap(enmtng) >= 0) && creature_has_disarming_weapon(thing))) //destructible traps -1 can't even be destroyed by disarming weapons, 1 by anybody
    {
        ERRORLOG("No control structure - C%d M%d GT%ld CA%d", (int)enmtng->class_id,
            (int)enmtng->model, (long)game.play_gameturn, (int)thing->creation_turn);
        return false;
    }
    return true;
}

short creature_door_combat(struct Thing *creatng)
{
    struct CreatureControl* cctrl = creature_control_get_from_thing(creatng);
    struct Thing* doortng = thing_get(cctrl->combat.battle_enemy_idx);
    if ((cctrl->combat_flags & CmbtF_DoorFight) == 0)
    {
        ERRORLOG("The %s index %d is not in door combat but should be", thing_model_name(creatng), (int)creatng->index);
        set_start_state(creatng);
        return 0;
    }
    if (!combat_enemy_exists(creatng, doortng) || (doortng->active_state == DorSt_Open))
    {
        check_map_explored(creatng, creatng->mappos.x.stl.num, creatng->mappos.y.stl.num);
        set_start_state(creatng);
        return 0;
    }
    if (players_are_mutual_allies(creatng->owner, doortng->owner))
    {
        set_start_state(creatng);
        return 0;
    }
    CombatState combat_func;
    if (cctrl->combat.state_id < sizeof(combat_door_state)/sizeof(combat_door_state[0]))
        combat_func = combat_door_state[cctrl->combat.state_id];
    else
        combat_func = NULL;
    if (combat_func != NULL)
    {
        combat_func(creatng);
        return 1;
    }
    ERRORLOG("Invalid fight door state");
    set_start_state(creatng);
    return 0;
}

TbBool creature_has_creature_in_combat(const struct Thing *thing, const struct Thing *enmtng)
{
    struct CreatureControl* enmctrl = creature_control_get_from_thing(enmtng);
    if ( (enmctrl->combat_flags != 0) && (enmctrl->combat.battle_enemy_idx > 0) ) {
        return (enmctrl->combat.battle_enemy_idx == thing->index);
    }
    return false;
}

long get_combat_score(const struct Thing *thing, const struct Thing *enmtng, CrAttackType attack_type, long a4)
{
    struct CreatureControl* enmctrl = creature_control_get_from_thing(enmtng);
    struct CreatureStats* crstat = creature_stats_get_from_thing(thing);

    long score_extra;
    long score_base;

    if (crstat->attack_preference == AttckT_Ranged)
    {
        if ((attack_type == AttckT_Ranged) || creature_has_ranged_weapon(thing))
        {
            score_extra = 258;
            score_base = 258 * (4 - enmctrl->opponents_ranged_count) + score_extra;
        } else
        if (attack_type != AttckT_Ranged)
        {
            score_extra = 1;
            score_base = 258 * (4 - enmctrl->opponents_melee_count) + score_extra + 128;
        } else
        {
            score_extra = 1;
            score_base = 258 * (4 - enmctrl->opponents_ranged_count) + score_extra;
        }
    } else
    {
        if (attack_type == AttckT_Ranged)
        {
            score_extra = 1;
            score_base = 258 * (4 - enmctrl->opponents_ranged_count) + score_extra;
        } else
        if (attack_type != AttckT_Ranged)
        {
            score_extra = 258;
            score_base = 258 * (4 - enmctrl->opponents_melee_count) + score_extra + 128;
        } else
        {
            score_extra = 258;
            score_base = 258 * (4 - enmctrl->opponents_ranged_count) + score_extra;
        }
    }
    if (a4 >= 5376)
        a4 = 5376;
    return score_base + ((5376 - a4) << 8) / 5376;
}

CrAttackType check_for_possible_melee_combat_with_attacker_within_distance(struct Thing *fightng, struct Thing **outenmtng, long maxdist, unsigned long *outscore)
{
    struct CreatureControl* figctrl = creature_control_get_from_thing(fightng);
    CrAttackType best = AttckT_Unset;
    // Check scores of melee opponents
    for (long oppn_idx = 0; oppn_idx < COMBAT_MELEE_OPPONENTS_LIMIT; oppn_idx++)
    {
        long thing_idx = figctrl->opponents_melee[oppn_idx];
        struct Thing* thing;
        if (thing_idx > 0)
            thing = thing_get(thing_idx);
        else
            thing = INVALID_THING;
        TRACE_THING(thing);
        if (thing_is_invalid(thing))
            continue;
        // When counting distance, take size of creatures into account
        long distance = get_combat_distance(fightng, thing);
        if (distance >= maxdist) {
            continue;
        }
        CrAttackType attack_type = creature_can_have_combat_with_creature(fightng, thing, distance, 1, 0);
        if (attack_type > AttckT_Unset)
        {
            unsigned long score = get_combat_score(fightng, thing, attack_type, distance);
            if (*outscore < score)
            {
                *outscore = score;
                *outenmtng = thing;
                best = attack_type;
            }
        }
    }
    return best;
}

CrAttackType check_for_possible_ranged_combat_with_attacker_within_distance(struct Thing *fightng, struct Thing **outenmtng, long maxdist, unsigned long *outscore)
{
    struct CreatureControl* figctrl = creature_control_get_from_thing(fightng);
    CrAttackType best = AttckT_Unset;
    // Check scores of ranged opponents
    for (long oppn_idx = 0; oppn_idx < COMBAT_RANGED_OPPONENTS_LIMIT; oppn_idx++)
    {
        long thing_idx = figctrl->opponents_ranged[oppn_idx];
        struct Thing* thing;
        if (thing_idx > 0)
            thing = thing_get(thing_idx);
        else
            thing = INVALID_THING;
        TRACE_THING(thing);
        if (thing_is_invalid(thing))
            continue;
        // When counting distance, take size of creatures into account
        long distance = get_combat_distance(fightng, thing);
        if (distance >= maxdist) {
            continue;
        }
        CrAttackType attack_type = creature_can_have_combat_with_creature(fightng, thing, distance, 1, 0);
        if (attack_type > AttckT_Unset)
        {
            unsigned long score = get_combat_score(fightng, thing, attack_type, distance);
            if (*outscore < score)
            {
                *outscore = score;
                *outenmtng = thing;
                best = attack_type;
            }
        }
    }
    return best;
}

CrAttackType check_for_possible_combat_with_enemy_object_within_distance(struct Thing* fightng, struct Thing** outenmtng, long maxdist)
{
    struct Thing* thing = get_nearest_enemy_object_possible_to_attack_by(fightng);
    if (!thing_is_invalid(thing))
    {
        SYNCDBG(9, "Best enemy for %s index %d is %s index %d", thing_model_name(fightng), (int)fightng->index, thing_model_name(thing), (int)thing->index);
        // When counting distance, take size of creatures into account
        long distance = get_combat_distance(fightng, thing);
        CrAttackType attack_type = creature_can_have_combat_with_object(fightng, thing, distance, 1, 0);
        if (attack_type > AttckT_Unset) {
            *outenmtng = thing;
            return attack_type;
        }
        else {
            ERRORLOG("The %s index %d cannot fight with %s index %d returned as fight partner", thing_model_name(fightng), (int)fightng->index, thing_model_name(thing), (int)thing->index);
        }
    }
    return AttckT_Unset;
}

CrAttackType check_for_possible_combat_with_enemy_creature_within_distance(struct Thing *fightng, struct Thing **outenmtng, long maxdist)
{
    long move_on_ground = 0;
    struct Thing* thing = get_highest_score_enemy_creature_within_distance_possible_to_attack_by(fightng, maxdist, move_on_ground);
    if (!thing_is_invalid(thing))
    {
        SYNCDBG(9,"Best enemy for %s index %d is %s index %d",thing_model_name(fightng),(int)fightng->index,thing_model_name(thing),(int)thing->index);
        // When counting distance, take size of creatures into account
        long distance = get_combat_distance(fightng, thing);
        CrAttackType attack_type = creature_can_have_combat_with_creature(fightng, thing, distance, move_on_ground, 0);
        if (attack_type > AttckT_Unset) {
            *outenmtng = thing;
            return attack_type;
        } else {
            ERRORLOG("The %s index %d cannot fight with %s index %d returned as fight partner",thing_model_name(fightng),(int)fightng->index,thing_model_name(thing),(int)thing->index);
        }
    }
    return AttckT_Unset;
}

CrAttackType check_for_possible_combat_with_attacker_within_distance(struct Thing *figtng, struct Thing **outenmtng, long maxdist, unsigned long *outscore)
{
    unsigned long max_score;
    struct Thing *enmtng;
    long best = AttckT_Unset;
    // Do the same code two times - for melee and ranged opponents
    if (has_melee_combat_attackers(figtng))
    {
        max_score = 0;
        best = check_for_possible_melee_combat_with_attacker_within_distance(figtng, &enmtng, maxdist, &max_score);
        if (max_score > 0)
        {
            *outenmtng = enmtng;
            *outscore = max_score;
            return best;
        }
    }
    if (has_ranged_combat_attackers(figtng))
    {
        max_score = 0;
        best = check_for_possible_ranged_combat_with_attacker_within_distance(figtng, &enmtng, maxdist, &max_score);
        if (max_score > 0)
        {
            *outenmtng = enmtng;
            *outscore = max_score;
            return best;
        }
    }
    return AttckT_Unset;
}

CrAttackType check_for_possible_combat_with_attacker(struct Thing *figtng, struct Thing **outenmtng, unsigned long *outscore)
{
    return check_for_possible_combat_with_attacker_within_distance(figtng, outenmtng, LONG_MAX, outscore);
}

long creature_is_most_suitable_for_combat(struct Thing *thing, struct Thing *enmtng)
{
    unsigned long curr_score;
    // If we're already fighting with that enemy
    struct CreatureControl* cctrl = creature_control_get_from_thing(thing);
    if ( creature_has_creature_in_combat(thing, enmtng) )
    {
        struct CreatureControl* enmctrl = creature_control_get_from_thing(enmtng);
        // And it's a melee fight, or it's not melee but all opponents are non-melee
        if ( ((enmctrl->combat_flags & CmbtF_Melee) != 0) || (cctrl->opponents_melee_count == 0) ) {
            return true;
        }
    }
    { // Compute the score we can get from current battle
        long distance = get_combat_distance(thing, enmtng);
        curr_score = get_combat_score(thing, enmtng, cctrl->combat.attack_type, distance);
    }
    // Compute highest possible score from other battles
    unsigned long other_score = curr_score;
    struct Thing* other_enmtng = INVALID_THING;
    check_for_possible_combat_with_attacker(thing, &other_enmtng, &other_score);
    SYNCDBG(9,"Current fight score is %lu, fight with %s index %d might give %lu",curr_score,thing_model_name(other_enmtng),(int)other_enmtng->index,other_score);
    // If the benefit of changing fight is low, then inform that this is most suitable fight
    return (enmtng->index == other_enmtng->index) || (other_score <= curr_score + 258);
}

CrAttackType check_for_valid_combat(struct Thing *fightng, struct Thing *enmtng)
{
    SYNCDBG(19,"Starting for %s index %d vs %s index %d",thing_model_name(fightng),(int)fightng->index,thing_model_name(enmtng),(int)enmtng->index);
    struct CreatureControl* cctrl = creature_control_get_from_thing(fightng);
    CrAttackType attack_type = cctrl->combat.attack_type;
    if (!creature_will_attack_creature_incl_til_death(fightng, enmtng)) {
        return AttckT_Unset;
    }
    if (((game.play_gameturn + fightng->index) & 7) == 0) {
        long dist = get_combat_distance(fightng, enmtng);
        attack_type = creature_can_have_combat_with_creature(fightng, enmtng, dist, 1, 1);
    }
    return attack_type;
}

TbBool combat_type_is_choice_of_creature(const struct Thing *thing, CrAttackType attack_type)
{
    SYNCDBG(19,"Starting for %s index %d",thing_model_name(thing),(int)thing->index);
    struct CreatureControl* cctrl = creature_control_get_from_thing(thing);
    if (attack_type <= AttckT_Unset) {
        return false;
    }
    if (attack_type == AttckT_Ranged)
    {
        if (cctrl->combat.attack_type == AttckT_Ranged)
            return true;
        return false;
    }
    // so (attack_type == AttckT_Melee)
    if (cctrl->combat.attack_type != AttckT_Ranged) {
        return true;
    }
    struct CreatureStats* crstat = creature_stats_get_from_thing(thing);
    if (crstat->attack_preference != AttckT_Ranged)
        return false;
    return creature_has_ranged_weapon(thing);
}

long guard_post_combat_move(struct Thing *thing, long cntn_crstate)
{
    struct CreatureControl* cctrl = creature_control_get_from_thing(thing);
    struct Room* room = get_room_thing_is_on(thing);
    if (!room_is_invalid(room) && (room_role_matches(room->kind,get_room_role_for_job(Job_GUARD))) && (cctrl->last_work_room_id == room->index)) {
        return 0;
    }
    if (cctrl->last_work_room_id <= 0)
    {
        ERRORLOG("Cannot get to %s",room_role_code_name(get_room_role_for_job(Job_GUARD)));
        cctrl->job_assigned = 0;
        return 0;
    }
    room = room_get(cctrl->last_work_room_id);
    if (!room_still_valid_as_type_for_thing(room, get_room_role_for_job(Job_GUARD), thing))
    {
        cctrl->job_assigned = 0;
        return 0;
    }
    if (get_distance_to_room(&thing->mappos, room) <= subtile_coord(27,0))
    {
        return 0;
    }
    if (!creature_setup_random_move_for_job_in_room(thing, room, Job_GUARD, NavRtF_Default))
    {
        cctrl->job_assigned = 0;
        return 0;
    }
    thing->continue_state = cntn_crstate;
    return 1;
}

TbBool thing_in_field_of_view(struct Thing *thing, struct Thing *checktng)
{
    struct CreatureStats* crstat = creature_stats_get_from_thing(thing);
    long angle = get_angle_xy_to(&thing->mappos, &checktng->mappos);
    long angdiff = get_angle_difference(thing->move_angle_xy, angle);
    return (angdiff < crstat->field_of_view);
}

long ranged_combat_move(struct Thing *thing, struct Thing *enmtng, MapCoordDelta enmdist, CrtrStateId nstat)
{
    struct CreatureControl* cctrl = creature_control_get_from_thing(thing);
    if (cctrl->instance_id != CrInst_NULL)
    {
        creature_turn_to_face(thing, &enmtng->mappos);
        return false;
    }
    if (cctrl->job_assigned == Job_GUARD)
    {
        if ((cctrl->turns_at_job > 0))
        {
            if (guard_post_combat_move(thing, nstat)) {
                return false;
            }
        }
    }
    if (!combat_has_line_of_sight(thing, enmtng, enmdist))
    {
        if (creature_move_to(thing, &enmtng->mappos, cctrl->max_speed, 0, 0) == -1) {
            set_start_state(thing);
        }
        return false;
    }
    if (enmdist < subtile_coord(3,0)) {
        creature_retreat_from_combat(thing, enmtng, nstat, 1);
    } else
    if (enmdist > compute_creature_attack_range(subtile_coord(8,0), 0, cctrl->explevel)) {
        creature_move_to(thing, &enmtng->mappos, cctrl->max_speed, 0, 0);
    }
    return thing_in_field_of_view(thing, enmtng);
}

TbBool creature_would_benefit_from_healing(const struct Thing* thing)
{
    struct CreatureControl* cctrl = creature_control_get_from_thing(thing);
    struct CreatureStats* crstat = creature_stats_get_from_thing(thing);
    HitPoints goodhealth = crstat->heal_threshold * cctrl->max_health / 256;
    if ((long)thing->health <= goodhealth)
        return true;
    return false;
}

/**
 * @brief Get suitable spell for the caster itself.
 * @param thing The creature to use spell.
 * @return CrInstance The index of the instance.
 */
CrInstance get_self_spell_casting(const struct Thing *thing)
{
    TbBool ok = false;
    for (int i = 0; i < game.conf.crtr_conf.instances_count; i++)
    {
        struct InstanceInfo* inst_inf = creature_instance_info_get(i);
        if (inst_inf->validate_source_func != 0)
        {
            ok = creature_instances_validate_func_list[inst_inf->validate_source_func]((struct Thing *)thing,
                (struct Thing *)thing, i, inst_inf->validate_source_func_params[0],
                inst_inf->validate_source_func_params[1]);
            if(!ok)
            {
                continue;
            }
        }

        if (inst_inf->validate_target_func != 0)
        {
            ok = creature_instances_validate_func_list[inst_inf->validate_target_func]((struct Thing *)thing,
                (struct Thing *)thing, i, inst_inf->validate_target_func_params[0],
                inst_inf->validate_target_func_params[1]);
            if(!ok)
            {
                continue;
            }
        }

        if (!ok)
        {
            // If we reach here, it means that this instance has no validate function for source and target, such
            // as TOKING. Just check some basic conditions and check if the instance has SELF_BUFF flag,
            // this should cover IMP's case.
            if (!flag_is_set(inst_inf->instance_property_flags, InstPF_SelfBuff) ||
                !validate_source_basic((struct Thing *)thing, (struct Thing *)thing, i, 0, 0) )
            {
                continue;
            }
        }

        return i;
    }

    return CrInst_NULL;
}

// Static array to store the IDs of "postal" instances
static CrInstance postal_inststance[INSTANCE_TYPES_MAX];
// Counter for the number of "postal" instances found
static short postal_inst_num = 0;
// Flag to indicate if the cache has been initialized
static TbBool initial = false;

/** @brief Retrieves a random available "postal" instance within range for a given creature.
 * 
 * On the first call, the function creates a cache of all available "postal" instances.
 * It then loops through the cache to find instances available for the creature and fitting within the given range.
 * These available instances are added to a list.
 * The function then chooses a random instance from this list.
 * 
 * @param thing Pointer to the creature for which the instance is to be retrieved.
 * @param dist Distance to the target.
 * @return A random available "postal" CrInstance for the given range
 */
CrInstance get_postal_instance_to_use(const struct Thing *thing, unsigned long dist)
{
    struct InstanceInfo* inst_inf;

        // Initialize the cache only once
        if (!initial)
        {
            // Loop through all available instances
            for (short i = 0; i < game.conf.crtr_conf.instances_count; i++)
            {
                inst_inf = creature_instance_info_get(i);
                    // Check if the instance has a positive postal_priority
                    if (inst_inf->postal_priority > 0)
                    {
                        // Ensure we don't exceed the maximum array size
                        if (postal_inst_num < INSTANCE_TYPES_MAX) 
                        {
                            // Add the instance ID to the cache
                            postal_inststance[postal_inst_num++] = i;
                        }
                        else {
                            break;
                        }
                    }
            }
            // Mark the cache as initialized
            initial = true;
        }

    //List of usable instances
    CrInstance av_postal_inst[INSTANCE_TYPES_MAX];
    short av_postal_inst_num = 0;
    char highest_prio = 0;
    // Loop through the cached postal instances
    for (short j = 0; j < postal_inst_num; j++)
    {
        inst_inf = creature_instance_info_get(postal_inststance[j]);

        // Check if the instance is available
        if (creature_instance_is_available(thing, postal_inststance[j]))
        {
            // If this instance has higher priority than current highest, reset the list
            if (inst_inf->postal_priority > highest_prio)
            {
                highest_prio = inst_inf->postal_priority;
                av_postal_inst_num = 0; // Clear the list as we found a higher priority
            }

            // If this instance matches the highest priority, check further conditions
            if (inst_inf->postal_priority == highest_prio)
            {
                // Check if the instance is reset and in range
                if (creature_instance_has_reset(thing, postal_inststance[j]) &&
                    inst_inf->range_min <= dist && dist <= inst_inf->range_max)
                {
                    // Add to the list of available instances
                    av_postal_inst[av_postal_inst_num++] = postal_inststance[j];
                }
            }
        }
    }

    // Choose a random index from the list of usable instances
    if (av_postal_inst_num > 0)
    {
        short rand_inst_idx = CREATURE_RANDOM(thing, av_postal_inst_num);
        return av_postal_inst[rand_inst_idx];
    }
    else
    {
    // Return NULL if no suitable instance is found 
        return CrInst_NULL;
    }
}

void reset_postal_instance_cache()
{
    // Reset the cache variables
    postal_inst_num = 0;
    initial = false;
    memset(postal_inststance, 0, sizeof(postal_inststance));
}


/**
 * Gives combat weapon instance from given array which matches given distance.
 * @param thing The creature for which the instance is selected.
 * @param cweapons Pointer to the first element of 0-terminated array of weapons.
 * @param dist The distance which needs to be matched.
 * @param atktype The required properties of the attack
 * @return
 */
CrInstance get_best_combat_weapon_instance_to_use(const struct Thing *thing, long dist, int atktype)
{
    CrInstance inst_id = CrInst_NULL;
    struct InstanceInfo* inst_inf;
    for (short i = 0; i < game.conf.crtr_conf.instances_count; i++)
    {
        inst_inf = creature_instance_info_get(i);
        if (inst_inf->range_min < 0) //instance is not a combat weapon
            continue;

        if (creature_instance_is_available(thing, i))
        {
            if ( ( ((inst_inf->instance_property_flags & (InstPF_RangedAttack | InstPF_RangedDebuff | InstPF_MeleeAttack)) && (atktype & InstPF_RangedAttack)) ||
                   ((inst_inf->instance_property_flags & (InstPF_MeleeAttack | InstPF_RangedDebuff))  && (atktype & InstPF_MeleeAttack)) ) &&
                 (!(inst_inf->instance_property_flags & InstPF_Dangerous)   || !(atktype & InstPF_Dangerous)) &&
                 ((inst_inf->instance_property_flags & InstPF_Destructive)  >=  (atktype & InstPF_Destructive)) )
            {
                if (creature_instance_has_reset(thing, i))
                {
                    if ((inst_inf->range_min <= dist) && (inst_inf->range_max >= dist)) {
                        return i;
                    }
                }
                if (inst_id == CrInst_NULL) {
                    inst_id = -i;
                }
            }
        }
    }
    return inst_id;
}

CrInstance get_best_combat_weapon_instance_to_use_versus_trap(const struct Thing* thing, long dist, int atktype)
{
    CrInstance inst_id = CrInst_NULL;
    struct InstanceInfo* inst_inf;
    for (short i = 0; i < game.conf.crtr_conf.instances_count; i++)
    {
        inst_inf = creature_instance_info_get(i);
        if (inst_inf->range_min < 0) //instance is not a combat weapon
            continue;

        if (creature_instance_is_available(thing, i))
        {
            if ((((inst_inf->instance_property_flags & (InstPF_RangedAttack | InstPF_RangedDebuff | InstPF_MeleeAttack)) && (atktype & InstPF_RangedAttack)) ||
                ((inst_inf->instance_property_flags & (InstPF_MeleeAttack | InstPF_RangedDebuff)) && (atktype & InstPF_MeleeAttack))) &&
                (!(inst_inf->instance_property_flags & InstPF_Dangerous) || !(atktype & InstPF_Dangerous)) &&
                ((inst_inf->instance_property_flags & InstPF_Destructive) >= (atktype & InstPF_Destructive)) &&
                (inst_inf->instance_property_flags & InstPF_Disarming) )
            {
                if (creature_instance_has_reset(thing, i))
                {
                    if ((inst_inf->range_min <= dist) && (inst_inf->range_max >= dist)) {
                        return i;
                    }
                }
                if (inst_id == CrInst_NULL) {
                    inst_id = -i;
                }
            }
        }
    }
    return inst_id;
}

/**
 * @brief Get the best ranged offensive weapon object. Return weapon only!
 * Don't return self buff or ranged buff.
 * @param thing The creature is attacking.
 * @param dist The distance to the enemy.
 * @return CrInstance The instance to be used.
 */
CrInstance get_best_ranged_offensive_weapon(const struct Thing *thing, long dist)
{
    int atktyp = InstPF_RangedAttack;
    CrInstance inst_id = get_best_combat_weapon_instance_to_use(thing, dist, atktyp);
    return inst_id;
}

/**
 * @brief Get the best melee offensive weapon object. Return weapon only!
 * Don't return self buff or ranged buff.
 * @param thing The creature is attacking.
 * @param dist The distance to the enemy.
 * @return CrInstance The instance to be used.
 */
CrInstance get_best_melee_offensive_weapon(const struct Thing *thing, long dist)
{
    int atktyp = InstPF_MeleeAttack;
    CrInstance inst_id = get_best_combat_weapon_instance_to_use(thing, dist, atktyp);
    return inst_id;
}

long get_best_melee_object_offensive_weapon(const struct Thing *thing, long dist)
{
    int atktyp = (InstPF_MeleeAttack | InstPF_Destructive | InstPF_Dangerous);
    struct CreatureControl* cctrl = creature_control_get_from_thing(thing);
    struct Thing* objtng = thing_get(cctrl->combat.battle_enemy_idx);
    CrInstance inst_id = CrInst_NULL;
    struct TrapConfigStats* trapst;

    if (thing_is_destructible_trap(objtng) > 0) //can be destroyed by regular object weapons
    {
        trapst = get_trap_model_stats(objtng->model);
        if (trapst->unstable == 1) //If it's gonna trigger when hurt, better try to disarm it instead
        {
            inst_id = get_best_combat_weapon_instance_to_use_versus_trap(thing, dist, atktyp);
        }
        if (inst_id == CrInst_NULL)
        {
            inst_id = get_best_combat_weapon_instance_to_use(thing, dist, atktyp);
        }
    } else
    if (thing_is_destructible_trap(objtng) == 0) //can only be destroyed be destroyed by disarming weapons.
    {
       inst_id = get_best_combat_weapon_instance_to_use_versus_trap(thing,  dist, atktyp);
    }
    else
    {
        inst_id = get_best_combat_weapon_instance_to_use(thing, dist, atktyp);
    }
    return inst_id;
}

long get_best_ranged_object_offensive_weapon(const struct Thing *thing, long dist)
{
    int atktyp = (InstPF_RangedAttack | InstPF_Destructive | InstPF_Dangerous);
    struct CreatureControl* cctrl = creature_control_get_from_thing(thing);
    struct Thing* objtng = thing_get(cctrl->combat.battle_enemy_idx);
    CrInstance inst_id = CrInst_NULL;
    struct TrapConfigStats* trapst;

    if (thing_is_destructible_trap(objtng) > 0) //can be destroyed by regular object weapons
    {
        trapst = get_trap_model_stats(objtng->model);
        if (trapst->unstable == 1) //If it's gonna trigger when hurt, better try to disarm it instead
        {
            inst_id = get_best_combat_weapon_instance_to_use_versus_trap(thing, dist, atktyp);
        }
        if (inst_id == CrInst_NULL)
        {
            inst_id = get_best_combat_weapon_instance_to_use(thing, dist, atktyp);
        }
    }
    else
    if (thing_is_destructible_trap(objtng) == 0) //can only be destroyed be destroyed by disarming weapons.
    {
        inst_id = get_best_combat_weapon_instance_to_use_versus_trap(thing, dist, atktyp);
    }
    else
    {
        inst_id = get_best_combat_weapon_instance_to_use(thing, dist, atktyp);
    }
    return inst_id;
}

TbBool combat_has_line_of_sight(const struct Thing *creatng, const struct Thing *enmtng, MapCoordDelta enmdist)
{
    struct CreatureControl* cctrl = creature_control_get_from_thing(creatng);
    if ((cctrl->combat.seen_enemy_turn != game.play_gameturn) || (cctrl->combat.seen_enemy_idx != enmtng->index))
    {
      cctrl->combat.seen_enemy_turn = game.play_gameturn;
      cctrl->combat.seen_enemy_idx = enmtng->index;
      cctrl->combat.seen_enemy_los = creature_can_see_combat_path(creatng, enmtng, enmdist);
    }
    return cctrl->combat.seen_enemy_los;
}

HitTargetFlags collide_filter_thing_is_in_my_fight(const struct Thing *firstng, const struct Thing *coldtng, HitTargetFlags a3, long a4)
{
    if (!thing_is_creature(firstng)) {
        return false;
    }
    struct CreatureControl* firsctrl = creature_control_get_from_thing(firstng);
    struct CreatureControl* coldctrl = creature_control_get_from_thing(coldtng);
    return (firsctrl->combat_flags != 0) && (firsctrl->field_AA) && (coldctrl->combat_flags == firsctrl->combat_flags) && (firstng->index != coldtng->index);
}

struct Thing *get_thing_collided_with_at_satisfying_filter_in_square_of_for_subtile(struct Thing *shotng, struct Coord3d *pos,
    long square_size, Thing_Collide_Func filter, ThingHitType filter_par1, long filter_par2, MapSubtlCoord stl_x, MapSubtlCoord stl_y)
{
    struct Thing* creatng = INVALID_THING;
    if (shotng->parent_idx > 0) {
        creatng = thing_get(shotng->parent_idx);
    }
    struct Map* mapblk = get_map_block_at(stl_x, stl_y);
    unsigned long k = 0;
    long i = get_mapwho_thing_index(mapblk);
    while (i != 0)
    {
        struct Thing* thing = thing_get(i);
        TRACE_THING(thing);
        if (thing_is_invalid(thing))
        {
            ERRORLOG("Jump to invalid thing detected");
            break;
        }
        i = thing->next_on_mapblk;
        // Per thing code start
        if ((thing->index != shotng->index) && filter(thing, creatng, filter_par1, filter_par2) && thing_on_thing_at(shotng, pos, thing)) {
            return thing;
        }
        // Per thing code end
        k++;
        if (k > THINGS_COUNT)
        {
            ERRORLOG("Infinite loop detected when sweeping things list");
            break_mapwho_infinite_chain(mapblk);
            break;
        }
    }
    return INVALID_THING;
}

struct Thing *get_thing_collided_with_at_satisfying_filter_in_square_of(struct Thing *shotng, struct Coord3d *pos, long square_size, Thing_Collide_Func filter, HitTargetFlags filter_par1, long filter_par2)
{
    MapSubtlCoord stl_x_beg = coord_subtile(pos->x.val - square_size / 2);
    if (stl_x_beg <= 0)
        stl_x_beg = 0;
    MapSubtlCoord stl_x_end = coord_subtile(pos->x.val + square_size / 2);
    if (stl_x_end >= gameadd.map_subtiles_x)
        stl_x_end = gameadd.map_subtiles_x;
    MapSubtlCoord stl_y_end = coord_subtile(pos->y.val + square_size / 2);
    if (stl_y_end >= gameadd.map_subtiles_y)
        stl_y_end = gameadd.map_subtiles_y;
    MapSubtlCoord stl_y_beg = coord_subtile(pos->y.val - square_size / 2);
    if (stl_y_beg <= 0)
        stl_y_beg = 0;
    for (MapSubtlCoord stl_y = stl_y_beg; stl_y <= stl_y_end; stl_y++)
    {
        for (MapSubtlCoord stl_x = stl_x_beg; stl_x <= stl_x_end; stl_x++)
        {
            struct Thing* thing = get_thing_collided_with_at_satisfying_filter_in_square_of_for_subtile(shotng, pos, square_size, filter, filter_par1, filter_par2, stl_x, stl_y);
            if (!thing_is_invalid(thing))
                return thing;
        }
    }
    return 0;
}

TbBool creature_fighting_is_occupying_my_position(struct Thing *thing, struct Coord3d *pos)
{
    struct Thing* coldtng = get_thing_collided_with_at_satisfying_filter_in_square_of(thing, pos, 768, collide_filter_thing_is_in_my_fight, 0, 0);
    return thing_is_invalid(coldtng);
}

#define POSITION_FIND_TRIES 18
long creature_move_to_a_space_around_enemy(struct Thing *creatng, struct Thing *enmtng, long enm_distance, CrtrStateId ncrstate)
{
    long req_distance = enm_distance + (creatng->clipbox_size_xy + enmtng->clipbox_size_xy) / 2;
    // This will be out new position
    struct Coord3d pos;
    pos.x.val = creatng->mappos.x.val;
    pos.y.val = creatng->mappos.y.val;
    pos.z.val = creatng->mappos.z.val;
    int i;
    for (i = 0; i < POSITION_FIND_TRIES; i++)
    {
        long angle_final = get_angle_xy_to(&enmtng->mappos, &pos);
        long angle_dt = angle_final;
        do
        {
            int calc_idx = angle_dt / (LbFPMath_PI / 8);
            pos.x.val += 128 * pos_calcs[calc_idx][0];
            pos.y.val += 128 * pos_calcs[calc_idx][1];
            pos.z.val = 0;

            if (pos.x.val < enmtng->mappos.x.val - req_distance)
            {
                pos.x.val = enmtng->mappos.x.val - req_distance;
            } else
            if (pos.x.val > enmtng->mappos.x.val + req_distance)
            {
                pos.x.val = req_distance + enmtng->mappos.x.val;
            }

            if (pos.y.val < enmtng->mappos.y.val - req_distance)
            {
                pos.y.val = enmtng->mappos.y.val - req_distance;
            } else
            if (pos.y.val > enmtng->mappos.y.val + req_distance)
            {
                pos.y.val = req_distance + enmtng->mappos.y.val;
            }

            angle_dt = get_angle_xy_to(&enmtng->mappos, &pos);
        }
        while (get_angle_difference(angle_final, angle_dt) < LbFPMath_PI/8);
        // Update Z coord
        pos.z.val = get_thing_height_at(creatng, &pos);
        // Check if we can accept that position
        if (!thing_in_wall_at(creatng, &pos) && !terrain_toxic_for_creature_at_position(creatng, pos.x.stl.num, pos.y.stl.num))
          break;
    }
    if (i == POSITION_FIND_TRIES)
    {
        ERRORLOG("The %s index %d has stuck finding a melee pos vs %s index %d - tries count %d", thing_model_name(creatng),(int)creatng->index,thing_model_name(enmtng),(int)enmtng->index,POSITION_FIND_TRIES);
        return 0;
    }
    if (!setup_person_move_to_coord(creatng, &pos, 0)) {
        return 0;
    }
    creatng->continue_state = ncrstate;
    return 1;
}
#undef POSITION_FIND_TRIES

long old_combat_move(struct Thing *thing, struct Thing *enmtng, long enm_distance, CrtrStateId ncrstate)
{
    struct CreatureControl* cctrl = creature_control_get_from_thing(thing);
    if ((cctrl->combat_flags & CmbtF_DoorFight) != 0)
    {
        creature_turn_to_face(thing, &enmtng->mappos);
        return 0;
    }
    if (creature_fighting_is_occupying_my_position(thing, &thing->mappos))
    {
        cctrl->field_AA = 1;
        creature_turn_to_face(thing, &enmtng->mappos);
        return 0;
    }
    cctrl->field_AA = 0;
    return creature_move_to_a_space_around_enemy(thing, enmtng, enm_distance, ncrstate);
}

long melee_combat_move(struct Thing *thing, struct Thing *enmtng, long enmdist, CrtrStateId nstat)
{
    struct CreatureControl* cctrl = creature_control_get_from_thing(thing);
    CrInstance inst_id = CrInst_NULL;
    if (cctrl->instance_id != CrInst_NULL)
    {
        creature_turn_to_face(thing, &enmtng->mappos);
        return false;
    }
    if (cctrl->job_assigned == Job_GUARD)
    {
        if ((cctrl->turns_at_job > 0))
        {
            if (guard_post_combat_move(thing, nstat)) {
                return false;
            }
        }
    }
    if (enmdist < 156)
    {
        creature_retreat_from_combat(thing, enmtng, nstat, 0);
        cctrl->field_AA = 0;
        return thing_in_field_of_view(thing, enmtng);
    }
    if (enmdist <= 284)
    {
        if (old_combat_move(thing, enmtng, 284, nstat)) {
            return false;
        }
        return thing_in_field_of_view(thing, enmtng);
    }
    cctrl->field_AA = 0;
    if (thing_in_field_of_view(thing, enmtng))
    {
        // Firstly, check if any self buff is available.
        inst_id = get_self_spell_casting(thing);
        if (inst_id > CrInst_NULL)
        {
            set_creature_instance(thing, inst_id, thing->index, 0);
            return false;
        }
        // Secondly, check if any ranged weapon is available.
        if ((cctrl->combat_flags & (CmbtF_DoorFight|CmbtF_ObjctFight)) == 0)
        {
            if (combat_has_line_of_sight(thing, enmtng, enmdist))
            {
                inst_id = get_best_ranged_offensive_weapon(thing, enmdist);
                if (inst_id > CrInst_NULL)
                {
                    set_creature_instance(thing, inst_id, enmtng->index, 0);
                    return false;
                }
            }
        }
    }
    // Move to enemy
    if (creature_move_to(thing, &enmtng->mappos, cctrl->max_speed, 0, 0) == -1)
    {
        // If cannot move to enemy, and not waiting for ranged weapon cooldown, then retreat from him
        if (!creature_has_ranged_weapon(thing))
        {
            inst_id = get_self_spell_casting(thing);
            if (inst_id > CrInst_NULL)
            {
                set_creature_instance(thing, inst_id, thing->index, 0);
            } else
            if (creature_retreat_from_combat(thing, enmtng, nstat, 0) == Lb_FAIL)
            {
                // If cannot move at all, reset
                set_start_state(thing);
            }
        }
    }
    return false;
}

TbBool creature_scared(struct Thing *thing, struct Thing *enemy)
{
    if (thing_is_invalid(enemy))
    {
        ERRORLOG("Thing %d enemy is invalid",(int)thing->index);
        return false;
    }
    struct CreatureControl* cctrl = creature_control_get_from_thing(thing);
    if (cctrl->fight_til_death)
    {
        return false;
    }
    return creature_is_actually_scared(thing, enemy);
}

TbBool creature_in_flee_zone(struct Thing *thing)
{
    struct CreatureControl* cctrl = creature_control_get_from_thing(thing);
    if (creature_control_invalid(cctrl))
    {
        ERRORLOG("Creature index %d has invalid control",(int)thing->index);
        return false;
    }
    unsigned long dist = get_chessboard_distance(&thing->mappos, &cctrl->flee_pos);
    return (dist < game.conf.rules.creature.flee_zone_radius);
}

TbBool creature_too_scared_for_combat(struct Thing *thing, struct Thing *enmtng)
{
    //get_combat_distance(thing, enemy);
    if (!creature_scared(thing, enmtng))
    {
        return false;
    }
    if (creature_in_flee_zone(thing))
    {
        return false;
    }
    return true;
}

TbBool remove_waiting_attacker(struct Thing *fightng)
{
    TRACE_THING(fightng);
    struct CreatureControl* figctrl = creature_control_get_from_thing(fightng);
    {
        struct Dungeon* dungeon = get_players_num_dungeon(fightng->owner);
        if (!dungeon_invalid(dungeon) && (dungeon->fights_num > 0)) {
            dungeon->fights_num--;
        } else {
            WARNLOG("Fight count incorrect while removing attacker %s index %d",thing_model_name(fightng),(int)fightng->index);
        }
    }
    figctrl->combat_flags &= ~CmbtF_Waiting;
    figctrl->combat.battle_enemy_idx = 0;
    figctrl->fight_til_death = 0;
    figctrl->combat.battle_enemy_crtn = 0;
    delay_teleport(fightng);

    battle_remove(fightng);
    return true;
}

void remove_attacker(struct Thing *figtng, struct Thing *enmtng)
{
    struct CreatureControl* figctrl = creature_control_get_from_thing(figtng);
    if ((figctrl->combat_flags & CmbtF_Melee) != 0)
    {
        remove_melee_attacker(figtng, enmtng);
    } else
    if ((figctrl->combat_flags & CmbtF_Ranged) != 0)
    {
        remove_ranged_attacker(figtng, enmtng);
    } else
    if ((figctrl->combat_flags & CmbtF_Waiting) != 0)
    {
        remove_waiting_attacker(figtng);
    }
}

void cleanup_battle_leftovers(struct Thing *creatng)
{
    struct CreatureControl* cctrl = creature_control_get_from_thing(creatng);
    if (cctrl->battle_id > 0) {
        battle_remove(creatng);
    }
}

long remove_all_traces_of_combat(struct Thing *creatng)
{
    TRACE_THING(creatng);
    SYNCDBG(8,"Starting for %s index %d",thing_model_name(creatng),(int)creatng->index);
    // Remove creature as attacker
    struct CreatureControl* cctrl = creature_control_get_from_thing(creatng);
    if ((cctrl->combat_flags != 0) && (cctrl->combat.battle_enemy_idx > 0))
    {
        struct Thing* enmtng = thing_get(cctrl->combat.battle_enemy_idx);
        TRACE_THING(enmtng);
        remove_attacker(creatng, enmtng);
    }
    // Remove creature as victim of enemy attack
    remove_all_ranged_combat_attackers(creatng);
    remove_all_melee_combat_attackers(creatng);
    // Cleanup battle
    cleanup_battle_leftovers(creatng);
    return 1;
}

TbBool change_current_combat(struct Thing *fighter, struct Thing *enemy, CrAttackType attack_type)
{
    SYNCDBG(18,"Starting for %s index %d and %s index %d",thing_model_name(fighter),(int)fighter->index,thing_model_name(enemy),(int)enemy->index);
    TRACE_THING(fighter);
    TRACE_THING(enemy);
    struct CreatureControl* figctrl = creature_control_get_from_thing(fighter);
    if (creature_control_invalid(figctrl)) {
        ERRORLOG("Invalid fighter creature control");
        return false;
    }
    struct Thing* oldenemy = thing_get(figctrl->combat.battle_enemy_idx);
    TRACE_THING(oldenemy);
    remove_attacker(fighter, oldenemy);
    if ( !set_creature_combat_state(fighter, enemy, attack_type) ) {
        WARNLOG("Couldn't setup combat state for %s index %d and %s index %d",thing_model_name(fighter),(int)fighter->index,thing_model_name(enemy),(int)enemy->index);
        set_start_state(fighter);
        return false;
    }
    return true;
}

long creature_has_spare_slot_for_combat(struct Thing *fighter, struct Thing *enemy, CrAttackType attack_type)
{
    struct CreatureControl* enmctrl = creature_control_get_from_thing(enemy);
    if (attack_type == AttckT_Ranged)
    {
        if (enmctrl->opponents_ranged_count < COMBAT_RANGED_OPPONENTS_LIMIT)
            return true;
        return false;
    }
    // Melee combat was requested; but we may still check for ranged attacker, if creature prefers it
    struct CreatureStats* figstat = creature_stats_get_from_thing(fighter);
    if (figstat->attack_preference == AttckT_Ranged)
    {
        if (creature_has_ranged_weapon(fighter))
        {
            if (enmctrl->opponents_ranged_count < COMBAT_RANGED_OPPONENTS_LIMIT)
                return true;
        }
    }
    if (enmctrl->opponents_melee_count < COMBAT_MELEE_OPPONENTS_LIMIT)
        return true;
    return false;
}

long change_creature_with_existing_attacker(struct Thing *fighter, struct Thing *enemy, CrAttackType attack_type)
{
    int i;
    struct CreatureControl* cctrl = creature_control_get_from_thing(enemy);
    MapCoordDelta dist = get_chessboard_distance(&fighter->mappos, &enemy->mappos) - (enemy->clipbox_size_xy + fighter->clipbox_size_xy) / 2;
    struct Thing* best_fightng = fighter;
    long best_score = get_combat_score(fighter, enemy, attack_type, dist);
    long prev_score = best_score;
    struct Thing *creatng;
    long score;
    if (attack_type == AttckT_Ranged)
    {
      if (cctrl->opponents_ranged_count <= 0) {
          ERRORLOG("No ranged attackers - serious");
      }
      for (i = 0; i < COMBAT_RANGED_OPPONENTS_LIMIT; i++)
      {
          if (cctrl->opponents_ranged[i] > 0)
          {
              creatng = thing_get(cctrl->opponents_ranged[i]);
              struct CreatureControl* crctrl = creature_control_get_from_thing(creatng);
              dist = get_chessboard_distance(&creatng->mappos, &enemy->mappos) - (enemy->clipbox_size_xy + creatng->clipbox_size_xy) / 2;
              score = get_combat_score(creatng, enemy, crctrl->combat.attack_type, dist);
              if (creature_is_actually_scared(creatng, enemy)) {
                  score -= 512;
              }
              if (score < best_score) {
                  best_score = score;
                  best_fightng = creatng;
              }
          }
      }
    } else
    {
        if (cctrl->opponents_melee_count <= 0) {
            ERRORLOG("No melee attackers - serious");
        }
        for (i = 0; i < COMBAT_MELEE_OPPONENTS_LIMIT; i++)
        {
            if (cctrl->opponents_melee[i] > 0)
            {
                creatng = thing_get(cctrl->opponents_melee[i]);
                struct CreatureControl* csctrl = creature_control_get_from_thing(creatng);
                dist = get_chessboard_distance(&creatng->mappos, &enemy->mappos) - (enemy->clipbox_size_xy + creatng->clipbox_size_xy) / 2;
                score = get_combat_score(creatng, enemy, csctrl->combat.attack_type, dist);
                if (creature_is_actually_scared(creatng, enemy)) {
                    score -= 512;
                }
                if (score < best_score) {
                    best_score = score;
                    best_fightng = creatng;
                }
            }
        }
    }
    if (best_score != prev_score)
    {
        set_start_state(best_fightng);
        struct CreatureControl* figctrl = creature_control_get_from_thing(fighter);
        struct Thing* prevenmy = thing_get(figctrl->combat.battle_enemy_idx);
        if ((figctrl->combat_flags & CmbtF_Melee) != 0)
        {
          remove_melee_attacker(fighter, prevenmy);
        } else
        if (( figctrl->combat_flags & CmbtF_Ranged) != 0)
        {
          remove_ranged_attacker(fighter, prevenmy);
        } else
        if ((figctrl->combat_flags & CmbtF_Waiting) != 0)
        {
            struct Dungeon* dungeon = get_players_num_dungeon(fighter->owner);
            if (!dungeon_invalid(dungeon) && (dungeon->fights_num > 0)) {
                dungeon->fights_num--;
            } else {
                ERRORLOG("Fight count incorrect");
            }
            figctrl->combat_flags &= ~0x04;
            figctrl->combat.battle_enemy_idx = 0;
            figctrl->fight_til_death = 0;
            figctrl->combat.battle_enemy_crtn = 0;
            battle_remove(fighter);
        }
        set_creature_combat_state(fighter, enemy, attack_type);
    }
    return 0;
}

CrAttackType check_for_possible_combat(struct Thing *creatng, struct Thing **fightng)
{
    SYNCDBG(19,"Starting for %s index %d",thing_model_name(creatng),(int)creatng->index);
    TRACE_THING(creatng);
    unsigned long outscore = 0;
    // Check for combat with attacker - someone who already participates in a fight
    struct Thing* enmtng;
    CrAttackType attack_type = check_for_possible_combat_with_attacker_within_distance(creatng, &enmtng, LONG_MAX, &outscore);
    if (attack_type <= AttckT_Unset)
    {
        // Look for a new fight - with creature we're not fighting yet
        attack_type = check_for_possible_combat_with_enemy_creature_within_distance(creatng, &enmtng, LONG_MAX);
    }
    if (attack_type <= AttckT_Unset) {
        return AttckT_Unset;
    }
    *fightng = enmtng;
    SYNCDBG(19,"The %s index %d can fight %s index %d",thing_model_name(creatng),(int)creatng->index,thing_model_name(enmtng),(int)enmtng->index);
    return attack_type;
}

/**
 * Switches fight partner to the one suggested by creature_is_most_suitable_for_combat().
 * @param thing The creature to be switched.
 * @return True on success.
 * @see creature_is_most_suitable_for_combat()
 */
TbBool creature_change_to_most_suitable_combat(struct Thing *figtng)
{
    //set_start_state(thing); return true; -- this is how originally such situation was handled
    // Compute highest possible score from battles
    unsigned long other_score = 0;
    struct Thing* enmtng = INVALID_THING;
    CrAttackType attack_type = check_for_possible_combat_with_attacker(figtng, &enmtng, &other_score);
    if (thing_is_invalid(enmtng))
        return false;
    struct CreatureControl* figctrl = creature_control_get_from_thing(figtng);
    if (figctrl->combat.battle_enemy_idx == enmtng->index)
        return false;
    if (!change_current_combat(figtng, enmtng, attack_type))
        return false;
    return true;
}

long check_for_better_combat(struct Thing *figtng)
{
    SYNCDBG(9,"Starting for %s index %d",thing_model_name(figtng),(int)figtng->index);
    struct CreatureControl* figctrl = creature_control_get_from_thing(figtng);
    // Allow the switch only once per certain amount of turns
    if (((game.play_gameturn + figtng->index) % BATTLE_CHECK_INTERVAL) != 0)
        return 0;
    struct Thing* enmtng = INVALID_THING;
    CrAttackType attack_type = check_for_possible_combat(figtng, &enmtng);
    if (attack_type <= AttckT_Unset)
        return 1;
    // If we're here, that means there is a better combat
    //TODO CREATURE_AI The condition here seems strange; we need to figure out what's its purpose
    //if ( (figctrl->battle_enemy_idx != enmtng->index) || !combat_type_is_choice_of_creature(figtng, attack_type) )
    if ( (figctrl->combat.battle_enemy_idx == enmtng->index) && combat_type_is_choice_of_creature(figtng, attack_type) )
    {
        // we want to fight with the same enemy, but to use combat type preferred by creature
        // this is so good that we won't even do any additional tests - let's just do it!
        if (!change_current_combat(figtng, enmtng, attack_type))
            return 0;
        return 1;
    }
    if (figctrl->combat.state_id != CmbtSt_Waiting) {
        // it's not a waiting but real fight - don't change anything
        // (note that this condition makes battles very stable - creatures are unlikely to change enemies)
        return 0;
    }
    // Check if there's place for new combat, add or replace a slot
    if (creature_has_spare_slot_for_combat(figtng, enmtng, attack_type))
    {
        if (!change_current_combat(figtng, enmtng, attack_type))
            return 0;
    } else
    {
        if (!change_creature_with_existing_attacker(figtng, enmtng, attack_type))
            return 0;
    }
    return 1;
}

long waiting_combat_move(struct Thing *figtng, struct Thing *enmtng, long enmdist, CrtrStateId retreat_crstate)
{
    struct CreatureControl* figctrl = creature_control_get_from_thing(figtng);
    if (figctrl->instance_id != CrInst_NULL)
    {
        creature_turn_to_face(figtng, &enmtng->mappos);
        return 0;
    }
    if (figctrl->job_assigned == Job_GUARD)
    {
        if ((figctrl->turns_at_job > 0))
        {
            if (guard_post_combat_move(figtng, retreat_crstate)) {
                return false;
            }
        }
    }
    if (enmdist < 768) {
        creature_retreat_from_combat(figtng, enmtng, retreat_crstate, 1);
        return 0;
    }
    if (enmdist > 2048) {
        creature_move_to(figtng, &enmtng->mappos, figctrl->max_speed, 0, 0);
        return 0;
    }
    if (creature_turn_to_face(figtng, &enmtng->mappos) >= LbFPMath_PI/12) {
        return 0;
    }
    // If the creature has self buff, use it now.
    CrInstance inst_id = get_self_spell_casting(figtng);
    if (inst_id > CrInst_NULL)
    {
        set_creature_instance(figtng, inst_id, figtng->index, 0);
        return 0;
    }
    // If the creature has any ranged weapon, let it fight.
    if (creature_has_ranged_weapon(figtng))
    {
        if (combat_has_line_of_sight(figtng, enmtng, enmdist))
        {
            inst_id = get_best_ranged_offensive_weapon(figtng, enmdist);
            if (inst_id > CrInst_NULL) {
                set_creature_instance(figtng, inst_id, enmtng->index, 0);
                return 0;
            }
        } else
        {
            creature_move_to(figtng, &enmtng->mappos, figctrl->max_speed, 0, 0);
        }
    }
    // Randomly jump waiting for combat
    if (thing_touching_floor(figtng))
    {
        if (CREATURE_RANDOM(figtng, 6) == 0)
        {
            figtng->veloc_push_add.z.val += CREATURE_RANDOM(figtng, 80) + 40;
            figtng->state_flags |= TF1_PushAdd;
        }
    }
    return 1;
}

void creature_in_combat_wait(struct Thing *creatng)
{
    SYNCDBG(19,"Starting for %s index %d",thing_model_name(creatng),(int)creatng->index);
    if (check_for_better_combat(creatng)) {
        SYNCDBG(19,"Switching to better combat");
        return;
    }
    // Check to attack dungeon heart once every 8 turns
    if (((game.play_gameturn+creatng->index) & 7) == 0)
    {
        if (creature_look_for_enemy_heart_combat(creatng)) {
            SYNCDBG(19,"Switching to heart combat");
            return;
        }
    }
    // Check if we're best combat partner for the enemy
    struct CreatureControl* cctrl = creature_control_get_from_thing(creatng);
    struct Thing* enmtng = thing_get(cctrl->combat.battle_enemy_idx);
    TRACE_THING(enmtng);
    if (!creature_is_most_suitable_for_combat(creatng, enmtng))
    {
        SYNCDBG(9,"The %s index %d is not most suitable for combat with %s index %d",
            thing_model_name(creatng),(int)creatng->index,thing_model_name(enmtng),(int)enmtng->index);
        creature_change_to_most_suitable_combat(creatng);
        return;
    }
    long cmbtyp = check_for_valid_combat(creatng, enmtng);
    if ( !combat_type_is_choice_of_creature(creatng, cmbtyp) ) {
        SYNCDBG(9,"Current combat type is not choice of %s index %d",thing_model_name(creatng),(int)creatng->index);
        set_start_state(creatng);
        return;
    }
    long dist = get_combat_distance(creatng, enmtng);
    waiting_combat_move(creatng, enmtng, dist, CrSt_CreatureInCombat);
    SYNCDBG(19,"Done, continuing combat");
}

void creature_in_ranged_combat(struct Thing *creatng)
{
    SYNCDBG(19,"Starting for %s index %d",thing_model_name(creatng),(int)creatng->index);
    struct CreatureControl* cctrl = creature_control_get_from_thing(creatng);
    struct Thing* enmtng = thing_get(cctrl->combat.battle_enemy_idx);
    TRACE_THING(enmtng);
    if (!creature_is_most_suitable_for_combat(creatng, enmtng))
    {
        SYNCDBG(9,"The %s index %d is not most suitable for combat with %s index %d",thing_model_name(creatng),(int)creatng->index,thing_model_name(enmtng),(int)enmtng->index);
        creature_change_to_most_suitable_combat(creatng);
        return;
    }
    long cmbtyp = check_for_valid_combat(creatng, enmtng);
    if (!combat_type_is_choice_of_creature(creatng, cmbtyp))
    {
        SYNCDBG(9,"Current combat type is not choice of %s index %d",thing_model_name(creatng),(int)creatng->index);
        set_start_state(creatng);
        return;
    }
    // If the creature has self buff, prefer it to weapon.
    CrInstance buff_inst = get_self_spell_casting(creatng);
    CrInstance weapon = CrInst_NULL;
    long dist = get_combat_distance(creatng, enmtng);
    if (buff_inst > CrInst_NULL)
    {
        SYNCDBG(9,"The %s index %d can use self buff %s now.", thing_model_name(creatng),
            (int)creatng->index, creature_instance_code_name(buff_inst));
    }
    else
    {
        weapon = get_best_ranged_offensive_weapon(creatng, dist);
        if (weapon == CrInst_NULL)
        {
            set_start_state(creatng);
            SYNCDBG(9,"The %s index %d cannot choose ranged offensive weapon",thing_model_name(creatng),(int)creatng->index);
            return;
        }
    }
    if (!ranged_combat_move(creatng, enmtng, dist, CrSt_CreatureInCombat))
    {
        SYNCDBG(9,"The %s index %d is moving and cannot attack in this turn",thing_model_name(creatng),(int)creatng->index);
        return;
    }
    if (buff_inst > CrInst_NULL)
    {
        set_creature_instance(creatng, buff_inst, creatng->index, 0);
    }
    else if (weapon > CrInst_NULL)
    {
        set_creature_instance(creatng, weapon, enmtng->index, 0);
    }
}

void creature_in_melee_combat(struct Thing *creatng)
{
    SYNCDBG(19,"Starting for %s index %d",thing_model_name(creatng),(int)creatng->index);
    struct CreatureControl* cctrl = creature_control_get_from_thing(creatng);
    struct Thing* enmtng = thing_get(cctrl->combat.battle_enemy_idx);
    TRACE_THING(enmtng);
    if (!creature_is_most_suitable_for_combat(creatng, enmtng))
    {
        SYNCDBG(9,"The %s index %d is not most suitable for combat with %s index %d",thing_model_name(creatng),(int)creatng->index,thing_model_name(enmtng),(int)enmtng->index);
        creature_change_to_most_suitable_combat(creatng);
        return;
    }
    CrAttackType attack_type = check_for_valid_combat(creatng, enmtng);
    if (!combat_type_is_choice_of_creature(creatng, attack_type))
    {
        SYNCDBG(9,"Current combat type %d is not choice of %s index %d",(int)attack_type,thing_model_name(creatng),(int)creatng->index);
        set_start_state(creatng);
        return;
    }
    long dist = get_combat_distance(creatng, enmtng);
    CrInstance weapon = get_best_melee_offensive_weapon(creatng, dist);
    if (weapon == CrInst_NULL)
    {
        SYNCDBG(9,"The %s index %d cannot choose melee offensive weapon",thing_model_name(creatng),(int)creatng->index);
        set_start_state(creatng);
        return;
    }
    // In melee_combat_move(), self buff would be cast if suitable.
    if (!melee_combat_move(creatng, enmtng, dist, CrSt_CreatureInCombat))
    {
        SYNCDBG(9,"The %s index %d is moving and cannot attack in this turn",thing_model_name(creatng),(int)creatng->index);
        return;
    }
    if (weapon > CrInst_NULL)
    {
        set_creature_instance(creatng, weapon, enmtng->index, 0);
    }
}

short creature_in_combat(struct Thing *creatng)
{
    struct CreatureControl* cctrl = creature_control_get_from_thing(creatng);
    SYNCDBG(9,"Starting for %s index %d, combat state %d",thing_model_name(creatng),(int)creatng->index,(int)cctrl->combat.state_id);
    TRACE_THING(creatng);
    struct Thing* enmtng = thing_get(cctrl->combat.battle_enemy_idx);
    TRACE_THING(enmtng);
    if (!combat_enemy_exists(creatng, enmtng))
    {
        set_start_state(creatng);
        return 0;
    }
    if (creature_too_scared_for_combat(creatng, enmtng))
    {
        if (!external_set_thing_state(creatng, CrSt_CreatureCombatFlee)) {
            ERRORLOG("Cannot get %s index %d into flee",thing_model_name(creatng),(int)creatng->index);
            return 0;
        }
        cctrl->flee_start_turn = game.play_gameturn;
        return 0;
    }
    CombatState combat_func;
    CrInstance instance = process_creature_ranged_buff_spell_casting(creatng);
    if (instance != CrInst_NULL)
    {
        // Return now if the creature has casted something.
        return 1;
    }

    if (cctrl->combat.state_id < sizeof(combat_state)/sizeof(combat_state[0]))
        combat_func = combat_state[cctrl->combat.state_id];
    else
        combat_func = NULL;
    if (combat_func != NULL)
    {
        combat_func(creatng);
        return 1;
    }
    ERRORLOG("No valid fight state %d in %s index %d",(int)cctrl->combat.state_id,thing_model_name(creatng),(int)creatng->index);
    set_start_state(creatng);
    return 0;
}

void combat_object_state_melee_combat(struct Thing *creatng)
{
    struct CreatureControl* cctrl = creature_control_get_from_thing(creatng);
    struct Thing* objtng = thing_get(cctrl->combat.battle_enemy_idx);
    long dist = get_combat_distance(creatng, objtng);
    CrInstance inst_id = get_best_melee_object_offensive_weapon(creatng, dist);
    if (inst_id == CrInst_NULL)
    {
        ERRORLOG("The %s index %d has no melee instance in fight", thing_model_name(creatng), (int)creatng->index);
        set_start_state(creatng);
    }
    if (melee_combat_move(creatng, objtng, dist, CrSt_CreatureObjectCombat))
    {
        if (inst_id > CrInst_NULL) {
            set_creature_instance(creatng, inst_id, objtng->index, 0);
        }
    }
}

void combat_object_state_melee_snipe(struct Thing* creatng)
{
    struct CreatureControl* cctrl = creature_control_get_from_thing(creatng);
    struct Thing* objtng = thing_get(cctrl->combat.battle_enemy_idx);
    long dist = get_combat_distance(creatng, objtng);
    CrInstance inst_id = get_best_melee_object_offensive_weapon(creatng, dist);
    if (inst_id == CrInst_NULL)
    {
        ERRORLOG("The %s index %d has no melee instance in fight", thing_model_name(creatng), (int)creatng->index);
        set_start_state(creatng);
    }
    if (melee_combat_move(creatng, objtng, dist, CrSt_CreatureObjectSnipe))
    {
        if (inst_id > CrInst_NULL) {
            set_creature_instance(creatng, inst_id, objtng->index, 0);
        }
    }
}

void combat_object_state_ranged_combat(struct Thing *creatng)
{
    struct CreatureControl* cctrl = creature_control_get_from_thing(creatng);
    struct Thing* objtng = thing_get(cctrl->combat.battle_enemy_idx);
    long dist = get_combat_distance(creatng, objtng);
    CrInstance inst_id = get_best_ranged_object_offensive_weapon(creatng, dist);
    if (inst_id == CrInst_NULL)
    {
        WARNLOG("The %s index %d has no ranged instance in fight", thing_model_name(creatng), (int)creatng->index);
    }
    if (ranged_combat_move(creatng, objtng, dist, CrSt_CreatureObjectCombat))
    {
        if (inst_id > CrInst_NULL) {
            set_creature_instance(creatng, inst_id, objtng->index, 0);
        }
    }
}

void combat_object_state_ranged_snipe(struct Thing* creatng)
{
    struct CreatureControl* cctrl = creature_control_get_from_thing(creatng);
    struct Thing* objtng = thing_get(cctrl->combat.battle_enemy_idx);
    long dist = get_combat_distance(creatng, objtng);
    CrInstance inst_id = get_best_ranged_object_offensive_weapon(creatng, dist);
    if (inst_id == CrInst_NULL)
    {
        WARNLOG("The %s index %d has no ranged instance in fight", thing_model_name(creatng), (int)creatng->index);
    }
    if (ranged_combat_move(creatng, objtng, dist, CrSt_CreatureObjectSnipe))
    {
        if (inst_id > CrInst_NULL) {
            set_creature_instance(creatng, inst_id, objtng->index, 0);
        }
    }
}

void combat_door_state_melee_combat(struct Thing *creatng)
{
    struct CreatureControl* cctrl = creature_control_get_from_thing(creatng);
    struct Thing* objtng = thing_get(cctrl->combat.battle_enemy_idx);
    long dist = get_combat_distance(creatng, objtng);
    CrInstance inst_id = get_best_melee_object_offensive_weapon(creatng, dist);
    if (inst_id == CrInst_NULL)
    {
        ERRORLOG("The %s index %d has no melee instance in fight", thing_model_name(creatng), (int)creatng->index);
        set_start_state(creatng);
    }
    if (melee_combat_move(creatng, objtng, dist, CrSt_CreatureDoorCombat))
    {
        if (inst_id > CrInst_NULL) {
            set_creature_instance(creatng, inst_id, objtng->index, 0);
        }
    }
}

void combat_door_state_ranged_combat(struct Thing *creatng)
{
    struct CreatureControl* cctrl = creature_control_get_from_thing(creatng);
    struct Thing* objtng = thing_get(cctrl->combat.battle_enemy_idx);
    long dist = get_combat_distance(creatng, objtng);
    CrInstance inst_id = get_best_ranged_object_offensive_weapon(creatng, dist);
    if (inst_id == CrInst_NULL)
    {
        WARNLOG("The %s index %d has no ranged instance in fight", thing_model_name(creatng), (int)creatng->index);
    }
    if (ranged_combat_move(creatng, objtng, dist, CrSt_CreatureDoorCombat))
    {
        if (inst_id > CrInst_NULL) {
            set_creature_instance(creatng, inst_id, objtng->index, 0);
        }
    }
}

short creature_object_combat(struct Thing *creatng)
{
    struct CreatureControl* cctrl = creature_control_get_from_thing(creatng);
    struct Thing* objctng = thing_get(cctrl->combat.battle_enemy_idx);
    if ((cctrl->combat_flags & CmbtF_ObjctFight) == 0)
    {
        ERRORLOG("The %s index %d is not in object combat but should be", thing_model_name(creatng), (int)creatng->index);
        set_start_state(creatng);
        return 0;
    }
    if (!combat_enemy_exists(creatng, objctng) || (objctng->active_state == ObSt_BeingDestroyed))
    {
        set_start_state(creatng);
        return 0;
    }
    if (!players_are_enemies(creatng->owner, objctng->owner))
    {
        set_start_state(creatng);
        return 0;
    }
    CombatState combat_func;
    if (cctrl->combat.state_id < sizeof(combat_object_state)/sizeof(combat_object_state[0]))
        combat_func = combat_object_state[cctrl->combat.state_id];
    else
        combat_func = NULL;
    if (combat_func != NULL)
    {
        combat_func(creatng);
        return 1;
    }
    ERRORLOG("The %s index %d has invalid fight object state", thing_model_name(creatng), (int)creatng->index);
    set_start_state(creatng);
    return 0;
}

TbBool creature_start_combat_with_trap_if_available(struct Thing* creatng, struct Thing* traptng)
{
    if (!creature_will_do_combat(creatng))
    {
        return false;
    }
    if (!combat_enemy_exists(creatng,traptng))
    {
        return false;
    }
    struct CreatureControl* cctrl = creature_control_get_from_thing(creatng);
    if (cctrl->combat.battle_enemy_idx == traptng->index)
    {
        return false;
    }
    if (!creature_can_navigate_to(creatng, &traptng->mappos, NavRtF_Default))
    {
        if (!creature_has_ranged_weapon(creatng))
            return false;
        if (!creature_can_see_combat_path(creatng, traptng, get_combat_distance(creatng, traptng)))
            return false;
    }
    return set_creature_object_combat(creatng, traptng);
}

TbBool creature_look_for_combat(struct Thing *creatng)
{
    SYNCDBG(9,"Starting for %s index %d",thing_model_name(creatng),(int)creatng->index);
    TRACE_THING(creatng);
    struct CreatureControl* cctrl = creature_control_get_from_thing(creatng);
    CrtrStateId crstate;
    struct Thing* enmtng;
    CrAttackType attack_type = check_for_possible_combat(creatng, &enmtng);
    if (attack_type <= AttckT_Unset)
    {
        if ( (cctrl->opponents_melee_count == 0) && (cctrl->opponents_ranged_count == 0) ) {
            return false;
        }
        CrInstance inst_id = get_self_spell_casting(creatng);
        if (inst_id > CrInst_NULL)
        {
            set_creature_instance(creatng, inst_id, creatng->index, 0);
            return false;
        } else
        if (!external_set_thing_state(creatng, CrSt_CreatureCombatFlee)) {
            return false;
        }
        setup_combat_flee_position(creatng);
        cctrl->flee_start_turn = game.play_gameturn;
        return true;
    }

    if (cctrl->combat_flags != 0)
    {
        if (get_combat_state_for_combat(creatng, enmtng, attack_type) == CmbtSt_Waiting) {
          return false;
        }
    }

    // Don't start combat if not already in combat and high fear + invisible or sneaky
    if ((cctrl->opponents_melee_count == 0) && (cctrl->opponents_ranged_count == 0))
    {
        if (creature_is_invisible(creatng))
        {
            struct CreatureStats* crstat = creature_stats_get_from_thing(creatng);
            if (crstat->fear_wounded >= 101)
                return false;
        }
        crstate = get_creature_state_besides_move(creatng);
        if (states[crstate].sneaky == 1)
            return false;
    }

    // If not too scared for combat, then do the combat
    if ((!creature_too_scared_for_combat(creatng, enmtng)) || (cctrl->dropped_turn + FIGHT_FEAR_DELAY >= game.play_gameturn) )
    {
        set_creature_in_combat(creatng, enmtng, attack_type);
        return true;
    }

    // If any creature is scared, invisible and not in combat, then don't let it start one
    if (creature_is_invisible(creatng))
    {
        if ( (cctrl->opponents_melee_count == 0) && (cctrl->opponents_ranged_count == 0) ) {
            return false;
        }
    }
    // Setup fleeing from combat
    if ( !external_set_thing_state(creatng, CrSt_CreatureCombatFlee) ) {
        ERRORLOG("The %s index %d is scared but cannot flee",thing_model_name(creatng),(int)creatng->index);
        return false;
    }
    setup_combat_flee_position(creatng);
    cctrl->flee_start_turn = game.play_gameturn;
    return true;
}

TbBool creature_look_for_enemy_heart_combat(struct Thing *thing)
{
    SYNCDBG(19,"Starting for %s index %d",thing_model_name(thing),(int)thing->index);
    TRACE_THING(thing);
    if ((get_creature_model_flags(thing) & CMF_NoEnmHeartAttack) != 0) {
        return false;
    }
    struct Thing *heartng;
    // If already fighting dungeon heart, skip the rest
    if (get_creature_state_besides_interruptions(thing) == CrSt_CreatureObjectCombat) {
        struct CreatureControl* cctrl = creature_control_get_from_thing(thing);
        heartng = thing_get(cctrl->combat.battle_enemy_idx);
        if (thing_is_dungeon_heart(heartng)) {
            return false;
        }
    }
    heartng = get_enemy_soul_container_creature_can_see(thing);
    if (thing_is_invalid(heartng) || !(creature_can_navigate_to(thing,&heartng->mappos, NavRtF_Default)))
    {
        return false;
    }
    TRACE_THING(heartng);
    set_creature_object_combat(thing, heartng);
    return true;
}


TbBool creature_look_for_enemy_heart_snipe(struct Thing* thing)
{
    SYNCDBG(19, "Starting for %s index %d", thing_model_name(thing), (int)thing->index);
    TRACE_THING(thing);
    if ((get_creature_model_flags(thing) & CMF_NoEnmHeartAttack) != 0) {
        return false;
    }
    struct Thing* heartng;
    // If already fighting dungeon heart, skip the rest
    if (get_creature_state_besides_interruptions(thing) == CrSt_CreatureObjectSnipe) {
        struct CreatureControl* cctrl = creature_control_get_from_thing(thing);
        heartng = thing_get(cctrl->combat.battle_enemy_idx);
        if (thing_is_dungeon_heart(heartng)) {
            return false;
        }
    }
    heartng = get_enemy_soul_container_creature_can_see(thing);
    if (thing_is_invalid(heartng) || !(creature_can_navigate_to(thing, &heartng->mappos, NavRtF_Default)))
    {
        return false;
    }
    TRACE_THING(heartng);
    set_creature_object_snipe(thing, heartng);
    return true;
}

struct Thing* check_for_object_to_fight(struct Thing* thing) //just traps now, could be expanded to non-trap objects
{
    long m = CREATURE_RANDOM(thing, SMALL_AROUND_SLAB_LENGTH);
    for (long n = 0; n < SMALL_AROUND_SLAB_LENGTH; n++)
    {
        MapSlabCoord slb_x = subtile_slab(thing->mappos.x.stl.num) + (long)small_around[m].delta_x;
        MapSlabCoord slb_y = subtile_slab(thing->mappos.y.stl.num) + (long)small_around[m].delta_y;
        struct Thing* trpthing = get_trap_for_position(slab_subtile_center(slb_x), slab_subtile_center(slb_y));
        if ((thing_is_destructible_trap(trpthing) > 0) || (creature_has_disarming_weapon(thing) && (thing_is_destructible_trap(trpthing) >= 0)))
        {
            if (players_are_enemies(thing->owner, trpthing->owner))
            {
                struct TrapConfigStats* trapst = &game.conf.trapdoor_conf.trap_cfgstats[trpthing->model];
                if (creature_can_see_invisible(thing) || (trapst->hidden == 0) || (trpthing->trap.revealed == 1))
                {
                    return trpthing;
                }
            }
        }
        m = (m + 1) % SMALL_AROUND_SLAB_LENGTH;
    }
    return INVALID_THING;
}

TbBool creature_look_for_enemy_object_combat(struct Thing* thing)
{
    SYNCDBG(19, "Starting for %s index %d", thing_model_name(thing), (int)thing->index);
    TRACE_THING(thing);

    struct Thing* objtng;
    // If already fighting dungeon heart, skip the rest
    if (get_creature_state_besides_interruptions(thing) == CrSt_CreatureObjectCombat) {
        struct CreatureControl* cctrl = creature_control_get_from_thing(thing);
        objtng = thing_get(cctrl->combat.battle_enemy_idx);
        if (thing_is_dungeon_heart(objtng)) {
            return false;
        }
    }
    objtng = check_for_object_to_fight(thing);
    if (thing_is_invalid(objtng))
    {
        if (check_for_possible_combat_with_enemy_object_within_distance(thing, &objtng, LONG_MAX) == AttckT_Unset)
        {
            return false;
        }
    }
    if (thing_is_invalid(objtng) || !(creature_can_navigate_to(thing, &objtng->mappos, NavRtF_Default)))
    {
        return false;
    }
    TRACE_THING(objtng);
    set_creature_object_combat(thing, objtng);
    return true;
}

struct Thing *check_for_door_to_fight(struct Thing *thing)
{
    long m = CREATURE_RANDOM(thing, SMALL_AROUND_SLAB_LENGTH);
    for (long n = 0; n < SMALL_AROUND_SLAB_LENGTH; n++)
    {
        MapSlabCoord slb_x = subtile_slab(thing->mappos.x.stl.num) + (long)small_around[m].delta_x;
        MapSlabCoord slb_y = subtile_slab(thing->mappos.y.stl.num) + (long)small_around[m].delta_y;
        struct Thing* doortng = get_door_for_position(slab_subtile_center(slb_x), slab_subtile_center(slb_y));
        if (!thing_is_invalid(doortng))
        {
          if (thing->owner != doortng->owner)
              return doortng;
        }
        m = (m+1) % SMALL_AROUND_SLAB_LENGTH;
    }
    return INVALID_THING;
}

TbBool creature_look_for_enemy_door_combat(struct Thing *thing)
{
    struct CreatureStats* crstat = creature_stats_get_from_thing(thing);
    // Creatures which can pass doors shouldn't pick a fight with them
    if (crstat->can_go_locked_doors) {
        return false;
    }
    struct Thing* doortng = check_for_door_to_fight(thing);
    if (thing_is_invalid(doortng)) {
        return false;
    }
    set_creature_door_combat(thing, doortng);
    return true;
}

TbResult creature_retreat_from_combat(struct Thing *figtng, struct Thing *enmtng, CrtrStateId continue_state, long a4)
{
    struct Coord3d pos;
    long i;
    TRACE_THING(figtng);
    TRACE_THING(enmtng);

    struct CreatureControl* figctrl = creature_control_get_from_thing(figtng);
    MapCoordDelta dist_x = enmtng->mappos.x.val - (MapCoordDelta)figtng->mappos.x.val;
    MapCoordDelta dist_y = enmtng->mappos.y.val - (MapCoordDelta)figtng->mappos.y.val;

    if (a4 && ((figctrl->combat_flags & (CmbtF_ObjctFight|CmbtF_DoorFight)) == 0))
    {
        pos.x.val = figtng->mappos.x.val - dist_x;
        pos.y.val = figtng->mappos.y.val - dist_y;
        pos.z.val = get_thing_height_at(figtng, &pos);
        if (creature_move_to(figtng, &pos, get_creature_speed(figtng), 0, 1) != -1)
        {
           return Lb_SUCCESS;
        }
    }
    // First try
    pos.x.val = figtng->mappos.x.val;
    pos.y.val = figtng->mappos.y.val;
    if (abs(dist_y) >= abs(dist_x))
    {
      if (dist_y <= 0)
        pos.y.val += COORD_PER_STL;
      else
        pos.y.val -= COORD_PER_STL;
    } else
    {
      if (dist_x <= 0)
        pos.x.val += COORD_PER_STL;
      else
        pos.x.val -= COORD_PER_STL;
    }
    pos.z.val = get_thing_height_at(figtng, &pos);

    if (setup_person_move_backwards_to_coord(figtng, &pos, NavRtF_Default))
    {
      figtng->continue_state = continue_state;
      return Lb_SUCCESS;
    }
    // Second try
    pos.x.val = figtng->mappos.x.val;
    pos.y.val = figtng->mappos.y.val;
    if (CREATURE_RANDOM(figtng, 2) == 0)
        i = 1;
    else
        i = -1;
    if (abs(dist_y) >= abs(dist_x))
      pos.x.val += 768 * i;
    else
      pos.y.val += 768 * i;
    pos.z.val = get_thing_height_at(figtng, &pos);
    if (setup_person_move_backwards_to_coord(figtng, &pos, NavRtF_Default))
    {
        figtng->continue_state = continue_state;
        return Lb_SUCCESS;
    }
    return Lb_FAIL;
}

short creature_attack_rooms(struct Thing *creatng)
{
    TRACE_THING(creatng);
    struct CreatureControl* cctrl = creature_control_get_from_thing(creatng);
    cctrl->target_room_id = 0;
    // Destroy the room tile we're on
    if (thing_is_on_any_room_tile(creatng))
    {
        if (cctrl->instance_id == CrInst_NULL) {
            set_creature_instance(creatng, CrInst_ATTACK_ROOM_SLAB, 0, 0);
        }
        return 1;
    }
    // If we're not (or no longer) on room tile, find adjacent one
    int n = CREATURE_RANDOM(creatng, SMALL_AROUND_LENGTH);
    for (int i = 0; i < SMALL_AROUND_LENGTH; i++)
    {
        MapSubtlCoord stl_x = creatng->mappos.x.stl.num + STL_PER_SLB * (int)small_around[n].delta_x;
        MapSubtlCoord stl_y = creatng->mappos.y.stl.num + STL_PER_SLB * (int)small_around[n].delta_y;
        if (attempt_to_destroy_enemy_room(creatng, stl_x, stl_y)) {
            return 1;
        }
        n = (n + 1) % SMALL_AROUND_LENGTH;
    }
    set_start_state(creatng);
    return 0;
}

short creature_attempt_to_damage_walls(struct Thing *creatng)
{
    TRACE_THING(creatng);
    struct Coord3d pos;

    if ( get_random_position_in_dungeon_for_creature(creatng->owner, CrWaS_WithinDungeon, creatng, &pos)
        && external_set_thing_state(creatng, CrSt_CreatureAttemptToDamageWalls) )
    {
        setup_person_move_to_position(creatng, pos.x.stl.num, pos.y.stl.num, 0);
        creatng->continue_state = CrSt_CreatureAttemptToDamageWalls;
        return 1;
    }
    else
    {
        set_start_state(creatng);
        return 0;
    }
}

short creature_damage_walls(struct Thing *creatng)
{
    TRACE_THING(creatng);
    struct Coord3d pos;

    struct CreatureControl *cctrl = creature_control_get_from_thing(creatng);
    if ( cctrl->damage_wall_coords != 0 )
    {
        MapSubtlCoord stl_x = stl_num_decode_x(cctrl->damage_wall_coords);
        MapSubtlCoord stl_y = stl_num_decode_y(cctrl->damage_wall_coords);
        struct Map* mapblk = get_map_block_at_pos(cctrl->damage_wall_coords);

        struct SlabMap* slb = get_slabmap_for_subtile(stl_x, stl_y);


        if ((mapblk->flags & SlbAtFlg_Blocking) != 0
            && (creatng->owner == slabmap_owner(slb)))
        {
            struct SlabAttr* slbattr = get_slab_attrs(slb);
            if (slbattr->category == SlbAtCtg_FortifiedWall)
            {
                if ( !cctrl->instance_id )
                {
                    pos.x.val = subtile_coord_center(stl_x);
                    pos.y.val = subtile_coord_center(stl_y);
                    if ( !creature_turn_to_face(creatng, &pos) )
                    {
                        set_creature_instance(creatng, CrInst_DAMAGE_WALL, 0, 0);
                    }
                }
                return 1;
            }
        }
    }
    set_start_state(creatng);
    return 0;

}

/**
 * Projects damage made by a creature attack on given target.
 * Gives a best estimate of the damage, but shouldn't be used to actually inflict it.
 * @param firing The creature which will be shooting.
 * @param target The target creature.
 */
long project_creature_attack_target_damage(const struct Thing *firing, const struct Thing *target)
{
    // Determine most likely shot of the firing creature
    CrInstance inst_id;
    long dist = get_combat_distance(firing, target);
    struct CreatureStats* crstat = creature_stats_get_from_thing(firing);
    if (crstat->attack_preference == AttckT_Ranged) {
        inst_id = get_best_combat_weapon_instance_to_use(firing, dist,2);
        if (inst_id == CrInst_NULL) {
            inst_id = get_best_combat_weapon_instance_to_use(firing, dist,4);
        }
    } else {
        inst_id = get_best_combat_weapon_instance_to_use(firing, dist,4);
        if (inst_id == CrInst_NULL) {
            inst_id = get_best_combat_weapon_instance_to_use(firing, dist,2);
        }
    }
    if (inst_id == CrInst_NULL) {
        // It seem the creatures cannot currently attack each other
        return CrInst_NULL;
    }
    // Get shot model from instance
    ThingModel shot_model;
    {
        struct InstanceInfo* inst_inf = creature_instance_info_get(inst_id);
        //TODO CREATURES Instance doesn't necessarily contain shot model, that depends on callback
        // Do a check to make sure the instance fires a shot
        shot_model = inst_inf->func_params[0];
    }
    long damage = project_creature_shot_damage(firing, shot_model);
    // Adjust the damage with target creature defense.
    long dexterity = calculate_correct_creature_dexterity(firing);
    damage = project_damage_of_melee_shot(dexterity, damage, target);
    return damage;
}

/******************************************************************************/<|MERGE_RESOLUTION|>--- conflicted
+++ resolved
@@ -180,17 +180,17 @@
     if (flag_is_set(cctrl->stateblock_flags, CCSpl_Freeze))
     {
         return false;
-<<<<<<< HEAD
+    }
+    // Creature affected with fear won't fight.
+    if (creature_affected_with_spell_flags(thing, CSAfF_Fear))
+    {
+        return false;
     }
     // Check related (?) to "zombie player" (turned off).
     if (flag_is_set(cctrl->flgfield_1, CCFlg_NoCompControl))
     {
         return false;
     }
-=======
-    if (creature_affected_by_spell(thing, SplK_Fear))
-        return false;
->>>>>>> c033394b
     return can_change_from_state_to(thing, thing->active_state, CrSt_CreatureInCombat);
 }
 
