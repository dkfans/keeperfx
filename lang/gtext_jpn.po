# ******************************************************************************
#  Free implementation of Bullfrog's Dungeon Keeper strategy game.
# ******************************************************************************
#   @file gtext_jpn.po
#      KeeperFX GUI Strings translation file
#  @par Purpose:
#      Contains translation of the national strings in the game.
#  @par Comment:
#      Use this file to improve the translation for specific language.
#  @author   KeeperFX Team
#  @date     25 Aug 2012 - 07 Sep 2013
#  @par  Copying and copyrights:
#      This program is free software; you can redistribute it and/or modify
#      it under the terms of the GNU General Public License as published by
#      the Free Software Foundation; either version 2 of the License, or
#      (at your option) any later version.
#
# ******************************************************************************
msgid ""
msgstr ""
"Project-Id-Version: GUI Strings for KeeperFX\n"
"Report-Msgid-Bugs-To: https://code.google.com/p/keeperfx/issues/list\n"
"POT-Creation-Date: 2012-09-02 01:12+0200\n"
"PO-Revision-Date: 2014-10-28 21:21+0100\n"
"Last-Translator: Tomasz Lis <listom@gmail.com>\n"
"Language-Team: KeeperFX Team <code.google.com>\n"
"Language: ja_JP\n"
"MIME-Version: 1.0\n"
"Content-Type: text/plain; charset=utf-8\n"
"Content-Transfer-Encoding: 8bit\n"
"X-Poedit-SourceCharset: utf-8\n"
"X-Generator: Poedit 1.5.7\n"

#. Generic victory message
#: guitext:0
msgctxt "In-game message"
msgid "Success! The land is yours. Press Space to proceed to the next realm."
msgstr ""
"おめでとう！ この土地はお前のものだ。 スペースキーを押し、次なる地へ進め。"

#. Level Eversmile information soon after start
#: guitext:1
msgctxt "In-game message"
msgid "This is a message. Right click to delete it."
msgstr "これはメッセージだ。 右クリックで削除できる。"

#. Level Eversmile first objective
#: guitext:2
msgctxt "In-game message"
msgid ""
"The first thing a Keeper needs is somewhere to keep gold, when it's been "
"mined out of the rock by his imps. To create a Treasure Room, select the "
"Treasure Room icon from the Rooms Panel and fill the empty area to the west "
"with Treasure Room tiles."
msgstr ""
"まずはインプどもが金鉱から掘り出した 財宝の保管場所が必要だ。 宝物庫を作るに"
"は、 部屋パネルから宝物庫アイコンを選び、 西の空いたエリアに宝物庫タイルを置"
"け。"

#. Level Eversmile information when started building Treasure Room
#: guitext:3
msgctxt "In-game message"
msgid ""
"Use the cursor keys to see other areas of the underworld. Rotate and zoom "
"the view with the right ctrl key and cursor keys."
msgstr ""
"矢印キーを使い、 この地底世界の全てを見よ。 視界を回転させたりズームするに"
"は、 Ctrlキーと矢印キーを使え。"

#. Level Eversmile objective when built Treasure Room
#: guitext:4
msgctxt "In-game message"
msgid ""
"Expertly done. Press the right mouse button to turn the pointer back into "
"the Hand of Evil. Mine out the gold to the east by tagging the area with the "
"left mouse button. Your Imps will dig out the gold and carry it back to your "
"Treasure Room."
msgstr ""
"うまいぞ。 右クリックでマウスポインタを悪魔の手に戻せ。 左クリックで東のエリ"
"アを掘り、 財宝を採掘せよ。 インプどもが財宝を掘り出し、 宝物庫へ運ぶであろ"
"う。"

#. Level Eversmile information while digging gold
#: guitext:5
msgctxt "In-game message"
msgid ""
"If you want to make your creatures work harder, slap them by right clicking "
"the Hand of Evil on them. Slapping will harm your creatures."
msgstr ""
"手下どもをもっと働かせたければ、 悪魔の手をクリーチャー上に置き、 右クリック"
"で活を入れよ。 ただし、活を入れられるたびにクリーチャーは ダメージを受けるで"
"あろう。"

#. Level Eversmile information while digging gold
#: guitext:6
msgctxt "In-game message"
msgid ""
"Use the left mouse button to pluck your creatures from the dungeon. Use the "
"right mouse button to drop them over a room or tile belonging to your "
"dungeon. Creatures perform the task most relevant to the situation they're "
"dropped into."
msgstr ""
"手下をダンジョンから拾い上げるには、 左クリックを使え。 クリーチャーをダン"
"ジョン内の部屋または タイル上に落とすには、右クリックを使え。 クリーチャーは"
"落とされた場所で、 自分に最も適した仕事を行う。"

#. Level Eversmile objective after digging gold
#: guitext:7
msgctxt "In-game message"
msgid ""
"Greedily done, Keeper. Now, you need to turn some of your dungeon into a "
"Lair. Lairs are where creatures rest and recover. The area your imps just "
"mined out would be an ideal spot for some creatures to lurk. Select the Lair "
"icon from the Rooms Panel."
msgstr ""
"熱心にやっておるな、 キーパーよ。 次に必要なのは、 ダンジョンの一部をねぐらに"
"することだ。 クリーチャーはねぐらで休息し、 力を取り戻す。 インプどもが財宝を"
"採掘した跡は、 ねぐらを作るにちょうどよい。 部屋パネルからねぐらアイコンを選"
"べ。"

#. Level Eversmile objective after Lair built
#: guitext:8
msgctxt "In-game message"
msgid ""
"Dig a tunnel that connects to the Portal to the north. Portals appear on the "
"map as flashing squares, until they are claimed. Creatures only use Portals "
"claimed by a Keeper. Your imps claim a Portal as soon as it connects to your "
"dungeon."
msgstr ""
"北のゲートへつながるトンネルを掘れ。 マップ上の光っている四角形が 占領されて"
"いないゲートだ。 キーパーが占領したゲートしか クリーチャーは通れない。 お前の"
"ダンジョンとゲートがつながると すぐに手下インプが占領を宣言する。"

#. Level Eversmile objective when digging w/o Treasure Room
#: guitext:9
msgctxt "In-game message"
msgid ""
"You should build a Treasure Room first. Select the Treasure Room icon from "
"the Rooms Panel and left click on the tiles in the area to the west of your "
"Dungeon Heart."
msgstr ""
"まず宝物庫を作れ。 部屋パネルから宝物庫アイコンを選び、 ダンジョンハート西側"
"のタイル上で 左クリックせよ。"

#. Level Eversmile information after some digging
#: guitext:10
msgctxt "In-game message"
msgid ""
"Pick up creatures by left clicking on them. Drop them by right clicking over "
"a room or tile belonging to your dungeon. Creatures perform tasks relevant "
"to the situation they're dropped into."
msgstr ""
"クリーチャーを左クリックでピックアップせよ。 右クリックでお前のダンジョン内の"
"部屋 またはタイル上にクリーチャーを落とせ。 クリーチャーは落とされた場所で、 "
"自分に適した仕事を行う。"

#. Level Eversmile information after some digging
#: guitext:11
msgctxt "In-game message"
msgid ""
"If you want your creatures to work harder, slap them with a right click of "
"the hand. Your creatures take damage from each slap they receive."
msgstr ""
"手下どもをもっと働かせたければ、 悪魔の手をクリーチャー上に置き、 右クリック"
"で活を入れよ。 ただし、活を入れられるたびにクリーチャーは ダメージを受けるで"
"あろう。"

#. Level Eversmile objective after digging gold w/o Treasure Room
#: guitext:12
msgctxt "In-game message"
msgid ""
"You have not yet built a Treasure Room. Until you build this room, you will "
"be unable to pay any creatures. Only imps give their loyalty freely. No "
"other creatures will serve you unpaid."
msgstr ""
"まだ宝物庫を作っていないな。 宝物庫を作るまではクリーチャーに 給料が支払えな"
"い。 ただで忠誠をつくすのはインプだけだ。 他のクリーチャーは 給料なしでは決し"
"てお前に仕えない。"

#. Level Eversmile objective after getting first creature
#: guitext:13
msgctxt "In-game message"
msgid ""
"Your first minion has arrived. It's a giant Fly. It can spit corrosive vomit "
"at your enemies and its wings grant the hideous insect the speed to "
"intercept the most nimble trespassers."
msgstr ""
"最初の手下がやって来た。巨大なフライだ。 腐った唾液を吐き、気味が悪いほど大き"
"な昆虫だが、 最も素早い侵入者すら捕らえることのできる 速さで飛ぶ。"

#. Level Eversmile objective after getting first beetle
#: guitext:14
msgctxt "In-game message"
msgid ""
"A Beetle has scuttled into your realm. It's tough enough to absorb a lot of "
"damage. Like most creatures, Beetles require food. Dig out a new area, "
"select the Hatchery icon and create your Hatchery. Tasty snacks will soon "
"emerge from its enchanted soil."
msgstr ""
"ビートルが急ぎ足でお前の王国に入ってきた。 丈夫で、かなりのダメージに耐えるこ"
"とができる。 たいていのクリーチャーと同じく ビートルも食料が必要だ。新たな場"
"所を掘り、 ニワトリ小屋アイコンを選んで ニワトリ小屋を作れ。 すぐにおいしい食"
"料が魔法の土から 現れ出てくるはずだ。"

#. Level Eversmile objective after Hatchery built
#: guitext:15
msgctxt "In-game message"
msgid ""
"Imps fortify your walls to prevent intruders tunnelling in. If you want to "
"create more imps, go to the Research Panel, select the Imp icon and left "
"click anywhere in your dungeon. Each Imp you create costs more than the "
"previous one."
msgstr ""
"侵入者がトンネルを掘って入ってこないように、 インプは壁の補強をする。 手下イ"
"ンプをもっと増やしたければ 研究パネルのインプ製造アイコンを選び、 ダンジョン"
"内で左クリックせよ。 全インプ数に比例して製造コストは高くなる。"

#. Level Eversmile information after having few creatures
#: guitext:16
msgctxt "In-game message"
msgid ""
"Why not have a handful of creatures ready to drop on top of intruders? To "
"pick up creatures quickly, left click on them from within the Creatures "
"Panel. You can only drop creatures within the confines of your own dungeon."
msgstr ""
"クリーチャーをまとめて侵入者の上に落とす用意を しておいてはどうだ？ 速くピッ"
"クアップするには、 クリーチャーパネル上のクリーチャーを 左クリックせよ。 ク"
"リーチャーを落とせるのはお前の領地内だけだ。"

#. Level Eversmile objective some time after all rooms are built
#: guitext:17
msgctxt "In-game message"
msgid ""
"Intruders approach. They seek gaps in your fortifications, in order to gain "
"entry to your dungeon. A white trail on the map indicates their progress. "
"Click the icon at the top of the Control Panel to see a bigger map."
msgstr ""
"侵入者どもが近付いているぞ。 お前のダンジョンに侵入するため、 防壁の裂け目を"
"探している。 マップ上の白い点が侵入者の動きを示している。 マップを拡大するに"
"は、 コントロールパネルの上部にあるアイコンを クリックせよ。"

#. Level Eversmile objective after first wave defeat
#: guitext:18
msgctxt "In-game message"
msgid ""
"Savour your first victory while you can. You have attracted the wrath of the "
"Lord of this realm. His party will soon be here."
msgstr ""
"今のうちに最初の勝利を十分味わっておけ。 お前はこの王国のロードの怒りを 呼び"
"起こしてしまった。 勇者どもがじきにやってくるであろう。"

#. Levels Eversmile and Tickle objective, when LOTL comes
#: guitext:19
msgctxt "In-game message"
msgid ""
"The Lord of the Land has arrived. I can smell his fear. Defeat him and the "
"realm is yours."
msgstr ""
"この土地のロードがやって来た。 奴は恐怖を感じているようだぞ。 奴を打ち負かせ"
"ば王国はお前のものだ。"

#. Level Eversmile objective after LOTL defeat
#: guitext:20
msgctxt "In-game message"
msgid ""
"Your work here is done. Now there is no-one to prevent you from obliterating "
"this nauseating realm and expanding your empire into a neighbouring land. "
"Nice."
msgstr ""
"お前のここでの仕事は終わった。 お前がこの汚らわしい王国を消し去り、 自らの帝"
"国を拡大することを妨げるものは、 もはや誰もいない。 おみごとだ。"

#. Level Eversmile objective when having no Imps
#: guitext:21
msgctxt "In-game message"
msgid ""
"You require more Imps. Use the Create Imp spell to conjure them into your "
"domain. Remember, each Imp you create is more expensive than the last."
msgstr ""
"インプがもっと必要だ。 インプ製造の魔法を使い、 お前の領地にインプを呼び出"
"せ。 ただし、インプを製造するたびに コストが前回より高くなることを忘れるな。"

#. Level Cosyton information soon after start
#: guitext:22
#, fuzzy
msgctxt "In-game message"
msgid ""
"When Imps have no other orders, they run around reinforcing your dungeon. "
"Fortified walls keep out intruders. Rooms with reinforced walls make your "
"creatures feel more at home and heroes more terrified."
msgstr ""
"特に命令を受けていないインプは、 ダンジョンを補強してまわる。 補強された壁は"
"侵入者を寄せ付けない。 壁を補強した部屋では、 クリーチャーはくつろぐことがで"
"き、 勇者どもは恐怖を覚える。"

#. Level Cosyton information soon after start
#: guitext:23
msgctxt "In-game message"
msgid ""
"Possess creatures by choosing the Possess spell from the Research Panel and "
"left-clicking on the creature you want to control. Right-click to leave the "
"creature again."
msgstr ""
"クリーチャーを支配するには、 研究パネルの支配アイコンを選び、 支配したいク"
"リーチャー上で左クリックせよ。 右クリックでクリーチャーを解放できる。"

#. Level Cosyton first objective
#: guitext:24
msgctxt "In-game message"
msgid ""
"Remember the lessons you learned in Brana Hauk. You must build a Treasure "
"Room, a Lair and a Hatchery and you will need to claim a Portal. Build rooms "
"in squares of at least nine tiles to increase the efficiency of the room."
msgstr ""
"ブラナホークで学んだ教訓を忘れるな。 まず宝物庫とねぐらとニワトリ小屋を作"
"り、 それからゲートを占領せねばならない。 部屋の機能性を高めるには、 最低９タ"
"イルの四角い部屋を作れ。"

#. Level Cosyton objective after basic rooms built
#: guitext:25
msgctxt "In-game message"
msgid ""
"You will need to make your creatures stronger. In a Training Room, your "
"creatures can hone their fighting skills, gain new abilities and learn more "
"powerful spells."
msgstr ""
"手下をさらに強くする必要がでてくるはずだ。 訓練室でクリーチャーは戦闘能力をみ"
"がき、 新しい能力を身につけ、 より強力な魔法を覚えることができる。"

#. Level Cosyton objective after Training Room built
#: guitext:26
msgctxt "In-game message"
msgid ""
"Your plan proceeds smoothly, keeper. Allow your Imps time to fortify the "
"walls of your dungeon. This increases the efficiency of rooms and repels "
"would-be invaders."
msgstr ""
"計画は順調に進んでいるな、キーパーよ。 インプどもにダンジョンの壁を 補強する"
"時間をやれ。 これにより部屋の機能性が高まり、 侵入をくわだてる者を撃退でき"
"る。"

#. Level Cosyton information after Training Room built
#: guitext:27
msgctxt "In-game message"
msgid ""
"The Training Room attracts ever more ferocious creatures, such as Demon "
"Spawn. Build it and they will come."
msgstr ""
"訓練室は、 より一層凶暴なクリーチャーを引き寄せる。 部屋ができればデーモンス"
"ポーンが やってくるであろう。"

#. Level Cosyton information after attracting Demon Spawn
#: guitext:28
msgctxt "In-game message"
msgid ""
"To train creatures, drop them in the Training Room. The number that "
"occasionally appears above a creature's head indicates how much gold it has "
"cost for that creature to train."
msgstr ""
"訓練するには、 クリーチャーを訓練室に落とせ。 クリーチャーの頭上に時々現れる"
"数字は、 そのクリーチャーを訓練するのに 必要な財宝の量だ。"

#. Level Cosyton information some time after Demon Spawn
#: guitext:29
msgctxt "In-game message"
msgid ""
"You can train creatures more rapidly by slapping them as they work out in "
"the Training Room."
msgstr ""
"より早くクリーチャーを鍛えるには、 訓練室で訓練中のクリーチャーに活を入れよ。"

#. Level Cosyton objective soon after 2nd Demon Spawn
#: guitext:30
msgctxt "In-game message"
msgid ""
"Heroes are already on their way. Make sure your creatures are well trained "
"and ready for the attack. The heroes you will face in this realm are tougher "
"than those you met beneath Brana Hauk."
msgstr ""
"勇者どもがすでにこちらへ向かっている。 手下どもをじゅうぶん訓練させている"
"か？ 攻撃に備えているか確認せよ。 この王国の勇者どもは、 ブラナホークにいた敵"
"よりも手強いぞ。"

#. Level Cosyton objective after defeating LOTL (option 1)
#: guitext:31
msgctxt "In-game message"
msgid ""
"Harder the heroes may have been but they were obviously no match for your "
"forces."
msgstr ""
"勇者どもは前回よりは強かったかもしれないが、 明らかにお前の敵ではなかったな。"

#. Level Cosyton objective after AP reached
#: guitext:32
msgctxt "In-game message"
msgid ""
"The heroes are on their way. Make sure your creatures are well trained and "
"ready for the attack."
msgstr ""
"勇者どもがこちらへ向かっている。 手下どもをじゅうぶん訓練させているか？ 攻撃"
"に備えているか確認せよ。"

#. Level Cosyton objective after defeating LOTL (option 2)
#: guitext:33
msgctxt "In-game message"
msgid "Congratulations. You have conquered the enemy hordes."
msgstr "おめでとう。敵の大群を打ち破った。"

#. Level Waterdream Warm first objective
#: guitext:34
msgctxt "In-game message"
msgid ""
"Build a dungeon with a Treasure Room, a Lair, a Hatchery and a Training "
"Room. Make sure they're all big enough. Cramped conditions do nothing for "
"the morale of your minions."
msgstr ""
"宝物庫、ねぐら、ニワトリ小屋、 訓練室のあるダンジョンを作れ。 必ずどの部屋も"
"十分な広さにせよ。 せまくるしい環境だと手下は ヤル気を失うぞ。"

#. Level Waterdream Warm objective after basic 5 rooms are built/claimed
#: guitext:35
msgctxt "In-game message"
msgid ""
"The time has come to build a Library. Libraries are where new devices, room "
"designs and magic spells are researched. Make a Library at least as big as "
"the other rooms. Researchers like quiet too, so try to build your Library "
"off the side of a corridor."
msgstr ""
"図書館を作る時がきた。 図書館は新たな装置や部屋の設計、 そして魔法の研究をす"
"る場所だ。 図書館は最低でも他の部屋と同じ広さにせよ。 また、研究者は静けさを"
"好むので、 図書館は通路から離れた場所に作れ。"

#. Level Waterdream Warm information after started building library
#: guitext:36
msgctxt "In-game message"
msgid ""
"Your new Library will attract creatures like Warlocks, who are interested in "
"researching magic and dungeon designs. These evil mages are real bookworms, "
"as well as being magically proficient themselves."
msgstr ""
"図書館は、魔法とダンジョン設計の研究に 興味を持つウォーロックのような クリー"
"チャーを引き寄せる。 この邪悪な賢者は、 大の本好きで魔法使いとしても 優秀であ"
"る。"

#. Level Waterdream Warm objective after finished building library
#: guitext:37
msgctxt "In-game message"
msgid ""
"That's a fine collection of parchments and tomes you've assembled. Most "
"creatures can engage in research but Warlocks make the best and keenest "
"researchers. Stupid Trolls have trouble holding books the right way up and "
"sometimes even chew the pages."
msgstr ""
"なかなかみごと書物のコレクションだな。 ほとんどのクリーチャーは研究を行なえる"
"が、 最も優秀で熱心な研究者はウォーロックだ。 まぬけなトロルは正しく本を持つ"
"こともできず、 ページをかんでしまうこともある。"

#. Level Waterdream Warm objective after attracting warlock
#: guitext:38
msgctxt "In-game message"
msgid ""
"The scent of arcane knowledge has lured a greedy Warlock into your dungeon. "
"Don't forget to train your Warlocks occasionally. Their spell casting "
"abilities make them fine long range fighters."
msgstr ""
"神秘の知識の香りが欲深いウォーロックを お前のダンジョンへ誘う。 ウォーロック"
"を時々訓練することを忘れるな。 魔法を使えるウォーロックは 遠くから攻撃できる"
"ため、いい戦士になる。"

#. Level Waterdream Warm objective
#: guitext:39
msgctxt "In-game message"
msgid ""
"The first wave of attackers lie hacked to pieces on the floor and give your "
"domain that lived in feeling but it surely won't be long before their kin "
"launch another assault."
msgstr ""
"勇者どもの第一陣は切り刻まれて床に倒れ、 お前の領地は落ち着きを取り戻した。 "
"しかし馬鹿な連中どもはすぐにも 第二陣を送ってくるであろう。"

#. Level Waterdream Warm objective
#: guitext:40
msgctxt "In-game message"
msgid ""
"You meet with success yet again, Keeper. All those corpses will keep your "
"Hatchery's topsoil fertile. They also serve as warnings to other foolhardy "
"adventurers, of course."
msgstr ""
"キーパーよ、また勝利をおさめたな。 死体の山でニワトリ小屋の土は、 さぞよく肥"
"えることだろう。 そしてもちろん、 無謀な冒険者どもへの警告にもなる。"

#. Level Waterdream Warm objective
#: guitext:41
msgctxt "In-game message"
msgid ""
"All is quiet again. Use this time to ready yourself for the next attacks. "
"The enemy is only regrouping. It is not yet defeated."
msgstr ""
"再び静けさが訪れた。 この間に次の攻撃に備えよ。 敵は再編成を行っているだけ"
"だ。 まだ敗れ去ったわけではない。"

#. Level Waterdream Warm information
#: guitext:42
msgctxt "In-game message"
msgid ""
"Is that Imp playing football with a decapitated head? Stay alert, Keeper."
msgstr ""
"切り落とした勇者どもの頭で インプがフットボールをやっていないか？ 警戒を怠る"
"な。"

#. Level Waterdream Warm objective
#: guitext:43
msgctxt "In-game message"
msgid "Now would be an excellent time to train a Warlock."
msgstr "今こそがウォーロックを訓練する絶好の時だ。"

#. Level Waterdream Warm information
#: guitext:44
msgctxt "In-game message"
msgid ""
"Already your research bears fruit. The Speed Creature spell has been "
"perfected. Cast it on a creature and observe the dramatic increase in its "
"speed. The effect wears off after a while."
msgstr ""
"お前の研究が実を結び、加速の魔法が完成した。 この魔法はクリーチャーの行動速度"
"を２倍にする。 その目ざましい加速をよく見てみよ。 だがその効果はしばらくたつ"
"と消えていく。"

#. Level Flowerhat objective
#: guitext:45
msgctxt "In-game message"
msgid ""
"Build up your dungeon with the rooms available to you and claim the Portal "
"nearby but do not yet venture north. Powerful adversaries lurk there. It "
"would be wiser not to disturb them until you are prepared."
msgstr ""
"作れる部屋をすべて作り、近くのゲートを占領せよ。 しかし、 まだ北へ進んではな"
"らない。 そこには強敵がひそんでいる。 準備が整うまでは 連中を刺激しないほうが"
"賢明だ。"

#. Level Flowerhat information
#: guitext:46
msgctxt "In-game message"
msgid ""
"Clever research has given your Imps the engineering skill to build Bridges. "
"You will need Bridges to cross some of the more hazardous underworld terrain."
msgstr ""
"研究の結果、橋を造る技術を得た。 より危険な地底世界を渡って行くには、 橋が必"
"要になるはずだ。"

#. Level Flowerhat objective
#: guitext:47
msgctxt "In-game message"
msgid ""
"A study of dungeon designs reveals that Workshops manufacture essential "
"furniture, such as Doors and Traps. If your Workshop occupies a square of at "
"least nine tiles, its mere presence will lure the underworld's finest "
"artisans into your dungeon."
msgstr ""
"ダンジョン設計について研究した結果、 ドアや罠などの重要な物品は工房で 製造す"
"ることがわかった。 工房を９タイル以上の四角い部屋に 造ればよい。 あとは地底世"
"界一腕のいい職人どもが 自然と集まってくるであろう。"

#. Level Flowerhat information
#: guitext:48
msgctxt "In-game message"
msgid ""
"To manufacture Traps and Doors in your Workshop you will need to assign "
"creatures to it, by dropping them into the room. Manufactured items can be "
"selected from the Workshop Panel as soon as they're ready."
msgstr ""
"工房で罠やドアを 製造するには、 クリーチャーを工房に落として 仕事をさせなけれ"
"ばならない。 できた物品は準備ができしだい、 工房パネルから選べるようになる。"

#. Level Flowerhat objective
#: guitext:49
msgctxt "In-game message"
msgid ""
"When your troops are sufficient in number and have had some training, lead "
"them north and crush any who oppose you."
msgstr ""
"お前の軍勢が十分な数になり、 いくらか訓練を積んだら、 北へ移動させてすべての"
"敵を屈服させよ。"

#. Level Flowerhat objective
#: guitext:50
msgctxt "In-game message"
msgid ""
"You will have to find a way to cross the river of molten lava that bars your "
"way."
msgstr ""
"お前の行く手を妨げる ドロドロの溶岩の川を 渡る方法を見つけねばならない。"

#. Level Flowerhat objective
#: guitext:51
msgctxt "In-game message"
msgid ""
"The enemy's Dungeon Heart throbs before you. Assemble your minions nearby "
"and administer the coup de grace."
msgstr ""
"敵のダンジョンハートが お前の目の前で脈打っている。 近くにいる手下を集め、と"
"どめの一撃を与えよ。"

#. Level Flowerhat information
#: guitext:52
msgctxt "In-game message"
msgid ""
"A Troll has joined you. Skilled in the craft of manufacturing, trolls are "
"best employed doing dark deeds in your Workshop. They don't complain about "
"the hours, because their labours keep them away from combat."
msgstr ""
"トロルがお前の手下に加わった。 手先が器用なトロルは、 工房で仕事をさせるのに"
"最適である。 戦闘をせずにすむならばトロルは 長時間労働にも文句を言わないであ"
"ろう。"

#. Level Flowerhat objective
#: guitext:53
msgctxt "In-game message"
msgid ""
"With the enemy Dungeon Heart in ruins, you have trounced the once proud "
"opposition. Rule your new domain with terror and loathing, for a laugh."
msgstr ""
"敵ダンジョンハートを破壊し、 愚かなるものどもを支配した。 新たな領地を恐怖と"
"憎悪。 そして、あざけりで支配せよ。"

#. Level Flowerhat information
#: guitext:54
msgctxt "In-game message"
msgid ""
"Your Workshop has created a Wooden Door. Placed in a corridor, it restricts "
"access to the enemy. Your creatures may pass freely. Lock or unlock Doors by "
"clicking over them with the left mouse button."
msgstr ""
"工房で木のドアが完成した。 通路に配置すれば、 敵の出入りが制限される。 手下ク"
"リーチャーは自由に通ることができる。 鍵の開け閉めをするには、 ドアの上で左ク"
"リックせよ。"

#. Level Flowerhat information
#: guitext:55
msgctxt "In-game message"
msgid ""
"Your Workshop has produced a Poison Gas trap. Position it and, when an "
"intruder sets it off, it will envelop the area in deadly vapours."
msgstr ""
"工房で毒ガスの罠が完成した。 さあ早く設置するがよい。 侵入者が罠にかかると、 "
"周囲は致死性のガスで包まれる。"

#. Level Flowerhat information
#: guitext:56
msgctxt "In-game message"
msgid ""
"You have researched the Call to Arms spell. The first time you cast it, your "
"creatures gather around a banner created by the spell. Cast it again in a "
"target area. Call to Arms only costs gold when it's targetted beyond your "
"territory."
msgstr ""
"出陣の魔法の研究が終わった。 初めてこの魔法をかけると、 手下どもが魔法によっ"
"て作られた 旗のまわりに集結する。 攻撃目標地点にこの魔法をかけよ。 出陣の魔法"
"が財宝を消費するのは、 お前の領土の外を攻撃する時だけだ。"

#. Level Lushmeadow-on-Down objective
#: guitext:57
msgctxt "In-game message"
msgid ""
"Another Keeper controls this underworld realm. His dungeon lies to the "
"north. If you are to entice creatures to work for you instead of him, you "
"will have to build a more magnificent dungeon. Get on with it then."
msgstr ""
"この地底王国は、他のキーパーが支配している。 奴のダンジョンは北にある。 ク"
"リーチャーをそそのかし、 奴ではなくお前に仕えさせれば、 さらに壮大なダンジョ"
"ンを作ることができる。 さあ、やれ！"

#. Level Lushmeadow-on-Down objective
#: guitext:58
msgctxt "In-game message"
msgid ""
"You have slain your rival. His defeat is a testimony to your clever dungeon "
"design. You have the makings of a Dungeon Keeper worthy of the name."
msgstr ""
"ライバルを殺した。 奴の敗北はお前のダンジョン設計が 優れている証拠だ。 お前に"
"はダンジョンキーパーに ふさわしい素質があるな。"

#. Level Lushmeadow-on-Down information
#: guitext:59
msgctxt "In-game message"
msgid ""
"A Bile Demon chooses to side with you. Bile Demons demand large Lairs and "
"ample Hatcheries. These corpulent monstrosities attack somewhat "
"unconventionally."
msgstr ""
"バイルデーモンがお前の側についた。 バイルデーモンには、 広いねぐらと食料豊富"
"なニワトリ小屋が必要だ。 このでっぷり太った怪物は 少々型破りな攻撃をする。"

#. Level Lushmeadow-on-Down information
#: guitext:60
msgctxt "In-game message"
msgid ""
"Your loyal researchers have perfected the Sight of Evil spell. Cast it on an "
"unexplored area and it will be revealed to you for a moment."
msgstr ""
"忠実な手下が邪眼の魔法を完成させた。 未知の土地にこの魔法をかければ、 しばら"
"くの間その場の様子を見る事ができる。"

#. Level Lushmeadow-on-Down information
#: guitext:61
msgctxt "In-game message"
msgid ""
"You have claimed a Prison. Select imprison from the Information Panel and "
"your creatures subdue their foe, at which point your imps drag the bodies "
"off to a cell. Prisoners who die of starvation may rise again as Skeleton "
"warriors for you to command."
msgstr ""
"牢獄がお前のものになった。 情報パネルから生け捕りアイコンを選ぶと、 インプど"
"もが捕らえた敵を牢獄へ引きずっていく。 飢え死にした囚人は スケルトン戦士とし"
"て復活することがある。 そいつらはお前が自由に命令できる。"

#. Level Lushmeadow-on-Down information
#: guitext:62
msgctxt "In-game message"
msgid ""
"Your dedicated librarians have designed a Guard Post. Place a Guard Post in "
"a strategically important area and assign creatures to occupy it by dropping "
"them there."
msgstr ""
"熱心な手下どもが監視所を設計した。 監視所を戦略上重要な地点に設置し、 クリー"
"チャーをその上に落として配備せよ。"

#. Level Lushmeadow-on-Down information
#: guitext:63
msgctxt "In-game message"
msgid ""
"A Spider has joined your dungeon. They are natural enemies of Flies, so "
"endeavour to keep them apart. Overcoming such obstacles will temper your "
"mettle - whatever that means."
msgstr ""
"スパイダーがお前のダンジョンに加わった。 スパイダーはフライの天敵だ。 両者を"
"遠ざけておくよう努力せよ。 そういった障害を克服することで、 お前の根性はあら"
"ゆる意味で鍛えられるであろう。"

#. Level Snuggledell objective
#: guitext:64
msgctxt "In-game message"
msgid ""
"It's time to mete out the ultimate punishment to a keeper who dares to "
"challenge you for this corner of your subterranean empire. The price of "
"failure shall be oblivion."
msgstr ""
"地下帝国の一角を奪取しようと挑んできた 生意気なキーパーに、 究極の罰を与える"
"時だ。 奴には死あるのみ。 失敗すれば、 お前がこの世から消し去られるであろう。"

#. Level Snuggledell objective
#: guitext:65
msgctxt "In-game message"
msgid ""
"How satisfying it is to see an enemy Keeper's dungeon crumble and his power "
"dissipate. There'll be no controversy over this year's hall of infamy "
"nomination."
msgstr ""
"敵キーパーのダンジョンが崩れ、 奴の力が消えゆくのを見ると、 えもいわれぬ満足"
"感を覚える。 悪行の殿堂入りは間違いない。"

#. Level Snuggledell information
#: guitext:66
msgctxt "In-game message"
msgid ""
"You have claimed a Torture Room. Place captive heroes and creatures into "
"this chamber of horrors to convert them to your supremely evil way. "
"Alternatively, place your own creatures within the room whenever "
"disciplinary measures become necessary."
msgstr ""
"拷問室がお前のものになった。 捕らえた勇者やクリーチャーをこ の恐怖の部屋に放"
"り込み、 お前の奉り信ずる邪悪の道へ 奴らを引きずり込むのだ。 また、手下クリー"
"チャーが いうことをきかなくなったら、 いつでもこの部屋へ送れ。"

#. Level Snuggledell information
#: guitext:67
msgctxt "In-game message"
msgid ""
"You have finally constructed a dungeon impressive enough to attract a Dark "
"Mistress. You must discipline these wicked wenches frequently. They respond "
"particularly well to a good slapping."
msgstr ""
"ついに、 ダークミストレスを引き寄せることのできる ダンジョンが完成した。 この"
"邪悪な女はたびたび訓練せねばならない。 たっぷり活を入れてやると特に反応がよく"
"なる。"

#. Level Snuggledell information
#: guitext:68
msgctxt "In-game message"
msgid ""
"Your manufacturers have created a Braced Door. If security matters, you can "
"be sure when you buy a Braced Door. You couldn't be certain with only a "
"curtain and a hole in the wall is no help at all."
msgstr ""
"工房の連中が丈夫なドアを作った。 安全性が重要な場所には丈夫なドアを使うこと"
"だ。 カーテンだけでは心もとないだろうし、 壁に穴があれば何の役にも立たない。"

#. Level Snuggledell information
#: guitext:69
msgctxt "In-game message"
msgid ""
"Your researchers have devised a spell that unleashes the energy of a "
"thunderstorm on the target of your choice. Select the spell, aim at a "
"hostile creature and flash-fry him with a Lightning Strike."
msgstr ""
"研究の結果、雷のエネルギーを 自在に発射する魔法を編み出した。 この魔法を選び"
"敵を狙うと、 標的は雷撃で焼け焦げる。"

#. Level Snuggledell information
#: guitext:70
msgctxt "In-game message"
msgid ""
"You have manufactured a powerful Lightning Trap. Try it out. It's bound to "
"give someone a shock."
msgstr "強力な雷撃の罠を製造した。 試してみよ。敵に死を与えるであろう。"

#. Level Wishvale objective
#: guitext:71
msgctxt "In-game message"
msgid ""
"It appears you have arrived in the middle of a raging battle. Perhaps it "
"would be wise to stay out of the way until you are strong enough to "
"eliminate both sides."
msgstr ""
"激しい戦闘の真っ只中に 出くわしてしまったようだ。 両方を始末できる強さになる"
"まで、 近寄らないほうが身のためだ。"

#. Level Wishvale information
#: guitext:72
msgctxt "In-game message"
msgid ""
"An Orc warlord joins you and brings with him the plans for building a "
"Barracks. In this room you can form creatures into teams."
msgstr ""
"司令官オークがお前の手下に加わり、 兵舎の建築計画を持ってきた。 この部屋では"
"クリーチャーたちに グループを組ませることができる。"

#. Level Wishvale objective
#: guitext:73
msgctxt "In-game message"
msgid ""
"I think I hear the clanking of plate armour. Yes, the Lord of the Land has "
"finally roused himself from the fireside to find out where all his loyal "
"servants have gone."
msgstr ""
"プレートメイルの カシャンカシャンという音が聞こえる。 この土地のロードがつい"
"に目を覚まし、 すべての勇者どもがどこへ消えてしまったのかを 知ったのだ。"

#. Level Wishvale objective
#: guitext:74
msgctxt "In-game message"
msgid ""
"You have turned local heroes into something of an endangered species, now "
"make the enemy Dungeon Keeper extinct."
msgstr ""
"お前は土地の勇者どもを 絶滅に瀕した種族にしてしまった。 次は敵ダンジョンキー"
"パーを根絶やしにする番だ。"

#. Level Wishvale objective
#: guitext:75
msgctxt "In-game message"
msgid ""
"You have prevailed, Keeper. The bodies of your enemies litter the most "
"forlorn alcoves of your domain, in tribute to their futile efforts to keep "
"you at bay."
msgstr ""
"お前の勝利だ、キーパーよ。 お前を食い止めようとした連中の 無駄な努力をたた"
"え、 領地内の最もみじめな小部屋に 奴らの死骸を捨てよ。"

#. Level Tickle objective
#: guitext:76
msgctxt "In-game message"
msgid ""
"Seek out the one who would be your rival in this region of the underworld. "
"Explain the concept of early retirement to him. On the other hand, string "
"him up. It's in the only language he understands."
msgstr ""
"地底世界のこの土地で、 お前の敵になりそうな奴を捜し出せ。 早く引退した方が身"
"のためだと説明してしまえ。 面倒ならば つるし首にでもしてやれ。 そうでもしなけ"
"れば奴には分からない。"

#. Level Tickle information
#: guitext:77
msgctxt "In-game message"
msgid ""
"You have researched the power of Invisibility. Cast it on a creature to hide "
"it from enemy eyes."
msgstr ""
"透明化の魔法の研究が終わった。 この魔法をクリーチャーにかけると、 敵の目から"
"見えなくなる。"

#. Level Tickle information
#: guitext:78
msgctxt "In-game message"
msgid ""
"The Protect Creature spell has been researched at last. Cast it on a "
"creature to increase its toughness."
msgstr ""
"防御の魔法がついに完成した。 この魔法をクリーチャーにかけると、 強靭さが上が"
"る。"

#. Level Tickle objective
#: guitext:79
msgctxt "In-game message"
msgid ""
"That's another enemy successfully written off. The defenceless inhabitants "
"of the land above bow down before your depraved presence. As if that will "
"save them..."
msgstr ""
"首尾よく敵を一掃した。 身を守るすべを持たぬこの地の住人は、 堕落の権化たるお"
"前のもとに ひれ伏すだろう。 そうすれば救われると 思っているのか・・・。"

#. Level Tickle information
#: guitext:80
msgctxt "In-game message"
msgid ""
"Researchers have found instructions for building a Temple to the dark gods. "
"Sacrifice creatures in the Temple's pool to receive gifts from these gods. "
"You might have to experiment with the offerings you make. The dark gods are "
"not easy to please."
msgstr ""
"ついに暗黒の神々をまつる神殿の建築方法を 開発した。 生贄のクリーチャーを神殿"
"の泉に捧げよ。 神々からの贈り物があるはずだ。 いろいろな捧げ物を試してみよ。 "
"暗黒の神々を喜ばせるのは容易ではない。"

#. Level Moonbrush Wood objective
#: guitext:81
msgctxt "In-game message"
msgid ""
"This realm is ruled by four arrogant Wizards who think they've got "
"everything under control, because their feeble magical power impresses the "
"locals. But you're not from these parts..."
msgstr ""
"この王国は４人のウィザードが支配している。 連中のくそ弱い魔力にさえ、 住民ど"
"もは恐れている。 ウィザードどもは全てを支配していると うぬぼれている。 お前の"
"存在を知らずに・・・・。"

#. Level Moonbrush Wood objective
#: guitext:82
msgctxt "In-game message"
msgid ""
"Well, you're done down here. Time to introduce yourself to the locals and re-"
"organise their nice little lives."
msgstr ""
"この土地を支配した。 善良な小さき者どもに死の恐怖を プレゼントしようではない"
"か。"

#. Levels Tickle and Moonbrush Wood information
#: guitext:83
msgctxt "In-game message"
msgid ""
"Behold, you have summoned a Horned Reaper. Try not make it angry. You'll "
"fail, because everything makes a Horned Reaper angry but at least try to "
"make sure that everything near it is an enemy creature when it finally goes "
"ballistic."
msgstr ""
"見よ、お前はホーンドリーパーを召喚した。 怒らせないよう気をつけよ。 だが、い"
"ずれにしろホーンドリーパーは 怒るのだが。 ホーニーが怒る時、 近くにいれば味方"
"だろうと命はない。 近くにいるのは敵だけにしておけ。"

#. Level Moonbrush Wood information
#: guitext:84
msgctxt "In-game message"
msgid ""
"Your researchers have concocted a Disease spell. Cast it on enemy creatures "
"and watch the affliction spread like the plague."
msgstr ""
"疫病の魔法を作り出した。 この魔法を敵に食らわし、 苦痛が伝染病のように広まる"
"さまを見よ。"

#. Level Moonbrush Wood information
#: guitext:85
msgctxt "In-game message"
msgid ""
"A Vampire has risen from your Graveyard, nourished by the souls of the dead "
"which have been brought here. You have to suck up to Vampires or they go off "
"in a huff, but they're extremely powerful and fearsome underlings to have in "
"your employ."
msgstr ""
"墓場で腐った死体が混ざり合い、 バンパイアが誕生した。 バンパイアは財宝を与"
"え、 常におだてねばなるまい。 さもなくば、 へそを曲げて去ってしまう。 面倒で"
"はあるが、 バンパイアを雇えば非常に強力で 恐ろしい手下になる。"

#. Level Moonbrush Wood information
#: guitext:86
msgctxt "In-game message"
msgid ""
"You have researched the Graveyard. Your Imps will drag corpses here to "
"rot... And possibly to rise again as Vampires, ready to do your bidding. "
"That's style."
msgstr ""
"墓場が建造できるようになった。 墓場に死体を運び込んで腐らせよ。 いずれお前の"
"命令に従うバンパイアとして 復活するかもしれない。 うまくやれ。"

#. Levels Tickle and Moonbrush Wood information
#: guitext:87
msgctxt "In-game message"
msgid ""
"You have manufactured an Iron Door. It's a formidable barrier. Use it well."
msgstr "鉄のドアを開発した。 これは破り難い防壁となる。 効果的に使え。"

#. Level Elf's Dance objective
#: guitext:88
msgctxt "In-game message"
msgid ""
"Powerful creatures inhabit a cave south of here. There's a party of heroes "
"between you and them but, if you reach them and convert them to your side "
"before they join the other keepers, you will be unstoppable, unless you do "
"something stupid."
msgstr ""
"強力なクリーチャーが南の洞窟にいる。 他のキーパーより先に手下に入れよ。 連中"
"が手下になれば、 お前の侵略は もう誰にも止めらないであろう。 だがしかし、 お"
"前と連中の間には勇者の一団がいる。 気をつけていけ。"

#. Level Elf's Dance objective
#: guitext:89
msgctxt "In-game message"
msgid ""
"You have overcome all resistance to your rule, O despicable one. It's time "
"to flex the old misery muscle on the pathetic inhabitants of the land above."
msgstr ""
"支配を拒むものを全て打ち負かしたな、 卑劣な者よ。 この上にある土地の哀れな住"
"人にも 同じように災いを及ぼし力を見せつけるのだ。"

#. Level Nevergrim information
#: guitext:90
msgctxt "In-game message"
msgid ""
"You have manufactured a Boulder Trap. Place it in a corridor and howl "
"deliriously as it rumbles inexorably towards unwary trespassers."
msgstr ""
"丸石の罠を製造した。 この罠を通路に設置すれば、 不注意な侵入者を恐怖の巨石が"
"直撃する。 どんなに屈強な敵であろうとも、 丸石に潰され確実に命をおとす。"

#. Level Nevergrim information
#: guitext:91
msgctxt "In-game message"
msgid ""
"With typical brilliance, you have researched the Cave-In spell. Use it to "
"block off passages and repair dungeon breaches. Interestingly, the rockfall "
"will crush to death any creatures caught beneath it."
msgstr ""
"優れた頭脳を用いて、 落盤の魔法の研究が完成した。 落盤の下にいるクリーチャー"
"は 押しつぶされて死ぬのみ。 実に面白い。"

#. Level Nevergrim information
#: guitext:92
msgctxt "In-game message"
msgid ""
"Your tireless librarians have researched the Scavenger Room. Creatures "
"placed within a Scavenger Room will lure their kin from other dungeons and "
"the outside world, into your domain."
msgstr ""
"疲れを知らぬ手下どもが洗脳室の研究を終えた。 洗脳室へ入れられたクリーチャー"
"は、 他のダンジョンや外の世界から 同類のクリーチャーをお前の領地へ 引き寄せる"
"であろう。"

#. Level Nevergrim information
#: guitext:93
msgctxt "In-game message"
msgid ""
"Your great wealth has bought the loyalty of a passing Dragon. They are "
"fickle creatures. Keep your eye on this one."
msgstr ""
"お前の多大なる富で、 通りすがりのドラゴンの忠誠心を買うことができた。 ドラゴ"
"ンは気まぐれなクリーチャーだ。 目を離すな。"

#. Level Nevergrim information
#: guitext:94
msgctxt "In-game message"
msgid "A Hell Hound has been lured to your domain by your Scavenger Room."
msgstr "ヘルハウンドが洗脳室に引き寄せられ、 お前の領地へやって来た。"

#. Level Buffy Oak objective
#: guitext:95
msgctxt "In-game message"
msgid ""
"The other two Keepers in this region have put aside their differences for "
"the moment and joined forces, in an effort to destroy you. That's almost a "
"compliment. Kill the creeps."
msgstr ""
"お前を滅ぼすために、 この地域のキーパー２人が手を組んだ。 努力は認めてやろ"
"う。 このくだらぬ奴らを殺せ。"

#. Level Buffy Oak objective
#: guitext:96
msgctxt "In-game message"
msgid ""
"You have won a magnificent victory, Master. You have a talent for twisted "
"mercilessness that makes other Keepers look well behaved by comparison."
msgstr ""
"素晴らしい勝利をおさめたな、支配者よ。 お前には生まれながらの歪んだ冷酷さがあ"
"る。 お前に比べれば、 他のキーパーなど上品に見えるぞ。"

#. Level Hearth information
#: guitext:97
msgctxt "In-game message"
msgid ""
"You have discovered a devastating magical power. Target it against a "
"creature to transform a fearsome monster into a clucking chicken. Marvellous."
msgstr ""
"素晴らしい魔法を発見した。 この魔法を使えば、 どんなに恐ろしい怪物も ニワトリ"
"に変えることができる。 まるで奇跡だ。"

#. Level Hearth information
#: guitext:98
msgctxt "In-game message"
msgid ""
"Your manufacturers have built an Alarm Trap. It will warn you of your "
"enemies' approach and summon nearby creatures to deal with the intruders."
msgstr ""
"工房の手下が警報の罠を作った。 敵が近付いたらお前に知らせ、 同時に近くにいる"
"クリーチャーを招集する。"

#. Level Buffy Oak information
#: guitext:99
msgctxt "In-game message"
msgid ""
"You have created a Magic Door. These are almost impregnable to all but "
"magical attacks. I recommend sealing off your Treasure Room or Dungeon Heart."
msgstr ""
"魔法のドアを作った。 魔法の攻撃以外にはほぼ無敵のドアだ。 宝物庫やダンジョン"
"ハートを 封鎖するのに使うとよい。"

#. Level Nevergrim objective
#: guitext:100
msgctxt "In-game message"
msgid ""
"Elsewhere in this fiery realm you have a rival Keeper to contend with. I "
"advise extreme antisocial behaviour on your part."
msgstr ""
"この猛火の王国のどこかに、 お前の敵となるキーパーがいる。 お前のほうから挨拶"
"をしてみてはどうだ？"

#. Level Nevergrim objective
#: guitext:101
msgctxt "In-game message"
msgid ""
"Notch up another victory, most malicious one. You have another land to add "
"to your dismal collection."
msgstr ""
"またもや勝利を得たな、 悪意に満ちた者よ。 お前の不気味なコレクションに 新たな"
"土地が加わった。"

#. Level Hearth objective
#: guitext:102
msgctxt "In-game message"
msgid ""
"Your annihilation of the first wave has met with the approval of a pack of "
"demons from the fifth plane of hell. Train your creatures and prepare for "
"another battle. You're attracting quite an audience."
msgstr ""
"みごとに第一陣を全滅させたな。 しかし油断するな。 手下どもを訓練し、次の戦闘"
"に備えろ。"

#. Level Hearth objective
#: guitext:103
msgctxt "In-game message"
msgid ""
"The enemy are upon us. I'm just telling you in case you were having a doze."
msgstr "敵が接近中だ。のんびりしている暇はないぞ！"

#. Level Hearth objective
#: guitext:104
msgctxt "In-game message"
msgid ""
"All the heroes are dead, which is as it should be. This land and all its "
"spoils are yours. May I suggest that you waste everything?"
msgstr ""
"勇者どもは全員死んだ。当然だな。 この土地も戦利品も全部お前のものだ。 すべて"
"破壊しつくしてはいかがかな？"

#. Level Hearth objective
#: guitext:105
msgctxt "In-game message"
msgid ""
"If lands had legs this one would be on its knees. Its desperate inhabitants "
"are preparing a full scale attack on your dungeon. It will be an ideal "
"opportunity to practise unspeakable evil on a massive scale. Go for it, "
"master."
msgstr ""
"もし土地に脚があるならば、 この地はお前にひざまずくであろう。 やけになった住"
"人どもは、 お前のダンジョンへの全面攻撃を準備している。 言語に絶する悪を思い"
"きり見せつける 理想的な機会だ。 さあ、やるがよい、支配者よ。"

#. Level Woodly Rhyme information
#: guitext:106
#, fuzzy
msgctxt "In-game message"
msgid ""
"Your latest discovery is the Word of Power Trap. When activated, the trap "
"triggers an expanding ring of demonic energy that incinerates anything "
"caught in its area of effect. What a scream that should be."
msgstr ""
"新たに言霊の罠を発見した。 この罠が作動すると炎の輪を放出し、 影響範囲内のす"
"べてのものを 焼き尽くし灰にする。 実に心地よい。"

#. Level Moonbrush Wood information
#: guitext:107
msgctxt "In-game message"
msgid ""
"The Hold Audience spell has been researched. It will immediately teleport "
"all of your creatures back to your Dungeon Heart. Let's hope you never need "
"it."
msgstr ""
"招集の魔法の研究が完了した。 この魔法は、手下全員を お前のダンジョンハートへ "
"瞬間移動させる。 この魔法が必要にならないことを祈ろう。"

#. Level Sleepiburgh objective
#: guitext:108
msgctxt "In-game message"
msgid ""
"You can't swing a cat for Dungeon Keepers fighting over the destiny of this "
"region. It should fall to you to settle the disagreement once and for all."
msgstr ""
"この地域の運命をめぐって、 他のダンジョンキーパー同士を 戦わせておくことはな"
"い。 お前がきっぱりと争いに 決着をつけてやればよい。"

#. Level Buffy Oak information
#: guitext:109
msgctxt "In-game message"
msgid ""
"Your researchers have discovered the devastating Chicken spell. Cast it on "
"any creature to instantly transform the target into poultry. It's a fowl "
"weapon."
msgstr ""
"研究者がすばらしい呪いの魔法を発見した。 この魔法をクリーチャーにかけると、 "
"すぐにニワトリに変わってしまう。 オイシイ魔法だ。"

#. Level Sleepiburgh information
#: guitext:110
msgctxt "In-game message"
msgid ""
"So, now you have a spell that turns fortified walls to dust. It's expensive "
"to cast and it's also possible that your enemies possess the same magic "
"power. This could still turn out to be one of those days."
msgstr ""
"補強された壁を粉砕する魔法が手に入った。 この魔法をかけるのは高くつく。 敵が"
"同じ魔力を持つことも可能だ。 その日は厄日となるかもしれない。"

#. Level Sleepiburgh objective
#: guitext:111
msgctxt "In-game message"
msgid ""
"Only the Lord of this Land stands between you and hectares of desolation and "
"woe. I bet you can't wait to meet him."
msgstr ""
"お前と広大な災いの荒地の間に立つのものは、 この地のロードだけだ。 奴と会うの"
"が待ちきれないだろう。"

#. Level Sleepiburgh objective
#: guitext:112
msgctxt "In-game message"
msgid "Your continued success makes me sick. Thank you, your wickedness."
msgstr "お前が敵を殺す様を見ていると吐き気がする。 お前の邪悪さに感謝するぞ。"

#. Level Woodly Rhyme objective
#: guitext:113
msgctxt "In-game message"
msgid ""
"You seem to have started a trend. Two other Dungeon Keepers also have "
"designs on this dark domain. Expect no quarter from your rivals."
msgstr ""
"お前は流行を作り出したようだ。 他の２人のダンジョンキーパーが、 この暗黒の領"
"地を狙っている。 連中から容赦されることはない。"

#. Level Woodly Rhyme information
#: guitext:114
msgctxt "In-game message"
msgid ""
"Can you see how vulnerable one of your opponents has become? Then kill him."
msgstr "敵の１人が無防備になっているのがわかるか？  さあ、奴を殺せ。"

#. Level Woodly Rhyme information
#: guitext:115
msgctxt "In-game message"
msgid ""
"I spy a keeper with hardly any creatures left under his control. I spy a "
"Keeper who's about to die."
msgstr ""
"配下のクリーチャーが ほとんど残っていないキーパーがいる。 もう死んだも同然"
"だ。さあ、引導を渡すのだ。"

#. Level Woodly Rhyme information
#: guitext:116
msgctxt "In-game message"
msgid ""
"This ancient dungeon possesses great archaeological significance. This "
"simply means there should be some interesting treasure worth stealing. Now "
"that's what I call practical archaeology."
msgstr ""
"この古代のダンジョンは考古学的にみて 非常に重要だ。 つまりは盗むに値する興味"
"深い宝が あるだろうということだ。 これぞ実用的考古学なり。"

#. Level Woodly Rhyme information
#: guitext:117
msgctxt "In-game message"
msgid ""
"Your librarians have learned a spell that can break through fortified walls. "
"Give them a slap for not learning it earlier."
msgstr ""
"補強された壁を粉砕する魔法を やっと研究できた。 研究が遅い！ と活を入れてや"
"れ。"

#. Level Woodly Rhyme information
#: guitext:118
msgctxt "In-game message"
msgid ""
"One of your opponents has developed a spell that can break through fortified "
"walls. Typical. Be on your guard."
msgstr "お前の敵の１人が 補強された壁を突破する魔法を開発した。 警戒せよ。"

#. Level Woodly Rhyme information
#: guitext:119
msgctxt "In-game message"
msgid ""
"You have developed the Armageddon spell. That's quite a name to live up to. "
"Make sure you're the most powerful force in the region before casting it."
msgstr ""
"ハルマゲドンの魔法を開発した。 その名の通り大決戦が行われる。 この魔法をかけ"
"る前に、 お前が地域内で最強であることを確認せよ。"

#. Level Tulipscent information
#: guitext:120
msgctxt "In-game message"
msgid ""
"You will not find any easy path through this region. You will have to fight "
"hard to gain any advantage. But, if you intend to rule the world, you've "
"simply got to get through days like this."
msgstr ""
"この地域を通り抜ける楽な道などない。 敵を破るには、精一杯戦わねばならない。 "
"しかし世界を支配するつもりならば、 こういう経験もくぐり抜けなければ ならない"
"のだ。"

#. Level Elf's Dance information
#: guitext:121
#, fuzzy
msgctxt "In-game message"
msgid ""
"Your manufacturers have crafted the Lava Trap. After enemy creature steps on "
"it, the area around changes into molten lava, which most creatures won't "
"even try to pass."
msgstr "工房のクリーチャーが溶岩の罠を作った。"

#. Level Mirthshire objective
#: guitext:122
msgctxt "In-game message"
msgid ""
"Your location is already known to the heroes of this land. They have moved "
"quickly to mobilise their forces against you. It's pathetic. They deserve to "
"have their heads impaled on lances for such impudence."
msgstr ""
"お前の居場所は、 すでにこの地の勇者どもに知れている。 連中はお前に向けて軍勢"
"を送るため、 急いで行動を起こした。 哀れなことだ。 そんな生意気なことを考える"
"連中の頭など、 槍で突き刺してやればよい。"

#. Level Mirthshire objective
#: guitext:123
msgctxt "In-game message"
msgid ""
"You've upset the local Lord. He's on his way right now. Shall I alert the "
"media?"
msgstr ""
"この地のロードを怒らせたな。 奴は今こちらへ向かっている。 警戒態勢を整えろ。"

#. Level Mirthshire information
#: guitext:124
msgctxt "In-game message"
msgid ""
"The heroes of this realm possess treasures of great power. Obviously, these "
"should belong to you. I'm certain you will settle the matter of their "
"ownership in your own way."
msgstr ""
"この地の勇者どもは 偉大な力を持つ宝を所有している。 言うまでもなく、 宝はお前"
"のものとなるべきだ。 さあ、連中から所有権を奪え。"

#. Level Tulipscent objective
#: guitext:125
msgctxt "In-game message"
msgid ""
"It appears you have a rival. Another Keeper believes he is more ruthless and "
"evil than you. We shall soon see."
msgstr ""
"ライバルがいるようだ。 そのキーパーは、 自分がお前よりも冷酷で邪悪だと信じて"
"いる。 過ちは直ちに明らかとなるだろう。"

#. Level Tulipscent information
#: guitext:126
msgctxt "In-game message"
msgid "This ancient realm is rich in magical artifacts. Go forth and plunder."
msgstr "この古代王国には 魅力的な工芸品が豊富にある。 略奪せよ。"

#. Level Blaise End objective
#: guitext:127
msgctxt "In-game message"
msgid ""
"The guardians of this realm are asleep at the moment. Attack them as soon as "
"you can or they'll be breakfasted, wide awake and inherently more difficult "
"to slaughter."
msgstr ""
"今この王国の守護者たちは眠っている。 できる限り早く攻撃せよ。 連中が目を覚ま"
"し 本来の力を取り戻してからでは、 虐殺は難しくなる。"

#. Level Blaise End information
#: guitext:128
msgctxt "In-game message"
msgid ""
"If you should encounter hero patrols, ensure that none of their number "
"escape. Otherwise your presence will be revealed and then you will be in "
"trouble."
msgstr ""
"パトロール中の勇者に出くわしたら、 決して１人も逃すな。 さもなくばお前の存在"
"が知れ、 厄介なことになるだろう。"

#. Level Blaise End information
#: guitext:129
msgctxt "In-game message"
msgid ""
"You're taking forever over this. Attack and destroy the heroes' stronghold "
"soon, preferably before hell freezes over."
msgstr ""
"ここは永遠にお前のものとなる。 地獄が氷に覆われる前に、 勇者どもの砦を攻撃し"
"て破壊せよ。"

#. Level Blaise End information
#: guitext:130
msgctxt "In-game message"
msgid ""
"Enemy reinforcements have arrived. So what? Let's hear it for more killing."
msgstr ""
"敵の援軍が到着したようだ。 しかし、お前の敵ではない。 増えた獲物に声援を送ろ"
"うではないか。"

#. Level Blaise End objective
#: guitext:131
msgctxt "In-game message"
msgid ""
"The heroes of this realm have prepared for your coming by building an "
"underground stronghold of their own. Who do they think they are? Sorry, "
"master, that was a rhetorical question."
msgstr ""
"勇者どもが地下砦を作り、 お前の到来に備えている。 連中は何様のつもりなの"
"か？  いや、答えなくともよい、支配者よ。 ただの言葉のあやだ。"

#. Level Bonus 6 information
#: guitext:132
msgctxt "In-game message"
msgid ""
"You are about to face the greatest challenge yet to your evil aspirations. "
"Here it comes, ready or not."
msgstr ""
"お前の野望を打ち砕かんとする 過去最強の敵にこれから直面する。 ぐずぐずする"
"な！"

#. Level Bonus 6 objective
#: guitext:133
msgctxt "In-game message"
msgid ""
"Three other Dungeon Keepers, each as evil and powerful as you, have expanded "
"their empires into this realm. Ultimately, only the one who rules the "
"underworld can conquer the realms above."
msgstr ""
"お前に劣らず邪悪で強力な ３人のダンジョンキーパーが、 各自の帝国をこの地まで"
"広げてきた。 この地底世界を支配する者だけが、 この先にある全王国を征服できる"
"のだ。 さあ、全ての敵を滅せよ。"

#. Level Skybird Trill objective
#: guitext:134
msgctxt "In-game message"
msgid ""
"This realm is begging to be plunged into darkness. The Avatar himself has a "
"castle here. Another Keeper also seeks his soul. This could get messy."
msgstr ""
"この王国は暗黒の中へ 投げ込まれるのを待っている。 ここにはアバタールの城があ"
"るはずだ。 もう１人のキーパーも奴の魂を狙っている。 厄介なことになるかもしれ"
"ない。"

#. Level Skybird Trill objective
#: guitext:135
msgctxt "In-game message"
msgid ""
"You have destroyed the Avatar's castle but your rival has already taken the "
"Avatar prisoner. Be that as it may, only the Keeper with the blackest heart "
"can destroy this legendary hero, so ransack your rival's dungeon and take "
"the prize."
msgstr ""
"アバタールの城は破壊したが、 すでにアバタールは敵キーパーに連れ去られてい"
"る。 いずれにせよ、 この伝説の勇者を倒すことができるのは、 最もどす黒い心を持"
"つキーパーだけだ。 さあ、敵のダンジョンをくまなく捜し、 アバタールを殺せ！"

#. Level Skybird Trill objective
#: guitext:136
msgctxt "In-game message"
msgid ""
"The Avatar has been resurrected by loyal lieutenants in hiding. But their "
"act has revealed them to us, here in this realm. Now the Avatar rallies all "
"those who would stand against you. It's time you gave this self-righteous "
"oaf a proper kicking, master."
msgstr ""
"アバタールは、 隠れていた忠実な副官たちの手で蘇っていた。 しかし、これで連中"
"がこの王国にいることがわかった。 今、アバタールはお前に抗う者どもを 再結集し"
"ている。 支配者よ、この一人よがりな愚か者に 思い知らせてやるがよい、 勇者ども"
"の無力さを！"

#. Level Bonus 5 objective
#: guitext:137
msgctxt "In-game message"
msgid ""
"Powerful magic permeating through the rock from the realm above prevents a "
"dungeon from being constructed here. You will have to conquer this realm "
"another way."
msgstr ""
"強力な魔法が上層の王国から 岩をしみ通ってくるため、 ここにはダンジョンを築く"
"ことができない。 この王国は別な方法で征服せねばならない。"

#. Level Bonus 5 information
#: guitext:138
msgctxt "In-game message"
msgid ""
"Possess this Dragon to help you negotiate the fiery pits but be prepared to "
"transfer your soul to a more appropriate creature when the situation demands "
"it."
msgstr ""
"このドラゴンの体を支配すれば、 炎の奈落を乗り越える助けとなる。 しかし、いざ"
"という時は すぐにお前の魂を より適切なクリーチャーへ移せるよう 用意しておけ。"

#. Level Bonus 5 objective
#: guitext:139
msgctxt "In-game message"
msgid ""
"Possess the Vampire below. Should you succeed in killing every hero in this "
"region, the Vampire will accompany you to the realm beyond."
msgstr ""
"地下にいるバンパイアの体を支配せよ。 この地域の全ての勇者を殺すことができれ"
"ば、 バンパイアはその先の王国まで お前について行くであろう。"

#. Level Bonus 2 objective
#: guitext:140
msgctxt "In-game message"
msgid ""
"These Imps have all turned rogue and therefore must die. The speed with "
"which you accomplish their destruction will determine your fitness for "
"greater tasks ahead."
msgstr ""
"このインプどもは皆、 裏切り者である。 裏切り者は死ななければならない。 連中を"
"どれだけ早く絶滅させられるかで、 この先のより大きな仕事への適性が 決定される"
"であろう。"

#. Level Bonus 2 information
#: guitext:141
msgctxt "In-game message"
msgid "Tempus fugit, Keeper. You have been warned."
msgstr "急げ！光陰矢のごとしだ、 キーパーよ。警告はしておいたぞ。"

#. Level Bonus 2 objective
#: guitext:142
msgctxt "In-game message"
msgid ""
"You have failed. Perhaps you're not the harbinger of doom the forces of "
"darkness were hoping for."
msgstr ""
"しくじったな。 おそらくお前は、 暗黒の軍勢が期待していたような、 悪しき運命の"
"先駆者ではないのだ。"

#. Level Bonus 2 objective
#: guitext:143
#, fuzzy
msgctxt "In-game message"
msgid ""
"You are indeed a twisted soul, master. You made the Imps extinct with "
"panache which certain females find very attractive. A Dark Mistress has "
"devoted herself to helping you achieve your next goal. You may proceed to "
"your next conquest."
msgstr ""
"すばらしい支配者よ、 お前の心はみごとなまでにねじ曲がっている。 インプを絶滅"
"させたお前のその堂々たる態度を見て、 バンパイアがお前の次なる野望に 身を捧げ"
"る気になった。 これで次の征服へ進めるぞ。"

#. Level Bonus 3 objective
#: guitext:144
msgctxt "In-game message"
msgid ""
"You must have lightning reflexes to complete the task ahead of you. Kill "
"these Imps as quickly as you can."
msgstr ""
"お前は目の前のいかなる仕事も 瞬時に片付けられるに違いない。 このインプども全"
"てを早急に殺せ。"

#. Level Bonus 3 information
#: guitext:145
msgctxt "In-game message"
msgid "Half your allotted time has elapsed."
msgstr "与えられた時間の半分を経過した。"

#. Level Bonus 3 objective
#: guitext:146
msgctxt "In-game message"
msgid "You are out of time. That was a shocking performance."
msgstr "時間切れだ。 お粗末な仕事ぶりだったな。"

#. Level Bonus 3 objective
#: guitext:147
#, fuzzy
msgctxt "In-game message"
msgid ""
"It is done. Tiny heaps of charred flesh smoulder where Imps once stood. You "
"certainly had your finger on the pulse this time. The dark gods will send "
"you a vicious creature to help you conquer the next realm."
msgstr ""
"上できだ！インプがいた場所には、 もはや小さな黒焦げの塊がくすぶるのみ。 確か"
"にお前の勝ちだ。 次なる王国征服のため、 暗黒の神々はヘルハウンドを お前に遣わ"
"すであろう。"

#. Level Bonus 3 objective
#: guitext:148
msgctxt "In-game message"
msgid ""
"You have no gold left. It pays to keep your head in such a charged "
"environment."
msgstr "財宝が残っていない。 どんな緊張状況でも冷静さを失わないことだ。"

#: guitext:149
msgctxt "In-game message"
msgid ""
"You have been called to this realm to punish a horde of revolting Bile "
"Demons by crushing them with Boulder Traps scattered around the perimeter of "
"the dungeon. You have very little time, so rock and roll!"
msgstr ""
"お前がこの王国に呼ばれたのは、 反乱を起こしたバイルデーモンの群れを 懲らしめ"
"るためだ。 ダンジョンの境界付近に仕掛けられた 丸石の罠で連中を押しつぶせ。 時"
"間がないぞ、さあ急げ！"

#. Level Bonus 4 objective
#: guitext:150
msgctxt "In-game message"
msgid "Half your time has expired."
msgstr "時間が半分過ぎた。"

#. Level Bonus 4 objective
#: guitext:151
msgctxt "In-game message"
msgid ""
"Your time is up. You have failed. I'm embarrassed to come from the same "
"inter-dimensional void as you."
msgstr "しくじったな。 お前と同じ道を歩んできたと思うと 恥ずかしい限りだ。"

#. Level Bonus 4 objective
#: guitext:152
#, fuzzy
msgctxt "In-game message"
msgid ""
"Well done. You have excelled in your use of large balls of stone for which "
"the dark gods will repay you, by allowing you to use the warrior you found "
"when you reach the next realm."
msgstr ""
"よくやった。 お前は丸石の扱いに優れていた。 よって暗黒の神々から報いがあろ"
"う。 次の王国に着いた時、 優秀な３人のインプが授けられる。"

#. Level Bonus 4 objective
#: guitext:153
#, fuzzy
msgctxt "In-game message"
msgid ""
"This region of the underworld will test your ability to traverse the network "
"of caverns. Indeed, time is your enemy here. Defeat it and you will find "
"where a legendary warrior is imprisoned. That warrior will serve you well in "
"the future."
msgstr ""
"この地底世界では、 網目状の洞窟を通り抜ける能力が試される。 ここでのお前の敵"
"は時間だ。 これに打ち勝てば、 伝説の女魔道師が囚われている場所が わかるはず"
"だ。 うまくいけば彼女はいずれお前に仕えるであろう。"

#. Level Mistle objective
#: guitext:154
msgctxt "In-game message"
msgid ""
"The people of this realm speak of a Dungeon Keeper called Wisel, who is "
"bound to get in your way. When he does, you will have to consign him to "
"history. This will be no mean feat. Resources are scarce because of his "
"activities."
msgstr ""
"この王国の者たちが ワイゼルという名のダンジョンキーパーの 噂をしている。 そい"
"つはいずれお前の邪魔をするはずだ。 その時は奴を過去へと葬らねばならない。 成"
"功すれば大した手柄だ。 奴のおかげで資源が不足しているのだ。"

#. Level Mistle objective
#: guitext:155
msgctxt "In-game message"
msgid ""
"Wisel is defeated. The land is yours to plunder and despoil for all "
"eternity. Give 'em hell, master."
msgstr "ワイゼルは敗れた。 この土地はお前のものだ。 好きなだけ略奪するがよい。"

#. Level Mistle information
#: guitext:156
msgctxt "In-game message"
msgid ""
"Your evil has corrupted a Samurai Warrior, he has forsaken honour to join "
"your cause. Should your minions suffer heavy casualties, this Warrior will "
"even call upon his brothers in arms to offer assistance. How kind. How "
"stupid!"
msgstr ""
"残虐の限りを尽くせ！支配者よ。 お前の邪悪さがサムライを堕落させた。 奴は名誉"
"を捨て、お前の目的に賛同した。 お前の手下が大きな被害を受けると、 この戦士が"
"武装した兄弟に 援軍を求めてくれるであろう。 何と親切で、ばかな奴だ！"

#. Level Mistle information
#: guitext:157
msgctxt "In-game message"
msgid ""
"This region of the underworld is riddled with tunnels and many heroes "
"explore their labyrinthine ways. No-one said being evil would be easy."
msgstr ""
"地底世界のこの地域はトンネルだらけで、 大勢の勇者どもが迷宮のような道を探検し"
"ている。 悪の道は険しいのだ。"

#. Level Mistle information
#: guitext:158
msgctxt "In-game message"
msgid ""
"It is rumoured that two Dragons are held captive somewhere east of here. "
"Were you to find them and free them, they would make powerful servants."
msgstr ""
"この東のどこかで ２匹のドラゴンが囚われの身に なっているという噂だ。 連中を見"
"つけて自由にしてやれば、 お前の強力な手下となるだろう。"

#. Level Mistle information
#: guitext:159
msgctxt "In-game message"
msgid ""
"A tunnel to the north leads to the Lord of the Realm's domain. This gate is "
"guarded well. It might be wise to direct the humans' attention towards your "
"subterranean enemy."
msgstr ""
"北へのトンネルは、 この王国のロードの領地へと続いている。 このゲートは警備が"
"固い。 人間どもの注意を地下の敵へ向けさせるのが 賢いやり方だ。"

#. Level Mistle information
#: guitext:160
msgctxt "In-game message"
msgid ""
"These Boulder Traps are ideal for crushing the foe but there are only three "
"of them at your disposal, so use them wisely."
msgstr ""
"この丸石の罠は敵を押しつぶすのに理想的だが、 自由に使えるのは３つだけだ。 賢"
"く使え。"

#: guitext:161
msgctxt "In-game message"
msgid "May I suggest that you kill or imprison anything that gets in your way?"
msgstr "邪魔するものはすべて殺すか投獄してはどうだ？"

#. Level Blaise End objective
#: guitext:162
msgctxt "In-game message"
msgid ""
"Another realm falls under your evil reign. Another cloud of misery and "
"despair gathers. Lovely."
msgstr ""
"この地もお前の邪悪な支配のもとに入った。 またもや悲嘆と絶望の雲が立ち込めるの"
"だ。 何と愉快な。"

#. Level Skybird Trill objective
#: guitext:163
msgctxt "In-game message"
msgid "You have failed. This is a grim day for evil."
msgstr "しくじったな。 今日は悪にとっての厄日となろう。"

#: guitext:164
msgctxt "In-game message"
msgid ""
"Dispense with a particularly obnoxious party of Dwarves which wanders this "
"region and recruit as many Bile Demons as you can. If you free the Wizard "
"held captive in this realm, he will serve you for some time to come."
msgstr ""
"この地域でぶらぶらしている 不愉快なドワーフどもはクビにして、 できるだけ多く"
"のバイルデーモンを雇え。 この王国に囚われているウィザードを 解放してやれば、 "
"しばらくの間お前に仕えるであろう。"

#: guitext:165
msgctxt "In-game message"
msgid ""
"Take more care of your Bile Demons or you will never make it beyond this "
"realm."
msgstr ""
"もっとバイルデーモンの世話をせよ。 さもなくば、この王国を越えることはできな"
"い。"

#. Level Bonus 1 objective
#: guitext:166
msgctxt "In-game message"
msgid "How time flies... hurry!"
msgstr "光陰矢のごとし・・・ 急げ！"

#. Level Skybird Trill information
#: guitext:167
msgctxt "In-game message"
msgid ""
"You will meet your nemesis, the Avatar, in this subterranean place. This is "
"your ultimate test. Remember, mercy is for losers."
msgstr ""
"この地下のどこかで、 運命の強敵アバタールに出会うであろう。 これは究極の試練"
"だ。 覚えておけ、 慈悲は敗者のためのものだ。"

#: guitext:168
msgctxt "In-game message"
msgid ""
"The Avatar and his allies are defeated, yet his power over this land "
"lingers. Prepare thyself..."
msgstr ""
"アバタールとその仲間は敗れた。 しかし、奴のパワーはまだこの土地の上に漂ってい"
"る。 汝、覚悟を決めよ・・・。"

#. Level Skybird Trill objective
#: guitext:169
msgctxt "In-game message"
msgid ""
"You got rid of that Keeper easily. Now all that stands between you and total "
"world domination is that ponce in shining armour. Let's get him."
msgstr ""
"敵キーパーは始末した。 今やお前の完全世界制覇を阻むのは、 輝く鎧を身にまと"
"う、 にやけた男だけだ。さあ、奴を殺せ！"

#. Level Mirthshire objective
#: guitext:170
msgctxt "In-game message"
msgid "Success is thine. Truly, you have earned your title, Dungeon Keeper."
msgstr ""
"成功は汝のものなり。 間違いない。 お前は最強のダンジョンキーパーの座を勝ち"
"取った。"

#. Level Skybird Trill objective
#: guitext:171
msgctxt "In-game message"
msgid "What is this? The Avatar lives!"
msgstr "これは何だ？ アバタールが生きていた！"

#. Level Skybird Trill win objective, also used in DD Level Belial
#: guitext:172
msgctxt "In-game message"
msgid ""
"Finally, you stand unchallenged. The world is yours to waste and despoil. I "
"bet you have never felt so bad."
msgstr ""
"お前に挑むものはついに誰もいなくなった。 世界はお前のもの、 荒廃させるも略奪"
"するも自由だ。 悪の中の悪を極めた気分であろうな。"

#. Level Skybird Trill objective
#: guitext:173
msgctxt "In-game message"
msgid ""
"Marvellous, Keeper! The Avatar and all his pathetic army are finally dead! "
"There's only one Keeper to get rid of before becoming the absolute master! "
"So, what are you waiting for?"
msgstr "素晴らしい、キーパー！アバタールと彼の軍隊は遂に死ぬんだ！倒す可きキーパーはたった一人居る、絶対的な支配者に成る前に。何を待っていますか？"

#. Levels Moonbrush Wood and Bonus 1 information
#: guitext:174
msgctxt "In-game message"
msgid ""
"Did you see? Your Demon Spawn has evolved to become a powerful Dragon ready "
"to reduce your enemies into ashes!"
msgstr "見ましたね？貴方のデーモンスポーンは強いドラゴンに成ってで進化されました。彼は敵を焼き払う出来ています！"

#. Level Bonus 6 objective
#: guitext:175
msgctxt "In-game message"
msgid ""
"Well done! Your immense wealth has drawn the attention of a Thief. He will "
"serve you well in the next realm!"
msgstr "良くやった！貴方の莫大な富はシーフを注意を引いた。同氏は次なる地に良く役立つ。"

#. Level Flowerhat information
#: guitext:176
msgctxt "In-game message"
msgid ""
"Your researchers have discovered the Heal Creature spell that allows to "
"replenish the health of your creatures and keep them from dying for a while "
"longer."
msgstr "貴方の研究者は治癒魔力を生み出した。其れはクリーチャーの体力を充填する、彼らが死ぬのを一頻り防ぐ。"

#. Level Tulipscent information
#: guitext:177
msgctxt "In-game message"
msgid ""
"Try the Must Obey spell. When activated, it constantly forces your creatures "
"to obey to all your orders, making all of them working faster without the "
"possibility for them to take a nap. Be sure to have plenty of money so that "
"the spell will stay activated."
msgstr "絶対服従魔力を試みれ。此れは常にクリーチャーに貴方の全ての命令に従う事を強制します。彼らはもっと早く働く及び眠る出来ない。呪文は続けて有効化された儘様に、沢山のお金が必要だ。"

#. Level Tulipscent information
#: guitext:178
msgctxt "In-game message"
msgid ""
"A Tentacle has joined your dungeon. These rare little creatures enjoy to be "
"in water and their spine can even pierce the most solid armours and paralyse "
"your enemies! Marvellous!"
msgstr "テンタクルは貴方のダンジョンを入った。これ等の稀なクリーチャーは水が好き、背骨は最も頑丈な鎧も突き刺さる及び敵を痺れさせる！素晴らしい！"

#. Level Bonus 1 objective
#: guitext:179
msgctxt "In-game message"
msgid ""
"You have entered this realm to gain a creature for your further efforts. You "
"got the creature from start, so you must only keep it safe. And the only way "
"to make this place safe is to kill every hero in the realm."
msgstr "クリーチャーを得る為に此の国土を入った。同氏を開始から得られた。従って、其れを守るだけでいいのです。行う唯一の方法は、全ての勇者を殺す事だ。"

#: guitext:180 guitext:181 guitext:182 guitext:183 guitext:184 guitext:185
#: guitext:186 guitext:187 guitext:188 guitext:189 guitext:190 guitext:191
#: guitext:192 guitext:193 guitext:194 guitext:195 guitext:196 guitext:197
#: guitext:198 guitext:199 guitext:200
msgctxt "In-game message"
msgid "Moo"
msgstr "Moo"

#: guitext:202
msgctxt "Level name"
msgid "Eversmile"
msgstr "エバースマイル"

#: guitext:203
msgctxt "Level name"
msgid "Cosyton"
msgstr "コージートン"

#: guitext:204
msgctxt "Level name"
msgid "Waterdream Warm"
msgstr "ウォータードリーム・ウォーム"

#: guitext:205
msgctxt "Level name"
msgid "Flowerhat"
msgstr "フラワーハット"

#: guitext:206
msgctxt "Level name"
msgid "Lushmeadow-on-Down"
msgstr "ラッシュメドウ・オン・ダウン"

#: guitext:207
msgctxt "Level name"
msgid "Snuggledell"
msgstr "スナグルデル"

#: guitext:208
msgctxt "Level name"
msgid "Wishvale"
msgstr "ウィッシュベイル"

#: guitext:209
msgctxt "Level name"
msgid "Tickle"
msgstr "ティクル"

#: guitext:210
msgctxt "Level name"
msgid "Moonbrush Wood"
msgstr "ムーンブラッシュ・ウッド"

#: guitext:211
msgctxt "Level name"
msgid "Nevergrim"
msgstr "ネバー・グリム"

#: guitext:212
msgctxt "Level name"
msgid "Hearth"
msgstr "ハース"

#: guitext:213
msgctxt "Level name"
msgid "Elf's Dance"
msgstr "エルブス・ダンス"

#: guitext:214
msgctxt "Level name"
msgid "Buffy Oak"
msgstr "バフィー・オーク"

#: guitext:215
msgctxt "Level name"
msgid "Sleepiburgh"
msgstr "スリーピーバラ"

#: guitext:216
msgctxt "Level name"
msgid "Woodly Rhyme"
msgstr "ウッドリー・ライム"

#: guitext:217
msgctxt "Level name"
msgid "Tulipscent"
msgstr "チューリップセント"

#: guitext:218
msgctxt "Level name"
msgid "Mirthshire"
msgstr "マースシャー"

#: guitext:219
msgctxt "Level name"
msgid "Blaise End"
msgstr "ブレイズ・エンド"

#: guitext:220
msgctxt "Level name"
msgid "Mistle"
msgstr "ミッスル"

#: guitext:221
msgctxt "Level name"
msgid "Skybird Trill"
msgstr "スカイバード・トリル"

#: guitext:222
#, fuzzy
msgctxt "In-game interface description"
msgid ""
"Name and Health: Each creature has its own name. Behind is the creature "
"health bar. The higher the red bar, the better health the creature is in."
msgstr "名前と体力: [23.4]"

#: guitext:223
#, fuzzy
msgctxt "In-game interface description"
msgid ""
"Experience: The creature's experience level. Behind the level number is a "
"bar indicating the creatures progress towards attaining more experience."
msgstr "経験: クリーチャーの経験レベル。 [23.5]"

#: guitext:224
msgctxt "In-game interface description"
msgid "Hunger: How badly a creature needs to suck down a chicken or two."
msgstr "空腹: クリーチャーがニワトリを食べたがっている度合。"

#: guitext:225
msgctxt "In-game interface description"
msgid "Cancel"
msgstr "キャンセル"

#: guitext:226
msgctxt "Creature spell"
msgid "Arrow: The basic ranged weapon, effective at long distance."
msgstr "弓矢: 遠距離で威力を発揮する基本的な遠隔の武器。[25.4]"

#: guitext:227
msgctxt "Creature spell"
msgid ""
"Freeze: Changes the target creature to ice. It is then in suspended "
"animation and can be shattered with a well-aimed blow."
msgstr "凍結: 対象のクリーチャーを氷に変える。 其れは中断されたアニメーションに成り、良く狙った一撃で粉砕する事が出来る。[26.8]"

#: guitext:228
msgctxt "Creature spell"
msgid ""
"Armour: This lowers the amount of damage a creature takes each time it is "
"hit, and provides complete immunity to electric shocks."
msgstr "鎧: クリーチャーが攻撃を受ける度に受ける損傷量が減少し、雷撃の飛散損傷に対する完全な耐性が得られ。[26.1]"

#: guitext:229
msgctxt "Creature spell"
msgid ""
"Lightning: A powerful magical weapon with electric attack. Casts a bolt of "
"lighting from the creature."
msgstr "雷撃: 電気の攻撃を持つ強力な魔法武器。 落雷をクリーチャーから放つ。[26.13]"

#: guitext:230
msgctxt "Creature spell"
msgid "Rebound: Causes any spell fired at you to bounce back at the attacker."
msgstr "反射: 貴方に向けて発射された魔法の武器が攻撃者に跳ね返る。[26.19]"

#: guitext:231
msgctxt "Creature spell"
msgid ""
"Fear: Causes the opponent to be terrified and wanting to skip engaging into "
"combat."
msgstr "恐怖: 対戦相手を恐怖に陥れ、戦いを避ける事が引き起こす。"

#: guitext:232
msgctxt "Creature spell"
msgid ""
"Sight: Allows the creature to temporarily increase its awareness and notice "
"the invisible."
msgstr "照準: 一時的に意識を高め、目に見えないクリーチャーを見る事が可能にする。"

#: guitext:233
msgctxt "Creature spell"
msgid ""
"Missile: A simple spell that sends a screaming magic reptile at the "
"invaders. Very disconcerting."
msgstr "ミサイル: 侵略者に悲鳴を上げる魔法爬虫類を送る簡単な呪文。 迚も不安だ。[26.15]"

#: guitext:234
msgctxt "Creature spell"
msgid ""
"Grenade: Throws a powerful explosive at the approaching enemy. It can also "
"bounce off walls and has the traditional delayed fuse."
msgstr "手りゅう弾: 強力な爆発物を迫りくる敵に投げる。 又、壁に跳ね返る事が出来、伝統的な遅延導火線が有る。[26.9]"

#: guitext:235
msgctxt "Creature spell"
msgid ""
"Navigating Missile: This homes in on the nearest hero or enemy creature and "
"explodes with devastating force."
msgstr "誘導ミサイル: 最も近い敵を狙う、壊滅的な力で爆発する。[16.16]"

#: guitext:236
msgctxt "Creature spell"
msgid ""
"Speed: Speeds up the creature so that it can perform fighting and working "
"tasks really quickly."
msgstr "加速: クリーチャーの速力を上げて、戦闘と作業の任務を非常に迅速に実行出来る様にする。[26:21]"

#: guitext:237
msgctxt "Creature spell"
msgid ""
"Poison Cloud: Forms a cloud of noxious gas capable of damaging both the "
"enemy and your own creatures. The gas affects all who breathe it."
msgstr "毒の雲: 敵と自分のクリーチャーの両方に損傷を加える事が出来る有毒ガスの雲を形成する。 ガスは、其れを吸う全ての人に影響を及ぼす。[26.17]"

#: guitext:238
msgctxt "Creature spell"
msgid "Group: Not used"
msgstr "グループ化: 未使用だ。"

#: guitext:239
#, fuzzy
msgctxt "Creature spell"
msgid "Invisibility: Makes the creature invisible to all enemies. Unless they possess a subnatural Sight."
msgstr "透明化: 敵が超自然的な視力を持っていない限り、クリーチャーが彼らから見えなく成る。"

#: guitext:240
msgctxt "Creature spell"
msgid ""
"Teleport: With this spell, a creature can teleport anywhere on the map. If "
"you are Possessing a creature, then it teleports to its Lair or to the "
"Dungeon Heart."
msgstr "テレポート: クリーチャーは色々地点にテレポート出来る。[26.22]"

#: guitext:241
msgctxt "Creature spell"
msgid "Flame Breath: The devasting constant stream of searing fire."
msgstr "炎の息: 灼熱の火の絶え間なく続く流れ。[26.6]"

#: guitext:242
msgctxt "Creature spell"
msgid ""
"Illumination: Brings light onto darkness, allowing the creature to see but "
"also be seen by others."
msgstr "照明: 暗闇に光を当てる、クリーチャーは見る事が可能にするだけでなく、他にも目に見えるに成る。"

#: guitext:243
msgctxt "Creature spell"
msgid ""
"Flight: Causes the creature to take off from the ground and attack creatures "
"from the air."
msgstr "飛行: クリーチャーは地面から離陸させ、空から攻撃する事が可能にする。[26.7]"

#: guitext:244
msgctxt "Creature spell"
msgid "Hail Storm: Creates a shower of hailstones wherever the spell lands."
msgstr "ひょう: 雹を作成する。[26.10]"

#: guitext:245
msgctxt "Creature spell"
msgid ""
"Slow: Slows down the target creature, making its attacks and movement delayed."
msgstr "減速: 対象の速力を下げる、其の攻撃と移動を遅らせる。[26.20]"

#: guitext:246
msgctxt "Creature spell"
msgid ""
"Drain: This spell drains the target creature a fair part of its health and "
"magical abilities."
msgstr "消耗: 対象のクリーチャーの体力を吸い取ってしまいる。[26.4]"

#: guitext:247
msgctxt "Creature spell"
msgid ""
"Word of Power: Causes rings of demonic energy to emanate from the creature's "
"body and inflicts massive damage on the vicinity. Very effective against "
"crowded hordes of enemies, also pushes them back."
msgstr "言霊: クリーチャーの体から悪魔のエネルギーの輪を放ち、周囲に大損傷を加える。 敵の群れに対して非常に効果的で有り、其れを押し戻す。[26.24]"

#: guitext:248
msgctxt "Creature spell"
msgid ""
"Heal: When this is cast, the creature is massively healed. Also, any nearby "
"creatures are healed by a quarter."
msgstr "治癒: クリーチャーを大分治す。[26.11]"

#: guitext:249
msgctxt "Creature spell"
msgid ""
"Wind: Creates a force twelve gale in your Dungeon blowing every creature "
"away from you."
msgstr "突風: 強風を起こし、有らゆるクリーチャーを吹き飛ばす。[26.23]"

#: guitext:250
msgctxt "Creature spell"
msgid ""
"Meteor: More powerful that the fireball, this spell throws out a solid ball "
"of fire which does a lot of damage to an enemy."
msgstr "隕石: 火の玉よりも強力な、大きな損傷を加える固い火の岩を放つ。[26.14]"

#: guitext:251
msgctxt "Creature spell"
msgid ""
"Fireball: Fires a single fireball which homes in on the nearest enemy. Also "
"inflicts minor damage to a Dungeon's walls and doors."
msgstr "火の玉: 少量の損傷を加える火の玉を一個放つ。[26.5]"

#: guitext:252
msgctxt "Creature spell"
msgid ""
"Hand to Hand: The basic battle ability that allows to attack the enemy with "
"either bare hands or a sword."
msgstr "肉弾戦: 基本的な戦闘能力。素手でも剣でも敵を攻撃する事が可能にする。[25.3]"

#: guitext:253
msgctxt "Creature spell"
msgid ""
"Fart: A close range gas attack that only damages enemy creatures."
msgstr "放屁: 敵のクリーチャーにのみ損傷を加える近距離ガス攻撃。[26.17.1]"

#: guitext:254
msgctxt "Creature spell"
msgid ""
"Dig: This is the basic ability of the Imp and allows it to tunnel through "
"earth."
msgstr "掘る: インプの基本的な能力、土を掘る事が可能にする。[25.2]"

#: guitext:255
msgctxt "Creature spell"
msgid ""
"Disease: Fired at a foe, gives them a Disease which is then spread to other "
"creatures. The infected are slowly dying and can only be healed in the "
"Temple."
msgstr "疫病: 敵に伝染病を与え。 感染したクリーチャーはゆっくり死ぬ、神殿でのみ治す事が出来ます。[26.3]"

#: guitext:256
msgctxt "Creature spell"
msgid ""
"Chicken: Turns enemy into chicken for a while. The enemy isn't able to "
"attack but has the same strength and thus won't be as easy to kill as a "
"normal chicken."
msgstr "呪い: 敵を一時的にニワトリに変える。 敵は攻撃する事は出来ないが、同じ強さで有る何故なら、通常のニワトリ程簡単に殺す事は出来ない。[26.2]"

#: guitext:257
msgctxt "Creature spell"
msgid "Time Bomb: Turns your creature into a suicidal bomber."
msgstr "時限爆弾: クリーチャーに自爆をさせる。"

#: guitext:258
msgctxt "Creature name"
msgid "Fairy"
msgstr "フェアリー"

#: guitext:259
msgctxt "Creature name"
msgid "Imp"
msgstr "インプ"

#: guitext:260
msgctxt "Creature name"
msgid "Beetle"
msgstr "ビートル"

#: guitext:261
msgctxt "Creature name"
msgid "Troll"
msgstr "トロル"

#: guitext:262
msgctxt "Creature name"
msgid "Demon Spawn"
msgstr "デーモンスポーン"

#: guitext:263
msgctxt "Creature name"
msgid "Warlock"
msgstr "ウォーロック"

#: guitext:264
msgctxt "Creature name"
msgid "Fly"
msgstr "フライ"

#: guitext:265
msgctxt "Creature name"
msgid "Spider"
msgstr "スパイダー"

#: guitext:266
msgctxt "Creature name"
msgid "Skeleton"
msgstr "スケルトン"

#: guitext:267
msgctxt "Creature name"
msgid "Horned Reaper"
msgstr "ホーンドリーパー"

#: guitext:268
msgctxt "Creature name"
msgid "Dragon"
msgstr "ドラゴン"

#: guitext:269
msgctxt "Creature name"
msgid "Tentacle"
msgstr "テンタクル"

#: guitext:270
msgctxt "Creature name"
msgid "Hound"
msgstr "ヘルハウンド"

#: guitext:271
msgctxt "Creature name"
msgid "Ghost"
msgstr "ゴースト"

#: guitext:272
msgctxt "Creature name"
msgid "Mistress"
msgstr "ダークミストレス"

#: guitext:273
msgctxt "Creature name"
msgid "Bile Demon"
msgstr "バイルデーモン"

#: guitext:274
msgctxt "Creature name"
msgid "Vampire"
msgstr "バンパイア"

#: guitext:275
msgctxt "Creature name"
msgid "Barbarian"
msgstr "バーバリアン"

#: guitext:276
msgctxt "Creature name"
msgid "Knight"
msgstr "ナイト"

#: guitext:277
msgctxt "Creature name"
msgid "Wizard"
msgstr "ウィザード"

#: guitext:278
msgctxt "Creature name"
msgid "Orc"
msgstr "オーク"

#: guitext:279
msgctxt "Creature name"
msgid "Mountain Dwarf"
msgstr "マウンテンドワーフ"

#: guitext:280
msgctxt "Creature name"
msgid "Valley Dwarf"
msgstr "ドワーフ"

#: guitext:281
msgctxt "Creature name"
msgid "Thief"
msgstr "シーフ"

#: guitext:282
msgctxt "Creature name"
msgid "Samurai"
msgstr "サムライ"

#: guitext:283
msgctxt "Creature name"
msgid "Priestess"
msgstr "ウィッチ"

#: guitext:284
msgctxt "Creature name"
msgid "Giant"
msgstr "ジャイアント"

#: guitext:285
msgctxt "Creature name"
msgid "Archer"
msgstr "アーチャー"

#: guitext:286
msgctxt "Creature name"
msgid "Monk"
msgstr "モンク"

#: guitext:287
#, fuzzy
msgctxt "In-game interface description"
msgid ""
"Query: Select this and left click on a creature to view information on that "
"creature and track it on screen. LMB select."
msgstr ""
"調査: これを選んでクリーチャー上で左クリックすると、そのクリーチャーの情報を"
"見ることができる。左クリックで選択。 [5.8]"

#: guitext:288
msgctxt "Menu interface item"
msgid "Select game"
msgstr "ゲームを選ぶ"

#: guitext:289
msgctxt "Menu interface item"
msgid "Network Menu"
msgstr "ネットワークメニュー"

#: guitext:290
msgctxt "Menu interface item"
msgid "Main Menu"
msgstr "メインメニュー"

#: guitext:343
#, fuzzy
msgctxt "Menu interface, Main Menu title"
msgid "Main Menu"
msgstr "メインメニュー"

#: guitext:291
#, fuzzy
msgctxt "In-game interface description"
msgid ""
"Anger: How angry the creature is. The higher the bar is, the angrier the "
"creature is."
msgstr "怒りバー: このクリーチャーの怒りの度合い。 [23.2]"

#: guitext:292
#, fuzzy
msgctxt "In-game interface description"
msgid "Creature Kills: The total number of enemies the creature has slain."
msgstr "殺害数: このクリーチャーがこれまでに殺した敵の数。 [23.7]"

#: guitext:293
#, fuzzy
msgctxt "In-game interface description"
msgid ""
"Strength: The amount of damage the creature inflicts upon it's enemies with "
"each hit."
msgstr "力: このクリーチャーが敵に負わせるダメージの量。 [23.12]"

#: guitext:294
#, fuzzy
msgctxt "In-game interface description"
msgid "Wage: The creature's salary in gold which it takes on each payday."
msgstr "給料: このクリーチャーが給料日に受け取る財宝の量。 [23.13]"

#: guitext:295
#, fuzzy
msgctxt "In-game interface description"
msgid "Gold Held: The amount of gold the creature is carrying."
msgstr "所持財宝: このクリーチャーが所有している財宝の量。 [23.8]"

#: guitext:296
#, fuzzy
msgctxt "In-game interface description"
msgid ""
"Defence: The chance a creature will avoid a blow. The higher the number, the "
"greater the chance of avoidance."
msgstr "防御力: このクリーチャーが攻撃を避けられる可能性。 [23.9]"

#: guitext:297
#, fuzzy
msgctxt "In-game interface description"
msgid ""
"Skill: The creature's ability to perform tasks. The higher the Skill level, "
"the better the creature's performance."
msgstr "技能: このクリーチャーが仕事をこなす能力。 [23.14]"

#: guitext:298
#, fuzzy
msgctxt "In-game interface description"
msgid "Age/Time In Dungeon: The length of time you have employed the creature."
msgstr ""
"年齢／ダンジョンにいる時間: このクリーチャーを雇ってからの時間の長さ。 "
"[23.10]"

#: guitext:299
#, fuzzy
msgctxt "In-game interface description"
msgid ""
"Dexterity: The chance of a successful attack. Used to break enemy defence. "
"The higher the number, the greater the chance of hitting."
msgstr "敏捷性: このクリーチャーが罠や敵の武器を避けられる可能性。 [23.15]"

#: guitext:300
#, fuzzy
msgctxt "In-game interface description"
msgid ""
"Luck: The chance that a creature will do a double attack or a double defence "
"in combat. Taken into account only when the hit is not avoided."
msgstr ""
"運: このクリーチャーが戦闘中に２回攻撃や２回防御を行える可能性。 [23.11]"

#: guitext:301
#, fuzzy
msgctxt "In-game interface description"
msgid "Blood type: As if you care. Blood is blood, right?"
msgstr "血液型: 知りたければどうぞ。何型であろうと血は血だ。 [23.16]"

#: guitext:302
#, fuzzy
msgctxt "In-game interface description"
msgid ""
"Idle: The creature is either sleeping or not working. It's not involved in "
"anything constructive or useful. LMB pick up creature. RMB zoom."
msgstr ""
"待機中: このクリーチャーは寝ているか、仕事をしていない。クリーチャーのピック"
"アップは左クリック。表示は右クリック。 [9.1と22.2.1]"

#: guitext:303
#, fuzzy
msgctxt "In-game interface description"
msgid ""
"Working: The creature is performing tasks and doing work for you. LMB pick "
"up creature. RMB zoom."
msgstr ""
"作業中: このクリーチャーは仕事をしている。クリーチャーのピックアップは左ク"
"リック。表示は右クリック。 [9.2と22.2.1]"

#: guitext:304
#, fuzzy
msgctxt "In-game interface description"
msgid "Fighting: The creature is in a battle. LMB pick up creature. RMB zoom."
msgstr ""
"戦闘中: このクリーチャーは戦っている。クリーチャーのピックアップは左クリッ"
"ク。表示は右クリック。 [9.3と22.2.1]"

#: guitext:305
#, fuzzy
msgctxt "In-game interface description"
msgid ""
"Fight: Your creatures always attack and not avoid any combat. LMB select."
msgstr "戦闘: 手下クリーチャーは攻撃を続ける。左クリックで選択。 [6.5.1]"

#: guitext:306
#, fuzzy
msgctxt "In-game interface description"
msgid ""
"Flee: Your creatures attempt to preserve their lives, running away if they "
"are too badly injured. LMB select."
msgstr ""
"逃走: 手下クリーチャーは自分の命を守ろうとする。左クリックで選択。 [5.2]"

#: guitext:307
#, fuzzy
msgctxt "In-game interface description"
msgid ""
"Imprison: Your creatures stun their enemies in battle and imprison those "
"they defeat. LMB select."
msgstr ""
"生け捕り: 手下クリーチャーは戦闘中に敵を生け捕りにして投獄する。左クリックで"
"選択。 [5.1]"

#: guitext:308
msgctxt "In-game interface description"
msgid ""
"Defending: The creature is concentrating on avoiding its adversary's blows."
msgstr "防御中: このクリーチャーは敵の攻撃を避けることに集中している。"

#: guitext:309
msgctxt "In-game interface item"
msgid "Are you sure?"
msgstr "終了します"

#: guitext:310
msgctxt "In-game interface item"
msgid "Yes"
msgstr "はい"

#: guitext:311
msgctxt "In-game interface item"
msgid "No"
msgstr "いいえ"

#: guitext:312
msgctxt "In-game interface item"
msgid "For"
msgstr "For"

#: guitext:313
#, fuzzy
msgctxt "In-game interface description"
msgid "Shadows: The number of shadows cast by each creature. LMB toggle."
msgstr "影: 各クリーチャーが投影できる影の数。左クリックで切り替え。 [3.2.2]"

#: guitext:314
msgctxt "In-game interface description"
msgid ""
"View Type: Swap between perspective views. Default view has warped walls "
"and can be rotated. Disable the warp effect for clean lines. Forced perspective "
"can only be rotated 90 degrees and changes the viewing angle. LMB toggle."
msgstr ""
"表示方式: 表示方式を切り替える。基本な表示は壁がグラグラしており、360度で回転させる。"
"きれいな線を得るには、反り効果を無効にする。固定の表示は各方向に90度ずつだけ回転できる、"
"視野角をまっすぐにする。左クリックで切り替え。"

#: guitext:315
#, fuzzy
msgctxt "In-game interface description"
msgid ""
"Wall Height: Swap between high or low walls. If you make the walls one block "
"high, they are easier to see over. LMB toggle."
msgstr "壁の高さ: 高い壁と低い壁とを切り替える。左クリックで切り替え。 [3.2.2]"

#: guitext:316
#, fuzzy
msgctxt "In-game interface description"
msgid ""
"View Distance: The amount of dungeon drawn. This directly affects the speed "
"of the game. LMB toggle."
msgstr ""
"表示範囲: ダンジョンを表示する範囲。これはゲームの実行速度に大きく影響する。"
"左クリックで切り替え。 [3.2.2]"

#: guitext:317
#, fuzzy
msgctxt "In-game interface description"
msgid "Gamma Correction: Adjust the brightness of the game. LMB toggle."
msgstr ""
"画面の明るさ: ゲーム画面の明るさを調節する。左クリックで切り替え。 [3.2.2]"

#: guitext:318
msgctxt "In-game interface item"
msgid "Of"
msgstr "Of"

#: guitext:319
msgctxt "Slab description"
msgid "Empty Lair: Would suit itinerant creature."
msgstr "空きのねぐら: あちこち移動するクリーチャーに適している。"

#: guitext:320
msgctxt "Menu interface item"
msgid "Paused"
msgstr "ポーズ"

#: guitext:321
#, fuzzy
msgctxt "In-game interface description"
msgid ""
"Zoom In: Zoom in the Dynamic Map. This increases the scale of the map. LMB "
"select."
msgstr "拡大: ダイナミックマップを拡大する。左クリックで選択。 [4.1]"

#: guitext:322
#, fuzzy
msgctxt "In-game interface description"
msgid ""
"Zoom Out: Zoom out the Dynamic Map. This decreases the scale of the map. LMB "
"select."
msgstr "縮小: ダイナミックマップを縮小する。左クリックで選択。 [4.1]"

#: guitext:323
#, fuzzy
msgctxt "In-game interface description"
msgid ""
"Full Screen Map: Takes you to the Map Screen which displays your entire "
"Dungeon and the surrounding area. LMB select."
msgstr "全画面マップ: マップ画面が見られる。左クリックで選択。 [4.1.1]"

#: guitext:324
#, fuzzy
msgctxt "Slab description"
msgid ""
"Impenetrable Rock: Your Imps cannot dig through this, the only solution is "
"to go round. It is visible even if far from your territory."
msgstr "貫通不可能な岩: 手下インプはこれを掘り進むことができない。 [12.4]"

#: guitext:325
#, fuzzy
msgctxt "Slab description"
msgid ""
"Earth: You can excavate this. To dig out some new caverns, choose a location "
"and tag for digging with LMB. Press LMB again to untag."
msgstr "土: ここは掘ることができる。 [12.1]"

#: guitext:326
#, fuzzy
msgctxt "Slab description"
msgid ""
"Gold Seam: Your source of wealth. Dig this out and your Imps will take it to "
"your Treasure Room. You can also pick up the lumps of treasure left on the "
"ground."
msgstr "金鉱: 富の源だ。採掘すれば手下インプが宝物庫へと運ぶ。 [12.2]"

#: guitext:327
#, fuzzy
msgctxt "Slab description"
msgid ""
"Lava: Burns any creature that step on it. Get over lava by casting Cave-In "
"or building a Bridge."
msgstr "溶岩: ここを踏むとクリーチャーは焼けてしまう。 [14.2]"

#: guitext:328
#, fuzzy
msgctxt "Slab description"
msgid ""
"Water: Creatures move more slowly through water. Build the Bridge to make "
"new land on the water."
msgstr "水: 水の中ではクリーチャーの動きは遅くなる。 [14.1]"

#: guitext:329
#, fuzzy
msgctxt "Slab description"
msgid ""
"Wall: A reinforced stone wall that enemies cannot break through. At least "
"without the Destroy Walls spell."
msgstr "壁: 敵にも破れない補強された石の壁。 [12.1]"

#: guitext:330
msgctxt "Slab description"
msgid "Damaged Wall: Unless repaired, this wall will eventually collapse."
msgstr "ダメージを受けた壁: この壁は修理しない限り、いずれ崩壊する。"

#: guitext:331
#, fuzzy
msgctxt "Slab description"
msgid ""
"Path: Unclaimed earth floor. You can claim it if it is connected to already "
"claimed territory."
msgstr "通路: 誰の所有でもない土の地面。 [12.1]"

#: guitext:332
#, fuzzy
msgctxt "Slab description"
msgid ""
"Claimed area: Your dungeon territory. You can build rooms and drop your "
"creatures on it."
msgstr "占有地: ダンジョン領地。 [12.1]"

#: guitext:333
msgctxt "In-game interface item"
msgid "More..."
msgstr "More..."

#: guitext:334
msgctxt "In-game message"
msgid "Level completed - press Escape to continue"
msgstr "レベル終了－続けるには Escキーを押せ。"

#: guitext:335
msgctxt "In-game message"
msgid "You have been defeated. Press Space to restart."
msgstr "お前は、ぶざまにも敗北した。 再度挑むのなら スペースキーを押せ。"

#: guitext:336
msgctxt "On-screen message"
msgid "Recording FLIC"
msgstr "Recording FLIC"

#: guitext:337
msgctxt "On-screen message"
msgid "Error recording FLIC"
msgstr "Error recording FLIC"

#: guitext:338
msgctxt "On-screen message"
msgid "Finished recording FLIC"
msgstr "Finished recording FLIC"

#: guitext:339
msgctxt "Unused"
msgid "Time Bomb"
msgstr "時限爆弾"

#: guitext:340
msgctxt "In-game interface item"
msgid "Sound FX"
msgstr "効果音"

#: guitext:341
msgctxt "In-game interface item"
msgid "Music"
msgstr "音楽"

#: guitext:342
msgctxt "In-game interface item"
msgid "UNUSED"
msgstr "UNUSED"

#: guitext:344
msgctxt "Menu interface item"
msgid "Load Menu"
msgstr "ロードメニュー"

#: guitext:345
msgctxt "Menu interface, Main Menu item"
msgid "Load Game"
msgstr "ロードゲーム"

#: guitext:346
msgctxt "Menu interface, Main Menu item"
msgid "Continue Game"
msgstr "前回の続き"

#: guitext:347
msgctxt "Menu interface, Main Menu item"
msgid "Multiplayer"
msgstr "マルチプレイ"

#: guitext:348
msgctxt "Menu interface item"
msgid "Return to Main Menu"
msgstr "メインメニューに戻る"

#: guitext:349
msgctxt "Menu interface item"
msgid "Play Intro"
msgstr "ムービープレイ"

#: guitext:350
msgctxt "Menu interface item"
msgid "Service Menu"
msgstr "マルチプレイメニュー"

#: guitext:351
msgctxt "Menu interface item"
msgid "Session Menu"
msgstr "マルチプレイメニュー"

#: guitext:352
msgctxt "Menu interface item"
msgid "Speed"
msgstr "速度"

#: guitext:353
msgctxt "Menu interface item"
msgid "COM Port"
msgstr "COMポート"

#: guitext:354
msgctxt "Menu interface item"
msgid "Phone Number"
msgstr "電話番号"

#: guitext:355
msgctxt "Menu interface item"
msgid "IRQ"
msgstr "IRQ"

#: guitext:356
msgctxt "Menu interface item"
msgid "Statistics"
msgstr "総合結果"

#: guitext:357
msgctxt "Menu interface item"
msgid "Level Completed"
msgstr "レベル終了"

#: guitext:358
msgctxt "Menu interface item"
msgid "UNUSED"
msgstr "UNUSED"

#: guitext:359
msgctxt "Menu interface, Main Menu item"
msgid "Quit"
msgstr "ゲームの終了"

#: guitext:360
msgctxt "Menu interface, Main Menu item"
msgid "Start New Game"
msgstr "新規ゲーム"

#: guitext:361
msgctxt "Unused"
msgid "This is a tale of valour and honour and how tasty heroes are...."
msgstr "これは勇気と名誉、そして、 いかに勇者どもがおいしいか、の物語・・・。"

#: guitext:362
msgctxt "Credits"
msgid "Designed By"
msgstr "Designed By"

#: guitext:363
msgctxt "Credits"
msgid "Project Leader"
msgstr "Project Leader"

#: guitext:364
msgctxt "Credits"
msgid "Lead Programmer"
msgstr "Lead Programmer"

#: guitext:365
msgctxt "Credits"
msgid "Lead Artist"
msgstr "Lead Artist"

#: guitext:366
msgctxt "Credits"
msgid "Programming"
msgstr "Programming"

#: guitext:367
msgctxt "Credits"
msgid "Engine Design"
msgstr "Engine Design"

#: guitext:368
msgctxt "Credits"
msgid "Music and Sfx"
msgstr "Music and Sfx"

#: guitext:369
msgctxt "Credits"
msgid "Graphics Programmers"
msgstr "Graphics Programmers"

#: guitext:370
msgctxt "Credits"
msgid "Artists"
msgstr "Artists"

#: guitext:371
msgctxt "Credits"
msgid "Network Programming"
msgstr "Network Programming"

#: guitext:372
msgctxt "Credits"
msgid "Testing Manager"
msgstr "Testing Manager"

#: guitext:373
msgctxt "Credits"
msgid "Lead Testers"
msgstr "Lead Testers"

#: guitext:374
msgctxt "Credits"
msgid "Lead Tester"
msgstr "Lead Tester"

#: guitext:375
msgctxt "Credits"
msgid "Management"
msgstr "Management"

#: guitext:376
msgctxt "Credits"
msgid "Marketing and PR"
msgstr "Marketing and PR"

#: guitext:377
msgctxt "Credits"
msgid "Tech Support"
msgstr "Tech Support"

#: guitext:378
msgctxt "Credits"
msgid "Administration"
msgstr "Administration"

#: guitext:379
msgctxt "Credits"
msgid "Thanks To"
msgstr "Thanks To"

#: guitext:380
msgctxt "Credits"
msgid "Producer"
msgstr "Producer"

#: guitext:381
msgctxt "Credits"
msgid "Level Design"
msgstr "Level Design"

#: guitext:382
msgctxt "Credits"
msgid "Script By"
msgstr "Script By"

#: guitext:383
msgctxt "Credits"
msgid "Libraries and Tools"
msgstr "Libraries and Tools"

#: guitext:384
msgctxt "Credits"
msgid "Playtesters"
msgstr "Playtesters"

#: guitext:385
msgctxt "Credits"
msgid "Localisation"
msgstr "Localisation"

#: guitext:386
msgctxt "Credits"
msgid "Special Thanks To"
msgstr "Special Thanks To"

#: guitext:387
msgctxt "Credits"
msgid "Package Design"
msgstr "Package Design"

#: guitext:388
msgctxt "Credits"
msgid "Documentation"
msgstr "Documentation"

#: guitext:389
msgctxt "Credits"
msgid "Documentation Layout"
msgstr "Documentation Layout"

#: guitext:390
msgctxt "Credits"
msgid "Production"
msgstr "Production"

#: guitext:391
msgctxt "Credits"
msgid "Quality Assurance"
msgstr "Quality Assurance"

#: guitext:392
msgctxt "Credits"
msgid "Lead Level Design"
msgstr "Lead Level Design"

#: guitext:393
msgctxt "Credits"
msgid "Intro"
msgstr "Intro"

#: guitext:394
msgctxt "Credits"
msgid "Testers"
msgstr "Testers"

#: guitext:395
msgctxt "Menu interface item"
msgid "Sessions"
msgstr "セッション"

#: guitext:396
msgctxt "Menu interface item"
msgid "Name"
msgstr "名前"

#: guitext:397
msgctxt "Menu interface item"
msgid "Services"
msgstr "通信方式"

#: guitext:398
msgctxt "Menu interface item"
msgid "Messages"
msgstr "チャットメッセージ"

#: guitext:399
msgctxt "Menu interface item"
msgid "Create Game"
msgstr "ゲームを作成する"

#: guitext:400
msgctxt "Menu interface item"
msgid "Join Game"
msgstr "ゲームに参加する"

#: guitext:401
msgctxt "Menu interface item"
msgid "Start Game"
msgstr "ゲームを始める"

#: guitext:402
msgctxt "Menu interface item"
msgid "Game Menu"
msgstr "マルチプレイメニュー"

#: guitext:403
msgctxt "Menu interface item"
msgid "Cancel"
msgstr "中止"

#: guitext:404
msgctxt "Menu interface item"
msgid "No Name"
msgstr "NO NAME"

#: guitext:405
msgctxt "Menu interface item"
msgid "Players"
msgstr "プレーヤー"

#. Creature experience level
#: guitext:406
msgctxt "Menu interface item"
msgid "Level"
msgstr "レベル"

#: guitext:407
msgctxt "Menu interface item"
msgid "Levels"
msgstr "レベル"

#: guitext:408
msgctxt "Menu interface item"
msgid "Games"
msgstr "ゲーム"

#: guitext:409
msgctxt "Menu interface item"
msgid "Modem Menu"
msgstr "モデムメニュー"

#: guitext:410
msgctxt "Menu interface item"
msgid "Serial Menu"
msgstr "シリアルメニュー"

#: guitext:411
msgctxt "Menu interface item"
msgid "Init"
msgstr "初期化"

#: guitext:412
msgctxt "Menu interface item"
msgid "Hangup"
msgstr "ハングアップ"

#: guitext:413
msgctxt "Menu interface item"
msgid "Clear"
msgstr "クリア"

#: guitext:414
msgctxt "Menu interface item"
msgid "Answer"
msgstr "応答"

#: guitext:415
msgctxt "Menu interface item"
msgid "Start"
msgstr "スタート"

#: guitext:416
msgctxt "Menu interface item"
msgid "Ally"
msgstr "同盟"

#: guitext:417
msgctxt "Menu interface item"
msgid "Alliance"
msgstr "同盟する"

#: guitext:418
msgctxt "Menu interface item"
msgid "Credits"
msgstr "クレジット"

#: guitext:419
msgctxt "Menu interface item"
msgid "Ok"
msgstr "ＯＫ"

#: guitext:420
msgctxt "Dungeon special decription"
msgid "Reveal Map: Reveals the entire underground realm to you."
msgstr "神々の邪眼: 地底王国全体が見える。"

#: guitext:421
msgctxt "Dungeon special decription"
msgid ""
"Resurrect Creature: You may raise one of your fallen minions from the dead."
msgstr "復活: 死んだ手下のうち１人を生き返らせられる。"

#: guitext:422
msgctxt "Dungeon special decription"
msgid ""
"Transfer Creature: Pick one of your creatures to accompany you to the next "
"realm."
msgstr "転送: 次の王国へ連れて行く手下のクリーチャーを１人選べる。"

#: guitext:423
msgctxt "Dungeon special decription"
msgid "Steal Hero: Subvert a hero to your cause."
msgstr "勇者獲得: 勇者を堕落させ悪の道へ引き入れる。"

#: guitext:424
msgctxt "Dungeon special decription"
msgid "Multiply Creatures: Create a double of each of your creatures."
msgstr "増殖: 手下クリーチャーそれぞれの生き写しを作る。"

#: guitext:425
msgctxt "Dungeon special decription"
msgid "Increase Level: Bestows greater skill on all your creatures."
msgstr "レベルアップ: 手下の全クリーチャーの能力を高める。"

#: guitext:426
msgctxt "Dungeon special decription"
msgid "Make Safe: Reinforces your entire dungeon."
msgstr "安全化: ダンジョンの壁全体を強化する。"

#: guitext:427
msgctxt "Dungeon special decription"
msgid ""
"Locate Hidden World: You will be transported to a secret realm after you "
"have conquered this one."
msgstr "隠された王国: この王国を征服後、秘密の王国への道が開かれるであろう。"

#: guitext:428
msgctxt "Dungeon special name"
msgid "Resurrect Creature"
msgstr "復活"

#: guitext:429
msgctxt "Dungeon special name"
msgid "Transfer Creature"
msgstr "転送"

#: guitext:430
msgctxt "Menu interface item"
msgid "Bonus"
msgstr "ボーナス"

#: guitext:431
msgctxt "Menu interface, Main Menu item"
msgid "High Score Table"
msgstr "ハイスコア"

#: guitext:432
msgctxt "Menu interface item"
msgid "Go to Query Mode"
msgstr "調査モードに入る"

#: guitext:433
msgctxt "Menu interface item"
msgid "More information"
msgstr "その他の情報"

#: guitext:434
msgctxt "Menu interface item"
msgid "Back to main Query Screen"
msgstr "調査画面に戻る"

#: guitext:435
msgctxt "Menu interface item"
msgid "Selected action"
msgstr "選択されている行動"

#: guitext:436
msgctxt "Menu interface item"
msgid "Choose party"
msgstr "グループ選択"

#: guitext:437
msgctxt "Menu interface item"
msgid "Enter dungeon"
msgstr "ダンジョンに入る"

#: guitext:438
msgctxt "Menu interface item"
msgid "Party members"
msgstr "グループのメンバー"

#: guitext:439
msgctxt "Menu interface item"
msgid "Available creatures"
msgstr "使えるクリーチャー"

#: guitext:440
msgctxt "Menu interface item"
msgid "Creature"
msgstr "クリーチャー"

#: guitext:441
msgctxt "Menu interface item"
msgid "Money available"
msgstr "使える財宝"

#: guitext:442
msgctxt "Menu interface item"
msgid "Leader"
msgstr "リーダー"

#: guitext:443
msgctxt "Menu interface item"
msgid "Hire"
msgstr "雇う"

#: guitext:444
msgctxt "Menu interface item"
msgid "Fire"
msgstr "クビにする"

#: guitext:445
msgctxt "Menu interface item"
msgid "Cost"
msgstr "コスト"

#: guitext:446
msgctxt "Menu interface item"
msgid "Type"
msgstr "種類"

#: guitext:447
#, fuzzy
msgctxt "In-game interface description"
msgid ""
"Information Panel: Miscellaneous information. Shows your and enemy progress "
"and allows changing creature tendencies."
msgstr "情報パネル: 多方面にわたる情報。 [5.0]"

#: guitext:448
#, fuzzy
msgctxt "In-game interface description"
msgid ""
"Room Panel: The rooms available for you to build. Here you can center map on "
"rooms or build new ones."
msgstr "部屋パネル: 作成可能な部屋。 [6.0]"

#: guitext:449
#, fuzzy
msgctxt "In-game interface description"
msgid ""
"Research Panel: The spells available to you. Here you can cast or cancel "
"them."
msgstr "研究パネル: 使用可能な魔法。 [7.0]"

#: guitext:450
#, fuzzy
msgctxt "In-game interface description"
msgid ""
"Workshop Panel: The traps and doors available to you. You can center the map "
"on them, place new ones or sell existing."
msgstr "工房パネル: 使用可能な罠とドア。 [8.0]"

#: guitext:451
#, fuzzy
msgctxt "In-game interface description"
msgid ""
"Creature Panel: Information on your creatures. Shows activity of your "
"creatures and allows picking them up."
msgstr "クリーチャーパネル: 手下クリーチャーに関する情報。 [9.0]"

#: guitext:452
#, fuzzy
msgctxt "In-game interface description"
msgid ""
"Research Time: The time until a new spell is researched. Scholars in your "
"Library are making progress on this bar."
msgstr "研究時間バー: 新しい魔法の研究が完了するまでの時間。 [5.4]"

#: guitext:453
#, fuzzy
msgctxt "In-game interface description"
msgid ""
"Workshop Time: The time until a new trap is manufactured. Workers in your "
"Workshop are making progress on this bar."
msgstr "工房時間バー: 新しい罠ができるまでの時間。 [5.5]"

#: guitext:454
#, fuzzy
msgctxt "In-game interface description"
msgid ""
"Time: The time until the next Creature Payday. This bar increases over time "
"and, when it reaches its peak, all of your creatures receive their wages."
msgstr "給料日バー: クリーチャーの次の給料日までの時間と支払額。 [5.3]"

#: guitext:455
#, fuzzy
msgctxt "In-game interface description"
msgid ""
"Number of Rooms: The number of rooms held by this Keeper. Allows you to "
"compare your dungeon with the competitors."
msgstr "部屋の数: このキーパーが所有している部屋の数。 [5.6]"

#: guitext:456
#, fuzzy
msgctxt "In-game interface description"
msgid ""
"Number of Creatures: The number of creatures owned by this Keeper. Allows "
"you to compare your army with other Keepers."
msgstr "クリーチャーの数: このキーパーが所有しているクリーチャーの数。 [5.7]"

#: guitext:457
msgctxt "Menu interface item"
msgid "Choose game"
msgstr "ゲームを選ぶ"

#: guitext:458
msgctxt "Menu interface item"
msgid "Game type"
msgstr "ゲームの種類"

#: guitext:459
msgctxt "Menu interface item"
msgid "Keeper vs keeper"
msgstr "キーパーVSキーパー"

#: guitext:460
msgctxt "Menu interface item"
msgid "Keeper vs heroes"
msgstr "キーパーVS勇者"

#: guitext:461
msgctxt "Menu interface item"
msgid "Deathmatch"
msgstr "デスマッチ"

#: guitext:462
#, fuzzy
msgctxt "In-game interface description"
msgid "Sell Room: Sell a room tile for half the building price. LMB select."
msgstr ""
"部屋を売る: 作るのにかかった半分の財宝額で部屋タイルを売る。左クリックで選"
"択。 [6:4]"

#: guitext:463
#, fuzzy
msgctxt "In-game interface description"
msgid ""
"Sell Item: Sell a Trap or Door. Allows you to earn gold on manufacturing. "
"LMB select."
msgstr "アイテムを売る: 罠またはドアを売る。左クリックで選択。 [8.1.2]"

#: guitext:464
msgctxt "In-game interface description"
msgid "Next Battle: Zoom to the next battle. LMB select."
msgstr "次の戦闘: 次の戦闘を表示する。左クリックで選択。"

#: guitext:465
msgctxt "In-game interface item"
msgid "Close Window"
msgstr "ウィンドウを閉じる"

#: guitext:466
msgctxt "In-game interface item"
msgid "Zoom to area"
msgstr "エリアを拡大表示する"

#: guitext:467
msgctxt "Menu interface item"
msgid "No mouse installed"
msgstr "No mouse installed"

#: guitext:468
msgctxt "Menu interface item"
msgid "Define keys"
msgstr "キー再定義"

#: guitext:469
msgctxt "Game controls"
msgid "Ally with player"
msgstr "プレーヤーと同盟を組む"

#: guitext:470
msgctxt "Game controls"
msgid "Press a key"
msgstr "キーをどれか押してください。"

#: guitext:471
msgctxt "Game controls"
msgid "UP"
msgstr "上へ"

#: guitext:472
msgctxt "Game controls"
msgid "DOWN"
msgstr "下へ"

#: guitext:473
msgctxt "Game controls"
msgid "LEFT"
msgstr "左へ"

#: guitext:474
msgctxt "Game controls"
msgid "RIGHT"
msgstr "右へ"

#: guitext:475
msgctxt "Game controls"
msgid "ROTATE"
msgstr "回転"

#: guitext:476
msgctxt "Game controls"
msgid "SPEED"
msgstr "スピードスクロール"

#: guitext:477
msgctxt "Game controls"
msgid "ROTATE LEFT"
msgstr "左へ回転"

#: guitext:478
msgctxt "Game controls"
msgid "ROTATE RIGHT"
msgstr "右へ回転"

#: guitext:479
msgctxt "Game controls"
msgid "ZOOM IN"
msgstr "ズームイン"

#: guitext:480
msgctxt "Game controls"
msgid "ZOOM OUT"
msgstr "ズームアウト"

#: guitext:481
msgctxt "Keyboard"
msgid "LEFT CONTROL"
msgstr "左Ctrl"

#: guitext:482
msgctxt "Keyboard"
msgid "RIGHT CONTROL"
msgstr "右Ctrl"

#: guitext:483
msgctxt "Keyboard"
msgid "LEFT SHIFT"
msgstr "左Shift"

#: guitext:484
msgctxt "Keyboard"
msgid "RIGHT SHIFT"
msgstr "右Shift"

#: guitext:485
msgctxt "Keyboard"
msgid "LEFT ALT"
msgstr "左Alt"

#: guitext:486
msgctxt "Keyboard"
msgid "RIGHT ALT"
msgstr "右Alt"

#: guitext:487
msgctxt "Keyboard"
msgid "SPACE"
msgstr "Space"

#: guitext:488
msgctxt "Keyboard"
msgid "RETURN"
msgstr "Return"

#: guitext:489
msgctxt "Keyboard"
msgid "TAB"
msgstr "Tab"

#: guitext:490
msgctxt "Keyboard"
msgid "CAPS LOCK"
msgstr "Caps Lock"

#: guitext:491
msgctxt "Keyboard"
msgid "BACKSPACE"
msgstr "Backspace"

#: guitext:492
msgctxt "Keyboard"
msgid "INSERT"
msgstr "Insert"

#: guitext:493
msgctxt "Keyboard"
msgid "DELETE"
msgstr "Delete"

#: guitext:494
msgctxt "Keyboard"
msgid "HOME"
msgstr "Home"

#: guitext:495
msgctxt "Keyboard"
msgid "END"
msgstr "End"

#: guitext:496
msgctxt "Keyboard"
msgid "PAGE UP"
msgstr "Page Up"

#: guitext:497
msgctxt "Keyboard"
msgid "PAGE DOWN"
msgstr "Page Down"

#: guitext:498
msgctxt "Keyboard"
msgid "NUM LOCK"
msgstr "Num Lock"

#: guitext:499
msgctxt "Keyboard"
msgid "NUM /"
msgstr "テンキー /"

#: guitext:500
msgctxt "Keyboard"
msgid "NUM *"
msgstr "テンキー *"

#: guitext:501
msgctxt "Keyboard"
msgid "NUM -"
msgstr "テンキー -"

#: guitext:502
msgctxt "Keyboard"
msgid "NUM +"
msgstr "テンキー +"

#: guitext:503
msgctxt "Keyboard"
msgid "NUM ENTER"
msgstr "テンキー Enter"

#: guitext:504
msgctxt "Keyboard"
msgid "NUM DELETE"
msgstr "テンキー Delete"

#: guitext:505
msgctxt "Keyboard"
msgid "NUM 1"
msgstr "テンキー 1"

#: guitext:506
msgctxt "Keyboard"
msgid "NUM 2"
msgstr "テンキー 2"

#: guitext:507
msgctxt "Keyboard"
msgid "NUM 3"
msgstr "テンキー 3"

#: guitext:508
msgctxt "Keyboard"
msgid "NUM 4"
msgstr "テンキー 4"

#: guitext:509
msgctxt "Keyboard"
msgid "NUM 5"
msgstr "テンキー 5"

#: guitext:510
msgctxt "Keyboard"
msgid "NUM 6"
msgstr "テンキー 6"

#: guitext:511
msgctxt "Keyboard"
msgid "NUM 7"
msgstr "テンキー 7"

#: guitext:512
msgctxt "Keyboard"
msgid "NUM 8"
msgstr "テンキー 8"

#: guitext:513
msgctxt "Keyboard"
msgid "NUM 9"
msgstr "テンキー 9"

#: guitext:514
msgctxt "Keyboard"
msgid "NUM 0"
msgstr "テンキー 0"

#: guitext:515
msgctxt "Keyboard"
msgid "F1"
msgstr "F1"

#: guitext:516
msgctxt "Keyboard"
msgid "F2"
msgstr "F2"

#: guitext:517
msgctxt "Keyboard"
msgid "F3"
msgstr "F3"

#: guitext:518
msgctxt "Keyboard"
msgid "F4"
msgstr "F4"

#: guitext:519
msgctxt "Keyboard"
msgid "F5"
msgstr "F5"

#: guitext:520
msgctxt "Keyboard"
msgid "F6"
msgstr "F6"

#: guitext:521
msgctxt "Keyboard"
msgid "F7"
msgstr "F7"

#: guitext:522
msgctxt "Keyboard"
msgid "F8"
msgstr "F8"

#: guitext:523
msgctxt "Keyboard"
msgid "F9"
msgstr "F9"

#: guitext:524
msgctxt "Keyboard"
msgid "F10"
msgstr "F10"

#: guitext:525
msgctxt "Keyboard"
msgid "F11"
msgstr "F11"

#: guitext:526
msgctxt "Keyboard"
msgid "F12"
msgstr "F12"

#: guitext:527
msgctxt "Keyboard"
msgid "UP"
msgstr "矢印キー上"

#: guitext:528
msgctxt "Keyboard"
msgid "DOWN"
msgstr "矢印キー下"

#: guitext:529
msgctxt "Keyboard"
msgid "LEFT"
msgstr "矢印キー右"

#: guitext:530
msgctxt "Keyboard"
msgid "RIGHT"
msgstr "矢印キー左"

#: guitext:531
msgctxt "Network game message"
msgid "Initialising Modem"
msgstr "モデムの初期化"

#: guitext:532
msgctxt "Network game message"
msgid "Connecting Modem"
msgstr "モデムの接続"

#: guitext:533
msgctxt "Network game message"
msgid "Dial"
msgstr "ダイアル"

#: guitext:534
msgctxt "Network game message"
msgid "Continue"
msgstr "続行"

#: guitext:535
msgctxt "Network game message"
msgid "Line Engaged"
msgstr "回線使用中"

#: guitext:536
msgctxt "Network game message"
msgid "Unknown Error"
msgstr "原因不明のエラー"

#: guitext:537
msgctxt "Network game message"
msgid "No Carrier"
msgstr "キャリアなし"

#: guitext:538
msgctxt "Network game message"
msgid "No Dial Tone"
msgstr "発信音なし"

#: guitext:539
msgctxt "Network game message"
msgid "No Response"
msgstr "応答なし"

#: guitext:540
msgctxt "Network game message"
msgid "No Server"
msgstr "サーバーなし"

#: guitext:541
msgctxt "Network game message"
msgid "Unable to initialise"
msgstr "初期化できません"

#: guitext:542
msgctxt "Network game message"
msgid "Unable to create game"
msgstr "ゲームを作成できません"

#: guitext:543
msgctxt "Network game message"
msgid "Unable to join game"
msgstr "ゲームに参加できません"

#: guitext:544
#, fuzzy
msgctxt "Slab description"
msgid ""
"Gems: Infinite wealth for your Imps to extract. Cannot be destroyed, but "
"takes longer to mine than Gold."
msgstr "宝石: 手下インプが採掘する無限な富。 [12.3]"

#: guitext:545
#, fuzzy
msgctxt "Object description"
msgid ""
"Hero Gate: Heroes use this portal to invade your dungeon. It cannot be "
"closed on your side."
msgstr "勇者の門: 勇者はこの門を通ってお前のダンジョンに侵入する。 [15.4]"

#: guitext:546
msgctxt "Creature name"
msgid "Tunneller"
msgstr "トンネラードワーフ"

#: guitext:547
msgctxt "Creature name"
msgid "Avatar"
msgstr "アバタール"

#: guitext:548
#, fuzzy
msgctxt "In-game interface description"
msgid "Toggle Computer Assistant: Currently - Aggressive. LMB toggle."
msgstr ""
"コンピュータアシスタント切り替え: 現状－攻撃的補助。左クリックで切り替え。 "
"[3.2.4]"

#: guitext:549
#, fuzzy
msgctxt "In-game interface description"
msgid "Toggle Computer Assistant: Currently - Defensive. LMB toggle."
msgstr ""
"コンピュータアシスタント切り替え: 現状－防衛的補助。左クリックで切り替え。 "
"[3.2.4]"

#: guitext:550
#, fuzzy
msgctxt "In-game interface description"
msgid "Toggle Computer Assistant: Currently - Construction Only. LMB toggle."
msgstr ""
"コンピュータアシスタント切り替え: 現状－建築のみ補助。左クリックで切り替え。 "
"[3.2.4]"

#: guitext:551
#, fuzzy
msgctxt "In-game interface description"
msgid "Toggle Computer Assistant: Currently - Move Only. LMB toggle."
msgstr ""
"コンピュータアシスタント切り替え: 現状－配置のみ補助。左クリックで切り替え。 "
"[3.2.4]"

#: guitext:552
msgctxt "In-game tab with rooms"
msgid "Treasure Room"
msgstr "宝物庫"

#: guitext:553
msgctxt "In-game tab with rooms"
msgid "Library"
msgstr "図書館"

#: guitext:554
msgctxt "In-game tab with rooms"
msgid "Lair"
msgstr "ねぐら"

#: guitext:555
msgctxt "In-game tab with rooms"
msgid "Prison"
msgstr "牢獄"

#: guitext:556
msgctxt "In-game tab with rooms"
msgid "Torture Room"
msgstr "拷問室"

#: guitext:557
msgctxt "In-game tab with rooms"
msgid "Training Room"
msgstr "訓練室"

#: guitext:558
msgctxt "In-game tab with rooms"
msgid "Dungeon Heart"
msgstr "ダンジョンハート"

#: guitext:559
msgctxt "In-game tab with rooms"
msgid "Workshop"
msgstr "工房"

#: guitext:560
msgctxt "In-game tab with rooms"
msgid "Scavenger Room"
msgstr "洗脳室"

#: guitext:561
msgctxt "In-game tab with rooms"
msgid "Temple"
msgstr "神殿"

#: guitext:562
msgctxt "In-game tab with rooms"
msgid "Graveyard"
msgstr "墓場"

#: guitext:563
msgctxt "In-game tab with rooms"
msgid "Barracks"
msgstr "兵舎"

#: guitext:564
msgctxt "In-game tab with rooms"
msgid "Hatchery"
msgstr "ニワトリ小屋"

#: guitext:565
msgctxt "In-game tab with rooms"
msgid "Guard Post"
msgstr "監視所"

#: guitext:566
msgctxt "In-game tab with rooms"
msgid "Bridge"
msgstr "橋"

#: guitext:567
msgid "Fight"
msgstr "戦闘"

#: guitext:568
msgid "Annoyed"
msgstr "不機嫌なクリーチャー"

#: guitext:569
msgctxt "Keyboard"
msgid "Shift"
msgstr "Shift"

#: guitext:570
msgctxt "Keyboard"
msgid "Control"
msgstr "Ctrl"

#: guitext:571
msgctxt "Keyboard"
msgid "Alt"
msgstr "Alt"

#: guitext:572
msgctxt "Credits"
msgid "Additional Artwork"
msgstr "Additional Artwork"

#: guitext:573
msgctxt "Credits"
msgid "Additional Programming"
msgstr "Additional Programming"

#: guitext:574
msgctxt "Credits"
msgid "Manual And Documentation"
msgstr "Manual And Documentation"

#: guitext:575
msgctxt "Credits"
msgid "Installer"
msgstr "Installer"

#: guitext:576
msgctxt "Credits"
msgid "Additional Level Design"
msgstr "Additional Level Design"

#: guitext:577 guitext:863
msgctxt "Credits"
msgid "Additional Thanks"
msgstr "Additional Thanks"

#: guitext:578
msgctxt "Trap names"
msgid "Boulder Trap"
msgstr "丸石の罠"

#: guitext:579
msgctxt "Trap names"
msgid "Alarm Trap"
msgstr "警報の罠"

#: guitext:580
msgctxt "Trap names"
msgid "Poison Gas Trap"
msgstr "毒ガスの罠"

#: guitext:581
msgctxt "Trap names"
msgid "Lightning Trap"
msgstr "雷撃の罠"

#: guitext:582
msgctxt "Trap names"
msgid "Word of Power Trap"
msgstr "言霊の罠"

#: guitext:583
msgctxt "Trap names"
msgid "Lava Trap"
msgstr "溶岩の罠"

#: guitext:584
#, fuzzy
msgctxt "Trap description"
msgid ""
"Boulder Trap: A rolling rock that crushes everything in its path. Triggered "
"when enemy creature is close and within line of sight, or when slapped by a "
"Keeper. LMB select. RMB zoom."
msgstr ""
"丸石の罠: 石が転がり、通り道のすべてのものを押しつぶす。左クリックで選択。右"
"クリックで表示。 [20.1]"

#: guitext:585
#, fuzzy
msgctxt "Trap description"
msgid ""
"Alarm Trap: Triggers a Call To Arms spell, so that creatures in the area are "
"summoned to it. LMB select. RMB zoom."
msgstr ""
"警報の罠: 作動すると出陣の魔法がかかる。左クリックで選択。右クリックで表示。 "
"[20.2]"

#: guitext:586
#, fuzzy
msgctxt "Trap description"
msgid ""
"Poison Gas Trap: A cloud of noxious vapours triggered by your enemies. Can "
"hurt owner creatures if they inhale it. LMB select. RMB zoom."
msgstr ""
"毒ガスの罠: 敵が罠にかかると、有害なガスの雲を発生させる。左クリックで選択。"
"右クリックで表示。 [20.3]"

#: guitext:587
#, fuzzy
msgctxt "Trap description"
msgid ""
"Lightning Trap: Strikes nearby enemy creatures with bolts of lightning when "
"tripped. Does no harm to owner creatures. LMB select. RMB zoom."
msgstr ""
"雷撃の罠: 近くにいる敵クリーチャーを雷撃が襲う。左クリックで選択。右クリック"
"で表示。 [20.4]"

#: guitext:588
#, fuzzy
msgctxt "Trap description"
msgid ""
"Word of Power Trap: Radiates devastating rings of demonic energy, pushing "
"and damaging all enemy creatures within range. LMB select. RMB zoom."
msgstr ""
"言霊の罠: 悪霊エネルギーの破壊的な輪を放射し、射程内の全クリーチャーにダメー"
"ジを与える。左クリックで選択。右クリックで表示。 [20.5]"

#: guitext:589
#, fuzzy
msgctxt "Trap description"
msgid ""
"Lava Trap: The tile disintegrates revealing a pool of molten lava. Effects "
"are irreversible, so Bridge is needed to be able to step on affected area "
"again. LMB select. RMB zoom."
msgstr ""
"溶岩の罠: タイルが壊れ、ドロドロの溶岩になる。左クリックで選択。右クリックで"
"表示。 [20.6]"

#: guitext:590
msgctxt "Door name"
msgid "Wooden Door"
msgstr "木のドア"

#: guitext:591
msgctxt "Door name"
msgid "Braced Door"
msgstr "補強されたドア"

#: guitext:592
msgctxt "Door name"
msgid "Iron Door"
msgstr "鉄のドア"

#: guitext:593
msgctxt "Door name"
msgid "Magic Door"
msgstr "魔法のドア"

#: guitext:594
#, fuzzy
msgctxt "Door description"
msgid ""
"Wooden Door: The simplest means of restricting access. Can be broken down "
"easily. LMB select. RMB zoom."
msgstr ""
"木のドア: 敵の接近を阻む最も単純な手段。左クリックで選択。右クリックで表示。 "
"[21.1]"

#: guitext:595
#, fuzzy
msgctxt "Door description"
msgid ""
"Braced Door: A wooden door reinforced with iron to last longer. LMB select. "
"RMB zoom."
msgstr ""
"補強されたドア: 鉄で補強した木のドア。左クリックで選択。右クリックで表示。 "
"[21.2]"

#: guitext:596
#, fuzzy
msgctxt "Door description"
msgid ""
"Iron Door: Strong, heavy door capable of sustaining massive damage. LMB "
"select. RMB zoom."
msgstr ""
"鉄のドア: 大きなダメージにも耐えられる頑丈で重いドア。左クリックで選択。右ク"
"リックで表示。 [21.3]"

#: guitext:597
#, fuzzy
msgctxt "Door description"
msgid ""
"Magic Door: A special door, highly resistant to physical damage but "
"susceptible to magical damage. LMB select. RMB zoom."
msgstr ""
"魔法のドア: 特別なドアで物理的攻撃には非常に強いが、魔法の攻撃にはダメージを"
"受ける。左クリックで選択。右クリックで表示。 [21.4]"

#: guitext:598
msgctxt "Room name"
msgid "Portal"
msgstr "ゲート"

#: guitext:599
msgctxt "Room name"
msgid "Treasure Room"
msgstr "宝物庫"

#: guitext:600
msgctxt "Room name"
msgid "Library"
msgstr "図書館"

#: guitext:601
msgctxt "Room name"
msgid "Prison"
msgstr "牢獄"

#: guitext:602
msgctxt "Room name"
msgid "Torture Chamber"
msgstr "拷問室"

#: guitext:603
msgctxt "Room name"
msgid "Training Room"
msgstr "訓練室"

#: guitext:604
msgctxt "Room name"
msgid "Dungeon Heart"
msgstr "ダンジョンハート"

#: guitext:605
msgctxt "Room name"
msgid "Workshop"
msgstr "工房"

#: guitext:606
msgctxt "Room name"
msgid "Graveyard"
msgstr "墓場"

#: guitext:607
msgctxt "Room name"
msgid "Barracks"
msgstr "兵舎"

#: guitext:608
msgctxt "Room name"
msgid "Hatchery"
msgstr "ニワトリ小屋"

#: guitext:609
msgctxt "Room name"
msgid "Lair"
msgstr "ねぐら"

#: guitext:610
msgctxt "Room name"
msgid "Bridge"
msgstr "橋"

#: guitext:611
msgctxt "Room name"
msgid "Guard Post"
msgstr "監視所"

#: guitext:612
msgctxt "Room name"
msgid "Temple"
msgstr "神殿"

#: guitext:613
msgctxt "Room name"
msgid "Scavenger Room"
msgstr "洗脳室"

#: guitext:614
msgctxt "Object name"
msgid "Hero Gate"
msgstr "勇者の門"

#: guitext:615
msgctxt "Room description"
msgid "Treasure Room: Your gold is stored here. LMB select. RMB zoom. [17.1]"
msgstr ""
"宝物庫: 財宝はここに蓄える。左クリックで選択。右クリックで表示。 [17.1]"

#: guitext:616
msgctxt "Room description"
msgid ""
"Library: The room where spells are researched. LMB select. RMB zoom. [17.4]"
msgstr ""
"図書館: 魔法の研究を行う部屋。左クリックで選択。右クリックで表示。 [17.4]"

#: guitext:617
msgctxt "Room description"
msgid ""
"Prison: Place enemy creatures here for safe keeping. LMB select. RMB zoom. "
"[17.10]"
msgstr ""
"牢獄: 生け捕りにした敵クリーチャーをここに入れる。左クリックで選択。右クリッ"
"クで表示。 [17.10]"

#: guitext:618
msgctxt "Room description"
msgid ""
"Training Room: Place creatures in here to improve their experience. LMB "
"select. RMB zoom. [17.5]"
msgstr ""
"訓練室: 経験を高めるためにクリーチャーをここに入れる。左クリックで選択。右ク"
"リックで表示。 [17.5]"

#: guitext:619
msgctxt "Room description"
msgid ""
"Torture Chamber: Torture creatures for your own evil ends. LMB select. RMB "
"zoom. [17.11]"
msgstr ""
"拷問室: お前の邪悪な目的のためにクリーチャーを拷問する。左クリックで選択。右"
"クリックで表示。 [17.11]"

#: guitext:620
msgctxt "Room description"
msgid "Dungeon Heart: The life force of your dungeon. [11.2]"
msgstr "ダンジョンハート: お前のダンジョンの生命力。 [11.2]"

#: guitext:621
msgctxt "Room description"
msgid ""
"Workshop: Place creatures inside to manufacture Traps and Doors. LMB select. "
"RMB zoom. [17.8]"
msgstr ""
"工房: クリーチャーを中に入れると罠やドアを作る。左クリックで選択。右クリック"
"で表示。 [17.8]"

#: guitext:622
msgctxt "Room description"
msgid ""
"Graveyard: Dead creatures are taken to this room to rot. LMB select. RMB "
"zoom. [17.13]"
msgstr ""
"墓場: 死んだクリーチャーはこの部屋へ運ばれ朽ち果てる。左クリックで選択。右ク"
"リックで表示。 [17.13]"

#: guitext:623
msgctxt "Room description"
msgid ""
"Barracks: Group creatures by placing them into the room. LMB select. RMB "
"zoom. [17.9]"
msgstr ""
"兵舎: この部屋に入れて複数のクリーチャーをグループ化する。左クリックで選択。"
"右クリックで表示。 [17.9]"

#: guitext:624
msgctxt "Room description"
msgid ""
"Hatchery: Where creatures feast on cute, helpless little chicks. LMB select. "
"RMB zoom. [17.3]"
msgstr ""
"ニワトリ小屋: クリーチャーがいたいけな小さいニワトリを食べる場所。左クリック"
"で選択。右クリックで表示。 [17.3]"

#: guitext:625
msgctxt "Room description"
msgid ""
"Lair: Where your creatures sleep and replenish their energy. LMB select. RMB "
"zoom. [17.2]"
msgstr ""
"ねぐら: 手下クリーチャーが眠って体力回復をする場所。左クリックで選択。右ク"
"リックで表示。 [17.2]"

#: guitext:626
msgctxt "Room description"
msgid ""
"Bridge: Place this on water and lava to allow creatures to cross. LMB "
"select. RMB zoom. [17.6]"
msgstr ""
"橋: これを水や溶岩の上に置けばクリーチャーも渡ることができる。左クリックで選"
"択。右クリックで表示。 [17.6]"

#: guitext:627
msgctxt "Room description"
msgid ""
"Guard Post: Your creatures keep watch over your dungeon when placed on this "
"room. LMB select. RMB zoom. [17.7]"
msgstr ""
"監視所: ここに配置された手下クリーチャーが、お前のダンジョンの監視を続ける。"
"左クリックで選択。右クリックで表示。 [17.7]"

#: guitext:628
msgctxt "Room description"
msgid ""
"Temple: Worshipping the dark gods makes creatures happier. Sacrifice "
"creatures by dropping them into the font. LMB select. RMB zoom. [17.12]"
msgstr ""
"神殿: 暗黒の神々を拝むとクリーチャーは幸せになる。生け贄を捧げるには泉にク"
"リーチャーを落とす。左クリックで選択。右クリックで表示。 [17.12]"

#: guitext:629
msgctxt "Room description"
msgid ""
"Scavenger Room: Creatures placed onto the room lure their kin away from "
"other dungeons or through portals. LMB select. RMB zoom. [17.14]"
msgstr ""
"洗脳室: この部屋に入れられたクリーチャーは、他のダンジョンからゲートを通して"
"同類を引き寄せる。左クリックで選択。右クリックで表示。 [17.14]"

#: guitext:630
msgctxt "Keeper spell name"
msgid "Possess Creature"
msgstr "支配"

#: guitext:631
msgctxt "Keeper spell name"
msgid "Create Imp"
msgstr "インプ製造"

#: guitext:632
msgctxt "Keeper spell name"
msgid "Sight of Evil"
msgstr "邪眼"

#: guitext:633
msgctxt "Keeper spell name"
msgid "Call To Arms"
msgstr "出陣"

#: guitext:634
msgctxt "Keeper spell name"
msgid "Hold Audience"
msgstr "一斉集結"

#: guitext:635
msgctxt "Keeper spell name"
msgid "Cave-In"
msgstr "落盤"

#: guitext:636
msgctxt "Keeper spell name"
msgid "Must Obey"
msgstr "絶対服従"

#: guitext:637
msgctxt "Keeper spell name"
msgid "Speed Monster"
msgstr "加速"

#: guitext:638
msgctxt "Keeper spell name"
msgid "Protect Monster"
msgstr "防御"

#: guitext:639
msgctxt "Keeper spell name"
msgid "Conceal Monster"
msgstr "透明化"

#: guitext:640
msgctxt "Keeper spell name"
msgid "Lightning Strike"
msgstr "雷撃"

#: guitext:641
msgctxt "Keeper spell name"
msgid "Chicken"
msgstr "呪い"

#: guitext:642
msgctxt "Keeper spell name"
msgid "Disease"
msgstr "疫病"

#: guitext:643
msgctxt "Keeper spell name"
msgid "Destroy Walls"
msgstr "粉砕"

#: guitext:644
msgctxt "Keeper spell name"
msgid "Heal"
msgstr "治癒"

#: guitext:645
msgctxt "Keeper spell name"
msgid "Time Bomb"
msgstr "時限爆弾"

#: guitext:646
msgctxt "Keeper spell name"
msgid "Armageddon"
msgstr "ハルマゲドン"

#: guitext:647
msgctxt "Keeper spell description"
msgid "Possess Creature: Control a creature directly. LMB select. [18.1]"
msgstr "支配: クリーチャーを直接操作できる。左クリックで選択。 [18.1]"

#: guitext:648
msgctxt "Keeper spell description"
msgid ""
"Create Imp: Create summon a new Imp anywhere in your dungeon. LMB select. "
"[18.2]"
msgstr ""
"インプ製造: ダンジョン内に新しいインプを作り出す。左クリックで選択。 [18.2]"

#: guitext:649
msgctxt "Keeper spell description"
msgid ""
"Sight of Evil: Reveal a hidden area of the map for a limited time. LMB "
"select. RMB zoom. [18.3]"
msgstr ""
"邪眼: マップ上の見えない場所が、しばらくの間だけ見える。左クリックで選択。右"
"クリックで表示。 [18.3]"

#: guitext:650
msgctxt "Keeper spell description"
msgid ""
"Call To Arms: Calls all your creatures to an area of your dungeon. LMB "
"select, LMB again to reselect, LMB a third time to cancel. RMB zoom. [18.6]"
msgstr ""
"出陣: 手下の全クリーチャーをダンジョン内の魔法をかけた地点に招集させる。左ク"
"リックで選択。もう一度左クリックすると再選択。魔法アイコンを左ダブルクリック"
"で取り消し。右クリックで表示。 [18.6]"

#: guitext:651
msgctxt "Keeper spell description"
msgid ""
"Hold Audience: Calls all your creatures to the Dungeon Heart. LMB select. "
"RMB zoom. [18.8]"
msgstr ""
"一斉集結: 手下の全クリーチャーをダンジョンハートに招集する。左クリックで選"
"択。右クリックで表示。 [18.8]"

#: guitext:652
msgctxt "Keeper spell description"
msgid "Cave In: Collapses the roof of the dungeon. LMB select. [18.13]"
msgstr "落盤: ダンジョン内に落盤を起こす。左クリックで選択。 [18.13]"

#: guitext:653
msgctxt "Keeper spell description"
msgid ""
"Must Obey: Forces your creatures to obey your every command. LMB select. "
"[18.5]"
msgstr ""
"絶対服従: 手下クリーチャーに、お前の全命令に従わせる。左クリックで選択。 "
"[18.5]"

#: guitext:654
msgctxt "Keeper spell description"
msgid "Speed Monster: Increases the speed of your monsters."
msgstr "加速: 手下クリーチャーのスピードを速める。"

#: guitext:655
msgctxt "Keeper spell description"
msgid ""
"Protect Monster: Shields your creatures from attack."
msgstr "防御: 手下クリーチャーを攻撃から守る。"

#: guitext:656
msgctxt "Keeper spell description"
msgid ""
"Conceal Monster: Makes your creatures invisible to the enemy."
msgstr ""
"透明化: 手下クリーチャーを敵から見えなくする。"

#: guitext:657
msgctxt "Keeper spell description"
msgid ""
"Lightning Strike: Strikes an area of the dungeon with a devastating bolt of "
"lightning. LMB select. [18.10]"
msgstr ""
"雷撃: ダンジョン内の一部を非常に強力な雷撃が襲う。左クリックで選択。 [18.10]"

#: guitext:658
msgctxt "Keeper spell description"
msgid "Chicken: Transforms the enemy into a tasty morsel. LMB select. [18.12]"
msgstr "呪い: 敵をニワトリに変える。左クリックで選択。 [18.12]"

#: guitext:659
msgctxt "Keeper spell description"
msgid ""
"Disease: Inflicts a deadly plague on an enemy creature. LMB select. [18.14]"
msgstr ""
"疫病: 敵クリーチャーを死にいたる伝染病に感染させる。左クリックで選択。 "
"[18.14]"

#: guitext:660
msgctxt "Keeper spell description"
msgid ""
"Destroy Walls: Breaks down reinforcemed enemy's walls. LMB select. [18.16]"
msgstr "粉砕: 補強された敵の壁を破壊する。左クリックで選択。 [18.16]"

#: guitext:661
msgctxt "Keeper spell description"
msgid ""
"Heal: Cast on an area of the dungeon to improve the health of your "
"creatures. LMB select. [18.9]"
msgstr ""
"治癒: ダンジョン内の地面にかけると周囲にいる手下クリーチャーの体力が回復す"
"る。左クリックで選択。 [18.9]"

#: guitext:662
#, fuzzy
msgctxt "Keeper spell description"
msgid "Time Bomb: Turns your creature into a suicidal bomber."
msgstr "時限爆弾"

#: guitext:663
msgctxt "Keeper spell description"
msgid ""
"Armageddon: Transports all the creatures in the land to your Dungeon Heart "
"for a final, decisive battle. LMB select. [18.15]"
msgstr ""
"ハルマゲドン: 領地内の全クリーチャーを最終決戦のためにお前のダンジョンハート"
"へ移動させる。左クリックで選択。 [18.15]"

#: guitext:664
msgctxt "Game event name"
msgid "Treasure Room full"
msgstr "宝物庫が満杯になった"

#: guitext:665
msgctxt "Game event name"
msgid "Scavenging detected"
msgstr "洗脳を受けている"

#: guitext:666
msgctxt "Game event name"
msgid "Creature Payday"
msgstr "クリーチャーの給料日"

#: guitext:667
msgctxt "Game event name"
msgid "New spell picked up"
msgstr "新しい魔法を覚えた"

#: guitext:668
msgctxt "Game event name"
msgid "New room taken over"
msgstr "新しい部屋を手に入れた"

#: guitext:669
msgctxt "Game event name"
msgid "New area discovered"
msgstr "新しい場所を見つけた"

#: guitext:670
msgctxt "Game event name"
msgid "Information"
msgstr "情報"

#: guitext:671
msgctxt "Game event name"
msgid "Room lost"
msgstr "部屋を失った"

#: guitext:672
msgctxt "Game event name"
msgid "Heart attacked"
msgstr "ダンジョンハートが攻撃された"

#: guitext:673
msgctxt "Game event name"
msgid "Fight"
msgstr "戦闘"

#: guitext:674
msgctxt "Game event name"
msgid "Objective"
msgstr "目標"

#: guitext:675
msgctxt "Game event name"
msgid "Breach"
msgstr "突破口"

#: guitext:676
msgctxt "Game event name"
msgid "New spell researched"
msgstr "新しい魔法が研究された"

#: guitext:677
msgctxt "Game event name"
msgid "New room researched"
msgstr "新しい部屋が研究された"

#: guitext:678
msgctxt "Game event name"
msgid "New Trap"
msgstr "新しい罠が製造された"

#: guitext:679
msgctxt "Game event name"
msgid "New Door"
msgstr "新しいドアが製造された"

#: guitext:680
msgctxt "Game event name"
msgid "New creature in dungeon"
msgstr "新しいクリーチャーが参入した"

#: guitext:681
msgctxt "Game event name"
msgid "Creature annoyed"
msgstr "クリーチャーが不機嫌になった"

#: guitext:682
msgctxt "Game event name"
msgid "No more living space"
msgstr "クリーチャーがねぐらを探している"

#: guitext:683
msgctxt "Game event name"
msgid "Alarm triggered"
msgstr "警報発動"

#: guitext:684
msgctxt "Game event name"
msgid "Room under attack"
msgstr "部屋が攻撃されている"

#: guitext:685
msgctxt "Game event name"
msgid "Treasure Room needed"
msgstr "宝物庫が必要だ"

#: guitext:686
msgctxt "Game event name"
msgid "Creatures becoming hungry"
msgstr "クリーチャーが食料を要求している"

#: guitext:687
msgctxt "Game event name"
msgid "Trap crate found"
msgstr "トラップが見つかった"

#: guitext:688
msgctxt "Game event name"
msgid "Door crate found"
msgstr "ドアが見つかった"

#: guitext:689
msgctxt "Game event name"
msgid "Dungeon Special found"
msgstr "特別なものが見つかった"

#: guitext:690
msgctxt "Game event description"
msgid "Treasure Room full: LMB toggle. RMB delete."
msgstr "宝物庫が満杯: 左クリックで切り替え。右クリックで削除。"

#: guitext:691
msgctxt "Game event description"
msgid "Creature being scavenged: LMB toggle. RMB delete."
msgstr "洗脳されているクリーチャー: 左クリックで切り替え。右クリックで削除。"

#: guitext:692
msgctxt "Game event description"
msgid "Creature Payday: LMB toggle. RMB delete."
msgstr "クリーチャーの給料日: 左クリックで切り替え。右クリックで削除。"

#: guitext:693
msgctxt "Game event description"
msgid "New spell picked up: LMB toggle. RMB delete."
msgstr "新しい魔法を覚えた: 左クリックで切り替え。右クリックで削除。"

#: guitext:694
msgctxt "Game event description"
msgid "New room taken over: LBM toggle. RMB delete."
msgstr "新しい部屋を手に入れた: 左クリックで切り替え。右クリックで削除。"

#: guitext:695
msgctxt "Game event description"
msgid "New area discovered: LMB toggle. RMB delete."
msgstr "新しい場所を見つけた: 左クリックで切り替え。右クリックで削除。"

#: guitext:696
msgctxt "Game event description"
msgid "Information: LMB toggle. RMB delete."
msgstr "情報: 左クリックで切り替え。右クリックで削除。"

#: guitext:697
msgctxt "Game event description"
msgid "Room lost: LMB toggle. RMB delete."
msgstr "部屋を失った: 左クリックで切り替え。右クリックで削除。"

#: guitext:698
msgctxt "Game event description"
msgid "Dungeon Heart Attacked: LMB toggle. RMB delete."
msgstr "ダンジョンハートを攻撃された: 左クリックで切り替え。右クリックで削除。"

#: guitext:699
msgctxt "Game event description"
msgid "Fight: LMB toggle. RMB delete. [10.5]"
msgstr "戦闘: 左クリックで切り替え。右クリックで削除。 [10.5]"

#: guitext:700
msgctxt "Game event description"
msgid "Objective: LMB toggle. [11.3]"
msgstr "目標: 左クリックで切り替え。 [11.3]"

#: guitext:701
msgctxt "Game event description"
msgid "Breach: LMB toggle. RMB delete."
msgstr "突破口: 左クリックで切り替え。右クリックで削除。"

#: guitext:702
msgctxt "Game event description"
msgid "New spell researched: LMB toggle. RMB delete."
msgstr "新しい魔法の研究完了: 左クリックで切り替え。右クリックで削除。"

#: guitext:703
msgctxt "Game event description"
msgid "New room researched: LMB toggle. RMB delete."
msgstr "新しい部屋の研究完了: 左クリックで切り替え。右クリックで削除。"

#: guitext:704
msgctxt "Game event description"
msgid "New trap: LMB toggle. RMB delete."
msgstr "新しい罠: 左クリックで切り替え。右クリックで削除。"

#: guitext:705
msgctxt "Game event description"
msgid "New door: LMB toggle. RMB delete."
msgstr "新しいドア: 左クリックで切り替え。右クリックで削除。"

#: guitext:706
msgctxt "Game event description"
msgid "New creature in dungeon: LMB toggle. RMB delete."
msgstr "新しいクリーチャー参入: 左クリックで切り替え。右クリックで削除。"

#: guitext:707
msgctxt "Game event description"
msgid "Creature is annoyed: LMB toggle. RMB delete."
msgstr "クリーチャーが不機嫌: 左クリックで切り替え。右クリックで削除。"

#: guitext:708
msgctxt "Game event description"
msgid "No more living set: LMB toggle. RMB delete."
msgstr "ねぐらを探している: 左クリックで切り替え。右クリックで削除。"

#: guitext:709
msgctxt "Game event description"
msgid "Alarm triggered: LMB toggle. RMB delete."
msgstr "警報発動: 左クリックで切り替え。右クリックで削除。"

#: guitext:710
msgctxt "Game event description"
msgid "Room under attack: LMB toggle. RMB delete."
msgstr "部屋が攻撃されている: 左クリックで切り替え。右クリックで削除。"

#: guitext:711
msgctxt "Game event description"
msgid "Need Treasure Room: LMB toggle. RMB delete."
msgstr "宝物庫が必要: 左クリックで切り替え。右クリックで削除。"

#: guitext:712
msgctxt "Game event description"
msgid "Creatures becoming hungry: LMB toggle. RMB delete."
msgstr "クリーチャーがそろそろ空腹: 左クリックで切り替え。右クリックで削除。"

#: guitext:713
msgctxt "Game event description"
msgid "Trap crate found: LMB toggle. RMB delete."
msgstr "トラップが見つかった: 左クリックで切り替え。右クリックで削除。"

#: guitext:714
msgctxt "Game event description"
msgid "Door crate found: LMB toggle. RMB delete."
msgstr "ドアが見つかった: 左クリックで切り替え。右クリックで削除。"

#: guitext:715
msgctxt "Game event description"
msgid "Dungeon special found: LMB toggle. RMB delete."
msgstr ""
"スペシャルアイテムが見つかった: 左クリックで切り替え。右クリックで削除。"

#: guitext:716
msgctxt "Menu interface, Main Menu item; In-game interface, Options title"
msgid "Options"
msgstr "オプション"

#: guitext:717
msgctxt "In-game interface item"
msgid "Graphics Options"
msgstr "画像設定"

#: guitext:718
msgctxt "In-game interface item"
msgid "Sound Options"
msgstr "音量設定"

#: guitext:719
msgctxt "In-game interface item"
msgid "Load"
msgstr "ロード"

#: guitext:720
msgctxt "In-game interface item"
msgid "Save"
msgstr "セーブ"

#: guitext:721
msgctxt "In-game interface item"
msgid "Computer Assistance"
msgstr "補助"

#: guitext:722
msgctxt "In-game interface description"
msgid "Options: Open Options Panel. LMB open panel. [3.2]"
msgstr "オプション: オプションパネルを開く。左クリックでパネルを開く。 [3.2]"

#: guitext:723
msgctxt "In-game interface description"
msgid "Graphics Menu: Customise the graphics. [3.2.2]"
msgstr "グラフィックメニュー: グラフィックをカスタマイズする。 [3.2.2]"

#: guitext:724
msgctxt "In-game interface description"
msgid "Sound Menu: Adjust the sound and music volumes. [3.2.3]"
msgstr "サウンドメニュー: 効果音と音楽のボリュームを調節する。 [3.2.3]"

#: guitext:725
msgctxt "In-game interface description"
msgid "Load Game: Load a previously saved game. [3.2.1]"
msgstr "ゲームロード: 前に保存しておいたゲームを読み込む。 [3.2.1]"

#: guitext:726
msgctxt "In-game interface description"
msgid "Save Game: Save your current game. [3.2.1]"
msgstr "ゲームセーブ: プレイ中のゲームを保存する。 [3.2.1]"

#: guitext:727
msgctxt "In-game interface description"
msgid "Quit Game: Quit back to the Level Map. [3.2.5]"
msgstr "ゲームを終了する: ゲームを終了し、レベルマップに戻る。 [3.2.5]"

#: guitext:728
msgctxt "In-game interface description"
msgid "Computer Assistance Menu: Customise the Computer Assistant. [3.2.4]"
msgstr "コンピュータ補助メニュー: コンピュータ補助の設定。 [3.2.4]"

#: guitext:729
msgctxt "In-game interface description"
msgid ""
"Aggressive Computer Assistant: Constructs your dungeon and always trys to "
"attack the enemy. LMB select. [3.2.4]"
msgstr ""
"攻撃的補助: ダンジョンを築き、常に敵を攻撃しようとする。左クリックで選択。 "
"[3.2.4]"

#: guitext:730
msgctxt "In-game interface description"
msgid ""
"Defensive Computer Assistant: Constructs your dungeon but does not attack "
"the enemy. LMB select. [3.2.4]"
msgstr ""
"防衛的補助: ダンジョンを築くが、敵を攻撃しない。左クリックで選択。 [3.2.4]"

#: guitext:731
msgctxt "In-game interface description"
msgid ""
"Construction Only Computer Assistant: Digs, places rooms and traps but does "
"not move creatures. LMB select. [3.2.4]"
msgstr ""
"建築のみ補助: 掘ったり、部屋や罠を設置するが、クリーチャーは動かさない。左ク"
"リックで選択。 [3.2.4]"

#: guitext:732
msgctxt "In-game interface description"
msgid ""
"Move Only Computer Assistant: Moves and slaps your creatures. LMB select. "
"[3.2.4]"
msgstr ""
"配置のみ補助: クリーチャーを動かしたり、クリーチャーに活を入れる。左クリック"
"で選択。 [3.2.4]"

#: guitext:733
msgctxt "In-game interface description"
msgid ""
"Pick most experienced creatures: LMB Pick up creature. RMB Zoom. [22.2.1]"
msgstr ""
"最も経験レベルが高いクリーチャーを選択: 左クリックでクリーチャーをピックアッ"
"プ。右クリックで表示。 [22.2.1]"

#: guitext:734
msgctxt "In-game interface description"
msgid "Pick idle creatures: LMB Pick up creature. RMB Zoom. [22.2.1]"
msgstr ""
"待機中のクリーチャーを選択: 左クリックでクリーチャーをピックアップ。右クリッ"
"クで表示。 [22.2.1]"

#: guitext:735
msgctxt "In-game interface description"
msgid "Pick working creatures: LMB Pick up creature. RMB Zoom. [22.2.1]"
msgstr ""
"作業中のクリーチャーを選択: 左クリックでクリーチャーをピックアップ。右クリッ"
"クで表示。 [22.2.1]"

#: guitext:736
msgctxt "In-game interface description"
msgid "Pick fighting creatures: LMB Pick up creature. RMB Zoom. [22.2.1]"
msgstr ""
"戦闘中のクリーチャーを選択: 左クリックでクリーチャーをピックアップ。右クリッ"
"クで表示。 [22.2.1]"

#: guitext:737
msgctxt "In-game interface description"
msgid ""
"Invert Mouse: Inverts the vertical mouse movements while Possessing a "
"creature. LMB toggle."
msgstr ""
"マウス反転: クリーチャーを支配中、マウスの上下の動きを逆にする。左クリックで"
"切り替え。"

#: guitext:738
msgctxt "In-game interface description"
msgid ""
"Possess Creature mouse sensitivity: Adjusts the sensitivity of the mouse "
"movements when in Possess Creature mode. LMB toggle."
msgstr ""
"クリーチャー支配中のマウス感度: クリーチャー支配モードの時のマウスの動きの感"
"度を調節する。左クリックで切り替え。"

#: guitext:739
msgctxt "In-game interface description"
msgid "More sensitive."
msgstr "感度を上げる"

#: guitext:740
msgctxt "In-game interface description"
msgid "Less sensitive."
msgstr "感度を下げる"

#: guitext:741
msgctxt "Statistic name"
msgid "Number of Creatures"
msgstr "クリーチャーの数"

#: guitext:742
msgctxt "Statistic name"
msgid "Gold Mined"
msgstr "手に入れた財宝"

#: guitext:743
msgctxt "Statistic name"
msgid "Efficiency"
msgstr "効率"

#: guitext:744
msgctxt "Statistic name"
msgid "Secrets"
msgstr "秘密"

#: guitext:745
msgctxt "Statistic name"
msgid "Money"
msgstr "財宝"

#: guitext:746
msgctxt "Statistic name"
msgid "Time"
msgstr "時間"

#: guitext:747
msgctxt "Statistic name"
msgid "Style"
msgstr "スタイル"

#: guitext:748
msgctxt "Statistic name"
msgid "Rating"
msgstr "評価"

#: guitext:749
msgctxt "Statistic name"
msgid "Creatures Attracted"
msgstr "仲間になったクリーチャー"

#: guitext:750
msgctxt "Statistic name"
msgid "Battles Won"
msgstr "戦闘に勝った回数"

#: guitext:751
msgctxt "Statistic name"
msgid "Battles Lost"
msgstr "戦闘に負けた回数"

#: guitext:752
msgctxt "Statistic name"
msgid "Times Dungeon Breached"
msgstr "ダンジョンに侵入された回数"

#: guitext:753
msgctxt "Statistic name"
msgid "Imps Deployed"
msgstr "配備されたインプ"

#: guitext:754
msgctxt "Statistic name"
msgid "Creatures Left"
msgstr "残りのクリーチャー"

#: guitext:755
msgctxt "Statistic name"
msgid "Doors Destroyed"
msgstr "破壊されたドア"

#: guitext:756
msgctxt "Statistic name"
msgid "Rooms Destroyed"
msgstr "破壊された部屋"

#: guitext:757
msgctxt "Statistic name"
msgid "Dungeon Area"
msgstr "ダンジョンの面積"

#: guitext:758
msgctxt "Statistic name"
msgid "Ideas Researched"
msgstr "完成した研究"

#: guitext:759
msgctxt "Statistic name"
msgid "Creatures Scavenged"
msgstr "洗脳されたクリーチャー"

#: guitext:760
msgctxt "Statistic name"
msgid "Creatures Summoned"
msgstr "招集されたクリーチャー"

#: guitext:761
msgctxt "Statistic name"
msgid "Creatures Sacrificed"
msgstr "生けにえにされたクリーチャー"

#: guitext:762
msgctxt "Statistic name"
msgid "Creatures Tortured"
msgstr "拷問されたクリーチャー"

#: guitext:763
msgctxt "Statistic name"
msgid "Creatures Trained"
msgstr "訓練されたクリーチャー"

#: guitext:764
msgctxt "Statistic name"
msgid "Gold Pots Stolen"
msgstr "盗まれた財宝"

#: guitext:765
msgctxt "Statistic name"
msgid "Spells Stolen"
msgstr "盗まれた魔法"

#: guitext:766
msgctxt "Statistic name"
msgid "Traps Manufactured"
msgstr "製造した罠"

#: guitext:767
msgctxt "Statistic name"
msgid "Traps Unused"
msgstr "未使用の罠"

#: guitext:768
msgctxt "Statistic name"
msgid "Doors Manufactured"
msgstr "製造したドア"

#: guitext:769
msgctxt "Statistic name"
msgid "Doors Unused"
msgstr "未使用のドア"

#: guitext:770
msgctxt "Statistic name"
msgid "Number of Rooms"
msgstr "部屋の数"

#: guitext:771
msgctxt "Statistic name"
msgid "Number of Portals"
msgstr "ゲートの数"

#: guitext:772
msgctxt "Statistic name"
msgid "Slaps"
msgstr "活を入れた回数"

#: guitext:773
msgctxt "Statistic name"
msgid "Cave-Ins"
msgstr "落盤"

#: guitext:774
msgctxt "Statistic name"
msgid "Skeletons Raised"
msgstr "復活したスケルトン"

#: guitext:775
msgctxt "Statistic name"
msgid "Bridges Built"
msgstr "建てた橋"

#: guitext:776
msgctxt "Statistic name"
msgid "Rock Dug Out"
msgstr "掘り起こした岩"

#: guitext:777
msgctxt "Statistic name"
msgid "Salary Cost"
msgstr "給料"

#: guitext:778
msgctxt "Statistic name"
msgid "Flies Eaten By Spiders"
msgstr "スパイダーに食べられたフライ"

#: guitext:779
msgctxt "Statistic name"
msgid "Territory Destroyed"
msgstr "破壊された領地"

#: guitext:780
msgctxt "Statistic name"
msgid "Rooms Constructed"
msgstr "建築した部屋"

#: guitext:781
msgctxt "Statistic name"
msgid "Traps Used"
msgstr "使用した罠"

#: guitext:782
msgctxt "Statistic name"
msgid "Keepers Destroyed"
msgstr "殺したキーパー"

#: guitext:783
msgctxt "Statistic name"
msgid "Area Claimed"
msgstr "占領された領域"

#: guitext:784
msgctxt "Statistic name"
msgid "Backs Stabbed"
msgstr "裏切られた数"

#: guitext:785
msgctxt "Statistic name"
msgid "Chickens Hatched"
msgstr "生まれたニワトリ"

#: guitext:786
msgctxt "Statistic name"
msgid "Chickens Eaten"
msgstr "食べられたニワトリ"

#: guitext:787
msgctxt "Statistic name"
msgid "Hopes Dashed"
msgstr "くじかれた希望"

#: guitext:788
msgctxt "Statistic name"
msgid "Promises Broken"
msgstr "破られた約束"

#: guitext:789
msgctxt "Statistic name"
msgid "Ghosts Raised"
msgstr "出てきたゴースト"

#: guitext:790
msgctxt "Statistic name"
msgid "Doors Used"
msgstr "使用したドア"

#: guitext:791
msgctxt "Statistic name"
msgid "Your Creatures Killed By You"
msgstr "お前が殺した手下クリーチャー"

#: guitext:792
msgctxt "Statistic name"
msgid "Things Researched"
msgstr "研究が終了した物品"

#: guitext:793
msgctxt "Statistic name"
msgid "Last Creature Attracted"
msgstr "引き寄せられた最新のクリーチャー"

#: guitext:794
msgctxt "Statistic name"
msgid "Items Manufactured"
msgstr "製造したアイテム"

#: guitext:795
msgctxt "Statistic name"
msgid "Creatures Converted"
msgstr "寝返ったクリーチャー"

#: guitext:796
msgctxt "Statistic name"
msgid "Territory Lost"
msgstr "失った領土"

#: guitext:797
msgctxt "Statistic name"
msgid "Traps Armed"
msgstr "設置された罠"

#: guitext:798
msgctxt "Statistic name"
msgid "Chickens Wasted"
msgstr "ムダになったニワトリ"

#: guitext:799
msgctxt "Statistic name"
msgid "Lies Told"
msgstr "つかれた嘘"

#: guitext:800
msgctxt "Statistic name"
msgid "Creatures Annoyed"
msgstr "不機嫌なクリーチャー"

#: guitext:801
msgctxt "Statistic name"
msgid "Graveyard Body Count"
msgstr "墓場の死体の数"

#: guitext:802
msgctxt "Statistic name"
msgid "Vampires Created"
msgstr "創造されたバンパイア"

#: guitext:803
msgctxt "Easter egg"
msgid ""
"When night does not give way to day, And children are too scared to play, "
"Abandon hope, embrace despair, You're destined for my Dragon's lair"
msgstr ""
"夜が昼に道を譲らぬ時、子どもらが怖くて遊べぬ時、希望を捨て絶望を胸に抱いた"
"時、お前は我がドラゴンのねぐらへと向かう運命なのだ。"

#: guitext:804
msgctxt "Easter egg"
msgid "If thou art bold and pure of heart, Come down here, be torn apart."
msgstr "大胆不敵で純粋な心を汝が持つならば、ここへ来い。 引き裂いてやる。"

#: guitext:805
msgctxt "Easter egg"
msgid "Through my dungeon you may tread, But rest assured, you'll end up dead."
msgstr "わがダンジョンを歩むがよい。だが、自信過剰は死を招く"

#: guitext:806
msgctxt "Easter egg"
msgid "If you find you lose it all, Why not play Theme Hospital?"
msgstr "すべてを失くしたその時は、シンジケートウォーズで遊ぶがよい。"

#: guitext:807
msgctxt "Easter egg"
msgid "Armoured Knights who have true grit, Roast more quickly on a spit."
msgstr "鎧を着けたナイトには真の勇気が宿っている、つばを吐きかけいつも以上の早業で串刺しにしてあぶるがよい。"

#: guitext:808
msgctxt "Easter egg"
msgid "Evil, malice, death, decay, I think you'll find they're here to stay."
msgstr "悪、敵意、死、腐敗。ここにあるのはそれだけだ。"

#: guitext:809
msgctxt "Easter egg"
msgid "Evil, malice, death, decay, Just another working day."
msgstr "悪、敵意、死、腐敗。今日も一日働こう。"

#: guitext:810
msgctxt "Easter egg"
msgid "Evil, malice, death, decay, There really is no better way."
msgstr "悪、敵意、死、腐敗。より良き道などどこにもない。"

#: guitext:811
msgctxt "Easter egg"
msgid "Giant, Dwarf, Thief and Fairy, None of you are very scary."
msgstr "ジャイアント、ドワーフ、シーフ、フェアリー。別にお前らなど怖くはない。"

#: guitext:812
msgctxt "Easter egg"
msgid "The denizens of your domain, Just cannot wait to kill again."
msgstr "お前の領地の住民は、殺しの時が待ちきれない。"

#: guitext:813
msgctxt "Easter egg"
msgid "The better creatures you employ, The greater carnage you enjoy."
msgstr "よりよいクリーチャーを雇うなら、より派手な虐殺が楽しめよう。"

#: guitext:814
msgctxt "Easter egg"
msgid "Hark! The Avatar's abroad, And I can smell a frightened Lord."
msgstr "さあ行け！ アバタールはおらぬ。ロードは恐怖におののいているぞ。"

#: guitext:815
msgctxt "Easter egg"
msgid "Trespassers will meet their doom, In your dungeon's Torture Room."
msgstr "侵入者どもは滅びるであろう、お前のダンジョンの拷問室で。"

#: guitext:816
msgctxt "Easter egg"
msgid "Though intruders' hearts be pure, They'll end up on your dungeon floor."
msgstr "たとえ心は純粋でも、お前のダンジョンの土の上で、侵入者どもは息絶える。"

#: guitext:817
msgctxt "Easter egg"
msgid ""
"Your tunnels will be dark and cold, And no place for a Knight of old, Even "
"if he claims he's bold."
msgstr "お前のダンジョンは暗く冷たく、いかに大胆不敵を自称していようとも、老ナイトのいるような場所ではない。"

#: guitext:818
msgctxt "Easter egg"
msgid "The fools who enter your domain, Will never see the light again."
msgstr "愚かにもお前の領地に入った者は、二度と光を見ぬであろう。"

#: guitext:819
msgctxt "Easter egg"
msgid "Pain and anguish are your tools, To use upon intruding fools."
msgstr "苦痛と苦悩がお前の道具。愚かな侵入者に使うがよい。"

#: guitext:820
msgctxt "Easter egg"
msgid ""
"When good guys head right for your treasure, Hunt and kill them at your "
"leisure."
msgstr "善人がお前の宝を狙ったら、楽しみながら狩り立て殺せ。"

#: guitext:821
msgctxt "Easter egg"
msgid ""
"Protect your gold and Dungeon Heart, And slap your minions till they fart."
msgstr "財宝とダンジョンハートを守り抜け。そして手下に活を入れよ、奴らが思わず屁をこくまで。"

#: guitext:822
msgctxt "Easter egg"
msgid "Use your creatures' fear of you. To make them do what you want them to."
msgstr "お前への手下の恐怖を利用せよ。望み通りに奴らを動かせ。"

#: guitext:823
msgctxt "Easter egg"
msgid "Wizard in your dungeon grim? A trap will make short work of him."
msgstr "手下のウィザードは不愉快か？ 罠で手早く片付けてしまえ。"

#: guitext:824
msgctxt "Easter egg"
msgid "When your creatures give you hell, Stick them in your Prison Cell."
msgstr "手下が悩みの種ならば、奴らを牢に閉じ込めろ。"

#: guitext:825
msgctxt "Easter egg"
msgid "Torture is the crowning glory, Of your Dungeon Keeper story."
msgstr "拷問は、ダンジョンキーパー物語における無上の栄誉なり"

#: guitext:826
msgctxt "Easter egg"
msgid "You are the Keeper, chosen one, And being evil is great fun."
msgstr "お前こそが選ばれしキーパー。悪の道は大いなる楽しみ。"

#: guitext:827
msgctxt "Easter egg"
msgid "When your troops are hunger-stricken, Your Hatchery has yummy chicken."
msgstr "軍隊がハンガーストライキをする時は、ニワトリ小屋があふれる。"

#: guitext:828
msgctxt "Easter egg"
msgid "Fill the Avatar with dread. Really make him wet the bed."
msgstr "アバタールの心を恐怖で満たしてやれ。思わずズボンを濡らすほど。"

#: guitext:829
msgctxt "In-game hint message"
msgid ""
"Imps are the lifeblood of your dungeon. Like blood, they must be allowed to "
"circulate."
msgstr "インプはお前のダンジョンの命の源なり。それは血のごとく、循環しているに違いな"
"い。"

#: guitext:830
msgctxt "In-game hint message"
msgid ""
"Feeling mean? Set your minions to imprison and when your cells are full, "
"spend some time torturing..."
msgstr "気分が悪い？ 手下どもを投獄するがよい。牢が満員の時は、しばらく拷問して過ごせ。"

#: guitext:831
msgctxt "In-game hint message"
msgid ""
"If your creatures get unhappy, slap some sense into them. They'll soon "
"realise how lucky they are."
msgstr "手下クリーチャーが不幸を感じていたら、活を入れてやれ。じきに連中は自分たちの幸運に気づくであろう。"

#: guitext:832
msgctxt "In-game hint message"
msgid ""
"The underworld is your domain and the adventurers come to steal it. Never "
"show pity, even when the intruders are defenceless and pathetic."
msgstr "お前の領地たる地底世界を、冒険者どもは奪いにやってくる。決して同情するな、たとえ侵入者どもが身を守る力もなく哀れを誘おうとも。"

#: guitext:833
msgctxt "In-game hint message"
msgid ""
"Compassion is the hallmark of the good Keeper. But good Keepers never win. "
"Only evil ones."
msgstr "哀れみは良きキーパーの証明なり。しかし良きキーパーが勝利することはない。勝利するには邪悪であらねば。"

#: guitext:834
msgctxt "In-game hint message"
msgid ""
"There's never a moment to waste. Already the bravest of the brave are "
"queuing up to enter your dungeon. So stop reading this and get going."
msgstr "一瞬たりとも無駄にはできぬ。すでに勇者の中の勇者がお前のダンジョンへ入ろうと列をなしている。こんなものを読んでいないで、早く行け。"

#: guitext:835
msgctxt "In-game hint message"
msgid ""
"Build fast. You'll want the biggest possible welcoming committee ready for "
"the intruders."
msgstr "建築を急げ。できるだけ大きな歓迎委員会を組織して、侵入者どもを迎えたいであろう？"

#: guitext:836
msgctxt "In-game hint message"
msgid ""
"Keep your Imps digging. There are always surprises to be found deep in the "
"earth."
msgstr "インプに掘り続けさせろ。地中の奥深くでは、えてして驚くようなものが見つかる。"

#: guitext:837
msgctxt "In-game hint message"
msgid "He who controls the most gold controls the entire Underworld."
msgstr "最も多くの財宝を支配する者が、地底世界全体を支配する。"

#: guitext:838
msgctxt "In-game hint message"
msgid "Fear and lack of mercy are your greatest weapons. Use them wisely."
msgstr "恐怖と無慈悲が、お前の最大の武器だ。賢く使え。"

#: guitext:839
msgctxt "In-game hint message"
msgid ""
"Foolish is the Keeper who sells all his rooms and refuses to pay his "
"creatures."
msgstr "部屋を売り払い手下クリーチャーに給料を払わないキーパーは愚かだ。"
""

#: guitext:840
msgctxt "Menu interface item"
msgid "Return to options menu"
msgstr "オプションメニューに戻る"

#: guitext:841
msgctxt "Menu interface item"
msgid "Exit"
msgstr "終了"

#: guitext:842
msgctxt "Menu interface item"
msgid "Audio"
msgstr "オーディオ"

#: guitext:843
msgctxt "Menu interface item"
msgid "Invert Mouse"
msgstr "マウス反転"

#: guitext:844
msgctxt "Menu interface item"
msgid "Mouse Sensitivity"
msgstr "マウス感度"

#: guitext:845
msgctxt "Menu interface item"
msgid "Computer"
msgstr "コンピュータ"

#: guitext:846
msgctxt "Menu interface item"
msgid "Computer Players"
msgstr "コンピュータプレーヤー"

#: guitext:847
msgctxt "Menu interface item"
msgid "On"
msgstr "オン"

#: guitext:848
msgctxt "Menu interface item"
msgid "Off"
msgstr "オフ"

#: guitext:849
msgctxt "Menu interface item"
msgid "Sensitivity"
msgstr "感度"

#: guitext:850
msgctxt "Menu interface item"
msgid "Mouse Options"
msgstr "マウス設定"

#: guitext:851
msgctxt "Menu interface item"
msgid "Mouse"
msgstr "マウス"

#: guitext:852
msgctxt "Menu interface item"
msgid "Undo Pickup"
msgstr "ピックアップ取り消し"

#: guitext:853
msgctxt "Menu interface item"
msgid "Pause"
msgstr "ポーズ"

#: guitext:854
msgctxt "Menu interface item"
msgid "Map"
msgstr "マップ"

#: guitext:855
msgctxt "On-screen message"
msgid "Insufficient Memory"
msgstr "Insufficient Memory"

#: guitext:856
msgctxt "On-screen message"
msgid "Unable To Change Screen Resolution"
msgstr "解像度を変わり得ない"

#: guitext:857
msgctxt "Menu interface item"
msgid "Query"
msgstr "調査"

#: guitext:858
msgctxt "Credits"
msgid "Support Art"
msgstr "Support Art"

#: guitext:859
msgctxt "Credits"
msgid "Navigation System"
msgstr "Navigation System"

#: guitext:860
msgctxt "Credits"
msgid "Script"
msgstr "Script"

#: guitext:861
msgctxt "Credits"
msgid "Voice Over"
msgstr "Voice Over"

#: guitext:862
msgctxt "Credits"
msgid "Finance"
msgstr "Finance"

#: guitext:864
msgctxt "Credits"
msgid "Localisation Management"
msgstr "Localisation Management"

#: guitext:865
msgctxt "Credits"
msgid "Language Test Supervisor"
msgstr "Language Test Supervisor"

#: guitext:866
msgctxt "Credits"
msgid "Language Testers"
msgstr "Language Testers"

#: guitext:867
msgctxt "Credits"
msgid "Localisation Audio Management"
msgstr "Localisation Audio Management"

#: guitext:868
msgctxt "Network game message"
msgid "Attempting To Join"
msgstr "参加する"

#: guitext:869
msgctxt "Network game message"
msgid "Resyncing"
msgstr "再同期中"

#: guitext:870
msgctxt "Menu interface item"
msgid "1 Player"
msgstr "１人プレイ"

#: guitext:871
msgctxt "Menu interface item"
msgid "2 Players"
msgstr "２人プレイ"

#: guitext:872
msgctxt "Menu interface item"
msgid "3 Players"
msgstr "３人プレイ"

#: guitext:873
msgctxt "Menu interface item"
msgid "4 Players"
msgstr "４人プレイ"

#: guitext:874
msgctxt "Menu interface item"
msgid "Serial"
msgstr "シリアル"

#: guitext:875
msgctxt "Menu interface item"
msgid "Modem"
msgstr "モデム"

#: guitext:876
msgctxt "Menu interface item"
msgid "IPX"
msgstr "ＩＰＸ"

#: guitext:877
msgctxt "World direction"
msgid "N"
msgstr "N"

#: guitext:878
msgctxt "World direction"
msgid "E"
msgstr "E"

#: guitext:879
msgctxt "World direction"
msgid "S"
msgstr "S"

#: guitext:880
msgctxt "World direction"
msgid "W"
msgstr "W"

#: guitext:881
msgctxt "Menu interface item"
msgid "Vs"
msgstr "Vs"

#: guitext:882
msgctxt "Credits"
msgid "Game design"
msgstr "Game design"

#: guitext:883
msgctxt "Credits"
msgid "Associate Producer"
msgstr "Associate Producer"

#: guitext:884
msgctxt "Credits"
msgid "Additional Script"
msgstr "Additional Script"

#: guitext:885
msgctxt "Easter egg"
msgid "Happy Birthday"
msgstr "Happy Birthday"

#: guitext:886
msgctxt "Menu interface message"
msgid "Error"
msgstr "エラー"

#: guitext:887
msgctxt "Menu interface message"
msgid "Error Saving"
msgstr "セーブ エラー"

#: guitext:888
msgctxt "Menu interface message"
msgid "New Levels"
msgstr "新しいレベル"

#: guitext:889
msgctxt "Menu interface message"
msgid "Please insert Data Disk CD-ROM"
msgstr "データディスクＣＤを入れて下さい。"

#: guitext:890
msgctxt "Menu interface message"
msgid "Please insert Dungeon Keeper CD-ROM"
msgstr "ダンジョンキーパーＣＤを入れて下さい。"

#: guitext:891
msgctxt "Menu interface message"
msgid "Please insert The Deeper Dungeons CD-ROM"
msgstr "ディーパーダンジョンＣＤを入れて下さい。"

#. DD Level Korros Tor first objective
#: guitext:892
msgctxt "In-game message"
msgid ""
"The might of two rival Dungeon Keepers challenge your claim to this realm. "
"Decimate them both to achieve total domination, but beware of bands of "
"heroes hidden in the caverns."
msgstr ""
"この王国を獲得せんとするおまえの前に、 相対する２人のダンジョンキーパーの勢力"
"が 立ちはだかっている。 完全な制覇のために、 目に映る敵の全てを抹殺せよ。 洞"
"窟に潜む勇者の集団にも気をつけろ。"

#. DD Level Kari-Mar first objective
#: guitext:893
msgctxt "In-game message"
msgid ""
"Another Keeper has already claimed this realm. He is unfit to rule so "
"destroy him and take what is rightfully yours. Great riches lie in the "
"caverns around the land; explore to gain more power."
msgstr ""
"この王国はすでに 他のキーパーによって支配されている。 支配者を打ち砕き、 この"
"地のあらゆる資源を奪え。 周囲の洞窟には巨万の富が眠っている。 更なる力を得る"
"ために探索せよ。"

#. DD Level Belbata first objective
#: guitext:894
msgctxt "In-game message"
msgid ""
"This land is highly coveted amongst the evil and there are three enemy "
"Dungeon Keepers you must battle with to claim supremacy. Keep an eye out for "
"any rogue bands of heroes waiting to ambush a careless Keeper."
msgstr ""
"このダンジョンを制覇するためには、 ３人のダンジョンキーパーを 倒さなければな"
"らない。 キーパーを待ち伏せ攻撃してくる 冒険者どもにも 気を付けろ。"

#. DD Level Pladitz waypoint objective
#: guitext:895
msgctxt "In-game message"
msgid ""
"The Lord of the Land and his pitiful band of followers lie dead. Good "
"riddance to them and their sad, happy lives. Now seize your chance and "
"attack your rival Keeper. Domination awaits."
msgstr ""
"この土地の王と その従者の一団は 死んで横たわっている。 彼らのその悲しくも幸せ"
"な 人生に対する厄介払いである。 今こそチャンスをつかみ 敵キーパーを攻撃せ"
"よ。 制覇が待っているぞ。"

#. DD Level Pladitz first objective
#: guitext:896
msgctxt "In-game message"
msgid ""
"You and a rival Dungeon Keeper are vying for control of this realm but the "
"Lord of the Land has constructed his own dungeon between you to halt your "
"conquest. Destroy him and the enemy Keeper to reign supreme."
msgstr ""
"おまえの他にもこの王国を狙っている 敵キーパーがいる。 しかも都合の悪いこと"
"に、 この地のロードは 外敵の征服を阻む強大なダンジョンを すでに建築してい"
"る。 ロードと敵キーパーを倒し 覇権を手に入れよ。"

#. DD Level Pladitz waypoint objective
#: guitext:897
msgctxt "In-game message"
msgid ""
"You have done well to come this far but further hardships await. Search the "
"map carefully and you may find many secrets to aid your conquest."
msgstr ""
"ここまで随分頑張ってきたが、 更なる困難が待ち受けている。 注意深く王国を探索"
"せよ。 征服への秘密を発見できるかもしれない。"

#. DD Level Abbadon first objective
#: guitext:898
msgctxt "In-game message"
msgid ""
"You have come to this realm with little to assist you so you must explore to "
"gain more power. Keep an eye out for any loathsome heroes who may try to "
"thwart your progress."
msgstr ""
"力を得るためにも、 更なる力を探索せねばならぬ。 おまえの行く手を妨げる 極悪勇"
"者どもには気をつけろ。"

#. DD Level Daka-Gorn first objective
#: guitext:899
msgctxt "In-game message"
msgid ""
"Beware Keeper. This realm is infested with the sickly goodness of heroes and "
"fairies. Hunt them down and feed them their own entrails."
msgstr ""
"この王国はメソメソした 弱い勇者どもと妖精に 汚染されている。 奴らのハラワタを"
"ひきずり出し、 それを口に突っ込んでやれ。"

#. DD Level Morkardar first objective
#: guitext:900
msgctxt "In-game message"
msgid ""
"Your opponent for this realm has foolishly challenged your superior skill. "
"Such disrespect should be punished so make an example of his insolence."
msgstr ""
"この王国には、 力の差もわきまえず、 愚かにもおまえに挑んでくる 敵キーパーがい"
"る。 そのような不敬な輩は 見せしめとして 罰せられるべきである。"

#. DD Level Morkardar information soon after start
#: guitext:901
msgctxt "In-game message"
msgid ""
"Ancient powers lie hidden in this realm. Seek them out and use them for your "
"own evil purposes."
msgstr ""
"この王国には古代の力が潜んでいる。 それを探し出し、 悪の目的のために利用する"
"のだ。"

#. DD Level Abbadon objective after rooms built
#: guitext:902
msgctxt "In-game message"
msgid ""
"A foolish challenger stands between you and total dominance. Annihilate his "
"forces and feed his body to your ravenous minions."
msgstr ""
"完全制覇の前に 愚かな挑戦者が立ちはだかっている。 奴の軍を全滅させ、 その体を"
"おまえの飢えた手下に 食わせてやれ。"

#. DD Level Daka-Gorn information after AP reached
#: guitext:903
msgctxt "In-game message"
msgid ""
"I can hear footsteps beyond the walls of the hero castle which dominates "
"this land. Tread carefully Keeper and rid the land of goodness once and for "
"all."
msgstr ""
"この土地を支配する 勇者の城の壁の向こうから 足音が聞こえる。 一歩一歩勇者ども"
"を踏みつけ、 善良な心を この土地から根こそぎ 拭い去ってしまえ。"

#. DD Level Netzcaro first objective
#: guitext:904
msgctxt "In-game message"
msgid ""
"The once strong hero fortress of this realm has grown rotten and weak. Tear "
"down it's walls and let your creatures feast on the heroes within."
msgstr ""
"この王国の勇者の要塞は、 かつて強大であった。 だが今は朽ち果て弱っている。 さ"
"あ、このチャンスに壁を打ち砕き、 中の勇者どもに おまえのクリーチャーをくれて"
"やれ。"

#. DD Level Netzcaro information after AP reached
#: guitext:905
msgctxt "In-game message"
msgid ""
"This realm will be a test of your cunning and deviousness. Your dungeon has "
"been fortified with seven steel doors to aid you in your conquest."
msgstr ""
"この王国はおまえのずるがしこさと 残虐さを試すものとなりそうだ。７枚の鉄のドア"
"で防御を固めたダンジョンが おまえの征服を助けるであろう。"

#. DD Level Netzcaro objective after AP reached
#: guitext:906
msgctxt "In-game message"
msgid ""
"Congratulations Keeper. This vial has given your researchers a much needed "
"boost. You can now construct Bridges that enable you to traverse water and "
"fire."
msgstr ""
"キーパーよ、おめでとう。 この水薬の入った瓶は、 おまえの研究員らにとって 大き"
"な助力となるであろう。 これで水と火を渡れる橋を 建てることができる。"

#. DD Level Belial information soon after start
#: guitext:907
msgctxt "In-game message"
msgid ""
"Food is scarce in this land and the only Hatchery available to you is inside "
"a hero dungeon. Find this food before your creatures turn against you."
msgstr ""
"この土地は食料に乏しく、 ニワトリ小屋は 勇者のダンジョンの中にしかない。 ク"
"リーチャーどもが 反逆をおこす前に ニワトリ小屋を占領せよ。"

#. DD Level Belial information after getting vampire
#: guitext:908
msgctxt "In-game message"
msgid ""
"Entombed in stone by a cruel band of heroes, the Vampire you have rescued "
"demands revenge for his imprisonment. His anger will make him a valuable "
"asset to your army of evil."
msgstr ""
"残忍な勇者の集団によって 石の墓へ閉じこめられたバンパイアを救い出した。 奴は"
"勇者どもへの復讐に燃えている。 奴の怒りはおまえの悪の力に 大いに助けとなるで"
"あろう。"

#. DD Level Batezek first objective
#: guitext:909
msgctxt "In-game message"
msgid ""
"You are surrounded on all sides by valiant heroes so show them the true "
"meaning of evil and terror."
msgstr ""
"果敢な勇者どもに まわり全てを囲まれている。 奴らに悪と恐怖の本当の意味を 思い"
"知らせてやれ。"

#. DD Level Batezek objective after cleaning all good creatures
#: guitext:910
msgctxt "In-game message"
msgid ""
"The Lord of the Land has sent his fiercest warriors against you. Show them "
"no mercy and flay them alive."
msgstr ""
"この土地のロードは もっとも残忍な兵士を送り込んできた。 容赦なくそいつらを半"
"殺しにしろ。"

#. DD Level Benetzaron first objective
#: guitext:911
msgctxt "In-game message"
msgid ""
"Explore this realm to uncover riches and secrets. Tread carefully Keeper, or "
"you could be burned."
msgstr ""
"この王国を探索し、 富と秘密を探し出せ。 注意深く全ての敵をたたきつぶせ。 さも"
"ないと自分が焼かれてしまうぞ。"

#. DD Level Svatona first objective
#: guitext:912
msgctxt "In-game message"
msgid ""
"Only one Dungeon Keeper can reign victorious over this land. Do not suffer a "
"humiliating defeat Keeper, the penalty for such failure is torture and death."
msgstr ""
"この土地を統治できるのはただ一人、 勝ち残ったダンジョンキーパーだけだ。 負け"
"犬のキーパーにはなるな。 そのような失敗のツケは拷問と死だ。"

#. DD Level Caddis Fell first objective
#: guitext:913
msgctxt "In-game message"
msgid ""
"Choices, choices Keeper. Choose your path wisely. Some routes are more "
"perilous than others ..."
msgstr ""
"選択せよ、キーパーよ。 自らの道を賢く選べ。 いくつかの経路は 他の経路より危険"
"である・・・・"

#. DD Level Caddis Fell objective after good destroyed
#: guitext:914
msgctxt "In-game message"
msgid ""
"Congratulations Keeper, you have a powerful army indeed. Do not grow "
"complacent though, you still have another challenger to the north ..."
msgstr ""
"素晴らしい。 まったく力強い軍隊だ。 しかし、あまり自己満足に陥るな。 北にまだ"
"一人挑戦者がいる。"

#. DD Level Caddis Fell objective after player1 destroyed
#: guitext:915
msgctxt "In-game message"
msgid ""
"Congratulations Keeper, you have a powerful army indeed. Do not grow "
"complacent though, you still have another challenger to the south ..."
msgstr ""
"素晴らしい。 まったく力強い軍隊だ。 しかし、あまり自己満足に陥るな。 南にまだ"
"一人挑戦者がいる。"

#. DD Level Caddis Fell objective after entrance claimed
#: guitext:916
msgctxt "In-game message"
msgid ""
"The Lord of the Land is a pathetic individual who breeds fluffy bunnies. "
"Pound him into the ground and then destroy the rival Keeper to achieve total "
"domination."
msgstr ""
"この土地のロードは ウサギを可愛がっているような女々しい奴だ。 ロードを地面に"
"叩きつけ、 完全制覇のために敵キーパーを倒せ。"

#. DD Level Kanasko first objective
#: guitext:917
msgctxt "In-game message"
msgid ""
"Make haste Keeper. The heroes of this realm are many and strong. Prepare "
"your forces well or face a humiliating defeat ..."
msgstr ""
"急げ！キーパー。 この王国の勇者どもは数も多く強力である。 十分に軍を準備せ"
"よ。 さもなくば、 ぶざまな敗北が待っているであろう。"

#. DD Level Belial first objective
#: guitext:918
msgctxt "In-game message"
msgid ""
"The Avatar is a wretched being, full of happiness and good cheer. Food is "
"scarce in his land and the only Hatchery available is inside his dungeons. "
"Destroy his mighty fortress and wipe the smile from his face before your "
"creatures turn against you."
msgstr ""
"アバタールは幸福の絶頂で 朗らかな気分に浸り、 ひどく惨めである。 奴の土地の食"
"料は乏しく、 使えるニワトリ小屋は 奴のダンジョンの中にのみある。 クリーチャー"
"が反逆する前に、 この強力な要塞を破壊し、 奴の顔から笑いを剥ぎとるのだ。"

#. DD Level Belial objective after AP reached
#: guitext:919
msgctxt "In-game message"
msgid ""
"The Avatar has massed an army of heroic Lords to confront you. Prepare to be "
"attacked!"
msgstr ""
"アバタールはおまえに歯向かうため、 優秀なロードの軍隊を結集した。 攻撃に注意"
"せよ。"

#. DD Level Belial objective after AP reached
#: guitext:920
msgctxt "In-game message"
msgid "Decimate this outpost and send fear into the heart of the Avatar."
msgstr "この前哨部隊を全滅させ、 アバタールの心に恐怖を与えてやれ。"

#. DD Level Belial objective after AP reached
#: guitext:921
msgctxt "In-game message"
msgid ""
"The Avatar's castle is ripe for the taking. Train your forces well, Keeper. "
"The ultimate battle awaits ..."
msgstr ""
"アバタールの城を攻める時がきた。 キーパーよ、 クリーチャーどもの訓練を怠る"
"な。 究極の戦いが待っている・・・・"

#. DD Level Belial objective when adding Avatar
#: guitext:922
msgctxt "In-game message"
msgid ""
"You are now in the heart of the Avatar's castle. The sickly sweet smell of "
"goodness still hangs in the air. Kill the Avatar and send his soul to "
"eternal damnation."
msgstr ""
"おまえは今、 アバタールの城の心臓部にいる。 ここには、 気味の悪い甘い善意の匂"
"いが漂っている。 アバタールを殺し、 永遠に地獄へ送り込め。"

#. DD Levels generic information after finding a Mistress
#: guitext:923
msgctxt "In-game message"
msgid ""
"Well done, Keeper. The Mistress you have discovered is an excellent prize."
msgstr ""
"よくやった！キーパー。 発見したダークミストレスは 素晴らしく役に立つだろう。"

#. DD Levels generic information after finding a Bile Demon
#: guitext:924
msgctxt "In-game message"
msgid ""
"The Bile Demon you have rescued will be a valuable but hungry asset to your "
"dungeon. Make sure your Hatchery can satisfy his voracious appetite."
msgstr ""
" かつて助けたバイル・デーモンは 役に立つが、 おまえのダンジョンを狙ってもい"
"る。 奴の貪欲を常に満たすよう注意しろ。"

#. DD Level Dixaroc first objective
#: guitext:925
msgctxt "In-game message"
msgid ""
"A devious Wizard has cheated you of your magical powers. Use your only "
"Spider and explore the realm. Find the Wizard, kill him and make an example "
"of his foolishness."
msgstr ""
"よこしまな魔法使いが、 魔法によってお前を欺いた。 スパイダーを使い王国を探索"
"せよ。 魔法使いを探し出し、 愚かさの見せしめとして殺せ。"

#. DD Level Dixaroc information after getting Imps
#: guitext:926
msgctxt "In-game message"
msgid "You have found some Imps who consider it a great honour to serve you."
msgstr "おまえを崇拝しているインプを 数匹見つけた。"

#. DD Levels Dixaroc information after finding Bile Demons
#: guitext:927
msgctxt "In-game message"
msgid ""
"You have discovered a group of Bile Demons who will aid you in your fight."
msgstr "バイル・デーモンの一団を 発見した。 戦闘時におまえを助けるだろう。"

#. DD Level Dixaroc information just after PLAYER1 destroyed
#: guitext:928
msgctxt "In-game message"
msgid ""
"The destruction of this pathetic Keeper brings with it a useful bonus. You "
"now have the ability to build Bridges. Dig deeper and you may find more "
"secrets to strengthen your powers."
msgstr ""
"この女々しいキーパーを倒したことで、 使えるボーナスがついてきた。 橋を建てら"
"れる能力が身に付いた。 より深く掘り進めれば、 力を強大にする秘密が 数多く見つ"
"かるかもしれない。"

#. DD Level Dixaroc information some time after PLAYER1 destroyed
#: guitext:929
msgctxt "In-game message"
msgid "A warning, Keeper. There is a stench of hero in the air."
msgstr "キーパーよ、警告しておく。 勇者のいやな匂いが漂っているぞ。"

#. DD Level Dixaroc information after AP reached
#: guitext:930
msgctxt "In-game message"
msgid ""
"You have done well to get this far Keeper. Do not become complacent, "
"however. A great struggle lies ahead."
msgstr ""
"よくぞここまでこられたな、 キーパーよ！  しかし自惚れるな。 さらなる大きな戦"
"いが待ち受けている。"

#. DD Level Dixaroc information after AP reached
#: guitext:931
msgctxt "In-game message"
msgid ""
"Before you lies the Wizard's domain. Defeat him and you will regain your "
"powers."
msgstr ""
"魔法使いの領域で 戦いに敗れ永久に横たわる前に、 奴を殺せ。 そうすれば力を回復"
"できるであろう。"

#. DD Level Dixaroc objective after wizard is dead
#: guitext:932
#, fuzzy
msgctxt "In-game message"
msgid ""
"Your magical powers are restored Keeper. You can finally show these fools "
"what you are made of."
msgstr ""
"おまえの魔法の力は回復したぞ。 これでやっと、 あの馬鹿どもに本当のおまえの力"
"を 見せてやれる"

#. DD Level Caddis Fell objective after AP reached
#: guitext:933
msgctxt "In-game message"
msgid ""
"A black shadow is creeping over this land. Now is the time to strike. Take "
"control of your Vampire and use him to find and kill the Lord of the Land. "
"If you succeed, the Vampire will join you in the next realm."
msgstr ""
"黒い影がこの土地に忍び寄っている。 今が攻撃の時だ。 バンパイアを使い この土地"
"のロードを見つけて殺せ。 うまくいけば バンパイアは次の王国でも参戦するだろ"
"う。"

#. DD Level Belial information after winning
#: guitext:934
msgctxt "In-game message"
msgid ""
"Your achievements are legendary Keeper. Tales of your evil and cunning will "
"become the horror stories of generations."
msgstr ""
"おまえの業績は伝説的だ。 おまえの悪徳とずる賢さこそは、 世代を越えた恐怖の物"
"語となるであろう。"

#: guitext:935 
msgctxt "Door name"
msgid "Secret Door"
msgstr "秘密のドア"

#: guitext:936
msgctxt "Door description"
msgid ""
"Secret Door: This door remains hidden to enemies unless they observe it closely or see it "
"opening. RMB zoom."
msgstr ""
"秘密のドア： このドアは、敵がよく観察するか、ドアが開くのを見ない限り、敵には見えない。 右クリックで表示する。"

#: guitext:937
msgctxt "Game event description"
msgid "Secret Door discovered: LMB toggle. RMB delete."
msgstr "秘密のドアを見つけた: 左クリックで切り替え。 右クリックで削除。"

#: guitext:938
msgctxt "Game event name"
msgid "Secret Door discovered"
msgstr "秘密のドアを見つけた"

#: guitext:939
msgctxt "Game event description"
msgid "Enemy spotted your Secret Door: LMB toggle. RMB delete."
msgstr "敵が秘密のドアを見つけた: 左クリックで切り替え。 右クリックで削除。"

#: guitext:940
msgctxt "Game event name"
msgid "Enemy spotted your secret door"
msgstr "敵が秘密のドアを見つけた"

#: guitext:941
#, fuzzy
msgctxt "Menu interface, Main Menu item"
msgid "Free Play levels"
msgstr "自由遊びのレベル"

#: guitext:942
msgctxt "Menu interface item"
msgid "Land selection"
msgstr "キャンペーン選択"

#: guitext:943
msgctxt "Menu interface item"
msgid "Campaigns"
msgstr "マップ名"

#: guitext:944
msgctxt "Menu interface item"
msgid "Add computer"
msgstr "コンピュータ追加"

#: guitext:945
msgctxt "Game event name"
msgid "Your creature cannot reach the room it needs"
msgstr "クリーチャーは必要な部屋に到達出来ません"

#: guitext:946
#, fuzzy
msgctxt "Game event description"
msgid "Work room unreachable: LMB toggle. RMB delete."
msgstr "作業室に到達され不能: 左クリックで切り替え。右クリックで削除。"

#: guitext:947
msgctxt "Game event name"
msgid "Your Imp cannot reach a room to drag something into"
msgstr "インプは何かを置く部屋に達す出来ません"

#: guitext:948
#, fuzzy
msgctxt "Game event description"
msgid "Storage room unreachable: LMB toggle. RMB delete."
msgstr "貯蔵室に到達され不能: 左クリックで切り替え。右クリックで削除。"

#: guitext:949
msgctxt "In-game interface description"
msgid ""
"Armour: Part of the damage which won't affect creature health. The higher "
"the number, the larger part of damage is discarded."
msgstr "鎧: クリーチャーの体力に障る無い損傷の一部。 数値が高い程、損傷のもっと部分を相殺されます。"

#: guitext:950
msgctxt "In-game interface description"
msgid "Speed: How fast the creature moves and perform its dungeon tasks."
msgstr "速力: クリーチャーが移動して仕事をする速度。"

#: guitext:951
msgctxt "In-game interface description"
msgid "Loyalty: How resistant the creature is against scavenging by the enemy."
msgstr "忠誠: 敵に因る洗脳に対して抵抗。"

#: guitext:952
msgctxt "In-game interface description"
msgid "Research Skill: How fast the creature works in Library. The higher the Skill level, "
"the better the creature's performance."
msgstr "研究技能: このクリーチャーが研究をこなす能力。"

#: guitext:953
#, fuzzy
msgctxt "In-game interface description"
msgid ""
"Manufacture Skill: How fast the creature works in Workshop. The higher the "
"Skill level, the better the creature's performance."
msgstr "製造技能: このクリーチャーが製造をこなす能力。 [23.14]"

#: guitext:954
#, fuzzy
msgctxt "In-game interface description"
msgid ""
"Training Skill: How fast the creature works on training. The higher the "
"Skill level, the better the creature's performance."
msgstr "訓練技能: このクリーチャーが訓練をこなす能力。 [23.14]"

#: guitext:955
#, fuzzy
msgctxt "In-game interface description"
msgid ""
"Scavenge Skill: How fast the creature works on scavenging. The higher the "
"Skill level, the better the creature's performance."
msgstr "洗脳技能: このクリーチャーが洗脳をこなす能力。 [23.14]"

#: guitext:956
msgctxt "In-game interface description"
msgid "Training Cost: Gold used for training the creature."
msgstr "訓練費: 訓練為に掛ける金。"

#: guitext:957
msgctxt "In-game interface description"
msgid "Scavenge Cost: Gold used for scavenging by the creature."
msgstr "洗脳費: 洗脳為に掛ける金。"

#: guitext:958
msgctxt "In-game interface description"
msgid ""
"Best Damage: How much harm can be made by the strongest attack the creature "
"has."
msgstr "最高な損傷: このクリーチャーの最も強い攻撃が加える損傷の量。"

#: guitext:959
msgctxt "In-game interface description"
msgid ""
"Weight: Mass of the creature. Some people say overweight can lead to heart "
"attack."
msgstr "体量: クリーチャーの質量。 幾つかの人々は、太りすぎが心臓発作に繋がる可能性の有ると言います。"

#: guitext:960
msgctxt "Keeper spell name"
msgid "Hand Of Evil"
msgstr "悪魔の手"

#: guitext:961
#, fuzzy
msgctxt "Keeper spell name"
msgid "Slap"
msgstr "活を入れた回数"

#: guitext:962
msgctxt "Keeper spell description"
msgid ""
"Hand Of Evil: Ability to pick up your creatures and hold them in your hand. "
"Just don't hold them forever or they may get irritated."
msgstr "悪魔の手: 貴方のクリーチャーを手持ち為れ能力。 余りにも長くそれ等を保持しないで。然うした場合、彼らは怒る可能性が有ります。"

#: guitext:963
#, fuzzy
msgctxt "Keeper spell description"
msgid ""
"Slap: Makes your creatures work harder, for some time. Your creatures take "
"some damage from each slap they receive."
msgstr ""
"手下どもをもっと働かせたければ、 悪魔の手をクリーチャー上に置き、 右クリック"
"で活を入れよ。 ただし、活を入れられるたびにクリーチャーは ダメージを受けるで"
"あろう。"

#: guitext:964
msgctxt "Keeper spell description"
msgid "Slap: Makes your creatures work harder, for some time. "
"Your creatures take some damage from each slap they receive."
msgstr "平手打ち: 貴方のクリーチャーをしばらくの間、もっと頑張らせます。 貴方のクリーチャーは、受け取った平手打ちから其々損傷を受けます。"

#: guitext:965
msgctxt "In-game interface description"
msgid ""
"Health: How much health points the creature has left to lose."
msgstr "体力: クリーチャーの残りの体カ点数。"

#: guitext:966
msgctxt "In-game interface description"
msgid ""
"Health: The maximum amount of health points for this creature."
msgstr "体力: クリーチャーの最高な体カ点数。"

#: guitext:967
msgctxt "Menu interface item"
msgid "Toggle Message"
msgstr "メッセージ見・削除"

#: guitext:968
msgctxt "Menu interface item"
msgid "Return to Free Play levels"
msgstr "自由遊びのレベルに戻る"

#: guitext:969
msgctxt "Menu interface item"
msgid "Map packs"
msgstr "マップパック"

#: guitext:970
msgctxt "Menu interface item"
msgid "The Deeper Dungeons"
msgstr "ディーパーダンジョン"

#: guitext:971
msgctxt "Menu interface item"
msgid "Standard Levels"
msgstr "規格なレベル"

#: guitext:972
msgctxt "Menu interface item"
msgid "Classic Levels"
msgstr "旧典なレベル"

#: guitext:973
msgctxt "Menu interface item"
msgid "Legacy Levels"
msgstr "レガシーのレベル"

#: guitext:974
msgctxt "Menu interface item"
msgid "Personal Levels"
msgstr "個人的なレベル"

#: guitext:975
msgctxt "Menu interface item"
msgid "Lost Levels"
msgstr "失われたレベル"

#: guitext:976 guitext:977 guitext:978 guitext:979 guitext:980
msgctxt "Unused"
msgid "Moo3"
msgstr ""

#: guitext:981
msgctxt "Trap names"
msgid "Special Trap"
msgstr "特殊の罠"

#: guitext:982
msgctxt "Trap names"
msgid "Freeze Trap"
msgstr "フリーズの罠"

#: guitext:983
msgctxt "Trap names"
msgid "Fear Trap"
msgstr "フィアーの罠"

#: guitext:984
msgctxt "Trap names"
msgid "Sentry Trap"
msgstr "防御の罠"

#: guitext:985
msgctxt "Trap names"
msgid "Mimic Trap"
msgstr "模倣の罠"

#: guitext:986
msgctxt "Trap names"
msgid "Spawn Trap"
msgstr "出現の罠"

#: guitext:987
msgctxt "Trap names"
msgid "Wind Trap"
msgstr "突風の罠"

#: guitext:988
msgctxt "Trap names"
msgid "Spitfire Trap"
msgstr "大砲の罠"

#: guitext:989
msgctxt "Trap names"
msgid "Chicken Trap"
msgstr "呪いの罠"

#: guitext:990
msgctxt "Trap names"
msgid "Disease Trap"
msgstr "疫病の罠"

#: guitext:991
msgctxt "Trap names"
msgid "Power Trap"
msgstr "パワーの罠"

#: guitext:992
msgctxt "Trap names"
msgid "Switch"
msgstr "スイッチの罠"

#: guitext:993
msgctxt "Trap names"
msgid "Hidden Switch"
msgstr "隠されたスイッチ"

#: guitext:994
msgctxt "Door name"
msgid "Special Door"
msgstr "特殊のドア"

#: guitext:995
msgctxt "Door name"
msgid "Hidden Door"
msgstr "隠されたドア"

#: guitext:996
msgctxt "Mouse"
msgid "Scroll Wheel Up"
msgstr "マウスホイールを上向きに廻る"

#: guitext:997
msgctxt "Mouse"
msgid "Scroll Wheel Down"
msgstr "マウスホイールを下向きに廻る"

#: guitext:998
msgctxt "Mouse"
msgid "Mouse Button"
msgstr "マウスボタン"

#: guitext:999
msgctxt "Game controls"
msgid "Build Square Room"
msgstr "正方形の部屋を建てる"

#: guitext:1000
msgctxt "Game controls"
msgid "Detect Room"
msgstr "部屋を探し当てる"

#: guitext:1001
msgctxt "Game controls"
msgid "Increase Room Size"
msgstr "部屋を広げる"

#: guitext:1002
msgctxt "Game controls"
msgid "Decrease Room Size"
msgstr "部屋を縮む"

#: guitext:1003
msgctxt "Game controls"
msgid "Precision Sell"
msgstr "サブタイルを売る"

#: guitext:1004
msgctxt "Game controls"
msgid "Snap Camera"
msgstr "観点を90度間隔で又はに廻る"

#: guitext:1005
msgctxt "Dungeon special decription"
msgid ""
"Mysterious Box: There's no telling what this will do."
msgstr "不思議な箱: 此れの作用は不明だ。"

#: guitext:1006
msgctxt "Network game message"
msgid "Joined player has different map version from host."
msgstr "参加しているプレイヤーのマップ版はホストの版とは違う。"

#: guitext:1007
msgctxt "In-game interface description"
msgid "Display Resolution: Switch to the next configured display resolution. LMB toggle. RMB display current resolution."
msgstr "画面解像度: 次の設定された画面解像度に切り替わる。左クリックで切り替え。右クリックで現行の設定を示す。"

#: guitext:1008
msgctxt "In-game interface item"
msgid "Voice"
msgstr "声量"

#: guitext:1009
msgctxt "In-game interface item"
msgid "Ambience"
msgstr "環境音"

#: guitext:1010
msgctxt "Unused"
msgid "Moo4"
msgstr ""

#: guitext:1011
msgctxt "Menu interface item"
msgid "Dungeon Keeper - Original Campaign"
msgstr "ダンジョンキーパーの原キャンペーン"

#: guitext:1012
msgctxt "Menu interface item"
msgid "Assmist Isle"
msgstr "アッスミスト島"

#: guitext:1013
msgctxt "Menu interface item"
msgid "Ancient Keeper campaign"
msgstr "エンシェント・キーパー・キャンペーン"

#: guitext:1014
msgctxt "Menu interface item"
msgid "Burdened Imps' Level Pack"
msgstr "Burdened Impのレベルパック"

#: guitext:1015
msgctxt "Menu interface item"
msgid "Conquest of the Arctic"
msgstr "北極圏の征服"

#: guitext:1016
msgctxt "Menu interface item"
msgid "The Destiny of Ninja"
msgstr "忍者の運命"

#: guitext:1017
msgctxt "Menu interface item"
msgid "DzjeeAr's  6-level campaign"
msgstr "DzjeeArの６面レベルキャンペーン"

#: guitext:1018
msgctxt "Menu interface item"
msgid "DzjeeAr's 10-level campaign"
msgstr "DzjeeArの１０面レベルキャンペーン"

#: guitext:1019
msgctxt "Menu interface item"
msgid "DzjeeAr's 25-level campaign"
msgstr "DzjeeArの２５面レベルキャンペーン"

#: guitext:1020
msgctxt "Menu interface item"
msgid "Evil Keeper campaign"
msgstr "邪悪なキーパー・キャンペーン"

#: guitext:1021
msgctxt "Menu interface item"
msgid "Grinics' KReign campaign"
msgstr "GrinicのKReignキャンペーン"

#: guitext:1022
msgctxt "Menu interface item"
msgid "Japanese DKMaps8 pack"
msgstr "日本製DKMap8パック"

#: guitext:1023
msgctxt "Menu interface item"
msgid "KDK Levels"
msgstr "KDKレベル"

#: guitext:1024
msgctxt "Menu interface item"
msgid "Good Campaign"
msgstr "勇者キャンペーン"

#: guitext:1025
msgctxt "Menu interface item"
msgid "Lord Vexer campaign"
msgstr "ヴェクサー卿キャンペーン"

#: guitext:1026
msgctxt "Menu interface item"
msgid "Nikolai's Castles campaign"
msgstr "ニコライの城キャンペーン"

#: guitext:1027
msgctxt "Menu interface item"
msgid "Dungeon Keeper - NG+"
msgstr "増強された原キャンペーン"

#: guitext:1028
msgctxt "Menu interface item"
msgid "Post Ancient Keeper campaign"
msgstr "エンシェント・キーパー後キャンペーン"

#: guitext:1029
msgctxt "Menu interface item"
msgid "Post Undead Keeper campaign"
msgstr "アンデッド・キーパー後キャンペーン"

#: guitext:1030
msgctxt "Menu interface item"
msgid "Quest for the Hero campaign"
msgstr "勇者の探求キャンペーン"

#: guitext:1031
msgctxt "Menu interface item"
msgid "Revenge of the Lord"
msgstr "主君の復讐"

#: guitext:1032
msgctxt "Menu interface item"
msgid "Twin Keepers Campaign"
msgstr "ツイン・キーパーズ・キャンペーン"

#: guitext:1033
msgctxt "Menu interface item"
msgid "Undead Keeper campaign"
msgstr "アンデッド・キーパー・キャンペーン"

#: guitext:1034 guitext:1035
msgctxt "Unused"
msgid "Moo5"
msgstr ""

#: guitext:1036
msgctxt "Trap names"
msgid "Demolition Trap"
msgstr "取壊しの罠"

#: guitext:1037
msgctxt "Trap description"
msgid ""
"Demolition Trap: An explosive with unrivaled destructive power."
msgstr "取壊しの罠: 無類な破壊力がある爆薬。"

#: guitext:1038
msgctxt "Trap description"
msgid ""
"Sentry Trap: Stands guard and shoots at enemies in sight."
msgstr "防御の罠: 見張ると視界内の敵を撃つ。"

#: guitext:1039 guitext:1040
msgctxt "Unused"
msgid "Moo6"
msgstr ""

#: guitext:1041
msgctxt "Creature name"
msgid "Spirit"
msgstr "スピリット"

#: guitext:1042
msgctxt "Creature name"
msgid "Druid"
msgstr "ドルイド"

#: guitext:1043
msgctxt "Creature name"
msgid "Time Mage"
msgstr "タイムメイジ"

#: guitext:1044 guitext:1045 guitext:1046 guitext:1047 guitext:1048 guitext:1049
msgctxt "Unused"
msgid "Moo7"
msgstr ""

#: guitext:1050
msgctxt "Slab description"
msgid "Rock Formation."
msgstr "岩の形成。"

#: guitext:1051
msgctxt "Slab description"
msgid "Bedrock: Unclaimed rock floor. You cannot claim it or build on it."
msgstr "基盤岩： 誰の所有でもない岩石の地面。それを占領できられない、それ上に建てられない。"

#: guitext:1052
msgctxt "Slab description"
msgid "Dense Gold Seam: Holds a lot of wealth for your Imps to extract. "
msgstr "密な金の層：あなたのインプが採掘するための多くの富を保持しています。"

#: guitext:1053
#, fuzzy
msgctxt "Keeper spell name"
msgid "Magic Shield"
msgstr "反射"

#: guitext:1054
msgctxt "Keeper spell name"
msgid "Freeze"
msgstr "凍結"

#: guitext:1055
msgctxt "Keeper spell name"
msgid "Slow"
msgstr "減速"

#: guitext:1056
msgctxt "Keeper spell name"
msgid "Levitate"
msgstr "飛行"

#: guitext:1057
msgctxt "Keeper spell name"
msgid "Illumination"
msgstr "照明"

#: guitext:1058
msgctxt "Keeper spell name"
msgid "Sight"
msgstr "照準"

#: guitext:1059
<<<<<<< HEAD
msgctxt "Creature spell"
msgid "Cleanse: Cures all negative effects inflicted on the creature."
msgstr "クレンズ：クリーチャーに与えられたすべての負の効果を治療します。
=======
msgctxt "Dungeon special decription"
msgid "Heal All: Restore full health to all your creatures."
msgstr "全員回復：すべてのクリーチャーが回復します。"

#: guitext:1060
msgctxt "Dungeon special decription"
msgid "Increase Gold: Generates gold in your treasury."
msgstr "ゴールド増加：財宝でゴールドを生成します。"

#: guitext:1061
msgctxt "Dungeon special decription"
msgid "Make Unhappy: All creatures of the enemy become upset."
msgstr "不幸にする： 敵のすべてのクリーチャーが不幸になります。"

#: guitext:1062
msgctxt "Dungeon special decription"
msgid "Weaken Walls: Destroys the fortifications of enemy walls."
msgstr "壁を弱める：敵の城壁の防御施設を破壊します。"

#: guitext:1063
msgctxt "Game controls"
msgid "Tilt Up"
msgstr "上へ指向"

#: guitext:1064
msgctxt "Game controls"
msgid "Tilt Down"
msgstr "下へ指向"

#: guitext:1065
msgctxt "Game controls"
msgid "Reset Tilt"
msgstr "傾きをリセット"

#: guitext:1066
msgctxt "Creature spell"
msgid "Heal Monster: The target creature is massively healed."
msgstr ""

#: guitext:1067
msgctxt "Creature spell"
msgid "Cleanse: Cures all negative effects inflicted on the creature."
msgstr "クレンズ：クリーチャーに与えられたすべての負の効果を治療します。"

#: guitext:1068
msgctxt "Creature spell"
msgid "Cleanse Monster: Cures all negative effects inflicted on target creature."
msgstr ""

#: guitext:1069
msgctxt "Keeper spell description"
msgid "Magic Shield: Causes spells fired at the target to bounce back at the attacker."
msgstr ""

#: guitext:1070
msgctxt "Keeper spell description"
msgid "Levitate: Causes the target creature to take off from the ground and attack creatures from the air or cross lava unharmed."
msgstr ""

#: guitext:1071
msgctxt "Keeper spell description"
msgid "Sight: Allows the target creature to temporarily increase its awareness and notice the invisible."
msgstr ""

#: guitext:1072 guitext:1073 guitext:1074 guitext:1075
msgctxt "Unused"
msgid "Moo8"
msgstr ""

#: guitext:1076
msgctxt "Door name"
msgid "Midas Door"
msgstr ""

#: guitext:1077
msgctxt "Door description"
msgid "Midas Door: This door consumes gold from the owner to stay completely indestructible. RMB zoom."
msgstr ""
>>>>>>> 676367c4
<|MERGE_RESOLUTION|>--- conflicted
+++ resolved
@@ -6832,11 +6832,6 @@
 msgstr "照準"
 
 #: guitext:1059
-<<<<<<< HEAD
-msgctxt "Creature spell"
-msgid "Cleanse: Cures all negative effects inflicted on the creature."
-msgstr "クレンズ：クリーチャーに与えられたすべての負の効果を治療します。
-=======
 msgctxt "Dungeon special decription"
 msgid "Heal All: Restore full health to all your creatures."
 msgstr "全員回復：すべてのクリーチャーが回復します。"
@@ -6914,5 +6909,4 @@
 #: guitext:1077
 msgctxt "Door description"
 msgid "Midas Door: This door consumes gold from the owner to stay completely indestructible. RMB zoom."
-msgstr ""
->>>>>>> 676367c4
+msgstr ""