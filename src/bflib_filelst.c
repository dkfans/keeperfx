/******************************************************************************/
// Bullfrog Engine Emulation Library - for use to remake classic games like
// Syndicate Wars, Magic Carpet or Dungeon Keeper.
/******************************************************************************/
/** @file bflib_filelst.c
 *     Reading/freeing of file lists.
 * @par Purpose:
 *     Allows to allocate memory and read multiple files at once.
 * @par Comment:
 *     None.
 * @author   Tomasz Lis
 * @date     02 Mar 2008 - 08 Mar 2009
 * @par  Copying and copyrights:
 *     This program is free software; you can redistribute it and/or modify
 *     it under the terms of the GNU General Public License as published by
 *     the Free Software Foundation; either version 2 of the License, or
 *     (at your option) any later version.
 */
/******************************************************************************/
#include "pre_inc.h"
#include "bflib_filelst.h"

#include "bflib_basics.h"
#include "bflib_memory.h"
#include "bflib_fileio.h"
#include "bflib_dernc.h"
#include "post_inc.h"

#ifdef __cplusplus
extern "C" {
#endif
/******************************************************************************/
/******************************************************************************/

static ModifyDataLoadFnameFunc *modify_data_load_filename_function=&defaultModifyDataLoadFilename;

/******************************************************************************/

short LbDataFree(struct TbLoadFiles *load_file)
{
  if (load_file == NULL)
    return 0;
  unsigned char** data = load_file->SEnd;
  if (load_file->FName[0] == '!')
      return 1;
  if (data != NULL)
  {
      (*data) = NULL;
  }
  data = load_file->Start;
  if (data != NULL)
    if ((*data) != NULL)
    {
//#ifdef __DEBUG
        LbJustLog("LbDataFree: freeing \"%s\"...",load_file->FName);
//#endif
        LbMemoryFree(*data);
        (*data) = NULL;
//#ifdef __DEBUG
        LbJustLog("done\n");
//#endif
    }
  return 1;
}

void LbDataFreeAll(struct TbLoadFiles load_files[])
{
    struct TbLoadFiles* t_lfile = &load_files[0];
    // note that t_lfile->Start is not NULL even if the buffer is allocated
    while (t_lfile->Start != NULL)
    {
        LbDataFree(t_lfile);
        t_lfile++;
  }
}

void LbDataFreeAllV2(struct TbLoadFilesV2 load_files[])
{
    struct TbLoadFilesV2* t_lfile = &load_files[0];
    struct TbLoadFiles tmp = {0};
    // note that t_lfile->Start is not NULL even if the buffer is allocated
    while (t_lfile->Start != NULL)
    {
        strncpy(tmp.FName, t_lfile->FName, sizeof(tmp.FName) - 1);
        tmp.Start = t_lfile->Start;
        LbDataFree(&tmp);
        t_lfile++;
    }
}

int LbDataLoad(struct TbLoadFiles *load_file, LoadFilesGetSizeFunc get_size_fn, LoadFilesUnpackFunc unpack_fn)
{
  LbMemorySetup();
  MemAllocFunc *alloc_func;
  if (load_file->Flags & 0x0001)
    alloc_func = LbMemoryAllocLow;
  else
    alloc_func = LbMemoryAlloc;
  LbDataFree(load_file);
  char *fname = modify_data_load_filename_function(load_file);
  TbBool is_static = (fname[0] == '!');
  if (is_static)
      fname++;
  if (fname[0] == '*')
  {
#ifdef __DEBUG
      LbJustLog("LbDataLoad: * in fname \"%s\"\n",fname);
#endif
    *(load_file->Start) = alloc_func(load_file->SLength);
    if ( (*(load_file->Start)) == NULL )
        return -100;
  } else
  {
    long slength = LbFileLengthRnc(fname);
#ifdef __DEBUG
    LbJustLog("LbDataLoad: filelength %ld for file \"%s\"\n",slength,fname);
#endif
    load_file->SLength = get_size_fn? get_size_fn(slength): slength;
    if (slength <= 0)
        return -101;
    if (!is_static)
    {
        *(load_file->Start) = alloc_func(load_file->SLength + 512);
    }
    if ((*(load_file->Start)) == NULL)
        return -100;
    if (LbFileLoadAt(fname, *(load_file->Start)) != slength)
    {
        *(load_file->Start) = 0;
        if (load_file->SEnd != NULL)
          *(load_file->SEnd) = 0;
        load_file->SLength = 0;
        return -101;
    }
    if (unpack_fn)
        unpack_fn(*(load_file->Start), slength);
  }
  if (load_file->SEnd != NULL)
    *(load_file->SEnd) = *(load_file->Start) + load_file->SLength;
  return 1;
}

/*
 * Loads a list of files. Allocates memory and loads new data.
 * ! - prefix means memory already allocated
 * * - prefix means no file to open
 * @return Returns amount of entries failed, or 0 on success.
 */
int LbDataLoadAll(struct TbLoadFiles load_files[])
{
<<<<<<< HEAD
    LbMemorySetup();
    LbDataFreeAll(load_files);
    int ferror = 0;
    int i = 0;
    struct TbLoadFiles* t_lfile = &load_files[i];
    while (t_lfile->Start != NULL)
    {
        int ret_val = LbDataLoad(t_lfile);
        if (ret_val == -100)
        {
            ERRORLOG("Can't allocate memory for \"%s\"", t_lfile->FName);
            ferror++;
        }
        else if ( ret_val == -101 )
        {
            ERRORLOG("Can't load file \"%s\"", t_lfile->FName);
            ferror++;
        }
        i++;
        t_lfile = &load_files[i];
    }
    return ferror;
=======
  LbMemorySetup();
  LbDataFreeAll(load_files);
  int ferror = 0;
  int i = 0;
  struct TbLoadFiles* t_lfile = &load_files[i];
  while (t_lfile->Start != NULL)
  {
        int ret_val = LbDataLoad(t_lfile, NULL, NULL);
        if (ret_val == -100)
        {
          ERRORLOG("Can't allocate memory for \"%s\"", t_lfile->FName);
          ferror++;
        }
        else if ( ret_val == -101 )
        {
          ERRORLOG("Can't load file \"%s\"", t_lfile->FName);
          ferror++;
        }
        i++;
        t_lfile = &load_files[i];
  }
  return ferror;
>>>>>>> a616c12c
}

int LbDataLoadAllV2(struct TbLoadFilesV2 load_files[])
{
    LbDataFreeAllV2(load_files);
    int ferror = 0;
    struct TbLoadFilesV2* t_lfile = &load_files[0];
    while (t_lfile->Start != NULL)
    {
        struct TbLoadFiles tmp = {.Start = t_lfile->Start, .SLength = t_lfile->SLength, 0};
        strncpy(tmp.FName, t_lfile->FName, sizeof(tmp.FName) - 1);

        int ret_val = LbDataLoad(&tmp, t_lfile->GetSizeFunc, t_lfile->UnpackFunc);
        if (ret_val == -100)
        {
            ERRORLOG("Can't allocate memory for \"%s\"", t_lfile->FName);
            ferror++;
        }
        else if ( ret_val == -101 )
        {
            ERRORLOG("Can't load file \"%s\"", t_lfile->FName);
            ferror++;
        }
        t_lfile++;
    }
    return ferror;
}

ModifyDataLoadFnameFunc *LbDataLoadSetModifyFilenameFunction(ModifyDataLoadFnameFunc *newfunc)
{
  modify_data_load_filename_function = newfunc;
  return newfunc;
}

char *defaultModifyDataLoadFilename(struct TbLoadFiles *ldfiles)
{
     return ldfiles->FName;
}

int LbDataFindNameIndex(struct TbLoadFiles load_files[],char *fname)
{
    int i = 0;
    struct TbLoadFiles* t_lfile = &load_files[i];
    while (t_lfile->Start != NULL)
    {
        if (strcasecmp(t_lfile->FName, fname) == 0)
            return i;
        i++;
        t_lfile = &load_files[i];
  }
  return -1;
}

int LbDataFindStartIndex(struct TbLoadFiles load_files[],unsigned char **start)
{
    int i = 0;
    struct TbLoadFiles* t_lfile = &load_files[i];
    while (t_lfile->Start != NULL)
    {
        if (*t_lfile->Start == *start)
            return i;
        i++;
        t_lfile = &load_files[i];
  }
  return -1;
}

/******************************************************************************/
#ifdef __cplusplus
}
#endif<|MERGE_RESOLUTION|>--- conflicted
+++ resolved
@@ -148,7 +148,6 @@
  */
 int LbDataLoadAll(struct TbLoadFiles load_files[])
 {
-<<<<<<< HEAD
     LbMemorySetup();
     LbDataFreeAll(load_files);
     int ferror = 0;
@@ -156,7 +155,7 @@
     struct TbLoadFiles* t_lfile = &load_files[i];
     while (t_lfile->Start != NULL)
     {
-        int ret_val = LbDataLoad(t_lfile);
+        int ret_val = LbDataLoad(t_lfile, NULL, NULL);
         if (ret_val == -100)
         {
             ERRORLOG("Can't allocate memory for \"%s\"", t_lfile->FName);
@@ -171,30 +170,6 @@
         t_lfile = &load_files[i];
     }
     return ferror;
-=======
-  LbMemorySetup();
-  LbDataFreeAll(load_files);
-  int ferror = 0;
-  int i = 0;
-  struct TbLoadFiles* t_lfile = &load_files[i];
-  while (t_lfile->Start != NULL)
-  {
-        int ret_val = LbDataLoad(t_lfile, NULL, NULL);
-        if (ret_val == -100)
-        {
-          ERRORLOG("Can't allocate memory for \"%s\"", t_lfile->FName);
-          ferror++;
-        }
-        else if ( ret_val == -101 )
-        {
-          ERRORLOG("Can't load file \"%s\"", t_lfile->FName);
-          ferror++;
-        }
-        i++;
-        t_lfile = &load_files[i];
-  }
-  return ferror;
->>>>>>> a616c12c
 }
 
 int LbDataLoadAllV2(struct TbLoadFilesV2 load_files[])
