/******************************************************************************/
// Free implementation of Bullfrog's Dungeon Keeper strategy game.
/******************************************************************************/
/** @file packets.c
 *     Packet processing routines.
 * @par Purpose:
 *     Functions for creating and executing packets.
 * @par Comment:
 *     None.
 * @author   Tomasz Lis
 * @date     30 Jan 2009 - 11 Oct 2012
 * @par  Copying and copyrights:
 *     This program is free software; you can redistribute it and/or modify
 *     it under the terms of the GNU General Public License as published by
 *     the Free Software Foundation; either version 2 of the License, or
 *     (at your option) any later version.
 */
/******************************************************************************/
#include "packets.h"

#include "globals.h"
#include "bflib_basics.h"
#include "bflib_memory.h"
#include "bflib_math.h"
#include "bflib_video.h"
#include "bflib_sprite.h"
#include "bflib_keybrd.h"
#include "bflib_vidraw.h"
#include "bflib_dernc.h"
#include "bflib_network.h"
#include "bflib_sound.h"
#include "bflib_sndlib.h"
#include "bflib_sprfnt.h"
#include "bflib_planar.h"

#include "kjm_input.h"
#include "front_input.h"
#include "front_simple.h"
#include "front_network.h"
#include "frontend.h"
#include "frontmenu_net.h"
#include "vidmode.h"
#include "config.h"
#include "config_creature.h"
#include "config_crtrmodel.h"
#include "config_effects.h"
#include "config_terrain.h"
#include "config_players.h"
#include "config_settings.h"
#include "hist_actions.h"
#include "player_instances.h"
#include "player_data.h"
#include "player_states.h"
#include "player_utils.h"
#include "thing_physics.h"
#include "thing_doors.h"
#include "thing_effects.h"
#include "thing_objects.h"
#include "thing_navigate.h"
#include "thing_creature.h"
#include "creature_states.h"
#include "creature_instances.h"
#include "creature_groups.h"
#include "console_cmd.h"
#include "dungeon_data.h"
#include "tasks_list.h"
#include "power_specials.h"
#include "power_hand.h"
#include "room_util.h"
#include "room_workshop.h"
#include "room_data.h"
#include "thing_stats.h"
#include "thing_traps.h"
#include "magic.h"
#include "map_blocks.h"
#include "map_utils.h"
#include "light_data.h"
#include "gui_draw.h"
#include "gui_topmsg.h"
#include "gui_frontmenu.h"
#include "gui_soundmsgs.h"
#include "gui_parchment.h"
#include "net_game.h"
#include "net_remap.h"
#include "net_sync.h"
#include "game_legacy.h"
#include "engine_redraw.h"
#include "frontmenu_ingame_tabs.h"
#include "vidfade.h"
#include "spdigger_stack.h"

#include "keeperfx.hpp"

#include "music_player.h"
#include "room_entrance.h"
#include "packets_updating.h"

#ifdef __cplusplus
extern "C" {
#endif
/******************************************************************************/
#ifdef __cplusplus
}
#endif
/******************************************************************************/
extern TbBool process_players_global_cheats_packet_action(PlayerNumber plyr_idx, struct Packet* pckt);
extern TbBool process_players_dungeon_control_cheats_packet_action(PlayerNumber plyr_idx, struct Packet* pckt);
/******************************************************************************/


TbBool packets_first_resync = true;

struct PacketContext
{
    // Here server will get movement controls of each player
    struct PacketEx last_packet_ex[NET_PLAYERS_COUNT];
};

/******************************************************************************/

static void process_players_dungeon_control_packet_action(
    struct PlayerInfo* player, enum TbPacketAction action, struct SmallActionPacket *packet);
static void process_players_creature_passenger_packet_action(
        struct PlayerInfo* player, enum TbPacketAction action, struct SmallActionPacket *packet);
static void process_players_creature_control_packet_action(
          struct PlayerInfo* player, enum TbPacketAction action, struct SmallActionPacket *packet);

/******************************************************************************/
static void loss_wait()
{
    if ((game.operation_flags & GOF_Paused) == 0)
    {
        NETDBG(3, "micro wait turn:%lu ui_turn:%lu", (unsigned long)game.play_gameturn, ui_turn);
        game.operation_flags |= GOF_Paused;
        game_flags2 |= GF2_ClearPauseOnPacket;
    }
}
/******************************************************************************/

extern struct Thing *create_gold_pile(struct Coord3d *pos, long value);
extern TbBool process_dungeon_control_packet_clicks(struct PlayerInfo* player, struct Packet* pckt);
/******************************************************************************/
static void set_mouse_light(struct PlayerInfo *player, struct Packet *pckt)
{
    SYNCDBG(7,"Starting");
    if (player->field_460 != 0)
    {
        if ((pckt->control_flags & PCtr_MapCoordsValid) != 0)
        {
            struct Coord3d pos;
            pos.x.val = pckt->pos_x;
            pos.y.val = pckt->pos_y;
            pos.z.val = get_floor_height_at(&pos);
            if (is_my_player(player)) {
                game.pos_14C006 = pos;
            }
            light_turn_light_on(player->field_460);
            light_set_light_position(player->field_460, &pos);
        }
        else
        {
            light_turn_light_off(player->field_460);
        }
    }
}

void set_packet_action(struct Packet *pckt, unsigned char pcktype, unsigned short par1, unsigned short par2, unsigned short par3, unsigned short par4)
{
    pckt->actn_par1 = par1;
    pckt->actn_par2 = par2;
    pckt->action = pcktype;
}

void update_double_click_detection(long plyr_idx)
{
    struct Packet* pckt = get_packet(plyr_idx);
    if ((pckt->control_flags & PCtr_LBtnRelease) != 0)
    {
        if (packet_left_button_click_space_count[plyr_idx] < 5)
            packet_left_button_double_clicked[plyr_idx] = 1;
        packet_left_button_click_space_count[plyr_idx] = 0;
  }
  if ((pckt->control_flags & (PCtr_LBtnClick|PCtr_LBtnHeld)) == 0)
  {
    if (packet_left_button_click_space_count[plyr_idx] < LONG_MAX)
      packet_left_button_click_space_count[plyr_idx]++;
  }
}

struct Room *keeper_build_room(long stl_x,long stl_y,long plyr_idx,long rkind)
{
    struct PlayerInfo* player = get_player(plyr_idx);
    struct Dungeon* dungeon = get_players_dungeon(player);
    struct RoomStats* rstat = room_stats_get_for_kind(rkind);
    // Take top left subtile on single subtile boundbox, take center subtile on full slab boundbox
    MapCoord x = ((player->full_slab_cursor == 0) ? slab_subtile(subtile_slab_fast(stl_x), 0) : slab_subtile_center(subtile_slab_fast(stl_x)));
    MapCoord y = ((player->full_slab_cursor == 0) ? slab_subtile(subtile_slab_fast(stl_y), 0) : slab_subtile_center(subtile_slab_fast(stl_y)));
    struct Room* room = player_build_room_at(x, y, plyr_idx, rkind);
    if (!room_is_invalid(room))
    {
        if (player->boxsize > 1)
        {
            dungeon->camera_deviate_jump = 240;
        }
        else
        {
            dungeon->camera_deviate_jump = 192;
        }
        struct Coord3d pos;
        set_coords_to_slab_center(&pos, subtile_slab_fast(stl_x), subtile_slab_fast(stl_y));
        create_price_effect(&pos, plyr_idx, rstat->cost);
    }
    return room;
}

// Fake packet
TbBool process_dungeon_control_packet_spell_overcharge(struct PlayerInfo* player, struct Packet* pckt)
{
    struct Dungeon* dungeon = get_players_dungeon(player);
    SYNCDBG(6,"Starting for player %d state %s", (int)player->id_number, player_state_code_name(player->work_state));
    if ((pckt->control_flags & PCtr_LBtnHeld) != 0)
    {
      switch (player->work_state)
      {
      case PSt_CallToArms:
          if (player_uses_power_call_to_arms(player->id_number))
            player->cast_expand_level = (dungeon->cta_splevel << 2);
          else
            update_power_overcharge(player, PwrK_CALL2ARMS);
          break;
      case PSt_CaveIn:
          update_power_overcharge(player, PwrK_CAVEIN);
          break;
      case PSt_SightOfEvil:
          update_power_overcharge(player, PwrK_SIGHT);
          break;
      case PSt_Lightning:
          update_power_overcharge(player, PwrK_LIGHTNING);
          break;
      case PSt_SpeedUp:
          update_power_overcharge(player, PwrK_SPEEDCRTR);
          break;
      case PSt_Armour:
          update_power_overcharge(player, PwrK_PROTECT);
          break;
      case PSt_Conceal:
          update_power_overcharge(player, PwrK_CONCEAL);
          break;
      case PSt_Heal:
          update_power_overcharge(player, PwrK_HEALCRTR);
          break;
      default:
          player->cast_expand_level++;
          break;
      }
      return true;
    }
    if ((pckt->control_flags & PCtr_LBtnRelease) == 0)
    {
        player->cast_expand_level = 0;
        return false;
    }
    return false;
}

TbBool player_sell_room_at_subtile(long plyr_idx, long stl_x, long stl_y)
{
    struct Room* room = subtile_room_get(stl_x, stl_y);
    if (room_is_invalid(room))
    {
        ERRORLOG("No room to delete at subtile (%d,%d)",(int)stl_x,(int)stl_y);
        return false;
    }
    struct RoomStats* rstat = room_stats_get_for_room(room);
    long revenue = compute_value_percentage(rstat->cost, gameadd.room_sale_percent);
    if (room->owner != game.neutral_player_num)
    {
        struct Dungeon* dungeon = get_players_num_dungeon(room->owner);
        dungeon->rooms_destroyed++;
        dungeon->camera_deviate_jump = 192;
    }
    delete_room_slab(subtile_slab_fast(stl_x), subtile_slab_fast(stl_y), 0);
    if (is_my_player_number(plyr_idx))
        play_non_3d_sample(115);
    if (revenue != 0)
    {
        struct Coord3d pos;
        set_coords_to_slab_center(&pos, subtile_slab_fast(stl_x), subtile_slab_fast(stl_y));
        create_price_effect(&pos, plyr_idx, revenue);
        player_add_offmap_gold(plyr_idx, revenue);
    }
    return true;
}

/*
  this function remove any input flags from incoming packet
  That should be removed later because we dont want raw input from clients
*/
void clear_input(struct Packet* packet)
{
    packet->control_flags &= ~(PCtr_LBtnRelease | PCtr_LBtnClick | PCtr_RBtnRelease);
    NETDBG(7, "turn:%04ld", game.play_gameturn);

TbBigChecksum get_thing_simple_checksum(const struct Thing *tng)
{
    return (ulong)tng->mappos.x.val + (ulong)tng->mappos.y.val + (ulong)tng->mappos.z.val
         + (ulong)tng->move_angle_xy + (ulong)tng->owner;
}

TbBigChecksum get_packet_save_checksum(void)
  {
      TbBigChecksum sum = 0;
      for (long tng_idx = 0; tng_idx < THINGS_COUNT; tng_idx++)
      {
          struct Thing* tng = thing_get(tng_idx);
          if ((tng->alloc_flags & TAlF_Exists) != 0)
          {
              // It would be nice to completely ignore effects, but since
              // thing indices are used in packets, lack of effect may cause desync too.
              if ((tng->class_id != TCls_AmbientSnd) && (tng->class_id != TCls_EffectElem))
              {
                  sum += get_thing_simple_checksum(tng);
              }
          }
      }
  }


void process_pause_packet(long curr_pause, long new_pause)
{
  struct PlayerInfo *player;
  TbBool can = true;
  for (long i = 0; i < PLAYERS_COUNT; i++)
  {
    player = get_player(i);
    if (player_exists(player) && (player->is_active == 1))
    {
        if ((player->allocflags & PlaF_CompCtrl) == 0)
        {
            if ((player->instance_num == PI_MapFadeTo)
             || (player->instance_num == PI_MapFadeFrom)
             || (player->instance_num == PI_CrCtrlFade)
             || (player->instance_num == PI_DirctCtrl)
             || (player->instance_num == PI_PsngrCtrl)
             || (player->instance_num == PI_DirctCtLeave)
             || (player->instance_num == PI_PsngrCtLeave))
            {
              can = false;
              break;
            }
        }
    }
  }
  if ( can )
  {
      player = get_my_player();
      set_flag_byte(&game.operation_flags, GOF_Paused, curr_pause);
      if ((game.operation_flags & GOF_Paused) != 0)
          set_flag_byte(&game.operation_flags, GOF_WorldInfluence, new_pause);
      else
          set_flag_byte(&game.operation_flags, GOF_Paused, false);
      if ( !SoundDisabled )
      {
        if ((game.operation_flags & GOF_Paused) != 0)
        {
          SetSoundMasterVolume(settings.sound_volume >> 1);
          SetMusicPlayerVolume(settings.redbook_volume >> 1);
          SetMusicMasterVolume(settings.sound_volume >> 1);
        } else
        {
          SetSoundMasterVolume(settings.sound_volume);
          SetMusicPlayerVolume(settings.redbook_volume);
          SetMusicMasterVolume(settings.sound_volume);
        }
      }
      if ((game.operation_flags & GOF_Paused) != 0)
      {
          if ((player->additional_flags & PlaAF_LightningPaletteIsActive) != 0)
          {
              PaletteSetPlayerPalette(player, engine_palette);
              player->additional_flags &= ~PlaAF_LightningPaletteIsActive;
          }
      }
  }
}

static void process_players_dungeon_control_packet_control(struct PlayerInfo* player, struct Packet *pckt)
{
    SYNCDBG(6,"Processing player %d action %d",(int)player->id_number,(int)pckt->action);
    struct Camera* cam = player->acamera;
    long inter_val;
    switch (cam->view_mode)
    {
    case PVM_IsometricView:
        inter_val = 2560000 / cam->zoom;
        break;
    case PVM_FrontView:
        inter_val = 12800000 / cam->zoom;
        break;
    default:
        inter_val = 256;
        break;
    }
    if (pckt->additional_packet_values & PCAdV_SpeedupPressed)
      inter_val *= 3;

    if ((pckt->control_flags & PCtr_MoveUp) != 0)
        view_set_camera_y_inertia(cam, -inter_val/4, -inter_val);
    if ((pckt->control_flags & PCtr_MoveDown) != 0)
        view_set_camera_y_inertia(cam, inter_val/4, inter_val);
    if ((pckt->control_flags & PCtr_MoveLeft) != 0)
        view_set_camera_x_inertia(cam, -inter_val/4, -inter_val);
    if ((pckt->control_flags & PCtr_MoveRight) != 0)
        view_set_camera_x_inertia(cam, inter_val/4, inter_val);
    if ((pckt->control_flags & PCtr_ViewRotateCCW) != 0)
    {
        switch (cam->view_mode)
        {
        case PVM_IsometricView:
            view_set_camera_rotation_inertia(cam, 16, 64);
            break;
        case PVM_FrontView:
            cam->orient_a = (cam->orient_a + LbFPMath_PI/2) & LbFPMath_AngleMask;
            break;
        }
    }
    if ((pckt->control_flags & PCtr_ViewRotateCW) != 0)
    {
        switch (cam->view_mode)
        {
        case PVM_IsometricView:
            view_set_camera_rotation_inertia(cam, -16, -64);
            break;
        case PVM_FrontView:
            cam->orient_a = (cam->orient_a - LbFPMath_PI/2) & LbFPMath_AngleMask;
            break;
        }
    }
    unsigned long zoom_min = adjust_min_camera_zoom(cam, game.operation_flags & GOF_ShowGui); // = CAMERA_ZOOM_MIN (+300 if gui is hidden in Isometric view)
    unsigned long zoom_max = CAMERA_ZOOM_MAX;
    if (pckt->control_flags & PCtr_ViewZoomIn)
    {
        switch (cam->view_mode)
        {
        case PVM_IsometricView:
            view_zoom_camera_in(cam, zoom_max, zoom_min);
            update_camera_zoom_bounds(cam, zoom_max, zoom_min);
            if (is_my_player(player))
            {
                settings.isometric_view_zoom_level = cam->zoom;
                save_settings();
            }
            break;
        default:
            view_zoom_camera_in(cam, zoom_max, zoom_min);
            break;
        }
        if (is_my_player(player))
        {
            settings.frontview_zoom_level = cam->zoom;
            save_settings();
        }
    }
    if (pckt->control_flags & PCtr_ViewZoomOut)
    {
        switch (cam->view_mode)
        {
        case PVM_IsometricView:
            view_zoom_camera_out(cam, zoom_max, zoom_min);
            update_camera_zoom_bounds(cam, zoom_max, zoom_min);
            if (is_my_player(player))
            {
                settings.isometric_view_zoom_level = cam->zoom;
                save_settings();
            }
            break;
        default:
            view_zoom_camera_out(cam, zoom_max, zoom_min);
            if (is_my_player(player))
            {
                settings.frontview_zoom_level = cam->zoom;
                save_settings();
            }
            break;
        }
    }
    // TODO: all reasonable things should be extracted from that function
    // process_dungeon_control_packet_clicks(player, pckt);
    set_mouse_light(player, pckt);
}

/**
 * Modifies a message string according to a key pressed.
 * @param message The message buffer.
 * @param maxlen Max length of the string (message buffer size - 1).
 * @param key The key which will affect the message.
 * @param kmodif Modifier keys pressed with the key.
 * @return Gives true if the message was modified by that key, false if it stayed without change.
 * @note We shouldn't use regional settings in this function, otherwise players playing different language
 * versions may get different messages from each other.
 */
TbBool message_text_key_add(char * message, long maxlen, TbKeyCode key, TbKeyMods kmodif)
{
    char chr = key_to_ascii(key, kmodif);
    int chpos = strlen(message);
    if (key == KC_BACK)
    {
      if (chpos>0) {
          message[chpos-1] = '\0';
          return true;
      }
    } else
    if (((chr >= 'a') && (chr <= 'z')) ||
        ((chr >= 'A') && (chr <= 'Z')) ||
        ((chr >= '0') && (chr <= '9')) ||
        (chr == ' ')  || (chr == '!') || (chr == ':') || (chr == ';')
        || (chr == '(') || (chr == ')') || (chr == '.') || (chr == '_') 
        || (chr == '\'') || (chr == '+') || (chr == '=') || (chr == '-')
        || (chr == '"') || (chr == '?') || (chr == '/') || (chr == '#')
        || (chr == '<') || (chr == '>') || (chr == '^'))
    {
        if (chpos < maxlen)
        {
            message[chpos] = chr;
            message[chpos+1] = '\0';
            return true;
        }
    }
    return false;
}

static void process_players_message_character(struct PlayerInfo *player, struct SmallActionPacket* packet)
{
    NETDBG(8, "action:%d", packet->action);
    assert(packet->action == PckA_PlyrMsgChar);
    if (packet->arg0 > 0)
    {
        message_text_key_add(player->mp_message_text, PLAYER_MP_MESSAGE_LEN, packet->arg0, packet->arg1);
    }
}

void process_quit_packet(struct PlayerInfo *player, short complete_quit)
{
    struct PlayerInfo *swplyr;
    struct PlayerInfo* myplyr = get_my_player();
    long plyr_count;
    plyr_count = 0;
    if ((game.system_flags & GSF_NetworkActive) != 0)
    {
        short winning_quit = winning_player_quitting(player, &plyr_count);
        if (winning_quit)
        {
            // Set other players as losers
            for (int i = 0; i < PLAYERS_COUNT; i++)
            {
                swplyr = get_player(i);
                if (player_exists(swplyr))
                {
                    if (swplyr->is_active == 1)
                        if (swplyr->victory_state == VicS_Undecided)
                            swplyr->victory_state = VicS_WonLevel;
                }
            }
      }

      if ((player == myplyr) || (frontend_should_all_players_quit()))
      {
        if ((!winning_quit) || (plyr_count <= 1))
          LbNetwork_Stop();
        else
          myplyr->additional_flags |= PlaAF_UnlockedLordTorture;
      } else
      {
        if (!winning_quit)
        {
          if (player->victory_state != VicS_Undecided)
          {
            player->allocflags &= ~PlaF_Allocated;
          } else
          {
            player->allocflags |= PlaF_CompCtrl;
            toggle_computer_player(player->id_number);
          }
          if (player == myplyr)
          {
            quit_game = 1;
            if (complete_quit)
              exit_keeper = 1;
          }
          return;
        } else
        if (plyr_count <= 1)
          LbNetwork_Stop();
        else
          myplyr->additional_flags |= PlaAF_UnlockedLordTorture;
      }
      quit_game = 1;
      if (complete_quit)
        exit_keeper = 1;
      if (frontend_should_all_players_quit())
      {
        for (int i=0; i < PLAYERS_COUNT; i++)
        {
          swplyr = get_player(i);
          if (player_exists(swplyr))
          {
            swplyr->allocflags &= ~PlaF_Allocated;
            swplyr->flgfield_6 |= PlaF6_PlyrHasQuit;
          }
        }
      } else
      {
        player->allocflags &= ~PlaF_Allocated;
      }
      return;
    }
    player->allocflags &= ~PlaF_Allocated;
    if (player == myplyr)
    {
        quit_game = 1;
        if (complete_quit)
          exit_keeper = 1;
    }
}

static TbBool process_players_global_packet_action(
      struct PlayerInfo* player, unsigned char kind, struct SmallActionPacket* pckt)
{
  SYNCDBG(6,"Processing player:%d action:%d",(int)player->id_number,(int)kind);
  struct Dungeon *dungeon;
<<<<<<< HEAD
  Thingid thing_id;
=======
  struct PlayerInfoAdd* playeradd = get_playeradd(plyr_idx);
>>>>>>> ba02a14f
  struct Thing *thing;
  struct Coord3d pos;
  int i;

  switch (kind)
  {
  case PckA_None:
      return true; // Nothing to do
  case PckA_Quitgame:
      if (is_my_player(player))
      {
        turn_off_all_menus();
        frontend_save_continue_game(true);
        free_swipe_graphic();
      }
      player->flgfield_6 |= PlaF6_PlyrHasQuit;
      process_quit_packet(player, 0);
      return 1;
  case PckA_Unknown003:
      if (is_my_player(player))
      {
        turn_off_all_menus();
        frontend_save_continue_game(true);
      }
      player->flgfield_6 |= PlaF6_PlyrHasQuit;
      process_quit_packet(player, 1);
      return 1;
  case PckA_Unknown004:
      return 1;
  case PckA_FinishGame:
      if (is_my_player(player))
      {
        turn_off_all_menus();
        free_swipe_graphic();
      }
      if ((game.system_flags & GSF_NetworkActive) != 0)
      {
        process_quit_packet(player, 0);
        return 0;
      }
      switch (player->victory_state)
      {
      case VicS_WonLevel:
          complete_level(player);
          break;
      case VicS_LostLevel:
          lose_level(player);
          break;
      default:
          resign_level(player);
          break;
      }
      player->allocflags &= ~PlaF_Allocated;
      if (is_my_player(player))
      {
        frontend_save_continue_game(false);
      }
      return false;
  case  PckA_PlyrMsgChar:
      if ((player->allocflags & PlaF_NewMPMessage) != 0)
      {
        process_players_message_character(player, pckt);
      }
      else
      {
        WARNLOG("MsgChar without PlaF_NewMPMessage player:%d", player->id_number);
      }
      return true;
  case PckA_PlyrMsgBegin:
      player->allocflags |= PlaF_NewMPMessage;
      return true;
  case PckA_PlyrMsgEnd:
      player->allocflags &= ~PlaF_NewMPMessage;
      if (player->mp_message_text[0] == '!')
      {
          if ( (!cmd_exec(player->id_number, player->mp_message_text)) || ((game.system_flags & GSF_NetworkActive) != 0) )
              message_add(player->id_number, player->mp_message_text);
          else
          {
              JUSTLOG("CMD player:%d cmd:%s", player->id_number, player->mp_message_text);
          }
      }
      else if (player->mp_message_text[0] != '\0')
          message_add(player->id_number, player->mp_message_text);
      LbMemorySet(player->mp_message_text, 0, PLAYER_MP_MESSAGE_LEN);
      return 1;
  case PckA_PlyrMsgClear:
      player->allocflags &= ~PlaF_NewMPMessage;
      LbMemorySet(player->mp_message_text, 0, PLAYER_MP_MESSAGE_LEN);
      return 1;
  case PckA_ToggleLights:
      if (is_my_player(player))
      {
          light_set_lights_on(game.lish.field_4614D == 0);
      }
      return 1;
  case PckA_SwitchScrnRes:
      if (is_my_player(player))
      {
          switch_to_next_video_mode();
      }
      return 1;
  case PckA_TogglePause:
      process_pause_packet((game.operation_flags & GOF_Paused) == 0, pckt->arg0);
      return 1;
  case PckA_SetCluedo:
      player->video_cluedo_mode = pckt->actn_par1;
      if (is_my_player(player))
      {
          settings.video_cluedo_mode = pckt->arg0;
          save_settings();
      }
      player->video_cluedo_mode = pckt->arg0;
      return 0;
  case PckA_Unknown025:
      if (is_my_player(player))
      {
        change_engine_window_relative_size(pckt->arg0, pckt->arg1);
        centre_engine_window();
      }
      return 0;
  case PckA_BookmarkLoad:
      set_player_cameras_position(player, subtile_coord_center(pckt->arg0), subtile_coord_center(pckt->arg1));
      return 0;
  case PckA_SetGammaLevel:
      if (is_my_player(player))
      {
        set_gamma(pckt->arg0, 1);
        save_settings();
      }
      return 0;
  case PckA_SetMinimapConf:
      player->minimap_zoom = pckt->arg0;
      return 0;
  case PckA_SetMapRotation:
      player->cameras[CamIV_Parchment].orient_a = pckt->arg0;
      player->cameras[CamIV_FrontView].orient_a = pckt->arg0;
      player->cameras[CamIV_Isometric].orient_a = pckt->arg0;
      return 0;
  case PckA_SetPlyrState:
      set_player_state(player, pckt->arg0, pckt->arg1);
      return 1;
  case PckA_SwitchView:
      set_engine_view(player, pckt->arg0);
      return 0;
  case PckA_ToggleTendency:
      toggle_creature_tendencies(player, pckt->arg0);
      if (is_my_player(player)) {
          dungeon = get_players_dungeon(player);
          game.creatures_tend_imprison = ((dungeon->creature_tendencies & 0x01) != 0);
          game.creatures_tend_flee = ((dungeon->creature_tendencies & 0x02) != 0);
      }
      return 0;
  case PckA_Unknown065:
      //TODO: remake from beta
      return 0;
  case PckA_Unknown068:
  case PckA_Unknown069:
      //TODO: remake from beta
      return 0;
  case PckA_SetViewType:
      set_player_mode(player, pckt->arg0);
      return 0;
  case PckA_ZoomFromMap:
      //TODO: is it actually required on other end?
      set_player_cameras_position(player, subtile_coord_center(pckt->arg0), subtile_coord_center(pckt->arg1));
      player->cameras[CamIV_Parchment].orient_a = 0;
      player->cameras[CamIV_FrontView].orient_a = 0;
      player->cameras[CamIV_Isometric].orient_a = 0;
      if (((game.system_flags & GSF_NetworkActive) != 0)
          || (lbDisplay.PhysicalScreenWidth > 320))
      {
        if (is_my_player_number(player->id_number))
          toggle_status_menu((game.operation_flags & GOF_ShowPanel) != 0);
        set_player_mode(player, PVT_DungeonTop);
      } else
      {
        set_player_mode(player, PVT_MapFadeOut);
      }
      return true;
  case PckA_UpdatePause:
      process_pause_packet(pckt->arg0, pckt->arg1);
      return 1;
  case PckA_Unknown083:
      if (player->work_state == PSt_CreatrInfo)
        turn_off_query(player->id_number);
      event_move_player_towards_event(player, pckt->arg0);
      return 0;
  case PckA_ZoomToRoom:
  {
      if (player->work_state == PSt_CreatrInfo)
          turn_off_query(player->id_number);
      struct Room* room = room_get(pckt->arg0);
      player->zoom_to_pos_x = subtile_coord_center(room->central_stl_x);
      player->zoom_to_pos_y = subtile_coord_center(room->central_stl_y);
      set_player_instance(player, PI_ZoomToPos, 0);
      if (player->work_state == PSt_BuildRoom) {
          set_player_state(player, PSt_BuildRoom, room->kind);
      }
      return 0;
  }
  case PckA_ZoomToTrap:
      if (player->work_state == PSt_CreatrInfo)
        turn_off_query(player->id_number);
      thing_id = net_remap_thingid(player_to_client(player->id_number), pckt->arg0);
      thing = thing_get(thing_id);
      player->zoom_to_pos_x = thing->mappos.x.val;
      player->zoom_to_pos_y = thing->mappos.y.val;
      set_player_instance(player, PI_ZoomToPos, 0);
      if ((player->work_state == PSt_PlaceTrap) || (player->work_state == PSt_PlaceDoor)) {
          set_player_state(player, PSt_PlaceTrap, thing->model);
      }
      return 0;
  case PckA_ZoomToDoor:
      if (player->work_state == PSt_CreatrInfo)
        turn_off_query(player->id_number);
      thing_id = net_remap_thingid(player_to_client(player->id_number), pckt->arg0);
      thing = thing_get(thing_id);
      player->zoom_to_pos_x = thing->mappos.x.val;
      player->zoom_to_pos_y = thing->mappos.y.val;
      set_player_instance(player, PI_ZoomToPos, 0);
      if ((player->work_state == PSt_PlaceTrap) || (player->work_state == PSt_PlaceDoor)) {
          set_player_state(player, PSt_PlaceDoor, thing->model);
      }
      return 0;
  case PckA_ZoomToPosition:
      if (player->work_state == PSt_CreatrInfo)
        turn_off_query(player->id_number);
      player->zoom_to_pos_x = pckt->arg0;
      player->zoom_to_pos_y = pckt->arg1;
      set_player_instance(player, PI_ZoomToPos, 0);
      return 0;
  case PckA_Unknown088:
      game.numfield_D ^= (game.numfield_D ^ (GNFldD_Unkn04 * ((game.numfield_D & GNFldD_Unkn04) == 0))) & GNFldD_Unkn04;
      return 0;
  case PckA_PwrCTADis:
      turn_off_power_call_to_arms(player->id_number);
      return 0;
  case PckA_UsePwrHandPick:
      thing_id = net_remap_thingid(player_to_client(player->id_number), pckt->arg0);
      thing = thing_get(thing_id);
      if (magic_use_available_power_on_thing(player->id_number, PwrK_HAND, 0,thing->mappos.x.stl.num, thing->mappos.y.stl.num, thing, PwMod_Default))
      {
          if (player == get_my_player())
          {
              // Update sprites for the creature in hand, and power hand itself
              set_power_hand_offset(player, get_first_thing_in_power_hand(player));
              if (!thing_is_invalid(thing))
              {
                  set_power_hand_graphic(player->id_number, 784, 256);
              }
          }
      }
      return true;
  case PckA_UsePwrHandDrop:
      if (!dump_first_held_thing_on_map(player->id_number, pckt->arg0, pckt->arg1, 1))
      {
          if (player->id_number == my_player_number)
          {
              //TODO: revert to "FULL HAND" state?
              // player->field_4AF = !0;
          }
      }
      return true;
  case PckA_HandPreGrab: // Maybe not necessary action
      thing = thing_get(pckt->arg0);
      if (thing_is_creature(thing))
      {
        clear_creature_instance(thing);
      }
      return true; // processed
  case PckA_Unknown092:
      if (game.event[pckt->arg0].kind == 3)
      {
        turn_off_event_box_if_necessary(player->id_number, pckt->arg0);
      } else
      {
        event_delete_event(player->id_number, pckt->arg0);
      }
      return 0;
  case PckA_UsePwrObey:
      magic_use_available_power_on_level(player->id_number, PwrK_OBEY, 0, PwMod_Default);
      return 0;
  case PckA_UsePwrArmageddon:
      magic_use_available_power_on_level(player->id_number, PwrK_ARMAGEDDON, 0, PwMod_Default);
      return 0;
  case PckA_Unknown099:
      turn_off_query(player->id_number);
      return 0;
  case PckA_Unknown104:
      if (player->work_state == PSt_CreatrInfo)
        turn_off_query(player->id_number);
      battle_move_player_towards_battle(player, pckt->arg0);
      return 0;
  case PckA_ZoomToSpell:
      if (player->work_state == PSt_CreatrInfo)
        turn_off_query(player->id_number);
      {
          struct Coord3d locpos;
          if (find_power_cast_place(player->id_number, pckt->arg0, &locpos))
          {
              player->zoom_to_pos_x = locpos.x.val;
              player->zoom_to_pos_y = locpos.y.val;
              set_player_instance(player, PI_ZoomToPos, 0);
          }
      }
      if (!power_is_instinctive(pckt->arg0))
      {
          const struct PowerConfigStats *powerst;
          powerst = get_power_model_stats(pckt->arg0);
          i = get_power_index_for_work_state(player->work_state);
          if (i > 0)
            set_player_state(player, powerst->work_state, 0);
      }
      return 0;
  case PckA_PlyrFastMsg:
      //show_onscreen_msg(game.num_fps, "Message from player %d", player->id_number);
      output_message(SMsg_EnemyHarassments+pckt->arg0, 0, true);
      return 0;
  case PckA_SetComputerKind:
      set_autopilot_type(player->id_number, pckt->arg0);
      return 0;
  case PckA_GoSpectator:
      level_lost_go_first_person(player->id_number);
      return 0;
  case PckA_DumpHeldThingToOldPos:
      dungeon = get_players_num_dungeon(player->id_number);
      if (!power_hand_is_empty(player))
      {
          thing = get_first_thing_in_power_hand(player);
          dump_first_held_thing_on_map(player->id_number, thing->mappos.x.stl.num, thing->mappos.y.stl.num, 1);
      }
      return false;
  case PckA_PwrSOEDis:
      turn_off_power_sight_of_evil(player->id_number);
      return false;
  case PckA_EventBoxActivate:
      //TODO: is it actually required on net?
      go_on_then_activate_the_event_box(player->id_number, pckt->arg0);
      return true;
  case PckA_EventBoxClose:
      dungeon = get_players_num_dungeon(player->id_number);
      turn_off_event_box_if_necessary(player->id_number, dungeon->visible_event_idx);
      dungeon->visible_event_idx = 0;
      return false;
  case PckA_UsePwrOnThing:
      i = get_power_overcharge_level(player);
      //TODO: is it used actually?
      directly_cast_spell_on_thing(player->id_number, pckt->arg0, pckt->arg1, i);
      return 0;
  case PckA_PlyrToggleAlly:
      toggle_ally_with_player(player->id_number, pckt->arg0);
      return 0;
  case PckA_SaveViewType:
      if (player->acamera != NULL)
        player->view_mode_restore = player->acamera->view_mode;
      set_player_mode(player, pckt->arg0);
      return false;
  case PckA_LoadViewType:
      set_player_mode(player, pckt->arg0);
      set_engine_view(player, player->view_mode_restore);
      return false;
<<<<<<< HEAD
  case PckA_CreateGoldPile:
      unpackpos_2d(&pos, &pckt->arg[3]);
      thing = create_gold_pile(&pos, pckt->arg[1] | (pckt->arg[2] << 16));
      net_remap_update(player_to_client(player->id_number), pckt->arg[0], thing->index);
      NETDBG(4, "PckA_CreateGoldPile their:%d, mine:%d", (int)pckt->arg[0], (int)thing->index);
      pckt->arg[0] = thing->index;
      return true;
  case PckA_CreatureEntered:
      entrance_packet_cb(player->id_number, (struct BigActionPacket *)pckt);
      return true;
  case PckA_UpdateJob:
      process_update_job((struct BigActionPacket *)pckt);
      return true;
  case PckA_UpdateLand:
      process_update_land(player_to_client(player->id_number), (struct BigActionPacket *)pckt);
      return true;
  case PckA_UpdateThing:
      process_update_thing(player_to_client(player->id_number), (struct BigActionPacket *)pckt);
      return true;
  case PckA_StartCombat:
      update_combat_process(player_to_client(player->id_number), (struct BigActionPacket *)pckt);
      return true;
  case PckA_KilledCreature:
      process_kill_creature(player_to_client(player->id_number), (struct BigActionPacket *)pckt);
      return true;
  default:
=======
  case PckA_SetRoomspaceAuto:
    {
        playeradd->roomspace_detection_looseness = (unsigned char)pckt->actn_par1;
        playeradd->roomspace_mode = roomspace_detection_mode;
        playeradd->one_click_mode_exclusive = false;
        playeradd->render_roomspace.highlight_mode = false;
        return false;
    }
   case PckA_SetRoomspaceMan:
    {
        playeradd->user_defined_roomspace_width = pckt->actn_par1;
        playeradd->roomspace_width = pckt->actn_par1;
        playeradd->roomspace_height = pckt->actn_par1;
        playeradd->roomspace_mode = box_placement_mode;
        playeradd->one_click_mode_exclusive = false;
        playeradd->render_roomspace.highlight_mode = false;
        playeradd->roomspace_no_default = true;
        return false;
    }
    case PckA_SetRoomspaceDrag:
    {
        playeradd->roomspace_detection_looseness = DEFAULT_USER_ROOMSPACE_DETECTION_LOOSENESS;
        playeradd->user_defined_roomspace_width = DEFAULT_USER_ROOMSPACE_WIDTH;
        playeradd->roomspace_mode = drag_placement_mode;
        playeradd->one_click_mode_exclusive = true; // Enable GuiLayer_OneClickBridgeBuild layer
        playeradd->render_roomspace.highlight_mode = false;
        return false;
    }
    case PckA_SetRoomspaceDefault:
    {
        playeradd->roomspace_detection_looseness = DEFAULT_USER_ROOMSPACE_DETECTION_LOOSENESS;
        playeradd->user_defined_roomspace_width = DEFAULT_USER_ROOMSPACE_WIDTH;
        playeradd->roomspace_width = playeradd->roomspace_height = pckt->actn_par1;
        playeradd->roomspace_mode = box_placement_mode;
        playeradd->one_click_mode_exclusive = false;
        playeradd->roomspace_no_default = false;
        return false;
    }
    case PckA_SetRoomspaceWholeRoom:
    {
        playeradd->render_roomspace.highlight_mode = false;
        playeradd->roomspace_mode = roomspace_detection_mode;
        return false;
    }
    case PckA_SetRoomspaceSubtile:
    {
        playeradd->render_roomspace.highlight_mode = false;
        playeradd->roomspace_mode = single_subtile_mode;
        return false;
    }
    case PckA_SetRoomspaceHighlight:
    {
        playeradd->roomspace_mode = box_placement_mode;
        if ( (pckt->actn_par2 == 1) || (pckt->actn_par1 == 2) )
        {
            // exit out of click and drag mode
            if (playeradd->render_roomspace.drag_mode)
            {
                playeradd->one_click_lock_cursor = false;
                if ((pckt->control_flags & PCtr_LBtnHeld) == PCtr_LBtnHeld)
                {
                    playeradd->ignore_next_PCtr_LBtnRelease = true;
                }
            }
            playeradd->render_roomspace.drag_mode = false;
        }
        playeradd->roomspace_highlight_mode = pckt->actn_par1;
        if (pckt->actn_par1 == 2)
        {
            playeradd->user_defined_roomspace_width = pckt->actn_par2;
            playeradd->roomspace_width = pckt->actn_par2;
            playeradd->roomspace_height = pckt->actn_par2;
        }
        else if (pckt->actn_par1 == 0)
        {
            reset_dungeon_build_room_ui_variables(plyr_idx);
            playeradd->roomspace_width = playeradd->roomspace_height = pckt->actn_par2;
        }
        playeradd->roomspace_no_default = true;
        return false;
    }
    case PckA_ToggleCheatMenuStatus:
    {
        playeradd->cheat_menu_active = (TbBool)pckt->actn_par1;
        return false;
    }
    default:
>>>>>>> ba02a14f
      return process_players_global_cheats_packet_action(plyr_idx, pckt);
  }
}

static void process_map_packet_clicks(struct PlayerInfo* player, struct Packet *pckt)
{
    SYNCDBG(7,"Starting");
    packet_left_button_double_clicked[player->id_number] = 0;
    if ((pckt->control_flags & PCtr_Unknown4000) == 0)
    {
        update_double_click_detection(player->id_number, pckt);
    }
    SYNCDBG(8,"Finished");
}

static void process_players_map_packet_control(struct PlayerInfo* player, struct Packet *pckt)
{
    SYNCDBG(6,"Starting");
    // Get map coordinates
    process_map_packet_clicks(player, pckt);
    player->cameras[CamIV_Parchment].mappos.x.val = pckt->pos_x;
    player->cameras[CamIV_Parchment].mappos.y.val = pckt->pos_y;
    set_mouse_light(player, pckt);
    SYNCDBG(8,"Finished");
}

/**
 * Process packet with input commands for given player.
 * @param plyr_idx Player to process packet for.
 */
static void process_players_packet(
    struct PlayerInfo* player, unsigned char kind, struct SmallActionPacket* packet_short)
{
    SYNCDBG(6, "Processing player %d packet of type %d.", player->id_number, (int)kind);

    if (!process_players_global_packet_action(player, kind, packet_short))
    {
      // Different changes to the game are possible for different views.
      // For each there can be a control change (which is view change or mouse event not translated to action),
      // and action perform (which does specific action set in packet).
      switch (player->view_type)
      {
      case PVT_DungeonTop:
        process_players_dungeon_control_packet_action(player, (enum TbPacketAction)kind, packet_short);
        break;
      case PVT_CreatureContrl:
        process_players_creature_control_packet_action(player, (enum TbPacketAction)kind, packet_short);
        break;
      case PVT_CreaturePasngr:
        //process_players_creature_passenger_packet_control(player->id_number); -- there are no control changes in passenger mode
        process_players_creature_passenger_packet_action(player, (enum TbPacketAction)kind, packet_short);
        break;
      case PVT_MapScreen:
        //process_players_map_packet_action(player->id_number); -- there are no actions to perform from map screen
        break;
      default:
        break;
      }
  }
  SYNCDBG(8,"Finished");
}

static void process_players_creature_passenger_packet_action(
        struct PlayerInfo* player, enum TbPacketAction action, struct SmallActionPacket *packet)
{
    SYNCDBG(6,"Processing player %d action %d",(int)player->id_number,(int)packet->action);
    if (packet->action == PckA_PasngrCtrlExit)
    {
        player->influenced_thing_idx = packet->arg0;
        set_player_instance(player, PI_PsngrCtLeave, 0);
    }
    SYNCDBG(8,"Finished");
}

static void process_players_dungeon_control_packet_action(
    struct PlayerInfo* player, enum TbPacketAction action, struct SmallActionPacket *packet)
{

    struct BigActionPacket *big = (struct BigActionPacket *)packet;
    int plyr_idx = player->id_number;
    Thingid thing_id;
    TbBool ok;
    MapSubtlCoord stl_x = packet->arg1 & 255;
    MapSubtlCoord stl_y = packet->arg1 >> 8;
    SYNCDBG(6,"Processing player %d action %d",(int)plyr_idx,(int)action);
    switch (action)
    {
    case PckA_HoldAudience:
        magic_use_available_power_on_level(plyr_idx, PwrK_HOLDAUDNC, 0, PwMod_Default);
        break;
    case PckA_UseSpecialBox:
        activate_dungeon_special(thing_get(packet->arg0), player);
        break;
    case PckA_ResurrectCrtr:
        resurrect_creature(thing_get(packet->arg0), 
            (packet->arg1) & 0x0F, 
            (packet->arg1 >> 4) & 0xFF,
            (packet->arg1 >> 12) & 0x0F);
        break;
    case PckA_TransferCreatr:
        transfer_creature(thing_get(packet->arg0), thing_get(packet->arg1), plyr_idx);
        break;
    case PckA_ToggleComputer:
        toggle_computer_player(plyr_idx);
        break;
    case PckA_BuildRoom:
        NETDBG(5, "packet_kind:%d player_kind:%d", big->head.arg[2], player->chosen_room_kind);

        // TODO: we should track these events sometimes
        assert(big->head.arg[2] == player->chosen_room_kind);

        keeper_build_room(
            big->head.arg[0], //stl_x
            big->head.arg[1], //stl_y
            player->id_number,
            big->head.arg[2] //player->chosen_room_kind
            );
        break;
    case PckA_SellRoom:
        {
            struct RoomSpace roomspace;
            roomspace.plyr_idx = plyr_idx;
            roomspace.left = (big->head.arg1 & 255);
            roomspace.top = (big->head.arg1 >> 8);
            roomspace.right = (big->arg2 & 255);
            roomspace.bottom = (big->arg2 >> 8);
            keeper_sell_roomspace(roomspace);
            break;
        }
    case PckA_SellObject:
        {
            // Trying to sell door
            if (player_sell_trap_at_subtile(plyr_idx, stl_x, stl_y))
            {
                // Nothing to do here - door already sold
            } else if (player_sell_door_at_subtile(plyr_idx, stl_x, stl_y))
            {
                // Nothing to do here - trap already sold
            } else if (subtile_is_sellable_room(plyr_idx, stl_x, stl_y))
            {
                player_sell_room_at_subtile(plyr_idx, stl_x, stl_y);
            }
            else
            {
                WARNLOG("Unable to sell anything player:%d stl_x:%d stl_y:%d", (int)plyr_idx, stl_x, stl_y);
            }
            break;
        }
    case PckA_UsePower:
        thing_id = net_remap_thingid(player_to_client(player->id_number), big->head.arg[1]);
        NETDBG(5, "plyr:%d power:%d %s level:%d x:%d y:%d thing:%d(%d)",
            player->id_number,
            big->head.arg[0] & 255, // pwkind
            power_code_name(big->head.arg[0] & 255),
            big->head.arg[0] >> 8,  // powerlevel,
            big->head.arg[2], // stl_x
            big->head.arg[3], // stl_y
            thing_id, big->head.arg[1] // thing
              );
        if (big->head.arg[1] != 0)
        {
            magic_use_available_power_on_thing(player->id_number,
                big->head.arg[0] & 255, // pwkind
                big->head.arg[0] >> 8,  // powerlevel
                big->head.arg[2], // stl_x
                big->head.arg[3], // stl_y
                thing_get(thing_id), // thing
                PwMod_Default);
        }
        else
        {
            magic_use_available_power_on_subtile(player->id_number,
                big->head.arg[0] & 255, // pwkind
                big->head.arg[0] >> 8,  // powerlevel
                big->head.arg[2], // stl_x
                big->head.arg[3], // stl_y
                PwCast_None);
        }
        break;
    case PckA_TagUntag:
        NETDBG(5, "%s plyr:%d x:%d y:%d flags:%d",
            (big->head.arg[2] == 1)? "untag" : ((big->head.arg[2] == 0)? "tag" : "?" ),
            player->id_number,
            big->head.arg[0], // stl_x
            big->head.arg[1], // stl_y
            big->head.arg[2] // flags
            );
        struct Dungeon* dungeon = get_players_dungeon(player);
        if (big->head.arg[2] == 1)
        {
            NETDBG(6, "untagged");
            hist_map_action(HAT_Untag, player->id_number, big->head.arg[0], big->head.arg[1]);
            untag_blocks_for_digging_in_rectangle_around(big->head.arg[0], big->head.arg[1], player->id_number);
        }
        else if (big->head.arg[2] == 0)
        {
            if (dungeon->task_count < 300 - 9)
            {
                if (tag_blocks_for_digging_in_rectangle_around(big->head.arg[0], big->head.arg[1], player->id_number))
                {
                    NETDBG(6, "tagged");
                    hist_map_action(HAT_Tag, player->id_number, big->head.arg[0], big->head.arg[1]);
                }
                else
                {
                    NETDBG(6, "already tagged");
                }
            }
            else
            {
                NETDBG(6, "unable to tag - too many tasks for player:%d ", player->id_number);
            }
        }
        break;
    case PckA_PlaceTrap:
        if (!player_place_trap_at(stl_x, stl_y, plyr_idx, packet->arg0))
        {
            WARNMSG("unable to place trap plyr:%d stl_x:%d stl_y:%d", plyr_idx, stl_x, stl_y);
        }
        break;
    case PckA_PlaceDoor:
        ok = tag_cursor_blocks_place_door(player->id_number, stl_x, stl_y);

        if (!packet_place_door(stl_x, stl_y, player->id_number, player->chosen_door_kind, ok))
        {
            WARNMSG("unable to place door plyr:%d stl_x:%d stl_y:%d", plyr_idx, stl_x, stl_y);
        }
        break;
    case PckA_ToggleObject:
        player_toggle_door(player->id_number, packet->arg0, packet->arg1);
        break;
    default:
        return process_players_dungeon_control_cheats_packet_action(plyr_idx, pckt);
    }
}

void process_players_creature_control_packet_control(struct PlayerInfo* player, struct Packet *pckt)
{
    struct InstanceInfo *inst_inf;
    long i;
    long n;

    SYNCDBG(6,"Starting");
    struct Thing* cctng = thing_get(player->controlled_thing_idx);
    if (cctng->class_id != TCls_Creature)
        return;
    struct CreatureControl* ccctrl = creature_control_get_from_thing(cctng);
    if (creature_is_dying(cctng))
        return;
    if ((ccctrl->stateblock_flags != 0) || (cctng->active_state == CrSt_CreatureUnconscious))
        return;
    long speed_limit = get_creature_speed(cctng);
    if ((pckt->control_flags & PCtr_MoveUp) != 0)
    {
        if (!creature_control_invalid(ccctrl))
        {
            ccctrl->move_speed = compute_controlled_speed_increase(ccctrl->move_speed, speed_limit);
            ccctrl->flgfield_1 |= CCFlg_Unknown40;
        } else
        {
            ERRORLOG("No creature to increase speed");
        }
    }
    if ((pckt->control_flags & PCtr_MoveDown) != 0)
    {
        if (!creature_control_invalid(ccctrl))
        {
            ccctrl->move_speed = compute_controlled_speed_decrease(ccctrl->move_speed, speed_limit);
            ccctrl->flgfield_1 |= CCFlg_Unknown40;
        } else
        {
            ERRORLOG("No creature to decrease speed");
        }
    }
    if ((pckt->control_flags & PCtr_MoveLeft) != 0)
    {
        if (!creature_control_invalid(ccctrl))
        {
            ccctrl->orthogn_speed = compute_controlled_speed_increase(ccctrl->orthogn_speed, speed_limit);
            ccctrl->flgfield_1 |= CCFlg_Unknown80;
        } else
        {
            ERRORLOG("No creature to increase speed");
        }
    }
    if ((pckt->control_flags & PCtr_MoveRight) != 0)
    {
        if (!creature_control_invalid(ccctrl))
        {
            ccctrl->orthogn_speed = compute_controlled_speed_decrease(ccctrl->orthogn_speed, speed_limit);
            ccctrl->flgfield_1 |= CCFlg_Unknown80;
        } else
        {
            ERRORLOG("No creature to decrease speed");
        }
    }

    if ((pckt->control_flags & PCtr_LBtnRelease) != 0)
    {
        i = ccctrl->active_instance_id;
        if (ccctrl->instance_id == CrInst_NULL)
        {
            if (creature_instance_is_available(cctng, i))
            {
                if (creature_instance_has_reset(cctng, i))
                {
                    if (!creature_affected_by_spell(cctng, SplK_Chicken))
                    {
                        inst_inf = creature_instance_info_get(i);
                        n = get_human_controlled_creature_target(cctng, inst_inf->field_1D);
                        set_creature_instance(cctng, i, 1, n, 0);
                    }
                }
            }
        }
    }
    if ((pckt->control_flags & PCtr_LBtnHeld) != 0)
    {
        // Button is held down - check whether the instance has auto-repeat
        i = ccctrl->active_instance_id;
        inst_inf = creature_instance_info_get(i);
        if ((inst_inf->flags & InstPF_RepeatTrigger) != 0)
        {
            if (ccctrl->instance_id == CrInst_NULL)
            {
                if (creature_instance_is_available(cctng, i))
                {
                    if (creature_instance_has_reset(cctng, i))
                    {
                        n = get_human_controlled_creature_target(cctng, inst_inf->field_1D);
                        set_creature_instance(cctng, i, 1, n, 0);
                    }
                }
            }
        }
    }
    struct PlayerInfoAdd* playeradd = get_playeradd(idx);
    if (!playeradd->cheat_menu_active)
    {
        struct CreatureStats* crstat = creature_stats_get_from_thing(cctng);
        i = pckt->pos_y;
        if (i < 5)
          i = 5;
        else
        if (i > 250)
          i = 250;
        long k = i - 127;
        long angle = (pckt->pos_x - 127) / player->field_14;
        if (angle != 0)
        {
          if (angle < -32)
              angle = -32;
          else
          if (angle > 32)
              angle = 32;
          ccctrl->field_6C += 56 * angle / 32;
        }
        long angle_limit = crstat->max_angle_change;
        if (angle_limit < 1)
            angle_limit = 1;
        angle = ccctrl->field_6C;
        if (angle < -angle_limit)
            angle = -angle_limit;
        else
        if (angle > angle_limit)
            angle = angle_limit;
        cctng->move_angle_xy = (cctng->move_angle_xy + angle) & LbFPMath_AngleMask;
        cctng->move_angle_z = (227 * k / 127) & LbFPMath_AngleMask;
        ccctrl->field_CC = 170 * angle / angle_limit;
        ccctrl->field_6C = 4 * angle / 8;
    }
}

static void process_players_creature_control_packet_action(
          struct PlayerInfo* player, enum TbPacketAction action, struct SmallActionPacket *packet)
{
  struct CreatureControl *cctrl;
  struct InstanceInfo *inst_inf;
  struct Thing *thing;
  long i;
  long k;
  player = get_player(plyr_idx);
  struct PlayerInfoAdd* playeradd;
  pckt = get_packet_direct(player->packet_num);
  SYNCDBG(6,"Processing player %d action %d",(int)plyr_idx,(int)pckt->action);
  switch (pckt->action)
  {
  case PckA_DirectCtrlExit:
      player->influenced_thing_idx = pckt->actn_par1;
      thing = thing_get(player->controlled_thing_idx);
      cctrl = creature_control_get_from_thing(thing);
      struct Thing* dragtng = thing_get(cctrl->dragtng_idx);
      if (!thing_is_invalid(dragtng))
      {
          creature_drop_dragged_object(thing, dragtng);
      }
      set_player_instance(player, PI_DirctCtLeave, 0);
      break;
  case PckA_CtrlCrtrSetInstnc:
      thing = thing_get(player->controlled_thing_idx);
      if (thing_is_invalid(thing))
        break;
      cctrl = creature_control_get_from_thing(thing);
      if (creature_control_invalid(cctrl))
        break;
      i = packet->arg0;
      inst_inf = creature_instance_info_get(i);
      if (!inst_inf->instant)
      {
        cctrl->active_instance_id = i;
      } else
      if (cctrl->instance_id == CrInst_NULL)
      {
        if (creature_instance_is_available(thing,i) && creature_instance_has_reset(thing, packet->arg0))
        {
          i = packet->arg0;
          inst_inf = creature_instance_info_get(i);
          k = get_human_controlled_creature_target(thing, inst_inf->field_1D);
          set_creature_instance(thing, i, 1, k, 0);
          if (player->id_number == my_player_number) {
              instant_instance_selected(i);
          }
        }
      }
      break;
  case PckA_CheatCtrlCrtrSetInstnc:
      thing = thing_get(player->controlled_thing_idx);
      if (thing_is_invalid(thing))
        break;
      cctrl = creature_control_get_from_thing(thing);
      if (creature_control_invalid(cctrl))
        break;
      i = pckt->actn_par1;
      inst_inf = creature_instance_info_get(i);
      k = (!inst_inf->instant) ? get_human_controlled_creature_target(thing, inst_inf->field_1D) : 0;
      set_creature_instance(thing, i, 1, k, 0);
      if ( (plyr_idx == my_player_number) && creature_instance_is_available(thing,i) ) {
          instant_instance_selected(i);
      }
      break;
      case PckA_DirectCtrlDragDrop:
      {
         thing = thing_get(player->controlled_thing_idx);
         direct_control_pick_up_or_drop(plyr_idx, thing);
         break;
      }
    case PckA_SetFirstPersonDigMode:
    {
        playeradd = get_playeradd(plyr_idx);
        playeradd->first_person_dig_claim_mode = pckt->actn_par1;
        break;
    }
    case PckA_SwitchTeleportDest:
    {
        playeradd = get_playeradd(plyr_idx);
        playeradd->teleport_destination = pckt->actn_par1;
        break; 
    }
    case PckA_SelectFPPickup:
    {
        playeradd = get_playeradd(plyr_idx);
        playeradd->selected_fp_thing_pickup = pckt->actn_par1;
        break;
    }
    case PckA_SetNearestTeleport:
    {
        playeradd = get_playeradd(plyr_idx);
        playeradd->nearest_teleport = pckt->actn_par1;
        break;
    }
  }
}


static TbBool process_packet_cb(
        void *context_ptr, unsigned long turn, int plyr_idx, unsigned char kind, void *data, short size)
{
    struct PlayerInfo* player = get_player(plyr_idx);
    
    struct PacketContext *context = (struct PacketContext *)context_ptr;
    struct SmallActionPacket* packet_short = (struct SmallActionPacket*)data;
    struct PacketEx *packet_ex = (struct PacketEx*)data;

    switch (kind)
    {
    case PckA_RemapNotify:
        return net_remap_packet_cb(turn, plyr_idx, kind, data, size);
    case PckA_ForceResync:
        return net_sync_process_force_packet(turn, plyr_idx, kind, data, size);
    case PckA_CreateObject:
        return object_packet_cb(turn, plyr_idx, data, size);
    case PckA_Ping:
        return process_ping_packet_cb(plyr_idx, data, size);
    case PckA_ProbeThing:
        message_add(10, ((const char *)data + sizeof(struct SmallActionPacket)));
    default:
        break;
    }

    net_remap_start(plyr_idx, kind, data, size);

    if (kind == PckA_PacketEx)
    {   // process First packet (with mouse coords and without action)
    
        if (size != sizeof(struct PacketEx))
        {
            NETLOG("WTF?! %d != %d", size, sizeof(struct PacketEx));
        }
        assert (size == sizeof(struct PacketEx));
        player->input_crtr_control = ((packet_ex->packet.additional_packet_values & PCAdV_CrtrContrlPressed) != 0);
        player->input_crtr_query = ((packet_ex->packet.additional_packet_values & PCAdV_CrtrQueryPressed) != 0);

        assert((packet_ex->packet.action == PckA_None) 
            || (packet_ex->packet.action == PckA_Invalid));

        context->last_packet_ex[player->id_number] = *packet_ex;
        
        switch (player->view_type)
        {
        case PVT_DungeonTop:
            //TODO: we should store valid packet_ex structure somewhere
            process_players_dungeon_control_packet_control(player, &packet_ex->packet);
            break;
        case PVT_CreaturePasngr:
        case PVT_CreatureContrl:
            process_players_creature_control_packet_control(player, &packet_ex->packet);
            break;
        case PVT_MapScreen:
            process_players_map_packet_control(player, &packet_ex->packet);
            break;
        }
    }
    else
    {
        process_players_packet(player, kind, packet_short);
    }
    net_remap_finish();
    return true;
}

/**
 * Exchange packets if MP game, then process all packets influencing local game state.
 */
void process_packets(void)
{
    int i;
    int player_status;
    struct PlayerInfo* player;
    struct PacketContext context = { 0 };
    SYNCDBG(9, "Starting");
    // Do the network data exchange
    lbDisplay.DrawColour = colours[15][15][15];

    {
        player = get_my_player();
        player_status = 0;
        for (i = 0; i < 4; i++)
        {
            if (network_player_active(i))
                player_status ^= (1 << i);
        }
        if (!game.packet_load_enable || game.numfield_149F47)
        {
            if (check_resync_turn())
            {
                JUSTLOG("Time to resync! turn:%ld", game.play_gameturn);
                set_flag_byte(&game.system_flags,GSF_NetGameNoSync,true);
                set_flag_byte(&game.system_flags,GSF_NetSeedNoSync,true);
            }
            send_remap_packets();
            switch(LbNetwork_Exchange(&context, &process_packet_cb))
            {
            case NR_FAIL:
                ERRORLOG("LbNetwork_Exchange failed");
                loss_wait();
                return;
            case NR_RESYNC:
                if ((game.system_flags & GSF_NetGameNoSync) == 0)
                {
                    NETDBG(3, "got resync packet");
                    set_flag_byte(&game.system_flags,GSF_NetGameNoSync,true);
                    set_flag_byte(&game.system_flags,GSF_NetSeedNoSync,true);
                }
                break;
            case NR_OK:
                break;
            case NR_DISCONNECT:
                ERRORLOG("LbNetwork_Exchange says: NR_DISCONNECT");
                quit_game = 1;
                return;
            }
        }

        for (i = 0; i < 4; i++)
        {
            if (network_player_active(i))
                player_status ^= (1 << i);
        }
        if (player_status != 0) // Someone connected or disconnected
        {
            for (i = 0; i < 4; i++)
            {
                if ((player_status & (1 << i)) == 0)
                    continue;
                player = get_player(i);
                if (!network_player_active(player->packet_num))
                {
                    EVM_GLOBAL_EVENT("mp.disconnect,plyr=%d cnt=1", i);

                    game.operation_flags |= GOF_Paused;
                    //message_add_fmt(i, "AI in control!");
                    //player->allocflags |= PlaF_CompCtrl;
                    //toggle_computer_player(i);
                }
            }
        }
  }
  // Setting checksum problem flags
  if (((game.system_flags & GSF_NetGameNoSync) == 0) && checksums_different())
  {
      set_flag_byte(&game.system_flags,GSF_NetGameNoSync,true);
      set_flag_byte(&game.system_flags,GSF_NetSeedNoSync,true);
  }
  // Write packets into file, if requested
  if ((game.packet_save_enable) && (game.packet_fopened))
    save_packets();
//Debug code, to find packet errors
#if DEBUG_NETWORK_PACKETS
  if (((game.system_flags & GSF_NetGameNoSync) == 0)) || packets_first_resync)
  {
      write_debug_packets();
  }
#endif
  if (((game.system_flags & GSF_NetGameNoSync) != 0)
   || ((game.system_flags & GSF_NetSeedNoSync) != 0))

  {
      if (packets_first_resync)
      {
          game.operation_flags |= GOF_Paused;
          game_flags2 |= GF2_ClearPauseOnSync;
          SYNCDBG(0, "Resyncing");
          EVM_GLOBAL_EVENT("mp.resync,system_flags=0x%0x cnt=1", game.system_flags);
      }
      if (resync_game(packets_first_resync))
      {
          set_flag_byte(&game.system_flags, GSF_NetGameNoSync, false);
          set_flag_byte(&game.system_flags, GSF_NetSeedNoSync, false);
          packets_first_resync = true;
          if (game_flags2 & GF2_ClearPauseOnSync)
          {
              NETDBG(0, "Done resyncing, unpausing");
              game_flags2 &= ~GF2_ClearPauseOnSync;
              game.operation_flags &= ~GOF_Paused;
          }
          else
          {
              NETDBG(0, "Done resyncing");
          }
          EVM_GLOBAL_EVENT("mp.done_resync cnt=1");
      }
      else
      {
          packets_first_resync = false;
      }
  }
  else
  {
      // Clear all packets
      clear_packets();
  }
  SYNCDBG(13,"Finished");
}

void set_my_packet_action(struct PlayerInfo *player, enum TbPacketAction action, short arg0, short arg1)
{
    assert(is_my_player(player));
    create_packet_action(player, action, arg0, arg1);
}

struct PacketEx *create_outgoing_input_packet()
{
    struct PacketEx *ret = LbNetwork_AddPacket(PckA_PacketEx, game.play_gameturn, sizeof(struct PacketEx));
    return ret;
}
/******************************************************************************/<|MERGE_RESOLUTION|>--- conflicted
+++ resolved
@@ -628,11 +628,8 @@
 {
   SYNCDBG(6,"Processing player:%d action:%d",(int)player->id_number,(int)kind);
   struct Dungeon *dungeon;
-<<<<<<< HEAD
   Thingid thing_id;
-=======
   struct PlayerInfoAdd* playeradd = get_playeradd(plyr_idx);
->>>>>>> ba02a14f
   struct Thing *thing;
   struct Coord3d pos;
   int i;
@@ -995,7 +992,6 @@
       set_player_mode(player, pckt->arg0);
       set_engine_view(player, player->view_mode_restore);
       return false;
-<<<<<<< HEAD
   case PckA_CreateGoldPile:
       unpackpos_2d(&pos, &pckt->arg[3]);
       thing = create_gold_pile(&pos, pckt->arg[1] | (pckt->arg[2] << 16));
@@ -1021,8 +1017,6 @@
   case PckA_KilledCreature:
       process_kill_creature(player_to_client(player->id_number), (struct BigActionPacket *)pckt);
       return true;
-  default:
-=======
   case PckA_SetRoomspaceAuto:
     {
         playeradd->roomspace_detection_looseness = (unsigned char)pckt->actn_par1;
@@ -1110,7 +1104,6 @@
         return false;
     }
     default:
->>>>>>> ba02a14f
       return process_players_global_cheats_packet_action(plyr_idx, pckt);
   }
 }
