--- conflicted
+++ resolved
@@ -405,14 +405,10 @@
             value |= 1<<(k - 1);
         }
         else
-<<<<<<< HEAD
-          NAMFIELDWRNLOG("Unexpected value for field '%s', got '%s'",named_field->name,word_buf);
-=======
         {
             NAMFIELDWRNLOG("Unexpected value for field '%s', got '%s'",named_field->name,word_buf);
         }
         i++;
->>>>>>> 4b423b8a
     }
     return value;
 }
@@ -448,16 +444,12 @@
             value |= k;
         else
             NAMFIELDWRNLOG("Unexpected value for field '%s', got '%s'",named_field->name,word_buf);
-<<<<<<< HEAD
-=======
         i++;
->>>>>>> 4b423b8a
     }
     return value;
 }
 
 int64_t value_icon(const struct NamedField* named_field, const char* value_text, const struct NamedFieldSet* named_fields_set, int idx, unsigned char src)
-<<<<<<< HEAD
 {
     if (src == ccs_DkScript)
     {
@@ -494,44 +486,6 @@
     if (named_field->parse_func != NULL)
       return named_field->parse_func(named_field,value_text,named_fields_set,idx,src);
     else
-=======
-{
-    if (src == ccs_DkScript)
-    {
-        int64_t script_string_offset = script_strdup(value_text);
-        if (script_string_offset < 0)
-        {
-            NAMFIELDWRNLOG("Run out script strings space");
-            return -1;
-        }
-        return script_string_offset;
-    }
-    else
-    {
-        return get_icon_id(value_text);
-    }
-}
-
-void assign_icon(const struct NamedField* named_field, int64_t value, const struct NamedFieldSet* named_fields_set, int idx, unsigned char src)
-{
-    if (src == ccs_DkScript)
-    {
-        short icon_id = get_icon_id(script_strval(value));
-        assign_named_field_value_direct(named_field,icon_id,named_fields_set,idx,src);
-    }
-    else
-    {
-        assign_named_field_value_direct(named_field,value,named_fields_set,idx,src);
-    }
-}
-
-
-int64_t parse_named_field_value(const struct NamedField* named_field, const char* value_text, const struct NamedFieldSet* named_fields_set, int idx, unsigned char src)
-{
-    if (named_field->parse_func != NULL)
-      return named_field->parse_func(named_field,value_text,named_fields_set,idx,src);
-    else
->>>>>>> 4b423b8a
         NAMFIELDWRNLOG("No parse_func for field %s",named_field->name);
     return 0;
 }
@@ -578,16 +532,12 @@
     }
 }
 
-<<<<<<< HEAD
 //for fields that are fully handled in the parse function
 void assign_null(const struct NamedField* named_field, int64_t value, const struct NamedFieldSet* named_fields_set, int idx, unsigned char src)
 {
 }
 
 void assign_default(const struct NamedField* named_field, int64_t value, const struct NamedFieldSet* named_fields_set, int idx, unsigned char src)
-=======
-int assign_named_field_value_direct(const struct NamedField* named_field, int64_t value, const struct NamedFieldSet* named_fields_set, int idx, unsigned char src)
->>>>>>> 4b423b8a
 {
 
     void* field = (char*)named_field->field + named_fields_set->struct_size * idx;
@@ -640,15 +590,10 @@
     case dt_void:
     default:
         NAMFIELDWRNLOG("unexpected datatype for field '%s', '%d'",named_field->name,named_field->type);
-<<<<<<< HEAD
-=======
-        return ccr_error;
->>>>>>> 4b423b8a
         break;
     }
 }
 
-<<<<<<< HEAD
 void assign_named_field_value(const struct NamedField* named_field, int64_t value, const struct NamedFieldSet* named_fields_set, int idx, unsigned char src)
 {
     if(named_field->assign_func == NULL)
@@ -660,14 +605,6 @@
     {
         named_field->assign_func(named_field,value,named_fields_set,idx,src);
     } 
-=======
-void assign_named_field_value_script(const struct NamedField* named_field, int64_t value, const struct NamedFieldSet* named_fields_set, int idx, unsigned char src)
-{
-    if (named_field->assign_func != NULL)
-      named_field->assign_func(named_field,value,named_fields_set,idx,src);
-    else
-      assign_named_field_value_direct(named_field,value,named_fields_set,idx,src);
->>>>>>> 4b423b8a
 }
 
 /**
@@ -766,11 +703,7 @@
             
                 // Pass extracted string
               k = parse_named_field_value(&commands[i], line_buf,named_fields_set,idx,ccs_CfgFile);
-<<<<<<< HEAD
               assign_named_field_value(&commands[i],k,named_fields_set,idx,ccs_CfgFile);
-=======
-              assign_named_field_value_direct(&commands[i],k,named_fields_set,idx,ccs_CfgFile);
->>>>>>> 4b423b8a
             }
             else
             {
@@ -785,11 +718,7 @@
                     else
                     {
                         k = parse_named_field_value(&commands[i + n],word_buf,named_fields_set,idx,ccs_CfgFile);
-<<<<<<< HEAD
                         assign_named_field_value(&commands[i + n],k,named_fields_set,idx,ccs_CfgFile);
-=======
-                        assign_named_field_value_direct(&commands[i + n],k,named_fields_set,idx,ccs_CfgFile);
->>>>>>> 4b423b8a
                         n++;
                     }
                 }
@@ -847,11 +776,7 @@
       {
           for (long j = 0; j < named_fields_set->max_count; j++)
           {
-<<<<<<< HEAD
               assign_default(&named_fields_set->named_fields[i], named_fields_set->named_fields[i].default_value, named_fields_set, j, ccs_CfgFile);
-=======
-              assign_named_field_value_direct(&named_fields_set->named_fields[i], named_fields_set->named_fields[i].default_value, named_fields_set, j, ccs_CfgFile);
->>>>>>> 4b423b8a
           }
       }
 
