--- conflicted
+++ resolved
@@ -44,10 +44,7 @@
 #include "post_inc.h"
 #include "music_player.h"
 #include "bflib_sound.h"
-<<<<<<< HEAD
 #include "sounds.h"
-=======
->>>>>>> e877aadb
 
 #ifdef __cplusplus
 extern "C" {
@@ -3795,69 +3792,6 @@
     }
 }
 
-<<<<<<< HEAD
-static void play_external_sound_check(const struct ScriptLine *scline)
-{
-    ALLOCATE_SCRIPT_VALUE(scline->command, 0);
-    if ((unsigned long)scline->np[0] > EXTERNAL_SOUNDS_COUNT)
-    {
-        SCRPTERRLOG("Invalid external sound slot: %ld", scline->np[0]);
-        return;
-    }
-    if (Ext_Sounds[scline->np[0]] != NULL)
-    {
-        SCRPTWRNLOG("External sound slot %u is already used; overwriting.", scline->np[0]);
-        Mix_FreeChunk(Ext_Sounds[scline->np[0]]);
-    }
-    struct SoundDesc* sound = &gameadd.ext_samples[scline->np[0]];
-    if (sprintf(&sound->filename[0], "%s.%s", script_strdup(scline->tp[1]), script_strdup(scline->tp[2])) < 0)
-    {
-        SCRPTERRLOG("Unable to store filename for external sound slot %u", scline->np[0]);
-        return;
-    }
-    sound->volume = scline->np[3];
-    if (scline->np[3] > MIX_MAX_VOLUME)
-    {
-        SCRPTWRNLOG("Setting volume above %d has no effect.", MIX_MAX_VOLUME);
-    }
-    sound->loops = scline->np[4];
-    if (!SoundDisabled)
-    {
-        char *fname = prepare_file_fmtpath(FGrp_CmpgLvls,"%s", &sound->filename);
-        Ext_Sounds[scline->np[0]] = Mix_LoadWAV(fname);
-        if (Ext_Sounds[scline->np[0]] != NULL)
-        {
-            Mix_VolumeChunk(Ext_Sounds[scline->np[0]], (sound->volume == 0) ? settings.sound_volume : sound->volume);
-        }
-        else
-        {
-            SCRPTERRLOG("Could not load sound %s into slot %u: %s", fname, scline->np[0], Mix_GetError());
-            return;
-        }
-        value->bytes[0] = scline->np[0];
-        SCRPTLOG("Loaded sound file %s into slot %u. Volume %d. %ld loops.", fname, scline->np[0], sound->volume, sound->loops);
-        PROCESS_SCRIPT_VALUE(scline->command);
-    }
-}
-
-static void play_external_sound_process(struct ScriptContext *context)
-{
-    if (!SoundDisabled)
-    {
-        struct SoundDesc* sound = &gameadd.ext_samples[context->value->bytes[0]];
-        if (Mix_PlayChannel(-1, Ext_Sounds[context->value->bytes[0]], sound->loops) == -1)
-        {
-            SCRPTERRLOG("Could not play sound %s for slot %u: %s", &sound->filename, context->value->bytes[0], Mix_GetError());
-        }
-    }
-}
-
-static void stop_external_sound_process(struct ScriptContext *context)
-{
-   Mix_HaltChannel(-1);
-}
-
-=======
 static void play_message_check(const struct ScriptLine *scline)
 {
     ALLOCATE_SCRIPT_VALUE(scline->command, 0);
@@ -3889,7 +3823,67 @@
     }
 }
 
->>>>>>> e877aadb
+static void play_external_sound_check(const struct ScriptLine *scline)
+{
+    ALLOCATE_SCRIPT_VALUE(scline->command, 0);
+    if ((unsigned long)scline->np[0] > EXTERNAL_SOUNDS_COUNT)
+    {
+        SCRPTERRLOG("Invalid external sound slot: %ld", scline->np[0]);
+        return;
+    }
+    if (Ext_Sounds[scline->np[0]] != NULL)
+    {
+        SCRPTWRNLOG("External sound slot %u is already used; overwriting.", scline->np[0]);
+        Mix_FreeChunk(Ext_Sounds[scline->np[0]]);
+    }
+    struct SoundDesc* sound = &gameadd.ext_samples[scline->np[0]];
+    if (sprintf(&sound->filename[0], "%s.%s", script_strdup(scline->tp[1]), script_strdup(scline->tp[2])) < 0)
+    {
+        SCRPTERRLOG("Unable to store filename for external sound slot %u", scline->np[0]);
+        return;
+    }
+    sound->volume = scline->np[3];
+    if (scline->np[3] > MIX_MAX_VOLUME)
+    {
+        SCRPTWRNLOG("Setting volume above %d has no effect.", MIX_MAX_VOLUME);
+    }
+    sound->loops = scline->np[4];
+    if (!SoundDisabled)
+    {
+        char *fname = prepare_file_fmtpath(FGrp_CmpgLvls,"%s", &sound->filename);
+        Ext_Sounds[scline->np[0]] = Mix_LoadWAV(fname);
+        if (Ext_Sounds[scline->np[0]] != NULL)
+        {
+            Mix_VolumeChunk(Ext_Sounds[scline->np[0]], (sound->volume == 0) ? settings.sound_volume : sound->volume);
+        }
+        else
+        {
+            SCRPTERRLOG("Could not load sound %s into slot %u: %s", fname, scline->np[0], Mix_GetError());
+            return;
+        }
+        value->bytes[0] = scline->np[0];
+        SCRPTLOG("Loaded sound file %s into slot %u. Volume %d. %ld loops.", fname, scline->np[0], sound->volume, sound->loops);
+        PROCESS_SCRIPT_VALUE(scline->command);
+    }
+}
+
+static void play_external_sound_process(struct ScriptContext *context)
+{
+    if (!SoundDisabled)
+    {
+        struct SoundDesc* sound = &gameadd.ext_samples[context->value->bytes[0]];
+        if (Mix_PlayChannel(-1, Ext_Sounds[context->value->bytes[0]], sound->loops) == -1)
+        {
+            SCRPTERRLOG("Could not play sound %s for slot %u: %s", &sound->filename, context->value->bytes[0], Mix_GetError());
+        }
+    }
+}
+
+static void stop_external_sound_process(struct ScriptContext *context)
+{
+   Mix_HaltChannel(-1);
+}
+
 /**
  * Descriptions of script commands for parser.
  * Arguments are: A-string, N-integer, C-creature model, P- player, R- room kind, L- location, O- operator, S- slab kind
