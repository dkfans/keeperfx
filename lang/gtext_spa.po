# ******************************************************************************
#  Free implementation of Bullfrog's Dungeon Keeper strategy game.
# ******************************************************************************
#   @file gtext_spa.po
#      KeeperFX GUI Strings translation file
#  @par Purpose:
#      Contains translation of the national strings in the game.
#  @par Comment:
#      Use this file to improve the translation for specific language.
#  @author   KeeperFX Team
#  @date     25 Aug 2012 - 02 Oct 2012
#  @par  Copying and copyrights:
#      This program is free software; you can redistribute it and/or modify
#      it under the terms of the GNU General Public License as published by
#      the Free Software Foundation; either version 2 of the License, or
#      (at your option) any later version.
#
# ******************************************************************************

"Project-Id-Version: GUI Strings for KeeperFX\n"
"POT-Creation-Date: 2012-09-02 01:12+0200\n"
"PO-Revision-Date: 2023-02-09 21:12+0100\n"
"Language: es_ES\n"
"MIME-Version: 1.0\n"
"Content-Type: text/plain; charset=utf-8\n"
"Content-Transfer-Encoding: 8bit\n"
"X-Poedit-SourceCharset: utf-8\n"
"X-Generator: Poedit 3.2.2\n"

#. Generic victory message
#: guitext:0
msgctxt "In-game message"
msgid "Success! The land is yours. Press Space to proceed to the next realm."
msgstr "¡Felicidades!, ¡la tierra es tuya! Pulsa espacio para pasar al siguiente reino."

#. Level Eversmile information soon after start
#: guitext:1
msgctxt "In-game message"
msgid "This is a message. Right click to delete it."
msgstr "Esto es un mensaje. Pulsa el botón derecho del ratón para borrarlo."

#. Level Eversmile first objective
#: guitext:2
msgctxt "In-game message"
msgid ""
"The first thing a Keeper needs is somewhere to keep gold, when it's been mined out of the rock by his imps. To create a Treasure Room, select "
"the Treasure Room icon from the Rooms Panel and fill the empty area to the west with Treasure Room tiles."
msgstr ""
"Lo primero que necesita un guardián, es un sitio para guardar el oro, después de que tus duendes lo hayan extraído de la roca. Para crear una "
"sala del tesoro, elige el icono de sala del tesoro en el panel de salas, y rellena la zona vacía del oeste con baldosas de la sala del tesoro."

#. Level Eversmile information when started building Treasure Room
#: guitext:3
msgctxt "In-game message"
msgid "Use the cursor keys to see other areas of the underworld. Rotate and zoom the view with the right ctrl key and cursor keys."
msgstr ""
"Utiliza las teclas de cursor para ver otras zonas del mundo subterráneo. Rota, acerca o aleja la cámara, manteniendo pulsada la tecla derecha de "
"control y pulsando las teclas de cursor."

#. Level Eversmile objective when built Treasure Room
#: guitext:4
msgctxt "In-game message"
msgid ""
"Expertly done. Press the right mouse button to turn the pointer back into the Hand of Evil. Mine out the gold to the east by tagging the area "
"with the left mouse button. Your Imps will dig out the gold and carry it back to your Treasure Room."
msgstr ""
"¡Lo has hecho muy bien! Pulsa el botón derecho del ratón para volver a convertir el cursor, en la mano del mal. Extrae el oro que hay al este, "
"marcando la zona con el botón izquierdo del ratón. Tus duendes excavarán el oro y lo llevarán a tu sala del tesoro."

#. Level Eversmile information while digging gold
#: guitext:5
msgctxt "In-game message"
msgid "If you want to make your creatures work harder, slap them by right clicking the Hand of Evil on them. Slapping will harm your creatures."
msgstr ""
"Si quieres que tus criaturas trabajen más duro, azótalas pulsando el botón derecho del ratón cuando la mano del mal está sobre ellas. Azotar a "
"tus criaturas les hará daño."

#. Level Eversmile information while digging gold
#: guitext:6
msgctxt "In-game message"
msgid ""
"Use the left mouse button to pluck your creatures from the dungeon. Use the right mouse button to drop them over a room or tile belonging to "
"your dungeon. Creatures perform the task most relevant to the situation they're dropped into."
msgstr ""
"Utiliza el botón izquierdo del ratón para sacar a tus criaturas de la mazmorra. Usa el botón derecho del ratón para dejarlas caer sobre una sala "
"o baldosa perteneciente a tu mazmorra. Las criaturas realizarán la tarea más pertinente de acuerdo con la situación en la que las hayas dejado "
"caer."

#. Level Eversmile objective after digging gold
#: guitext:7
msgctxt "In-game message"
msgid ""
"Greedily done, Keeper. Now, you need to turn some of your dungeon into a Lair. Lairs are where creatures rest and recover. The area your imps "
"just mined out would be an ideal spot for some creatures to lurk. Select the Lair icon from the Rooms Panel."
msgstr ""
"¡Muy avaricioso, guardián! Ahora tienes que transformar parte de tu mazmorra en una guarida. Las guaridas son los lugares donde las criaturas "
"descansan y se recuperan. La zona que acaban de excavar tus duendes sería un sitio ideal para algunas criaturas. Seleccioná la guarida en el "
"panel de las salas."

#. Level Eversmile objective after Lair built
#: guitext:8
msgctxt "In-game message"
msgid ""
"Dig a tunnel that connects to the Portal to the north. Portals appear on the map as flashing squares, until they are claimed. Creatures only use "
"Portals claimed by a Keeper. Your imps claim a Portal as soon as it connects to your dungeon."
msgstr ""
"Excava un túnel que conecte con el portal del norte. En el mapa los portales aparecen como cuadrados destellantes hasta que alguien los reclama. "
"Las criaturas solo usan portales reclamados por un guardián. Tus duendes reclaman un portal en cuanto queda conectado con tu mazmorra."

#. Level Eversmile objective when digging w/o Treasure Room
#: guitext:9
msgctxt "In-game message"
msgid ""
"You should build a Treasure Room first. Select the Treasure Room icon from the Rooms Panel and left click on the tiles in the area to the west "
"of your Dungeon Heart."
msgstr ""
"Antes tienes que construir una sala del tesoro. Selecciona la sala del tesoro en el panel de salas y pulsa el botón izquierdo del ratón sobre "
"las baldosas de la zona que hay al oeste del corazón de tu mazmorra."

#. Level Eversmile information after some digging
#: guitext:10
msgctxt "In-game message"
msgid ""
"Pick up creatures by left clicking on them. Drop them by right clicking over a room or tile belonging to your dungeon. Creatures perform tasks "
"relevant to the situation they're dropped into."
msgstr ""
"Coge criaturas pulsando el botón izquierdo sobre ellas. Déjalas caer pulsando el botón derecho sobre una sala o una baldosa perteneciente a tu "
"mazmorra. Las criaturas realizan tareas pertinentes de acuerdo con la situación, en la que las hayas dejado caer."

#. Level Eversmile information after some digging
#: guitext:11
msgctxt "In-game message"
msgid ""
"If you want your creatures to work harder, slap them with a right click of the hand. Your creatures take damage from each slap they receive."
msgstr ""
"Si quieres que tus criaturas trabajen más duro, azótalas pulsando el botón derecho sobre ellas, con la mano del mal. Tus criaturas sufren daño "
"por cada azote que reciben."

#. Level Eversmile objective after digging gold w/o Treasure Room
#: guitext:12
msgctxt "In-game message"
msgid ""
"You have not yet built a Treasure Room. Until you build this room, you will be unable to pay any creatures. Only imps give their loyalty freely. "
"No other creatures will serve you unpaid."
msgstr ""
"Todavía no has construido una sala del tesoro. Hasta que no construyas esa sala, no podrás pagarle a ninguna criatura. Solo los duendes dan su "
"lealtad gratuitamente. Ninguna otra criatura te servirá sin recibir salario."

#. Level Eversmile objective after getting first creature
#: guitext:13
msgctxt "In-game message"
msgid ""
"Your first minion has arrived. It's a giant Fly. It can spit corrosive vomit at your enemies and its wings grant the hideous insect the speed to "
"intercept the most nimble trespassers."
msgstr ""
"Tu primer servidor ha llegado. Es una Mosca gigante. Puede escupir vómito corrosivo sobre tus enemigos, y sus alas garantizan a ese odioso "
"insecto, la velocidad necesaria para interceptar a los más ágiles invasores."

#. Level Eversmile objective after getting first beetle
#: guitext:14
msgctxt "In-game message"
msgid ""
"A Beetle has scuttled into your realm. It's tough enough to absorb a lot of damage. Like most creatures, Beetles require food. Dig out a new "
"area, select the Hatchery icon and create your Hatchery. Tasty snacks will soon emerge from its enchanted soil."
msgstr ""
"Un Escarabajo ha entrado en tu reino. Es suficientemente duro para absorber gran cantidad de daño. Como la mayoría de las criaturas, el "
"Escarabajo necesita alimentos. Excava una nueva área, selecciona el criadero y construye tu primer criadero. Al momento, brotarán deliciosos "
"bocados de su suelo encantado."

#. Level Eversmile objective after Hatchery built
#: guitext:15
msgctxt "In-game message"
msgid ""
"Imps fortify your walls to prevent intruders tunnelling in. If you want to create more imps, go to the Research Panel, select the Imp icon and "
"left click anywhere in your dungeon. Each Imp you create costs more than the previous one."
msgstr ""
"Los duendes fortifican tus muros para evitar que sean perforados por intrusos. Si quieres crear más duendes, ve al panel de investigación, "
"selecciona el hechizo Crear Duende y pulsa el botón izquierdo del ratón en cualquier parte de tu mazmorra. Cada duende que generes costará más "
"que el anterior."

#. Level Eversmile information after having few creatures
#: guitext:16
msgctxt "In-game message"
msgid ""
"Why not have a handful of creatures ready to drop on top of intruders? To pick up creatures quickly, left click on them from within the "
"Creatures Panel. You can only drop creatures within the confines of your own dungeon."
msgstr ""
"¿Por qué no tener un puñado de criaturas listas para caer encima de los intrusos? Para reunir criaturas rápidamente, ve al panel de criaturas y "
"pulsa el botón izquierdo sobre ellas. Solo puedes dejar caer criaturas dentro de los confines de tu propia mazmorra o de las baldosas que tengas "
"reclamadas como tuyas."

#. Level Eversmile objective some time after all rooms are built
#: guitext:17
msgctxt "In-game message"
msgid ""
"Intruders approach. They seek gaps in your fortifications, in order to gain entry to your dungeon. A white trail on the map indicates their "
"progress. Click the icon at the top of the Control Panel to see a bigger map."
msgstr ""
"Se aproximan intrusos. Buscan agujeros en tus fortificaciones para lograr entrar en tu mazmorra. El rastro blanco en el mapa señala su avance. "
"Haz clic sobre el icono en la parte superior del panel de control, para ver el mapa ampliado."

#. Level Eversmile objective after first wave defeat
#: guitext:18
msgctxt "In-game message"
msgid "Savour your first victory while you can. You have attracted the wrath of the Lord of this realm. His party will soon be here."
msgstr "Saborea tu primera victoria, mientras puedas. ¡Has atraído la ira del Señor de este reino!, y sus aliados, ¡están al caer!"

#. Levels Eversmile and Tickle objective, when LOTL comes
#: guitext:19
msgctxt "In-game message"
msgid "The Lord of the Land has arrived. I can smell his fear. Defeat him and the realm is yours."
msgstr "¡El Señor de la Tierra ha llegado!, ¡puedo olfatear su miedo! Derrótalo, y el reino será tuyo."

#. Level Eversmile objective after LOTL defeat
#: guitext:20
msgctxt "In-game message"
msgid ""
"Your work here is done. Now there is no-one to prevent you from obliterating this nauseating realm and expanding your empire into a neighbouring "
"land. Nice."
msgstr ""
"Tu tarea aquí está hecha. Ahora, nadie puede evitar que aniquiles este asqueroso reino y expandas tu imperio a una tierra vecina. Excelente."

#. Level Eversmile objective when having no Imps
#: guitext:21
msgctxt "In-game message"
msgid ""
"You require more Imps. Use the Create Imp spell to conjure them into your domain. Remember, each Imp you create is more expensive than the last."
msgstr ""
"Necesitas más duendes. Utiliza el hechizo, Crear Duende, y crea más dentro de tu dominio. Recuerda, cada duende que generes es más caro que el "
"anterior."

#. Level Cosyton information soon after start
#: guitext:22
msgctxt "In-game message"
msgid ""
"When Imps have no other orders, they run around reinforcing your dungeon. Fortified walls keep out intruders. Rooms with reinforced walls make "
"your creatures feel more at home and heroes more terrified."
msgstr ""
"Cuando los duendes no tienen otras órdenes, dan vueltas y refuerzan tu mazmorra. Los muros fortificados mantienen fuera a los intrusos. Las "
"salas con paredes fortificadas hacen que tus criaturas se sientan más en casa, y que los héroes sientan más terror."

#. Level Cosyton information soon after start
#: guitext:23
msgctxt "In-game message"
msgid ""
"Possess creatures by choosing the Possess spell from the Research Panel and left-clicking on the creature you want to control. Right-click to "
"leave the creature again."
msgstr ""
"Toma posesión de las criaturas. Selecciona el hechizo, Posesión, en el panel de investigación y pulsa el botón izquierdo del ratón sobre la "
"criatura que quieras controlar. Pulsa el botón derecho para abandonar de nuevo la criatura."

#. Level Cosyton first objective
#: guitext:24
msgctxt "In-game message"
msgid ""
"Remember the lessons you learned in Brana Hauk. You must build a Treasure Room, a Lair and a Hatchery and you will need to claim a Portal. Build "
"rooms in squares of at least nine tiles to increase the efficiency of the room."
msgstr ""
"Recuerda las lecciones que aprendiste en Brana Hauk. Debes construir una sala del tesoro, una guarida, un criadero y reclamar un portal. "
"Construye las salas en forma de cuadrados de al menos nueve baldosas para incrementar la eficiencia de la sala."

#. Level Cosyton objective after basic rooms built
#: guitext:25
msgctxt "In-game message"
msgid ""
"You will need to make your creatures stronger. In a Training Room, your creatures can hone their fighting skills, gain new abilities and learn "
"more powerful spells."
msgstr ""
"Necesitas hacer más fuertes a tus criaturas. En la sala de entrenamiento, tus criaturas pueden pulir sus habilidades de combate, desarrollar "
"nuevos talentos y aprender hechizos más poderosos."

#. Level Cosyton objective after Training Room built
#: guitext:26
msgctxt "In-game message"
msgid ""
"Your plan proceeds smoothly, keeper. Allow your Imps time to fortify the walls of your dungeon. This increases the efficiency of rooms and "
"repels would-be invaders."
msgstr ""
"Tu plan funciona sin tropiezos, guardián. Dales tiempo a tus duendes para fortificar los muros de tu mazmorra. Esto incrementa la eficiencia de "
"las salas y repele a los posibles invasores."

#. Level Cosyton information after Training Room built
#: guitext:27
msgctxt "In-game message"
msgid "The Training Room attracts ever more ferocious creatures, such as Demon Spawn. Build it and they will come."
msgstr "La sala de entrenamiento atrae a criaturas aún más feroces, tales como el Engendro Demoníaco. Constrúyela y vendrán."

#. Level Cosyton information after attracting Demon Spawn
#: guitext:28
msgctxt "In-game message"
msgid ""
"To train creatures, drop them in the Training Room. The number that occasionally appears above a creature's head indicates how much gold it has "
"cost for that creature to train."
msgstr ""
"Para entrenar criaturas, déjalas caer en la sala de entrenamiento. El número que aparece de vez en cuando sobre la cabeza de una criatura, te "
"indica cuanto oro te está constando el entrenamiento de esa criatura."

#. Level Cosyton information some time after Demon Spawn
#: guitext:29
msgctxt "In-game message"
msgid "You can train creatures more rapidly by slapping them as they work out in the Training Room."
msgstr "Puedes entrenar criaturas más rápidamente azotándolas mientras entrenan en la sala de entrenamiento."

#. Level Cosyton objective soon after 2nd Demon Spawn
#: guitext:30
msgctxt "In-game message"
msgid ""
"Heroes are already on their way. Make sure your creatures are well trained and ready for the attack. The heroes you will face in this realm are "
"tougher than those you met beneath Brana Hauk."
msgstr ""
"¡Los héroes ya están en camino! Asegúrate de que tus criaturas están bien entrenadas y listas para el combate. Los héroes a los que te "
"enfrentaras en este reino son más duros que los que combatiste en Brana Hauk."

#. Level Cosyton objective after defeating LOTL (option 1)
#: guitext:31
msgctxt "In-game message"
msgid "Harder the heroes may have been but they were obviously no match for your forces."
msgstr "Los héroes podían haber sido más duros, pero obviamente no eran adversarios dignos de tus fuerzas."

#. Level Cosyton objective after AP reached
#: guitext:32
msgctxt "In-game message"
msgid "The heroes are on their way. Make sure your creatures are well trained and ready for the attack."
msgstr "Los héroes están de camino. Asegúrate de que tus criaturas están bien entrenadas y listas para el combate."

#. Level Cosyton objective after defeating LOTL (option 2)
#: guitext:33
msgctxt "In-game message"
msgid "Congratulations. You have conquered the enemy hordes."
msgstr "¡Felicitaciones!, guardián. Has derrotado a las hordas enemigas."

#. Level Waterdream Warm first objective
#: guitext:34
msgctxt "In-game message"
msgid ""
"Build a dungeon with a Treasure Room, a Lair, a Hatchery and a Training Room. Make sure they're all big enough. Cramped conditions do nothing "
"for the morale of your minions."
msgstr ""
"Construye una mazmorra con una sala del tesoro, una guarida, un criadero y una sala de entrenamiento. Asegúrate de que todas las salas son "
"suficientemente grandes. La falta de espacio no contribuye a elevar la moral de tus secuaces."

#. Level Waterdream Warm objective after basic 5 rooms are built/claimed
#: guitext:35
msgctxt "In-game message"
msgid ""
"The time has come to build a Library. Libraries are where new devices, room designs and magic spells are researched. Make a Library at least as "
"big as the other rooms. Researchers like quiet too, so try to build your Library off the side of a corridor."
msgstr ""
"Ha llegado el momento de construir una biblioteca. Las bibliotecas son los lugares donde se investigan nuevos dispositivos, diseños de salas y "
"hechizos mágicos. Haz una biblioteca al menos tan grande como el resto de las salas. Los investigadores también aprecian la calma, así que trata "
"de construir tu biblioteca conectada a un pasillo."

#. Level Waterdream Warm information after started building library
#: guitext:36
msgctxt "In-game message"
msgid ""
"Your new Library will attract creatures like Warlocks, who are interested in researching magic and dungeon designs. These evil mages are real "
"bookworms, as well as being magically proficient themselves."
msgstr ""
"Tu nueva biblioteca atraerá criaturas tales como los Brujos, que están interesados en investigar magia y diseños de mazmorras. Estos magos "
"malignos son verdaderos ratones de biblioteca, además de excelentes combatientes mágicos."

#. Level Waterdream Warm objective after finished building library
#: guitext:37
msgctxt "In-game message"
msgid ""
"That's a fine collection of parchments and tomes you've assembled. Most creatures can engage in research but Warlocks make the best and keenest "
"researchers. Stupid Trolls have trouble holding books the right way up and sometimes even chew the pages."
msgstr ""
"Has reunido una magnífica colección de pergaminos y tomos. Muchas criaturas pueden dedicarse a la investigación, pero los Brujos son los mejores "
"investigadores y más expertos. Los estúpidos Troles tienen problemas para manipular los libros, y en ocasiones llegan a masticar las páginas."

#. Level Waterdream Warm objective after attracting warlock
#: guitext:38
msgctxt "In-game message"
msgid ""
"The scent of arcane knowledge has lured a greedy Warlock into your dungeon. Don't forget to train your Warlocks occasionally. Their spell "
"casting abilities make them fine long range fighters."
msgstr ""
"El aroma del conocimiento arcano ha atraído a un Brujo ambicioso a tu mazmorra. No olvides entrenar de vez en cuando a tus Brujos. Su talento "
"para lanzar hechizos los hace magníficos combatientes a larga distancia."

#. Level Waterdream Warm objective
#: guitext:39
msgctxt "In-game message"
msgid ""
"The first wave of attackers lie hacked to pieces on the floor and give your domain that lived in feeling but it surely won't be long before "
"their kin launch another assault."
msgstr ""
"La primera ola de atacantes yace sobre el suelo hecho pedazos, dándole a tu dominio esa sensación particular de hogar, pero seguro que no pasara "
"mucho tiempo antes de que los suyos lancen un nuevo asalto."

#. Level Waterdream Warm objective
#: guitext:40
msgctxt "In-game message"
msgid ""
"You meet with success yet again, Keeper. All those corpses will keep your Hatchery's topsoil fertile. They also serve as warnings to other "
"foolhardy adventurers, of course."
msgstr ""
"El éxito te ha sonreído otra vez, guardián. Todos esos cadáveres mantendrán fértil el suelo de tu criadero. Y por supuesto, también servirán de "
"advertencia a otros aventureros duros de entendederas."

#. Level Waterdream Warm objective
#: guitext:41
msgctxt "In-game message"
msgid "All is quiet again. Use this time to ready yourself for the next attacks. The enemy is only regrouping. It is not yet defeated."
msgstr ""
"Todo vuelve a estar tranquilo. Utiliza este tiempo para prepararte ante los nuevos ataques. El enemigo solo se está reagrupando. Aún no ha sido "
"derrotado."

#. Level Waterdream Warm information
#: guitext:42
msgctxt "In-game message"
msgid "Is that Imp playing football with a decapitated head? Stay alert, Keeper."
msgstr "¿Ese duende está jugando al fútbol con una cabeza decapitada? Mantente alerta, guardián."

#. Level Waterdream Warm objective
#: guitext:43
msgctxt "In-game message"
msgid "Now would be an excellent time to train a Warlock."
msgstr "Ahora sería un momento excelente para entrenar a un Brujo."

#. Level Waterdream Warm information
#: guitext:44
msgctxt "In-game message"
msgid ""
"Already your research bears fruit. The Speed Creature spell has been perfected. Cast it on a creature and observe the dramatic increase in its "
"speed. The effect wears off after a while."
msgstr ""
"Tu investigación ya aporta sus frutos. El hechizo, Acelerar Criatura, ha sido perfeccionado. Lánzalo sobre una criatura y observa el tremendo "
"incremento de su velocidad. El efecto se disipa al cabo de un rato."

#. Level Flowerhat objective
#: guitext:45
msgctxt "In-game message"
msgid ""
"Build up your dungeon with the rooms available to you and claim the Portal nearby but do not yet venture north. Powerful adversaries lurk there. "
"It would be wiser not to disturb them until you are prepared."
msgstr ""
"Construye tu mazmorra con las salas que tengas disponibles y reclama el portal más cercano, pero aún no te aventures hacia el norte. Ahí acechan "
"poderosos adversarios. Lo más sabio sería no molestarlos hasta que estés preparado."

#. Level Flowerhat information
#: guitext:46
msgctxt "In-game message"
msgid ""
"Clever research has given your Imps the engineering skill to build Bridges. You will need Bridges to cross some of the more hazardous underworld "
"terrain."
msgstr ""
"La investigación inteligente ha otorgado a tus duendes el talento para construir puentes. Necesitarás puentes para atravesar algunos de los "
"lugares más peligrosos del mundo subterráneo."

#. Level Flowerhat objective
#: guitext:47
msgctxt "In-game message"
msgid ""
"A study of dungeon designs reveals that Workshops manufacture essential furniture, such as Doors and Traps. If your Workshop occupies a square "
"of at least nine tiles, its mere presence will lure the underworld's finest artisans into your dungeon."
msgstr ""
"Un estudio de diseños de mazmorras revela que los talleres fabrican mobiliario esencial, tal como puertas y trampas. Si tu taller ocupa un "
"recuadro de al menos nueve bloques, su presencia será suficiente para atraer a los mejores artesanos del mundo subterráneo a tu mazmorra."

#. Level Flowerhat information
#: guitext:48
msgctxt "In-game message"
msgid ""
"To manufacture Traps and Doors in your Workshop you will need to assign creatures to it, by dropping them into the room. Manufactured items can "
"be selected from the Workshop Panel as soon as they're ready."
msgstr ""
"Para fabricar trampas y puertas en tu taller, necesitas asignar criaturas para ello dejándolas caer en la sala. Los artículos manufacturados "
"pueden ser seleccionados en el panel del taller tan pronto estén listos."

#. Level Flowerhat objective
#: guitext:49
msgctxt "In-game message"
msgid "When your troops are sufficient in number and have had some training, lead them north and crush any who oppose you."
msgstr ""
"Cuando el número de tus tropas sea suficiente y hayan tenido algún entrenamiento, condúcelas hacia el norte y aplasta a todo el que se te oponga."

#. Level Flowerhat objective
#: guitext:50
msgctxt "In-game message"
msgid "You will have to find a way to cross the river of molten lava that bars your way."
msgstr "Tendrás que hallar una vía para cruzar el río de lava derretida que interrumpe tu camino."

#. Level Flowerhat objective
#: guitext:51
msgctxt "In-game message"
msgid "The enemy's Dungeon Heart throbs before you. Assemble your minions nearby and administer the coup de grace."
msgstr "El corazón de la mazmorra enemiga late ante ti. Reúne a tus esbirros más cercanos y asesta el golpe de gracia."

#. Level Flowerhat information
#: guitext:52
msgctxt "In-game message"
msgid ""
"A Troll has joined you. Skilled in the craft of manufacturing, trolls are best employed doing dark deeds in your Workshop. They don't complain "
"about the hours, because their labours keep them away from combat."
msgstr ""
"Se te ha unido un Trol. Preparados en el arte de la fabricación, la mejor forma de emplear a los troles es en asuntos tenebrosos en tu taller. "
"No se quejan por el tiempo de trabajo, porque su labor los mantiene apartados del combate."

#. Level Flowerhat objective
#: guitext:53
msgctxt "In-game message"
msgid ""
"With the enemy Dungeon Heart in ruins, you have trounced the once proud opposition. Rule your new domain with terror and loathing, for a laugh."
msgstr ""
"Con el corazón de la mazmorra enemiga en ruinas, has eliminado lo que fue una oposición orgullosa. Dirige tu nuevo dominio con terror y odio, "
"para que te diviertas."

#. Level Flowerhat information
#: guitext:54
msgctxt "In-game message"
msgid ""
"Your Workshop has created a Wooden Door. Placed in a corridor, it restricts access to the enemy. Your creatures may pass freely. Lock or unlock "
"Doors by clicking over them with the left mouse button."
msgstr ""
"Tu trabajo ha creado una puerta de madera. Situada en un pasillo, restringe el acceso del enemigo. Tus criaturas pueden pasar libremente. Cierra "
"o abre las puertas pulsando el botón izquierdo del ratón sobre ellas."

#. Level Flowerhat information
#: guitext:55
msgctxt "In-game message"
msgid "Your Workshop has produced a Poison Gas trap. Position it and, when an intruder sets it off, it will envelop the area in deadly vapours."
msgstr "Tu taller ha producido la trampa, Gas Venenoso. Colócala y, cuando un intruso la dispare, sumirá la zona en vapores letales."

#. Level Flowerhat information
#: guitext:56
msgctxt "In-game message"
msgid ""
"You have researched the Call to Arms spell. The first time you cast it, your creatures gather around a banner created by the spell. Cast it "
"again in a target area. Call to Arms only costs gold when it's targetted beyond your territory."
msgstr ""
"Has investigado el hechizo, Llamada a las Armas. La primera vez que lo lances, tus criaturas se reunirán en torno a una bandera creada por el "
"hechizo. Lánzalo de nuevo sobre tu objetivo. Llamada a las Armas, solo cuesta oro cuando el objetivo está más allá de tu territorio."

#. Level Lushmeadow-on-Down objective
#: guitext:57
msgctxt "In-game message"
msgid ""
"Another Keeper controls this underworld realm. His dungeon lies to the north. If you are to entice creatures to work for you instead of him, you "
"will have to build a more magnificent dungeon. Get on with it then."
msgstr ""
"Otro guardián controla este reino del mundo subterráneo. Su mazmorra se encuentra hacia el norte. Si vas a atraer criaturas para que trabajen "
"para ti en lugar de para él, tendrás que construir una mazmorra más grandiosa. Sigue adelante con ello."

#. Level Lushmeadow-on-Down objective
#: guitext:58
msgctxt "In-game message"
msgid ""
"You have slain your rival. His defeat is a testimony to your clever dungeon design. You have the makings of a Dungeon Keeper worthy of the name."
msgstr ""
"Has masacrado a tu rival. Su derrota es un testimonio del habilidoso diseño de tu mazmorra. ¡Tienes el talento de un guardián de la mazmorra "
"digno de ese nombre!"

#. Level Lushmeadow-on-Down information
#: guitext:59
msgctxt "In-game message"
msgid ""
"A Bile Demon chooses to side with you. Bile Demons demand large Lairs and ample Hatcheries. These corpulent monstrosities attack somewhat "
"unconventionally."
msgstr ""
"Un Demonio de Hiel trata de aliarse contigo. Los Demonios de Hiel exigen grandes guaridas y amplios criaderos. Estas monstruosidades corpulentas "
"atacan de forma poco convencional."

#. Level Lushmeadow-on-Down information
#: guitext:60
msgctxt "In-game message"
msgid "Your loyal researchers have perfected the Sight of Evil spell. Cast it on an unexplored area and it will be revealed to you for a moment."
msgstr ""
"Tus leales investigadores han perfeccionado el hechizo, Visión del Mal. Lánzalo sobre una zona no explorada y por un instante te será revelada."

#. Level Lushmeadow-on-Down information
#: guitext:61
msgctxt "In-game message"
msgid ""
"You have claimed a Prison. Select imprison from the Information Panel and your creatures subdue their foe, at which point your imps drag the "
"bodies off to a cell. Prisoners who die of starvation may rise again as Skeleton warriors for you to command."
msgstr ""
"Has reclamado una prisión. Selecciona aprisionar en el panel de información y tus criaturas someterán a sus enemigos, en ese momento tus duendes "
"arrastrarán los cuerpos a una celda. Los prisioneros que mueran de hambre pueden levantarse nuevamente como guerreros Esqueletos bajo tu mando."

#. Level Lushmeadow-on-Down information
#: guitext:62
msgctxt "In-game message"
msgid ""
"Your dedicated librarians have designed a Guard Post. Place a Guard Post in a strategically important area and assign creatures to occupy it by "
"dropping them there."
msgstr ""
"Tus diligentes bibliotecarios han diseñado un puesto de guardia. Colócalo en una zona estratégicamente importante y designa criaturas para que "
"lo ocupen, dejándolas caer ahí."

#. Level Lushmeadow-on-Down information
#: guitext:63
msgctxt "In-game message"
msgid ""
"A Spider has joined your dungeon. They are natural enemies of Flies, so endeavour to keep them apart. Overcoming such obstacles will temper your "
"mettle - whatever that means."
msgstr ""
"Una Araña se ha unido a tu mazmorra. Son enemigas naturales de las Moscas, así que arréglatelas para mantenerlas separadas. Superar obstáculos "
"semejantes templará tu temple, aunque no sé bien que significa eso."

#. Level Snuggledell objective
#: guitext:64
msgctxt "In-game message"
msgid ""
"It's time to mete out the ultimate punishment to a keeper who dares to challenge you for this corner of your subterranean empire. The price of "
"failure shall be oblivion."
msgstr ""
"Es el momento de aplicar el castigo supremo a un guardián que osa retarte por esta esquina de tu imperio subterráneo. El precio del fracaso será "
"el olvido."

#. Level Snuggledell objective
#: guitext:65
msgctxt "In-game message"
msgid ""
"How satisfying it is to see an enemy Keeper's dungeon crumble and his power dissipate. There'll be no controversy over this year's hall of "
"infamy nomination."
msgstr ""
"Qué satisfactorio es ver como se derrumba la mazmorra de un guardián enemigo y se disipa su poder. No habrá controversia alguna sobre la "
"nominación de este año para los más infames."

#. Level Snuggledell information
#: guitext:66
msgctxt "In-game message"
msgid ""
"You have claimed a Torture Room. Place captive heroes and creatures into this chamber of horrors to convert them to your supremely evil way. "
"Alternatively, place your own creatures within the room whenever disciplinary measures become necessary."
msgstr ""
"Has reclamado una cámara de torturas. Mete héroes y criaturas cautivas en esta cámara de horrores para convertirlos a tu fe de suprema maldad. "
"Alternativamente, mete a tus propias criaturas en la cámara cuando haya necesidad de medidas disciplinarias."

#. Level Snuggledell information
#: guitext:67
msgctxt "In-game message"
msgid ""
"You have finally constructed a dungeon impressive enough to attract a Dark Mistress. You must discipline these wicked wenches frequently. They "
"respond particularly well to a good slapping."
msgstr ""
"Finalmente, has construido una mazmorra suficientemente impresionante para atraer a una Dama Oscura. Debes disciplinar frecuentemente a esas "
"mozas malvadas. Responden particularmente bien a unos buenos azotes."

#. Level Snuggledell information
#: guitext:68
msgctxt "In-game message"
msgid ""
"Your manufacturers have created a Braced Door. If security matters, you can be sure when you buy a Braced Door. You couldn't be certain with "
"only a curtain and a hole in the wall is no help at all."
msgstr ""
"Tus fabricantes han creado una puerta reforzada. Si te importa la seguridad, puedes estar seguro cuando compres una puerta reforzada. No puedes "
"estar seguro solamente con una cortina, y un agujero en la pared no sirve de ayuda alguna."

#. Level Snuggledell information
#: guitext:69
msgctxt "In-game message"
msgid ""
"Your researchers have devised a spell that unleashes the energy of a thunderstorm on the target of your choice. Select the spell, aim at a "
"hostile creature and flash-fry him with a Lightning Strike."
msgstr ""
"Tus investigadores han desarrollado un hechizo que desata la energía de una tormenta eléctrica sobre el objetivo que escojas. Selecciona el "
"hechizo, Golpe de Rayo y dirígelo contra una criatura hostil para freírla al instante."

#. Level Snuggledell information
#: guitext:70
msgctxt "In-game message"
msgid "You have manufactured a powerful Lightning Trap. Try it out. It's bound to give someone a shock."
msgstr "Has fabricado la poderosa trampa, Relámpago. Pruébala. Seguro que a alguien le da un buen susto."

#. Level Wishvale objective
#: guitext:71
msgctxt "In-game message"
msgid ""
"It appears you have arrived in the middle of a raging battle. Perhaps it would be wise to stay out of the way until you are strong enough to "
"eliminate both sides."
msgstr ""
"Parece que has caído en medio de una feroz batalla. Quizá sería sabio permanecer fuera del camino, hasta que tengas la fuerza suficiente para "
"eliminar ambos bandos."

#. Level Wishvale information
#: guitext:72
msgctxt "In-game message"
msgid "An Orc warlord joins you and brings with him the plans for building a Barracks. In this room you can form creatures into teams."
msgstr ""
"Un señor de la guerra Orco se te une y trae consigo los planos para construir Barracones. En esta sala puedes formar grupos de ataque con las "
"criaturas."

#. Level Wishvale objective
#: guitext:73
msgctxt "In-game message"
msgid ""
"I think I hear the clanking of plate armour. Yes, the Lord of the Land has finally roused himself from the fireside to find out where all his "
"loyal servants have gone."
msgstr ""
"Creo oír el ruido de las armaduras. Sí, el Señor de la Tierra se ha apartado finalmente del hogar para indagar a donde han ido todos sus leales "
"siervos."

#. Level Wishvale objective
#: guitext:74
msgctxt "In-game message"
msgid "You have turned local heroes into something of an endangered species, now make the enemy Dungeon Keeper extinct."
msgstr ""
"Has convertido a los héroes locales en algo así como una especie en extinción, ahora, haz que se extinga el guardián de la mazmorra enemiga."

#. Level Wishvale objective
#: guitext:75
msgctxt "In-game message"
msgid ""
"You have prevailed, Keeper. The bodies of your enemies litter the most forlorn alcoves of your domain, in tribute to their futile efforts to "
"keep you at bay."
msgstr ""
"¡Has vencido guardián! Los cuerpos de tus enemigos cubren las alcobas más remotas de tu dominio, en tributo a sus fútiles esfuerzos por "
"mantenerte apartado."

#. Level Tickle objective
#: guitext:76
msgctxt "In-game message"
msgid ""
"Seek out the one who would be your rival in this region of the underworld. Explain the concept of early retirement to him. On the other hand, "
"string him up. It's in the only language he understands."
msgstr ""
"Busca al único que será tu rival en esta región del mundo subterráneo. Explícale el concepto de jubilación anticipada. No, mejor cuélgalo. Es el "
"único lenguaje que entiende."

#. Level Tickle information
#: guitext:77
msgctxt "In-game message"
msgid "You have researched the power of Invisibility. Cast it on a creature to hide it from enemy eyes."
msgstr "Has investigado el hechizo, Invisibilidad. Lánzalo sobre una criatura para ocultarla a ojos enemigos."

#. Level Tickle information
#: guitext:78
msgctxt "In-game message"
msgid "The Protect Creature spell has been researched at last. Cast it on a creature to increase its toughness."
msgstr "El hechizo, Proteger Criatura, ha sido finalmente investigado. Lánzalo sobre una criatura para incrementar su dureza."

#. Level Tickle objective
#: guitext:79
msgctxt "In-game message"
msgid ""
"That's another enemy successfully written off. The defenceless inhabitants of the land above bow down before your depraved presence. As if that "
"will save them..."
msgstr ""
"¡Otro enemigo eliminado con éxito! Los indefensos habitantes de la tierra de arriba se inclinan ante tu presencia depravada, como si eso pudiera "
"salvarlos."

#. Level Tickle information
#: guitext:80
msgctxt "In-game message"
msgid ""
"Researchers have found instructions for building a Temple to the dark gods. Sacrifice creatures in the Temple's pool to receive gifts from these "
"gods. You might have to experiment with the offerings you make. The dark gods are not easy to please."
msgstr ""
"Los investigadores han hallado instrucciones para construir un Templo a los Dioses Oscuros. Sacrifica criaturas en la fuente del templo para "
"recibir regalos de esos dioses. Quizá tengas que experimentar con las ofrendas que hagas. No es fácil satisfacer a los Dioses Oscuros."

#. Level Moonbrush Wood objective
#: guitext:81
msgctxt "In-game message"
msgid ""
"This realm is ruled by four arrogant Wizards who think they've got everything under control, because their feeble magical power impresses the "
"locals. But you're not from these parts..."
msgstr ""
"Este reino está regido por cuatro magos arrogantes que piensan que lo tienen todo bajo control, porque sus débiles poderes mágicos impresionan a "
"los lugareños. Pero tú no eres de estos lugares…"

#. Level Moonbrush Wood objective
#: guitext:82
msgctxt "In-game message"
msgid "Well, you're done down here. Time to introduce yourself to the locals and re-organise their nice little lives."
msgstr "Bueno, aquí abajo has terminado. Es tiempo de presentarte ante los lugareños y de reorganizar sus dulces viditas."

#. Levels Tickle and Moonbrush Wood information
#: guitext:83
msgctxt "In-game message"
msgid ""
"Behold, you have summoned a Horned Reaper. Try not make it angry. You'll fail, because everything makes a Horned Reaper angry but at least try "
"to make sure that everything near it is an enemy creature when it finally goes ballistic."
msgstr ""
"¡Atención!, has convocado a un Segador Astado. Trata de no irritarlo. No lo lograrás, porque cualquier cosa irrita a un Segador Astado, pero al "
"menos trata de asegurarte de que todo lo que lo rodea, sean criaturas enemigas cuando finalmente se ponga en marcha."

#. Level Moonbrush Wood information
#: guitext:84
msgctxt "In-game message"
msgid "Your researchers have concocted a Disease spell. Cast it on enemy creatures and watch the affliction spread like the plague."
msgstr "Tus investigadores han creado el hechizo, Enfermedad. Lánzalo sobre criaturas enemigas y contempla como la plaga se difunde."

#. Level Moonbrush Wood information
#: guitext:85
msgctxt "In-game message"
msgid ""
"A Vampire has risen from your Graveyard, nourished by the souls of the dead which have been brought here. You have to suck up to Vampires or "
"they go off in a huff, but they're extremely powerful and fearsome underlings to have in your employ."
msgstr ""
"Un Vampiro se ha alzado de tu cementerio, alimentado por las almas de los muertos que han sido traídos aquí. Tienes que ser agradable con los "
"vampiros o desaparecen en un instante, pero son extremadamente poderosos, unos seres sin miedo que están a tu servicio."

#. Level Moonbrush Wood information
#: guitext:86
msgctxt "In-game message"
msgid ""
"You have researched the Graveyard. Your Imps will drag corpses here to rot... And possibly to rise again as Vampires, ready to do your bidding. "
"That's style."
msgstr ""
"Has investigado el cementerio. Tus duendes arrastrarán cadáveres hasta aquí para que se pudran y posiblemente, para que se levanten como "
"vampiros, listos para cumplir tus órdenes. Eso es clase."

#. Levels Tickle and Moonbrush Wood information
#: guitext:87
msgctxt "In-game message"
msgid "You have manufactured an Iron Door. It's a formidable barrier. Use it well."
msgstr "Has fabricado una puerta de hierro. Es una barrera formidable. Utilízala bien."

#. Level Elf's Dance objective
#: guitext:88
msgctxt "In-game message"
msgid ""
"Powerful creatures inhabit a cave south of here. There's a party of heroes between you and them but, if you reach them and convert them to your "
"side before they join the other keepers, you will be unstoppable, unless you do something stupid."
msgstr ""
"Poderosas criaturas habitan en una caverna, al sur de este lugar. Entre ellas y tú hay un grupo de héroes, pero si las alcanzas y las atraes a "
"tu bando antes de que se unan a los otros guardianes, no podrán detenerte, a no ser que hagas algo estúpido."

#. Level Elf's Dance objective
#: guitext:89
msgctxt "In-game message"
msgid ""
"You have overcome all resistance to your rule, O despicable one. It's time to flex the old misery muscle on the pathetic inhabitants of the land "
"above."
msgstr ""
"Has vencido toda resistencia a tu poder, ¡oh despreciable! Es tiempo de que apliques tus viejos y miserables músculos contra los patéticos "
"habitantes de allá arriba."

#. Level Nevergrim information
#: guitext:90
msgctxt "In-game message"
msgid "You have manufactured a Boulder Trap. Place it in a corridor and howl deliriously as it rumbles inexorably towards unwary trespassers."
msgstr "Has fabricado una trampa, Roca. Colócala en un pasillo y aúlla de placer mientras rueda inexorablemente hacia intrusos desprevenidos."

#. Level Nevergrim information
#: guitext:91
msgctxt "In-game message"
msgid ""
"With typical brilliance, you have researched the Cave-In spell. Use it to block off passages and repair dungeon breaches. Interestingly, the "
"rockfall will crush to death any creatures caught beneath it."
msgstr ""
"Con tu genialidad habitual, has investigado el hechizo, Derrumbamiento. Utilízalo para obstaculizar los pasos y reparar las grietas de la "
"mazmorra. Las rocas que caigan aplastaran y mataran a todas las criaturas que sorprendan debajo."

#. Level Nevergrim information
#: guitext:92
msgctxt "In-game message"
msgid ""
"Your tireless librarians have researched the Scavenger Room. Creatures placed within a Scavenger Room will lure their kin from other dungeons "
"and the outside world, into your domain."
msgstr ""
"Tus incansables bibliotecarios han investigado la cámara del predador. Las criaturas que son metidas dentro de una cámara del predador atraerán "
"a otras similares de otras mazmorras y del mundo externo hacia tus dominios."

#. Level Nevergrim information
#: guitext:93
msgctxt "In-game message"
msgid "Your great wealth has bought the loyalty of a passing Dragon. They are fickle creatures. Keep your eye on this one."
msgstr "Tu gran riqueza ha comprado la lealtad de un Dragón que pasaba por aquí. Son criaturas volubles. Vigílala."

#. Level Nevergrim information
#: guitext:94
msgctxt "In-game message"
msgid "A Hell Hound has been lured to your domain by your Scavenger Room."
msgstr "Un Sabueso Infernal ha sido atraído a tu dominio por tu cámara del predador."

#. Level Buffy Oak objective
#: guitext:95
msgctxt "In-game message"
msgid ""
"The other two Keepers in this region have put aside their differences for the moment and joined forces, in an effort to destroy you. That's "
"almost a compliment. Kill the creeps."
msgstr ""
"Los otros dos guardianes de esta región, han dejado de lado sus diferencias por el momento, y han unido fuerzas en un esfuerzo para destruirte. "
"¡Eso es casi un cumplido! ¡Mata a esos cerdos!"

#. Level Buffy Oak objective
#: guitext:96
msgctxt "In-game message"
msgid ""
"You have won a magnificent victory, Master. You have a talent for twisted mercilessness that makes other Keepers look well behaved by comparison."
msgstr ""
"Has obtenido una magnífica victoria, amo. Tienes un talento para la crueldad retorcida que, en comparación, hace que otros guardianes parezcan "
"personas de buena conducta."

#. Level Hearth information
#: guitext:97
msgctxt "In-game message"
msgid ""
"You have discovered a devastating magical power. Target it against a creature to transform a fearsome monster into a clucking chicken. "
"Marvellous."
msgstr ""
"Has descubierto un poder mágico devastador. Dirígelo contra una criatura para transformar de un monstruo temible, a un pollito cloqueado. "
"¡Maravilloso!"

#. Level Hearth information
#: guitext:98
msgctxt "In-game message"
msgid ""
"Your manufacturers have built an Alarm Trap. It will warn you of your enemies' approach and summon nearby creatures to deal with the intruders."
msgstr ""
"Tus fabricantes han construido una trampa, Alarma. Te avisará de la aproximación de tus enemigos, y convocará a tus criaturas cercanas para "
"combatir contra los intrusos."

#. Level Buffy Oak information
#: guitext:99
msgctxt "In-game message"
msgid ""
"You have created a Magic Door. These are almost impregnable to all but magical attacks. I recommend sealing off your Treasure Room or Dungeon "
"Heart."
msgstr ""
"Has creado una puerta mágica. Son casi infranqueables a todo ataque que no sea mágico. Te recomiendo que protejas con ella tu sala del tesoro o "
"el corazón de la mazmorra."

#. Level Nevergrim objective
#: guitext:100
msgctxt "In-game message"
msgid "Elsewhere in this fiery realm you have a rival Keeper to contend with. I advise extreme antisocial behaviour on your part."
msgstr ""
"En alguna otra parte de este fiero reino tienes un guardián rival con quien combatir. Recomiendo un comportamiento extremadamente antisocial por "
"tu parte."

#. Level Nevergrim objective
#: guitext:101
msgctxt "In-game message"
msgid "Notch up another victory, most malicious one. You have another land to add to your dismal collection."
msgstr "¡Apúntate otra victoria!, ¡gran malicioso! Tienes otra tierra que añadir a tu lamentable colección."

#. Level Hearth objective
#: guitext:102
msgctxt "In-game message"
msgid ""
"Your annihilation of the first wave has met with the approval of a pack of demons from the fifth plane of hell. Train your creatures and prepare "
"for another battle. You're attracting quite an audience."
msgstr ""
"Tu aniquilación de la primera ola ha recibido la aprobación de un grupo de demonios del quinto plano del infierno. Entrena a tus criaturas y "
"prepárate para otra batalla. ¡Estás atrayendo a una gran audiencia!"

#. Level Hearth objective
#: guitext:103
msgctxt "In-game message"
msgid "The enemy are upon us. I'm just telling you in case you were having a doze."
msgstr "Los enemigos están sobre nosotros. Te lo estoy diciendo solo en el caso de que te estés echando una siesta."

#. Level Hearth objective
#: guitext:104
msgctxt "In-game message"
msgid "All the heroes are dead, which is as it should be. This land and all its spoils are yours. May I suggest that you waste everything?"
msgstr "Todos los héroes están muertos, que es como debe ser. Esta tierra y todas sus miserias son tuyas. ¿Puedo sugerirte que lo destruyas todo?"

#. Level Hearth objective
#: guitext:105
msgctxt "In-game message"
msgid ""
"If lands had legs this one would be on its knees. Its desperate inhabitants are preparing a full scale attack on your dungeon. It will be an "
"ideal opportunity to practise unspeakable evil on a massive scale. Go for it, master."
msgstr ""
"Si las tierras tuvieran piernas, estas deberían estar de rodillas. Sus desesperados habitantes están preparando un ataque a gran escala contra "
"tu mazmorra. Será una oportunidad ideal para practicar la maldad inaudita a gran escala. Ve a por ello, amo."

#. Level Woodly Rhyme information
#: guitext:106
msgctxt "In-game message"
msgid ""
"Your latest discovery is the Word of Power Trap. When activated, the trap triggers an expanding ring of demonic energy that incinerates anything "
"caught in its area of effect. What a scream that should be."
msgstr ""
"Tu último descubrimiento en trampas, Palabra de Poder. Cuando es activada, la trampa dispara un anillo de energía demoníaca que se expande e "
"incinera a todo lo que encuentra en su camino. Qué gritos deben oírse."

#. Level Moonbrush Wood information
#: guitext:107
msgctxt "In-game message"
msgid ""
"The Hold Audience spell has been researched. It will immediately teleport all of your creatures back to your Dungeon Heart. Let's hope you never "
"need it."
msgstr ""
"El hechizo, Reunir Criaturas, ha sido investigado. De inmediato, tele transportarán de vuelta a todas tus criaturas a tu corazón de la mazmorra. "
"Esperemos que nunca lo necesites."

#. Level Sleepiburgh objective
#: guitext:108
msgctxt "In-game message"
msgid ""
"You can't swing a cat for Dungeon Keepers fighting over the destiny of this region. It should fall to you to settle the disagreement once and "
"for all."
msgstr ""
"No puedes apoyar a guardianes de mazmorra que luchan por el destino de esta región. Te corresponde a ti poner fin a los desacuerdos de una vez "
"por todas."

#. Level Buffy Oak information
#: guitext:109
msgctxt "In-game message"
msgid ""
"Your researchers have discovered the devastating Chicken spell. Cast it on any creature to instantly transform the target into poultry. It's a "
"fowl weapon."
msgstr ""
"Tus investigadores han descubierto el devastador hechizo, Pollo. Lánzalo sobre cualquier criatura para transformar de inmediato al objetivo en "
"un pollito. Es un arma de corral."

#. Level Sleepiburgh information
#: guitext:110
msgctxt "In-game message"
msgid ""
"So, now you have a spell that turns fortified walls to dust. It's expensive to cast and it's also possible that your enemies possess the same "
"magic power. This could still turn out to be one of those days."
msgstr ""
"Pues ahora tienes un hechizo que convierte los muros fortificados en polvo. Es caro de lanzar y también es posible que tus enemigos posean el "
"mismo poder mágico. Este podría ser un mal día."

#. Level Sleepiburgh objective
#: guitext:111
msgctxt "In-game message"
msgid "Only the Lord of this Land stands between you and hectares of desolation and woe. I bet you can't wait to meet him."
msgstr ""
"Entre tu persona, muchas hectáreas de desolación y penas, solo queda, el Señor de esta tierra. Apuesto a que estás impaciente por conocerlo."

#. Level Sleepiburgh objective
#: guitext:112
msgctxt "In-game message"
msgid "Your continued success makes me sick. Thank you, your wickedness."
msgstr "Tus continuos éxitos me enferman. Gracias, vuestra vileza."

#. Level Woodly Rhyme objective
#: guitext:113
msgctxt "In-game message"
msgid "You seem to have started a trend. Two other Dungeon Keepers also have designs on this dark domain. Expect no quarter from your rivals."
msgstr ""
"Parece que has dado inicio a una moda. Otros dos guardianes de mazmorra ambicionan este dominio tenebroso. No esperes cuartel de tus rivales."

#. Level Woodly Rhyme information
#: guitext:114
msgctxt "In-game message"
msgid "Can you see how vulnerable one of your opponents has become? Then kill him."
msgstr "¿Puedes ver cuan vulnerable se ha vuelto uno de tus oponentes? Entonces, mátalo."

#. Level Woodly Rhyme information
#: guitext:115
msgctxt "In-game message"
msgid "I spy a keeper with hardly any creatures left under his control. I spy a Keeper who's about to die."
msgstr "Estoy viendo a un guardián que apenas tiene bajo su control a unas pocas criaturas. Estoy viendo a un guardián que está a punto de morir."

#. Level Woodly Rhyme information
#: guitext:116
msgctxt "In-game message"
msgid ""
"This ancient dungeon possesses great archaeological significance. This simply means there should be some interesting treasure worth stealing. "
"Now that's what I call practical archaeology."
msgstr ""
"Esta antigua mazmorra tiene un gran valor arqueológico. Esto solo quiere decir que ahí debe haber algún tesoro interesante que valga la pena "
"robar. Eso es lo que yo llamo arqueología práctica."

#. Level Woodly Rhyme information
#: guitext:117
msgctxt "In-game message"
msgid "Your librarians have learned a spell that can break through fortified walls. Give them a slap for not learning it earlier."
msgstr ""
"Tus bibliotecarios han aprendido un hechizo con el que se puede pasar a través de muros fortificados. Azótalos por no haberlo aprendido antes."

#. Level Woodly Rhyme information
#: guitext:118
msgctxt "In-game message"
msgid "One of your opponents has developed a spell that can break through fortified walls. Typical. Be on your guard."
msgstr "Uno de tus oponentes ha desarrollado un hechizo que puede atravesar muros fortificados. Algo típico. Mantente alerta."

#. Level Woodly Rhyme information
#: guitext:119
msgctxt "In-game message"
msgid ""
"You have developed the Armageddon spell. That's quite a name to live up to. Make sure you're the most powerful force in the region before "
"casting it."
msgstr ""
"Has desarrollado el hechizo, Armagedón. Es una denominación que debe ser respetada. Asegúrate antes de lanzarlo que eres la fuerza más poderosa "
"en la región."

#. Level Tulipscent information
#: guitext:120
msgctxt "In-game message"
msgid ""
"You will not find any easy path through this region. You will have to fight hard to gain any advantage. But, if you intend to rule the world, "
"you've simply got to get through days like this."
msgstr ""
"No hallarás un camino fácil a través de esta región. Tendrás que luchar duro para obtener alguna ventaja. Pero si pretendes dirigir el mundo, no "
"te queda más remedio que pasar por días como estos."

#. Level Elf's Dance information
#: guitext:121
msgctxt "In-game message"
msgid ""
"Your manufacturers have crafted the Lava Trap. After enemy creature steps on it, the area around changes into molten lava, which most creatures "
"won't even try to pass."
msgstr ""
"Tus fabricantes han creado la trampa, Lava. Después de que un enemigo la pise, el área alrededor cambiará a lava fundida, la cual la mayoría de "
"las criaturas ni siquiera intentarán cruzar."

#. Level Mirthshire objective
#: guitext:122
msgctxt "In-game message"
msgid ""
"Your location is already known to the heroes of this land. They have moved quickly to mobilise their forces against you. It's pathetic. They "
"deserve to have their heads impaled on lances for such impudence."
msgstr ""
"Los héroes de esta tierra conocen tu localización. Se han movido rápido para movilizar sus fuerzas contra ti. Es patético. Por esa imprudencia, "
"merecen que sus cabezas sean empaladas en lanzas."

#. Level Mirthshire objective
#: guitext:123
msgctxt "In-game message"
msgid "You've upset the local Lord. He's on his way right now. Shall I alert the media?"
msgstr "Has molestado al Señor local. Está de camino hacia aquí. ¿Aviso a los sepultureros?"

#. Level Mirthshire information
#: guitext:124
msgctxt "In-game message"
msgid ""
"The heroes of this realm possess treasures of great power. Obviously, these should belong to you. I'm certain you will settle the matter of "
"their ownership in your own way."
msgstr ""
"Los héroes de este reino poseen tesoros de gran poder, es evidente. Tienen que pasar a tus manos. Estoy seguro de que encontrarás la manera de "
"arreglar el asunto de la propiedad."

#. Level Tulipscent objective
#: guitext:125
msgctxt "In-game message"
msgid "It appears you have a rival. Another Keeper believes he is more ruthless and evil than you. We shall soon see."
msgstr "Parece ser que tienes un rival. Otro guardián se cree más malvado y despiadado que tú. Eso ya lo veremos."

#. Level Tulipscent information
#: guitext:126
msgctxt "In-game message"
msgid "This ancient realm is rich in magical artifacts. Go forth and plunder."
msgstr "Este antiguo reino es rico en artefactos mágicos. Adelante, saquéalo."

#. Level Blaise End objective
#: guitext:127
msgctxt "In-game message"
msgid ""
"The guardians of this realm are asleep at the moment. Attack them as soon as you can or they'll be breakfasted, wide awake and inherently more "
"difficult to slaughter."
msgstr ""
"Los guardianes de este reino duermen en estos momentos. Atácalos tan pronto como puedas, antes de que desayunen, estén bien despiertos y sean, "
"por tanto, más difíciles de masacrar."

#. Level Blaise End information
#: guitext:128
msgctxt "In-game message"
msgid ""
"If you should encounter hero patrols, ensure that none of their number escape. Otherwise your presence will be revealed and then you will be in "
"trouble."
msgstr ""
"Si te tropiezas con patrullas de héroes, asegúrate de que no escapa ni uno de ellos, si no quieres que adviertan a los demás tu presencia. Eso "
"te pondría en apuros."

#. Level Blaise End information
#: guitext:129
msgctxt "In-game message"
msgid "You're taking forever over this. Attack and destroy the heroes' stronghold soon, preferably before hell freezes over."
msgstr "Esto te está llevando demasiado tiempo. Ataca y destruye la fortaleza de los héroes, a ser posible antes de que llueva hacia arriba."

#. Level Blaise End information
#: guitext:130
msgctxt "In-game message"
msgid "Enemy reinforcements have arrived. So what? Let's hear it for more killing."
msgstr "Los refuerzos del enemigo han llegado. ¿Y qué? ¡Así habrá más que matar!"

#. Level Blaise End objective
#: guitext:131
msgctxt "In-game message"
msgid ""
"The heroes of this realm have prepared for your coming by building an underground stronghold of their own. Who do they think they are? Sorry, "
"master, that was a rhetorical question."
msgstr ""
"Los héroes de este reino se han preparado para tu llegada construyendo una fortaleza subterránea. ¿Quiénes se creen que son? Perdona, amo, era "
"una pregunta retórica."

#. Level Bonus 6 information
#: guitext:132
msgctxt "In-game message"
msgid "You are about to face the greatest challenge yet to your evil aspirations. Here it comes, ready or not."
msgstr ""
"Estás a punto de enfrentarte al mayor desafío con que se han encontrado tus malvadas aspiraciones. Espero que estés preparado, porque ahí va."

#. Level Bonus 6 objective
#: guitext:133
msgctxt "In-game message"
msgid ""
"Three other Dungeon Keepers, each as evil and powerful as you, have expanded their empires into this realm. Ultimately, only the one who rules "
"the underworld can conquer the realms above."
msgstr ""
"Otros tres guardianes de mazmorra, cada uno tan malvado y poderoso como tú, han ampliado sus imperios para ocupar este reino. Al final solo "
"podrá conquistar los reinos superiores, aquel que domine el mundo subterráneo."

#. Level Skybird Trill objective
#: guitext:134
msgctxt "In-game message"
msgid ""
"This realm is begging to be plunged into darkness. The Avatar himself has a castle here. Another Keeper also seeks his soul. This could get "
"messy."
msgstr ""
"Este reino empieza a ser invadido por la oscuridad. El Avatar en persona tiene aquí un castillo. Hay otro guardián que quiere su alma. Se va "
"armar una buena."

#. Level Skybird Trill objective
#: guitext:135
msgctxt "In-game message"
msgid ""
"You have destroyed the Avatar's castle but your rival has already taken the Avatar prisoner. Be that as it may, only the Keeper with the "
"blackest heart can destroy this legendary hero, so ransack your rival's dungeon and take the prize."
msgstr ""
"Has destruido el castillo del Avatar, pero tu rival lo tiene a él, prisionero. Tal como están las cosas, solo el guardián con el corazón más "
"negro puede destruir a este héroe legendario, así que asalta las mazmorras de tu rival y llévate el trofeo."

#. Level Skybird Trill objective
#: guitext:136
msgctxt "In-game message"
msgid ""
"The Avatar has been resurrected by loyal lieutenants in hiding. But their act has revealed them to us, here in this realm. Now the Avatar "
"rallies all those who would stand against you. It's time you gave this self-righteous oaf a proper kicking, master."
msgstr ""
"El Avatar ha sido resucitado por sus leales tenientes, que permanecían ocultos. Pero su acto los ha dejado al descubierto, están en este reino. "
"Ahora el Avatar reúne sus fuerzas contra ti. Ya es hora de que le enseñes una lección a ese cretino, amo."

#. Level Bonus 5 objective
#: guitext:137
msgctxt "In-game message"
msgid ""
"Powerful magic permeating through the rock from the realm above prevents a dungeon from being constructed here. You will have to conquer this "
"realm another way."
msgstr ""
"Hay una poderosa magia que se filtra por la roca, procedente del reino superior, que impide que construyas aquí una mazmorra. Tendrás que "
"conquistar este reino de otra manera."

#. Level Bonus 5 information
#: guitext:138
msgctxt "In-game message"
msgid ""
"Possess this Dragon to help you negotiate the fiery pits but be prepared to transfer your soul to a more appropriate creature when the situation "
"demands it."
msgstr ""
"Posee este Dragón para que te ayude a negociar los pozos ardientes, pero estate preparado para transferir tu alma a una criatura más apropiada "
"cuando la situación así lo requiera."

#. Level Bonus 5 objective
#: guitext:139
msgctxt "In-game message"
msgid "Possess the Vampire below. Should you succeed in killing every hero in this region, the Vampire will accompany you to the realm beyond."
msgstr "Posee al Vampiro de abajo. Si consigues matar a todos los héroes de esta zona, el Vampiro te acompañará al siguiente reino."

#. Level Bonus 2 objective
#: guitext:140
msgctxt "In-game message"
msgid ""
"These Imps have all turned rogue and therefore must die. The speed with which you accomplish their destruction will determine your fitness for "
"greater tasks ahead."
msgstr ""
"Estos duendes se han vuelto desobedientes , por tanto, deben morir. La velocidad con la que logres destruirlos determinara tu aptitud para las "
"tareas superiores que te aguardan."

#. Level Bonus 2 information
#: guitext:141
msgctxt "In-game message"
msgid "Tempus fugit, Keeper. You have been warned."
msgstr "Tempus fugit, guardián. Estás avisado."

#. Level Bonus 2 objective
#: guitext:142
msgctxt "In-game message"
msgid "You have failed. Perhaps you're not the harbinger of doom the forces of darkness were hoping for."
msgstr "Has fracasado. Quizá no seas el heraldo del destino que esperaban las fuerzas de la oscuridad."

#. Level Bonus 2 objective
#: guitext:143
msgctxt "In-game message"
msgid ""
"You are indeed a twisted soul, master. You made the Imps extinct with such panache that not one but two Dark Mistresses have devoted themselves "
"to helping you achieve your next goal. You may proceed to your next conquest."
msgstr ""
"Tienes un alma retorcida, amo. Has acabado con esos duendes con tal elegancia que ciertas féminas lo encuentra atractivo. Una Dama Oscura ha "
"jurado ayudarte a alcanzar tu próximo objetivo. Puedes proseguir hacia tu siguiente conquista."

#. Level Bonus 3 objective
#: guitext:144
msgctxt "In-game message"
msgid "You must have lightning reflexes to complete the task ahead of you. Kill these Imps as quickly as you can."
msgstr "Para completar la tarea que te aguarda deberás tener reflejos muy rápidos. Mata a estos duendes tan deprisa como puedas."

#. Level Bonus 3 information
#: guitext:145
msgctxt "In-game message"
msgid "Half your allotted time has elapsed."
msgstr "Ya ha transcurrido la mitad del tiempo que te corresponde."

#. Level Bonus 3 objective
#: guitext:146
msgctxt "In-game message"
msgid "You are out of time. That was a shocking performance."
msgstr "Te has quedado sin tiempo, ha sido una actuación lamentable."

#. Level Bonus 3 objective
#: guitext:147
msgctxt "In-game message"
msgid ""
"It is done. Tiny heaps of charred flesh smoulder where Imps once stood. You certainly had your finger on the pulse this time. The dark gods will "
"send you a vicious creature to help you conquer the next realm."
msgstr ""
"Se acabó. Pequeños montoncitos de carne humeante ocupan el lugar donde antes se alzaban los duendes. Desde luego, no te ha temblado el pulso. "
"Los Dioses Oscuros te enviarán a una criatura maléfica para ayudarte a conquistar el próximo reino."

#. Level Bonus 3 objective
#: guitext:148
msgctxt "In-game message"
msgid "You have no gold left. It pays to keep your head in such a charged environment."
msgstr "No te queda oro. Es conveniente conservar la cabeza en un entorno así."

#: guitext:149
msgctxt "In-game message"
msgid ""
"You have been called to this realm to punish a horde of revolting Bile Demons by crushing them with Boulder Traps scattered around the perimeter "
"of the dungeon. You have very little time, so rock and roll!"
msgstr ""
"Se te ha llamado a este reino para que castigues a una horda de Demonios de Hiel que se han rebelado, aplastándolos con las trampas de roca "
"colocadas por todo el perímetro de la mazmorra. Tienes poco tiempo, ¡así que a por ellos!"

#. Level Bonus 4 objective
#: guitext:150
msgctxt "In-game message"
msgid "Half your time has expired."
msgstr "Ya ha pasado la mitad de tu tiempo."

#. Level Bonus 4 objective
#: guitext:151
msgctxt "In-game message"
msgid "Your time is up. You have failed. I'm embarrassed to come from the same inter-dimensional void as you."
msgstr "Se acabó tu tiempo. Has fracasado. Me avergüenza saber que vengo del mismo vacío inter dimensional que tú."

#. Level Bonus 4 objective
#: guitext:152
msgctxt "In-game message"
msgid ""
"Well done. You have excelled in your use of large balls of stone for which the dark gods will repay you, by allowing you to use the warrior you "
"found when you reach the next realm."
msgstr ""
"Bien hecho. Has demostrado gran habilidad en el uso de grandes bolas de piedra, por lo cual los Dioses Oscuros te compensarán permitiéndote usar "
"al guerrero que has encontrado para el próximo reino."

#. Level Bonus 4 objective
#: guitext:153
msgctxt "In-game message"
msgid ""
"This region of the underworld will test your ability to traverse the network of caverns. Indeed, time is your enemy here. Defeat it and you will "
"find where a legendary warrior is imprisoned. That warrior will serve you well in the future."
msgstr ""
"Esta zona del mundo subterráneo pondrá a prueba tu habilidad para cruzar el entramado de cavernas. El tiempo es sin duda tu enemigo aquí. "
"Derrótalo y encontrarás el lugar donde está prisionero un guerrero legendario. Este guerrero te servirá bien en el futuro."

#. Level Mistle objective
#: guitext:154
msgctxt "In-game message"
msgid ""
"The people of this realm speak of a Dungeon Keeper called Wisel, who is bound to get in your way. When he does, you will have to consign him to "
"history. This will be no mean feat. Resources are scarce because of his activities."
msgstr ""
"La gente de este reino habla de un guardián de la mazmorra llamado Wisel, quien sin duda se cruzará en tu camino. Cuando lo haga, tendrás que "
"hacer que sea historia. No será pequeña la hazaña. Debido a sus actividades, los recursos son escasos."

#. Level Mistle objective
#: guitext:155
msgctxt "In-game message"
msgid "Wisel is defeated. The land is yours to plunder and despoil for all eternity. Give 'em hell, master."
msgstr "Wisel está derrotado. La tierra es tuya, puedes devastarla y saquearla por el resto de la eternidad. Crea un buen infierno, amo."

#. Level Mistle information
#: guitext:156
msgctxt "In-game message"
msgid ""
"Your evil has corrupted a Samurai Warrior, he has forsaken honour to join your cause. Should your minions suffer heavy casualties, this Warrior "
"will even call upon his brothers in arms to offer assistance. How kind. How stupid!"
msgstr ""
"Tu maldad ha corrompido a un guerrero Samurái. Ha renegado del honor para unirse a tu causa. Si tus servidores llegan a sufrir bajas graves, "
"este guerrero incluso llamará a sus hermanos de armas para prestarte ayuda. Qué amable. ¡Qué idiota!"

#. Level Mistle information
#: guitext:157
msgctxt "In-game message"
msgid ""
"This region of the underworld is riddled with tunnels and many heroes explore their labyrinthine ways. No-one said being evil would be easy."
msgstr "Esta región del mundo subterráneo es un laberinto de túneles, explorado por muchos héroes. Nadie dijo que ser malvado fuera sencillo."

#. Level Mistle information
#: guitext:158
msgctxt "In-game message"
msgid ""
"It is rumoured that two Dragons are held captive somewhere east of here. Were you to find them and free them, they would make powerful servants."
msgstr "Se rumorea que hay dos dragones cautivos en algún lugar al este de aquí. Si los encuentras y los liberas, serán siervos muy poderosos."

#. Level Mistle information
#: guitext:159
msgctxt "In-game message"
msgid ""
"A tunnel to the north leads to the Lord of the Realm's domain. This gate is guarded well. It might be wise to direct the humans' attention "
"towards your subterranean enemy."
msgstr ""
"Un túnel hacia el norte lleva al dominio del Señor del reino. Esta puerta está bien guardada. Lo más sensato sería desviar la atención del "
"humano hacia tu enemigo subterráneo."

#. Level Mistle information
#: guitext:160
msgctxt "In-game message"
msgid "These Boulder Traps are ideal for crushing the foe but there are only three of them at your disposal, so use them wisely."
msgstr "Estas trampas de roca son ideales para aplastar al enemigo, pero solo tienes tres, así que utilízalas con prudencia."

#: guitext:161
msgctxt "In-game message"
msgid "May I suggest that you kill or imprison anything that gets in your way?"
msgstr "¿Puedo sugerirte que mates o aprisiones a cualquier cosa que se cruce en tu camino?"

#. Level Blaise End objective
#: guitext:162
msgctxt "In-game message"
msgid "Another realm falls under your evil reign. Another cloud of misery and despair gathers. Lovely."
msgstr "Otro reino que cae bajo tu malévolo dominio. Otra nube de desesperación y miseria empieza a formarse. ¡Qué maravilla!"

#. Level Skybird Trill objective
#: guitext:163
msgctxt "In-game message"
msgid "You have failed. This is a grim day for evil."
msgstr "Has fracasado. Es un triste día para el mal."

#: guitext:164
msgctxt "In-game message"
msgid ""
"Dispense with a particularly obnoxious party of Dwarves which wanders this region and recruit as many Bile Demons as you can. If you free the "
"Wizard held captive in this realm, he will serve you for some time to come."
msgstr ""
"Encárgate de una partida de enanos particularmente molestos que anda por esta región, y recluta a tantos demonios de hiel como puedas. Si "
"liberas al Mago cautivo en este reino, te servirá durante cierto tiempo en el futuro."

#: guitext:165
msgctxt "In-game message"
msgid "Take more care of your Bile Demons or you will never make it beyond this realm."
msgstr "Ten más cuidado con tus demonios de hiel o no podrás pasar de este reino."

#. Level Bonus 1 objective
#: guitext:166
msgctxt "In-game message"
msgid "How time flies... hurry!"
msgstr "El tiempo vuela… ¡Date prisa!"

#. Level Skybird Trill information
#: guitext:167
msgctxt "In-game message"
msgid "You will meet your nemesis, the Avatar, in this subterranean place. This is your ultimate test. Remember, mercy is for losers."
msgstr ""
"Te enfrentarás a tu némesis, el Avatar, en este lugar subterráneo. Es la prueba definitiva para ti. Recuerda que la piedad es propia de los "
"perdedores."

#: guitext:168
msgctxt "In-game message"
msgid "The Avatar and his allies are defeated, yet his power over this land lingers. Prepare thyself..."
msgstr "El Avatar y sus aliados han sido derrotados, pero su poder sobre esta tierra persiste. Prepárate."

#. Level Skybird Trill objective
#: guitext:169
msgctxt "In-game message"
msgid ""
"You got rid of that Keeper easily. Now all that stands between you and total world domination is that ponce in shining armour. Let's get him."
msgstr ""
"Te ha resultado fácil librarte de ese guardián. Ahora, todo lo que se interpone entre el dominio del mundo y tú, es ese imbécil de la brillante "
"armadura. A por él."

#. Level Mirthshire objective
#: guitext:170
msgctxt "In-game message"
msgid "Success is thine. Truly, you have earned your title, Dungeon Keeper."
msgstr "Tuya es la victoria. Te has ganado el título, guardián de la mazmorra."

#. Level Skybird Trill objective
#: guitext:171
msgctxt "In-game message"
msgid "What is this? The Avatar lives!"
msgstr "¿Qué pasa aquí? ¡El Avatar vive!"

#. Level Skybird Trill win objective, also used in DD Level Belial
#: guitext:172
msgctxt "In-game message"
msgid "Finally, you stand unchallenged. The world is yours to waste and despoil. I bet you have never felt so bad."
msgstr "¡Por fin!, ¡ya nada se interpone en tu camino! El mundo está a tu disposición para que lo arrases. ¿A qué nunca te has sentido tan malo?"

#. Level Skybird Trill objective
#: guitext:173
msgctxt "In-game message"
msgid ""
"Marvellous, Keeper! The Avatar and all his pathetic army are finally dead! There's only one Keeper to get rid of before becoming the absolute "
"master! So, what are you waiting for?"
msgstr ""
"¡Maravilloso, guardián! ¡El Avatar y todo su patético ejército finalmente están muertos! ¡Únicamente hay un guardián del que ocuparse antes de "
"convertirse en el maestro absoluto!, así que, ¿A qué estás esperando?"

#. Levels Moonbrush Wood and Bonus 1 information
#: guitext:174
msgctxt "In-game message"
msgid "Did you see? Your Demon Spawn has evolved to become a powerful Dragon ready to reduces your enemies into ashes!"
msgstr ""
"¿Lo has visto? ¡Tu Engendro Demoníaco ha evolucionado hasta convertirse en un poderoso Dragón, preparado para reducir a tus enemigos a cenizas!"

#. Level Bonus 6 objective
#: guitext:175
msgctxt "In-game message"
msgid "Well done! Your immense wealth has drew the attention of a Thief. He will serve you well in the next realm!"
msgstr "¡Bien hecho! Tu inmensa riqueza ha llamado la atención de un Ladrón. ¡Te servirá bien en el siguiente reino!"

#. Level Flowerhat information
#: guitext:176
msgctxt "In-game message"
msgid ""
"Your researchers have discovered the Heal Creature spell that allows to replenish the health of your creatures and keep them from dying for a "
"while longer."
msgstr "Tus investigadores han descubierto el hechizo, Curar. Permite recuperar la salud de tus criaturas y alejarlas de la muerte por más tiempo."

#. Level Tulipscent information
#: guitext:177
msgctxt "In-game message"
msgid ""
"Try the Must Obey spell. When activated, it constantly forces your creatures to obey to all your orders, making all of them working faster "
"without the possibility for them to take a nap. Be sure to have plenty of money so that the spell will stay activated."
msgstr ""
"Prueba el hechizo, Debe Obedecer. Cuando es activado, fuerza a tus criaturas a obedecer todas tus órdenes, haciendo su trabajo más rápido sin la "
"posibilidad de irse a dormir. Asegúrate de tener un montón de dinero para que el hechizo se mantenga activado."

#. Level Tulipscent information
#: guitext:178
msgctxt "In-game message"
msgid ""
"A Tentacle has joined your dungeon. These rare little creatures enjoy to be in water and their spine can even pierce the most solid armors and "
"paralyze your enemies! Marvellous!"
msgstr ""
"Un Tentáculo se ha unido a tu mazmorra. Estas pequeñas y raras criaturas disfrutan de estar en el agua, ¡su columna vertebral puede incluso "
"perforar las armaduras más sólidas y paralizar a tus enemigos! ¡Maravilloso!"

#. Level Bonus 1 objective
#: guitext:179
msgctxt "In-game message"
msgid ""
"You have entered this realm to gain a creature for your further efforts. You got the creature from start, so you must only keep it safe. And the "
"only way to make this place safe is to kill every hero in the realm."
msgstr ""
"Has entrado en este reino para ganar a una criatura que te servirá en el futuro. Tienes la criatura desde el comienzo, solo debes mantenerla a "
"salvo. La única manera de hacer este lugar seguro es matar a todos los héroes del reino."

#: guitext:180 guitext:181 guitext:182 guitext:183 guitext:184 guitext:185 guitext:186 guitext:187 guitext:188 guitext:189 guitext:190 guitext:191
#: guitext:192 guitext:193 guitext:194 guitext:195 guitext:196 guitext:197 guitext:198 guitext:199 guitext:200
msgctxt "In-game message"
msgid "Moo"
msgstr "Muu"

#: guitext:202
msgctxt "Level name"
msgid "Eversmile"
msgstr "Eversmile"

#: guitext:203
msgctxt "Level name"
msgid "Cosyton"
msgstr "Cosyton"

#: guitext:204
msgctxt "Level name"
msgid "Waterdream Warm"
msgstr "Waterdream Warm"

#: guitext:205
msgctxt "Level name"
msgid "Flowerhat"
msgstr "Flowerhat"

#: guitext:206
msgctxt "Level name"
msgid "Lushmeadow-on-Down"
msgstr "Lushmeadow-on-Down"

#: guitext:207
msgctxt "Level name"
msgid "Snuggledell"
msgstr "Snuggledell"

#: guitext:208
msgctxt "Level name"
msgid "Wishvale"
msgstr "Wishvale"

#: guitext:209
msgctxt "Level name"
msgid "Tickle"
msgstr "Tickle"

#: guitext:210
msgctxt "Level name"
msgid "Moonbrush Wood"
msgstr "Moonbrush Wood"

#: guitext:211
msgctxt "Level name"
msgid "Nevergrim"
msgstr "Nevergrim"

#: guitext:212
msgctxt "Level name"
msgid "Hearth"
msgstr "Hearth"

#: guitext:213
msgctxt "Level name"
msgid "Elf's Dance"
msgstr "Elf's Dance"

#: guitext:214
msgctxt "Level name"
msgid "Buffy Oak"
msgstr "Buffy Oak"

#: guitext:215
msgctxt "Level name"
msgid "Sleepiburgh"
msgstr "Sleepiburgh"

#: guitext:216
msgctxt "Level name"
msgid "Woodly Rhyme"
msgstr "Woodly Rhyme"

#: guitext:217
msgctxt "Level name"
msgid "Tulipscent"
msgstr "Tulipscent"

#: guitext:218
msgctxt "Level name"
msgid "Mirthshire"
msgstr "Mirthshire"

#: guitext:219
msgctxt "Level name"
msgid "Blaise End"
msgstr "Blaise End"

#: guitext:220
msgctxt "Level name"
msgid "Mistle"
msgstr "Mistle"

#: guitext:221
msgctxt "Level name"
msgid "Skybird Trill"
msgstr "Skybird Trill"

#: guitext:222
msgctxt "In-game interface description"
msgid ""
"Name and Health: Each creature has its own name. Behind is the creature health bar. The higher the red bar, the better health the creature is in."
msgstr ""
"Nombre y Salud: Cada criatura tiene su propio nombre. Detrás está la salud de la criatura. Cuanto más alto esté la barra roja, más salud posee "
"la criatura."

#: guitext:223
msgctxt "In-game interface description"
msgid ""
"Experience: The creature's experience level. Behind the level number is a bar indicating the creatures progress towards attaining more "
"experience."
msgstr ""
"Experiencia: El nivel de experiencia de la criatura. Detrás del número del nivel está una barra indicando el progreso de las criaturas mientras "
"van logrando más experiencia."

#: guitext:224
msgctxt "In-game interface description"
msgid "Hunger: How badly a creature needs to suck down a chicken or two."
msgstr "Hambre: Nivel de desesperación de la criatura por meterse entre pecho y espalda un pollo o dos."

#: guitext:225
msgctxt "In-game interface description"
msgid "Cancel"
msgstr "Cancelar"

#: guitext:226
msgctxt "Creature spell"
msgid "Arrow: The basic ranged weapon, effective at long distance."
msgstr "Flecha: El arma básica a distancia, efectiva a largas distancias."

#: guitext:227
msgctxt "Creature spell"
msgid "Freeze: Changes the target creature to ice. It is then in suspended animation and can be shattered with a well-aimed blow."
msgstr "Congelar: Convierte a la criatura objetivo en hielo. Permanecerá en animación suspendida y puede ser hecho añicos por un certero golpe."

#: guitext:228
msgctxt "Creature spell"
msgid "Armour: This lowers the amount of damage a creature takes each time it is hit, and provides complete immunity to electric shocks."
msgstr ""
"Blindaje: Esto reduce la cantidad de daños que una criatura recibe cuando es golpeada, y proporciona completa inmunidad contra ataques "
"eléctricos."

#: guitext:229
msgctxt "Creature spell"
msgid "Lightning: A powerful magical weapon with electric attack. Casts a bolt of lighting from the creature."
msgstr "Relámpago: Una poderosa arma mágica de ataque eléctrico. Lanza un rayo de luz desde la criatura."

#: guitext:230
msgctxt "Creature spell"
msgid "Rebound: Causes any spell fired at you to bounce back at the attacker."
msgstr "Rebote: Causa que cualquier hechizo disparado contra ti rebote hacia el atacante."

#: guitext:231
msgctxt "Creature spell"
msgid "Fear: Causes the opponent to be terrified and wanting to skip engageing into combat."
msgstr "Miedo: Hace que el oponente esté aterrorizado y evitando querer entrar en combate."

#: guitext:232
msgctxt "Creature spell"
msgid "Sight: Allows the creature to temporarely increase its awareness and notice the invisible."
msgstr "Visión: Permite temporalmente a la criatura aumentar su campo de visión y observar lo invisible."

#: guitext:233
msgctxt "Creature spell"
msgid "Missile: A simple spell that sends a screaming magic reptile at the invaders. Very disconcerting."
msgstr "Misil: Un simple hechizo que envía un reptil mágico gritando a los invasores. Muy desconcertante."

#: guitext:234
msgctxt "Creature spell"
msgid "Grenade: Throws a powerful explosive at the approaching enemy. It can also bounce off walls and has the traditional delayed fuse."
msgstr ""
"Granada: Lanza un poderoso explosivo al enemigo que se aproxima. También puede rebotar en las paredes y tiene la tradicional, mecha retardada."

#: guitext:235
msgctxt "Creature spell"
msgid "Navigating Missile: A spell that sends a screaming magic reptile homing in on the nearest hero or enemy creature for double damage. Nice."
msgstr "Misil dirigido: Este misil es guiado contra el héroe o criatura enemiga más cercano y explota con una fuerza devastadora."

#: guitext:236
msgctxt "Creature spell"
msgid "Speed: Speeds up the creature so that it can perform fighting and working tasks really quickly."
msgstr "Velocidad: Acelera la criatura para que pueda combatir y realizar tareas de trabajo muy rápido."

#: guitext:237
msgctxt "Creature spell"
msgid "Poison Cloud: Forms a cloud of noxious gas capable of damaging both the enemy and your own creatures. The gas affects all who breathe it."
msgstr ""
"Nube venenosa: Forma una nube de gas nocivo capaz de dañar tanto a enemigos como a tus propias criaturas. El gas afecta a cualquiera que lo "
"respire."

#: guitext:238
msgctxt "Creature spell"
msgid "Group: Not used"
msgstr "Grupo: Sin usar"

#: guitext:239
msgctxt "Creature spell"
msgid "Invisibility: Cast on one of your minions, it makes the host creature invisible to all enemies. Unless they possess a subnatural Sight."
msgstr ""
"Invisibilidad: Lanzado en uno de tus esbirros, convierte a la criatura anfitrión invisible a todos los enemigos. A menos que estos posean una "
"vista sobrenatural."

#: guitext:240
msgctxt "Creature spell"
msgid ""
"Teleport: With this spell, a creature can teleport anywhere on the map. If you are Possessing a creature, then it teleports to its Lair or to "
"the Dungeon Heart."
msgstr ""
"Tele transportación: Con este hechizo, una criatura puede tele transportarse a cualquier punto del mapa. Si estás poseyendo a la criatura, "
"entonces sé tele transportará a su guarida o al corazón de la mazmorra."

#: guitext:241
msgctxt "Creature spell"
msgid "Flame Breath: The devasting constant stream of searing fire."
msgstr "Aliento de llama: El flujo devastador constante del fuego abrasador."

#: guitext:242
msgctxt "Creature spell"
msgid "Illumination: Brings light onto darkness, allowing the creature to see but also be seen by others."
msgstr "Iluminación: Aporta luz sobre la oscuridad, permitiendo a la criatura ver, pero también ser visto por otras."

#: guitext:243
msgctxt "Creature spell"
msgid "Flight: Causes the creature to take off from the ground and attack creatures from the air or cross lava unharmed."
msgstr "Vuelo: Hace que la criatura despegue del suelo y ataque criaturas desde el aire."

#: guitext:244
msgctxt "Creature spell"
msgid "Hail Storm: Creates a fury of hailstones."
msgstr "Tormenta de granizo: Crea una lluvia de granizo allá donde el hechizo impacte."

#: guitext:245
msgctxt "Creature spell"
msgid "Slow: Slows down the target creature, making it attacks and movement delayed."
msgstr "Lentitud: Ralentiza la criatura objetivo, haciendo que su ataque y movimiento sean más lentos."

#: guitext:246
msgctxt "Creature spell"
msgid "Drain: This spell drains the target creature a part of its health and gives it to the caster."
msgstr "Drenar: Este hechizo drena a la criatura objetivo una buena parte de su salud y habilidades mágicas."

#: guitext:247
msgctxt "Creature spell"
msgid ""
"Word of Power: Causes rings of demonic energy to emanate from the creature's body and inflicts massive damage on the vicinity. Very effective "
"against crowded hordes of enemies, also pushes them back."
msgstr ""
"Palabra de poder: Crea anillos de energía demoníaca que emanan del cuerpo de la criatura e inflige daño masivo en los alrededores. Muy efectivo "
"contra hordas de enemigos agrupados, también los empuja hacia atrás."

#: guitext:248
msgctxt "Creature spell"
msgid "Heal: When this is cast, the creature is massively healed."
msgstr "Curar: Cuando es lanzado, la criatura es curada de forma masiva. Además, las criaturas cercanas se curan en una cuarta parte."

#: guitext:249
msgctxt "Creature spell"
msgid "Wind: Creates a force twelve gale in your dungeon blowing every creature away from you. And nasty smells of course."
msgstr "Viento: Crea un poderoso vendaval en tu mazmorra soplando a cualquier criatura lejos de ti."

#: guitext:250
msgctxt "Creature spell"
msgid "Meteor: More powerful that the fireball, this spell throws out a solid ball of fire which does a lot of damage to an enemy."
msgstr "Meteorito: Más poderoso que la bola de fuego, este hechizo lanza una bola sólida de fuego que hace mucho daño a un enemigo."

#: guitext:251
msgctxt "Creature spell"
msgid "Fireball: Fires a single fireball which homes in on the nearest enemy. Also inflicts minor damage to a Dungeon's walls and doors."
msgstr ""
"Bola de fuego: Dispara una sola bola de fuego que es dirigida al enemigo más cercano. También inflige daños menores a las paredes y puertas de "
"la mazmorra."

#: guitext:252
msgctxt "Creature spell"
msgid "Hand to Hand: The basic battle ability that allows to attack the enemy with either bare hands or a sword."
msgstr "Mano a mano: La capacidad de combate básico que permite atacar al enemigo, ya sea con las manos desnudas o una espada."

#: guitext:253
msgctxt "Creature spell"
msgid "Fart: A close range gas attack that only damages enemy creatures."
msgstr ""
"Nube venenosa: Forma una nube de gas nocivo capaz de dañar tanto a enemigos como a tus propias criaturas. El gas afecta a cualquiera que lo "
"respire."

#: guitext:254
msgctxt "Creature spell"
msgid "Dig: This is the basic ability of the Imp and allows it to tunnel through earth."
msgstr "Excavar: Esta es la capacidad básica del duende y le permite hacer un túnel a través de la tierra."

#: guitext:255
msgctxt "Creature spell"
msgid ""
"Disease: Fired at a foe, gives them a Disease which is then spread to other creatures. The infected are slowly dying and can only be healed in "
"the Temple."
msgstr ""
"Enfermedad: Disparado contra un enemigo, le transmite una enfermedad que se extenderá a otras criaturas. Los infectados mueren lentamente y "
"únicamente pueden ser sanados en el templo."

#: guitext:256
msgctxt "Creature spell"
msgid ""
"Chicken: Turns enemy into chicken for a while. The enemy isn't able to attack but has the same strength and thus won't be as easy to kill as a "
"normal chicken."
msgstr ""
"Pollo: Transforma al enemigo en un pollo por un tiempo. El enemigo es incapaz de atacar, pero tiene la misma fuerza y por ello no será tan fácil "
"de matar cómo un pollo corriente."

#: guitext:257
msgctxt "Creature spell"
msgid "Time Bomb: Turns your creature into a suicidal bomber."
msgstr "Bomba de tiempo: Convierte a tu criatura en una bomba suicida."

#: guitext:258
msgctxt "Creature name"
msgid "Fairy"
msgstr "Hada"

#: guitext:259
msgctxt "Creature name"
msgid "Imp"
msgstr "Duende"

#: guitext:260
msgctxt "Creature name"
msgid "Beetle"
msgstr "Escarabajo"

#: guitext:261
msgctxt "Creature name"
msgid "Troll"
msgstr "Trol"

#: guitext:262
msgctxt "Creature name"
msgid "Demon Spawn"
msgstr "Engendro Demoníaco"

#: guitext:263
msgctxt "Creature name"
msgid "Warlock"
msgstr "Brujo"

#: guitext:264
msgctxt "Creature name"
msgid "Fly"
msgstr "Mosca"

#: guitext:265
msgctxt "Creature name"
msgid "Spider"
msgstr "Araña"

#: guitext:266
msgctxt "Creature name"
msgid "Skeleton"
msgstr "Esqueleto"

#: guitext:267
msgctxt "Creature name"
msgid "Horned Reaper"
msgstr "Segador Astado"

#: guitext:268
msgctxt "Creature name"
msgid "Dragon"
msgstr "Dragón"

#: guitext:269
msgctxt "Creature name"
msgid "Tentacle"
msgstr "Tentáculo"

#: guitext:270
msgctxt "Creature name"
msgid "Hound"
msgstr "Sabueso"

#: guitext:271
msgctxt "Creature name"
msgid "Ghost"
msgstr "Fantasma"

#: guitext:272
msgctxt "Creature name"
msgid "Mistress"
msgstr "Dama"

#: guitext:273
msgctxt "Creature name"
msgid "Bile Demon"
msgstr "Demonio de hiel"

#: guitext:274
msgctxt "Creature name"
msgid "Vampire"
msgstr "Vampiro"

#: guitext:275
msgctxt "Creature name"
msgid "Barbarian"
msgstr "Bárbaro"

#: guitext:276
msgctxt "Creature name"
msgid "Knight"
msgstr "Caballero"

#: guitext:277
msgctxt "Creature name"
msgid "Wizard"
msgstr "Mago"

#: guitext:278
msgctxt "Creature name"
msgid "Orc"
msgstr "Orco"

#: guitext:279
msgctxt "Creature name"
msgid "Mountain Dwarf"
msgstr "Enano de la Montaña"

#: guitext:280
msgctxt "Creature name"
msgid "Valley Dwarf"
msgstr "Enano del Valle"

#: guitext:281
msgctxt "Creature name"
msgid "Thief"
msgstr "Ladrón"

#: guitext:282
msgctxt "Creature name"
msgid "Samurai"
msgstr "Samurái"

#: guitext:283
msgctxt "Creature name"
msgid "Priestess"
msgstr "Sacerdotisa"

#: guitext:284
msgctxt "Creature name"
msgid "Giant"
msgstr "Gigante"

#: guitext:285
msgctxt "Creature name"
msgid "Archer"
msgstr "Arquero"

#: guitext:286
msgctxt "Creature name"
msgid "Monk"
msgstr "Monje"

#: guitext:287
msgctxt "In-game interface description"
msgid "Query: Select this and left click on a creature to view information on that creature and track it on screen. LMB select."
msgstr ""
"Interrogación: Selecciónalo y pulsa el botón izquierdo sobre la criatura para ver la información sobre esa criatura y hacer un seguimiento en "
"pantalla. Seleccionar con BIR."

#: guitext:288
msgctxt "Menu interface item"
msgid "Select game"
msgstr "Seleccionar partida"

#: guitext:289
msgctxt "Menu interface item"
msgid "Network Menu"
msgstr "Menú de red"

#: guitext:290
msgctxt "Menu interface item"
msgid "Main Menu"
msgstr "Menú principal"

#: guitext:343
msgctxt "Menu interface, Main Menu title"
msgid "Main Menu"
msgstr "Menú principal"

#: guitext:291
msgctxt "In-game interface description"
msgid "Anger: How angry the creature is. The higher the bar is, the angrier the creature is."
msgstr "Enfado: Mide el nivel de enfado de la criatura. Cuanto mayor es la barra, más enfadada está la criatura."

#: guitext:292
msgctxt "In-game interface description"
msgid "Creature Kills: The total number of enemies the creature has slain."
msgstr "Muertes de la criatura: El número total de enemigos muertos a manos de la criatura."

#: guitext:293
msgctxt "In-game interface description"
msgid "Strength: The amount of damage the creature inflicts upon it's enemies with each hit."
msgstr "Fuerza: La cantidad de daño que la criatura infringe a los enemigos con cada golpe."

#: guitext:294
msgctxt "In-game interface description"
msgid "Wage: The creature's salary in gold which it takes on each payday."
msgstr "Sueldo: Salario en oro de la criatura que requiere en cada día de pago."

#: guitext:295
msgctxt "In-game interface description"
msgid "Gold Held: The amount of gold the creature is carrying."
msgstr "Oro en mano: La cantidad de oro que lleva encima la criatura."

#: guitext:296
msgctxt "In-game interface description"
msgid "Defence: The chance a creature will avoid a blow. The higher the number, the greater the chance of avoidance."
msgstr "Defensa: Las probabilidades de una criatura de esquivar un golpe. Cuanto más alto es el número, mayor la probabilidad de esquivar."

#: guitext:297
msgctxt "In-game interface description"
msgid "Skill: The creature's ability to perform tasks. The higher the Skill level, the better the creature's performance."
msgstr ""
"Habilidad: El talento de una criatura a la hora de llevar a cabo tareas. Cuanto más alto es el nivel de la habilidad, mejor es el rendimiento de "
"la criatura."

#: guitext:298
msgctxt "In-game interface description"
msgid "Age/Time In Dungeon: The length of time you have employed the creature."
msgstr "Edad/Tiempo en mazmorra: La cantidad de tiempo que la criatura ha estado a tu servicio."

#: guitext:299
msgctxt "In-game interface description"
msgid "Dexterity: The chance of a successful attack. Used to break enemy defence. The higher the number, the greater the chance of hitting."
msgstr ""
"Destreza: Las probabilidades de una criatura de evitar una trampa o arma enemiga. Cuanto más alto es el número, mayor es la probabilidad de "
"evitarlo."

#: guitext:300
msgctxt "In-game interface description"
msgid ""
"Luck: The chance that a creature will do a double attack or a double defence in combat. Taken into account only when the hit is not avoided."
msgstr ""
"Suerte: La probabilidad de que una criatura realice un ataque doble o una defensa doble durante el combate. Se tendrá en cuenta solo cuando el "
"golpe no es esquivado."

#: guitext:301
msgctxt "In-game interface description"
msgid "Blood type: As if you care. Blood is blood, right?"
msgstr "Tipo de sangre: ¿Y a quién le importa? La sangre es sangre siempre, ¿no?"

#: guitext:302
msgctxt "In-game interface description"
msgid "Idle: The creature is either sleeping or not working. It's not involved in anything constructive or useful. LMB pick up creature. RMB zoom."
msgstr ""
"Ociosa: La criatura está durmiendo o no está trabajando. No está involucrada en algo constructivo o útil. Recoge la criatura con BIR. Centrar la "
"cámara en ella con BDR."

#: guitext:303
msgctxt "In-game interface description"
msgid "Working: The creature is performing tasks and doing work for you. LMB pick up creature. RMB zoom."
msgstr "Trabajando: La criatura está llevando a cabo tareas y trabajando para ti. Recoge la criatura con BIR. Centrar la cámara en ella con BDR."

#: guitext:304
msgctxt "In-game interface description"
msgid "Fighting: The creature is in a battle. LMB pick up creature. RMB zoom."
msgstr "Luchando: La criatura está en una batalla. Recoge la criatura con BIR. Centrar la cámara en ella con BDR."

#: guitext:305
msgctxt "In-game interface description"
msgid "Fight: Your creatures always attack and not avoid any combat. LMB select."
msgstr "Lucha: Tus criaturas siempre atacan y no eluden ninguna lucha. Selecciónalo con BIR."

#: guitext:306
msgctxt "In-game interface description"
msgid "Flee: Your creatures attempt to preserve their lives, running away if they are too badly injured. LMB select."
msgstr "Huir: Tus criaturas intentan proteger sus vidas, huyendo si se encuentran demasiado heridas. Selecciónalo con BIR."

#: guitext:307
msgctxt "In-game interface description"
msgid "Imprison: Your creatures stun their enemies in battle and imprison those they defeat. LMB select."
msgstr ""
"Aprisionar: Tus criaturas aturden a los enemigos durante la batalla y los llevan a la prisión, solo aquellos que caen inconscientes. "
"Selecciónalo con BIR."

#: guitext:308
msgctxt "In-game interface description"
msgid "Defending: The creature is concentrating on avoiding its adversary's blows."
msgstr "Defender: La criatura se concentra en esquivar los golpes del adversario."

#: guitext:309
msgctxt "In-game interface item"
msgid "Are you sure?"
msgstr "¿Estás seguro?"

#: guitext:310
msgctxt "In-game interface item"
msgid "Yes"
msgstr "Sí"

#: guitext:311
msgctxt "In-game interface item"
msgid "No"
msgstr "No"

#: guitext:312
msgctxt "In-game interface item"
msgid "For"
msgstr "Para"

#: guitext:313
msgctxt "In-game interface description"
msgid "Shadows: The number of shadows cast by each creature. LMB toggle."
msgstr "Sombras: El número de sombras que proyecta cada criatura. Cambia el número de sombras con BIR."

#: guitext:314
msgctxt "In-game interface description"
msgid ""
"View Type: Swap between perspective views. Default view has warped walls and can be rotated. Disable the warp effect for clean lines. Forced "
"perspective can only be rotated 90 degrees and changes the viewing angle. LMB toggle."
msgstr ""
"Tipo de Vista: Intercambia entre la visión por defecto y la visión de perspectiva forzada. La visión por defecto deforma las paredes y se puede "
"girar, la perspectiva forzada muestra un área más grande, pero sólo se puede girar 90 grados. Cambia el tipo de vista con BIR."

#: guitext:315
msgctxt "In-game interface description"
msgid "Wall Height: Swap between high or low walls. If you make the walls one block high, they are easier to see over. LMB toggle."
msgstr ""
"Altura de los muros: Intercambia entre muros altos o bajos. Haciendo los muros de un bloque de alto, será más fácil de ver por encima. Cambia la "
"altura con BIR."

#: guitext:316
msgctxt "In-game interface description"
msgid "View Distance: The amount of dungeon drawn. This directly affects the speed of the game. LMB toggle."
msgstr ""
"Distancia visible: La cantidad de mazmorra que puede ser visible por el jugador. Esto afecta directamente a la velocidad del juego. Cambia el "
"valor con BIR."

#: guitext:317
msgctxt "In-game interface description"
msgid "Gamma Correction: Adjust the brightness of the game. LMB toggle."
msgstr "Corrección de gamma: Ajusta el brillo del juego. Cambia el valor con BIR."

#: guitext:318
msgctxt "In-game interface item"
msgid "Of"
msgstr "De"

#: guitext:319
msgctxt "Slab description"
msgid "Empty Lair: Would suit itinerant creature."
msgstr "Guarida vacía: Le irá bien a alguna criatura itinerante."

#: guitext:320
msgctxt "Menu interface item"
msgid "Paused"
msgstr "Pausa"

#: guitext:321
msgctxt "In-game interface description"
msgid "Zoom In: Zoom in the Dynamic Map. This increases the scale of the map. LMB select."
msgstr ""
"Aumentar mini mapa: Aumenta el mini mapa para ver más de cerca en él, esto disminuye el área visible total en el mini mapa. Pulsa BIR para "
"aumentar en uno cada vez."

#: guitext:322
msgctxt "In-game interface description"
msgid "Zoom Out: Zoom out the Dynamic Map. This decreases the scale of the map. LMB select."
msgstr ""
"Disminuir mini mapa: Disminuye el mini mapa para ver más de lejos en él, esto aumenta el área visible total en el mini mapa. Pulsa BIR para "
"disminuir en uno cada vez."

#: guitext:323
msgctxt "In-game interface description"
msgid "Full Screen Map: Takes you to the Map Screen which displays your entire Dungeon and the surrounding area. LMB select."
msgstr "Mapa: Te muestra el nivel actual, en la que muestra toda tu mazmorra y sus alrededores. Pulsa BIR para abrir el mapa."

#: guitext:324
msgctxt "Slab description"
msgid "Impenetrable Rock: Your Imps cannot dig through this, the only solution is to go round. It is visible even if far from your territory."
msgstr ""
"Roca impenetrable: Tus duendes no pueden excavar a través de ella, la única solución es rodearlo. Es visible incluso lejos de tu propio "
"territorio."

#: guitext:325
msgctxt "Slab description"
msgid "Earth: You can excavate this. To dig out some new caverns, choose a location and tag for digging with LMB. Press LMB again to untag."
msgstr ""
"Tierra: Aquí puedes excavar. Para crear algunas cavernas nuevas, elige una localización y márcala para ser excavada con BIR. Pulsa BIR de nuevo "
"en ellas para desmarcarlas."

#: guitext:326
msgctxt "Slab description"
msgid ""
"Gold Seam: Your source of wealth. Dig this out and your Imps will take it to your Treasure Room. You can also pick up the lumps of treasure left "
"on the ground."
msgstr ""
"Veta de oro: Tu fuente de riqueza. Excávala y tus duendes llevarán el oro a tu sala del tesoro. También puedes recoger los fragmentos de tesoro "
"que quedan en el suelo."

#: guitext:327
msgctxt "Slab description"
msgid "Lava: Burns any creature that step on it. Get over lava by casting Cave-In or building a Bridge."
msgstr "Lava: Quema a cualquier criatura que la pise. Atraviesa la lava utilizando el hechizo derrumbamiento o construyendo un puente encima."

#: guitext:328
msgctxt "Slab description"
msgid "Water: Creatures move more slowly through water. Build the Bridge to make new land on the water."
msgstr ""
"Agua: Las criaturas avanzan más despacio por el agua. Puedes construir un puente en el agua, eso hará que a tus criaturas no les afecten el agua "
"o para reclamar más territorio."

#: guitext:329
msgctxt "Slab description"
msgid "Wall: A reinforced stone wall that enemies cannot break through. At least without the Destroy Walls spell."
msgstr "Muro: Un muro de piedra reforzada que detiene el avance de los enemigos. Por lo menos sin el hechizo destruir muros."

#: guitext:330
msgctxt "Slab description"
msgid "Damaged Wall: Unless repaired, this wall will eventually collapse."
msgstr "Muro dañado: Si no lo reparas, este muro se derrumbará tarde o temprano."

#: guitext:331
msgctxt "Slab description"
msgid "Path: Unclaimed earth floor. You can claim it if it is connected to already claimed territory."
msgstr "Sendero: Tierra que nadie ha reclamado. Puedes reclamarla como tuya si esta, está conectada a tu territorio."

#: guitext:332
msgctxt "Slab description"
msgid "Claimed area: Your dungeon territory. You can build rooms and drop your creatures on it."
msgstr ""
"Zona reclamada: El territorio que ha sido reclamado por un guardián. Puedes construir salas y soltar criaturas en ella, si la zona reclamada te "
"pertenece."

#: guitext:333
msgctxt "In-game interface item"
msgid "More..."
msgstr "Más…"

#: guitext:334
msgctxt "In-game message"
msgid "Level completed - press Escape to continue"
msgstr "Nivel completado: Pulsa espacio para continuar."

#: guitext:335
msgctxt "In-game message"
msgid "You have been defeated. Press Space to restart."
msgstr "¡Has sido derrotado! Pulsa espacio para volver a empezar."

#: guitext:336
msgctxt "On-screen message"
msgid "Recording FLIC"
msgstr "COMENZANDO A GRABAR IMÁGENES"

#: guitext:337
msgctxt "On-screen message"
msgid "Error recording FLIC"
msgstr "ERROR:NO SE HA PODIDO GRABAR LAS IMÁGENES"

#: guitext:338
msgctxt "On-screen message"
msgid "Finished recording FLIC"
msgstr "IMÁGENES GRABADAS CORRECTAMENTE"

#: guitext:339
msgctxt "Unused"
msgid "Time Bomb"
msgstr "Bomba de tiempo"

#: guitext:340
msgctxt "In-game interface item"
msgid "Sound FX"
msgstr "Efectos de sonido"

#: guitext:341
msgctxt "In-game interface item"
msgid "Music"
msgstr "Música"

#: guitext:342
msgctxt "In-game interface item"
msgid "UNUSED"
msgstr "SIN UTILIZAR"

#: guitext:344
msgctxt "Menu interface item"
msgid "Load Menu"
msgstr "Menú de carga"

#: guitext:345
msgctxt "Menu interface, Main Menu item"
msgid "Load Game"
msgstr "Cargar partida"

#: guitext:346
msgctxt "Menu interface, Main Menu item"
msgid "Continue Game"
msgstr "Continuar una partida"

#: guitext:347
msgctxt "Menu interface, Main Menu item"
msgid "Multiplayer"
msgstr "Multijugador"

#: guitext:348
msgctxt "Menu interface item"
msgid "Return to Main Menu"
msgstr "Volver al menú principal"

#: guitext:349
msgctxt "Menu interface item"
msgid "Play Intro"
msgstr "Reproducir video de introducción"

#: guitext:350
msgctxt "Menu interface item"
msgid "Service Menu"
msgstr "Menú de servicio"

#: guitext:351
msgctxt "Menu interface item"
msgid "Session Menu"
msgstr "Menú de sesión"

#: guitext:352
msgctxt "Menu interface item"
msgid "Speed"
msgstr "Velocidad"

#: guitext:353
msgctxt "Menu interface item"
msgid "COM Port"
msgstr "Puerto COM"

#: guitext:354
msgctxt "Menu interface item"
msgid "Phone Number"
msgstr "Número de teléfono"

#: guitext:355
msgctxt "Menu interface item"
msgid "IRQ"
msgstr "IRQ"

#: guitext:356
msgctxt "Menu interface item"
msgid "Statistics"
msgstr "Estadísticas"

#: guitext:357
msgctxt "Menu interface item"
msgid "Level Completed"
msgstr "Nivel completado"

#: guitext:358
msgctxt "Menu interface item"
msgid "UNUSED"
msgstr "SIN UTILIZAR"

#: guitext:359
msgctxt "Menu interface, Main Menu item"
msgid "Quit"
msgstr "Salir"

#: guitext:360
msgctxt "Menu interface, Main Menu item"
msgid "Start New Game"
msgstr "Empezar una nueva campaña"

#: guitext:361
msgctxt "Unused"
msgid "This is a tale of valour and honour and how tasty heroes are...."
msgstr "Esta es una historia sobre el valor, el honor, y lo sabrosos que resultan los héroes…"

#: guitext:362
msgctxt "Credits"
msgid "Designed By"
msgstr "Diseñado por"

#: guitext:363
msgctxt "Credits"
msgid "Project Leader"
msgstr "Jefe de proyecto"

#: guitext:364
msgctxt "Credits"
msgid "Lead Programmer"
msgstr "Jefe de programación"

#: guitext:365
msgctxt "Credits"
msgid "Lead Artist"
msgstr "Director artístico"

#: guitext:366
msgctxt "Credits"
msgid "Programming"
msgstr "Programación"

#: guitext:367
msgctxt "Credits"
msgid "Engine Design"
msgstr "Diseño de motor"

#: guitext:368
msgctxt "Credits"
msgid "Music and Sfx"
msgstr "Música y efectos de sonido"

#: guitext:369
msgctxt "Credits"
msgid "Graphics Programmers"
msgstr "Programadores de gráficos"

#: guitext:370
msgctxt "Credits"
msgid "Artists"
msgstr "Ilustradores"

#: guitext:371
msgctxt "Credits"
msgid "Network Programming"
msgstr "Programación de red"

#: guitext:372
msgctxt "Credits"
msgid "Testing Manager"
msgstr "Director de pruebas"

#: guitext:373
msgctxt "Credits"
msgid "Lead Testers"
msgstr "Probadores principales"

#: guitext:374
msgctxt "Credits"
msgid "Lead Tester"
msgstr "Probador principal"

#: guitext:375
msgctxt "Credits"
msgid "Management"
msgstr "Dirección"

#: guitext:376
msgctxt "Credits"
msgid "Marketing and PR"
msgstr "Mercadotecnia y relaciones públicas"

#: guitext:377
msgctxt "Credits"
msgid "Tech Support"
msgstr "Soporte técnico"

#: guitext:378
msgctxt "Credits"
msgid "Administration"
msgstr "Administración"

#: guitext:379
msgctxt "Credits"
msgid "Thanks To"
msgstr "Agradecimientos a"

#: guitext:380
msgctxt "Credits"
msgid "Producer"
msgstr "Productor"

#: guitext:381
msgctxt "Credits"
msgid "Level Design"
msgstr "Diseño de niveles"

#: guitext:382
msgctxt "Credits"
msgid "Script By"
msgstr "Guión por"

#: guitext:383
msgctxt "Credits"
msgid "Libraries and Tools"
msgstr "Librerías y herramientas"

#: guitext:384
msgctxt "Credits"
msgid "Playtesters"
msgstr "Probadores de juego"

#: guitext:385
msgctxt "Credits"
msgid "Localisation"
msgstr "Localización"

#: guitext:386
msgctxt "Credits"
msgid "Special Thanks To"
msgstr "Agradecimientos especiales a"

#: guitext:387
msgctxt "Credits"
msgid "Package Design"
msgstr "Diseño de la caja"

#: guitext:388
msgctxt "Credits"
msgid "Documentation"
msgstr "Documentación"

#: guitext:389
msgctxt "Credits"
msgid "Documentation Layout"
msgstr "Diseño de documentación"

#: guitext:390
msgctxt "Credits"
msgid "Production"
msgstr "Producción"

#: guitext:391
msgctxt "Credits"
msgid "Quality Assurance"
msgstr "Control de calidad"

#: guitext:392
msgctxt "Credits"
msgid "Lead Level Design"
msgstr "Dirección de diseño de niveles"

#: guitext:393
msgctxt "Credits"
msgid "Intro"
msgstr "Introducción"

#: guitext:394
msgctxt "Credits"
msgid "Testers"
msgstr "Probadores"

#: guitext:395
msgctxt "Menu interface item"
msgid "Sessions"
msgstr "Sesiones"

#: guitext:396
msgctxt "Menu interface item"
msgid "Name"
msgstr "Nombre"

#: guitext:397
msgctxt "Menu interface item"
msgid "Services"
msgstr "Servicios"

#: guitext:398
msgctxt "Menu interface item"
msgid "Messages"
msgstr "Mensajes"

#: guitext:399
msgctxt "Menu interface item"
msgid "Create Game"
msgstr "Crear una partida"

#: guitext:400
msgctxt "Menu interface item"
msgid "Join Game"
msgstr "Unirse a una partida"

#: guitext:401
msgctxt "Menu interface item"
msgid "Start Game"
msgstr "Iniciar la partida"

#: guitext:402
msgctxt "Menu interface item"
msgid "Game Menu"
msgstr "Menú de la partida"

#: guitext:403
msgctxt "Menu interface item"
msgid "Cancel"
msgstr "Cancelar"

#: guitext:404
msgctxt "Menu interface item"
msgid "No Name"
msgstr "Sin nombre"

#: guitext:405
msgctxt "Menu interface item"
msgid "Players"
msgstr "Jugadores"

#. Creature experience level
#: guitext:406
msgctxt "Menu interface item"
msgid "Level"
msgstr "Nivel"

#: guitext:407
msgctxt "Menu interface item"
msgid "Levels"
msgstr "Niveles"

#: guitext:408
msgctxt "Menu interface item"
msgid "Games"
msgstr "Partidas"

#: guitext:409
msgctxt "Menu interface item"
msgid "Modem Menu"
msgstr "Menú de módem"

#: guitext:410
msgctxt "Menu interface item"
msgid "Serial Menu"
msgstr "Menú de serie"

#: guitext:411
msgctxt "Menu interface item"
msgid "Init"
msgstr "Inicializar"

#: guitext:412
msgctxt "Menu interface item"
msgid "Hangup"
msgstr "Colgar"

#: guitext:413
msgctxt "Menu interface item"
msgid "Clear"
msgstr "Borrar"

#: guitext:414
msgctxt "Menu interface item"
msgid "Answer"
msgstr "Responder"

#: guitext:415
msgctxt "Menu interface item"
msgid "Start"
msgstr "Empezar"

#: guitext:416
msgctxt "Menu interface item"
msgid "Ally"
msgstr "Aliado"

#: guitext:417
msgctxt "Menu interface item"
msgid "Alliance"
msgstr "Alianza"

#: guitext:418
msgctxt "Menu interface item"
msgid "Credits"
msgstr "Créditos"

#: guitext:419
msgctxt "Menu interface item"
msgid "Ok"
msgstr "Ok"

#: guitext:420
msgctxt "Dungeon special decription"
msgid "Reveal Map: Reveals the entire underground realm to you."
msgstr "Descubrir mapa: Revela todo el reino subterráneo."

#: guitext:421
msgctxt "Dungeon special decription"
msgid "Resurrect Creature: You may raise one of your fallen minions from the dead."
msgstr "Resucitar criatura: Puedes hacer que uno de tus esbirros caídos se levante de entre los muertos."

#: guitext:422
msgctxt "Dungeon special decription"
msgid "Transfer Creature: Pick one of your creatures to accompany you to the next realm."
msgstr "Transferir criatura: Elige una de tus criaturas para que te acompañe al próximo reino."

#: guitext:423
msgctxt "Dungeon special decription"
msgid "Steal Hero: Subvert a hero to your cause."
msgstr "Robar héroe: Conviertes a un héroe a tu causa."

#: guitext:424
msgctxt "Dungeon special decription"
msgid "Multiply Creatures: Create a double of each of your creatures."
msgstr "Multiplicar criaturas: Crea un doble de cada una de tus criaturas."

#: guitext:425
msgctxt "Dungeon special decription"
msgid "Increase Level: Bestows greater skill on all your creatures."
msgstr "Incrementar nivel: Aumenta un nivel a todas tus criaturas."

#: guitext:426
msgctxt "Dungeon special decription"
msgid "Make Safe: Reinforces your entire dungeon."
msgstr "Hacer segura: Refuerza toda tu mazmorra con muros fortificados."

#: guitext:427
msgctxt "Dungeon special decription"
msgid "Locate Hidden World: You will be transported to a secret realm after you have conquered this one."
msgstr "Localizar mundo oculto: Desbloquea un reino secreto, puedes acceder a él desde la pantalla de selección de nivel."

#: guitext:428
msgctxt "Dungeon special name"
msgid "Resurrect Creature"
msgstr "Resucitar criatura"

#: guitext:429
msgctxt "Dungeon special name"
msgid "Transfer Creature"
msgstr "Transferir criatura"

#: guitext:430
msgctxt "Menu interface item"
msgid "Bonus"
msgstr "Bonificación"

#: guitext:431
msgctxt "Menu interface, Main Menu item"
msgid "High Score Table"
msgstr "Puntuaciones"

#: guitext:432
msgctxt "Menu interface item"
msgid "Go to Query Mode"
msgstr "Pasar a modo interrogación"

#: guitext:433
msgctxt "Menu interface item"
msgid "More information"
msgstr "Más información"

#: guitext:434
msgctxt "Menu interface item"
msgid "Back to main Query Screen"
msgstr "Volver a la pantalla principal de interrogación"

#: guitext:435
msgctxt "Menu interface item"
msgid "Selected action"
msgstr "Acción elegida"

#: guitext:436
msgctxt "Menu interface item"
msgid "Choose party"
msgstr "Elegir equipo"

#: guitext:437
msgctxt "Menu interface item"
msgid "Enter dungeon"
msgstr "Entrar en la mazmorra"

#: guitext:438
msgctxt "Menu interface item"
msgid "Party members"
msgstr "Miembros del equipo"

#: guitext:439
msgctxt "Menu interface item"
msgid "Available creatures"
msgstr "Criaturas disponibles"

#: guitext:440
msgctxt "Menu interface item"
msgid "Creature"
msgstr "Criatura"

#: guitext:441
msgctxt "Menu interface item"
msgid "Money available"
msgstr "Dinero disponible"

#: guitext:442
msgctxt "Menu interface item"
msgid "Leader"
msgstr "Líder"

#: guitext:443
msgctxt "Menu interface item"
msgid "Hire"
msgstr "Contratar"

#: guitext:444
msgctxt "Menu interface item"
msgid "Fire"
msgstr "Fuego"

#: guitext:445
msgctxt "Menu interface item"
msgid "Cost"
msgstr "Coste"

#: guitext:446
msgctxt "Menu interface item"
msgid "Type"
msgstr "Tipo"

#: guitext:447
msgctxt "In-game interface description"
msgid "Information Panel: Miscellaneous information. Shows your and enemy progress and allows changing creature tendencies."
msgstr ""
"Panel de información: Información diversa. Muestra tanto tu progreso como el de tu enemigo y permite cambiar las tendencias de las criaturas."

#: guitext:448
msgctxt "In-game interface description"
msgid "Room Panel: The rooms available for you to build. Here you can center map on rooms or build new ones."
msgstr "Panel de salas: Las salas disponibles para que las construyas. Aquí puedes centrar el mapa en las salas o construir algunas nuevas."

#: guitext:449
msgctxt "In-game interface description"
msgid "Research Panel: The spells available to you. Here you can cast or cancel them."
msgstr "Panel de investigación: Los hechizos que tienes disponibles. Aquí puedes lanzarlos o cancelarlos."

#: guitext:450
msgctxt "In-game interface description"
msgid "Workshop Panel: The traps and doors available to you. You can center the map on them, place new ones or sell existing."
msgstr ""
"Panel de taller: Las trampas y puertas que tienes disponibles. Puedes centrar el mapa en ellas, colocar algunas nuevas o vender las existentes."

#: guitext:451
msgctxt "In-game interface description"
msgid "Creature Panel: Information on your creatures. Shows activity of your creatures and allows picking them up."
msgstr "Panel de criaturas: Información sobre tus criaturas. Muestra la actividad de tus criaturas y te permite recogerlas."

#: guitext:452
msgctxt "In-game interface description"
msgid "Research Time: The time until a new spell is researched. Scholars in your Library are making progress on this bar."
msgstr ""
"Tiempo de investigación: El tiempo que falta para que sea investigado un nuevo hechizo. Eruditos en tu biblioteca hacen progresar esta barra."

#: guitext:453
msgctxt "In-game interface description"
msgid "Workshop Time: The time until a new trap is manufactured. Workers in your Workshop are making progress on this bar."
msgstr "Tiempo del taller: El tiempo que falta para que se fabrique una nueva trampa. Trabajadores en tu taller hacen progresar esta barra."

#: guitext:454
msgctxt "In-game interface description"
msgid ""
"Time: The time until the next Creature Payday. This bar increases over time and, when it reaches its peak, all of your creatures receive their "
"wages."
msgstr ""
"Tiempo para el día de pago: El tiempo que falta para el próximo día de pago de las criaturas. La barra aumenta con el tiempo y, cuando esta "
"llega a su punto máximo, todas tus criaturas reciben sus salarios."

#: guitext:455
msgctxt "In-game interface description"
msgid "Number of Rooms: The number of rooms held by this Keeper. Allows you to compare your dungeon with the competitors."
msgstr "Número de salas: El número de salas que tiene este guardián. Te permite comparar tu mazmorra con la de tus competidores."

#: guitext:456
msgctxt "In-game interface description"
msgid "Number of Creatures: The number of creatures owned by this Keeper. Allows you to compare your army with other Keepers."
msgstr "Número de criaturas: El número de criaturas que tiene este guardián. Te permite comparar tu ejército con el de otros guardianes."

#: guitext:457
msgctxt "Menu interface item"
msgid "Choose game"
msgstr "Elegir juego"

#: guitext:458
msgctxt "Menu interface item"
msgid "Game type"
msgstr "Tipo de juego"

#: guitext:459
msgctxt "Menu interface item"
msgid "Keeper vs keeper"
msgstr "Guardián contra Guardián"

#: guitext:460
msgctxt "Menu interface item"
msgid "Keeper vs heroes"
msgstr "Guardián contra Héroes"

#: guitext:461
msgctxt "Menu interface item"
msgid "Deathmatch"
msgstr "Duelo a Muerte"

#: guitext:462
msgctxt "In-game interface description"
msgid "Sell Room: Sell a room tile for half the building price. LMB select."
msgstr "Vender sala: Vende una baldosa de esa sala, por la mitad del precio que valió construirla. Selecciónalo con BIR."

#: guitext:463
msgctxt "In-game interface description"
msgid "Sell Item: Sell a Trap or Door. Allows you to earn gold on manufacturing. LMB select."
msgstr "Vender artículo: Vende una trampa o una puerta. Ganarás oro según el valor del artículo vendido. Selecciónalo con BIR."

#: guitext:464
msgctxt "In-game interface description"
msgid "Next Battle: Zoom to the next battle. LMB select."
msgstr "Próxima batalla: Pasa a la siguiente batalla. Selecciónalo con BIR."

#: guitext:465
msgctxt "In-game interface item"
msgid "Close Window"
msgstr "Cerrar ventana"

#: guitext:466
msgctxt "In-game interface item"
msgid "Zoom to area"
msgstr "Desplazarse allí"

#: guitext:467
msgctxt "Menu interface item"
msgid "No mouse installed"
msgstr "No hay ratón instalado"

#: guitext:468
msgctxt "Menu interface item"
msgid "Define keys"
msgstr "Redefinir teclas"

#: guitext:469
msgctxt "Game controls"
msgid "Ally with player"
msgstr "Alianza con un jugador"

#: guitext:470
msgctxt "Game controls"
msgid "Press a key"
msgstr "Pulsa una tecla"

#: guitext:471
msgctxt "Game controls"
msgid "UP"
msgstr "ARRIBA"

#: guitext:472
msgctxt "Game controls"
msgid "DOWN"
msgstr "ABAJO"

#: guitext:473
msgctxt "Game controls"
msgid "LEFT"
msgstr "IZQUIERDA"

#: guitext:474
msgctxt "Game controls"
msgid "RIGHT"
msgstr "DERECHA"

#: guitext:475
msgctxt "Game controls"
msgid "ROTATE"
msgstr "GIRAR"

#: guitext:476
msgctxt "Game controls"
msgid "SPEED"
msgstr "VELOCIDAD"

#: guitext:477
msgctxt "Game controls"
msgid "ROTATE LEFT"
msgstr "GIRO IZQUIERDO"

#: guitext:478
msgctxt "Game controls"
msgid "ROTATE RIGHT"
msgstr "GIRO DERECHO"

#: guitext:479
msgctxt "Game controls"
msgid "ZOOM IN"
msgstr "ACERCAR CÁMARA"

#: guitext:480
msgctxt "Game controls"
msgid "ZOOM OUT"
msgstr "ALEJAR CÁMARA"

#: guitext:481
msgctxt "Keyboard"
msgid "LEFT CONTROL"
msgstr "CONTROL IZQUIERDO"

#: guitext:482
msgctxt "Keyboard"
msgid "RIGHT CONTROL"
msgstr "CONTROL DERECHO"

#: guitext:483
msgctxt "Keyboard"
msgid "LEFT SHIFT"
msgstr "MAYÚSCULAS IZQUIERDA"

#: guitext:484
msgctxt "Keyboard"
msgid "RIGHT SHIFT"
msgstr "MAYÚSCULAS DERECHA"

#: guitext:485
msgctxt "Keyboard"
msgid "LEFT ALT"
msgstr "ALT IZQUIERDO"

#: guitext:486
msgctxt "Keyboard"
msgid "RIGHT ALT"
msgstr "ALT DERECHO"

#: guitext:487
msgctxt "Keyboard"
msgid "SPACE"
msgstr "BARRA ESPACIADORA"

#: guitext:488
msgctxt "Keyboard"
msgid "RETURN"
msgstr "RETORNO"

#: guitext:489
msgctxt "Keyboard"
msgid "TAB"
msgstr "TABULADOR"

#: guitext:490
msgctxt "Keyboard"
msgid "CAPS LOCK"
msgstr "BLOQ MAYUS"

#: guitext:491
msgctxt "Keyboard"
msgid "BACKSPACE"
msgstr "RETROCESO"

#: guitext:492
msgctxt "Keyboard"
msgid "INSERT"
msgstr "INSERTAR"

#: guitext:493
msgctxt "Keyboard"
msgid "DELETE"
msgstr "SUPRIMIR"

#: guitext:494
msgctxt "Keyboard"
msgid "HOME"
msgstr "INICIO"

#: guitext:495
msgctxt "Keyboard"
msgid "END"
msgstr "FIN"

#: guitext:496
msgctxt "Keyboard"
msgid "PAGE UP"
msgstr "RE PAG"

#: guitext:497
msgctxt "Keyboard"
msgid "PAGE DOWN"
msgstr "AV PAG"

#: guitext:498
msgctxt "Keyboard"
msgid "NUM LOCK"
msgstr "BLOQ NUM"

#: guitext:499
msgctxt "Keyboard"
msgid "NUM /"
msgstr "NUM /"

#: guitext:500
msgctxt "Keyboard"
msgid "NUM *"
msgstr "NUM *"

#: guitext:501
msgctxt "Keyboard"
msgid "NUM -"
msgstr "NUM -"

#: guitext:502
msgctxt "Keyboard"
msgid "NUM +"
msgstr "NUM +"

#: guitext:503
msgctxt "Keyboard"
msgid "NUM ENTER"
msgstr "NUM INTRO"

#: guitext:504
msgctxt "Keyboard"
msgid "NUM DELETE"
msgstr "NUM SUPR"

#: guitext:505
msgctxt "Keyboard"
msgid "NUM 1"
msgstr "NUM 1"

#: guitext:506
msgctxt "Keyboard"
msgid "NUM 2"
msgstr "NUM 2"

#: guitext:507
msgctxt "Keyboard"
msgid "NUM 3"
msgstr "NUM 3"

#: guitext:508
msgctxt "Keyboard"
msgid "NUM 4"
msgstr "NUM 4"

#: guitext:509
msgctxt "Keyboard"
msgid "NUM 5"
msgstr "NUM 5"

#: guitext:510
msgctxt "Keyboard"
msgid "NUM 6"
msgstr "NUM 6"

#: guitext:511
msgctxt "Keyboard"
msgid "NUM 7"
msgstr "NUM 7"

#: guitext:512
msgctxt "Keyboard"
msgid "NUM 8"
msgstr "NUM 8"

#: guitext:513
msgctxt "Keyboard"
msgid "NUM 9"
msgstr "NUM 9"

#: guitext:514
msgctxt "Keyboard"
msgid "NUM 0"
msgstr "NUM 0"

#: guitext:515
msgctxt "Keyboard"
msgid "F1"
msgstr "F1"

#: guitext:516
msgctxt "Keyboard"
msgid "F2"
msgstr "F2"

#: guitext:517
msgctxt "Keyboard"
msgid "F3"
msgstr "F3"

#: guitext:518
msgctxt "Keyboard"
msgid "F4"
msgstr "F4"

#: guitext:519
msgctxt "Keyboard"
msgid "F5"
msgstr "F5"

#: guitext:520
msgctxt "Keyboard"
msgid "F6"
msgstr "F6"

#: guitext:521
msgctxt "Keyboard"
msgid "F7"
msgstr "F7"

#: guitext:522
msgctxt "Keyboard"
msgid "F8"
msgstr "F8"

#: guitext:523
msgctxt "Keyboard"
msgid "F9"
msgstr "F9"

#: guitext:524
msgctxt "Keyboard"
msgid "F10"
msgstr "F10"

#: guitext:525
msgctxt "Keyboard"
msgid "F11"
msgstr "F11"

#: guitext:526
msgctxt "Keyboard"
msgid "F12"
msgstr "F12"

#: guitext:527
msgctxt "Keyboard"
msgid "UP"
msgstr "ARRIBA"

#: guitext:528
msgctxt "Keyboard"
msgid "DOWN"
msgstr "ABAJO"

#: guitext:529
msgctxt "Keyboard"
msgid "LEFT"
msgstr "IZQUIERDA"

#: guitext:530
msgctxt "Keyboard"
msgid "RIGHT"
msgstr "DERECHA"

#: guitext:531
msgctxt "Network game message"
msgid "Initialising Modem"
msgstr "Inicializando módem"

#: guitext:532
msgctxt "Network game message"
msgid "Connecting Modem"
msgstr "Conectando módem"

#: guitext:533
msgctxt "Network game message"
msgid "Dial"
msgstr "Marcar"

#: guitext:534
msgctxt "Network game message"
msgid "Continue"
msgstr "Continuar"

#: guitext:535
msgctxt "Network game message"
msgid "Line Engaged"
msgstr "Línea establecida"

#: guitext:536
msgctxt "Network game message"
msgid "Unknown Error"
msgstr "Error desconocido"

#: guitext:537
msgctxt "Network game message"
msgid "No Carrier"
msgstr "Sin compañía que proporcione estos servicios"

#: guitext:538
msgctxt "Network game message"
msgid "No Dial Tone"
msgstr "No hay tono de marcado"

#: guitext:539
msgctxt "Network game message"
msgid "No Response"
msgstr "No hay respuesta"

#: guitext:540
msgctxt "Network game message"
msgid "No Server"
msgstr "No hay servidor"

#: guitext:541
msgctxt "Network game message"
msgid "Unable to initialise"
msgstr "Imposible inicializar"

#: guitext:542
msgctxt "Network game message"
msgid "Unable to create game"
msgstr "Imposible crear una partida"

#: guitext:543
msgctxt "Network game message"
msgid "Unable to join game"
msgstr "Imposible unirse a una partida"

#: guitext:544
msgctxt "Slab description"
msgid "Gems: Infinite wealth for your Imps to extract. Cannot be destroyed, but takes longer to mine than Gold."
msgstr ""
"Gemas: Una riqueza infinita para que la extraigan tus duendes. Nunca se termina, pero se necesita más tiempo para extraer sus riquezas que en "
"las vetas de oro."

#: guitext:545
msgctxt "Object description"
msgid "Hero Gate: Heroes use this portal to invade your dungeon. It cannot be closed on your side."
msgstr "Puerta de Héroe: Los héroes usan este portal para invadir tu mazmorra. No pueden ser cerradas desde tu lado."

#: guitext:546
msgctxt "Creature name"
msgid "Tunneller"
msgstr "Perforador"

#: guitext:547
msgctxt "Creature name"
msgid "Avatar"
msgstr "Avatar"

#: guitext:548
msgctxt "In-game interface description"
msgid "Toggle Computer Assistant: Currently - Aggressive. LMB toggle."
msgstr "Cambia la asistencia del ordenador: Actual - Agresivo. Cambia el valor con BIR."

#: guitext:549
msgctxt "In-game interface description"
msgid "Toggle Computer Assistant: Currently - Defensive. LMB toggle."
msgstr "Cambia la asistencia del ordenador: Actual - Defensivo. Cambia el valor con BIR."

#: guitext:550
msgctxt "In-game interface description"
msgid "Toggle Computer Assistant: Currently - Construction Only. LMB toggle."
msgstr "Cambia la asistencia del ordenador: Actual - Solo construcción. Cambia el valor con BIR."

#: guitext:551
msgctxt "In-game interface description"
msgid "Toggle Computer Assistant: Currently - Move Only. LMB toggle."
msgstr "Cambia la asistencia del ordenador: Actual - Solo movimiento. Cambia el valor con BIR."

#: guitext:552
msgctxt "In-game tab with rooms"
msgid "Treasure Room"
msgstr "Sala del Tesoro"

#: guitext:553
msgctxt "In-game tab with rooms"
msgid "Library"
msgstr "Biblioteca"

#: guitext:554
msgctxt "In-game tab with rooms"
msgid "Lair"
msgstr "Guarida"

#: guitext:555
msgctxt "In-game tab with rooms"
msgid "Prison"
msgstr "Prisión"

#: guitext:556
msgctxt "In-game tab with rooms"
msgid "Torture Room"
msgstr "Sala de Torturas"

#: guitext:557
msgctxt "In-game tab with rooms"
msgid "Training Room"
msgstr "Sala de Entrenamiento"

#: guitext:558
msgctxt "In-game tab with rooms"
msgid "Dungeon Heart"
msgstr "Corazón de la Mazmorra"

#: guitext:559
msgctxt "In-game tab with rooms"
msgid "Workshop"
msgstr "Taller"

#: guitext:560
msgctxt "In-game tab with rooms"
msgid "Scavenger Room"
msgstr "Sala del Predador"

#: guitext:561
msgctxt "In-game tab with rooms"
msgid "Temple"
msgstr "Templo"

#: guitext:562
msgctxt "In-game tab with rooms"
msgid "Graveyard"
msgstr "Cementerio"

#: guitext:563
msgctxt "In-game tab with rooms"
msgid "Barracks"
msgstr "Barracón"

#: guitext:564
msgctxt "In-game tab with rooms"
msgid "Hatchery"
msgstr "Criadero"

#: guitext:565
msgctxt "In-game tab with rooms"
msgid "Guard Post"
msgstr "Puesto de Guardia"

#: guitext:566
msgctxt "In-game tab with rooms"
msgid "Bridge"
msgstr "Puente"

#: guitext:567
msgid "Fight"
msgstr "Lucha"

#: guitext:568
msgid "Annoyed"
msgstr "Molesto"

#: guitext:569
msgctxt "Keyboard"
msgid "Shift"
msgstr "MAY"

#: guitext:570
msgctxt "Keyboard"
msgid "Control"
msgstr "Control"

#: guitext:571
msgctxt "Keyboard"
msgid "Alt"
msgstr "Alt"

#: guitext:572
msgctxt "Credits"
msgid "Additional Artwork"
msgstr "Ilustraciones adicionales"

#: guitext:573
msgctxt "Credits"
msgid "Additional Programming"
msgstr "Programación adicional"

#: guitext:574
msgctxt "Credits"
msgid "Manual And Documentation"
msgstr "Manual y documentación"

#: guitext:575
msgctxt "Credits"
msgid "Installer"
msgstr "Instalador"

#: guitext:576
msgctxt "Credits"
msgid "Additional Level Design"
msgstr "Diseño adicional de nivel"

#: guitext:577 guitext:863
msgctxt "Credits"
msgid "Additional Thanks"
msgstr "Agradecimientos adicionales"

#: guitext:578
msgctxt "Trap names"
msgid "Boulder Trap"
msgstr "Trampa Roca"

#: guitext:579
msgctxt "Trap names"
msgid "Alarm Trap"
msgstr "Trampa Alarma"

#: guitext:580
msgctxt "Trap names"
msgid "Poison Gas Trap"
msgstr "Trampa Gas Venenoso"

#: guitext:581
msgctxt "Trap names"
msgid "Lightning Trap"
msgstr "Trampa Relámpago"

#: guitext:582
msgctxt "Trap names"
msgid "Word of Power Trap"
msgstr "Trampa Palabra de Poder"

#: guitext:583
msgctxt "Trap names"
msgid "Lava Trap"
msgstr "Trampa Lava"

#: guitext:584
msgctxt "Trap description"
msgid ""
"Boulder Trap: A rolling rock that crushes everything in its path. Triggered when enemy creature is close and within line of sight, or when "
"slapped by a Keeper. LMB select. RMB zoom."
msgstr ""
"Trampa Roca: Una roca rodante que lo aplasta todo a su paso. Se activa cuando criaturas enemigas están cerca y en su radio de visión, o cuando "
"es azotada por el guardián. Selecciónala con BIR. Pulsando BDR, te desplazarás por las distintas trampas de roca que tengas colocadas en tu "
"mazmorra."

#: guitext:585
msgctxt "Trap description"
msgid "Alarm Trap: Triggers a Call To Arms spell, so that creatures in the area are summoned to it. LMB select. RMB zoom."
msgstr ""
"Trampa Alarma: Activa el hechizo, Llamada a las armas, por lo que las criaturas de la zona están convocados a la misma. Selecciónala con BIR. "
"Pulsando BDR, te desplazarás por las distintas trampas de alarma que tengas colocadas en tu mazmorra."

#: guitext:586
msgctxt "Trap description"
msgid "Poison Gas Trap: A cloud of noxious vapours triggered by your enemies. Can hurt owner creatures if they inhale it. LMB select. RMB zoom."
msgstr ""
"Trampa Gas Venenoso: Una nube de vapores nocivos podrá ser activada por tus enemigos. Puede herir a tus propias criaturas si lo inhalan. "
"Selecciónala con BIR. Pulsando BDR, te desplazarás por las distintas trampas de gas venenoso que tengas colocadas en tu mazmorra."

#: guitext:587
msgctxt "Trap description"
msgid "Lightning Trap: Strikes nearby enemy creatures with bolts of lightning when tripped. Does no harm to owner creatures. LMB select. RMB zoom."
msgstr ""
"Trampa Relámpago: Golpea a las criaturas enemigas más cercanas con relámpagos cuando se dispara. No hiere a tus propias criaturas. Selecciónala "
"con BIR. Pulsando BDR, te desplazarás por las distintas trampas de relámpago que tengas colocadas en tu mazmorra."

#: guitext:588
msgctxt "Trap description"
msgid ""
"Word of Power Trap: Radiates devastating rings of demonic energy, pushing and damaging all enemy creatures within range. LMB select. RMB zoom."
msgstr ""
"Trampa Palabra de Poder: Irradia anillos devastadores de energía demoníaca, empujando y dañando a todas las criaturas a su alcance. Selecciónala "
"con BIR. Pulsando BDR, te desplazarás por las distintas trampas de palabra de poder que tengas colocadas en tu mazmorra."

#: guitext:589
msgctxt "Trap description"
msgid ""
"Lava Trap: The tile disintegrates revealing a pool of molten lava. Effects are irreversible, so Bridge is needed to be able to step on affected "
"area again. LMB select. RMB zoom."
msgstr ""
"Trampa Lava: La baldosa se desintegra dejando al descubierto un estanque de lava fundida. Los efectos son irreversibles, por lo que se necesita "
"un puente para poder pisar de nuevo la zona afectada. Selecciónala con BIR. Pulsando BDR, te desplazarás por las distintas trampas de lava que "
"tengas colocadas en tu mazmorra. Aviso: A diferencia de las demás trampas, que puedes ir desplazándote por ellas, esta si se dispara ya no será "
"mostrada con BDR."

#: guitext:590
msgctxt "Door name"
msgid "Wooden Door"
msgstr "Puerta de Madera"

#: guitext:591
msgctxt "Door name"
msgid "Braced Door"
msgstr "Puerta Reforzada"

#: guitext:592
msgctxt "Door name"
msgid "Iron Door"
msgstr "Puerta de Hierro"

#: guitext:593
msgctxt "Door name"
msgid "Magic Door"
msgstr "Puerta Mágica"

#: guitext:594
msgctxt "Door description"
msgid "Wooden Door: The simplest means of restricting access. Can be broken down easily. LMB select. RMB zoom."
msgstr ""
"Puerta de madera: La manera más simple de restringir el acceso. Puede ser destruida fácilmente. Selecciónala con BIR. Pulsando BDR, te "
"desplazarás por las distintas puertas de madera que tengas colocadas en tu mazmorra."

#: guitext:595
msgctxt "Door description"
msgid "Braced Door: A wooden door reinforced with iron to last longer. LMB select. RMB zoom."
msgstr ""
"Puerta reforzada: Una puerta de madera reforzada con hierro para aguantar más tiempo. Selecciónala con BIR. Pulsando BDR, te desplazarás por las "
"distintas puertas reforzadas que tengas colocadas en tu mazmorra."

#: guitext:596
msgctxt "Door description"
msgid "Iron Door: Strong, heavy door capable of sustaining massive damage. LMB select. RMB zoom."
msgstr ""
"Puerta de hierro: Puerta fuerte y pesada capaz de soportar grandes daños. Selecciónala con BIR. Pulsando BDR, te desplazarás por las distintas "
"puertas de hierro que tengas colocadas en tu mazmorra."

#: guitext:597
msgctxt "Door description"
msgid "Magic Door: A special door, highly resistant to physical damage but susceptible to magical damage. LMB select. RMB zoom."
msgstr ""
"Puerta mágica: Una puerta especial, muy resistente al daño físico pero susceptible al daño mágico. Selecciónala con BIR. Pulsando BDR, te "
"desplazarás por las distintas puertas mágicas que tengas colocadas en tu mazmorra."

#: guitext:598
msgctxt "Room name"
msgid "Portal"
msgstr "Portal"

#: guitext:599
msgctxt "Room name"
msgid "Treasure Room"
msgstr "Sala del Tesoro"

#: guitext:600
msgctxt "Room name"
msgid "Library"
msgstr "Biblioteca"

#: guitext:601
msgctxt "Room name"
msgid "Prison"
msgstr "Prisión"

#: guitext:602
msgctxt "Room name"
msgid "Torture Chamber"
msgstr "Cámara de Torturas"

#: guitext:603
msgctxt "Room name"
msgid "Training Room"
msgstr "Sala de Entrenamiento"

#: guitext:604
msgctxt "Room name"
msgid "Dungeon Heart"
msgstr "Corazón de la Mazmorra"

#: guitext:605
msgctxt "Room name"
msgid "Workshop"
msgstr "Taller"

#: guitext:606
msgctxt "Room name"
msgid "Graveyard"
msgstr "Cementerio"

#: guitext:607
msgctxt "Room name"
msgid "Barracks"
msgstr "Barracón"

#: guitext:608
msgctxt "Room name"
msgid "Hatchery"
msgstr "Criadero"

#: guitext:609
msgctxt "Room name"
msgid "Lair"
msgstr "Guarida"

#: guitext:610
msgctxt "Room name"
msgid "Bridge"
msgstr "Puente"

#: guitext:611
msgctxt "Room name"
msgid "Guard Post"
msgstr "Puesto de Guardia"

#: guitext:612
msgctxt "Room name"
msgid "Temple"
msgstr "Templo"

#: guitext:613
msgctxt "Room name"
msgid "Scavenger Room"
msgstr "Sala del Predador"

#: guitext:614
msgctxt "Object name"
msgid "Hero Gate"
msgstr "Puerta de Héroe"

#: guitext:615
msgctxt "Room description"
msgid "Treasure Room: Your gold is stored here. LMB select. RMB zoom. [17.1]"
msgstr ""
"Sala del tesoro: Aquí es donde se almacena tu oro. Selecciónala con BIR. Pulsando BDR, te desplazarás por las distintas salas del tesoro que "
"tengas colocadas en tu mazmorra."

#: guitext:616
msgctxt "Room description"
msgid "Library: The room where spells are researched. LMB select. RMB zoom. [17.4]"
msgstr ""
"Biblioteca: La sala donde se investigan los hechizos. Selecciónala con BIR. Pulsando BDR, te desplazarás por las distintas bibliotecas que "
"tengas colocadas en tu mazmorra."

#: guitext:617
msgctxt "Room description"
msgid "Prison: Place enemy creatures here for safe keeping. LMB select. RMB zoom. [17.10]"
msgstr ""
"Prisión: Pon aquí a las criaturas enemigas para tenerlas a buen recaudo o a tus propias criaturas, si te están causando problemas. Selecciónala "
"con BIR. Pulsando BDR, te desplazarás por las distintas prisiones que tengas colocadas en tu mazmorra."

#: guitext:618
msgctxt "Room description"
msgid "Training Room: Place creatures in here to improve their experience. LMB select. RMB zoom. [17.5]"
msgstr ""
"Sala de entrenamiento: Pon aquí a las criaturas para mejorar su experiencia. Selecciónala con BIR. Pulsando BDR, te desplazarás por las "
"distintas salas de entrenamiento que tengas colocadas en tu mazmorra."

#: guitext:619
msgctxt "Room description"
msgid "Torture Chamber: Torture creatures for your own evil ends. LMB select. RMB zoom. [17.11]"
msgstr ""
"Cámara de torturas: Tortura a las criaturas para conseguir tus malévolos fines. Selecciónala con BIR. Pulsando BDR, te desplazarás por las "
"distintas salas de tortura que tengas colocadas en tu mazmorra."

#: guitext:620
msgctxt "Room description"
msgid "Dungeon Heart: The life force of your dungeon. [11.2]"
msgstr "Corazón de la Mazmorra: La fuerza vital de tu mazmorra."

#: guitext:621
msgctxt "Room description"
msgid "Workshop: Place creatures inside to manufacture Traps and Doors. LMB select. RMB zoom. [17.8]"
msgstr ""
"Taller: Pon dentro criaturas para fabricar trampas y puertas. Selecciónalo con BIR. Pulsando BDR, te desplazarás por los distintos talleres que "
"tengas colocados en tu mazmorra."

#: guitext:622
msgctxt "Room description"
msgid "Graveyard: Dead creatures are taken to this room to rot. LMB select. RMB zoom. [17.13]"
msgstr ""
"Cementerio: En esta sala se pudren las criaturas muertas. Selecciónalo con BIR. Pulsando BDR, te desplazarás por los distintos cementerios que "
"tengas colocados en tu mazmorra."

#: guitext:623
msgctxt "Room description"
msgid "Barracks: Group creatures by placing them into the room. LMB select. RMB zoom. [17.9]"
msgstr ""
"Barracón: Agrupa a las criaturas poniéndolas en esta sala. Selecciónalo con BIR. Pulsando BDR, te desplazarás por los distintos barracones que "
"tengas colocados en tu mazmorra."

#: guitext:624
msgctxt "Room description"
msgid "Hatchery: Where creatures feast on cute, helpless little chicks. LMB select. RMB zoom. [17.3]"
msgstr ""
"Criadero: Donde las criaturas se dan un festín de pollitos indefensos. Selecciónalo con BIR. Pulsando BDR, te desplazarás por los distintos "
"criaderos que tengas colocados en tu mazmorra."

#: guitext:625
msgctxt "Room description"
msgid "Lair: Where your creatures sleep and replenish their energy. LMB select. RMB zoom. [17.2]"
msgstr ""
"Guarida: Donde las criaturas duermen y recuperan las energías. Selecciónala con BIR. Pulsando BDR, te desplazarás por las distintas guaridas que "
"tengas colocadas en tu mazmorra."

#: guitext:626
msgctxt "Room description"
msgid "Bridge: Place this on water and lava to allow creatures to cross. LMB select. RMB zoom. [17.6]"
msgstr ""
"Puente: Ponlo sobre agua y lava para permitir que pasen las criaturas. Selecciónalo con BIR. Pulsando BDR, te desplazarás por los distintos "
"puentes que tengas colocados en tu mazmorra."

#: guitext:627
msgctxt "Room description"
msgid "Guard Post: Your creatures keep watch over your dungeon when placed on this room. LMB select. RMB zoom. [17.7]"
msgstr ""
"Puesto de guardia: Tus criaturas montan guardia y vigilan tu mazmorra cuando las pones en esta sala. Selecciónalo con BIR. Pulsando BDR, te "
"desplazarás por los distintos puestos de guardia que tengas colocados en tu mazmorra."

#: guitext:628
msgctxt "Room description"
msgid ""
"Temple: Worshipping the dark gods makes creatures happier. Sacrifice creatures by dropping them into the font. LMB select. RMB zoom. [17.12]"
msgstr ""
"Templo: Adorar a los dioses oscuros hace más felices a tus criaturas. Para sacrificar criaturas, déjalas caer en la fuente. Selecciónalo con "
"BIR. Pulsando BDR, te desplazarás por los distintos templos que tengas colocados en tu mazmorra."

#: guitext:629
msgctxt "Room description"
msgid "Scavenger Room: Creatures placed onto the room lure their kin away from other dungeons or through portals. LMB select. RMB zoom. [17.14]"
msgstr ""
"Sala del predador: Las criaturas colocadas en esta sala atraen a las de su especie, que llegan de otras mazmorras o a través de los portales. "
"Selecciónala con BIR. Pulsando BDR, te desplazarás por las distintas salas del predador que tengas colocadas en tu mazmorra."

#: guitext:630
msgctxt "Keeper spell name"
msgid "Possess Creature"
msgstr "Poseer Criatura"

#: guitext:631
msgctxt "Keeper spell name"
msgid "Create Imp"
msgstr "Crear Duende"

#: guitext:632
msgctxt "Keeper spell name"
msgid "Sight of Evil"
msgstr "Visión del Mal"

#: guitext:633
msgctxt "Keeper spell name"
msgid "Call To Arms"
msgstr "Llamada a las Armas"

#: guitext:634
msgctxt "Keeper spell name"
msgid "Hold Audience"
msgstr "Reunir Criaturas"

#: guitext:635
msgctxt "Keeper spell name"
msgid "Cave-In"
msgstr "Derrumbamiento"

#: guitext:636
msgctxt "Keeper spell name"
msgid "Must Obey"
msgstr "Debe Obedecer"

#: guitext:637
msgctxt "Keeper spell name"
msgid "Speed Monster"
msgstr "Acelerar"

#: guitext:638
msgctxt "Keeper spell name"
msgid "Protect Monster"
msgstr "Proteger"

#: guitext:639
msgctxt "Keeper spell name"
msgid "Conceal Monster"
msgstr "Ocultar"

#: guitext:640
msgctxt "Keeper spell name"
msgid "Lightning Strike"
msgstr "Golpe Relámpago"

#: guitext:641
msgctxt "Keeper spell name"
msgid "Chicken"
msgstr "Pollo"

#: guitext:642
msgctxt "Keeper spell name"
msgid "Disease"
msgstr "Enfermedad"

#: guitext:643
msgctxt "Keeper spell name"
msgid "Destroy Walls"
msgstr "Destruir Muros"

#: guitext:644
msgctxt "Keeper spell name"
msgid "Heal"
msgstr "Curar"

#: guitext:645
msgctxt "Keeper spell name"
msgid "Time Bomb"
msgstr "Bomba de Tiempo"

#: guitext:646
msgctxt "Keeper spell name"
msgid "Armageddon"
msgstr "Armagedón"

#: guitext:647
msgctxt "Keeper spell description"
msgid "Possess Creature: Control a creature directly. LMB select. [18.1]"
msgstr ""
"Poseer criatura: Controla directamente una criatura. Selecciónalo con BIR y pulsa BIR sobre la criatura que deseas poseer. Pulsa BDR para dejar "
"de lanzar el hechizo, poseer criatura. Pulsa BDR en modo posesión para cancelar la posesión."

#: guitext:648
msgctxt "Keeper spell description"
msgid "Create Imp: Create summon a new Imp anywhere in your dungeon. LMB select. [18.2]"
msgstr ""
"Crear duende: Invoca un nuevo duende en cualquier lugar de tu mazmorra. Selecciónalo con BIR y pulsa BIR en cualquier baldosa que tengas "
"reclamada. Pulsa BDR para dejar de lanzar el hechizo, crear duende."

#: guitext:649
msgctxt "Keeper spell description"
msgid "Sight of Evil: Reveal a hidden area of the map for a limited time. LMB select. RMB zoom. [18.3]"
msgstr ""
"Visión del mal: Deja al descubierto una zona oculta del nivel, durante un tiempo limitado. Selecciónalo con BIR y pulsa BIR en cualquier lugar "
"del nivel, mantén pulsado BIR para aumentar el poder del hechizo, antes de ser lanzado. Pulsa BIR en el hechizo para cancelarlo, solo si este "
"está lanzado. Pulsa BDR para desplazarte a la posición actual donde está lanzado el hechizo."

#: guitext:650
msgctxt "Keeper spell description"
msgid ""
"Call To Arms: Calls all your creatures to an area of your dungeon. LMB select, LMB again to reselect, LMB a third time to cancel. RMB zoom. "
"[18.6]"
msgstr ""
"Llamada a las armas: Convoca a todas tus criaturas en un punto concreto del nivel, siempre que este sea visible. Selecciónalo con BIR y pulsa "
"BIR en cualquier baldosa del nivel visible, mantén pulsado BIR para aumentar el poder del hechizo, antes de ser lanzado. Pulsa BIR en el hechizo "
"para cancelarlo, solo si este está lanzado. Pulsa BDR para desplazarte a la posición actual donde está lanzado el hechizo."

#: guitext:651
msgctxt "Keeper spell description"
msgid "Hold Audience: Calls all your creatures to the Dungeon Heart. LMB select. RMB zoom. [18.8]"
msgstr "Reunir criaturas: Llama a todas tus criaturas al corazón de la mazmorra. Selecciónalo con BIR y confírmalo con BIR."

#: guitext:652
msgctxt "Keeper spell description"
msgid "Cave In: Collapses the roof of the dungeon. LMB select. [18.13]"
msgstr ""
"Derrumbamiento: Hace que se colapse el techo de la mazmorra. Selecciónalo con BIR y pulsa BIR en cualquier lugar del nivel, mantén pulsado BIR "
"para aumentar el poder del hechizo, antes de ser lanzado."

#: guitext:653
msgctxt "Keeper spell description"
msgid "Must Obey: Forces your creatures to obey your every command. LMB select. [18.5]"
msgstr "Debe obedecer: Obliga a tus criaturas a obedecer cada una de tus órdenes. Actívalo con BIR, vuelve a pulsar BIR para desactivarlo."

#: guitext:654
msgctxt "Keeper spell description"
msgid "Speed Monster: Increases the speed of your monsters. LMB select. [18.4]"
msgstr ""
"Acelerar: Incrementa la velocidad de tus criaturas.  Selecciónalo con BIR y pulsa BIR sobre la criatura que deseas aumentarle la velocidad, "
"mantén pulsado BIR para aumentar el poder del hechizo, antes de ser lanzado."

#: guitext:655
msgctxt "Keeper spell description"
msgid "Protect Monster: Shields your creatures from attack. LBM select. [18.11]"
msgstr ""
"Proteger: Aumenta la protección a tus criaturas. Selecciónalo con BIR y pulsa BIR sobre la criatura que deseas aumentarle la protección, mantén "
"pulsado BIR para aumentar el poder del hechizo, antes de ser lanzado."

#: guitext:656
msgctxt "Keeper spell description"
msgid "Conceal Monster: Makes your creatures invisible to the enemy. LMB select. [18.7]"
msgstr ""
"Ocultar: Hace a tus criaturas invisibles para el enemigo. Selecciónalo con BIR y pulsa BIR sobre la criatura que deseas que sea invisible, "
"mantén pulsado BIR para aumentar el poder del hechizo, antes de ser lanzado."

#: guitext:657
msgctxt "Keeper spell description"
msgid "Lightning Strike: Strikes an area of the dungeon with a devastating bolt of lightning. LMB select. [18.10]"
msgstr ""
"Golpe relámpago: Devasta una zona de la mazmorra con un rayo. Selecciónalo con BIR y pulsa BIR sobre la criatura que deseas freír con el "
"relámpago, mantén pulsado BIR para aumentar el poder del hechizo, antes de ser lanzado."

#: guitext:658
msgctxt "Keeper spell description"
msgid "Chicken: Transforms the enemy into a tasty morsel. LMB select. [18.12]"
msgstr ""
"Pollo: Transforma al enemigo en un bocado exquisito. Selecciónalo con BIR y pulsa BIR sobre la criatura que deseas transformar en un indefenso "
"pollo, mantén pulsado BIR para aumentar el poder del hechizo, antes de ser lanzado."

#: guitext:659
msgctxt "Keeper spell description"
msgid "Disease: Inflicts a deadly plague on an enemy creature. LMB select. [18.14]"
msgstr ""
"Enfermedad: Causa una dolencia mortal a una criatura enemiga. Selecciónala con BIR y pulsa BIR sobre la criatura que deseas infectar, mantén "
"pulsado BIR para aumentar el poder del hechizo, antes de ser lanzado."

#: guitext:660
msgctxt "Keeper spell description"
msgid "Destroy Walls: Breaks down reinforcemed enemy's walls. LMB select. [18.16]"
msgstr ""
"Destruir muros: Derriba los muros reforzados del enemigo. Selecciónalo con BIR y pulsa BIR sobre el muro que deseas debilitar o destruir "
"completamente, mantén pulsado BIR para aumentar el poder del hechizo, antes de ser lanzado."

#: guitext:661
msgctxt "Keeper spell description"
msgid "Heal: Cast on an area of the dungeon to improve the health of your creatures. LMB select. [18.9]"
msgstr ""
"Curar: Lanza este hechizo para mejorar la salud de tus criaturas. Selecciónala con BIR y pulsa BIR sobre la criatura que deseas curar, mantén "
"pulsado BIR para aumentar el poder del hechizo, antes de ser lanzado."

#: guitext:662
msgctxt "Keeper spell description"
msgid "Time Bomb: Turns your creature into a suicidal bomber."
msgstr "Bomba de tiempo: Convierte a tu criatura en una bomba suicida."

#: guitext:663
msgctxt "Keeper spell description"
msgid "Armageddon: Transports all the creatures in the land to your Dungeon Heart for a final, decisive battle. LMB select. [18.15]"
msgstr ""
"Armagedón: Transporta a todas las criaturas de la tierra a tu corazón de la mazmorra para una batalla definitiva. Selecciónalo con BIR y "
"confírmalo con BIR. Aviso:No se podrá cancelar, si lo confirmas."

#: guitext:664
msgctxt "Game event name"
msgid "Treasure Room full"
msgstr "Sala del tesoro repleta"

#: guitext:665
msgctxt "Game event name"
msgid "Scavenging detected"
msgstr "Detectada una predación"

#: guitext:666
msgctxt "Game event name"
msgid "Creature Payday"
msgstr "Día de pago de las criaturas"

#: guitext:667
msgctxt "Game event name"
msgid "New spell picked up"
msgstr "Recogido un nuevo hechizo"

#: guitext:668
msgctxt "Game event name"
msgid "New room taken over"
msgstr "Conseguida una nueva sala"

#: guitext:669
msgctxt "Game event name"
msgid "New area discovered"
msgstr "Descubierta una zona nueva"

#: guitext:670
msgctxt "Game event name"
msgid "Information"
msgstr "Información"

#: guitext:671
msgctxt "Game event name"
msgid "Room lost"
msgstr "Sala perdida"

#: guitext:672
msgctxt "Game event name"
msgid "Heart attacked"
msgstr "El corazón está siendo atacado"

#: guitext:673
msgctxt "Game event name"
msgid "Fight"
msgstr "Lucha"

#: guitext:674
msgctxt "Game event name"
msgid "Objective"
msgstr "Objetivo"

#: guitext:675
msgctxt "Game event name"
msgid "Breach"
msgstr "Brecha"

#: guitext:676
msgctxt "Game event name"
msgid "New spell researched"
msgstr "Investigado un nuevo hechizo"

#: guitext:677
msgctxt "Game event name"
msgid "New room researched"
msgstr "Investigada una nueva sala"

#: guitext:678
msgctxt "Game event name"
msgid "New Trap"
msgstr "Nueva trampa"

#: guitext:679
msgctxt "Game event name"
msgid "New Door"
msgstr "Nueva puerta"

#: guitext:680
msgctxt "Game event name"
msgid "New creature in dungeon"
msgstr "Nueva criatura en la mazmorra"

#: guitext:681
msgctxt "Game event name"
msgid "Creature annoyed"
msgstr "Criatura disgustada"

#: guitext:682
msgctxt "Game event name"
msgid "No more living space"
msgstr "No hay más espacio habitable"

#: guitext:683
msgctxt "Game event name"
msgid "Alarm triggered"
msgstr "Alarma activada"

#: guitext:684
msgctxt "Game event name"
msgid "Room under attack"
msgstr "Sala bajo ataque"

#: guitext:685
msgctxt "Game event name"
msgid "Treasure Room needed"
msgstr "Se necesita una sala del tesoro"

#: guitext:686
msgctxt "Game event name"
msgid "Creatures becoming hungry"
msgstr "Las criaturas empiezan a tener hambre"

#: guitext:687
msgctxt "Game event name"
msgid "Trap crate found"
msgstr "Encontrada una caja de trampa"

#: guitext:688
msgctxt "Game event name"
msgid "Door crate found"
msgstr "Encontrada una caja de puerta"

#: guitext:689
msgctxt "Game event name"
msgid "Dungeon Special found"
msgstr "Encontrada una caja de mazmorra especial"

#: guitext:690
msgctxt "Game event description"
msgid "Treasure Room full: LMB toggle. RMB delete."
msgstr "Sala del tesoro repleta: Abre con BIR. Borra con BDR."

#: guitext:691
msgctxt "Game event description"
msgid "Creature being scavenged: LMB toggle. RMB delete."
msgstr "Criatura depredada: Abre con BIR. Borra con BDR."

#: guitext:692
msgctxt "Game event description"
msgid "Creature Payday: LMB toggle. RMB delete."
msgstr "Día de pago de las criaturas: Abre con BIR. Borra con BDR."

#: guitext:693
msgctxt "Game event description"
msgid "New spell picked up: LMB toggle. RMB delete."
msgstr "Recogido un nuevo hechizo: Abre con BIR. Borra con BDR."

#: guitext:694
msgctxt "Game event description"
msgid "New room taken over: LBM toggle. RMB delete."
msgstr "Conseguida una sala nueva: Abre con BIR. Borra con BDR."

#: guitext:695
msgctxt "Game event description"
msgid "New area discovered: LMB toggle. RMB delete."
msgstr "Descubierta una zona nueva: Abre con BIR. Borra con BDR."

#: guitext:696
msgctxt "Game event description"
msgid "Information: LMB toggle. RMB delete."
msgstr "Información: Abre con BIR. Borra con BDR."

#: guitext:697
msgctxt "Game event description"
msgid "Room lost: LMB toggle. RMB delete."
msgstr "Sala perdida: Abre con BIR. Borra con BDR."

#: guitext:698
msgctxt "Game event description"
msgid "Dungeon Heart Attacked: LMB toggle. RMB delete."
msgstr "Corazón de la mazmorra bajo ataque: Abre con BIR. Borra con BDR."

#: guitext:699
msgctxt "Game event description"
msgid "Fight: LMB toggle. RMB delete. [10.5]"
msgstr "Lucha: Abre con BIR. Borra con BDR."

#: guitext:700
msgctxt "Game event description"
msgid "Objective: LMB toggle. [11.3]"
msgstr "Objetivo: Abre con BIR."

#: guitext:701
msgctxt "Game event description"
msgid "Breach: LMB toggle. RMB delete."
msgstr "Brecha: Abre con BIR. Borra con BDR."

#: guitext:702
msgctxt "Game event description"
msgid "New spell researched: LMB toggle. RMB delete."
msgstr "Investigado un nuevo hechizo: Abre con BIR. Borra con BDR."

#: guitext:703
msgctxt "Game event description"
msgid "New room researched: LMB toggle. RMB delete."
msgstr "Investigada una nueva sala: Abre con BIR. Borra con BDR."

#: guitext:704
msgctxt "Game event description"
msgid "New trap: LMB toggle. RMB delete."
msgstr "Nueva trampa: Abre con BIR. Borra con BDR."

#: guitext:705
msgctxt "Game event description"
msgid "New door: LMB toggle. RMB delete."
msgstr "Nueva puerta: Abre con BIR. Borra con BDR."

#: guitext:706
msgctxt "Game event description"
msgid "New creature in dungeon: LMB toggle. RMB delete."
msgstr "Nueva criatura en mazmorra: Abre con BIR. Borra con BDR."

#: guitext:707
msgctxt "Game event description"
msgid "Creature is annoyed: LMB toggle. RMB delete."
msgstr "La criatura está enojada: Abre con BIR. Borra con BDR."

#: guitext:708
msgctxt "Game event description"
msgid "No more living set: LMB toggle. RMB delete."
msgstr "No hay más espacio habitable: Abre con BIR. Borra con BDR."

#: guitext:709
msgctxt "Game event description"
msgid "Alarm triggered: LMB toggle. RMB delete."
msgstr "Alarma activada: Abre con BIR. Borra con BDR."

#: guitext:710
msgctxt "Game event description"
msgid "Room under attack: LMB toggle. RMB delete."
msgstr "Sala atacada: Abre con BIR. Borra con BDR."

#: guitext:711
msgctxt "Game event description"
msgid "Need Treasure Room: LMB toggle. RMB delete."
msgstr "Es necesaria una sala del tesoro: Abre con BIR. Borra con BDR."

#: guitext:712
msgctxt "Game event description"
msgid "Creatures becoming hungry: LMB toggle. RMB delete."
msgstr "Las criaturas empiezan a tener hambre: Abre con BIR. Borra con BDR."

#: guitext:713
msgctxt "Game event description"
msgid "Trap crate found: LMB toggle. RMB delete."
msgstr "Encontrada una caja de trampa: Abre con BIR. Borra con BDR."

#: guitext:714
msgctxt "Game event description"
msgid "Door crate found: LMB toggle. RMB delete."
msgstr "Encontrada una caja de puerta: Abre con BIR. Borra con BDR."

#: guitext:715
msgctxt "Game event description"
msgid "Dungeon special found: LMB toggle. RMB delete."
msgstr "Encontrada una caja de mazmorra especial: Abre con BIR. Borra con BDR."

#: guitext:716
msgctxt "Menu interface, Main Menu item; In-game interface, Options title"
msgid "Options"
msgstr "Opciones"

#: guitext:717
msgctxt "In-game interface item"
msgid "Graphics Options"
msgstr "Opciones gráficas"

#: guitext:718
msgctxt "In-game interface item"
msgid "Sound Options"
msgstr "Sonido"

#: guitext:719
msgctxt "In-game interface item"
msgid "Load"
msgstr "Cargar"

#: guitext:720
msgctxt "In-game interface item"
msgid "Save"
msgstr "Guardar"

#: guitext:721
msgctxt "In-game interface item"
msgid "Computer Assistance"
msgstr "Asistencia por ordenador"

#: guitext:722
msgctxt "In-game interface description"
msgid "Options: Open Options Panel. LMB open panel. [3.2]"
msgstr "Opciones: Abre el panel de opciones. Abrir el panel con BIR."

#: guitext:723
msgctxt "In-game interface description"
msgid "Graphics Menu: Customise the graphics. [3.2.2]"
msgstr "Menú de gráficos: Puedes hacer algunos ajustes gráficos, iluminación y sombras, entre otros."

#: guitext:724
msgctxt "In-game interface description"
msgid "Sound Menu: Adjust the sound and music volumes. [3.2.3]"
msgstr "Menú de sonido: Puedes ajustar el volumen de los sonidos, la música y las voces."

#: guitext:725
msgctxt "In-game interface description"
msgid "Load Game: Load a previously saved game. [3.2.1]"
msgstr "Cargar partida: Carga una partida salvada con anterioridad."

#: guitext:726
msgctxt "In-game interface description"
msgid "Save Game: Save your current game. [3.2.1]"
msgstr "Guardar partida: Guarda la partida actual."

#: guitext:727
msgctxt "In-game interface description"
msgid "Quit Game: Quit back to the Level Map. [3.2.5]"
msgstr "Abandonar partida: Abandonas el nivel actual."

#: guitext:728
msgctxt "In-game interface description"
msgid "Computer Assistance Menu: Customise the Computer Assistant. [3.2.4]"
msgstr "Menú de asistencia por ordenador: Personaliza la asistencia del ordenador."

#: guitext:729
msgctxt "In-game interface description"
msgid "Aggressive Computer Assistant: Constructs your dungeon and always trys to attack the enemy. LMB select. [3.2.4]"
msgstr "Asistencia agresiva del ordenador: Construye tu mazmorra y siempre intenta atacar al enemigo. Selecciónalo con BIR."

#: guitext:730
msgctxt "In-game interface description"
msgid "Defensive Computer Assistant: Constructs your dungeon but does not attack the enemy. LMB select. [3.2.4]"
msgstr "Asistencia defensiva del ordenador: Construye tu mazmorra, pero no ataca al enemigo. Selecciónalo con BIR."

#: guitext:731
msgctxt "In-game interface description"
msgid "Construction Only Computer Assistant: Digs, places rooms and traps but does not move creatures. LMB select. [3.2.4]"
msgstr "Asistencia solo para construcción: Excava, sitúa salas y trampas, pero no mueve criaturas. Selecciónalo con BIR."

#: guitext:732
msgctxt "In-game interface description"
msgid "Move Only Computer Assistant: Moves and slaps your creatures. LMB select. [3.2.4]"
msgstr "Asistencia solo para movimiento: Mueve y azota a tus criaturas. Selecciónalo con BIR."

#: guitext:733
msgctxt "In-game interface description"
msgid "Pick up creatures: LMB All creatures. Ctrl LMB Experienced Creatures. RMB Zoom. [22.2.1]"
msgstr ""
"Recoger criaturas más expertas: Pulsa BIR para sostenerlas con la mano del mal, si tienes espacio. Pulsa BDR para desplazarte a la ubicación de "
"la criatura, una distinta por cada pulsación, hasta completar el total de ellas."

#: guitext:734
msgctxt "In-game interface description"
msgid "Pick idle creatures: LMB Pick up creature. RMB Zoom. [22.2.1]"
msgstr ""
"Recoger criaturas ociosas: Pulsa BIR para sostenerlas con la mano del mal, si tienes espacio. Pulsa BDR para desplazarte a la ubicación de la "
"criatura, una distinta por cada pulsación, hasta completar el total de ellas."

#: guitext:735
msgctxt "In-game interface description"
msgid "Pick working creatures: LMB Pick up creature. RMB Zoom. [22.2.1]"
msgstr ""
"Recoger criaturas trabajadoras: Pulsa BIR para sostenerlas con la mano del mal, si tienes espacio. Pulsa BDR para desplazarte a la ubicación de "
"la criatura, una distinta por cada pulsación, hasta completar el total de ellas."

#: guitext:736
msgctxt "In-game interface description"
msgid "Pick fighting creatures: LMB Pick up creature. RMB Zoom. [22.2.1]"
msgstr ""
"Recoger criaturas luchadoras: Pulsa BIR para sostenerlas con la mano del mal, si tienes espacio. Pulsa BDR para desplazarte a la ubicación de la "
"criatura, una distinta por cada pulsación, hasta completar el total de ellas."

#: guitext:737
msgctxt "In-game interface description"
msgid "Invert Mouse: Inverts the vertical mouse movements while Possessing a creature. LMB toggle."
msgstr "Invertir ratón: Invierte los movimientos verticales del ratón mientras se posee a una criatura. Cámbialo con BIR."

#: guitext:738
msgctxt "In-game interface description"
msgid "Possess Creature mouse sensitivity: Adjusts the sensitivity of the mouse movements when in Possess Creature mode. LMB toggle."
msgstr ""
"Sensibilidad del ratón durante la posesión de una criatura: Ajusta la sensibilidad de los movimientos del ratón, durante el modo de posesión de "
"una criatura. Cámbialo con BIR."

#: guitext:739
msgctxt "In-game interface description"
msgid "More sensitive."
msgstr "Mayor sensibilidad."

#: guitext:740
msgctxt "In-game interface description"
msgid "Less sensitive."
msgstr "Menor sensibilidad."

#: guitext:741
msgctxt "Statistic name"
msgid "Number of Creatures"
msgstr "Número de criaturas"

#: guitext:742
msgctxt "Statistic name"
msgid "Gold Mined"
msgstr "Oro extraído"

#: guitext:743
msgctxt "Statistic name"
msgid "Efficiency"
msgstr "Eficiencia"

#: guitext:744
msgctxt "Statistic name"
msgid "Secrets"
msgstr "Secretos"

#: guitext:745
msgctxt "Statistic name"
msgid "Money"
msgstr "Dinero"

#: guitext:746
msgctxt "Statistic name"
msgid "Time"
msgstr "Tiempo"

#: guitext:747
msgctxt "Statistic name"
msgid "Style"
msgstr "Estilo"

#: guitext:748
msgctxt "Statistic name"
msgid "Rating"
msgstr "Valoración"

#: guitext:749
msgctxt "Statistic name"
msgid "Creatures Attracted"
msgstr "Criaturas atraídas"

#: guitext:750
msgctxt "Statistic name"
msgid "Battles Won"
msgstr "Batallas ganadas"

#: guitext:751
msgctxt "Statistic name"
msgid "Battles Lost"
msgstr "Batallas perdidas"

#: guitext:752
msgctxt "Statistic name"
msgid "Times Dungeon Breached"
msgstr "Entradas enemigas en la mazmorra"

#: guitext:753
msgctxt "Statistic name"
msgid "Imps Deployed"
msgstr "Duendes desplegados"

#: guitext:754
msgctxt "Statistic name"
msgid "Creatures Left"
msgstr "Criaturas restantes"

#: guitext:755
msgctxt "Statistic name"
msgid "Doors Destroyed"
msgstr "Puertas destruidas"

#: guitext:756
msgctxt "Statistic name"
msgid "Rooms Destroyed"
msgstr "Habitaciones destruidas"

#: guitext:757
msgctxt "Statistic name"
msgid "Dungeon Area"
msgstr "Zona de mazmorra"

#: guitext:758
msgctxt "Statistic name"
msgid "Ideas Researched"
msgstr "Ideas investigadas"

#: guitext:759
msgctxt "Statistic name"
msgid "Creatures Scavenged"
msgstr "Criaturas depredadas"

#: guitext:760
msgctxt "Statistic name"
msgid "Creatures Summoned"
msgstr "Criaturas invocadas"

#: guitext:761
msgctxt "Statistic name"
msgid "Creatures Sacrificed"
msgstr "Criaturas sacrificadas"

#: guitext:762
msgctxt "Statistic name"
msgid "Creatures Tortured"
msgstr "Criaturas torturadas"

#: guitext:763
msgctxt "Statistic name"
msgid "Creatures Trained"
msgstr "Criaturas entrenadas"

#: guitext:764
msgctxt "Statistic name"
msgid "Gold Pots Stolen"
msgstr "Ollas de oro robadas"

#: guitext:765
msgctxt "Statistic name"
msgid "Spells Stolen"
msgstr "Hechizos robados"

#: guitext:766
msgctxt "Statistic name"
msgid "Traps Manufactured"
msgstr "Trampas fabricadas"

#: guitext:767
msgctxt "Statistic name"
msgid "Traps Unused"
msgstr "Trampas sin usar"

#: guitext:768
msgctxt "Statistic name"
msgid "Doors Manufactured"
msgstr "Puertas fabricadas"

#: guitext:769
msgctxt "Statistic name"
msgid "Doors Unused"
msgstr "Puertas sin usar"

#: guitext:770
msgctxt "Statistic name"
msgid "Number of Rooms"
msgstr "Número de salas"

#: guitext:771
msgctxt "Statistic name"
msgid "Number of Portals"
msgstr "Número de portales"

#: guitext:772
msgctxt "Statistic name"
msgid "Slaps"
msgstr "Azotes"

#: guitext:773
msgctxt "Statistic name"
msgid "Cave-Ins"
msgstr "Derrumbamientos"

#: guitext:774
msgctxt "Statistic name"
msgid "Skeletons Raised"
msgstr "Esqueletos levantados"

#: guitext:775
msgctxt "Statistic name"
msgid "Bridges Built"
msgstr "Puentes construidos"

#: guitext:776
msgctxt "Statistic name"
msgid "Rock Dug Out"
msgstr "Roca excavada"

#: guitext:777
msgctxt "Statistic name"
msgid "Salary Cost"
msgstr "Coste salarial"

#: guitext:778
msgctxt "Statistic name"
msgid "Flies Eaten By Spiders"
msgstr "Moscas devoradas por arañas"

#: guitext:779
msgctxt "Statistic name"
msgid "Territory Destroyed"
msgstr "Territorio destruido"

#: guitext:780
msgctxt "Statistic name"
msgid "Rooms Constructed"
msgstr "Salas construidas"

#: guitext:781
msgctxt "Statistic name"
msgid "Traps Used"
msgstr "Trampas usadas"

#: guitext:782
msgctxt "Statistic name"
msgid "Keepers Destroyed"
msgstr "Guardianes destruidos"

#: guitext:783
msgctxt "Statistic name"
msgid "Area Claimed"
msgstr "Área reclamada"

#: guitext:784
msgctxt "Statistic name"
msgid "Backs Stabbed"
msgstr "Espaldas apuñaladas"

#: guitext:785
msgctxt "Statistic name"
msgid "Chickens Hatched"
msgstr "Pollos criados"

#: guitext:786
msgctxt "Statistic name"
msgid "Chickens Eaten"
msgstr "Pollos devorados"

#: guitext:787
msgctxt "Statistic name"
msgid "Hopes Dashed"
msgstr "Esperanzas destruidas"

#: guitext:788
msgctxt "Statistic name"
msgid "Promises Broken"
msgstr "Promesas rotas"

#: guitext:789
msgctxt "Statistic name"
msgid "Ghosts Raised"
msgstr "Fantasmas despertados"

#: guitext:790
msgctxt "Statistic name"
msgid "Doors Used"
msgstr "Puertas usadas"

#: guitext:791
msgctxt "Statistic name"
msgid "Your Creatures Killed By You"
msgstr "Criaturas tuyas que mataste"

#: guitext:792
msgctxt "Statistic name"
msgid "Things Researched"
msgstr "Cosas investigadas"

#: guitext:793
msgctxt "Statistic name"
msgid "Last Creature Attracted"
msgstr "Última criatura atraída"

#: guitext:794
msgctxt "Statistic name"
msgid "Items Manufactured"
msgstr "Artículos fabricados"

#: guitext:795
msgctxt "Statistic name"
msgid "Creatures Converted"
msgstr "Criaturas convertidas"

#: guitext:796
msgctxt "Statistic name"
msgid "Territory Lost"
msgstr "Territorio perdido"

#: guitext:797
msgctxt "Statistic name"
msgid "Traps Armed"
msgstr "Trampas montadas"

#: guitext:798
msgctxt "Statistic name"
msgid "Chickens Wasted"
msgstr "Pollos desperdiciados"

#: guitext:799
msgctxt "Statistic name"
msgid "Lies Told"
msgstr "Mentiras contadas"

#: guitext:800
msgctxt "Statistic name"
msgid "Creatures Annoyed"
msgstr "Criaturas enojadas"

#: guitext:801
msgctxt "Statistic name"
msgid "Graveyard Body Count"
msgstr "Cuerpos en el cementerio"

#: guitext:802
msgctxt "Statistic name"
msgid "Vampires Created"
msgstr "Vampiros creados"

#: guitext:803
msgctxt "Easter egg"
msgid ""
"When night does not give way to day, And children are too scared to play, Abandon hope, embrace despair, You're destined for my Dragon's lair"
msgstr ""
"Cuando la noche al día mustia, y a los niños jugar les causa horror. Cambia la esperanza por la angustia, tu destino es la guarida de mi dragón."

#: guitext:804
msgctxt "Easter egg"
msgid "If thou art bold and pure of heart, Come down here, be torn apart."
msgstr "Si eres inocente y puro de alma, ven a que te despedace en calma."

#: guitext:805
msgctxt "Easter egg"
msgid "Through my dungeon you may tread, But rest assured, you'll end up dead."
msgstr "Por mi mazmorra tú podrás avanzar. Pero es seguro que muerto has de quedar."

#: guitext:806
msgctxt "Easter egg"
msgid "If you find you lose it all, Why not play Theme Hospital?"
msgstr "Si descubres que este es tu final. ¿Por qué no jugar a Theme Hospital?"

#: guitext:807
msgctxt "Easter egg"
msgid "Armoured Knights who have true grit, Roast more quickly on a spit."
msgstr "Caballeros valientes, el valor los agita, y se asan mejor en una espita."

#: guitext:808
msgctxt "Easter egg"
msgid "Evil, malice, death, decay, I think you'll find they're here to stay."
msgstr "Muerte, maldad, malicia, podredumbre. Aquí han venido para hacerse costumbre."

#: guitext:809
msgctxt "Easter egg"
msgid "Evil, malice, death, decay, Just another working day."
msgstr "Muerte, malicia, podredumbre, maldad. Es sólo un día de trabajo más."

#: guitext:810
msgctxt "Easter egg"
msgid "Evil, malice, death, decay, There really is no better way."
msgstr "Muerte, maldad, podredumbre, horror. En realidad, no hay nada mejor."

#: guitext:811
msgctxt "Easter egg"
msgid "Giant, Dwarf, Thief and Fairy, None of you are very scary."
msgstr "Ladrón, Hada, Enano y Gigante, ninguno de vosotros asusta bastante."

#: guitext:812
msgctxt "Easter egg"
msgid "The denizens of your domain, Just cannot wait to kill again."
msgstr "De tus dominios los ciudadanos, quieren volver a matar con sus manos."

#: guitext:813
msgctxt "Easter egg"
msgid "The better creatures you employ, The greater carnage you enjoy."
msgstr "Con mejores criaturas a tu servicio. Más grande y más sangriento es el sacrificio."

#: guitext:814
msgctxt "Easter egg"
msgid "Hark! The Avatar's abroad, And I can smell a frightened Lord."
msgstr "¡Ey! El avatar la frontera ha cruzado, y puedo olfatear un Señor asustado."

#: guitext:815
msgctxt "Easter egg"
msgid "Trespassers will meet their doom, In your dungeon's Torture Room."
msgstr "Los infractores probarán la amargura, en tu excelente Cámara de Tortura."

#: guitext:816
msgctxt "Easter egg"
msgid "Though intruders' hearts be pure, They'll end up on your dungeon floor."
msgstr "Aunque el intruso tenga buen corazón. Morirá en tu mazmorra, en un rincón."

#: guitext:817
msgctxt "Easter egg"
msgid "Your tunnels will be dark and cold, And no place for a Knight of old, Even if he claims he's bold."
msgstr "Tus túneles serán fríos y oscuros, mal sitio para el viejo Caballero. Aunque siga clamando que es duro."

#: guitext:818
msgctxt "Easter egg"
msgid "The fools who enter your domain, Will never see the light again."
msgstr "El tonto que en tus dominios se aventura, vivirá por siempre en una noche oscura."

#: guitext:819
msgctxt "Easter egg"
msgid "Pain and anguish are your tools, To use upon intruding fools."
msgstr "Tus herramientas son la angustia y el dolor, contra los intrusos funcionan mejor."

#: guitext:820
msgctxt "Easter egg"
msgid "When good guys head right for your treasure, Hunt and kill them at your leisure."
msgstr "Los buenos a por tu tesoro han ido, cázalos y mátalos, es divertido."

#: guitext:821
msgctxt "Easter egg"
msgid "Protect your gold and Dungeon Heart, And slap your minions till they fart."
msgstr "Protege el Corazón de la Mazmorra, y azota a tus sirvientes con la porra."

#: guitext:822
msgctxt "Easter egg"
msgid "Use your creatures' fear of you. To make them do what you want them to."
msgstr "Si tus criaturas te temen, siempre harán lo que tú ordenes."

#: guitext:823
msgctxt "Easter egg"
msgid "Wizard in your dungeon grim? A trap will make short work of him."
msgstr "¿Un Mago en tu mazmorra ha entrado? Una buena trampa lo echará a un lado."

#: guitext:824
msgctxt "Easter egg"
msgid "When your creatures give you hell, Stick them in your Prison Cell."
msgstr "Cuando tus criaturas no cumplan con presteza, mételos en la Celda de cabeza."

#: guitext:825
msgctxt "Easter egg"
msgid "Torture is the crowning glory, Of your Dungeon Keeper story."
msgstr "La tortura es la suprema gloria, con la que tu guardián hace la historia."

#: guitext:826
msgctxt "Easter egg"
msgid "You are the Keeper, chosen one, And being evil is great fun."
msgstr "Tú eres el guardián, el elegido, y ser malvado es más que divertido."

#: guitext:827
msgctxt "Easter egg"
msgid "When your troops are hunger-stricken, Your Hatchery has yummy chicken."
msgstr "Cuando tus tropas de hambre perecen, en tu Criadero ricos pollos crecen."

#: guitext:828
msgctxt "Easter egg"
msgid "Fill the Avatar with dread. Really make him wet the bed."
msgstr "Hunde al avatar en el pavor. Si se orina en la cama, es mejor."

#: guitext:829
msgctxt "In-game hint message"
msgid "Imps are the lifeblood of your dungeon. Like blood, they must be allowed to circulate."
msgstr "Los duendes son la sangre vital de tu mazmorra. Al igual que la sangre, hay que dejarlos circular."

#: guitext:830
msgctxt "In-game hint message"
msgid "Feeling mean? Set your minions to imprison and when your cells are full, spend some time torturing..."
msgstr "¿Te sientes malévolo? Mete en la prisión a tus servidores y, cuando tengas las celdas llenas, diviértete torturándolos un rato."

#: guitext:831
msgctxt "In-game hint message"
msgid "If your creatures get unhappy, slap some sense into them. They'll soon realise how lucky they are."
msgstr "Si tus criaturas no están satisfechas, mételes sentido común a latigazos, y pronto se darán cuenta de que son seres privilegiados."

#: guitext:832
msgctxt "In-game hint message"
msgid "The underworld is your domain and the adventurers come to steal it. Never show pity, even when the intruders are defenceless and pathetic."
msgstr ""
"El mundo subterráneo es tu dominio y los aventureros te quieren robar. No muestres compasión nunca, ni siquiera si los intrusos son seres "
"indefensos y patéticos."

#: guitext:833
msgctxt "In-game hint message"
msgid "Compassion is the hallmark of the good Keeper. But good Keepers never win. Only evil ones."
msgstr "Un buen guardián es siempre compasivo. Pero los buenos guardianes no ganan nunca, los que ganan son los malvados."

#: guitext:834
msgctxt "In-game hint message"
msgid "There's never a moment to waste. Already the bravest of the brave are queuing up to enter your dungeon. So stop reading this and get going."
msgstr ""
"Nunca hay tiempo que perder. Los más valientes de entre los valientes hacen cola ya ante tu mazmorra, así que deja de leer y ponte en marcha."

#: guitext:835
msgctxt "In-game hint message"
msgid "Build fast. You'll want the biggest possible welcoming committee ready for the intruders."
msgstr "Date prisa en construir, porque te interesa tener un buen comité de bienvenida para cuando lleguen los intrusos."

#: guitext:836
msgctxt "In-game hint message"
msgid "Keep your Imps digging. There are always surprises to be found deep in the earth."
msgstr "Haz que tus duendes sigan excavando. En lo más profundo de la tierra siempre aguardan sorpresas."

#: guitext:837
msgctxt "In-game hint message"
msgid "He who controls the most gold controls the entire Underworld."
msgstr "Quien más oro controla, controla el mundo subterráneo."

#: guitext:838
msgctxt "In-game hint message"
msgid "Fear and lack of mercy are your greatest weapons. Use them wisely."
msgstr "El miedo y la falta de piedad son tus mejores armas. Úsalas con inteligencia."

#: guitext:839
msgctxt "In-game hint message"
msgid "Foolish is the Keeper who sells all his rooms and refuses to pay his creatures."
msgstr "Estúpido es aquel guardián que vende todas sus salas y no paga el salario a sus criaturas."

#: guitext:840
msgctxt "Menu interface item"
msgid "Return to options menu"
msgstr "Volver al menú de opciones"

#: guitext:841
msgctxt "Menu interface item"
msgid "Exit"
msgstr "Salir"

#: guitext:842
msgctxt "Menu interface item"
msgid "Audio"
msgstr "Sonido"

#: guitext:843
msgctxt "Menu interface item"
msgid "Invert Mouse"
msgstr "Invertir ratón"

#: guitext:844
msgctxt "Menu interface item"
msgid "Mouse Sensitivity"
msgstr "Sensibilidad del ratón"

#: guitext:845
msgctxt "Menu interface item"
msgid "Computer"
msgstr "Ordenador"

#: guitext:846
msgctxt "Menu interface item"
msgid "Computer Players"
msgstr "Jugadores por ordenador"

#: guitext:847
msgctxt "Menu interface item"
msgid "On"
msgstr "On"

#: guitext:848
msgctxt "Menu interface item"
msgid "Off"
msgstr "Off"

#: guitext:849
msgctxt "Menu interface item"
msgid "Sensitivity"
msgstr "Sensibilidad"

#: guitext:850
msgctxt "Menu interface item"
msgid "Mouse Options"
msgstr "Opciones de ratón"

#: guitext:851
msgctxt "Menu interface item"
msgid "Mouse"
msgstr "Ratón"

#: guitext:852
msgctxt "Menu interface item"
msgid "Undo Pickup"
msgstr "Deshacer recoger"

#: guitext:853
msgctxt "Menu interface item"
msgid "Pause"
msgstr "Pausa"

#: guitext:854
msgctxt "Menu interface item"
msgid "Map"
msgstr "Mapa"

#: guitext:855
msgctxt "On-screen message"
msgid "Insufficient Memory"
msgstr "Memoria Insuficiente"

#: guitext:856
msgctxt "On-screen message"
msgid "Unable To Change Screen Resolution"
msgstr "No se puede cambiar la resolución"

#: guitext:857
msgctxt "Menu interface item"
msgid "Query"
msgstr "Preguntar"

#: guitext:858
msgctxt "Credits"
msgid "Support Art"
msgstr "Arte adicional"

#: guitext:859
msgctxt "Credits"
msgid "Navigation System"
msgstr "Sistema de navegación"

#: guitext:860
msgctxt "Credits"
msgid "Script"
msgstr "Guión"

#: guitext:861
msgctxt "Credits"
msgid "Voice Over"
msgstr "Voz en off"

#: guitext:862
msgctxt "Credits"
msgid "Finance"
msgstr "Financias"

#: guitext:864
msgctxt "Credits"
msgid "Localisation Management"
msgstr "Dirección de localización"

#: guitext:865
msgctxt "Credits"
msgid "Language Test Supervisor"
msgstr "Supervisor de pruebas de idiomas"

#: guitext:866
msgctxt "Credits"
msgid "Language Testers"
msgstr "Probadores de idiomas"

#: guitext:867
msgctxt "Credits"
msgid "Localisation Audio Management"
msgstr "Dirección de localización de sonido"

#: guitext:868
msgctxt "Network game message"
msgid "Attempting To Join"
msgstr "Intentando unirse"

#: guitext:869
msgctxt "Network game message"
msgid "Resyncing"
msgstr "Sincronizando de nuevo"

#: guitext:870
msgctxt "Menu interface item"
msgid "1 Player"
msgstr "1 jugador"

#: guitext:871
msgctxt "Menu interface item"
msgid "2 Players"
msgstr "2 jugadores"

#: guitext:872
msgctxt "Menu interface item"
msgid "3 Players"
msgstr "3 jugadores"

#: guitext:873
msgctxt "Menu interface item"
msgid "4 Players"
msgstr "4 jugadores"

#: guitext:874
msgctxt "Menu interface item"
msgid "Serial"
msgstr "Serie"

#: guitext:875
msgctxt "Menu interface item"
msgid "Modem"
msgstr "Módem"

#: guitext:876
msgctxt "Menu interface item"
msgid "IPX"
msgstr "IPX"

#: guitext:877
msgctxt "World direction"
msgid "N"
msgstr "N"

#: guitext:878
msgctxt "World direction"
msgid "E"
msgstr "E"

#: guitext:879
msgctxt "World direction"
msgid "S"
msgstr "S"

#: guitext:880
msgctxt "World direction"
msgid "W"
msgstr "O"

#: guitext:881
msgctxt "Menu interface item"
msgid "Vs"
msgstr "Vs"

#: guitext:882
msgctxt "Credits"
msgid "Game design"
msgstr "Diseño de juego"

#: guitext:883
msgctxt "Credits"
msgid "Associate Producer"
msgstr "Productor asociado"

#: guitext:884
msgctxt "Credits"
msgid "Additional Script"
msgstr "Guión adicional"

#: guitext:885
msgctxt "Easter egg"
msgid "Happy Birthday"
msgstr "Feliz Cumpleaños"

#: guitext:886
msgctxt "Menu interface message"
msgid "Error"
msgstr "Error"

#: guitext:887
msgctxt "Menu interface message"
msgid "Error Saving"
msgstr "Error al guardar"

#: guitext:888
msgctxt "Menu interface message"
msgid "New Levels"
msgstr "Nuevos niveles"

#: guitext:889
msgctxt "Menu interface message"
msgid "Please insert Data Disk CD-ROM"
msgstr "Por favor, inserta el CD-ROM del disco de datos"

#: guitext:890
msgctxt "Menu interface message"
msgid "Please insert Dungeon Keeper CD-ROM"
msgstr "Por favor, inserta el CD-ROM de Dungeon Keeper"

#: guitext:891
msgctxt "Menu interface message"
msgid "Please insert The Deeper Dungeons CD-ROM"
msgstr "Por favor, inserta el CD-ROM de Deeper Dungeons"

#. DD Level Korros Tor first objective
#: guitext:892
msgctxt "In-game message"
msgid ""
"The might of two rival Dungeon Keepers challenge your claim to this realm. Decimate them both to achieve total domination, but beware of bands "
"of heroes hidden in the caverns."
msgstr ""
"El poder de dos Guardianes de la mazmorra rivales desafía tu derecho a este reino. Diézmalos a ambos para lograr el dominio total, pero cuídate "
"de las bandas de héroes que se esconden en las cavernas."

#. DD Level Kari-Mar first objective
#: guitext:893
msgctxt "In-game message"
msgid ""
"Another Keeper has already claimed this realm. He is unfit to rule so destroy him and take what is rightfully yours. Great riches lie in the "
"caverns around the land; explore to gain more power."
msgstr ""
"Otro guardián ha reclamado este reino. No es adecuado para reinar, así que destrúyelo y toma lo que es tuyo por derecho. En las cavernas de esa "
"tierra yacen grandes riquezas: explora, para obtener más poder."

#. DD Level Belbata first objective
#: guitext:894
msgctxt "In-game message"
msgid ""
"This land is highly coveted amongst the evil and there are three enemy Dungeon Keepers you must battle with to claim supremacy. Keep an eye out "
"for any rogue bands of heroes waiting to ambush a careless Keeper."
msgstr ""
"Esta tierra es altamente codiciada entre los malvados y hay tres guardianes de la mazmorra, enemigos con los que debes combatir para reclamar la "
"supremacía. Cuídate de toda banda errante de héroes que esperan para emboscar a un guardián descuidado."

#. DD Level Pladitz waypoint objective
#: guitext:895
msgctxt "In-game message"
msgid ""
"The Lord of the Land and his pitiful band of followers lie dead. Good riddance to them and their sad, happy lives. Now seize your chance and "
"attack your rival Keeper. Domination awaits."
msgstr ""
"El Señor de la Tierra y su lamentable banda de seguidores están muertos. Buen final para ellos y sus vidas, tristes o felices. Ahora, aprovecha "
"la ocasión y ataca a tu guardián rival. El dominio espera."

#. DD Level Pladitz first objective
#: guitext:896
msgctxt "In-game message"
msgid ""
"You and a rival Dungeon Keeper are vying for control of this realm but the Lord of the Land has constructed his own dungeon between you to halt "
"your conquest. Destroy him and the enemy Keeper to reign supreme."
msgstr ""
"Un guardián de la mazmorra rival y tú competís por el control de este reino, pero el Señor de la Tierra construyó su propia mazmorra entre "
"vosotros, para impedir tu conquista. Destrúyelo a él y al guardián enemigo para reinar por encima de todos."

#. DD Level Pladitz waypoint objective
#: guitext:897
msgctxt "In-game message"
msgid ""
"You have done well to come this far but further hardships await. Search the map carefully and you may find many secrets to aid your conquest."
msgstr ""
"Has hecho bien al venir tan lejos, pero te esperan aún más esfuerzos. Investiga con cuidado el mapa y podrás descubrir muchos secretos que te "
"ayudarán en tu conquista."

#. DD Level Abbadon first objective
#: guitext:898
msgctxt "In-game message"
msgid ""
"You have come to this realm with little to assist you so you must explore to gain more power. Keep an eye out for any loathsome heroes who may "
"try to thwart your progress."
msgstr ""
"Has venido a este reino con muy poco, por lo que debes explorar para obtener más poder. Vigila a cualquier odioso héroe que pueda intentar "
"desviar tu avance."

#. DD Level Daka-Gorn first objective
#: guitext:899
msgctxt "In-game message"
msgid "Beware Keeper. This realm is infested with the sickly goodness of heroes and fairies. Hunt them down and feed them their own entrails."
msgstr "Cuidado, guardián. Este reino está infestado con la bondad malsana de héroes y hadas. Cázalos y hazlos comerse sus propias entrañas."

#. DD Level Morkardar first objective
#: guitext:900
msgctxt "In-game message"
msgid ""
"Your opponent for this realm has foolishly challenged your superior skill. Such disrespect should be punished so make an example of his "
"insolence."
msgstr ""
"Tu oponente en este reino ha desafiado tontamente tus supremas habilidades. Esa falta de respeto debe ser castigada, para convertir su "
"insolencia en un ejemplo."

#. DD Level Morkardar information soon after start
#: guitext:901
msgctxt "In-game message"
msgid "Ancient powers lie hidden in this realm. Seek them out and use them for your own evil purposes."
msgstr "Arcanos poderes se ocultan en este reino. Encuéntralos y utilízalos para tus propios propósitos malignos."

#. DD Level Abbadon objective after rooms built
#: guitext:902
msgctxt "In-game message"
msgid "A foolish challenger stands between you and total dominance. Annihilate his forces and feed his body to your ravenous minions."
msgstr "Un estúpido retador se interpone entre ti y el dominio total. Aniquila sus fuerzas y alimenta con su cuerpo a tus hambrientos servidores."

#. DD Level Daka-Gorn information after AP reached
#: guitext:903
msgctxt "In-game message"
msgid ""
"I can hear footsteps beyond the walls of the hero castle which dominates this land. Tread carefully Keeper and rid the land of goodness once and "
"for all."
msgstr ""
"Puedo escuchar pasos detrás de las paredes del castillo del héroe que domina esta tierra. Anda con cuidado, guardián, y libera esta tierra de la "
"bondad, de una vez para siempre."

#. DD Level Netzcaro first objective
#: guitext:904
msgctxt "In-game message"
msgid ""
"The once strong hero fortress of this realm has grown rotten and weak. Tear down it's walls and let your creatures feast on the heroes within."
msgstr ""
"La fortaleza, una vez poderosa, del héroe de este reino, está ahora corrupta y débil. Arranca sus muros y deja que tus criaturas devoren a los "
"héroes que hay dentro."

#. DD Level Netzcaro information after AP reached
#: guitext:905
msgctxt "In-game message"
msgid ""
"This realm will be a test of your cunning and deviousness. Your dungeon has been fortified with seven steel doors to aid you in your conquest."
msgstr ""
"Este reino será una prueba de tu malicia y tortuosidad. Tu mazmorra ha sido fortificada con siete puertas de acero para ayudarte en tu conquista."

#. DD Level Netzcaro objective after AP reached
#: guitext:906
msgctxt "In-game message"
msgid ""
"Congratulations Keeper. This vial has given your researchers a much needed boost. You can now construct Bridges that enable you to traverse "
"water and fire."
msgstr ""
"Enhorabuena, guardián. Esa redoma ha dado a tus investigadores el impulso que tanto necesitaban. Ahora puedes construir puentes que te "
"permitirán atravesar agua y fuego."

#. DD Level Belial information soon after start
#: guitext:907
msgctxt "In-game message"
msgid ""
"Food is scarce in this land and the only Hatchery available to you is inside a hero dungeon. Find this food before your creatures turn against "
"you."
msgstr ""
"Los alimentos son escasos en esta tierra y el único criadero a que tienes acceso está dentro de la mazmorra de un héroe. Encuentra esos "
"alimentos antes de que tus criaturas se vuelvan contra ti."

#. DD Level Belial information after getting vampire
#: guitext:908
msgctxt "In-game message"
msgid ""
"Entombed in stone by a cruel band of heroes, the Vampire you have rescued demands revenge for his imprisonment. His anger will make him a "
"valuable asset to your army of evil."
msgstr ""
"Empotrado en piedra por una cruel banda de héroes, el Vampiro que has rescatado exige venganza por su captura. Su ira será algo muy valioso para "
"tu ejército del mal."

#. DD Level Batezek first objective
#: guitext:909
msgctxt "In-game message"
msgid "You are surrounded on all sides by valiant heroes so show them the true meaning of evil and terror."
msgstr "Valientes héroes te rodean por todas partes, así que muéstrales el verdadero significado de la maldad y el terror."

#. DD Level Batezek objective after cleaning all good creatures
#: guitext:910
msgctxt "In-game message"
msgid "The Lord of the Land has sent his fiercest warriors against you. Show them no mercy and flay them alive."
msgstr "El Señor de la Tierra ha enviado contra ti a sus guerreros más feroces. Combátelos sin cuartel y desuéllalos vivos."

#. DD Level Benetzaron first objective
#: guitext:911
msgctxt "In-game message"
msgid "Explore this realm to uncover riches and secrets. Tread carefully Keeper, or you could be burned."
msgstr "Explora este reino para descubrir riquezas y secretos. Ándate con cuidado, guardián, o puedes quemarte."

#. DD Level Svatona first objective
#: guitext:912
msgctxt "In-game message"
msgid ""
"Only one Dungeon Keeper can reign victorious over this land. Do not suffer a humiliating defeat Keeper, the penalty for such failure is torture "
"and death."
msgstr ""
"Solo un guardián de la mazmorra puede reinar victorioso sobre esta tierra. No sufras una derrota humillante, guardián, la pena por semejante "
"fracaso es tortura y muerte."

#. DD Level Caddis Fell first objective
#: guitext:913
msgctxt "In-game message"
msgid "Choices, choices Keeper. Choose your path wisely. Some routes are more perilous than others ..."
msgstr "Opciones, opciones, guardián. Selecciona tu camino con sabiduría. Algunos son más peligrosos que otros …"

#. DD Level Caddis Fell objective after good destroyed
#: guitext:914
msgctxt "In-game message"
msgid "Congratulations Keeper, you have a powerful army indeed. Do not grow complacent though, you still have another challenger to the north ..."
msgstr "Enhorabuena, guardián, en verdad tienes un ejército poderoso. Pero no te vuelvas complaciente, aún tienes otro retador al norte ..."

#. DD Level Caddis Fell objective after player1 destroyed
#: guitext:915
msgctxt "In-game message"
msgid "Congratulations Keeper, you have a powerful army indeed. Do not grow complacent though, you still have another challenger to the south ..."
msgstr "Enhorabuena, guardián, en verdad tienes un ejército poderoso. Pero no te vuelvas complaciente, aún tienes otro retador al sur ..."

#. DD Level Caddis Fell objective after entrance claimed
#: guitext:916
msgctxt "In-game message"
msgid ""
"The Lord of the Land is a pathetic individual who breeds fluffy bunnies. Pound him into the ground and then destroy the rival Keeper to achieve "
"total domination."
msgstr ""
"El Señor de la Tierra es un individuo patético que cría conejitos felpudos. Aplástalo contra el suelo y destruye después al guardián rival para "
"lograr el dominio total."

#. DD Level Kanasko first objective
#: guitext:917
msgctxt "In-game message"
msgid "Make haste Keeper. The heroes of this realm are many and strong. Prepare your forces well or face a humiliating defeat ..."
msgstr "Apresúrate, guardián. Los héroes de este reino son muchos y fuertes. Prepara bien tus fuerzas o enfréntate a una derrota humillante ..."

#. DD Level Belial first objective
#: guitext:918
msgctxt "In-game message"
msgid ""
"The Avatar is a wretched being, full of happiness and good cheer. Food is scarce in his land and the only Hatchery available is inside his "
"dungeons. Destroy his mighty fortress and wipe the smile from his face before your creatures turn against you."
msgstr ""
"El Avatar es un ser miserable, lleno de felicidad y buen ánimo. Los alimentos son escasos en su tierra y el único criadero disponible está "
"dentro de sus mazmorras. Destruye su poderosa fortaleza y borra la sonrisa de su rostro antes de que tus criaturas se vuelvan contra ti."

#. DD Level Belial objective after AP reached
#: guitext:919
msgctxt "In-game message"
msgid "The Avatar has massed an army of heroic Lords to confront you. Prepare to be attacked!"
msgstr "El Avatar ha reunido un ejército de heroicos Señores para enfrentarse a ti. ¡Prepárate a ser atacado!"

#. DD Level Belial objective after AP reached
#: guitext:920
msgctxt "In-game message"
msgid "Decimate this outpost and send fear into the heart of the Avatar."
msgstr "Diezma este puesto avanzado y envía el miedo al corazón del Avatar."

#. DD Level Belial objective after AP reached
#: guitext:921
msgctxt "In-game message"
msgid "The Avatar's castle is ripe for the taking. Train your forces well, Keeper. The ultimate battle awaits ..."
msgstr "El castillo del Avatar está listo para ser tomado. Entrena bien tus fuerzas, guardián. La batalla definitiva te espera ..."

#. DD Level Belial objective when adding Avatar
#: guitext:922
msgctxt "In-game message"
msgid ""
"You are now in the heart of the Avatar's castle. The sickly sweet smell of goodness still hangs in the air. Kill the Avatar and send his soul to "
"eternal damnation."
msgstr ""
"Estás ahora en el centro del castillo del Avatar. El malsano olor dulzón de la bondad se percibe todavía en el aire. Mata al Avatar y envía su "
"alma a la maldición eterna."

#. DD Levels generic information after finding a Mistress
#: guitext:923
msgctxt "In-game message"
msgid "Well done, Keeper. The Mistress you have discovered is an excellent prize."
msgstr "Bien hecho, guardián. La Dama que has descubierto es una recompensa excelente."

#. DD Levels generic information after finding a Bile Demon
#: guitext:924
msgctxt "In-game message"
msgid ""
"The Bile Demon you have rescued will be a valuable but hungry asset to your dungeon. Make sure your Hatchery can satisfy his voracious appetite."
msgstr ""
"El Demonio de Hiel que has rescatado será un elemento valioso, aunque hambriento, para tu mazmorra. Asegúrate de que tu criadero pueda "
"satisfacer su apetito voraz."

#. DD Level Dixaroc first objective
#: guitext:925
msgctxt "In-game message"
msgid ""
"A devious Wizard has cheated you of your magical powers. Use your only Spider and explore the realm. Find the Wizard, kill him and make an "
"example of his foolishness."
msgstr ""
"Un tortuoso mago te ha despojado de tus poderes mágicos. Usa tu única Araña y explora el reino. Encuentra al Mago, mátalo y haz un escarmiento "
"de su estupidez."

#. DD Level Dixaroc information after getting Imps
#: guitext:926
msgctxt "In-game message"
msgid "You have found some Imps who consider it a great honour to serve you."
msgstr "Has hallado varios Duendes que consideran un gran honor servirte."

#. DD Levels Dixaroc information after finding Bile Demons
#: guitext:927
msgctxt "In-game message"
msgid "You have discovered a group of Bile Demons who will aid you in your fight."
msgstr "Has descubierto un grupo de demonios de hiel que te ayudarán en tu lucha."

#. DD Level Dixaroc information just after PLAYER1 destroyed
#: guitext:928
msgctxt "In-game message"
msgid ""
"The destruction of this pathetic Keeper brings with it a useful bonus. You now have the ability to build Bridges. Dig deeper and you may find "
"more secrets to strengthen your powers."
msgstr ""
"La destrucción de este patético guardián nos aporta algo útil. Ahora tienes la habilidad de construir puentes. Escarba más profundo y podrás "
"encontrar más secretos para reforzar tus poderes."

#. DD Level Dixaroc information some time after PLAYER1 destroyed
#: guitext:929
msgctxt "In-game message"
msgid "A warning, Keeper. There is a stench of hero in the air."
msgstr "Un aviso, guardián. El aire apesta a héroe. "

#. DD Level Dixaroc information after AP reached
#: guitext:930
msgctxt "In-game message"
msgid "You have done well to get this far Keeper. Do not become complacent, however. A great struggle lies ahead."
msgstr "Has hecho bien al llegar tan lejos, guardián. De todos modos, no te vuelvas complaciente. Tienes por delante una gran batalla."

#. DD Level Dixaroc information after AP reached
#: guitext:931
msgctxt "In-game message"
msgid "Before you lies the Wizard's domain. Defeat him and you will regain your powers."
msgstr "Ante ti se extiende el dominio del Mago. Destrúyelo y recuperarás tus poderes."

#. DD Level Dixaroc objective after wizard is dead
#: guitext:932
msgctxt "In-game message"
msgid "Your magical powers are restored Keeper. You can finally show these fools what you are made of."
msgstr "Tus poderes mágicos te han sido devueltos, Guardián. Finalmente puedes mostrar a esos tontos de qué material estás hecho."

#. DD Level Caddis Fell objective after AP reached
#: guitext:933
msgctxt "In-game message"
msgid ""
"A black shadow is creeping over this land. Now is the time to strike. Take control of your Vampire and use him to find and kill the Lord of the "
"Land. If you succeed, the Vampire will join you in the next realm."
msgstr ""
"Una sombra negra avanza lentamente sobre esta tierra. Este es el momento de golpear. Toma el control de tu vampiro y mata al Señor de la Tierra. "
"Si tienes éxito, el vampiro se reunirá contigo en el próximo reino."

#. DD Level Belial information after winning
#: guitext:934
msgctxt "In-game message"
msgid "Your achievements are legendary Keeper. Tales of your evil and cunning will become the horror stories of generations."
msgstr "Tus logros son legendarios, guardián. Los relatos sobre tu maldad y tu astucia serán los cuentos de horror de muchas generaciones."

#: guitext:935 
msgctxt "Door name"
msgid "Secret Door"
msgstr "Puerta Secreta"

#: guitext:936
msgctxt "Door description"
msgid ""
"Secret Door: This door remains hidden to enemies unless they observe it closely or see it "
"opening. RMB zoom."
msgstr ""
"Puerta secreta: Esta puerta permanece oculta para los enemigos a menos que la observen de cerca o la vean abrirse. Centrar la "
"cámara en ella con BDR."

#: guitext:937
msgctxt "Game event description"
msgid "Secret Door discovered: LMB toggle. RMB delete."
msgstr "Secreto por descubierto: Abre con BIR. Borra con BDR."

#: guitext:938
msgctxt "Game event name"
msgid "Secret Door discovered"
msgstr "Secreto por descubierto"

#: guitext:939
msgctxt "Game event description"
msgid "Enemy spotted your Secret Door: LMB toggle. RMB delete."
msgstr "El enemigo descubrió tu puerta secreta: Abre con BIR. Borra con BDR."

#: guitext:940
msgctxt "Game event name"
msgid "Enemy spotted your secret door"
msgstr "El enemigo descubrió tu puerta secreta"

#: guitext:941
msgctxt "Menu interface, Main Menu item"
msgid "Free Play levels"
msgstr "Niveles sueltos"

#: guitext:942
msgctxt "Menu interface item"
msgid "Land selection"
msgstr "Selección de campaña"

#: guitext:943
msgctxt "Menu interface item"
msgid "Campaigns"
msgstr "Campañas"

#: guitext:944
msgctxt "Menu interface item"
msgid "Add computer"
msgstr "Añadir ordenador"

#: guitext:945
msgctxt "Game event name"
msgid "Your creature cannot reach the room it needs"
msgstr "Tu criatura no puede alcanzar la sala que necesita."

#: guitext:946
msgctxt "Game event description"
msgid "Work room unreachable: LMB toggle. RMB delete."
msgstr "Sala de trabajo inalcanzable: Abre con BIR. Borra con BDR."

#: guitext:947
msgctxt "Game event name"
msgid "Your Imp cannot reach a room to drag something into"
msgstr "Tu duende no puede alcanzar la sala para arrastrar algo hasta ella."

#: guitext:948
msgctxt "Game event description"
msgid "Storage room unreachable: LMB toggle. RMB delete."
msgstr "La sala del destino es inalcanzable: Abre el mensaje con BIR. Borra con BDR."

#: guitext:949
msgctxt "In-game interface description"
msgid "Armour: Part of the damage which won't affect creature health. The higher the number, the larger part of damage is discarded."
msgstr "Armadura: Parte de los daños que no afectarán a la salud de la criatura. Cuanto mayor sea el número, más cantidad de daño es ignorado."

#: guitext:950
msgctxt "In-game interface description"
msgid "Speed: How fast the creature moves and perform its dungeon tasks."
msgstr "Velocidad: La rapidez con la que la criatura se mueve y realiza tareas en la mazmorra."

#: guitext:951
msgctxt "In-game interface description"
msgid "Loyalty: How resistant the creature is against scavenging by the enemy."
msgstr "Lealtad: La resistencia de la criatura a ser depredada por el enemigo."

#: guitext:952
msgctxt "In-game interface description"
msgid "Research Skill: unused."
msgstr "Habilidad de Investigación: Sin usar."

#: guitext:953
msgctxt "In-game interface description"
msgid "Manufacture Skill: How fast the creature works in Workshop. The higher the Skill level, the better the creature's performance."
msgstr ""
"Habilidad de Fabricación: El talento de una criatura a la hora de trabajar en el taller. Cuanto más alto es el nivel de la habilidad, mejor es "
"el rendimiento de la criatura."

#: guitext:954
msgctxt "In-game interface description"
msgid "Training Skill: How fast the creature works on training. The higher the Skill level, the better the creature's performance."
msgstr ""
"Habilidad de Entrenamiento: El talento de una criatura para entrenar. Cuanto más alto es el nivel de la habilidad, mejor es el rendimiento de la "
"criatura."

#: guitext:955
msgctxt "In-game interface description"
msgid "Scavenge Skill: How fast the creature works on scavenging. The higher the Skill level, the better the creature's performance."
msgstr ""
"Habilidad de Depredación: El talento con el que la criatura trabaja depredando. Cuanto más alto es el nivel de la habilidad, mejor es el "
"rendimiento de la criatura."

#: guitext:956
msgctxt "In-game interface description"
msgid "Training Cost: Gold used for training the creature."
msgstr "Coste de Entrenamiento: El oro que te cuesta cada vez que entrena la criatura."

#: guitext:957
msgctxt "In-game interface description"
msgid "Scavenge Cost: Gold used for scavenging by the creature."
msgstr "Coste de Depredación: El oro que te cuesta que la criatura esté depredando."

#: guitext:958
msgctxt "In-game interface description"
msgid "Best Damage: How much harm can be made by the strongest attack the creature has."
msgstr "Mejor daño: Cuánto daño puede realizar el ataque más fuerte que posee la criatura."

#: guitext:959
msgctxt "In-game interface description"
msgid "Weight: Mass of the creature. Some people say overweight can lead to heart attack."
msgstr "Peso: Masa de la criatura. Algunas personas dicen que el sobrepeso puede conducir a un ataque al corazón."

#: guitext:960
msgctxt "In-game interface description"
msgid "Score: Estimate of an overall creature value. Added to player score when finishing the level."
msgstr "Puntuación: Estimación del valor total de una criatura. Se añade a la puntuación del jugador al completar un nivel."

#: guitext:961
msgctxt "Keeper spell name"
msgid "Hand Of Evil"
msgstr "Mano Del Mal"

#: guitext:962
msgctxt "Keeper spell name"
msgid "Slap"
msgstr "Azote"

#: guitext:963
msgctxt "Keeper spell description"
msgid "Hand Of Evil: Ability to pick up your creatures and hold them in your hand. Just don't hold them forever or they may get irritated."
msgstr "Mano del Mal: Habilidad para recoger tus criaturas y mantenerlas en tu mano. Eso sí, no las mantengas para siempre o pueden irritarse."

#: guitext:964
msgctxt "Keeper spell description"
msgid "Slap: Makes your creatures work harder, for some time. Your creatures take some damage from each slap they receive."
msgstr "Azotar: Hace que tus criaturas trabajen más duro durante algún tiempo. Tus criaturas recibirán algo de daño por cada bofetada que reciban."

#: guitext:965
msgctxt "In-game interface description"
msgid "Health: How much health points the creature has left to lose."
msgstr "Cuantos puntos de salud le quedan por perder a la criatura."

#: guitext:966
msgctxt "In-game interface description"
msgid "Health: The maximum amount of health points for this creature."
msgstr "La máxima cantidad de puntos de vida de esta criatura."

#: guitext:967
msgctxt "Menu interface item"
msgid "Toggle Message"
msgstr "Cambiar mensaje"

#: guitext:968
msgctxt "Menu interface item"
msgid "Return to Free Play levels"
msgstr "Volver a niveles sueltos"

#: guitext:969
msgctxt "Menu interface item"
msgid "Map packs"
msgstr "Paquetes de mapas"

#: guitext:970
msgctxt "Menu interface item"
msgid "The Deeper Dungeons"
msgstr "Deeper Dungeons"

#: guitext:971
msgctxt "Menu interface item"
msgid "Standard Levels"
msgstr "Niveles Normales"

#: guitext:972
msgctxt "Menu interface item"
msgid "Classic Levels"
msgstr "Niveles Clasicos"

#: guitext:973
msgctxt "Menu interface item"
msgid "Legacy Levels"
msgstr "Niveles Legados"

#: guitext:974
msgctxt "Menu interface item"
msgid "Personal Levels"
msgstr "Niveles Personalizados"

#: guitext:975
msgctxt "Menu interface item"
msgid "Lost Levels"
msgstr "Niveles Perdidos"

#: guitext:976 guitext:977 guitext:978 guitext:979 guitext:980
msgctxt "Unused"
msgid "Moo3"
msgstr "Moo3"

#: guitext:981
msgctxt "Trap names"
msgid "Special Trap"
msgstr "Trampa Especial"

#: guitext:982
msgctxt "Trap names"
msgid "Freeze Trap"
msgstr "Trampa Congelación"

#: guitext:983
msgctxt "Trap names"
msgid "Fear Trap"
msgstr "Trampa Susto"

#: guitext:984
msgctxt "Trap names"
msgid "Sentry Trap"
msgstr "Trampa Centinela"

#: guitext:985
msgctxt "Trap names"
msgid "Mimic Trap"
msgstr "Trampa Mímica"

#: guitext:986
msgctxt "Trap names"
msgid "Spawn Trap"
msgstr "Trampa Engendrar"

#: guitext:987
msgctxt "Trap names"
msgid "Wind Trap"
msgstr "Trampa Viento"

#: guitext:988
msgctxt "Trap names"
msgid "Spitfire Trap"
msgstr "Trampa Fuego Rápido"

#: guitext:989
msgctxt "Trap names"
msgid "Chicken Trap"
msgstr "Trampa Pollos"

#: guitext:990
msgctxt "Trap names"
msgid "Disease Trap"
msgstr "Trampa Enfermedad"

#: guitext:991
msgctxt "Trap names"
msgid "Power Trap"
msgstr "Trampas Poder1"

#: guitext:992
msgctxt "Trap names"
msgid "Switch"
msgstr "Cambiar"

#: guitext:993
msgctxt "Trap names"
msgid "Hidden Switch"
msgstr "Interruptor Oculto"

#: guitext:994
msgctxt "Door name"
msgid "Special Door"
msgstr "Puerta Especial"

#: guitext:995
msgctxt "Door name"
msgid "Hidden Door"
msgstr "Puerta Oculta"

#: guitext:996
msgctxt "Mouse"
msgid "Scroll Wheel Up"
msgstr "Rueda de Ratón"

#: guitext:997
msgctxt "Mouse"
msgid "Scroll Wheel Down"
msgstr "Rueda del Ratón"

#: guitext:998
msgctxt "Mouse"
msgid "Mouse Button"
msgstr "Botón del Ratón"

#: guitext:999
msgctxt "Game controls"
msgid "Build Square Room"
msgstr "Construir una habitación cuadrada"

#: guitext:1000
msgctxt "Game controls"
msgid "Detect Room"
msgstr "Detectar habitación"

#: guitext:1001
msgctxt "Game controls"
msgid "Increase Room Size"
msgstr "Aumentar tamaño de la Sala"

#: guitext:1002
msgctxt "Game controls"
msgid "Decrease Room Size"
msgstr "Disminuir tamaño de la Sala"

#: guitext:1003
msgctxt "Game controls"
msgid "Precision Sell"
msgstr "Venta precisa"

#: guitext:1004
msgctxt "Game controls"
msgid "Snap Camera"
msgstr "Cámara instantánea"

#: guitext:1005
msgctxt "Dungeon special description"
msgid "Mysterious Box: There's no telling what this will do."
msgstr "Caja Misteriosa: No se sabe que es lo que hará."

#: guitext:1006
msgctxt "Network game message"
msgid "Joined player has different map version from host."
msgstr "El jugador que se acaba de unir, tiene instalada una versión diferente del nivel."

#: guitext:1007
msgctxt "In-game interface description"
msgid "Display Resolution: Switch to the next configured display resolution. LMB toggle. RMB display current resolution."
msgstr ""
"Resolución de pantalla: Cambia a la siguiente resolución de pantalla configurada. BIR cambia de resolución. BDR muestra la resolución actual."

#: guitext:1008
msgctxt "In-game interface item"
msgid "Voice"
msgstr "Voz"

#: guitext:1009
msgctxt "In-game interface item"
msgid "Ambience"
msgstr "Ambiente"

#: guitext:1010
msgctxt "Unused"
msgid "Moo4"
msgstr "Moo4"

#: guitext:1011
msgctxt "Menu interface item"
msgid "Dungeon Keeper - Original Campaign"
msgstr "Dungeon Keeper - Campaña Original"

#: guitext:1012
msgctxt "Menu interface item"
msgid "Assmist Isle"
msgstr "La Isla Asistida"

#: guitext:1013
msgctxt "Menu interface item"
msgid "Ancient Keeper campaign"
msgstr "El Guardián Antiguo"

#: guitext:1014
msgctxt "Menu interface item"
msgid "Burdened Imps' Level Pack"
msgstr "Los Diablillos agobiados, paquete de niveles"

#: guitext:1015
msgctxt "Menu interface item"
msgid "Conquest of the Arctic"
msgstr "La Conquista del Ártico"

#: guitext:1016
msgctxt "Menu interface item"
msgid "The Destiny of Ninja"
msgstr "El Destino del Ninja"

#: guitext:1017
msgctxt "Menu interface item"
msgid "DzjeeAr's  6-level campaign"
msgstr "DzjeeAr's : Nivel 6"

#: guitext:1018
msgctxt "Menu interface item"
msgid "DzjeeAr's 10-level campaign"
msgstr "DzjeeAr's : Nivel 10"

#: guitext:1019
msgctxt "Menu interface item"
msgid "DzjeeAr's 25-level campaign"
msgstr "DzjeeAr's : Nivel 25"

#: guitext:1020
msgctxt "Menu interface item"
msgid "Evil Keeper campaign"
msgstr "El Guardián Malvado"

#: guitext:1021
msgctxt "Menu interface item"
msgid "Grinics' KReign campaign"
msgstr "Las Crónicas de Grinics Kreign"

#: guitext:1022
msgctxt "Menu interface item"
msgid "Japanese DKMaps8 pack"
msgstr "Paquete Japonés de 8 Mapas"

#: guitext:1023
msgctxt "Menu interface item"
msgid "KDK Levels"
msgstr "Niveles KDK"

#: guitext:1024
msgctxt "Menu interface item"
msgid "Good Campaign"
msgstr "Buenos"

#: guitext:1025
msgctxt "Menu interface item"
msgid "Lord Vexer campaign"
msgstr "Lord Vexer"

#: guitext:1026
msgctxt "Menu interface item"
msgid "Nikolai's Castles campaign"
msgstr "El Castillo de Nikolai"

#: guitext:1027
msgctxt "Menu interface item"
msgid "Dungeon Keeper - NG+"
msgstr "Dungeon Keeper - Nuevo Juego+"

#: guitext:1028
msgctxt "Menu interface item"
msgid "Post Ancient Keeper campaign"
msgstr "El Guardián Antiguo"

#: guitext:1029
msgctxt "Menu interface item"
msgid "Post Undead Keeper campaign"
msgstr "El Muerto Viviente"

#: guitext:1030
msgctxt "Menu interface item"
msgid "Quest for the Hero campaign"
msgstr "La Búsqueda del Héroe"

#: guitext:1031
msgctxt "Menu interface item"
msgid "Revenge of the Lord"
msgstr "La Venganza del Caballero"

#: guitext:1032
msgctxt "Menu interface item"
msgid "Twin Keepers Campaign"
msgstr "Los Guardianes Gemelos"

#: guitext:1033
msgctxt "Menu interface item"
msgid "Undead Keeper campaign"
msgstr "El Guardián Muerto Viviente"

#: guitext:1034 guitext:1035
msgctxt "Unused"
msgid "Moo5"
msgstr ""

#: guitext:1036
msgctxt "Trap names"
msgid "Demolition Trap"
msgstr ""

#: guitext:1037
msgctxt "Trap description"
msgid ""
"Demolition Trap: An explosive with unrivaled destructive power."
msgstr ""

#: guitext:1038
msgctxt "Trap description"
msgid ""
"Sentry Trap: Stands guard and shoots at enemies in sight."
msgstr ""

#: guitext:1039 guitext:1040
msgctxt "Unused"
msgid "Moo6"
msgstr ""

#: guitext:1041
msgctxt "Creature name"
msgid "Spirit"
msgstr ""

#: guitext:1042
msgctxt "Creature name"
msgid "Druid"
msgstr ""

#: guitext:1043
msgctxt "Creature name"
msgid "Time Mage"
msgstr ""

#: guitext:1044 guitext:1045 guitext:1046 guitext:1047 guitext:1048 guitext:1049
msgctxt "Unused"
msgid "Moo7"
msgstr ""

#: guitext:1050
msgctxt "Slab description"
msgid "Rock Formation."
msgstr "Formación rocosa."

#: guitext:1051
msgctxt "Slab description"
msgid "Bedrock: Unclaimed rock floor. You cannot claim it or build on it."
msgstr "Roca madre: Suelo de roca no reclamado. No puedes reclamarlo ni construir sobre él."

#: guitext:1052
msgctxt "Slab description"
msgid "Dense Gold Seam: Holds a lot of wealth for your Imps to extract. "
msgstr "Veta de oro densa: Contiene mucha riqueza para que tus Duendes la extraigan."

#: guitext:1053
<<<<<<< HEAD
msgctxt "Creature spell"
msgid "Cleanse: Cures all negative effects inflicted on the creature."
msgstr "Purificar: Cura todos los efectos negativos infligidos a la criatura."
=======
msgctxt "Keeper spell name"
msgid "Rebound"
msgstr "Rebote"

#: guitext:1054
msgctxt "Keeper spell name"
msgid "Freeze"
msgstr "Congelar"

#: guitext:1055
msgctxt "Keeper spell name"
msgid "Slow"
msgstr "Lentitud"

#: guitext:1056
msgctxt "Keeper spell name"
msgid "Flight"
msgstr "Vuelo"

#: guitext:1057
msgctxt "Keeper spell name"
msgid "Illumination"
msgstr "Iluminación"

#: guitext:1058
msgctxt "Keeper spell name"
msgid "Sight"
msgstr "Visión"
>>>>>>> 74fcabf9
<|MERGE_RESOLUTION|>--- conflicted
+++ resolved
@@ -6076,11 +6076,6 @@
 msgstr "Veta de oro densa: Contiene mucha riqueza para que tus Duendes la extraigan."
 
 #: guitext:1053
-<<<<<<< HEAD
-msgctxt "Creature spell"
-msgid "Cleanse: Cures all negative effects inflicted on the creature."
-msgstr "Purificar: Cura todos los efectos negativos infligidos a la criatura."
-=======
 msgctxt "Keeper spell name"
 msgid "Rebound"
 msgstr "Rebote"
@@ -6109,4 +6104,8 @@
 msgctxt "Keeper spell name"
 msgid "Sight"
 msgstr "Visión"
->>>>>>> 74fcabf9
+
+#: guitext:1059
+msgctxt "Creature spell"
+msgid "Cleanse: Cures all negative effects inflicted on the creature."
+msgstr "Purificar: Cura todos los efectos negativos infligidos a la criatura."