--- conflicted
+++ resolved
@@ -194,14 +194,6 @@
 #endif
 
 TbBool force_player_num = false;
-<<<<<<< HEAD
-
-// Now variables
-#ifdef _WIN32
-DLLIMPORT extern HINSTANCE _DK_hInstance;
-#endif
-=======
->>>>>>> 2ca6be97
 
 /******************************************************************************/
 
@@ -4327,11 +4319,6 @@
 int main(int argc, char *argv[])
 {
   char *text;
-<<<<<<< HEAD
-#ifdef _WIN32
-  _DK_hInstance = GetModuleHandle(NULL);
-=======
->>>>>>> 2ca6be97
 
   AddVectoredExceptionHandler(0, &Vex_handler);
   get_cmdln_args(bf_argc, bf_argv);
@@ -4341,56 +4328,6 @@
     bf_argv[i] = argv[i];
 #endif
 
-<<<<<<< HEAD
-//TODO DLL_CLEANUP delete when won't be needed anymore
-  memcpy(_DK_menu_list,menu_list,40*sizeof(struct GuiMenu *));
-  memcpy(_DK_player_instance_info, player_instance_info, sizeof(_DK_player_instance_info));
-  memcpy(_DK_states,states,sizeof(_DK_states));
-
-#if (BFDEBUG_LEVEL > 1) && !defined(_64_BIT_)
-  if (sizeof(struct Game) != SIZEOF_Game)
-  {
-      long delta1;
-      long delta2;
-      long delta3;
-      if (sizeof(struct PlayerInfo) != SIZEOF_PlayerInfo)
-      {
-          text = buf_sprintf("Bad compilation - struct PlayerInfo has wrong size!\nThe difference is %d bytes.\n",sizeof(struct PlayerInfo)-SIZEOF_PlayerInfo);
-          error_dialog(__func__, 1, text);
-          return 1;
-      }
-      if (sizeof(struct Dungeon) != SIZEOF_Dungeon)
-      {
-          text = buf_sprintf("Bad compilation - struct Dungeon has wrong size!\nThe difference is %d bytes.\n",sizeof(struct Dungeon)-SIZEOF_Dungeon);
-          error_dialog(__func__, 1, text);
-          return 1;
-      }
-      if (sizeof(struct CreatureControl) != SIZEOF_CreatureControl)
-      {
-          //delta1 =((char *)&game.cctrl_data[0].moveto_pos) - ((char *)&game.cctrl_data);
-          text = buf_sprintf("Bad compilation - struct CreatureControl has wrong size!\nThe difference is %d bytes.\n",sizeof(struct CreatureControl)-SIZEOF_CreatureControl);
-          error_dialog(__func__, 1, text);
-          return 1;
-      }
-      delta1 =((char *)&game.land_map_start) - ((char *)&game) - 0x1DD40;
-      delta2 =((char *)&game.cctrl_data) - ((char *)&game) - 0x66157;
-      delta3 =((char *)&game.creature_scores) - ((char *)&game) - 0x14EA4C;
-      text = buf_sprintf("Bad compilation - struct Game has wrong size!\nThe difference is %d bytes.\n"
-          "Field \"land_map_start\" is moved by %ld bytes.\nField \"cctrl_data\" is moved by %ld bytes.\n"
-          "Field \"creature_scores\" is moved by %ld bytes.\n",sizeof(struct Game)-SIZEOF_Game,delta1,delta2,delta3);
-      error_dialog(__func__, 1, text);
-      return 1;
-  }
-  if (sizeof(struct S3DSample) != 37)
-  {
-      text = buf_sprintf("Bad compilation - struct S3DSample has wrong size!\nThe difference is %d bytes.\n",sizeof(struct S3DSample)-37);
-      error_dialog(__func__, 1, text);
-      return 1;
-  }
-#endif
-
-=======
->>>>>>> 2ca6be97
   try {
   LbBullfrogMain(bf_argc, bf_argv);
   } catch (...)
