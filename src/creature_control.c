/******************************************************************************/
// Free implementation of Bullfrog's Dungeon Keeper strategy game.
/******************************************************************************/
/** @file creature_control.c
 *     CreatureControl structure support functions.
 * @par Purpose:
 *     Functions to use CreatureControl for controlling creatures.
 * @par Comment:
 *     None.
 * @author   Tomasz Lis
 * @date     23 Apr 2009 - 16 May 2009
 * @par  Copying and copyrights:
 *     This program is free software; you can redistribute it and/or modify
 *     it under the terms of the GNU General Public License as published by
 *     the Free Software Foundation; either version 2 of the License, or
 *     (at your option) any later version.
 */
/******************************************************************************/
#include "pre_inc.h"
#include "creature_control.h"
#include "globals.h"

#include "bflib_math.h"
#include "bflib_sound.h"
#include "config_creature.h"
#include "creature_states.h"
#include "creature_instances.h"
#include "thing_stats.h"
#include "thing_effects.h"
#include "player_instances.h"
#include "frontend.h"
#include "lens_api.h"
#include "light_data.h"
#include "sounds.h"
#include "game_legacy.h"
#include "post_inc.h"

#ifdef __cplusplus
extern "C" {
#endif
/******************************************************************************/

/******************************************************************************/
/**
 * Returns CreatureControl of given index.
 */
struct CreatureControl *creature_control_get(long cctrl_idx)
{
  if ((cctrl_idx < 1) || (cctrl_idx > CREATURES_COUNT))
    return INVALID_CRTR_CONTROL;
  return game.persons.cctrl_lookup[cctrl_idx];
}

/**
 * Returns CreatureControl assigned to given thing.
 * Thing must be a creature.
 */
struct CreatureControl *creature_control_get_from_thing(const struct Thing *thing)
{
  if ((thing->ccontrol_idx < 1) || (thing->ccontrol_idx > CREATURES_COUNT))
    return INVALID_CRTR_CONTROL;
  return game.persons.cctrl_lookup[thing->ccontrol_idx];
}

/**
 * Returns if given CreatureControl pointer is incorrect.
 */
TbBool creature_control_invalid(const struct CreatureControl *cctrl)
{
  return (cctrl <= game.persons.cctrl_lookup[0]) || (cctrl == NULL);
}

TbBool creature_control_exists(const struct CreatureControl *cctrl)
{
  if (creature_control_invalid(cctrl))
      return false;
  if ((cctrl->flgfield_1 & CCFlg_Exists) == 0)
      return false;
  return true;
}

TbBool creature_control_exists_in_thing(const struct Thing *thing)
{
    return creature_control_exists(creature_control_get_from_thing(thing));
}

long i_can_allocate_free_control_structure(void)
{
    for (long i = 1; i < CREATURES_COUNT; i++)
    {
        struct CreatureControl* cctrl = game.persons.cctrl_lookup[i];
        if (!creature_control_invalid(cctrl))
        {
            if ((cctrl->flgfield_1 & CCFlg_Exists) == 0)
                return i;
        }
  }
  return 0;
}

struct CreatureControl *allocate_free_control_structure(void)
{
    for (long i = 1; i < CREATURES_COUNT; i++)
    {
        struct CreatureControl* cctrl = game.persons.cctrl_lookup[i];
        if (!creature_control_invalid(cctrl))
        {
            if ((cctrl->flgfield_1 & CCFlg_Exists) == 0)
            {
                memset(cctrl, 0, sizeof(struct CreatureControl));
                cctrl->flgfield_1 |= CCFlg_Exists;
                cctrl->index = i;
                return cctrl;
            }
      }
    }
    return NULL;
}

void delete_control_structure(struct CreatureControl *cctrl)
{
    memset(cctrl, 0, sizeof(struct CreatureControl));
}

void delete_all_control_structures(void)
{
    for (long i = 1; i < CREATURES_COUNT; i++)
    {
        struct CreatureControl* cctrl = creature_control_get(i);
        if (!creature_control_invalid(cctrl))
        {
            if ((cctrl->flgfield_1 & CCFlg_Exists) != 0)
                delete_control_structure(cctrl);
      }
    }
}

struct Thing *create_and_control_creature_as_controller(struct PlayerInfo *player, ThingModel crmodel, struct Coord3d *pos)
{
    SYNCDBG(6,"Request for model %d (%s) at (%d,%d,%d)",
        crmodel, creature_code_name(crmodel),(int)pos->x.val,(int)pos->y.val,(int)pos->z.val);
    struct Thing* thing = create_creature(pos, crmodel, player->id_number);
    if (thing_is_invalid(thing))
      return INVALID_THING;
    // Do not count the spectator creature as real creature
    struct Dungeon* dungeon = get_dungeon(thing->owner);
    dungeon->num_active_creatrs--;
    dungeon->owned_creatures_of_model[thing->model]--;
    if (is_my_player(player))
    {
        toggle_status_menu(0);
        turn_off_roaming_menus();
    }
    const struct Camera* cam = player->acamera;
    set_selected_creature(player, thing);
    player->view_mode_restore = cam->view_mode;
    thing->alloc_flags |= TAlF_IsControlled;
    thing->rendering_flags |= TRF_Invisible;
    struct CreatureControl* cctrl = creature_control_get_from_thing(thing);
    cctrl->flgfield_2 |= TF2_Spectator;
    cctrl->max_speed = calculate_correct_creature_maxspeed(thing);
    set_player_mode(player, PVT_CreatureContrl);
    set_start_state(thing);
    // Preparing light object
    struct InitLight ilght;
    memset(&ilght, 0, sizeof(struct InitLight));
    ilght.mappos.x.val = thing->mappos.x.val;
    ilght.mappos.y.val = thing->mappos.y.val;
    ilght.mappos.z.val = thing->mappos.z.val;
    ilght.intensity = 36;
    ilght.flags = 1;
    ilght.is_dynamic = 1;
    ilght.radius = 10 * COORD_PER_STL;
    thing->light_id = light_create_light(&ilght);
    if (thing->light_id != 0)
    {
        light_set_light_never_cache(thing->light_id);
    } else
    {
        ERRORLOG("Cannot allocate light to new hero");
    }
    if (is_my_player_number(thing->owner))
    {
        if (thing->class_id == TCls_Creature)
        {
            struct CreatureStats* crstat = creature_stats_get_from_thing(thing);
            setup_eye_lens(crstat->eye_effect);
        }
    }
    return thing;
}

void clear_creature_instance(struct Thing *thing)
{
    struct CreatureControl* cctrl = creature_control_get_from_thing(thing);
    cctrl->instance_id = CrInst_NULL;
    cctrl->inst_turn = 0;
}

struct Thing *get_group_last_member(struct Thing *thing)
{
    struct Thing* ctng = thing;
    struct CreatureControl* cctrl = creature_control_get_from_thing(ctng);
    long k = 0;
    while (cctrl->next_in_group > 0)
    {
        ctng = thing_get(cctrl->next_in_group);
        cctrl = creature_control_get_from_thing(ctng);
        k++;
        if (k > CREATURES_COUNT)
        {
          ERRORLOG("Infinite loop detected when sweeping creatures group");
          break;
        }
    }
    return ctng;
}

TbBool disband_creatures_group(struct Thing *thing)
{
    // Disband the group, removing creatures from end
    SYNCDBG(3,"Removing %s index %d owned by player %d",thing_model_name(thing),(int)thing->index,(int)thing->owner);
    return perform_action_on_all_creatures_in_group(thing, remove_creature_from_group_without_leader_consideration);
}

struct CreatureSound *get_creature_sound(struct Thing *thing, long snd_idx)
{
    ThingModel cmodel = thing->model;
    if ((cmodel < 1) || (cmodel >= game.conf.crtr_conf.model_count))
    {
        ERRORLOG("Trying to get sound for undefined creature type %d",(int)cmodel);
        // Return dummy element
        return &game.conf.crtr_conf.creature_sounds[0].foot;
    }
    switch (snd_idx)
    {
    case CrSnd_Hurt:
        return &game.conf.crtr_conf.creature_sounds[cmodel].hurt;
    case CrSnd_Hit:
        return &game.conf.crtr_conf.creature_sounds[cmodel].hit;
    case CrSnd_Happy:
        return &game.conf.crtr_conf.creature_sounds[cmodel].happy;
    case CrSnd_Sad:
        return &game.conf.crtr_conf.creature_sounds[cmodel].sad;
    case CrSnd_Hang:
        return &game.conf.crtr_conf.creature_sounds[cmodel].hang;
    case CrSnd_Drop:
        return &game.conf.crtr_conf.creature_sounds[cmodel].drop;
    case CrSnd_Torture:
        return &game.conf.crtr_conf.creature_sounds[cmodel].torture;
    case CrSnd_Slap:
        return &game.conf.crtr_conf.creature_sounds[cmodel].slap;
    case CrSnd_Die:
        return &game.conf.crtr_conf.creature_sounds[cmodel].die;
    case CrSnd_Foot:
        return &game.conf.crtr_conf.creature_sounds[cmodel].foot;
    case CrSnd_Fight:
        return &game.conf.crtr_conf.creature_sounds[cmodel].fight;
    case CrSnd_Piss:
        return &game.conf.crtr_conf.creature_sounds[cmodel].piss;
    default:
        // Return dummy element
        return &game.conf.crtr_conf.creature_sounds[0].foot;
    }
}

TbBool playing_creature_sound(struct Thing *thing, long snd_idx)
{
    struct CreatureSound* crsound = get_creature_sound(thing, snd_idx);
    for (long i = 0; i < crsound->count; i++)
    {
        if (S3DEmitterIsPlayingSample(thing->snd_emitter_id, crsound->index+i, 0))
          return true;
    }
    return false;
}

void stop_creature_sound(struct Thing *thing, long snd_idx)
{
    struct CreatureSound* crsound = get_creature_sound(thing, snd_idx);
    if (crsound->index <= 0) {
        SYNCDBG(19,"No sample %ld for creature %d",snd_idx,thing->model);
        return;
    }

    for (int i = 0; i < crsound->count; i++)
    {
        if (S3DEmitterIsPlayingSample(thing->snd_emitter_id, crsound->index+i, 0))
        {
            S3DDeleteSampleFromEmitter(thing->snd_emitter_id, crsound->index+i, 0);
        }
    }
}

void play_creature_sound(struct Thing *thing, long snd_idx, long a3, long a4)
{
    SYNCDBG(8,"Starting");
    if (playing_creature_sound(thing, snd_idx)) {
      return;
    }
    struct CreatureSound* crsound = get_creature_sound(thing, snd_idx);
    if (crsound->index <= 0) {
        SYNCDBG(19,"No sample %ld for creature %d",snd_idx,thing->model);
        return;
    }
    long i = UNSYNC_RANDOM(crsound->count);
    SYNCDBG(18,"Playing sample %ld (index %ld) for creature %d",snd_idx,crsound->index+i,thing->model);
    if ( a4 ) {
        thing_play_sample(thing, crsound->index+i, NORMAL_PITCH, 0, 3, 8, a3, FULL_LOUDNESS);
    } else {
        thing_play_sample(thing, crsound->index+i, NORMAL_PITCH, 0, 3, 0, a3, FULL_LOUDNESS);
    }
}

void play_creature_sound_and_create_sound_thing(struct Thing *thing, long snd_idx, long a2)
{
    if (playing_creature_sound(thing, snd_idx)) {
        return;
    }
    struct CreatureSound* crsound = get_creature_sound(thing, snd_idx);
    if (crsound->index <= 0) {
        SYNCDBG(14,"No sample %ld for creature %d",snd_idx,thing->model);
        return;
    }
    long i = UNSYNC_RANDOM(crsound->count);
    struct Thing* efftng = create_effect(&thing->mappos, TngEff_Dummy, thing->owner);
    if (!thing_is_invalid(efftng)) {
        thing_play_sample(efftng, crsound->index+i, NORMAL_PITCH, 0, 3, 0, a2, FULL_LOUDNESS);
    }
}

void reset_creature_eye_lens(struct Thing *thing)
{
    setup_eye_lens(0);
}

TbBool creature_can_gain_experience(const struct Thing *thing)
{
    struct Dungeon* dungeon = get_dungeon(thing->owner);
    struct CreatureControl* cctrl = creature_control_get_from_thing(thing);
<<<<<<< HEAD
    // Creatures which reached players max level can't be trained.
    if (cctrl->explevel >= dungeon->creature_max_level[cctrl->original_model])
    {
        return false;
    }
    // Creatures which reached absolute max level and have no grow up creature.
    struct CreatureStats* crstat = creature_stats_get(cctrl->original_model);
    if ((cctrl->explevel >= (CREATURE_MAX_LEVEL-1)) && (crstat->grow_up == 0))
    {
=======
    // Creatures which reached players max level can't be trained
    if (cctrl->exp_level >= dungeon->creature_max_level[thing->model])
        return false;
    // Creatures which reached absolute max level and have no grow up creature
    struct CreatureStats* crstat = creature_stats_get_from_thing(thing);
    if ((cctrl->exp_level >= (CREATURE_MAX_LEVEL-1)) && (crstat->grow_up == 0))
>>>>>>> f4dee85c
        return false;
    }
    return true;
}

/******************************************************************************/
#ifdef __cplusplus
}
#endif<|MERGE_RESOLUTION|>--- conflicted
+++ resolved
@@ -338,25 +338,16 @@
 {
     struct Dungeon* dungeon = get_dungeon(thing->owner);
     struct CreatureControl* cctrl = creature_control_get_from_thing(thing);
-<<<<<<< HEAD
     // Creatures which reached players max level can't be trained.
-    if (cctrl->explevel >= dungeon->creature_max_level[cctrl->original_model])
+    if (cctrl->exp_level >= dungeon->creature_max_level[cctrl->original_model])
     {
         return false;
     }
     // Creatures which reached absolute max level and have no grow up creature.
     struct CreatureStats* crstat = creature_stats_get(cctrl->original_model);
-    if ((cctrl->explevel >= (CREATURE_MAX_LEVEL-1)) && (crstat->grow_up == 0))
-    {
-=======
-    // Creatures which reached players max level can't be trained
-    if (cctrl->exp_level >= dungeon->creature_max_level[thing->model])
+    if ((cctrl->exp_level >= (CREATURE_MAX_LEVEL-1)) && (crstat->grow_up == 0))
+    {
         return false;
-    // Creatures which reached absolute max level and have no grow up creature
-    struct CreatureStats* crstat = creature_stats_get_from_thing(thing);
-    if ((cctrl->exp_level >= (CREATURE_MAX_LEVEL-1)) && (crstat->grow_up == 0))
->>>>>>> f4dee85c
-        return false;
     }
     return true;
 }
