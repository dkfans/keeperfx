/******************************************************************************/
// Free implementation of Bullfrog's Dungeon Keeper strategy game.
/******************************************************************************/
/** @file dungeon_data.h
 *     Header file for dungeon_data.c.
 * @par Purpose:
 *     Dungeon data structures definitions.
 * @par Comment:
 *     Just a header file - #defines, typedefs, function prototypes etc.
 * @author   Tomasz Lis
 * @date     10 Nov 2009 - 20 Jan 2010
 * @par  Copying and copyrights:
 *     This program is free software; you can redistribute it and/or modify
 *     it under the terms of the GNU General Public License as published by
 *     the Free Software Foundation; either version 2 of the License, or
 *     (at your option) any later version.
 */
/******************************************************************************/
#ifndef DK_DNGN_DATA_H
#define DK_DNGN_DATA_H

#include "bflib_basics.h"
#include "config_magic.h"
#include "config_trapdoor.h"
#include "config_terrain.h"
#include "player_computer.h"
#include "globals.h"
#include "dungeon_stats.h"
#include "engine_camera.h"
#include "thing_creature.h"
#include "thing_doors.h"
#include "room_data.h"
#include "player_data.h"
#include "map_events.h"
#include "tasks_list.h"
#include "thing_traps.h"
#include "roomspace.h"
#include "config_creature.h"
#include "power_hand.h"

#ifdef __cplusplus
extern "C" {
#endif
/******************************************************************************/
#define DUNGEONS_COUNT              5
#define DIGGER_TASK_MAX_COUNT       64
#define DUNGEON_RESEARCH_COUNT      64
#define MAX_THINGS_IN_HAND          64
#define TURN_TIMERS_COUNT           8
#define SCRIPT_FLAGS_COUNT          8
#define MAX_SOE_RADIUS              13
#define CREATURE_GUI_JOBS_COUNT     3
#define CUSTOM_BOX_COUNT            256
#define FX_LINES_COUNT              32

#define INVALID_DUNGEON (&bad_dungeon)

enum CreatureGUIJob {
    CrGUIJob_Any        =-1,
    CrGUIJob_Wandering  = 0,
    CrGUIJob_Working    = 1,
    CrGUIJob_Fighting   = 2,
};

enum DungeonCreatureTendencies {
    CrTend_None       = 0,
    CrTend_Imprison   = 1,
    CrTend_Flee       = 2,
};

enum DungeonResearchCategory {
    RsCat_None        = 0,
    RsCat_Power       = 1,
    RsCat_Room        = 2,
    RsCat_Creature    = 3,
};

enum DungeonManufactureBuildFlags {
    MnfBldF_Manufacturable = 0x01,
    MnfBldF_Built          = 0x02,
    MnfBldF_Used           = 0x04,
};

/******************************************************************************/
struct DiggerStack {
      SubtlCodedCoords stl_num;
      SpDiggerTaskType task_type;
};

struct ResearchVal {
  unsigned char rtyp;
  unsigned char rkind;
  long req_amount;
};

struct TurnTimer {
  unsigned long count;
  unsigned char state;
};

struct TrapInfo
{
    unsigned char trap_amount_offmap[TRAPDOOR_TYPES_MAX];
    unsigned char trap_amount_stored[TRAPDOOR_TYPES_MAX];
    /** Stores flag information about players manufacture of traps of specific kind. */
    unsigned char trap_build_flags[TRAPDOOR_TYPES_MAX];
    /** Amount of traps of every kind for which we can place blueprints. This include both off-map traps and on-map trap boxes.*/
    unsigned char trap_amount_placeable[TRAPDOOR_TYPES_MAX];
    /** Amount of doors of every kind which are stored in workshops. Only on-map door crates which exist in workshop are mentioned here.*/

    unsigned char door_amount_offmap[TRAPDOOR_TYPES_MAX];
    unsigned char door_amount_stored[TRAPDOOR_TYPES_MAX];
    /** Stored flag information about players manufacture of doors of specific kind. */
    unsigned char door_build_flags[TRAPDOOR_TYPES_MAX];
    /** Stored information whether player can place blueprints of doors of specific kind (actually, doors are placed instantly). */
    unsigned char door_amount_placeable[TRAPDOOR_TYPES_MAX];

};

struct BoxInfo
{
    uint8_t               activated[CUSTOM_BOX_COUNT];
};

struct ComputerInfo
{
    struct ComputerEvent events[COMPUTER_EVENTS_COUNT];
    struct ComputerCheck checks[COMPUTER_CHECKS_COUNT];
};

/** Used to set player modifier with script command. */
struct Modifiers
{
    unsigned short health;
    unsigned short strength;
    unsigned short armour;
    unsigned short spell_damage;
    unsigned short speed;
    unsigned short pay;
    unsigned short training_cost;
    unsigned short scavenging_cost;
    unsigned short loyalty;
};

struct Dungeon {
    unsigned short dnheart_idx;
    struct Coord3d mappos;
    unsigned char creature_tendencies;
    unsigned char computer_enabled;
    short creatr_list_start;
    short digger_list_start;
    ThingIndex things_in_hand[MAX_THINGS_IN_HAND];
    unsigned char num_things_in_hand;
    unsigned short field_64[CREATURE_TYPES_MAX][15];
    unsigned short guijob_all_creatrs_count[CREATURE_TYPES_MAX][3];
    unsigned short guijob_angry_creatrs_count[CREATURE_TYPES_MAX][3];
    int sight_casted_gameturn;
    short sight_casted_thing_idx;
    unsigned char sight_casted_splevel;
    MapSubtlCoord sight_casted_stl_x;
    MapSubtlCoord sight_casted_stl_y;
    unsigned char soe_explored_flags[2*MAX_SOE_RADIUS][2*MAX_SOE_RADIUS];
    MapSubtlCoord cta_stl_x;
    MapSubtlCoord cta_stl_y;
    unsigned char cta_splevel;
    unsigned long cta_start_turn;
    TbBool cta_free;
    unsigned long must_obey_turn;
    int hold_audience_cast_turn;
    int scavenge_counters_turn;
    /** Counter of creatures scavenging of each kind, zeroized and recomputed each game turn. */
    unsigned char creatures_scavenging[CREATURE_TYPES_MAX];
    /** Counter of creatures praying. */
    unsigned char creatures_praying[CREATURE_TYPES_MAX];
    unsigned char chickens_sacrificed;
    unsigned char gold_piles_sacrificed;
    unsigned char creature_sacrifice[CREATURE_TYPES_MAX];
    unsigned char creature_sacrifice_exp[CREATURE_TYPES_MAX];
    unsigned char num_active_diggers;
    unsigned char num_active_creatrs;
    unsigned char owned_creatures_of_model[CREATURE_TYPES_MAX];
    /** Total amount of rooms in possession of a player. Rooms which can never be built are not counted. */
    unsigned char total_rooms;
    unsigned short total_doors;
    unsigned short total_area;
    unsigned short total_creatures_left;
    int doors_destroyed;
    short room_manage_area;
    short creatures_scavenged[CREATURE_TYPES_MAX];
    short creatures_scavenge_gain;
    short creatures_scavenge_lost;
    long scavenge_turn_points[CREATURE_TYPES_MAX];
    short scavenge_targets[CREATURE_TYPES_MAX];
    unsigned short creatures_annoyed;
    unsigned short battles_lost;
    unsigned short battles_won;
    /** Amount of room tiles a player had which were destroyed (vandalized or damaged by enemy). */
    unsigned short rooms_destroyed;
    unsigned short spells_stolen;
    unsigned short times_broken_into;
    unsigned short gold_pots_stolen;
    int last_entrance_generation_gameturn;
    int turns_between_entrance_generation;
    int last_research_complete_gameturn;
    int manage_score;
    int total_score;
    unsigned long max_gameplay_score;
    short times_breached_dungeon;
    short highest_task_number;
    int total_money_owned;
    int offmap_money_owned;
    short hates_player[DUNGEONS_COUNT];
    struct MapTask task_list[MAPTASKS_COUNT];
    int task_count;
    unsigned char owner;
    int camera_deviate_quake;
    int camera_deviate_jump;
    long score;
    struct ResearchVal research[DUNGEON_RESEARCH_COUNT];
    int current_research_idx;
    unsigned char research_num;
    /** How many creatures are force-enabled for each kind.
     * Force-enabled creature can come from portal without additional conditions,
     * but only until dungeon has up to given amount of their kind. */
    unsigned char creature_force_enabled[CREATURE_TYPES_MAX];
    /** Defines whether a creature of each kind is allowed to come from portal.
     * Allowed creatures can join a dungeon if whether attraction condition is met
     * or force-enabled amount isn't reached. */
    unsigned char creature_allowed[CREATURE_TYPES_MAX];
    unsigned char magic_level[POWER_TYPES_MAX];
    unsigned char magic_resrchable[POWER_TYPES_MAX];
    struct TurnTimer turn_timers[TURN_TIMERS_COUNT];
    long max_creatures_attracted;
    unsigned char heart_destroy_state;
    long heart_destroy_turn;
    struct Coord3d essential_pos;
    struct DiggerStack digger_stack[DIGGER_TASK_MAX_COUNT];
    unsigned long digger_stack_update_turn;
    unsigned long digger_stack_length;
    unsigned char visible_event_idx;
    /** Array with battle indexes with the battles currently visible in fight event message */
    unsigned char visible_battles[3];
    short zoom_annoyed_creature_idx;
    long total_experience_creatures_gained;
    long total_research_points;
    long total_manufacture_points;
    long manufacture_progress;
    unsigned char manufacture_class;
    unsigned char manufacture_kind;
    long turn_last_manufacture;
    long manufacture_level;
    long research_progress;
    struct LevelStats lvstats;
    struct CreatureStorage dead_creatures[DEAD_CREATURES_MAX_COUNT];
    long dead_creatures_count;
    long dead_creature_idx;
    /** Contains map event index or each even button visible on screen. */
    unsigned char event_button_index[EVENT_BUTTONS_COUNT+1];
    unsigned short tortured_creatures[CREATURE_TYPES_MAX];
    unsigned char bodies_rotten_for_vampire;
    long portal_scavenge_boost;
    /** Stores how many creatures of each kind of has joined the dungeon during the level.
     * Values are saturated at 255. */
    unsigned char creature_models_joined[CREATURE_TYPES_MAX];
    unsigned long fights_num;
    unsigned char research_override; // could be easily changed into flags..
    int last_creature_dropped_gameturn;
    unsigned char devastation_centr_x;
    unsigned char devastation_centr_y;
    unsigned long devastation_turn;
    long creatures_total_pay;
    unsigned short gold_hoard_for_pickup;
    unsigned long gold_pickup_amount;
    /** Index of last creature picked up of given model. */
    unsigned short selected_creatures_of_model[CREATURE_TYPES_MAX];
    /** Index of last creature picked up of given GUI Job. */
    unsigned short selected_creatures_of_gui_job[CREATURE_GUI_JOBS_COUNT];
    unsigned char texture_pack;
<<<<<<< HEAD

    TbBool creature_stats_in_use[CREATURE_TYPES_MAX];
    struct CreatureStats creature_stats[CREATURE_TYPES_MAX];
};

#pragma pack()

struct TrapInfo
{
    unsigned char trap_amount_offmap[TRAPDOOR_TYPES_MAX];
    unsigned char trap_amount_stored[TRAPDOOR_TYPES_MAX];
    /** Stores flag information about players manufacture of traps of specific kind. */
    unsigned char trap_build_flags[TRAPDOOR_TYPES_MAX];
    /** Amount of traps of every kind for which we can place blueprints. This include both off-map traps and on-map trap boxes.*/
    unsigned char trap_amount_placeable[TRAPDOOR_TYPES_MAX];
    /** Amount of doors of every kind which are stored in workshops. Only on-map door crates which exist in workshop are mentioned here.*/

    unsigned char door_amount_offmap[TRAPDOOR_TYPES_MAX];
    unsigned char door_amount_stored[TRAPDOOR_TYPES_MAX];
    /** Stored flag information about players manufacture of doors of specific kind. */
    unsigned char door_build_flags[TRAPDOOR_TYPES_MAX];
    /** Stored information whether player can place blueprints of doors of specific kind (actually, doors are placed instantly). */
    unsigned char door_amount_placeable[TRAPDOOR_TYPES_MAX];

};

struct BoxInfo
{
    uint8_t               activated[CUSTOM_BOX_COUNT];
};

struct ComputerInfo
{
    struct ComputerEvent events[COMPUTER_EVENTS_COUNT];
    struct ComputerCheck checks[COMPUTER_CHECKS_COUNT];
};

struct DungeonAdd
{
=======
    unsigned char color_idx;
    struct Modifiers      modifier;
>>>>>>> 1a1d980e
    struct TrapInfo       mnfct_info;
    struct BoxInfo        box_info;
    struct Coord3d        last_combat_location;
    int                   creature_awarded[CREATURE_TYPES_MAX];
    unsigned char         creature_entrance_level;
    unsigned long         evil_creatures_converted;
    unsigned long         good_creatures_converted;
    unsigned long         creatures_transferred;
    unsigned long         traps_sold;
    unsigned long         doors_sold;
    unsigned long         manufacture_gold;
    long                  creatures_total_backpay;
    long                  cheaper_diggers;
    struct ComputerInfo   computer_info;
    long                  event_last_run_turn[EVENT_KIND_COUNT];
    long                  script_flags[SCRIPT_FLAGS_COUNT];
    unsigned short        room_kind[TERRAIN_ITEMS_MAX];
    unsigned char         room_buildable[TERRAIN_ITEMS_MAX];
    unsigned char         room_resrchable[TERRAIN_ITEMS_MAX];
    unsigned char         room_slabs_count[TERRAIN_ITEMS_MAX+1];
    unsigned short        backup_heart_idx;
    unsigned short        free_soul_idx;
    struct HandRule       hand_rules[CREATURE_TYPES_MAX][HAND_RULE_SLOTS_COUNT];
};
/******************************************************************************/
extern struct Dungeon bad_dungeon;
/******************************************************************************/
struct Dungeon *get_players_num_dungeon_f(long plyr_idx,const char *func_name);
struct Dungeon *get_players_dungeon_f(const struct PlayerInfo *player,const char *func_name);
struct Dungeon *get_dungeon_f(PlayerNumber plyr_num,const char *func_name);
#define get_players_num_dungeon(plyr_idx) get_players_num_dungeon_f(plyr_idx,__func__)
#define get_players_dungeon(player) get_players_dungeon_f(player,__func__)
#define get_dungeon(plyr_idx) get_dungeon_f(plyr_idx,__func__)
#define get_my_dungeon() get_players_num_dungeon_f(my_player_number,__func__)

TbBool dungeon_invalid(const struct Dungeon *dungeon);

void clear_dungeons(void);
void init_dungeons(void);

void decrease_dungeon_area(PlayerNumber plyr_idx, long value);
void increase_room_area(PlayerNumber plyr_idx, long value);
void decrease_room_area(PlayerNumber plyr_idx, long value);
void increase_dungeon_area(PlayerNumber plyr_idx, long value);
TbBool mark_creature_joined_dungeon(struct Thing *creatng);

void player_add_offmap_gold(PlayerNumber plyr_idx, GoldAmount value);

void init_dungeons_essential_position(void);
const struct Coord3d *dungeon_get_essential_pos(PlayerNumber plyr_idx);
TbBool player_has_heart(PlayerNumber plyr_idx);
struct Thing *get_player_soul_container(PlayerNumber plyr_idx);

TbBool player_has_room_of_role(PlayerNumber plyr_idx, RoomRole rrole);
TbBool dungeon_has_room(const struct Dungeon *dungeon, RoomKind rkind);
TbBool dungeon_has_room_of_role(const struct Dungeon *dungeon, RoomRole rrole);
long count_player_slabs_of_rooms_with_role(PlayerNumber plyr_idx, RoomRole rrole);

TbBool set_creature_tendencies(struct PlayerInfo *player, unsigned short tend_type, TbBool val);
TbBool toggle_creature_tendencies(struct PlayerInfo *player, unsigned short tend_type);
TbBool player_creature_tends_to(PlayerNumber plyr_idx, unsigned short tend_type);

TbBool set_trap_buildable_and_add_to_amount(PlayerNumber plyr_idx, ThingModel trap_kind, long buildable, long amount);
TbBool set_door_buildable_and_add_to_amount(PlayerNumber plyr_idx, ThingModel door_kind, long buildable, long amount);
TbBool dungeon_has_any_buildable_traps(struct Dungeon *dungeon);
TbBool dungeon_has_any_buildable_doors(struct Dungeon *dungeon);

TbBool restart_script_timer(PlayerNumber plyr_idx, long timer_id);
TbBool set_script_flag(PlayerNumber plyr_idx, long flag_id, long value);
void add_to_script_timer(PlayerNumber plyr_idx, unsigned char timer_id, long value);

/******************************************************************************/
#ifdef __cplusplus
}
#endif
#endif<|MERGE_RESOLUTION|>--- conflicted
+++ resolved
@@ -276,50 +276,11 @@
     /** Index of last creature picked up of given GUI Job. */
     unsigned short selected_creatures_of_gui_job[CREATURE_GUI_JOBS_COUNT];
     unsigned char texture_pack;
-<<<<<<< HEAD
-
-    TbBool creature_stats_in_use[CREATURE_TYPES_MAX];
-    struct CreatureStats creature_stats[CREATURE_TYPES_MAX];
-};
-
-#pragma pack()
-
-struct TrapInfo
-{
-    unsigned char trap_amount_offmap[TRAPDOOR_TYPES_MAX];
-    unsigned char trap_amount_stored[TRAPDOOR_TYPES_MAX];
-    /** Stores flag information about players manufacture of traps of specific kind. */
-    unsigned char trap_build_flags[TRAPDOOR_TYPES_MAX];
-    /** Amount of traps of every kind for which we can place blueprints. This include both off-map traps and on-map trap boxes.*/
-    unsigned char trap_amount_placeable[TRAPDOOR_TYPES_MAX];
-    /** Amount of doors of every kind which are stored in workshops. Only on-map door crates which exist in workshop are mentioned here.*/
-
-    unsigned char door_amount_offmap[TRAPDOOR_TYPES_MAX];
-    unsigned char door_amount_stored[TRAPDOOR_TYPES_MAX];
-    /** Stored flag information about players manufacture of doors of specific kind. */
-    unsigned char door_build_flags[TRAPDOOR_TYPES_MAX];
-    /** Stored information whether player can place blueprints of doors of specific kind (actually, doors are placed instantly). */
-    unsigned char door_amount_placeable[TRAPDOOR_TYPES_MAX];
-
-};
-
-struct BoxInfo
-{
-    uint8_t               activated[CUSTOM_BOX_COUNT];
-};
-
-struct ComputerInfo
-{
-    struct ComputerEvent events[COMPUTER_EVENTS_COUNT];
-    struct ComputerCheck checks[COMPUTER_CHECKS_COUNT];
-};
-
-struct DungeonAdd
-{
-=======
-    unsigned char color_idx;
+    /** Is per-dungeon stats used instead of global stats */
+    TbBool                creature_stats_in_use[CREATURE_TYPES_MAX];
+    struct CreatureStats  creature_stats[CREATURE_TYPES_MAX];
+    unsigned char         color_idx;
     struct Modifiers      modifier;
->>>>>>> 1a1d980e
     struct TrapInfo       mnfct_info;
     struct BoxInfo        box_info;
     struct Coord3d        last_combat_location;
