--- conflicted
+++ resolved
@@ -7118,11 +7118,6 @@
 msgstr "Видение"
 
 #: guitext:1059
-<<<<<<< HEAD
-msgctxt "Creature spell"
-msgid "Cleanse: Cures all negative effects inflicted on the creature."
-msgstr "Очищение: Излечивает все негативные эффекты, наложенные на существо."
-=======
 msgctxt "Dungeon special decription"
 msgid "Heal All: Restore full health to all your creatures."
 msgstr "Исцеление всех: Все ваши существа исцеляются."
@@ -7200,5 +7195,4 @@
 #: guitext:1077
 msgctxt "Door description"
 msgid "Midas Door: This door consumes gold from the owner to stay completely indestructible. RMB zoom."
-msgstr ""
->>>>>>> 676367c4
+msgstr ""