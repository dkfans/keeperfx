--- conflicted
+++ resolved
@@ -316,13 +316,6 @@
 extern const struct NamedCommand set_door_desc[];
 extern const struct NamedCommand texture_pack_desc[];
 extern const struct NamedCommand locked_desc[];
-<<<<<<< HEAD
-=======
-
-// 1/4 turn minimal
-#define FX_LINE_TIME_PARTS 4
->>>>>>> 645a6ed8
-
 
 ThingModel parse_creature_name(const char *creature_name);
 struct ScriptValue *allocate_script_value(void);
