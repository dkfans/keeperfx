/******************************************************************************/
// Free implementation of Bullfrog's Dungeon Keeper strategy game.
/******************************************************************************/
/** @file config_magic.c
 *     Keeper and creature spells configuration loading functions.
 * @par Purpose:
 *     Support of configuration files for magic spells.
 * @par Comment:
 *     None.
 * @author   Tomasz Lis
 * @date     25 May 2009 - 26 Jul 2009
 * @par  Copying and copyrights:
 *     This program is free software; you can redistribute it and/or modify
 *     it under the terms of the GNU General Public License as published by
 *     the Free Software Foundation; either version 2 of the License, or
 *     (at your option) any later version.
 */
/******************************************************************************/
#include "config_magic.h"
#include "globals.h"

#include "bflib_basics.h"
#include "bflib_memory.h"
#include "bflib_dernc.h"

#include "config.h"
#include "config_effects.h"
#include "config_objects.h"
#include "config_players.h"
#include "custom_sprites.h"
#include "thing_physics.h"
#include "thing_effects.h"
#include "power_process.h"
#include "game_legacy.h"

#include "keeperfx.hpp"

#ifdef __cplusplus
extern "C" {
#endif
/******************************************************************************/
const char keeper_magic_file[]="magic.cfg";

const struct NamedCommand magic_common_commands[] = {
  {"SPELLSCOUNT",     1},
  {"SHOTSCOUNT",      2},
  {"POWERCOUNT",      3},
  {"SPECIALSCOUNT",   4},
  {NULL,              0},
  };

const struct NamedCommand magic_spell_commands[] = {
  {"NAME",            1},
  {"DURATION",        2},
  {"SELFCASTED",      3},
  {"CASTATTHING",     4},
  {"SHOTMODEL",       5},
  {"EFFECTMODEL",     6},
  {"SYMBOLSPRITES",   7},
  {NULL,              0},
  };

const struct NamedCommand magic_shot_commands[] = {
  {"NAME",                   1},
  {"HEALTH",                 2},
  {"DAMAGE",                 3},
  {"DAMAGETYPE",             4},
  {"HITTYPE",                5},
  {"AREADAMAGE",             6},
  {"SPEED",                  7},
  {"PROPERTIES",             8},
  {"PUSHONHIT",              9},
  {"FIRINGSOUND",           10},
  {"SHOTSOUND",             11},
  {"FIRINGSOUNDVARIANTS",   12},
  {"MAXRANGE",              13},
  {"ANIMATION",             14},
  {"ANIMATIONSIZE",         15},
  {"SPELLEFFECT",           16},
  {"BOUNCEANGLE",           17},
  {"SIZE_XY",               18},
  {"SIZE_YZ",               19},
  {"FALLACCELERATION",      20},
  {"HITWALLSOUND",          21},
  {"HITWALLSOUNDVARIANTS",  22},
  {"HITWALLEFFECT",         23},
  {"HITDOORSOUND",          24},
  {"HITDOORSOUNDVARIANTS",  25},
  {"HITDOOREFFECT",         26},
  {"HITWATERSOUND",         27},
  {"HITWATERSOUNDVARIANTS", 28},
  {"HITWATEREFFECT",        29},
  {"HITLAVASOUND",          30},
  {"HITLAVASOUNDVARIANTS",  31},
  {"HITLAVAEFFECT",         32},
  {"HITCREATURESOUND",      33},
  {"ANIMATIONTRANSPARENCY", 34},
  {NULL,                     0},
  };

const struct NamedCommand magic_power_commands[] = {
  {"NAME",            1},
  {"POWER",           2},
  {"COST",            3},
  {"TIME",            4},
  {"CASTABILITY",     5},
  {"ARTIFACT",        6},
  {"NAMETEXTID",      7},
  {"TOOLTIPTEXTID",   8},
  {"SYMBOLSPRITES",  10},
  {"POINTERSPRITES", 11},
  {"PANELTABINDEX",  12},
  {"SOUNDSAMPLES",   13},
  {"PROPERTIES",     14},
  {"FUNCTIONS",      15},
  {"PLAYERSTATE",    16},
  {"PARENTPOWER",    17},
  {"SOUNDPLAYED",    18},
  {NULL,              0},
  };

const struct NamedCommand magic_special_commands[] = {
  {"NAME",            1},
  {"ARTIFACT",        2},
  {"TOOLTIPTEXTID",   3},
  {NULL,              0},
  };

const struct NamedCommand shotmodel_properties_commands[] = {
  {"SLAPPABLE",            1},
  {"NAVIGABLE",            2},
  {"BOULDER",              3},
  {"REBOUND_IMMUNE",       4},
  {"DIGGING",              5},
  {"LIFE_DRAIN",           6},
  {"GROUP_UP",             7},
  {"NO_STUN",              8},
  {"NO_HIT",               9},
  {"STRENGTH_BASED",      10},
  {"ALARMS_UNITS",        11},
  {"CAN_COLLIDE",         12},
  {"WITHSTAND_DOOR_HIT",  13},
  {"WITHSTAND_WALL_HIT",  14},
  {"WITHSTAND_LAVA_HIT",  15},
  {"WITHSTAND_WATER_HIT", 16},
  {"NO_AIR_DAMAGE",       17},
  {"WIND_IMMUNE",         18},
  {"FIXED_DAMAGE",        19},
  {NULL,                   0},
  };

const struct NamedCommand powermodel_castability_commands[] = {
  {"CUSTODY_CRTRS",    PwCast_CustodyCrtrs},
  {"OWNED_CRTRS",      PwCast_OwnedCrtrs},
  {"ALLIED_CRTRS",     PwCast_AlliedCrtrs},
  {"ENEMY_CRTRS",      PwCast_EnemyCrtrs},
  {"UNCONSC_CRTRS",    PwCast_NConscCrtrs},
  {"BOUND_CRTRS",      PwCast_BoundCrtrs},
  {"UNCLMD_GROUND",    PwCast_UnclmdGround},
  {"NEUTRL_GROUND",    PwCast_NeutrlGround},
  {"OWNED_GROUND",     PwCast_OwnedGround},
  {"ALLIED_GROUND",    PwCast_AlliedGround},
  {"ENEMY_GROUND",     PwCast_EnemyGround},
  {"NEUTRL_TALL",      PwCast_NeutrlTall},
  {"OWNED_TALL",       PwCast_OwnedTall},
  {"ALLIED_TALL",      PwCast_AlliedTall},
  {"ENEMY_TALL",       PwCast_EnemyTall},
  {"OWNED_FOOD",       PwCast_OwnedFood},
  {"NEUTRL_FOOD",      PwCast_NeutrlFood},
  {"ENEMY_FOOD",       PwCast_EnemyFood},
  {"OWNED_GOLD",       PwCast_OwnedGold},
  {"NEUTRL_GOLD",      PwCast_NeutrlGold},
  {"ENEMY_GOLD",       PwCast_EnemyGold},
  {"OWNED_SPELL",      PwCast_OwnedSpell},
  {"OWNED_BOULDERS",   PwCast_OwnedBoulders},
  {"NEEDS_DELAY",      PwCast_NeedsDelay},
  {"CLAIMABLE",        PwCast_Claimable},
  {"UNREVEALED",       PwCast_Unrevealed},
  {"REVEALED_TEMP",    PwCast_RevealedTemp},
  {"THING_OR_MAP",     PwCast_ThingOrMap},
  {"ANYWHERE",         PwCast_Anywhere},
  {"ALL_CRTRS",        PwCast_AllCrtrs},
  {"ALL_FOOD",         PwCast_AllFood},
  {"ALL_GOLD",         PwCast_AllGold},
  {"ALL_THINGS",       PwCast_AllThings},
  {"ALL_GROUND",       PwCast_AllGround},
  {"NOT_ENEMY_GROUND", PwCast_NotEnemyGround},
  {"ALL_TALL",         PwCast_AllTall},
  {NULL,                0},
  };

const struct NamedCommand powermodel_properties_commands[] = {
    {"INSTINCTIVE",       PwCF_Instinctive},
    {"HAS_PROGRESS",      PwCF_HasProgress},
    {NULL,                0},
};

const struct NamedCommand shotmodel_damagetype_commands[] = {
  {"NONE",        DmgT_None},
  {"PHYSICAL",    DmgT_Physical},
  {"ELECTRIC",    DmgT_Electric},
  {"COMBUSTION",  DmgT_Combustion},
  {"FROSTBITE",   DmgT_Frostbite},
  {"HEATBURN",    DmgT_Heatburn},
  {"BIOLOGICAL",  DmgT_Biological},
  {"MAGICAL",     DmgT_Magical},
  {"RESPIRATORY", DmgT_Respiratory},
  {"RESTORATION", DmgT_Restoration},
  {NULL,          DmgT_None},
  };

const struct NamedCommand powermodel_expand_check_func_type[] = {
  {"general_expand",           1},
  {"sight_of_evil_expand",     2},
  {"call_to_arms_expand",      3},
  {"do_not_expand",            4},
  {NULL,                       0},
};

const Expand_Check_Func powermodel_expand_check_func_list[] = {
  NULL,
  general_expand_check,
  sight_of_evil_expand_check,
  call_to_arms_expand_check,
  NULL,
  NULL,
};

/******************************************************************************/
struct MagicConfig magic_conf;
struct NamedCommand spell_desc[MAGIC_ITEMS_MAX];
struct NamedCommand shot_desc[MAGIC_ITEMS_MAX];
struct NamedCommand power_desc[MAGIC_ITEMS_MAX];
struct NamedCommand special_desc[MAGIC_ITEMS_MAX];
/******************************************************************************/
#ifdef __cplusplus
}
#endif
/******************************************************************************/
struct SpellInfo *get_magic_info(int mgc_idx)
{
  if ((mgc_idx < 0) || (mgc_idx >= MAGIC_TYPES_COUNT))
    return &spell_info[0];
  return &spell_info[mgc_idx];
}

TbBool magic_info_is_invalid(const struct SpellInfo *mgcinfo)
{
  if (mgcinfo <= &spell_info[0])
    return true;
  return false;
}

struct SpellData *get_power_data(int pwkind)
{
  if ((pwkind > 0) && (pwkind < POWER_TYPES_COUNT))
    return &spell_data[pwkind];
  if ((pwkind < -1) || (pwkind >= POWER_TYPES_COUNT))
    ERRORLOG("Request of invalid power (no %d) intercepted",pwkind);
  return &spell_data[0];
}

TextStringId get_power_name_strindex(PowerKind pwkind)
{
    if (pwkind >= magic_conf.power_types_count)
        return magic_conf.power_cfgstats[0].name_stridx;
    return magic_conf.power_cfgstats[pwkind].name_stridx;
}

TextStringId get_power_description_strindex(PowerKind pwkind)
{
  if (pwkind >= magic_conf.power_types_count)
    return magic_conf.power_cfgstats[0].tooltip_stridx;
  return magic_conf.power_cfgstats[pwkind].tooltip_stridx;
}

long get_special_description_strindex(int spckind)
{
  if ((spckind < 0) || (spckind >= magic_conf.power_types_count))
    return magic_conf.special_cfgstats[0].tooltip_stridx;
  return magic_conf.special_cfgstats[spckind].tooltip_stridx;
}

long get_power_index_for_work_state(long work_state)
{
    for (long i = 0; i < magic_conf.power_types_count; i++)
    {
        if (magic_conf.power_cfgstats[i].work_state == work_state) {
            return i;
        }
    }
    return 0;
}

struct SpellConfigStats *get_spell_model_stats(SpellKind spmodel)
{
    if (spmodel >= magic_conf.spell_types_count)
        return &magic_conf.spell_cfgstats[0];
    return &magic_conf.spell_cfgstats[spmodel];
}

struct ShotConfigStats *get_shot_model_stats(ThingModel tngmodel)
{
    if (tngmodel >= magic_conf.shot_types_count)
        return &magic_conf.shot_cfgstats[0];
    return &magic_conf.shot_cfgstats[tngmodel];
}

struct PowerConfigStats *get_power_model_stats(PowerKind pwkind)
{
    if (pwkind >= magic_conf.power_types_count)
        return &magic_conf.power_cfgstats[0];
    return &magic_conf.power_cfgstats[pwkind];
}

TbBool power_model_stats_invalid(const struct PowerConfigStats *powerst)
{
  if (powerst <= &magic_conf.power_cfgstats[0])
    return true;
  return false;
}

struct MagicStats *get_power_dynamic_stats(PowerKind pwkind)
{
    if (pwkind >= POWER_TYPES_COUNT)
        return &game.keeper_power_stats[0];
    return &game.keeper_power_stats[pwkind];
}

TbBool power_is_instinctive(int pwkind)
{
    const struct PowerConfigStats* powerst = get_power_model_stats(pwkind);
    // Invalid powers are instinctive (as this usually means skipping an action)
    if (power_model_stats_invalid(powerst))
        return true;
    return ((powerst->config_flags & PwCF_Instinctive) != 0);
}

struct SpecialConfigStats *get_special_model_stats(SpecialKind spckind)
{
    if (spckind >= magic_conf.special_types_count)
        return &magic_conf.special_cfgstats[0];
    return &magic_conf.special_cfgstats[spckind];
}

short write_magic_shot_to_log(const struct ShotConfigStats *shotst, int num)
{
  JUSTMSG("[shot%d]",(int)num);
  JUSTMSG("Name = %s",shotst->code_name);
  JUSTMSG("Values = %d %d",(int)shotst->damage_type,(int)shotst->old->experience_given_to_shooter);
  return true;
}

TbBool parse_magic_common_blocks(char *buf, long len, const char *config_textname, unsigned short flags)
{
    // Block name and parameter word store variables
    // Initialize block data
    if ((flags & CnfLd_AcceptPartial) == 0)
    {
        magic_conf.spell_types_count = 1;
        magic_conf.shot_types_count = 1;
        magic_conf.power_types_count = 1;
        magic_conf.special_types_count = 1;
    }
    // Find the block
    char block_buf[COMMAND_WORD_LEN];
    sprintf(block_buf, "common");
    long pos = 0;
    int k = find_conf_block(buf, &pos, len, block_buf);
    if (k < 0)
    {
        if ((flags & CnfLd_AcceptPartial) == 0)
            WARNMSG("Block [%s] not found in %s file.",block_buf,config_textname);
        return false;
    }
#define COMMAND_TEXT(cmd_num) get_conf_parameter_text(magic_common_commands,cmd_num)
    while (pos<len)
    {
        // Finding command number in this line
        int cmd_num = recognize_conf_command(buf, &pos, len, magic_common_commands);
        // Now store the config item in correct place
        if (cmd_num == -3) break; // if next block starts
        int n = 0;
        char word_buf[COMMAND_WORD_LEN];
        switch (cmd_num)
        {
        case 1: // SPELLSCOUNT
            if (get_conf_parameter_single(buf,&pos,len,word_buf,sizeof(word_buf)) > 0)
            {
              k = atoi(word_buf);
              if ((k > 0) && (k <= MAGIC_ITEMS_MAX))
              {
                magic_conf.spell_types_count = k;
                n++;
              }
            }
            if (n < 1)
            {
              CONFWRNLOG("Incorrect value of \"%s\" parameter in [%s] block of %s file.",
                  COMMAND_TEXT(cmd_num),block_buf,config_textname);
            }
            break;
        case 2: // SHOTSCOUNT
            if (get_conf_parameter_single(buf,&pos,len,word_buf,sizeof(word_buf)) > 0)
            {
              k = atoi(word_buf);
              if ((k > 0) && (k <= MAGIC_ITEMS_MAX))
              {
                magic_conf.shot_types_count = k;
                n++;
              }
            }
            if (n < 1)
            {
              CONFWRNLOG("Incorrect value of \"%s\" parameter in [%s] block of %s file.",
                  COMMAND_TEXT(cmd_num),block_buf,config_textname);
            }
            break;
        case 3: // POWERCOUNT
            if (get_conf_parameter_single(buf,&pos,len,word_buf,sizeof(word_buf)) > 0)
            {
              k = atoi(word_buf);
              if ((k > 0) && (k <= MAGIC_ITEMS_MAX))
              {
                magic_conf.power_types_count = k;
                n++;
              }
            }
            if (n < 1)
            {
              CONFWRNLOG("Incorrect value of \"%s\" parameter in [%s] block of %s file.",
                  COMMAND_TEXT(cmd_num),block_buf,config_textname);
            }
            break;
        case 4: // SPECIALSCOUNT
            if (get_conf_parameter_single(buf,&pos,len,word_buf,sizeof(word_buf)) > 0)
            {
              k = atoi(word_buf);
              if ((k > 0) && (k <= MAGIC_ITEMS_MAX))
              {
                magic_conf.special_types_count = k;
                n++;
              }
            }
            if (n < 1)
            {
              CONFWRNLOG("Incorrect value of \"%s\" parameter in [%s] block of %s file.",
                  COMMAND_TEXT(cmd_num),block_buf,config_textname);
            }
            break;
        case 0: // comment
            break;
        case -1: // end of buffer
            break;
        default:
            CONFWRNLOG("Unrecognized command (%d) in [%s] block of %s file.",
                cmd_num,block_buf,config_textname);
            break;
        }
        skip_conf_to_next_line(buf,&pos,len);
    }
#undef COMMAND_TEXT
    return true;
}

TbBool parse_magic_spell_blocks(char *buf, long len, const char *config_textname, unsigned short flags)
{
  struct SpellConfigStats *spellst;
  struct SpellConfig *splconf;
  struct SpellInfo *spinfo;
  int i;
  // Block name and parameter word store variables
  // Initialize the array
  int arr_size;
  if ((flags & CnfLd_AcceptPartial) == 0)
  {
      arr_size = sizeof(magic_conf.spell_cfgstats)/sizeof(magic_conf.spell_cfgstats[0]);
      for (i=0; i < arr_size; i++)
      {
          spellst = get_spell_model_stats(i);
          LbMemorySet(spellst->code_name, 0, COMMAND_WORD_LEN);
          if (i < magic_conf.spell_types_count)
          {
            spell_desc[i].name = spellst->code_name;
            spell_desc[i].num = i;
          } else
          {
            spell_desc[i].name = NULL;
            spell_desc[i].num = 0;
          }
      }
      arr_size = magic_conf.spell_types_count;
      for (i=0; i < arr_size; i++)
      {
          splconf = &game.spells_config[i];
          splconf->duration = 0;
          spinfo = get_magic_info(i);
          spinfo->caster_affected = 0;
          spinfo->caster_affect_sound = 0;
          spinfo->cast_at_thing = 0;
          spinfo->shot_model = 0;
          spinfo->cast_effect_model = 0;
          spinfo->bigsym_sprite_idx = 0;
          spinfo->medsym_sprite_idx = 0;
      }
  }
  // Load the file
  arr_size = magic_conf.spell_types_count;
  for (i=0; i < arr_size; i++)
  {
      char block_buf[COMMAND_WORD_LEN];
      sprintf(block_buf, "spell%d", i);
      long pos = 0;
      int k = find_conf_block(buf, &pos, len, block_buf);
      if (k < 0)
      {
          if ((flags & CnfLd_AcceptPartial) == 0)
          {
              WARNMSG("Block [%s] not found in %s file.", block_buf, config_textname);
              return false;
          }
          continue;
    }
    splconf = &game.spells_config[i];
    spinfo = get_magic_info(i);
    spellst = get_spell_model_stats(i);
#define COMMAND_TEXT(cmd_num) get_conf_parameter_text(magic_spell_commands,cmd_num)
    while (pos<len)
    {
      // Finding command number in this line
      int cmd_num = recognize_conf_command(buf, &pos, len, magic_spell_commands);
      // Now store the config item in correct place
      if (cmd_num == -3) break; // if next block starts
      if ((flags & CnfLd_ListOnly) != 0) {
          // In "List only" mode, accept only name command
          if (cmd_num > 1) {
              cmd_num = 0;
          }
      }
      int n = 0;
      char word_buf[COMMAND_WORD_LEN];
      switch (cmd_num)
      {
      case 1: // NAME
          if (get_conf_parameter_single(buf,&pos,len,spellst->code_name,COMMAND_WORD_LEN) <= 0)
          {
              CONFWRNLOG("Couldn't read \"%s\" parameter in [%s] block of %s file.",
                  COMMAND_TEXT(cmd_num),block_buf,config_textname);
              break;
          }
          n++;
          break;
      case 2: // DURATION
          if (get_conf_parameter_single(buf,&pos,len,word_buf,sizeof(word_buf)) > 0)
          {
              k = atoi(word_buf);
              splconf->duration = k;
              n++;
          }
          if (n < 1)
          {
              CONFWRNLOG("Couldn't read \"%s\" parameter in [%s] block of %s file.",
                  COMMAND_TEXT(cmd_num),block_buf,config_textname);
          }
          break;
      case 3: // SELFCASTED
          if (get_conf_parameter_single(buf,&pos,len,word_buf,sizeof(word_buf)) > 0)
          {
              k = atoi(word_buf);
              spinfo->caster_affected = k;
              n++;
          }
          if (get_conf_parameter_single(buf,&pos,len,word_buf,sizeof(word_buf)) > 0)
          {
              k = atoi(word_buf);
              spinfo->caster_affect_sound = k;
              n++;
          }
          if (n < 2)
          {
              CONFWRNLOG("Couldn't read \"%s\" parameter in [%s] block of %s file.",
                  COMMAND_TEXT(cmd_num),block_buf,config_textname);
          }
          break;
      case 4: // CASTATTHING
          if (get_conf_parameter_single(buf,&pos,len,word_buf,sizeof(word_buf)) > 0)
          {
              k = atoi(word_buf);
              spinfo->cast_at_thing = k;
              n++;
          }
          if (n < 1)
          {
              CONFWRNLOG("Couldn't read \"%s\" parameter in [%s] block of %s file.",
                  COMMAND_TEXT(cmd_num),block_buf,config_textname);
          }
          break;
      case 5: // SHOTMODEL
          if (get_conf_parameter_single(buf,&pos,len,word_buf,sizeof(word_buf)) > 0)
          {
              k = get_id(shot_desc, word_buf);
              if (k >= 0) {
                  spinfo->shot_model = k;
                  n++;
              }
          }
          if (n < 1)
          {
              CONFWRNLOG("Incorrect shot model \"%s\" in [%s] block of %s file.",
                  word_buf,block_buf,config_textname);
              break;
          }
          break;
      case 6: // EFFECTMODEL
          if (get_conf_parameter_single(buf,&pos,len,word_buf,sizeof(word_buf)) > 0)
          {
              k = get_id(effect_desc, word_buf);
              if (k >= 0) {
                  spinfo->cast_effect_model = k;
                  n++;
              }
          }
          if (n < 1)
          {
              CONFWRNLOG("Incorrect effect model \"%s\" in [%s] block of %s file.",
                  word_buf,block_buf,config_textname);
              break;
          }
          break;
      case 7: // SYMBOLSPRITES
          if (get_conf_parameter_single(buf,&pos,len,word_buf,sizeof(word_buf)) > 0)
          {
              spinfo->bigsym_sprite_idx = bad_icon_id;
              k = get_icon_id(word_buf);
              if (k >= 0)
              {
                  spinfo->bigsym_sprite_idx = k;
                  n++;
              }
          }
          if (get_conf_parameter_single(buf,&pos,len,word_buf,sizeof(word_buf)) > 0)
          {
              spinfo->medsym_sprite_idx = bad_icon_id;
              k = get_icon_id(word_buf);
              if (k >= 0)
              {
                  spinfo->medsym_sprite_idx = k;
                  n++;
              }
          }
          if (n < 2)
          {
              CONFWRNLOG("Incorrect value of \"%s\" parameter in [%s] block of %s file.",
                  COMMAND_TEXT(cmd_num),block_buf,config_textname);
          }
          break;
      case 0: // comment
          break;
      case -1: // end of buffer
          break;
      default:
          CONFWRNLOG("Unrecognized command (%d) in [%s] block of %s file.",
              cmd_num,block_buf,config_textname);
          break;
      }
      skip_conf_to_next_line(buf,&pos,len);
    }
#undef COMMAND_TEXT
  }
  return true;
}

TbBool parse_magic_shot_blocks(char *buf, long len, const char *config_textname, unsigned short flags)
{
  struct ShotConfigStats *shotst;
  int i;
  // Block name and parameter word store variables
  // Initialize the array
  int arr_size;
  if ((flags & CnfLd_AcceptPartial) == 0)
  {
      arr_size = sizeof(magic_conf.shot_cfgstats)/sizeof(magic_conf.shot_cfgstats[0]);
      for (i=0; i < arr_size; i++)
      {
          shotst = get_shot_model_stats(i);
          LbMemorySet(shotst->code_name, 0, COMMAND_WORD_LEN);
          shotst->model_flags = 0;
          if (i == 18)
          {
              shotst->old = &shot_stats[11];
          } else
          if (i < 30)
          {
              shotst->old = &shot_stats[i];
          } else
          {
              shotst->old = &shot_stats[0];
          }
          if (i < magic_conf.shot_types_count)
          {
            shot_desc[i].name = shotst->code_name;
            shot_desc[i].num = i;
          } else
          {
            shot_desc[i].name = NULL;
            shot_desc[i].num = 0;
          }
          shotst->area_hit_type = THit_CrtrsOnly;
          shotst->area_range = 0;
          shotst->area_damage = 0;
          shotst->area_blow = 0;
          shotst->bounce_angle = 0;
          shotst->damage = 0;
          shotst->fall_acceleration = 0;
          shotst->hit_door.withstand = 0;
          shotst->hit_generic.withstand = 0;
          shotst->hit_lava.withstand = 0;
          shotst->hit_water.withstand = 0;
          shotst->no_air_damage = 0;
          shotst->push_on_hit = 0;
          shotst->max_range = 0;
          shotst->size_xy = 0;
          shotst->size_yz = 0;
          shotst->speed = 0;
          shotst->wind_immune = 0;
<<<<<<< HEAD
          shotst->fixed_damage = 0;
=======
          shotst->animation_transparency = 0;
>>>>>>> ef8988d6
      }
  }
  // Load the file
  arr_size = magic_conf.shot_types_count;
  for (i=0; i < arr_size; i++)
  {
      char block_buf[COMMAND_WORD_LEN];
      sprintf(block_buf, "shot%d", i);
      long pos = 0;
      int k = find_conf_block(buf, &pos, len, block_buf);
      if (k < 0)
      {
          if ((flags & CnfLd_AcceptPartial) == 0)
          {
              WARNMSG("Block [%s] not found in %s file.", block_buf, config_textname);
              return false;
          }
          continue;
    }
    shotst = get_shot_model_stats(i);
#define COMMAND_TEXT(cmd_num) get_conf_parameter_text(magic_shot_commands,cmd_num)
    while (pos<len)
    {
      // Finding command number in this line
      int cmd_num = recognize_conf_command(buf, &pos, len, magic_shot_commands);
      // Now store the config item in correct place
      if (cmd_num == -3) break; // if next block starts
      if ((flags & CnfLd_ListOnly) != 0) {
          // In "List only" mode, accept only name command
          if (cmd_num > 1) {
              cmd_num = 0;
          }
      }
      int n = 0;
      char word_buf[COMMAND_WORD_LEN];
      switch (cmd_num)
      {
      case 1: // NAME
          if (get_conf_parameter_single(buf,&pos,len,shotst->code_name,COMMAND_WORD_LEN) <= 0)
          {
            CONFWRNLOG("Couldn't read \"%s\" parameter in [%s] block of %s file.",
                COMMAND_TEXT(cmd_num),block_buf,config_textname);
            break;
          }
          n++;
          break;
      case 2: // HEALTH
          if (get_conf_parameter_single(buf,&pos,len,word_buf,sizeof(word_buf)) > 0)
          {
            k = atoi(word_buf);
            shotst->health = k;
            n++;
          }
          if (n < 1)
          {
            CONFWRNLOG("Couldn't read \"%s\" parameter in [%s] block of %s file.",
                COMMAND_TEXT(cmd_num),block_buf,config_textname);
          }
          break;
      case 3: // DAMAGE
          if (get_conf_parameter_single(buf,&pos,len,word_buf,sizeof(word_buf)) > 0)
          {
            k = atoi(word_buf);
            shotst->damage = k;
            n++;
          }
          if (n < 1)
          {
            CONFWRNLOG("Couldn't read \"%s\" parameter in [%s] block of %s file.",
                COMMAND_TEXT(cmd_num),block_buf,config_textname);
          }
          break;
      case 4: // DAMAGETYPE
          if (get_conf_parameter_single(buf,&pos,len,word_buf,sizeof(word_buf)) > 0)
          {
              k = get_id(shotmodel_damagetype_commands, word_buf);
              if (k >= 0) {
                  shotst->damage_type = k;
                  n++;
              }
          }
          if (n < 1)
          {
              //CONFWRNLOG("Incorrect shot model \"%s\" in [%s] block of %s file.",word_buf,block_buf,config_textname);
              shotst->damage_type = 0; //Default damage type to "none", to allow empty values in config.
              break;
          }
          break;
      case 5: // HITTYPE
          if (get_conf_parameter_single(buf,&pos,len,word_buf,sizeof(word_buf)) > 0)
          {
              k = atoi(word_buf);
              shotst->area_hit_type = k;
              n++;
          }
          if (n < 1)
          {
            CONFWRNLOG("Couldn't read \"%s\" parameter in [%s] block of %s file.",
                COMMAND_TEXT(cmd_num),block_buf,config_textname);
          }
          break;
      case 6: // AREADAMAGE
          if (get_conf_parameter_single(buf,&pos,len,word_buf,sizeof(word_buf)) > 0)
          {
              k = atoi(word_buf);
              shotst->area_range = k;
              n++;
          }
          if (get_conf_parameter_single(buf,&pos,len,word_buf,sizeof(word_buf)) > 0)
          {
              k = atoi(word_buf);
              shotst->area_damage = k;
              n++;
          }
          if (get_conf_parameter_single(buf,&pos,len,word_buf,sizeof(word_buf)) > 0)
          {
              k = atoi(word_buf);
              shotst->area_blow = k;
              n++;
          }
          if (n < 3)
          {
              CONFWRNLOG("Couldn't read \"%s\" parameter in [%s] block of %s file.",
                  COMMAND_TEXT(cmd_num),block_buf,config_textname);
          }
          break;
      case 7: // SPEED
          if (get_conf_parameter_single(buf,&pos,len,word_buf,sizeof(word_buf)) > 0)
          {
            k = atoi(word_buf);
            shotst->speed = k;
            n++;
          }
          if (n < 1)
          {
            CONFWRNLOG("Couldn't read \"%s\" parameter in [%s] block of %s file.",
                COMMAND_TEXT(cmd_num),block_buf,config_textname);
          }
          break;
      case 8: // PROPERTIES
          shotst->model_flags = 0;
          shotst->hit_door.withstand = 0;
          shotst->hit_generic.withstand = 0;
          shotst->hit_lava.withstand = 0;
          shotst->hit_water.withstand = 0;
          shotst->no_air_damage = 0;
          shotst->wind_immune = 0;
          while (get_conf_parameter_single(buf,&pos,len,word_buf,sizeof(word_buf)) > 0)
          {
            k = get_id(shotmodel_properties_commands, word_buf);
            switch (k)
            {
            case 1: // SLAPPABLE
                shotst->model_flags |= ShMF_Slappable;
                n++;
                break;
            case 2: // NAVIGABLE
                shotst->model_flags |= ShMF_Navigable;
                n++;
                break;
            case 3: // BOULDER
                shotst->model_flags |= ShMF_Boulder;
                n++;
                break;
            case 4: // REBOUND_IMMUNE
                shotst->model_flags |= ShMF_ReboundImmune;
                n++;
                break;
            case 5: // DIGGING
                shotst->model_flags |= ShMF_Digging;
                n++;
                break;
            case 6: // LIFE_DRAIN
                shotst->model_flags |= ShMF_LifeDrain;
                n++;
                break;
            case 7: // GROUP_UP
                shotst->model_flags |= ShMF_GroupUp;
                n++;
                break;
            case 8: // NO_STUN
                shotst->model_flags |= ShMF_NoStun;
                n++;
                break;
            case 9: // NO_HIT
                shotst->model_flags |= ShMF_NoHit;
                n++;
                break;
            case 10: // STRENGTH_BASED
                shotst->model_flags |= ShMF_StrengthBased;
                n++;
                break;
            case 11: // ALARMS_UNITS
                shotst->model_flags |= ShMF_AlarmsUnits;
                n++;
                break;
            case 12: // CAN_COLLIDE
                shotst->model_flags |= ShMF_CanCollide;
                n++;
                break;
            case 13: // WITHSTAND_DOOR_HIT
                shotst->hit_door.withstand = 1; //todo flag
                n++;
                break;
            case 14: // WITHSTAND_WALL_HIT
                shotst->hit_generic.withstand = 1; //todo flag
                n++;
                break;
            case 15: // WITHSTAND_LAVA_HIT
                shotst->hit_lava.withstand = 1; //todo flag
                n++;
                break;
            case 16: // WITHSTAND_WATER_HIT
                shotst->hit_water.withstand = 1; //todo flag
                n++;
                break;
            case 17: // NO_AIR_DAMAGE
                shotst->no_air_damage = 1;
                n++;
                break;
            case 18: // WIND_IMMUNE
                shotst->wind_immune = 1;
                n++;
                break;
            case 19: // FIXED_DAMAGE
                shotst->fixed_damage = 1;
                n++;
                break;
            default:
                CONFWRNLOG("Incorrect value of \"%s\" parameter \"%s\" in [%s] block of %s file.",
                    COMMAND_TEXT(cmd_num),word_buf,block_buf,config_textname);
            }
          }
          break;
      case 9: // PUSHONHIT
          if (get_conf_parameter_single(buf, &pos, len, word_buf, sizeof(word_buf)) > 0)
          {
              k = atoi(word_buf);
              shotst->push_on_hit = k;
              n++;
          }
          if (n < 1)
          {
              CONFWRNLOG("Couldn't read \"%s\" parameter in [%s] block of %s file.",
                  COMMAND_TEXT(cmd_num), block_buf, config_textname);
          }
          break;
       case 10: //FIRINGSOUND
          if (get_conf_parameter_single(buf, &pos, len, word_buf, sizeof(word_buf)) > 0)
          {
              k = atoi(word_buf);
              shotst->firing_sound = k;
              n++;
          }
          if (n < 1)
          {
              CONFWRNLOG("Couldn't read \"%s\" parameter in [%s] block of %s file.",
                  COMMAND_TEXT(cmd_num), block_buf, config_textname);
          }
                   break;
      case 11: //SHOTSOUND
          if (get_conf_parameter_single(buf, &pos, len, word_buf, sizeof(word_buf)) > 0)
          {
              k = atoi(word_buf);
              shotst->shot_sound = k;
              n++;
          }
          if (n < 1)
          {
              CONFWRNLOG("Couldn't read \"%s\" parameter in [%s] block of %s file.",
                  COMMAND_TEXT(cmd_num), block_buf, config_textname);
          }
                   break;
      case 12: //FIRINGSOUNDVARIANTS
          if (get_conf_parameter_single(buf, &pos, len, word_buf, sizeof(word_buf)) > 0)
          {
              k = atoi(word_buf);
              shotst->firing_sound_variants = k;
              n++;
          }
          if (n < 1)
          {
                CONFWRNLOG("Couldn't read \"%s\" parameter in [%s] block of %s file.",
                    COMMAND_TEXT(cmd_num),block_buf,config_textname);
          }
                   break;
      case 13: //MAXRANGE
          if (get_conf_parameter_single(buf, &pos, len, word_buf, sizeof(word_buf)) > 0)
          {
              k = atoi(word_buf);
              shotst->max_range = k;
              n++;
          }
          if (n < 1)
          {
                CONFWRNLOG("Couldn't read \"%s\" parameter in [%s] block of %s file.",
                    COMMAND_TEXT(cmd_num),block_buf,config_textname);
          }
                   break;
      case 14: //ANIMATION
          if (get_conf_parameter_single(buf, &pos, len, word_buf, sizeof(word_buf)) > 0)
          {
              k = atoi(word_buf);
              shotst->sprite_anim_idx = k;
              n++;
          }
          if (n < 1)
          {
              CONFWRNLOG("Couldn't read \"%s\" parameter in [%s] block of %s file.",
                  COMMAND_TEXT(cmd_num), block_buf, config_textname);
          }
          break;
      case 15: //ANIMATIONSIZE
          if (get_conf_parameter_single(buf, &pos, len, word_buf, sizeof(word_buf)) > 0)
          {
              k = atoi(word_buf);
              shotst->sprite_size_max = k;
              n++;
          }
          if (n < 1)
          {
              CONFWRNLOG("Couldn't read \"%s\" parameter in [%s] block of %s file.",
                  COMMAND_TEXT(cmd_num), block_buf, config_textname);
          }
          break;
      case 16: //SPELLEFFECT
          if (get_conf_parameter_single(buf, &pos, len, word_buf, sizeof(word_buf)) > 0)
          {
              k = atoi(word_buf);
              shotst->cast_spell_kind = k;
              n++;
          }
          if (n < 1)
          {
              CONFWRNLOG("Couldn't read \"%s\" parameter in [%s] block of %s file.",
                  COMMAND_TEXT(cmd_num), block_buf, config_textname);
          }
          break;
      case 17: //BOUNCEANGLE
          if (get_conf_parameter_single(buf, &pos, len, word_buf, sizeof(word_buf)) > 0)
          {
              k = atoi(word_buf);
              shotst->bounce_angle = k;
              n++;
          }
          if (n < 1)
          {
              CONFWRNLOG("Couldn't read \"%s\" parameter in [%s] block of %s file.",
                  COMMAND_TEXT(cmd_num), block_buf, config_textname);
          }
          break;
      case 18: //SIZE_XY
          if (get_conf_parameter_single(buf, &pos, len, word_buf, sizeof(word_buf)) > 0)
          {
              k = atoi(word_buf);
              shotst->size_xy = k;
              n++;
          }
          if (n < 1)
          {
              CONFWRNLOG("Couldn't read \"%s\" parameter in [%s] block of %s file.",
                  COMMAND_TEXT(cmd_num), block_buf, config_textname);
          }
          break;
      case 19: //SIZE_YZ
          if (get_conf_parameter_single(buf, &pos, len, word_buf, sizeof(word_buf)) > 0)
          {
              k = atoi(word_buf);
              shotst->size_yz = k;
              n++;
          }
          if (n < 1)
          {
              CONFWRNLOG("Couldn't read \"%s\" parameter in [%s] block of %s file.",
                  COMMAND_TEXT(cmd_num), block_buf, config_textname);
          }
          break;
      case 20: //FALLACCELERATION
          if (get_conf_parameter_single(buf, &pos, len, word_buf, sizeof(word_buf)) > 0)
          {
              k = atoi(word_buf);
              shotst->fall_acceleration = k;
              n++;
          }
          if (n < 1)
          {
              CONFWRNLOG("Couldn't read \"%s\" parameter in [%s] block of %s file.",
                  COMMAND_TEXT(cmd_num), block_buf, config_textname);
          }
          break;
      case 21: //HITWALLSOUND
          if (get_conf_parameter_single(buf, &pos, len, word_buf, sizeof(word_buf)) > 0)
          {
              k = atoi(word_buf);
              shotst->hit_generic.sndsample_idx = k;
              n++;
          }
          if (n < 1)
          {
              CONFWRNLOG("Couldn't read \"%s\" parameter in [%s] block of %s file.",
                  COMMAND_TEXT(cmd_num), block_buf, config_textname);
          }
          break;
      case 22: //HITWALLSOUNDVARIANTS
          if (get_conf_parameter_single(buf, &pos, len, word_buf, sizeof(word_buf)) > 0)
          {
              k = atoi(word_buf);
              shotst->hit_generic.sndsample_range = k;
              n++;
          }
          if (n < 1)
          {
              CONFWRNLOG("Couldn't read \"%s\" parameter in [%s] block of %s file.",
                  COMMAND_TEXT(cmd_num), block_buf, config_textname);
          }
          break;
      case 23: //HITWALLEFFECT
          if (get_conf_parameter_single(buf, &pos, len, word_buf, sizeof(word_buf)) > 0)
          {
              k = atoi(word_buf);
              shotst->hit_generic.effect_model = k;
              n++;
          }
          if (n < 1)
          {
              CONFWRNLOG("Couldn't read \"%s\" parameter in [%s] block of %s file.",
                  COMMAND_TEXT(cmd_num), block_buf, config_textname);
          }
          break;
      case 24: //HITDOORSOUND
          if (get_conf_parameter_single(buf, &pos, len, word_buf, sizeof(word_buf)) > 0)
          {
              k = atoi(word_buf);
              shotst->hit_door.sndsample_idx = k;
              n++;
          }
          if (n < 1)
          {
              CONFWRNLOG("Couldn't read \"%s\" parameter in [%s] block of %s file.",
                  COMMAND_TEXT(cmd_num), block_buf, config_textname);
          }
          break;
      case 25: //HITDOORSOUNDVARIANTS
          if (get_conf_parameter_single(buf, &pos, len, word_buf, sizeof(word_buf)) > 0)
          {
              k = atoi(word_buf);
              shotst->hit_door.sndsample_range = k;
              n++;
          }
          if (n < 1)
          {
              CONFWRNLOG("Couldn't read \"%s\" parameter in [%s] block of %s file.",
                  COMMAND_TEXT(cmd_num), block_buf, config_textname);
          }
          break;
      case 26: //HITDOOREFFECT
          if (get_conf_parameter_single(buf, &pos, len, word_buf, sizeof(word_buf)) > 0)
          {
              k = atoi(word_buf);
              shotst->hit_door.effect_model = k;
              n++;
          }
          if (n < 1)
          {
              CONFWRNLOG("Couldn't read \"%s\" parameter in [%s] block of %s file.",
                  COMMAND_TEXT(cmd_num), block_buf, config_textname);
          }
          break;
      case 27: //HITWATERSOUND
          if (get_conf_parameter_single(buf, &pos, len, word_buf, sizeof(word_buf)) > 0)
          {
              k = atoi(word_buf);
              shotst->hit_water.sndsample_idx = k;
              n++;
          }
          if (n < 1)
          {
              CONFWRNLOG("Couldn't read \"%s\" parameter in [%s] block of %s file.",
                  COMMAND_TEXT(cmd_num), block_buf, config_textname);
          }
          break;
      case 28: //HITWATERSOUNDVARIANTS
          if (get_conf_parameter_single(buf, &pos, len, word_buf, sizeof(word_buf)) > 0)
          {
              k = atoi(word_buf);
              shotst->hit_water.sndsample_range = k;
              n++;
          }
          if (n < 1)
          {
              CONFWRNLOG("Couldn't read \"%s\" parameter in [%s] block of %s file.",
                  COMMAND_TEXT(cmd_num), block_buf, config_textname);
          }
          break;
      case 29: //HITWATEREFFECT
          if (get_conf_parameter_single(buf, &pos, len, word_buf, sizeof(word_buf)) > 0)
          {
              k = atoi(word_buf);
              shotst->hit_water.effect_model = k;
              n++;
          }
          if (n < 1)
          {
              CONFWRNLOG("Couldn't read \"%s\" parameter in [%s] block of %s file.",
                  COMMAND_TEXT(cmd_num), block_buf, config_textname);
          }
          break;
      case 30: //HITLAVASOUND
          if (get_conf_parameter_single(buf, &pos, len, word_buf, sizeof(word_buf)) > 0)
          {
              k = atoi(word_buf);
              shotst->hit_lava.sndsample_idx = k;
              n++;
          }
          if (n < 1)
          {
              CONFWRNLOG("Couldn't read \"%s\" parameter in [%s] block of %s file.",
                  COMMAND_TEXT(cmd_num), block_buf, config_textname);
          }
          break;
      case 31: //HITLAVASOUNDVARIANTS
          if (get_conf_parameter_single(buf, &pos, len, word_buf, sizeof(word_buf)) > 0)
          {
              k = atoi(word_buf);
              shotst->hit_lava.sndsample_range = k;
              n++;
          }
          if (n < 1)
          {
              CONFWRNLOG("Couldn't read \"%s\" parameter in [%s] block of %s file.",
                  COMMAND_TEXT(cmd_num), block_buf, config_textname);
          }
          break;
      case 32: //HITLAVAEFFECT
          if (get_conf_parameter_single(buf, &pos, len, word_buf, sizeof(word_buf)) > 0)
          {
              k = atoi(word_buf);
              shotst->hit_lava.effect_model = k;
              n++;
          }
          if (n < 1)
          {
              CONFWRNLOG("Couldn't read \"%s\" parameter in [%s] block of %s file.",
                  COMMAND_TEXT(cmd_num), block_buf, config_textname);
          }
          break;
      case 33: //HITCREATURESOUND
          if (get_conf_parameter_single(buf, &pos, len, word_buf, sizeof(word_buf)) > 0)
          {
              k = atoi(word_buf);
              shotst->hit_creature.sndsample_idx = k;
              n++;
          }
          if (n < 1)
          {
              CONFWRNLOG("Couldn't read \"%s\" parameter in [%s] block of %s file.",
                  COMMAND_TEXT(cmd_num), block_buf, config_textname);
          }
          break;
      case 34: //ANIMATIONTRANSPARENCY
          if (get_conf_parameter_single(buf, &pos, len, word_buf, sizeof(word_buf)) > 0)
          {
              k = atoi(word_buf);
              shotst->animation_transparency = k;
              n++;
          }
          if (n < 1)
          {
              CONFWRNLOG("Couldn't read \"%s\" parameter in [%s] block of %s file.",
                  COMMAND_TEXT(cmd_num), block_buf, config_textname);
          }
          break;
      case 0: // comment
          break;
      case -1: // end of buffer
          break;
      default:
          CONFWRNLOG("Unrecognized command (%d) in [%s] block of %s file.",
              cmd_num,block_buf,config_textname);
          break;
      }
      skip_conf_to_next_line(buf,&pos,len);
    }
    //write_magic_shot_to_log(shotst, i);
#undef COMMAND_TEXT
  }
  return true;
}

TbBool parse_magic_power_blocks(char *buf, long len, const char *config_textname, unsigned short flags)
{
  struct PowerConfigStats *powerst;
  int i;
  // Block name and parameter word store variables
  // Initialize the array
  int arr_size;
  if ((flags & CnfLd_AcceptPartial) == 0)
  {
      arr_size = sizeof(magic_conf.power_cfgstats)/sizeof(magic_conf.power_cfgstats[0]);
      for (i=0; i < arr_size; i++)
      {
          powerst = get_power_model_stats(i);
          LbMemorySet(powerst->code_name, 0, COMMAND_WORD_LEN);
          powerst->artifact_model = 0;
          powerst->can_cast_flags = 0;
          powerst->config_flags = 0;
          powerst->overcharge_check = NULL;
          powerst->work_state = 0;
          powerst->bigsym_sprite_idx = 0;
          powerst->medsym_sprite_idx = 0;
          powerst->name_stridx = 0;
          powerst->tooltip_stridx = 0;
          powerst->select_sample_idx = 0;
          powerst->pointer_sprite_idx = 0;
          powerst->panel_tab_idx = 0;
          powerst->select_sound_idx = 0;
          if (i < magic_conf.power_types_count)
          {
              power_desc[i].name = powerst->code_name;
              power_desc[i].num = i;
          } else
          {
              power_desc[i].name = NULL;
              power_desc[i].num = 0;
          }
      }
      arr_size = sizeof(gameadd.object_conf.object_to_power_artifact)/sizeof(gameadd.object_conf.object_to_power_artifact[0]);
      for (i=0; i < arr_size; i++) {
          gameadd.object_conf.object_to_power_artifact[i] = 0;
      }
  }
  arr_size = magic_conf.power_types_count;
  // Load the file
  for (i=0; i < arr_size; i++)
  {
      char block_buf[COMMAND_WORD_LEN];
      sprintf(block_buf, "power%d", i);
      long pos = 0;
      int k = find_conf_block(buf, &pos, len, block_buf);
      if (k < 0)
      {
          if ((flags & CnfLd_AcceptPartial) == 0)
          {
              WARNMSG("Block [%s] not found in %s file.", block_buf, config_textname);
              return false;
          }
          continue;
    }
    struct MagicStats* pwrdynst = get_power_dynamic_stats(i);
    powerst = get_power_model_stats(i);
#define COMMAND_TEXT(cmd_num) get_conf_parameter_text(magic_power_commands,cmd_num)
    while (pos<len)
    {
      // Finding command number in this line
      int cmd_num = recognize_conf_command(buf, &pos, len, magic_power_commands);
      // Now store the config item in correct place
      if (cmd_num == -3) break; // if next block starts
      if ((flags & CnfLd_ListOnly) != 0) {
          // In "List only" mode, accept only name command
          if (cmd_num > 1) {
              cmd_num = 0;
          }
      }
      int n = 0;
      char word_buf[COMMAND_WORD_LEN];
      switch (cmd_num)
      {
      case 1: // NAME
          if (get_conf_parameter_single(buf,&pos,len,powerst->code_name,COMMAND_WORD_LEN) <= 0)
          {
              CONFWRNLOG("Couldn't read \"%s\" parameter in [%s] block of %s file.",
                  COMMAND_TEXT(cmd_num),block_buf,config_textname);
              break;
          }
          break;
      case 2: // POWER
          while (get_conf_parameter_single(buf,&pos,len,word_buf,sizeof(word_buf)) > 0)
          {
              k = atoi(word_buf);
              if (n > SPELL_MAX_LEVEL)
              {
                CONFWRNLOG("Too many \"%s\" parameters in [%s] block of %s file.",
                    COMMAND_TEXT(cmd_num),block_buf,config_textname);
                break;
              }
              pwrdynst->strength[n] = k;
              n++;
          }
          if (n <= SPELL_MAX_LEVEL)
          {
              CONFWRNLOG("Couldn't read all \"%s\" parameters in [%s] block of %s file.",
                  COMMAND_TEXT(cmd_num),block_buf,config_textname);
          }
          break;
      case 3: // COST
          while (get_conf_parameter_single(buf,&pos,len,word_buf,sizeof(word_buf)) > 0)
          {
              k = atoi(word_buf);
              if (n > SPELL_MAX_LEVEL)
              {
                CONFWRNLOG("Too many \"%s\" parameters in [%s] block of %s file.",
                    COMMAND_TEXT(cmd_num),block_buf,config_textname);
                break;
              }
              pwrdynst->cost[n] = k;
              n++;
          }
          if (n <= SPELL_MAX_LEVEL)
          {
              CONFWRNLOG("Couldn't read all \"%s\" parameters in [%s] block of %s file.",
                  COMMAND_TEXT(cmd_num),block_buf,config_textname);
          }
          break;
      case 4: // TIME
          if (get_conf_parameter_single(buf,&pos,len,word_buf,sizeof(word_buf)) > 0)
          {
              k = atoi(word_buf);
              pwrdynst->time = k;
              n++;
          }
          if (n < 1)
          {
              CONFWRNLOG("Couldn't read \"%s\" parameter in [%s] block of %s file.",
                  COMMAND_TEXT(cmd_num),block_buf,config_textname);
          }
          break;
      case 5: // CASTABILITY
          powerst->can_cast_flags = 0;
          while (get_conf_parameter_single(buf,&pos,len,word_buf,sizeof(word_buf)) > 0)
          {
              k = get_id(powermodel_castability_commands, word_buf);
              if ((k != 0) && (k != -1))
              {
                  powerst->can_cast_flags |= k;
                  n++;
              } else
              {
                  CONFWRNLOG("Incorrect value of \"%s\" parameter \"%s\" in [%s] block of %s file.",
                      COMMAND_TEXT(cmd_num),word_buf,block_buf,config_textname);
              }
          }
          break;
      case 6: // ARTIFACT
          if (get_conf_parameter_single(buf,&pos,len,word_buf,sizeof(word_buf)) > 0)
          {
              k = get_id(object_desc, word_buf);
              if (k >= 0) {
                  powerst->artifact_model = k;
                  gameadd.object_conf.object_to_power_artifact[k] = i;
                  n++;
              }
          }
          if (n < 1)
          {
              CONFWRNLOG("Incorrect object model \"%s\" in [%s] block of %s file.",
                  word_buf,block_buf,config_textname);
              break;
          }
          break;
      case 7: // NAMETEXTID
          if (get_conf_parameter_single(buf,&pos,len,word_buf,sizeof(word_buf)) > 0)
          {
              k = atoi(word_buf);
              powerst->name_stridx = k;
              n++;
          }
          if (n < 1)
          {
              CONFWRNLOG("Couldn't read \"%s\" parameter in [%s] block of %s file.",
                  COMMAND_TEXT(cmd_num),block_buf,config_textname);
          }
          break;
      case 8: // TOOLTIPTEXTID
          if (get_conf_parameter_single(buf,&pos,len,word_buf,sizeof(word_buf)) > 0)
          {
              k = atoi(word_buf);
              powerst->tooltip_stridx = k;
              n++;
          }
          if (n < 1)
          {
              CONFWRNLOG("Couldn't read \"%s\" parameter in [%s] block of %s file.",
                  COMMAND_TEXT(cmd_num),block_buf,config_textname);
          }
          break;
      case 10: // SYMBOLSPRITES
          if (get_conf_parameter_single(buf,&pos,len,word_buf,sizeof(word_buf)) > 0)
          {
              powerst->bigsym_sprite_idx = bad_icon_id;
              k = get_icon_id(word_buf);
              if (k >= 0)
              {
                  powerst->bigsym_sprite_idx = k;
                  n++;
              }
          }
          if (get_conf_parameter_single(buf,&pos,len,word_buf,sizeof(word_buf)) > 0)
          {
              powerst->medsym_sprite_idx = bad_icon_id;
              k = get_icon_id(word_buf);
              if (k >= 0)
              {
                  powerst->medsym_sprite_idx = k;
                  n++;
              }
          }
          if (n < 2)
          {
              CONFWRNLOG("Incorrect value of \"%s\" parameter in [%s] block of %s file.",
                  COMMAND_TEXT(cmd_num),block_buf,config_textname);
          }
          break;
      case 11: // POINTERSPRITES
          if (get_conf_parameter_single(buf,&pos,len,word_buf,sizeof(word_buf)) > 0)
          {
              k = get_icon_id(word_buf);
              if (k >= 0)
              {
                  powerst->pointer_sprite_idx = k;
                  n++;
              }
          }
          if (n < 1)
          {
              powerst->pointer_sprite_idx = bad_icon_id;
            CONFWRNLOG("Incorrect value of \"%s\" parameter in [%s] block of %s file.",
                COMMAND_TEXT(cmd_num),block_buf,config_textname);
          }
          break;
      case 12: // PANELTABINDEX
          if (get_conf_parameter_single(buf,&pos,len,word_buf,sizeof(word_buf)) > 0)
          {
            k = atoi(word_buf);
            if (k >= 0)
            {
                powerst->panel_tab_idx = k;
                n++;
            }
          }
          if (n < 1)
          {
            CONFWRNLOG("Incorrect value of \"%s\" parameter in [%s] block of %s file.",
                COMMAND_TEXT(cmd_num),block_buf,config_textname);
          }
          break;
      case 13: // SOUNDSAMPLES
          if (get_conf_parameter_single(buf,&pos,len,word_buf,sizeof(word_buf)) > 0)
          {
            k = atoi(word_buf);
            if (k >= 0)
            {
                powerst->select_sample_idx = k;
                n++;
            }
          }
          if (n < 1)
          {
            CONFWRNLOG("Incorrect value of \"%s\" parameter in [%s] block of %s file.",
                COMMAND_TEXT(cmd_num),block_buf,config_textname);
          }
          break;
      case 14: // PROPERTIES
          powerst->config_flags = 0;
          while (get_conf_parameter_single(buf,&pos,len,word_buf,sizeof(word_buf)) > 0)
          {
              k = get_id(powermodel_properties_commands, word_buf);
              if (k > 0) {
                  powerst->config_flags |= k;
                  n++;
              } else {
                  CONFWRNLOG("Incorrect value of \"%s\" parameter \"%s\" in [%s] block of %s file.",
                      COMMAND_TEXT(cmd_num),word_buf,block_buf,config_textname);
              }
          }
          break;
      case 15: // FUNCTIONS
          powerst->overcharge_check = NULL;
          k = recognize_conf_parameter(buf,&pos,len,powermodel_expand_check_func_type);
          if (k > 0)
          {
              powerst->overcharge_check = powermodel_expand_check_func_list[k];
              n++;
          }
          if (n < 1)
          {
              CONFWRNLOG("Couldn't read \"%s\" parameter in [%s] block of %s file.",
                  COMMAND_TEXT(cmd_num),block_buf,config_textname);
          }
          break;
      case 16: // PLAYERSTATE
          if (get_conf_parameter_single(buf,&pos,len,word_buf,sizeof(word_buf)) > 0)
          {
              k = get_id(player_state_commands, word_buf);
              if (k >= 0) {
                  powerst->work_state = k;
                  n++;
              }
          }
          if (n < 1)
          {
              CONFWRNLOG("Incorrect object model \"%s\" in [%s] block of %s file.",
                  word_buf,block_buf,config_textname);
              break;
          }
          break;
      case 17: // PARENTPOWER
          if (get_conf_parameter_single(buf,&pos,len,word_buf,sizeof(word_buf)) > 0)
          {
              k = get_id(power_desc, word_buf);
              if (k >= 0) {
                  powerst->parent_power = k;
                  n++;
              }
          }
          if (n < 1)
          {
              CONFWRNLOG("Incorrect object model \"%s\" in [%s] block of %s file.",
                  word_buf,block_buf,config_textname);
              break;
          }
          break;
          case 18: //SOUNDPLAYED
          if (get_conf_parameter_single(buf,&pos,len,word_buf,sizeof(word_buf)) > 0)
          {
            k = atoi(word_buf);
            if (k >= 0)
            {
                powerst->select_sound_idx = k;
                n++;
            }
          }
          if (n < 1)
          {
            CONFWRNLOG("Incorrect value of \"%s\" parameter in [%s] block of %s file.",
                COMMAND_TEXT(cmd_num),block_buf,config_textname);
          }
          break;
      case 0: // comment
          break;
      case -1: // end of buffer
          break;
      default:
          CONFWRNLOG("Unrecognized command (%d) in [%s] block of %s file.",
              cmd_num,block_buf,config_textname);
          break;
      }
      skip_conf_to_next_line(buf,&pos,len);
    }
#undef COMMAND_TEXT
  }
  if ((flags & CnfLd_ListOnly) == 0)
  {
    // Mark powers which have children
    for (i = 0; i < magic_conf.power_types_count; i++)
    {
        powerst = get_power_model_stats(i);
        struct PowerConfigStats* parent_powerst = get_power_model_stats(powerst->parent_power);
        if (!power_model_stats_invalid(parent_powerst)) {
            parent_powerst->config_flags |= PwCF_IsParent;
        }
    }
  }
  return true;
}

TbBool parse_magic_special_blocks(char *buf, long len, const char *config_textname, unsigned short flags)
{
  struct SpecialConfigStats *specst;
  int i;
  // Block name and parameter word store variables
  // Initialize the array
  int arr_size;
  if ((flags & CnfLd_AcceptPartial) == 0)
  {
      arr_size = sizeof(magic_conf.special_cfgstats)/sizeof(magic_conf.special_cfgstats[0]);
      for (i=0; i < arr_size; i++)
      {
          specst = get_special_model_stats(i);
          LbMemorySet(specst->code_name, 0, COMMAND_WORD_LEN);
          specst->artifact_model = 0;
          specst->tooltip_stridx = 0;
          if (i < magic_conf.special_types_count)
          {
              special_desc[i].name = specst->code_name;
              special_desc[i].num = i;
          } else
          {
              special_desc[i].name = NULL;
              special_desc[i].num = 0;
          }
      }
      arr_size = sizeof(gameadd.object_conf.object_to_special_artifact)/sizeof(gameadd.object_conf.object_to_special_artifact[0]);
      for (i=0; i < arr_size; i++) {
          gameadd.object_conf.object_to_special_artifact[i] = 0;
      }
  }
  arr_size = magic_conf.special_types_count;
  // Load the file
  for (i=0; i < arr_size; i++)
  {
      char block_buf[COMMAND_WORD_LEN];
      sprintf(block_buf, "special%d", i);
      long pos = 0;
      int k = find_conf_block(buf, &pos, len, block_buf);
      if (k < 0)
      {
          if ((flags & CnfLd_AcceptPartial) == 0)
          {
              WARNMSG("Block [%s] not found in %s file.", block_buf, config_textname);
              return false;
          }
          continue;
    }
    specst = get_special_model_stats(i);
#define COMMAND_TEXT(cmd_num) get_conf_parameter_text(magic_special_commands,cmd_num)
    while (pos<len)
    {
      // Finding command number in this line
      int cmd_num = recognize_conf_command(buf, &pos, len, magic_special_commands);
      // Now store the config item in correct place
      if (cmd_num == -3) break; // if next block starts
      if ((flags & CnfLd_ListOnly) != 0) {
          // In "List only" mode, accept only name command
          if (cmd_num > 1) {
              cmd_num = 0;
          }
      }
      int n = 0;
      char word_buf[COMMAND_WORD_LEN];
      switch (cmd_num)
      {
      case 1: // NAME
          if (get_conf_parameter_single(buf,&pos,len,specst->code_name,COMMAND_WORD_LEN) <= 0)
          {
              CONFWRNLOG("Couldn't read \"%s\" parameter in [%s] block of %s file.",
                  COMMAND_TEXT(cmd_num),block_buf,config_textname);
              break;
          }
          break;
      case 2: // ARTIFACT
          if (get_conf_parameter_single(buf,&pos,len,word_buf,sizeof(word_buf)) > 0)
          {
              k = get_id(object_desc, word_buf);
              if (k >= 0) {
                  specst->artifact_model = k;
                  gameadd.object_conf.object_to_special_artifact[k] = i;
                  n++;
              }
          }
          if (n < 1)
          {
              CONFWRNLOG("Incorrect object model \"%s\" in [%s] block of %s file.",
                  word_buf,block_buf,config_textname);
              break;
          }
          break;
      case 3: // TOOLTIPTEXTID
          if (get_conf_parameter_single(buf,&pos,len,word_buf,sizeof(word_buf)) > 0)
          {
            k = atoi(word_buf);
            if (k > 0)
            {
                specst->tooltip_stridx = k;
                n++;
            }
          }
          if (n < 1)
          {
            CONFWRNLOG("Incorrect value of \"%s\" parameter in [%s] block of %s file.",
                COMMAND_TEXT(cmd_num),block_buf,config_textname);
          }
          break;
      case 0: // comment
          break;
      case -1: // end of buffer
          break;
      default:
          CONFWRNLOG("Unrecognized command (%d) in [%s] block of %s file.",
              cmd_num,block_buf,config_textname);
          break;
      }
      skip_conf_to_next_line(buf,&pos,len);
    }
#undef COMMAND_TEXT
  }
  return true;
}

TbBool load_magic_config_file(const char *textname, const char *fname, unsigned short flags)
{
    SYNCDBG(0,"%s %s file \"%s\".",((flags & CnfLd_ListOnly) == 0)?"Reading":"Parsing",textname,fname);
    long len = LbFileLengthRnc(fname);
    if (len < MIN_CONFIG_FILE_SIZE)
    {
        if ((flags & CnfLd_IgnoreErrors) == 0)
            WARNMSG("The %s file \"%s\" doesn't exist or is too small.",textname,fname);
        return false;
    }
    if (len > MAX_CONFIG_FILE_SIZE)
    {
        if ((flags & CnfLd_IgnoreErrors) == 0)
            WARNMSG("The %s file \"%s\" is too large.",textname,fname);
        return false;
    }
    char* buf = (char*)LbMemoryAlloc(len + 256);
    if (buf == NULL)
        return false;
    // Loading file data
    len = LbFileLoadAt(fname, buf);
    TbBool result = (len > 0);
    // Parse blocks of the config file
    if (result)
    {
        result = parse_magic_common_blocks(buf, len, textname, flags);
        if ((flags & CnfLd_AcceptPartial) != 0)
            result = true;
        if (!result)
            WARNMSG("Parsing %s file \"%s\" common blocks failed.",textname,fname);
    }
    if (result)
    {
        result = parse_magic_spell_blocks(buf, len, textname, flags);
        if ((flags & CnfLd_AcceptPartial) != 0)
            result = true;
        if (!result)
            WARNMSG("Parsing %s file \"%s\" spell blocks failed.",textname,fname);
    }
    if (result)
    {
        result = parse_magic_shot_blocks(buf, len, textname, flags);
        if ((flags & CnfLd_AcceptPartial) != 0)
            result = true;
        if (!result)
            WARNMSG("Parsing %s file \"%s\" shot blocks failed.",textname,fname);
    }
    if (result)
    {
      result = parse_magic_power_blocks(buf, len, textname, flags);
      if ((flags & CnfLd_AcceptPartial) != 0)
          result = true;
      if (!result)
          WARNMSG("Parsing %s file \"%s\" power blocks failed.",textname,fname);
    }
    if (result)
    {
      result = parse_magic_special_blocks(buf, len, textname, flags);
      if ((flags & CnfLd_AcceptPartial) != 0)
          result = true;
      if (!result)
          WARNMSG("Parsing %s file \"%s\" special blocks failed.",textname,fname);
    }
    //Freeing and exiting
    LbMemoryFree(buf);
    return result;
}

TbBool load_magic_config(const char *conf_fname, unsigned short flags)
{
    static const char config_global_textname[] = "global magic config";
    static const char config_campgn_textname[] = "campaign magic config";
    char* fname = prepare_file_path(FGrp_FxData, conf_fname);
    TbBool result = load_magic_config_file(config_global_textname, fname, flags);
    fname = prepare_file_path(FGrp_CmpgConfig,conf_fname);
    if (strlen(fname) > 0)
    {
        load_magic_config_file(config_campgn_textname,fname,flags|CnfLd_AcceptPartial|CnfLd_IgnoreErrors);
    }
    //Freeing and exiting
    return result;
}

/**
 * Returns Code Name (name to use in script file) of given spell model.
 */
const char *spell_code_name(SpellKind spmodel)
{
    const char* name = get_conf_parameter_text(spell_desc, spmodel);
    if (name[0] != '\0')
        return name;
    return "INVALID";
}

/**
 * Returns Code Name (name to use in script file) of given shot model.
 */
const char *shot_code_name(ThingModel tngmodel)
{
    const char* name = get_conf_parameter_text(shot_desc, tngmodel);
    if (name[0] != '\0')
        return name;
    return "INVALID";
}

/**
 * Returns Code Name (name to use in script file) of given keepers power kind.
 */
const char *power_code_name(PowerKind pwkind)
{
    const char* name = get_conf_parameter_text(power_desc, pwkind);
    if (name[0] != '\0')
        return name;
    return "INVALID";
}

/**
 * Returns the power model identifier for a given code name (found in script file).
 * Linear running time.
 * @param code_name
 * @return A positive integer for the power model if found, otherwise -1
 */
int power_model_id(const char * code_name)
{
    for (int i = 0; i < magic_conf.power_types_count; ++i)
    {
        if (strncmp(magic_conf.power_cfgstats[i].code_name, code_name,
                COMMAND_WORD_LEN) == 0) {
            return i;
        }
    }

    return -1;
}

/**
 * Adds given power to players available powers.
 *
 * @param pwkind
 * @param plyr_idx
 * @return
 * @note originally add_spell_to_player()
 */
TbBool add_power_to_player(PowerKind pwkind, PlayerNumber plyr_idx)
{
    if (pwkind >= KEEPER_POWERS_COUNT)
    {
        ERRORLOG("Can't add incorrect power %d to player %d",(int)pwkind, (int)plyr_idx);
        return false;
    }
    struct Dungeon* dungeon = get_dungeon(plyr_idx);
    if (dungeon_invalid(dungeon))
    {
        ERRORLOG("Can't add %s to player %d which has no dungeon",power_code_name(pwkind), (int)plyr_idx);
        return false;
    }
    long i = dungeon->magic_level[pwkind];
    if (i >= 255)
    {
        ERRORLOG("Power %s has bad magic_level=%d for player %d, reset", power_code_name(pwkind), (int)i, (int)plyr_idx);
        i = 0;
    }
    dungeon->magic_level[pwkind] = i+1;
    return true;
}

void remove_power_from_player(PowerKind pwkind, PlayerNumber plyr_idx)
{
    struct Dungeon* dungeon = get_dungeon(plyr_idx);
    if (dungeon_invalid(dungeon))
    {
        ERRORLOG("Cannot remove spell %s from invalid dungeon %d!",power_code_name(pwkind),(int)plyr_idx);
        return;
    }
    long i = dungeon->magic_level[pwkind];
    if (i < 1)
    {
        ERRORLOG("Cannot remove spell %s (%d) from player %d as he doesn't have it!",power_code_name(pwkind),(int)pwkind,(int)plyr_idx);
        return;
    }
    SYNCDBG(4,"Decreasing spell %s of player %d to level %d",power_code_name(pwkind),(int)plyr_idx,(int)i-1);
    dungeon->magic_level[pwkind] = i-1;
    switch (pwkind)
    {
    case PwrK_OBEY:
        if (player_uses_power_obey(plyr_idx))
            turn_off_power_obey(plyr_idx);
        break;
    case PwrK_SIGHT:
        if (player_uses_power_sight(plyr_idx))
            turn_off_power_sight_of_evil(plyr_idx);
        break;
    case PwrK_CALL2ARMS:
        if (player_uses_power_call_to_arms(plyr_idx))
            turn_off_power_call_to_arms(plyr_idx);
        break;
    }
    if (game.chosen_spell_type == pwkind)
    {
        set_chosen_power_none();
    }
}

/**
 * Zeroes all the costs for all spells.
 */
TbBool make_all_powers_cost_free(void)
{
    for (long i = 0; i < magic_conf.power_types_count; i++)
    {
        struct MagicStats* pwrdynst = get_power_dynamic_stats(i);
        for (long n = 0; n < MAGIC_OVERCHARGE_LEVELS; n++)
            pwrdynst->cost[n] = 0;
  }
  return true;
}

/**
 * Makes all keeper spells to be available to research.
 */
TbBool make_all_powers_researchable(PlayerNumber plyr_idx)
{
    struct Dungeon* dungeon = get_players_num_dungeon(plyr_idx);
    for (long i = 0; i < KEEPER_POWERS_COUNT; i++)
    {
        dungeon->magic_resrchable[i] = 1;
    }
    return true;
}

/**
 * Sets power availability state.
 */
TbBool set_power_available(PlayerNumber plyr_idx, PowerKind pwkind, long resrch, long avail)
{
    SYNCDBG(8,"Starting for power %d, player %d, state %ld,%ld",(int)pwkind,(int)plyr_idx,resrch,avail);
    // note that we can't get_players_num_dungeon() because players
    // may be uninitialized yet when this is called.
    struct Dungeon* dungeon = get_dungeon(plyr_idx);
    if (dungeon_invalid(dungeon)) {
        ERRORDBG(11,"Cannot set power availability; player %d has no dungeon",(int)plyr_idx);
        return false;
    }
    dungeon->magic_resrchable[pwkind] = resrch;
    if (avail <= 0)
    {
        if (is_power_available(plyr_idx, pwkind))
            remove_power_from_player(pwkind, plyr_idx);
        return true;
    }
    return add_power_to_player(pwkind, plyr_idx);
}

/**
 * Returns if the power can be used by a player.
 * Checks only if it's available and if the player is 'alive'.
 * Doesn't check if the player has enough money or map position is on correct spot.
 */
TbBool is_power_available(PlayerNumber plyr_idx, PowerKind pwkind)
{
    struct Dungeon* dungeon = get_players_num_dungeon(plyr_idx);
    // Check if the player even have a dungeon
    if (dungeon_invalid(dungeon)) {
        return false;
    }
    //TODO POWERS Mapping child powers to their parent - remove that when magic_level array is enlarged
    {
        const struct PowerConfigStats* powerst = get_power_model_stats(pwkind);
        if (powerst->parent_power != 0)
            pwkind = powerst->parent_power;
    }
    // Player must have dungeon heart to cast spells, with no heart only floating spirit spell works
    if (!player_has_heart(plyr_idx) && (pwkind != PwrK_POSSESS)) {
        return false;
    }
    if (pwkind >= KEEPER_POWERS_COUNT)
    {
        ERRORLOG("Incorrect power %ld (player %ld)", pwkind, plyr_idx);
        return false;
    }
    if (dungeon->magic_level[pwkind] > 0) {
        return true;
    }
    return false;
}

/**
 * Returns if the power can be or already is obtained by a player.
 */
TbBool is_power_obtainable(PlayerNumber plyr_idx, PowerKind pwkind)
{
    struct Dungeon* dungeon = get_players_num_dungeon(plyr_idx);
    // Check if the player even have a dungeon
    if (dungeon_invalid(dungeon)) {
        return false;
    }
    //TODO POWERS Mapping child powers to their parent - remove that when magic_level array is enlarged
    {
        const struct PowerConfigStats* powerst = get_power_model_stats(pwkind);
        if (powerst->parent_power != 0)
            pwkind = powerst->parent_power;
    }
    // Player must have dungeon heart to cast spells, with no heart only floating spirit spell works
    if (!player_has_heart(plyr_idx) && (pwkind != PwrK_POSSESS)) {
        return false;
    }
    if (pwkind >= KEEPER_POWERS_COUNT) {
        ERRORLOG("Incorrect power %ld (player %ld)",pwkind, plyr_idx);
        return false;
    }
    return (dungeon->magic_level[pwkind] > 0) || (dungeon->magic_resrchable[pwkind]);
}

/**
 * Makes all the powers, which are researchable, to be instantly available.
 */
TbBool make_available_all_researchable_powers(PlayerNumber plyr_idx)
{
  SYNCDBG(0,"Starting");
  TbBool ret = true;
  struct Dungeon* dungeon = get_players_num_dungeon(plyr_idx);
  if (dungeon_invalid(dungeon)) {
      ERRORDBG(11,"Cannot do; player %d has no dungeon",(int)plyr_idx);
      return false;
  }
  for (long i = 0; i < KEEPER_POWERS_COUNT; i++)
  {
    if (dungeon->magic_resrchable[i])
    {
      ret &= add_power_to_player(i, plyr_idx);
    }
  }
  return ret;
}

/******************************************************************************/<|MERGE_RESOLUTION|>--- conflicted
+++ resolved
@@ -723,11 +723,8 @@
           shotst->size_yz = 0;
           shotst->speed = 0;
           shotst->wind_immune = 0;
-<<<<<<< HEAD
+          shotst->animation_transparency = 0;
           shotst->fixed_damage = 0;
-=======
-          shotst->animation_transparency = 0;
->>>>>>> ef8988d6
       }
   }
   // Load the file
