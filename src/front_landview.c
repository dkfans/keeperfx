/******************************************************************************/
// Free implementation of Bullfrog's Dungeon Keeper strategy game.
/******************************************************************************/
/** @file front_landview.c
 *     Land view, where the user can select map for campaign or multiplayer.
 * @par Purpose:
 *     Functions for displaying and maintaining the land view.
 * @par Comment:
 *     None.
 * @author   Tomasz Lis
 * @date     16 Mar 2009 - 01 Apr 2009
 * @par  Copying and copyrights:
 *     This program is free software; you can redistribute it and/or modify
 *     it under the terms of the GNU General Public License as published by
 *     the Free Software Foundation; either version 2 of the License, or
 *     (at your option) any later version.
 */
/******************************************************************************/
#include "pre_inc.h"
#include "front_landview.h"

#include "globals.h"
#include "bflib_basics.h"
#include "bflib_memory.h"
#include "bflib_datetm.h"
#include "bflib_planar.h"
#include "bflib_video.h"
#include "bflib_fileio.h"
#include "bflib_dernc.h"
#include "bflib_filelst.h"
#include "bflib_sprite.h"
#include "bflib_sprfnt.h"
#include "bflib_string.h"
#include "bflib_mouse.h"
#include "bflib_math.h"
#include "bflib_sndlib.h"
#include "bflib_sound.h"
#include "bflib_vidraw.h"
#include "bflib_network.h"

#include "config.h"
#include "config_strings.h"
#include "config_campaigns.h"
#include "config_settings.h"
#include "game_lghtshdw.h"
#include "light_data.h"
#include "lvl_filesdk1.h"
#include "room_list.h"
#include "engine_textures.h"
#include "front_simple.h"
#include "front_network.h"
#include "front_lvlstats.h"
#include "frontend.h"
#include "kjm_input.h"
#include "vidmode.h"
#include "vidfade.h"
#include "game_legacy.h"
#include "front_input.h"

#include "keeperfx.hpp"

#include "music_player.h"
#include "post_inc.h"

#ifdef __cplusplus
extern "C" {
#endif
/******************************************************************************/
struct NetMapPlayersState {
    long tmp1;
    LevelNumber lvnum;
    TbBool is_selected;
};

/******************************************************************************/
#define WINDOW_X_SIZE 960
#define WINDOW_Y_SIZE 720
TbPixel net_player_colours[] = { 251, 58, 182, 11};
const long hand_limp_xoffset[] = { 32,  31,  30,  29,  28,  27,  26,  24,  22,  19,  15,  9, };
const long hand_limp_yoffset[] = {-11, -10,  -9,  -8,  -7,  -6,  -5,  -4,  -3,  -2,  -1,  0, };
struct TbSprite dummy_sprite = {0, 0, 0};

long limp_hand_x = 0;
long limp_hand_y = 0;
LevelNumber mouse_over_lvnum;
LevelNumber playing_speech_lvnum;
struct TbHugeSprite map_window;
long map_window_len = 0;

TbClockMSec play_desc_speech_time;
unsigned long played_bad_descriptive_speech;
unsigned long played_good_descriptive_speech;
TbSpriteData map_flag_data;
unsigned long end_map_flag_data;
struct TbSprite *map_flag;
struct TbSprite *end_map_flag;
struct TbSprite *map_font;
struct TbSprite *map_hand;
long map_sound_fade;
unsigned char *map_screen;
long fe_net_level_selected;
long net_map_limp_time;
struct ScreenPacket net_screen_packet[NET_PLAYERS_COUNT];
long players_currently_in_session;
/******************************************************************************/
extern struct TbSetupSprite map_flag_setup_sprites[];
extern struct TbSetupSprite netmap_flag_setup_sprites[];
/******************************************************************************/
#ifdef __cplusplus
}
#endif
/******************************************************************************/
void draw_map_screen(void)
{
    copy_raw8_image_buffer(lbDisplay.WScreen,LbGraphicsScreenWidth(),LbGraphicsScreenHeight(),
        scale_value_landview(LANDVIEW_MAP_WIDTH), scale_value_landview(LANDVIEW_MAP_HEIGHT),
        -scale_value_landview(map_info.screen_shift_x), -scale_value_landview(map_info.screen_shift_y),
        map_screen,LANDVIEW_MAP_WIDTH,LANDVIEW_MAP_HEIGHT);
}

struct TbSprite *get_map_ensign(long idx)
{
    struct TbSprite* spr = &map_flag[idx];
    if (spr < end_map_flag)
        return spr;
    return &dummy_sprite;
}

/**
 * Determines if given coordinates are screen position which is over an ensign.
 * @param lvinfo Level info struct with ensign definition.
 * @param scr_x The screen point being checked, X coordinate.
 * @param scr_y The screen point being checked, Y coordinate.
 * @return True if the coords are over given ensign, false otherwise.
 */
short is_over_ensign(const struct LevelInformation *lvinfo, long scr_x, long scr_y)
{
    long map_x = map_info.screen_shift_x + scr_x * 16 / units_per_pixel_landview;
    long map_y = map_info.screen_shift_y + scr_y * 16 / units_per_pixel_landview;
    const struct TbSprite* spr = get_map_ensign(10);
    long spr_w = spr->SWidth;
    long spr_h = spr->SHeight;
    if ((map_x >= lvinfo->ensign_x-(spr_w>>1)) && (map_x < lvinfo->ensign_x+(spr_w>>1))
     && (map_y > lvinfo->ensign_y-spr_h) && (map_y < lvinfo->ensign_y-(spr_h/3)))
        return true;
    return false;
}

/**
 * Determines if given ensign is inside visible part of the map screen.
 * @param lvinfo Level info struct with ensign definition.
 * @return True if the ensign is visible, false otherwise.
 */
short is_ensign_in_screen_rect(const struct LevelInformation *lvinfo)
{
    if ((lvinfo->ensign_zoom_x >= map_info.screen_shift_x) && (lvinfo->ensign_zoom_x < map_info.screen_shift_x+lbDisplay.PhysicalScreenWidth*16/units_per_pixel_landview))
      if ((lvinfo->ensign_zoom_y >= map_info.screen_shift_y) && (lvinfo->ensign_zoom_y < map_info.screen_shift_y+lbDisplay.PhysicalScreenHeight*16/units_per_pixel_landview))
        return true;
    return false;
}

/**
 * Changes state of all land map ensigns.
 */
void set_all_ensigns_state(unsigned short nstate)
{
    struct LevelInformation* lvinfo = get_first_level_info();
    while (lvinfo != NULL)
    {
        lvinfo->state = nstate;
        lvinfo = get_next_level_info(lvinfo);
  }
}

void update_ensigns_visibility(void)
{
  struct LevelInformation *lvinfo;
  SYNCDBG(18,"Starting");
  set_all_ensigns_state(LvSt_Hidden);
  struct PlayerInfo* player = get_my_player();
  short show_all_sp = false;
  long lvnum = get_continue_level_number();
  if (lvnum > 0)
  {
    lvinfo = get_level_info(lvnum);
    if (lvinfo != NULL)
      lvinfo->state = LvSt_Visible;
  } else
  if (lvnum == SINGLEPLAYER_FINISHED)
  {
    show_all_sp = true;
  }
  lvnum = first_singleplayer_level();
  while (lvnum > 0)
  {
    if (show_all_sp)
    {
      lvinfo = get_level_info(lvnum);
      if (lvinfo != NULL)
        lvinfo->state = LvSt_Visible;
    }
    long bn_lvnum = bonus_level_for_singleplayer_level(lvnum);
    if (is_bonus_level_visible(player, bn_lvnum))
    {
      lvinfo = get_level_info(bn_lvnum);
      if (lvinfo != NULL)
        lvinfo->state = LvSt_Visible;
    }
    lvnum = next_singleplayer_level(lvnum);
  }
  // Extra level - full moon
  lvnum = get_extra_level(ExLv_FullMoon);
  lvinfo = get_level_info(lvnum);
  if (lvinfo != NULL)
    lvinfo->state = get_extra_level_kind_visibility(ExLv_FullMoon);
  // Extra level - new moon
  lvnum = get_extra_level(ExLv_NewMoon);
  lvinfo = get_level_info(lvnum);
  if (lvinfo != NULL)
    lvinfo->state = get_extra_level_kind_visibility(ExLv_NewMoon);
}

void update_net_ensigns_visibility(void)
{
    SYNCDBG(18,"Starting");
    set_all_ensigns_state(LvSt_Hidden);
    long lvnum = first_multiplayer_level();
    while (lvnum > 0)
    {
        struct LevelInformation* lvinfo = get_level_info(lvnum);
        if (lvinfo != NULL)
          lvinfo->state = LvSt_Visible;
        lvnum = next_multiplayer_level(lvnum);
    }
}

int compute_sound_good_to_bad_factor(void)
{
    SYNCDBG(18,"Starting");
    unsigned int onscr_bad = 0;
    unsigned int onscr_good = 0;
    LevelNumber continue_lvnum = get_continue_level_number();
    short lv_beaten = (continue_lvnum != SINGLEPLAYER_NOTSTARTED);
    LevelNumber sp_lvnum = first_singleplayer_level();
    while (sp_lvnum > 0)
    {
        if (sp_lvnum == continue_lvnum)
          lv_beaten = false;
        struct LevelInformation* lvinfo = get_level_info(sp_lvnum);
        if (lvinfo != NULL)
        {
            if (is_ensign_in_screen_rect(lvinfo))
            {
              if (lv_beaten)
                onscr_bad++;
              else
                onscr_good++;
            }
        }
        sp_lvnum = next_singleplayer_level(sp_lvnum);
    }
    if ((onscr_bad+onscr_good) == 0)
        onscr_good++;
    return (127*onscr_good)/(onscr_bad+onscr_good);
}

void update_frontmap_ambient_sound(void)
{
  if (map_sound_fade)
  {
      long lvidx = array_index_for_singleplayer_level(get_continue_level_number());
      if ((features_enabled & Ft_AdvAmbSound) != 0)
      {
          long i = compute_sound_good_to_bad_factor();
          SYNCDBG(18, "Volume factor is %ld", i);
          SetSampleVolume(0, campaign.ambient_good, map_sound_fade * (i) / 256, 0);
          SetSampleVolume(0, campaign.ambient_bad, map_sound_fade * (127 - i) / 256, 0);
    } else
    if (lvidx > 13)
    {
      SetSampleVolume(0, campaign.ambient_bad, 127*map_sound_fade/256, 0);
    } else
    {
      SetSampleVolume(0, campaign.ambient_good, 127*map_sound_fade/256, 0);
    }
    Mix_VolumeChunk(streamed_sample, 127*map_sound_fade/256);
    SetMusicPlayerVolume(map_sound_fade*(long)settings.redbook_volume/256);
  } else
  {
    if ((features_enabled & Ft_AdvAmbSound) != 0)
    {
      SetSampleVolume(0, campaign.ambient_good, 0, 0);
      SetSampleVolume(0, campaign.ambient_bad, 0, 0);
    }
    SetMusicPlayerVolume(0);
    Mix_VolumeChunk(streamed_sample, 0);
  }
}

struct TbSprite *get_ensign_sprite_for_level(struct LevelInformation *lvinfo, int anim_frame)
{
  struct TbSprite *spr;
  int i;
  if (lvinfo == NULL)
    return NULL;
  if (lvinfo->state == LvSt_Hidden)
    return NULL;
  if (lvinfo->options & LvOp_IsSingle)
  {
    switch (lvinfo->state)
    {
    case LvSt_Visible:
        if ((lvinfo->options & LvOp_Tutorial) == 0)
          i = 10; // full red flag
        else
          i = 2; // 'T' flag - tutorial
        if (lvinfo->lvnum == mouse_over_lvnum)
          i += 4;
        spr = get_map_ensign(i+(anim_frame & 3));
        break;
    default:
        if ((lvinfo->options & LvOp_Tutorial) == 0)
          i = 36; // full red flag
        else
          i = 35; // 'T' flag - tutorial
        spr = get_map_ensign(i);
        break;
    }
  } else
  if (lvinfo->options & LvOp_IsBonus)
  {
    switch (lvinfo->state)
    {
    case LvSt_Visible:
        i = 18;
        if (lvinfo->lvnum == mouse_over_lvnum)
          i += 4;
        spr = get_map_ensign(i+(anim_frame & 3));
        break;
    default:
        spr = get_map_ensign(36);
        break;
    }
  } else
  if (lvinfo->options & LvOp_IsExtra)
  {
    switch (lvinfo->state)
    {
    case LvSt_Visible:
        i = 26;
        if (lvinfo->lvnum == mouse_over_lvnum)
          i += 4;
        spr = get_map_ensign(i+(anim_frame & 3));
        break;
    default:
        spr = get_map_ensign(34);
        break;
    }
  } else
  if (lvinfo->options & LvOp_IsMulti) //Note that multiplayer flags have different file
  {
      if (frontend_menu_state == FeSt_NETLAND_VIEW)
      {
          switch (lvinfo->players)
          {
          case 2:
              i = 5;
              break;
          case 3:
              i = 7;
              break;
          case 4:
              i = 9;
              break;
          default:
              i = 5;
              break;
          }
          if ((fe_net_level_selected == lvinfo->lvnum) || (net_level_highlighted == lvinfo->lvnum))
            i++;
      } else
      {
          i = 35;
      }
      spr = get_map_ensign(i);
  } else
  {
    spr = get_map_ensign(36);
  }
  if (spr == &dummy_sprite)
    ERRORLOG("Can't get Land view Ensign sprite");
  return spr;
}

/**
 * Draws the visible level ensigns on screen.
 * Note that the drawing is in reverse order than the one of reading inputs.
 */
void draw_map_level_ensigns(void)
{
    SYNCDBG(18,"Starting");
    int k = LbTimerClock() / 200;
    struct LevelInformation* lvinfo = get_last_level_info();
    while (lvinfo != NULL)
    {
      // the flag sprite
      struct TbSprite* spr = get_ensign_sprite_for_level(lvinfo, k);
      if (spr != NULL)
      {
          long x = lvinfo->ensign_x - map_info.screen_shift_x - (int)(spr->SWidth >> 1);
          long y = lvinfo->ensign_y - map_info.screen_shift_y - (int)(spr->SHeight);
          LbSpriteDrawResized(scale_value_landview(x), scale_value_landview(y), units_per_pixel_landview, spr);
      }
      lvinfo = get_prev_level_info(lvinfo);
    }
}

/** Sets visible land picture area to have top left corner on given coordinates.
 *
 * @param map_x Shift X coordinate for top left of the visible land picture area.
 * @param map_y Shift Y coordinate for top left of the visible land picture area.
 * @note To be used only in low-level screen shift processing; use set_map_info_screen_shift() instead.
 */
void set_map_info_screen_shift_raw(long map_x, long map_y)
{
    map_info.screen_shift_x = map_x;
    map_info.screen_shift_y = map_y;
    // Make sure the hotspot will not be too close to border to not be drawn correctly at full zoom
    long delta_x;
    long delta_y;
    if ((map_info.fadeflags & MLInfoFlg_Zooming) != 0) {
        delta_x = (lbDisplay.PhysicalScreenWidth*(256 - map_info.fade_pos)*16/units_per_pixel_landview) / 256;
        delta_y = (lbDisplay.PhysicalScreenHeight*(256 - map_info.fade_pos)*16/units_per_pixel_landview) / 256;
    } else {
        delta_x = (lbDisplay.PhysicalScreenWidth*16/units_per_pixel_landview);
        delta_y = (lbDisplay.PhysicalScreenHeight*16/units_per_pixel_landview);
    }
    if (map_info.screen_shift_x > LANDVIEW_MAP_WIDTH - delta_x)
        map_info.screen_shift_x = LANDVIEW_MAP_WIDTH - delta_x;
    if (map_info.screen_shift_x < 0)
        map_info.screen_shift_x = 0;
    if (map_info.screen_shift_y > LANDVIEW_MAP_HEIGHT - delta_y)
        map_info.screen_shift_y = LANDVIEW_MAP_HEIGHT - delta_y;
    if (map_info.screen_shift_y < 0)
        map_info.screen_shift_y = 0;
}

/** Sets visible land picture area to be centered over given coordinates.
 *
 * @param map_x Shift X coordinate for center of the visible land picture area.
 * @param map_y Shift Y coordinate for center of the visible land picture area.
 */
void set_map_info_screen_shift(long map_x, long map_y)
{
    long delta_x = (lbDisplay.PhysicalScreenWidth * 16 / units_per_pixel_landview) / 2;
    long delta_y = (lbDisplay.PhysicalScreenHeight * 16 / units_per_pixel_landview) / 2;
    set_map_info_screen_shift_raw(map_x - delta_x, map_y - delta_y);
    // Reset precise shifts, which are often used for screen shift update
    // The reset is here so that new values have correct clipping applied
    map_info.precise_scrshift_x = map_info.screen_shift_x << 8;
    map_info.precise_scrshift_y = map_info.screen_shift_y << 8;
}

void step_frontmap_info_screen_shift_zoom(void)
{
    // Count the remaining shift
    long scr_x = map_info.hotspot_shift_x - map_info.screen_shift_aimed_x;
    long scr_y = map_info.hotspot_shift_y - map_info.screen_shift_aimed_y;
    if ((scr_x != 0) || (scr_y != 0))
    {
        long step = LbSinL(LbFPMath_PI / 2 * map_info.fade_pos / FRONTMAP_ZOOM_LENGTH);
        map_info.precise_scrshift_x = (map_info.screen_shift_aimed_x << 8) + (scr_x * step) / 256;
        map_info.precise_scrshift_y = (map_info.screen_shift_aimed_y << 8) + (scr_y * step) / 256;
        set_map_info_screen_shift_raw(map_info.precise_scrshift_x >> 8, map_info.precise_scrshift_y >> 8);
    }
}

void set_map_info_visible_hotspot_raw(long map_x,long map_y)
{
    map_info.hotspot_shift_x = map_x;
    map_info.hotspot_shift_y = map_y;
    if (map_info.hotspot_shift_x > LANDVIEW_MAP_WIDTH - lbDisplay.PhysicalScreenWidth*16/units_per_pixel_landview)
        map_info.hotspot_shift_x = LANDVIEW_MAP_WIDTH - lbDisplay.PhysicalScreenWidth*16/units_per_pixel_landview;
    if (map_info.hotspot_shift_x < 0)
        map_info.hotspot_shift_x = 0;
    if (map_info.hotspot_shift_y > LANDVIEW_MAP_HEIGHT - lbDisplay.PhysicalScreenHeight*16/units_per_pixel_landview)
        map_info.hotspot_shift_y = LANDVIEW_MAP_HEIGHT - lbDisplay.PhysicalScreenHeight*16/units_per_pixel_landview;
    if (map_info.hotspot_shift_y < 0)
        map_info.hotspot_shift_y = 0;
}

void set_map_info_visible_hotspot(long map_x,long map_y)
{
    long delta_x = (lbDisplay.PhysicalScreenWidth * 16 / units_per_pixel_landview) / 2;
    long delta_y = (lbDisplay.PhysicalScreenHeight * 16 / units_per_pixel_landview) / 2;
    set_map_info_visible_hotspot_raw(map_x - delta_x, map_y - delta_y);
}

void frontmap_zoom_skip_init(LevelNumber lvnum)
{
    struct LevelInformation* lvinfo = get_level_info(lvnum);
    // Update hostspot to ensign position
    if (lvinfo != NULL)
    {
        map_info.hotspot_imgpos_x = lvinfo->ensign_zoom_x;
        map_info.hotspot_imgpos_y = lvinfo->ensign_zoom_y;
    } else
    {
        map_info.hotspot_imgpos_x = (LANDVIEW_MAP_WIDTH>>1);
        map_info.hotspot_imgpos_y = (LANDVIEW_MAP_HEIGHT>>1);
    }
    set_map_info_visible_hotspot(map_info.hotspot_imgpos_x, map_info.hotspot_imgpos_y);
    // Disable fade so that screen shift function fixes coords correctly
    map_info.fadeflags &= ~MLInfoFlg_Zooming;
    set_map_info_screen_shift(map_info.hotspot_imgpos_x,map_info.hotspot_imgpos_y);
    // Set aimed screen shift, shouldn't be used anyway
    map_info.screen_shift_aimed_x = map_info.hotspot_shift_x;
    map_info.screen_shift_aimed_y = map_info.hotspot_shift_y;
    // Set working parameters for zooming
    map_info.fade_pos = 1;
    map_info.fade_step = 0;
    map_info.fadeflags &= ~MLInfoFlg_SpeechAfterZoom;
    map_info.fadeflags &= ~MLInfoFlg_Zooming;
}

void frontmap_zoom_out_init(LevelNumber prev_lvnum, LevelNumber next_lvnum)
{
    struct LevelInformation* prev_lvinfo = get_level_info(prev_lvnum);
    struct LevelInformation* next_lvinfo = get_level_info(next_lvnum);
    // Update hostspot to ensign position
    if (prev_lvinfo != NULL)
    {
        map_info.hotspot_imgpos_x = prev_lvinfo->ensign_zoom_x;
        map_info.hotspot_imgpos_y = prev_lvinfo->ensign_zoom_y;
    } else
    {
        map_info.hotspot_imgpos_x = (LANDVIEW_MAP_WIDTH>>1);
        map_info.hotspot_imgpos_y = (LANDVIEW_MAP_HEIGHT>>1);
    }
    set_map_info_visible_hotspot(map_info.hotspot_imgpos_x, map_info.hotspot_imgpos_y);
    // Disable fade so that screen shift function fixes coords correctly
    map_info.fadeflags &= ~MLInfoFlg_Zooming;
    if (next_lvinfo != NULL)
    {
        // Shift towards next flag, but not too much - old flag pos must be on screen all the time
        // otherwise draw function will clip its coordinates
        long maxdelta_x = (lbDisplay.PhysicalScreenWidth * 16 / units_per_pixel_landview) / 2;
        long maxdelta_y = (lbDisplay.PhysicalScreenHeight * 16 / units_per_pixel_landview) / 2;
        long dt_x = (next_lvinfo->ensign_zoom_x - map_info.hotspot_imgpos_x) / 2;
        if (dt_x > maxdelta_x)
            dt_x = maxdelta_x;
        if (dt_x < -maxdelta_x)
            dt_x = -maxdelta_x;
        long dt_y = (next_lvinfo->ensign_zoom_y - map_info.hotspot_imgpos_y) / 2;
        if (dt_y > maxdelta_y)
            dt_y = maxdelta_y;
        if (dt_y < -maxdelta_y)
            dt_y = -maxdelta_y;
        set_map_info_screen_shift(map_info.hotspot_imgpos_x+dt_x, map_info.hotspot_imgpos_y+dt_y);
    } else
    {
        set_map_info_screen_shift(map_info.hotspot_imgpos_x,map_info.hotspot_imgpos_y);
    }
    // Set aimed screen shift, used as reference position we want to achieve
    map_info.screen_shift_aimed_x = map_info.screen_shift_x;
    map_info.screen_shift_aimed_y = map_info.screen_shift_y;
    // Set working parameters for zooming
    map_info.fade_pos = FRONTMAP_ZOOM_LENGTH;
    map_info.fade_step = -FRONTMAP_ZOOM_STEP;
    map_info.fadeflags |= MLInfoFlg_SpeechAfterZoom;
    map_info.fadeflags |= MLInfoFlg_Zooming;
}

void frontmap_zoom_in_init(LevelNumber lvnum)
{
    struct LevelInformation* lvinfo = get_level_info(lvnum);
    // Disable fade so that hostspot function fixes coords correctly
    map_info.fadeflags &= ~MLInfoFlg_Zooming;
    if (lvinfo != NULL)
    {
        map_info.hotspot_imgpos_x = lvinfo->ensign_zoom_x;
        map_info.hotspot_imgpos_y = lvinfo->ensign_zoom_y;
    } else
    {
        map_info.hotspot_imgpos_x = (LANDVIEW_MAP_WIDTH>>1);
        map_info.hotspot_imgpos_y = (LANDVIEW_MAP_HEIGHT>>1);
    }
    set_map_info_visible_hotspot(map_info.hotspot_imgpos_x, map_info.hotspot_imgpos_y);
    // We don't need to set screen_shift as it is user-made value when zooming in
    // Set aimed screen shift, used as reference position we started with
    map_info.screen_shift_aimed_x = map_info.screen_shift_x;
    map_info.screen_shift_aimed_y = map_info.screen_shift_y;
    SYNCDBG(8,"Level %ld hotspot (%d,%d) zoom (%d,%d)",(long)lvnum,(int)map_info.hotspot_shift_x,(int)map_info.hotspot_shift_y,(int)map_info.hotspot_imgpos_x,(int)map_info.hotspot_imgpos_y);
    // Set working parameters for zooming
    map_info.fade_step = FRONTMAP_ZOOM_STEP;
    map_info.fade_pos = 1;
    map_info.fadeflags |= MLInfoFlg_SpeechAfterZoom;
    map_info.fadeflags |= MLInfoFlg_Zooming;
}

TbBool frontmap_input_active_ensign(long curr_mx, long curr_my)
{
    struct LevelInformation* lvinfo = get_first_level_info();
    while (lvinfo != NULL)
    {
      if (lvinfo->state == LvSt_Visible)
        if (is_over_ensign(lvinfo, curr_mx, curr_my))
        {
            mouse_over_lvnum = lvinfo->lvnum;
            return true;
        }
      lvinfo = get_next_level_info(lvinfo);
    }
    mouse_over_lvnum = SINGLEPLAYER_NOTSTARTED;
    return false;
}

short clicked_map_level_ensign(void)
{
    struct LevelInformation* lvinfo = get_level_info(mouse_over_lvnum);
    if (lvinfo != NULL)
    {
      set_selected_level_number(lvinfo->lvnum);
      frontmap_zoom_in_init(lvinfo->lvnum);
      map_info.state_trigger = FeSt_START_KPRLEVEL;
      return true;
    }
    return false;
}

TbBool initialize_description_speech(void)
{
    play_desc_speech_time = 0;
    playing_speech_lvnum = SINGLEPLAYER_NOTSTARTED;
    playing_good_descriptive_speech = 0;
    playing_bad_descriptive_speech = 0;
    played_good_descriptive_speech = 0;
    played_bad_descriptive_speech = 0;
    return true;
}

TbBool stop_description_speech(void)
{
    if ((playing_good_descriptive_speech) || (playing_bad_descriptive_speech))
    {
        playing_good_descriptive_speech = 0;
        playing_bad_descriptive_speech = 0;
        playing_speech_lvnum = SINGLEPLAYER_NOTSTARTED;
        stop_streamed_sample();
        return true;
    }
    return false;
}

TbBool play_current_description_speech(short play_good)
{
    LevelNumber lvnum = get_continue_level_number();
    if (!play_good)
        lvnum = prev_singleplayer_level(lvnum);
    return play_description_speech(lvnum,play_good);
}

TbBool play_description_speech(LevelNumber lvnum, short play_good)
{
    char *fname;
    if (playing_speech_lvnum == lvnum)
      return true;
    struct LevelInformation* lvinfo = get_level_info(lvnum);
    if (lvinfo == NULL)
      return false;
    if (play_good)
    {
      if (lvinfo->speech_before[0] == '\0')
        return false;
      stop_description_speech();
      if (strchr(lvinfo->speech_before, '.') == NULL)
      {
          WARNLOG("No extension specified for good speech file; defaulting to '.wav'.");
          char path[DISKPATH_SIZE];
          sprintf(path, "%s.wav", lvinfo->speech_before);
          fname = prepare_file_fmtpath(FGrp_AtlSound, "%s", path);
      }
      else
      {
          fname = prepare_file_fmtpath(FGrp_AtlSound,"%s",lvinfo->speech_before);
      }
      playing_good_descriptive_speech = 1;
    } else
    {
      if (lvinfo->speech_after[0] == '\0')
        return false;
      stop_description_speech();
      if (strchr(lvinfo->speech_after, '.') == NULL)
      {
          WARNLOG("No extension specified for evil speech file; defaulting to '.wav'.");
          char path[DISKPATH_SIZE];
          sprintf(path, "%s.wav", lvinfo->speech_after);
          fname = prepare_file_fmtpath(FGrp_AtlSound, "%s", path);
      }
      else
      {
          fname = prepare_file_fmtpath(FGrp_AtlSound,"%s",lvinfo->speech_after);
      }
      playing_bad_descriptive_speech = 1;
    }
    playing_speech_lvnum = lvnum;
    SYNCMSG("Playing %s", fname);
    return play_streamed_sample(fname, 127, 0);
}

TbBool set_pointer_graphic_spland(long frame)
{
    struct TbSprite* spr = get_map_ensign(1);
    if (spr == &dummy_sprite)
      ERRORLOG("Can't get Land view Mouse sprite");
    LbMouseChangeSprite(spr);
    return (spr != &dummy_sprite);
}

void frontzoom_to_point(long map_x, long map_y, long zoom)
{
    unsigned char *src;
    long bpos_x;
    long x;
    long y;
    long src_delta = (256 - zoom) * 16 / units_per_pixel_landview;
    long smap_x = scale_value_landview(map_x);
    long smap_y = scale_value_landview(map_y);
    // Initializing variables used for all quadres of screen
    // First find a quadres division place - coords bounding the quadres
    // Make sure each quadre is at least one pixel wide and high
    long scr_x = smap_x - scale_value_landview(map_info.screen_shift_x);
    if (scr_x > lbDisplay.PhysicalScreenWidth-1) scr_x = lbDisplay.PhysicalScreenWidth-1;
    if (scr_x < 1) scr_x = 1;
    long scr_y = smap_y - scale_value_landview(map_info.screen_shift_y);
    if (scr_y > lbDisplay.PhysicalScreenHeight-1) scr_y = lbDisplay.PhysicalScreenHeight-1;
    if (scr_y < 1) scr_y = 1;
    unsigned char* src_buf = &map_screen[LANDVIEW_MAP_WIDTH * map_y + map_x];
    long dst_scanln = lbDisplay.GraphicsScreenWidth;
    unsigned char* dst_buf = &lbDisplay.WScreen[dst_scanln * scr_y + scr_x];
    // Drawing first quadre
    long bpos_y = 0;
    unsigned char* dst = dst_buf;
    long dst_width = scr_x;
    long dst_height = scr_y;
    for (y=0; y <= dst_height; y++)
    {
        bpos_x = 0;
        src = &src_buf[-LANDVIEW_MAP_WIDTH*(bpos_y >> 8)];
        for (x=0; x <= dst_width; x++)
        {
          bpos_x += src_delta;
          dst[-x] = src[-(bpos_x >> 8)];
        }
        dst -= dst_scanln;
        bpos_y += src_delta;
    }
    // Drawing 2nd quadre
    bpos_y = 0;
    dst = dst_buf + 1;
    dst_width = -scr_x + lbDisplay.PhysicalScreenWidth - 1; // one pixel less in destination
    dst_height = scr_y;
    for (y=0; y <= dst_height; y++)
    {
        bpos_x = (1 << 8); // one pixel less in source
        src = &src_buf[-LANDVIEW_MAP_WIDTH*(bpos_y >> 8)];
        for (x=0; x < dst_width; x++)
        {
          bpos_x += src_delta;
          dst[x] = src[(bpos_x >> 8)];
        }
        dst -= dst_scanln;
        bpos_y += src_delta;
    }
    // Drawing 3rd quadre
    bpos_y = (1 << 8); // one pixel less in source
    dst = dst_buf + dst_scanln;
    dst_width = scr_x;
    dst_height = -scr_y + lbDisplay.PhysicalScreenHeight - 1; // one pixel less in destination
    for (y=0; y < dst_height; y++)
    {
        bpos_x = 0;
        src = &src_buf[LANDVIEW_MAP_WIDTH*(bpos_y >> 8)];
        for (x=0; x <= dst_width; x++)
        {
            bpos_x += src_delta;
            dst[-x] = src[-(bpos_x >> 8)];
        }
        dst += dst_scanln;
        bpos_y += src_delta;
    }
    // Drawing 4th quadre
    bpos_y = (1 << 8);
    dst = dst_buf + dst_scanln + 1;
    dst_width = -scr_x + lbDisplay.PhysicalScreenWidth - 1;
    dst_height = -scr_y + lbDisplay.PhysicalScreenHeight - 1;
    for (y=0; y < dst_height; y++)
    {
        bpos_x = (1 << 8);
        src = &src_buf[LANDVIEW_MAP_WIDTH*(bpos_y >> 8)];
        for (x=0; x < dst_width; x++)
        {
            dst[x] = src[(bpos_x >> 8)];
            bpos_x += src_delta;
        }
        dst += dst_scanln;
        bpos_y += src_delta;
    }
}
/** Draw the window frame on the campaign map (land view). */
void compressed_window_draw(void)
{
    SYNCDBG(18,"Starting");
    long default_movement_scale = 1024;
    long xshift = map_info.screen_shift_x * landview_frame_movement_scale_x / default_movement_scale / 2; // X speed is slower on aspect ratios wider than 4:3
    long yshift = map_info.screen_shift_y *landview_frame_movement_scale_y / default_movement_scale / 2; // Y speed is slower on aspect ratios taller than 4:3
    LbHugeSpriteDraw(&map_window, map_window_len,
        lbDisplay.WScreen, lbDisplay.GraphicsScreenWidth, lbDisplay.PhysicalScreenHeight,
        xshift, yshift, units_per_pixel_landview_frame);
}

void unload_map_and_window(void)
{
    clear_light_system(&game.lish);
    clear_things_and_persons_data();
    clear_mapmap();
    clear_computer();
    clear_slabs();
    clear_rooms();
    clear_dungeons();
    LbMemoryCopy(frontend_palette, frontend_backup_palette, PALETTE_SIZE);
    map_window_len = 0;
}

TbBool load_map_and_window(LevelNumber lvnum)
{
    SYNCDBG(8,"Starting");
    // Select proper land view image for the level
    char* land_view = NULL;
    char* land_window = NULL;
    if (lvnum == SINGLEPLAYER_NOTSTARTED)
    {
        land_view = campaign.land_view_start;
        land_window = campaign.land_window_start;
    } else
    if (lvnum == SINGLEPLAYER_FINISHED)
    {
        land_view = campaign.land_view_end;
        land_window = campaign.land_window_end;
    } else
    {
        struct LevelInformation* lvinfo = get_level_info(lvnum);
        if (lvinfo != NULL)
        {
            land_view = lvinfo->land_view;
            land_window = lvinfo->land_window;
        } else
        {
            land_view = campaign.land_view_start;
            land_window = campaign.land_window_start;
        }
    }
    if ((land_view == NULL) || (land_window == NULL))
    {
        ERRORLOG("No Land View file names for level %d",lvnum);
        return false;
    }
    // Prepare full file name and load the image
    char* fname = prepare_file_fmtpath(FGrp_LandView, "%s.raw", land_view);
    long flen = LbFileLengthRnc(fname);
    if (flen < 1024)
    {
        ERRORLOG("Land Map background \"%s.raw\" doesn't exist or is too small",land_view);
        return false;
    }
    if (flen > 1228997)
    {
        ERRORLOG("Not enough memory in game structure for Land Map background \"%s.raw\"",land_view);
        return false;
    }
    if (LbFileLoadAt(fname, &game.land_map_start) != flen)
    {
        ERRORLOG("Unable to load Land Map background \"%s.raw\"",land_view);
        return false;
    }
    map_screen = &game.land_map_start;
    // Texture blocks memory isn't used here, so reuse it instead of allocating
    unsigned char* ptr = block_mem;
    memcpy(frontend_backup_palette, &frontend_palette, PALETTE_SIZE);
    // Now prepare window sprite file name and load the file
    fname = prepare_file_fmtpath(FGrp_LandView,"%s.dat",land_window);
    wait_for_cd_to_be_available();
    map_window_len = LbFileLoadAt(fname, ptr);
    if (map_window_len < (long)(WINDOW_Y_SIZE*sizeof(long)))
    {
        ERRORLOG("Unable to load Land Map Window \"%s.dat\"",land_window);
        unload_map_and_window();
        return false;
    }
    // Prepare pointer to offsets array; WINDOW_Y_SIZE entries
    map_window.Lines = (long *)&ptr[0];
    // Prepare pointer to window data
    map_window.Data = &ptr[WINDOW_Y_SIZE*sizeof(long)];
    // Fill the rest of huge sprite
    map_window.SWidth = WINDOW_X_SIZE;
    map_window.SHeight = WINDOW_Y_SIZE;
    // Update length, so that it corresponds to map_window pointer
    map_window_len -= WINDOW_Y_SIZE*sizeof(long);
    // Load palette
    fname = prepare_file_fmtpath(FGrp_LandView,"%s.pal",land_view);
    wait_for_cd_to_be_available();
    if (LbFileLoadAt(fname, frontend_palette) != PALETTE_SIZE)
    {
        ERRORLOG("Unable to load Land Map palette \"%s.pal\"",land_view);
        unload_map_and_window();
        return false;
    }
    SYNCDBG(9,"Finished");
    return true;
}

void frontnet_init_level_descriptions(void)
{
    //TODO NETWORK Don't allow campaigns besides original - we don't have per-campaign MP yet
    //if (!is_campaign_loaded())
    {
        if (!change_campaign("")) {
            return;
        }
    }
}

void frontnetmap_unload(void)
{
    clear_light_system(&game.lish);
    clear_mapmap();
    clear_things_and_persons_data();
    clear_computer();
    clear_rooms();
    clear_dungeons();
    clear_slabs();
    memcpy(&frontend_palette, frontend_backup_palette, PALETTE_SIZE);
    LbDataFreeAll(netmap_flag_load_files);
    memcpy(&frontend_palette, frontend_backup_palette, PALETTE_SIZE);
    fe_network_active = 0;
    StopMusicPlayer();
    SetMusicPlayerVolume(settings.redbook_volume);
}

TbBool frontnetmap_load(void)
{
    SYNCDBG(8,"Starting");
    if (fe_network_active)
    {
      if (LbNetwork_EnableNewPlayers(0))
        ERRORLOG("Unable to prohibit new players joining exchange");
    }
    wait_for_cd_to_be_available();
    frontend_load_data_from_cd();
    game.selected_level_number = 0;
    switch (campaign.land_markers)
    {
    case LndMk_PINPOINTS:
        strcpy(netmap_flag_load_files[0].FName, "ldata/netflag_pin.dat");
        strcpy(netmap_flag_load_files[1].FName, "ldata/netflag_pin.tab");
        break;
    default:
        ERRORLOG("Unsupported land markers type %d",(int)campaign.land_markers);
        // Fall Through
    case LndMk_ENSIGNS:
        strcpy(netmap_flag_load_files[0].FName, "ldata/netflag_ens.dat");
        strcpy(netmap_flag_load_files[1].FName, "ldata/netflag_ens.tab");
        break;
    }
    if (!load_map_and_window(0))
    {
        frontend_load_data_reset();
        return false;
    }
    if (LbDataLoadAll(netmap_flag_load_files))
    {
      ERRORLOG("Unable to load MAP SCREEN sprites");
      return false;
    }
    LbSpriteSetupAll(netmap_flag_setup_sprites);
    frontend_load_data_reset();
    frontnet_init_level_descriptions();
    frontmap_zoom_skip_init(SINGLEPLAYER_NOTSTARTED);
    fe_net_level_selected = SINGLEPLAYER_NOTSTARTED;
    net_level_highlighted = SINGLEPLAYER_NOTSTARTED;
    set_pointer_graphic_none();
    LbMouseSetPosition(lbDisplay.PhysicalScreenWidth/2, lbDisplay.PhysicalScreenHeight/2);
    map_sound_fade = 256;
    lbDisplay.DrawFlags = 0;
    SetMusicPlayerVolume(settings.redbook_volume);
    if (fe_network_active)
    {
        net_number_of_players = 0;
        for (long i = 0; i < 4; i++)
        {
            struct ScreenPacket* nspck = &net_screen_packet[i];
            if ((nspck->field_4 & 0x01) != 0)
              net_number_of_players++;
        }
    } else
    {
      net_number_of_players = 1;
    }
    net_map_slap_frame = 0;
    net_map_limp_time = 0;
    update_net_ensigns_visibility();
    return true;
}

void process_map_zoom_in(void)
{
    step_frontmap_info_screen_shift_zoom();
    if (map_sound_fade > 0)
    {
        map_sound_fade = 256 + 5 * (1-map_info.fade_pos) / FRONTMAP_ZOOM_STEP;
        if (map_sound_fade < 0)
          map_sound_fade = 0;
    }
}

void process_map_zoom_out(void)
{
    step_frontmap_info_screen_shift_zoom();
}

void process_zoom_palette(void)
{
    SYNCDBG(8,"Starting");
    if (map_info.fade_step > 0)
    {
        if (map_info.fade_pos >= FRONTMAP_ZOOM_LENGTH/2)
        {
            LbPaletteFade(NULL, 29, Lb_PALETTE_FADE_OPEN);
        }
    } else
    if (map_info.fade_step < 0)
    {
        if (map_info.fade_pos > FRONTMAP_ZOOM_LENGTH/2)
        {
            if (map_info.fade_pos+map_info.fade_step > FRONTMAP_ZOOM_LENGTH/2)
            {
                LbPaletteFade(frontend_palette, 29, Lb_PALETTE_FADE_OPEN);
            } else
            {
                LbPaletteSet(frontend_palette);
            }
        }
    }
}

TbBool frontmap_update_zoom(void)
{
    SYNCDBG(8,"Starting");
    if (map_info.fade_step == FRONTMAP_ZOOM_STEP)
    {
        process_map_zoom_in();
    } else
    if (map_info.fade_step == -FRONTMAP_ZOOM_STEP)
    {
        process_map_zoom_out();
    }
    map_info.fade_pos += map_info.fade_step;
    if ((map_info.fade_pos <= 1) || (map_info.fade_pos >= FRONTMAP_ZOOM_LENGTH-1))
    {
        SYNCDBG(8,"Stopping fade");
        LbPaletteStopOpenFade();
        map_info.fadeflags &= ~MLInfoFlg_Zooming;
        if (map_info.state_trigger != FeSt_INITIAL)
        {
            frontend_set_state(map_info.state_trigger);
            LbScreenClear(0);
            LbScreenSwap();
            map_info.state_trigger = FeSt_INITIAL;
            return true;
        }
    }
    process_zoom_palette();
    return false;
}

TbBool frontmap_load(void)
{
    SYNCDBG(4,"Starting");
    LbMemorySet(scratch, 0, PALETTE_SIZE);
    LbPaletteSet(scratch);
    initialize_description_speech();
    mouse_over_lvnum = SINGLEPLAYER_NOTSTARTED;
    wait_for_cd_to_be_available();
    frontend_load_data_from_cd();
    switch (campaign.land_markers)
    {
    case LndMk_PINPOINTS:
        strcpy(map_flag_load_files[0].FName, "ldata/lndflag_pin.dat");
        strcpy(map_flag_load_files[1].FName, "ldata/lndflag_pin.tab");
        break;
    default:
        ERRORLOG("Unsupported land markers type %d",(int)campaign.land_markers);
        // Fall through
    case LndMk_ENSIGNS:
        strcpy(map_flag_load_files[0].FName, "ldata/lndflag_ens.dat");
        strcpy(map_flag_load_files[1].FName, "ldata/lndflag_ens.tab");
        break;
    }
    LevelNumber lvnum = get_continue_level_number();
    if (!load_map_and_window(lvnum))
    {
        frontend_load_data_reset();
        return false;
    }
    if (LbDataLoadAll(map_flag_load_files))
    {
        ERRORLOG("Unable to load Land View Screen sprites");
        frontend_load_data_reset();
        return false;
    }
    LbSpriteSetupAll(map_flag_setup_sprites);
    frontend_load_data_reset();
    PlayMusicPlayer(2);
    struct PlayerInfo* player = get_my_player();
    lvnum = get_continue_level_number();
    if ((player->flgfield_6 & PlaF6_PlyrHasQuit) != 0)
    {
        lvnum = get_loaded_level_number();
        frontmap_zoom_out_init(lvnum, lvnum);
    } else
    if ((lvnum == first_singleplayer_level()) || (player->victory_state == VicS_LostLevel) || (player->victory_state == VicS_State3))
    {
        frontmap_zoom_skip_init(lvnum);
        // Fading will be controlled by main frontend loop
        fade_palette_in = 1;
        play_desc_speech_time = LbTimerClock() + 1000;
    } else
    {
        frontmap_zoom_out_init(prev_singleplayer_level(lvnum), lvnum);
    }
    SYNCDBG(9,"Zoom hotspot set to (%d,%d) %s fade",(int)map_info.hotspot_imgpos_x,(int)map_info.hotspot_imgpos_y,(map_info.fadeflags & MLInfoFlg_Zooming)?"with":"without");
    map_sound_fade = 256;
    map_info.velocity_x = 0;
    map_info.velocity_y = 0;
    set_pointer_graphic_spland(0);
    LbMouseSetPosition(lbDisplay.PhysicalScreenWidth/2, lbDisplay.PhysicalScreenHeight/2);
    if ((features_enabled & Ft_AdvAmbSound) != 0)
    {
        play_sample_using_heap(0, campaign.ambient_good, 0, 0x40, 100, -1, 2, 0);
        play_sample_using_heap(0, campaign.ambient_bad, 0, 0x40, 100, -1, 2, 0);
    }
    SetMusicPlayerVolume(settings.redbook_volume);
    fe_computer_players = 0;
    update_ensigns_visibility();
    SYNCDBG(7,"Finished");
    return true;
}

TbBool rectangle_intersects(struct TbRect *rcta, struct TbRect *rctb)
{
    long left = rcta->left;
    if (rcta->left <= rctb->left)
      left = rctb->left;
    long top = rcta->top;
    if (top <= rctb->top)
      top = rctb->top;
    long right = rcta->right;
    if (right >= rctb->right)
      right = rctb->right;
    long bottom = rcta->bottom;
    if (bottom >= rctb->bottom)
      bottom = rctb->bottom;
    return (left < right) && (top < bottom);
}

TbBool test_hand_slap_collides(PlayerNumber plyr_idx)
{
  struct TbRect rctb;
  if (is_my_player_number(plyr_idx))
    return false;
  struct ScreenPacket* nspck = &net_screen_packet[my_player_number];
  if ((nspck->field_4 >> 3) == 0x02)
    return false;
  // Rectangle of given player
  nspck = &net_screen_packet[(int)plyr_idx];
  struct TbRect rcta;
  rcta.left = nspck->field_6 - 7;
  rcta.top = nspck->field_8 - 13;
  rcta.right = rcta.left + 30;
  rcta.bottom = rcta.top + 20;
  // Rectangle of local player
  nspck = &net_screen_packet[my_player_number];
  if ((nspck->field_4 >> 3) == 0x01)
  {
    rctb.left = nspck->field_6 - 31;
    rctb.top = nspck->field_8 - 27;
    rctb.right = map_hand[9].SWidth + rctb.left;
    rctb.bottom = rctb.top + map_hand[9].SHeight;
  } else
  if (nspck->param1 != SINGLEPLAYER_NOTSTARTED)
  {
    rctb.left = nspck->field_6 - 20;
    rctb.top = nspck->field_8 - 14;
    rctb.right = map_hand[17].SWidth + rctb.left;
    rctb.bottom = rctb.top + map_hand[17].SHeight;
  } else
  {
    rctb.left = nspck->field_6 - 19;
    rctb.top = nspck->field_8 - 25;
    rctb.right = map_hand[1].SWidth + rctb.left;
    rctb.bottom = rctb.top + map_hand[1].SHeight;
  }
  // Return if the rectangles are intersecting
  if (rectangle_intersects(&rcta, &rctb))
    return true;
  return false;
}

void frontmap_draw(void)
{
    SYNCDBG(8,"Starting");
    LbTextSetFont(map_font);
    LbTextSetWindow(0, 0, lbDisplay.PhysicalScreenWidth, lbDisplay.PhysicalScreenHeight);
    if ((map_info.fadeflags & MLInfoFlg_Zooming) != 0)
    {
        frontzoom_to_point(map_info.hotspot_imgpos_x, map_info.hotspot_imgpos_y, map_info.fade_pos);
        compressed_window_draw();
    } else
    {
        draw_map_screen();
        draw_map_level_ensigns();
        draw_map_level_descriptions();
        set_pointer_graphic_spland(0);
        compressed_window_draw();
    }
}

void check_mouse_scroll(void)
{
    long mx = GetMouseX();
    if ( (mx < 8) || ( (is_game_key_pressed(Gkey_MoveLeft, NULL, false)) || (is_key_pressed(KC_LEFT,KMod_DONTCARE)) ) )
    {
        map_info.velocity_x -= 8;
        if (map_info.velocity_x < -48)
            map_info.velocity_x = -48;
        if (map_info.velocity_x > 48)
            map_info.velocity_x = 48;
  } else
  if ( (mx >= lbDisplay.PhysicalScreenWidth-8) || ( (is_game_key_pressed(Gkey_MoveRight, NULL, false)) || (is_key_pressed(KC_RIGHT,KMod_DONTCARE)) ) )
  {
    map_info.velocity_x += 8;
    if (map_info.velocity_x < -48)
      map_info.velocity_x = -48;
    if (map_info.velocity_x > 48)
      map_info.velocity_x = 48;
  }
  long my = GetMouseY();
  if ( (my < 8) || ( (is_game_key_pressed(Gkey_MoveUp, NULL, false)) || (is_key_pressed(KC_UP,KMod_DONTCARE)) ) )
  {
    map_info.velocity_y -= 8;
    if (map_info.velocity_y < -48)
      map_info.velocity_y = -48;
    if (map_info.velocity_y > 48)
      map_info.velocity_y = 48;
  } else
  if ( (my >= lbDisplay.PhysicalScreenHeight-8) || ( (is_game_key_pressed(Gkey_MoveDown, NULL, false)) || (is_key_pressed(KC_DOWN,KMod_DONTCARE)) ) )
  {
    map_info.velocity_y += 8;
    if (map_info.velocity_y < -48)
      map_info.velocity_y = -48;
    if (map_info.velocity_y > 48)
      map_info.velocity_y = 48;
  }
}

void update_velocity(void)
{
    if (map_info.velocity_x != 0)
    {
      map_info.screen_shift_x += map_info.velocity_x / 4;
      if (map_info.screen_shift_x > LANDVIEW_MAP_WIDTH - lbDisplay.PhysicalScreenWidth*16/units_per_pixel_landview)
        map_info.screen_shift_x = LANDVIEW_MAP_WIDTH - lbDisplay.PhysicalScreenWidth*16/units_per_pixel_landview;
      if (map_info.screen_shift_x < 0)
        map_info.screen_shift_x = 0;
      if (map_info.velocity_x < 0)
        map_info.velocity_x += 2;
      else
        map_info.velocity_x -= 2;
    }
    if (map_info.velocity_y != 0)
    {
      map_info.screen_shift_y += map_info.velocity_y / 4;
      if (map_info.screen_shift_y > LANDVIEW_MAP_HEIGHT - lbDisplay.PhysicalScreenHeight*16/units_per_pixel_landview)
        map_info.screen_shift_y = LANDVIEW_MAP_HEIGHT - lbDisplay.PhysicalScreenHeight*16/units_per_pixel_landview;
      if (map_info.screen_shift_y < 0)
        map_info.screen_shift_y = 0;
      if (map_info.velocity_y < 0)
        map_info.velocity_y += 2;
      else
        map_info.velocity_y -= 2;
    }
    // As we've changed non-precise coords, update the precise ones to match
    map_info.precise_scrshift_x = map_info.screen_shift_x << 8;
    map_info.precise_scrshift_y = map_info.screen_shift_y << 8;
}

/**
 * Draws player's hands.
 */
void draw_netmap_players_hands(void)
{
  struct ScreenPacket *nspck;
  const char *plyr_nam;
  struct TbSprite *spr;
  TbPixel colr;
  long x;
  long y;
  long w;
  long h;
  long i;
  long k;
  long n;
  for (i=0; i < NET_PLAYERS_COUNT; i++)
  {
      nspck = &net_screen_packet[i];
      plyr_nam = network_player_name(i);
      colr = net_player_colours[i];
      if ((nspck->field_4 & 0x01) != 0)
      {
        x = 0;
        y = 0;
        n = nspck->field_4 & 0xF8;
        if (n == 8)
        {
          k = (unsigned char)nspck->param1;
          spr = &map_hand[k];
        } else
        if (n == 16)
        {
          k = nspck->param2;
          if (k > 11)
            k = 11;
          if (k < 0)
            k = 0;
          x = hand_limp_xoffset[k];
          y = hand_limp_yoffset[k];
          spr = &map_hand[21];
        } else
        if (nspck->param1 == SINGLEPLAYER_NOTSTARTED)
        {
            k = LbTimerClock() / 150;
            spr = &map_hand[1 + (k%8)];
        } else
        {
            k = LbTimerClock() / 150;
            spr = &map_hand[17 + (k%4)];
        }
        x += nspck->field_6 - map_info.screen_shift_x - 18;
        y += nspck->field_8 - map_info.screen_shift_y - 25;
        LbSpriteDrawResized(scale_value_landview(x), scale_value_landview(y), units_per_pixel_landview, spr);
        w = LbTextStringWidth(plyr_nam);
        if (w > 0)
        {
          lbDisplay.DrawFlags = 0;
          h = LbTextHeight(level_name);
          y += 32;
          x += 32;
          LbDrawBox(scale_value_landview(x-4), scale_value_landview(y), scale_value_landview(w+8), scale_value_landview(h), colr);
          LbTextDrawResized(scale_value_landview(x), scale_value_landview(y), units_per_pixel_landview, plyr_nam);
        }
      }
  }
}

/**
 * Returns order number (starting at 1) for Campaign->bonus_levels associated with given bonus level.
 * If the level is not found, returns -1.
 */
int order_number_for_bonus_level(LevelNumber bn_lvnum)
{
  int orderNum = 1;
  if (bn_lvnum < 1) return -1;
  for (int i = 0; i < CAMPAIGN_LEVELS_COUNT; i++)
  {
<<<<<<< HEAD
    if (campaign.bonus_levels[i] == bn_lvnum)
    {
      return orderNum;
    }
    else if (campaign.bonus_levels[i] != 0)
    {
      orderNum++;
    }
  }
  return -1;
}

/**
 * Get text description of level.
 */
const char* get_level_description(struct LevelInformation *lvinfo)
{
  if (lvinfo == NULL)
  {
    return NULL;
  }

  if (lvinfo->options & LvOp_IsSingle || lvinfo->options & LvOp_IsMulti|| lvinfo->options & LvOp_Tutorial)
  {
      if (lvinfo->name_stridx > 0)
      {
        return get_string(lvinfo->name_stridx);
      }
      else
      {
        return lvinfo->name;
      }
  }

  if (lvinfo->options & LvOp_IsBonus)
  {
    // TODO: Implement translation / get_string
    static char name_and_num[32];
    snprintf(name_and_num, sizeof(name_and_num), "%s %d", "Bonus", (int)order_number_for_bonus_level(lvinfo->lvnum));
    return name_and_num;
  }

  if (lvinfo->options & LvOp_IsExtra)
  {
    // TODO: Implement translation / get_string
    return "Full Moon";
=======
    lbDisplay.DrawFlags = 0;
    LevelNumber lvnum = fe_net_level_selected;
    if (lvnum <= 0)
      lvnum = net_level_hilighted;
    struct LevelInformation* lvinfo = get_level_info(lvnum);
    if (lvinfo == NULL)
      return;
    const char* lv_name;
    if (lvinfo->name_stridx > 0)
        lv_name = get_string(lvinfo->name_stridx);
    else
      lv_name = lvinfo->name;
    if ((lv_name != NULL) && (strlen(lv_name) > 0)) {
      snprintf(level_name, sizeof(level_name), "%s %d: %s", get_string(GUIStr_MnuLevel), (int)lvinfo->lvnum, lv_name);
    } else {
      snprintf(level_name, sizeof(level_name), "%s %d", get_string(GUIStr_MnuLevel), (int)lvinfo->lvnum);
    }
    long w = LbTextStringWidth(level_name);
    long x = lvinfo->ensign_x - map_info.screen_shift_x;
    long y = lvinfo->ensign_y - map_info.screen_shift_y - 8;
    long h = LbTextHeight(level_name);
    LbDrawBox(scale_value_landview(x-4), scale_value_landview(y), scale_value_landview(w+8), scale_value_landview(h), 0);
    LbTextDrawResized(scale_value_landview(x), scale_value_landview(y), units_per_pixel_landview, level_name);
>>>>>>> e0ec8575
  }

  return "";
}

/**
 * Draws text description of active level.
 */
void draw_map_level_descriptions(void)
{
    struct LevelInformation* lvinfo;
    #define padding 2
    #define border 1
    #define xOffset 0
    #define yOffset 64
    #define borderColour 1
    #define boxColour 0
    int textWidth, textHeight, textX, textY, boxX, boxY, boxWidth, boxHeight, borderBoxX, borderBoxY, borderBoxWidth, borderBoxHeight;
    if ((fe_net_level_selected > 0) || (net_level_highlighted > 0) || (mouse_over_lvnum > 0))
    {
      lbDisplay.DrawFlags = 0;
      LevelNumber lvnum = (mouse_over_lvnum > 0) ? mouse_over_lvnum : (fe_net_level_selected > 0) ? fe_net_level_selected : net_level_highlighted;
      lvinfo = get_level_info(lvnum);
      if (lvinfo == NULL)
      {
        return;
      }

      const char* level_description = get_level_description(lvinfo);
      textWidth = LbTextStringWidthM(level_description, units_per_pixel_ui);
      textHeight = scale_ui_value((LbTextHeight(level_description) - 2)); // -2 because LbTextHeight seems to come back a little too wide
      boxWidth = textWidth + scale_ui_value(padding * 2);
      boxHeight = textHeight + scale_ui_value(padding * 2);
      borderBoxWidth = boxWidth + scale_ui_value(border * 2);
      borderBoxHeight = boxHeight + scale_ui_value(border * 2);

      textX = scale_value_for_resolution(lvinfo->ensign_x - map_info.screen_shift_x) - (textWidth / 2) + scale_value_for_resolution(xOffset);
      boxX = textX - scale_ui_value(padding);
      borderBoxX = boxX - scale_ui_value(border);
      textY = scale_value_for_resolution(lvinfo->ensign_y - map_info.screen_shift_y) - textHeight - scale_value_for_resolution(yOffset);
      boxY = textY - scale_ui_value(padding);
      borderBoxY = boxY + scale_ui_value(border);

      // optional dropshadow
      // LbDrawBox(scale_value_for_resolution(borderBoxX+1), scale_value_for_resolution(borderBoxY+1), scale_value_for_resolution(borderBoxWidth), scale_value_for_resolution(borderBoxHeight), 0);
      LbDrawBox(borderBoxX, borderBoxY, borderBoxWidth, borderBoxHeight, borderColour);
      LbDrawBox(boxX, textY, boxWidth, boxHeight, boxColour);
      LbTextDrawResized(textX, textY, units_per_pixel_ui, level_description);
    }
}

void frontnetmap_draw(void)
{
    SYNCDBG(8,"Starting");
    LbTextSetFont(map_font);
    LbTextSetWindow(0, 0, lbDisplay.PhysicalScreenWidth, lbDisplay.PhysicalScreenHeight);

    if ((map_info.fadeflags & MLInfoFlg_Zooming) != 0)
    {
        frontzoom_to_point(map_info.hotspot_imgpos_x, map_info.hotspot_imgpos_y, map_info.fade_pos);
        compressed_window_draw();
    } else
    {
        draw_map_screen();
        draw_map_level_ensigns();
        draw_map_level_descriptions();
        draw_netmap_players_hands();
        compressed_window_draw();
    }
}

void frontmap_input(void)
{
    SYNCDBG(8,"Starting");
    short zoom_done;
    if ((map_info.fadeflags & MLInfoFlg_SpeechAfterZoom) != 0)
    {
        if ((map_info.fadeflags & MLInfoFlg_Zooming) == 0)
        {
            map_info.fadeflags &= ~MLInfoFlg_SpeechAfterZoom;
            play_desc_speech_time = LbTimerClock() + 1000;
        }
        zoom_done = false;
    } else
    {
        zoom_done = true;
    }
    if (is_key_pressed(KC_ESCAPE, KMod_DONTCARE))
    {
        clear_key_pressed(KC_ESCAPE);
        FrontendMenuState nstate = get_menu_state_when_back_from_substate(frontend_menu_state);
        frontend_set_state(nstate);
        LbPaletteStopOpenFade();
        return;
    }
    if (zoom_done)
    {
      check_mouse_scroll();
      if (is_key_pressed(KC_F11, KMod_CONTROL))
      {
        if ((game.flags_font & FFlg_AlexCheat) != 0)
        {
          set_all_ensigns_state(LvSt_Visible);
          clear_key_pressed(KC_F11);
          return;
        }
      }
      if (is_key_pressed(KC_F10, KMod_CONTROL))
      {
        if ((game.flags_font & FFlg_AlexCheat) != 0)
        {
          move_campaign_to_next_level();
          frontmap_unload();
          frontmap_load();
          //update_ensigns_visibility();
          clear_key_pressed(KC_F10);
          return;
        }
      }
      if (is_key_pressed(KC_F9, KMod_CONTROL))
      {
        if ((game.flags_font & FFlg_AlexCheat) != 0)
        {
          move_campaign_to_prev_level();
          frontmap_unload();
          frontmap_load();
          //update_ensigns_visibility();
          clear_key_pressed(KC_F9);
          return;
        }
      }
      if (left_button_clicked)
      {
        left_button_clicked = 0;
        frontmap_input_active_ensign(left_button_clicked_x, left_button_clicked_y);
        if (clicked_map_level_ensign())
          return;
      }
      long mouse_x = GetMouseX();
      long mouse_y = GetMouseY();
      frontmap_input_active_ensign(mouse_x, mouse_y);
    }
    update_velocity();
}

void frontnetmap_input(void)
{
  if (lbKeyOn[KC_ESCAPE])
  {
      fe_net_level_selected = LEVELNUMBER_ERROR;
      lbKeyOn[KC_ESCAPE] = 0;
      SYNCLOG("Escaped from level selection");
      return;
  }

  if (net_map_limp_time == 0)
  {
      struct LevelInformation* lvinfo;
      if (right_button_clicked)
      {
          right_button_clicked = 0;
          if (fe_net_level_selected == SINGLEPLAYER_NOTSTARTED)
          {
              if ((!net_map_slap_frame) && (!net_map_limp_time))
              {
                  net_map_slap_frame = 9;
              }
          } else
        {
            lvinfo = get_level_info(fe_net_level_selected);
            if (lvinfo != NULL) {
              LbMouseSetPosition(scale_value_landview(lvinfo->ensign_x - map_info.screen_shift_x),
                  scale_value_landview(lvinfo->ensign_y - map_info.screen_shift_y));
            }
            fe_net_level_selected = SINGLEPLAYER_NOTSTARTED;
        }
    }

    if (fe_net_level_selected == SINGLEPLAYER_NOTSTARTED)
    {
      net_level_highlighted = SINGLEPLAYER_NOTSTARTED;
      frontmap_input_active_ensign(GetMouseX(), GetMouseY());
      if (mouse_over_lvnum > 0)
        net_level_highlighted = mouse_over_lvnum;
      if (net_level_highlighted > 0)
      {
        if ((net_map_slap_frame == 0) && (net_map_limp_time == 0))
        {
          if (left_button_clicked)
          {
              fe_net_level_selected = net_level_highlighted;
              left_button_clicked = 0;
              lvinfo = get_level_info(fe_net_level_selected);
              if (lvinfo != NULL) {
                sprintf(level_name, "%s %d", get_string(GUIStr_MnuLevel), (int)lvinfo->lvnum);
              } else {
                sprintf(level_name, "%s", get_string(GUIStr_MnuLevel));
              }
              SYNCLOG("Selected level %d with description \"%s\"",(int)fe_net_level_selected,level_name);
          }
        }
      }
      check_mouse_scroll();
      update_velocity();
    }
  }
}

void frontmap_unload(void)
{
    SYNCDBG(8,"Starting");
    set_pointer_graphic_none();
    unload_map_and_window();
    LbDataFreeAll(map_flag_load_files);
    StopAllSamples();
    stop_description_speech();
    StopMusicPlayer();
    SetMusicPlayerVolume(settings.redbook_volume);
}

long frontmap_update(void)
{
  SYNCDBG(8,"Starting");
  fe_net_level_selected = 0;
  net_level_highlighted = 0;
  if ((mouse_over_lvnum > 0) && (playing_speech_lvnum != mouse_over_lvnum))
  {
      play_desc_speech_time = 0;
      play_description_speech(mouse_over_lvnum,1);
  }
  if ((play_desc_speech_time != 0) && (LbTimerClock() > play_desc_speech_time))
  {
      play_desc_speech_time = 0;
      play_current_description_speech(1);
  }
  update_frontmap_ambient_sound();

  if ((map_info.fadeflags & MLInfoFlg_Zooming) != 0)
  {
      if (frontmap_update_zoom())
      {
          SYNCDBG(8,"Zoom end");
          return true;
      }
  }
  if (playing_good_descriptive_speech)
  {
    if (!Mix_Playing(DESCRIPTION_CHANNEL))
    {
      playing_good_descriptive_speech = 0;
//      playing_speech_lvnum = SINGLEPLAYER_NOTSTARTED;
    }
  }
  PlayMusicPlayer(2);
  SYNCDBG(8,"Finished");
  return 0;
}

TbBool frontmap_exchange_screen_packet(void)
{
    LbMemorySet(net_screen_packet, 0, sizeof(net_screen_packet));
    struct ScreenPacket* nspck = &net_screen_packet[my_player_number];
    nspck->field_4 |= 0x01;
    nspck->param1 = fe_net_level_selected;
    if (net_map_limp_time > 0)
    {
      nspck->field_4 = (nspck->field_4 & 0x07) | 0x10;
      nspck->field_6 = limp_hand_x;
      nspck->field_8 = limp_hand_y;
      net_map_limp_time--;
      nspck->param2 = net_map_limp_time;
      if (net_map_limp_time == 1)
      {
          LbMouseSetPosition(
            limp_hand_x + hand_limp_xoffset[0] - map_info.screen_shift_x,
            limp_hand_y + hand_limp_yoffset[0] - map_info.screen_shift_y);
      }
    } else
    if (fe_net_level_selected > 0)
    {
        struct TbSprite* spr = get_map_ensign(1);
        struct LevelInformation* lvinfo = get_level_info(fe_net_level_selected);
        if (lvinfo != NULL)
        {
            nspck->field_6 = lvinfo->ensign_x + my_player_number * ((long)spr->SWidth);
            nspck->field_8 = lvinfo->ensign_y - 48;
        }
    } else
    if (net_map_slap_frame > 0)
    {
        nspck->field_6 = GetMouseX()*16/units_per_pixel_landview + map_info.screen_shift_x;
        nspck->field_8 = GetMouseY()*16/units_per_pixel_landview + map_info.screen_shift_y;
        if (net_map_slap_frame <= 16)
        {
          nspck->field_4 = (nspck->field_4 & 0x07) | 0x08;
          nspck->param1 = net_map_slap_frame;
          net_map_slap_frame++;
        } else
        {
          net_map_slap_frame = 0;
        }
    } else
    {
        nspck->field_6 = GetMouseX()*16/units_per_pixel_landview + map_info.screen_shift_x;
        nspck->field_8 = GetMouseY()*16/units_per_pixel_landview + map_info.screen_shift_y;
    }
    if (fe_network_active)
    {
      if ( LbNetwork_Exchange(nspck, &net_screen_packet, sizeof(struct ScreenPacket)) )
      {
          ERRORLOG("LbNetwork_Exchange failed");
          return false;
      }
    }
    return true;
}

TbBool frontnetmap_update_players(struct NetMapPlayersState * nmps)
{
    LbMemorySet(scratch, 0, PALETTE_SIZE);
    long tmp2 = -1;
    for (long i = 0; i < NET_PLAYERS_COUNT; i++)
    {
        struct ScreenPacket* nspck = &net_screen_packet[i];
        if ((nspck->field_4 & 0x01) == 0)
          continue;
        if (nspck->param1 == LEVELNUMBER_ERROR)
        {
            if (fe_network_active)
            {
              if (LbNetwork_EnableNewPlayers(1))
                ERRORLOG("Unable to enable new players joining exchange");
              frontend_set_state(FeSt_NET_START);
            } else
            {
              frontend_set_state(FeSt_MAIN_MENU);
            }
            return false;
        }
        if ((nspck->param1 == SINGLEPLAYER_NOTSTARTED) || ((nspck->field_4 & 0xF8) == 8))
        {
            nmps->tmp1++;
        } else
        {
            LevelNumber pckt_lvnum = nspck->param1;
            scratch[pckt_lvnum]++;
            if (scratch[pckt_lvnum] == tmp2)
            {
                nmps->is_selected = false;
            } else
            if (scratch[pckt_lvnum] > tmp2)
            {
                nmps->lvnum = pckt_lvnum;
                tmp2 = scratch[pckt_lvnum];
                nmps->is_selected = true;
            }
        }
        if (((nspck->field_4 & 0xF8) == 0x08) && (nspck->param1 == 13))
        {
            if ( test_hand_slap_collides(i) )
            {
                net_map_limp_time = 12;
                fe_net_level_selected = SINGLEPLAYER_NOTSTARTED;
                net_map_slap_frame = 0;
                limp_hand_x = nspck->field_6;
                limp_hand_y = nspck->field_8;
                nspck->field_4 = (nspck->field_4 & 7) | 0x10;
                SYNCLOG("Slapped out of level");
            }
        }
    }
    return true;
}

TbBool frontnetmap_update(void)
{
    long i;
    SYNCDBG(8,"Starting");
    mouse_over_lvnum = 0;
    if (map_sound_fade > 0)
    {
        i = map_sound_fade * ((long)settings.redbook_volume) / 256;
    } else
    {
        i = 0;
    }
    SetMusicPlayerVolume(i);

    struct NetMapPlayersState nmps;
    nmps.tmp1 = 0;
    nmps.lvnum = SINGLEPLAYER_NOTSTARTED;
    nmps.is_selected = false;
    if ((map_info.fadeflags & MLInfoFlg_Zooming) != 0)
    {
        if (frontmap_update_zoom())
        {
          SYNCDBG(8,"Zoom end");
          return true;
        }
    } else
    {
        frontmap_exchange_screen_packet();
        frontnetmap_update_players(&nmps);
    }
    if ((!nmps.tmp1) && (nmps.lvnum > 0) && (nmps.is_selected))
    {
        set_selected_level_number(nmps.lvnum);
        sprintf(level_name, "%s %d", get_string(GUIStr_MnuLevel), (int)nmps.lvnum);
        map_info.state_trigger = (fe_network_active < 1) ? FeSt_START_KPRLEVEL : FeSt_START_MPLEVEL;
        frontmap_zoom_in_init(nmps.lvnum);
        if (!fe_network_active)
            fe_computer_players = 1;
    }

    PlayMusicPlayer(2);
    SYNCDBG(8,"Normal end");
    return false;
}


/******************************************************************************/<|MERGE_RESOLUTION|>--- conflicted
+++ resolved
@@ -1382,7 +1382,6 @@
   if (bn_lvnum < 1) return -1;
   for (int i = 0; i < CAMPAIGN_LEVELS_COUNT; i++)
   {
-<<<<<<< HEAD
     if (campaign.bonus_levels[i] == bn_lvnum)
     {
       return orderNum;
@@ -1429,31 +1428,6 @@
   {
     // TODO: Implement translation / get_string
     return "Full Moon";
-=======
-    lbDisplay.DrawFlags = 0;
-    LevelNumber lvnum = fe_net_level_selected;
-    if (lvnum <= 0)
-      lvnum = net_level_hilighted;
-    struct LevelInformation* lvinfo = get_level_info(lvnum);
-    if (lvinfo == NULL)
-      return;
-    const char* lv_name;
-    if (lvinfo->name_stridx > 0)
-        lv_name = get_string(lvinfo->name_stridx);
-    else
-      lv_name = lvinfo->name;
-    if ((lv_name != NULL) && (strlen(lv_name) > 0)) {
-      snprintf(level_name, sizeof(level_name), "%s %d: %s", get_string(GUIStr_MnuLevel), (int)lvinfo->lvnum, lv_name);
-    } else {
-      snprintf(level_name, sizeof(level_name), "%s %d", get_string(GUIStr_MnuLevel), (int)lvinfo->lvnum);
-    }
-    long w = LbTextStringWidth(level_name);
-    long x = lvinfo->ensign_x - map_info.screen_shift_x;
-    long y = lvinfo->ensign_y - map_info.screen_shift_y - 8;
-    long h = LbTextHeight(level_name);
-    LbDrawBox(scale_value_landview(x-4), scale_value_landview(y), scale_value_landview(w+8), scale_value_landview(h), 0);
-    LbTextDrawResized(scale_value_landview(x), scale_value_landview(y), units_per_pixel_landview, level_name);
->>>>>>> e0ec8575
   }
 
   return "";
@@ -1500,8 +1474,12 @@
       // optional dropshadow
       // LbDrawBox(scale_value_for_resolution(borderBoxX+1), scale_value_for_resolution(borderBoxY+1), scale_value_for_resolution(borderBoxWidth), scale_value_for_resolution(borderBoxHeight), 0);
       LbDrawBox(borderBoxX, borderBoxY, borderBoxWidth, borderBoxHeight, borderColour);
-      LbDrawBox(boxX, textY, boxWidth, boxHeight, boxColour);
-      LbTextDrawResized(textX, textY, units_per_pixel_ui, level_description);
+      long w = LbTextStringWidth(level_name);
+      long x = lvinfo->ensign_x - map_info.screen_shift_x;
+      long y = lvinfo->ensign_y - map_info.screen_shift_y - 8;
+      long h = LbTextHeight(level_name);
+      LbDrawBox(scale_value_landview(x-4), scale_value_landview(y), scale_value_landview(w+8), scale_value_landview(h), 0);
+      LbTextDrawResized(scale_value_landview(x), scale_value_landview(y), units_per_pixel_landview, level_name);
     }
 }
 
