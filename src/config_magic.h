--- conflicted
+++ resolved
@@ -414,12 +414,8 @@
     short linked_power;
     short duration;
     short aura_effect;
-<<<<<<< HEAD
-    unsigned short spell_flags;
     unsigned char caster_sounds_count;
-=======
     unsigned long spell_flags;
->>>>>>> 7d739e09
 };
 
 struct MagicStats {
