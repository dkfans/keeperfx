/******************************************************************************/
// Free implementation of Bullfrog's Dungeon Keeper strategy game.
/******************************************************************************/
/** @file lvl_script_commands.c
 *     Commands that can be used by level script
 * @author   KeeperFX Team
 * @par  Copying and copyrights:
 *     This program is free software; you can redistribute it and/or modify
 *     it under the terms of the GNU General Public License as published by
 *     the Free Software Foundation; either version 2 of the License, or
 *     (at your option) any later version.
 */
/******************************************************************************/
#include "pre_inc.h"
#include <math.h>
#include <string.h>

#include "bflib_memory.h"
#include "bflib_sound.h"
#include "config_effects.h"
#include "config_magic.h"
#include "config_players.h"
#include "config_powerhands.h"
#include "config_settings.h"
#include "config_spritecolors.h"
#include "config_trapdoor.h"
#include "console_cmd.h"
#include "creature_instances.h"
#include "creature_states.h"
#include "creature_states_mood.h"
#include "creature_states_pray.h"
#include "custom_sprites.h"
#include "dungeon_data.h"
#include "frontmenu_ingame_map.h"
#include "gui_soundmsgs.h"
#include "keeperfx.hpp"
#include "lvl_script_commands.h"
#include "lvl_script_conditions.h"
#include "lvl_script_lib.h"
#include "map_blocks.h"
#include "music_player.h"
#include "player_instances.h"
#include "player_utils.h"
#include "power_hand.h"
#include "power_specials.h"
#include "room_util.h"
#include "sounds.h"
#include "spdigger_stack.h"
#include "thing_data.h"
#include "thing_effects.h"
#include "thing_navigate.h"
#include "thing_physics.h"

#include "post_inc.h"

#ifdef __cplusplus
extern "C" {
#endif

extern long level_file_version;



const struct CommandDesc subfunction_desc[] = {
    {"RANDOM",                     "Aaaaaaaa", Cmd_RANDOM, NULL, NULL},
    {"DRAWFROM",                   "Aaaaaaaa", Cmd_DRAWFROM, NULL, NULL},
    {"IMPORT",                     "PA      ", Cmd_IMPORT, NULL, NULL},
    {NULL,                         "        ", Cmd_NONE, NULL, NULL},
  };

const struct NamedCommand player_desc[] = {
  {"PLAYER0",          PLAYER0},
  {"PLAYER1",          PLAYER1},
  {"PLAYER2",          PLAYER2},
  {"PLAYER3",          PLAYER3},
  {"PLAYER_GOOD",      PLAYER_GOOD},
  {"ALL_PLAYERS",      ALL_PLAYERS},
  {"PLAYER_NEUTRAL",   PLAYER_NEUTRAL},
  {"PLAYER4",          PLAYER4},
  {"PLAYER5",          PLAYER5},
  {"PLAYER6",          PLAYER6},
  {NULL,               0},
};

const struct NamedCommand controls_variable_desc[] = {
    {"TOTAL_DIGGERS",               SVar_CONTROLS_TOTAL_DIGGERS},
    {"TOTAL_CREATURES",             SVar_CONTROLS_TOTAL_CREATURES},
    {"TOTAL_DOORS",                 SVar_TOTAL_DOORS},
    {"TOTAL_TRAPS",                 SVar_TOTAL_TRAPS},
    {"TOTAL_AREA",                  SVar_TOTAL_AREA},
    {"GOOD_CREATURES",              SVar_CONTROLS_GOOD_CREATURES},
    {"EVIL_CREATURES",              SVar_CONTROLS_EVIL_CREATURES},
    {NULL,                           0},
};

const struct NamedCommand available_variable_desc[] = {
    {"TOTAL_CREATURES",             SVar_AVAILABLE_TOTAL_CREATURES},
    {"TOTAL_DOORS",                 SVar_AVAILABLE_TOTAL_DOORS},
    {"TOTAL_TRAPS",                 SVar_AVAILABLE_TOTAL_TRAPS},
    {"TOTAL_AREA",                  SVar_TOTAL_AREA},
    {NULL,                           0},
};

const struct NamedCommand comparison_desc[] = {
  {"==",     MOp_EQUAL},
  {"!=",     MOp_NOT_EQUAL},
  {"<",      MOp_SMALLER},
  {">",      MOp_GREATER},
  {"<=",     MOp_SMALLER_EQ},
  {">=",     MOp_GREATER_EQ},
  {NULL,     0},
};

const struct NamedCommand timer_desc[] = {
  {"TIMER0", 0},
  {"TIMER1", 1},
  {"TIMER2", 2},
  {"TIMER3", 3},
  {"TIMER4", 4},
  {"TIMER5", 5},
  {"TIMER6", 6},
  {"TIMER7", 7},
  {NULL,     0},
};

const struct NamedCommand flag_desc[] = {
  {"FLAG0",  0},
  {"FLAG1",  1},
  {"FLAG2",  2},
  {"FLAG3",  3},
  {"FLAG4",  4},
  {"FLAG5",  5},
  {"FLAG6",  6},
  {"FLAG7",  7},
  {NULL,     0},
};

const struct NamedCommand hand_rule_desc[] = {
  {"ALWAYS",                HandRule_Always},
  {"AGE_LOWER",             HandRule_AgeLower},
  {"AGE_HIGHER",            HandRule_AgeHigher},
  {"LEVEL_LOWER",           HandRule_LvlLower},
  {"LEVEL_HIGHER",          HandRule_LvlHigher},
  {"AT_ACTION_POINT",       HandRule_AtActionPoint},
  {"AFFECTED_BY",           HandRule_AffectedBy},
  {"WANDERING",             HandRule_Wandering},
  {"WORKING",               HandRule_Working},
  {"FIGHTING",              HandRule_Fighting},
  {"DROPPED_TIME_HIGHER",   HandRule_DroppedTimeHigher},
  {"DROPPED_TIME_LOWER",    HandRule_DroppedTimeLower},
  {NULL,                    0},
};

const struct NamedCommand rule_slot_desc[] = {
  {"RULE0",  0},
  {"RULE1",  1},
  {"RULE2",  2},
  {"RULE3",  3},
  {"RULE4",  4},
  {"RULE5",  5},
  {"RULE6",  6},
  {"RULE7",  7},
  {NULL,     0},
};

const struct NamedCommand rule_action_desc[] = {
  {"DENY",      HandRuleAction_Deny},
  {"ALLOW",     HandRuleAction_Allow},
  {"ENABLE",    HandRuleAction_Enable},
  {"DISABLE",   HandRuleAction_Disable},
  {NULL,     0},
};

const struct NamedCommand hero_objective_desc[] = {
  {"STEAL_GOLD",           CHeroTsk_StealGold},
  {"STEAL_SPELLS",         CHeroTsk_StealSpells},
  {"ATTACK_ENEMIES",       CHeroTsk_AttackEnemies},
  {"ATTACK_DUNGEON_HEART", CHeroTsk_AttackDnHeart},
  {"SNIPE_DUNGEON_HEART",  CHeroTsk_SnipeDnHeart},
  {"ATTACK_ROOMS",         CHeroTsk_AttackRooms},
  {"SABOTAGE_ROOMS",       CHeroTsk_SabotageRooms},
  {"DEFEND_PARTY",         CHeroTsk_DefendParty},
  {"DEFEND_LOCATION",      CHeroTsk_DefendSpawn},
  {"DEFEND_HEART",         CHeroTsk_DefendHeart},
  {"DEFEND_ROOMS",         CHeroTsk_DefendRooms},
  {NULL,                   0},
};

const struct NamedCommand msgtype_desc[] = {
  {"SPEECH",           1},
  {"SOUND",            2},
  {NULL,               0},
};

const struct NamedCommand tendency_desc[] = {
  {"IMPRISON",         1},
  {"FLEE",             2},
  {NULL,               0},
};

const struct NamedCommand creature_select_criteria_desc[] = {
  {"MOST_EXPERIENCED",     CSelCrit_MostExperienced},
  {"MOST_EXP_WANDERING",   CSelCrit_MostExpWandering},
  {"MOST_EXP_WORKING",     CSelCrit_MostExpWorking},
  {"MOST_EXP_FIGHTING",    CSelCrit_MostExpFighting},
  {"LEAST_EXPERIENCED",    CSelCrit_LeastExperienced},
  {"LEAST_EXP_WANDERING",  CSelCrit_LeastExpWandering},
  {"LEAST_EXP_WORKING",    CSelCrit_LeastExpWorking},
  {"LEAST_EXP_FIGHTING",   CSelCrit_LeastExpFighting},
  {"NEAR_OWN_HEART",       CSelCrit_NearOwnHeart},
  {"NEAR_ENEMY_HEART",     CSelCrit_NearEnemyHeart},
  {"ON_ENEMY_GROUND",      CSelCrit_OnEnemyGround},
  {"ON_FRIENDLY_GROUND",   CSelCrit_OnFriendlyGround},
  {"ON_NEUTRAL_GROUND",    CSelCrit_OnNeutralGround},
  {"ANYWHERE",             CSelCrit_Any},
  {NULL,                   0},
};

const struct NamedCommand trap_config_desc[] = {
  {"NameTextID",           1},
  {"TooltipTextID",        2},
  {"SymbolSprites",        3},
  {"PointerSprites",       4},
  {"PanelTabIndex",        5},
  {"Crate",                6},
  {"ManufactureLevel",     7},
  {"ManufactureRequired",  8},
  {"Shots",                9},
  {"TimeBetweenShots",    10},
  {"SellingValue",        11},
  {"AnimationID",         12},
  {"Model",               12}, //legacy name
  {"ModelSize",           13},
  {"AnimationSpeed",      14},
  {"TriggerType",         15},
  {"ActivationType",      16},
  {"EffectType",          17},
  {"Hidden",              18},
  {"TriggerAlarm",        19},
  {"Slappable",           20},
  {"Unanimated",          21},
  {"Health",              22},
  {"Unshaded",            23},
  {"RandomStartFrame",    24},
  {"ThingSize",           25},
  {"HitType",             26},
  {"LightRadius",         27},
  {"LightIntensity",      28},
  {"LightFlags",          29},
  {"TransparencyFlags",   30},
  {"ShotVector",          31},
  {"Destructible",        32},
  {"Unstable",            33},
  {"Unsellable",          34},
  {"PlaceOnBridge",       35},
  {"ShotOrigin",          36},
  {"PlaceSound",          37},
  {"TriggerSound",        38},
  {"RechargeAnimationID", 39},
  {"AttackAnimationID",   40},
  {"DestroyedEffect",     41},
  {"InitialDelay",        42},
  {"FlameAnimationID",       43},
  {"FlameAnimationSpeed",    44},
  {"FlameAnimationSize",     45},
  {"FlameAnimationOffset",   46},
  {"FlameTransparencyFlags", 47},
  {NULL,                   0},
};

const struct NamedCommand room_config_desc[] = {
  {"NameTextID",           1},
  {"TooltipTextID",        2},
  {"SymbolSprites",        3},
  {"PointerSprites",       4},
  {"PanelTabIndex",        5},
  {"Cost",                 6},
  {"Health",               7},
  {"CreatureCreation",     8},
  {"AmbientSndSample",     9},
  {"SlabAssign",          10},
  {"Messages",            11},
  {"Properties",          12},
  {"Roles",               13},
  {"TotalCapacity",       14},
  {"UsedCapacity",        15},
  {"StorageHeight",       16},
  {NULL,                   0},
};



static const struct NamedField rules_script_only_named_fields[] = {
    //name            //field                //field type                   //min //max     
  {"PayDayProgress",&game.pay_day_progress,var_type(game.pay_day_progress),0,LONG_MAX},
  {NULL,                            NULL,0,0,0 },
};

static const struct NamedField* ruleblocks[] = {rules_game_named_fields,rules_rooms_named_fields,rules_magic_named_fields,
rules_creatures_named_fields,rules_computer_named_fields,rules_workers_named_fields,rules_health_named_fields,rules_script_only_named_fields};

static const struct NamedCommand game_rule_desc[] = {
  {"PreserveClassicBugs",            1},
  {"AlliesShareVision",              2},
  {"MapCreatureLimit",               3},
  {NULL,                             0},
};

const struct NamedCommand on_experience_desc[] = {
  {"SizeIncreaseOnExp",            1},
  {"PayIncreaseOnExp",             2},
  {"SpellDamageIncreaseOnExp",     3},
  {"RangeIncreaseOnExp",           4},
  {"JobValueIncreaseOnExp",        5},
  {"HealthIncreaseOnExp",          6},
  {"StrengthIncreaseOnExp",        7},
  {"DexterityIncreaseOnExp",       8},
  {"DefenseIncreaseOnExp",         9},
  {"LoyaltyIncreaseOnExp",        10},
  {"ExpForHittingIncreaseOnExp",  11},
  {"TrainingCostIncreaseOnExp",   12},
  {"ScavengingCostIncreaseOnExp", 13},
  {NULL,                           0},
};

const struct NamedCommand modifier_desc[] = {
  {"Health",          1},
  {"Strength",        2},
  {"Armour",          3},
  {"SpellDamage",     4},
  {"Speed",           5},
  {"Salary",          6},
  {"TrainingCost",    7},
  {"ScavengingCost",  8},
  {"Loyalty",         9},
  {NULL,              0},
};

/**
 * Text names of groups of GUI Buttons.
 */
const struct NamedCommand gui_button_group_desc[] = {
  {"MINIMAP",         GID_MINIMAP_AREA},
  {"TABS",            GID_TABS_AREA},
  {"INFO",            GID_INFO_PANE},
  {"ROOM",            GID_ROOM_PANE},
  {"POWER",           GID_POWER_PANE},
  {"TRAP",            GID_TRAP_PANE},
  {"DOOR",            GID_DOOR_PANE},
  {"CREATURE",        GID_CREATR_PANE},
  {"MESSAGE",         GID_MESSAGE_AREA},
  {NULL,               0},
};

/**
 * Text names of campaign flags.
 */
const struct NamedCommand campaign_flag_desc[] = {
  {"CAMPAIGN_FLAG0",  0},
  {"CAMPAIGN_FLAG1",  1},
  {"CAMPAIGN_FLAG2",  2},
  {"CAMPAIGN_FLAG3",  3},
  {"CAMPAIGN_FLAG4",  4},
  {"CAMPAIGN_FLAG5",  5},
  {"CAMPAIGN_FLAG6",  6},
  {"CAMPAIGN_FLAG7",  7},
  {NULL,     0},
};

const struct NamedCommand script_operator_desc[] = {
  {"SET",         1},
  {"INCREASE",    2},
  {"DECREASE",    3},
  {"MULTIPLY",    4},
  {NULL,          0},
};

const struct NamedCommand variable_desc[] = {
    {"MONEY",                       SVar_MONEY},
    {"GAME_TURN",                   SVar_GAME_TURN},
    {"BREAK_IN",                    SVar_BREAK_IN},
    //{"CREATURE_NUM",              SVar_CREATURE_NUM},
    {"TOTAL_DIGGERS",               SVar_TOTAL_DIGGERS},
    {"TOTAL_CREATURES",             SVar_TOTAL_CREATURES},
    {"TOTAL_RESEARCH",              SVar_TOTAL_RESEARCH},
    {"TOTAL_DOORS",                 SVar_TOTAL_DOORS},
    {"TOTAL_TRAPS",                 SVar_TOTAL_TRAPS},
    {"TOTAL_AREA",                  SVar_TOTAL_AREA},
    {"TOTAL_CREATURES_LEFT",        SVar_TOTAL_CREATURES_LEFT},
    {"CREATURES_ANNOYED",           SVar_CREATURES_ANNOYED},
    {"BATTLES_LOST",                SVar_BATTLES_LOST},
    {"BATTLES_WON",                 SVar_BATTLES_WON},
    {"ROOMS_DESTROYED",             SVar_ROOMS_DESTROYED},
    {"SPELLS_STOLEN",               SVar_SPELLS_STOLEN},
    {"TIMES_BROKEN_INTO",           SVar_TIMES_BROKEN_INTO},
    {"GOLD_POTS_STOLEN",            SVar_GOLD_POTS_STOLEN},
    {"HEART_HEALTH",                SVar_HEART_HEALTH},
    {"GHOSTS_RAISED",               SVar_GHOSTS_RAISED},
    {"SKELETONS_RAISED",            SVar_SKELETONS_RAISED},
    {"VAMPIRES_RAISED",             SVar_VAMPIRES_RAISED},
    {"CREATURES_CONVERTED",         SVar_CREATURES_CONVERTED},
    {"EVIL_CREATURES_CONVERTED",    SVar_EVIL_CREATURES_CONVERTED},
    {"GOOD_CREATURES_CONVERTED",    SVar_GOOD_CREATURES_CONVERTED},
    {"TIMES_ANNOYED_CREATURE",      SVar_TIMES_ANNOYED_CREATURE},
    {"TIMES_TORTURED_CREATURE",     SVar_TIMES_TORTURED_CREATURE},
    {"TOTAL_DOORS_MANUFACTURED",    SVar_TOTAL_DOORS_MANUFACTURED},
    {"TOTAL_TRAPS_MANUFACTURED",    SVar_TOTAL_TRAPS_MANUFACTURED},
    {"TOTAL_MANUFACTURED",          SVar_TOTAL_MANUFACTURED},
    {"TOTAL_TRAPS_USED",            SVar_TOTAL_TRAPS_USED},
    {"TOTAL_DOORS_USED",            SVar_TOTAL_DOORS_USED},
    {"KEEPERS_DESTROYED",           SVar_KEEPERS_DESTROYED},
    {"CREATURES_SACRIFICED",        SVar_CREATURES_SACRIFICED},
    {"CREATURES_FROM_SACRIFICE",    SVar_CREATURES_FROM_SACRIFICE},
    {"TIMES_LEVELUP_CREATURE",      SVar_TIMES_LEVELUP_CREATURE},
    {"TOTAL_SALARY",                SVar_TOTAL_SALARY},
    {"CURRENT_SALARY",              SVar_CURRENT_SALARY},
    //{"TIMER",                     SVar_TIMER},
    {"DUNGEON_DESTROYED",           SVar_DUNGEON_DESTROYED},
    {"TOTAL_GOLD_MINED",            SVar_TOTAL_GOLD_MINED},
    //{"FLAG",                      SVar_FLAG},
    //{"ROOM",                      SVar_ROOM_SLABS},
    {"DOORS_DESTROYED",             SVar_DOORS_DESTROYED},
    {"CREATURES_SCAVENGED_LOST",    SVar_CREATURES_SCAVENGED_LOST},
    {"CREATURES_SCAVENGED_GAINED",  SVar_CREATURES_SCAVENGED_GAINED},
    {"ALL_DUNGEONS_DESTROYED",      SVar_ALL_DUNGEONS_DESTROYED},
    //{"DOOR",                      SVar_DOOR_NUM},
    {"GOOD_CREATURES",              SVar_GOOD_CREATURES},
    {"EVIL_CREATURES",              SVar_EVIL_CREATURES},
    {"TRAPS_SOLD",                  SVar_TRAPS_SOLD},
    {"DOORS_SOLD",                  SVar_DOORS_SOLD},
    {"MANUFACTURED_SOLD",           SVar_MANUFACTURED_SOLD},
    {"MANUFACTURE_GOLD",            SVar_MANUFACTURE_GOLD},
    {"TOTAL_SCORE",                 SVar_TOTAL_SCORE},
    {"BONUS_TIME",                  SVar_BONUS_TIME},
    {"CREATURES_TRANSFERRED",       SVar_CREATURES_TRANSFERRED},
    {"ACTIVE_BATTLES",              SVar_ACTIVE_BATTLES},
    {"VIEW_TYPE",                   SVar_VIEW_TYPE},
    {NULL,                           0},
};


const struct NamedCommand dk1_variable_desc[] = {
    {"MONEY",                       SVar_MONEY},
    {"GAME_TURN",                   SVar_GAME_TURN},
    {"BREAK_IN",                    SVar_BREAK_IN},
    //{"CREATURE_NUM",                SVar_CREATURE_NUM},
    {"TOTAL_IMPS",                  SVar_TOTAL_DIGGERS},
    {"TOTAL_CREATURES",             SVar_CONTROLS_TOTAL_CREATURES},
    {"TOTAL_RESEARCH",              SVar_TOTAL_RESEARCH},
    {"TOTAL_DOORS",                 SVar_TOTAL_DOORS},
    {"TOTAL_AREA",                  SVar_TOTAL_AREA},
    {"TOTAL_CREATURES_LEFT",        SVar_TOTAL_CREATURES_LEFT},
    {"CREATURES_ANNOYED",           SVar_CREATURES_ANNOYED},
    {"BATTLES_LOST",                SVar_BATTLES_LOST},
    {"BATTLES_WON",                 SVar_BATTLES_WON},
    {"ROOMS_DESTROYED",             SVar_ROOMS_DESTROYED},
    {"SPELLS_STOLEN",               SVar_SPELLS_STOLEN},
    {"TIMES_BROKEN_INTO",           SVar_TIMES_BROKEN_INTO},
    {"GOLD_POTS_STOLEN",            SVar_GOLD_POTS_STOLEN},
    //{"TIMER",                     SVar_TIMER},
    {"DUNGEON_DESTROYED",           SVar_DUNGEON_DESTROYED},
    {"TOTAL_GOLD_MINED",            SVar_TOTAL_GOLD_MINED},
    //{"FLAG",                      SVar_FLAG},
    //{"ROOM",                      SVar_ROOM_SLABS},
    {"DOORS_DESTROYED",             SVar_DOORS_DESTROYED},
    {"CREATURES_SCAVENGED_LOST",    SVar_CREATURES_SCAVENGED_LOST},
    {"CREATURES_SCAVENGED_GAINED",  SVar_CREATURES_SCAVENGED_GAINED},
    {"ALL_DUNGEONS_DESTROYED",      SVar_ALL_DUNGEONS_DESTROYED},
    //{"DOOR",                      SVar_DOOR_NUM},
    {NULL,                           0},
};

const struct NamedCommand fill_desc[] = {
  {"NONE",          FillIterType_NoFill},
  {"MATCH",         FillIterType_Match},
  {"FLOOR",         FillIterType_Floor},
  {"BRIDGE",        FillIterType_FloorBridge},
  {NULL,            0},
};

const struct NamedCommand set_door_desc[] = {
  {"LOCKED", 1},
  {"UNLOCKED", 2},
  {NULL, 0}
};

const struct NamedCommand texture_pack_desc[] = {
  {"NONE",         0},
  {"STANDARD",     1},
  {"ANCIENT",      2},
  {"WINTER",       3},
  {"SNAKE_KEY",    4},
  {"STONE_FACE",   5},
  {"VOLUPTUOUS",   6},
  {"BIG_BREASTS",  6},
  {"ROUGH_ANCIENT",7},
  {"SKULL_RELIEF", 8},
  {"DESERT_TOMB",  9},
  {"GYPSUM",       10},
  {"LILAC_STONE",  11},
  {"SWAMP_SERPENT",12},
  {"LAVA_CAVERN",  13},
  {"LATERITE_CAVERN",14},
  {NULL,           0},
};

Mix_Chunk* Ext_Sounds[];

static int sac_compare_fn(const void *ptr_a, const void *ptr_b)
{
    const char *a = (const char*)ptr_a;
    const char *b = (const char*)ptr_b;
    return *a < *b;
}



// For dynamic strings
static char* script_strdup(const char *src)
{
    char *ret = gameadd.script.next_string;
    int remain_len = sizeof(gameadd.script.strings) - (gameadd.script.next_string - gameadd.script.strings);
    if (strlen(src) >= remain_len)
    {
        return NULL;
    }
    strcpy(ret, src);
    gameadd.script.next_string += strlen(src) + 1;
    return ret;
}


/**
 * Modifies player's creatures' anger.
 * @param plyr_idx target player
 * @param anger anger value. Use double AnnoyLevel (from creature's config file) to fully piss creature. More for longer calm time
 */
TbBool script_change_creatures_annoyance(PlayerNumber plyr_idx, ThingModel crmodel, long operation, long anger)
{
    SYNCDBG(8, "Starting");
    struct Dungeon* dungeon = get_players_num_dungeon(plyr_idx);
    unsigned long k = 0;
    int i = dungeon->creatr_list_start;
    if ((crmodel == get_players_special_digger_model(plyr_idx)) || (crmodel == CREATURE_DIGGER))
    {
        i = dungeon->digger_list_start;
    }
    while (i != 0)
    {
        struct Thing* thing = thing_get(i);
        TRACE_THING(thing);
        struct CreatureControl* cctrl = creature_control_get_from_thing(thing);
        if (thing_is_invalid(thing) || creature_control_invalid(cctrl))
        {
            ERRORLOG("Jump to invalid creature detected");
            break;
        }
        i = cctrl->players_next_creature_idx;
        // Per creature code
       
        if (thing_matches_model(thing,crmodel))
        {
            i = cctrl->players_next_creature_idx;
            if (operation == SOpr_SET)
            {
                anger_set_creature_anger(thing, anger, AngR_Other);
            }
            else if (operation == SOpr_INCREASE)
            {
                anger_increase_creature_anger(thing, anger, AngR_Other);
            }
            else if (operation == SOpr_DECREASE)
            {
                anger_reduce_creature_anger(thing, -anger, AngR_Other);
            }
            else if (operation == SOpr_MULTIPLY)
            {
                anger_set_creature_anger(thing, cctrl->annoyance_level[AngR_Other] * anger, AngR_Other);
            }

        }
        // Thing list loop body ends
        k++;
        if (k > CREATURES_COUNT)
        {
            ERRORLOG("Infinite loop detected when sweeping creatures list");
            break;
        }
    }
    SYNCDBG(19, "Finished");
    return true;
}

ThingModel parse_creature_name(const char *creature_name)
{
    ThingModel ret = get_rid(creature_desc, creature_name);
    if (ret == -1)
    {
        if (0 == strcasecmp(creature_name, "ANY_CREATURE"))
        {
            return CREATURE_NOT_A_DIGGER; //For scripts, when we say 'ANY_CREATURE' we exclude diggers.
        }
    }
    return ret;
}

// Variables that could be set
TbBool parse_set_varib(const char *varib_name, long *varib_id, long *varib_type)
{
    char c;
    int len = 0;
    char arg[MAX_TEXT_LENGTH];

    *varib_id = -1;
    if (*varib_id == -1)
    {
      *varib_id = get_id(flag_desc, varib_name);
      *varib_type = SVar_FLAG;
    }
    if (*varib_id == -1)
    {
      *varib_id = get_id(campaign_flag_desc, varib_name);
      *varib_type = SVar_CAMPAIGN_FLAG;
    }
    if (*varib_id == -1)
    {
        if (2 == sscanf(varib_name, "BOX%ld_ACTIVATE%c", varib_id, &c) && (c == 'D'))
        {
            // activateD
            *varib_type = SVar_BOX_ACTIVATED;
        }
        else
        {
            *varib_id = -1;
        }
        if (2 == sscanf(varib_name, "SACRIFICED[%n%[^]]%c", &len, arg, &c) && (c == ']'))
        {
            *varib_id = get_id(creature_desc, arg);
            *varib_type = SVar_SACRIFICED;
        }
        if (2 == sscanf(varib_name, "REWARDED[%n%[^]]%c", &len, arg, &c) && (c == ']'))
        {
            *varib_id = get_id(creature_desc, arg);
            *varib_type = SVar_REWARDED;
        }
    }
    if (*varib_id == -1)
    {
      SCRPTERRLOG("Unknown variable name, '%s'", varib_name);
      return false;
    }
    return true;
}

TbBool parse_get_varib(const char *varib_name, long *varib_id, long *varib_type)
{
    char c;
    int len = 0;
    char arg[MAX_TEXT_LENGTH];

    if (level_file_version > 0)
    {
        *varib_type = get_id(variable_desc, varib_name);
    } else
    {
        *varib_type = get_id(dk1_variable_desc, varib_name);
    }
    if (*varib_type == -1)
      *varib_id = -1;
    else
      *varib_id = 0;
    if (*varib_id == -1)
    {
      *varib_id = get_id(creature_desc, varib_name);
      *varib_type = SVar_CREATURE_NUM;
    }
    //TODO: list of lambdas
    if (*varib_id == -1)
    {
      *varib_id = get_id(room_desc, varib_name);
      *varib_type = SVar_ROOM_SLABS;
    }
    if (*varib_id == -1)
    {
      *varib_id = get_id(timer_desc, varib_name);
      *varib_type = SVar_TIMER;
    }
    if (*varib_id == -1)
    {
      *varib_id = get_id(flag_desc, varib_name);
      *varib_type = SVar_FLAG;
    }
    if (*varib_id == -1)
    {
      *varib_id = get_id(door_desc, varib_name);
      *varib_type = SVar_DOOR_NUM;
    }
    if (*varib_id == -1)
    {
        *varib_id = get_id(trap_desc, varib_name);
        *varib_type = SVar_TRAP_NUM;
    }
    if (*varib_id == -1)
    {
      *varib_id = get_id(campaign_flag_desc, varib_name);
      *varib_type = SVar_CAMPAIGN_FLAG;
    }
    if (*varib_id == -1)
    {
        if (2 == sscanf(varib_name, "BOX%ld_ACTIVATE%c", varib_id, &c) && (c == 'D'))
        {
            // activateD
            *varib_type = SVar_BOX_ACTIVATED;
        }
        else if (2 == sscanf(varib_name, "KEEPERS_DESTROYED[%n%[^]]%c", &len, arg, &c) && (c == ']'))
        {
            *varib_id = get_id(player_desc, arg);
            if (*varib_id == -1)
            {
                *varib_id = get_id(cmpgn_human_player_options, arg);
            }
            *varib_type = SVar_DESTROYED_KEEPER;
        }
        else if (2 == sscanf(varib_name, "SACRIFICED[%n%[^]]%c", &len, arg, &c) && (c == ']'))
        {
            *varib_id = get_id(creature_desc, arg);
            *varib_type = SVar_SACRIFICED;
        }
        else if (2 == sscanf(varib_name, "REWARDED[%n%[^]]%c", &len, arg, &c) && (c == ']'))
        {
            *varib_id = get_id(creature_desc, arg);
            *varib_type = SVar_REWARDED;
        }
    }
    if (*varib_id == -1)
    {
      SCRPTERRLOG("Unknown variable name, '%s'", varib_name);
      return false;
    }
    return true;
}

static void add_to_party_check(const struct ScriptLine *scline)
{
    int party_id = get_party_index_of_name(scline->tp[0]);
    if (party_id < 0)
    {
        SCRPTERRLOG("Invalid Party:%s",scline->tp[1]);
        return;
    }
    if ((scline->np[2] < 1) || (scline->np[2] > CREATURE_MAX_LEVEL))
    {
      SCRPTERRLOG("Invalid Creature Level parameter; %ld not in range (%d,%d)",scline->np[2],1,CREATURE_MAX_LEVEL);
      return;
    }
    long crtr_id = get_rid(creature_desc, scline->tp[1]);
    if (crtr_id == -1)
    {
      SCRPTERRLOG("Unknown creature, '%s'", scline->tp[1]);
      return;
    }
    long objective_id = get_rid(hero_objective_desc, scline->tp[4]);
    if (objective_id == -1)
    {
      SCRPTERRLOG("Unknown party member objective, '%s'", scline->tp[4]);
      return;
    }
  //SCRPTLOG("Party '%s' member kind %d, level %d",prtname,crtr_id,crtr_level);

    if ((get_script_current_condition() == CONDITION_ALWAYS) && (next_command_reusable == 0))
    {
        add_member_to_party(party_id, crtr_id, scline->np[2], scline->np[3], objective_id, scline->np[5]);
    } else
    {
        struct PartyTrigger* pr_trig = &gameadd.script.party_triggers[gameadd.script.party_triggers_num % PARTY_TRIGGERS_COUNT];
        pr_trig->flags = TrgF_ADD_TO_PARTY;
        pr_trig->flags |= next_command_reusable?TrgF_REUSABLE:0;
        pr_trig->party_id = party_id;
        pr_trig->creatr_id = crtr_id;
        pr_trig->crtr_level = scline->np[2];
        pr_trig->carried_gold = scline->np[3];
        pr_trig->objectv = objective_id;
        pr_trig->countdown = scline->np[5];
        pr_trig->condit_idx = get_script_current_condition();

        gameadd.script.party_triggers_num++;
    }
}

static void delete_from_party_check(const struct ScriptLine *scline)
{
    int party_id = get_party_index_of_name(scline->tp[0]);
    if (party_id < 0)
    {
        SCRPTERRLOG("Invalid Party:%s",scline->tp[0]);
        return;
    }
    long creature_id = get_rid(creature_desc, scline->tp[1]);
    if (creature_id == -1)
    {
      SCRPTERRLOG("Unknown creature, '%s'", scline->tp[1]);
      return;
    }
    if ((get_script_current_condition() == CONDITION_ALWAYS) && (next_command_reusable == 0))
    {
        delete_member_from_party(party_id, creature_id, scline->np[2]);
    } else
    {
        struct PartyTrigger* pr_trig = &gameadd.script.party_triggers[gameadd.script.party_triggers_num % PARTY_TRIGGERS_COUNT];
        pr_trig->flags = TrgF_DELETE_FROM_PARTY;
        pr_trig->flags |= next_command_reusable?TrgF_REUSABLE:0;
        pr_trig->party_id = party_id;
        pr_trig->creatr_id = creature_id;
        pr_trig->crtr_level = scline->np[2];
        pr_trig->condit_idx = get_script_current_condition();

        gameadd.script.party_triggers_num++;
    }
}

static void display_objective_check(const struct ScriptLine *scline)
{
  long msg_num = scline->np[0];
  long x, y;
  TbMapLocation location = 0;
  if ((msg_num < 0) || (msg_num >= STRINGS_MAX))
  {
    SCRPTERRLOG("Invalid TEXT number");
    return;
  }
  if (scline->command == Cmd_DISPLAY_OBJECTIVE)
  {
    const char *where = scline->tp[1];
    if (!get_map_location_id(where, &location))
    {
      return;
    }
    command_add_value(Cmd_DISPLAY_OBJECTIVE, ALL_PLAYERS, msg_num, location, 0);
  }
  else
  {
    x = scline->np[1];
    y = scline->np[2];
    command_add_value(Cmd_DISPLAY_OBJECTIVE, ALL_PLAYERS, msg_num, location, get_subtile_number(x,y));
  }
}

static void display_objective_process(struct ScriptContext *context)
{
    if ( (my_player_number >= context->plr_start) && (my_player_number < context->plr_end) )
    {
        set_general_objective(context->value->longs[0],
        context->value->longs[1],
        stl_num_decode_x(context->value->longs[2]),
        stl_num_decode_y(context->value->longs[2]));
    }
}

static void conceal_map_rect_check(const struct ScriptLine *scline)
{
    ALLOCATE_SCRIPT_VALUE(scline->command, 0);
    TbBool conceal_all = 0;

    if ((strcmp(scline->tp[5], "") == 0) || (strcmp(scline->tp[5], "0") == 0))
    {
        conceal_all = 0;
    }
    else
    if ((strcmp(scline->tp[5], "ALL") == 0) || (strcmp(scline->tp[5], "1") == 0))
    {
        conceal_all = 1;
    }
    else
    {
        SCRPTWRNLOG("Hide value \"%s\" not recognized", scline->tp[5]);
    }
    
    MapSubtlCoord x = scline->np[1];
    MapSubtlCoord y = scline->np[2];
    MapSubtlDelta width = scline->np[3];
    MapSubtlDelta height = scline->np[4];

    MapSubtlCoord start_x = x - (width / 2);
    MapSubtlCoord end_x = x + (width / 2) + (width & 1);
    MapSubtlCoord start_y = y - (height / 2);
    MapSubtlCoord end_y = y + (height / 2) + (height & 1);

    if ((start_x < 0) || (end_x > gameadd.map_subtiles_x) || (start_y < 0) || (end_y > gameadd.map_subtiles_y))
    {
        SCRPTERRLOG("Conceal coordinates out of range, trying to conceal from (%d,%d) to (%d,%d) on map that's %dx%d subtiles", start_x, start_y, end_x, end_y, gameadd.map_subtiles_x, gameadd.map_subtiles_y);
        DEALLOCATE_SCRIPT_VALUE
        return;
    }

    value->plyr_range = scline->np[0];
    value->shorts[1] = start_x;
    value->shorts[2] = end_x;
    value->shorts[3] = start_y;
    value->shorts[4] = end_y;
    value->shorts[5] = conceal_all;
    
    PROCESS_SCRIPT_VALUE(scline->command);
}

static void conceal_map_rect_process(struct ScriptContext *context)
{
    MapSubtlCoord start_x = context->value->shorts[1];
    MapSubtlCoord end_x = context->value->shorts[2];
    MapSubtlCoord start_y = context->value->shorts[3];
    MapSubtlCoord end_y = context->value->shorts[4];
    TbBool conceal_all = context->value->shorts[5];
    
    conceal_map_area(context->player_idx, start_x, end_x, start_y, end_y, conceal_all);
}

/**
 * Transfers creatures for a player
 * @param plyr_idx target player
 * @param crmodel the creature model to transfer
 * @param criteria the creature selection criterion
 * @param count the amount of units to transfer
 */
static int script_transfer_creature(PlayerNumber plyr_idx, ThingModel crmodel, long criteria, int count)
{
    short transferred = 0;
    struct Thing* thing;
    struct Dungeon* dungeon;
    struct CreatureControl* cctrl;
    for (int i = 0; i < count; i++)
    {
        thing = script_get_creature_by_criteria(plyr_idx, crmodel, criteria);
        cctrl = creature_control_get_from_thing(thing);
        if ((thing_is_invalid(thing)) && (i == 0))
        {
            SYNCDBG(5, "No matching player %d creature of model %d found to transfer.", (int)plyr_idx, (int)crmodel);
            break;
        }
        
        if (add_transfered_creature(plyr_idx, thing->model, cctrl->explevel, cctrl->creature_name))
        {
            transferred++;
            dungeon = get_dungeon(plyr_idx);
            dungeon->creatures_transferred++;
            remove_thing_from_power_hand_list(thing, plyr_idx);
            struct SpecialConfigStats* specst = get_special_model_stats(SpcKind_Resurrect);
            create_used_effect_or_element(&thing->mappos, specst->effect_id, plyr_idx);
            kill_creature(thing, INVALID_THING, -1, CrDed_NoEffects | CrDed_NotReallyDying);
        }
    }
    return transferred;
}

static void special_transfer_creature_process(struct ScriptContext* context)
{
    if ((my_player_number >= context->plr_start) && (my_player_number < context->plr_end))
    {
        struct Thing *heartng = get_player_soul_container(context->plr_start);
        struct PlayerInfo* player = get_my_player();
        start_transfer_creature(player, heartng);
    }
}

static void special_transfer_creature_check(const struct ScriptLine* scline)
{
    command_add_value(Cmd_USE_SPECIAL_TRANSFER_CREATURE, scline->np[0],0,0,0);
}

static void script_transfer_creature_check(const struct ScriptLine* scline)
{
    long crtr_id = parse_creature_name(scline->tp[1]);
    long count = scline->np[3];
    if (crtr_id == CREATURE_NONE)
    {
        SCRPTERRLOG("Unknown creature, '%s'", scline->tp[1]);
        return;
    }
    long select_id = parse_criteria(scline->tp[2]);
    if (select_id == -1) {
        SCRPTERRLOG("Unknown select criteria, '%s'", scline->tp[2]);
        return;
    }
    if (scline->np[3] == '\0')
    {
        count = 1;
    }
    if (count == 0)
    {
        SCRPTERRLOG("Transferring 0 creatures of type '%s'", scline->tp[1]);
    }
    if (count > 255)
    {
        SCRPTWRNLOG("Trying to transfer %d creatures out of a possible 255",count);
        count = 255;
    }
    command_add_value(Cmd_TRANSFER_CREATURE, scline->np[0], crtr_id, select_id, count);
}

static void script_transfer_creature_process(struct ScriptContext* context)
{
    for (int i = context->plr_start; i < context->plr_end; i++)
    {
        script_transfer_creature(i, context->value->longs[0], context->value->longs[1], context->value->longs[2]);
    }
}

static void change_creatures_annoyance_check(const struct ScriptLine* scline)
{
    long crtr_id = parse_creature_name(scline->tp[1]);
    if (crtr_id == CREATURE_NONE)
    {
        SCRPTERRLOG("Unknown creature, '%s'", scline->tp[1]);
        return;
    }
    long op_id = get_rid(script_operator_desc, scline->tp[2]);
    if (op_id == -1)
    {
        SCRPTERRLOG("Invalid operation for changing creatures' annoyance: '%s'", scline->tp[2]);
        return;
    }
    command_add_value(Cmd_CHANGE_CREATURES_ANNOYANCE, scline->np[0], crtr_id, op_id, scline->np[3]);
}

static void change_creatures_annoyance_process(struct ScriptContext* context)
{
    for (int i = context->plr_start; i < context->plr_end; i++)
    {
        script_change_creatures_annoyance(i, context->value->longs[0], context->value->longs[1], context->value->longs[2]);
    }
}

static void set_trap_configuration_check(const struct ScriptLine* scline)
{
    ALLOCATE_SCRIPT_VALUE(scline->command, 0);

    const char *trapname = scline->tp[0];
    const char *valuestring = scline->tp[2];
    long newvalue;
    short trap_id = get_id(trap_desc, trapname);
    if (trap_id == -1)
    {
        SCRPTERRLOG("Unknown trap, '%s'", trapname);
        DEALLOCATE_SCRIPT_VALUE
        return;
    }

    short trapvar = get_id(trap_config_desc, scline->tp[1]);
    if (trapvar == -1)
    {
        SCRPTERRLOG("Unknown trap variable");
        DEALLOCATE_SCRIPT_VALUE
        return;
    }

    value->shorts[0] = trap_id;
    value->shorts[1] = trapvar;
    value->ulongs[1] = scline->np[2];
    value->shorts[4] = scline->np[3];
    value->shorts[5] = scline->np[4];
    if (trapvar == 3) // SymbolSprites
    {
        char *tmp = malloc(strlen(scline->tp[2]) + strlen(scline->tp[3]) + 3);
        // Pass two vars along as one merged val like: first\nsecond\m
        strcpy(tmp, scline->tp[2]);
        strcat(tmp, "|");
        strcat(tmp,scline->tp[3]);
        value->strs[2] = script_strdup(tmp); // first\0second
        value->strs[2][strlen(scline->tp[2])] = 0;
        free(tmp);
        if (value->strs[2] == NULL)
        {
            SCRPTERRLOG("Run out script strings space");
            DEALLOCATE_SCRIPT_VALUE
            return;
        }
    }
    else if (trapvar == 41)  // DestroyedEffect
    {
        newvalue = effect_or_effect_element_id(valuestring);
        if ((newvalue == 0) && (!parameter_is_number(valuestring)))
        {
            SCRPTERRLOG("Unknown effect or effect element: '%s'", valuestring);
            DEALLOCATE_SCRIPT_VALUE
            return;
        }
        value->ulongs[1] = newvalue;
    }
    else if (trapvar == 46) //FlameAnimationOffset
    {
        value->chars[8] = atoi(scline->tp[2]);
        value->chars[9] = scline->np[3];
        value->chars[10] = scline->np[4];
        value->chars[11] = scline->np[5];
    }
    else if ((trapvar != 4) && (trapvar != 12) && (trapvar != 39) && (trapvar != 40))  // PointerSprites && AnimationIDs
    {
        if (parameter_is_number(valuestring))
        {
            newvalue = atoi(valuestring);
            if ((newvalue > LONG_MAX) || (newvalue < 0))
            {
                SCRPTERRLOG("Value out of range: %d", newvalue);
                DEALLOCATE_SCRIPT_VALUE
                return;
            }
            value->shorts[2] = newvalue;
        }
        else if (trapvar == 6)
        {
            newvalue = get_id(object_desc, valuestring);
            if ((newvalue > SHRT_MAX) || (newvalue < 0))
            {
                SCRPTERRLOG("Unknown crate object: '%s'", valuestring);
                DEALLOCATE_SCRIPT_VALUE
                return;
            }
            value->ulongs[1] = newvalue;
        }
        else
        {
            SCRPTERRLOG("Trap property %s needs a number value, '%s' is invalid.", scline->tp[1], scline->tp[2]);
            DEALLOCATE_SCRIPT_VALUE
            return;
        }
    }
    else
    {
        value->strs[2] = script_strdup(scline->tp[2]);
        if (value->strs[2] == NULL)
        {
            SCRPTERRLOG("Run out script strings space");
            DEALLOCATE_SCRIPT_VALUE
            return;
        }
    }
    SCRIPTDBG(7, "Setting trap %s property %s to %d", trapname, scline->tp[1], value->shorts[2]);
    PROCESS_SCRIPT_VALUE(scline->command);
}

static void set_room_configuration_check(const struct ScriptLine* scline)
{
    ALLOCATE_SCRIPT_VALUE(scline->command, 0);

    const char *roomname = scline->tp[0];
    const char *valuestring = scline->tp[2];
    const char* valuestring2 = scline->tp[3];
    long newvalue;
    long newvalue2;
    short room_id = get_id(room_desc, roomname);
    if (room_id == -1)
    {
        SCRPTERRLOG("Unknown room, '%s'", roomname);
        DEALLOCATE_SCRIPT_VALUE
        return;
    }

    short roomvar = get_id(room_config_desc, scline->tp[1]);
    if (roomvar == -1)
    {
        SCRPTERRLOG("Unknown room variable");
        DEALLOCATE_SCRIPT_VALUE
        return;
    }

    value->shorts[0] = room_id;
    value->shorts[1] = roomvar;
    value->shorts[2] = scline->np[2];
    value->shorts[3] = scline->np[3];
    value->shorts[4] = scline->np[4];
    if (roomvar == 3) // SymbolSprites
    {
        char *tmp = malloc(strlen(scline->tp[2]) + strlen(scline->tp[3]) + 3);
        // Pass two vars along as one merged val like: first\nsecond\m
        strcpy(tmp, scline->tp[2]);
        strcat(tmp, "|");
        strcat(tmp,scline->tp[3]);
        value->strs[2] = script_strdup(tmp); // first\0second
        value->strs[2][strlen(scline->tp[2])] = 0;
        free(tmp);
        if (value->strs[2] == NULL)
        {
            SCRPTERRLOG("Run out script strings space");
            DEALLOCATE_SCRIPT_VALUE
            return;
        }
    }
    else if (roomvar == 5) // PanelTabIndex
    {
        if (parameter_is_number(valuestring))
        {
            newvalue = atoi(valuestring);
            if ((newvalue > 32) || (newvalue < 0))
            {
                SCRPTERRLOG("Value out of range: %d", newvalue);
                DEALLOCATE_SCRIPT_VALUE
                return;
            }
            value->shorts[2] = newvalue;
        }
        else 
        {
            SCRPTERRLOG("Room property %s needs a number value, '%s' is invalid.", scline->tp[1], scline->tp[2]);
            DEALLOCATE_SCRIPT_VALUE
            return;
        }
    }
    else if (roomvar == 8) // CreatureCreation
    {
        newvalue = get_id(creature_desc, valuestring);
        if (newvalue == -1)
            {
                SCRPTERRLOG("Unknown CreatureCreation variable");
                DEALLOCATE_SCRIPT_VALUE
                    return;
            }
        value->shorts[2] = newvalue;
    }
    else if (roomvar == 10) // SlabAssign
    {
        newvalue = get_id(slab_desc, valuestring);
        if (newvalue == -1)
            {
                SCRPTERRLOG("Unknown slab variable");
                DEALLOCATE_SCRIPT_VALUE
                    return;
            }
        value->shorts[2] = newvalue;
    }
    else if (roomvar == 12) // Properties
    {
        if (parameter_is_number(valuestring))
        {
            newvalue = atoi(valuestring);
            if ((newvalue >= RoCFlg_ListEnd) || (newvalue < 0))
            {
                SCRPTERRLOG("Value out of range: %d", newvalue);
                DEALLOCATE_SCRIPT_VALUE
                return;
            }
            value->shorts[2] = newvalue;
        }
        else 
        {
            newvalue = get_id(terrain_room_properties_commands, valuestring);
            if (newvalue == -1)
                {
                    SCRPTERRLOG("Unknown Properties variable");
                    DEALLOCATE_SCRIPT_VALUE
                        return;
                }
            value->shorts[2] = newvalue;
        }
    }
    else if (roomvar == 13) // Roles
    {
        if (parameter_is_number(valuestring))
        {
            newvalue = atoi(valuestring);
            if ((newvalue > 33554431) || (newvalue < 0))
            {
                SCRPTERRLOG("Value out of range: %d", newvalue);
                DEALLOCATE_SCRIPT_VALUE
                return;
            }
            value->ulongs[1] = newvalue;
        }
        else 
        {
            newvalue = get_id(room_roles_desc, valuestring);
            if (newvalue == -1)
                {
                    SCRPTERRLOG("Unknown Roles variable");
                    DEALLOCATE_SCRIPT_VALUE
                        return;
                }
            value->ulongs[1] = newvalue;
        }
        if (parameter_is_number(valuestring2))
        {
            newvalue2 = atoi(valuestring2);
            if ((newvalue2 > 33554431) || (newvalue2 < 0))
            {
                SCRPTERRLOG("Value out of range: %d", newvalue2);
                DEALLOCATE_SCRIPT_VALUE
                    return;
            }
            value->ulongs[2] = newvalue2;
        }
        else
        {
            newvalue2 = get_id(room_roles_desc, valuestring2);
            if (newvalue2 == -1)
            {
                SCRPTERRLOG("Unknown Roles variable");
                DEALLOCATE_SCRIPT_VALUE
                    return;
            }
            value->ulongs[2] = newvalue2;
        }
    }
    else if (roomvar == 14) // TotalCapacity
    {
        newvalue = get_id(terrain_room_total_capacity_func_type, valuestring);
        if (newvalue == -1)
            {
                SCRPTERRLOG("Unknown TotalCapacity variable '%s'", valuestring);
                DEALLOCATE_SCRIPT_VALUE
                    return;
            }
        value->shorts[2] = newvalue;
    }
    else if (roomvar == 15) // UsedCapacity
    {
        newvalue = get_id(terrain_room_used_capacity_func_type, valuestring);
        if (newvalue == -1)
            {
                SCRPTERRLOG("Unknown UsedCapacity variable '%s'", valuestring);
                DEALLOCATE_SCRIPT_VALUE
                    return;
            }
        value->shorts[2] = newvalue;

        newvalue2 = get_id(terrain_room_used_capacity_func_type, valuestring2);
        if (newvalue2 == -1)
        {
            SCRPTERRLOG("Unknown UsedCapacity variable '%s'", valuestring2);
            DEALLOCATE_SCRIPT_VALUE
                return;
        }
        value->shorts[3] = newvalue2;
    }
    else if (roomvar != 4) // NameTextID, TooltipTextID, Cost, Health, AmbientSndSample, Messages, StorageHeight
    {
        if (parameter_is_number(valuestring))
        {
            newvalue = atoi(valuestring);
            if ((newvalue > SHRT_MAX) || (newvalue < 0))
            {
                SCRPTERRLOG("Value out of range: %d", newvalue);
                DEALLOCATE_SCRIPT_VALUE
                return;
            }
            value->shorts[2] = newvalue;
        }
        else 
        {
            SCRPTERRLOG("Room property %s needs a number value, '%s' is invalid.", scline->tp[1], scline->tp[2]);
            DEALLOCATE_SCRIPT_VALUE
            return;
        }
    }
    else // PointerSprites
    {
        value->strs[2] = script_strdup(scline->tp[2]);
        if (value->strs[2] == NULL)
        {
            SCRPTERRLOG("Run out script strings space");
            DEALLOCATE_SCRIPT_VALUE
            return;
        }
    }
    SCRIPTDBG(7, "Setting room %s property %s to %d", roomname, scline->tp[1], value->shorts[2]);
    PROCESS_SCRIPT_VALUE(scline->command);
}

static void set_hand_rule_check(const struct ScriptLine* scline)
{
    ALLOCATE_SCRIPT_VALUE(scline->command, scline->np[0]);

    const char *param_name = scline->tp[5];
    long crtr_id = parse_creature_name(scline->tp[1]);
    short hr_action, hr_slot, hr_type, param;

    if (crtr_id == CREATURE_NONE)
    {
        SCRPTERRLOG("Unknown creature, '%s'", scline->tp[1]);
        return;
    }
    hr_slot = get_id(rule_slot_desc, scline->tp[2]);
    if (hr_slot == -1) {
        SCRPTERRLOG("Invalid hand rule slot: '%s'", scline->tp[2]);
        return;
    }
    hr_action = get_id(rule_action_desc, scline->tp[3]);
    if (hr_action == -1) {
        SCRPTERRLOG("Invalid hand rule action: '%s'", scline->tp[3]);
        return;
    }
    if (hr_action == HandRuleAction_Allow || hr_action == HandRuleAction_Deny)
    {
        hr_type = get_id(hand_rule_desc, scline->tp[4]);
        if (hr_type == -1) {
            SCRPTERRLOG("Invalid hand rule: '%s'", scline->tp[4]);
            return;
        }
        param = hr_type == HandRule_AffectedBy ? 0 : atol(param_name);
        if (hr_type == HandRule_AtActionPoint && action_point_number_to_index(param) == -1)
        {
            SCRPTERRLOG("Unknown action point param for hand rule: '%d'", param);
            return;
        }
        if (hr_type == HandRule_AffectedBy)
        {
            long mag_id = get_id(spell_desc, param_name);
            if (mag_id == -1)
            {
                SCRPTERRLOG("Unknown magic, '%s'", param_name);
                return;
            }
            param = mag_id;
        }
    } else
    {
        hr_type = 0;
        param = 0;
    }

    value->shorts[0] = crtr_id;
    value->shorts[1] = hr_action;
    value->shorts[2] = hr_slot;
    value->shorts[3] = hr_type;
    value->shorts[4] = param;
    PROCESS_SCRIPT_VALUE(scline->command);
}

static void move_creature_check(const struct ScriptLine* scline)
{
    ALLOCATE_SCRIPT_VALUE(scline->command, scline->np[0]);

    long crmodel = parse_creature_name(scline->tp[1]);
    if (crmodel == CREATURE_NONE)
    {
        SCRPTERRLOG("Unknown creature, '%s'", scline->tp[1]);
        return;
    }
    long select_id = parse_criteria(scline->tp[2]);
    if (select_id == -1) {
        SCRPTERRLOG("Unknown select criteria, '%s'", scline->tp[2]);
        return;
    }

    long count = scline->np[3];
    if (count <= 0)
    {
        SCRPTERRLOG("Bad creatures count, %d", count);
        return;
    }

    TbMapLocation location;
    if (!get_map_location_id(scline->tp[4], &location))
    {
        SCRPTWRNLOG("Invalid location: %s", scline->tp[4]);
        return;
    }

    const char *effect_name = scline->tp[5];
    long effct_id = 0;
    if (scline->tp[5][0] != '\0')
    {
        effct_id = get_rid(effect_desc, effect_name);
        if (effct_id == -1)
        {
            if (parameter_is_number(effect_name))
            {
                effct_id = atoi(effect_name);
            }
            else
            {
                SCRPTERRLOG("Unrecognised effect: %s", effect_name);
                return;
            }
        }
    }
    else
    {
        effct_id = -1;
    }
    value->ulongs[0] = location;
    value->longs[1] = select_id;
    value->shorts[4] = effct_id;
    value->bytes[10] = count;
    value->bytes[11] = crmodel;

    PROCESS_SCRIPT_VALUE(scline->command);
}

static void count_creatures_at_action_point_check(const struct ScriptLine* scline)
{
    ALLOCATE_SCRIPT_VALUE(scline->command, scline->np[1]);

    long crmodel = parse_creature_name(scline->tp[2]);
    if (crmodel == CREATURE_NONE)
    {
        SCRPTERRLOG("Unknown creature, '%s'", scline->tp[2]);
        return;
    }
    short ap_num = scline->np[0];
    char flag_player_id = scline->np[3];
    const char *flag_name = scline->tp[4];

    long flag_id, flag_type;
    if (!parse_get_varib(flag_name, &flag_id, &flag_type))
    {
        SCRPTERRLOG("Unknown flag, '%s'", flag_name);
        return;
    }

    value->shorts[0] = ap_num;
    value->bytes[2] = crmodel;
    value->chars[3] = flag_player_id;
    value->shorts[2] = flag_id;
    value->chars[6] = flag_type;

    PROCESS_SCRIPT_VALUE(scline->command);
}

static void new_creature_type_check(const struct ScriptLine* scline)
{
    if (game.conf.crtr_conf.model_count >= CREATURE_TYPES_MAX)
    {
        SCRPTERRLOG("Cannot increase creature type count for creature type '%s', already at maximum %d types.", scline->tp[0], CREATURE_TYPES_MAX);
        return;
    }

    int i = game.conf.crtr_conf.model_count;
    game.conf.crtr_conf.model_count++;
    LbStringCopy(game.conf.crtr_conf.model[i].name, scline->tp[0], COMMAND_WORD_LEN);
    creature_desc[i-1].name = game.conf.crtr_conf.model[i].name;
    creature_desc[i-1].num = i;

    if (load_creaturemodel_config(i, 0))
    {
        SCRPTLOG("Adding creature type %s and increasing creature types to %d", creature_code_name(i), game.conf.crtr_conf.model_count - 1);
    }
    else
    {
        SCRPTERRLOG("Failed to load config for creature '%s'(%d).", game.conf.crtr_conf.model[i].name,i);
    }
}

static void new_room_type_check(const struct ScriptLine* scline)
{
    if (game.conf.slab_conf.room_types_count >= TERRAIN_ITEMS_MAX - 1)
    {
        SCRPTERRLOG("Cannot increase room count for room type '%s', already at maximum %d rooms.", scline->tp[0], TERRAIN_ITEMS_MAX - 1);
        return;
    }

    SCRPTLOG("Adding room type %s and increasing 'RoomsCount to %d", scline->tp[0], game.conf.slab_conf.room_types_count + 1);
    game.conf.slab_conf.room_types_count++;

    struct RoomConfigStats* roomst;
    int i = game.conf.slab_conf.room_types_count - 1;

    roomst = &game.conf.slab_conf.room_cfgstats[i];
    LbMemorySet(roomst->code_name, 0, COMMAND_WORD_LEN);
    snprintf(roomst->code_name, COMMAND_WORD_LEN, "%s", scline->tp[0]);
    roomst->name_stridx = GUIStr_Empty;
    roomst->tooltip_stridx = GUIStr_Empty;
    roomst->creature_creation_model = 0;
    roomst->bigsym_sprite_idx = 0;
    roomst->medsym_sprite_idx = 0;
    roomst->pointer_sprite_idx = 0;
    roomst->panel_tab_idx = 0;
    roomst->ambient_snd_smp_id = 0;
    roomst->msg_needed = 0;
    roomst->msg_too_small = 0;
    roomst->msg_no_route = 0;
    roomst->roles = RoRoF_None;
    roomst->cost = 0;
    roomst->health = 0;
    room_desc[i].name = roomst->code_name;
    room_desc[i].num = i;
}

static void new_object_type_check(const struct ScriptLine* scline)
{
    if (game.conf.object_conf.object_types_count >= OBJECT_TYPES_MAX-1)
    {
        SCRPTERRLOG("Cannot increase object count for object type '%s', already at maximum %d objects.", scline->tp[0], OBJECT_TYPES_MAX-1);
        return;
    }

    SCRPTLOG("Adding object type %s and increasing 'ObjectsCount to %d", scline->tp[0], game.conf.object_conf.object_types_count + 1);
    game.conf.object_conf.object_types_count++;

    int tmodel = game.conf.object_conf.object_types_count -1;
    struct ObjectConfigStats* objst = get_object_model_stats(tmodel);
    LbMemorySet(objst->code_name, 0, COMMAND_WORD_LEN);
    snprintf(objst->code_name, COMMAND_WORD_LEN, "%s", scline->tp[0]);
    objst->name_stridx = 201;
    objst->map_icon = 0;
    objst->genre = 0;
    objst->draw_class = ODC_Default;
    object_desc[tmodel].name = objst->code_name;
    object_desc[tmodel].num = tmodel;
}

static void new_trap_type_check(const struct ScriptLine* scline)
{
    if (game.conf.trapdoor_conf.trap_types_count >= TRAPDOOR_TYPES_MAX)
    {
        SCRPTERRLOG("Cannot increase trap count for trap type '%s', already at maximum %d traps.", scline->tp[0], TRAPDOOR_TYPES_MAX);
        return;
    }

    SCRPTLOG("Adding trap type %s and increasing 'TrapsCount to %d", scline->tp[0], game.conf.trapdoor_conf.trap_types_count + 1);
    game.conf.trapdoor_conf.trap_types_count++;

    short i = game.conf.trapdoor_conf.trap_types_count-1;

    struct TrapConfigStats* trapst = &game.conf.trapdoor_conf.trap_cfgstats[i];
    LbMemorySet(trapst->code_name, 0, COMMAND_WORD_LEN);
    snprintf(trapst->code_name, COMMAND_WORD_LEN, "%s", scline->tp[0]);
    trapst->name_stridx = GUIStr_Empty;
    trapst->tooltip_stridx = GUIStr_Empty;
    trapst->bigsym_sprite_idx = 0;
    trapst->medsym_sprite_idx = 0;
    trapst->pointer_sprite_idx = 0;
    trapst->panel_tab_idx = 0;
    trapst->hidden = 0;
    trapst->slappable = 0;
    trapst->destructible = 0;
    trapst->unstable = 0;
    trapst->unsellable = false;
    trapst->notify = false;
    trapst->place_on_bridge = false;
    trapst->place_on_subtile = false;
    trapst->place_sound_idx = 117; 
    trapst->trigger_sound_idx = 176;
    trapst->destroyed_effect = -39;

    game.conf.trap_stats[i].health = 0;
    game.conf.trap_stats[i].sprite_anim_idx = 0;
    game.conf.trap_stats[i].sprite_size_max = 0;
    game.conf.trap_stats[i].unanimated = 0;
    game.conf.trap_stats[i].anim_speed = 0;
    game.conf.trap_stats[i].unshaded = 0;
    game.conf.trap_stats[i].transparency_flag = 0;
    game.conf.trap_stats[i].random_start_frame = 0;
    game.conf.trap_stats[i].size_xy = 0;
    game.conf.trap_stats[i].size_z = 0;
    game.conf.trap_stats[i].trigger_type = 0;
    game.conf.trap_stats[i].activation_type = 0;
    game.conf.trap_stats[i].created_itm_model = 0;
    game.conf.trap_stats[i].hit_type = 0;
    game.conf.trap_stats[i].light_radius = 0;
    game.conf.trap_stats[i].light_intensity = 0;
    game.conf.trap_stats[i].light_flag = 0;
    game.conf.trap_stats[i].shotvector.x = 0;
    game.conf.trap_stats[i].shotvector.y = 0;
    game.conf.trap_stats[i].shotvector.z = 0;
    trap_desc[i].name = trapst->code_name;
    trap_desc[i].num = i;
    struct ManfctrConfig* mconf = &game.conf.traps_config[i];
    mconf->manufct_level = 0;
    mconf->manufct_required = 0;
    mconf->shots = 0;
    mconf->shots_delay = 0;
    mconf->selling_value = 0;

    create_manufacture_array_from_trapdoor_data();
}

void refresh_trap_anim(long trap_id)
{
    int k = 0;
    const struct StructureList* slist = get_list_for_thing_class(TCls_Trap);
    int i = slist->index;
    while (i != 0)
    {
        struct Thing* traptng = thing_get(i);
        if (thing_is_invalid(traptng))
        {
            ERRORLOG("Jump to invalid thing detected");
            break;
        }
        i = traptng->next_of_class;
        // Per thing code
        if (traptng->model == trap_id)
        {
            if ((traptng->trap.wait_for_rearm == true) || (game.conf.trap_stats[trap_id].recharge_sprite_anim_idx == 0))
            {
                traptng->anim_sprite = game.conf.trap_stats[trap_id].sprite_anim_idx;
            }
            else 
            {
                traptng->anim_sprite = game.conf.trap_stats[trap_id].recharge_sprite_anim_idx;
            }
            struct TrapStats* trapstat = &game.conf.trap_stats[traptng->model];
            char start_frame;
            if (trapstat->random_start_frame) {
                start_frame = -1;
            }
            else {
                start_frame = 0;
            }
            set_thing_draw(traptng, trapstat->sprite_anim_idx, trapstat->anim_speed, trapstat->sprite_size_max, trapstat->unanimated, start_frame, ODC_Default);
        }
        // Per thing code ends
        k++;
        if (k > slist->index)
        {
            ERRORLOG("Infinite loop detected when sweeping things list");
            break;
        }
    }
}

static void set_trap_configuration_process(struct ScriptContext *context)
{
    long trap_type = context->value->shorts[0];
    struct TrapConfigStats *trapst = &game.conf.trapdoor_conf.trap_cfgstats[trap_type];
    struct ManfctrConfig *mconf = &game.conf.traps_config[trap_type];
    struct TrapStats* trapstat = &game.conf.trap_stats[trap_type];
    struct ManufactureData *manufctr = get_manufacture_data(trap_type);
    struct ObjectConfigStats obj_tmp;
    long value = context->value->ulongs[1];
    short value2 = context->value->shorts[4];
    short value3 = context->value->shorts[5];
    int old_value, old_value2;
    switch (context->value->shorts[1])
    {
        case 1: // NameTextID
            trapst->name_stridx = value;
            break;
        case 2: // TooltipTextID
            old_value = trapst->tooltip_stridx;
            trapst->tooltip_stridx = value;
            manufctr->tooltip_stridx = trapst->tooltip_stridx;
            if (trapst->tooltip_stridx != old_value)
            {
                update_trap_tab_to_config();
            }
            break;
        case 3: // SymbolSprites
        {
            old_value = trapst->medsym_sprite_idx;
            old_value2 = trapst->bigsym_sprite_idx;
            trapst->bigsym_sprite_idx = get_icon_id(context->value->strs[2]); // First
            trapst->medsym_sprite_idx = get_icon_id(context->value->strs[2] + strlen(context->value->strs[2]) + 1); // Second
            if (trapst->bigsym_sprite_idx < 0)
                trapst->bigsym_sprite_idx = bad_icon_id;
            if (trapst->medsym_sprite_idx < 0)
                trapst->medsym_sprite_idx = bad_icon_id;
            manufctr->bigsym_sprite_idx = trapst->bigsym_sprite_idx;
            manufctr->medsym_sprite_idx = trapst->medsym_sprite_idx;
            if ( (trapst->medsym_sprite_idx != old_value) || (trapst->bigsym_sprite_idx != old_value2) )
            {
                update_trap_tab_to_config();
            }
        }
            break;
        case 4: // PointerSprites
            old_value = trapst->pointer_sprite_idx;
            trapst->pointer_sprite_idx = get_icon_id(context->value->strs[2]);
            if (trapst->pointer_sprite_idx < 0)
                trapst->pointer_sprite_idx = bad_icon_id;
            if (trapst->pointer_sprite_idx != old_value)
            {
                update_trap_tab_to_config();
            }
            break;
        case 5: // PanelTabIndex
            old_value = trapst->panel_tab_idx;
            trapst->panel_tab_idx = value;
            manufctr->panel_tab_idx = value;
            if (trapst->panel_tab_idx != old_value)
            {
                update_trap_tab_to_config();
            }
            break;
        case 6: // Crate
            game.conf.object_conf.object_to_door_or_trap[value] = trap_type;
            game.conf.object_conf.workshop_object_class[value] = TCls_Trap;
            game.conf.trapdoor_conf.trap_to_object[trap_type] = value;
            break;
        case 7: // ManufactureLevel
            mconf->manufct_level = value;
            break;
        case 8: // ManufactureRequired
            mconf->manufct_required = value;
            break;
        case 9: // Shots
            mconf->shots = value;
            break;
        case 10: // TimeBetweenShots
            mconf->shots_delay = value;
            break;
        case 11: // SellingValue
            mconf->selling_value = value;
            break;
        case 12: // AnimationID
            trapstat->sprite_anim_idx = get_anim_id_(context->value->strs[2]);
            refresh_trap_anim(trap_type);
            break;
        case 13: // ModelSize
            trapstat->sprite_size_max = value;
            refresh_trap_anim(trap_type);
            break;
        case 14: // AnimationSpeed
            trapstat->anim_speed = value;
            refresh_trap_anim(trap_type);
            break;
        case 15: // TriggerType
            trapstat->trigger_type = value;
            break;
        case 16: // ActivationType
            trapstat->activation_type = value;
            break;
        case 17: // EffectType
            trapstat->created_itm_model = value;
            break;
        case 18: // Hidden
            trapst->hidden = value;
            break;
        case 19: // TriggerAlarm
            trapst->notify = value;
            break;
        case 20: // Slappable
            trapst->slappable = value;
            break;
        case 21: // Unanimated
            trapstat->unanimated = value;
            refresh_trap_anim(trap_type);
            break;
        case 22: // Health
            trapstat->health = value;
            break;
        case 23: // Unshaded
            trapstat->unshaded = value;
            break;
        case 24: // RandomStartFrame
            trapstat->random_start_frame = value;
            break;
        case 25: // ThingSize
            trapstat->size_xy = value; // First
            trapstat->size_z = value2; // Second
            break;
        case 26: // HitType
            trapstat->hit_type = value;
            break;
        case 27: // LightRadius
            trapstat->light_radius = value * COORD_PER_STL;
            break;
        case 28: // LightIntensity
            trapstat->light_intensity = value;
            break;
        case 29: // LightFlags
            trapstat->light_flag = value;
            break;
        case 30: // TransparencyFlags
            trapstat->transparency_flag = value<<4;
            break;
        case 31: // ShotVector
            trapstat->shotvector.x = value;
            trapstat->shotvector.y = value2;
            trapstat->shotvector.z = value3;
            break;
        case 32: // Destructible
            trapst->destructible = value;
            break;
        case 33: // Unstable
            trapst->unstable = value;
            break;
        case 34: // Unsellable
            trapst->unsellable = value;
            break;
        case 35: // PlaceOnBridge
            trapst->place_on_bridge = value;
            break;
        case 36: // ShotOrigin
            trapstat->shot_shift_x = value;
            trapstat->shot_shift_y = value2;
            trapstat->shot_shift_z = value3;
            break;
        case 37: // PlaceSound
            trapst->place_sound_idx = value;
            break;
        case 38: // TriggerSound
            trapst->trigger_sound_idx = value;
            break;
        case 39: // RechargeAnimationID
            trapstat->recharge_sprite_anim_idx = get_anim_id(context->value->strs[2], &obj_tmp);
            refresh_trap_anim(trap_type);
            break;
        case 40: // AttackAnimationID
            trapstat->attack_sprite_anim_idx = get_anim_id(context->value->strs[2], &obj_tmp);
            break;
        case 41: // DestroyedEffect
            trapst->destroyed_effect = value;
            break;
        case 42: // InitialDelay
            trapstat->initial_delay = value;
            break;
        case 43: // FlameAnimationID
            trapst->flame.animation_id = get_anim_id(context->value->strs[2], &obj_tmp);
            refresh_trap_anim(trap_type);
            break;
        case 44: // FlameAnimationSpeed
            trapst->flame.anim_speed = value;
            break;
        case 45: // FlameAnimationSize
            trapst->flame.sprite_size = value;
            break;
        case 46: // FlameAnimationOffset
            trapst->flame.fp_add_x = context->value->chars[8];
            trapst->flame.fp_add_y = context->value->chars[9];
            trapst->flame.td_add_x = context->value->chars[10];
            trapst->flame.td_add_y = context->value->chars[11];
            break;
        case 47: // FlameTransparencyFlags
            trapst->flame.transparency_flags = value << 4;
            break;
        default:
            WARNMSG("Unsupported Trap configuration, variable %d.", context->value->shorts[1]);
            break;
    }
}

static void set_room_configuration_process(struct ScriptContext *context)
{
    long room_type = context->value->shorts[0];
    struct RoomConfigStats *roomst = &game.conf.slab_conf.room_cfgstats[room_type];
    unsigned short value;
    short value2;
    short value3;
    int old_value, old_value2;
    if (context->value->shorts[1] != 13) // Roles need larger values, so can fit fewer
    {
        value = context->value->shorts[2];
        value2 = context->value->shorts[3];
        value3 = context->value->shorts[4];
    }
    switch (context->value->shorts[1])
    {
        case 1: // NameTextID
            roomst->name_stridx = value;
            break;
        case 2: // TooltipTextID
            old_value = roomst->tooltip_stridx;
            roomst->tooltip_stridx = value;
            if (roomst->tooltip_stridx != old_value)
            {
                update_room_tab_to_config();
            }
            break;
        case 3: // SymbolSprites
        {
            old_value = roomst->medsym_sprite_idx;
            old_value2 = roomst->bigsym_sprite_idx;
            roomst->bigsym_sprite_idx = get_icon_id(context->value->strs[2]); // First
            roomst->medsym_sprite_idx = get_icon_id(context->value->strs[2] + strlen(context->value->strs[2]) + 1); // Second
            if (roomst->bigsym_sprite_idx < 0)
                roomst->bigsym_sprite_idx = bad_icon_id;
            if (roomst->medsym_sprite_idx < 0)
                roomst->medsym_sprite_idx = bad_icon_id;
            if ( (roomst->medsym_sprite_idx != old_value) || (roomst->bigsym_sprite_idx != old_value2) )
            {
                update_room_tab_to_config();
            }
        }
            break;
        case 4: // PointerSprites
            old_value = roomst->pointer_sprite_idx;
            roomst->pointer_sprite_idx = get_icon_id(context->value->strs[2]);
            if (roomst->pointer_sprite_idx < 0)
                roomst->pointer_sprite_idx = bad_icon_id;
            if (roomst->pointer_sprite_idx != old_value)
            {
                update_room_tab_to_config();
            }
            break;
        case 5: // PanelTabIndex
            old_value = roomst->panel_tab_idx;
            roomst->panel_tab_idx = value;
            if (roomst->panel_tab_idx != old_value)
            {
                update_room_tab_to_config();
            }
            break;
        case 6: // Cost
            roomst->cost = value;
            break;
        case 7: // Health
            roomst->health = value;
            break;
        case 8: // CreatureCreation
            roomst->creature_creation_model = value;
            break;
        case 9: // AmbientSndSample
            roomst->ambient_snd_smp_id = value;
            break;
        case 10: // SlabAssign
            roomst->assigned_slab = value;
            break;
        case 11: // Messages
            roomst->msg_needed = value;
            roomst->msg_too_small = value2;
            roomst->msg_no_route = value3;
            break;
        case 12: // Properties
            roomst->flags = value;
            roomst->flags |= value2;
            roomst->flags |= value3;
            break;
        case 13: // Roles
            roomst->roles = context->value->ulongs[1];
            if (context->value->ulongs[2] > 0)
                roomst->roles |= context->value->ulongs[2];
            break;
        case 14: // TotalCapacity
            roomst->update_total_capacity_idx = value;
            roomst->update_total_capacity = terrain_room_total_capacity_func_list[value];
            reinitialise_rooms_of_kind(room_type);
            break;
        case 15: // UsedCapacity
            roomst->update_storage_in_room_idx = value;
            roomst->update_storage_in_room = terrain_room_used_capacity_func_list[value];
            roomst->update_workers_in_room_idx = value2;
            roomst->update_workers_in_room = terrain_room_used_capacity_func_list[value2];
            reinitialise_rooms_of_kind(room_type);
            break;
        case 16: // StorageHeight
            roomst->storage_height = value;
            break;
        default:
            WARNMSG("Unsupported Room configuration, variable %d.", context->value->shorts[1]);
            break;
    }
}

static void set_hand_rule_process(struct ScriptContext* context)
{
    long crtr_id = context->value->shorts[0];
    long hand_rule_action = context->value->shorts[1];
    long hand_rule_slot = context->value->shorts[2];
    long hand_rule_type = context->value->shorts[3];
    long param = context->value->shorts[4];
    long crtr_id_start = ((crtr_id == CREATURE_ANY) || (crtr_id == CREATURE_NOT_A_DIGGER)) ? 0 : crtr_id;
    long crtr_id_end = ((crtr_id == CREATURE_ANY) || (crtr_id == CREATURE_NOT_A_DIGGER)) ? CREATURE_TYPES_MAX : crtr_id + 1;
    ThingModel digger_model;

    struct Dungeon* dungeon;
    for (int i = context->plr_start; i < context->plr_end; i++)
    {
        digger_model = get_players_special_digger_model(i);
        for (int ci = crtr_id_start; ci < crtr_id_end; ci++)
        {
            if (crtr_id == CREATURE_NOT_A_DIGGER)
            {
                if (ci == digger_model)
                {
                    continue;
                }
            }
            dungeon = get_dungeon(i);
            if (hand_rule_action == HandRuleAction_Allow || hand_rule_action == HandRuleAction_Deny)
            {
                dungeon->hand_rules[ci][hand_rule_slot].enabled = 1;
                dungeon->hand_rules[ci][hand_rule_slot].type = hand_rule_type;
                dungeon->hand_rules[ci][hand_rule_slot].allow = hand_rule_action;
                dungeon->hand_rules[ci][hand_rule_slot].param = param;
            } else
            {
                dungeon->hand_rules[ci][hand_rule_slot].enabled = hand_rule_action == HandRuleAction_Enable;
            }
        }
    }
}

static void move_creature_process(struct ScriptContext* context)
{
    TbMapLocation location = context->value->ulongs[0];
    long select_id = context->value->longs[1];
    long effect_id = context->value->shorts[4];
    long count = context->value->bytes[10];
    long crmodel = context->value->bytes[11];

    for (int i = context->plr_start; i < context->plr_end; i++)
    {
        for (int count_i = 0; count_i < count; count_i++)
        {
            struct Thing *thing = script_get_creature_by_criteria(i, crmodel, select_id);
            if (thing_is_invalid(thing) || thing_is_picked_up(thing)) {
                continue;
            }

            if (effect_id < 0)
            {
                effect_id = ball_puff_effects[thing->owner];
            }

            struct Coord3d pos;
            if(!get_coords_at_location(&pos,location,false)) {
                SYNCDBG(5,"No valid coords for location",(int)location);
                return;
            }
            struct CreatureControl *cctrl;
            cctrl = creature_control_get_from_thing(thing);

            if (effect_id > 0)
            {
                create_effect(&thing->mappos, effect_id, game.neutral_player_num);
                create_effect(&pos, effect_id, game.neutral_player_num);
            }
            move_thing_in_map(thing, &pos);
            reset_interpolation_of_thing(thing);
            initialise_thing_state(thing, CrSt_CreatureDoingNothing);
            cctrl->turns_at_job = -1;
            check_map_explored(thing, thing->mappos.x.stl.num, thing->mappos.y.stl.num);
        }
    }
}

static void count_creatures_at_action_point_process(struct ScriptContext* context)
{
    long ap_num = context->value->shorts[0];
    long crmodel = context->value->bytes[2];
    long flag_player_id = context->value->chars[3];
    long flag_id = context->value->shorts[2];
    long flag_type = context->value->chars[6];

    long sum = 0;
    for (int i = context->plr_start; i < context->plr_end; i++) {
        sum += count_player_creatures_of_model_in_action_point(i, crmodel, action_point_number_to_index(ap_num));
    }
    set_variable(flag_player_id, flag_type, flag_id, sum);
}

static void set_door_configuration_check(const struct ScriptLine* scline)
{
    ALLOCATE_SCRIPT_VALUE(scline->command, 0);

    const char *doorname = scline->tp[0];
    short door_id = get_id(door_desc, doorname);
    const char* valuestring = scline->tp[2];
    long newvalue;

    if (door_id == -1)
    {
        SCRPTERRLOG("Unknown door, '%s'", doorname);
        DEALLOCATE_SCRIPT_VALUE
        return;
    }

    short doorvar = get_id(trapdoor_door_commands, scline->tp[1]);
    if (doorvar == -1)
    {
        SCRPTERRLOG("Unknown door variable");
        DEALLOCATE_SCRIPT_VALUE
        return;
    }

    value->shorts[0] = door_id;
    value->shorts[1] = doorvar;
    if (doorvar == 4) // SlabKind
    {
        const char* slab_name = scline->tp[2];
        const char* slab2_name = scline->tp[3];
        long slab_id = get_rid(slab_desc, slab_name);
        long slab2_id = get_rid(slab_desc, slab2_name);
        if (slab_id == -1)
        {
            if (parameter_is_number(slab_name))
            {
                slab_id = atoi(slab_name);
            }
            else
            {
                SCRPTERRLOG("Error slab %s not recognized", scline->tp[2]);
                DEALLOCATE_SCRIPT_VALUE
                return;
            }
        }
        if (slab2_id == -1)
        {
            if (parameter_is_number(slab2_name))
            {
                slab_id = atoi(slab2_name);
            }
            else
            {
                SCRPTERRLOG("Error slab %s not recognized", scline->tp[2]);
                DEALLOCATE_SCRIPT_VALUE
                    return;
            }
        }
        value->ulongs[1] = slab_id;
        value->shorts[4] = slab2_id;
    }

    else if (doorvar == 10) // SymbolSprites
    {
        char *tmp = malloc(strlen(scline->tp[2]) + strlen(scline->tp[3]) + 3);
        // Pass two vars along as one merged val like: first\nsecond\m
        strcpy(tmp, scline->tp[2]);
        strcat(tmp, "|");
        strcat(tmp,scline->tp[3]);
        value->strs[2] = script_strdup(tmp); // first\0second
        value->strs[2][strlen(scline->tp[2])] = 0;
        free(tmp);
        if (value->strs[2] == NULL)
        {
            SCRPTERRLOG("Run out script strings space");
            DEALLOCATE_SCRIPT_VALUE
            return;
        }
    }
    else if (doorvar != 11) // Not PointerSprites
    {
        if (parameter_is_number(valuestring))
        {
            newvalue = atoi(valuestring);
            if ((newvalue > LONG_MAX) || (newvalue < 0))
            {
                SCRPTERRLOG("Value out of range: %d", newvalue);
                DEALLOCATE_SCRIPT_VALUE
                return;
            }
            value->ulongs[1] = newvalue;
        }
        else if (doorvar == 9) // Crate
        {
            newvalue = get_id(object_desc, valuestring);
            if ((newvalue > SHRT_MAX) || (newvalue < 0))
            {
                SCRPTERRLOG("Unknown crate object: %s", valuestring);
                DEALLOCATE_SCRIPT_VALUE
                return;
            }
            value->ulongs[1] = newvalue;
        }
        else
        {
            SCRPTERRLOG("Door property %s needs a number value, '%s' is invalid.", scline->tp[1], scline->tp[2]);
            DEALLOCATE_SCRIPT_VALUE
            return;
        }
    }
    else
    {
        value->strs[2] = script_strdup(scline->tp[2]);
        if (value->strs[2] == NULL)
        {
            SCRPTERRLOG("Run out script strings space");
            DEALLOCATE_SCRIPT_VALUE
            return;
        }
    }
    SCRIPTDBG(7, "Setting door %s property %s to %lu", doorname, scline->tp[1], value->ulongs[1]);
    PROCESS_SCRIPT_VALUE(scline->command);
}

static void set_door_configuration_process(struct ScriptContext *context)
{
    long door_type = context->value->shorts[0];
    struct DoorConfigStats *doorst = get_door_model_stats(door_type);
    struct ManfctrConfig *mconf = &game.conf.doors_config[door_type];
    struct ManufactureData *manufctr = get_manufacture_data(game.conf.trapdoor_conf.trap_types_count - 1 + door_type);
    short value = context->value->longs[1];
    short value2 = context->value->shorts[4];
    switch (context->value->shorts[1])
    {
        case 2: // ManufactureLevel
            mconf->manufct_level = value;
            break;
        case 3: // ManufactureRequired
            mconf->manufct_required = value;
            break;
        case 4: // SlabKind
            if (door_type < game.conf.trapdoor_conf.door_types_count)
            {
                doorst->slbkind[0] = value2;
                doorst->slbkind[1] = value;
            }
            update_all_door_stats();
            break;
        case 5: // Health
            if (door_type < game.conf.trapdoor_conf.door_types_count)
            {
                doorst->health = value;
            }
            update_all_door_stats();
            break;
        case 6: //SellingValue
            mconf->selling_value = value;
            break;
        case 7: // NametextId
            doorst->name_stridx = value;
            break;
        case 8: // TooltipTextId
            doorst->tooltip_stridx = value;
            manufctr->tooltip_stridx = doorst->tooltip_stridx;
            update_trap_tab_to_config();
            break;
        case 9: // Crate
            game.conf.object_conf.object_to_door_or_trap[value] = door_type;
            game.conf.object_conf.workshop_object_class[value] = TCls_Door;
            game.conf.trapdoor_conf.door_to_object[door_type] = value;
            break;
        case 10: //SymbolSprites
            {
                doorst->bigsym_sprite_idx = get_icon_id(context->value->strs[2]); // First
                doorst->medsym_sprite_idx = get_icon_id(context->value->strs[2] + strlen(context->value->strs[2]) + 1); // Second
                if (doorst->bigsym_sprite_idx < 0)
                    doorst->bigsym_sprite_idx = bad_icon_id;
                if (doorst->medsym_sprite_idx < 0)
                    doorst->medsym_sprite_idx = bad_icon_id;
                manufctr->bigsym_sprite_idx = doorst->bigsym_sprite_idx;
                manufctr->medsym_sprite_idx = doorst->medsym_sprite_idx;
                update_trap_tab_to_config();
            }
            break;
        case 11: // PointerSprites
            doorst->pointer_sprite_idx = get_icon_id(context->value->strs[2]);
            if (doorst->pointer_sprite_idx < 0)
                doorst->pointer_sprite_idx = bad_icon_id;
            update_trap_tab_to_config();
            break;
        case 12: // PanelTabIndex
            doorst->panel_tab_idx = value;
            manufctr->panel_tab_idx = value;
            update_trap_tab_to_config();
            break;
        case 13: // OpenSpeed
            if (door_type < game.conf.trapdoor_conf.door_types_count)
            {
                doorst->open_speed = value;
            }
            break;
        case 14: // Properties
            doorst->model_flags = value;
            break;
        case 15: // PlaceSound
            if (door_type < game.conf.trapdoor_conf.door_types_count)
            {
                doorst->place_sound_idx = value;
            }
            break;
        case 16: // Unsellable
            doorst->unsellable = value;
            break;
        default:
            WARNMSG("Unsupported Door configuration, variable %d.", context->value->shorts[1]);
            break;
    }
}

static void create_effect_at_pos_process(struct ScriptContext* context)
{
    struct Coord3d pos;
    set_coords_to_subtile_center(&pos, context->value->shorts[1], context->value->shorts[2], 0);
    pos.z.val += get_floor_height(pos.x.stl.num, pos.y.stl.num);
    TbBool Price = (context->value->shorts[0] == -(TngEffElm_Price));
    if (Price)
    {
        pos.z.val += 128;
    }
    else
    {
        pos.z.val += context->value->longs[2];
    }
    struct Thing* efftng = create_used_effect_or_element(&pos, context->value->shorts[0], game.neutral_player_num);
    if (!thing_is_invalid(efftng))
    {
        if (thing_in_wall_at(efftng, &efftng->mappos))
        {
            move_creature_to_nearest_valid_position(efftng);
        }
        if (Price)
        {
            efftng->price_effect.number = context->value->longs[2];
        }
    }
}

static void create_effect_process(struct ScriptContext *context)
{
    struct Coord3d pos;
    if (!get_coords_at_location(&pos, context->value->ulongs[1],true))
    {
        SCRPTWRNLOG("Could not find location %d to create effect", context->value->ulongs[1]);
    }
    TbBool Price = (context->value->shorts[0] == -(TngEffElm_Price));
    if (Price)
    {
        pos.z.val += 128;
    }
    else
    {
        pos.z.val += context->value->longs[2];
    }
    struct Thing* efftng = create_used_effect_or_element(&pos, context->value->shorts[0], game.neutral_player_num);
    if (!thing_is_invalid(efftng))
    {
        if (thing_in_wall_at(efftng, &efftng->mappos))
        {
            move_creature_to_nearest_valid_position(efftng);
        }
        if (Price)
        {
            efftng->price_effect.number = context->value->longs[2];
        }
    }
}

static void set_heart_health_check(const struct ScriptLine *scline)
{
    ALLOCATE_SCRIPT_VALUE(scline->command, 0);
    value->longs[0] = scline->np[0];
    struct Thing* heartng = get_player_soul_container(value->longs[0]);
    struct ObjectConfigStats* objst = get_object_model_stats(heartng->model);
    if (scline->np[1] > objst->health)
    {
        SCRPTWRNLOG("Value %ld is greater than maximum: %ld", scline->np[1], objst->health);
        value->longs[1] = objst->health;
    }
    else
    {
        value->longs[1] = scline->np[1];
    }
    PROCESS_SCRIPT_VALUE(scline->command);
}

static void set_heart_health_process(struct ScriptContext *context)
{
    struct Thing* heartng = get_player_soul_container(context->value->longs[0]);
    if (!thing_is_invalid(heartng))
    {
        heartng->health = (short)context->value->longs[1];
    }
}

static void add_heart_health_check(const struct ScriptLine *scline)
{
    ALLOCATE_SCRIPT_VALUE(scline->command, 0);
    value->longs[0] = scline->np[0];
    value->longs[1] = scline->np[1];
    value->longs[2] = scline->np[2];
    PROCESS_SCRIPT_VALUE(scline->command);
}

static void add_heart_health_process(struct ScriptContext *context)
{
    struct Thing* heartng = get_player_soul_container(context->value->longs[0]);
    if (!thing_is_invalid(heartng))
    {
        struct ObjectConfigStats* objst = get_object_model_stats(heartng->model);
        long old_health = heartng->health;
        long long new_health = heartng->health + context->value->longs[1];
        if (new_health > objst->health)
        {
            SCRIPTDBG(7,"Player %d's calculated heart health (%ld) is greater than maximum: %ld", heartng->owner, new_health, objst->health);
            new_health = objst->health;
        }
        heartng->health = new_health;
        TbBool warn_on_damage = (context->value->longs[2]);
        if (warn_on_damage)
        {
            if (heartng->health < old_health)
            {
                event_create_event_or_update_nearby_existing_event(heartng->mappos.x.val, heartng->mappos.y.val, EvKind_HeartAttacked, heartng->owner, heartng->index);
                if (is_my_player_number(heartng->owner))
                {
                    output_message(SMsg_HeartUnderAttack, 400, true);
                }
            }
        }
    }
}

static void heart_lost_quick_objective_check(const struct ScriptLine *scline)
{
    ALLOCATE_SCRIPT_VALUE(scline->command, 0);
    if ((scline->np[0] < 0) || (scline->np[0] >= QUICK_MESSAGES_COUNT))
    {
        SCRPTERRLOG("Invalid QUICK OBJECTIVE number (%d)", scline->np[0]);
        return;
    }
    if (strlen(scline->tp[1]) >= MESSAGE_TEXT_LEN)
    {
        SCRPTWRNLOG("Objective TEXT too long; truncating to %d characters", MESSAGE_TEXT_LEN-1);
    }
    if ((gameadd.quick_messages[scline->np[0]][0] != '\0') && (strcmp(gameadd.quick_messages[scline->np[0]],scline->tp[1]) != 0))
    {
        SCRPTWRNLOG("Quick Objective no %d overwritten by different text", scline->np[0]);
    }
    snprintf(gameadd.quick_messages[scline->np[0]], MESSAGE_TEXT_LEN, "%s", scline->tp[1]);
    
    TbMapLocation location;
    if (scline->tp[2][0] != '\0')
    {
        get_map_location_id(scline->tp[2], &location);
    }

    value->longs[0] = scline->np[0];
    value->ulongs[2] = location;
    PROCESS_SCRIPT_VALUE(scline->command);
}

static void heart_lost_quick_objective_process(struct ScriptContext *context)
{
    gameadd.heart_lost_display_message = true;
    gameadd.heart_lost_quick_message = true;
    gameadd.heart_lost_message_id = context->value->longs[0];
    gameadd.heart_lost_message_target = context->value->longs[2];
}

static void heart_lost_objective_check(const struct ScriptLine *scline)
{
    ALLOCATE_SCRIPT_VALUE(scline->command, 0);
    value->longs[0] = scline->np[0];
    TbMapLocation location;
    if (scline->tp[1][0] != '\0')
    {
        get_map_location_id(scline->tp[1], &location);
    }
    value->ulongs[1] = location;
    PROCESS_SCRIPT_VALUE(scline->command);
}

static void heart_lost_objective_process(struct ScriptContext *context)
{
    gameadd.heart_lost_display_message = true;
    gameadd.heart_lost_quick_message = false;
    gameadd.heart_lost_message_id = context->value->longs[0];
    gameadd.heart_lost_message_target = context->value->longs[1];
}

static void set_door_check(const struct ScriptLine* scline)
{
    ALLOCATE_SCRIPT_VALUE(scline->command, 0);
    long doorAction = get_id(set_door_desc, scline->tp[0]);
    if (doorAction == -1)
    {
        SCRPTERRLOG("Set Door state %s not recognized", scline->tp[0]);
        return;
    }

    if (slab_coords_invalid(scline->np[1], scline->np[2]))
    {
        SCRPTERRLOG("Invalid slab coordinates: %ld, %ld", scline->np[1], scline->np[2]);
        return;
    }

    value->shorts[0] = doorAction;
    value->shorts[1] = scline->np[1];
    value->shorts[2] = scline->np[2];
    PROCESS_SCRIPT_VALUE(scline->command);
}

static void set_door_process(struct ScriptContext* context)
{
    struct Thing* doortng = get_door_for_position(slab_subtile_center(context->value->shorts[1]), slab_subtile_center(context->value->shorts[2]));
    if (!thing_is_invalid(doortng))
    {
        switch (context->value->shorts[0])
        {
        case 1:
            lock_door(doortng);
            break;
        case 2:
            unlock_door(doortng);
            break;
        }
    }
}

static void create_effects_line_check(const struct ScriptLine *scline)
{
    ALLOCATE_SCRIPT_VALUE(scline->command, 0);

    value->longs[0] = scline->np[0]; // AP `from`
    value->longs[1] = scline->np[1]; // AP `to`
    value->chars[8] = scline->np[2]; // curvature
    value->bytes[9] = scline->np[3]; // spatial stepping
    value->bytes[10] = scline->np[4]; // temporal stepping
    const char* effect_name = scline->tp[5];

    EffectOrEffElModel effct_id = effect_or_effect_element_id(effect_name);
    if (effct_id == 0)
    {
        SCRPTERRLOG("Unrecognised effect: %s", effect_name);
        return;
    }

    value->shorts[6] = effct_id; // effect

    PROCESS_SCRIPT_VALUE(scline->command);
}

static void create_effects_line_process(struct ScriptContext *context)
{
    struct ScriptFxLine *fx_line = NULL;
    for (int i = 0; i < (sizeof(gameadd.fx_lines) / sizeof(gameadd.fx_lines[0])); i++)
    {
        if (!gameadd.fx_lines[i].used)
        {
            fx_line = &gameadd.fx_lines[i];
            fx_line->used = true;
            gameadd.active_fx_lines++;
            break;
        }
    }
    if (fx_line == NULL)
    {
        ERRORLOG("Too many fx_lines");
        return;
    }
    find_location_pos(context->value->longs[0], context->player_idx, &fx_line->from, __func__);
    find_location_pos(context->value->longs[1], context->player_idx, &fx_line->to, __func__);
    fx_line->curvature = (int)context->value->chars[8];
    fx_line->spatial_step = context->value->bytes[9] * 32;
    fx_line->steps_per_turn = context->value->bytes[10];
    fx_line->effect = context->value->shorts[6];
    fx_line->here = fx_line->from;
    fx_line->step = 0;

    if (fx_line->steps_per_turn <= 0)
    {
        fx_line->steps_per_turn = 32 * 255; // whole map
    }

    int dx = fx_line->to.x.val - fx_line->from.x.val;
    int dy = fx_line->to.y.val - fx_line->from.y.val;
    if ((dx * dx + dy * dy) != 0)
    {
        double len = sqrt((double)dx * dx + (double)dy * dy);
        fx_line->total_steps = (int)(len / fx_line->spatial_step) + 1;

        int d_cx = -dy * fx_line->curvature / 32;
        int d_cy = +dx * fx_line->curvature / 32;
        fx_line->cx = (fx_line->to.x.val + fx_line->from.x.val - d_cx)/2;
        fx_line->cy = (fx_line->to.y.val + fx_line->from.y.val - d_cy)/2;
    }
    else
    {
      fx_line->total_steps = 1;
    }
    fx_line->partial_steps = FX_LINE_TIME_PARTS;
}

static void set_object_configuration_check(const struct ScriptLine *scline)
{
    ALLOCATE_SCRIPT_VALUE(scline->command, 0);
    const char *objectname = scline->tp[0];
    const char *property = scline->tp[1];
    const char *new_value = scline->tp[2];
    short second_value = scline->np[3];
    short third_value = scline->np[4];
    short forth_value = scline->np[5];

    long objct_id = get_id(object_desc, objectname);
    if (objct_id == -1)
    {
        SCRPTERRLOG("Unknown object, '%s'", objectname);
        DEALLOCATE_SCRIPT_VALUE
        return;
    }

    long number_value = 0;
    long objectvar = get_id(objects_object_commands, property);
    if (objectvar == -1)
    {
        SCRPTERRLOG("Unknown object variable");
        DEALLOCATE_SCRIPT_VALUE
        return;
    }
    switch (objectvar)
    {
        case 2: // Genre
            number_value = get_id(objects_genres_desc, new_value);
            if (number_value == -1)
            {
                SCRPTERRLOG("Unknown object variable");
                DEALLOCATE_SCRIPT_VALUE
                return;
            }
            value->longs[1] = number_value;
            break;
        case 3: // RelatedCreature
            number_value = get_id(creature_desc, new_value);
            if (number_value == -1)
            {
                SCRPTERRLOG("Unknown object variable");
                DEALLOCATE_SCRIPT_VALUE
                    return;
            }
            value->longs[1] = number_value;
            break;
        case  5: // AnimationID
        case 33: // FlameAnimationID
        {
            number_value = get_anim_id_(new_value);
            if (number_value == 0)
            {
                SCRPTERRLOG("Invalid animation id");
                DEALLOCATE_SCRIPT_VALUE
                return;
            }
            value->strs[2] = script_strdup(new_value);
            if (value->strs[2] == NULL)
            {
                SCRPTERRLOG("Run out script strings space");
                DEALLOCATE_SCRIPT_VALUE
                return;
            }
            value->longs[1] = number_value;
            break;
        }
        case 18: // MapIcon
        {
            number_value = get_icon_id(new_value);
            if (number_value < 0)
            {
                SCRPTERRLOG("Invalid icon id");
                DEALLOCATE_SCRIPT_VALUE
                return;
            }
            value->longs[1] = number_value;
            break;
        }
        case 20: // UpdateFunction
        {
            number_value = get_id(object_update_functions_desc,new_value);
            if (number_value < 0)
            {
                SCRPTERRLOG("Invalid object update function id");
                DEALLOCATE_SCRIPT_VALUE
                return;
            }
            value->longs[1] = number_value;
            break;
        }
        case 36: //FlameAnimationOffset
            value->chars[5] = atoi(new_value);
            value->chars[6] = second_value;
            value->chars[7] = third_value;
            value->chars[8] = forth_value;
            break;
        default:
            value->longs[1] = atoi(new_value);
            value->shorts[5] = second_value;
    }
    
    SCRIPTDBG(7, "Setting object %s property %s to %d", objectname, property, number_value);
    value->longs[0] = objct_id;
    value->shorts[4] = objectvar;
    PROCESS_SCRIPT_VALUE(scline->command);
}

enum CreatureConfiguration
{
    CrtConf_NONE,
    CrtConf_ATTRIBUTES,
    CrtConf_ATTRACTION,
    CrtConf_ANNOYANCE,
    CrtConf_SENSES,
    CrtConf_APPEARANCE,
    CrtConf_EXPERIENCE,
    CrtConf_JOBS,
    CrtConf_SPRITES,
    CrtConf_SOUNDS,
    CrtConf_LISTEND
};

static void set_creature_configuration_check(const struct ScriptLine* scline)
{
    ALLOCATE_SCRIPT_VALUE(scline->command, 0);
    short creatvar = get_id(creatmodel_attributes_commands, scline->tp[1]);
    short block = CrtConf_ATTRIBUTES;
    if (creatvar == -1)
    {
        creatvar = get_id(creatmodel_jobs_commands, scline->tp[1]);
        block = CrtConf_JOBS;
        if (creatvar == -1)
        {
            block = CrtConf_ATTRACTION;
            creatvar = get_id(creatmodel_attraction_commands, scline->tp[1]);
            if (creatvar == -1)
            {
                block = CrtConf_SOUNDS;
                creatvar = get_id(creatmodel_sounds_commands, scline->tp[1]);
                if (creatvar == -1)
                {
                    block = CrtConf_SPRITES;
                    creatvar = get_id(creature_graphics_desc, scline->tp[1]);
                    if (creatvar == -1)
                    {
                        SCRPTERRLOG("Unknown creature configuration variable");
                        DEALLOCATE_SCRIPT_VALUE
                        return;
                    }
                }
            }
        }
    }

    short value1 = 0;
    short value2 = 0;
    short value3 = 0;
    if (block == CrtConf_ATTRIBUTES)
    {
        if (creatvar == 20) // ATTACKPREFERENCE
        {
            value1 = get_id(attackpref_desc, scline->tp[2]);
        }
        else if (creatvar == 34) // LAIROBJECT
        {
            if (parameter_is_number(scline->tp[2])) //support name or number for lair object
            {
                value1 = atoi(scline->tp[2]);
            }
            else
            {
                value1 = get_id(object_desc, scline->tp[2]);
            }
        }
        else
        {
            value1 = atoi(scline->tp[2]);
            if (scline->tp[3][0] != '\0')
            {
                value2 = atoi(scline->tp[3]);
            }
            // nothing there that would need the third value.
        }
    }
    else if (block == CrtConf_JOBS)
    {
        if ((creatvar > 0) && (creatvar <= 4)) // Jobs
        {
            long job_value;
            if (parameter_is_number(scline->tp[2]))
            {
                job_value = atoi(scline->tp[2]);
            }
            else
            {
                job_value = get_id(creaturejob_desc, scline->tp[2]);
            }
            long job2_value = 0;
            long job3_value = 0;
            if (job_value > SHRT_MAX)
            {
                SCRPTERRLOG("JOB %s not supported", creature_job_code_name(job_value));
                DEALLOCATE_SCRIPT_VALUE
                return;
            }
            value1 = job_value;

            if (scline->tp[3][0] != '\0')
            {
                job2_value = get_id(creaturejob_desc, scline->tp[3]);
                if (job2_value > SHRT_MAX)
                {
                    SCRPTERRLOG("JOB %s not supported", creature_job_code_name(job_value));
                    DEALLOCATE_SCRIPT_VALUE
                    return;
                }
                value2 = job2_value;
            }
            if (scline->tp[4][0] != '\0')
            {
                job3_value = get_id(creaturejob_desc, scline->tp[4]);
                if (job3_value > SHRT_MAX)
                {
                    SCRPTERRLOG("JOB %s not supported", creature_job_code_name(job_value));
                    DEALLOCATE_SCRIPT_VALUE
                    return;
                }
                value3 = job3_value;
            }
        }
        else
        {
            value1 = atoi(scline->tp[2]);
            // nothing there that would need the second or third value.
        }
    }
    else if (block == CrtConf_SOUNDS)
    {
        value1 = atoi(scline->tp[2]);
        if (scline->tp[3][0] != '\0')
        {
            value2 = atoi(scline->tp[3]);
        }
        if (scline->tp[3][0] != '\0')
        {
            value3 = atoi(scline->tp[4]);
        }
    }
    else if (block == CrtConf_SPRITES)
    {
        if ((creatvar == (CGI_HandSymbol + 1)) || (creatvar == (CGI_QuerySymbol + 1)))
        {
            value1 = get_icon_id(scline->tp[2]);
        }
        else
        {
            value1 = get_anim_id_(scline->tp[2]);
        }
    }
    else if (block == CrtConf_ATTRACTION)
    {
        if (creatvar == 1) //ENTRANCEROOM
        {
            value1 = get_id(room_desc, scline->tp[2]);
            if (scline->tp[3][0] != '\0')
            {
                value2 = get_id(room_desc, scline->tp[3]);
            }
            if (scline->tp[4][0] != '\0')
            {
                value3 = get_id(room_desc, scline->tp[4]);
            }
        }
        else
        {
            value1 = atoi(scline->tp[2]);
            if (scline->tp[3][0] != '\0')
            {
                value2 = atoi(scline->tp[3]);
            }
            if (scline->tp[4][0] != '\0')
            {
                value3 = atoi(scline->tp[4]);
            }
        }
    }
    
    if (value1 == -1)
    {
        SCRPTERRLOG("Unknown creature configuration value %s", scline->tp[2]);
        DEALLOCATE_SCRIPT_VALUE
        return;
    }
    if (value2 == -1)
    {
        SCRPTERRLOG("Unknown second creature configuration value %s", scline->tp[3]);
        DEALLOCATE_SCRIPT_VALUE
        return;
    }
    if (value3 == -1)
    {
        SCRPTERRLOG("Unknown third creature configuration value %s", scline->tp[3]);
        DEALLOCATE_SCRIPT_VALUE
        return;
    }

    value->shorts[0] = scline->np[0];
    value->shorts[1] = creatvar;
    value->shorts[2] = block;
    value->shorts[3] = value1;
    value->shorts[4] = value2;
    value->shorts[5] = value3;
    
    SCRIPTDBG(7,"Setting creature %s configuration value %d:%d to %d (%d)", creature_code_name(value->shorts[0]), value->shorts[4], value->shorts[1], value->shorts[2], value->shorts[3]);

    PROCESS_SCRIPT_VALUE(scline->command);
}

static void set_creature_configuration_process(struct ScriptContext* context)
{
    short creatid = context->value->shorts[0];
    struct CreatureStats* crstat = creature_stats_get(creatid);
    struct CreatureModelConfig* crconf = &game.conf.crtr_conf.model[creatid];
    
    short creature_variable = context->value->shorts[1];
    short block  = context->value->shorts[2];
    short value  = context->value->shorts[3];
    short value2 = context->value->shorts[4];
    short value3 = context->value->shorts[5];

    if (block == CrtConf_ATTRIBUTES)
    {
        switch (creature_variable)
        {
        case 1: // NAME
            CONFWRNLOG("Attribute (%d) not supported", creature_variable);
            break;
        case 2: // HEALTH
            if (crstat->health != value)
            {
                crstat->health = value;
                for (PlayerNumber plyr_idx = 0; plyr_idx < PLAYERS_COUNT; plyr_idx++)
                {
                    do_to_players_all_creatures_of_model(plyr_idx, creatid, update_relative_creature_health);
                }
            }
            break;
        case 3: // HEALREQUIREMENT
            crstat->heal_requirement = value;
            break;
        case 4: // HEALTHRESHOLD
            crstat->heal_threshold = value;
            break;
        case 5: // STRENGTH
            crstat->strength = value;
            break;
        case 6: // ARMOUR
            crstat->armour = value;
            break;
        case 7: // DEXTERITY
            crstat->dexterity = value;
            break;
        case 8: // FEARWOUNDED
            crstat->fear_wounded = value;
            break;
        case 9: // FEARSTRONGER
            crstat->fear_stronger = value;
            break;
        case 10: // DEFENCE
            crstat->defense = value;
            break;
        case 11: // LUCK
            crstat->luck = value;
            break;
        case 12: // RECOVERY
            crstat->sleep_recovery = value;
            break;
        case 13: // HUNGERRATE
            crstat->hunger_rate = value;
            break;
        case 14: // HUNGERFILL
            crstat->hunger_fill = value;
            break;
        case 15: // LAIRSIZE
            crstat->lair_size = value;
            break;
        case 16: // HURTBYLAVA
            crstat->hurt_by_lava = value;
            break;
        case 17: // BASESPEED
            if (crstat->base_speed != value)
            {
                crstat->base_speed = value;
                for (PlayerNumber plyr_idx = 0; plyr_idx < PLAYERS_COUNT; plyr_idx++)
                {
                    update_speed_of_player_creatures_of_model(plyr_idx, creatid);
                }
            }
            break;
        case 18: // GOLDHOLD
            crstat->gold_hold = value;
            break;
        case 19: // SIZE
            crstat->size_xy = value;
            crstat->size_z = value2;
            break;
        case 20: // ATTACKPREFERENCE
            crstat->attack_preference = value;
            break;
        case 21: // PAY
            crstat->pay = value;
            break;
        case 22: // HEROVSKEEPERCOST
            break;
        case 23: // SLAPSTOKILL
            crstat->slaps_to_kill = value;
            break;
        case 24: // CREATURELOYALTY
        case 25: // LOYALTYLEVEL
        case 28: // PROPERTIES
            CONFWRNLOG("Attribute (%d) not supported", creature_variable);
            break;
        case 26: // DAMAGETOBOULDER
            crstat->damage_to_boulder = value;
            break;
        case 27: // THINGSIZE
            crstat->thing_size_xy = value;
            crstat->thing_size_z = value2;
            break;
        case 29: // NAMETEXTID
            crconf->namestr_idx = value;
            break;
        case 30: // FEARSOMEFACTOR
            crstat->fearsome_factor = value;
            break;
        case 31: // TOKINGRECOVERY
            crstat->toking_recovery = value;
            break;
        case 32: // CORPSEVANISHEFFECT
            crstat->corpse_vanish_effect = value;
            break;
        case 33: // FOOTSTEPPITCH
            crstat->footstep_pitch = value;
            break;
        case 34: // LAIROBJECT
            if (crstat->lair_object != value)
            {
                for (PlayerNumber plyr_idx = 0; plyr_idx < PLAYERS_COUNT; plyr_idx++)
                {
                    do_to_players_all_creatures_of_model(plyr_idx, creatid, remove_creature_lair);
                }
                crstat->lair_object = value;
            }
            break;
        case 0: // comment
            break;
        case -1: // end of buffer
            break;
        default:
            CONFWRNLOG("Unrecognized attribute (%d)", creature_variable);
            break;
        }
    }
    else if (block == CrtConf_JOBS)
    {
        switch (creature_variable)
        {
        case 1: // PRIMARYJOBS
            crstat->job_primary = value;
            crstat->job_primary |= value2;
            crstat->job_primary |= value3;
            break;
        case 2: // SECONDARYJOBS
            crstat->job_secondary = value;
            crstat->job_secondary |= value2;
            crstat->job_secondary |= value3;
            break;
        case 3: // NOTDOJOBS
            crstat->jobs_not_do = value;
            crstat->jobs_not_do |= value2;
            crstat->jobs_not_do |= value3;
            break;
        case 4: // STRESSFULJOBS
            crstat->job_stress = value;
            crstat->job_stress |= value2;
            crstat->job_stress |= value3;
            break;
        case 5: // TRAININGVALUE
            crstat->training_value = value;
            break;
        case 6: // TRAININGCOST
            crstat->training_cost = value;
            break;
        case 7: // SCAVENGEVALUE
            crstat->scavenge_value = value;
            break;
        case 8: // SCAVENGERCOST
            crstat->scavenger_cost = value;
            break;
        case 9: // RESEARCHVALUE
            crstat->research_value = value;
            break;
        case 10: // MANUFACTUREVALUE
            crstat->manufacture_value = value;
            break;
        case 11: // PARTNERTRAINING
            crstat->partner_training = value;
            break;
        default:
            CONFWRNLOG("Unrecognized Job command (%d)", creature_variable);
            break;
        }
    }
    else if (block == CrtConf_ATTRACTION)
    {

        switch (creature_variable)
        {
        case 1: // ENTRANCEROOM
            crstat->entrance_rooms[0] = value;
            crstat->entrance_rooms[1] = value2;
            crstat->entrance_rooms[2] = value3;
            break;
        case 2: // ROOMSLABSREQUIRED
            crstat->entrance_slabs_req[0] = value;
            crstat->entrance_slabs_req[1] = value2;
            crstat->entrance_slabs_req[2] = value3;
            break;
        case 3: // BASEENTRANCESCORE
            crstat->entrance_score = value;
            break;
        case 4: // SCAVENGEREQUIREMENT
            crstat->scavenge_require = value;
            break;
        case 5: // TORTURETIME
            crstat->torture_break_time = value;
            break;
        default:
            CONFWRNLOG("Unrecognized Attraction command (%d)", creature_variable);
            break;
        }
    }
    else if (block == CrtConf_SOUNDS)
    {
        switch (creature_variable)
        {
        case 1: // HURT
            game.conf.crtr_conf.creature_sounds[creatid].hurt.index = value;
            game.conf.crtr_conf.creature_sounds[creatid].hurt.count = value2;
            break;
        case 2: // HIT
            game.conf.crtr_conf.creature_sounds[creatid].hit.index = value;
            game.conf.crtr_conf.creature_sounds[creatid].hit.count = value2;
            break;
        case 3: // HAPPY
            game.conf.crtr_conf.creature_sounds[creatid].happy.index = value;
            game.conf.crtr_conf.creature_sounds[creatid].happy.count = value2;
            break;
        case 4: // SAD
            game.conf.crtr_conf.creature_sounds[creatid].sad.index = value;
            game.conf.crtr_conf.creature_sounds[creatid].sad.count = value2;
            break;
        case 5: // HANG
            game.conf.crtr_conf.creature_sounds[creatid].hang.index = value;
            game.conf.crtr_conf.creature_sounds[creatid].hang.count = value2;
            break;
        case 6: // DROP
            game.conf.crtr_conf.creature_sounds[creatid].drop.index = value;
            game.conf.crtr_conf.creature_sounds[creatid].drop.count = value2;
            break;
        case 7: // TORTURE
            game.conf.crtr_conf.creature_sounds[creatid].torture.index = value;
            game.conf.crtr_conf.creature_sounds[creatid].torture.count = value2;
            break;
        case 8: // SLAP
            game.conf.crtr_conf.creature_sounds[creatid].slap.index = value;
            game.conf.crtr_conf.creature_sounds[creatid].slap.count = value2;
            break;
        case 9: // DIE
            game.conf.crtr_conf.creature_sounds[creatid].die.index = value;
            game.conf.crtr_conf.creature_sounds[creatid].die.count = value2;
            break;
        case 10: // FOOT
            game.conf.crtr_conf.creature_sounds[creatid].foot.index = value;
            game.conf.crtr_conf.creature_sounds[creatid].foot.count = value2;
            break;
        case 11: // FIGHT
            game.conf.crtr_conf.creature_sounds[creatid].fight.index = value;
            game.conf.crtr_conf.creature_sounds[creatid].fight.count = value2;
            break;
        }
    }
    else if (block == CrtConf_SPRITES)
    {
        set_creature_model_graphics(creatid, creature_variable-1, value);
    }
    else
    {
        ERRORLOG("Trying to configure unsupported creature block (%d)",block);
    }
    check_and_auto_fix_stats();
}

static void set_object_configuration_process(struct ScriptContext *context)
{
    struct ObjectConfigStats* objst = &game.conf.object_conf.object_cfgstats[context->value->longs[0]];
    switch (context->value->shorts[4])
    {
        case 2: // GENRE
            objst->genre = context->value->longs[1];
            break;
        case 3: // RELATEDCREATURE
            objst->related_creatr_model = context->value->longs[1];
            break;
        case 4: // PROPERTIES
            objst->model_flags = context->value->longs[1];
            break;
        case 5: // ANIMATIONID
            objst->sprite_anim_idx = context->value->longs[1];
            break;
        case 6: // ANIMATIONSPEED
            objst->anim_speed = context->value->longs[1];
            break;
        case 7: //SIZE_XY
            objst->size_xy = context->value->longs[1];
            break;
        case 8: // SIZE_Z
            objst->size_z = context->value->longs[1];
            break;
        case 9: // MAXIMUMSIZE
            objst->sprite_size_max = context->value->longs[1];
            break;
        case 10: // DESTROYONLIQUID
            objst->destroy_on_liquid = context->value->longs[1];
            break;
        case 11: // DESTROYONLAVA
            objst->destroy_on_lava = context->value->longs[1];
            break;
        case 12: // HEALTH
            objst->health = context->value->longs[1];
            break;
        case 13: // FALLACCELERATION
            objst->fall_acceleration = context->value->longs[1];
            break;
        case 14: // LIGHTUNAFFECTED
            objst->light_unaffected = context->value->longs[1];
            break;
        case 15: // LIGHTINTENSITY
            objst->ilght.intensity = context->value->longs[1];
            break;
        case 16: // LIGHTRADIUS
            objst->ilght.radius = context->value->longs[1] * COORD_PER_STL;
            break;
        case 17: // LIGHTISDYNAMIC
            objst->ilght.is_dynamic = context->value->longs[1];
            break;
        case 18: // MAPICON
            objst->map_icon = context->value->longs[1];
            break;
        case 19: // AMBIENCESOUND
            objst->fp_smpl_idx = context->value->longs[1];
            break;
        case 20: // UPDATEFUNCTION
            objst->updatefn_idx = context->value->longs[1];
            break;
        case 21: // DRAWCLASS
            objst->draw_class = context->value->longs[1];
            break;
        case 22: // PERSISTENCE
            objst->persistence = context->value->longs[1];
            break;
        case 23: // Immobile
            objst->immobile = context->value->longs[1];
            break;
        case 24: // INITIALSTATE
            objst->initial_state = context->value->longs[1];
            break;
        case 25: // RANDOMSTARTFRAME
            objst->random_start_frame = context->value->longs[1];
            break;
        case 26: // TRANSPARENCYFLAGS
            objst->transparency_flags = context->value->longs[1]<<4;
            break;
        case 27: // EFFECTBEAM
            objst->effect.beam = context->value->longs[1];
            break;
        case 28: // EFFECTPARTICLE
            objst->effect.particle = context->value->longs[1];
            break;
        case 29: // EFFECTEXPLOSION1
            objst->effect.explosion1 = context->value->longs[1];
            break;
        case 30: // EFFECTEXPLOSION2
            objst->effect.explosion2 = context->value->longs[1];
            break;
        case 31: // EFFECTSPACING
            objst->effect.spacing = context->value->longs[1];
            break;
        case 32: // EFFECTSOUND
            objst->effect.sound_idx = context->value->longs[1];
            objst->effect.sound_range = (unsigned char)context->value->shorts[5];
            break;
        case 33: // FLAMEANIMATIONID
            objst->flame.animation_id = context->value->longs[1];
            break;
        case 34: // FLAMEANIMATIONSPEED
            objst->flame.anim_speed = context->value->longs[1];
            break;
        case 35: // FLAMEANIMATIONSIZE
            objst->flame.sprite_size = context->value->longs[1];
            break;
        case 36: // FLAMEANIMATIONOFFSET
            objst->flame.fp_add_x = context->value->chars[5];
            objst->flame.fp_add_y = context->value->chars[6];
            objst->flame.td_add_x = context->value->chars[7];
            objst->flame.td_add_y = context->value->chars[8];
            break;
        case 37: // FLAMETRANSPARENCYFLAGS
            objst->flame.transparency_flags = context->value->longs[1] << 4;
            break;
        default:
            WARNMSG("Unsupported Object configuration, variable %d.", context->value->shorts[4]);
            break;
    }
    update_all_object_stats();
}

static void display_timer_check(const struct ScriptLine *scline)
{
    const char *timrname = scline->tp[1];
    char timr_id = get_rid(timer_desc, timrname);
    if (timr_id == -1)
    {
        SCRPTERRLOG("Unknown timer, '%s'", timrname);
        return;
    }
    ALLOCATE_SCRIPT_VALUE(scline->command, 0);
    value->bytes[0] = (unsigned char)scline->np[0];
    value->bytes[1] = timr_id;
    value->longs[1] = 0;
    value->bytes[2] = (TbBool)scline->np[2];
    PROCESS_SCRIPT_VALUE(scline->command);
}

static void display_timer_process(struct ScriptContext *context)
{
    gameadd.script_player = context->value->bytes[0];
    gameadd.script_timer_id = context->value->bytes[1];
    gameadd.script_timer_limit = context->value->longs[1];
    gameadd.timer_real = context->value->bytes[2];
    game.flags_gui |= GGUI_ScriptTimer;
}

static void add_to_timer_check(const struct ScriptLine *scline)
{
    const char *timrname = scline->tp[1];
    long timr_id = get_rid(timer_desc, timrname);
    if (timr_id == -1)
    {
        SCRPTERRLOG("Unknown timer, '%s'", timrname);
        return;
    }
    ALLOCATE_SCRIPT_VALUE(scline->command, 0);
    value->longs[0] = scline->np[0];
    value->longs[1] = timr_id;
    value->longs[2] = scline->np[2];
    PROCESS_SCRIPT_VALUE(scline->command);
}

static void add_to_timer_process(struct ScriptContext *context)
{
   add_to_script_timer(context->value->longs[0], context->value->longs[1], context->value->longs[2]);
}

static void add_bonus_time_check(const struct ScriptLine *scline)
{
    ALLOCATE_SCRIPT_VALUE(scline->command, 0);
    value->longs[0] = scline->np[0];
    PROCESS_SCRIPT_VALUE(scline->command);
}

static void add_bonus_time_process(struct ScriptContext *context)
{
   game.bonus_time += context->value->longs[0];
}

static void display_variable_check(const struct ScriptLine *scline)
{
    long varib_id, varib_type;
    if (!parse_get_varib(scline->tp[1], &varib_id, &varib_type))
    {
        SCRPTERRLOG("Unknown variable, '%s'", scline->tp[1]);
        return;
    }
    ALLOCATE_SCRIPT_VALUE(scline->command, 0);
    value->bytes[0] = scline->np[0];
    value->bytes[1] = scline->np[3];
    value->bytes[2] = varib_type;
    value->longs[1] = varib_id;
    value->longs[2] = scline->np[2];
    PROCESS_SCRIPT_VALUE(scline->command);
}

static void display_variable_process(struct ScriptContext *context)
{
   gameadd.script_player = context->value->bytes[0];
   gameadd.script_value_type = context->value->bytes[2];
   gameadd.script_value_id = context->value->longs[1];
   gameadd.script_variable_target = context->value->longs[2];
   gameadd.script_variable_target_type = context->value->bytes[1];
   game.flags_gui |= GGUI_Variable;
}

static void display_countdown_check(const struct ScriptLine *scline)
{
    if (scline->np[2] <= 0)
    {
        SCRPTERRLOG("Can't have a countdown to %ld turns.", scline->np[2]);
        return;
    }
    const char *timrname = scline->tp[1];
    char timr_id = get_rid(timer_desc, timrname);
    if (timr_id == -1)
    {
        SCRPTERRLOG("Unknown timer, '%s'", timrname);
        return;
    }
    ALLOCATE_SCRIPT_VALUE(scline->command, 0);
    value->bytes[0] = (unsigned char)scline->np[0];
    value->bytes[1] = timr_id;
    value->longs[1] = scline->np[2];
    value->bytes[2] = (TbBool)scline->np[3];
    PROCESS_SCRIPT_VALUE(scline->command);
}

static void cmd_no_param_check(const struct ScriptLine *scline)
{
    ALLOCATE_SCRIPT_VALUE(scline->command, 0);
    PROCESS_SCRIPT_VALUE(scline->command);
}

static void hide_timer_process(struct ScriptContext *context)
{
   game.flags_gui &= ~GGUI_ScriptTimer;
}

static void hide_variable_process(struct ScriptContext *context)
{
   game.flags_gui &= ~GGUI_Variable;
}

static void create_effect_check(const struct ScriptLine *scline)
{
    ALLOCATE_SCRIPT_VALUE(scline->command, 0);
    TbMapLocation location;
    const char *effect_name = scline->tp[0];
    long effct_id = effect_or_effect_element_id(effect_name);
    if (effct_id == 0)
    {
        SCRPTERRLOG("Unrecognised effect: %s", effect_name);
        return;
    }
    value->shorts[0] = effct_id;
    const char *locname = scline->tp[1];
    if (!get_map_location_id(locname, &location))
    {
        return;
    }
    value->ulongs[1] = location;
    value->longs[2] = scline->np[2];
    PROCESS_SCRIPT_VALUE(scline->command);
}

static void create_effect_at_pos_check(const struct ScriptLine *scline)
{
    ALLOCATE_SCRIPT_VALUE(scline->command, 0);
    const char *effect_name = scline->tp[0];
    long effct_id = effect_or_effect_element_id(effect_name);
    if (effct_id == 0)
    {
        SCRPTERRLOG("Unrecognised effect: %s", effect_name);
        return;
    }
    value->shorts[0] = effct_id;
    if (subtile_coords_invalid(scline->np[1], scline->np[2]))
    {
        SCRPTERRLOG("Invalid coordinates: %ld, %ld", scline->np[1], scline->np[2]);
        return;
    }
    value->shorts[1] = scline->np[1];
    value->shorts[2] = scline->np[2];
    value->longs[2] = scline->np[3];
    PROCESS_SCRIPT_VALUE(scline->command);
}

static void null_process(struct ScriptContext *context)
{
}



static void set_sacrifice_recipe_check(const struct ScriptLine *scline)
{
    ALLOCATE_SCRIPT_VALUE(scline->command, 0);

    value->sac.action = get_rid(rules_sacrifices_commands, scline->tp[0]);
    if (value->sac.action == -1)
    {
        SCRPTERRLOG("Unexpected action:%s", scline->tp[0]);
        return;
    }
    long param;
    if ((value->sac.action == SacA_CustomPunish) || (value->sac.action == SacA_CustomReward))
    {
        param = get_id(flag_desc, scline->tp[1]) + 1;
    }
    else
    {
        param = get_id(creature_desc, scline->tp[1]);
        if (param == -1)
        {
            param = get_id(sacrifice_unique_desc, scline->tp[1]);
        }
        if (param == -1)
        {
            param = get_id(spell_desc, scline->tp[1]);
        }
    }
    if (param == -1 && (strcmp(scline->tp[1], "NONE") == 0))
    {
        param = 0;
    }

    if (param < 0)
    {
        param = 0;
        value->sac.action = SacA_None;
        SCRPTERRLOG("Unexpected parameter:%s", scline->tp[1]);
    }
    value->sac.param = param;

    for (int i = 0; i < MAX_SACRIFICE_VICTIMS; i++)
    {
       long vi = get_rid(creature_desc, scline->tp[i + 2]);
       if (vi < 0)
         vi = 0;
       value->sac.victims[i] = vi;
    }
    qsort(value->sac.victims, MAX_SACRIFICE_VICTIMS, sizeof(value->sac.victims[0]), &sac_compare_fn);

    PROCESS_SCRIPT_VALUE(scline->command);
}

static void remove_sacrifice_recipe_check(const struct ScriptLine *scline)
{
    ALLOCATE_SCRIPT_VALUE(scline->command, 0);

    value->sac.action = SacA_None;
    value->sac.param = 0;

    for (int i = 0; i < MAX_SACRIFICE_VICTIMS; i++)
    {
       long vi = get_rid(creature_desc, scline->tp[i]);
       if (vi < 0)
         vi = 0;
       value->sac.victims[i] = vi;
    }
    qsort(value->sac.victims, MAX_SACRIFICE_VICTIMS, sizeof(value->sac.victims[0]), &sac_compare_fn);

    PROCESS_SCRIPT_VALUE(scline->command);
}

static void set_sacrifice_recipe_process(struct ScriptContext *context)
{
    long victims[MAX_SACRIFICE_VICTIMS];
    struct Coord3d pos;
    int action = context->value->sac.action;
    int param = context->value->sac.param;
    for (int i = 0; i < MAX_SACRIFICE_VICTIMS; i++)
    {
        victims[i] = context->value->sac.victims[i];
    }
    for (int i = 1; i < MAX_SACRIFICE_RECIPES; i++)
    {
        struct SacrificeRecipe* sac = &game.conf.rules.sacrifices.sacrifice_recipes[i];
        if (sac->action == (long)SacA_None)
        {
            break;
        }
        if (memcmp(victims, sac->victims, sizeof(victims)) == 0)
        {
            sac->action = action;
            sac->param = param;
            if (action == (long)SacA_None)
            {
                // remove empty space
                memmove(sac, sac + 1, (MAX_SACRIFICE_RECIPES - 1 - (sac - &game.conf.rules.sacrifices.sacrifice_recipes[0])) * sizeof(*sac));
            }
            return;
        }
    }
    if (action == (long)SacA_None) // No rule found
    {
        WARNLOG("Unable to find sacrifice rule to remove");
        return;
    }
    struct SacrificeRecipe* sac = get_unused_sacrifice_recipe_slot();
    if (sac == &game.conf.rules.sacrifices.sacrifice_recipes[0])
    {
        ERRORLOG("No free sacrifice rules");
        return;
    }
    memcpy(sac->victims, victims, sizeof(victims));
    sac->action = action;
    sac->param = param;

    if (find_temple_pool(context->player_idx, &pos))
    {
        // Check if sacrifice pool already matches
        for (int i = 0; i < sizeof(victims); i++)
        {
            if (victims[i] == 0)
                break;
            process_sacrifice_creature(&pos, victims[i], context->player_idx, false);
        }
    }
}

static void set_box_tooltip(const struct ScriptLine *scline)
{
  if ((scline->np[0] < 0) || (scline->np[0] >= CUSTOM_BOX_COUNT))
  {
    SCRPTERRLOG("Invalid CUSTOM_BOX number (%ld)", scline->np[0]);
    return;
  }
  int idx = scline->np[0];
  if (strlen(scline->tp[1]) >= MESSAGE_TEXT_LEN)
  {
      SCRPTWRNLOG("Tooltip TEXT too long; truncating to %d characters", MESSAGE_TEXT_LEN-1);
  }
  if ((gameadd.box_tooltip[idx][0] != '\0') && (strcmp(gameadd.box_tooltip[idx], scline->tp[1]) != 0))
  {
      SCRPTWRNLOG("Box tooltip #%d overwritten by different text", idx);
  }
  snprintf(gameadd.box_tooltip[idx], MESSAGE_TEXT_LEN, "%s", scline->tp[1]);
}

static void set_box_tooltip_id(const struct ScriptLine *scline)
{
  if ((scline->np[0] < 0) || (scline->np[0] >= CUSTOM_BOX_COUNT))
  {
    SCRPTERRLOG("Invalid CUSTOM_BOX number (%ld)", scline->np[0]);
    return;
  }
  int idx = scline->np[0];
  snprintf(gameadd.box_tooltip[idx], MESSAGE_TEXT_LEN, "%s", get_string(scline->np[1]));
}

static void change_slab_owner_check(const struct ScriptLine *scline)
{

    if (scline->np[0] < 0 || scline->np[0] > gameadd.map_tiles_x) //x coord
    {
        SCRPTERRLOG("Value '%d' out of range. Range 0-%d allowed.", scline->np[0],gameadd.map_tiles_x);
        return;
    }
    if (scline->np[1] < 0 || scline->np[1] > gameadd.map_tiles_y) //y coord
    {
        SCRPTERRLOG("Value '%d' out of range. Range 0-%d allowed.", scline->np[1],gameadd.map_tiles_y);
        return;
    }
    long filltype = get_id(fill_desc, scline->tp[3]);
    if ((scline->tp[3][0] != '\0') && (filltype == -1))
    {
        SCRPTWRNLOG("Fill type %s not recognized", scline->tp[3]);
    }

    command_add_value(Cmd_CHANGE_SLAB_OWNER, scline->np[2], scline->np[0], scline->np[1], get_id(fill_desc, scline->tp[3]));
}

static void change_slab_owner_process(struct ScriptContext *context)
{
    MapSlabCoord x = context->value->longs[0];
    MapSlabCoord y = context->value->longs[1];
    long fill_type = context->value->longs[2];
    if (fill_type > 0)
    {
        struct CompoundCoordFilterParam iter_param;
        iter_param.plyr_idx = context->player_idx;
        iter_param.num1 = fill_type;
        iter_param.num2 = get_slabmap_block(x, y)->kind;
        slabs_fill_iterate_from_slab(x, y, slabs_change_owner, &iter_param);
    } else {
        change_slab_owner_from_script(x, y, context->player_idx);
    }
}

static void change_slab_type_check(const struct ScriptLine *scline)
{
    ALLOCATE_SCRIPT_VALUE(scline->command, 0);

    if (scline->np[0] < 0 || scline->np[0] > gameadd.map_tiles_x) //x coord
    {
        SCRPTERRLOG("Value '%d' out of range. Range 0-%d allowed.", scline->np[0],gameadd.map_tiles_x);
        return;
    }
    else
    {
        value->shorts[0] = scline->np[0];
    }

    if (scline->np[1] < 0 || scline->np[1] > gameadd.map_tiles_y) //y coord
    {
        SCRPTERRLOG("Value '%d' out of range. Range 0-%d allowed.", scline->np[0],gameadd.map_tiles_y);
        return;
    }
    else
    {
        value->shorts[1] = scline->np[1];
    }

    if (scline->np[2] < 0 || scline->np[2] >= game.conf.slab_conf.slab_types_count) //slab kind
    {
        SCRPTERRLOG("Unsupported slab '%d'. Slabs range 0-%d allowed.", scline->np[2],game.conf.slab_conf.slab_types_count-1);
        return;
    }
    else
    {
        value->shorts[2] = scline->np[2];
    }

    value->shorts[3] = get_id(fill_desc, scline->tp[3]);
    if ((scline->tp[3][0] != '\0') && (value->shorts[3] == -1))
    {
        SCRPTWRNLOG("Fill type %s not recognized", scline->tp[3]);
    }
    PROCESS_SCRIPT_VALUE(scline->command);
}

static void change_slab_type_process(struct ScriptContext *context)
{
    long x = context->value->shorts[0];
    long y = context->value->shorts[1];
    long slab_kind = context->value->shorts[2];
    long fill_type = context->value->shorts[3];

    if (fill_type > 0)
    {
        struct CompoundCoordFilterParam iter_param;
        iter_param.num1 = slab_kind;
        iter_param.num2 = fill_type;
        iter_param.num3 = get_slabmap_block(x, y)->kind;
        slabs_fill_iterate_from_slab(x, y, slabs_change_type, &iter_param);
    } 
    else
    {
        replace_slab_from_script(x, y, slab_kind);
    }
}

static void reveal_map_location_check(const struct ScriptLine *scline)
{
    TbMapLocation location;
    if (!get_map_location_id(scline->tp[1], &location)) {
        return;
    }
    command_add_value(Cmd_REVEAL_MAP_LOCATION, scline->np[0], location, scline->np[2], 0);
}

static void reveal_map_location_process(struct ScriptContext *context)
{
    TbMapLocation target = context->value->longs[0];
    SYNCDBG(0, "Revealing location type %d", target);
    long x = 0;
    long y = 0;
    long r = context->value->longs[1];
    find_map_location_coords(target, &x, &y, context->player_idx, __func__);
    if ((x == 0) && (y == 0))
    {
        WARNLOG("Can't decode location %d", target);
        return;
    }
    if (r == -1)
    {
        struct CompoundCoordFilterParam iter_param;
        iter_param.plyr_idx = context->player_idx;
        slabs_fill_iterate_from_slab(subtile_slab(x), subtile_slab(y), slabs_reveal_slab_and_corners, &iter_param);
    } else
        reveal_map_area(context->player_idx, x-(r>>1), x+(r>>1)+(r&1), y-(r>>1), y+(r>>1)+(r&1));
}

static void player_zoom_to_check(const struct ScriptLine *scline)
{
    TbMapLocation location;
    const char *where = scline->tp[1];
    if (!get_map_location_id(where, &location) || location == MLoc_NONE) {
        SCRPTERRLOG("invalid zoom location \"%s\"",where);
        return;
    }

    ALLOCATE_SCRIPT_VALUE(scline->command, scline->np[0]);
    value->longs[0] = location;
    PROCESS_SCRIPT_VALUE(scline->command);
}

static void player_zoom_to_process(struct ScriptContext *context)
{
    TbMapLocation target = context->value->longs[0];
    struct Coord3d pos;

    find_location_pos(target, context->player_idx, &pos, __func__);
    set_player_zoom_to_position(get_player(context->player_idx),&pos);
}
  
static void level_up_players_creatures_check(const struct ScriptLine* scline)
{
    ALLOCATE_SCRIPT_VALUE(scline->command, scline->np[0]);
    long crmodel = parse_creature_name(scline->tp[1]);
    char count = scline->np[2];

    if (crmodel == CREATURE_NONE)
    {
        SCRPTERRLOG("Unknown creature, '%s'", scline->tp[1]);
        DEALLOCATE_SCRIPT_VALUE
        return;
    } 
    if (scline->np[2] == '\0')
    {
        count = 1;
    }
    if (count == 0)
    {
        SCRPTERRLOG("Trying to level up %d times '%s'", scline->np[2]);
        DEALLOCATE_SCRIPT_VALUE
        return;
    }
    
    value->shorts[1] = crmodel;
    value->shorts[2] = count;
    PROCESS_SCRIPT_VALUE(scline->command);
}

static void level_up_players_creatures_process(struct ScriptContext* context)
{
    long crmodel = context->value->shorts[1];
    long count = context->value->shorts[2];

    for (int plyridx = context->plr_start; plyridx < context->plr_end; plyridx++)
    {
        struct Dungeon* dungeon = get_players_num_dungeon(plyridx);
        unsigned long k = 0;

        TbBool need_spec_digger = (crmodel > 0) && creature_kind_is_for_dungeon_diggers_list(dungeon->owner, crmodel);
        struct Thing* thing = INVALID_THING;
        int i;
        if ((!need_spec_digger) || (crmodel == CREATURE_ANY) || (crmodel == CREATURE_NOT_A_DIGGER))
        {
            i = dungeon->creatr_list_start;
        }
        else
        {
            i = dungeon->digger_list_start;
        }

        while (i != 0)
        {
            thing = thing_get(i);
            TRACE_THING(thing);
            struct CreatureControl* cctrl = creature_control_get_from_thing(thing);
            if (thing_is_invalid(thing) || creature_control_invalid(cctrl))
            {
                ERRORLOG("Jump to invalid creature detected");
                break;
            }
            i = cctrl->players_next_creature_idx;
            // Thing list loop body
            if (creature_matches_model(thing, crmodel))
            {
                creature_change_multiple_levels(thing, count);
            }
            // Thing list loop body ends
            k++;
            if (k > CREATURES_COUNT)
            {
                ERRORLOG("Infinite loop detected when sweeping creatures list");
                break;
            }
        }
    }
    SYNCDBG(19, "Finished");
}

static void use_spell_on_players_creatures_check(const struct ScriptLine* scline)
{
    ALLOCATE_SCRIPT_VALUE(scline->command, scline->np[0]);
    long crtr_id = parse_creature_name(scline->tp[1]);
    if (crtr_id == CREATURE_NONE)
    {
        SCRPTERRLOG("Unknown creature, '%s'", scline->tp[1]);
        return;
    }
    const char *mag_name = scline->tp[2];
    short mag_id = get_rid(spell_desc, mag_name);
    short splevel = scline->np[3];

    if (mag_id == -1)
    {
        SCRPTERRLOG("Invalid spell: %s", mag_name);
        return;
    }

    if (splevel < 1)
    {
        if ((mag_id == SplK_Heal) || (mag_id == SplK_Armour) || (mag_id == SplK_Speed) || (mag_id == SplK_Disease) || (mag_id == SplK_Invisibility) || (mag_id == SplK_Chicken))
        {
            SCRPTWRNLOG("Spell %s level too low: %d, setting to 1.", mag_name, splevel);
        }
        splevel = 1;
    }
    if (splevel > (MAGIC_OVERCHARGE_LEVELS + 1)) //Creatures cast spells from level 1 to 10, but 10=9.
    {
        SCRPTWRNLOG("Spell %s level too high: %d, setting to %d.", mag_name, splevel, (MAGIC_OVERCHARGE_LEVELS + 1));
        splevel = MAGIC_OVERCHARGE_LEVELS;
    }
    splevel--;
    if (mag_id == -1)
    {
        SCRPTERRLOG("Unknown magic, '%s'", mag_name);
        return;
    }
    value->shorts[1] = crtr_id;
    value->shorts[2] = mag_id;
    value->shorts[3] = splevel;
    PROCESS_SCRIPT_VALUE(scline->command);
}

static void use_spell_on_players_creatures_process(struct ScriptContext* context)
{
    long crmodel = context->value->shorts[1];
    long spl_idx = context->value->shorts[2];
    long overchrg = context->value->shorts[3];

    for (int i = context->plr_start; i < context->plr_end; i++)
    {
        apply_spell_effect_to_players_creatures(i, crmodel, spl_idx, overchrg);
    }
}

static void use_power_on_players_creatures_check(const struct ScriptLine* scline)
{
    ALLOCATE_SCRIPT_VALUE(scline->command, scline->np[0]);
    long crtr_id = parse_creature_name(scline->tp[1]);
    PlayerNumber caster_player = scline->np[2];
    const char* pwr_name = scline->tp[3];
    short pwr_id = get_rid(power_desc, pwr_name);
    short splevel = scline->np[4];
    TbBool free = scline->np[5];

    if (crtr_id == CREATURE_NONE)
    {
        SCRPTERRLOG("Unknown creature, '%s'", scline->tp[1]);
        DEALLOCATE_SCRIPT_VALUE
    }
    if (pwr_id == -1)
    {
        SCRPTERRLOG("Invalid power: %s", pwr_name);
        DEALLOCATE_SCRIPT_VALUE
    }
    switch (pwr_id)
    {
    case PwrK_HEALCRTR:
    case PwrK_SPEEDCRTR:
    case PwrK_PROTECT:
    case PwrK_REBOUND:
    case PwrK_CONCEAL:
    case PwrK_DISEASE:
    case PwrK_CHICKEN:
    case PwrK_FREEZE:
    case PwrK_SLOW:
    case PwrK_FLIGHT:
    case PwrK_VISION:
    case PwrK_CALL2ARMS:
    case PwrK_LIGHTNING:
    case PwrK_CAVEIN:
    case PwrK_SIGHT:
    case PwrK_TIMEBOMB:
        if ((splevel < 1) || (splevel > MAGIC_OVERCHARGE_LEVELS))
        {
            SCRPTERRLOG("Power %s level %d out of range. Acceptible values are %d~%d", pwr_name, splevel, 1, MAGIC_OVERCHARGE_LEVELS);
            DEALLOCATE_SCRIPT_VALUE
        }
        splevel--; // transform human 1~9 range into computer 0~8 range
        break;
    case PwrK_SLAP:
    case PwrK_MKDIGGER:
        break;
    default:
        SCRPTERRLOG("Power not supported for this command: %s", power_code_name(pwr_id));
        DEALLOCATE_SCRIPT_VALUE
    }
    value->shorts[1] = crtr_id;
    value->shorts[2] = pwr_id;
    value->shorts[3] = splevel;
    value->shorts[4] = caster_player;
    value->shorts[5] = free;
    PROCESS_SCRIPT_VALUE(scline->command);
}

/**
 * Casts a keeper power on all creatures of a specific model, or positions of all creatures depending on the power.
 * @param crmodel The creature model to target, accepts wildcards.
 * @param pwr_idx The ID of the Keeper Power.
 * @param overchrg The overcharge level of the keeperpower. Is ignored when not applicable.
 * @param caster The player number of the player who is made to cast the spell.
 * @param free If gold is used when casting the spell. It will fail to cast if it is not free and money is not available.
 */
void cast_power_on_players_creatures(PlayerNumber plyr_idx, ThingModel crmodel, short pwr_idx, short overchrg, PlayerNumber caster, TbBool free)
{
    SYNCDBG(8, "Starting");
    struct Dungeon* dungeon = get_players_num_dungeon(plyr_idx);
    unsigned long k = 0;

    TbBool need_spec_digger = (crmodel > 0) && creature_kind_is_for_dungeon_diggers_list(plyr_idx, crmodel);
    struct Thing* thing = INVALID_THING;
    int i;
    if ((!need_spec_digger) || (crmodel == CREATURE_ANY) || (crmodel == CREATURE_NOT_A_DIGGER))
    {
        i = dungeon->creatr_list_start;
    }
    else
    {
        i = dungeon->digger_list_start;
    }

    while (i != 0)
    {
        thing = thing_get(i);
        TRACE_THING(thing);
        struct CreatureControl* cctrl = creature_control_get_from_thing(thing);
        if (thing_is_invalid(thing) || creature_control_invalid(cctrl))
        {
            ERRORLOG("Jump to invalid creature detected");
            break;
        }
        i = cctrl->players_next_creature_idx;
        // Thing list loop body
        if (creature_matches_model(thing, crmodel))
        {
            script_use_power_on_creature(thing, pwr_idx, overchrg, caster, free);
        }
        // Thing list loop body ends
        k++;
        if (k > CREATURES_COUNT)
        {
            ERRORLOG("Infinite loop detected when sweeping creatures list");
            break;
        }
    }
    SYNCDBG(19, "Finished");
}

static void use_power_on_players_creatures_process(struct ScriptContext* context)
{
    short crmodel = context->value->shorts[1];
    short pwr_idx = context->value->shorts[2];
    short overchrg = context->value->shorts[3];
    PlayerNumber caster = context->value->shorts[4];
    TbBool free = context->value->shorts[5];

    for (int i = context->plr_start; i < context->plr_end; i++)
    {
        cast_power_on_players_creatures(i, crmodel, pwr_idx, overchrg, caster, free);
    }
}

static void set_creature_instance_check(const struct ScriptLine *scline)
{
    ALLOCATE_SCRIPT_VALUE(scline->command, 0);
    value->bytes[0] = scline->np[0];
    value->bytes[1] = scline->np[1];
    if (scline->tp[2][0] != '\0')
    {
        int instance = get_rid(instance_desc, scline->tp[2]);
        if (instance != -1)
        {
            value->bytes[2] = instance;
        }
        else
        {
            SCRPTERRLOG("Invalid instance: %s", scline->tp[2]);
            return;
        }
    }
    value->bytes[3] = scline->np[3];
    PROCESS_SCRIPT_VALUE(scline->command);
}

static void set_creature_instance_process(struct ScriptContext *context)
{
    struct CreatureStats *crstat = creature_stats_get(context->value->bytes[0]);
    if (!creature_stats_invalid(crstat))
    {
        CrInstance old_instance = crstat->learned_instance_id[context->value->bytes[1] - 1];
        crstat->learned_instance_id[context->value->bytes[1] - 1] = context->value->bytes[2];
        crstat->learned_instance_level[context->value->bytes[1] - 1] = context->value->bytes[3];
        for (short i = 0; i < THINGS_COUNT; i++)
        {
            struct Thing* thing = thing_get(i);
            if (thing_is_creature(thing))
            {
                if (thing->model == context->value->bytes[0])
                {
                    if (old_instance != CrInst_NULL)
                    {
                        struct CreatureControl* cctrl = creature_control_get_from_thing(thing);
                        cctrl->instance_available[old_instance] = false;
                    }
                    creature_increase_available_instances(thing);
                }
            }
        }
    }
}


static void hide_hero_gate_check(const struct ScriptLine* scline)
{
    ALLOCATE_SCRIPT_VALUE(scline->command, 0);
    short n = scline->np[0];
    if (scline->np[0] < 0)
    {
        n = -scline->np[0];
    }
    struct Thing* thing = find_hero_gate_of_number(n);
    if (thing_is_invalid(thing))
    {
        SCRPTERRLOG("Invalid hero gate: %d", scline->np[0]);
        return;
    }
    value->bytes[0] = n;
    value->bytes[1] = scline->np[1];

    PROCESS_SCRIPT_VALUE(scline->command);
}

static void hide_hero_gate_process(struct ScriptContext* context)
{
    struct Thing* thing = find_hero_gate_of_number(context->value->bytes[0]);
    if (context->value->bytes[1])
    {
        light_turn_light_off(thing->light_id);
        create_effect(&thing->mappos, TngEff_BallPuffWhite, thing->owner);
        place_thing_in_creature_controlled_limbo(thing);
    }
    else
    {
        create_effect(&thing->mappos, TngEff_BallPuffWhite, thing->owner);
        remove_thing_from_creature_controlled_limbo(thing);
        light_turn_light_on(thing->light_id);
    }
}

static void if_check(const struct ScriptLine *scline)
{

    long plr_range_id = scline->np[0];
    const char *varib_name = scline->tp[1];
    const char *operatr = scline->tp[2];

    long plr_range_id_right;
    const char *varib_name_right = scline->tp[4];

    long value = 0;

    TbBool double_var_mode = false;
    long varib_type;
    long varib_id;
    long varib_type_right;
    long varib_id_right;


    if (*varib_name_right != '\0')
    {
        double_var_mode = true;

        if (!get_player_id(scline->tp[3], &plr_range_id_right)) {
            
            SCRPTWRNLOG("failed to parse \"%s\" as a player", scline->tp[3]);
        }
    }
    else
    {
        double_var_mode = false;

        char* text;
        value = strtol(scline->tp[3], &text, 0);
        if (text != &scline->tp[3][strlen(scline->tp[3])]) {
            SCRPTWRNLOG("Numerical value \"%s\" interpreted as %ld", scline->tp[3], value);
        }
    }


    if (gameadd.script.conditions_num >= CONDITIONS_COUNT)
    {
      SCRPTERRLOG("Too many (over %d) conditions in script", CONDITIONS_COUNT);
      return;
    }
    // Recognize variable
    if (!parse_get_varib(varib_name, &varib_id, &varib_type))
    {
        return;
    }
    if (double_var_mode && !parse_get_varib(varib_name_right, &varib_id_right, &varib_type_right))
    {
        return;
    }

    { // Warn if using the command for a player without Dungeon struct
        int plr_start;
        int plr_end;
        if (get_players_range(plr_range_id, &plr_start, &plr_end) >= 0) {
            struct Dungeon* dungeon = get_dungeon(plr_start);
            if ((plr_start+1 == plr_end) && dungeon_invalid(dungeon)) {
                // Note that this list should be kept updated with the changes in get_condition_value()
                if (((varib_type != SVar_GAME_TURN) && (varib_type != SVar_ALL_DUNGEONS_DESTROYED)
                 && (varib_type != SVar_DOOR_NUM) && (varib_type != SVar_TRAP_NUM)))
                    SCRPTWRNLOG("Found player without dungeon used in IF clause in script; this will not work correctly");
                    
            }
        }
        if (double_var_mode && get_players_range(plr_range_id_right, &plr_start, &plr_end) >= 0) {
            struct Dungeon* dungeon = get_dungeon(plr_start);
            if ((plr_start+1 == plr_end) && dungeon_invalid(dungeon)) {
                // Note that this list should be kept updated with the changes in get_condition_value()
                if (((varib_type_right != SVar_GAME_TURN) && (varib_type_right != SVar_ALL_DUNGEONS_DESTROYED)
                 && (varib_type_right != SVar_DOOR_NUM) && (varib_type_right != SVar_TRAP_NUM)))
                    SCRPTWRNLOG("Found player without dungeon used in IF clause in script; this will not work correctly");
                    
            }
        }
    }
    // Recognize comparison
    long opertr_id = get_id(comparison_desc, operatr);
    if (opertr_id == -1)
    {
      SCRPTERRLOG("Unknown comparison name, '%s'", operatr);
      return;
    }
    // Add the condition to script structure
    if (double_var_mode)
    {
        command_add_condition_2variables(plr_range_id, opertr_id, varib_type, varib_id,plr_range_id_right, varib_type_right, varib_id_right);
    }
    else{
        command_add_condition(plr_range_id, opertr_id, varib_type, varib_id, value);
    }
}

static void if_available_check(const struct ScriptLine *scline)
{
    
    long plr_range_id = scline->np[0];
    const char *varib_name = scline->tp[1];
    const char *operatr = scline->tp[2];

    long plr_range_id_right;
    const char *varib_name_right = scline->tp[4];

    long value;

    TbBool double_var_mode = false;
    long varib_type_right;
    long varib_id_right;


    if (*varib_name_right != '\0')
    {
        double_var_mode = true;

        if (!get_player_id(scline->tp[3], &plr_range_id_right)) {
            
            SCRPTWRNLOG("failed to parse \"%s\" as a player", scline->tp[3]);
        }
    }
    else
    {
        double_var_mode = false;

        char* text;
        value = strtol(scline->tp[3], &text, 0);
        if (text != &scline->tp[3][strlen(scline->tp[3])]) {
            SCRPTWRNLOG("Numerical value \"%s\" interpreted as %ld", scline->tp[3], value);
        }
    }

    if (gameadd.script.conditions_num >= CONDITIONS_COUNT)
    {
      SCRPTERRLOG("Too many (over %d) conditions in script", CONDITIONS_COUNT);
      return;
    }
    // Recognize variable
    long varib_id;
    long varib_type = get_id(available_variable_desc, varib_name);
    if (varib_type == -1)
        varib_id = -1;
    else
        varib_id = 0;
    if (varib_id == -1)
    {
      varib_id = get_id(door_desc, varib_name);
      varib_type = SVar_AVAILABLE_DOOR;
    }
    if (varib_id == -1)
    {
      varib_id = get_id(trap_desc, varib_name);
      varib_type = SVar_AVAILABLE_TRAP;
    }
    if (varib_id == -1)
    {
      varib_id = get_id(room_desc, varib_name);
      varib_type = SVar_AVAILABLE_ROOM;
    }
    if (varib_id == -1)
    {
      varib_id = get_id(power_desc, varib_name);
      varib_type = SVar_AVAILABLE_MAGIC;
    }
    if (varib_id == -1)
    {
      varib_id = get_id(creature_desc, varib_name);
      varib_type = SVar_AVAILABLE_CREATURE;
    }
    if (varib_id == -1)
    {
      SCRPTERRLOG("Unrecognized VARIABLE, '%s'", varib_name);
      return;
    }
    // Recognize comparison
    long opertr_id = get_id(comparison_desc, operatr);
    if (opertr_id == -1)
    {
      SCRPTERRLOG("Unknown comparison name, '%s'", operatr);
      return;
    }
    { // Warn if using the command for a player without Dungeon struct
        int plr_start;
        int plr_end;
        if (get_players_range(plr_range_id, &plr_start, &plr_end) >= 0) {
            struct Dungeon* dungeon = get_dungeon(plr_start);
            if ((plr_start+1 == plr_end) && dungeon_invalid(dungeon)) {
                SCRPTWRNLOG("Found player without dungeon used in IF_AVAILABLE clause in script; this will not work correctly");
            }
        }
    }
    if (double_var_mode && !parse_get_varib(varib_name_right, &varib_id_right, &varib_type_right))
    {
        return;
    }
    // Add the condition to script structure
    if (double_var_mode)
    {
        command_add_condition_2variables(plr_range_id, opertr_id, varib_type, varib_id,plr_range_id_right, varib_type_right, varib_id_right);
    }
    else{
        command_add_condition(plr_range_id, opertr_id, varib_type, varib_id, value);
    }
}

static void if_controls_check(const struct ScriptLine *scline)
{

    long plr_range_id = scline->np[0];
    const char *varib_name = scline->tp[1];
    const char *operatr = scline->tp[2];

    long plr_range_id_right;
    const char *varib_name_right = scline->tp[4];

    long value;

    TbBool double_var_mode = false;
    long varib_type_right = 0;
    long varib_id_right = 0;


    if (*varib_name_right != '\0')
    {
        double_var_mode = true;

        if (!get_player_id(scline->tp[3], &plr_range_id_right)) {
            
            SCRPTWRNLOG("failed to parse \"%s\" as a player", scline->tp[3]);
        }
    }
    else
    {
        double_var_mode = false;

        char* text;
        value = strtol(scline->tp[3], &text, 0);
        if (text != &scline->tp[3][strlen(scline->tp[3])]) {
            SCRPTWRNLOG("Numerical value \"%s\" interpreted as %ld", scline->tp[3], value);
        }
    }

    long varib_id;
    if (gameadd.script.conditions_num >= CONDITIONS_COUNT)
    {
      SCRPTERRLOG("Too many (over %d) conditions in script", CONDITIONS_COUNT);
      return;
    }
    // Recognize variable
    long varib_type = get_id(controls_variable_desc, varib_name);
    if (varib_type == -1)
      varib_id = -1;
    else
      varib_id = 0;
    if (varib_id == -1)
    {
      varib_id = get_id(creature_desc, varib_name);
      varib_type = SVar_CONTROLS_CREATURE;
    }
    if (varib_id == -1)
    {
      SCRPTERRLOG("Unrecognized VARIABLE, '%s'", varib_name);
      return;
    }
    // Recognize comparison
    long opertr_id = get_id(comparison_desc, operatr);
    if (opertr_id == -1)
    {
      SCRPTERRLOG("Unknown comparison name, '%s'", operatr);
      return;
    }
    { // Warn if using the command for a player without Dungeon struct
        int plr_start;
        int plr_end;
        if (get_players_range(plr_range_id, &plr_start, &plr_end) >= 0) {
            struct Dungeon* dungeon = get_dungeon(plr_start);
            if ((plr_start+1 == plr_end) && dungeon_invalid(dungeon)) {
                SCRPTWRNLOG("Found player without dungeon used in IF_CONTROLS clause in script; this will not work correctly");
            }
        }
        if (double_var_mode && get_players_range(plr_range_id_right, &plr_start, &plr_end) >= 0) {
            struct Dungeon* dungeon = get_dungeon(plr_start);
            if ((plr_start+1 == plr_end) && dungeon_invalid(dungeon)) {
                // Note that this list should be kept updated with the changes in get_condition_value()
                if (((varib_type_right != SVar_GAME_TURN) && (varib_type_right != SVar_ALL_DUNGEONS_DESTROYED)
                 && (varib_type_right != SVar_DOOR_NUM) && (varib_type_right != SVar_TRAP_NUM)))
                    SCRPTWRNLOG("Found player without dungeon used in IF clause in script; this will not work correctly");
                    
            }
        }
    }

    if (double_var_mode && !parse_get_varib(varib_name_right, &varib_id_right, &varib_type_right))
    {
        return;
    }
    // Add the condition to script structure
    if (double_var_mode)
    {
        command_add_condition_2variables(plr_range_id, opertr_id, varib_type, varib_id,plr_range_id_right, varib_type_right, varib_id_right);
    }
    else
    {
        command_add_condition(plr_range_id, opertr_id, varib_type, varib_id, value);
    }
}

static void if_allied_check(const struct ScriptLine *scline)
{
    long pA = scline->np[0];
    long pB = scline->np[1];
    long op = scline->np[2];
    long val = scline->np[3];

    if (gameadd.script.conditions_num >= CONDITIONS_COUNT)
    {
        SCRPTERRLOG("Too many (over %d) conditions in script", CONDITIONS_COUNT);
        return;
    }

    command_add_condition(pA, op, SVar_ALLIED_PLAYER, pB, val);
}

static void set_texture_check(const struct ScriptLine *scline)
{
    ALLOCATE_SCRIPT_VALUE(scline->command, scline->np[0]);

    long texture_id = get_rid(texture_pack_desc, scline->tp[1]);
    if (texture_id == -1)
    {
        if (parameter_is_number(scline->tp[1]))
        {
            texture_id = atoi(scline->tp[1]) + 1;
        }
        else
        {
            SCRPTERRLOG("Invalid texture pack: '%s'", scline->tp[1]);
            return;
        }
    }
    value->shorts[0] = texture_id;
    PROCESS_SCRIPT_VALUE(scline->command);
}

static void set_texture_process(struct ScriptContext *context)
{
    long texture_id = context->value->shorts[0];
    struct Dungeon* dungeon;
    for (int i = context->plr_start; i < context->plr_end; i++)
    {
        dungeon = get_dungeon(i);
        dungeon->texture_pack = texture_id;



        for (MapSlabCoord slb_y=0; slb_y < gameadd.map_tiles_y; slb_y++)
        {
            for (MapSlabCoord slb_x=0; slb_x < gameadd.map_tiles_x; slb_x++)
            {
                struct SlabMap* slb = get_slabmap_block(slb_x,slb_y);
                if (slabmap_owner(slb) == i)
                {
                    if (texture_id == 0)
                    {
                        gameadd.slab_ext_data[get_slab_number(slb_x,slb_y)] = gameadd.slab_ext_data_initial[get_slab_number(slb_x,slb_y)];
                    }
                    else
                    {
                        gameadd.slab_ext_data[get_slab_number(slb_x,slb_y)] = texture_id;
                    }
                }
            }
        }
    }
}

static void set_music_check(const struct ScriptLine *scline)
{
    ALLOCATE_SCRIPT_VALUE(scline->command, 0);
    if (parameter_is_number(scline->tp[0]))
    {
        value->chars[0] = atoi(scline->tp[0]);
    }
    else
    {
        if (IsRedbookMusicActive())
        {
            SCRPTWRNLOG("Level script wants to play custom track from disk, but game is playing music from CD.");
            DEALLOCATE_SCRIPT_VALUE
            return;
        }
        // See if a file with this name is already loaded, if so, reuse the same track
        char* compare_fname = prepare_file_fmtpath(FGrp_CmpgMedia, "%s", scline->tp[0]);
        for (int i = max_track + 1; i <= game.last_audiotrack; i++)
        {
            if (strcmp(compare_fname, game.loaded_track[i]) == 0)
            {
                value->chars[0] = i;
                PROCESS_SCRIPT_VALUE(scline->command);
                return;
            }
        }
        if ( (game.last_audiotrack < max_track) || (game.last_audiotrack >= MUSIC_TRACKS_COUNT) )
        {
            WARNLOG("Music track %d is out of range - resetting.", game.last_audiotrack);
            game.last_audiotrack = max_track;
        }
        if (game.last_audiotrack < MUSIC_TRACKS_COUNT-1)
        {
            game.last_audiotrack++;
        }
        short tracknumber = game.last_audiotrack;
            
        if (tracks[tracknumber] != NULL)
        {
            WARNLOG("Overwriting music track %d.", tracknumber);
            Mix_FreeMusic(tracks[tracknumber]);
        }
        const char* fname = prepare_file_fmtpath(FGrp_CmpgMedia, "%s", scline->tp[0]);
        LbStringCopy(game.loaded_track[tracknumber], fname, DISKPATH_SIZE);
        tracks[tracknumber] = Mix_LoadMUS(game.loaded_track[tracknumber]);
        if (tracks[tracknumber] == NULL)
        {
            SCRPTERRLOG("Can't load track %ld (%s): %s", tracknumber, game.loaded_track[tracknumber], Mix_GetError());
            DEALLOCATE_SCRIPT_VALUE
            return;
        }
        else
        {
            SCRPTLOG("Loaded file %s into music track %ld.", game.loaded_track[tracknumber], tracknumber);
        }
        value->chars[0] = tracknumber;
    }
    PROCESS_SCRIPT_VALUE(scline->command);
}

static void set_music_process(struct ScriptContext *context)
{
    
    short track_number = context->value->chars[0];
    if (track_number >= FIRST_TRACK && track_number <= MUSIC_TRACKS_COUNT)
    {
        if (track_number != game.audiotrack)
        {
            if (IsRedbookMusicActive())
            {
                SCRPTLOG("Setting music track to %d.", track_number);
            }
            else
            {
                char info[255];
                const char * title = Mix_GetMusicTitle(tracks[track_number]);
                const char * artist = Mix_GetMusicArtistTag(tracks[track_number]);
                const char * copyright = Mix_GetMusicCopyrightTag(tracks[track_number]);
                if (strlen(artist) > 0 && strlen(copyright) > 0) {
                    snprintf(info, sizeof(info), "%s by %s (%s)", title, artist, copyright);
                } else if (strlen(artist) > 0) {
                    snprintf(info, sizeof(info), "%s by %s", title, artist);
                } else if (strlen(copyright) > 0) {
                    snprintf(info, sizeof(info), "%s (%s)", title, copyright);
                } else {
                    snprintf(info, sizeof(info), "%s", title);
                }
                SCRPTLOG("Setting music track to %d: %s", track_number, info);
            }
            game.audiotrack = track_number;
        }
    }
    else if (track_number == 0)
    {
        game.audiotrack = track_number;
        SCRPTLOG("Setting music track to %d: No Music", track_number);
    }
    else
    {
        SCRPTERRLOG("Invalid music track: %d. Track must be between %d and %d or 0 to disable.", track_number,FIRST_TRACK,MUSIC_TRACKS_COUNT);
    }
}

static void play_message_check(const struct ScriptLine *scline)
{
    ALLOCATE_SCRIPT_VALUE(scline->command, 0);
    long msgtype_id = get_id(msgtype_desc, scline->tp[1]);
    if (msgtype_id == -1)
    {
        SCRPTERRLOG("Unrecognized message type: '%s'", scline->tp[1]);
        return;
    }
    value->chars[0] = scline->np[0];
    value->chars[1] = msgtype_id;
    if (parameter_is_number(scline->tp[2]))
    {
        value->shorts[1] = atoi(scline->tp[2]);
        value->bytes[4] = 0;
    }
    else
    {
        value->bytes[4] = 1;
        for (unsigned char i = 0; i <= EXTERNAL_SOUNDS_COUNT; i++)
        {
            if (strcmp(scline->tp[2], game.loaded_sound[i]) == 0)
            {
                value->bytes[2] = i;
                PROCESS_SCRIPT_VALUE(scline->command);
                return;
            }
        }
        if (game.sounds_count >= (EXTERNAL_SOUNDS_COUNT))
        {
            SCRPTERRLOG("All external sounds slots are used.");
            return;
        }
        unsigned char slot = game.sounds_count + 1;
        if (sprintf(&game.loaded_sound[slot][0], "%s", script_strdup(scline->tp[2])) < 0)
        {
            SCRPTERRLOG("Unable to store filename for external sound %s", scline->tp[1]);
            return;
        }
        char *fname = prepare_file_fmtpath(FGrp_CmpgMedia,"%s", &game.loaded_sound[slot][0]);
        Ext_Sounds[slot] = Mix_LoadWAV(fname);
        if (Ext_Sounds[slot] == NULL)
        {
            SCRPTERRLOG("Could not load sound %s: %s", fname, Mix_GetError());
            DEALLOCATE_SCRIPT_VALUE
            return;
        }
        game.sounds_count++;
        SCRPTLOG("Loaded sound file %s into slot %u.", fname, slot);
        value->bytes[2] = slot;
    }
    PROCESS_SCRIPT_VALUE(scline->command);
}

static void play_message_process(struct ScriptContext *context)
{
    unsigned char volume = settings.sound_volume;
    unsigned char msgtype_id = context->value->chars[1];
    unsigned char slot = context->value->bytes[2];
    TbBool external = context->value->bytes[4];
    if (msgtype_id == 1) // SPEECH
    {
        volume = settings.mentor_volume;
    }
    if ((context->value->chars[0] == my_player_number) || (context->value->chars[0] == ALL_PLAYERS))
    {
        if (!external)
        {
            switch (msgtype_id) // Speech or Sound
            {
                case 1:
                {
                    output_message(context->value->shorts[1], 0, true);
                    break;
                }
                case 2:
                {
                    play_non_3d_sample(context->value->shorts[1]);
                    break;
                }
            }
        }
        else
        {
            if (!SoundDisabled)
            {
                switch (context->value->chars[1])
                {
                    case 1:
                    {
                        if (Ext_Sounds[slot] != NULL)
                        {
                            Mix_VolumeChunk(Ext_Sounds[slot], volume);
                        }
                        output_message(-context->value->bytes[2], 0, true);
                        break;
                    }
                    case 2:
                    {
                        play_external_sound_sample(context->value->bytes[2]);
                        break;
                    }
                }
            }
        }
    }
}

static void set_power_hand_check(const struct ScriptLine *scline)
{
    ALLOCATE_SCRIPT_VALUE(scline->command, scline->np[0]);

    long hand_idx = get_rid(powerhand_desc, scline->tp[1]);
    if (hand_idx == -1)
    {
        if (parameter_is_number(scline->tp[1]))
        {
            hand_idx = atoi(scline->tp[1]);
        }
        else
        {
            SCRPTERRLOG("Invalid hand_idx: '%s'", scline->tp[1]);
            return;
        }
    }
    value->shorts[0] = hand_idx;
    PROCESS_SCRIPT_VALUE(scline->command);
}

static void set_power_hand_process(struct ScriptContext *context)
{
    long hand_idx = context->value->shorts[0];
    struct PlayerInfo * player;
    for (int i = context->plr_start; i < context->plr_end; i++)
    {
        player = get_player(i);
        player->hand_idx = hand_idx;
    }
}

static void add_effectgen_to_level_check(const struct ScriptLine* scline)
{
    ALLOCATE_SCRIPT_VALUE(scline->command, 0);

    const char* generator_name = scline->tp[0];
    const char* locname = scline->tp[1];
    long range = scline->np[2];

    TbMapLocation location;
    ThingModel gen_id;
    if (parameter_is_number(generator_name))
    {
        gen_id = atoi(generator_name);
    }
    else
    {
        gen_id = get_id(effectgen_desc, generator_name);
    }
    if (gen_id <= 0)
    {
        SCRPTERRLOG("Unknown effect generator, '%s'", generator_name);
        DEALLOCATE_SCRIPT_VALUE;
        return;
    }
    if (gameadd.script.party_triggers_num >= PARTY_TRIGGERS_COUNT)
    {
        SCRPTERRLOG("Too many ADD_CREATURE commands in script");
        DEALLOCATE_SCRIPT_VALUE;
        return;
    }

    // Recognize place where party is created
    if (!get_map_location_id(locname, &location))
    {
        DEALLOCATE_SCRIPT_VALUE;
        return;
    }
    value->shorts[0] = (short)gen_id;
    value->shorts[1] = location;
    value->shorts[2] = range;
    PROCESS_SCRIPT_VALUE(scline->command);
}

static void add_effectgen_to_level_process(struct ScriptContext* context)
{
    ThingModel gen_id = context->value->shorts[0];
    short location = context->value->shorts[1];
    short range = context->value->shorts[2];
    if (get_script_current_condition() == CONDITION_ALWAYS)
    {
        script_process_new_effectgen(gen_id, location, range);
    }
    else
    {
        struct PartyTrigger* pr_trig = &gameadd.script.party_triggers[gameadd.script.party_triggers_num % PARTY_TRIGGERS_COUNT];
        pr_trig->flags = TrgF_CREATE_EFFECT_GENERATOR;
        pr_trig->flags |= next_command_reusable ? TrgF_REUSABLE : 0;
        pr_trig->plyr_idx = 0; //not needed
        pr_trig->creatr_id = 0; //not needed
        pr_trig->crtr_level = gen_id;
        pr_trig->carried_gold = range;
        pr_trig->location = location;
        pr_trig->ncopies = 1;
        pr_trig->condit_idx = get_script_current_condition();
        gameadd.script.party_triggers_num++;
    }
}

static void set_effectgen_configuration_check(const struct ScriptLine* scline)
{
    ALLOCATE_SCRIPT_VALUE(scline->command, 0);
    const char* effgenname = scline->tp[0];
    const char* property = scline->tp[1];
    short value1 = 0;

    ThingModel effgen_id = get_id(effectgen_desc, effgenname);
    if (effgen_id == -1)
    {
        SCRPTERRLOG("Unknown effect generator, '%s'", effgenname);
        DEALLOCATE_SCRIPT_VALUE
        return;
    }

    long property_id = get_id(effect_generator_commands, property);
    if (property_id == -1)
    {
        SCRPTERRLOG("Unknown effect generator variable");
        DEALLOCATE_SCRIPT_VALUE
        return;
    } else
    if (property_id == 5) // EFFECTELEMENTMODEL
    {
        value1 = effect_or_effect_element_id(scline->tp[2]);
        if (value1 == 0)
        {
            SCRPTERRLOG("Unknown effect element value for Effect Generator");
            DEALLOCATE_SCRIPT_VALUE
            return;
        }
    }
    else
    if ((property_id == 8) || (property_id == 9)) // ACCELERATIONMIN or ACCELERATIONMAX
    {
        if ((scline->np[3] == '\0') || (scline->np[4] == '\0'))
        {
            SCRPTERRLOG("Missing parameter for Effect Generator variable %s", property);
            DEALLOCATE_SCRIPT_VALUE
            return;
        }
    } else
    if (property_id == 10) // SOUND
    {
        if (scline->np[3] == '\0')
        {
            SCRPTERRLOG("Missing parameter for Effect Generator variable %s", property);
            DEALLOCATE_SCRIPT_VALUE
            return;
        }
    }
    else
    {
        if (parameter_is_number(scline->tp[2]))
        {
            value1 = atoi(scline->tp[2]);
        }
        else
        {
            SCRPTERRLOG("Unsupported value %s for Effect Generator configuration %s", scline->tp[2], scline->tp[1]);
            DEALLOCATE_SCRIPT_VALUE
            return;
        }
    }


    SCRIPTDBG(7, "Setting effect generator %s property %s to %d", effectgenerator_code_name(effgen_id), property, value1);
    value->shorts[0] = (short)effgen_id;
    value->shorts[1] = property_id;
    value->shorts[2] = value1;
    value->shorts[3] = scline->np[3];
    value->shorts[4] = scline->np[4];

    PROCESS_SCRIPT_VALUE(scline->command);
}

static void set_effectgen_configuration_process(struct ScriptContext* context)
{
    ThingModel effgen_id = context->value->shorts[0];
    short property_id = context->value->shorts[1];

    struct EffectGeneratorConfigStats* effgencst = &game.conf.effects_conf.effectgen_cfgstats[effgen_id];
    switch (property_id)
    {
    case 2: // GENERATIONDELAYMIN
        effgencst->generation_delay_min = context->value->shorts[2];
        break;
    case 3: // GENERATIONDELAYMAX
        effgencst->generation_delay_max = context->value->shorts[2];
        break;
    case 4: // GENERATIONAMOUNT
        effgencst->generation_amount = context->value->shorts[2];
        break;
    case 5: // EFFECTMODEL
        effgencst->effect_model = context->value->shorts[2];
        break;
    case 6: // IGNORETERRAIN
        effgencst->ignore_terrain = context->value->shorts[2];
        break;
    case 7: // SPAWNHEIGHT
        effgencst->spawn_height = context->value->shorts[2];
        break;
    case 8: // ACCELERATIONMIN
        effgencst->acc_x_min = context->value->shorts[2];
        effgencst->acc_y_min = context->value->shorts[3];
        effgencst->acc_z_min = context->value->shorts[4];
        break;
    case 9: // ACCELERATIONMAX
        effgencst->acc_x_max = context->value->shorts[2];
        effgencst->acc_y_max = context->value->shorts[3];
        effgencst->acc_z_max = context->value->shorts[4];
        break;
    case 10: // SOUND
        effgencst->sound_sample_idx = context->value->shorts[2];
        effgencst->sound_sample_rng = context->value->shorts[3];
        break;
    default:
        WARNMSG("Unsupported Effect Generator configuration, variable %d.", context->value->shorts[1]);
        break;
    }
}

static void set_power_configuration_check(const struct ScriptLine *scline)
{
    ALLOCATE_SCRIPT_VALUE(scline->command, 0);
    const char *powername = scline->tp[0];
    const char *property = scline->tp[1];
    char *new_value = (char*)scline->tp[2];

    long power_id = get_id(power_desc, powername);
    if (power_id == -1)
    {
        SCRPTERRLOG("Unknown power, '%s'", powername);
        DEALLOCATE_SCRIPT_VALUE
        return;
    }

    long powervar = get_id(magic_power_commands, property);
    if (powervar == -1)
    {
        SCRPTERRLOG("Unknown power variable");
        DEALLOCATE_SCRIPT_VALUE
        return;
    }
    long long number_value = 0;
    long k;
    switch (powervar)
    {
        case 2: // Power
        case 3: // Cost
        {
            value->bytes[3] = atoi(scline->tp[3]) - 1; //-1 because we want slot 1 to 9, not 0 to 8
            value->longs[2] = atoi(new_value);
            break;
        }
        case 10: // SymbolSprites
        {
            value->longs[1] = atoi(new_value);
            value->longs[2] = atoi(scline->tp[3]);
            break;
        }
        case 5: // Castability
        {
            long long j;
            if (scline->tp[3][0] != '\0')
            {
                j = get_long_id(powermodel_castability_commands, new_value);
                if (j <= 0)
                {
                    SCRPTERRLOG("Incorrect castability value");
                    DEALLOCATE_SCRIPT_VALUE
                    return;
                }
                else
                {
                    number_value = j;
                }
                value->chars[3] = atoi(scline->tp[3]);
            }
            else
            {
                if (parameter_is_number(new_value))
                {
                    number_value = atoll(new_value);
                }
                else
                {
                    char *flag = strtok(new_value," ");
                    while ( flag != NULL )
                    {
                        j = get_long_id(powermodel_castability_commands, flag);
                        if (j > 0)
                        {
                            number_value |= j;
                        } else
                        {
                            SCRPTERRLOG("Incorrect castability value");
                            DEALLOCATE_SCRIPT_VALUE
                            return;
                        }
                        flag = strtok(NULL, " " );
                    }
                }
                value->chars[3] = -1;
            }
            unsigned long long *new = (unsigned long long*)&value->ulongs[1];
            *new = number_value;
            break;
        }
        case 6: // Artifact
        {
            k = get_id(object_desc, new_value);
            if (k >= 0) 
            {
                  number_value = k;
            }
            value->longs[2] = number_value;
            break;
        }
        case 14: // Properties
        {
            if (scline->tp[3][0] != '\0')
            {
                k = get_id(powermodel_properties_commands, new_value);
                if (k <= 0)
                {
                    SCRPTERRLOG("Incorrect property value");
                    DEALLOCATE_SCRIPT_VALUE
                    return;
                }
                else
                {
                    number_value = k;
                }
                value->chars[3] = atoi(scline->tp[3]);
            }
            else
            {
                if (parameter_is_number(new_value))
                {
                    number_value = atoi(new_value);
                }
                else
                {
                    char *flag = strtok(new_value," ");
                    while ( flag != NULL )
                    {
                        k = get_id(powermodel_properties_commands, flag);
                        if (k > 0)
                        {
                            number_value |= k;
                        } else
                        {
                            SCRPTERRLOG("Incorrect property value");
                            DEALLOCATE_SCRIPT_VALUE
                            return;
                        }
                        flag = strtok(NULL, " " );
                    }
                }
                value->chars[3] = -1;
            }
            value->longs[2] = number_value;
            break;
        }
        case 15: // OverchargeCheck
        {
            number_value = get_id(powermodel_expand_check_func_type,new_value);
            if (number_value < 0)
            {
                SCRPTERRLOG("Invalid power update function id");
                DEALLOCATE_SCRIPT_VALUE
                return;
            }
            value->longs[2] = number_value;
            break;
        }
        case 16: // PlayerState
        {
            k = get_id(player_state_commands, new_value);
            if (k >= 0)
            {
                number_value = k;
            }
            value->longs[2] = number_value;
            break;
        }
        case 17: // ParentPower
        {
            k = get_id(power_desc, new_value);
            if (k >= 0)
            {
                number_value = k;
            }
            value->longs[2] = number_value;
            break;
        }
        default:
            value->longs[2] = atoi(new_value);
    }
    #if (BFDEBUG_LEVEL >= 7)
    {
        if ( (powervar == 5) && (value->chars[3] != -1) )
        {
            SCRIPTDBG(7, "Toggling %s castability flag: %lld", powername, number_value);
        }
        else if ( (powervar == 14) && (value->chars[3] != -1) )
        {
            SCRIPTDBG(7, "Toggling %s property flag: %lld", powername, number_value);
        }
        else
        {
            SCRIPTDBG(7, "Setting power %s property %s to %lld", powername, property, number_value);
        }
    }
    #endif
    value->shorts[0] = power_id;
    value->bytes[2] = powervar;

    PROCESS_SCRIPT_VALUE(scline->command);
}

static void set_power_configuration_process(struct ScriptContext *context)
{
    struct PowerConfigStats *powerst = get_power_model_stats(context->value->shorts[0]);
    struct MagicStats* pwrdynst = get_power_dynamic_stats(context->value->shorts[0]);
    switch (context->value->bytes[2])
    {
        case 2: // Power
            pwrdynst->strength[context->value->bytes[3]] = context->value->longs[2];
            break;
        case 3: // Cost
            pwrdynst->cost[context->value->bytes[3]] = context->value->longs[2];
            break;
        case 4: // Duration
            pwrdynst->duration = context->value->longs[2];
            break;
        case 5: // Castability
        {
            unsigned long long *value = (unsigned long long*)&context->value->ulongs[1];
            unsigned long long flag = *value;
            if (context->value->chars[3] == 1)
            {
                set_flag(powerst->can_cast_flags, flag);
            }
            else if (context->value->chars[3] == 0)
            {
                clear_flag(powerst->can_cast_flags, flag);
            }
            else
            {
                powerst->can_cast_flags = flag;
            }
            break;
        }
        case 6: // Artifact
            powerst->artifact_model = context->value->longs[2];
            game.conf.object_conf.object_to_power_artifact[powerst->artifact_model] = context->value->shorts[0];
            break;
        case 7: // NameTextID
            powerst->name_stridx = context->value->longs[2];
            break;
        case 8: // TooltipTextID
            powerst->tooltip_stridx = context->value->longs[2];
            break;
        case 10: // SymbolSprites
            powerst->bigsym_sprite_idx = context->value->longs[1];
            powerst->medsym_sprite_idx = context->value->longs[2];
            break;
        case 11: // PointerSprites
            powerst->pointer_sprite_idx = context->value->longs[2];
            break;
        case 12: // PanelTabIndex
            powerst->panel_tab_idx = context->value->longs[2];
            break;
        case 13: // SoundSamples
            powerst->select_sample_idx = context->value->longs[2];
            break;
        case 14: // Properties
            if (context->value->chars[3] == 1)
            {
                set_flag(powerst->config_flags, context->value->longs[2]);
            }
            else if (context->value->chars[3] == 0)
            {
                clear_flag(powerst->config_flags, context->value->longs[2]);
            }
            else
            {
                powerst->config_flags = context->value->longs[2];
            }
            break;
        case 15: // OverchargeCheck
            powerst->overcharge_check_idx = context->value->longs[2];
            break;
        case 16: // PlayerState
            powerst->work_state = context->value->longs[2];
            break;
        case 17: // ParentPower
            powerst->parent_power = context->value->longs[2];
            break;
        case 18: // SoundPlayed
            powerst->select_sound_idx = context->value->longs[2];
            break;
        case 19: // Cooldown
            powerst->cast_cooldown = context->value->longs[2];
            break;
        default:
            WARNMSG("Unsupported power configuration, variable %d.", context->value->bytes[2]);
            break;
    }
    update_powers_tab_to_config();
}

static void set_player_color_check(const struct ScriptLine *scline)
{
    ALLOCATE_SCRIPT_VALUE(scline->command, scline->np[0]);

    long color_idx = get_rid(cmpgn_human_player_options, scline->tp[1]);
    if (color_idx == -1)
    {
        if (parameter_is_number(scline->tp[1]))
        {
            color_idx = atoi(scline->tp[1]);
        }
        else
        {
            SCRPTERRLOG("Invalid color: '%s'", scline->tp[1]);
            return;
        }
    }
    value->shorts[0] = color_idx;
    PROCESS_SCRIPT_VALUE(scline->command);
}

static void set_player_color_process(struct ScriptContext *context)
{
    long color_idx = context->value->shorts[0];
    struct Dungeon* dungeon;

    for (int plyr_idx = context->plr_start; plyr_idx < context->plr_end; plyr_idx++)
    {
        dungeon = get_dungeon(plyr_idx);

        if(dungeon->color_idx == color_idx)
        {
            continue;
        }

        dungeon->color_idx = color_idx;
        
        update_panel_color_player_color(plyr_idx,color_idx);

        for (MapSlabCoord slb_y=0; slb_y < gameadd.map_tiles_y; slb_y++)
        {
            for (MapSlabCoord slb_x=0; slb_x < gameadd.map_tiles_x; slb_x++)
            {
                struct SlabMap* slb = get_slabmap_block(slb_x,slb_y);
                if (slabmap_owner(slb) == plyr_idx)
                {
                    redraw_slab_map_elements(slb_x,slb_y);
                }

            }
        }

        const struct StructureList *slist;
        slist = get_list_for_thing_class(TCls_Object);
        int k = 0;
        unsigned long i = slist->index;
        while (i > 0)
        {
            struct Thing *thing;
            thing = thing_get(i);
            TRACE_THING(thing);
            if (thing_is_invalid(thing)) {
                ERRORLOG("Jump to invalid thing detected");
                break;
            }
            i = thing->next_of_class;
            // Per-thing code
            
            if (thing->owner == plyr_idx)
            {
                ThingModel base_model = get_coloured_object_base_model(thing->model);
                if(base_model != 0)
                {
                    create_coloured_object(&thing->mappos, plyr_idx, thing->parent_idx,base_model);
                    delete_thing_structure(thing, 0);
                }
            }
            // Per-thing code ends
            k++;
            if (k > slist->count)
            {
                ERRORLOG("Infinite loop detected when sweeping things list");
                break;
            }
        }
    }
}

static void set_game_rule_check(const struct ScriptLine* scline)
{
    ALLOCATE_SCRIPT_VALUE(scline->command, 0);

    long rulegroup = 0;
    long ruleval = scline->np[1];

    long ruledesc = get_id(game_rule_desc, scline->tp[0]);
    if(ruledesc != -1)
    {
        rulegroup = -1;
        switch (ruledesc)
        {
            case 1: //PreserveClassicBugs
                //this one is a special case because in the cfg it's not done trough number
                if ((ruleval < 0) || (ruleval >= ClscBug_ListEnd))
                {
                    SCRPTERRLOG("Game Rule '%s' value %d out of range", scline->tp[0], ruleval);
                    DEALLOCATE_SCRIPT_VALUE
                    return;
                }
                break;
        }
    }
    else
    {
        for (size_t i = 0; i < sizeof(ruleblocks)/sizeof(ruleblocks[0]); i++)
        {
            ruledesc = get_named_field_id(ruleblocks[i], scline->tp[0]);
            if (ruledesc != -1)
            {
                rulegroup = i;
                if (ruleval < (ruleblocks[i]+ruledesc)->min)
                {
                    ruleval = (ruleblocks[i]+ruledesc)->min;
                    SCRPTERRLOG("Game Rule '%s' value %d is smaller then minimum of %d", scline->tp[0], ruleval,(ruleblocks[i]+ruledesc)->min);
                }
                else if(ruleval > (ruleblocks[i]+ruledesc)->max)
                {
                    ruleval = (ruleblocks[i]+ruledesc)->max;
                    SCRPTERRLOG("Game Rule '%s' value %d is bigger then maximum of %d", scline->tp[0], ruleval,(ruleblocks[i]+ruledesc)->max);
                }
                break;
            }
        }
    }

    if (ruledesc == -1)
    {
        SCRPTERRLOG("Unknown Game Rule '%s'.", scline->tp[0]);
        DEALLOCATE_SCRIPT_VALUE
        return;
    }

    value->shorts[0] = rulegroup;
    value->shorts[1] = ruledesc;
    value->longs[1] = ruleval;
    PROCESS_SCRIPT_VALUE(scline->command);
}

static void set_game_rule_process(struct ScriptContext* context)
{
    short rulegroup = context->value->shorts[0];
    short ruledesc  = context->value->shorts[1];
    long rulevalue  = context->value->longs[1];


    if(rulegroup != -1)
    {
        SCRIPTDBG(7,"Changing Game Rule '%s' to %d", (ruleblocks[rulegroup]+ruledesc)->name, rulevalue);
        assign_named_field_value((ruleblocks[rulegroup]+ruledesc),rulevalue);
        return;
    }


  #if (BFDEBUG_LEVEL >= 7)
    const char *rulename = get_conf_parameter_text(game_rule_desc,ruledesc);
  #endif
    switch (ruledesc)
    {
    case 1: //PreserveClassicBugs
        //this one is a special case because in the cfg it's not done trough number
        SCRIPTDBG(7,"Changing Game Rule '%s' from %d to %d", rulename, game.conf.rules.game.classic_bugs_flags, rulevalue);
        game.conf.rules.game.classic_bugs_flags = rulevalue;
        break;
    case 2: //AlliesShareVision
        //this one is a special case because it updates minimap
        SCRIPTDBG(7,"Changing Game Rule '%s' from %d to %d", rulename, game.conf.rules.game.allies_share_vision, rulevalue);
        game.conf.rules.game.allies_share_vision = (TbBool)rulevalue;
        panel_map_update(0, 0, gameadd.map_subtiles_x + 1, gameadd.map_subtiles_y + 1);
        break;
    case 3: //MapCreatureLimit
        //this one is a special case because it needs to kill of additional creatures
        SCRIPTDBG(7, "Changing Game Rule '%s' from %d to %d", rulename, game.conf.rules.game.creatures_count, rulevalue);
        game.conf.rules.game.creatures_count = rulevalue;
        short count = setup_excess_creatures_to_leave_or_die(game.conf.rules.game.creatures_count);
        if (count > 0)
        {
            SCRPTLOG("Map creature limit reduced, causing %d creatures to leave or die",count);
        }
        break;
    default:
        WARNMSG("Unsupported Game Rule, command %d.", ruledesc);
        break;
    }
}

static void set_increase_on_experience_check(const struct ScriptLine* scline)
{
    ALLOCATE_SCRIPT_VALUE(scline->command, 0);
    long onexpdesc = get_id(on_experience_desc, scline->tp[0]);
    if (onexpdesc == -1)
    {
        SCRPTERRLOG("Unknown variable '%s'.", scline->tp[0]);
        DEALLOCATE_SCRIPT_VALUE
        return;
    }
    if (scline->np[1] < 0)
    {
        SCRPTERRLOG("Value %d out of range for variable '%s'.", scline->np[1], scline->tp[0]);
        DEALLOCATE_SCRIPT_VALUE
        return;
    }
    value->shorts[0] = onexpdesc;
    value->shorts[1] = scline->np[1];
    PROCESS_SCRIPT_VALUE(scline->command);
}

static void set_increase_on_experience_process(struct ScriptContext* context)
{
    short variable = context->value->shorts[0];
  #if (BFDEBUG_LEVEL >= 7)
    const char *varname = on_experience_desc[variable - 1].name;
  #endif
    switch (variable)
    {
    case 1: //SizeIncreaseOnExp
        SCRIPTDBG(7,"Changing variable %s from %d to %d.", varname, game.conf.crtr_conf.exp.size_increase_on_exp, context->value->shorts[1]);
        game.conf.crtr_conf.exp.size_increase_on_exp = context->value->shorts[1];
        break;
    case 2: //PayIncreaseOnExp
        SCRIPTDBG(7,"Changing variable %s from %d to %d.", varname, game.conf.crtr_conf.exp.pay_increase_on_exp, context->value->shorts[1]);
        game.conf.crtr_conf.exp.pay_increase_on_exp = context->value->shorts[1];
        break;
    case 3: //SpellDamageIncreaseOnExp
        SCRIPTDBG(7,"Changing variable %s from %d to %d.", varname, game.conf.crtr_conf.exp.spell_damage_increase_on_exp, context->value->shorts[1]);
        game.conf.crtr_conf.exp.spell_damage_increase_on_exp = context->value->shorts[1];
        break;
    case 4: //RangeIncreaseOnExp
        SCRIPTDBG(7,"Changing variable %s from %d to %d.", varname, game.conf.crtr_conf.exp.range_increase_on_exp, context->value->shorts[1]);
        game.conf.crtr_conf.exp.range_increase_on_exp = context->value->shorts[1];
        break;
    case 5: //JobValueIncreaseOnExp
        SCRIPTDBG(7,"Changing variable %s from %d to %d.", varname, game.conf.crtr_conf.exp.job_value_increase_on_exp, context->value->shorts[1]);
        game.conf.crtr_conf.exp.job_value_increase_on_exp = context->value->shorts[1];
        break;
    case 6: //HealthIncreaseOnExp
        SCRIPTDBG(7,"Changing variable %s from %d to %d.", varname, game.conf.crtr_conf.exp.health_increase_on_exp, context->value->shorts[1]);
        game.conf.crtr_conf.exp.health_increase_on_exp = context->value->shorts[1];
        break;
    case 7: //StrengthIncreaseOnExp
        SCRIPTDBG(7,"Changing variable %s from %d to %d.", varname, game.conf.crtr_conf.exp.strength_increase_on_exp, context->value->shorts[1]);
        game.conf.crtr_conf.exp.strength_increase_on_exp = context->value->shorts[1];
        break;
    case 8: //DexterityIncreaseOnExp
        SCRIPTDBG(7,"Changing variable %s from %d to %d.", varname, game.conf.crtr_conf.exp.dexterity_increase_on_exp, context->value->shorts[1]);
        game.conf.crtr_conf.exp.dexterity_increase_on_exp = context->value->shorts[1];
        break;
    case 9: //DefenseIncreaseOnExp
        SCRIPTDBG(7,"Changing variable %s from %d to %d.", varname, game.conf.crtr_conf.exp.defense_increase_on_exp, context->value->shorts[1]);
        game.conf.crtr_conf.exp.defense_increase_on_exp = context->value->shorts[1];
        break;
    case 10: //LoyaltyIncreaseOnExp
        SCRIPTDBG(7,"Changing variable %s from %d to %d.", varname, game.conf.crtr_conf.exp.loyalty_increase_on_exp, context->value->shorts[1]);
        game.conf.crtr_conf.exp.loyalty_increase_on_exp = context->value->shorts[1];
        break;
    case 11: //ExpForHittingIncreaseOnExp
        SCRIPTDBG(7,"Changing variable %s from %d to %d.", varname, game.conf.crtr_conf.exp.exp_on_hitting_increase_on_exp, context->value->shorts[1]);
        game.conf.crtr_conf.exp.exp_on_hitting_increase_on_exp = context->value->shorts[1];
        break;
    case 12: //TrainingCostIncreaseOnExp
        SCRIPTDBG(7,"Changing variable %s from %d to %d.", varname, game.conf.crtr_conf.exp.training_cost_increase_on_exp, context->value->shorts[1]);
        game.conf.crtr_conf.exp.training_cost_increase_on_exp = context->value->shorts[1];
        break;
    case 13: //ScavengingCostIncreaseOnExp
        SCRIPTDBG(7,"Changing variable %s from %d to %d.", varname, game.conf.crtr_conf.exp.scavenging_cost_increase_on_exp, context->value->shorts[1]);
        game.conf.crtr_conf.exp.scavenging_cost_increase_on_exp = context->value->shorts[1];
        break;
    default:
        WARNMSG("Unsupported variable, command %d.", context->value->shorts[0]);
        break;
    }
}

static void set_player_modifier_check(const struct ScriptLine* scline)
{
    ALLOCATE_SCRIPT_VALUE(scline->command, scline->np[0]);
    short mdfrdesc = get_id(modifier_desc, scline->tp[1]);
    short mdfrval = scline->np[2];
    const char *mdfrname = get_conf_parameter_text(modifier_desc,mdfrdesc);
    if (mdfrdesc == -1)
    {
        SCRPTERRLOG("Unknown Player Modifier '%s'.", scline->tp[1]);
        DEALLOCATE_SCRIPT_VALUE
        return;
    }
    if (mdfrval < 0)
    {
        SCRPTERRLOG("Value %d out of range for Player Modifier '%s'.", mdfrval, mdfrname);
        DEALLOCATE_SCRIPT_VALUE
        return;
    }
    if (scline->np[0] == game.neutral_player_num)
    {
        SCRPTERRLOG("Can't manipulate Player Modifier '%s', player %d has no dungeon.", mdfrname, scline->np[0]);
        DEALLOCATE_SCRIPT_VALUE
        return;
    }
    value->shorts[0] = mdfrdesc;
    value->shorts[1] = mdfrval;
    PROCESS_SCRIPT_VALUE(scline->command);
}

static void set_player_modifier_process(struct ScriptContext* context)
{
    struct Dungeon* dungeon;
    short mdfrdesc = context->value->shorts[0];
    short mdfrval = context->value->shorts[1];
    #if (BFDEBUG_LEVEL > 0)
        const char *mdfrname = get_conf_parameter_text(modifier_desc,mdfrdesc);
    #endif
    for (int plyr_idx = context->plr_start; plyr_idx < context->plr_end; plyr_idx++)
    {
        dungeon = get_dungeon(plyr_idx);
        switch (mdfrdesc)
        {
            case 1: // Health
                SCRIPTDBG(7,"Changing Player Modifier '%s' of player %d from %d to %d.", mdfrname, (int)plyr_idx, dungeon->modifier.health, mdfrval);
                dungeon->modifier.health = mdfrval;
                break;
            case 2: // Strength
                SCRIPTDBG(7,"Changing Player Modifier '%s' of player %d from %d to %d.", mdfrname, (int)plyr_idx, dungeon->modifier.strength, mdfrval);
                dungeon->modifier.strength = mdfrval;
                break;
            case 3: // Armour
                SCRIPTDBG(7,"Changing Player Modifier '%s' of player %d from %d to %d.", mdfrname, (int)plyr_idx, dungeon->modifier.armour, mdfrval);
                dungeon->modifier.armour = mdfrval;
                break;
            case 4: // SpellDamage
                SCRIPTDBG(7,"Changing Player Modifier '%s' of player %d from %d to %d.", mdfrname, (int)plyr_idx, dungeon->modifier.spell_damage, mdfrval);
                dungeon->modifier.spell_damage = mdfrval;
                break;
            case 5: // Speed
                SCRIPTDBG(7,"Changing Player Modifier '%s' of player %d from %d to %d.", mdfrname, (int)plyr_idx, dungeon->modifier.speed, mdfrval);
                dungeon->modifier.speed = mdfrval;
                break;
            case 6: // Salary
                SCRIPTDBG(7,"Changing Player Modifier '%s' of player %d from %d to %d.", mdfrname, (int)plyr_idx, dungeon->modifier.pay, mdfrval);
                dungeon->modifier.pay = mdfrval;
                break;
            case 7: // TrainingCost
                SCRIPTDBG(7,"Changing Player Modifier '%s' of player %d from %d to %d.", mdfrname, (int)plyr_idx, dungeon->modifier.training_cost, mdfrval);
                dungeon->modifier.training_cost = mdfrval;
                break;
            case 8: // ScavengingCost
                SCRIPTDBG(7,"Changing Player Modifier '%s' of player %d from %d to %d.", mdfrname, (int)plyr_idx, dungeon->modifier.scavenging_cost, mdfrval);
                dungeon->modifier.scavenging_cost = mdfrval;
                break;
            case 9: // Loyalty
                SCRIPTDBG(7,"Changing Player Modifier '%s' of player %d from %d to %d.", mdfrname, (int)plyr_idx, dungeon->modifier.loyalty, mdfrval);
                dungeon->modifier.loyalty = mdfrval;
                break;
            default:
                WARNMSG("Unsupported Player Modifier, command %d.", mdfrdesc);
                break;
        }
    }
}

static void add_to_player_modifier_check(const struct ScriptLine* scline)
{
    ALLOCATE_SCRIPT_VALUE(scline->command, scline->np[0]);
    short mdfrdesc = get_id(modifier_desc, scline->tp[1]);
    short mdfrval = scline->np[2];
    const char *mdfrname = get_conf_parameter_text(modifier_desc,mdfrdesc);
    if (mdfrdesc == -1)
    {
        SCRPTERRLOG("Unknown Player Modifier '%s'.", scline->tp[1]);
        DEALLOCATE_SCRIPT_VALUE
        return;
    }
    if (scline->np[0] == game.neutral_player_num)
    {
        SCRPTERRLOG("Can't manipulate Player Modifier '%s', player %d has no dungeon.", mdfrname, scline->np[0]);
        DEALLOCATE_SCRIPT_VALUE
        return;
    }
    value->shorts[0] = mdfrdesc;
    value->shorts[1] = mdfrval;
    PROCESS_SCRIPT_VALUE(scline->command);
}

static void add_to_player_modifier_process(struct ScriptContext* context)
{
    struct Dungeon* dungeon;
    short mdfrdesc = context->value->shorts[0];
    short mdfrval = context->value->shorts[1];
    short mdfradd;
    const char *mdfrname = get_conf_parameter_text(modifier_desc,mdfrdesc);
    for (int plyr_idx = context->plr_start; plyr_idx < context->plr_end; plyr_idx++)
    {
        dungeon = get_dungeon(plyr_idx);
        switch (mdfrdesc)
        {
            case 1: // Health
                mdfradd = dungeon->modifier.health + mdfrval;
                if (mdfradd >= 0) {
                    SCRIPTDBG(7,"Adding %d to Player %d Modifier '%s'.", mdfrval, (int)plyr_idx, mdfrname);
                    dungeon->modifier.health = mdfradd;
                } else {
                    SCRPTERRLOG("Player %d Modifier '%s' may not be negative. Tried to add %d to value %d", (int)plyr_idx, mdfrname, mdfrval, dungeon->modifier.health);
                }
                break;
            case 2: // Strength
                mdfradd = dungeon->modifier.strength + mdfrval;
                if (mdfradd >= 0) {
                    SCRIPTDBG(7,"Adding %d to Player %d Modifier '%s'.", mdfrval, (int)plyr_idx, mdfrname);
                    dungeon->modifier.strength = mdfradd;
                } else {
                    SCRPTERRLOG("Player %d Modifier '%s' may not be negative. Tried to add %d to value %d", (int)plyr_idx, mdfrname, mdfrval, dungeon->modifier.strength);
                }
                break;
            case 3: // Armour
                mdfradd = dungeon->modifier.armour + mdfrval;
                if (mdfradd >= 0) {
                    SCRIPTDBG(7,"Adding %d to Player %d Modifier '%s'.", mdfrval, (int)plyr_idx, mdfrname);
                    dungeon->modifier.armour = mdfradd;
                } else {
                    SCRPTERRLOG("Player %d Modifier '%s' may not be negative. Tried to add %d to value %d", (int)plyr_idx, mdfrname, mdfrval, dungeon->modifier.armour);
                }
                break;
            case 4: // SpellDamage
                mdfradd = dungeon->modifier.spell_damage + mdfrval;
                if (mdfradd >= 0) {
                    SCRIPTDBG(7,"Adding %d to Player %d Modifier '%s'.", mdfrval, (int)plyr_idx, mdfrname);
                    dungeon->modifier.spell_damage = mdfradd;
                } else {
                    SCRPTERRLOG("Player %d Modifier '%s' may not be negative. Tried to add %d to value %d", (int)plyr_idx, mdfrname, mdfrval, dungeon->modifier.spell_damage);
                }
                break;
            case 5: // Speed
                mdfradd = dungeon->modifier.speed + mdfrval;
                if (mdfradd >= 0) {
                    SCRIPTDBG(7,"Adding %d to Player %d Modifier '%s'.", mdfrval, (int)plyr_idx, mdfrname);
                    dungeon->modifier.speed = mdfradd;
                } else {
                    SCRPTERRLOG("Player %d Modifier '%s' may not be negative. Tried to add %d to value %d", (int)plyr_idx, mdfrname, mdfrval, dungeon->modifier.speed);
                }
                break;
            case 6: // Salary
                mdfradd = dungeon->modifier.pay + mdfrval;
                if (mdfradd >= 0) {
                    SCRIPTDBG(7,"Adding %d to Player %d Modifier '%s'.", mdfrval, (int)plyr_idx, mdfrname);
                    dungeon->modifier.pay = mdfradd;
                } else {
                    SCRPTERRLOG("Player %d Modifier '%s' may not be negative. Tried to add %d to value %d", (int)plyr_idx, mdfrname, mdfrval, dungeon->modifier.pay);
                }
                break;
            case 7: // TrainingCost
                mdfradd = dungeon->modifier.training_cost + mdfrval;
                if (mdfradd >= 0) {
                    SCRIPTDBG(7,"Adding %d to Player %d Modifier '%s'.", mdfrval, (int)plyr_idx, mdfrname);
                    dungeon->modifier.training_cost = mdfradd;
                } else {
                    SCRPTERRLOG("Player %d Modifier '%s' may not be negative. Tried to add %d to value %d", (int)plyr_idx, mdfrname, mdfrval, dungeon->modifier.training_cost);
                }
                break;
            case 8: // ScavengingCost
                mdfradd = dungeon->modifier.scavenging_cost + mdfrval;
                if (mdfradd >= 0) {
                    SCRIPTDBG(7,"Adding %d to Player %d Modifier '%s'.", mdfrval, (int)plyr_idx, mdfrname);
                    dungeon->modifier.scavenging_cost = mdfradd;
                } else {
                    SCRPTERRLOG("Player %d Modifier '%s' may not be negative. Tried to add %d to value %d", (int)plyr_idx, mdfrname, mdfrval, dungeon->modifier.scavenging_cost);
                }
                break;
            case 9: // Loyalty
                mdfradd = dungeon->modifier.loyalty + mdfrval;
                if (mdfradd >= 0) {
                    SCRIPTDBG(7,"Adding %d to Player %d Modifier '%s'.", mdfrval, (int)plyr_idx, mdfrname);
                    dungeon->modifier.loyalty = mdfradd;
                } else {
                    SCRPTERRLOG("Player %d Modifier '%s' may not be negative. Tried to add %d to value %d", (int)plyr_idx, mdfrname, mdfrval, dungeon->modifier.loyalty);
                }
                break;
            default:
                WARNMSG("Unsupported Player Modifier, command %d.", mdfrdesc);
                break;
        }
    }
}

static void set_creature_max_level_check(const struct ScriptLine* scline)
{
    ALLOCATE_SCRIPT_VALUE(scline->command, scline->np[0]);
    short crtr_id = parse_creature_name(scline->tp[1]);
    short crtr_lvl = scline->np[2];
    if (crtr_id == CREATURE_NONE)
    {
        SCRPTERRLOG("Unable to manipulate max level of creature '%s', creature doesn't exist.", scline->tp[1]);
        DEALLOCATE_SCRIPT_VALUE
        return;
    }
    if ((crtr_lvl < -1) || (crtr_lvl > CREATURE_MAX_LEVEL))
    {
        SCRPTERRLOG("Unable to set max level of creature '%s' to %d, value is out of range.", creature_code_name(crtr_id), crtr_lvl);
        DEALLOCATE_SCRIPT_VALUE
        return;
    }
    value->shorts[0] = crtr_id;
    value->shorts[1] = crtr_lvl;
    PROCESS_SCRIPT_VALUE(scline->command);
}

static void set_creature_max_level_process(struct ScriptContext* context)
{
    struct Dungeon* dungeon;
    short crtr_id = context->value->shorts[0];
    short crtr_lvl = context->value->shorts[1];
    for (int plyr_idx = context->plr_start; plyr_idx < context->plr_end; plyr_idx++)
    {
        if (plyr_idx != game.neutral_player_num)
        {
            dungeon = get_dungeon(plyr_idx);
            if (!is_creature_model_wildcard(crtr_id))
            {
                if (crtr_lvl < 0)
                {
                    crtr_lvl = CREATURE_MAX_LEVEL + 1;
                    dungeon->creature_max_level[crtr_id%game.conf.crtr_conf.model_count] = crtr_lvl;
                    SCRIPTDBG(7,"Max level of creature '%s' set to default for player %d.", creature_code_name(crtr_id), (int)plyr_idx);
                } else {
                    dungeon->creature_max_level[crtr_id%game.conf.crtr_conf.model_count] = crtr_lvl-1;
                    SCRIPTDBG(7,"Max level of creature '%s' set to %d for player %d.", creature_code_name(crtr_id), crtr_lvl, (int)plyr_idx);
                }
            } else
            {
                for (int i = 1; i < game.conf.crtr_conf.model_count; i++)
                {
                    if (creature_model_matches_model(i, plyr_idx , crtr_id))
                    {
                        if (crtr_lvl < 0)
                        {
                            crtr_lvl = CREATURE_MAX_LEVEL + 1;
                            dungeon->creature_max_level[i%game.conf.crtr_conf.model_count] = crtr_lvl;
                            SCRIPTDBG(7,"Max level of creature '%s' set to default for player %d.", creature_code_name(i), (int)plyr_idx);
                        } else {
                            dungeon->creature_max_level[i%game.conf.crtr_conf.model_count] = crtr_lvl-1;
                            SCRIPTDBG(7,"Max level of creature '%s' set to %d for player %d.", creature_code_name(i), crtr_lvl, (int)plyr_idx);
                        }
                    }
                }
            }
        } else
        {
            SCRPTERRLOG("Unable to manipulate max level of creature '%s', player %d has no dungeon.", creature_code_name(crtr_id), (int)plyr_idx);
            break;
        }
    }
}

static void reset_action_point_check(const struct ScriptLine* scline)
{
    ALLOCATE_SCRIPT_VALUE(scline->command, 0);
    long apt_idx = action_point_number_to_index(scline->np[0]);
    if (!action_point_exists_idx(apt_idx))
    {
        SCRPTERRLOG("Non-existing Action Point, no %d", scline->np[0]);
        DEALLOCATE_SCRIPT_VALUE
        return;
    }
    value->longs[0] = apt_idx;
    PlayerNumber plyr_idx = (scline->tp[1][0] == '\0') ? ALL_PLAYERS : get_id(player_desc, scline->tp[1]);
    if (plyr_idx == -1)
    {
        SCRPTERRLOG("Invalid player: %s", scline->tp[1]);
        DEALLOCATE_SCRIPT_VALUE
        return;
    }
    value->chars[4] = plyr_idx;
    PROCESS_SCRIPT_VALUE(scline->command);
}

static void reset_action_point_process(struct ScriptContext* context)
{
    action_point_reset_idx(context->value->longs[0], context->value->chars[4]);
}

static void quick_message_check(const struct ScriptLine* scline)
{
    ALLOCATE_SCRIPT_VALUE(scline->command, 0);
    if ((scline->np[0] < 0) || (scline->np[0] >= QUICK_MESSAGES_COUNT))
    {
        SCRPTERRLOG("Invalid information ID number (%d)", scline->np[0]);
        DEALLOCATE_SCRIPT_VALUE
        return;
    }
    if (strlen(scline->tp[1]) > MESSAGE_TEXT_LEN)
    {
        SCRPTWRNLOG("Information TEXT too long; truncating to %d characters", MESSAGE_TEXT_LEN-1);
    }
    if ((gameadd.quick_messages[scline->np[0]][0] != '\0') && (strcmp(gameadd.quick_messages[scline->np[0]],scline->tp[1]) != 0))
    {
        SCRPTWRNLOG("Quick Message no %d overwritten by different text", scline->np[0]);
    }
    snprintf(gameadd.quick_messages[scline->np[0]], MESSAGE_TEXT_LEN, "%s", scline->tp[1]);
    value->longs[0]= scline->np[0];
    get_player_number_from_value(scline->tp[2], &value->chars[4], &value->chars[5]);
    PROCESS_SCRIPT_VALUE(scline->command);
}

static void quick_message_process(struct ScriptContext* context)
{
    message_add_fmt(context->value->chars[5], context->value->chars[4], "%s", gameadd.quick_messages[context->value->ulongs[0]]);
}

static void display_message_check(const struct ScriptLine* scline)
{
    ALLOCATE_SCRIPT_VALUE(scline->command, 0);
    value->ulongs[0] = scline->np[0];
    get_player_number_from_value(scline->tp[1], &value->chars[4], &value->chars[5]);
    PROCESS_SCRIPT_VALUE(scline->command);
}

static void display_message_process(struct ScriptContext* context)
{
    message_add_fmt(context->value->chars[5], context->value->chars[4], "%s", get_string(context->value->ulongs[0]));
}

static void change_slab_texture_check(const struct ScriptLine* scline)
{
    ALLOCATE_SCRIPT_VALUE(scline->command, 0);
    if ( (scline->np[0] < 0) || (scline->np[0] >= gameadd.map_tiles_x) || (scline->np[1] < 0) || (scline->np[1] >= gameadd.map_tiles_y) )
    {
        SCRPTERRLOG("Invalid co-ordinates: %d, %d", scline->np[0], scline->np[1]);
        DEALLOCATE_SCRIPT_VALUE
        return;
    }
    long texture_id = get_id(texture_pack_desc, scline->tp[2]);
    if (texture_id == -1)
    {
        if (parameter_is_number(scline->tp[2]))
        {
            texture_id = atol(scline->tp[2]) + 1;
        }
        else
        {
            SCRPTERRLOG("Invalid texture pack: '%s'", scline->tp[2]);
            DEALLOCATE_SCRIPT_VALUE
            return;
        }
    }
    if ( (scline->np[2] < 0) || (scline->np[2] >= TEXTURE_VARIATIONS_COUNT) )
    {
        SCRPTERRLOG("Invalid texture ID: %d", scline->np[2]);
        DEALLOCATE_SCRIPT_VALUE
        return;
    }
    value->shorts[0] = scline->np[0];
    value->shorts[1] = scline->np[1];
    value->bytes[4] = (unsigned char)texture_id;
    value->chars[5] = get_id(fill_desc, scline->tp[3]);
    if ((scline->tp[3][0] != '\0') && (value->chars[5] == -1))
    {
        SCRPTWRNLOG("Fill type %s not recognized", scline->tp[3]);
    }
    PROCESS_SCRIPT_VALUE(scline->command);
}

static void change_slab_texture_process(struct ScriptContext* context)
{
    if (context->value->chars[5] > 0)
    {
        MapSlabCoord slb_x = context->value->shorts[0];
        MapSlabCoord slb_y = context->value->shorts[1];
        struct CompoundCoordFilterParam iter_param;
        iter_param.num1 = context->value->bytes[4]; // new texture
        iter_param.num2 = context->value->chars[5]; // fill type
        iter_param.num3 = get_slabmap_block(slb_x, slb_y)->kind;
        slabs_fill_iterate_from_slab(slb_x, slb_y, slabs_change_texture, &iter_param);
    } 
    else
    {
        SlabCodedCoords slb_num = get_slab_number(context->value->shorts[0], context->value->shorts[1]);
        gameadd.slab_ext_data[slb_num] = context->value->bytes[4];
        gameadd.slab_ext_data_initial[slb_num] = context->value->bytes[4];
    }
}

static void computer_player_check(const struct ScriptLine* scline)
{
    ALLOCATE_SCRIPT_VALUE(scline->command, 0);
    long plr_range_id = scline->np[0];
    const char* comp_model = scline->tp[1];
    int plr_start;
    int plr_end;
    char model = 0;
    char type = PT_Keeper;
    TbBool toggle = true;

    if (get_players_range(plr_range_id, &plr_start, &plr_end) < 0)
    {
        SCRPTERRLOG("Given owning player range %d is not supported in this command", (int)plr_range_id);
        DEALLOCATE_SCRIPT_VALUE
    }
    for (long i = plr_start; i < plr_end; i++)
    {
        set_flag(value->shorts[2], to_flag(i));
    }
    if (parameter_is_number(comp_model))
    {
        model = atoi(comp_model);
    }
    else if (strcasecmp(comp_model, "ROAMING") == 0)
    {
        type = PT_Roaming;
    }
    else if (strcasecmp(comp_model, "OFF") == 0)
    {
        toggle = false;
    }
    else
    {
        SCRPTERRLOG("invalid COMPUTER_PLAYER param '%s'", comp_model);
        DEALLOCATE_SCRIPT_VALUE
    }
    
    value->bytes[0] = plr_start;
    value->bytes[1] = plr_end;
    value->bytes[2] = type;
    value->bytes[3] = model;
    value->bytes[6] = toggle;
    PROCESS_SCRIPT_VALUE(scline->command);
}

static void computer_player_process(struct ScriptContext* context)
{
    char plr_start = context->value->bytes[0];
    char plr_end = context->value->bytes[1];
    char playertype = context->value->bytes[2];
    char model = context->value->bytes[3];
    short owner_flags = context->value->shorts[2];
    TbBool toggle = context->value->bytes[6];
    struct PlayerInfo* player = INVALID_PLAYER;
    for (int i = plr_start; i < plr_end; i++)
    {
        if (i == PLAYER_NEUTRAL)
        {
            continue;
        }
        if (playertype == PT_Roaming)
        {
            player = get_player(i);
            player->player_type = PT_Roaming;
            player->allocflags |= PlaF_Allocated;
            player->allocflags |= PlaF_CompCtrl;
            player->id_number = i;
        }
        else
        {
            if (flag_is_set(owner_flags, to_flag(i)))
            {
                if (toggle == true)
                {
                    script_support_setup_player_as_computer_keeper(i, model);
                    get_dungeon(i)->turns_between_entrance_generation = game.generate_speed;
                    init_creature_states_for_player(i);
                    post_init_player(get_player(i));
                }
                else
                {
                    script_support_setup_player_as_zombie_keeper(i);
                }
            }
        }
    }
}

static void add_object_to_level_at_pos_check(const struct ScriptLine* scline)
{
    ALLOCATE_SCRIPT_VALUE(scline->command, 0);
    short tngmodel = get_rid(object_desc, scline->tp[0]);
    if (tngmodel == -1)
    {
        SCRPTERRLOG("Unknown object: %s", scline->tp[0]);
        DEALLOCATE_SCRIPT_VALUE
        return;
    }
    value->shorts[0] = tngmodel;
    if (!subtile_coords_invalid(scline->np[1], scline->np[2]))
    {
        value->shorts[1] = scline->np[1];
        value->shorts[2] = scline->np[2];
    }
    else
    {
        SCRPTERRLOG("Invalid subtile co-ordinates: %ld, %ld", scline->np[1], scline->np[2]);
        DEALLOCATE_SCRIPT_VALUE
        return;
    }
    value->longs[2] = scline->np[3];
    PlayerNumber plyr_idx = get_rid(player_desc, scline->tp[4]);
    if ((plyr_idx == -1) || (plyr_idx == ALL_PLAYERS))
    {
        plyr_idx = PLAYER_NEUTRAL;
    }
    value->chars[6] = plyr_idx;
    PROCESS_SCRIPT_VALUE(scline->command);
}

static void add_object_to_level_check(const struct ScriptLine* scline)
{
    ALLOCATE_SCRIPT_VALUE(scline->command, 0);
    short obj_id = get_rid(object_desc, scline->tp[0]);
    if (obj_id == -1)
    {
        SCRPTERRLOG("Unknown object, '%s'", scline->tp[0]);
        DEALLOCATE_SCRIPT_VALUE
        return;
    }
    value->shorts[0] = obj_id;
    TbMapLocation location;
    if (!get_map_location_id(scline->tp[1], &location))
    {
        DEALLOCATE_SCRIPT_VALUE
        return;
    }
    value->ulongs[1] = location;
    value->longs[2] = scline->np[2];
    PlayerNumber plyr_idx = get_rid(player_desc, scline->tp[3]);
    if ((plyr_idx == -1) || (plyr_idx == ALL_PLAYERS))
    {
        plyr_idx = PLAYER_NEUTRAL;
    }
    value->chars[2] = plyr_idx;
    PROCESS_SCRIPT_VALUE(scline->command);
}

static void add_object_to_level_process(struct ScriptContext* context)
{
    struct Coord3d pos;
    if (get_coords_at_location(&pos,context->value->ulongs[1],true))
    {
        script_process_new_object(context->value->shorts[0], pos.x.stl.num, pos.y.stl.num, context->value->longs[2], context->value->chars[2]);
    }
}

static void add_object_to_level_at_pos_process(struct ScriptContext* context)
{
    script_process_new_object(context->value->shorts[0], context->value->shorts[1], context->value->shorts[2], context->value->longs[2], context->value->chars[6]);
}

static void set_computer_globals_check(const struct ScriptLine* scline)
{
    ALLOCATE_SCRIPT_VALUE(scline->command, 0);
    long plr_range_id = scline->np[0];

    int plr_start;
    int plr_end;
    if (get_players_range(plr_range_id, &plr_start, &plr_end) < 0) {
        SCRPTERRLOG("Given owning player range %d is not supported in this command", (int)plr_range_id);
        return;
    }

    value->shorts[0] = plr_start;
    value->shorts[1] = plr_end;
    value->longs[1] = scline->np[1];
    value->longs[2] = scline->np[2];
    value->longs[3] = scline->np[3];
    value->longs[4] = scline->np[4];
    value->longs[5] = scline->np[5];
    value->longs[6] = scline->np[6];
    value->longs[7] = -1;
    if (scline->np[7] != '\0')
    {
        value->longs[7] = scline->np[7];
    }
    PROCESS_SCRIPT_VALUE(scline->command);
}

static void set_computer_globals_process(struct ScriptContext* context)
{
    int plr_start = context->value->shorts[0];
    int plr_end = context->value->shorts[1];
    long val1 = context->value->longs[1];
    long val2 = context->value->longs[2];
    long val3 = context->value->longs[3];
    long val4 = context->value->longs[4];
    long val5 = context->value->longs[5];
    long val6 = context->value->longs[6];
    long val7 = context->value->longs[7];

    for (long i = plr_start; i < plr_end; i++)
    {
        struct Computer2* comp = get_computer_player(i);
        if (computer_player_invalid(comp))
        {
            continue;
        }
        comp->dig_stack_size = val1;
        comp->processes_time = val2;
        comp->click_rate = val3;
        comp->max_room_build_tasks = val4;
        comp->turn_begin = val5;
        comp->sim_before_dig = val6;
        if (val7 != -1)
        {
            comp->task_delay = val7;
        }
    }
}

static void set_computer_process_check(const struct ScriptLine* scline)
{
    ALLOCATE_SCRIPT_VALUE(scline->command, 0);
    long plr_range_id = scline->np[0];

    int plr_start;
    int plr_end;
    if (get_players_range(plr_range_id, &plr_start, &plr_end) < 0) {
        SCRPTERRLOG("Given owning player range %d is not supported in this command", (int)plr_range_id);
        return;
    }

    value->shorts[0] = plr_start;
    value->shorts[1] = plr_end;
    value->longs[1] = scline->np[2];
    value->longs[2] = scline->np[3];
    value->longs[3] = scline->np[4];
    value->longs[4] = scline->np[5];
    value->longs[5] = scline->np[6];
    value->strs[6] = script_strdup(scline->tp[1]);
    PROCESS_SCRIPT_VALUE(scline->command);
}

static void set_computer_process_process(struct ScriptContext* context)
{
    int plr_start = context->value->shorts[0];
    int plr_end = context->value->shorts[1];
    const char* procname = context->value->strs[6];
    long val1 = context->value->longs[1];
    long val2 = context->value->longs[2];
    long val3 = context->value->longs[3];
    long val4 = context->value->longs[4];
    long val5 = context->value->longs[5];
    long n = 0;
    for (long i = plr_start; i < plr_end; i++)
    {
        struct Computer2* comp = get_computer_player(i);
        if (computer_player_invalid(comp)) {
            continue;
        }
        for (long k = 0; k < COMPUTER_PROCESSES_COUNT; k++)
        {
            struct ComputerProcess* cproc = &comp->processes[k];
            if (flag_is_set(cproc->flags, ComProc_Unkn0002))
                break;
            if (cproc->name == NULL)
                break;
            if (strcasecmp(procname, cproc->name) == 0)
            {
                SCRPTLOG("Changing computer %d process '%s' config from (%d,%d,%d,%d,%d) to (%d,%d,%d,%d,%d)", (int)i, cproc->name,
                    (int)cproc->priority, (int)cproc->confval_2, (int)cproc->confval_3, (int)cproc->confval_4, (int)cproc->confval_5,
                    (int)val1, (int)val2, (int)val3, (int)val4, (int)val5);
                cproc->priority = val1;
                cproc->confval_2 = val2;
                cproc->confval_3 = val3;
                cproc->confval_4 = val4;
                cproc->confval_5 = val5;
                n++;
            }
        }
    }
    if (n == 0)
    {
        SCRIPTDBG(6, "No computer process found named '%s' in players %d to %d", procname, (int)plr_start, (int)plr_end - 1);
        return;
    }
    SCRIPTDBG(6, "Altered %d processes named '%s'", n, procname);
}

static void set_computer_checks_check(const struct ScriptLine* scline)
{
    ALLOCATE_SCRIPT_VALUE(scline->command, 0);

    long plr_range_id = scline->np[0];
    int plr_start;
    int plr_end;
    if (get_players_range(plr_range_id, &plr_start, &plr_end) < 0) {
        SCRPTERRLOG("Given owning player range %d is not supported in this command", (int)plr_range_id);
        return;
    }

    value->shorts[0] = plr_start;
    value->shorts[1] = plr_end;
    value->longs[1] = scline->np[2];
    value->longs[2] = scline->np[3];
    value->longs[3] = scline->np[4];
    value->longs[4] = scline->np[5];
    value->longs[5] = scline->np[6];
    value->strs[6] = script_strdup(scline->tp[1]);
    PROCESS_SCRIPT_VALUE(scline->command);
}

static void set_computer_checks_process(struct ScriptContext* context)
{
    int plr_start = context->value->shorts[0];
    int plr_end = context->value->shorts[1];
    const char* chkname = context->value->strs[6];
    long val1 = context->value->longs[1];
    long val2 = context->value->longs[2];
    long val3 = context->value->longs[3];
    long val4 = context->value->longs[4];
    long val5 = context->value->longs[5];

    long n = 0;
    for (long i = plr_start; i < plr_end; i++)
    {
        struct Computer2* comp = get_computer_player(i);
        if (computer_player_invalid(comp)) {
            continue;
        }
        for (long k = 0; k < COMPUTER_CHECKS_COUNT; k++)
        {
            struct ComputerCheck* ccheck = &comp->checks[k];
            if ((ccheck->flags & ComChk_Unkn0002) != 0)
                break;
            if (ccheck->name == NULL)
                break;
            if (strcasecmp(chkname, ccheck->name) == 0)
            {
                SCRPTLOG("Changing computer %d check '%s' config from (%d,%d,%d,%d,%d) to (%d,%d,%d,%d,%d)", (int)i, ccheck->name,
                    (int)ccheck->turns_interval, (int)ccheck->param1, (int)ccheck->param2, (int)ccheck->param3, (int)ccheck->last_run_turn,
                    (int)val1, (int)val2, (int)val3, (int)val4, (int)val5);
                ccheck->turns_interval = val1;
                ccheck->param1 = val2;
                ccheck->param2 = val3;
                ccheck->param3 = val4;
                ccheck->last_run_turn = val5;
                n++;
            }
        }
    }
    if (n == 0)
    {
        SCRPTERRLOG("No computer check found named '%s' in players %d to %d", chkname, (int)plr_start, (int)plr_end - 1);
        return;
    }
    SCRIPTDBG(6, "Altered %d checks named '%s'", n, chkname);
}

static void set_computer_event_check(const struct ScriptLine* scline)
{
    ALLOCATE_SCRIPT_VALUE(scline->command, 0);

    long plr_range_id = scline->np[0];
    int plr_start;
    int plr_end;
    if (get_players_range(plr_range_id, &plr_start, &plr_end) < 0) {
        SCRPTERRLOG("Given owning player range %d is not supported in this command", (int)plr_range_id);
        return;
    }
    if (!player_exists(get_player(plr_range_id)))
    {
        SCRPTERRLOG("Player %d does not exist; cannot modify events", (int)plr_range_id);
        return;
    }
    value->shorts[0] = plr_start;
    value->shorts[1] = plr_end;
    value->longs[1] = scline->np[2];
    value->longs[2] = scline->np[3];
    value->longs[3] = scline->np[4];
    value->longs[4] = scline->np[5];
    value->longs[5] = scline->np[6];
    value->strs[6] = script_strdup(scline->tp[1]);
    PROCESS_SCRIPT_VALUE(scline->command);
}

static void set_computer_event_process(struct ScriptContext* context)
{
    int plr_start = context->value->shorts[0];
    int plr_end = context->value->shorts[1];
    const char* evntname = context->value->strs[6];
    long val1 = context->value->longs[1];
    long val2 = context->value->longs[2];
    long val3 = context->value->longs[3];
    long val4 = context->value->longs[4];
    long val5 = context->value->longs[5];

    long n = 0;
    for (long i = plr_start; i < plr_end; i++)
    {
        struct Computer2* comp = get_computer_player(i);
        if (computer_player_invalid(comp)) {
            continue;
        }
        for (long k = 0; k < COMPUTER_EVENTS_COUNT; k++)
        {
            struct ComputerEvent* event = &comp->events[k];
            if (event->name == NULL)
                break;
            if (strcasecmp(evntname, event->name) == 0)
            {
                if (level_file_version > 0)
                {
                    SCRPTLOG("Changing computer %d event '%s' config from (%d,%d,%d,%d,%d) to (%d,%d,%d,%d,%d)", (int)i, event->name,
                        (int)event->test_interval, (int)event->param1, (int)event->param2, (int)event->param3, (int)event->last_test_gameturn, (int)val1, (int)val2, (int)val3, (int)val4);
                    event->test_interval = val1;
                    event->param1 = val2;
                    event->param2 = val3;
                    event->param3 = val4;
                    event->last_test_gameturn = val5;
                    n++;
                }
                else
                {
                    SCRPTLOG("Changing computer %d event '%s' config from (%d,%d) to (%d,%d)", (int)i, event->name,
                        (int)event->param1, (int)event->param2, (int)val1, (int)val2);
                    event->param1 = val1;
                    event->param2 = val2;
                    n++;
                }
            }
        }
    }
    if (n == 0)
    {
        SCRPTERRLOG("No computer event found named '%s' in players %d to %d", evntname, (int)plr_start, (int)plr_end - 1);
        return;
    }
    SCRIPTDBG(6, "Altered %d events named '%s'", n, evntname);
}

static void swap_creature_check(const struct ScriptLine* scline)
{
    ALLOCATE_SCRIPT_VALUE(scline->command, 0);
    ThingModel ncrt_id = scline->np[0];
    ThingModel crtr_id = scline->np[1];

    struct CreatureModelConfig* crconf = &game.conf.crtr_conf.model[crtr_id];
    if ((crconf->model_flags & CMF_IsSpecDigger) != 0)
    {
        SCRPTERRLOG("Unable to swap special diggers");
        DEALLOCATE_SCRIPT_VALUE;
    }
    value->shorts[0] = ncrt_id;
    value->shorts[1] = crtr_id;
    PROCESS_SCRIPT_VALUE(scline->command);
}

static void swap_creature_process(struct ScriptContext* context)
{
    ThingModel ncrt_id = context->value->shorts[0];
    ThingModel crtr_id = context->value->shorts[1];

    if (!swap_creature(ncrt_id, crtr_id))
    {
        SCRPTERRLOG("Error swapping creatures '%s'<->'%s'", creature_code_name(ncrt_id), creature_code_name(crtr_id));
    }
}

static void set_special_digger_check(const struct ScriptLine* scline)
{
    ALLOCATE_SCRIPT_VALUE(scline->command, scline->np[0]);
    ThingModel crtr_id = get_rid(creature_desc, scline->tp[1]);
   
    if (crtr_id == -1)
    {
        SCRPTERRLOG("Unknown creature, '%s'", scline->tp[1]);
        return;
    }

    value->shorts[0] = crtr_id;
    PROCESS_SCRIPT_VALUE(scline->command);
}

static void set_special_digger_process(struct ScriptContext* context)
{
    ThingModel new_dig_model = context->value->shorts[0];
    for (int plyr_idx = context->plr_start; plyr_idx < context->plr_end; plyr_idx++)
    {
        ThingModel old_dig_model = get_players_special_digger_model(plyr_idx);
        if (old_dig_model == new_dig_model)
        {
            continue;
        }
        struct PlayerInfo* player = get_player(plyr_idx);

        player->special_digger = context->value->shorts[0];

        for (size_t i = 0; i < CREATURE_TYPES_MAX; i++)
        {
            if (breed_activities[i] == old_dig_model)
                breed_activities[i] = new_dig_model;
            else if (breed_activities[i] == new_dig_model)
                breed_activities[i] = old_dig_model;
        }
    }
}

/**
 * Descriptions of script commands for parser.
 * Arguments are: A-string, N-integer, C-creature model, P- player, R- room kind, L- location, O- operator, S- slab kind
 * Lower case letters are optional arguments, Exclamation points sets 'extended' option, for example 'ANY_CREATURE' for creatures.
 */
const struct CommandDesc command_desc[] = {
  {"CREATE_PARTY",                      "A       ", Cmd_CREATE_PARTY, NULL, NULL},
  {"ADD_TO_PARTY",                      "ACNNAN  ", Cmd_ADD_TO_PARTY, &add_to_party_check, NULL},
  {"DELETE_FROM_PARTY",                 "ACN     ", Cmd_DELETE_FROM_PARTY, &delete_from_party_check, NULL},
  {"ADD_PARTY_TO_LEVEL",                "PAAN    ", Cmd_ADD_PARTY_TO_LEVEL, NULL, NULL},
  {"ADD_CREATURE_TO_LEVEL",             "PCANNN  ", Cmd_ADD_CREATURE_TO_LEVEL, NULL, NULL},
  {"ADD_OBJECT_TO_LEVEL",               "AANp    ", Cmd_ADD_OBJECT_TO_LEVEL, &add_object_to_level_check, &add_object_to_level_process},
  {"IF",                                "PAOAa   ", Cmd_IF, &if_check, NULL},
  {"IF_ACTION_POINT",                   "NP      ", Cmd_IF_ACTION_POINT, NULL, NULL},
  {"ENDIF",                             "        ", Cmd_ENDIF, NULL, NULL},
  {"SET_HATE",                          "PPN     ", Cmd_SET_HATE, NULL, NULL},
  {"SET_GENERATE_SPEED",                "N       ", Cmd_SET_GENERATE_SPEED, NULL, NULL},
  {"REM",                               "        ", Cmd_REM, NULL, NULL},
  {"START_MONEY",                       "PN      ", Cmd_START_MONEY, NULL, NULL},
  {"ROOM_AVAILABLE",                    "PRNN    ", Cmd_ROOM_AVAILABLE, NULL, NULL},
  {"CREATURE_AVAILABLE",                "PCNN    ", Cmd_CREATURE_AVAILABLE, NULL, NULL},
  {"MAGIC_AVAILABLE",                   "PANN    ", Cmd_MAGIC_AVAILABLE, NULL, NULL},
  {"TRAP_AVAILABLE",                    "PANN    ", Cmd_TRAP_AVAILABLE, NULL, NULL},
  {"RESEARCH",                          "PAAN    ", Cmd_RESEARCH, NULL, NULL},
  {"RESEARCH_ORDER",                    "PAAN    ", Cmd_RESEARCH_ORDER, NULL, NULL},
  {"COMPUTER_PLAYER",                   "PA      ", Cmd_COMPUTER_PLAYER, &computer_player_check, &computer_player_process},
  {"SET_TIMER",                         "PA      ", Cmd_SET_TIMER, NULL, NULL},
  {"ADD_TUNNELLER_TO_LEVEL",            "PAANNN  ", Cmd_ADD_TUNNELLER_TO_LEVEL, NULL, NULL},
  {"WIN_GAME",                          "        ", Cmd_WIN_GAME, NULL, NULL},
  {"LOSE_GAME",                         "        ", Cmd_LOSE_GAME, NULL, NULL},
  {"SET_FLAG",                          "PAN     ", Cmd_SET_FLAG, NULL, NULL},
  {"MAX_CREATURES",                     "PN      ", Cmd_MAX_CREATURES, NULL, NULL},
  {"NEXT_COMMAND_REUSABLE",             "        ", Cmd_NEXT_COMMAND_REUSABLE, NULL, NULL},
  {"DOOR_AVAILABLE",                    "PANN    ", Cmd_DOOR_AVAILABLE, NULL, NULL},
  {"DISPLAY_OBJECTIVE",                 "Nl      ", Cmd_DISPLAY_OBJECTIVE, &display_objective_check, &display_objective_process},
  {"DISPLAY_OBJECTIVE_WITH_POS",        "NNN     ", Cmd_DISPLAY_OBJECTIVE_WITH_POS, &display_objective_check, &display_objective_process},
  {"DISPLAY_INFORMATION",               "Nl      ", Cmd_DISPLAY_INFORMATION, NULL, NULL},
  {"DISPLAY_INFORMATION_WITH_POS",      "NNN     ", Cmd_DISPLAY_INFORMATION_WITH_POS, NULL, NULL},
  {"ADD_TUNNELLER_PARTY_TO_LEVEL",      "PAAANNN ", Cmd_ADD_TUNNELLER_PARTY_TO_LEVEL, NULL, NULL},
  {"ADD_CREATURE_TO_POOL",              "CN      ", Cmd_ADD_CREATURE_TO_POOL, NULL, NULL},
  {"RESET_ACTION_POINT",                "Na      ", Cmd_RESET_ACTION_POINT, &reset_action_point_check, &reset_action_point_process},
  {"SET_CREATURE_MAX_LEVEL",            "PC!N    ", Cmd_SET_CREATURE_MAX_LEVEL, &set_creature_max_level_check, &set_creature_max_level_process},
  {"SET_MUSIC",                         "A       ", Cmd_SET_MUSIC, &set_music_check, &set_music_process},
  {"TUTORIAL_FLASH_BUTTON",             "NN      ", Cmd_TUTORIAL_FLASH_BUTTON, NULL, NULL},
  {"SET_CREATURE_STRENGTH",             "CN      ", Cmd_SET_CREATURE_STRENGTH, NULL, NULL},
  {"SET_CREATURE_HEALTH",               "CN      ", Cmd_SET_CREATURE_HEALTH, NULL, NULL},
  {"SET_CREATURE_ARMOUR",               "CN      ", Cmd_SET_CREATURE_ARMOUR, NULL, NULL},
  {"SET_CREATURE_FEAR_WOUNDED",         "CN      ", Cmd_SET_CREATURE_FEAR_WOUNDED, NULL, NULL},
  {"SET_CREATURE_FEAR_STRONGER",        "CN      ", Cmd_SET_CREATURE_FEAR_STRONGER, NULL, NULL},
  {"SET_CREATURE_FEARSOME_FACTOR",      "CN      ", Cmd_SET_CREATURE_FEARSOME_FACTOR, NULL, NULL},
  {"SET_CREATURE_PROPERTY",             "CAN     ", Cmd_SET_CREATURE_PROPERTY, NULL, NULL},
  {"IF_AVAILABLE",                      "PAOAa   ", Cmd_IF_AVAILABLE, &if_available_check, NULL},
  {"IF_CONTROLS",                       "PAOAa   ", Cmd_IF_CONTROLS,  &if_controls_check, NULL},
  {"SET_COMPUTER_GLOBALS",              "PNNNNNNn", Cmd_SET_COMPUTER_GLOBALS, &set_computer_globals_check, &set_computer_globals_process},
  {"SET_COMPUTER_CHECKS",               "PANNNNN ", Cmd_SET_COMPUTER_CHECKS, &set_computer_checks_check, &set_computer_checks_process},
  {"SET_COMPUTER_EVENT",                "PANNNNN ", Cmd_SET_COMPUTER_EVENT, &set_computer_event_check, &set_computer_event_process},
  {"SET_COMPUTER_PROCESS",              "PANNNNN ", Cmd_SET_COMPUTER_PROCESS, &set_computer_process_check, &set_computer_process_process},
  {"ALLY_PLAYERS",                      "PPN     ", Cmd_ALLY_PLAYERS, NULL, NULL},
  {"DEAD_CREATURES_RETURN_TO_POOL",     "N       ", Cmd_DEAD_CREATURES_RETURN_TO_POOL, NULL, NULL},
  {"BONUS_LEVEL_TIME",                  "Nn      ", Cmd_BONUS_LEVEL_TIME, NULL, NULL},
  {"QUICK_OBJECTIVE",                   "NAl     ", Cmd_QUICK_OBJECTIVE, NULL, NULL},
  {"QUICK_INFORMATION",                 "NAl     ", Cmd_QUICK_INFORMATION, NULL, NULL},
  {"QUICK_OBJECTIVE_WITH_POS",          "NANN    ", Cmd_QUICK_OBJECTIVE_WITH_POS, NULL, NULL},
  {"QUICK_INFORMATION_WITH_POS",        "NANN    ", Cmd_QUICK_INFORMATION_WITH_POS, NULL, NULL},
  {"SWAP_CREATURE",                     "CC      ", Cmd_SWAP_CREATURE, &swap_creature_check, &swap_creature_process},
  {"PRINT",                             "A       ", Cmd_PRINT, NULL, NULL},
  {"MESSAGE",                           "A       ", Cmd_MESSAGE, NULL, NULL},
  {"PLAY_MESSAGE",                      "PAA     ", Cmd_PLAY_MESSAGE, &play_message_check, &play_message_process},
  {"ADD_GOLD_TO_PLAYER",                "PN      ", Cmd_ADD_GOLD_TO_PLAYER, NULL, NULL},
  {"SET_CREATURE_TENDENCIES",           "PAN     ", Cmd_SET_CREATURE_TENDENCIES, NULL, NULL},
  {"REVEAL_MAP_RECT",                   "PNNNN   ", Cmd_REVEAL_MAP_RECT, NULL, NULL},
  {"CONCEAL_MAP_RECT",                  "PNNNNa  ", Cmd_CONCEAL_MAP_RECT, &conceal_map_rect_check, &conceal_map_rect_process},
  {"REVEAL_MAP_LOCATION",               "PLN     ", Cmd_REVEAL_MAP_LOCATION, &reveal_map_location_check, &reveal_map_location_process},
  {"LEVEL_VERSION",                     "N       ", Cmd_LEVEL_VERSION, NULL, NULL},
  {"KILL_CREATURE",                     "PC!AN   ", Cmd_KILL_CREATURE, NULL, NULL},
  {"COMPUTER_DIG_TO_LOCATION",          "PLL     ", Cmd_COMPUTER_DIG_TO_LOCATION, NULL, NULL},
  {"USE_POWER_ON_CREATURE",             "PC!APANN", Cmd_USE_POWER_ON_CREATURE, NULL, NULL},
  {"USE_POWER_ON_PLAYERS_CREATURES",    "PC!PANN ", Cmd_USE_POWER_ON_PLAYERS_CREATURES, &use_power_on_players_creatures_check, &use_power_on_players_creatures_process },
  {"USE_POWER_AT_POS",                  "PNNANN  ", Cmd_USE_POWER_AT_POS, NULL, NULL},
  {"USE_POWER_AT_SUBTILE",              "PNNANN  ", Cmd_USE_POWER_AT_POS, NULL, NULL},  //todo: Remove after mapmakers have received time to use USE_POWER_AT_POS
  {"USE_POWER_AT_LOCATION",             "PLANN   ", Cmd_USE_POWER_AT_LOCATION, NULL, NULL},
  {"USE_POWER",                         "PAN     ", Cmd_USE_POWER, NULL, NULL},
  {"USE_SPECIAL_INCREASE_LEVEL",        "PN      ", Cmd_USE_SPECIAL_INCREASE_LEVEL, NULL, NULL},
  {"USE_SPECIAL_MULTIPLY_CREATURES",    "PN      ", Cmd_USE_SPECIAL_MULTIPLY_CREATURES, NULL, NULL},
  {"MAKE_SAFE",                         "P       ", Cmd_MAKE_SAFE, NULL, NULL},
  {"USE_SPECIAL_MAKE_SAFE",             "P       ", Cmd_MAKE_SAFE, NULL, NULL}, // Legacy command
  {"LOCATE_HIDDEN_WORLD",               "        ", Cmd_LOCATE_HIDDEN_WORLD, NULL, NULL},
  {"USE_SPECIAL_LOCATE_HIDDEN_WORLD",   "        ", Cmd_LOCATE_HIDDEN_WORLD, NULL, NULL}, // Legacy command
  {"USE_SPECIAL_TRANSFER_CREATURE",     "P       ", Cmd_USE_SPECIAL_TRANSFER_CREATURE, &special_transfer_creature_check, &special_transfer_creature_process},
  {"TRANSFER_CREATURE",                 "PC!An   ", Cmd_TRANSFER_CREATURE, &script_transfer_creature_check, &script_transfer_creature_process},
  {"CHANGE_CREATURES_ANNOYANCE",        "PC!AN   ", Cmd_CHANGE_CREATURES_ANNOYANCE, &change_creatures_annoyance_check, &change_creatures_annoyance_process},
  {"ADD_TO_FLAG",                       "PAN     ", Cmd_ADD_TO_FLAG, NULL, NULL},
  {"SET_CAMPAIGN_FLAG",                 "PAN     ", Cmd_SET_CAMPAIGN_FLAG, NULL, NULL},
  {"ADD_TO_CAMPAIGN_FLAG",              "PAN     ", Cmd_ADD_TO_CAMPAIGN_FLAG, NULL, NULL},
  {"EXPORT_VARIABLE",                   "PAA     ", Cmd_EXPORT_VARIABLE, NULL, NULL},
  {"RUN_AFTER_VICTORY",                 "N       ", Cmd_RUN_AFTER_VICTORY, NULL, NULL},
  {"LEVEL_UP_CREATURE",                 "PC!AN   ", Cmd_LEVEL_UP_CREATURE, NULL, NULL},
  {"LEVEL_UP_PLAYERS_CREATURES",        "PC!n    ", Cmd_LEVEL_UP_PLAYERS_CREATURES, &level_up_players_creatures_check, level_up_players_creatures_process},
  {"CHANGE_CREATURE_OWNER",             "PC!AP   ", Cmd_CHANGE_CREATURE_OWNER, NULL, NULL},
  {"SET_GAME_RULE",                     "AN      ", Cmd_SET_GAME_RULE, &set_game_rule_check, &set_game_rule_process},
  {"SET_ROOM_CONFIGURATION",            "AAAan   ", Cmd_SET_ROOM_CONFIGURATION, &set_room_configuration_check, &set_room_configuration_process},
  {"SET_TRAP_CONFIGURATION",            "AAAnnn  ", Cmd_SET_TRAP_CONFIGURATION, &set_trap_configuration_check, &set_trap_configuration_process},
  {"SET_DOOR_CONFIGURATION",            "AAAn    ", Cmd_SET_DOOR_CONFIGURATION, &set_door_configuration_check, &set_door_configuration_process},
  {"SET_OBJECT_CONFIGURATION",          "AAAnnn  ", Cmd_SET_OBJECT_CONFIGURATION, &set_object_configuration_check, &set_object_configuration_process},
  {"SET_CREATURE_CONFIGURATION",        "CAAaa   ", Cmd_SET_CREATURE_CONFIGURATION, &set_creature_configuration_check, &set_creature_configuration_process},
  {"SET_SACRIFICE_RECIPE",              "AAA+    ", Cmd_SET_SACRIFICE_RECIPE, &set_sacrifice_recipe_check, &set_sacrifice_recipe_process},
  {"REMOVE_SACRIFICE_RECIPE",           "A+      ", Cmd_REMOVE_SACRIFICE_RECIPE, &remove_sacrifice_recipe_check, &set_sacrifice_recipe_process},
  {"SET_BOX_TOOLTIP",                   "NA      ", Cmd_SET_BOX_TOOLTIP, &set_box_tooltip, &null_process},
  {"SET_BOX_TOOLTIP_ID",                "NN      ", Cmd_SET_BOX_TOOLTIP_ID, &set_box_tooltip_id, &null_process},
  {"CHANGE_SLAB_OWNER",                 "NNPa    ", Cmd_CHANGE_SLAB_OWNER, &change_slab_owner_check, &change_slab_owner_process},
  {"CHANGE_SLAB_TYPE",                  "NNSa    ", Cmd_CHANGE_SLAB_TYPE, &change_slab_type_check, &change_slab_type_process},
  {"CREATE_EFFECTS_LINE",               "LLNNNA  ", Cmd_CREATE_EFFECTS_LINE, &create_effects_line_check, &create_effects_line_process},
  {"IF_SLAB_OWNER",                     "NNP     ", Cmd_IF_SLAB_OWNER, NULL, NULL},
  {"IF_SLAB_TYPE",                      "NNS     ", Cmd_IF_SLAB_TYPE, NULL, NULL},
  {"QUICK_MESSAGE",                     "NAA     ", Cmd_QUICK_MESSAGE, &quick_message_check, &quick_message_process},
  {"DISPLAY_MESSAGE",                   "NA      ", Cmd_DISPLAY_MESSAGE, &display_message_check, &display_message_process},
  {"USE_SPELL_ON_CREATURE",             "PC!AAn  ", Cmd_USE_SPELL_ON_CREATURE, NULL, NULL},
  {"USE_SPELL_ON_PLAYERS_CREATURES",    "PC!An   ", Cmd_USE_SPELL_ON_PLAYERS_CREATURES, &use_spell_on_players_creatures_check, &use_spell_on_players_creatures_process },
  {"SET_HEART_HEALTH",                  "PN      ", Cmd_SET_HEART_HEALTH, &set_heart_health_check, &set_heart_health_process},
  {"ADD_HEART_HEALTH",                  "PNn     ", Cmd_ADD_HEART_HEALTH, &add_heart_health_check, &add_heart_health_process},
  {"CREATURE_ENTRANCE_LEVEL",           "PN      ", Cmd_CREATURE_ENTRANCE_LEVEL, NULL, NULL},
  {"RANDOMISE_FLAG",                    "PAn     ", Cmd_RANDOMISE_FLAG, NULL, NULL},
  {"COMPUTE_FLAG",                      "PAAPAn  ", Cmd_COMPUTE_FLAG, NULL, NULL},
  {"DISPLAY_TIMER",                     "PAn     ", Cmd_DISPLAY_TIMER, &display_timer_check, &display_timer_process},
  {"ADD_TO_TIMER",                      "PAN     ", Cmd_ADD_TO_TIMER, &add_to_timer_check, &add_to_timer_process},
  {"ADD_BONUS_TIME",                    "N       ", Cmd_ADD_BONUS_TIME, &add_bonus_time_check, &add_bonus_time_process},
  {"DISPLAY_VARIABLE",                  "PAnn    ", Cmd_DISPLAY_VARIABLE, &display_variable_check, &display_variable_process},
  {"DISPLAY_COUNTDOWN",                 "PANn    ", Cmd_DISPLAY_COUNTDOWN, &display_countdown_check, &display_timer_process},
  {"HIDE_TIMER",                        "        ", Cmd_HIDE_TIMER, &cmd_no_param_check, &hide_timer_process},
  {"HIDE_VARIABLE",                     "        ", Cmd_HIDE_VARIABLE, &cmd_no_param_check, &hide_variable_process},
  {"CREATE_EFFECT",                     "AAn     ", Cmd_CREATE_EFFECT, &create_effect_check, &create_effect_process},
  {"CREATE_EFFECT_AT_POS",              "ANNn    ", Cmd_CREATE_EFFECT_AT_POS, &create_effect_at_pos_check, &create_effect_at_pos_process},
  {"HEART_LOST_QUICK_OBJECTIVE",        "NAl     ", Cmd_HEART_LOST_QUICK_OBJECTIVE, &heart_lost_quick_objective_check, &heart_lost_quick_objective_process},
  {"HEART_LOST_OBJECTIVE",              "Nl      ", Cmd_HEART_LOST_OBJECTIVE, &heart_lost_objective_check, &heart_lost_objective_process},
  {"SET_DOOR",                          "ANN     ", Cmd_SET_DOOR, &set_door_check, &set_door_process},
  {"ZOOM_TO_LOCATION",                  "PL      ", Cmd_MOVE_PLAYER_CAMERA_TO, &player_zoom_to_check, &player_zoom_to_process},
  {"SET_CREATURE_INSTANCE",             "CNAN    ", Cmd_SET_CREATURE_INSTANCE, &set_creature_instance_check, &set_creature_instance_process},
  {"SET_HAND_RULE",                     "PC!Aaaa ", Cmd_SET_HAND_RULE, &set_hand_rule_check, &set_hand_rule_process},
  {"MOVE_CREATURE",                     "PC!ANLa ", Cmd_MOVE_CREATURE, &move_creature_check, &move_creature_process},
  {"COUNT_CREATURES_AT_ACTION_POINT",   "NPC!PA  ", Cmd_COUNT_CREATURES_AT_ACTION_POINT, &count_creatures_at_action_point_check, &count_creatures_at_action_point_process},
  {"IF_ALLIED",                         "PPON    ", Cmd_IF_ALLIED, &if_allied_check, NULL},
  {"SET_TEXTURE",                       "PA      ", Cmd_SET_TEXTURE, &set_texture_check, &set_texture_process},
  {"HIDE_HERO_GATE",                    "Nn      ", Cmd_HIDE_HERO_GATE, &hide_hero_gate_check, &hide_hero_gate_process},
  {"NEW_TRAP_TYPE",                     "A       ", Cmd_NEW_TRAP_TYPE, &new_trap_type_check, &null_process},
  {"NEW_OBJECT_TYPE",                   "A       ", Cmd_NEW_OBJECT_TYPE, &new_object_type_check, &null_process},
  {"NEW_ROOM_TYPE",                     "A       ", Cmd_NEW_ROOM_TYPE, &new_room_type_check, &null_process},
  {"NEW_CREATURE_TYPE",                 "A       ", Cmd_NEW_CREATURE_TYPE, &new_creature_type_check, &null_process },
  {"SET_HAND_GRAPHIC",                  "PA      ", Cmd_SET_HAND_GRAPHIC, &set_power_hand_check, &set_power_hand_process },
  {"ADD_EFFECT_GENERATOR_TO_LEVEL",     "AAN     ", Cmd_ADD_EFFECT_GENERATOR_TO_LEVEL, &add_effectgen_to_level_check, &add_effectgen_to_level_process},
  {"SET_EFFECT_GENERATOR_CONFIGURATION","AAAnn   ", Cmd_SET_EFFECT_GENERATOR_CONFIGURATION, &set_effectgen_configuration_check, &set_effectgen_configuration_process },
  {"SET_POWER_CONFIGURATION",           "AAAa    ", Cmd_SET_POWER_CONFIGURATION, &set_power_configuration_check, &set_power_configuration_process},
  {"SET_PLAYER_COLOR",                  "PA      ", Cmd_SET_PLAYER_COLOR, &set_player_color_check, &set_player_color_process },
  {"MAKE_UNSAFE",                       "P       ", Cmd_MAKE_UNSAFE, NULL, NULL},
  {"SET_INCREASE_ON_EXPERIENCE",        "AN      ", Cmd_SET_INCREASE_ON_EXPERIENCE, &set_increase_on_experience_check, &set_increase_on_experience_process},
  {"SET_PLAYER_MODIFIER",               "PAN     ", Cmd_SET_PLAYER_MODIFIER, &set_player_modifier_check, &set_player_modifier_process},
  {"ADD_TO_PLAYER_MODIFIER",            "PAN     ", Cmd_ADD_TO_PLAYER_MODIFIER, &add_to_player_modifier_check, &add_to_player_modifier_process},
  {"CHANGE_SLAB_TEXTURE",               "NNAa    ", Cmd_CHANGE_SLAB_TEXTURE , &change_slab_texture_check, &change_slab_texture_process},
<<<<<<< HEAD
  {"SET_SPECIAL_DIGGER",                "PC      ", Cmd_SET_SPECIAL_DIGGER , &set_special_digger_check, &set_special_digger_process},
=======
  {"ADD_OBJECT_TO_LEVEL_AT_POS",        "ANNNp   ", Cmd_ADD_OBJECT_TO_LEVEL_AT_POS, &add_object_to_level_at_pos_check, &add_object_to_level_at_pos_process},
>>>>>>> 9ad1ea44
  {NULL,                                "        ", Cmd_NONE, NULL, NULL},
};

const struct CommandDesc dk1_command_desc[] = {
  {"CREATE_PARTY",                 "A       ", Cmd_CREATE_PARTY, NULL, NULL},
  {"ADD_TO_PARTY",                 "ACNNAN  ", Cmd_ADD_TO_PARTY, &add_to_party_check, NULL},
  {"ADD_PARTY_TO_LEVEL",           "PAAN    ", Cmd_ADD_PARTY_TO_LEVEL, NULL, NULL},
  {"ADD_CREATURE_TO_LEVEL",        "PCANNN  ", Cmd_ADD_CREATURE_TO_LEVEL, NULL, NULL},
  {"IF",                           "PAOAa   ", Cmd_IF, &if_check, NULL},
  {"IF_ACTION_POINT",              "NP      ", Cmd_IF_ACTION_POINT, NULL, NULL},
  {"ENDIF",                        "        ", Cmd_ENDIF, NULL, NULL},
  {"SET_HATE",                     "PPN     ", Cmd_SET_HATE, NULL, NULL},
  {"SET_GENERATE_SPEED",           "N       ", Cmd_SET_GENERATE_SPEED, NULL, NULL},
  {"REM",                          "        ", Cmd_REM, NULL, NULL},
  {"START_MONEY",                  "PN      ", Cmd_START_MONEY, NULL, NULL},
  {"ROOM_AVAILABLE",               "PRNN    ", Cmd_ROOM_AVAILABLE, NULL, NULL},
  {"CREATURE_AVAILABLE",           "PCNN    ", Cmd_CREATURE_AVAILABLE, NULL, NULL},
  {"MAGIC_AVAILABLE",              "PANN    ", Cmd_MAGIC_AVAILABLE, NULL, NULL},
  {"TRAP_AVAILABLE",               "PANN    ", Cmd_TRAP_AVAILABLE, NULL, NULL},
  {"RESEARCH",                     "PAAN    ", Cmd_RESEARCH_ORDER, NULL, NULL},
  {"COMPUTER_PLAYER",              "PN      ", Cmd_COMPUTER_PLAYER, computer_player_check, computer_player_process},
  {"SET_TIMER",                    "PA      ", Cmd_SET_TIMER, NULL, NULL},
  {"ADD_TUNNELLER_TO_LEVEL",       "PAANNN  ", Cmd_ADD_TUNNELLER_TO_LEVEL, NULL, NULL},
  {"WIN_GAME",                     "        ", Cmd_WIN_GAME, NULL, NULL},
  {"LOSE_GAME",                    "        ", Cmd_LOSE_GAME, NULL, NULL},
  {"SET_FLAG",                     "PAN     ", Cmd_SET_FLAG, NULL, NULL},
  {"MAX_CREATURES",                "PN      ", Cmd_MAX_CREATURES, NULL, NULL},
  {"NEXT_COMMAND_REUSABLE",        "        ", Cmd_NEXT_COMMAND_REUSABLE, NULL, NULL},
  {"DOOR_AVAILABLE",               "PANN    ", Cmd_DOOR_AVAILABLE, NULL, NULL},
  {"DISPLAY_OBJECTIVE",            "NA      ", Cmd_DISPLAY_OBJECTIVE, &display_objective_check, &display_objective_process},
  {"DISPLAY_OBJECTIVE_WITH_POS",   "NNN     ", Cmd_DISPLAY_OBJECTIVE_WITH_POS, &display_objective_check, &display_objective_process},
  {"DISPLAY_INFORMATION",          "N       ", Cmd_DISPLAY_INFORMATION, NULL, NULL},
  {"DISPLAY_INFORMATION_WITH_POS", "NNN     ", Cmd_DISPLAY_INFORMATION_WITH_POS, NULL, NULL},
  {"ADD_TUNNELLER_PARTY_TO_LEVEL", "PAAANNN ", Cmd_ADD_TUNNELLER_PARTY_TO_LEVEL, NULL, NULL},
  {"ADD_CREATURE_TO_POOL",         "CN      ", Cmd_ADD_CREATURE_TO_POOL, NULL, NULL},
  {"RESET_ACTION_POINT",           "N       ", Cmd_RESET_ACTION_POINT, &reset_action_point_check, &reset_action_point_process},
  {"SET_CREATURE_MAX_LEVEL",       "PC!N    ", Cmd_SET_CREATURE_MAX_LEVEL, &set_creature_max_level_check, &set_creature_max_level_process},
  {"SET_MUSIC",                    "N       ", Cmd_SET_MUSIC, NULL, NULL},
  {"TUTORIAL_FLASH_BUTTON",        "NN      ", Cmd_TUTORIAL_FLASH_BUTTON, NULL, NULL},
  {"SET_CREATURE_STRENGTH",        "CN      ", Cmd_SET_CREATURE_STRENGTH, NULL, NULL},
  {"SET_CREATURE_HEALTH",          "CN      ", Cmd_SET_CREATURE_HEALTH, NULL, NULL},
  {"SET_CREATURE_ARMOUR",          "CN      ", Cmd_SET_CREATURE_ARMOUR, NULL, NULL},
  {"SET_CREATURE_FEAR",            "CN      ", Cmd_SET_CREATURE_FEAR_WOUNDED, NULL, NULL},
  {"IF_AVAILABLE",                 "PAOAa   ", Cmd_IF_AVAILABLE, &if_available_check, NULL},
  {"SET_COMPUTER_GLOBALS",         "PNNNNNN ", Cmd_SET_COMPUTER_GLOBALS, &set_computer_globals_check, &set_computer_globals_process},
  {"SET_COMPUTER_CHECKS",          "PANNNNN ", Cmd_SET_COMPUTER_CHECKS, &set_computer_checks_check, &set_computer_checks_process},
  {"SET_COMPUTER_EVENT",           "PANN    ", Cmd_SET_COMPUTER_EVENT, &set_computer_event_check, &set_computer_event_process},
  {"SET_COMPUTER_PROCESS",         "PANNNNN ", Cmd_SET_COMPUTER_PROCESS, &set_computer_process_check, &set_computer_process_process},
  {"ALLY_PLAYERS",                 "PP      ", Cmd_ALLY_PLAYERS, NULL, NULL},
  {"DEAD_CREATURES_RETURN_TO_POOL","N       ", Cmd_DEAD_CREATURES_RETURN_TO_POOL, NULL, NULL},
  {"BONUS_LEVEL_TIME",             "N       ", Cmd_BONUS_LEVEL_TIME, NULL, NULL},
  {"QUICK_OBJECTIVE",              "NAA     ", Cmd_QUICK_OBJECTIVE, NULL, NULL},
  {"QUICK_INFORMATION",            "NA      ", Cmd_QUICK_INFORMATION, NULL, NULL},
  {"SWAP_CREATURE",                "CC      ", Cmd_SWAP_CREATURE, &swap_creature_check, &swap_creature_process},
  {"PRINT",                        "A       ", Cmd_PRINT, NULL, NULL},
  {"MESSAGE",                      "A       ", Cmd_MESSAGE, NULL, NULL},
  {"LEVEL_VERSION",                "N       ", Cmd_LEVEL_VERSION, NULL, NULL},
  {NULL,                           "        ", Cmd_NONE, NULL, NULL},
};

#ifdef __cplusplus
}
#endif<|MERGE_RESOLUTION|>--- conflicted
+++ resolved
@@ -6661,11 +6661,8 @@
   {"SET_PLAYER_MODIFIER",               "PAN     ", Cmd_SET_PLAYER_MODIFIER, &set_player_modifier_check, &set_player_modifier_process},
   {"ADD_TO_PLAYER_MODIFIER",            "PAN     ", Cmd_ADD_TO_PLAYER_MODIFIER, &add_to_player_modifier_check, &add_to_player_modifier_process},
   {"CHANGE_SLAB_TEXTURE",               "NNAa    ", Cmd_CHANGE_SLAB_TEXTURE , &change_slab_texture_check, &change_slab_texture_process},
-<<<<<<< HEAD
+  {"ADD_OBJECT_TO_LEVEL_AT_POS",        "ANNNp   ", Cmd_ADD_OBJECT_TO_LEVEL_AT_POS, &add_object_to_level_at_pos_check, &add_object_to_level_at_pos_process},
   {"SET_SPECIAL_DIGGER",                "PC      ", Cmd_SET_SPECIAL_DIGGER , &set_special_digger_check, &set_special_digger_process},
-=======
-  {"ADD_OBJECT_TO_LEVEL_AT_POS",        "ANNNp   ", Cmd_ADD_OBJECT_TO_LEVEL_AT_POS, &add_object_to_level_at_pos_check, &add_object_to_level_at_pos_process},
->>>>>>> 9ad1ea44
   {NULL,                                "        ", Cmd_NONE, NULL, NULL},
 };
 
