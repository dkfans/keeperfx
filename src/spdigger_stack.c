/******************************************************************************/
// Free implementation of Bullfrog's Dungeon Keeper strategy game.
/******************************************************************************/
/** @file spdigger_stack.c
 *     Special diggers task stack support functions.
 * @par Purpose:
 *     Functions to create and maintain list of tasks for special diggers (imps).
 * @par Comment:
 *     None.
 * @author   Tomasz Lis
 * @date     11 Mar 2010 - 04 May 2010
 * @par  Copying and copyrights:
 *     This program is free software; you can redistribute it and/or modify
 *     it under the terms of the GNU General Public License as published by
 *     the Free Software Foundation; either version 2 of the License, or
 *     (at your option) any later version.
 */
/******************************************************************************/
#include "pre_inc.h"
#include "spdigger_stack.h"

#include "globals.h"
#include "bflib_basics.h"
#include "bflib_math.h"

#include "creature_jobs.h"
#include "creature_states.h"
#include "creature_states_combt.h"
#include "creature_states_train.h"
#include "map_blocks.h"
#include "dungeon_data.h"
#include "tasks_list.h"
#include "config_creature.h"
#include "config_crtrstates.h"
#include "config_terrain.h"
#include "thing_corpses.h"
#include "thing_navigate.h"
#include "thing_stats.h"
#include "thing_physics.h"
#include "thing_objects.h"
#include "thing_traps.h"
#include "room_data.h"
#include "room_util.h"
#include "room_list.h"
#include "room_jobs.h"
#include "power_hand.h"
#include "map_utils.h"
#include "map_events.h"
#include "ariadne_wallhug.h"
#include "gui_soundmsgs.h"
#include "front_simple.h"
#include "game_legacy.h"
#include "post_inc.h"

#ifdef __cplusplus
extern "C" {
#endif
/******************************************************************************/
<<<<<<< HEAD
DLLIMPORT long _DK_check_out_unreinforced_place(struct Thing *creatng);
/******************************************************************************/
=======

>>>>>>> 478ce4b1
long const dig_pos[] = {0, -1, 1};

/******************************************************************************/
/**
 * Returns if given digger needs to have its task revised due to recent digger tasks list update.
 * The revision of tasks is done by check_out_imp_stack() function.
 * @param creatng The special digger creature to be checked.
 * @return
 * @see check_out_imp_stack()
 */
TbBool creature_task_needs_check_out_after_digger_stack_change(const struct Thing *creatng)
{
    struct Dungeon *dungeon;
    struct CreatureControl *cctrl;
    dungeon = get_dungeon(creatng->owner);
    cctrl = creature_control_get_from_thing(creatng);
    return (dungeon->digger_stack_update_turn != cctrl->digger.stack_update_turn);
}

/**
 * Adds task to imp stack. Returns if the stack still has free space.
 * @param stl_num Map position related to the task.
 * @param task_type Type of the task.
 * @param dungeon The dungeon to which task is to be added.
 * @return True if there is still free slot on the stack after adding, false otherwise.
 */
TbBool add_to_imp_stack_using_pos(SubtlCodedCoords stl_num, SpDiggerTaskType task_type, struct Dungeon *dungeon)
{
    struct DiggerStack *dstack;
    SYNCDBG(19,"Task %d at %d,%d",(int)task_type,(int)stl_num_decode_x(stl_num),(int)stl_num_decode_y(stl_num));
    if (dungeon->digger_stack_length >= DIGGER_TASK_MAX_COUNT)
        return false;
    dstack = &dungeon->digger_stack[dungeon->digger_stack_length];
    dungeon->digger_stack_length++;
    dstack->stl_num = stl_num;
    dstack->task_type = task_type;
    return (dungeon->digger_stack_length < DIGGER_TASK_MAX_COUNT);
}

/**
 * Finds a task of given type which concerns given subtile in the current imp stack.
 * @param stl_num
 * @param task_type
 * @param dungeon
 */
long find_in_imp_stack_using_pos(SubtlCodedCoords stl_num, SpDiggerTaskType task_type, const struct Dungeon *dungeon)
{
    long i;
    for (i=0; i < dungeon->digger_stack_length; i++)
    {
        const struct DiggerStack *dstack;
        dstack = &dungeon->digger_stack[i];
        if ((dstack->stl_num == stl_num) && (dstack->task_type == task_type)) {
            return i;
        }
    }
    return -1;
}

long find_in_imp_stack_task_other_than_starting_at(SpDiggerTaskType excl_task_type, long start_pos, const struct Dungeon *dungeon)
{
    long i;
    long n;
    long stack_len;
    stack_len = dungeon->digger_stack_length;
    n = start_pos;
    for (i=0; i < stack_len; i++)
    {
        const struct DiggerStack *dstack;
        dstack = &dungeon->digger_stack[n];
        if (dstack->task_type != excl_task_type) {
            return n;
        }
        n = (n+1) % stack_len;
    }
    return -1;
}

long find_in_imp_stack_starting_at(SpDiggerTaskType task_type, long start_pos, const struct Dungeon *dungeon)
{
    long i;
    long n;
    long stack_len;
    stack_len = dungeon->digger_stack_length;
    n = start_pos;
    for (i=0; i < stack_len; i++)
    {
        const struct DiggerStack *dstack;
        dstack = &dungeon->digger_stack[n];
        if (dstack->task_type == task_type) {
            return n;
        }
        n = (n+1) % stack_len;
    }
    return -1;
}

void remove_task_from_all_other_players_digger_stacks(PlayerNumber skip_plyr_idx, MapSubtlCoord stl_x, MapSubtlCoord stl_y)
{
    PlayerNumber plyr_idx;
    for (plyr_idx=0; plyr_idx < PLAYERS_COUNT; plyr_idx++)
    {
        if (plyr_idx == skip_plyr_idx) {
            continue;
        }
        long task_id;
        task_id = find_from_task_list(plyr_idx, get_subtile_number(stl_x, stl_y));
        if (task_id >= 0)
        {
            remove_from_task_list(plyr_idx, task_id);
            if (is_my_player_number(plyr_idx)) {
                pretty_map_remove_flags_and_update(subtile_slab_fast(stl_x), subtile_slab_fast(stl_y));
            }
        }
    }
}

TbBool imp_will_soon_be_working_at_excluding(const struct Thing *creatng, MapSubtlCoord stl_x, MapSubtlCoord stl_y)
{
    SYNCDBG(19,"Starting");
    TRACE_THING(thing);
    //return _DK_imp_will_soon_be_working_at_excluding(creatng, stl_x, stl_y);
    struct Coord3d pos2;
    pos2.x.val = subtile_coord_center(stl_x);
    pos2.y.val = subtile_coord_center(stl_y);
    pos2.z.val = subtile_coord(1,0);
    struct Dungeon *dungeon;
    unsigned long k;
    int i;
    dungeon = get_players_num_dungeon(creatng->owner);
    k = 0;
    i = dungeon->digger_list_start;
    while (i != 0)
    {
        struct CreatureControl *cctrl;
        struct Thing *thing;
        thing = thing_get(i);
        TRACE_THING(thing);
        cctrl = creature_control_get_from_thing(thing);
        if (creature_control_invalid(cctrl))
        {
            ERRORLOG("Jump to invalid creature detected");
            break;
        }
        i = cctrl->players_next_creature_idx;
        // Thing list loop body
        if (!thing_is_picked_up(thing) && !creature_is_being_unconscious(thing) && !creature_is_dying(thing))
        {
            if (thing->index != creatng->index)
            {
              if ((cctrl->moveto_pos.x.stl.num == stl_x) && (cctrl->moveto_pos.y.stl.num == stl_y))
              {
                  MapCoordDelta dist_other;
                  MapCoordDelta dist_creatng;
                  dist_other = get_2d_box_distance(&thing->mappos, &pos2);
                  dist_creatng = get_2d_box_distance(&creatng->mappos, &pos2);
                  if (dist_other <= dist_creatng)
                      return true;
                  if (dist_other - dist_creatng <= subtile_coord(6,0))
                      return true;
              }
            }
        }
        // Thing list loop body ends
        k++;
        if (k > CREATURES_COUNT)
        {
            ERRORLOG("Infinite loop detected when sweeping creatures list");
            break;
        }
    }
    return false;
}

TbBool imp_will_soon_be_getting_object(PlayerNumber plyr_idx, const struct Thing *objtng)
{
    const struct Thing *spdigtng;
    const struct CreatureControl *cctrl;
    const struct Dungeon *dungeon;
    unsigned long k;
    int i;
    SYNCDBG(8,"Starting");
    dungeon = get_players_num_dungeon(plyr_idx);
    k = 0;
    i = dungeon->digger_list_start;
    while (i != 0)
    {
        spdigtng = thing_get(i);
        TRACE_THING(spdigtng);
        cctrl = creature_control_get_from_thing(spdigtng);
        if (thing_is_invalid(spdigtng) || creature_control_invalid(cctrl))
        {
            ERRORLOG("Jump to invalid creature detected");
            break;
        }
        i = cctrl->players_next_creature_idx;
        // Thing list loop body
        if (cctrl->pickup_object_id == objtng->index)
        {
            CrtrStateId crstate;
            crstate = get_creature_state_besides_interruptions(spdigtng);
            if (crstate == CrSt_CreaturePicksUpTrapObject)
                return true;
            if (crstate == CrSt_CreatureArmsTrap)
                return true;
            if (crstate == CrSt_CreaturePicksUpCrateForWorkshop)
                return true;
            if (crstate == CrSt_CreaturePicksUpSpellObject)
                return true;
            // Note that picking up gold pile does not currently fill pickup_object_id, so can't be checked here
        }
        // Thing list loop body ends
        k++;
        if (k > CREATURES_COUNT)
        {
            ERRORLOG("Infinite loop detected when sweeping creatures list");
            break;
        }
    }
    SYNCDBG(19,"Finished");
    return false;
}

/** Returns if the player owns any digger who is working on re-arming given trap.
 *
 * @param traptng The trap that needs re-arming.
 * @return
 */
TbBool imp_will_soon_be_arming_trap(struct Thing *traptng)
{
    struct Dungeon *dungeon;
    struct Thing *thing;
    struct CreatureControl *cctrl;
    long crstate;
    long i;
    unsigned long k;
    dungeon = get_dungeon(traptng->owner);
    k = 0;
    i = dungeon->digger_list_start;
    while (i > 0)
    {
        thing = thing_get(i);
        if (thing_is_invalid(thing))
            break;
        cctrl = creature_control_get_from_thing(thing);
        i = cctrl->players_next_creature_idx;
        // Per-thing code
        if (cctrl->arming_thing_id == traptng->index)
        {
            crstate = get_creature_state_besides_interruptions(thing);
            if (crstate == CrSt_CreaturePicksUpTrapObject) {
                return true;
            }
            if (crstate == CrSt_CreatureArmsTrap) {
                return true;
            }
        }
        // Per-thing code ends
        k++;
        if (k > THINGS_COUNT)
        {
            ERRORLOG("Infinite loop detected when sweeping things list");
            break;
        }
    }
    return false;
}

void force_any_creature_dragging_owned_thing_to_drop_it(struct Thing *dragtng)
{
    if (thing_is_dragged_or_pulled(dragtng))
    {
        struct Thing *creatng;
        creatng = find_creature_dragging_thing(dragtng);
        // If found a creature dragging the thing, reset it so it will drop the thing
        if (!thing_is_invalid(creatng)) {
            set_start_state(creatng);
        }
    }
}

void force_any_creature_dragging_thing_to_drop_it(struct Thing *dragtng)
{
    TRACE_THING(dragtng);
    if (thing_is_dragged_or_pulled(dragtng))
    {
        struct Thing *creatng;
        creatng = find_creature_dragging_thing(dragtng);
        // If found a creature dragging the thing, reset it so it will drop the thing
        if (!thing_is_invalid(creatng)) {
            SYNCDBG(8,"Reset %s index %d",thing_model_name(creatng),(int)creatng->index);
            set_start_state(creatng);
        } else {
            WARNDBG(4,"Can't find creature dragging %s index %d",thing_model_name(dragtng),(int)dragtng->index);
        }
    }
}

struct Thing *check_for_empty_trap_for_imp_not_being_armed(struct Thing *digger, long trpmodel)
{
    struct Thing *thing;
    long i;
    unsigned long k;
    const struct StructureList *slist;
    slist = get_list_for_thing_class(TCls_Trap);
    k = 0;
    i = slist->index;
    while (i > 0)
    {
        thing = thing_get(i);
        if (thing_is_invalid(thing))
          break;
        i = thing->next_of_class;
        // Per-thing code
        if ( (thing->model == trpmodel) && (thing->trap.num_shots == 0) && (thing->owner == digger->owner) )
        {
            if ( !imp_will_soon_be_arming_trap(thing) )
            {
                return thing;
            }
        }
        // Per-thing code ends
        k++;
        if (k > slist->count)
        {
          ERRORLOG("Infinite loop detected when sweeping things list");
          break;
        }
    }
    return INVALID_THING;
}

long check_out_unprettied_or_unconverted_area(struct Thing *thing)
{
    struct Dungeon *dungeon;
    struct DiggerStack *dstack;
    struct Coord3d navpos;
    SYNCDBG(9,"Starting");
    dungeon = get_dungeon(thing->owner);
    int min_dist;
    int min_taskid;
    struct Coord3d min_pos;
    MapSubtlCoord srcstl_x;
    MapSubtlCoord srcstl_y;
    min_dist = 28;
    srcstl_x = thing->mappos.x.stl.num;
    srcstl_y = thing->mappos.y.stl.num;
    int i;
    for (i=0; i < dungeon->digger_stack_length; i++)
    {
        dstack = &dungeon->digger_stack[i];
        if ((dstack->task_type != DigTsk_ImproveDungeon) && (dstack->task_type != DigTsk_ConvertDungeon)) {
            continue;
        }
        MapSubtlCoord stl_x;
        MapSubtlCoord stl_y;
        MapSlabCoord slb_x;
        MapSlabCoord slb_y;
        stl_x = stl_num_decode_x(dstack->stl_num);
        stl_y = stl_num_decode_y(dstack->stl_num);
        slb_x = map_to_slab[stl_x];
        slb_y = map_to_slab[stl_y];
        int new_dist;
        new_dist = get_2d_box_distance_xy(srcstl_x, srcstl_y, stl_x, stl_y);
        if (new_dist >= min_dist) {
            continue;
        }
        if (dstack->task_type == DigTsk_ImproveDungeon)
        {
            if (!check_place_to_pretty_excluding(thing, slb_x, slb_y)) {
                // Task is no longer valid
                dstack->task_type = DigTsk_None;
                continue;
            }
            if (!imp_will_soon_be_working_at_excluding(thing, stl_x, stl_y))
            {
                navpos.x.val = subtile_coord_center(stl_x);
                navpos.y.val = subtile_coord_center(stl_y);
                navpos.z.val = get_thing_height_at(thing, &navpos);
                if (creature_can_navigate_to_with_storage(thing, &navpos, NavRtF_Default))
                {
                    min_taskid = 1;
                    min_dist = new_dist;
                    min_pos.x.val = navpos.x.val;
                    min_pos.y.val = navpos.y.val;
                    min_pos.z.val = navpos.z.val;
                }
            }
        } else
        if (dstack->task_type == DigTsk_ConvertDungeon)
        {
          if (!check_place_to_convert_excluding(thing, slb_x, slb_y)) {
              // Task is no longer valid
              dstack->task_type = DigTsk_None;
              continue;
          }
          if (!imp_will_soon_be_working_at_excluding(thing, stl_x, stl_y))
          {
              navpos.x.val = subtile_coord_center(stl_x);
              navpos.y.val = subtile_coord_center(stl_y);
              navpos.z.val = get_thing_height_at(thing, &navpos);
              if (creature_can_navigate_to_with_storage(thing, &navpos, NavRtF_Default))
              {
                  min_taskid = 2;
                  min_dist = new_dist;
                  min_pos.x.val = navpos.x.val;
                  min_pos.y.val = navpos.y.val;
                  min_pos.z.val = navpos.z.val;
              }
          }
        } else
        {
            ERRORLOG("Invalid stack type; cleared");
            dstack->task_type = DigTsk_None;
        }
    }
    if (min_dist == 28)
      return 0;
    if (!setup_person_move_to_coord(thing, &min_pos, NavRtF_Default))
    {
        ERRORLOG("Digger can navigate but not move to.");
        return 0;
    }
    if (min_taskid == 1)
    {
        thing->continue_state = CrSt_ImpArrivesAtImproveDungeon;
        return 1;
    } else
    {
        thing->continue_state = CrSt_ImpArrivesAtConvertDungeon;
        return 1;
    }
    return 0;
}

static TbBool imp_will_soon_be_converting_at_excluding(struct Thing *creatng, MapSubtlCoord stl_x, MapSubtlCoord stl_y)
{
    int owner;
    int continue_state;
    struct CreatureControl *cctrl;
    struct Coord3d pos2;

    pos2.x.stl.num = stl_x;
    pos2.x.stl.pos = 0;
    pos2.y.stl.num = stl_y;
    pos2.y.stl.pos = 0;
    owner = creatng->owner;
    struct Dungeon *dungeon = get_dungeon(owner);
    struct Thing *thing = thing_get(dungeon->digger_list_start);
    int k = 0;


    while (!thing_is_invalid(thing))
    {   
        if ((thing->alloc_flags & TAlF_IsInLimbo) == 0 && (thing->state_flags & TF1_InCtrldLimbo) == 0)
        {
          if (thing->active_state == CrSt_MoveToPosition)
              continue_state = thing->continue_state;
          else
              continue_state = thing->active_state;
          if (continue_state == CrSt_ImpArrivesAtConvertDungeon)
          {
              cctrl = creature_control_get_from_thing(thing);
              if (cctrl->moveto_pos.x.stl.num == stl_x && cctrl->moveto_pos.y.stl.num == stl_y)
              {
                  MapCoordDelta loop_distance = get_2d_box_distance(&thing->mappos, &pos2);
                  MapCoordDelta imp_distance = get_2d_box_distance(&creatng->mappos, &pos2);
                  if (loop_distance <= imp_distance || loop_distance - imp_distance <= 6 * COORD_PER_STL)
                      return true;
              }
          }
        }
        thing = thing_get(creature_control_get_from_thing(thing)->players_next_creature_idx);

        k++;
        if (k > THINGS_COUNT)
        {
            ERRORLOG("Infinite loop detected when sweeping things list");
            return false;
        }
    }
    return false;
}

TbBool check_out_unconverted_spot(struct Thing *creatng, MapSlabCoord slb_x, MapSlabCoord slb_y)
{
    MapSubtlCoord stl_x;
    MapSubtlCoord stl_y;
    if ((slb_x < 0) || (slb_x >= map_tiles_x)) {
        return false;
    }
    if ((slb_y < 0) || (slb_y >= map_tiles_y)) {
        return false;
    }
    if (!check_place_to_convert_excluding(creatng, slb_x, slb_y))
    {
        return false;
    }
    stl_x = slab_subtile_center(slb_x);
    stl_y = slab_subtile_center(slb_y);
    if (imp_will_soon_be_converting_at_excluding(creatng, stl_x, stl_y)) {
        return false;
    }
    if (!setup_person_move_to_position(creatng, stl_x, stl_y, NavRtF_Default)) {
        return false;
    }
    creatng->continue_state = CrSt_ImpArrivesAtConvertDungeon;
    return true;
}

long check_out_unconverted_spiral(struct Thing *thing, long nslabs)
{
    const struct Around *arnd;
    long slb_x;
    long slb_y;
    long slabi;
    long arndi;
    long i;
    long imax;
    long k;
    SYNCDBG(9,"Starting");
    TRACE_THING(thing);

    slb_x = subtile_slab_fast(thing->mappos.x.stl.num);
    slb_y = subtile_slab_fast(thing->mappos.y.stl.num);
    imax = 2;
    arndi = CREATURE_RANDOM(thing, 4);
    for (slabi = 0; slabi < nslabs; slabi++)
    {
        {
          arnd = &small_around[arndi];
          {
              slb_x += arnd->delta_x;
              slb_y += arnd->delta_y;
              if (check_out_unconverted_spot(thing, slb_x, slb_y)) {
                  return 1;
              }
          }
          arndi = (arndi + 1) & 3;
          i = 1;
        }
        for (k = 0; k < 4; k++)
        {
          arnd = &small_around[arndi];
          for (; i < imax; i++)
          {
              slb_x += arnd->delta_x;
              slb_y += arnd->delta_y;
              if (check_out_unconverted_spot(thing, slb_x, slb_y)) {
                  return 1;
              }
          }
          arndi = (arndi + 1) & 3;
          i = 0;
        }
        imax += 2;
    }
    return 0;
}

TbBool check_out_unprettied_spot(struct Thing *creatng, long slb_x, long slb_y)
{
    MapSubtlCoord stl_x;
    MapSubtlCoord stl_y;
    if ((slb_x < 0) || (slb_x >= map_tiles_x)) {
        return false;
    }
    if ((slb_y < 0) || (slb_y >= map_tiles_y)) {
        return false;
    }
    if (!check_place_to_pretty_excluding(creatng, slb_x, slb_y)) {
        return false;
    }
    stl_x = slab_subtile_center(slb_x);
    stl_y = slab_subtile_center(slb_y);
    if (imp_will_soon_be_working_at_excluding(creatng, stl_x, stl_y)) {
        return false;
    }
    if (!setup_person_move_to_position(creatng, stl_x, stl_y, NavRtF_Default)) {
        return false;
    }
    creatng->continue_state = CrSt_ImpArrivesAtImproveDungeon;
    return true;
}

long check_out_unprettied_spiral(struct Thing *thing, long nslabs)
{
    const struct Around *arnd;
    long slb_x;
    long slb_y;
    long slabi;
    long arndi;
    long i;
    long imax;
    long k;
    SYNCDBG(9,"Starting");
    TRACE_THING(thing);

    slb_x = subtile_slab_fast(thing->mappos.x.stl.num);
    slb_y = subtile_slab_fast(thing->mappos.y.stl.num);
    imax = 2;
    arndi = CREATURE_RANDOM(thing, 4);
    for (slabi = 0; slabi < nslabs; slabi++)
    {
        {
          arnd = &small_around[arndi];
          {
              slb_x += arnd->delta_x;
              slb_y += arnd->delta_y;
              if (check_out_unprettied_spot(thing, slb_x, slb_y))
              {
                  return 1;
              }
          }
          arndi = (arndi + 1) & 3;
          i = 1;
        }
        for (k = 0; k < 4; k++)
        {
          arnd = &small_around[arndi];
          for (; i < imax; i++)
          {
              slb_x += arnd->delta_x;
              slb_y += arnd->delta_y;
              if (check_out_unprettied_spot(thing, slb_x, slb_y))
              {
                  return 1;
              }
          }
          arndi = (arndi + 1) & 3;
          i = 0;
        }
        imax += 2;
    }
    return 0;
}

long check_place_to_convert_excluding(struct Thing *creatng, MapSlabCoord slb_x, MapSlabCoord slb_y)
{
    struct SlabMap *slb;
    PlayerNumber prev_owner;
    TRACE_THING(creatng);
    slb = get_slabmap_block(slb_x, slb_y);
    prev_owner = slabmap_owner(slb);
    if (prev_owner == creatng->owner)
        return 0;
    if (players_are_mutual_allies(creatng->owner, prev_owner)) {
        SYNCDBG(8,"The slab %d,%d is owned by ally, so cannot be converted",(int)slb_x, (int)slb_y);
        return 0;
    }

    struct Room *room;
    room = room_get(slb->room_index);
    if ((slb->kind != SlbT_CLAIMED) && (room_is_invalid(room) || (room->kind == RoK_DUNGHEART))) {
        SYNCDBG(8,"The slab %d,%d is not a valid kind %d to be converted",(int)slb_x, (int)slb_y, (int)slb->kind);
        return 0;
    }
    struct Map *mapblk;
    mapblk = get_map_block_at(slab_subtile_center(slb_x), slab_subtile_center(slb_y));
    if (!map_block_revealed(mapblk, creatng->owner)) {
        SYNCDBG(8,"The slab %d,%d is not revealed",(int)slb_x, (int)slb_y);
        return 0;
    }
    if (!slab_by_players_land(creatng->owner, slb_x, slb_y)) {
        SYNCDBG(8,"The slab %d,%d is not by players land",(int)slb_x, (int)slb_y);
        return 0;
    }
    struct Thing *thing;
    long i;
    unsigned long k;
    k = 0;
    i = get_mapwho_thing_index(mapblk);
    while (i != 0)
    {
        thing = thing_get(i);
        TRACE_THING(thing);
        if (thing_is_invalid(thing))
        {
            ERRORLOG("Jump to invalid thing detected");
            break;
        }
        i = thing->next_on_mapblk;
        // Per thing code start
        if ( thing_is_creature(thing) && (thing->index != creatng->index) )
        {
            if (!thing_is_picked_up(thing) && (thing->active_state == CrSt_ImpConvertsDungeon)) {
                SYNCDBG(8,"The slab %d,%d is already being converted by %s index %d",
                    (int)slb_x,(int)slb_y,thing_model_name(thing),(int)thing->index);
                return 0;
            }
        }
        // Per thing code end
        k++;
        if (k > THINGS_COUNT)
        {
            ERRORLOG("Infinite loop detected when sweeping things list");
            break_mapwho_infinite_chain(mapblk);
            break;
        }
    }
    return 1;
}

long check_place_to_pretty_excluding(struct Thing *creatng, MapSlabCoord slb_x, MapSlabCoord slb_y)
{
    struct SlabMap *slb;
    SYNCDBG(19,"Starting");
    TRACE_THING(creatng);
    slb = get_slabmap_block(slb_x, slb_y);
    if (slb->kind != SlbT_PATH) {
        SYNCDBG(8,"The slab %d,%d is not a valid kind %d",(int)slb_x, (int)slb_y, (int)slb->kind);
        return 0;
    }
    struct Map *mapblk;
    mapblk = get_map_block_at(slab_subtile_center(slb_x), slab_subtile_center(slb_y));
    if (!map_block_revealed(mapblk, creatng->owner)) {
        SYNCDBG(8,"The slab %d,%d is not revealed",(int)slb_x, (int)slb_y);
        return 0;
    }
    if (!slab_by_players_land(creatng->owner, slb_x, slb_y)) {
        SYNCDBG(8,"The slab %d,%d is not by players land",(int)slb_x, (int)slb_y);
        return 0;
    }
    struct Thing *thing;
    long i;
    unsigned long k;
    k = 0;
    i = get_mapwho_thing_index(mapblk);
    while (i != 0)
    {
        thing = thing_get(i);
        TRACE_THING(thing);
        if (thing_is_invalid(thing))
        {
            ERRORLOG("Jump to invalid thing detected");
            break;
        }
        i = thing->next_on_mapblk;
        // Per thing code start
        if ( thing_is_creature(thing) && (thing->index != creatng->index) )
        {
            if (!thing_is_picked_up(thing) && (thing->active_state == CrSt_ImpImprovesDungeon)) {
                SYNCDBG(8,"The slab %d,%d is already being improved by %s index %d",
                    (int)slb_x,(int)slb_y,thing_model_name(thing),(int)thing->index);
                return 0;
            }
        }
        // Per thing code end
        k++;
        if (k > THINGS_COUNT)
        {
            ERRORLOG("Infinite loop detected when sweeping things list");
            break_mapwho_infinite_chain(mapblk);
            break;
        }
    }
    return 1;
}

static int check_out_unreinforced_spiral(struct Thing *thing, int number_of_iterations)
{
    int v4;
    int v8;
    int v9;
    int current_iteration;
    const struct Around *ar;
    long stl_y;
    long stl_x;

    struct CreatureControl *cctrl = creature_control_get_from_thing(thing);
    current_iteration = 0;
    MapSlabCoord slb_x = subtile_slab_fast(thing->mappos.x.stl.num);
    MapSlabCoord slb_y = subtile_slab_fast(thing->mappos.y.stl.num);
    int v7 = 2;

    while (number_of_iterations > current_iteration)
    {
        --slb_x;
        --slb_y;
        v4 = 0;
        do
        {
            v8 = 0;
            v9 = v4 + 1;
            ar = &small_around[(v4 + 1) & 3];
            if (v7 > 0)
            {
                while (1)
                {
                    slb_x += ar->delta_x;
                    slb_y += ar->delta_y;
                    if (slb_x >= 0 && slb_x < map_tiles_x && slb_y >= 0 && slb_y < map_tiles_y && check_place_to_reinforce(thing, slb_x, slb_y) > 0)
                    {
                        SubtlCodedCoords stl_num = get_subtile_number_at_slab_center(slb_x,slb_y);
                        if (check_out_uncrowded_reinforce_position(thing, stl_num, &stl_x, &stl_y))
                        {
                            if (setup_person_move_to_position(thing, stl_x, stl_y, 0))
                            {
                                thing->continue_state = CrSt_ImpArrivesAtReinforce;
                                cctrl->digger.working_stl = stl_num;
                                cctrl->digger.consecutive_reinforcements = 0;
                                return 1;
                            }
                        }
                    }
                    if (v7 <= ++v8)
                        break;
                }
            }
            v4 = v9;
        } while (v9 < 4);
        ++current_iteration;
        v7 += 2;
    }
    
    return 0;
}

static long check_out_unreinforced_place(struct Thing *thing)
{
    unsigned short working_stl;
    SubtlCodedCoords stl_num;
    struct CreatureControl *cctrl;
    int v17;
    long stl_y;
    long stl_x;

    const char around_indexes[16] =
        {0, 1, 1, 0,
         1, 2, 3, 3,
         2, 0, 0, 0,
         0, 0, 0, 0};

    cctrl = creature_control_get_from_thing(thing);
    working_stl = cctrl->digger.working_stl;
    if (working_stl == 0)
        return check_out_unreinforced_spiral(thing, 1) != 0;
    const MapSlabCoord working_slb_x = subtile_slab_fast(stl_num_decode_x(working_stl));
    const MapSlabCoord working_slb_y = subtile_slab_fast(stl_num_decode_y(working_stl));
    if ((int)abs(map_to_slab[thing->mappos.x.stl.num] - working_slb_x) >= 3 || (int)abs(map_to_slab[thing->mappos.y.stl.num] - working_slb_y) >= 3)
    {
        return check_out_unreinforced_spiral(thing, 1) != 0;
    }

    MapSubtlCoord uncrowded_stl_x,uncrowded_stl_y;
    if (check_place_to_reinforce(thing, working_slb_x, working_slb_y) > 0 && 
        check_out_uncrowded_reinforce_position(thing, cctrl->digger.working_stl, &uncrowded_stl_x, &uncrowded_stl_y) && 
        setup_person_move_to_position(thing, uncrowded_stl_x, uncrowded_stl_y, 0))
    {
        thing->continue_state = CrSt_ImpArrivesAtReinforce;
        return true;
    }
    else
    {
        unsigned int ar_idx_x = thing->mappos.x.stl.num % 3u;
        unsigned int ar_idx_y = 3 * (thing->mappos.y.stl.num % 3u);

        v17 = 0;
        int around_idx = around_indexes[ar_idx_y + ar_idx_x];
        while (1)
        {
            MapSlabCoord x = working_slb_x + small_around[around_idx].delta_x;
            MapSlabCoord y = working_slb_y + small_around[around_idx].delta_y;
            if (check_place_to_reinforce(thing, x, y) > 0)
            {
                stl_num = get_subtile_number_at_slab_center(x,y);

                if (check_out_uncrowded_reinforce_position(thing, stl_num, &stl_x, &stl_y))
                {
                    if (setup_person_move_to_position(thing, stl_x, stl_y, 0))
                        break;
                }
            }
            v17 += 2;
            around_idx = (around_idx + 2) % SMALL_AROUND_LENGTH;
            if (v17 >= 4)
            {
                cctrl->digger.working_stl = 0;
                return check_out_unreinforced_spiral(thing, 1) != 0;
            }
        }
        thing->continue_state = CrSt_ImpArrivesAtReinforce;
        cctrl->digger.working_stl = stl_num;
        cctrl->digger.consecutive_reinforcements = 0;
        return 1;
    }
}



static TbBool check_out_unreinforced_area_new(struct Thing *spdigtng)
{
    short distance = 0;
    struct Coord3d reinforce_pos;
    SubtlCodedCoords stl_num = 0;
    struct DiggerStack *dstack;

    struct CreatureControl *cctrl = creature_control_get_from_thing(spdigtng);
    long min_distance = 28;
    
    struct Dungeon *dungeon = get_dungeon(spdigtng->owner);
    
    for ( int i = 0; dungeon->digger_stack_length > i; i++ )
    {
        dstack = &dungeon->digger_stack[i];
        if (dstack->task_type == DigTsk_ReinforceWall )
        {
            stl_num = dstack->stl_num;

            MapSubtlCoord wall_stl_x = stl_num_decode_x(dstack->stl_num);
            MapSubtlCoord wall_stl_y = stl_num_decode_y(dstack->stl_num);

            MapSlabCoord wall_slb_x = subtile_slab_fast(wall_stl_x);
            MapSlabCoord wall_slb_y = subtile_slab_fast(wall_stl_y);

        
            distance = get_2d_box_distance_xy(spdigtng->mappos.x.stl.num, spdigtng->mappos.y.stl.num, wall_stl_x, wall_stl_y);
            if ( min_distance > distance )
            {
                MapSubtlCoord reinforce_stl_x;
                MapSubtlCoord reinforce_stl_y;
                if ( check_place_to_reinforce(spdigtng, wall_slb_x, wall_slb_y) <= 0 )
                {
                    dstack->task_type = CrSt_Unused;
                }
                else if ( check_out_uncrowded_reinforce_position(spdigtng, stl_num, &reinforce_stl_x, &reinforce_stl_y) )
                {
                    reinforce_pos.x.stl.num = reinforce_stl_x;
                    reinforce_pos.y.stl.num = reinforce_stl_y;          
                    min_distance = distance;
                }
            }
        }
    }
    if ( distance == 28 || !setup_person_move_to_coord(spdigtng, &reinforce_pos, 0) )
        return false;
    spdigtng->continue_state = CrSt_ImpArrivesAtReinforce;
    cctrl->digger.working_stl = stl_num;
    cctrl->digger.consecutive_reinforcements = 0;
    return true;
}

<<<<<<< HEAD


static TbBool check_out_unreinforced_area_new(struct Thing *spdigtng)
{
    short distance = 0;
    struct Coord3d reinforce_pos;
    SubtlCodedCoords stl_num = 0;
    struct DiggerStack *dstack;

    struct CreatureControl *cctrl = creature_control_get_from_thing(spdigtng);
    long min_distance = 28;
    
    struct Dungeon *dungeon = get_dungeon(spdigtng->owner);
    
    for ( int i = 0; dungeon->digger_stack_length > i; i++ )
    {
        dstack = &dungeon->digger_stack[i];
        if (dstack->task_type == DigTsk_ReinforceWall )
        {
            stl_num = dstack->stl_num;

            MapSubtlCoord wall_stl_x = stl_num_decode_x(dstack->stl_num);
            MapSubtlCoord wall_stl_y = stl_num_decode_y(dstack->stl_num);

            MapSlabCoord wall_slb_x = subtile_slab_fast(wall_stl_x);
            MapSlabCoord wall_slb_y = subtile_slab_fast(wall_stl_y);

        
            distance = get_2d_box_distance_xy(spdigtng->mappos.x.stl.num, spdigtng->mappos.y.stl.num, wall_stl_x, wall_stl_y);
            if ( min_distance > distance )
            {
                MapSubtlCoord reinforce_stl_x;
                MapSubtlCoord reinforce_stl_y;
                if ( check_place_to_reinforce(spdigtng, wall_slb_x, wall_slb_y) <= 0 )
                {
                    dstack->task_type = CrSt_Unused;
                }
                else if ( check_out_uncrowded_reinforce_position(spdigtng, stl_num, &reinforce_stl_x, &reinforce_stl_y) )
                {
                    reinforce_pos.x.stl.num = reinforce_stl_x;
                    reinforce_pos.y.stl.num = reinforce_stl_y;          
                    min_distance = distance;
                }
            }
        }
    }
    if ( distance == 28 || !setup_person_move_to_coord(spdigtng, &reinforce_pos, 0) )
        return false;
    spdigtng->continue_state = CrSt_ImpArrivesAtReinforce;
    cctrl->digger.working_stl = stl_num;
    cctrl->digger.consecutive_reinforcements = 0;
    return true;
}

=======
>>>>>>> 478ce4b1
DLLIMPORT long _DK_check_out_unreinforced_area(struct Thing *creatng);

static TbBool check_out_unreinforced_area(struct Thing *spdigtng)
{
    struct CreatureControl* cctrl = creature_control_get_from_thing(spdigtng);
    struct Dungeon *dungeon = get_dungeon(spdigtng->owner);

    struct DiggerStack temp_digger_stack[DIGGER_TASK_MAX_COUNT];

    for ( int i = 0; dungeon->digger_stack_length > i; i++ )
    {
        temp_digger_stack[i] = dungeon->digger_stack[i];
    }



    unsigned char thing_continue               = spdigtng->continue_state                ;
    unsigned char thing_active                 = spdigtng->active_state                  ;
    unsigned char thing_state_flags            = spdigtng->state_flags                   ;
    unsigned char thing_continue_state         = spdigtng->continue_state                ;
    unsigned char cctrl_stopped_for_hand_turns = cctrl->stopped_for_hand_turns           ;
    unsigned char cctrl_instance_id            = cctrl->instance_id                      ;
    ushort        cctrl_inst_turn              = cctrl->inst_turn                        ;
    ushort        cctrl_moveto_pos_x           = cctrl->moveto_pos.x.val                 ;
    ushort        cctrl_moveto_pos_y           = cctrl->moveto_pos.y.val                 ;
    ushort        cctrl_moveto_pos_z           = cctrl->moveto_pos.z.val                 ;    
    ushort        cctrl_digger_working_stl     = cctrl->digger.working_stl               ;
    unsigned char cctrl_digger_con_reinfor     = cctrl->digger.consecutive_reinforcements;
    unsigned char cctrl_move_flags             = cctrl->move_flags                       ;

    TbBool old = _DK_check_out_unreinforced_area(spdigtng);

    for ( int i = 0; dungeon->digger_stack_length > i; i++ )
    {
        dungeon->digger_stack[i] = temp_digger_stack[i];
    }

    unsigned char _thing_continue               = spdigtng->continue_state                ;
    unsigned char _thing_active                 = spdigtng->active_state                  ;
    unsigned char _thing_state_flags            = spdigtng->state_flags                   ;
    unsigned char _thing_continue_state         = spdigtng->continue_state                ;
    unsigned char _cctrl_stopped_for_hand_turns = cctrl->stopped_for_hand_turns           ;
    unsigned char _cctrl_instance_id            = cctrl->instance_id                      ;
    ushort        _cctrl_inst_turn              = cctrl->inst_turn                        ;
    ushort        _cctrl_moveto_pos_x           = cctrl->moveto_pos.x.val                 ;
    ushort        _cctrl_moveto_pos_y           = cctrl->moveto_pos.y.val                 ;
    ushort        _cctrl_moveto_pos_z           = cctrl->moveto_pos.z.val                 ;    
    ushort        _cctrl_digger_working_stl     = cctrl->digger.working_stl               ;
    unsigned char _cctrl_digger_con_reinfor     = cctrl->digger.consecutive_reinforcements;
    unsigned char _cctrl_move_flags             = cctrl->move_flags                       ;

    spdigtng->continue_state                 = thing_continue               ;
    spdigtng->active_state                   = thing_active                 ;
    spdigtng->state_flags                    = thing_state_flags            ;
    spdigtng->continue_state                 = thing_continue_state         ;
    cctrl->stopped_for_hand_turns            = cctrl_stopped_for_hand_turns ;
    cctrl->instance_id                       = cctrl_instance_id            ;
    cctrl->inst_turn                         = cctrl_inst_turn              ;
    cctrl->moveto_pos.x.val                  = cctrl_moveto_pos_x           ;
    cctrl->moveto_pos.y.val                  = cctrl_moveto_pos_y           ;
    cctrl->moveto_pos.z.val                  = cctrl_moveto_pos_z           ;
    cctrl->digger.working_stl                = cctrl_digger_working_stl     ;
    cctrl->digger.consecutive_reinforcements = cctrl_digger_con_reinfor     ;
    cctrl->move_flags                        = cctrl_move_flags             ;



    TbBool new = check_out_unreinforced_area_new(spdigtng);

    if(spdigtng->continue_state                 != _thing_continue              ) JUSTLOG("thing_continue               %d %d",_thing_continue              ,spdigtng->continue_state                );
    if(spdigtng->active_state                   != _thing_active                ) JUSTLOG("thing_active                 %d %d",_thing_active                ,spdigtng->active_state                  );
    if(spdigtng->state_flags                    != _thing_state_flags           ) JUSTLOG("thing_state_flags            %d %d",_thing_state_flags           ,spdigtng->state_flags                   );
    if(spdigtng->continue_state                 != _thing_continue_state        ) JUSTLOG("thing_continue_state         %d %d",_thing_continue_state        ,spdigtng->continue_state                );
    if(cctrl->stopped_for_hand_turns            != _cctrl_stopped_for_hand_turns) JUSTLOG("cctrl_stopped_for_hand_turns %d %d",_cctrl_stopped_for_hand_turns,cctrl->stopped_for_hand_turns           );
    if(cctrl->instance_id                       != _cctrl_instance_id           ) JUSTLOG("cctrl_instance_id            %d %d",_cctrl_instance_id           ,cctrl->instance_id                      );
    if(cctrl->inst_turn                         != _cctrl_inst_turn             ) JUSTLOG("cctrl_inst_turn              %d %d",_cctrl_inst_turn             ,cctrl->inst_turn                        );
    if(cctrl->moveto_pos.x.val                  != _cctrl_moveto_pos_x          ) JUSTLOG("cctrl_moveto_pos_x           %d %d",_cctrl_moveto_pos_x          ,cctrl->moveto_pos.x.val                 );
    if(cctrl->moveto_pos.y.val                  != _cctrl_moveto_pos_y          ) JUSTLOG("cctrl_moveto_pos_y           %d %d",_cctrl_moveto_pos_y          ,cctrl->moveto_pos.y.val                 );
    if(cctrl->moveto_pos.z.val                  != _cctrl_moveto_pos_z          ) JUSTLOG("cctrl_moveto_pos_z           %d %d",_cctrl_moveto_pos_z          ,cctrl->moveto_pos.z.val                 );
    if(cctrl->digger.working_stl                != _cctrl_digger_working_stl    ) JUSTLOG("cctrl_digger_working_stl     %d %d",_cctrl_digger_working_stl    ,cctrl->digger.working_stl               );
    if(cctrl->digger.consecutive_reinforcements != _cctrl_digger_con_reinfor    ) JUSTLOG("cctrl_digger_con_reinfor     %d %d",_cctrl_digger_con_reinfor    ,cctrl->digger.consecutive_reinforcements);
    if(cctrl->move_flags                        != _cctrl_move_flags            ) JUSTLOG("cctrl_move_flags             %d %d",_cctrl_move_flags            ,cctrl->move_flags                       );

    JUSTLOG("check %d %d",old,new);

    return new;

}

TbBool check_out_unconverted_place(struct Thing *thing)
{
    long stl_x;
    long stl_y;
    long slb_x;
    long slb_y;
    SYNCDBG(19,"Starting for %s index %d",thing_model_name(thing),(int)thing->index);
    TRACE_THING(thing);
    slb_x = subtile_slab_fast(thing->mappos.x.stl.num);
    slb_y = subtile_slab_fast(thing->mappos.y.stl.num);
    stl_x = slab_subtile_center(slb_x);
    stl_y = slab_subtile_center(slb_y);
    if (check_place_to_convert_excluding(thing, slb_x, slb_y)
      && !imp_will_soon_be_working_at_excluding(thing, stl_x, stl_y))
    {
        if (setup_person_move_to_position(thing, stl_x, stl_y, NavRtF_Default))
        {
            thing->continue_state = CrSt_ImpArrivesAtConvertDungeon;
            return true;
        }
    }
    if (check_out_unconverted_spiral(thing, 1))
    {
        return true;
    }
    return false;
}

long check_out_unprettied_place(struct Thing *thing)
{
    long stl_x;
    long stl_y;
    long slb_x;
    long slb_y;
    SYNCDBG(19, "Starting for %s index %d", thing_model_name(thing), (int)thing->index);
    TRACE_THING(thing);
    slb_x = subtile_slab_fast(thing->mappos.x.stl.num);
    slb_y = subtile_slab_fast(thing->mappos.y.stl.num);
    stl_x = slab_subtile_center(slb_x);
    stl_y = slab_subtile_center(slb_y);
    if (check_place_to_pretty_excluding(thing, slb_x, slb_y) && !imp_will_soon_be_working_at_excluding(thing, stl_x, stl_y))
    {
        if (setup_person_move_to_position(thing, stl_x, stl_y, NavRtF_Default))
        {
            thing->continue_state = CrSt_ImpArrivesAtImproveDungeon;
            return true;
        }
  }
  if ( check_out_unprettied_spiral(thing, 1) )
  {
      return true;
  }
  return false;
}

/**
 * Checks if given special digger is digging a slab which cannot be destroyed.
 * @param creatng
 * @return
 */
TbBool is_digging_indestructible_place(const struct Thing *creatng)
{
    struct CreatureControl *cctrl;
    cctrl = creature_control_get_from_thing(creatng);
    MapSlabCoord slb_x;
    MapSlabCoord slb_y;
    slb_x = subtile_slab_fast(stl_num_decode_x(cctrl->digger.task_stl));
    slb_y = subtile_slab_fast(stl_num_decode_y(cctrl->digger.task_stl));
    SYNCDBG(19,"Starting for %s index %d at %d,%d",thing_model_name(creatng),(int)creatng->index,(int)slb_x,(int)slb_y);
    // Note that digger task position stores the central subtile on slab to be excavated
    // which happens to be the same subtile as one stored in keeper map tasks
    long task_idx;
    task_idx = find_dig_from_task_list(creatng->owner, cctrl->digger.task_stl);
    if (task_idx != -1)
    {
        struct SlabMap *slb;
        slb = get_slabmap_block(slb_x, slb_y);
        if (slab_kind_is_indestructible(slb->kind)) {
            return true;
        }
    }
    return false;
}

long check_out_undug_place(struct Thing *creatng)
{
    struct CreatureControl *cctrl;
    MapSubtlCoord base_stl_x;
    MapSubtlCoord base_stl_y;
    long i;
    long n;
    SYNCDBG(19,"Starting");
    cctrl = creature_control_get_from_thing(creatng);
    base_stl_x = stl_num_decode_x(cctrl->digger.task_stl);
    base_stl_y = stl_num_decode_y(cctrl->digger.task_stl);
    n = CREATURE_RANDOM(creatng, 4);
    for (i=0; i < 4; i++)
    {
        struct MapTask* mtask;
        SubtlCodedCoords task_pos;
        MapSlabCoord slb_x;
        MapSlabCoord slb_y;
        long task_idx;
        slb_x = subtile_slab_fast(base_stl_x)+small_around[n].delta_x;
        slb_y = subtile_slab_fast(base_stl_y)+small_around[n].delta_y;
        task_pos = get_subtile_number_at_slab_center(slb_x, slb_y);
        task_idx = find_dig_from_task_list(creatng->owner, task_pos);
        if (task_idx != -1)
        {
            long mv_x;
            long mv_y;
            mv_x = 0; mv_y = 0;
            if (check_place_to_dig_and_get_position(creatng, task_pos, &mv_x, &mv_y)
                && setup_person_move_to_position(creatng, mv_x, mv_y, NavRtF_Default))
            {
                cctrl->digger.task_idx = task_idx;
                cctrl->digger.task_stl = task_pos;
                mtask = get_task_list_entry(creatng->owner, cctrl->digger.task_idx);
                if (mtask->kind == SDDigTask_MineGold)
                {
                  creatng->continue_state = CrSt_ImpArrivesAtMineGold;
                } else
                {
                  creatng->continue_state = CrSt_ImpArrivesAtDigDirt;
                }
                return 1;
            }
        }
        n = (n + 1) % 4;
    }
    return 0;
}

long get_random_mining_undug_area_position_for_digger_drop(PlayerNumber plyr_idx, MapSubtlCoord *retstl_x, MapSubtlCoord *retstl_y)
{
    struct Dungeon *dungeon;
    dungeon = get_dungeon(plyr_idx);
    long i;
    long n;
    long tsk_max;
    tsk_max = dungeon->highest_task_number;
    if (tsk_max > MAPTASKS_COUNT)
        tsk_max = MAPTASKS_COUNT;
    if (tsk_max > 1)
        n = PLAYER_RANDOM(plyr_idx, tsk_max);
    else
        n = 0;
    for (i=0; i < tsk_max; i++,n=(n+1)%tsk_max)
    {
        struct MapTask *mtask;
        mtask = &dungeon->task_list[n];
        if (mtask->kind == SDDigTask_None)
            continue;
        if (mtask->kind == SDDigTask_MineGold)
        {
            MapSubtlCoord tsk_stl_x;
            MapSubtlCoord tsk_stl_y;
            if (check_place_to_dig_and_get_drop_position(plyr_idx, mtask->coords, &tsk_stl_x, &tsk_stl_y))
            {
                if (can_drop_thing_here(tsk_stl_x, tsk_stl_y, plyr_idx, 1))
                {
                    *retstl_x = tsk_stl_x;
                    *retstl_y = tsk_stl_y;
                    return n;
                }
            }
        }
    }
    return -1;
}

#define UNDUG_MAX_DIST 24
long get_nearest_undug_area_position_for_digger(struct Thing *thing, MapSubtlCoord *retstl_x, MapSubtlCoord *retstl_y)
{
    struct CreatureControl *cctrl;
    struct Dungeon *dungeon;
    dungeon = get_dungeon(thing->owner);
    cctrl = creature_control_get_from_thing(thing);
    struct MapTask *mtask;
    long i;
    long tsk_max;
    tsk_max = dungeon->highest_task_number;
    if (tsk_max > MAPTASKS_COUNT)
        tsk_max = MAPTASKS_COUNT;
    MapSubtlCoord digstl_y;
    MapSubtlCoord digstl_x;
    digstl_x = stl_num_decode_x(cctrl->digger.task_stl);
    digstl_y = stl_num_decode_y(cctrl->digger.task_stl);
    MapSubtlCoord best_dist;
    MapSubtlCoord best_stl_x;
    MapSubtlCoord best_stl_y;
    int best_tsk_id;
    best_dist = UNDUG_MAX_DIST;
    best_tsk_id = -1;
    best_stl_x = -1;
    best_stl_y = -1;
    for (i=0; i < tsk_max; i++)
    {
        mtask = &dungeon->task_list[i];
        if (mtask->kind == SDDigTask_None)
            continue;
        if (mtask->kind != SDDigTask_MineGems)
        {
            SubtlCodedCoords tsk_stl_num;
            MapSubtlCoord tsk_dist;
            tsk_stl_num = mtask->coords;
            tsk_dist = get_2d_box_distance_xy(digstl_x, digstl_y, stl_num_decode_x(tsk_stl_num), stl_num_decode_y(tsk_stl_num));
            if (tsk_dist < best_dist)
            {
                MapSubtlCoord tsk_stl_x;
                MapSubtlCoord tsk_stl_y;
                if (check_place_to_dig_and_get_position(thing, tsk_stl_num, &tsk_stl_x, &tsk_stl_y))
                {
                    best_dist = tsk_dist;
                    best_tsk_id = i;
                    best_stl_x = tsk_stl_x;
                    best_stl_y = tsk_stl_y;
                }
            }
        }
    }
    if (best_dist >= UNDUG_MAX_DIST) {
        return -1;
    }
    *retstl_x = best_stl_x;
    *retstl_y = best_stl_y;
    return best_tsk_id;
}
#undef UNDUG_MAX_DIST

long check_out_undug_area(struct Thing *thing)
{
    SYNCDBG(19,"Starting");
    MapSubtlCoord stl_x;
    MapSubtlCoord stl_y;
    int tsk_id;
    stl_x = -1;
    stl_y = -1;
    tsk_id = get_nearest_undug_area_position_for_digger(thing, &stl_x, &stl_y);
    if (tsk_id < 0) {
        return 0;
    }
    if (!setup_person_move_to_position(thing, stl_x, stl_y, NavRtF_Default)) {
        return 0;
    }
    struct Dungeon *dungeon;
    dungeon = get_dungeon(thing->owner);
    struct CreatureControl *cctrl;
    cctrl = creature_control_get_from_thing(thing);
    struct MapTask *mtask;
    mtask = &dungeon->task_list[tsk_id];
    cctrl->digger.task_idx = tsk_id;
    cctrl->digger.task_stl = mtask->coords;
    if (mtask->kind == SDDigTask_MineGold) {
        thing->continue_state = CrSt_ImpArrivesAtMineGold;
    } else {
        thing->continue_state = CrSt_ImpArrivesAtDigDirt;
    }
    return 1;
}

int add_undug_to_imp_stack(struct Dungeon *dungeon, int max_tasks)
{
    struct MapTask* mtask;
    long stl_x;
    long stl_y;
    long i;
    SYNCDBG(18,"Starting");
    int remain_num;
    remain_num = max_tasks;
    i = -1;
    while ((remain_num > 0) && (dungeon->digger_stack_length < DIGGER_TASK_MAX_COUNT))
    {
        i = find_next_dig_in_dungeon_task_list(dungeon, i);
        if (i < 0)
            break;
        mtask = get_dungeon_task_list_entry(dungeon, i);
        stl_x = stl_num_decode_x(mtask->coords);
        stl_y = stl_num_decode_y(mtask->coords);
        struct SlabMap *slb;
        slb = get_slabmap_for_subtile(stl_x, stl_y);
        if (!slab_kind_is_indestructible(slb->kind)) // Add only blocks which can be destroyed by digging
        {
            if ( block_has_diggable_side(subtile_slab_fast(stl_x), subtile_slab_fast(stl_y)) )
            {
                add_to_imp_stack_using_pos(mtask->coords, DigTsk_DigOrMine, dungeon);
                remain_num--;
            }
        }
    }
    SYNCDBG(8,"Done, added %d tasks",(int)(max_tasks-remain_num));
    return (max_tasks-remain_num);
}
int add_gems_to_imp_stack(struct Dungeon *dungeon, int max_tasks)
{
    struct MapTask* mtask;
    long stl_x;
    long stl_y;
    long i;
    SYNCDBG(18,"Starting");
    int remain_num;
    remain_num = max_tasks;
    i = -1;
    while ((remain_num > 0) && (dungeon->digger_stack_length < DIGGER_TASK_MAX_COUNT))
    {
        i = find_next_dig_in_dungeon_task_list(dungeon, i);
        if (i < 0)
            break;
        mtask = get_dungeon_task_list_entry(dungeon, i);
        stl_x = stl_num_decode_x(mtask->coords);
        stl_y = stl_num_decode_y(mtask->coords);
        if ( subtile_revealed(stl_x, stl_y, dungeon->owner) )
        {
            struct SlabMap *slb;
            slb = get_slabmap_for_subtile(stl_x, stl_y);
            if (slab_kind_is_indestructible(slb->kind)) // Add only blocks which cannot be destroyed by digging
            {
                if ( block_has_diggable_side(subtile_slab_fast(stl_x), subtile_slab_fast(stl_y)) )
                {
                    add_to_imp_stack_using_pos(mtask->coords, DigTsk_DigOrMine, dungeon);
                    remain_num--;
                }
            }
        }
    }
    SYNCDBG(8,"Done, added %d tasks",(int)(max_tasks-remain_num));
    return (max_tasks-remain_num);
}

TbBool add_to_reinforce_stack(long slb_x, long slb_y, SpDiggerTaskType task_type)
{
    if (r_stackpos >= DIGGER_TASK_MAX_COUNT) {
        return false;
    }
    struct DiggerStack *rfstack;
    rfstack = &reinforce_stack[r_stackpos];
    r_stackpos++;
    rfstack->stl_num = get_subtile_number_at_slab_center(slb_x, slb_y);
    rfstack->task_type = task_type;
    return true;
}

long add_to_reinforce_stack_if_need_to(long slb_x, long slb_y, struct Dungeon *dungeon)
{
    if (r_stackpos < DIGGER_TASK_MAX_COUNT - dungeon->digger_stack_length)
    {
        struct SlabMap *slb;
        slb = get_slabmap_block(slb_x, slb_y);
        if (slab_kind_is_friable_dirt(slb->kind))
        {
            if (subtile_revealed(slab_subtile_center(slb_x), slab_subtile_center(slb_y), dungeon->owner))
            {
                if (slab_by_players_land(dungeon->owner, slb_x, slb_y))
                {
                    add_to_reinforce_stack(slb_x, slb_y, DigTsk_ReinforceWall);
                }
            }
        }
    }
    return (r_stackpos < DIGGER_TASK_MAX_COUNT - dungeon->digger_stack_length);
}

long add_to_pretty_to_imp_stack_if_need_to(long slb_x, long slb_y, struct Dungeon *dungeon, int *remain_num)
{
    //return _DK_add_to_pretty_to_imp_stack_if_need_to(slb_x, slb_y, dungeon);
    MapSubtlCoord stl_x;
    MapSubtlCoord stl_y;
    stl_x = slab_subtile_center(slb_x);
    stl_y = slab_subtile_center(slb_y);
    const struct SlabMap *slb;
    slb = get_slabmap_block(slb_x, slb_y);
    if (slb->kind == SlbT_PATH)
    {
        if (subtile_revealed(stl_x, stl_y, dungeon->owner) && slab_by_players_land(dungeon->owner, slb_x, slb_y)) {
            (*remain_num)--;
            return add_to_imp_stack_using_pos(get_subtile_number_at_slab_center(slb_x, slb_y), DigTsk_ImproveDungeon, dungeon);
        }
    } else
    if ((slb->kind == SlbT_CLAIMED) || slab_kind_is_room(slb->kind))
    {
        if (!players_are_mutual_allies(dungeon->owner, slabmap_owner(slb)))
        {
            if (subtile_revealed(stl_x, stl_y, dungeon->owner) && slab_by_players_land(dungeon->owner, slb_x, slb_y)) {
                (*remain_num)--;
                return add_to_imp_stack_using_pos(get_subtile_number_at_slab_center(slb_x, slb_y), DigTsk_ConvertDungeon, dungeon);
            }
        }
    }
    if (slab_is_door(slb_x, slb_y)) // Door is in the way of claiming
    {
        struct Thing* doortng = get_door_for_position(slab_subtile_center(slb_x), slab_subtile_center(slb_y));
        if (!thing_is_invalid(doortng))
        {
            if (players_are_enemies(doortng->owner, dungeon->owner))
            {
                event_create_event_or_update_old_event(doortng->mappos.x.val, doortng->mappos.y.val, EvKind_EnemyDoor, dungeon->owner, doortng->index);
            }
        }
    }
    return (dungeon->digger_stack_length < DIGGER_TASK_MAX_COUNT);
}

/**
 * Array used to determine whether a diagonal slab is blocked by two two slabs around.
 */
struct ExtraSquares spdigger_extra_squares[] = {
    { 0,  0x00},
    { 0,  0x00},
    { 0,  0x00},
    { 1, ~0x03}, // 0x01|0x02 are blocking slab
    { 0,  0x00},
    { 0,  0x00},
    { 2, ~0x06}, // 0x02|0x04 are blocking slab
    { 1, ~0x01}, // 0x01|0x02|0x04 are blocking 2 slabs
    { 0,  0x00},
    { 4, ~0x09}, // 0x01|0x08 are blocking slab
    { 0,  0x00},
    { 1, ~0x02}, // 0x01|0x02|0x08 are blocking 2 slabs
    { 3, ~0x0C}, // 0x04|0x08 are blocking slab
    { 3, ~0x04}, // 0x01|0x04|0x08 are blocking 2 slabs
    { 2, ~0x02}, // 0x02|0x04|0x08 are blocking 2 slabs
    { 1,  0x00}, // all diagonals blocked, special case
};

struct Around spdigger_extra_positions[] = {
    { 0, 0},
    { 1,-1},
    { 1, 1},
    {-1, 1},
    {-1,-1},
};
#define SPDIGGER_EXTRA_POSITIONS_COUNT 5

enum SlabConnectedAreaOptions {
    SlbCAOpt_None      = 0x00,
    SlbCAOpt_Border    = 0x01,
    SlbCAOpt_Processed = 0x02,
};

/**
 * Prepares slab options map used for finding pretty and convert tasks for diggers.
 * @param dungeon Target dungeon for which tasks are to be searched.
 * @param slbopt The slab options map to be initialized.
 */
void add_pretty_and_convert_to_imp_stack_prepare(struct Dungeon *dungeon, unsigned char *slbopt)
{
    MapSlabCoord slb_x;
    MapSlabCoord slb_y;
    // Clear our slab options array and mark tall slabs with SlbCAOpt_Border
    for (slb_y=0; slb_y < map_tiles_y; slb_y++)
    {
        for (slb_x=0; slb_x < map_tiles_x; slb_x++)
        {
            SlabCodedCoords slb_num;
            struct SlabMap *slb;
            slb_num = get_slab_number(slb_x, slb_y);
            slb = get_slabmap_direct(slb_num);
            struct SlabAttr *slbattr;
            slbattr = get_slab_attrs(slb);
            slbopt[slb_num] = 0;
            if ((slbattr->block_flags & (SlbAtFlg_Filled|SlbAtFlg_Digable|SlbAtFlg_Valuable)) != 0) {
                slbopt[slb_num] |= SlbCAOpt_Border;
            }
        }
    }
}

/**
 * Adds pretty and convert tasks of areas connected to given position into imp stack.
 * @param dungeon Target dungeon for which tasks should be added.
 * @param slbopt Slab options map.
 * @param slblist Buffer for storing temporary slabs list.
 * @param start_pos The position connected to tasks to find.
 * @param remain_num Limit of tasks which can still be added.
 * @return The amount of slabs checked.
 */
long add_pretty_and_convert_to_imp_stack_starting_from_pos(struct Dungeon *dungeon, unsigned char *slbopt, struct SlabCoord *slblist, const struct Coord3d * start_pos, int *remain_num)
{
    unsigned int slblicount;
    unsigned int slblipos;
    MapSlabCoord slb_x;
    MapSlabCoord slb_y;
    slblipos = 0; // Current position in our list of slabs which should be checked around
    slblicount = 0; // Amount of items in our list of slabs which should be checked around
    MapSlabCoord base_slb_x;
    MapSlabCoord base_slb_y;
    base_slb_x = subtile_slab(start_pos->x.stl.num);
    base_slb_y = subtile_slab(start_pos->y.stl.num);
    SlabCodedCoords slb_num;
    slb_num = get_slab_number(base_slb_x, base_slb_y);
    slbopt[slb_num] |= SlbCAOpt_Processed;
    // Verify slabs around; we will add more around slabs to checklist as we progress
    do
    {
        unsigned char around_flags;
        around_flags = 0;
        long i;
        long n;
        n = PLAYER_RANDOM(dugneon->owner, 4);
        for (i=0; i < SMALL_AROUND_LENGTH; i++)
        {
            slb_x = base_slb_x + (long)small_around[n].delta_x;
            slb_y = base_slb_y + (long)small_around[n].delta_y;
            slb_num = get_slab_number(slb_x, slb_y);
            // Per around code
            if ((slbopt[slb_num] & SlbCAOpt_Border) != 0)
            { // Prepare around flags to be used later for ExtraSquares
                around_flags |= (1<<n);
            }
            if ((slbopt[slb_num] & SlbCAOpt_Processed) == 0)
            {
                slbopt[slb_num] |= SlbCAOpt_Processed;
                // For border wall, check if it can be reinforced
                if ((slbopt[slb_num] & SlbCAOpt_Border) != 0)
                {
                    add_to_reinforce_stack_if_need_to(slb_x, slb_y, dungeon);
                } else
                // If not a border, add it to around verification list and check for pretty
                {
                    slblist[slblicount].x = slb_x;
                    slblist[slblicount].y = slb_y;
                    slblicount++;
                    if ((*remain_num) <= 0)
                    {
                        // Even if the remain_num reaches zero and we can't add new tasks, we may still
                        // want to continue the loop if reinforce stack is not filled.
                        if (r_stackpos >= DIGGER_TASK_MAX_COUNT - dungeon->digger_stack_length) {
                            return slblipos;
                        }
                    } else
                    {
                        // The remain_num parameter must go to subfunction - here we don't know if we should decrement it or not
                        if ( !add_to_pretty_to_imp_stack_if_need_to(slb_x, slb_y, dungeon, remain_num) ) {
                            SYNCDBG(6,"Cannot add any more pretty tasks");
                            return slblipos;
                        }
                    }
                }
            }
            // Per around code ends
            n = (n + 1) % SMALL_AROUND_LENGTH;
        }

        // Check if we can already remove diagonal slabs from verification
        struct ExtraSquares  *square;
        for (square = &spdigger_extra_squares[around_flags]; square->index != 0; square = &spdigger_extra_squares[around_flags])
        {
            if (around_flags == (0x01|0x02|0x04|0x08))
            {
                // If whole diagonal around is to be marked, just do it in one go
                for (i=1; i < SPDIGGER_EXTRA_POSITIONS_COUNT; i++)
                {
                    slb_x = base_slb_x + (long)spdigger_extra_positions[i].delta_x;
                    slb_y = base_slb_y + (long)spdigger_extra_positions[i].delta_y;
                    add_to_reinforce_stack_if_need_to(slb_x, slb_y, dungeon);
                    slb_num = get_slab_number(slb_x, slb_y);
                    slbopt[slb_num] |= SlbCAOpt_Processed;
                }
                around_flags = 0;
            } else
            {
                i = square->index;
                {
                    slb_x = base_slb_x + (long)spdigger_extra_positions[i].delta_x;
                    slb_y = base_slb_y + (long)spdigger_extra_positions[i].delta_y;
                    add_to_reinforce_stack_if_need_to(slb_x, slb_y, dungeon);
                    slb_num = get_slab_number(slb_x, slb_y);
                    slbopt[slb_num] |= SlbCAOpt_Processed;
                }
                around_flags &= square->flgmask;
            }
        }
        base_slb_x = slblist[slblipos].x;
        base_slb_y = slblist[slblipos].y;
        slblipos++;
    }
    while (slblipos <= slblicount);
    return slblipos;
}


/**
 * Adds tasks of claiming unowned and converting enemy land to the digger tasks stack; also fills reinforce tasks.
 * @param dungeon Target dungeon for which tasks should be added.
 * @param max_tasks Max amount of tasks to be added.
 * @return The amount of tasks added.
 */
int add_pretty_and_convert_to_imp_stack(struct Dungeon *dungeon, int max_tasks)
{
    if (dungeon->digger_stack_length >= DIGGER_TASK_MAX_COUNT) {
        WARNLOG("Too many jobs, no place for more");
        return 0;
    }
    SYNCDBG(18,"Starting");
    //TODO SPDIGGER This restricts convert tasks to the area connected to heart, instead of connected to diggers.
    struct Thing *heartng;
    heartng = get_player_soul_container(dungeon->owner);
    TRACE_THING(heartng);
    if (thing_is_invalid(heartng)) {
        WARNLOG("The player %d has no heart, no dungeon position available",(int)dungeon->owner);
        return 0;
    }
    int remain_num;
    remain_num = max_tasks;
    unsigned char *slbopt;
    struct SlabCoord *slblist;
    slbopt = scratch;
    slblist = (struct SlabCoord *)(scratch + map_tiles_x*map_tiles_y);
    add_pretty_and_convert_to_imp_stack_prepare(dungeon, slbopt);
    add_pretty_and_convert_to_imp_stack_starting_from_pos(dungeon, slbopt, slblist, &heartng->mappos, &remain_num);
    SYNCDBG(8,"Done, added %d tasks",(int)(max_tasks-remain_num));
    return (max_tasks-remain_num);
}

/**
 * Returns if thing can be picked by special digger.
 *
 * Things considered "for us" are neutral or own things on neutral ground, and
 * things owned by enemy players on our ground.
 * If either thing owner or ground owner doesn't match, we can't pick that thing.
 * Additionally, we have a special condition in case our thing + our ground, because
 * in that case the thing may already be on a correct position.
 *
 * @param thing
 * @param dungeon
 * @param rkind
 * @return
 */
TbBool thing_can_be_picked_to_place_in_player_room_of_role(const struct Thing* thing, PlayerNumber plyr_idx, RoomRole rrole, unsigned short flags)
{
    if (thing_is_object(thing))
    {
        if (!object_is_room_inventory(thing, rrole)) {
            return false;
        }
    } else
    if (thing_is_dead_creature(thing))
    {
        if (!dead_creature_is_room_inventory(thing, rrole)) {
            return false;
        }
    } else
    {
        return false;
    }
    const struct Dungeon *dungeon;
    dungeon = get_players_num_dungeon(plyr_idx);
    if (dungeon_invalid(dungeon)) {
        return false;
    }
    if (!thing_revealed(thing, dungeon->owner)) {
        return false;
    }
    if (thing_is_dragged_or_pulled(thing)) {
        return false;
    }
    struct SlabMap *slb;
    slb = get_slabmap_for_subtile(thing->mappos.x.stl.num, thing->mappos.y.stl.num);
    // Neutral things on either neutral or owned ground should be always pickable
    if ((thing->owner == game.neutral_player_num) && ((slabmap_owner(slb) == game.neutral_player_num) || (slabmap_owner(slb) == dungeon->owner)))
    {
        return true;
    } else
    // Same goes for owned things on neutral ground
    if ((thing->owner == dungeon->owner) && (slabmap_owner(slb) == game.neutral_player_num))
    {
        if (thing_is_object(thing)) {
            WARNLOG("The %s owner %d found on neutral ground instead of owner's %s",thing_model_name(thing),(int)thing->owner,room_role_code_name(rrole));
        }
        return true;
    } else
    // Things belonging to enemy but laying on our ground can be taken
    if (!players_are_mutual_allies(dungeon->owner, thing->owner) && (slabmap_owner(slb) == dungeon->owner))
    {
        if (thing_is_object(thing)) {
            WARNLOG("The %s owner %d found on own ground instead of owner's %s",thing_model_name(thing),(int)thing->owner,room_role_code_name(rrole));
        }
        return true;
    } else
    // Owned things on owned ground are only pickable if not already in storage room
    if ((thing->owner == dungeon->owner) && (slabmap_owner(slb) == dungeon->owner))
    {
        if ((flags & TngFRPickF_AllowStoredInOwnedRoom) != 0) {
            // Allow things stored in own room if flags say so
            return true;
        }
        struct Room* room;
        room = get_room_thing_is_on(thing);
        if (room_is_invalid(room) || (!room_role_matches(room->kind,rrole)))
        {
            if (thing_is_object(thing)) {
                WARNLOG("The %s owner %d found on his ground but outside %s",thing_model_name(thing),(int)thing->owner,room_role_code_name(rrole));
            }
            return true;
        }
    }
    return false;
}

struct Thing *get_next_unclaimed_gold_thing_pickable_by_digger(PlayerNumber owner, int start_idx)
{
    struct Thing *thing;
    int i;
    int k;
    k = 0;
    i = start_idx;
    while (i > 0)
    {
        thing = thing_get(i);
        if (thing_is_invalid(thing))
            break;
        i = thing->next_of_class;
        // Per-thing code
        if (thing_is_object(thing) && object_is_gold_pile(thing))
        {
            // TODO DIGGERS Use thing_can_be_picked_to_place_in_player_room_of_role() instead of single conditions
            //if (thing_can_be_picked_to_place_in_player_room_of_role(thing, owner, RoRoF_GoldStorage, TngFRPickF_Default))
            if (!thing_is_picked_up(thing) && !thing_is_dragged_or_pulled(thing))
            {
                  if (thing_revealed(thing, owner))
                  {
                      PlayerNumber slb_owner;
                      slb_owner = get_slab_owner_thing_is_on(thing);
                      if ((slb_owner == owner) || (slb_owner == game.neutral_player_num)) {
                          struct Room *room;
                          room = find_any_navigable_room_for_thing_closer_than(thing, owner, RoRoF_GoldStorage, NavRtF_Default, map_subtiles_x/2 + map_subtiles_y/2);
                          if (!room_is_invalid(room)) {
                              return thing;
                          }
                      }
                }
            }
        }
        // Per-thing code ends
        k++;
        if (k > THINGS_COUNT)
        {
            ERRORLOG("Infinite loop detected when sweeping things list");
            break;
        }
    }
    return INVALID_THING;
}

int add_unclaimed_gold_to_imp_stack(struct Dungeon *dungeon, int max_tasks)
{
    //return _DK_add_unclaimed_gold_to_imp_stack(dungeon);
    struct Room *room;
    room = find_room_of_role_with_spare_capacity(dungeon->owner, RoRoF_GoldStorage, 1);
    if (room_is_invalid(room)) {
        return 0;
    }
    const struct StructureList *slist;
    slist = get_list_for_thing_class(TCls_Object);
    int remain_num;
    remain_num = max_tasks;
    struct Thing *gldtng;
    gldtng = get_next_unclaimed_gold_thing_pickable_by_digger(dungeon->owner, slist->index);
    while ((remain_num > 0) && (dungeon->digger_stack_length < DIGGER_TASK_MAX_COUNT))
    {
        if (thing_is_invalid(gldtng)) {
            break;
        }
        SubtlCodedCoords stl_num;
        stl_num = get_subtile_number(gldtng->mappos.x.stl.num,gldtng->mappos.y.stl.num);
        if (find_in_imp_stack_using_pos(stl_num, DigTsk_PicksUpGoldPile, dungeon) == -1) {
            add_to_imp_stack_using_pos(stl_num, DigTsk_PicksUpGoldPile, dungeon);
            remain_num--;
        }
        gldtng = get_next_unclaimed_gold_thing_pickable_by_digger(dungeon->owner, gldtng->next_of_class);
    }
    SYNCDBG(8,"Done, added %d tasks",(int)(max_tasks-remain_num));
    return (max_tasks-remain_num);
}

void setup_imp_stack(struct Dungeon *dungeon)
{
    long i;
    for (i = 0; i < dungeon->digger_stack_length; i++)
    {
        dungeon->digger_stack[i].task_type = DigTsk_None;
    }
    dungeon->digger_stack_update_turn = game.play_gameturn;
    dungeon->digger_stack_length = 0;
    r_stackpos = 0;
}

int add_unclaimed_unconscious_bodies_to_imp_stack(struct Dungeon *dungeon, int max_tasks)
{
    struct Thing *thing;
    struct Room *room;
    int remain_num;
    unsigned long k;
    int i;
    if (!dungeon_has_room_of_role(dungeon, RoRoF_Prison)) {
        SYNCDBG(8,"Dungeon %d has no %s",(int)dungeon->owner,room_role_code_name(RoK_PRISON));
        return 0;
    }
    if (!player_creature_tends_to(dungeon->owner, CrTend_Imprison)) {
        SYNCDBG(8,"Player %d creatures do not tend to imprison",(int)dungeon->owner);
        return 0;
    }
    room = find_room_of_role_with_spare_capacity(dungeon->owner, RoRoF_Prison, 1);
    const struct StructureList *slist;
    slist = get_list_for_thing_class(TCls_Creature);
    k = 0;
    i = slist->index;
    remain_num = max_tasks;
    while (i != 0)
    {
        thing = thing_get(i);
        if (thing_is_invalid(thing))
        {
            ERRORLOG("Jump to invalid thing detected");
            break;
        }
        i = thing->next_of_class;
        // Per-thing code
        if ( (dungeon->digger_stack_length >= DIGGER_TASK_MAX_COUNT) || (remain_num <= 0) ) {
            break;
        }
        if (players_are_enemies(dungeon->owner,thing->owner) && creature_is_being_unconscious(thing) && !thing_is_dragged_or_pulled(thing))
        {
            if (thing_revealed(thing, dungeon->owner))
            {
                if (room_is_invalid(room))
                {
                    // Check why the room search failed and inform the player
                    update_cannot_find_room_of_role_wth_spare_capacity_event(dungeon->owner, thing, RoRoF_Prison);
                    break;
                }
                SubtlCodedCoords stl_num;
                stl_num = get_subtile_number(thing->mappos.x.stl.num,thing->mappos.y.stl.num);
                if (!add_to_imp_stack_using_pos(stl_num, DigTsk_PickUpUnconscious, dungeon)) {
                    break;
                }
                remain_num--;
            }
        }
        // Per-thing code ends
        k++;
        if (k > slist->count)
        {
            ERRORLOG("Infinite loop detected when sweeping things list");
            break;
        }
    }
    SYNCDBG(8,"Done, added %d tasks",(int)(max_tasks-remain_num));
    return (max_tasks-remain_num);
}

int add_unclaimed_dead_bodies_to_imp_stack(struct Dungeon *dungeon, int max_tasks)
{
    struct Thing *thing;
    struct Room *room;
    SubtlCodedCoords stl_num;
    int remain_num;
    unsigned long k;
    int i;
    if (!dungeon_has_room(dungeon, RoK_GRAVEYARD)) {
        SYNCDBG(8,"Dungeon %d has no %s",(int)dungeon->owner,room_role_code_name(RoRoF_DeadStorage));
        return 0;
    }
    room = find_room_of_role_with_spare_capacity(dungeon->owner, RoRoF_DeadStorage, 1);
    const struct StructureList *slist;
    slist = get_list_for_thing_class(TCls_DeadCreature);
    k = 0;
    i = slist->index;
    remain_num = max_tasks;
    while (i != 0)
    {
        thing = thing_get(i);
        if (thing_is_invalid(thing))
        {
            ERRORLOG("Jump to invalid thing detected");
            break;
        }
        i = thing->next_of_class;
        // Per-thing code
        if ( (dungeon->digger_stack_length >= DIGGER_TASK_MAX_COUNT) || (remain_num <= 0) ) {
            break;
        }
        if (!thing_is_dragged_or_pulled(thing) && (thing->active_state == DCrSt_RigorMortis)
           && (!corpse_laid_to_rest(thing)) && corpse_is_rottable(thing))
        {
            if (thing_revealed(thing, dungeon->owner))
            {
                if (room_is_invalid(room))
                {
                    // Check why the room search failed and inform the player
                    update_cannot_find_room_of_role_wth_spare_capacity_event(dungeon->owner, thing, RoRoF_DeadStorage);
                    return 0;
                }
                stl_num = get_subtile_number(thing->mappos.x.stl.num,thing->mappos.y.stl.num);
                if (!add_to_imp_stack_using_pos(stl_num, DigTsk_PickUpCorpse, dungeon)) {
                    break;
                }
                remain_num--;
            }
        }
        // Per-thing code ends
        k++;
        if (k > slist->count)
        {
            ERRORLOG("Infinite loop detected when sweeping things list");
            break;
        }
    }
    SYNCDBG(8,"Done, added %d tasks",(int)(max_tasks-remain_num));
    return (max_tasks-remain_num);
}

int add_unclaimed_spells_to_imp_stack(struct Dungeon *dungeon, int max_tasks)
{
    if (!dungeon_has_room_of_role(dungeon, RoRoF_PowersStorage)) {
        SYNCDBG(8,"Dungeon %d has no %s",(int)dungeon->owner,room_role_code_name(RoRoF_PowersStorage));
        return 0;
    }
    struct Room *room;
    room = find_room_of_role_with_spare_room_item_capacity(dungeon->owner, RoRoF_PowersStorage);
    int remain_num;
    remain_num = max_tasks;
    long i;
    unsigned long k;
    const struct StructureList *slist;
    slist = get_list_for_thing_class(TCls_Object);
    k = 0;
    i = slist->index;
    while (i > 0)
    {
        struct Thing *thing;
        thing = thing_get(i);
        TRACE_THING(thing);
        if (thing_is_invalid(thing)) {
            ERRORLOG("Jump to invalid thing detected");
            break;
        }
        i = thing->next_of_class;
        // Per-thing code
        if ((dungeon->digger_stack_length >= DIGGER_TASK_MAX_COUNT) || (remain_num <= 0)) {
            break;
        }
        if (thing_can_be_picked_to_place_in_player_room_of_role(thing, dungeon->owner, RoRoF_PowersStorage, TngFRPickF_Default))
        {
            if (room_is_invalid(room))
            {
                // Check why the room search failed and inform the player
                update_cannot_find_room_of_role_wth_spare_capacity_event(dungeon->owner, thing, RoRoF_PowersStorage);
                break;
            }
            SubtlCodedCoords stl_num;
            stl_num = get_subtile_number(thing->mappos.x.stl.num, thing->mappos.y.stl.num);
            SYNCDBG(18,"Pickup task for dungeon %d at (%d,%d)",
                (int)dungeon->owner,(int)thing->mappos.x.stl.num,(int)thing->mappos.y.stl.num);
            if (!add_to_imp_stack_using_pos(stl_num, DigTsk_PicksUpSpellBook, dungeon)) {
                break;
            }
            remain_num--;
        }
        // Per-thing code ends
        k++;
        if (k > slist->count)
        {
            ERRORLOG("Infinite loop detected when sweeping things list");
            break;
        }
    }
    SYNCDBG(8,"Done, added %d tasks",(int)(max_tasks-remain_num));
    return (max_tasks-remain_num);
}

TbBool add_object_for_trap_to_imp_stack(struct Dungeon *dungeon, struct Thing *armtng)
{
    unsigned long k;
    int i;
    k = 0;
    i = game.thing_lists[TngList_Objects].index;
    while (i > 0)
    {
        struct Thing *thing;
        thing = thing_get(i);
        TRACE_THING(thing);
        if (thing_is_invalid(thing))
            break;
        i = thing->next_of_class;
        // Per-thing code
        if (thing->model == trap_crate_object_model(armtng->model))
        {
            struct SlabMap *slb;
            slb = get_slabmap_thing_is_on(thing);
            if (slabmap_owner(slb) == dungeon->owner)
            {
                SubtlCodedCoords stl_num;
                stl_num = get_subtile_number(thing->mappos.x.stl.num, thing->mappos.y.stl.num);
                if (find_in_imp_stack_using_pos(stl_num, DigTsk_PicksUpCrateToArm, dungeon) == -1)
                {
                    add_to_imp_stack_using_pos(stl_num, DigTsk_PicksUpCrateToArm, dungeon);
                    return true;
                }
            }
        }
        // Per-thing code ends
        k++;
        if (k > THINGS_COUNT)
        {
            ERRORLOG("Infinite loop detected when sweeping things list");
            break;
        }
    }
    return false;
}

int add_empty_traps_to_imp_stack(struct Dungeon *dungeon, int max_tasks)
{
    SYNCDBG(18,"Starting");
    int remain_num;
    remain_num = max_tasks;
    long i;
    unsigned long k;
    const struct StructureList *slist;
    slist = get_list_for_thing_class(TCls_Trap);
    k = 0;
    i = slist->index;
    while (i != 0)
    {
        struct Thing *thing;
        thing = thing_get(i);
        if (thing_is_invalid(thing))
        {
            ERRORLOG("Jump to invalid thing detected");
            break;
        }
        i = thing->next_of_class;
        // Thing list loop body
        if ((dungeon->digger_stack_length >= DIGGER_TASK_MAX_COUNT) || (remain_num <= 0)) {
            break;
        }
        if ((thing->trap.num_shots == 0) && (thing->owner == dungeon->owner))
        {
            if ( add_object_for_trap_to_imp_stack(dungeon, thing) ) {
                remain_num--;
            }
        }
        // Thing list loop body ends
        k++;
        if (k > THINGS_COUNT)
        {
            ERRORLOG("Infinite loop detected when sweeping things list");
            break;
        }
    }
    SYNCDBG(8,"Done, added %d tasks",(int)(max_tasks-remain_num));
    return (max_tasks-remain_num);
}

int add_unclaimed_traps_to_imp_stack(struct Dungeon *dungeon, int max_tasks)
{
    struct Thing* thing;
    SYNCDBG(18,"Starting");
    // Checking if the workshop exists
    struct Room *room;
    room = find_room_of_role_with_spare_room_item_capacity(dungeon->owner, RoRoF_CratesStorage);
    int remain_num;
    remain_num = max_tasks;
    long i;
    unsigned long k;
    const struct StructureList *slist;
    slist = get_list_for_thing_class(TCls_Object);
    k = 0;
    i = slist->index;
    while (i != 0)
    {
        thing = thing_get(i);
        TRACE_THING(thing);
        if (thing_is_invalid(thing)) {
            ERRORLOG("Jump to invalid thing detected");
            break;
        }
        i = thing->next_of_class;
        // Per-thing code
        if ((dungeon->digger_stack_length >= DIGGER_TASK_MAX_COUNT) || (remain_num <= 0)) {
            break;
        }
        if (thing_can_be_picked_to_place_in_player_room_of_role(thing, dungeon->owner, RoRoF_CratesStorage, TngFRPickF_Default))
        {
            if (room_is_invalid(room))
            {
                // Check why the room search failed and inform the player
                update_cannot_find_room_of_role_wth_spare_capacity_event(dungeon->owner, thing, RoRoF_CratesStorage);
                break;
            }
            SubtlCodedCoords stl_num;
            stl_num = get_subtile_number(thing->mappos.x.stl.num, thing->mappos.y.stl.num);
            SYNCDBG(8,"Pickup task for dungeon %d at (%d,%d)",
                (int)dungeon->owner,(int)thing->mappos.x.stl.num,(int)thing->mappos.y.stl.num);
            if (!add_to_imp_stack_using_pos(stl_num, DigTsk_PicksUpCrateForWorkshop, dungeon)) {
                break;
            }
            remain_num--;
        }
        // Per-thing code ends
        k++;
        if (k > slist->count)
        {
            ERRORLOG("Infinite loop detected when sweeping things list");
            break;
        }
    }
    SYNCDBG(8,"Done, added %d tasks",(int)(max_tasks-remain_num));
    return (max_tasks-remain_num);
}

/**
 * Adds tasks from a pre-made list of reinforce tasks to the digger tasks stack.
 * The reinforce tasks have to be filled by a add_pretty_and_convert_to_imp_stack() call.
 * @param dungeon Target dungeon for which reinforce stack is filled.
 * @param max_tasks Max amount of tasks to be added.
 * @return The amount of tasks added.
 * Only fill up the stack with reinforce task halfway
 */
int add_reinforce_to_imp_stack(struct Dungeon *dungeon, int max_tasks)
{
    int remain_num;
    remain_num = max_tasks;
    long i;
    for (i=0; i < r_stackpos; i++)
    {
        if ((dungeon->digger_stack_length >= 32) || (remain_num <= 0)) {
            break;
        }
        struct DiggerStack *rfstack;
        rfstack = &reinforce_stack[i];
        add_to_imp_stack_using_pos(rfstack->stl_num, rfstack->task_type, dungeon);
        remain_num--;
    }
    SYNCDBG(8,"Done, added %d tasks",(int)(max_tasks-remain_num));
    return (max_tasks-remain_num);
}

TbBool slab_is_players_land(PlayerNumber plyr_idx, MapSlabCoord slb_x, MapSlabCoord slb_y)
{
    struct SlabMap *slb;
    slb = get_slabmap_block(slb_x, slb_y);
    if ((slb->kind == SlbT_LAVA) || (slb->kind == SlbT_WATER)) {
        return false;
    }
    struct SlabAttr *slbattr;
    slbattr = get_slab_attrs(slb);
    if (!slbattr->is_safe_land) {
        return false;
    }
    return (slabmap_owner(slb) == plyr_idx);
}

TbBool imp_already_reinforcing_at_excluding(struct Thing *spdigtng, MapSubtlCoord stl_x, MapSubtlCoord stl_y)
{
    struct Map *mapblk;
    mapblk = get_map_block_at(stl_x, stl_y);
    struct Thing *loop_thing;
    long i;
    unsigned long k;
    k = 0;
    i = get_mapwho_thing_index(mapblk);
    while (i != 0)
    {
        loop_thing = thing_get(i);
        TRACE_THING(loop_thing);
        if (thing_is_invalid(loop_thing))
        {
            ERRORLOG("Jump to invalid thing detected");
            break;
        }
        i = loop_thing->next_on_mapblk;
        // Per thing code start

        if(thing_is_creature(loop_thing) && (loop_thing != spdigtng) && !thing_is_picked_up(loop_thing) && loop_thing->active_state == CrSt_ImpReinforces)
        {
            return true;
        }
        // Per thing code end
        k++;
        if (k > THINGS_COUNT)
        {
            ERRORLOG("Infinite loop detected when sweeping things list");
            break_mapwho_infinite_chain(mapblk);
            break;
        }
    }
    return false;
}
int get_nearest_small_around_side_of_slab(MapCoord dstcor_x, MapCoord dstcor_y, MapCoord srccor_x, MapCoord srccor_y)
{
    MapCoordDelta delta_x;
    MapCoordDelta delta_y;
    delta_x = dstcor_x - (MapCoordDelta)srccor_x;
    delta_y = dstcor_y - (MapCoordDelta)srccor_y;
    // First check the nearest side
    if (abs(delta_y) > abs(delta_x))
    {
      if (delta_y > 0)
          return 0;
      else
          return 2;
    } else
    {
      if (delta_x > 0)
          return 3;
      else
          return 1;
    }
    ERRORLOG("Impossible reached");
    return 0;
}

long check_out_uncrowded_reinforce_position(struct Thing *thing, SubtlCodedCoords stl_num, long *retstl_x, long *retstl_y)
{
    MapSubtlCoord basestl_x;
    MapSubtlCoord basestl_y;
    basestl_x = stl_num_decode_x(stl_num);
    basestl_y = stl_num_decode_y(stl_num);
    int i;
    int n;
    n = get_nearest_small_around_side_of_slab(subtile_coord_center(basestl_x), subtile_coord_center(basestl_y), thing->mappos.x.val, thing->mappos.y.val);  
    for (i=0; i < SMALL_AROUND_LENGTH; i++)
    {
        MapSubtlCoord stl_x;
        MapSubtlCoord stl_y;
        stl_x = basestl_x + 2 * (long)small_around[n].delta_x;
        stl_y = basestl_y + 2 * (long)small_around[n].delta_y;
        if (slab_is_players_land(thing->owner, subtile_slab_fast(stl_x), subtile_slab_fast(stl_y)))
        {
            if (!imp_already_reinforcing_at_excluding(thing, stl_x, stl_y))
            {
                if (!imp_will_soon_be_working_at_excluding(thing, stl_x, stl_y))
                {
                    struct Coord3d pos;
                    pos.z.val = 0;
                    pos.x.val = subtile_coord_center(stl_x);
                    pos.y.val = subtile_coord_center(stl_y);
                    pos.z.val = get_thing_height_at(thing, &pos);
                    if ( creature_can_navigate_to_with_storage(thing, &pos, NavRtF_Default) != -1 ) {
                        *retstl_x = stl_x;
                        *retstl_y = stl_y;
                        return 1;
                    }
                }
            }
        }
        n = (n + 1) % SMALL_AROUND_LENGTH;
    }
    return 0;
}

long check_place_to_dig_and_get_drop_position(PlayerNumber plyr_idx, SubtlCodedCoords stl_num, MapSubtlCoord *retstl_x, MapSubtlCoord *retstl_y)
{
    struct SlabMap *place_slb;
    MapSubtlCoord place_x;
    MapSubtlCoord place_y;
    long base_x;
    long base_y;
    long stl_x;
    long stl_y;
    long i;
    long k;
    long n;
    long nstart;
    SYNCDBG(18,"Starting");
    place_x = stl_num_decode_x(stl_num);
    place_y = stl_num_decode_y(stl_num);
    if (!block_has_diggable_side(subtile_slab_fast(place_x), subtile_slab_fast(place_y)))
        return 0;
    place_slb = get_slabmap_for_subtile(place_x,place_y);
    n = PLAYER_RANDOM(plyr_idx, SMALL_AROUND_SLAB_LENGTH);

    for (i = 0; i < SMALL_AROUND_SLAB_LENGTH; i++)
    {
      base_x = place_x + 2 * (long)small_around[n].delta_x;
      base_y = place_y + 2 * (long)small_around[n].delta_y;
      if (valid_dig_position(plyr_idx, base_x, base_y))
      {
          for (k = 0; k < sizeof(dig_pos)/sizeof(dig_pos[0]); k++)
          {
              if ( k )
              {
                nstart = ((n + dig_pos[k]) & 3);
                stl_x = base_x + small_around[nstart].delta_x;
                stl_y = base_y + small_around[nstart].delta_y;
              } else
              {
                stl_x = base_x;
                stl_y = base_y;
              }
              if (valid_dig_position(plyr_idx, stl_x, stl_y))
              {
                    if ((place_slb->kind != SlbT_GEMS) || !gold_pile_with_maximum_at_xy(stl_x, stl_y))
                      if (!imp_already_digging_at_excluding(INVALID_THING, stl_x, stl_y))
                      {
                          *retstl_x = stl_x;
                          *retstl_y = stl_y;
                          return 1;
                      }
              }
          }
      }
      n = (n+1) % 4;
    }
    return 0;
}

long check_place_to_dig_and_get_position(struct Thing *thing, SubtlCodedCoords stl_num, MapSubtlCoord *retstl_x, MapSubtlCoord *retstl_y)
{
    struct SlabMap *place_slb;
    struct Coord3d pos;
    MapSubtlCoord place_x;
    MapSubtlCoord place_y;
    long base_x;
    long base_y;
    long stl_x;
    long stl_y;
    long i;
    long k;
    long n;
    long nstart;
    SYNCDBG(18,"Starting");
    place_x = stl_num_decode_x(stl_num);
    place_y = stl_num_decode_y(stl_num);
    if (!block_has_diggable_side(subtile_slab_fast(place_x), subtile_slab_fast(place_y)))
        return 0;
    nstart = get_nearest_small_around_side_of_slab(subtile_coord_center(place_x), subtile_coord_center(place_y), thing->mappos.x.val, thing->mappos.y.val);
    place_slb = get_slabmap_for_subtile(place_x,place_y);
    n = nstart;

    for (i = 0; i < SMALL_AROUND_LENGTH; i++)
    {
      base_x = place_x + 2 * (long)small_around[n].delta_x;
      base_y = place_y + 2 * (long)small_around[n].delta_y;
      if (valid_dig_position(thing->owner, base_x, base_y))
      {
          for (k = 0; k < sizeof(dig_pos)/sizeof(dig_pos[0]); k++)
          {
              if ( k )
              {
                nstart = ((n + dig_pos[k]) & 3);
                stl_x = base_x + small_around[nstart].delta_x;
                stl_y = base_y + small_around[nstart].delta_y;
              } else
              {
                stl_x = base_x;
                stl_y = base_y;
              }
              if (valid_dig_position(thing->owner, stl_x, stl_y))
              {
                    if ((place_slb->kind != SlbT_GEMS) || !gold_pile_with_maximum_at_xy(stl_x, stl_y))
                      if (!imp_already_digging_at_excluding(thing, stl_x, stl_y))
                        if (!imp_will_soon_be_working_at_excluding(thing, stl_x, stl_y))
                        {
                          set_coords_to_subtile_center(&pos, stl_x, stl_y, 0);
                          pos.z.val = get_thing_height_at(thing, &pos);
                          if (creature_can_navigate_to_with_storage(thing, &pos, NavRtF_Default))
                          {
                              *retstl_x = stl_x;
                              *retstl_y = stl_y;
                              return 1;
                          }
                        }
              }
          }
      }
      n = (n+1) % SMALL_AROUND_LENGTH;
    }
    return 0;
}

struct Thing *check_place_to_pickup_dead_body(struct Thing *creatng, long stl_x, long stl_y)
{
    struct Thing *thing;
    long i;
    unsigned long k;
    struct Map *mapblk;
    mapblk = get_map_block_at(stl_x,stl_y);
    k = 0;
    i = get_mapwho_thing_index(mapblk);
    while (i != 0)
    {
        thing = thing_get(i);
        TRACE_THING(thing);
        if (thing_is_invalid(thing))
        {
            ERRORLOG("Jump to invalid thing detected");
            break;
        }
        i = thing->next_on_mapblk;
        // Per thing code start
        if (corpse_ready_for_collection(thing))
        {
            return thing;
        }
        // Per thing code end
        k++;
        if (k > THINGS_COUNT)
        {
            ERRORLOG("Infinite loop detected when sweeping things list");
            break_mapwho_infinite_chain(mapblk);
            break;
        }
    }
    return INVALID_THING;
}

struct Thing* check_place_to_pickup_gold(struct Thing* thing, MapSubtlCoord stl_x, MapSubtlCoord stl_y)
{
    struct Map* mapblk = get_map_block_at(stl_x, stl_y);
    unsigned long k = 0;
    for (int i = get_mapwho_thing_index(mapblk); i != 0;)
    {
        struct Thing* ret = thing_get(i);
        i = ret->next_on_mapblk;
        if ((ret->class_id == TCls_Object) && object_is_gold_pile(ret))
        {
            return ret;
        }
        k++;
        if (k > THINGS_COUNT)
        {
            ERRORLOG("Infinite loop detected when sweeping things list");
            break_mapwho_infinite_chain(mapblk);
            break;
        }
    }
    return INVALID_THING;
}

TbBool creature_can_pickup_library_object_at_subtile(struct Thing* spdigtng, MapSubtlCoord stl_x, MapSubtlCoord stl_y)
{
    struct SlabMap* slb = get_slabmap_for_subtile(stl_x, stl_y);
    if (slabmap_owner(slb) != spdigtng->owner)
    {
        return false;
    }
    return true;
}

struct Thing *check_place_to_pickup_spell(struct Thing *spdigtng, MapSubtlCoord stl_x, MapSubtlCoord stl_y)
{
    struct Thing *rettng;
    if (!creature_can_pickup_library_object_at_subtile(spdigtng, stl_x, stl_y))
    {
        return INVALID_THING;
    }
    struct Map* mapblk = get_map_block_at(stl_x, stl_y);
    rettng = thing_get(get_mapwho_thing_index(mapblk));
    if (thing_is_invalid(rettng))
    {
        return INVALID_THING;
    }
    unsigned long k = 0;
    while (!thing_can_be_picked_to_place_in_player_room_of_role(rettng, spdigtng->owner, RoRoF_PowersStorage, TngFRPickF_Default))
    {
        rettng = thing_get(rettng->next_on_mapblk);
        if (thing_is_invalid(rettng))
        {
            return INVALID_THING;
        }

        k++;
        if (k > THINGS_COUNT)
        {
            ERRORLOG("Infinite loop detected when sweeping things list");
            break_mapwho_infinite_chain(mapblk);
            break;
        }
    }
    return rettng;
}

struct Thing *check_place_to_pickup_unconscious_body(struct Thing *spdigtng, MapSubtlCoord stl_x, MapSubtlCoord stl_y)
{
    struct Map* mapblk = get_map_block_at(stl_x, stl_y);
    struct Thing *thing = thing_get(get_mapwho_thing_index(mapblk));
    unsigned long k = 0;
    if (thing_is_invalid(thing))
        return INVALID_THING;
    while (!thing_is_creature(thing)
         || thing->owner == spdigtng->owner
         || thing->active_state != CrSt_CreatureUnconscious
         || thing_is_dragged_or_pulled(thing))
    {
        thing = thing_get(thing->next_on_mapblk);
        if (thing_is_invalid(thing))
            return INVALID_THING;
        k++;
        if (k > THINGS_COUNT)
        {
            ERRORLOG("Infinite loop detected when sweeping things list");
            break_mapwho_infinite_chain(mapblk);
            break;
        }
    }
    return thing;
}

long check_place_to_reinforce(struct Thing *creatng, MapSlabCoord slb_x, MapSlabCoord slb_y)
{
    struct SlabMap *slb;
    TRACE_THING(creatng);
    slb = get_slabmap_block(slb_x, slb_y);
    if ((slb->kind != SlbT_EARTH) && (slb->kind != SlbT_TORCHDIRT)) {
        SYNCDBG(8,"The slab %d,%d is not a valid type to be reinforced",(int)slb_x, (int)slb_y);
        return 0;
    }
    struct Map *mapblk;
    mapblk = get_map_block_at(slab_subtile_center(slb_x), slab_subtile_center(slb_y));
    if (!map_block_revealed(mapblk, creatng->owner)) {
        SYNCDBG(8,"The slab %d,%d is not revealed",(int)slb_x, (int)slb_y);
        return 0;
    }
    if (!slab_by_players_land(creatng->owner, slb_x, slb_y)) {
        SYNCDBG(8,"The slab %d,%d is not by players land",(int)slb_x, (int)slb_y);
        return 0;
    }
    SubtlCodedCoords task_pos;
    long task_idx;
    task_pos = get_subtile_number_at_slab_center(slb_x, slb_y);
    task_idx = find_dig_from_task_list(creatng->owner, task_pos);
    if (task_idx != -1) {
        return -1;
    }
    return 1;
}
HOOK_DK_FUNC(check_place_to_reinforce)

struct Thing *check_place_to_pickup_crate(const struct Thing *creatng, MapSubtlCoord stl_x, MapSubtlCoord stl_y, unsigned short flags, long n)
{
    struct Map *mapblk;
    long i;
    unsigned long k;
    mapblk = get_map_block_at(stl_x,stl_y);
    k = 0;
    i = get_mapwho_thing_index(mapblk);
    while (i != 0)
    {
        struct Thing *thing;
        thing = thing_get(i);
        TRACE_THING(creatng);
        if (thing_is_invalid(thing))
        {
            ERRORLOG("Jump to invalid thing detected");
            break;
        }
        i = thing->next_on_mapblk;
        // Per thing code start
        if (thing_can_be_picked_to_place_in_player_room_of_role(thing, creatng->owner, RoRoF_CratesStorage, flags))
        {
            if (n > 0) {
                n--;
            } else {
                return thing;
            }
        }
        // Per thing code end
        k++;
        if (k > THINGS_COUNT)
        {
            ERRORLOG("Infinite loop detected when sweeping things list");
            break_mapwho_infinite_chain(mapblk);
            break;
        }
    }
    return INVALID_THING;
}

/**
 * Checks if given digger has money that should be placed in treasure room.
 * If he does, he is ordered to return them into nearest treasure room
 * which has the proper capacity. If there's no proper treasure room,
 * a proper speech message is created.
 * @param thing The digger creature.
 * @return Gives 1 if the digger was ordered to go into treasure room, 0 otherwise.
 */
long check_out_imp_has_money_for_treasure_room(struct Thing *thing)
{
    struct Room *room;
    SYNCDBG(8,"Starting for %s index %d",thing_model_name(thing),(int)thing->index);
    //If the imp doesn't have any money - then just return
    if (thing->creature.gold_carried <= 0) {
        return 0;
    }
    // Find a treasure room to drop the money
    room = find_nearest_room_of_role_for_thing_with_spare_capacity(thing, thing->owner, RoRoF_GoldStorage, NavRtF_Default, 1);
    if (room_is_invalid(room))
    {
        // Check why the treasure room search failed and inform the player
        update_cannot_find_room_of_role_wth_spare_capacity_event(thing->owner, thing, RoRoF_GoldStorage);
        return 0;
    }
    if (setup_head_for_empty_treasure_space(thing, room))
    {
        thing->continue_state = CrSt_ImpDropsGold;
        return 1;
    }
    return 0;
}

long check_out_available_imp_tasks(struct Thing *thing)
{
    struct CreatureControl *cctrl;
    SYNCDBG(19,"Starting for %s index %d",thing_model_name(thing),(int)thing->index);
    cctrl = creature_control_get_from_thing(thing);
    imp_stack_update(thing);
    if (check_out_imp_stack(thing)) {
        return 1;
    }
    if (game.play_gameturn-cctrl->tasks_check_turn > 128)
    {
        check_out_imp_has_money_for_treasure_room(thing);
        cctrl->tasks_check_turn = game.play_gameturn;
        return 1;
    }
    SYNCDBG(9,"No task for %s index %d",thing_model_name(thing),(int)thing->index);
    return 0;
}

long check_out_imp_tokes(struct Thing *thing)
{
    struct CreatureControl *cctrl;
    long i;
    SYNCDBG(19,"Starting");
    cctrl = creature_control_get_from_thing(thing);
    i = CREATURE_RANDOM(thing, 64);
    // small chance of changing state
    if (i != 0)
      return 0;
    internal_set_thing_state(thing, CrSt_ImpToking);
    thing->continue_state = CrSt_ImpDoingNothing;
    cctrl->countdown_282 = 200;
    return 1;
}

long check_out_imp_last_did(struct Thing *creatng)
{
  struct CreatureControl *cctrl;
  struct Dungeon *dungeon;
  cctrl = creature_control_get_from_thing(creatng);
  SYNCDBG(19,"Starting for %s index %d, last did %d repeated %d times",thing_model_name(creatng),(int)creatng->index,(int)cctrl->digger.last_did_job,(int)cctrl->digger.task_repeats);
  TRACE_THING(creatng);
  switch (cctrl->digger.last_did_job)
  {
  case SDLstJob_None:
      return false;
  case SDLstJob_DigOrMine:
      if (is_digging_indestructible_place(creatng)) {
          dungeon = get_dungeon(creatng->owner);
      //don't reassign if it's the first gem dig since other tasks
      if (cctrl->digger.task_repeats != 0)
      { 
        // If we were digging gems, after 5 repeats of this job, a 1 in 20 chance to select another dungeon job.
        // This allows to switch to other important tasks and not consuming all the diggers workforce forever
        if ((( rand( ) % 20) == 1) && ((cctrl->digger.task_repeats % 5) == 0) && (dungeon->digger_stack_length > 1))
        {
          // Set position in digger tasks list to a random place
          SYNCDBG(9,"Digger %s index %d reset due to neverending task",thing_model_name(creatng),(int)creatng->index);
          cctrl->digger.stack_update_turn = dungeon->digger_stack_update_turn;
          cctrl->digger.task_stack_pos = CREATURE_RANDOM(creatng, dungeon->digger_stack_length);
          break;
        }
      }
      }
      if (check_out_undug_place(creatng) || check_out_undug_area(creatng))
      {
          cctrl->digger.task_repeats++;
          cctrl->digger.last_did_job = SDLstJob_DigOrMine;
          return true;
      }
      if (check_out_unconverted_place(creatng) || check_out_unprettied_place(creatng))
      {
          cctrl->digger.task_repeats = 0;
          cctrl->digger.last_did_job = SDLstJob_ConvImprDungeon;
          SYNCDBG(19,"Done on unprettied or unconverted place 1");
          return true;
      }
      imp_stack_update(creatng);
      if (check_out_unprettied_or_unconverted_area(creatng))
      {
          cctrl->digger.task_repeats = 0;
          cctrl->digger.last_did_job = SDLstJob_ConvImprDungeon;
          SYNCDBG(9,"Done on unprettied or unconverted area 1");
          return true;
      }
      break;
  case SDLstJob_ConvImprDungeon:
      if (check_out_unconverted_place(creatng) || check_out_unprettied_place(creatng))
      {
          cctrl->digger.task_repeats++;
          cctrl->digger.last_did_job = SDLstJob_ConvImprDungeon;
          SYNCDBG(19,"Done on unprettied or unconverted place 2");
          return true;
      }
      imp_stack_update(creatng);
      if (check_out_unprettied_or_unconverted_area(creatng))
      {
          cctrl->digger.task_repeats++;
          cctrl->digger.last_did_job = SDLstJob_ConvImprDungeon;
          SYNCDBG(9,"Done on unprettied or unconverted area 2");
          return true;
      }
      if (check_out_undug_area(creatng))
      {
          cctrl->digger.task_repeats = 0;
          cctrl->digger.last_did_job = SDLstJob_DigOrMine;
          return true;
      }
      break;
  case SDLstJob_ReinforceWall3:
      dungeon = get_dungeon(creatng->owner);
      imp_stack_update(creatng);
      if (creature_task_needs_check_out_after_digger_stack_change(creatng))
      {
          // If there are other tasks besides reinforcing, do not continue reinforcing
          //TODO DIGGERS it would be smarter to include priorities for tasks, and use generic priority handling for all tasks
          if (find_in_imp_stack_task_other_than_starting_at(DigTsk_ReinforceWall, 0, dungeon) != -1)
              break;
      }
      if (check_out_unreinforced_place(creatng))
      {
          cctrl->digger.task_repeats++;
          cctrl->digger.last_did_job = SDLstJob_ReinforceWall3;
          return true;
      }
      if (check_out_unreinforced_area(creatng))
      {
          cctrl->digger.task_repeats++;
          cctrl->digger.last_did_job = SDLstJob_ReinforceWall3;
          return true;
      }
      break;
  case SDLstJob_NonDiggerTask:
      if (creature_can_do_job_for_player(creatng, creatng->owner, cctrl->job_assigned, JobChk_None))
      {
          if (send_creature_to_job_for_player(creatng, creatng->owner, cctrl->job_assigned))
          {
              cctrl->job_assigned_check_turn = game.play_gameturn;
              return true;
          }
      }
      break;
  case SDLstJob_ReinforceWall9:
      if (check_out_unreinforced_place(creatng))
      {
          cctrl->digger.task_repeats++;
          cctrl->digger.last_did_job = SDLstJob_ReinforceWall9;
          return true;
      }
      if (check_out_unreinforced_area(creatng))
      {
          cctrl->digger.task_repeats++;
          cctrl->digger.last_did_job = SDLstJob_ReinforceWall9;
          return true;
      }
      break;
  default:
      break;
  }
  cctrl->digger.task_repeats = 0;
  cctrl->digger.last_did_job = SDLstJob_None;
  SYNCDBG(9,"No job found");
  return false;
}
//Create list of up to 64 tasks. 
TbBool imp_stack_update(struct Thing *creatng)
{
    struct Dungeon *dungeon;
    SYNCDBG(18,"Starting");
    dungeon = get_dungeon(creatng->owner);
    if ((game.play_gameturn - dungeon->digger_stack_update_turn) < 128)
        return 0;
    SYNCDBG(8,"Updating");
    setup_imp_stack(dungeon);
    if (dungeon_invalid(dungeon)) {
        WARNLOG("Played %d has no dungeon",(int)creatng->owner);
        return false;
    }
    add_unclaimed_unconscious_bodies_to_imp_stack(dungeon, DIGGER_TASK_MAX_COUNT/4 - 1);
    add_unclaimed_dead_bodies_to_imp_stack(dungeon, DIGGER_TASK_MAX_COUNT/4 - 1);
    add_unclaimed_spells_to_imp_stack(dungeon, DIGGER_TASK_MAX_COUNT/4 - 1);
    add_empty_traps_to_imp_stack(dungeon, DIGGER_TASK_MAX_COUNT/6);
    add_pretty_and_convert_to_imp_stack(dungeon, DIGGER_TASK_MAX_COUNT/64);
    add_undug_to_imp_stack(dungeon, DIGGER_TASK_MAX_COUNT/16 - 1);
    add_unclaimed_gold_to_imp_stack(dungeon, DIGGER_TASK_MAX_COUNT/64);
    add_gems_to_imp_stack(dungeon, DIGGER_TASK_MAX_COUNT*5/8);
    add_unclaimed_traps_to_imp_stack(dungeon, DIGGER_TASK_MAX_COUNT/4);
    add_undug_to_imp_stack(dungeon, DIGGER_TASK_MAX_COUNT*5/8);
    add_pretty_and_convert_to_imp_stack(dungeon, DIGGER_TASK_MAX_COUNT*5/8);
    add_unclaimed_gold_to_imp_stack(dungeon, DIGGER_TASK_MAX_COUNT/3);
    add_reinforce_to_imp_stack(dungeon, DIGGER_TASK_MAX_COUNT);
    return true;
}

long check_out_worker_improve_dungeon(struct Thing *thing, struct DiggerStack *dstack)
{
    MapSubtlCoord stl_x;
    MapSubtlCoord stl_y;
    SYNCDBG(18,"Starting");
    stl_x = stl_num_decode_x(dstack->stl_num);
    stl_y = stl_num_decode_y(dstack->stl_num);
    if (!check_place_to_pretty_excluding(thing, subtile_slab_fast(stl_x), subtile_slab_fast(stl_y)))
    {
        dstack->task_type = DigTsk_None;
        return 0;
    }
    if (imp_will_soon_be_working_at_excluding(thing, stl_x, stl_y))
    {
        return 0;
    }
    if (!setup_person_move_to_position(thing, stl_x, stl_y, NavRtF_Default))
    {
        // Do not delete the task - another digger might be able to reach it
        return 0;
    }
    thing->continue_state = CrSt_ImpArrivesAtImproveDungeon;
    struct CreatureControl *cctrl;
    cctrl = creature_control_get_from_thing(thing);
    cctrl->digger.last_did_job = SDLstJob_ConvImprDungeon;
    return 1;
}

long check_out_worker_convert_dungeon(struct Thing *thing, struct DiggerStack *dstack)
{
    MapSubtlCoord stl_x;
    MapSubtlCoord stl_y;
    SYNCDBG(18,"Starting");
    TRACE_THING(thing);
    stl_x = stl_num_decode_x(dstack->stl_num);
    stl_y = stl_num_decode_y(dstack->stl_num);
    if (!check_place_to_convert_excluding(thing, subtile_slab_fast(stl_x), subtile_slab_fast(stl_y)))
    {
        dstack->task_type = DigTsk_None;
        return 0;
    }
    if (imp_will_soon_be_working_at_excluding(thing, stl_x, stl_y))
    {
        return 0;
    }
    if (!setup_person_move_to_position(thing, stl_x, stl_y, NavRtF_Default))
    {
        // Do not delete the task - another digger might be able to reach it
        return 0;
    }
    thing->continue_state = CrSt_ImpArrivesAtConvertDungeon;
    struct CreatureControl *cctrl;
    cctrl = creature_control_get_from_thing(thing);
    cctrl->digger.last_did_job = SDLstJob_ConvImprDungeon;
    return 1;
}

long check_out_worker_reinforce_wall(struct Thing *thing, struct DiggerStack *dstack)
{
    MapSubtlCoord stl_x;
    MapSubtlCoord stl_y;
    struct CreatureControl *cctrl;
    SYNCDBG(18,"Starting");
    cctrl = creature_control_get_from_thing(thing);
    if (game.play_gameturn - cctrl->tasks_check_turn > 128)
    {
        cctrl->digger.task_stack_pos--;
        check_out_imp_has_money_for_treasure_room(thing);
        cctrl->tasks_check_turn = game.play_gameturn;
        return 1;
    }
    stl_x = stl_num_decode_x(dstack->stl_num);
    stl_y = stl_num_decode_y(dstack->stl_num);
    if (check_place_to_reinforce(thing, subtile_slab_fast(stl_x), subtile_slab_fast(stl_y)) <= 0)
    {
        dstack->task_type = DigTsk_None;
        return -1;
    }
    if (!check_out_uncrowded_reinforce_position(thing, dstack->stl_num, &stl_x, &stl_y))
    {
        dstack->task_type = DigTsk_None;
        return -1;
    }
    if (!setup_person_move_to_position(thing, stl_x, stl_y, NavRtF_Default))
    {
        // Do not delete the task - another digger might be able to reach it
        return 0;
    }
    thing->continue_state = CrSt_ImpArrivesAtReinforce;
    cctrl->digger.consecutive_reinforcements = 0;
    cctrl->word_8D = dstack->stl_num;
    cctrl->digger.last_did_job = SDLstJob_ReinforceWall3;
    return 1;
}

long check_out_worker_pickup_unconscious(struct Thing *thing, struct DiggerStack *dstack)
{
    MapSubtlCoord stl_x;
    MapSubtlCoord stl_y;
    SYNCDBG(18,"Starting");
    stl_x = stl_num_decode_x(dstack->stl_num);
    stl_y = stl_num_decode_y(dstack->stl_num);
    if (!player_has_room_of_role(thing->owner, RoRoF_Prison)) {
        return 0;
    }
    if (!player_creature_tends_to(thing->owner, CrTend_Imprison)) {
        return 0;
    }
    struct Thing *sectng;
    sectng = check_place_to_pickup_unconscious_body(thing, stl_x, stl_y);
    if (thing_is_invalid(sectng))
    {
        dstack->task_type = DigTsk_None;
        return -1;
    }
    if (imp_will_soon_be_working_at_excluding(thing, stl_x, stl_y))
    {
        return 0;
    }
    struct Room * room;
    room = find_nearest_room_of_role_for_thing_with_spare_capacity(thing, thing->owner, RoRoF_Prison, NavRtF_Default, 1);
    if (room_is_invalid(room))
    {
        update_cannot_find_room_of_role_wth_spare_capacity_event(thing->owner, thing, RoRoF_Prison);
        dstack->task_type = DigTsk_None;
        return -1;
    }
    if (!setup_person_move_to_position(thing, stl_x, stl_y, NavRtF_Default))
    {
        // Do not delete the task - another digger might be able to reach it
        return 0;
    }
    thing->continue_state = CrSt_CreaturePickUpUnconsciousBody;
    struct CreatureControl *cctrl;
    cctrl = creature_control_get_from_thing(thing);
    cctrl->pickup_creature_id = sectng->index;
    return 1;
}

long check_out_worker_pickup_corpse(struct Thing *creatng, struct DiggerStack *dstack)
{
    MapSubtlCoord stl_x;
    MapSubtlCoord stl_y;
    stl_x = stl_num_decode_x(dstack->stl_num);
    stl_y = stl_num_decode_y(dstack->stl_num);
    if (!player_has_room_of_role(creatng->owner, RoRoF_DeadStorage)) {
        return 0;
    }
    struct Thing *deadtng;
    deadtng = check_place_to_pickup_dead_body(creatng, stl_x, stl_y);
    if (thing_is_invalid(deadtng))
    {
        dstack->task_type = DigTsk_None;
        return -1;
    }
    if (imp_will_soon_be_working_at_excluding(creatng, stl_x, stl_y))
    {
        return 0;
    }
    struct Room * room;
    room = find_nearest_room_of_role_for_thing_with_spare_capacity(creatng, creatng->owner, RoRoF_DeadStorage, NavRtF_Default, 1);
    if (room_is_invalid(room))
    {
        update_cannot_find_room_of_role_wth_spare_capacity_event(creatng->owner, creatng, RoRoF_DeadStorage);
        dstack->task_type = DigTsk_None;
        return -1;
    }
    { // Search for enemies around pickup position
        struct Thing *enmtng;
        enmtng = get_creature_in_range_who_is_enemy_of_able_to_attack_and_not_specdigger(deadtng->mappos.x.val, deadtng->mappos.y.val, 10, creatng->owner);
        if (!thing_is_invalid(enmtng)) {
            // A place with enemies around is not good for picking up, wait
            return 0;
        }
    }
    if (!setup_person_move_to_position(creatng, stl_x, stl_y, NavRtF_Default))
    {
        // Do not delete the task - another digger might be able to reach it
        return 0;
    }
    creatng->continue_state = CrSt_CreaturePicksUpCorpse;
    struct CreatureControl *cctrl;
    cctrl = creature_control_get_from_thing(creatng);
    cctrl->pickup_object_id = deadtng->index;
    return 1;
}

long check_out_worker_pickup_spellbook(struct Thing *thing, struct DiggerStack *dstack)
{
    MapSubtlCoord stl_x;
    MapSubtlCoord stl_y;
    stl_x = stl_num_decode_x(dstack->stl_num);
    stl_y = stl_num_decode_y(dstack->stl_num);
    if (!player_has_room_of_role(thing->owner, RoRoF_PowersStorage)) {
        return 0;
    }
    struct Thing *sectng;
    sectng = check_place_to_pickup_spell(thing, stl_x, stl_y);
    if (thing_is_invalid(sectng))
    {
        dstack->task_type = DigTsk_None;
        return -1;
    }
    if (imp_will_soon_be_working_at_excluding(thing, stl_x, stl_y))
    {
        return 0;
    }
    struct Room *room;
    room = find_nearest_room_of_role_for_thing_with_spare_item_capacity(thing, thing->owner, RoRoF_PowersStorage, NavRtF_Default);
    if (room_is_invalid(room))
    {
        update_cannot_find_room_of_role_wth_spare_capacity_event(thing->owner, thing, RoRoF_PowersStorage);
        dstack->task_type = DigTsk_None;
        return -1;
    }
    if (!setup_person_move_to_position(thing, stl_x, stl_y, NavRtF_Default))
    {
        // Do not delete the task - another digger might be able to reach it
        return 0;
    }
    // Do not create event about spellbook or special yet - wait until we pick it up
    thing->continue_state = CrSt_CreaturePicksUpSpellObject;
    struct CreatureControl *cctrl;
    cctrl = creature_control_get_from_thing(thing);
    cctrl->pickup_object_id = sectng->index;
    return 1;
}

long check_out_worker_pickup_crate_to_arm(struct Thing *creatng, struct DiggerStack *dstack)
{
    MapSubtlCoord stl_x;
    MapSubtlCoord stl_y;
    stl_x = stl_num_decode_x(dstack->stl_num);
    stl_y = stl_num_decode_y(dstack->stl_num);
    struct Thing *cratng;
    struct Thing *armtng;
    long n;
    for (n=0; true; n++)
    {
        cratng = check_place_to_pickup_crate(creatng, stl_x, stl_y, TngFRPickF_AllowStoredInOwnedRoom, n);
        if (thing_is_invalid(cratng)) {
            armtng = INVALID_THING;
            break;
        }
        // Allow only trap boxes on that subtile which have a corresponding trap to be armed
        if (thing_is_trap_crate(cratng))
        {
            armtng = check_for_empty_trap_for_imp_not_being_armed(creatng, crate_thing_to_workshop_item_model(cratng));
            if (!thing_is_invalid(armtng)) {
                break;
            }
        }
    }
    // Either the crate or thing to arm is gone - remove the task
    if (thing_is_invalid(cratng))
    {
        dstack->task_type = DigTsk_None;
        return -1;
    }
    // The task is being covered by another creature
    if (imp_will_soon_be_working_at_excluding(creatng, stl_x, stl_y))
    {
        return 0;
    }
    if (!setup_person_move_to_position(creatng, stl_x, stl_y, NavRtF_Default))
    {
        // Do not delete the task - another digger might be able to reach it
        return 0;
    }
    creatng->continue_state = CrSt_CreaturePicksUpTrapObject;
    struct CreatureControl *cctrl;
    cctrl = creature_control_get_from_thing(creatng);
    cctrl->pickup_object_id = cratng->index;
    cctrl->arming_thing_id = armtng->index;
    return 1;
}

long check_out_worker_pickup_trap_for_workshop(struct Thing *thing, struct DiggerStack *dstack)
{
    MapSubtlCoord stl_x;
    MapSubtlCoord stl_y;
    long i;
    stl_x = stl_num_decode_x(dstack->stl_num);
    stl_y = stl_num_decode_y(dstack->stl_num);
    if (!player_has_room_of_role(thing->owner, RoRoF_CratesStorage)) {
        return 0;
    }
    struct Thing *sectng;
    sectng = check_place_to_pickup_crate(thing, stl_x, stl_y, TngFRPickF_Default, 0);
    if (thing_is_invalid(sectng))
    {
        dstack->task_type = DigTsk_None;
        return -1;
    }
    if (imp_will_soon_be_working_at_excluding(thing, stl_x, stl_y))
    {
        return 0;
    }
    struct Room *room;
    room = find_nearest_room_of_role_for_thing_with_spare_item_capacity(thing, thing->owner, RoRoF_CratesStorage, NavRtF_Default);
    if (room_is_invalid(room))
    {
        update_cannot_find_room_of_role_wth_spare_capacity_event(thing->owner, thing, RoRoF_CratesStorage);
        dstack->task_type = DigTsk_None;
        return -1;
    }
    if (!setup_person_move_to_position(thing, stl_x, stl_y, NavRtF_Default))
    {
        // Do not delete the task - another digger might be able to reach it
        return 0;
    }
    EventIndex evidx;
    i = crate_thing_to_workshop_item_class(sectng);
    if (i == TCls_Trap)
    {
      evidx = event_create_event_or_update_nearby_existing_event(
          subtile_coord_center(stl_x), subtile_coord_center(stl_y),
          EvKind_TrapCrateFound, thing->owner, sectng->index);
        if (evidx > 0)
        {

            if ( (is_my_player_number(thing->owner)) && (!is_my_player_number(sectng->owner)) )
            {
                if (sectng->owner == game.neutral_player_num)
                {
                    output_message(SMsg_DiscoveredTrap, 0, true);
                }
            }
        }
    } else
    if (i == TCls_Door)
    {
      evidx = event_create_event_or_update_nearby_existing_event(
          subtile_coord_center(stl_x), subtile_coord_center(stl_y),
          EvKind_DoorCrateFound, thing->owner, sectng->index);
        if (evidx > 0)
        {
            if ( (is_my_player_number(thing->owner)) && (!is_my_player_number(sectng->owner)) )
            {
                if (sectng->owner == game.neutral_player_num)
                {
                    output_message(SMsg_DiscoveredDoor, 0, true);
                }
            }
        }
    } else
    {
        WARNLOG("Strange pickup (class %d) - no event",(int)i);
    }
    thing->continue_state = CrSt_CreaturePicksUpCrateForWorkshop;
    struct CreatureControl *cctrl;
    cctrl = creature_control_get_from_thing(thing);
    cctrl->pickup_object_id = sectng->index;
    return 1;
}

long check_out_worker_dig_or_mine(struct Thing *thing, struct DiggerStack *dstack)
{
    MapSubtlCoord stl_x;
    MapSubtlCoord stl_y;
    long i;
    i = find_dig_from_task_list(thing->owner, dstack->stl_num);
    if (i == -1)
    {
        dstack->task_type = DigTsk_None;
        return -1;
    }
    stl_x = 0; stl_y = 0;
    if (!check_place_to_dig_and_get_position(thing, dstack->stl_num, &stl_x, &stl_y))
    {
        dstack->task_type = DigTsk_None;
        return -1;
    }
    if (!setup_person_move_to_position(thing, stl_x, stl_y, NavRtF_Default))
    {
        // Do not delete the task - another digger might be able to reach it
        return 0;
    }
    struct CreatureControl *cctrl;
    cctrl = creature_control_get_from_thing(thing);
    cctrl->digger.task_idx = i;
    cctrl->digger.task_stl = dstack->stl_num;
    cctrl->digger.last_did_job = SDLstJob_DigOrMine;
    struct MapTask *task;
    task = get_task_list_entry(thing->owner, i);
    if (task->kind == SDDigTask_MineGold)
    {
        thing->continue_state = CrSt_ImpArrivesAtMineGold;
    } else
    {
        thing->continue_state = CrSt_ImpArrivesAtDigDirt;
    }
    return 1;
}

long check_out_worker_pickup_gold_pile(struct Thing *thing, struct DiggerStack *dstack)
{
    struct CreatureStats *crstat;
    struct CreatureControl *cctrl;
    cctrl = creature_control_get_from_thing(thing);
    crstat = creature_stats_get_from_thing(thing);
    if (crstat->gold_hold <= thing->creature.gold_carried)
    {
        if (game.play_gameturn - cctrl->tasks_check_turn > 128)
        {
          check_out_imp_has_money_for_treasure_room(thing);
          cctrl->tasks_check_turn = game.play_gameturn;
        }
        return 1;
    }
    MapSubtlCoord stl_x;
    MapSubtlCoord stl_y;
    stl_x = stl_num_decode_x(dstack->stl_num);
    stl_y = stl_num_decode_y(dstack->stl_num);
    if (!check_place_to_pickup_gold(thing, stl_x, stl_y))
    {
        dstack->task_type = DigTsk_None;
        return 0;
    }
    if (imp_will_soon_be_working_at_excluding(thing, stl_x, stl_y))
    {
        return 0;
    }
    if (!setup_person_move_to_position(thing, stl_x, stl_y, NavRtF_Default))
    {
        // Do not delete the task - another digger might be able to reach it
        return 0;
    }
    thing->continue_state = CrSt_ImpPicksUpGoldPile;
    return 1;
}

TbBool check_out_imp_stack(struct Thing *creatng)
{
    struct CreatureControl *cctrl;
    struct Dungeon *dungeon;
    struct DiggerStack *dstack;
    long ret;
    SYNCDBG(18,"Starting for %s index %d",thing_model_name(creatng),(int)creatng->index);
    cctrl = creature_control_get_from_thing(creatng);
    dungeon = get_dungeon(creatng->owner);
    // If digger stack was re-filled in the meantime, reset current pos
    if (cctrl->digger.stack_update_turn != dungeon->digger_stack_update_turn)
    {
      cctrl->digger.stack_update_turn = dungeon->digger_stack_update_turn;
      cctrl->digger.task_stack_pos = 0;
    }
    if (dungeon->digger_stack_length > DIGGER_TASK_MAX_COUNT)
    {
        ERRORLOG("Digger tasks length %d out of range",(int)dungeon->digger_stack_length);
        dungeon->digger_stack_length = DIGGER_TASK_MAX_COUNT;
    }
    while (cctrl->digger.task_stack_pos < dungeon->digger_stack_length)
    {
        dstack = &dungeon->digger_stack[cctrl->digger.task_stack_pos];
        SYNCDBG(18,"Checking task %d, type %d",(int)cctrl->digger.task_stack_pos,(int)dstack->task_type);
        cctrl->digger.task_stack_pos++;
        SpDiggerTaskType task_type;
        task_type = dstack->task_type;
        switch (task_type)
        {
        case DigTsk_ImproveDungeon:
            ret = check_out_worker_improve_dungeon(creatng, dstack);
            break;
        case DigTsk_ConvertDungeon:
            ret = check_out_worker_convert_dungeon(creatng, dstack);
            break;
        case DigTsk_ReinforceWall:
            ret = check_out_worker_reinforce_wall(creatng, dstack);
            break;
        case DigTsk_PickUpUnconscious:
            ret = check_out_worker_pickup_unconscious(creatng, dstack);
            break;
        case DigTsk_PickUpCorpse:
            ret = check_out_worker_pickup_corpse(creatng, dstack);
            break;
        case DigTsk_PicksUpSpellBook:
            ret = check_out_worker_pickup_spellbook(creatng, dstack);
            break;
        case DigTsk_PicksUpCrateToArm:
            ret = check_out_worker_pickup_crate_to_arm(creatng, dstack);
            break;
        case DigTsk_PicksUpCrateForWorkshop:
            ret = check_out_worker_pickup_trap_for_workshop(creatng, dstack);
            break;
        case DigTsk_PicksUpGoldPile:
            ret = check_out_worker_pickup_gold_pile(creatng, dstack);
            break;
        case DigTsk_DigOrMine:
            ret = check_out_worker_dig_or_mine(creatng, dstack);
            break;
        case DigTsk_None:
            ret = 0;
            break;
        default:
            ret = 0;
            ERRORLOG("Invalid stack task type, %d",(int)task_type);
            dstack->task_type = DigTsk_None;
            break;
        }
        if (ret > 0) {
            SYNCDBG(9,"Assigned task type %d, new state %s",task_type,creature_state_code_name(get_creature_state_besides_interruptions(creatng)));
            return true;
        } else if (ret < 0) {
            SYNCDBG(9,"Task type %d was impossible",(int)task_type);
            return false;
        }
        SYNCDBG(19,"No task");
    }
    return false;
}

/******************************************************************************/
#ifdef __cplusplus
}
#endif<|MERGE_RESOLUTION|>--- conflicted
+++ resolved
@@ -56,12 +56,7 @@
 extern "C" {
 #endif
 /******************************************************************************/
-<<<<<<< HEAD
-DLLIMPORT long _DK_check_out_unreinforced_place(struct Thing *creatng);
-/******************************************************************************/
-=======
-
->>>>>>> 478ce4b1
+
 long const dig_pos[] = {0, -1, 1};
 
 /******************************************************************************/
@@ -1004,63 +999,6 @@
     return true;
 }
 
-<<<<<<< HEAD
-
-
-static TbBool check_out_unreinforced_area_new(struct Thing *spdigtng)
-{
-    short distance = 0;
-    struct Coord3d reinforce_pos;
-    SubtlCodedCoords stl_num = 0;
-    struct DiggerStack *dstack;
-
-    struct CreatureControl *cctrl = creature_control_get_from_thing(spdigtng);
-    long min_distance = 28;
-    
-    struct Dungeon *dungeon = get_dungeon(spdigtng->owner);
-    
-    for ( int i = 0; dungeon->digger_stack_length > i; i++ )
-    {
-        dstack = &dungeon->digger_stack[i];
-        if (dstack->task_type == DigTsk_ReinforceWall )
-        {
-            stl_num = dstack->stl_num;
-
-            MapSubtlCoord wall_stl_x = stl_num_decode_x(dstack->stl_num);
-            MapSubtlCoord wall_stl_y = stl_num_decode_y(dstack->stl_num);
-
-            MapSlabCoord wall_slb_x = subtile_slab_fast(wall_stl_x);
-            MapSlabCoord wall_slb_y = subtile_slab_fast(wall_stl_y);
-
-        
-            distance = get_2d_box_distance_xy(spdigtng->mappos.x.stl.num, spdigtng->mappos.y.stl.num, wall_stl_x, wall_stl_y);
-            if ( min_distance > distance )
-            {
-                MapSubtlCoord reinforce_stl_x;
-                MapSubtlCoord reinforce_stl_y;
-                if ( check_place_to_reinforce(spdigtng, wall_slb_x, wall_slb_y) <= 0 )
-                {
-                    dstack->task_type = CrSt_Unused;
-                }
-                else if ( check_out_uncrowded_reinforce_position(spdigtng, stl_num, &reinforce_stl_x, &reinforce_stl_y) )
-                {
-                    reinforce_pos.x.stl.num = reinforce_stl_x;
-                    reinforce_pos.y.stl.num = reinforce_stl_y;          
-                    min_distance = distance;
-                }
-            }
-        }
-    }
-    if ( distance == 28 || !setup_person_move_to_coord(spdigtng, &reinforce_pos, 0) )
-        return false;
-    spdigtng->continue_state = CrSt_ImpArrivesAtReinforce;
-    cctrl->digger.working_stl = stl_num;
-    cctrl->digger.consecutive_reinforcements = 0;
-    return true;
-}
-
-=======
->>>>>>> 478ce4b1
 DLLIMPORT long _DK_check_out_unreinforced_area(struct Thing *creatng);
 
 static TbBool check_out_unreinforced_area(struct Thing *spdigtng)
