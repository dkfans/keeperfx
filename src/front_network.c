/******************************************************************************/
// Free implementation of Bullfrog's Dungeon Keeper strategy game.
/******************************************************************************/
/** @file front_network.c
 *     Front-end menus for network games.
 * @par Purpose:
 *     Functions to maintain network-related frontend screens.
 * @par Comment:
 *     None.
 * @author   KeeperFX Team
 * @date     11 Mar 2010 - 09 Oct 2010
 * @par  Copying and copyrights:
 *     This program is free software; you can redistribute it and/or modify
 *     it under the terms of the GNU General Public License as published by
 *     the Free Software Foundation; either version 2 of the License, or
 *     (at your option) any later version.
 */
/******************************************************************************/
#include "pre_inc.h"
#include "front_network.h"

#include "globals.h"
#include "bflib_basics.h"

#include "bflib_network.h"
#include "bflib_netsession.h"
#include "bflib_guibtns.h"
#include "bflib_keybrd.h"
#include "bflib_vidraw.h"
#include "bflib_sprfnt.h"
#include "bflib_datetm.h"
#include "bflib_fileio.h"

#include "kjm_input.h"
#include "gui_draw.h"
#include "front_simple.h"
#include "front_landview.h"
#include "frontend.h"
#include "player_data.h"
#include "net_game.h"
#include "packets.h"
#include "config.h"
#include "config_strings.h"
#include "game_merge.h"
#include "game_legacy.h"
#include "post_inc.h"

#ifdef __cplusplus
extern "C" {
#endif

extern char autostart_multiplayer_campaign[80];
extern int autostart_multiplayer_level;

// Convert ASCII character to key code for typing automatic messages
TbKeyCode ascii_to_keycode(char c)
{
    switch (c) {
        case 'A': case 'a': return KC_A;
        case 'B': case 'b': return KC_B;
        case 'C': case 'c': return KC_C;
        case 'D': case 'd': return KC_D;
        case 'E': case 'e': return KC_E;
        case 'F': case 'f': return KC_F;
        case 'G': case 'g': return KC_G;
        case 'H': case 'h': return KC_H;
        case 'I': case 'i': return KC_I;
        case 'J': case 'j': return KC_J;
        case 'K': case 'k': return KC_K;
        case 'L': case 'l': return KC_L;
        case 'M': case 'm': return KC_M;
        case 'N': case 'n': return KC_N;
        case 'O': case 'o': return KC_O;
        case 'P': case 'p': return KC_P;
        case 'Q': case 'q': return KC_Q;
        case 'R': case 'r': return KC_R;
        case 'S': case 's': return KC_S;
        case 'T': case 't': return KC_T;
        case 'U': case 'u': return KC_U;
        case 'V': case 'v': return KC_V;
        case 'W': case 'w': return KC_W;
        case 'X': case 'x': return KC_X;
        case 'Y': case 'y': return KC_Y;
        case 'Z': case 'z': return KC_Z;
        case '0': return KC_0;
        case '1': return KC_1;
        case '2': return KC_2;
        case '3': return KC_3;
        case '4': return KC_4;
        case '5': return KC_5;
        case '6': return KC_6;
        case '7': return KC_7;
        case '8': return KC_8;
        case '9': return KC_9;
        case ' ': return KC_SPACE;
        case '!': return KC_1; // with shift
        case ':': return KC_SEMICOLON; // with shift
        case '_': return KC_MINUS; // with shift
        default: return KC_UNASSIGNED;
    }
}
/******************************************************************************/
const char *keeper_netconf_file = "fxconfig.net";

const struct ConfigInfo default_net_config_info = {
    "",
    "Player",
};

int fe_network_active;
int net_service_index_selected;
char tmp_net_player_name[24];
static TbClockMSec frontnet_ping_stabilization_end_time = 0;
static int previous_player_count_for_ping_wait = -1;
/******************************************************************************/
#ifdef __cplusplus
}
#endif
/******************************************************************************/
void process_network_error(long errcode)
{
  const char *text;
  switch (errcode)
  {
  case 4:
      text = get_string(GUIStr_NetLineEngaged);
      break;
  case 5:
      text = get_string(GUIStr_NetUnknownError);
      break;
  case 6:
      text = get_string(GUIStr_NetNoCarrier);
      break;
  case 7:
      text = get_string(GUIStr_NetNoDialTone);
      break;
  case -1:
      text = get_string(GUIStr_NetNoResponse);
      break;
  case -2:
      text = get_string(GUIStr_NetNoServer);
      break;
  case -800:
      text = get_string(GUIStr_NetUnableToInit);
      break;
  case -801:
      text = get_string(GUIStr_NetUnableToCrGame);
      break;
  case -802:
      text = get_string(GUIStr_NetUnableToJoin);
      break;
  default:
      ERRORLOG("Unknown modem error code %ld",errcode);
      return;
  }
  create_frontend_error_box(3000, text);
}

void draw_out_of_sync_box(long a1, long a2, long box_width)
{
    long min_width = 2 * a1;
    long max_width = 2 * a2;
    if (min_width > max_width)
    {
        min_width = max_width;
    }
    if (min_width < 0)
    {
        min_width = 0;
    }
    int units_per_px = units_per_pixel;
    if (LbScreenLock() == Lb_SUCCESS)
    {
        long ornate_width = 200 * units_per_px / 16;
        long ornate_height = 100 * units_per_px / 16;
        long x = box_width + (MyScreenWidth - box_width - ornate_width) / 2;
        long y = (MyScreenHeight - ornate_height) / 2;
        draw_ornate_slab64k(x, y, units_per_px, ornate_width, ornate_height);
        LbTextSetFont(winfont);
        lbDisplay.DrawFlags = Lb_TEXT_HALIGN_CENTER;
        LbTextSetWindow(x, y, ornate_width, ornate_height);
        int tx_units_per_px = (22 * units_per_px) / LbTextLineHeight();
        long text_h = LbTextLineHeight() * tx_units_per_px / 16;
        long text_x = x + 100 * units_per_px / 16 - max_width;
        long text_y = y + 58 * units_per_px / 16;
        LbTextDrawResized(0, 50*units_per_px/16 - text_h, tx_units_per_px, get_string(GUIStr_NetResyncing));
        LbDrawBox(text_x, text_y, 2*max_width, 16*units_per_px/16, 0);
        LbDrawBox(text_x, text_y, 2*min_width, 16*units_per_px/16, 133);
        LbScreenUnlock();
        LbScreenSwap();
    }
}

CoroutineLoopState setup_alliances(CoroutineLoop *loop)
{
    for (int i = 0; i < PLAYERS_COUNT; i++)
    {
        struct PlayerInfo* player = get_player(i);
        if (!is_my_player_number(i) && player_exists(player))
        {
            if (frontend_is_player_allied(my_player_number, i))
            {
                set_ally_with_player(my_player_number, i, true);
                set_ally_with_player(i, my_player_number, true);
            }
        }
    }
    return CLS_CONTINUE; // Exit the loop
}

void frontnet_service_update(void)
{
    if (net_number_of_services < 1)
    {
        net_service_scroll_offset = 0;
    } else
    if (net_service_scroll_offset < 0)
    {
        net_service_scroll_offset = 0;
    } else
    if (net_service_scroll_offset > net_number_of_services - 1)
    {
        net_service_scroll_offset = net_number_of_services - 1;
    }
}

void enum_players_callback(struct TbNetworkCallbackData *netcdat, void *a2)
{
    if (net_number_of_enum_players >= 4)
    {
        ERRORLOG("Too many players in enumeration");
        return;
    }
    snprintf(net_player[net_number_of_enum_players].name, sizeof(struct TbNetworkPlayerName), "%s", netcdat->plyr_name);
    net_number_of_enum_players++;
}

void enum_sessions_callback(struct TbNetworkCallbackData *netcdat, void *ptr)
{
    if (net_number_of_sessions >= 32)
    {
        ERRORLOG("Too many sessions in enumeration");
        return;
    }
    if (net_service_index_selected >= 0)
    {
        net_session[net_number_of_sessions] = (struct TbNetworkSessionNameEntry *)netcdat;
        net_number_of_sessions++;
    } else
    if (net_number_of_sessions == 0)
    {
        net_session[net_number_of_sessions] = (struct TbNetworkSessionNameEntry *)netcdat;
        strcpy(&netcdat->svc_name[8],get_string(GUIStr_NetModem));
        net_number_of_sessions++;
    }
}

// TODO: remove all this weird stuff
static void enum_services_callback(struct TbNetworkCallbackData *netcdat, void *a2)
{
    if (net_number_of_services >= NET_SERVICES_COUNT)
    {
      ERRORLOG("Too many services in enumeration");
      return;
    }
    if (strcasecmp("TCP", netcdat->svc_name) == 0)
    {
        snprintf(net_service[net_number_of_services], NET_MESSAGE_LEN, "%s", "TCP/IP");//TODO TRANSLATION put this in GUI strings
        net_number_of_services++;
    }
    else if (strcasecmp("ENET/UDP", netcdat->svc_name) == 0)
    {
        snprintf(net_service[net_number_of_services], NET_MESSAGE_LEN, "%s", netcdat->svc_name);//TODO TRANSLATION put this in GUI strings
        net_number_of_services++;
    } else
    {
        ERRORLOG("Unrecognized Network Service");
    }
}

void frontnet_session_update(void)
{
    static long last_enum_players = 0;
    static long last_enum_sessions = 0;

    if (LbTimerClock() >= last_enum_sessions)
    {
      net_number_of_sessions = 0;
      memset(net_session, 0, sizeof(net_session));
      if ( LbNetwork_EnumerateSessions(enum_sessions_callback, 0) )
        ERRORLOG("LbNetwork_EnumerateSessions() failed");
      last_enum_sessions = LbTimerClock();

      if (net_number_of_sessions == 0)
      {
        net_session_index_active = -1;
        net_session_index_active_id = -1;
      } else
      if (net_session_index_active != -1)
      {
          if ((net_session_index_active >= net_number_of_sessions)
            || (!net_session[net_session_index_active]->joinable))
          {
            net_session_index_active = -1;
            for (long i = 0; i < net_number_of_sessions; i++)
            {
              if (net_session[i]->joinable)
              {
                net_session_index_active = i;
                break;
              }
            }
          }
          if (net_session_index_active == -1)
            net_session_index_active_id = -1;
      }
    }

    if ((net_number_of_sessions == 0) || (net_session_scroll_offset < 0))
    {
      net_session_scroll_offset = 0;
    } else
    if (net_session_scroll_offset > net_number_of_sessions-1)
    {
      net_session_scroll_offset = net_number_of_sessions-1;
    }

    if (net_session_index_active == -1)
    {
      net_number_of_enum_players = 0;
    } else
    if (LbTimerClock() >= last_enum_players)
    {
      net_number_of_enum_players = 0;
      memset(net_player, 0, sizeof(net_player));
      if ( LbNetwork_EnumeratePlayers(net_session[net_session_index_active], enum_players_callback, 0) )
      {
        net_session_index_active = -1;
        net_session_index_active_id = -1;
        return;
      }
      last_enum_players = LbTimerClock();
    }

    if (net_number_of_enum_players == 0)
    {
      net_player_scroll_offset = 0;
    } else
    if (net_player_scroll_offset < 0)
    {
      net_player_scroll_offset = 0;
    } else
    if (net_player_scroll_offset > net_number_of_enum_players-1)
    {
      net_player_scroll_offset = net_number_of_enum_players-1;
    }
}

void frontnet_rewite_net_messages(void)
{
    struct NetMessage lmsg[NET_MESSAGES_COUNT];
    long k = 0;
    long i = net_number_of_messages;
    for (i=0; i < NET_MESSAGES_COUNT; i++)
      memset(&lmsg[i], 0, sizeof(struct NetMessage));
    for (i=0; i < net_number_of_messages; i++)
    {
        struct NetMessage* nmsg = &net_message[i];
        if (network_player_active(nmsg->plyr_idx))
        {
            memcpy(&lmsg[k], nmsg, sizeof(struct NetMessage));
            k++;
      }
    }
    net_number_of_messages = k;
    for (i=0; i < NET_MESSAGES_COUNT; i++)
      memcpy(&net_message[i], &lmsg[i], sizeof(struct NetMessage));
}

<<<<<<< HEAD
static int message_char_index = -1;
static int message_length = 0;
static char auto_message[64] = "";

void set_auto_message(const char* msg)
{
    strncpy(auto_message, msg, sizeof(auto_message)-1);
    auto_message[sizeof(auto_message)-1] = '\0';
    message_length = strlen(auto_message);
    message_char_index = 0;
}

// when starting game with the autostart multiplayer options, send the campaign:level
static void handle_autostart_multiplayer_messaging(void)
=======
TbBool frontnet_is_waiting_for_ping_stabilization(void)
{
    TbClockMSec now;
    if (net_number_of_enum_players != previous_player_count_for_ping_wait) {
        frontnet_ping_stabilization_end_time = LbTimerClock() + FRONTNET_PING_STABILIZATION_DELAY_MS;
        previous_player_count_for_ping_wait = net_number_of_enum_players;
    }
    if (net_number_of_enum_players < 2) {
        return true;
    }
    if (frontnet_ping_stabilization_end_time == 0) {
        return false;
    }
    now = LbTimerClock();
    if (now >= frontnet_ping_stabilization_end_time) {
        frontnet_ping_stabilization_end_time = 0;
        return false;
    }
    return true;
}

void frontnet_reset_ping_stabilization(void)
{
    frontnet_ping_stabilization_end_time = 0;
    previous_player_count_for_ping_wait = -1;
}

void handle_autostart_multiplayer_messaging(void)
>>>>>>> 30e911e7
{
    static int previous_player_count = 1;
    static TbBool message_prepared = false;

    if (previous_player_count == 1 && net_number_of_enum_players == 2) {
        if (my_player_number == get_host_player_id() && message_char_index == -1 &&
            (autostart_multiplayer_campaign[0] != '\0' || autostart_multiplayer_level > 0)) {
          // Prepare the campaign:level message
          if (!message_prepared) {
            const char* camp_name;
            if (autostart_multiplayer_campaign[0] != '\0') {
              camp_name = autostart_multiplayer_campaign;
            } else {
              camp_name = "keeporig";
            }
            int level;
            if (autostart_multiplayer_level > 0) {
              level = autostart_multiplayer_level;
            } else {
              level = 1;
            }
            snprintf(auto_message, sizeof(auto_message), "%s:%d", camp_name, level);
            message_length = strlen(auto_message);
            message_prepared = true;
          }
          // Schedule the message send
          if (frontnet_is_waiting_for_ping_stabilization()) {
            message_char_index = -2;
          } else {
            message_char_index = 0;
          }
        }
    }
    previous_player_count = net_number_of_enum_players;
}

<<<<<<< HEAD

static void send_stored_message()
{
    // Send message one character per frame
    if (message_char_index >= 0) {
=======
      if (net_number_of_enum_players < 2) {
        if (message_char_index < 0) {
          message_char_index = -1;
        }
      }

      if (message_char_index == -2 && !frontnet_is_waiting_for_ping_stabilization()) {
        message_char_index = 0;
      }

      // Send message one character per frame
      if (message_char_index >= 0 && my_player_number == get_host_player_id()) {
>>>>>>> 30e911e7
        struct ScreenPacket *nspck;
        nspck = &net_screen_packet[my_player_number];
        if ((nspck->networkstatus_flags & 0xF8) == 0) {
            if (message_char_index < message_length) {
                // Send next character as key code
                char c = auto_message[message_char_index];
                TbKeyCode keycode = ascii_to_keycode(c);
                if (keycode != KC_UNASSIGNED) {
                    nspck->networkstatus_flags = (nspck->networkstatus_flags & 7) | 0x40;
                    nspck->param1 = keycode;
                    // Set shift modifier for uppercase letters and special chars
                    TbBool needs_shift = (c >= 'A' && c <= 'Z') || c == '!' || c == ':' || c == '_';
                    if (needs_shift) {
                      nspck->param2 = KMod_SHIFT;
                    } else {
                      nspck->param2 = KMod_NONE;
                    }
                }
                message_char_index++;
            } else {
                // Send KC_RETURN to finish the message
                nspck->networkstatus_flags = (nspck->networkstatus_flags & 7) | 0x40;
                nspck->param1 = KC_RETURN;
                nspck->param2 = 0;
                message_char_index = -1; // Reset for next time
            }
        }
    }
}

void frontnet_start_update(void)
{
    static TbClockMSec player_last_time = 0;
    SYNCDBG(18,"Starting");
    if (LbTimerClock() >= player_last_time+200)
    {
      net_number_of_enum_players = 0;
      memset(net_player, 0, sizeof(net_player));
      if ( LbNetwork_EnumeratePlayers(net_session[net_session_index_active], enum_players_callback, 0) )
      {
        ERRORLOG("LbNetwork_EnumeratePlayers() failed");
        return;
      }
      player_last_time = LbTimerClock();
    }

    handle_autostart_multiplayer_messaging();
    send_stored_message();

    if ((net_number_of_messages <= 0) || (net_message_scroll_offset < 0))
    {
      net_message_scroll_offset = 0;
    }
    else if (net_message_scroll_offset > net_number_of_messages-1)
    {
      net_message_scroll_offset = net_number_of_messages-1;
    }
    process_frontend_packets();
    frontnet_rewite_net_messages();

    LbNetwork_UpdateInputLagIfHost();
}

void display_attempting_to_join_message(void)
{
  if (LbScreenLock() == Lb_SUCCESS)
  {
    draw_text_box(get_string(GUIStr_NetAttemptingToJoin));
    LbScreenUnlock();
  }
  LbScreenSwap();
}

void net_load_config_file(void)
{
    // Try to load the config file
    char* fname = prepare_file_path(FGrp_Save, keeper_netconf_file);
    TbFileHandle handle = LbFileOpen(fname, Lb_FILE_MODE_READ_ONLY);
    if (handle)
    {
      if (LbFileRead(handle, &net_config_info, sizeof(net_config_info)) == sizeof(net_config_info))
      {
        LbFileClose(handle);
        return;
      }
      LbFileClose(handle);
    }
    // If can't load, then use default config
    memcpy(&net_config_info, &default_net_config_info, sizeof(net_config_info));
    snprintf(net_config_info.net_player_name, sizeof(net_config_info.net_player_name), "%s", get_string(GUIStr_MnuNoName));
}

void net_write_config_file(void)
{
    // Try to load the config file
    char* fname = prepare_file_path(FGrp_Save, keeper_netconf_file);
    TbFileHandle handle = LbFileOpen(fname, Lb_FILE_MODE_NEW);
    if (handle)
    {
        LbFileWrite(handle, &net_config_info, sizeof(net_config_info));
        LbFileClose(handle);
    }
}

void frontnet_service_setup(void)
{
    net_number_of_services = 0;
    memset(net_service, 0, sizeof(net_service));
    // Create list of available services
    if (LbNetwork_EnumerateServices(enum_services_callback, NULL)) {
        ERRORLOG("LbNetwork_EnumerateServices() failed");
    }
    // Create skirmish option if it should be enabled
    if ((game.system_flags & GSF_AllowOnePlayer) != 0)
    {
        snprintf(net_service[net_number_of_services], NET_SERVICE_LEN, "%s", get_string(GUIStr_Net1Player));
        net_number_of_services++;
    }
    net_load_config_file();
}

void frontnet_session_setup(void)
{
    if (net_player_name[0] == '\0')
    {
        snprintf(net_player_name, sizeof(net_player_name), "%s", net_config_info.net_player_name);
        strcpy(tmp_net_player_name, net_config_info.net_player_name);
    }
    net_session_index_active = -1;
    fe_computer_players = 2;
    lbInkey = 0;
    net_session_index_active_id = -1;
}

void frontnet_start_setup(void)
{
    frontnet_reset_ping_stabilization();
    frontend_alliances = -1;
    net_number_of_messages = 0;
    net_player_scroll_offset = 0;
    net_message_scroll_offset = 0;
    //net_old_number_of_players = 0;
    players_currently_in_session = 0;
    for (int i = 0; i < PLAYERS_COUNT; i++)
    {
        struct PlayerInfo* player = get_player(i);
        player->mp_message_text[0] = '\0';
    }
}

/******************************************************************************/<|MERGE_RESOLUTION|>--- conflicted
+++ resolved
@@ -377,7 +377,33 @@
       memcpy(&net_message[i], &lmsg[i], sizeof(struct NetMessage));
 }
 
-<<<<<<< HEAD
+TbBool frontnet_is_waiting_for_ping_stabilization(void)
+{
+    TbClockMSec now;
+    if (net_number_of_enum_players != previous_player_count_for_ping_wait) {
+        frontnet_ping_stabilization_end_time = LbTimerClock() + FRONTNET_PING_STABILIZATION_DELAY_MS;
+        previous_player_count_for_ping_wait = net_number_of_enum_players;
+    }
+    if (net_number_of_enum_players < 2) {
+        return true;
+    }
+    if (frontnet_ping_stabilization_end_time == 0) {
+        return false;
+    }
+    now = LbTimerClock();
+    if (now >= frontnet_ping_stabilization_end_time) {
+        frontnet_ping_stabilization_end_time = 0;
+        return false;
+    }
+    return true;
+}
+
+void frontnet_reset_ping_stabilization(void)
+{
+    frontnet_ping_stabilization_end_time = 0;
+    previous_player_count_for_ping_wait = -1;
+}
+
 static int message_char_index = -1;
 static int message_length = 0;
 static char auto_message[64] = "";
@@ -390,38 +416,7 @@
     message_char_index = 0;
 }
 
-// when starting game with the autostart multiplayer options, send the campaign:level
-static void handle_autostart_multiplayer_messaging(void)
-=======
-TbBool frontnet_is_waiting_for_ping_stabilization(void)
-{
-    TbClockMSec now;
-    if (net_number_of_enum_players != previous_player_count_for_ping_wait) {
-        frontnet_ping_stabilization_end_time = LbTimerClock() + FRONTNET_PING_STABILIZATION_DELAY_MS;
-        previous_player_count_for_ping_wait = net_number_of_enum_players;
-    }
-    if (net_number_of_enum_players < 2) {
-        return true;
-    }
-    if (frontnet_ping_stabilization_end_time == 0) {
-        return false;
-    }
-    now = LbTimerClock();
-    if (now >= frontnet_ping_stabilization_end_time) {
-        frontnet_ping_stabilization_end_time = 0;
-        return false;
-    }
-    return true;
-}
-
-void frontnet_reset_ping_stabilization(void)
-{
-    frontnet_ping_stabilization_end_time = 0;
-    previous_player_count_for_ping_wait = -1;
-}
-
 void handle_autostart_multiplayer_messaging(void)
->>>>>>> 30e911e7
 {
     static int previous_player_count = 1;
     static TbBool message_prepared = false;
@@ -455,29 +450,24 @@
           }
         }
     }
+
+    if (net_number_of_enum_players < 2) {
+      if (message_char_index < 0) {
+          message_char_index = -1;
+        }
+    }
+
+    if (message_char_index == -2 && !frontnet_is_waiting_for_ping_stabilization()) {
+      message_char_index = 0;
+    }
+
     previous_player_count = net_number_of_enum_players;
 }
-
-<<<<<<< HEAD
 
 static void send_stored_message()
 {
     // Send message one character per frame
     if (message_char_index >= 0) {
-=======
-      if (net_number_of_enum_players < 2) {
-        if (message_char_index < 0) {
-          message_char_index = -1;
-        }
-      }
-
-      if (message_char_index == -2 && !frontnet_is_waiting_for_ping_stabilization()) {
-        message_char_index = 0;
-      }
-
-      // Send message one character per frame
-      if (message_char_index >= 0 && my_player_number == get_host_player_id()) {
->>>>>>> 30e911e7
         struct ScreenPacket *nspck;
         nspck = &net_screen_packet[my_player_number];
         if ((nspck->networkstatus_flags & 0xF8) == 0) {
