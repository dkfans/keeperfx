/******************************************************************************/
// Free implementation of Bullfrog's Dungeon Keeper strategy game.
/******************************************************************************/
/** @file lvl_script.c
 *     Level script commands support.
 * @par Purpose:
 *     Load, recognize and maintain the level script.
 * @par Comment:
 *     None.
 * @author   Tomasz Lis
 * @date     12 Feb 2009 - 11 Apr 2014
 * @par  Copying and copyrights:
 *     This program is free software; you can redistribute it and/or modify
 *     it under the terms of the GNU General Public License as published by
 *     the Free Software Foundation; either version 2 of the License, or
 *     (at your option) any later version.
 */
/******************************************************************************/
#include <math.h>

#include "lvl_script.h"

#include "globals.h"
#include "bflib_basics.h"
#include "bflib_memory.h"
#include "bflib_fileio.h"
#include "bflib_dernc.h"
#include "bflib_sound.h"
#include "bflib_math.h"
#include "bflib_guibtns.h"
#include "engine_redraw.h"
#include "front_simple.h"
#include "config.h"
#include "config_creature.h"
#include "config_crtrmodel.h"
#include "config_effects.h"
#include "config_lenses.h"
#include "config_magic.h"
#include "config_rules.h"
#include "config_terrain.h"
#include "config_trapdoor.h"
#include "creature_states_mood.h"
#include "creature_control.h"
#include "gui_msgs.h"
#include "gui_soundmsgs.h"
#include "gui_topmsg.h"
#include "frontmenu_ingame_evnt.h"
#include "frontmenu_ingame_tabs.h"
#include "player_instances.h"
#include "player_data.h"
#include "player_utils.h"
#include "thing_factory.h"
#include "thing_physics.h"
#include "thing_effects.h"
#include "thing_navigate.h"
#include "thing_stats.h"
#include "creature_states.h"
#include "creature_states_hero.h"
#include "creature_groups.h"
#include "power_hand.h"
#include "room_library.h"
#include "room_entrance.h"
#include "room_util.h"
#include "magic.h"
#include "power_specials.h"
#include "map_blocks.h"
#include "lvl_filesdk1.h"
#include "frontend.h"
#include "game_merge.h"
#include "dungeon_data.h"
#include "game_legacy.h"
#include "keeperfx.hpp"
#include "music_player.h"
#include "custom_sprites.h"
#include "console_cmd.h"

#ifdef __cplusplus
extern "C" {
#endif

/******************************************************************************/
static struct Thing *script_process_new_object(long crmodel, TbMapLocation location, long arg);
static void command_init_value(struct ScriptValue* value, unsigned long var_index, unsigned long plr_range_id);
static struct ScriptValue *allocate_script_value(void);
static TbBool get_coords_at_action_point(struct Coord3d *pos, long apt_idx, unsigned char random_factor);
extern void process_sacrifice_creature(struct Coord3d *pos, int model, int owner, TbBool partial);
extern TbBool find_temple_pool(int player_idx, struct Coord3d *pos);
extern void find_location_pos(long location, PlayerNumber plyr_idx, struct Coord3d *pos, const char *func_name);

extern long near_map_block_creature_filter_diagonal_random(const struct Thing *thing, MaxTngFilterParam param, long maximizer);

static int script_current_condition = 0;

const struct CommandDesc dk1_command_desc[];
const struct CommandDesc subfunction_desc[] = {
    {"RANDOM",                     "Aaaaaaaa", Cmd_RANDOM, NULL, NULL},
    {"DRAWFROM",                   "Aaaaaaaa", Cmd_DRAWFROM, NULL, NULL},
    {"IMPORT",                     "PA      ", Cmd_IMPORT, NULL, NULL},
    {NULL,                         "        ", Cmd_NONE, NULL, NULL},
  };

const struct NamedCommand newcrtr_desc[] = {
  {"NEW_CREATURE_A",   1},
  {"NEW_CREATURE_B",   2},
  {NULL,               0},
};

const struct NamedCommand player_desc[] = {
  {"PLAYER0",          PLAYER0},
  {"PLAYER1",          PLAYER1},
  {"PLAYER2",          PLAYER2},
  {"PLAYER3",          PLAYER3},
  {"PLAYER_GOOD",      PLAYER_GOOD},
  {"ALL_PLAYERS",      ALL_PLAYERS},
  {"PLAYER_NEUTRAL",   PLAYER_NEUTRAL},
  {NULL,               0},
};

const struct NamedCommand variable_desc[] = {
    {"MONEY",                       SVar_MONEY},
    {"GAME_TURN",                   SVar_GAME_TURN},
    {"BREAK_IN",                    SVar_BREAK_IN},
    //{"CREATURE_NUM",              SVar_CREATURE_NUM},
    {"TOTAL_DIGGERS",               SVar_TOTAL_DIGGERS},
    {"TOTAL_CREATURES",             SVar_TOTAL_CREATURES},
    {"TOTAL_RESEARCH",              SVar_TOTAL_RESEARCH},
    {"TOTAL_DOORS",                 SVar_TOTAL_DOORS},
    {"TOTAL_AREA",                  SVar_TOTAL_AREA},
    {"TOTAL_CREATURES_LEFT",        SVar_TOTAL_CREATURES_LEFT},
    {"CREATURES_ANNOYED",           SVar_CREATURES_ANNOYED},
    {"BATTLES_LOST",                SVar_BATTLES_LOST},
    {"BATTLES_WON",                 SVar_BATTLES_WON},
    {"ROOMS_DESTROYED",             SVar_ROOMS_DESTROYED},
    {"SPELLS_STOLEN",               SVar_SPELLS_STOLEN},
    {"TIMES_BROKEN_INTO",           SVar_TIMES_BROKEN_INTO},
    {"GOLD_POTS_STOLEN",            SVar_GOLD_POTS_STOLEN},
    {"HEART_HEALTH",                SVar_HEART_HEALTH},
    {"GHOSTS_RAISED",               SVar_GHOSTS_RAISED},
    {"SKELETONS_RAISED",            SVar_SKELETONS_RAISED},
    {"VAMPIRES_RAISED",             SVar_VAMPIRES_RAISED},
    {"CREATURES_CONVERTED",         SVar_CREATURES_CONVERTED},
    {"EVIL_CREATURES_CONVERTED",    SVar_EVIL_CREATURES_CONVERTED},
    {"GOOD_CREATURES_CONVERTED",    SVar_GOOD_CREATURES_CONVERTED},
    {"TIMES_ANNOYED_CREATURE",      SVar_TIMES_ANNOYED_CREATURE},
    {"TIMES_TORTURED_CREATURE",     SVar_TIMES_TORTURED_CREATURE},
    {"TOTAL_DOORS_MANUFACTURED",    SVar_TOTAL_DOORS_MANUFACTURED},
    {"TOTAL_TRAPS_MANUFACTURED",    SVar_TOTAL_TRAPS_MANUFACTURED},
    {"TOTAL_MANUFACTURED",          SVar_TOTAL_MANUFACTURED},
    {"TOTAL_TRAPS_USED",            SVar_TOTAL_TRAPS_USED},
    {"TOTAL_DOORS_USED",            SVar_TOTAL_DOORS_USED},
    {"KEEPERS_DESTROYED",           SVar_KEEPERS_DESTROYED},
    {"CREATURES_SACRIFICED",        SVar_CREATURES_SACRIFICED},
    {"CREATURES_FROM_SACRIFICE",    SVar_CREATURES_FROM_SACRIFICE},
    {"TIMES_LEVELUP_CREATURE",      SVar_TIMES_LEVELUP_CREATURE},
    {"TOTAL_SALARY",                SVar_TOTAL_SALARY},
    {"CURRENT_SALARY",              SVar_CURRENT_SALARY},
    //{"TIMER",                     SVar_TIMER},
    {"DUNGEON_DESTROYED",           SVar_DUNGEON_DESTROYED},
    {"TOTAL_GOLD_MINED",            SVar_TOTAL_GOLD_MINED},
    //{"FLAG",                      SVar_FLAG},
    //{"ROOM",                      SVar_ROOM_SLABS},
    {"DOORS_DESTROYED",             SVar_DOORS_DESTROYED},
    {"CREATURES_SCAVENGED_LOST",    SVar_CREATURES_SCAVENGED_LOST},
    {"CREATURES_SCAVENGED_GAINED",  SVar_CREATURES_SCAVENGED_GAINED},
    {"ALL_DUNGEONS_DESTROYED",      SVar_ALL_DUNGEONS_DESTROYED},
    //{"DOOR",                      SVar_DOOR_NUM},
    {"GOOD_CREATURES",              SVar_GOOD_CREATURES},
    {"EVIL_CREATURES",              SVar_EVIL_CREATURES},
    {"TRAPS_SOLD",                  SVar_TRAPS_SOLD},
    {"DOORS_SOLD",                  SVar_DOORS_SOLD},
    {"MANUFACTURED_SOLD",           SVar_MANUFACTURED_SOLD},
    {"MANUFACTURE_GOLD",            SVar_MANUFACTURE_GOLD},
    {"TOTAL_SCORE",                 SVar_TOTAL_SCORE},
    {"BONUS_TIME",                  SVar_BONUS_TIME},
    {NULL,                           0},
};

const struct NamedCommand dk1_variable_desc[] = {
    {"MONEY",                       SVar_MONEY},
    {"GAME_TURN",                   SVar_GAME_TURN},
    {"BREAK_IN",                    SVar_BREAK_IN},
    //{"CREATURE_NUM",                SVar_CREATURE_NUM},
    {"TOTAL_IMPS",                  SVar_TOTAL_DIGGERS},
    {"TOTAL_CREATURES",             SVar_CONTROLS_TOTAL_CREATURES},
    {"TOTAL_RESEARCH",              SVar_TOTAL_RESEARCH},
    {"TOTAL_DOORS",                 SVar_TOTAL_DOORS},
    {"TOTAL_AREA",                  SVar_TOTAL_AREA},
    {"TOTAL_CREATURES_LEFT",        SVar_TOTAL_CREATURES_LEFT},
    {"CREATURES_ANNOYED",           SVar_CREATURES_ANNOYED},
    {"BATTLES_LOST",                SVar_BATTLES_LOST},
    {"BATTLES_WON",                 SVar_BATTLES_WON},
    {"ROOMS_DESTROYED",             SVar_ROOMS_DESTROYED},
    {"SPELLS_STOLEN",               SVar_SPELLS_STOLEN},
    {"TIMES_BROKEN_INTO",           SVar_TIMES_BROKEN_INTO},
    {"GOLD_POTS_STOLEN",            SVar_GOLD_POTS_STOLEN},
    //{"TIMER",                     SVar_TIMER},
    {"DUNGEON_DESTROYED",           SVar_DUNGEON_DESTROYED},
    {"TOTAL_GOLD_MINED",            SVar_TOTAL_GOLD_MINED},
    //{"FLAG",                      SVar_FLAG},
    //{"ROOM",                      SVar_ROOM_SLABS},
    {"DOORS_DESTROYED",             SVar_DOORS_DESTROYED},
    {"CREATURES_SCAVENGED_LOST",    SVar_CREATURES_SCAVENGED_LOST},
    {"CREATURES_SCAVENGED_GAINED",  SVar_CREATURES_SCAVENGED_GAINED},
    {"ALL_DUNGEONS_DESTROYED",      SVar_ALL_DUNGEONS_DESTROYED},
    //{"DOOR",                      SVar_DOOR_NUM},
    {NULL,                           0},
};

const struct NamedCommand controls_variable_desc[] = {
    {"TOTAL_DIGGERS",               SVar_CONTROLS_TOTAL_DIGGERS},
    {"TOTAL_CREATURES",             SVar_CONTROLS_TOTAL_CREATURES},
    {"TOTAL_DOORS",                 SVar_TOTAL_DOORS},
    {"TOTAL_AREA",                  SVar_TOTAL_AREA},
    {"GOOD_CREATURES",              SVar_CONTROLS_GOOD_CREATURES},
    {"EVIL_CREATURES",              SVar_CONTROLS_EVIL_CREATURES},
    {NULL,                           0},
};

const struct NamedCommand comparison_desc[] = {
  {"==",     MOp_EQUAL},
  {"!=",     MOp_NOT_EQUAL},
  {"<",      MOp_SMALLER},
  {">",      MOp_GREATER},
  {"<=",     MOp_SMALLER_EQ},
  {">=",     MOp_GREATER_EQ},
  {NULL,     0},
};

const struct NamedCommand head_for_desc[] = {
  {"ACTION_POINT",         MLoc_ACTIONPOINT},
  {"DUNGEON",              MLoc_PLAYERSDUNGEON},
  {"DUNGEON_HEART",        MLoc_PLAYERSHEART},
  {"APPROPIATE_DUNGEON",   MLoc_APPROPRTDUNGEON},
  {NULL,                   0},
};

const struct NamedCommand timer_desc[] = {
  {"TIMER0", 0},
  {"TIMER1", 1},
  {"TIMER2", 2},
  {"TIMER3", 3},
  {"TIMER4", 4},
  {"TIMER5", 5},
  {"TIMER6", 6},
  {"TIMER7", 7},
  {NULL,     0},
};

const struct NamedCommand flag_desc[] = {
  {"FLAG0",  0},
  {"FLAG1",  1},
  {"FLAG2",  2},
  {"FLAG3",  3},
  {"FLAG4",  4},
  {"FLAG5",  5},
  {"FLAG6",  6},
  {"FLAG7",  7},
  {NULL,     0},
};

const struct NamedCommand hero_objective_desc[] = {
  {"STEAL_GOLD",           CHeroTsk_StealGold},
  {"STEAL_SPELLS",         CHeroTsk_StealSpells},
  {"ATTACK_ENEMIES",       CHeroTsk_AttackEnemies},
  {"ATTACK_DUNGEON_HEART", CHeroTsk_AttackDnHeart},
  {"ATTACK_ROOMS",         CHeroTsk_AttackRooms},
  {"DEFEND_PARTY",         CHeroTsk_DefendParty},
  {"DEFEND_LOCATION",      CHeroTsk_DefendSpawn},
  {"DEFEND_HEART",         CHeroTsk_DefendHeart},
  {"DEFEND_ROOMS",         CHeroTsk_DefendRooms},
  {NULL,                   0},
};

const struct NamedCommand msgtype_desc[] = {
  {"SPEECH",           1},
  {"SOUND",            2},
  {NULL,               0},
};

const struct NamedCommand tendency_desc[] = {
  {"IMPRISON",         1},
  {"FLEE",             2},
  {NULL,               0},
};

const struct NamedCommand creature_select_criteria_desc[] = {
  {"MOST_EXPERIENCED",     CSelCrit_MostExperienced},
  {"MOST_EXP_WANDERING",   CSelCrit_MostExpWandering},
  {"MOST_EXP_WORKING",     CSelCrit_MostExpWorking},
  {"MOST_EXP_FIGHTING",    CSelCrit_MostExpFighting},
  {"LEAST_EXPERIENCED",    CSelCrit_LeastExperienced},
  {"LEAST_EXP_WANDERING",  CSelCrit_LeastExpWandering},
  {"LEAST_EXP_WORKING",    CSelCrit_LeastExpWorking},
  {"LEAST_EXP_FIGHTING",   CSelCrit_LeastExpFighting},
  {"NEAR_OWN_HEART",       CSelCrit_NearOwnHeart},
  {"NEAR_ENEMY_HEART",     CSelCrit_NearEnemyHeart},
  {"ON_ENEMY_GROUND",      CSelCrit_OnEnemyGround},
  {"ON_FRIENDLY_GROUND",   CSelCrit_OnFriendlyGround},
  {"ANYWHERE",             CSelCrit_Any},
  {NULL,                   0},
};

const struct NamedCommand game_rule_desc[] = {
  {"BodiesForVampire",           1},
  {"PrisonSkeletonChance",       2},
  {"GhostConvertChance",         3},
  {"TortureConvertChance",       4},
  {"TortureDeathChance",         5},
  {"FoodGenerationSpeed",        6},
  {"StunEvilEnemyChance",        7},
  {"StunGoodEnemyChance",        8},
  {"BodyRemainsFor",             9},
  {"FightHateKillValue",        10},
  {"PreserveClassicBugs",       11},
  {"DungeonHeartHealHealth",    12},
  {"ImpWorkExperience",         13},
  {"GemEffectiveness",          14},
  {"RoomSellGoldBackPercent",   15},
  {"DoorSellValuePercent",      16},
  {"TrapSellValuePercent",      17},
  {"PayDayGap",                 18},
  {"PayDaySpeed",               19},
  {"PayDayProgress",            20},
  {"PlaceTrapsOnSubtiles",      21},
  {"DiseaseHPTemplePercentage", 22},
  {"DungeonHeartHealth",        23},
  {NULL,                         0},
};

const struct NamedCommand door_config_desc[] = {
  {"ManufactureLevel",      1},
  {"ManufactureRequired",   2},
  {"Health",                3},
  {"SellingValue",          4},
  {"NametextId",            5},
  {"TooltipTextId",         6},
  {"Crate",                 7},
  {"SymbolSprites",         8},
  {"PointerSprites",        9},
  {"PanelTabIndex",        10},
  {NULL,                    0},
};

const struct NamedCommand trap_config_desc[] = {
  {"NameTextID",           1},
  {"TooltipTextID",        2},
  {"SymbolSprites",        3},
  {"PointerSprites",       4},
  {"PanelTabIndex",        5},
  {"Crate",                6},
  {"ManufactureLevel",     7},
  {"ManufactureRequired",  8},
  {"Shots",                9},
  {"TimeBetweenShots",    10},
  {"SellingValue",        11},
  {"Model",               12},
  {"ModelSize",           13},
  {"AnimationSpeed",      14},
  {"TriggerType",         15},
  {"ActivationType",      16},
  {"EffectType",          17},
  {"Hidden",              18},
  {"TriggerAlarm",        19},
  {"Slappable",           20},
  {"Unanimated",          21},
  {NULL,                   0},
};

/**
 * Text names of groups of GUI Buttons.
 */
const struct NamedCommand gui_button_group_desc[] = {
  {"MINIMAP",         GID_MINIMAP_AREA},
  {"TABS",            GID_TABS_AREA},
  {"INFO",            GID_INFO_PANE},
  {"ROOM",            GID_ROOM_PANE},
  {"POWER",           GID_POWER_PANE},
  {"TRAP",            GID_TRAP_PANE},
  {"DOOR",            GID_DOOR_PANE},
  {"CREATURE",        GID_CREATR_PANE},
  {"MESSAGE",         GID_MESSAGE_AREA},
  {NULL,               0},
};

/**
 * Text names of campaign flags.
 */
const struct NamedCommand campaign_flag_desc[] = {
  {"CAMPAIGN_FLAG0",  0},
  {"CAMPAIGN_FLAG1",  1},
  {"CAMPAIGN_FLAG2",  2},
  {"CAMPAIGN_FLAG3",  3},
  {"CAMPAIGN_FLAG4",  4},
  {"CAMPAIGN_FLAG5",  5},
  {"CAMPAIGN_FLAG6",  6},
  {"CAMPAIGN_FLAG7",  7},
  {NULL,     0},
};

const struct NamedCommand script_operator_desc[] = {
  {"SET",         1},
  {"INCREASE",    2},
  {"DECREASE",    3},
  {"MULTIPLY",    4},
  {NULL,          0},
};

static struct ScriptValue *allocate_script_value(void)
{
    if (gameadd.script.values_num >= SCRIPT_VALUES_COUNT)
        return NULL;
    struct ScriptValue* value = &gameadd.script.values[gameadd.script.values_num];
    gameadd.script.values_num++;
    return value;
}

static void command_init_value(struct ScriptValue* value, unsigned long var_index, unsigned long plr_range_id)
{
    set_flag_byte(&value->flags, TrgF_REUSABLE, next_command_reusable);
    set_flag_byte(&value->flags, TrgF_DISABLED, false);
    value->valtype = var_index;
    value->plyr_range = plr_range_id;
    value->condit_idx = script_current_condition;
}

#define ALLOCATE_SCRIPT_VALUE(var_index, plr_range_id) \
    struct ScriptValue tmp_value = {0}; \
    struct ScriptValue* value; \
    if ((script_current_condition == CONDITION_ALWAYS) && (next_command_reusable == 0)) \
    { \
    /* Fill local structure */ \
        value = &tmp_value; \
    } \
    else \
    { \
        value = allocate_script_value(); \
        if (value == NULL) \
        { \
            SCRPTERRLOG("Too many VALUEs in script (limit is %d)", SCRIPT_VALUES_COUNT); \
            return; \
        } \
    } \
    command_init_value(value, var_index, plr_range_id);

#define DEALLOCATE_SCRIPT_VALUE \
    if (value != &tmp_value) \
    {                           \
        value->flags = TrgF_DISABLED; \
        gameadd.script.values_num--; \
    }

#define PROCESS_SCRIPT_VALUE(cmd) \
    if ((script_current_condition == CONDITION_ALWAYS) && (next_command_reusable == 0)) \
    { \
        script_process_value(cmd, 0, 0, 0, 0, value); \
    }

// For dynamic strings
static char* script_strdup(const char *src)
{
    char *ret = gameadd.script.next_string;
    int remain_len = sizeof(gameadd.script.strings) - (gameadd.script.next_string - gameadd.script.strings);
    if (strlen(src) >= remain_len)
    {
        return NULL;
    }
    strcpy(ret, src);
    gameadd.script.next_string += strlen(src) + 1;
    return ret;
}
/******************************************************************************/
DLLIMPORT long _DK_script_support_send_tunneller_to_appropriate_dungeon(struct Thing *creatng);
/******************************************************************************/
static int filter_criteria_type(long desc_type)
{
    return desc_type & 0x0F;
}

static long filter_criteria_loc(long desc_type)
{
    return desc_type >> 4;
}
/******************************************************************************/
/**
 * Reads word from 'line' into 'param'. Sets if 'line_end' was reached.
 * @param line The input line position pointer.
 * @param param Output parameter acquired from the line.
 * @param parth_level Paraenesis level within the line, set to -1 on EOLN.
 */
const struct CommandDesc *get_next_word(char **line, char *param, int *para_level, const struct CommandDesc *cmdlist_desc)
{
    char chr;
    SCRIPTDBG(12,"Starting");
    const struct CommandDesc* cmnd_desc = NULL;
    // Find start of an item to read
    unsigned int pos = 0;
    param[pos] = '\0';
    while (1)
    {
        chr = **line;
        // letter or number
        if ((isalnum(chr)) || (chr == '-'))
            break;
        // operator
        if ((chr == '\"') || (chr == '=') || (chr == '!') || (chr == '<') || (chr == '>') || (chr == '~'))
            break;
        // end of line
        if ((chr == '\r') || (chr == '\n') || (chr == '\0'))
        {
            (*para_level) = -1;
            return NULL;
        }
        // paraenesis open
        if (chr == '(') {
            (*para_level)++;
        } else
        // paraenesis close
        if (chr == ')') {
            (*para_level)--;
        }
        (*line)++;
    }

    chr = **line;
    // Text string
    if (isalpha(chr))
    {
        // Read the parameter
        while (isalnum(chr) || (chr == '_') || (chr == '[') || (chr == ']') || (chr == ':'))
        {
            param[pos] = chr;
            pos++;
            (*line)++;
            chr = **line;
            if (pos+1 >= MAX_TEXT_LENGTH) break;
        }
        param[pos] = '\0';
        strupr(param);
        // Check if it's a command
        int i = 0;
        cmnd_desc = NULL;
        while (cmdlist_desc[i].textptr != NULL)
        {
            if (strcmp(param, cmdlist_desc[i].textptr) == 0)
            {
                cmnd_desc = &cmdlist_desc[i];
                break;
            }
            i++;
        }
    } else
    // Number string
    if (isdigit(chr) || (chr == '-'))
    {
        if (chr == '-')
        {
          param[pos] = chr;
          pos++;
          (*line)++;
        }
        chr = **line;
        if (!isdigit(chr))
        {
          SCRPTERRLOG("Unexpected '-' not followed by a number");
          return NULL;
        }
        while ( isdigit(chr) )
        {
          param[pos] = chr;
          pos++;
          (*line)++;
          chr = **line;
          if (pos+1 >= MAX_TEXT_LENGTH) break;
        }
    } else
    // Multiword string taken into quotes
    if (chr == '\"')
    {
        (*line)++;
        chr = **line;
        while ((chr != '\0') && (chr != '\n') && (chr != '\r'))
        {
          if (chr == '\"')
          {
            (*line)++;
            break;
          }
          param[pos] = chr;
          pos++;
          (*line)++;
          chr = **line;
          if (pos+1 >= MAX_TEXT_LENGTH) break;
      }
    } else
    // Other cases - only operators are left
    {
        param[pos] = chr;
        pos++;
        (*line)++;
        switch (chr)
        {
        case '!':
            chr = **line;
            if (chr != '=')
            {
                SCRPTERRLOG("Expected '=' after '!'");
                return NULL;
            }
            param[pos] = chr;
            pos++;
            (*line)++;
            break;
        case '>':
        case '<':
            chr = **line;
            if (chr == '=')
            {
              param[pos] = chr;
              pos++;
              (*line)++;
            }
            break;
        case '=':
            chr = **line;
            if (chr != '=')
            {
              SCRPTERRLOG("Expected '=' after '='");
              return 0;
            }
            param[pos] = chr;
            pos++;
            (*line)++;
            break;
        default:
            break;
        }
    }
    chr = **line;
    if ((chr == '\0') || (chr == '\r')  || (chr == '\n'))
        *para_level = -1;
    param[pos] = '\0';
    return cmnd_desc;
}

const char *script_get_command_name(long cmnd_index)
{
    long i = 0;
    while (command_desc[i].textptr != NULL)
    {
        if (command_desc[i].index == cmnd_index)
            return command_desc[i].textptr;
        i++;
  }
  return NULL;
}

/**
 * Returns if the command is 'preloaded'. Preloaded commands are initialized
 * before the whole level data is loaded.
 */
TbBool script_is_preloaded_command(long cmnd_index)
{
  switch (cmnd_index)
  {
  case Cmd_SWAP_CREATURE:
  case Cmd_LEVEL_VERSION:
      return true;
  default:
      return false;
  }
}

#define get_players_range_single(plr_range_id) get_players_range_single_f(plr_range_id, __func__, text_line_number)
long get_players_range_single_f(long plr_range_id, const char *func_name, long ln_num)
{
    if (plr_range_id < 0) {
        return -1;
    }
    if (plr_range_id == ALL_PLAYERS) {
        return -3;
    }
    if (plr_range_id == PLAYER_GOOD) {
        return game.hero_player_num;
    }
    if (plr_range_id == PLAYER_NEUTRAL) {
        return game.neutral_player_num;
    }
    if (plr_range_id < PLAYERS_COUNT)
    {
        return plr_range_id;
    }
    return -2;
}

#define get_players_range(plr_range_id, plr_start, plr_end) get_players_range_f(plr_range_id, plr_start, plr_end, __func__, text_line_number)
long get_players_range_f(long plr_range_id, int *plr_start, int *plr_end, const char *func_name, long ln_num)
{
    if (plr_range_id < 0)
    {
        return -1;
    }
    if (plr_range_id == ALL_PLAYERS)
    {
        *plr_start = 0;
        *plr_end = PLAYERS_COUNT;
        return plr_range_id;
    } else
    if (plr_range_id == PLAYER_GOOD)
    {
        *plr_start = game.hero_player_num;
        *plr_end = game.hero_player_num+1;
        return plr_range_id;
    } else
    if (plr_range_id == PLAYER_NEUTRAL)
    {
        *plr_start = game.neutral_player_num;
        *plr_end = game.neutral_player_num+1;
        return plr_range_id;
    } else
    if (plr_range_id < PLAYERS_COUNT)
    {
        *plr_start = plr_range_id;
        *plr_end = (*plr_start) + 1;
        return plr_range_id;
    }
    return -2;
}

#define get_players_range_from_str(plrname, plr_start, plr_end) get_players_range_from_str_f(plrname, plr_start, plr_end, __func__, text_line_number)
long get_players_range_from_str_f(const char *plrname, int *plr_start, int *plr_end, const char *func_name, long ln_num)
{
    long plr_range_id = get_rid(player_desc, plrname);
    if (plr_range_id == -1)
    {
        plr_range_id = get_rid(cmpgn_human_player_options, plrname);
    }
    switch (get_players_range_f(plr_range_id, plr_start, plr_end, func_name, ln_num))
    {
    case -1:
        ERRORMSG("%s(line %lu): Invalid player name, '%s'",func_name,ln_num, plrname);
        *plr_start = 0;
        *plr_end = 0;
        return -1;
    case -2:
        ERRORMSG("%s(line %lu): Player '%s' out of range",func_name,ln_num, plrname);
        *plr_start = 0;
        *plr_end = 0;
        return -2;
    default:
        break;
    }
    return plr_range_id;
}

#define get_player_id(plrname, plr_range_id) get_player_id_f(plrname, plr_range_id, __func__, text_line_number)
TbBool get_player_id_f(const char *plrname, long *plr_range_id, const char *func_name, long ln_num)
{
    *plr_range_id = get_rid(player_desc, plrname);
    if (*plr_range_id == -1)
    {
      *plr_range_id = get_rid(cmpgn_human_player_options, plrname);
      if (*plr_range_id == -1)
      {
        ERRORMSG("%s(line %lu): Invalid player name, '%s'",func_name,ln_num, plrname);
        return false;
      }
    }
    return true;
}

unsigned short get_map_location_type(TbMapLocation location)
{
  return location & 0x0F;
}

unsigned long get_map_location_longval(TbMapLocation location)
{
  return (location >> 4);
}

unsigned long get_map_location_plyrval(TbMapLocation location)
{
  return (location >> 12);
}

unsigned short get_map_location_plyridx(TbMapLocation location)
{
  return (location >> 4) & 0xFF;
}

/**
 * Returns location id for 1-param location from script.
 * @param locname
 * @param location
 * @return
 * @see get_map_heading_id()
 */
#define get_map_location_id(locname, location) get_map_location_id_f(locname, location, __func__, text_line_number)
TbBool get_map_location_id_f(const char *locname, TbMapLocation *location, const char *func_name, long ln_num)
{
    // If there's no locname, then coordinates are set directly as (x,y)
    if (locname == NULL)
    {
      *location = MLoc_NONE;
      return true;
    }
    // Player name means the location of player's Dungeon Heart
    long i = get_rid(player_desc, locname);
    if (i != -1)
    {
      if ((i != ALL_PLAYERS) && (i != PLAYER_NEUTRAL)) {
          if (!player_has_heart(i)) {
              WARNMSG("%s(line %lu): Target player %d has no heart",func_name,ln_num, (int)i);
          }
          *location = ((unsigned long)i << 4) | MLoc_PLAYERSHEART;
      } else {
          *location = MLoc_NONE;
      }
      return true;
    }
    // Creature name means location of such creature belonging to player0
    i = get_rid(creature_desc, locname);
    if (i != -1)
    {
        *location = ((unsigned long)i << 12) | ((unsigned long)my_player_number << 4) | MLoc_CREATUREKIND;
        return true;
    }
    // Room name means location of such room belonging to player0
    i = get_rid(room_desc, locname);
    if (i != -1)
    {
        *location = ((unsigned long)i << 12) | ((unsigned long)my_player_number << 4) | MLoc_ROOMKIND;
        return true;
    }
    // Todo list of functions
    if (strcmp(locname, "LAST_EVENT") == 0)
    {
        *location = (((unsigned long)MML_LAST_EVENT) << 12)
            | (((unsigned long)CurrentPlayer) << 4) //TODO: other players
            | MLoc_METALOCATION;
        return true;
    }
    else if (strcmp(locname, "COMBAT") == 0)
    {
        *location = (((unsigned long)MML_RECENT_COMBAT) << 12)
            | ((unsigned long)my_player_number << 4)
            | MLoc_METALOCATION;
        return true;
    }
    i = atol(locname);
    // Negative number means Hero Gate
    if (i < 0)
    {
        long n = -i;
        struct Thing* thing = find_hero_gate_of_number(n);
        if (thing_is_invalid(thing))
        {
            ERRORMSG("%s(line %lu): Non-existing Hero Door, no %d",func_name,ln_num,(int)-i);
            *location = MLoc_NONE;
            return false;
        }
        *location = (((unsigned long)n) << 4) | MLoc_HEROGATE;
    } else
    // Positive number means Action Point
    if (i > 0)
    {
        long n = action_point_number_to_index(i);
        if (!action_point_exists_idx(n))
        {
            ERRORMSG("%s(line %lu): Non-existing Action Point, no %d",func_name,ln_num,(int)i);
            *location = MLoc_NONE;
            return false;
        }
        // Set to action point number
        *location = (((unsigned long)n) << 4) | MLoc_ACTIONPOINT;
    } else
    // Zero is an error; reset to no location
    {
      ERRORMSG("%s(line %lu): Invalid LOCATION = '%s'",func_name,ln_num, locname);
      *location = MLoc_NONE;
    }
    return true;
}

/**
 * Writes Code Name (name to use in script file) of given map location to buffer.
 * @ name Output buffer. It should be COMMAND_WORD_LEN long.
 */
TbBool get_map_location_code_name(TbMapLocation location, char *name)
{
    long i;
    switch (get_map_location_type(location))
    {
    case MLoc_ACTIONPOINT:{
        i = get_map_location_longval(location);
        struct ActionPoint* apt = action_point_get(i);
        if (apt->num <= 0) {
            break;
        }
        itoa(apt->num, name, 10);
        };return true;
    case MLoc_HEROGATE:{
        i = get_map_location_longval(location);
        if (i <= 0) {
            break;
        }
        itoa(-i, name, 10);
        };return true;
    case MLoc_PLAYERSHEART:{
        i = get_map_location_longval(location);
        const char* cnstname = get_conf_parameter_text(player_desc, i);
        if (cnstname[0] == '\0') {
            break;
        }
        strcpy(name, cnstname);
        };return true;
    case MLoc_CREATUREKIND:{
        i = get_map_location_plyrval(location);
        const char* cnstname = get_conf_parameter_text(creature_desc, i);
        if (cnstname[0] == '\0') {
            break;
        }
        strcpy(name, cnstname);
        };return true;
    case MLoc_ROOMKIND:{
        i = get_map_location_plyrval(location);
        const char* cnstname = get_conf_parameter_text(room_desc, i);
        if (cnstname[0] == '\0') {
            break;
        }
        strcpy(name, cnstname);
        };return true;
    case MLoc_OBJECTKIND:
    case MLoc_THING:
    case MLoc_PLAYERSDUNGEON:
    case MLoc_APPROPRTDUNGEON:
    case MLoc_DOORKIND:
    case MLoc_TRAPKIND:
    case MLoc_NONE:
    default:
        break;
    }
    strcpy(name, "INVALID");
    return false;
}

/**
 * Returns location id for 2-param tunneler heading from script.
 * @param headname
 * @param target
 * @param location
 * @return
 * @see get_map_location_id()
 */
#define get_map_heading_id(headname, target, location) get_map_heading_id_f(headname, target, location, __func__, text_line_number)
TbBool get_map_heading_id_f(const char *headname, long target, TbMapLocation *location, const char *func_name, long ln_num)
{
    // If there's no headname, then there's an error
    if (headname == NULL)
    {
        SCRPTERRLOG("No heading objective");
        *location = MLoc_NONE;
        return false;
    }
    long head_id = get_rid(head_for_desc, headname);
    if (head_id == -1)
    {
        SCRPTERRLOG("Unhandled heading objective, '%s'", headname);
        *location = MLoc_NONE;
        return false;
    }
    // Check if the target place exists, and set 'location'
    // Note that we only need to support enum items which are in head_for_desc[].
    switch (head_id)
    {
    case MLoc_ACTIONPOINT:
    {
        long n = action_point_number_to_index(target);
        *location = ((unsigned long)n << 4) | head_id;
        if (!action_point_exists_idx(n)) {
            SCRPTWRNLOG("Target action point no %d doesn't exist", (int)target);
        }
        return true;
    }
    case MLoc_PLAYERSDUNGEON:
    case MLoc_PLAYERSHEART:
        *location = ((unsigned long)target << 4) | head_id;
        if (!player_has_heart(target)) {
            SCRPTWRNLOG("Target player %d has no heart", (int)target);
        }
        return true;
    case MLoc_APPROPRTDUNGEON:
        *location = (0) | head_id; // This option has no 'target' value
        return true;
    default:
        *location = MLoc_NONE;
        SCRPTWRNLOG("Unsupported Heading objective %d", (int)head_id);
        break;
    }
    return false;
}

TbBool script_support_setup_player_as_computer_keeper(PlayerNumber plyridx, long comp_model)
{
    struct PlayerInfo* player = get_player(plyridx);
    if (player_invalid(player)) {
        SCRPTWRNLOG("Tried to set up invalid player %d",(int)plyridx);
        return false;
    }
    // It uses >= because the count will be one higher than
    // the actual highest possible computer model number.
    if ((comp_model < 0) || (comp_model >= COMPUTER_MODELS_COUNT)) {
        SCRPTWRNLOG("Tried to set up player %d as outranged computer model %d",(int)plyridx,(int)comp_model);
        comp_model = 0;
    }
    player->allocflags |= PlaF_Allocated;
    player->id_number = plyridx;
    player->is_active = 1;
    player->allocflags |= PlaF_CompCtrl;
    init_player_start(player, false);
    if (!setup_a_computer_player(plyridx, comp_model)) {
        player->allocflags &= ~PlaF_CompCtrl;
        player->allocflags &= ~PlaF_Allocated;
        return false;
    }
    return true;
}

static void set_object_configuration_check(const struct ScriptLine *scline)
{
    ALLOCATE_SCRIPT_VALUE(scline->command, 0);
    const char *objectname = scline->tp[0];
    const char *property = scline->tp[1];
    const char *new_value = scline->tp[2];

    long objct_id = get_id(object_desc, objectname);
    if (objct_id == -1)
    {
        SCRPTERRLOG("Unknown object, '%s'", objectname);
        DEALLOCATE_SCRIPT_VALUE
        return;
    }

    long number_value;
    long objectvar = get_id(objects_object_commands, property);
    if (objectvar == -1)
    {
        SCRPTERRLOG("Unknown object variable");
        DEALLOCATE_SCRIPT_VALUE
        return;
    }
    switch (objectvar)
    {
        case 2: // Genre
            number_value = get_id(objects_genres_desc, new_value);
            if (number_value == -1)
            {
                SCRPTERRLOG("Unknown object variable");
                DEALLOCATE_SCRIPT_VALUE
                return;
            }
            value->arg2 = number_value;
            break;
        case 3: // RELATEDCREATURE
            number_value = get_id(creature_desc, new_value);
            if (number_value == -1)
            {
                SCRPTERRLOG("Unknown object variable");
                DEALLOCATE_SCRIPT_VALUE
                    return;
            }
            value->arg2 = number_value;
            break;
        case  5: // AnimId
        {
            struct Objects obj_tmp;
            number_value = get_anim_id(new_value, &obj_tmp);
            if (number_value == 0)
            {
                SCRPTERRLOG("Invalid animation id");
                DEALLOCATE_SCRIPT_VALUE
                return;
            }

            value->str2 = script_strdup(new_value);
            if (value->str2 == NULL)
            {
                SCRPTERRLOG("Run out script strings space");
                DEALLOCATE_SCRIPT_VALUE
                return;
            }
            break;
        }
        default:
            value->arg2 = atoi(new_value);
    }

    SCRIPTDBG(7, "Setting object %s property %s to %d", objectname, property, number_value);
    value->arg0 = objct_id;
    value->arg1 = objectvar;

    PROCESS_SCRIPT_VALUE(scline->command);
}

static void set_creature_configuration_check(const struct ScriptLine* scline)
{
    ALLOCATE_SCRIPT_VALUE(scline->command, 0);

    short creatvar = get_id(creatmodel_attributes_commands, scline->tp[1]);
    if (creatvar == -1)
    {
        SCRPTERRLOG("Unknown creature attribute");
        DEALLOCATE_SCRIPT_VALUE
            return;
    }

    if (creatvar == 20) // ATTACKPREFERENCE
    {
        value->shorts[2] = get_id(attackpref_desc, scline->tp[2]);
    }
    else
    {
        value->shorts[2] = atoi(scline->tp[2]);
    }

    SCRIPTDBG(7, "Setting creature %s attribute %d to %d (%d)", creature_code_name(scline->np[0]), scline->np[1], scline->np[2], scline->np[3]);
    value->shorts[0] = scline->np[0];
    value->shorts[1] = creatvar;
    value->shorts[3] = scline->np[3];

    PROCESS_SCRIPT_VALUE(scline->command);
}


static void set_creature_configuration_process(struct ScriptContext* context)
{
    short creatid = context->value->shorts[0];
    struct CreatureStats* crstat = creature_stats_get(creatid);
    struct CreatureModelConfig* crconf = &gameadd.crtr_conf.model[creatid];

    short attribute = context->value->shorts[1];
    short value = context->value->shorts[2];
    short value2 = context->value->shorts[3];

    switch (attribute)
    {
    case 1: // NAME
        CONFWRNLOG("Attribute (%d) not supported", attribute);
        break;
    case 2: // HEALTH
        crstat->health = value;
        break;
    case 3: // HEALREQUIREMENT
        crstat->heal_requirement = value;
        break;
    case 4: // HEALTHRESHOLD
        crstat->heal_threshold = value;
        break;
    case 5: // STRENGTH
        crstat->strength = value;
        break;
    case 6: // ARMOUR
        crstat->armour = value;
        break;
    case 7: // DEXTERITY
        crstat->dexterity = value;
        break;
    case 8: // FEARWOUNDED
        crstat->fear_wounded = value;
        break;
    case 9: // FEARSTRONGER
        crstat->fear_stronger = value;
        break;
    case 10: // DEFENCE
        crstat->defense = value;
        break;
    case 11: // LUCK
        crstat->luck = value;
        break;
    case 12: // RECOVERY
        crstat->sleep_recovery = value;
        break;
    case 13: // HUNGERRATE
        crstat->hunger_rate = value;
        break;
    case 14: // HUNGERFILL
        crstat->hunger_fill = value;
        break;
    case 15: // LAIRSIZE
        crstat->lair_size = value;
        break;
    case 16: // HURTBYLAVA
        crstat->hurt_by_lava = value;
        break;
    case 17: // BASESPEED
        crstat->base_speed = value;
        break;
    case 18: // GOLDHOLD
        crstat->gold_hold = value;
        break;
    case 19: // SIZE
        crstat->size_xy = value;
        crstat->size_yz = value2;
        break;
    case 20: // ATTACKPREFERENCE
        //todo
        crstat->attack_preference = value;
        break;
    case 21: // PAY
        crstat->pay = value;
        break;
    case 22: // HEROVSKEEPERCOST
        crstat->hero_vs_keeper_cost = value;
        break;
    case 23: // SLAPSTOKILL
        crstat->slaps_to_kill = value;
        break;
    case 24: // CREATURELOYALTY
    case 25: // LOYALTYLEVEL
    case 28: // PROPERTIES
        CONFWRNLOG("Attribute (%d) not supported", attribute);
        break;
    case 26: // DAMAGETOBOULDER
        crstat->damage_to_boulder = value;
        break;
    case 27: // THINGSIZE
        crstat->thing_size_xy = value;
        crstat->thing_size_yz = value2;
        break;
    case 29: // NAMETEXTID
        crconf->namestr_idx = value;
        break;
    case 30: // FEARSOMEFACTOR
        crstat->fearsome_factor = value;
        break;
    case 31: // TOKINGRECOVERY
        crstat->toking_recovery = value;
        break;
    case 0: // comment
        break;
    case -1: // end of buffer
        break;
    default:
        CONFWRNLOG("Unrecognized command (%d)",attribute);
        break;
    }
    check_and_auto_fix_stats();
    creature_stats_updated(creatid);
}

static void set_object_configuration_process(struct ScriptContext *context)
{
    struct Objects* objdat = get_objects_data(context->value->arg0);
    struct ObjectConfigStats* objst = &gameadd.object_conf.object_cfgstats[context->value->arg0];
    struct ObjectConfig* objbc = &gameadd.object_conf.base_config[context->value->arg0];
    switch (context->value->arg1)
    {
        case 2: // GENRE
            objst->genre = context->value->arg2;
            break;
        case 3: // RELATEDCREATURE
            objdat->related_creatr_model = context->value->arg2;
            break;
        case 4: // PROPERTIES
            objst->model_flags = context->value->arg2;
            break;
        case 5: // ANIMATIONID
            objdat->sprite_anim_idx = get_anim_id(context->value->str2, objdat);
            break;
        case 6: // ANIMATIONSPEED
            objdat->anim_speed = context->value->arg2;
            break;
        case 7: //SIZE_XY
            objdat->size_xy = context->value->arg2;
            break;
        case 8: // SIZE_YZ
            objdat->size_yz = context->value->arg2;
            break;
        case 9: // MAXIMUMSIZE
            objdat->sprite_size_max = context->value->arg2;
            break;
        case 10: // DESTROYONLIQUID
            objdat->destroy_on_liquid = context->value->arg2;
            break;
        case 11: // DESTROYONLAVA
            objdat->destroy_on_lava = context->value->arg2;
            break;
        case 12: // HEALTH
            objbc->health = context->value->arg2;
            break;
        case 13: // FALLACCELERATION
            objbc->fall_acceleration = context->value->arg2;
            break;
        case 14: // LIGHTUNAFFECTED
            objbc->light_unaffected = context->value->arg2;
            break;
        case 15: // LIGHTINTENSITY
            objbc->ilght.intensity = context->value->arg2;
            break;
        case 16: // LIGHTRADIUS
            objbc->ilght.radius = context->value->arg2 << 8; //Mystery bit shift. Remove it to get divide by 0 errors.
            break;
        case 17: // LIGHTISDYNAMIC
            objbc->ilght.is_dynamic = context->value->arg2;
            break;
        case 18: // MAPICON
            objst->map_icon = context->value->arg2;
            break;
        default:
            WARNMSG("Unsupported Object configuration, variable %d.", context->value->arg1);
            break;
    }
    update_all_object_stats();
}

static void display_timer_check(const struct ScriptLine *scline)
{
    const char *timrname = scline->tp[1];
    char timr_id = get_rid(timer_desc, timrname);
    if (timr_id == -1)
    {
        SCRPTERRLOG("Unknown timer, '%s'", timrname);
        return;
    }
    ALLOCATE_SCRIPT_VALUE(scline->command, 0);
    value->bytes[0] = (unsigned char)scline->np[0];
    value->bytes[1] = timr_id;
    value->arg1 = 0;
    value->bytes[2] = (TbBool)scline->np[2];
    PROCESS_SCRIPT_VALUE(scline->command);
}


static void display_timer_process(struct ScriptContext *context)
{
    gameadd.script_player = context->value->bytes[0];
    gameadd.script_timer_id = context->value->bytes[1];
    gameadd.script_timer_limit = context->value->arg1;
    gameadd.timer_real = context->value->bytes[2];
    game.flags_gui |= GGUI_ScriptTimer;
}

static void add_to_timer_check(const struct ScriptLine *scline)
{
    const char *timrname = scline->tp[1];
    long timr_id = get_rid(timer_desc, timrname);
    if (timr_id == -1)
    {
        SCRPTERRLOG("Unknown timer, '%s'", timrname);
        return;
    }
    ALLOCATE_SCRIPT_VALUE(scline->command, 0);
    value->arg0 = scline->np[0];
    value->arg1 = timr_id;
    value->arg2 = scline->np[2];
    PROCESS_SCRIPT_VALUE(scline->command);
}

static void add_to_timer_process(struct ScriptContext *context)
{
   add_to_script_timer(context->value->arg0, context->value->arg1, context->value->arg2);
}

static void add_bonus_time_check(const struct ScriptLine *scline)
{
    ALLOCATE_SCRIPT_VALUE(scline->command, 0);
    value->arg0 = scline->np[0];
    PROCESS_SCRIPT_VALUE(scline->command);
}

static void add_bonus_time_process(struct ScriptContext *context)
{
   game.bonus_time += context->value->arg0;
}

static void display_variable_check(const struct ScriptLine *scline)
{
    long varib_id, varib_type;
    if (!parse_get_varib(scline->tp[1], &varib_id, &varib_type))
    {
        SCRPTERRLOG("Unknown variable, '%s'", scline->tp[1]);
        return;
    }
    ALLOCATE_SCRIPT_VALUE(scline->command, 0);
    value->bytes[0] = scline->np[0];
    value->bytes[1] = scline->np[3];
    gameadd.script_value_type = varib_type;
    value->arg1 = varib_id;
    value->arg2 = scline->np[2];
    PROCESS_SCRIPT_VALUE(scline->command);
}

static void display_variable_process(struct ScriptContext *context)
{
   gameadd.script_player = context->value->bytes[0];
   gameadd.script_value_id = context->value->arg1;
   gameadd.script_variable_target = context->value->arg2;
   gameadd.script_variable_target_type = context->value->bytes[1];
   game.flags_gui |= GGUI_Variable;
}

static void display_countdown_check(const struct ScriptLine *scline)
{
    if (scline->np[2] <= 0)
    {
        SCRPTERRLOG("Can't have a countdown to %ld turns.", scline->np[2]);
        return;
    }
    const char *timrname = scline->tp[1];
    char timr_id = get_rid(timer_desc, timrname);
    if (timr_id == -1)
    {
        SCRPTERRLOG("Unknown timer, '%s'", timrname);
        return;
    }
    ALLOCATE_SCRIPT_VALUE(scline->command, 0);
    value->bytes[0] = (unsigned char)scline->np[0];
    value->bytes[1] = timr_id;
    value->arg1 = scline->np[2];
    value->bytes[2] = (TbBool)scline->np[3];
    PROCESS_SCRIPT_VALUE(scline->command);
}

static void cmd_no_param_check(const struct ScriptLine *scline)
{
    ALLOCATE_SCRIPT_VALUE(scline->command, 0);
    PROCESS_SCRIPT_VALUE(scline->command);
}

static void hide_timer_process(struct ScriptContext *context)
{
   game.flags_gui &= ~GGUI_ScriptTimer;
}

static void hide_variable_process(struct ScriptContext *context)
{
   game.flags_gui &= ~GGUI_Variable;
}

static void create_effect_check(const struct ScriptLine *scline)
{
    ALLOCATE_SCRIPT_VALUE(scline->command, 0);
    TbMapLocation location;
    const char *effect_name = scline->tp[0];
    long effct_id = get_rid(effect_desc, effect_name);
    if (effct_id == -1)
    {
        if (parameter_is_number(effect_name))
        {
            effct_id = atoi(effect_name);
        }
        else
        {
            SCRPTERRLOG("Unrecognised effect: %s", effect_name);
            return;
        }
    }
    value->bytes[0] = effct_id;
    const char *locname = scline->tp[1];
    if (!get_map_location_id(locname, &location))
    {
        return;
    }
    long stl_x;
    long stl_y;
    find_map_location_coords(location, &stl_x, &stl_y, 0, __func__);
    value->bytes[1] = stl_x;
    value->bytes[2] = stl_y;
    value->arg1 = scline->np[2];
    PROCESS_SCRIPT_VALUE(scline->command);
}

static void create_effect_at_pos_check(const struct ScriptLine *scline)
{
    ALLOCATE_SCRIPT_VALUE(scline->command, 0);
    const char *effect_name = scline->tp[0];
    long effct_id = get_rid(effect_desc, effect_name);
    if (effct_id == -1)
    {
        if (parameter_is_number(effect_name))
        {
            effct_id = atoi(effect_name);
        }
        else
        {
            SCRPTERRLOG("Unrecognised effect: %s", effect_name);
            return;
        }
    }
    value->bytes[0] = effct_id;
    if (subtile_coords_invalid(scline->np[1], scline->np[2]))
    {
        SCRPTERRLOG("Invalid co-ordinates: %ld, %ld", scline->np[1], scline->np[2]);
        return;
    }
    value->bytes[1] = scline->np[1];
    value->bytes[2] = scline->np[2];
    value->arg1 = scline->np[3];
    PROCESS_SCRIPT_VALUE(scline->command);
}

static void create_effect_process(struct ScriptContext *context)
{
    struct Coord3d pos;
    pos.x.stl.num = (MapSubtlCoord)context->value->bytes[1];
    pos.y.stl.num = (MapSubtlCoord)context->value->bytes[2];
    pos.z.val = get_floor_height(pos.x.stl.num, pos.y.stl.num);
    TbBool Price = ((char)context->value->bytes[0] == -(TngEffElm_Price));
    if (Price)
    {
        pos.z.val += 128;
    }
    struct Thing* efftng;
    if ((char)context->value->bytes[0] >= 0)
    {
        efftng = create_effect(&pos, context->value->bytes[0], game.neutral_player_num);
    }
    else
    {
        efftng = create_effect_element(&pos, ~(context->value->bytes[0]) + 1, game.neutral_player_num);
    }
    if (!thing_is_invalid(efftng))
    {
        if (thing_in_wall_at(efftng, &efftng->mappos))
        {
            move_creature_to_nearest_valid_position(efftng);
        }
        if (Price)
        {
            efftng->long_13 = context->value->arg1;
        }
    }
}

static void set_heart_health_check(const struct ScriptLine *scline)
{
    ALLOCATE_SCRIPT_VALUE(scline->command, 0);
    value->arg0 = scline->np[0];
    if (scline->np[1] > (signed long)game.dungeon_heart_health)
    {
        SCRPTWRNLOG("Value %ld is greater than maximum: %ld", scline->np[1], game.dungeon_heart_health);
        value->arg1 = game.dungeon_heart_health;
    }
    else
    {
        value->arg1 = scline->np[1];
    }
    PROCESS_SCRIPT_VALUE(scline->command);
}

static void set_heart_health_process(struct ScriptContext *context)
{
    struct Thing* heartng = get_player_soul_container(context->value->arg0);
    if (!thing_is_invalid(heartng))
    {
        heartng->health = (short)context->value->arg1;
    }
}

static void add_heart_health_check(const struct ScriptLine *scline)
{
    ALLOCATE_SCRIPT_VALUE(scline->command, 0);
    value->arg0 = scline->np[0];
    value->arg1 = scline->np[1];
    value->arg2 = scline->np[2];
    PROCESS_SCRIPT_VALUE(scline->command);
}

static void add_heart_health_process(struct ScriptContext *context)
{
    struct Thing* heartng = get_player_soul_container(context->value->arg0);
    if (!thing_is_invalid(heartng))
    {
        short old_health = heartng->health;
        long new_health = heartng->health + context->value->arg1;
        if (new_health > (signed long)game.dungeon_heart_health)
        {
            SCRIPTDBG(7,"Player %d's calculated heart health (%ld) is greater than maximum: %ld", heartng->owner, new_health, game.dungeon_heart_health);
            new_health = game.dungeon_heart_health;
        }
        heartng->health = (short)new_health;
        TbBool warn_on_damage = (context->value->arg2);
        if (warn_on_damage)
        {
            if (heartng->health < old_health)
            {
                event_create_event_or_update_nearby_existing_event(heartng->mappos.x.val, heartng->mappos.y.val, EvKind_HeartAttacked, heartng->owner, heartng->index);
                if (is_my_player_number(heartng->owner))
                {
                    output_message(SMsg_HeartUnderAttack, 400, true);
                }
            }
        }
    }
}

static void heart_lost_quick_objective_check(const struct ScriptLine *scline)
{
    ALLOCATE_SCRIPT_VALUE(scline->command, 0);
    if ((scline->np[0] < 0) || (scline->np[0] >= QUICK_MESSAGES_COUNT))
    {
        SCRPTERRLOG("Invalid QUICK OBJECTIVE number (%d)", scline->np[0]);
        return;
    }
    if (strlen(scline->tp[1]) >= MESSAGE_TEXT_LEN)
    {
        SCRPTWRNLOG("Objective TEXT too long; truncating to %d characters", MESSAGE_TEXT_LEN-1);
    }
    if ((gameadd.quick_messages[scline->np[0]][0] != '\0') && (strcmp(gameadd.quick_messages[scline->np[0]],scline->tp[1]) != 0))
    {
        SCRPTWRNLOG("Quick Objective no %d overwritten by different text", scline->np[0]);
    }
    strncpy(gameadd.quick_messages[scline->np[0]], scline->tp[1], MESSAGE_TEXT_LEN-1);
    gameadd.quick_messages[scline->np[0]][MESSAGE_TEXT_LEN-1] = '\0';
    value->arg0 = scline->np[0];
    if (scline->tp[2][0] != '\0')
    {
        get_map_location_id(scline->tp[2], &value->arg2);
    }
    PROCESS_SCRIPT_VALUE(scline->command);
}

static void heart_lost_quick_objective_process(struct ScriptContext *context)
{
    gameadd.heart_lost_display_message = true;
    gameadd.heart_lost_quick_message = true;
    gameadd.heart_lost_message_id = context->value->arg0;
    gameadd.heart_lost_message_target = context->value->arg2;
}

static void heart_lost_objective_check(const struct ScriptLine *scline)
{
    ALLOCATE_SCRIPT_VALUE(scline->command, 0);
    value->arg0 = scline->np[0];
    if (scline->tp[1][0] != '\0')
    {
        get_map_location_id(scline->tp[1], &value->arg1);
    }
    PROCESS_SCRIPT_VALUE(scline->command);
}

static void heart_lost_objective_process(struct ScriptContext *context)
{
    gameadd.heart_lost_display_message = true;
    gameadd.heart_lost_quick_message = false;
    gameadd.heart_lost_message_id = context->value->arg0;
    gameadd.heart_lost_message_target = context->value->arg1;
}

static void null_process(struct ScriptContext *context)
{
}

TbBool script_support_setup_player_as_zombie_keeper(unsigned short plyridx)
{
    SYNCDBG(8,"Starting for player %d",(int)plyridx);
    struct PlayerInfo* player = get_player(plyridx);
    if (player_invalid(player)) {
        SCRPTWRNLOG("Tried to set up invalid player %d",(int)plyridx);
        return false;
    }
    player->allocflags &= ~PlaF_Allocated; // mark as non-existing
    player->id_number = plyridx;
    player->is_active = 0;
    player->allocflags &= ~PlaF_CompCtrl;
    init_player_start(player, false);
    return true;
}

void command_create_party(const char *prtname)
{
    if (script_current_condition != CONDITION_ALWAYS)
    {
        SCRPTWRNLOG("Party '%s' defined inside conditional statement",prtname);
    }
    create_party(prtname);
}

long pop_condition(void)
{
  if (script_current_condition == CONDITION_ALWAYS)
  {
    SCRPTERRLOG("unexpected ENDIF");
    return -1;
  }
  if ( condition_stack_pos )
  {
    condition_stack_pos--;
    script_current_condition = condition_stack[condition_stack_pos];
  } else
  {
    script_current_condition = CONDITION_ALWAYS;
  }
  return script_current_condition;
}

static void delete_from_party_check(const struct ScriptLine *scline)
{
    int party_id = get_party_index_of_name(scline->tp[0]);
    if (party_id < 0)
    {
        SCRPTERRLOG("Invalid Party:%s",scline->tp[0]);
        return;
    }
    long creature_id = get_rid(creature_desc, scline->tp[1]);
    if (creature_id == -1)
    {
      SCRPTERRLOG("Unknown creature, '%s'", scline->tp[1]);
      return;
    }
    if ((script_current_condition == CONDITION_ALWAYS) && (next_command_reusable == 0))
    {
        delete_member_from_party(party_id, creature_id, scline->np[2]);
    } else
    {
        struct PartyTrigger* pr_trig = &gameadd.script.party_triggers[gameadd.script.party_triggers_num % PARTY_TRIGGERS_COUNT];
        pr_trig->flags = TrgF_DELETE_FROM_PARTY;
        pr_trig->flags |= next_command_reusable?TrgF_REUSABLE:0;
        pr_trig->party_id = party_id;
        pr_trig->creatr_id = creature_id;
        pr_trig->crtr_level = scline->np[2];
        pr_trig->condit_idx = script_current_condition;

        gameadd.script.party_triggers_num++;
    }
}

static void add_to_party_check(const struct ScriptLine *scline)
{
    int party_id = get_party_index_of_name(scline->tp[0]);
    if (party_id < 0)
    {
        SCRPTERRLOG("Invalid Party:%s",scline->tp[1]);
        return;
    }
    if ((scline->np[2] < 1) || (scline->np[2] > CREATURE_MAX_LEVEL))
    {
      SCRPTERRLOG("Invalid Creature Level parameter; %ld not in range (%d,%d)",scline->np[2],1,CREATURE_MAX_LEVEL);
      return;
    }
    long crtr_id = get_rid(creature_desc, scline->tp[1]);
    if (crtr_id == -1)
    {
      SCRPTERRLOG("Unknown creature, '%s'", scline->tp[1]);
      return;
    }
    long objective_id = get_rid(hero_objective_desc, scline->tp[4]);
    if (objective_id == -1)
    {
      SCRPTERRLOG("Unknown party member objective, '%s'", scline->tp[4]);
      return;
    }
  //SCRPTLOG("Party '%s' member kind %d, level %d",prtname,crtr_id,crtr_level);

    if ((script_current_condition == CONDITION_ALWAYS) && (next_command_reusable == 0))
    {
        add_member_to_party(party_id, crtr_id, scline->np[2], scline->np[3], objective_id, scline->np[5]);
    } else
    {
        struct PartyTrigger* pr_trig = &gameadd.script.party_triggers[gameadd.script.party_triggers_num % PARTY_TRIGGERS_COUNT];
        pr_trig->flags = TrgF_ADD_TO_PARTY;
        pr_trig->flags |= next_command_reusable?TrgF_REUSABLE:0;
        pr_trig->party_id = party_id;
        pr_trig->creatr_id = crtr_id;
        pr_trig->crtr_level = scline->np[2];
        pr_trig->carried_gold = scline->np[3];
        pr_trig->objectv = objective_id;
        pr_trig->countdown = scline->np[5];
        pr_trig->condit_idx = script_current_condition;

        gameadd.script.party_triggers_num++;
    }
}

static void add_to_party_process(struct ScriptContext *context)
{
    struct PartyTrigger* pr_trig = context->pr_trig;
    add_member_to_party(pr_trig->party_id, pr_trig->creatr_id, pr_trig->crtr_level, pr_trig->carried_gold, pr_trig->objectv, pr_trig->countdown);
}

static int sac_compare_fn(const void *ptr_a, const void *ptr_b)
{
    const char *a = (const char*)ptr_a;
    const char *b = (const char*)ptr_b;
    return *a < *b;
}
static void set_sacrifice_recipe_check(const struct ScriptLine *scline)
{
    ALLOCATE_SCRIPT_VALUE(scline->command, 0);

    value->sac.action = get_rid(rules_sacrifices_commands, scline->tp[0]);
    if (value->sac.action == -1)
    {
        SCRPTERRLOG("Unexpected action:%s", scline->tp[0]);
        return;
    }
    long param;
    if ((value->sac.action == SacA_CustomPunish) || (value->sac.action == SacA_CustomReward))
    {
        param = get_id(flag_desc, scline->tp[1]) + 1;
    }
    else
    {
        param = get_id(creature_desc, scline->tp[1]);
        if (param == -1)
        {
            param = get_id(sacrifice_unique_desc, scline->tp[1]);
        }
        if (param == -1)
        {
            param = get_id(spell_desc, scline->tp[1]);
        }
    }
    if (param == -1 && (strcmp(scline->tp[1], "NONE") == 0))
    {
        param = 0;
    }

    if (param < 0)
    {
        param = 0;
        value->sac.action = SacA_None;
        SCRPTERRLOG("Unexpcepdted parameter:%s", scline->tp[1]);
    }
    value->sac.param = param;

    for (int i = 0; i < MAX_SACRIFICE_VICTIMS; i++)
    {
       long vi = get_rid(creature_desc, scline->tp[i + 2]);
       if (vi < 0)
         vi = 0;
       value->sac.victims[i] = vi;
    }
    qsort(value->sac.victims, MAX_SACRIFICE_VICTIMS, sizeof(value->sac.victims[0]), &sac_compare_fn);

    PROCESS_SCRIPT_VALUE(scline->command);
}

static void remove_sacrifice_recipe_check(const struct ScriptLine *scline)
{
    ALLOCATE_SCRIPT_VALUE(scline->command, 0);

    value->sac.action = SacA_None;
    value->sac.param = 0;

    for (int i = 0; i < MAX_SACRIFICE_VICTIMS; i++)
    {
       long vi = get_rid(creature_desc, scline->tp[i]);
       if (vi < 0)
         vi = 0;
       value->sac.victims[i] = vi;
    }
    qsort(value->sac.victims, MAX_SACRIFICE_VICTIMS, sizeof(value->sac.victims[0]), &sac_compare_fn);

    PROCESS_SCRIPT_VALUE(scline->command);
}

static void set_sacrifice_recipe_process(struct ScriptContext *context)
{
    long victims[MAX_SACRIFICE_VICTIMS];
    struct Coord3d pos;
    int action = context->value->sac.action;
    int param = context->value->sac.param;
    for (int i = 0; i < MAX_SACRIFICE_VICTIMS; i++)
    {
        victims[i] = context->value->sac.victims[i];
    }
    for (int i = 1; i < MAX_SACRIFICE_RECIPES; i++)
    {
        struct SacrificeRecipe* sac = &gameadd.sacrifice_recipes[i];
        if (sac->action == (long)SacA_None)
        {
            break;
        }
        if (memcmp(victims, sac->victims, sizeof(victims)) == 0)
        {
            sac->action = action;
            sac->param = param;
            if (action == (long)SacA_None)
            {
                // remove empty space
                memmove(sac, sac + 1, (MAX_SACRIFICE_RECIPES - 1 - (sac - &gameadd.sacrifice_recipes[0])) * sizeof(*sac));
            }
            return;
        }
    }
    if (action == (long)SacA_None) // No rule found
    {
        WARNLOG("Unable to find sacrifice rule to remove");
        return;
    }
    struct SacrificeRecipe* sac = get_unused_sacrifice_recipe_slot();
    if (sac == &gameadd.sacrifice_recipes[0])
    {
        ERRORLOG("No free sacrifice rules");
        return;
    }
    memcpy(sac->victims, victims, sizeof(victims));
    sac->action = action;
    sac->param = param;

    if (find_temple_pool(context->player_idx, &pos))
    {
        // Check if sacrifice pool already matches
        for (int i = 0; i < sizeof(victims); i++)
        {
            if (victims[i] == 0)
                break;
            process_sacrifice_creature(&pos, victims[i], context->player_idx, false);
        }
    }
}

static void set_box_tooltip(const struct ScriptLine *scline)
{
  if ((scline->np[0] < 0) || (scline->np[0] >= CUSTOM_BOX_COUNT))
  {
    SCRPTERRLOG("Invalid CUSTOM_BOX number (%ld)", scline->np[0]);
    return;
  }
  int idx = scline->np[0];
  if (strlen(scline->tp[1]) >= MESSAGE_TEXT_LEN)
  {
      SCRPTWRNLOG("Tooltip TEXT too long; truncating to %d characters", MESSAGE_TEXT_LEN-1);
  }
  if ((gameadd.box_tooltip[idx][0] != '\0') && (strcmp(gameadd.box_tooltip[idx], scline->tp[1]) != 0))
  {
      SCRPTWRNLOG("Box tooltip #%d overwritten by different text", idx);
  }
  strncpy(gameadd.box_tooltip[idx], scline->tp[1], MESSAGE_TEXT_LEN-1);
  gameadd.box_tooltip[idx][MESSAGE_TEXT_LEN-1] = '\0';
}

static void set_box_tooltip_id(const struct ScriptLine *scline)
{
  if ((scline->np[0] < 0) || (scline->np[0] >= CUSTOM_BOX_COUNT))
  {
    SCRPTERRLOG("Invalid CUSTOM_BOX number (%ld)", scline->np[0]);
    return;
  }
  int idx = scline->np[0];
  strncpy(gameadd.box_tooltip[idx], get_string(scline->np[1]), MESSAGE_TEXT_LEN-1);
  gameadd.box_tooltip[idx][MESSAGE_TEXT_LEN-1] = '\0';
}

// 1/4 turn minimal
#define FX_LINE_TIME_PARTS 4

static void create_effects_line_check(const struct ScriptLine *scline)
{
    ALLOCATE_SCRIPT_VALUE(scline->command, 0);

    ((long*)(&value->bytes[0]))[0] = scline->np[0]; // AP `from`
    ((long*)(&value->bytes[4]))[0] = scline->np[1]; // AP `to`
    value->chars[8] = scline->np[2]; // curvature
    value->bytes[9] = scline->np[3]; // spatial stepping
    value->bytes[10] = scline->np[4]; // temporal stepping
    // TODO: use effect elements when below zero?
    value->chars[11] = scline->np[5]; // effect

    PROCESS_SCRIPT_VALUE(scline->command);
}

static void create_effects_line_process(struct ScriptContext *context)
{
    struct ScriptFxLine *fx_line = NULL;
    for (int i = 0; i < (sizeof(gameadd.fx_lines) / sizeof(gameadd.fx_lines[0])); i++)
    {
        if (!gameadd.fx_lines[i].used)
        {
            fx_line = &gameadd.fx_lines[i];
            fx_line->used = true;
            gameadd.active_fx_lines++;
            break;
        }
    }
    if (fx_line == NULL)
    {
        ERRORLOG("Too many fx_lines");
        return;
    }
    find_location_pos(((long *)(&context->value->bytes[0]))[0], context->player_idx, &fx_line->from, __func__);
    find_location_pos(((long *)(&context->value->bytes[4]))[0], context->player_idx, &fx_line->to, __func__);
    fx_line->curvature = context->value->chars[8];
    fx_line->spatial_step = context->value->bytes[9] * 32;
    fx_line->steps_per_turn = context->value->bytes[10];
    fx_line->effect = context->value->chars[11];
    fx_line->here = fx_line->from;
    fx_line->step = 0;

    if (fx_line->steps_per_turn <= 0)
    {
        fx_line->steps_per_turn = 32 * 255; // whole map
    }

    int dx = fx_line->to.x.val - fx_line->from.x.val;
    int dy = fx_line->to.y.val - fx_line->from.y.val;
    if ((dx * dx + dy * dy) != 0)
    {
        float len = sqrt((float)dx * dx + dy * dy);
        fx_line->total_steps = (int)(len / fx_line->spatial_step) + 1;

        int d_cx = -dy * fx_line->curvature / 32;
        int d_cy = +dx * fx_line->curvature / 32;
        fx_line->cx = (fx_line->to.x.val + fx_line->from.x.val - d_cx)/2;
        fx_line->cy = (fx_line->to.y.val + fx_line->from.y.val - d_cy)/2;
    }
    else
    {
      fx_line->total_steps = 1;
    }
    fx_line->partial_steps = FX_LINE_TIME_PARTS;
}

static void process_fx_line(struct ScriptFxLine *fx_line)
{
    fx_line->partial_steps += fx_line->steps_per_turn;
    for (;fx_line->partial_steps >= FX_LINE_TIME_PARTS; fx_line->partial_steps -= FX_LINE_TIME_PARTS)
    {
        fx_line->here.z.val = get_floor_height_at(&fx_line->here);
        if (fx_line->here.z.val < FILLED_COLUMN_HEIGHT)
        {
          if (fx_line->effect > 0)
          {
            create_effect(&fx_line->here, fx_line->effect, 5); // Owner - neutral
          } else if (fx_line->effect < 0)
          {
            create_effect_element(&fx_line->here, -fx_line->effect, 5); // Owner - neutral
          }
        }

        fx_line->step++;
        if (fx_line->step >= fx_line->total_steps)
        {
          fx_line->used = false;
          break;
        }

        int remain_t = fx_line->total_steps - fx_line->step;

        int bx = fx_line->from.x.val * remain_t + fx_line->cx * fx_line->step;
        int by = fx_line->from.y.val * remain_t + fx_line->cy * fx_line->step;
        int dx = fx_line->cx * remain_t + fx_line->to.x.val * fx_line->step;
        int dy = fx_line->cy * remain_t + fx_line->to.y.val * fx_line->step;

        fx_line->here.x.val = (bx * remain_t + dx * fx_line->step) / fx_line->total_steps / fx_line->total_steps;
        fx_line->here.y.val = (by * remain_t + dy * fx_line->step) / fx_line->total_steps / fx_line->total_steps;
    }
}

void command_tutorial_flash_button(long btn_id, long duration)
{
    command_add_value(Cmd_TUTORIAL_FLASH_BUTTON, ALL_PLAYERS, btn_id, duration, 0);
}

void command_add_party_to_level(long plr_range_id, const char *prtname, const char *locname, long ncopies)
{
    TbMapLocation location;
    if (ncopies < 1)
    {
        SCRPTERRLOG("Invalid NUMBER parameter");
        return;
    }
    if (gameadd.script.party_triggers_num >= PARTY_TRIGGERS_COUNT)
    {
        SCRPTERRLOG("Too many ADD_CREATURE commands in script");
        return;
    }
    // Verify player
    long plr_id = get_players_range_single(plr_range_id);
    if (plr_id < 0) {
        SCRPTERRLOG("Given owning player is not supported in this command");
        return;
    }
    // Recognize place where party is created
    if (!get_map_location_id(locname, &location))
        return;
    // Recognize party name
    long prty_id = get_party_index_of_name(prtname);
    if (prty_id < 0)
    {
        SCRPTERRLOG("Party of requested name, '%s', is not defined",prtname);
        return;
    }
    if ((script_current_condition == CONDITION_ALWAYS) && (next_command_reusable == 0))
    {
        struct Party* party = &gameadd.script.creature_partys[prty_id];
        script_process_new_party(party, plr_id, location, ncopies);
    } else
    {
        struct PartyTrigger* pr_trig = &gameadd.script.party_triggers[gameadd.script.party_triggers_num % PARTY_TRIGGERS_COUNT];
        pr_trig->flags = TrgF_CREATE_PARTY;
        pr_trig->flags |= next_command_reusable?TrgF_REUSABLE:0;
        pr_trig->plyr_idx = plr_id;
        pr_trig->creatr_id = prty_id;
        pr_trig->location = location;
        pr_trig->ncopies = ncopies;
        pr_trig->condit_idx = script_current_condition;
        gameadd.script.party_triggers_num++;
    }
}

void command_add_object_to_level(const char *obj_name, const char *locname, long arg)
{
    TbMapLocation location;
    long obj_id = get_rid(object_desc, obj_name);
    if (obj_id == -1)
    {
        SCRPTERRLOG("Unknown object, '%s'", obj_name);
        return;
    }
    if (gameadd.script.party_triggers_num >= PARTY_TRIGGERS_COUNT)
    {
        SCRPTERRLOG("Too many ADD_CREATURE commands in script");
        return;
    }
    // Recognize place where party is created
    if (!get_map_location_id(locname, &location))
        return;
    if (script_current_condition == CONDITION_ALWAYS)
    {
        script_process_new_object(obj_id, location, arg);
    } else
    {
        struct PartyTrigger* pr_trig = &gameadd.script.party_triggers[gameadd.script.party_triggers_num % PARTY_TRIGGERS_COUNT];
        pr_trig->flags = TrgF_CREATE_OBJECT;
        pr_trig->flags |= next_command_reusable?TrgF_REUSABLE:0;
        pr_trig->plyr_idx = 0; //That is because script is inside `struct Game` and it is not possible to enlarge it
        pr_trig->creatr_id = obj_id & 0x7F;
        pr_trig->crtr_level = ((obj_id >> 7) & 7); // No more than 1023 different classes of objects :)
        pr_trig->carried_gold = arg;
        pr_trig->location = location;
        pr_trig->ncopies = 1;
        pr_trig->condit_idx = script_current_condition;
        gameadd.script.party_triggers_num++;
    }
}

void command_add_creature_to_level(long plr_range_id, const char *crtr_name, const char *locname, long ncopies, long crtr_level, long carried_gold)
{
    TbMapLocation location;
    if ((crtr_level < 1) || (crtr_level > CREATURE_MAX_LEVEL))
    {
        SCRPTERRLOG("Invalid CREATURE LEVEL parameter");
        return;
    }
    if ((ncopies <= 0) || (ncopies >= CREATURES_COUNT))
    {
        SCRPTERRLOG("Invalid number of creatures to add");
        return;
    }
    if (gameadd.script.party_triggers_num >= PARTY_TRIGGERS_COUNT)
    {
        SCRPTERRLOG("Too many ADD_CREATURE commands in script");
        return;
    }
    long crtr_id = get_rid(creature_desc, crtr_name);
    if (crtr_id == -1)
    {
        SCRPTERRLOG("Unknown creature, '%s'", crtr_name);
        return;
    }
    // Verify player
    long plr_id = get_players_range_single(plr_range_id);
    if (plr_id < 0) {
        SCRPTERRLOG("Given owning player is not supported in this command");
        return;
    }
    // Recognize place where party is created
    if (!get_map_location_id(locname, &location))
        return;
    if (script_current_condition == CONDITION_ALWAYS)
    {
        script_process_new_creatures(plr_id, crtr_id, location, ncopies, carried_gold, crtr_level-1);
    } else
    {
        struct PartyTrigger* pr_trig = &gameadd.script.party_triggers[gameadd.script.party_triggers_num % PARTY_TRIGGERS_COUNT];
        pr_trig->flags = TrgF_CREATE_CREATURE;
        pr_trig->flags |= next_command_reusable?TrgF_REUSABLE:0;

        pr_trig->plyr_idx = plr_id;
        pr_trig->creatr_id = crtr_id;
        pr_trig->crtr_level = crtr_level-1;
        pr_trig->carried_gold = carried_gold;
        pr_trig->location = location;
        pr_trig->ncopies = ncopies;
        pr_trig->condit_idx = script_current_condition;
        gameadd.script.party_triggers_num++;
    }
}

void command_add_condition(long plr_range_id, long opertr_id, long varib_type, long varib_id, long value)
{
    // TODO: replace with pointer to functions
    struct Condition* condt = &gameadd.script.conditions[gameadd.script.conditions_num];
    condt->condit_idx = script_current_condition;
    condt->plyr_range = plr_range_id;
    condt->variabl_type = varib_type;
    condt->variabl_idx = varib_id;
    condt->operation = opertr_id;
    condt->rvalue = value;
    if (condition_stack_pos >= CONDITIONS_COUNT)
    {
        gameadd.script.conditions_num++;
        SCRPTWRNLOG("Conditions too deep in script");
        return;
    }
    if (script_current_condition != CONDITION_ALWAYS)
    {
        condition_stack[condition_stack_pos] = script_current_condition;
        condition_stack_pos++;
    }
    script_current_condition = gameadd.script.conditions_num;
    gameadd.script.conditions_num++;
}

TbBool parse_get_varib(const char *varib_name, long *varib_id, long *varib_type)
{
    char c;
    int len = 0;
    char arg[MAX_TEXT_LENGTH];

    if (level_file_version > 0)
    {
        *varib_type = get_id(variable_desc, varib_name);
    } else
    {
        *varib_type = get_id(dk1_variable_desc, varib_name);
    }
    if (*varib_type == -1)
      *varib_id = -1;
    else
      *varib_id = 0;
    if (*varib_id == -1)
    {
      *varib_id = get_id(creature_desc, varib_name);
      *varib_type = SVar_CREATURE_NUM;
    }
    //TODO: list of lambdas
    if (*varib_id == -1)
    {
      *varib_id = get_id(room_desc, varib_name);
      *varib_type = SVar_ROOM_SLABS;
    }
    if (*varib_id == -1)
    {
      *varib_id = get_id(timer_desc, varib_name);
      *varib_type = SVar_TIMER;
    }
    if (*varib_id == -1)
    {
      *varib_id = get_id(flag_desc, varib_name);
      *varib_type = SVar_FLAG;
    }
    if (*varib_id == -1)
    {
      *varib_id = get_id(door_desc, varib_name);
      *varib_type = SVar_DOOR_NUM;
    }
    if (*varib_id == -1)
    {
        *varib_id = get_id(trap_desc, varib_name);
        *varib_type = SVar_TRAP_NUM;
    }
    if (*varib_id == -1)
    {
      *varib_id = get_id(campaign_flag_desc, varib_name);
      *varib_type = SVar_CAMPAIGN_FLAG;
    }
    if (*varib_id == -1)
    {
        if (2 == sscanf(varib_name, "BOX%ld_ACTIVATE%c", varib_id, &c) && (c == 'D'))
        {
            // activateD
            *varib_type = SVar_BOX_ACTIVATED;
        }
        else
        {
            *varib_id = -1;
        }
        if (2 == sscanf(varib_name, "SACRIFICED[%n%[^]]%c", &len, arg, &c) && (c == ']'))
        {
            *varib_id = get_id(creature_desc, arg);
            *varib_type = SVar_SACRIFICED;
        }
        if (2 == sscanf(varib_name, "REWARDED[%n%[^]]%c", &len, arg, &c) && (c == ']'))
        {
            *varib_id = get_id(creature_desc, arg);
            *varib_type = SVar_REWARDED;
        }
    }
    if (*varib_id == -1)
    {
      SCRPTERRLOG("Unknown variable name, '%s'", varib_name);
      return false;
    }
    return true;
}

// Variables that could be set
static TbBool parse_set_varib(const char *varib_name, long *varib_id, long *varib_type)
{
    char c;
    int len = 0;
    char arg[MAX_TEXT_LENGTH];

    *varib_id = -1;
    if (*varib_id == -1)
    {
      *varib_id = get_id(flag_desc, varib_name);
      *varib_type = SVar_FLAG;
    }
    if (*varib_id == -1)
    {
      *varib_id = get_id(campaign_flag_desc, varib_name);
      *varib_type = SVar_CAMPAIGN_FLAG;
    }
    if (*varib_id == -1)
    {
        if (2 == sscanf(varib_name, "BOX%ld_ACTIVATE%c", varib_id, &c) && (c == 'D'))
        {
            // activateD
            *varib_type = SVar_BOX_ACTIVATED;
        }
        else
        {
            *varib_id = -1;
        }
        if (2 == sscanf(varib_name, "SACRIFICED[%n%[^]]%c", &len, arg, &c) && (c == ']'))
        {
            *varib_id = get_id(creature_desc, arg);
            *varib_type = SVar_SACRIFICED;
        }
        if (2 == sscanf(varib_name, "REWARDED[%n%[^]]%c", &len, arg, &c) && (c == ']'))
        {
            *varib_id = get_id(creature_desc, arg);
            *varib_type = SVar_REWARDED;
        }
    }
    if (*varib_id == -1)
    {
      SCRPTERRLOG("Unknown variable name, '%s'", varib_name);
      return false;
    }
    return true;
}

static long parse_criteria(const char *criteria)
{
    char c;
    int arg;

    long ret = get_id(creature_select_criteria_desc, criteria);
    if (ret == -1)
    {
        if (2 == sscanf(criteria, "AT_ACTION_POINT[%d%c", &arg, &c) && (c == ']'))
        {
            ActionPointId loc = action_point_number_to_index(arg);
            if (loc == -1)
            {
                SCRPTERRLOG("Unknown action point at criteria, '%s'", criteria);
                return -1;
            }
            ret = (CSelCrit_NearAP) | (loc << 4);
        }
    }
    return ret;
}

static long parse_creature_name(const char *creature_name)
{
    long ret = get_rid(creature_desc, creature_name);
    if (ret == -1)
    {
        if (0 == strcasecmp(creature_name, "ANY_CREATURE"))
        {
            return CREATURE_ANY;
        }
    }
    return ret;
}

void command_if(long plr_range_id, const char *varib_name, const char *operatr, long value)
{
    long varib_type;
    long varib_id;
    if (gameadd.script.conditions_num >= CONDITIONS_COUNT)
    {
      SCRPTERRLOG("Too many (over %d) conditions in script", CONDITIONS_COUNT);
      return;
    }
    // Recognize variable
    if (!parse_get_varib(varib_name, &varib_id, &varib_type))
    {
        return;
    }
    { // Warn if using the command for a player without Dungeon struct
        int plr_start;
        int plr_end;
        if (get_players_range(plr_range_id, &plr_start, &plr_end) >= 0) {
            struct Dungeon* dungeon = get_dungeon(plr_start);
            if ((plr_start+1 == plr_end) && dungeon_invalid(dungeon)) {
                // Note that this list should be kept updated with the changes in get_condition_value()
                if ((varib_type != SVar_GAME_TURN) && (varib_type != SVar_ALL_DUNGEONS_DESTROYED)
                 && (varib_type != SVar_DOOR_NUM) && (varib_type != SVar_TRAP_NUM))
                    SCRPTWRNLOG("Found player without dungeon used in IF clause in script; this will not work correctly");
            }
        }
    }
    // Recognize comparison
    long opertr_id = get_id(comparison_desc, operatr);
    if (opertr_id == -1)
    {
      SCRPTERRLOG("Unknown comparison name, '%s'", operatr);
      return;
    }
    // Add the condition to script structure
    command_add_condition(plr_range_id, opertr_id, varib_type, varib_id, value);
}

void command_add_value(unsigned long var_index, unsigned long plr_range_id, long val2, long val3, long val4)
{
    ALLOCATE_SCRIPT_VALUE(var_index, plr_range_id);

    value->arg0 = val2;
    value->arg1 = val3;
    value->arg2 = val4;

    if ((script_current_condition == CONDITION_ALWAYS) && (next_command_reusable == 0))
    {
        script_process_value(var_index, plr_range_id, val2, val3, val4, value);
        return;
    }
}

void command_display_information(long msg_num, const char *where, long x, long y)
{
    TbMapLocation location;
    if ((msg_num < 0) || (msg_num >= STRINGS_MAX))
    {
      SCRPTERRLOG("Invalid TEXT number");
      return;
    }
    if (!get_map_location_id(where, &location))
      return;
    command_add_value(Cmd_DISPLAY_INFORMATION, ALL_PLAYERS, msg_num, location, get_subtile_number(x,y));
}

void command_set_generate_speed(long game_turns)
{
    if (game_turns <= 0)
    {
      SCRPTERRLOG("Generation speed must be positive number");
      return;
    }
    command_add_value(Cmd_SET_GENERATE_SPEED, ALL_PLAYERS, game_turns, 0, 0);
}

void command_dead_creatures_return_to_pool(long val)
{
    command_add_value(Cmd_DEAD_CREATURES_RETURN_TO_POOL, ALL_PLAYERS, val, 0, 0);
}

void command_bonus_level_time(long game_turns, long real)
{
    if (game_turns < 0)
    {
        SCRPTERRLOG("Bonus time must be nonnegative");
        return;
    }
    command_add_value(Cmd_BONUS_LEVEL_TIME, ALL_PLAYERS, game_turns, real, 0);
}

static void player_reveal_map_area(PlayerNumber plyr_idx, long x, long y, long w, long h)
{
  SYNCDBG(0,"Revealing around (%d,%d)",x,y);
  reveal_map_area(plyr_idx, x-(w>>1), x+(w>>1)+(w%1), y-(h>>1), y+(h>>1)+(h%1));
}

void player_reveal_map_location(int plyr_idx, TbMapLocation target, long r)
{
    SYNCDBG(0, "Revealing location type %d", target);
    long x = 0;
    long y = 0;
    find_map_location_coords(target, &x, &y, plyr_idx, __func__);
    if ((x == 0) && (y == 0))
    {
        WARNLOG("Can't decode location %d", target);
        return;
  }
  reveal_map_area(plyr_idx, x-(r>>1), x+(r>>1)+(r&1), y-(r>>1), y+(r>>1)+(r&1));
}

void command_set_start_money(long plr_range_id, long gold_val)
{
    int plr_start;
    int plr_end;
    if (get_players_range(plr_range_id, &plr_start, &plr_end) < 0)
    {
        SCRPTERRLOG("Given owning player range %d is not supported in this command", (int)plr_range_id);
        return;
  }
  if (script_current_condition != CONDITION_ALWAYS)
  {
    SCRPTWRNLOG("Start money set inside conditional block; condition ignored");
  }
  for (int i = plr_start; i < plr_end; i++)
  {
      if (gold_val > SENSIBLE_GOLD)
      {
          gold_val = SENSIBLE_GOLD;
          SCRPTWRNLOG("Gold added to player %d reduced to %d", (int)plr_range_id, SENSIBLE_GOLD);
      }
      player_add_offmap_gold(i, gold_val);
  }
}

void command_room_available(long plr_range_id, const char *roomname, unsigned long can_resrch, unsigned long can_build)
{
    long room_id = get_rid(room_desc, roomname);
    if (room_id == -1)
    {
      SCRPTERRLOG("Unknown room name, '%s'", roomname);
      return;
    }
    command_add_value(Cmd_ROOM_AVAILABLE, plr_range_id, room_id, can_resrch, can_build);
}

void command_creature_available(long plr_range_id, const char *crtr_name, unsigned long can_be_avail, unsigned long force_avail)
{
    long crtr_id = get_rid(creature_desc, crtr_name);
    if (crtr_id == -1)
    {
      SCRPTERRLOG("Unknown creature, '%s'", crtr_name);
      return;
    }
    command_add_value(Cmd_CREATURE_AVAILABLE, plr_range_id, crtr_id, can_be_avail, force_avail);
}

void command_magic_available(long plr_range_id, const char *magname, unsigned long can_resrch, unsigned long can_use)
{
    long mag_id = get_rid(power_desc, magname);
    if (mag_id == -1)
    {
      SCRPTERRLOG("Unknown magic, '%s'", magname);
      return;
    }
    command_add_value(Cmd_MAGIC_AVAILABLE, plr_range_id, mag_id, can_resrch, can_use);
}

void command_trap_available(long plr_range_id, const char *trapname, unsigned long can_build, unsigned long amount)
{
    long trap_id = get_rid(trap_desc, trapname);
    if (trap_id == -1)
    {
      SCRPTERRLOG("Unknown trap, '%s'", trapname);
      return;
    }
    command_add_value(Cmd_TRAP_AVAILABLE, plr_range_id, trap_id, can_build, amount);
}

/**
 * Updates amount of RESEARCH points needed for the item to be researched.
 * Will not reorder the RESEARCH items.
 */
void command_research(long plr_range_id, const char *trg_type, const char *trg_name, unsigned long val)
{
    long item_type = get_rid(research_desc, trg_type);
    long item_id = get_research_id(item_type, trg_name, __func__);
    if (item_id < 0)
      return;
    command_add_value(Cmd_RESEARCH, plr_range_id, item_type, item_id, val);
}

/**
 * Updates amount of RESEARCH points needed for the item to be researched.
 * Reorders the RESEARCH items - needs all items to be re-added.
 */
void command_research_order(long plr_range_id, const char *trg_type, const char *trg_name, unsigned long val)
{
    int plr_start;
    int plr_end;
    if (get_players_range(plr_range_id, &plr_start, &plr_end) < 0) {
        SCRPTERRLOG("Given owning player range %d is not supported in this command",(int)plr_range_id);
        return;
    }
    for (long i = plr_start; i < plr_end; i++)
    {
        struct Dungeon* dungeon = get_dungeon(i);
        if (dungeon_invalid(dungeon))
            continue;
        if (dungeon->research_num >= DUNGEON_RESEARCH_COUNT)
        {
          SCRPTERRLOG("Too many RESEARCH ITEMS, for player %d", i);
          return;
        }
    }
    long item_type = get_rid(research_desc, trg_type);
    long item_id = get_research_id(item_type, trg_name, __func__);
    if (item_id < 0)
      return;
    command_add_value(Cmd_RESEARCH_ORDER, plr_range_id, item_type, item_id, val);
}

void command_if_action_point(long apt_num, long plr_range_id)
{
    if (gameadd.script.conditions_num >= CONDITIONS_COUNT)
    {
        SCRPTERRLOG("Too many (over %d) conditions in script", CONDITIONS_COUNT);
        return;
    }
    // Check the Action Point
    long apt_idx = action_point_number_to_index(apt_num);
    if (!action_point_exists_idx(apt_idx))
    {
        SCRPTERRLOG("Non-existing Action Point, no %d", apt_num);
        return;
    }
    command_add_condition(plr_range_id, 0, SVar_ACTION_POINT_TRIGGERED, apt_idx, 0);
}

void command_if_slab_owner(MapSlabCoord slb_x, MapSlabCoord slb_y, long plr_range_id)
{
    if (gameadd.script.conditions_num >= CONDITIONS_COUNT)
    {
        SCRPTERRLOG("Too many (over %d) conditions in script", CONDITIONS_COUNT);
        return;
    }
    command_add_condition(slb_x, 1, SVar_SLAB_OWNER, slb_y, plr_range_id);
}

void command_if_slab_type(MapSlabCoord slb_x, MapSlabCoord slb_y, long slab_type)
{
    if (gameadd.script.conditions_num >= CONDITIONS_COUNT)
    {
        SCRPTERRLOG("Too many (over %d) conditions in script", CONDITIONS_COUNT);
        return;
    }
    command_add_condition(slb_x, 1, SVar_SLAB_TYPE, slb_y, slab_type);
}

void command_computer_player(long plr_range_id, long comp_model)
{
    if (script_current_condition != CONDITION_ALWAYS)
    {
        SCRPTWRNLOG("Computer player setup inside conditional block; condition ignored");
    }
    int plr_start;
    int plr_end;
    if (get_players_range(plr_range_id, &plr_start, &plr_end) < 0) {
        SCRPTERRLOG("Given owning player range %d is not supported in this command",(int)plr_range_id);
        return;
    }
    for (long i = plr_start; i < plr_end; i++)
    {
        script_support_setup_player_as_computer_keeper(i, comp_model);
    }
}

void command_set_timer(long plr_range_id, const char *timrname)
{
    long timr_id = get_rid(timer_desc, timrname);
    if (timr_id == -1)
    {
        SCRPTERRLOG("Unknown timer, '%s'", timrname);
        return;
    }
    command_add_value(Cmd_SET_TIMER, plr_range_id, timr_id, 0, 0);
}

void command_win_game(void)
{
    if (script_current_condition == CONDITION_ALWAYS)
    {
        SCRPTERRLOG("Command WIN GAME found with no condition");
        return;
    }
    if (gameadd.script.win_conditions_num >= WIN_CONDITIONS_COUNT)
    {
        SCRPTERRLOG("Too many WIN GAME conditions in script");
        return;
    }
    gameadd.script.win_conditions[gameadd.script.win_conditions_num] = script_current_condition;
    gameadd.script.win_conditions_num++;
}

void command_lose_game(void)
{
  if (script_current_condition == CONDITION_ALWAYS)
  {
    SCRPTERRLOG("Command LOSE GAME found with no condition");
    return;
  }
  if (gameadd.script.lose_conditions_num >= WIN_CONDITIONS_COUNT)
  {
    SCRPTERRLOG("Too many LOSE GAME conditions in script");
    return;
  }
  gameadd.script.lose_conditions[gameadd.script.lose_conditions_num] = script_current_condition;
  gameadd.script.lose_conditions_num++;
}

void command_set_flag(long plr_range_id, const char *flgname, long val)
{
    long flg_id;
    long flag_type;
    if (!parse_set_varib(flgname, &flg_id, &flag_type))
    {
        SCRPTERRLOG("Unknown flag, '%s'", flgname);
        return;
    }
    command_add_value(Cmd_SET_FLAG, plr_range_id, flg_id, val, flag_type);
}

void command_add_to_flag(long plr_range_id, const char *flgname, long val)
{
    long flg_id;
    long flag_type;

    if (!parse_set_varib(flgname, &flg_id, &flag_type))
    {
        SCRPTERRLOG("Unknown flag, '%s'", flgname);
        return;
    }
    command_add_value(Cmd_ADD_TO_FLAG, plr_range_id, flg_id, val, flag_type);
}

void command_max_creatures(long plr_range_id, long val)
{
    command_add_value(Cmd_MAX_CREATURES, plr_range_id, val, 0, 0);
}

void command_door_available(long plr_range_id, const char *doorname, unsigned long a3, unsigned long a4)
{
    long door_id = get_rid(door_desc, doorname);
    if (door_id == -1)
    {
        SCRPTERRLOG("Unknown door, '%s'", doorname);
        return;
  }
  command_add_value(Cmd_DOOR_AVAILABLE, plr_range_id, door_id, a3, a4);
}

static void display_objective_check(const struct ScriptLine *scline)
{
  long msg_num = scline->np[0];
  long x, y;
  TbMapLocation location = 0;
  if ((msg_num < 0) || (msg_num >= STRINGS_MAX))
  {
    SCRPTERRLOG("Invalid TEXT number");
    return;
  }
  if (scline->command == Cmd_DISPLAY_OBJECTIVE)
  {
    const char *where = scline->tp[1];
    if (!get_map_location_id(where, &location))
    {
      return;
    }
    command_add_value(Cmd_DISPLAY_OBJECTIVE, ALL_PLAYERS, msg_num, location, 0);
  }
  else
  {
    x = scline->np[1];
    y = scline->np[2];
    command_add_value(Cmd_DISPLAY_OBJECTIVE, ALL_PLAYERS, msg_num, location, get_subtile_number(x,y));
  }
}

static void display_objective_process(struct ScriptContext *context)
{
      if ( (my_player_number >= context->plr_start) && (my_player_number < context->plr_end) )
      {
          set_general_objective(context->value->arg0,
              context->value->arg1,
              stl_num_decode_x(context->value->arg2),
              stl_num_decode_y(context->value->arg2));
      }
}

static void conceal_map_rect_check(const struct ScriptLine *scline)
{
    TbBool all = strcmp(scline->tp[5], "ALL") == 0;
    if (!all)
        all = strcmp(scline->tp[5], "1") == 0;

    command_add_value(Cmd_CONCEAL_MAP_RECT, scline->np[0], scline->np[1], scline->np[2],
                      (scline->np[4]<<16) | scline->np[3] | (all?1<<24:0));
}

static void conceal_map_rect_process(struct ScriptContext *context)
{
    long w = context->value->bytes[8];
    long h = context->value->bytes[10];

    conceal_map_area(context->value->plyr_range, context->value->arg0 - (w>>1), context->value->arg0 + (w>>1) + (w&1),
                     context->value->arg1 - (h>>1), context->value->arg1 + (h>>1) + (h&1), context->value->bytes[11]);
}

void command_add_tunneller_to_level(long plr_range_id, const char *locname, const char *objectv, long target, unsigned char crtr_level, unsigned long carried_gold)
{
    TbMapLocation location;
    TbMapLocation heading;
    if ((crtr_level < 1) || (crtr_level > CREATURE_MAX_LEVEL))
    {
        SCRPTERRLOG("Invalid CREATURE LEVEL parameter");
        return;
    }
    if (gameadd.script.tunneller_triggers_num >= TUNNELLER_TRIGGERS_COUNT)
    {
        SCRPTERRLOG("Too many ADD_TUNNELLER commands in script");
        return;
    }
    // Verify player
    long plr_id = get_players_range_single(plr_range_id);
    if (plr_id < 0) {
        SCRPTERRLOG("Given owning player is not supported in this command");
        return;
    }
    // Recognize place where party is created
    if (!get_map_location_id(locname, &location))
        return;
    // Recognize place where party is going
    if (!get_map_heading_id(objectv, target, &heading))
        return;
    if (script_current_condition == CONDITION_ALWAYS)
    {
        script_process_new_tunneler(plr_id, location, heading, crtr_level-1, carried_gold);
    } else
    {
        struct TunnellerTrigger* tn_trig = &gameadd.script.tunneller_triggers[gameadd.script.tunneller_triggers_num % TUNNELLER_TRIGGERS_COUNT];
        set_flag_byte(&(tn_trig->flags), TrgF_REUSABLE, next_command_reusable);
        set_flag_byte(&(tn_trig->flags), TrgF_DISABLED, false);
        tn_trig->plyr_idx = plr_id;
        tn_trig->location = location;
        tn_trig->heading = heading;
        tn_trig->heading_OLD = 0; //target is now contained in heading and this is unused
        tn_trig->carried_gold = carried_gold;
        tn_trig->crtr_level = crtr_level-1;
        tn_trig->carried_gold = carried_gold;
        tn_trig->party_id = 0;
        tn_trig->condit_idx = script_current_condition;
        gameadd.script.tunneller_triggers_num++;
    }
}

void command_add_tunneller_party_to_level(long plr_range_id, const char *prtname, const char *locname, const char *objectv, long target, char crtr_level, unsigned long carried_gold)
{
    TbMapLocation location;
    TbMapLocation heading;
    if ((crtr_level < 1) || (crtr_level > CREATURE_MAX_LEVEL))
    {
        SCRPTERRLOG("Invalid CREATURE LEVEL parameter");
        return;
    }
    if (gameadd.script.tunneller_triggers_num >= TUNNELLER_TRIGGERS_COUNT)
    {
        SCRPTERRLOG("Too many ADD_TUNNELLER commands in script");
        return;
    }
    // Verify player
    long plr_id = get_players_range_single(plr_range_id);
    if (plr_id < 0) {
        SCRPTERRLOG("Given owning player is not supported in this command");
        return;
    }
    // Recognize place where party is created
    if (!get_map_location_id(locname, &location))
        return;
    // Recognize place where party is going
    if (!get_map_heading_id(objectv, target, &heading))
        return;
    // Recognize party name
    long prty_id = get_party_index_of_name(prtname);
    if (prty_id < 0)
    {
        SCRPTERRLOG("Party of requested name, '%s', is not defined", prtname);
        return;
    }
    struct Party* party = &gameadd.script.creature_partys[prty_id];
    if (party->members_num >= GROUP_MEMBERS_COUNT-1)
    {
        SCRPTERRLOG("Party too big for ADD_TUNNELLER (Max %d members)", GROUP_MEMBERS_COUNT-1);
        return;
    }
    // Either add the party or add item to conditional triggers list
    if (script_current_condition == CONDITION_ALWAYS)
    {
        script_process_new_tunneller_party(plr_id, prty_id, location, heading, crtr_level-1, carried_gold);
    } else
    {
        struct TunnellerTrigger* tn_trig = &gameadd.script.tunneller_triggers[gameadd.script.tunneller_triggers_num % TUNNELLER_TRIGGERS_COUNT];
        set_flag_byte(&(tn_trig->flags), TrgF_REUSABLE, next_command_reusable);
        set_flag_byte(&(tn_trig->flags), TrgF_DISABLED, false);
        tn_trig->plyr_idx = plr_id;
        tn_trig->location = location;
        tn_trig->heading = heading;
        tn_trig->heading_OLD = 0; //target is now contained in heading and this is unused
        tn_trig->carried_gold = carried_gold;
        tn_trig->crtr_level = crtr_level-1;
        tn_trig->carried_gold = carried_gold;
        tn_trig->party_id = prty_id+1;
        tn_trig->condit_idx = script_current_condition;
        gameadd.script.tunneller_triggers_num++;
    }
}

void command_add_creature_to_pool(const char *crtr_name, long amount)
{
    long crtr_id = get_rid(creature_desc, crtr_name);
    if (crtr_id == -1)
    {
        SCRPTERRLOG("Unknown creature, '%s'", crtr_name);
        return;
    }
    if ((amount < 0) || (amount >= CREATURES_COUNT))
    {
        SCRPTERRLOG("Invalid number of '%s' creatures for pool, %d", crtr_name, amount);
        return;
    }
    command_add_value(Cmd_ADD_CREATURE_TO_POOL, ALL_PLAYERS, crtr_id, amount, 0);
}

void command_reset_action_point(long apt_num)
{
    long apt_idx = action_point_number_to_index(apt_num);
    if (!action_point_exists_idx(apt_idx))
    {
        SCRPTERRLOG("Non-existing Action Point, no %d", apt_num);
        return;
  }
  command_add_value(Cmd_RESET_ACTION_POINT, ALL_PLAYERS, apt_idx, 0, 0);
}

void command_set_creature_max_level(long plr_range_id, const char *crtr_name, long crtr_level)
{
    long crtr_id = get_rid(creature_desc, crtr_name);
    if (crtr_id == -1)
    {
        SCRPTERRLOG("Unknown creature, '%s'", crtr_name);
        return;
  }
  if ((crtr_level < 1) || (crtr_level > CREATURE_MAX_LEVEL))
  {
    SCRPTERRLOG("Invalid '%s' experience level, %d", crtr_name, crtr_level);
  }
  command_add_value(Cmd_SET_CREATURE_MAX_LEVEL, plr_range_id, crtr_id, crtr_level-1, 0);
}

void command_set_music(long val)
{
  if (script_current_condition != CONDITION_ALWAYS)
  {
    SCRPTWRNLOG("Music set inside conditional block; condition ignored");
  }
  if (val >= FIRST_TRACK && val <= max_track)
  {
    game.audiotrack = val;
  }
  else
  {
    SCRPTERRLOG("Invalid music track %d, track must be between %d and %d", val,FIRST_TRACK,max_track);
    return;
  }
}

void command_set_hate(long trgt_plr_range_id, long enmy_plr_range_id, long hate_val)
{
    // Verify enemy player
    long enmy_plr_id = get_players_range_single(enmy_plr_range_id);
    if (enmy_plr_id < 0) {
        SCRPTERRLOG("Given enemy player is not supported in this command");
        return;
    }
    command_add_value(Cmd_SET_HATE, trgt_plr_range_id, enmy_plr_id, hate_val, 0);
}

void command_if_available(long plr_range_id, const char *varib_name, const char *operatr, long value)
{
    long varib_type;
    if (gameadd.script.conditions_num >= CONDITIONS_COUNT)
    {
      SCRPTERRLOG("Too many (over %d) conditions in script", CONDITIONS_COUNT);
      return;
    }
    // Recognize variable
    long varib_id = -1;
    if (varib_id == -1)
    {
      varib_id = get_id(door_desc, varib_name);
      varib_type = SVar_AVAILABLE_DOOR;
    }
    if (varib_id == -1)
    {
      varib_id = get_id(trap_desc, varib_name);
      varib_type = SVar_AVAILABLE_TRAP;
    }
    if (varib_id == -1)
    {
      varib_id = get_id(room_desc, varib_name);
      varib_type = SVar_AVAILABLE_ROOM;
    }
    if (varib_id == -1)
    {
      varib_id = get_id(power_desc, varib_name);
      varib_type = SVar_AVAILABLE_MAGIC;
    }
    if (varib_id == -1)
    {
      varib_id = get_id(creature_desc, varib_name);
      varib_type = SVar_AVAILABLE_CREATURE;
    }
    if (varib_id == -1)
    {
      SCRPTERRLOG("Unrecognized VARIABLE, '%s'", varib_name);
      return;
    }
    // Recognize comparison
    long opertr_id = get_id(comparison_desc, operatr);
    if (opertr_id == -1)
    {
      SCRPTERRLOG("Unknown comparison name, '%s'", operatr);
      return;
    }
    { // Warn if using the command for a player without Dungeon struct
        int plr_start;
        int plr_end;
        if (get_players_range(plr_range_id, &plr_start, &plr_end) >= 0) {
            struct Dungeon* dungeon = get_dungeon(plr_start);
            if ((plr_start+1 == plr_end) && dungeon_invalid(dungeon)) {
                SCRPTWRNLOG("Found player without dungeon used in IF_AVAILABLE clause in script; this will not work correctly");
            }
        }
    }
    // Add the condition to script structure
    command_add_condition(plr_range_id, opertr_id, varib_type, varib_id, value);
}

void command_if_controls(long plr_range_id, const char *varib_name, const char *operatr, long value)
{
    long varib_id;
    if (gameadd.script.conditions_num >= CONDITIONS_COUNT)
    {
      SCRPTERRLOG("Too many (over %d) conditions in script", CONDITIONS_COUNT);
      return;
    }
    // Recognize variable
    long varib_type = get_id(controls_variable_desc, varib_name);
    if (varib_type == -1)
      varib_id = -1;
    else
      varib_id = 0;
    if (varib_id == -1)
    {
      varib_id = get_id(creature_desc, varib_name);
      varib_type = SVar_CONTROLS_CREATURE;
    }
    if (varib_id == -1)
    {
      SCRPTERRLOG("Unrecognized VARIABLE, '%s'", varib_name);
      return;
    }
    // Recognize comparison
    long opertr_id = get_id(comparison_desc, operatr);
    if (opertr_id == -1)
    {
      SCRPTERRLOG("Unknown comparison name, '%s'", operatr);
      return;
    }
    { // Warn if using the command for a player without Dungeon struct
        int plr_start;
        int plr_end;
        if (get_players_range(plr_range_id, &plr_start, &plr_end) >= 0) {
            struct Dungeon* dungeon = get_dungeon(plr_start);
            if ((plr_start+1 == plr_end) && dungeon_invalid(dungeon)) {
                SCRPTWRNLOG("Found player without dungeon used in IF_CONTROLS clause in script; this will not work correctly");
            }
        }
    }
    // Add the condition to script structure
    command_add_condition(plr_range_id, opertr_id, varib_type, varib_id, value);
}

void command_set_computer_globals(long plr_range_id, long val1, long val2, long val3, long val4, long val5, long val6)
{
  int plr_start;
  int plr_end;
  if (get_players_range(plr_range_id, &plr_start, &plr_end) < 0) {
      SCRPTERRLOG("Given owning player range %d is not supported in this command",(int)plr_range_id);
      return;
  }
  if (script_current_condition != CONDITION_ALWAYS)
  {
    SCRPTWRNLOG("Computer globals altered inside conditional block; condition ignored");
  }
  for (long i = plr_start; i < plr_end; i++)
  {
      struct Computer2* comp = get_computer_player(i);
      if (computer_player_invalid(comp))
      {
          continue;
    }
    comp->field_1C = val1;
    comp->field_14 = val2;
    comp->field_18 = val3;
    comp->max_room_build_tasks = val4;
    comp->field_2C = val5;
    comp->sim_before_dig = val6;
  }
}

void command_set_computer_checks(long plr_range_id, const char *chkname, long val1, long val2, long val3, long val4, long val5)
{
  int plr_start;
  int plr_end;
  if (get_players_range(plr_range_id, &plr_start, &plr_end) < 0) {
      SCRPTERRLOG("Given owning player range %d is not supported in this command",(int)plr_range_id);
      return;
  }
  if (script_current_condition != CONDITION_ALWAYS)
  {
    SCRPTWRNLOG("Computer check altered inside conditional block; condition ignored");
  }
  long n = 0;
  for (long i = plr_start; i < plr_end; i++)
  {
      struct Computer2* comp = get_computer_player(i);
      if (computer_player_invalid(comp)) {
          continue;
      }
      for (long k = 0; k < COMPUTER_CHECKS_COUNT; k++)
      {
          struct ComputerCheck* ccheck = &comp->checks[k];
          if ((ccheck->flags & ComChk_Unkn0002) != 0)
            break;
          if (ccheck->name == NULL)
            break;
          if (strcasecmp(chkname, ccheck->name) == 0)
          {
            ccheck->turns_interval = val1;
            ccheck->param1 = val2;
            ccheck->param2 = val3;
            ccheck->param3 = val4;
            ccheck->last_run_turn = val5;
            n++;
          }
      }
  }
  if (n == 0)
  {
    SCRPTERRLOG("No computer check found named '%s' in players %d to %d",chkname,(int)plr_start,(int)plr_end-1);
    return;
  }
  SCRIPTDBG(6,"Altered %d checks named '%s'",n,chkname);
}


void refresh_trap_anim(long trap_id)
{
    int k = 0;
    const struct StructureList* slist = get_list_for_thing_class(TCls_Trap);
    int i = slist->index;
    while (i != 0)
    {
        struct Thing* traptng = thing_get(i);
        if (thing_is_invalid(traptng))
        {
            ERRORLOG("Jump to invalid thing detected");
            break;
        }
        i = traptng->next_of_class;
        // Per thing code
        if (traptng->model == trap_id)
        {
            traptng->anim_sprite = gameadd.trap_stats[trap_id].sprite_anim_idx;
            struct TrapStats* trapstat = &gameadd.trap_stats[traptng->model];
            char start_frame;
            if (trapstat->field_13) {
                start_frame = -1;
            }
            else {
                start_frame = 0;
            }
            set_thing_draw(traptng, trapstat->sprite_anim_idx, trapstat->anim_speed, trapstat->sprite_size_max, trapstat->unanimated, start_frame, 2);
        }
        // Per thing code ends
        k++;
        if (k > slist->index)
        {
            ERRORLOG("Infinite loop detected when sweeping things list");
            break;
        }
    }
}

static void set_trap_configuration_check(const struct ScriptLine* scline)
{
    ALLOCATE_SCRIPT_VALUE(scline->command, 0);

    const char *trapname = scline->tp[0];
    short trap_id = get_id(trap_desc, trapname);
    if (trap_id == -1)
    {
        SCRPTERRLOG("Unknown trap, '%s'", trapname);
        DEALLOCATE_SCRIPT_VALUE
        return;
    }

    short trapvar = get_id(trap_config_desc, scline->tp[1]);
    if (trapvar == -1)
    {
        SCRPTERRLOG("Unknown trap variable");
        DEALLOCATE_SCRIPT_VALUE
        return;
    }

    value->shorts[0] = trap_id;
    value->shorts[1] = trapvar;
    //val2 is an optional variable, used when there's 2 numbers on one command. Pass them along as one merged val.
    if (trapvar == 3) // SymbolSprites
    {
        char *tmp = malloc(strlen(scline->tp[2]) + strlen(scline->tp[3]) + 3);
        strcpy(tmp, scline->tp[2]);
        tmp[strlen(scline->tp[2])] = '|' ;
        tmp[strlen(scline->tp[2]) + 1] = 0;
        strcat(tmp,scline->tp[3]);
        value->str2 = script_strdup(tmp); // first\0second
        value->str2[strlen(scline->tp[2])] = 0;
        free(tmp);
        if (value->str2 == NULL)
        {
            SCRPTERRLOG("Run out script strings space");
            DEALLOCATE_SCRIPT_VALUE
            return;
        }
    }
    else if (
        (trapvar != 4) && // PointerSprites
        (trapvar != 12) // Model
        )
    {
        if ((scline->np[2] > 0xFFFF) || (scline->np[2] < 0))
        {
            SCRPTERRLOG("Value out of range: %d", scline->np[2]);
            DEALLOCATE_SCRIPT_VALUE
            return;
        }
        value->shorts[2] = (short)scline->np[2];
    }
    else
    {
        value->str2 = script_strdup(scline->tp[2]);
        if (value->str2 == NULL)
        {
            SCRPTERRLOG("Run out script strings space");
            DEALLOCATE_SCRIPT_VALUE
            return;
        }
    }
<<<<<<< HEAD
    SCRIPTDBG(7, "Setting trap %s property %s to %d", trapname, property, mergedval);
=======
    SCRIPTDBG(7, "Setting trap %s property %s to %d", trapname, trapvar, value->shorts[2]);
>>>>>>> 7f887ccc
    PROCESS_SCRIPT_VALUE(scline->command);
}

void set_trap_configuration_process(struct ScriptContext *context)
{
    long trap_type = context->value->shorts[0];
    struct TrapConfigStats *trapst = &gameadd.trapdoor_conf.trap_cfgstats[trap_type];
    struct ManfctrConfig *mconf = &gameadd.traps_config[trap_type];
    struct ManufactureData *manufctr = get_manufacture_data(trap_type);
    short value = context->value->shorts[2];
    switch (context->value->shorts[1])
    {
        case 1: // NameTextID
            trapst->name_stridx = value;
            break;
        case 2: // TooltipTextID
            trapst->tooltip_stridx = value;
            break;
        case 3: // SymbolSprites
        {
            trapst->bigsym_sprite_idx = get_icon_id(context->value->str2); // First
            trapst->medsym_sprite_idx = get_icon_id(context->value->str2 + strlen(context->value->str2) + 1); // Second
            if (trapst->bigsym_sprite_idx < 0)
                trapst->bigsym_sprite_idx = bad_icon_id;
            if (trapst->medsym_sprite_idx < 0)
                trapst->medsym_sprite_idx = bad_icon_id;
            manufctr->bigsym_sprite_idx = trapst->bigsym_sprite_idx;
            manufctr->medsym_sprite_idx = trapst->medsym_sprite_idx;
            update_trap_tab_to_config();
        }
            break;
        case 4: // PointerSprites
            trapst->pointer_sprite_idx = get_icon_id(context->value->str2);
            if (trapst->pointer_sprite_idx < 0)
                trapst->pointer_sprite_idx = bad_icon_id;
            update_trap_tab_to_config();
            break;
        case 5: // PanelTabIndex
            trapst->panel_tab_idx = value;
            manufctr->panel_tab_idx = value;
            update_trap_tab_to_config();
            break;
        case 6: // Crate
            gameadd.object_conf.object_to_door_or_trap[value] = trap_type;
            gameadd.object_conf.workshop_object_class[value] = TCls_Trap;
            gameadd.trapdoor_conf.trap_to_object[trap_type] = value;
            break;
        case 7: // ManufactureLevel
            mconf->manufct_level = value;
            break;
        case 8: // ManufactureRequired
            mconf->manufct_required = value;
            break;
        case 9: // Shots
            mconf->shots = value;
            break;
        case 10: // TimeBetweenShots
            mconf->shots_delay = value;
            break;
        case 11: // SellingValue
            mconf->selling_value = value;
            break;
        case 12: // Model
        {
            struct Objects obj_tmp;
            gameadd.trap_stats[trap_type].sprite_anim_idx = get_anim_id(context->value->str2, &obj_tmp);
            refresh_trap_anim(trap_type);
        }
            break;
        case 13: // ModelSize
            gameadd.trap_stats[trap_type].sprite_size_max = value;
            refresh_trap_anim(trap_type);
            break;
        case 14: // AnimationSpeed
            gameadd.trap_stats[trap_type].anim_speed = value;
            refresh_trap_anim(trap_type);
            break;
        case 15: // TriggerType
            gameadd.trap_stats[trap_type].trigger_type = value;
            break;
        case 16: // ActivationType
            gameadd.trap_stats[trap_type].activation_type = value;
            break;
        case 17: // EffectType
            gameadd.trap_stats[trap_type].created_itm_model = value;
            break;
        case 18: // Hidden
            trapst->hidden = value;
            break;
        case 19: // TriggerAlarm
            trapst->notify = value;
            break;
        case 20: // Slappable
            trapst->slappable = value;
            break;
        case 21: // Unanimated
            gameadd.trap_stats[trap_type].unanimated = value;
            refresh_trap_anim(trap_type);
            break;
        default:
            WARNMSG("Unsupported Trap configuration, variable %d.", context->value->shorts[1]);
            break;
    }
}


void command_set_door_configuration(const char* doorname, const char* property, long value, long optvalue)
{
    long door_id = get_rid(door_desc, doorname);
    if (door_id == -1)
    {
        SCRPTERRLOG("Unknown door, '%s'", doorname);
    }

    long doorvar = get_id(door_config_desc, property);
    if (doorvar == -1)
    {
        SCRPTERRLOG("Unknown door variable");
        return;
    }

    //val2 is an optional variable, used when there's 2 numbers on one command. Pass them along as one merged val.
    if ((value > 0xFFFF) || (value < 0))
    {
        SCRPTERRLOG("Value out of range: %d", value);
        return;
    }
    if ((optvalue > 0xFFFF) || (optvalue < 0))
    {
        SCRPTERRLOG("Value out of range: %d", optvalue);
        return;
    }
    long mergedval = value + (optvalue << 16);
    SCRIPTDBG(7, "Setting door %s property %s to %d", doorname, property, mergedval);
    command_add_value(Cmd_SET_DOOR_CONFIGURATION, 0, door_id, doorvar, mergedval);
}

void command_set_computer_events(long plr_range_id, const char *evntname, long val1, long val2, long val3, long val4, long val5)
{
  int plr_start;
  int plr_end;
  if (get_players_range(plr_range_id, &plr_start, &plr_end) < 0) {
      SCRPTERRLOG("Given owning player range %d is not supported in this command",(int)plr_range_id);
      return;
  }
  if (script_current_condition != CONDITION_ALWAYS)
  {
    SCRPTWRNLOG("Computer event altered inside conditional block; condition ignored");
  }
  long n = 0;
  for (long i = plr_start; i < plr_end; i++)
  {
      struct Computer2* comp = get_computer_player(i);
      if (computer_player_invalid(comp)) {
          continue;
      }
      for (long k = 0; k < COMPUTER_EVENTS_COUNT; k++)
      {
          struct ComputerEvent* event = &comp->events[k];
          if (event->name == NULL)
              break;
          if (strcasecmp(evntname, event->name) == 0)
          {
              if (level_file_version > 0)
              {
                  SCRIPTDBG(7, "Changing computer %d event '%s' config from (%d,%d,%d,%d,%d) to (%d,%d,%d,%d,%d)", (int)i, event->name,
                      (int)event->test_interval, (int)event->param1, (int)event->param2, (int)event->param3, (int)event->last_test_gameturn, (int)val1, (int)val2, (int)val3, (int)val4);
                  event->test_interval = val1;
                  event->param1 = val2;
                  event->param2 = val3;
                  event->param3 = val4;
                  event->last_test_gameturn = val5;
                  n++;
              } else
              {
                SCRIPTDBG(7, "Changing computer %d event '%s' config from (%d,%d) to (%d,%d)", (int)i, event->name,
                  (int)event->param1, (int)event->param2, (int)val1, (int)val2);
                  event->param1 = val1;
                  event->param2 = val2;
                  n++;
              }
          }
      }
  }
  if (n == 0)
  {
    SCRPTERRLOG("No computer event found named '%s' in players %d to %d", evntname,(int)plr_start,(int)plr_end-1);
    return;
  }
  SCRIPTDBG(6,"Altered %d events named '%s'",n,evntname);
}

void command_set_computer_process(long plr_range_id, const char *procname, long val1, long val2, long val3, long val4, long val5)
{
  int plr_start;
  int plr_end;
  if (get_players_range(plr_range_id, &plr_start, &plr_end) < 0) {
      SCRPTERRLOG("Given owning player range %d is not supported in this command",(int)plr_range_id);
      return;
  }
  if (script_current_condition != CONDITION_ALWAYS)
  {
    SCRPTWRNLOG("Computer process altered inside conditional block; condition ignored");
  }
  long n = 0;
  for (long i = plr_start; i < plr_end; i++)
  {
      struct Computer2* comp = get_computer_player(i);
      if (computer_player_invalid(comp)) {
          continue;
      }
      for (long k = 0; k < COMPUTER_PROCESSES_COUNT; k++)
      {
          struct ComputerProcess* cproc = &comp->processes[k];
          if ((cproc->flags & ComProc_Unkn0002) != 0)
              break;
          if (cproc->name == NULL)
              break;
          if (strcasecmp(procname, cproc->name) == 0)
          {
              SCRIPTDBG(7,"Changing computer %d process '%s' config from (%d,%d,%d,%d,%d) to (%d,%d,%d,%d,%d)",(int)i,cproc->name,
                  (int)cproc->priority,(int)cproc->confval_2,(int)cproc->confval_3,(int)cproc->confval_4,(int)cproc->confval_5,
                  (int)val1,(int)val2,(int)val3,(int)val4,(int)val5);
              cproc->priority = val1;
              cproc->confval_2 = val2;
              cproc->confval_3 = val3;
              cproc->confval_4 = val4;
              cproc->confval_5 = val5;
              n++;
          }
      }
  }
  if (n == 0)
  {
    SCRPTERRLOG("No computer process found named '%s' in players %d to %d", procname,(int)plr_start,(int)plr_end-1);
    return;
  }
  SCRIPTDBG(6,"Altered %d processes named '%s'",n,procname);
}

void command_set_creature_health(const char *crtr_name, long val)
{
    long crtr_id = get_rid(creature_desc, crtr_name);
    if (crtr_id == -1)
    {
        SCRPTERRLOG("Unknown creature, '%s'", crtr_name);
        return;
  }
  if ((val < 0) || (val > 65535))
  {
    SCRPTERRLOG("Invalid '%s' health value, %d", crtr_name, val);
    return;
  }
  command_add_value(Cmd_SET_CREATURE_HEALTH, ALL_PLAYERS, crtr_id, val, 0);
}

void command_set_creature_strength(const char *crtr_name, long val)
{
    long crtr_id = get_rid(creature_desc, crtr_name);
    if (crtr_id == -1)
    {
        SCRPTERRLOG("Unknown creature, '%s'", crtr_name);
        return;
  }
  if ((val < 0) || (val > 255))
  {
    SCRPTERRLOG("Invalid '%s' strength value, %d", crtr_name, val);
    return;
  }
  command_add_value(Cmd_SET_CREATURE_STRENGTH, ALL_PLAYERS, crtr_id, val, 0);
}

void command_set_creature_armour(const char *crtr_name, long val)
{
    long crtr_id = get_rid(creature_desc, crtr_name);
    if (crtr_id == -1)
    {
        SCRPTERRLOG("Unknown creature, '%s'", crtr_name);
        return;
  }
  if ((val < 0) || (val > 255))
  {
    SCRPTERRLOG("Invalid '%s' armour value, %d", crtr_name, val);
    return;
  }
  command_add_value(Cmd_SET_CREATURE_ARMOUR, ALL_PLAYERS, crtr_id, val, 0);
}

void command_set_creature_fear_wounded(const char *crtr_name, long val)
{
    long crtr_id = get_rid(creature_desc, crtr_name);
    if (crtr_id == -1)
    {
        SCRPTERRLOG("Unknown creature, '%s'", crtr_name);
        return;
  }
  if ((val < 0) || (val > 255))
  {
    SCRPTERRLOG("Invalid '%s' fear value, %d", crtr_name, val);
    return;
  }
  command_add_value(Cmd_SET_CREATURE_FEAR_WOUNDED, ALL_PLAYERS, crtr_id, val, 0);
}

void command_set_creature_fear_stronger(const char *crtr_name, long val)
{
    long crtr_id = get_rid(creature_desc, crtr_name);
    if (crtr_id == -1)
    {
        SCRPTERRLOG("Unknown creature, '%s'", crtr_name);
        return;
  }
  if ((val < 0) || (val > 32767))
  {
    SCRPTERRLOG("Invalid '%s' fear value, %d", crtr_name, val);
    return;
  }
  command_add_value(Cmd_SET_CREATURE_FEAR_STRONGER, ALL_PLAYERS, crtr_id, val, 0);
}

void command_set_creature_fearsome_factor(const char* crtr_name, long val)
{
    long crtr_id = get_rid(creature_desc, crtr_name);
    if (crtr_id == -1)
    {
        SCRPTERRLOG("Unknown creature, '%s'", crtr_name);
        return;
    }
    if ((val < 0) || (val > 32767))
    {
        SCRPTERRLOG("Invalid '%s' fearsome value, %d", crtr_name, val);
        return;
    }
    command_add_value(Cmd_SET_CREATURE_FEARSOME_FACTOR, ALL_PLAYERS, crtr_id, val, 0);
}

void command_set_creature_property(const char* crtr_name, long property, short val)
{
    long crtr_id = get_rid(creature_desc, crtr_name);
    if (crtr_id == -1)
    {
        SCRPTERRLOG("Unknown creature, '%s'", crtr_name);
        return;
    }
    command_add_value(Cmd_SET_CREATURE_PROPERTY, ALL_PLAYERS, crtr_id, property, val);
}

/**
 * Enables or disables an alliance between two players.
 *
 * @param plr1_range_id First player range identifier.
 * @param plr2_range_id Second player range identifier.
 * @param ally Controls whether the alliance is being created or being broken.
 */
void command_ally_players(long plr1_range_id, long plr2_range_id, TbBool ally)
{
    // Verify enemy player
    long plr2_id = get_players_range_single(plr2_range_id);
    if (plr2_id < 0) {
        SCRPTERRLOG("Given second player is not supported in this command");
        return;
    }
    command_add_value(Cmd_ALLY_PLAYERS, plr1_range_id, plr2_id, ally, 0);
}

void command_quick_objective(int idx, const char *msgtext, const char *where, long x, long y)
{
  TbMapLocation location;
  if ((idx < 0) || (idx >= QUICK_MESSAGES_COUNT))
  {
    SCRPTERRLOG("Invalid QUICK OBJECTIVE number (%d)", idx);
    return;
  }
  if (strlen(msgtext) >= MESSAGE_TEXT_LEN)
  {
      SCRPTWRNLOG("Objective TEXT too long; truncating to %d characters", MESSAGE_TEXT_LEN-1);
  }
  if ((gameadd.quick_messages[idx][0] != '\0') && (strcmp(gameadd.quick_messages[idx],msgtext) != 0))
  {
      SCRPTWRNLOG("Quick Objective no %d overwritten by different text", idx);
  }
  strncpy(gameadd.quick_messages[idx], msgtext, MESSAGE_TEXT_LEN-1);
  gameadd.quick_messages[idx][MESSAGE_TEXT_LEN-1] = '\0';
  if (!get_map_location_id(where, &location))
    return;
  command_add_value(Cmd_QUICK_OBJECTIVE, ALL_PLAYERS, idx, location, get_subtile_number(x,y));
}

void command_quick_information(int idx, const char *msgtext, const char *where, long x, long y)
{
  TbMapLocation location;
  if ((idx < 0) || (idx >= QUICK_MESSAGES_COUNT))
  {
    SCRPTERRLOG("Invalid information ID number (%d)", idx);
    return;
  }
  if (strlen(msgtext) > MESSAGE_TEXT_LEN)
  {
      SCRPTWRNLOG("Information TEXT too long; truncating to %d characters", MESSAGE_TEXT_LEN-1);
  }
  if ((gameadd.quick_messages[idx][0] != '\0') && (strcmp(gameadd.quick_messages[idx],msgtext) != 0))
  {
      SCRPTWRNLOG("Quick Message no %d overwritten by different text", idx);
  }
  strncpy(gameadd.quick_messages[idx], msgtext, MESSAGE_TEXT_LEN-1);
  gameadd.quick_messages[idx][MESSAGE_TEXT_LEN-1] = '\0';
  if (!get_map_location_id(where, &location))
    return;
  command_add_value(Cmd_QUICK_INFORMATION, ALL_PLAYERS, idx, location, get_subtile_number(x,y));
}

void command_play_message(long plr_range_id, const char *msgtype, int msg_num)
{
    long msgtype_id = get_id(msgtype_desc, msgtype);
    if (msgtype_id == -1)
    {
        SCRPTERRLOG("Unrecognized message type, '%s'", msgtype);
        return;
  }
  command_add_value(Cmd_PLAY_MESSAGE, plr_range_id, msgtype_id, msg_num, 0);
}

void command_add_gold_to_player(long plr_range_id, long amount)
{
    command_add_value(Cmd_ADD_GOLD_TO_PLAYER, plr_range_id, amount, 0, 0);
}

void command_set_creature_tendencies(long plr_range_id, const char *tendency, long value)
{
    long tend_id = get_rid(tendency_desc, tendency);
    if (tend_id == -1)
    {
      SCRPTERRLOG("Unrecognized tendency type, '%s'", tendency);
      return;
    }
    command_add_value(Cmd_SET_CREATURE_TENDENCIES, plr_range_id, tend_id, value, 0);
}

void command_reveal_map_rect(long plr_range_id, long x, long y, long w, long h)
{
    command_add_value(Cmd_REVEAL_MAP_RECT, plr_range_id, x, y, (h<<16)+w);
}

void command_change_slab_owner(long x, long y, long plr_range_id)
{
    command_add_value(Cmd_CHANGE_SLAB_OWNER, plr_range_id, x, y, 0);
}

void command_change_slab_type(long x, long y, long slab_type)
{
    command_add_value(Cmd_CHANGE_SLAB_TYPE, 0, x, y, slab_type);
}

void command_reveal_map_location(long plr_range_id, const char *locname, long range)
{
    TbMapLocation location;
    if (!get_map_location_id(locname, &location)) {
        return;
    }
    command_add_value(Cmd_REVEAL_MAP_LOCATION, plr_range_id, location, range, 0);
}

void command_message(const char *msgtext, unsigned char kind)
{
  const char *cmd;
  if (kind == 80)
    cmd = script_get_command_name(Cmd_PRINT);
  else
    cmd = script_get_command_name(Cmd_MESSAGE);
  SCRPTWRNLOG("Command '%s' is only supported in Dungeon Keeper Beta", cmd);
}

void command_quick_message(int idx, const char *msgtext, const char *range_id)
{
  if ((idx < 0) || (idx >= QUICK_MESSAGES_COUNT))
  {
      SCRPTERRLOG("Invalid information ID number (%d)", idx);
      return;
  }
  if (strlen(msgtext) > MESSAGE_TEXT_LEN)
  {
      SCRPTWRNLOG("Information TEXT too long; truncating to %d characters", MESSAGE_TEXT_LEN-1);
  }
  if ((gameadd.quick_messages[idx][0] != '\0') && (strcmp(gameadd.quick_messages[idx],msgtext) != 0))
  {
      SCRPTWRNLOG("Quick Message no %d overwritten by different text", idx);
  }
  strncpy(gameadd.quick_messages[idx], msgtext, MESSAGE_TEXT_LEN-1);
  gameadd.quick_messages[idx][MESSAGE_TEXT_LEN-1] = '\0';
  char id = get_player_number_from_value(range_id);
  command_add_value(Cmd_QUICK_MESSAGE, 0, id, idx, 0);
}

void command_display_message(int msg_num, const char *range_id)
{
    char id = get_player_number_from_value(range_id);
    command_add_value(Cmd_DISPLAY_MESSAGE, 0, id, msg_num, 0);
}

void command_swap_creature(const char *ncrt_name, const char *crtr_name)
{
    long ncrt_id = get_rid(newcrtr_desc, ncrt_name);
    if (ncrt_id == -1)
    {
        SCRPTERRLOG("Unknown new creature, '%s'", ncrt_name);
        return;
  }
  long crtr_id = get_rid(creature_desc, crtr_name);
  if (crtr_id == -1)
  {
      SCRPTERRLOG("Unknown creature, '%s'", crtr_name);
      return;
  }
  struct CreatureModelConfig* crconf = &gameadd.crtr_conf.model[crtr_id];
  if ((crconf->model_flags & CMF_IsSpecDigger) != 0)
  {
      SCRPTERRLOG("Unable to swap special diggers");
  }
  if (script_current_condition != CONDITION_ALWAYS)
  {
      SCRPTWRNLOG("Creature swapping placed inside conditional statement");
  }
  if (!swap_creature(ncrt_id, crtr_id))
  {
      SCRPTERRLOG("Error swapping creatures '%s'<->'%s'", ncrt_name, crtr_name);
  }
}

void command_kill_creature(long plr_range_id, const char *crtr_name, const char *criteria, int count)
{
    SCRIPTDBG(11, "Starting");
    if (count <= 0)
    {
        SCRPTERRLOG("Bad creatures count, %d", count);
        return;
  }
  long crtr_id = parse_creature_name(crtr_name);
  if (crtr_id == CREATURE_NONE) {
    SCRPTERRLOG("Unknown creature, '%s'", crtr_name);
    return;
  }
  long select_id = parse_criteria(criteria);
  if (select_id == -1)
  {
    SCRPTERRLOG("Unknown select criteria, '%s'", criteria);
    return;
  }
  command_add_value(Cmd_KILL_CREATURE, plr_range_id, crtr_id, select_id, count);
}

void command_level_up_creature(long plr_range_id, const char *crtr_name, const char *criteria, int count)
{
    SCRIPTDBG(11, "Starting");
    if (count <= 0)
    {
        SCRPTERRLOG("Bad count, %d", count);
        return;
  }
  long crtr_id = parse_creature_name(crtr_name);
  if (crtr_id == CREATURE_NONE)
  {
    SCRPTERRLOG("Unknown creature, '%s'", crtr_name);
    return;
  }
  long select_id = parse_criteria(criteria);
  if (select_id == -1) {
    SCRPTERRLOG("Unknown select criteria, '%s'", criteria);
    return;
  }
  if (count < 1)
  {
    SCRPTERRLOG("Parameter has no positive value; discarding command");
    return;
  }
  if (count > 9)
  {
      count = 9;
  }
  command_add_value(Cmd_LEVEL_UP_CREATURE, plr_range_id, crtr_id, select_id, count);
}

void command_use_power_on_creature(long plr_range_id, const char *crtr_name, const char *criteria, long caster_plyr_idx, const char *magname, int splevel, char free)
{
  SCRIPTDBG(11, "Starting");
  if (splevel < 1)
  {
    SCRPTWRNLOG("Spell %s level too low: %d, setting to 1.", magname, splevel);
    splevel = 1;
  }
  if (splevel > MAGIC_OVERCHARGE_LEVELS)
  {
    SCRPTWRNLOG("Spell %s level too high: %d, setting to %d.", magname, splevel, MAGIC_OVERCHARGE_LEVELS);
    splevel = MAGIC_OVERCHARGE_LEVELS;
  }
  splevel--;
  long mag_id = get_rid(power_desc, magname);
  if (mag_id == -1)
  {
    SCRPTERRLOG("Unknown magic, '%s'", magname);
    return;
  }
  long crtr_id = parse_creature_name(crtr_name);
  if (crtr_id == CREATURE_NONE) {
    SCRPTERRLOG("Unknown creature, '%s'", crtr_name);
    return;
  }
  long select_id = parse_criteria(criteria);
  if (select_id == -1) {
    SCRPTERRLOG("Unknown select criteria, '%s'", criteria);
    return;
  }
  PowerKind pwr = mag_id;
  if((PlayerNumber) caster_plyr_idx > PLAYER3)
  {
    if(pwr == PwrK_CALL2ARMS || pwr == PwrK_LIGHTNING)
    {
        SCRPTERRLOG("Only players 0-3 can cast %s", magname);
        return;
    }
  }

  // encode params: free, magic, caster, level -> into 4xbyte: FMCL
  long fmcl_bytes;
  {
      signed char f = free, m = mag_id, c = caster_plyr_idx, lvl = splevel;
      fmcl_bytes = (f << 24) | (m << 16) | (c << 8) | lvl;
  }
  command_add_value(Cmd_USE_POWER_ON_CREATURE, plr_range_id, crtr_id, select_id, fmcl_bytes);
}

void command_use_power_at_pos(long plr_range_id, int stl_x, int stl_y, const char *magname, int splevel, char free)
{
  SCRIPTDBG(11, "Starting");
  if (splevel < 1)
  {
    SCRPTWRNLOG("Spell %s level too low: %d, setting to 1.", magname, splevel);
    splevel = 1;
  }
  if (splevel > MAGIC_OVERCHARGE_LEVELS)
  {
    SCRPTWRNLOG("Spell %s level too high: %d, setting to %d.", magname, splevel, MAGIC_OVERCHARGE_LEVELS);
    splevel = MAGIC_OVERCHARGE_LEVELS;
  }
  splevel--;
  long mag_id = get_rid(power_desc, magname);
  if (mag_id == -1)
  {
    SCRPTERRLOG("Unknown magic, '%s'", magname);
    return;
  }
  PowerKind pwr = mag_id;
  if((PlayerNumber) plr_range_id > PLAYER3)
  {
    if(pwr == PwrK_CALL2ARMS || pwr == PwrK_LIGHTNING)
    {
        SCRPTERRLOG("Only players 0-3 can cast %s", magname);
        return;
    }
  }

  // encode params: free, magic, level -> into 3xbyte: FML
  long fml_bytes;
  {
      signed char f = free, m = mag_id, lvl = splevel;
      fml_bytes = (f << 16) | (m << 8) | lvl;
  }
  command_add_value(Cmd_USE_POWER_AT_POS, plr_range_id, stl_x, stl_y, fml_bytes);
}

void command_use_power_at_location(long plr_range_id, const char *locname, const char *magname, int splevel, char free)
{
  SCRIPTDBG(11, "Starting");
  if (splevel < 1)
  {
    SCRPTWRNLOG("Spell %s level too low: %d, setting to 1.", magname, splevel);
    splevel = 1;
  }
  if (splevel > MAGIC_OVERCHARGE_LEVELS)
  {
    SCRPTWRNLOG("Spell %s level too high: %d, setting to %d.", magname, splevel, MAGIC_OVERCHARGE_LEVELS);
    splevel = MAGIC_OVERCHARGE_LEVELS;
  }
  splevel--;
  long mag_id = get_rid(power_desc, magname);
  if (mag_id == -1)
  {
    SCRPTERRLOG("Unknown magic, '%s'", magname);
    return;
  }
  PowerKind pwr = mag_id;
  if((PlayerNumber) plr_range_id > PLAYER3)
  {
    if(pwr == PwrK_CALL2ARMS || pwr == PwrK_LIGHTNING)
    {
        SCRPTERRLOG("Only players 0-3 can cast %s", magname);
        return;
    }
  }

  TbMapLocation location;
  if (!get_map_location_id(locname, &location))
  {
    SCRPTWRNLOG("Use power script command at invalid location: %s", locname);
    return;
  }

  // encode params: free, magic, level -> into 3xbyte: FML
  long fml_bytes;
  {
      signed char f = free, m = mag_id, lvl = splevel;
      fml_bytes = (f << 16) | (m << 8) | lvl;
  }
  command_add_value(Cmd_USE_POWER_AT_LOCATION, plr_range_id, location, fml_bytes, 0);
}

void command_use_power(long plr_range_id, const char *magname, char free)
{
    SCRIPTDBG(11, "Starting");
    long mag_id = get_rid(power_desc, magname);
    if (mag_id == -1)
    {
        SCRPTERRLOG("Unknown magic, '%s'", magname);
        return;
    }
    PowerKind pwr = mag_id;
    if (pwr == PwrK_ARMAGEDDON && (PlayerNumber) plr_range_id > PLAYER3)
    {
        SCRPTERRLOG("Only players 0-3 can cast %s", magname);
        return;
    }
    command_add_value(Cmd_USE_POWER, plr_range_id, mag_id, free, 0);
}

void command_use_special_increase_level(long plr_range_id, long count)
{
    if (count < 1)
    {
        SCRPTWRNLOG("Invalid count: %d, setting to 1.", count);
        count = 1;
    }

    if (count > 9)
    {
        SCRPTWRNLOG("Count too high: %d, setting to 9.", count);
        count = 9;
    }
    command_add_value(Cmd_USE_SPECIAL_INCREASE_LEVEL, plr_range_id, count, 0, 0);
}

void command_use_special_multiply_creatures(long plr_range_id, long count)
{
    if (count < 1)
    {
        SCRPTWRNLOG("Invalid count: %d, setting to 1.", count);
        count = 1;
    }

    if (count > 9)
    {
        SCRPTWRNLOG("Count too high: %d, setting to 9.", count);
        count = 9;
    }
    command_add_value(Cmd_USE_SPECIAL_MULTIPLY_CREATURES, plr_range_id, count, 0, 0);
}

void command_use_special_make_safe(long plr_range_id)
{
    command_add_value(Cmd_USE_SPECIAL_MAKE_SAFE, plr_range_id, 0, 0, 0);
}

void command_use_special_locate_hidden_world()
{
    command_add_value(Cmd_USE_SPECIAL_LOCATE_HIDDEN_WORLD, 0, 0, 0, 0);
}

/**
 * Modifies player's creatures' anger.
 * @param plyr_idx target player
 * @param anger anger value. Use double AnnoyLevel (from creature's config file) to fully piss creature. More for longer calm time
 */
TbBool script_change_creatures_annoyance(PlayerNumber plyr_idx, ThingModel crmodel, long operation, long anger)
{
    SYNCDBG(8, "Starting");
    struct Dungeon* dungeon = get_players_num_dungeon(plyr_idx);
    unsigned long k = 0;
    int i = dungeon->creatr_list_start;
    while (i != 0)
    {
        struct Thing* thing = thing_get(i);
        TRACE_THING(thing);
        struct CreatureControl* cctrl = creature_control_get_from_thing(thing);
        if (thing_is_invalid(thing) || creature_control_invalid(cctrl))
        {
            ERRORLOG("Jump to invalid creature detected");
            break;
        }
        i = cctrl->players_next_creature_idx;
        // Per creature code
        if (thing->model == crmodel || crmodel == 0)
        {
            i = cctrl->players_next_creature_idx;
            if (operation == SOpr_SET)
            {
                anger_set_creature_anger(thing, anger, AngR_Other);
            }
            else if (operation == SOpr_INCREASE)
            {
                anger_increase_creature_anger(thing, anger, AngR_Other);
            }
            else if (operation == SOpr_DECREASE)
            {
                anger_reduce_creature_anger(thing, -anger, AngR_Other);
            }
            else if (operation == SOpr_MULTIPLY)
            {
                anger_set_creature_anger(thing, cctrl->annoyance_level[AngR_Other] * anger, AngR_Other);
            }

        }
        // Thing list loop body ends
        k++;
        if (k > CREATURES_COUNT)
        {
            ERRORLOG("Infinite loop detected when sweeping creatures list");
            break;
        }
    }
    SYNCDBG(19, "Finished");
    return true;
}

static void change_creatures_annoyance_check(const struct ScriptLine* scline)
{
    long crtr_id = parse_creature_name(scline->tp[1]);
    if (crtr_id == CREATURE_NONE)
    {
        SCRPTERRLOG("Unknown creature, '%s'", scline->tp[1]);
        return;
    }
    long op_id = get_rid(script_operator_desc, scline->tp[2]);
    if (op_id == -1)
    {
        SCRPTERRLOG("Invalid operation for changing creatures' annoyance: '%s'", scline->tp[2]);
        return;
    }
    command_add_value(Cmd_CHANGE_CREATURES_ANNOYANCE, scline->np[0], crtr_id, op_id, scline->np[3]);
}

static void change_creatures_annoyance_process(struct ScriptContext* context)
{
    for (int i = context->plr_start; i < context->plr_end; i++)
    {
        script_change_creatures_annoyance(i, context->value->arg0, context->value->arg1, context->value->arg2);
    }
}

void command_change_creature_owner(long origin_plyr_idx, const char *crtr_name, const char *criteria, long dest_plyr_idx)
{
    SCRIPTDBG(11, "Starting");
    long crtr_id = parse_creature_name(crtr_name);
    if (crtr_id == CREATURE_NONE)
    {
        SCRPTERRLOG("Unknown creature, '%s'", crtr_name);
        return;
  }
  long select_id = parse_criteria(criteria);
  if (select_id == -1) {
    SCRPTERRLOG("Unknown select criteria, '%s'", criteria);
    return;
  }
  command_add_value(Cmd_CHANGE_CREATURE_OWNER, origin_plyr_idx, crtr_id, select_id, dest_plyr_idx);
}


void command_computer_dig_to_location(long plr_range_id, const char* origin, const char* destination)
{
    TbMapLocation orig_loc;
    if (!get_map_location_id(origin, &orig_loc))
    {
        SCRPTWRNLOG("Dig to location script command has invalid source location: %s", origin);
        return;
    }
    TbMapLocation dest_loc;
    if (!get_map_location_id(destination, &dest_loc))
    {
        SCRPTWRNLOG("Dig to location script command has invalid destination location: %s", destination);
        return;
    }

    command_add_value(Cmd_COMPUTER_DIG_TO_LOCATION, plr_range_id, orig_loc, dest_loc, 0);
}

void command_set_campaign_flag(long plr_range_id, const char *cmpflgname, long val)
{
    long flg_id = get_rid(campaign_flag_desc, cmpflgname);
    if (flg_id == -1)
    {
        SCRPTERRLOG("Unknown campaign flag, '%s'", cmpflgname);
        return;
  }
  command_add_value(Cmd_SET_CAMPAIGN_FLAG, plr_range_id, flg_id, val, 0);
}

void command_add_to_campaign_flag(long plr_range_id, const char *cmpflgname, long val)
{
    long flg_id = get_rid(campaign_flag_desc, cmpflgname);
    if (flg_id == -1)
    {
        SCRPTERRLOG("Unknown campaign flag, '%s'", cmpflgname);
        return;
  }
  command_add_value(Cmd_ADD_TO_CAMPAIGN_FLAG, plr_range_id, flg_id, val, 0);
}

void command_export_variable(long plr_range_id, const char *varib_name, const char *cmpflgname)
{
    long src_type;
    long src_id;
    // Recognize flag
    long flg_id = get_rid(campaign_flag_desc, cmpflgname);
    if (flg_id == -1)
    {
        SCRPTERRLOG("Unknown CAMPAIGN FLAG, '%s'", cmpflgname);
        return;
    }
    if (!parse_get_varib(varib_name, &src_id, &src_type))
    {
        SCRPTERRLOG("Unknown VARIABLE, '%s'", varib_name);
        return;
    }
    command_add_value(Cmd_EXPORT_VARIABLE, plr_range_id, src_type, src_id, flg_id);
}

void command_set_game_rule(const char* objectv, unsigned long roomvar)
{
    long ruledesc = get_id(game_rule_desc, objectv);
    if (ruledesc == -1)
    {
        SCRPTERRLOG("Unknown game rule variable");
        return;
    }
    command_add_value(Cmd_SET_GAME_RULE, 0, ruledesc, roomvar, 0);
}

void command_use_spell_on_creature(long plr_range_id, const char *crtr_name, const char *criteria, const char *magname, int splevel)
{
  SCRIPTDBG(11, "Starting");
  long mag_id = get_rid(spell_desc, magname);
  if (splevel < 1)
  {
    if ( (mag_id == SplK_Heal) || (mag_id == SplK_Armour) || (mag_id == SplK_Speed) || (mag_id == SplK_Disease) || (mag_id == SplK_Invisibility) || (mag_id == SplK_Chicken) )
    {
        SCRPTWRNLOG("Spell %s level too low: %d, setting to 1.", magname, splevel);
    }
    splevel = 1;
  }
  if (splevel > (MAGIC_OVERCHARGE_LEVELS+1)) //Creatures cast spells from level 1 to 10, but 10=9.
  {
    SCRPTWRNLOG("Spell %s level too high: %d, setting to %d.", magname, splevel, (MAGIC_OVERCHARGE_LEVELS+1));
    splevel = MAGIC_OVERCHARGE_LEVELS;
  }
  splevel--;
  if (mag_id == -1)
  {
    SCRPTERRLOG("Unknown magic, '%s'", magname);
    return;
  }
  long crtr_id = parse_creature_name(crtr_name);
  if (crtr_id == CREATURE_NONE) {
    SCRPTERRLOG("Unknown creature, '%s'", crtr_name);
    return;
  }
  long select_id = parse_criteria(criteria);
  if (select_id == -1) {
    SCRPTERRLOG("Unknown select criteria, '%s'", criteria);
    return;
  }
  // SpellKind sp = mag_id;
  // encode params: free, magic, caster, level -> into 4xbyte: FMCL
  long fmcl_bytes;
  {
      signed char m = mag_id, lvl = splevel;
      fmcl_bytes = (m << 8) | lvl;
  }
  command_add_value(Cmd_USE_SPELL_ON_CREATURE, plr_range_id, crtr_id, select_id, fmcl_bytes);
}

void command_creature_entrance_level(long plr_range_id, unsigned char val)
{
  command_add_value(Cmd_CREATURE_ENTRANCE_LEVEL, plr_range_id, val, 0, 0);
}

void command_randomise_flag(long plr_range_id, const char *flgname, long val)
{
    long flg_id;
    long flag_type;
    if (!parse_set_varib(flgname, &flg_id, &flag_type))
    {
        SCRPTERRLOG("Unknown flag, '%s'", flgname);
        return;
    }
  command_add_value(Cmd_RANDOMISE_FLAG, plr_range_id, flg_id, val, flag_type);
}

void command_compute_flag(long plr_range_id, const char *flgname, const char *operator_name, long src_plr_range_id, const char *src_flgname, long alt)
{
    long flg_id;
    long flag_type;
    if (!parse_set_varib(flgname, &flg_id, &flag_type))
    {
        SCRPTERRLOG("Unknown target flag, '%s'", flgname);
        return;
    }

    long src_flg_id;
    long src_flag_type;
    // try to identify source flag as a power, if it agrees, change flag type to SVar_AVAILABLE_MAGIC, keep power id
    // with rooms, traps, doors, etc. parse_get_varib assumes we want the count flag of them. Change it later in 'alt' switch if 'available' flag is needed
    src_flg_id = get_id(power_desc, src_flgname);
    if (src_flg_id == -1)
    {
        if (!parse_get_varib(src_flgname, &src_flg_id, &src_flag_type))
        {
            SCRPTERRLOG("Unknown source flag, '%s'", src_flgname);
            return;
        }
    } else
    {
        src_flag_type = SVar_AVAILABLE_MAGIC;
    }

    long op_id = get_rid(script_operator_desc, operator_name);
    if (op_id == -1)
    {
        SCRPTERRLOG("Invalid operation for modifying flag's value: '%s'", operator_name);
        return;
    }

    if (alt != 0)
    {
        switch (src_flag_type)
        {
            case SVar_CREATURE_NUM:
                src_flag_type = SVar_CONTROLS_CREATURE;
                break;
            case SVar_TOTAL_CREATURES:
                src_flag_type = SVar_CONTROLS_TOTAL_CREATURES;
                break;
            case SVar_TOTAL_DIGGERS:
                src_flag_type = SVar_CONTROLS_TOTAL_DIGGERS;
                break;
            case SVar_GOOD_CREATURES:
                src_flag_type = SVar_CONTROLS_GOOD_CREATURES;
                break;
            case SVar_EVIL_CREATURES:
                src_flag_type = SVar_CONTROLS_EVIL_CREATURES;
                break;
            case SVar_DOOR_NUM:
                src_flag_type = SVar_AVAILABLE_DOOR;
                break;
            case SVar_TRAP_NUM:
                src_flag_type = SVar_AVAILABLE_TRAP;
                break;
            case SVar_ROOM_SLABS:
                src_flag_type = SVar_AVAILABLE_ROOM;
                break;
        }
    }
    // encode 4 byte params into 4xbyte integer (from high-order bit to low-order):
    // 1st byte: src player range idx
    // 2nd byte: operation id
    // 3rd byte: flag type
    // 4th byte: src flag type
    long srcplr_op_flagtype_srcflagtype = (src_plr_range_id << 24) | (op_id << 16) | (flag_type << 8) | src_flag_type;
    command_add_value(Cmd_COMPUTE_FLAG, plr_range_id, srcplr_op_flagtype_srcflagtype, flg_id, src_flg_id);
}

/** Adds a script command to in-game structures.
 *
 * @param cmd_desc
 * @param scline
 */
void script_add_command(const struct CommandDesc *cmd_desc, const struct ScriptLine *scline)
{
    if (cmd_desc->check_fn != NULL)
    {
        cmd_desc->check_fn(scline);
        return;
    }
    switch (cmd_desc->index)
    {
    case Cmd_CREATE_PARTY:
        command_create_party(scline->tp[0]);
        break;
    case Cmd_ADD_PARTY_TO_LEVEL:
        command_add_party_to_level(scline->np[0], scline->tp[1], scline->tp[2], scline->np[3]);
        break;
    case Cmd_ADD_CREATURE_TO_LEVEL:
        command_add_creature_to_level(scline->np[0], scline->tp[1], scline->tp[2], scline->np[3], scline->np[4], scline->np[5]);
        break;
    case Cmd_ADD_OBJECT_TO_LEVEL:
        command_add_object_to_level(scline->tp[0], scline->tp[1], scline->np[2]);
        break;
    case Cmd_IF:
        command_if(scline->np[0], scline->tp[1], scline->tp[2], scline->np[3]);
        break;
    case Cmd_ENDIF:
        pop_condition();
        break;
    case Cmd_SET_HATE:
        command_set_hate(scline->np[0], scline->np[1], scline->np[2]);
        break;
    case Cmd_SET_GENERATE_SPEED:
        command_set_generate_speed(scline->np[0]);
        break;
    case Cmd_START_MONEY:
        command_set_start_money(scline->np[0], scline->np[1]);
        break;
    case Cmd_ROOM_AVAILABLE:
        command_room_available(scline->np[0], scline->tp[1], scline->np[2], scline->np[3]);
        break;
    case Cmd_CREATURE_AVAILABLE:
        if (level_file_version > 0) {
            command_creature_available(scline->np[0], scline->tp[1], scline->np[2], scline->np[3]);
        } else {
            command_creature_available(scline->np[0], scline->tp[1], scline->np[3], 0);
        }
        break;
    case Cmd_MAGIC_AVAILABLE:
        command_magic_available(scline->np[0], scline->tp[1], scline->np[2], scline->np[3]);
        break;
    case Cmd_TRAP_AVAILABLE:
        command_trap_available(scline->np[0], scline->tp[1], scline->np[2], scline->np[3]);
        break;
    case Cmd_RESEARCH:
        command_research(scline->np[0], scline->tp[1], scline->tp[2], scline->np[3]);
        break;
    case Cmd_RESEARCH_ORDER:
        command_research_order(scline->np[0], scline->tp[1], scline->tp[2], scline->np[3]);
        break;
    case Cmd_COMPUTER_PLAYER:
        command_computer_player(scline->np[0], scline->np[1]);
        break;
    case Cmd_SET_TIMER:
        command_set_timer(scline->np[0], scline->tp[1]);
        break;
    case Cmd_IF_ACTION_POINT:
        command_if_action_point(scline->np[0], scline->np[1]);
        break;
    case Cmd_ADD_TUNNELLER_TO_LEVEL:
        command_add_tunneller_to_level(scline->np[0], scline->tp[1], scline->tp[2], scline->np[3], scline->np[4], scline->np[5]);
        break;
    case Cmd_WIN_GAME:
        command_win_game();
        break;
    case Cmd_LOSE_GAME:
        command_lose_game();
        break;
    case Cmd_SET_FLAG:
        command_set_flag(scline->np[0], scline->tp[1], scline->np[2]);
        break;
    case Cmd_MAX_CREATURES:
        command_max_creatures(scline->np[0], scline->np[1]);
        break;
    case Cmd_NEXT_COMMAND_REUSABLE:
        next_command_reusable = 2;
        break;
    case Cmd_DOOR_AVAILABLE:
        command_door_available(scline->np[0], scline->tp[1], scline->np[2], scline->np[3]);
        break;
    case Cmd_DISPLAY_INFORMATION:
        if (level_file_version > 0)
          command_display_information(scline->np[0], scline->tp[1], 0, 0);
        else
          command_display_information(scline->np[0], "ALL_PLAYERS", 0, 0);
        break;
    case Cmd_ADD_TUNNELLER_PARTY_TO_LEVEL:
        command_add_tunneller_party_to_level(scline->np[0], scline->tp[1], scline->tp[2], scline->tp[3], scline->np[4], scline->np[5], scline->np[6]);
        break;
    case Cmd_ADD_CREATURE_TO_POOL:
        command_add_creature_to_pool(scline->tp[0], scline->np[1]);
        break;
    case Cmd_RESET_ACTION_POINT:
        command_reset_action_point(scline->np[0]);
        break;
    case Cmd_TUTORIAL_FLASH_BUTTON:
        command_tutorial_flash_button(scline->np[0], scline->np[1]);
        break;
    case Cmd_SET_CREATURE_MAX_LEVEL:
        command_set_creature_max_level(scline->np[0], scline->tp[1], scline->np[2]);
        break;
    case Cmd_SET_MUSIC:
        command_set_music(scline->np[0]);
        break;
    case Cmd_SET_CREATURE_HEALTH:
        command_set_creature_health(scline->tp[0], scline->np[1]);
        break;
    case Cmd_SET_CREATURE_STRENGTH:
        command_set_creature_strength(scline->tp[0], scline->np[1]);
        break;
    case Cmd_SET_CREATURE_ARMOUR:
        command_set_creature_armour(scline->tp[0], scline->np[1]);
        break;
    case Cmd_SET_CREATURE_FEAR_WOUNDED:
        if (level_file_version > 0)
            command_set_creature_fear_wounded(scline->tp[0], scline->np[1]);
        else
            command_set_creature_fear_wounded(scline->tp[0], 101*scline->np[1]/255); // old fear was scaled 0..255
        break;
    case Cmd_SET_CREATURE_FEAR_STRONGER:
        command_set_creature_fear_stronger(scline->tp[0], scline->np[1]);
        break;
    case Cmd_SET_CREATURE_FEARSOME_FACTOR:
        command_set_creature_fearsome_factor(scline->tp[0], scline->np[1]);
        break;
    case Cmd_SET_CREATURE_PROPERTY:
        command_set_creature_property(scline->tp[0], scline->np[1], scline->np[2]);
        break;
    case Cmd_IF_AVAILABLE:
        command_if_available(scline->np[0], scline->tp[1], scline->tp[2], scline->np[3]);
        break;
    case Cmd_IF_CONTROLS:
        command_if_controls(scline->np[0], scline->tp[1], scline->tp[2], scline->np[3]);
        break;
    case Cmd_IF_SLAB_OWNER:
        command_if_slab_owner(scline->np[0], scline->np[1], scline->np[2]);
        break;
    case Cmd_IF_SLAB_TYPE:
        command_if_slab_type(scline->np[0], scline->np[1], scline->np[2]);
        break;
    case Cmd_SET_COMPUTER_GLOBALS:
        command_set_computer_globals(scline->np[0], scline->np[1], scline->np[2], scline->np[3], scline->np[4], scline->np[5], scline->np[6]);
        break;
    case Cmd_SET_COMPUTER_CHECKS:
        command_set_computer_checks(scline->np[0], scline->tp[1], scline->np[2], scline->np[3], scline->np[4], scline->np[5], scline->np[6]);
        break;
    case Cmd_SET_COMPUTER_EVENT:
        command_set_computer_events(scline->np[0], scline->tp[1], scline->np[2], scline->np[3], scline->np[4], scline->np[5], scline->np[6]);
        break;
    case Cmd_SET_COMPUTER_PROCESS:
        command_set_computer_process(scline->np[0], scline->tp[1], scline->np[2], scline->np[3], scline->np[4], scline->np[5], scline->np[6]);
        break;
    case Cmd_ALLY_PLAYERS:
        if (level_file_version > 0)
            command_ally_players(scline->np[0], scline->np[1], scline->np[2]);
        else
            command_ally_players(scline->np[0], scline->np[1], true);
        break;
    case Cmd_DEAD_CREATURES_RETURN_TO_POOL:
        command_dead_creatures_return_to_pool(scline->np[0]);
        break;
    case Cmd_DISPLAY_INFORMATION_WITH_POS:
        command_display_information(scline->np[0], NULL, scline->np[1], scline->np[2]);
        break;
    case Cmd_BONUS_LEVEL_TIME:
        command_bonus_level_time(scline->np[0], scline->np[1]);
        break;
    case Cmd_QUICK_OBJECTIVE:
        command_quick_objective(scline->np[0], scline->tp[1], scline->tp[2], 0, 0);
        break;
    case Cmd_QUICK_INFORMATION:
        if (level_file_version > 0)
          command_quick_information(scline->np[0], scline->tp[1], scline->tp[2], 0, 0);
        else
          command_quick_information(scline->np[0], scline->tp[1], "ALL_PLAYERS", 0, 0);
        break;
    case Cmd_QUICK_OBJECTIVE_WITH_POS:
        command_quick_objective(scline->np[0], scline->tp[1], NULL, scline->np[2], scline->np[3]);
        break;
    case Cmd_QUICK_INFORMATION_WITH_POS:
        command_quick_information(scline->np[0], scline->tp[1], NULL, scline->np[2], scline->np[3]);
        break;
    case Cmd_SWAP_CREATURE:
        command_swap_creature(scline->tp[0], scline->tp[1]);
        break;
    case Cmd_PRINT:
        command_message(scline->tp[0],80);
        break;
    case Cmd_QUICK_MESSAGE:
        command_quick_message(scline->np[0], scline->tp[1], scline->tp[2]);
        break;
    case Cmd_DISPLAY_MESSAGE:
        command_display_message(scline->np[0], scline->tp[1]);
        break;
    case Cmd_MESSAGE:
        command_message(scline->tp[0],68);
        break;
    case Cmd_PLAY_MESSAGE:
        command_play_message(scline->np[0], scline->tp[1], scline->np[2]);
        break;
    case Cmd_ADD_GOLD_TO_PLAYER:
        command_add_gold_to_player(scline->np[0], scline->np[1]);
        break;
    case Cmd_SET_CREATURE_TENDENCIES:
        command_set_creature_tendencies(scline->np[0], scline->tp[1], scline->np[2]);
        break;
    case Cmd_REVEAL_MAP_RECT:
        command_reveal_map_rect(scline->np[0], scline->np[1], scline->np[2], scline->np[3], scline->np[4]);
        break;
    case Cmd_REVEAL_MAP_LOCATION:
        command_reveal_map_location(scline->np[0], scline->tp[1], scline->np[2]);
        break;
    case Cmd_KILL_CREATURE:
        command_kill_creature(scline->np[0], scline->tp[1], scline->tp[2], scline->np[3]);
        break;
    case Cmd_LEVEL_UP_CREATURE:
        command_level_up_creature(scline->np[0], scline->tp[1], scline->tp[2], scline->np[3]);
        break;
    case Cmd_USE_POWER_ON_CREATURE:
        command_use_power_on_creature(scline->np[0], scline->tp[1], scline->tp[2], scline->np[3], scline->tp[4], scline->np[5], scline->np[6]);
        break;
    case Cmd_USE_SPELL_ON_CREATURE:
        command_use_spell_on_creature(scline->np[0], scline->tp[1], scline->tp[2], scline->tp[3], scline->np[4]);
        break;
    case Cmd_USE_POWER_AT_POS:
        command_use_power_at_pos(scline->np[0], scline->np[1], scline->np[2], scline->tp[3], scline->np[4], scline->np[5]);
        break;
    case Cmd_USE_POWER_AT_LOCATION:
        command_use_power_at_location(scline->np[0], scline->tp[1], scline->tp[2], scline->np[3], scline->np[4]);
        break;
    case Cmd_USE_POWER:
        command_use_power(scline->np[0], scline->tp[1], scline->np[2]);
        break;
    case Cmd_USE_SPECIAL_INCREASE_LEVEL:
        command_use_special_increase_level(scline->np[0], scline->np[1]);
        break;
    case Cmd_USE_SPECIAL_MULTIPLY_CREATURES:
        command_use_special_multiply_creatures(scline->np[0], scline->np[1]);
        break;
    case Cmd_USE_SPECIAL_MAKE_SAFE:
        command_use_special_make_safe(scline->np[0]);
        break;
    case Cmd_USE_SPECIAL_LOCATE_HIDDEN_WORLD:
        command_use_special_locate_hidden_world();
        break;
    case Cmd_CHANGE_CREATURE_OWNER:
        command_change_creature_owner(scline->np[0], scline->tp[1], scline->tp[2], scline->np[3]);
        break;
    case Cmd_LEVEL_VERSION:
        level_file_version = scline->np[0];
        SCRPTLOG("Level files version %d.",level_file_version);
        break;
    case Cmd_ADD_TO_FLAG:
        command_add_to_flag(scline->np[0], scline->tp[1], scline->np[2]);
        break;
    case Cmd_SET_CAMPAIGN_FLAG:
        command_set_campaign_flag(scline->np[0], scline->tp[1], scline->np[2]);
        break;
    case Cmd_ADD_TO_CAMPAIGN_FLAG:
        command_add_to_campaign_flag(scline->np[0], scline->tp[1], scline->np[2]);
        break;
    case Cmd_EXPORT_VARIABLE:
        command_export_variable(scline->np[0], scline->tp[1], scline->tp[2]);
        break;
    case Cmd_RUN_AFTER_VICTORY:
        if (scline->np[0] == 1)
        {
            game.system_flags |= GSF_RunAfterVictory;
        }
        break;
    case Cmd_SET_GAME_RULE:
        command_set_game_rule(scline->tp[0], scline->np[1]);
        break;
    case Cmd_SET_DOOR_CONFIGURATION:
        command_set_door_configuration(scline->tp[0], scline->tp[1], scline->np[2], scline->np[3]);
        break;
    case Cmd_CHANGE_SLAB_OWNER:
        command_change_slab_owner(scline->np[0], scline->np[1], scline->np[2]);
        break;
    case Cmd_CHANGE_SLAB_TYPE:
        command_change_slab_type(scline->np[0], scline->np[1], scline->np[2]);
        break;
    case Cmd_COMPUTER_DIG_TO_LOCATION:
        command_computer_dig_to_location(scline->np[0], scline->tp[1], scline->tp[2]);
        break;
    case Cmd_CREATURE_ENTRANCE_LEVEL:
        command_creature_entrance_level(scline->np[0], scline->np[1]);
        break;
    case Cmd_RANDOMISE_FLAG:
        command_randomise_flag(scline->np[0], scline->tp[1], scline->np[2]);
        break;
    case Cmd_COMPUTE_FLAG:
        command_compute_flag(scline->np[0], scline->tp[1], scline->tp[2], scline->np[3], scline->tp[4], scline->np[5]);
        break;
    default:
        SCRPTERRLOG("Unhandled SCRIPT command '%s'", scline->tcmnd);
        break;
    }
}

static TbBool script_command_param_to_number(char type_chr, struct ScriptLine *scline, int idx, TbBool extended)
{
    switch (toupper(type_chr))
    {
    case 'N':
    {
        char* text;
        scline->np[idx] = strtol(scline->tp[idx], &text, 0);
        if (text != &scline->tp[idx][strlen(scline->tp[idx])]) {
            SCRPTWRNLOG("Numerical value \"%s\" interpreted as %ld", scline->tp[idx], scline->np[idx]);
        }
        break;
    }
    case 'P':{
        long plr_range_id;
        if (!get_player_id(scline->tp[idx], &plr_range_id)) {
            return false;
        }
        scline->np[idx] = plr_range_id;
        };break;
    case 'C':{
        long crtr_id = get_rid(creature_desc, scline->tp[idx]);
        if (extended)
        {
            if (crtr_id == -1)
            {
                if (0 == strcmp(scline->tp[idx], "ANY_CREATURE"))
                {
                    crtr_id = 0;
                }
            }
        }
        if (crtr_id == -1)
        {
            SCRPTERRLOG("Unknown creature, \"%s\"", scline->tp[idx]);
            return false;
        }
        scline->np[idx] = crtr_id;
        };break;
    case 'R':{
        long room_id = get_rid(room_desc, scline->tp[idx]);
        if (room_id == -1)
        {
            SCRPTERRLOG("Unknown room kind, \"%s\"", scline->tp[idx]);
            return false;
        }
        scline->np[idx] = room_id;
        };break;
    case 'S': {
        long slab_id = get_rid(slab_desc, scline->tp[idx]);
        if (slab_id == -1)
        {
            SCRPTERRLOG("Unknown slab kind, \"%s\"", scline->tp[idx]);
            return false;
        }
        scline->np[idx] = slab_id;
    }; break;
    case 'L':{
        TbMapLocation loc;
        if (!get_map_location_id(scline->tp[idx], &loc)) {
            return false;
        }
        scline->np[idx] = loc;
        };break;
    case 'O':{
        long opertr_id = get_rid(comparison_desc, scline->tp[idx]);
        if (opertr_id == -1) {
            SCRPTERRLOG("Unknown operator, \"%s\"", scline->tp[idx]);
            return false;
        }
        scline->np[idx] = opertr_id;
        };break;
    case 'X': {
        long prop_id = get_rid(creatmodel_properties_commands, scline->tp[idx]);
        if (prop_id == -1)
        {
            SCRPTERRLOG("Unknown creature property kind, \"%s\"", scline->tp[idx]);
            return false;
        }
        scline->np[idx] = prop_id;
    }; break;
    case 'A':
        break;
    case '!': // extended sign
        return true;
    default:
        return false;
    }
    return true;
}

TbBool script_command_param_to_text(char type_chr, struct ScriptLine *scline, int idx)
{
    switch (toupper(type_chr))
    {
    case 'N':
        itoa(scline->np[idx], scline->tp[idx], 10);
        break;
    case 'P':
        strcpy(scline->tp[idx], player_code_name(scline->np[idx]));
        break;
    case 'C':
        strcpy(scline->tp[idx], creature_code_name(scline->np[idx]));
        break;
    case 'R':
        strcpy(scline->tp[idx], room_code_name(scline->np[idx]));
        break;
    case 'L':
        get_map_location_code_name(scline->np[idx], scline->tp[idx]);
        break;
    case 'A':
        break;
    case '!': // extended sign
        return true;
    default:
        return false;
    }
    return true;
}

static int count_required_parameters(const char *args)
{
    int required = 0;
    for (int i = 0; i < COMMANDDESC_ARGS_COUNT; i++)
    {
        char chr = args[i];
        if (isupper(chr)) // Required arguments have upper-case type letters
        {
            required++;
        }
        else if (chr == '!')
        {
            continue;
        }
        else
            break;
    }
    return required;
}

int script_recognize_params(char **line, const struct CommandDesc *cmd_desc, struct ScriptLine *scline, int *para_level, int expect_level)
{
    int dst, src;
    for (dst = 0, src = 0; dst <= COMMANDDESC_ARGS_COUNT; dst++, src++)
    {
        TbBool extended = false;
        char chr = cmd_desc->args[src];
        if (*para_level < expect_level)
            break;
        if (chr == '!')
        {
            dst--;
            continue;
        }
        // Read the next parameter
        const struct CommandDesc *funcmd_desc;
        {
            char* funline = *line;
            int funpara_level = *para_level;
            char funcmd_buf[MAX_TEXT_LENGTH];
            LbMemorySet(funcmd_buf, 0, MAX_TEXT_LENGTH);
            funcmd_desc = get_next_word(&funline, funcmd_buf, &funpara_level, subfunction_desc);
            if (funpara_level < expect_level+1) {
                // Break the loop keeping variables as if the parameter wasn't read
                break;
            }
            if (funpara_level > (*para_level)+(dst > 0 ? 0 : 1)) {
                SCRPTWRNLOG("Unexpected paraenesis in parameter %d of command \"%s\"", dst + 1, scline->tcmnd);
            }
            *line = funline;
            *para_level = funpara_level;
            if (!isalpha(chr))
            {
                // Don't show parameter index - it may be bad, as we're decreasing dst to not overflow cmd_desc->args
                SCRPTWRNLOG("Excessive parameter of command \"%s\", value \"%s\"; ignoring", scline->tcmnd, funcmd_buf);
                dst--;
                continue;
            }
            // Access tp[dst] only if we're sure dst < COMMANDDESC_ARGS_COUNT
            LbMemoryCopy(scline->tp[dst], funcmd_buf, MAX_TEXT_LENGTH);
        }
        if (funcmd_desc != NULL)
        {
            struct ScriptLine* funscline = (struct ScriptLine*)LbMemoryAlloc(sizeof(struct ScriptLine));
            if (funscline == NULL) {
                SCRPTERRLOG("Can't allocate buffer to recognize line");
                return -1;
            }
            LbMemorySet(funscline, 0, sizeof(struct ScriptLine));
            LbMemoryCopy(funscline->tcmnd, scline->tp[dst], MAX_TEXT_LENGTH);
            int args_count = script_recognize_params(line, funcmd_desc, funscline, para_level, *para_level);
            if (args_count < 0)
            {
                LbMemoryFree(funscline);
                return -1;
            }
            // Count valid args
            if (args_count < COMMANDDESC_ARGS_COUNT)
            {
                int required = count_required_parameters(funcmd_desc->args);
                if (args_count < required)
                {
                  SCRPTERRLOG("Not enough parameters for \"%s\", got only %d", funcmd_desc->textptr,(int)args_count);
                  LbMemoryFree(funscline);
                  return -1;
                }
            }
            switch (funcmd_desc->index)
            {
            case Cmd_RANDOM:
            case Cmd_DRAWFROM:{
                // Create array of value ranges
                long range_total = 0;
                int fi;
                struct MinMax ranges[COMMANDDESC_ARGS_COUNT];
                if (level_file_version > 0)
                {
                    chr = cmd_desc->args[src];
                    int ri;
                    for (fi = 0, ri = 0; fi < COMMANDDESC_ARGS_COUNT; fi++, ri++)
                    {
                        if (funscline->tp[fi][0] == '\0') {
                            break;
                        }
                        if (toupper(chr) == 'A')
                        {
                            // Values which do not support range
                            if (strcmp(funscline->tp[fi],"~") == 0) {
                                SCRPTERRLOG("Parameter %d of function \"%s\" within command \"%s\" does not support range", fi+1, funcmd_desc->textptr, scline->tcmnd);
                                LbMemoryFree(funscline);
                                return -1;
                            }
                            // Values of that type cannot define ranges, as we cannot interpret them
                            ranges[ri].min = fi;
                            ranges[ri].max = fi;
                            range_total += 1;
                        } else
                        if ((ri > 0) && (strcmp(funscline->tp[fi],"~") == 0))
                        {
                            // Second step of defining range
                            ri--;
                            fi++;
                            if (!script_command_param_to_number(chr, funscline, fi, false)) {
                                SCRPTERRLOG("Parameter %d of function \"%s\" within command \"%s\" has unexpected range end value; discarding command", fi+1, funcmd_desc->textptr, scline->tcmnd);
                                LbMemoryFree(funscline);
                                return -1;
                            }
                            ranges[ri].max = funscline->np[fi];
                            if (ranges[ri].max < ranges[ri].min) {
                                SCRPTWRNLOG("Range definition in argument of function \"%s\" within command \"%s\" should have lower value first", funcmd_desc->textptr, scline->tcmnd);
                                ranges[ri].max = ranges[ri].min;
                            }
                            range_total += ranges[ri].max - ranges[ri].min; // +1 was already added
                        } else
                        {
                            // Single value or first step of defining range
                            if (!script_command_param_to_number(chr, funscline, fi, false)) {
                                SCRPTERRLOG("Parameter %d of function \"%s\" within command \"%s\" has unexpected value; discarding command", fi+1, funcmd_desc->textptr, scline->tcmnd);
                                LbMemoryFree(funscline);
                                return -1;
                            }
                            ranges[ri].min = funscline->np[fi];
                            ranges[ri].max = funscline->np[fi];
                            range_total += 1;
                        }
                    }
                } else
                {
                    // Old RANDOM command accepts only one range, and gives only numbers
                    fi = 0;
                    {
                        ranges[fi].min = atol(funscline->tp[0]);
                        ranges[fi].max = atol(funscline->tp[1]);
                    }
                    if (ranges[fi].max < ranges[fi].min) {
                        SCRPTWRNLOG("Range definition in argument of function \"%s\" within command \"%s\" should have lower value first", funcmd_desc->textptr, scline->tcmnd);
                        ranges[fi].max = ranges[fi].min;
                    }
                    range_total += ranges[fi].max - ranges[fi].min + 1;
                    fi++;
                }
                if (range_total <= 0) {
                    SCRPTERRLOG("Arguments of function \"%s\" within command \"%s\" define no values to select from", funcmd_desc->textptr, scline->tcmnd);
                    break;
                }
                if ((funcmd_desc->index != Cmd_RANDOM) && (level_file_version == 0)) {
                    SCRPTERRLOG("The function \"%s\" used within command \"%s\" is not supported in old level format", funcmd_desc->textptr, scline->tcmnd);
                    break;
                }
                // The new RANDOM command stores values to allow selecting different one every turn during gameplay
                if ((funcmd_desc->index == Cmd_RANDOM) && (level_file_version > 0))
                {
                    //TODO RANDOM make implementation - store ranges as variable to be used for selecting random value during gameplay
                    SCRPTERRLOG("The function \"%s\" used within command \"%s\" is not supported yet", funcmd_desc->textptr, scline->tcmnd);
                    break;
                }
                // DRAWFROM support - select random index now
                long range_index = rand() % range_total;
                // Get value from ranges array
                range_total = 0;
                for (fi=0; fi < COMMANDDESC_ARGS_COUNT; fi++)
                {
                    if ((range_index >= range_total) && (range_index <= range_total + ranges[fi].max - ranges[fi].min)) {
                        chr = cmd_desc->args[src];
                        if (toupper(chr) == 'A') {
                            strcpy(scline->tp[dst], funscline->tp[ranges[fi].min]);
                        } else {
                            scline->np[dst] = ranges[fi].min + range_index - range_total;
                            // Set text value for that number
                            script_command_param_to_text(chr, scline, dst);
                        }
                        break;
                    }
                    range_total += ranges[fi].max - ranges[fi].min + 1;
                }
                SCRPTLOG("Function \"%s\" returned value \"%s\"", funcmd_desc->textptr, scline->tp[dst]);
                };break;
            case Cmd_IMPORT:
            {
                long player_id = get_id(player_desc, funscline->tp[0]);
                if (player_id >= PLAYERS_FOR_CAMPAIGN_FLAGS)
                {
                    SCRPTERRLOG("Cannot fetch flag values for player, '%s'", funscline->tp[0]);
                    strcpy(scline->tp[dst], "0");
                    break;
                }
                long flag_id = get_id(campaign_flag_desc, funscline->tp[1]);
                if (flag_id == -1)
                {
                    SCRPTERRLOG("Unknown campaign flag name, '%s'", funscline->tp[1]);
                    strcpy(scline->tp[dst], "0");
                    break;
                }
                SCRPTLOG("Function \"%s\" returned value \"%ld\"", funcmd_desc->textptr,
                    intralvl.campaign_flags[player_id][flag_id]);
                ltoa(intralvl.campaign_flags[player_id][flag_id], scline->tp[dst], 10);
                break;
            }
            default:
                SCRPTWRNLOG("Parameter value \"%s\" is a command which isn't supported as function", scline->tp[dst]);
                break;
            }
            LbMemoryFree(funscline);
        }
        if (scline->tp[dst][0] == '\0') {
          break;
        }
        if (*para_level > expect_level+2) {
            SCRPTWRNLOG("Parameter %d of command \"%s\", value \"%s\", is at too high paraenesis level %d", dst + 1, scline->tcmnd, scline->tp[dst], (int)*para_level);
        }
        chr = cmd_desc->args[src];
        if (cmd_desc->args[src + 1] == '+')
        {
            // All other parameters will be same
            src -= 1;
        }
        if (cmd_desc->args[src + 1] == '!') //extended set (dst.e. ANY_CREATURE)
        {
            extended = true;
        }
        if (!script_command_param_to_number(chr, scline, dst, extended)) {
            SCRPTERRLOG("Parameter %d of command \"%s\", type %c, has unexpected value; discarding command", dst + 1, scline->tcmnd, chr);
            return -1;
        }
    }
    return dst;
}

long script_scan_line(char *line,TbBool preloaded)
{
    const struct CommandDesc *cmd_desc;
    SCRIPTDBG(12,"Starting");
    struct ScriptLine* scline = (struct ScriptLine*)LbMemoryAlloc(sizeof(struct ScriptLine));
    if (scline == NULL)
    {
      SCRPTERRLOG("Can't allocate buffer to recognize line");
      return 0;
    }
    int para_level = 0;
    LbMemorySet(scline, 0, sizeof(struct ScriptLine));
    if (next_command_reusable > 0)
        next_command_reusable--;
    if (level_file_version > 0)
    {
        cmd_desc = get_next_word(&line, scline->tcmnd, &para_level, command_desc);
    } else
    {
        cmd_desc = get_next_word(&line, scline->tcmnd, &para_level, dk1_command_desc);
    }
    if (cmd_desc == NULL)
    {
        if (isalnum(scline->tcmnd[0])) {
          SCRPTERRLOG("Invalid command, '%s' (lev ver %d)", scline->tcmnd,level_file_version);
        }
        LbMemoryFree(scline);
        return 0;
    }
    SCRIPTDBG(12,"Executing command %lu",cmd_desc->index);
    // Handling comments
    if (cmd_desc->index == Cmd_REM)
    {
        LbMemoryFree(scline);
        return 0;
    }
    scline->command = cmd_desc->index;
    // selecting only preloaded/not preloaded commands
    if (script_is_preloaded_command(cmd_desc->index) != preloaded)
    {
        LbMemoryFree(scline);
        return 0;
    }
    // Recognizing parameters
    int args_count = script_recognize_params(&line, cmd_desc, scline, &para_level, 0);
    if (args_count < 0)
    {
        LbMemoryFree(scline);
        return -1;
    }
    if (args_count < COMMANDDESC_ARGS_COUNT)
    {
        int required = count_required_parameters(cmd_desc->args);
        if (args_count < required) // Required arguments have upper-case type letters
        {
            SCRPTERRLOG("Not enough parameters for \"%s\", got only %d", cmd_desc->textptr,(int)args_count);
            LbMemoryFree(scline);
            return -1;
        }
    }
    script_add_command(cmd_desc, scline);
    LbMemoryFree(scline);
    SCRIPTDBG(13,"Finished");
    return 0;
}

short clear_script(void)
{
    LbMemorySet(&game.script, 0, sizeof(struct LevelScriptOld));
    LbMemorySet(&gameadd.script, 0, sizeof(struct LevelScript));
    gameadd.script.next_string = gameadd.script.strings;
    script_current_condition = CONDITION_ALWAYS;
    text_line_number = 1;
    return true;
}

short clear_quick_messages(void)
{
    for (long i = 0; i < QUICK_MESSAGES_COUNT; i++)
        LbMemorySet(gameadd.quick_messages[i], 0, MESSAGE_TEXT_LEN);
    return true;
}

static char* process_multiline_comment(char *buf, char *buf_end)
{
    for (char *p = buf; p < buf_end - 1; p++)
    {
        if ((*p == ' ') || (*p == 9)) // Tabs or spaces
            continue;
        if (p[0] == '/') // /
        {
            if (p[1] != '*') // /*
                break;
            p += 2;
            for (; p < buf_end - 1; p++)
            {
                if ((p[0] == '*') && (p[1] == '/'))
                {
                    buf = p + 2;
                    break;
                }
            }
            break;
        }
        else
            break;
    }
    return buf;
}

short preload_script(long lvnum)
{
  SYNCDBG(7,"Starting");
  script_current_condition = CONDITION_ALWAYS;
  next_command_reusable = 0;
  text_line_number = 1;
  level_file_version = DEFAULT_LEVEL_VERSION;
  clear_quick_messages();
  // Load the file
  long script_len = 1;
  char* script_data = (char*)load_single_map_file_to_buffer(lvnum, "txt", &script_len, LMFF_None);
  if (script_data == NULL)
    return false;
  // Process the file lines
  char* buf = script_data;
  char* buf_end = script_data + script_len;
  while (buf < buf_end)
  {
      // Check for long comment
      buf = process_multiline_comment(buf, buf_end);
    // Find end of the line
    int lnlen = 0;
    while (&buf[lnlen] < buf_end)
    {
      if ((buf[lnlen] == '\r') || (buf[lnlen] == '\n'))
        break;
      lnlen++;
    }
    // Get rid of the next line characters
    buf[lnlen] = 0;
    lnlen++;
    if (&buf[lnlen] < buf_end)
    {
      if ((buf[lnlen] == '\r') || (buf[lnlen] == '\n'))
        lnlen++;
    }
    //SCRPTLOG("Analyse");
    // Analyze the line
    script_scan_line(buf, true);
    // Set new line start
    text_line_number++;
    buf += lnlen;
  }
  LbMemoryFree(script_data);
  SYNCDBG(8,"Finished");
  return true;
}

short load_script(long lvnum)
{
    SYNCDBG(7,"Starting");

    // Clear script data
    gui_set_button_flashing(0, 0);
    clear_script();
    script_current_condition = CONDITION_ALWAYS;
    next_command_reusable = 0;
    text_line_number = 1;
    game.bonus_time = 0;
    game.flags_gui &= ~GGUI_CountdownTimer;
    game.flags_cd |= MFlg_DeadBackToPool;
    reset_creature_max_levels();
    reset_script_timers_and_flags();
    if ((game.operation_flags & GOF_ColumnConvert) != 0)
    {
        convert_old_column_file(lvnum);
        game.operation_flags &= ~GOF_ColumnConvert;
    }
    // Load the file
    long script_len = 1;
    char* script_data = (char*)load_single_map_file_to_buffer(lvnum, "txt", &script_len, LMFF_None);
    if (script_data == NULL)
      return false;
    // Process the file lines
    char* buf = script_data;
    char* buf_end = script_data + script_len;
    while (buf < buf_end)
    {
        buf = process_multiline_comment(buf, buf_end);
      // Find end of the line
      int lnlen = 0;
      while (&buf[lnlen] < buf_end)
      {
        if ((buf[lnlen] == '\r') || (buf[lnlen] == '\n'))
          break;
        lnlen++;
      }
      // Get rid of the next line characters
      buf[lnlen] = 0;
      lnlen++;
      if (&buf[lnlen] < buf_end)
      {
        if ((buf[lnlen] == '\r') || (buf[lnlen] == '\n'))
          lnlen++;
      }
      // Analyze the line
      script_scan_line(buf, false);
      // Set new line start
      text_line_number++;
      buf += lnlen;
    }
    LbMemoryFree(script_data);
    if (gameadd.script.win_conditions_num == 0)
      WARNMSG("No WIN GAME conditions in script file.");
    if (script_current_condition != CONDITION_ALWAYS)
      WARNMSG("Missing ENDIF's in script file.");
    JUSTLOG("Used script resources: %d/%d tunneller triggers, %d/%d party triggers, %d/%d script values, %d/%d IF conditions, %d/%d party definitions",
        (int)gameadd.script.tunneller_triggers_num,TUNNELLER_TRIGGERS_COUNT,
        (int)gameadd.script.party_triggers_num,PARTY_TRIGGERS_COUNT,
        (int)gameadd.script.values_num,SCRIPT_VALUES_COUNT,
        (int)gameadd.script.conditions_num,CONDITIONS_COUNT,
        (int)gameadd.script.creature_partys_num,CREATURE_PARTYS_COUNT);
    return true;
}

void script_process_win_game(PlayerNumber plyr_idx)
{
    struct PlayerInfo* player = get_player(plyr_idx);
    set_player_as_won_level(player);
}

void script_process_lose_game(PlayerNumber plyr_idx)
{
    struct PlayerInfo* player = get_player(plyr_idx);
    set_player_as_lost_level(player);
}

struct Thing *create_thing_at_position_then_move_to_valid_and_add_light(struct Coord3d *pos, unsigned char tngclass, unsigned char tngmodel, unsigned char tngowner)
{
    struct Thing* thing = create_thing(pos, tngclass, tngmodel, tngowner, -1);
    if (thing_is_invalid(thing))
    {
        return INVALID_THING;
    }
    thing->mappos.z.val = get_thing_height_at(thing, &thing->mappos);
    // Try to move thing out of the solid wall if it's inside one
    if (thing_in_wall_at(thing, &thing->mappos))
    {
        if (!move_creature_to_nearest_valid_position(thing)) {
            ERRORLOG("The %s was created in wall, removing",thing_model_name(thing));
            delete_thing_structure(thing, 0);
            return INVALID_THING;
        }
    }

    if (thing_is_creature(thing))
    {
        struct CreatureControl* cctrl = creature_control_get_from_thing(thing);
        cctrl->flee_pos.x.val = thing->mappos.x.val;
        cctrl->flee_pos.y.val = thing->mappos.y.val;
        cctrl->flee_pos.z.val = thing->mappos.z.val;
        cctrl->flee_pos.z.val = get_thing_height_at(thing, &thing->mappos);
        cctrl->party.target_plyr_idx = -1;
    }

    long light_rand = GAME_RANDOM(8); // this may be unsynced random
    if (light_rand < 2)
    {
        struct InitLight ilght;
        LbMemorySet(&ilght, 0, sizeof(struct InitLight));
        ilght.mappos.x.val = thing->mappos.x.val;
        ilght.mappos.y.val = thing->mappos.y.val;
        ilght.mappos.z.val = thing->mappos.z.val;
        if (light_rand == 1)
        {
            ilght.intensity = 48;
            ilght.field_3 = 5;
        } else
        {
            ilght.intensity = 36;
            ilght.field_3 = 1;
        }
        ilght.is_dynamic = 1;
        ilght.radius = 2560;
        thing->light_id = light_create_light(&ilght);
        if (thing->light_id != 0) {
            light_set_light_never_cache(thing->light_id);
        } else {
            ERRORLOG("Cannot allocate light to new hero");
        }
    }
    return thing;
}

static TbBool get_coords_at_hero_door(struct Coord3d *pos, long gate_num, unsigned char random_factor)
{
    SYNCDBG(7,"Starting at HG%d", (int)gate_num);
    if (gate_num <= 0)
    {
        ERRORLOG("Script error - invalid hero gate index %d",(int)gate_num);
        return false;
    }
    struct Thing* gatetng = find_hero_gate_of_number(gate_num);
    if (thing_is_invalid(gatetng))
    {
        ERRORLOG("Script error - attempt to create thing at non-existing hero gate index %d",(int)gate_num);
        return false;
    }
    pos->x.val = gatetng->mappos.x.val;
    pos->y.val = gatetng->mappos.y.val;
    pos->z.val = gatetng->mappos.z.val + 384;
    return true;
}

static TbBool get_coords_at_action_point(struct Coord3d *pos, long apt_idx, unsigned char random_factor)
{
    SYNCDBG(7,"Starting at action point %d", (int)apt_idx);

    struct ActionPoint* apt = action_point_get(apt_idx);
    if (!action_point_exists(apt))
    {
        ERRORLOG("Script error - attempt to create thing at non-existing action point %d",(int)apt_idx);
        return false;
    }

    if ( (random_factor == 0) || (apt->range == 0) )
    {
        pos->x.val = apt->mappos.x.val;
        pos->y.val = apt->mappos.y.val;
    } else
    {
        long direction = GAME_RANDOM(2 * LbFPMath_PI);
        long delta_x = (apt->range * LbSinL(direction) >> 8);
        long delta_y = (apt->range * LbCosL(direction) >> 8);
        pos->x.val = apt->mappos.x.val + (delta_x >> 8);
        pos->y.val = apt->mappos.y.val - (delta_y >> 8);
    }
    return true;
}

/**
 * Creates a thing on given players dungeon heart.
 * Originally was script_support_create_creature_at_dungeon_heart().
 * @param plyr_idx
 */
TbBool get_coords_at_dungeon_heart(struct Coord3d *pos, PlayerNumber plyr_idx)
{
    SYNCDBG(7,"Starting at player %d", (int)plyr_idx);
    struct Thing* heartng = get_player_soul_container(plyr_idx);
    TRACE_THING(heartng);
    if (thing_is_invalid(heartng))
    {
        ERRORLOG("Script error - attempt to create thing in player %d dungeon with no heart",(int)plyr_idx);
        return false;
    }
    pos->x.val = heartng->mappos.x.val + PLAYER_RANDOM(plyr_idx, 65) - 32;
    pos->y.val = heartng->mappos.y.val + PLAYER_RANDOM(plyr_idx, 65) - 32;
    pos->z.val = heartng->mappos.z.val;
    return true;
}

TbBool get_coords_at_meta_action(struct Coord3d *pos, PlayerNumber target_plyr_idx, long i)
{
    SYNCDBG(7,"Starting with loc:%ld", i);
    struct Coord3d *src;
    PlayerNumber loc_player = i & 0xF;
    if (loc_player == 15) // CURRENT_PLAYER
        loc_player = gameadd.script_current_player;

    struct DungeonAdd* dungeonadd = get_dungeonadd(loc_player);

    switch (i >> 8)
    {
    case MML_LAST_EVENT:
        src = &gameadd.triggered_object_location;
        break;
    case MML_RECENT_COMBAT:
        src = &dungeonadd->last_combat_location;
        break;
    default:
        return false;
    }

    pos->x.val = src->x.val + PLAYER_RANDOM(target_plyr_idx, 33) - 16;
    pos->y.val = src->y.val + PLAYER_RANDOM(target_plyr_idx, 33) - 16;
    pos->z.val = src->z.val;

    return true;
}

long send_tunneller_to_point(struct Thing *thing, struct Coord3d *pos)
{
    struct CreatureControl* cctrl = creature_control_get_from_thing(thing);
    cctrl->party.target_plyr_idx = -1;
    setup_person_tunnel_to_position(thing, pos->x.stl.num, pos->y.stl.num, 0);
    thing->continue_state = CrSt_TunnellerDoingNothing;
    return 1;
}

TbBool script_support_send_tunneller_to_action_point(struct Thing *thing, long apt_idx)
{
    SYNCDBG(7,"Starting");
    struct ActionPoint* apt = action_point_get(apt_idx);
    struct Coord3d pos;
    if (action_point_exists(apt)) {
        pos.x.val = apt->mappos.x.val;
        pos.y.val = apt->mappos.y.val;
    } else {
        ERRORLOG("Attempt to send to non-existing action point %d",(int)apt_idx);
        pos.x.val = subtile_coord_center(map_subtiles_x/2);
        pos.y.val = subtile_coord_center(map_subtiles_y/2);
    }
    pos.z.val = subtile_coord(1,0);
    send_tunneller_to_point(thing, &pos);
    return true;
}

TbBool script_support_send_tunneller_to_dungeon(struct Thing *creatng, PlayerNumber plyr_idx)
{
    SYNCDBG(7,"Send %s to player %d",thing_model_name(creatng),(int)plyr_idx);
    struct Thing* heartng = get_player_soul_container(plyr_idx);
    TRACE_THING(heartng);
    if (thing_is_invalid(heartng))
    {
        WARNLOG("Tried to send %s to player %d which has no heart", thing_model_name(creatng), (int)plyr_idx);
        return false;
    }
    struct Coord3d pos;
    if (!get_random_position_in_dungeon_for_creature(plyr_idx, CrWaS_WithinDungeon, creatng, &pos)) {
        WARNLOG("Tried to send %s to player %d but can't find position", thing_model_name(creatng), (int)plyr_idx);
        return send_tunneller_to_point_in_dungeon(creatng, plyr_idx, &heartng->mappos);
    }
    if (!send_tunneller_to_point_in_dungeon(creatng, plyr_idx, &pos)) {
        WARNLOG("Tried to send %s to player %d but can't start the task", thing_model_name(creatng), (int)plyr_idx);
        return false;
    }
    SYNCDBG(17,"Moving %s to (%d,%d)",thing_model_name(creatng),(int)pos.x.stl.num,(int)pos.y.stl.num);
    return true;
}

TbBool script_support_send_tunneller_to_dungeon_heart(struct Thing *creatng, PlayerNumber plyr_idx)
{
    SYNCDBG(7,"Send %s to player %d",thing_model_name(creatng),(int)plyr_idx);
    struct Thing* heartng = get_player_soul_container(plyr_idx);
    TRACE_THING(heartng);
    if (thing_is_invalid(heartng)) {
        WARNLOG("Tried to send %s to player %d which has no heart", thing_model_name(creatng), (int)plyr_idx);
        return false;
    }
    if (!send_tunneller_to_point_in_dungeon(creatng, plyr_idx, &heartng->mappos)) {
        WARNLOG("Tried to send %s to player %d but can't start the task", thing_model_name(creatng), (int)plyr_idx);
        return false;
    }
    SYNCDBG(17,"Moving %s to (%d,%d)",thing_model_name(creatng),(int)heartng->mappos.x.stl.num,(int)heartng->mappos.y.stl.num);
    return true;
}

TbBool script_support_send_tunneller_to_appropriate_dungeon(struct Thing *creatng)
{
    SYNCDBG(7,"Starting");
    //return _DK_script_support_send_tunneller_to_appropriate_dungeon(thing);
    PlayerNumber plyr_idx;
    struct Coord3d pos;
    plyr_idx = get_best_dungeon_to_tunnel_to(creatng);
    if (plyr_idx == -1) {
        ERRORLOG("Could not find appropriate dungeon to send %s to",thing_model_name(creatng));
        return false;
    }
    if (!get_random_position_in_dungeon_for_creature(plyr_idx, CrWaS_WithinDungeon, creatng, &pos)) {
        WARNLOG("Tried to send %s to player %d but can't find position", thing_model_name(creatng), (int)plyr_idx);
        return false;
    }
    return send_tunneller_to_point_in_dungeon(creatng, plyr_idx, &pos);
}

static struct Thing *script_create_creature_at_location(PlayerNumber plyr_idx, ThingModel crmodel, TbMapLocation location)
{
    long effect;
    long i = get_map_location_longval(location);
    struct Coord3d pos;
    TbBool fall_from_gate = false;

    const unsigned char tngclass = TCls_Creature;

    switch (get_map_location_type(location))
    {
    case MLoc_ACTIONPOINT:
        if (!get_coords_at_action_point(&pos, i, 1))
        {
            return INVALID_THING;
        }
        effect = 1;
        break;
    case MLoc_HEROGATE:
        if (!get_coords_at_hero_door(&pos, i, 1))
        {
            return INVALID_THING;
        }
        effect = 0;
        fall_from_gate = true;
        break;
    case MLoc_PLAYERSHEART:
        if (!get_coords_at_dungeon_heart(&pos, i))
        {
            return INVALID_THING;
        }
        effect = 0;
        break;
    case MLoc_METALOCATION:
        if (!get_coords_at_meta_action(&pos, plyr_idx, i))
        {
            return INVALID_THING;
        }
        effect = 0;
        break;
    case MLoc_CREATUREKIND:
    case MLoc_OBJECTKIND:
    case MLoc_ROOMKIND:
    case MLoc_THING:
    case MLoc_PLAYERSDUNGEON:
    case MLoc_APPROPRTDUNGEON:
    case MLoc_DOORKIND:
    case MLoc_TRAPKIND:
    case MLoc_NONE:
    default:
        effect = 0;
        return INVALID_THING;
    }
    struct Thing* thing = create_thing_at_position_then_move_to_valid_and_add_light(&pos, tngclass, crmodel, plyr_idx);
    if (thing_is_invalid(thing))
    {
        ERRORLOG("Couldn't create %s at location %d",thing_class_and_model_name(tngclass, crmodel),(int)location);
            // Error is already logged
        return INVALID_THING;
    }
    struct CreatureControl* cctrl = creature_control_get_from_thing(thing);
    if (fall_from_gate)
    {
        cctrl->field_AE |= 0x02;
        cctrl->spell_flags |= CSAfF_MagicFall;
        thing->veloc_push_add.x.val += PLAYER_RANDOM(plyr_idx, 193) - 96;
        thing->veloc_push_add.y.val += PLAYER_RANDOM(plyr_idx, 193) - 96;
        if ((thing->movement_flags & TMvF_Flying) != 0) {
            thing->veloc_push_add.z.val -= PLAYER_RANDOM(plyr_idx, 32);
        } else {
            thing->veloc_push_add.z.val += PLAYER_RANDOM(plyr_idx, 96) + 80;
        }
        thing->state_flags |= TF1_PushAdd;
    }

    if (thing->owner != PLAYER_NEUTRAL)
    {   // Was set only when spawned from action point

        struct Thing* heartng = get_player_soul_container(thing->owner);
        if (thing_exists(heartng) && creature_can_navigate_to(thing, &heartng->mappos, NavRtF_NoOwner))
        {
            cctrl->field_AE |= 0x01;
        }
    }

    if ((get_creature_model_flags(thing) & CMF_IsLordOTLand) != 0)
    {
        output_message(SMsg_LordOfLandComming, MESSAGE_DELAY_LORD, 1);
        output_message(SMsg_EnemyLordQuote + UNSYNC_RANDOM(8), MESSAGE_DELAY_LORD, 1);
    }
    switch (effect)
    {
    case 1:
        if (plyr_idx == game.hero_player_num)
        {
            thing->mappos.z.val = get_ceiling_height(&thing->mappos);
            create_effect(&thing->mappos, TngEff_CeilingBreach, thing->owner);
            initialise_thing_state(thing, CrSt_CreatureHeroEntering);
            thing->field_4F |= TF4F_Unknown01;
            cctrl->countdown_282 = 24;
        }
    default:
        break;
    }
    return thing;
}

struct Thing *script_process_new_tunneler(unsigned char plyr_idx, TbMapLocation location, TbMapLocation heading, unsigned char crtr_level, unsigned long carried_gold)
{
    ThingModel diggerkind = get_players_special_digger_model(game.hero_player_num);
    struct Thing* creatng = script_create_creature_at_location(plyr_idx, diggerkind, location);
    if (thing_is_invalid(creatng))
        return INVALID_THING;
    creatng->creature.gold_carried = carried_gold;
    init_creature_level(creatng, crtr_level);
    switch (get_map_location_type(heading))
    {
    case MLoc_ACTIONPOINT:
        script_support_send_tunneller_to_action_point(creatng, get_map_location_longval(heading));
        break;
    case MLoc_PLAYERSDUNGEON:
        script_support_send_tunneller_to_dungeon(creatng, get_map_location_longval(heading));
        break;
    case MLoc_PLAYERSHEART:
        script_support_send_tunneller_to_dungeon_heart(creatng, get_map_location_longval(heading));
        break;
    case MLoc_APPROPRTDUNGEON:
        script_support_send_tunneller_to_appropriate_dungeon(creatng);
        break;
    default:
        ERRORLOG("Invalid Heading objective %d",(int)get_map_location_type(heading));
        break;
    }
    return creatng;
}

static struct Thing *script_process_new_object(long tngmodel, TbMapLocation location, long arg)
{
    long i = get_map_location_longval(location);
    int tngowner = 5; // Neutral
    struct Coord3d pos;

    const unsigned char tngclass = TCls_Object;

    // TODO: move into a function
    switch (get_map_location_type(location))
    {
    case MLoc_ACTIONPOINT:
        if (!get_coords_at_action_point(&pos, i, 1))
        {
            return INVALID_THING;
        }
        break;
    case MLoc_HEROGATE:
        if (!get_coords_at_hero_door(&pos, i, 1))
        {
            return INVALID_THING;
        }
        break;
    case MLoc_PLAYERSHEART:
        if (!get_coords_at_dungeon_heart(&pos, i))
        {
            return INVALID_THING;
        }
        break;
    case MLoc_METALOCATION:
        if (!get_coords_at_meta_action(&pos, 0, i))
        {
            return INVALID_THING;
        }
        break;
    case MLoc_CREATUREKIND:
    case MLoc_OBJECTKIND:
    case MLoc_ROOMKIND:
    case MLoc_THING:
    case MLoc_PLAYERSDUNGEON:
    case MLoc_APPROPRTDUNGEON:
    case MLoc_DOORKIND:
    case MLoc_TRAPKIND:
    case MLoc_NONE:
    default:
        return INVALID_THING;
    }
    struct Thing* thing = create_thing(&pos, tngclass, tngmodel, tngowner, -1);
    if (thing_is_invalid(thing))
    {
        ERRORLOG("Couldn't create %s at location %d",thing_class_and_model_name(tngclass, tngmodel),(int)location);
        return INVALID_THING;
    }
    thing->mappos.z.val = get_thing_height_at(thing, &thing->mappos);
    // Try to move thing out of the solid wall if it's inside one
    if (thing_in_wall_at(thing, &thing->mappos))
    {
        if (!move_creature_to_nearest_valid_position(thing)) {
            ERRORLOG("The %s was created in wall, removing",thing_model_name(thing));
            delete_thing_structure(thing, 0);
            return INVALID_THING;
        }
    }
    switch (tngmodel)
    {
        case OBJECT_TYPE_SPECBOX_CUSTOM: // Custom box from SPECBOX_HIDNWRL
            thing->custom_box.box_kind = (unsigned char)arg;
            break;
        case 3:
        case 6: //GOLD
        case 43:
            thing->valuable.gold_stored = arg;
            break;
    }
    return thing;
}

/**
 * Spawns new creature parties. Makes given amount of the parties.
 * @param party The party to be spawned.
 * @param plyr_idx Player to own the creatures within group.
 * @param location Where the party will be spawned.
 * @param copies_num Amount of copies to be spawned.
 * @return Gives leader of last party spawned.
 */
struct Thing *script_process_new_party(struct Party *party, PlayerNumber plyr_idx, TbMapLocation location, long copies_num)
{
    struct Thing* leadtng = INVALID_THING;
    for (long i = 0; i < copies_num; i++)
    {
        struct Thing* grptng = INVALID_THING;
        for (long k = 0; k < party->members_num; k++)
        {
          if (k >= GROUP_MEMBERS_COUNT)
          {
              ERRORLOG("Party too big, %d is the limit",GROUP_MEMBERS_COUNT);
              break;
          }
          struct PartyMember* member = &(party->members[k]);
          struct Thing* thing = script_create_new_creature(plyr_idx, member->crtr_kind, location, member->carried_gold, member->crtr_level);
          if (!thing_is_invalid(thing))
          {
              struct CreatureControl* cctrl = creature_control_get_from_thing(thing);
              cctrl->party_objective = member->objectv;
              cctrl->wait_to_turn = game.play_gameturn + member->countdown;
              if (thing_is_invalid(grptng))
              {
                  // If it is the first creature - set it as only group member and leader
                  // Inside the thing, we don't need to mark it in any way (two creatures are needed to form a real group)
                  SYNCDBG(5,"First member %s index %d",thing_model_name(thing),(int)thing->index);
                  leadtng = thing;
                  grptng = thing;
              } else
              {
                  struct Thing* bestng = get_best_creature_to_lead_group(grptng);
                  struct CreatureControl* bestctrl = creature_control_get_from_thing(bestng);
                  // If current leader wants to defend, and current unit has an objective, new unit will be group leader.
                  if ((cctrl->party_objective != CHeroTsk_DefendParty) && (bestctrl->party_objective == CHeroTsk_DefendParty))
                  {
                      add_creature_to_group_as_leader(thing, grptng);
                      leadtng = thing;
                  } else
                  // if best and current unit want to defend party, or neither do, the strongest will be leader
                  if (((cctrl->party_objective == CHeroTsk_DefendParty) && (bestctrl->party_objective == CHeroTsk_DefendParty)) || ((cctrl->party_objective != CHeroTsk_DefendParty) && (bestctrl->party_objective != CHeroTsk_DefendParty)))
                  {
                      if ((cctrl->explevel > bestctrl->explevel) || ((cctrl->explevel == bestctrl->explevel) && (get_creature_thing_score(thing) > get_creature_thing_score(bestng))))
                      {
                          add_creature_to_group_as_leader(thing, grptng);
                          leadtng = thing;
                      }
                      else
                      // If it's weaker than the current leader, joind as a group
                      {
                          add_creature_to_group(thing, grptng);
                      }
                  }
                  else
                  // If it wants to defend, but the group leader has an objective, just add it to group
                  {
                      add_creature_to_group(thing, grptng);
                  }
              }
          }
        }
    }
    return leadtng;
}

struct Thing *script_create_new_creature(PlayerNumber plyr_idx, ThingModel crmodel, TbMapLocation location, long carried_gold, long crtr_level)
{
    struct Thing* creatng = script_create_creature_at_location(plyr_idx, crmodel, location);
    if (thing_is_invalid(creatng))
        return INVALID_THING;
    creatng->creature.gold_carried = carried_gold;
    init_creature_level(creatng, crtr_level);
    return creatng;
}

void script_process_new_tunneller_party(PlayerNumber plyr_idx, long prty_id, TbMapLocation location, TbMapLocation heading, unsigned char crtr_level, unsigned long carried_gold)
{
    struct Thing* ldthing = script_process_new_tunneler(plyr_idx, location, heading, crtr_level, carried_gold);
    if (thing_is_invalid(ldthing))
    {
        ERRORLOG("Couldn't create tunneling group leader");
        return;
    }
    struct Thing* gpthing = script_process_new_party(&gameadd.script.creature_partys[prty_id], plyr_idx, location, 1);
    if (thing_is_invalid(gpthing))
    {
        ERRORLOG("Couldn't create creature group");
        return;
    }
    add_creature_to_group_as_leader(ldthing, gpthing);
}

void script_process_new_creatures(PlayerNumber plyr_idx, long crmodel, long location, long copies_num, long carried_gold, long crtr_level)
{
    for (long i = 0; i < copies_num; i++)
    {
        script_create_new_creature(plyr_idx, crmodel, location, carried_gold, crtr_level);
    }
}

struct Thing *get_creature_in_range_around_any_of_enemy_heart(PlayerNumber plyr_idx, ThingModel crmodel, MapSubtlDelta range)
{
    int n = GAME_RANDOM(PLAYERS_COUNT);
    for (int i = 0; i < PLAYERS_COUNT; i++, n = (n + 1) % PLAYERS_COUNT)
    {
        if (!players_are_enemies(plyr_idx, n))
            continue;
        struct Thing* heartng = get_player_soul_container(n);
        if (thing_exists(heartng))
        {
            struct Thing* creatng = get_creature_in_range_of_model_owned_and_controlled_by(heartng->mappos.x.val, heartng->mappos.y.val, range, crmodel, plyr_idx);
            if (!thing_is_invalid(creatng)) {
                return creatng;
            }
        }
    }
    return INVALID_THING;
}

static struct Thing *script_get_creature_by_criteria(PlayerNumber plyr_idx, long crmodel, long criteria) {
    switch (filter_criteria_type(criteria))
    {
    case CSelCrit_Any:
        return get_random_players_creature_of_model(plyr_idx, crmodel);
    case CSelCrit_MostExperienced:
        return find_players_highest_level_creature_of_breed_and_gui_job(crmodel, CrGUIJob_Any, plyr_idx, 0);
    case CSelCrit_MostExpWandering:
        return find_players_highest_level_creature_of_breed_and_gui_job(crmodel, CrGUIJob_Wandering, plyr_idx, 0);
    case CSelCrit_MostExpWorking:
        return find_players_highest_level_creature_of_breed_and_gui_job(crmodel, CrGUIJob_Working, plyr_idx, 0);
    case CSelCrit_MostExpFighting:
        return find_players_highest_level_creature_of_breed_and_gui_job(crmodel, CrGUIJob_Fighting, plyr_idx, 0);
    case CSelCrit_LeastExperienced:
        return find_players_lowest_level_creature_of_breed_and_gui_job(crmodel, CrGUIJob_Any, plyr_idx, 0);
    case CSelCrit_LeastExpWandering:
        return find_players_lowest_level_creature_of_breed_and_gui_job(crmodel, CrGUIJob_Wandering, plyr_idx, 0);
    case CSelCrit_LeastExpWorking:
        return find_players_lowest_level_creature_of_breed_and_gui_job(crmodel, CrGUIJob_Working, plyr_idx, 0);
    case CSelCrit_LeastExpFighting:
        return find_players_lowest_level_creature_of_breed_and_gui_job(crmodel, CrGUIJob_Fighting, plyr_idx, 0);
    case CSelCrit_NearOwnHeart:
    {
        const struct Coord3d* pos = dungeon_get_essential_pos(plyr_idx);
        return get_creature_near_and_owned_by(pos->x.val, pos->y.val, plyr_idx, crmodel);
    }
    case CSelCrit_NearEnemyHeart:
        return get_creature_in_range_around_any_of_enemy_heart(plyr_idx, crmodel, 11);
    case CSelCrit_OnEnemyGround:
        return get_random_players_creature_of_model_on_territory(plyr_idx, crmodel, 0);
    case CSelCrit_OnFriendlyGround:
        return get_random_players_creature_of_model_on_territory(plyr_idx, crmodel, 1);
    case CSelCrit_NearAP:
    {
        int loc = filter_criteria_loc(criteria);
        struct ActionPoint *apt = action_point_get(loc);
        if (!action_point_exists(apt))
        {
            WARNLOG("Action point is invalid:%d", apt->num);
            return INVALID_THING;
        }
        if (apt->range == 0)
        {
            WARNLOG("Action point with zero range:%d", apt->num);
            return INVALID_THING;
        }
        // Action point range should be inside spiral in subtiles
        int dist = 2 * coord_subtile(apt->range + COORD_PER_STL - 1 ) + 1;
        dist = dist * dist;

        Thing_Maximizer_Filter filter = near_map_block_creature_filter_diagonal_random;
        struct CompoundTngFilterParam param;
        param.model_id = crmodel;
        param.plyr_idx = (unsigned char)plyr_idx;
        param.num1 = apt->mappos.x.val;
        param.num2 = apt->mappos.y.val;
        param.num3 = apt->range;
        return get_thing_spiral_near_map_block_with_filter(apt->mappos.x.val, apt->mappos.y.val,
                                                           dist,
                                                           filter, &param);
    }
    default:
        ERRORLOG("Invalid level up criteria %d",(int)criteria);
        return INVALID_THING;
    }
}

/**
 * Kills a creature which meets given criteria.
 * @param plyr_idx The player whose creature will be affected.
 * @param crmodel Model of the creature to find.
 * @param criteria Criteria, from CreatureSelectCriteria enumeration.
 * @return True if a creature was found and killed.
 */
TbBool script_kill_creature_with_criteria(PlayerNumber plyr_idx, long crmodel, long criteria)
{
    struct Thing *thing = script_get_creature_by_criteria(plyr_idx, crmodel, criteria);
    if (thing_is_invalid(thing)) {
        SYNCDBG(5,"No matching player %d creature of model %d found to kill",(int)plyr_idx,(int)crmodel);
        return false;
    }
    kill_creature(thing, INVALID_THING, -1, CrDed_NoUnconscious);
    return true;
}
/**
 * Changes owner of a creature which meets given criteria.
 * @param origin_plyr_idx The player whose creature will be affected.
 * @param dest_plyr_idx The player who will receive the creature.
 * @param crmodel Model of the creature to find.
 * @param criteria Criteria, from CreatureSelectCriteria enumeration.
 * @return True if a creature was found and changed owner.
 */
TbBool script_change_creature_owner_with_criteria(PlayerNumber origin_plyr_idx, long crmodel, long criteria, PlayerNumber dest_plyr_idx)
{
    struct Thing *thing = script_get_creature_by_criteria(origin_plyr_idx, crmodel, criteria);
    if (thing_is_invalid(thing)) {
        SYNCDBG(5,"No matching player %d creature of model %d found to kill",(int)origin_plyr_idx,(int)crmodel);
        return false;
    }
    change_creature_owner(thing, dest_plyr_idx);
    return true;
}

void script_kill_creatures(PlayerNumber plyr_idx, long crmodel, long criteria, long copies_num)
{
    SYNCDBG(3,"Killing %d of %s owned by player %d.",(int)copies_num,creature_code_name(crmodel),(int)plyr_idx);
    for (long i = 0; i < copies_num; i++)
    {
        script_kill_creature_with_criteria(plyr_idx, crmodel, criteria);
    }
}

/**
 * Increase level of  a creature which meets given criteria.
 * @param plyr_idx The player whose creature will be affected.
 * @param crmodel Model of the creature to find.
 * @param criteria Criteria, from CreatureSelectCriteria enumeration.
 * @return True if a creature was found and leveled.
 */
TbBool script_level_up_creature(PlayerNumber plyr_idx, long crmodel, long criteria, int count)
{
    struct Thing *thing = script_get_creature_by_criteria(plyr_idx, crmodel, criteria);
    if (thing_is_invalid(thing)) {
        SYNCDBG(5,"No matching player %d creature of model %d found to level up",(int)plyr_idx,(int)crmodel);
        return false;
    }
    creature_increase_multiple_levels(thing,count);
    return true;
}

/**
 * Cast a spell on a creature which meets given criteria.
 * @param plyr_idx The player whose creature will be affected.
 * @param crmodel Model of the creature to find.
 * @param criteria Criteria, from CreatureSelectCriteria enumeration.
 * @param fmcl_bytes encoded bytes: f=cast for free flag,m=power kind,c=caster player index,l=spell level.
 * @return TbResult whether the spell was successfully cast
 */
TbResult script_use_power_on_creature(PlayerNumber plyr_idx, long crmodel, long criteria, long fmcl_bytes)
{
    struct Thing *thing = script_get_creature_by_criteria(plyr_idx, crmodel, criteria);
    if (thing_is_invalid(thing)) {
        SYNCDBG(5,"No matching player %d creature of model %d found to use power on.",(int)plyr_idx,(int)crmodel);
        return Lb_FAIL;
    }

    char is_free = (fmcl_bytes >> 24) != 0;
    PowerKind pwkind = (fmcl_bytes >> 16) & 255;
    PlayerNumber caster =  (fmcl_bytes >> 8) & 255;
    long splevel = fmcl_bytes & 255;

    if (thing_is_in_power_hand_list(thing, plyr_idx))
    {
        char block = pwkind == PwrK_SLAP;
        block |= pwkind == PwrK_CALL2ARMS;
        block |= pwkind == PwrK_CAVEIN;
        block |= pwkind == PwrK_LIGHTNING;
        block |= pwkind == PwrK_MKDIGGER;
        block |= pwkind == PwrK_SIGHT;
        if (block)
        {
          SYNCDBG(5,"Found creature to use power on but it is being held.");
          return Lb_FAIL;
        }
    }

    MapSubtlCoord stl_x = thing->mappos.x.stl.num;
    MapSubtlCoord stl_y = thing->mappos.y.stl.num;
    unsigned long spell_flags = is_free ? PwMod_CastForFree : 0;

    switch (pwkind)
    {
      case PwrK_HEALCRTR:
        return magic_use_power_heal(caster, thing, 0, 0, splevel, spell_flags);
      case PwrK_SPEEDCRTR:
        return magic_use_power_speed(caster, thing, 0, 0, splevel, spell_flags);
      case PwrK_PROTECT:
        return magic_use_power_armour(caster, thing, 0, 0, splevel, spell_flags);
      case PwrK_CONCEAL:
        return magic_use_power_conceal(caster, thing, 0, 0, splevel, spell_flags);
      case PwrK_DISEASE:
        return magic_use_power_disease(caster, thing, 0, 0, splevel, spell_flags);
      case PwrK_CHICKEN:
        return magic_use_power_chicken(caster, thing, 0, 0, splevel, spell_flags);
      case PwrK_SLAP:
        return magic_use_power_slap_thing(caster, thing, spell_flags);
      case PwrK_CALL2ARMS:
        return magic_use_power_call_to_arms(caster, stl_x, stl_y, splevel, spell_flags);
      case PwrK_LIGHTNING:
        return magic_use_power_lightning(caster, stl_x, stl_y, splevel, spell_flags);
      case PwrK_CAVEIN:
        return magic_use_power_cave_in(caster, stl_x, stl_y, splevel, spell_flags);
      case PwrK_MKDIGGER:
        return magic_use_power_imp(caster, stl_x, stl_y, spell_flags);
      case PwrK_SIGHT:
        return magic_use_power_sight(caster, stl_x, stl_y, splevel, spell_flags);
      default:
        SCRPTERRLOG("Power not supported for this command: %d", (int) pwkind);
        return Lb_FAIL;
    }
}

TbResult script_use_spell_on_creature(PlayerNumber plyr_idx, long crmodel, long criteria, long fmcl_bytes)
{
    struct Thing *thing = script_get_creature_by_criteria(plyr_idx, crmodel, criteria);
    if (thing_is_invalid(thing)) {
        SYNCDBG(5,"No matching player %d creature of model %d found to use spell on.",(int)plyr_idx,(int)crmodel);
        return Lb_FAIL;
    }
    SpellKind spkind = (fmcl_bytes >> 8) & 255;
    const struct SpellInfo* spinfo = get_magic_info(spkind);

    if (spinfo->caster_affected ||
            (spkind == SplK_Freeze) || (spkind == SplK_Slow) || // These four should be also marked at configs somehow
            ( (spkind == SplK_Disease) && ((get_creature_model_flags(thing) & CMF_NeverSick) == 0) ) ||
            ( (spkind == SplK_Chicken) && ((get_creature_model_flags(thing) & CMF_NeverChickens) == 0) ) )
    {
        if (thing_is_picked_up(thing))
        {
            SYNCDBG(5,"Found creature to cast the spell on but it is being held.");
            return Lb_FAIL;
        }
        unsigned short sound;
        if (spinfo->caster_affected)
        {
            sound = spinfo->caster_affect_sound;
        }
        else if ( (spkind == SplK_Freeze) || (spkind == SplK_Slow) )
        {
            sound = 50;
        }
        else if (spkind == SplK_Disease)
        {
            sound = 59;
        }
        else if (spkind == SplK_Chicken)
        {
            sound = 109;
        }
        else
        {
            sound = 0;
        }
        long splevel = fmcl_bytes & 255;
        thing_play_sample(thing, sound, NORMAL_PITCH, 0, 3, 0, 4, FULL_LOUDNESS);
        apply_spell_effect_to_thing(thing, spkind, splevel);
        if (spkind == SplK_Disease)
        {
            struct CreatureControl *cctrl;
            cctrl = creature_control_get_from_thing(thing);
            cctrl->disease_caster_plyridx = game.neutral_player_num;
        }
        return Lb_SUCCESS;
    }
    else
    {
        SCRPTERRLOG("Spell not supported for this command: %d", (int)spkind);
        return Lb_FAIL;
    }
}

/**
 * Adds a dig task for the player between 2 map locations.
 * @param plyr_idx: The player who does the task.
 * @param origin: The start location of the disk task.
 * @param destination: The desitination of the disk task.
 * @return TbResult whether the spell was successfully cast
 */
TbResult script_computer_dig_to_location(long plyr_idx, long origin, long destination)
{
    struct Computer2* comp = get_computer_player(plyr_idx);
    long orig_x, orig_y = 0;
    long dest_x, dest_y = 0;

    //dig origin
    find_map_location_coords(origin, &orig_x, &orig_y, plyr_idx, __func__);
    if ((orig_x == 0) && (orig_y == 0))
    {
        WARNLOG("Can't decode origin location %d", origin);
        return Lb_FAIL;
    }
    struct Coord3d startpos;
    startpos.x.val = subtile_coord_center(stl_slab_center_subtile(orig_x));
    startpos.y.val = subtile_coord_center(stl_slab_center_subtile(orig_y));
    startpos.z.val = subtile_coord(1, 0);

    //dig destination
    find_map_location_coords(destination, &dest_x, &dest_y, plyr_idx, __func__);
    if ((dest_x == 0) && (dest_y == 0))
    {
        WARNLOG("Can't decode destination location %d", destination);
        return Lb_FAIL;
    }
    struct Coord3d endpos;
    endpos.x.val = subtile_coord_center(stl_slab_center_subtile(dest_x));
    endpos.y.val = subtile_coord_center(stl_slab_center_subtile(dest_y));
    endpos.z.val = subtile_coord(1, 0);

    if (create_task_dig_to_neutral(comp, startpos, endpos))
    {
        return Lb_SUCCESS;
    }
    return Lb_FAIL;
}

/**
 * Casts spell at a location set by subtiles.
 * @param plyr_idx caster player.
 * @param stl_x subtile's x position.
 * @param stl_y subtile's y position
 * @param fml_bytes encoded bytes: f=cast for free flag,m=power kind,l=spell level.
 * @return TbResult whether the spell was successfully cast
 */
TbResult script_use_power_at_pos(PlayerNumber plyr_idx, MapSubtlCoord stl_x, MapSubtlCoord stl_y, long fml_bytes)
{
    char is_free = (fml_bytes >> 16) != 0;
    PowerKind powerKind = (fml_bytes >> 8) & 255;
    long splevel = fml_bytes & 255;

    unsigned long spell_flags = PwCast_AllGround | PwCast_Unrevealed;
    if (is_free)
        spell_flags |= PwMod_CastForFree;

    return magic_use_power_on_subtile(plyr_idx, powerKind, splevel, stl_x, stl_y, spell_flags);
}

/**
 * Casts spell at a location set by action point/hero gate.
 * @param plyr_idx caster player.
 * @param target action point/hero gate.
 * @param fml_bytes encoded bytes: f=cast for free flag,m=power kind,l=spell level.
 * @return TbResult whether the spell was successfully cast
 */
TbResult script_use_power_at_location(PlayerNumber plyr_idx, TbMapLocation target, long fml_bytes)
{
    SYNCDBG(0, "Using power at location of type %d", target);
    long x = 0;
    long y = 0;
    find_map_location_coords(target, &x, &y, plyr_idx, __func__);
    if ((x == 0) && (y == 0))
    {
        WARNLOG("Can't decode location %d", target);
        return Lb_FAIL;
    }
    return script_use_power_at_pos(plyr_idx, x, y, fml_bytes);
}

/**
 * Casts a spell for player.
 * @param plyr_idx caster player.
 * @param power_kind the spell: magic id.
 * @param free cast for free flag.
 * @return TbResult whether the spell was successfully cast
 */
TbResult script_use_power(PlayerNumber plyr_idx, PowerKind power_kind, char free)
{
    return magic_use_power_on_level(plyr_idx, power_kind, 1, free != 0 ? PwMod_CastForFree : 0); // splevel gets ignored anyway -> pass 1
}

/**
 * Increases creatures' levels for player.
 * @param plyr_idx target player
 * @param count how many times should the level be increased
 */
void script_use_special_increase_level(PlayerNumber plyr_idx, int count)
{
    increase_level(get_player(plyr_idx), count);
}

/**
 * Multiplies every creature for player.
 * @param plyr_idx target player
 */
void script_use_special_multiply_creatures(PlayerNumber plyr_idx)
{
    multiply_creatures(get_player(plyr_idx));
}

/**
 * Fortifies player's dungeon.
 * @param plyr_idx target player
 */
void script_use_special_make_safe(PlayerNumber plyr_idx)
{
    make_safe(get_player(plyr_idx));
}

/**
 * Enables bonus level for current player.
 */
TbBool script_use_special_locate_hidden_world()
{
    return activate_bonus_level(get_player(my_player_number));
}

/**
 * Returns if the action point condition was activated.
 * Action point index and player to be activated should be stored inside condition.
 */
TbBool process_activation_status(struct Condition *condt)
{
    TbBool new_status;
    int plr_start;
    int plr_end;
    if (get_players_range(condt->plyr_range, &plr_start, &plr_end) < 0)
    {
        WARNLOG("Invalid player range %d in CONDITION command %d.",(int)condt->plyr_range,(int)condt->variabl_type);
        return false;
    }
    {
        new_status = false;
        for (long i = plr_start; i < plr_end; i++)
        {
            new_status = action_point_activated_by_player(condt->variabl_idx,i);
            if (new_status) break;
        }
    }
    return new_status;
}

/**
 * Returns if the action point of given index was triggered by given player.
 */
TbBool action_point_activated_by_player(ActionPointId apt_idx, PlayerNumber plyr_idx)
{
    unsigned long i = get_action_point_activated_by_players_mask(apt_idx);
    return ((i & (1 << plyr_idx)) != 0);
}

long get_condition_value(PlayerNumber plyr_idx, unsigned char valtype, unsigned char validx)
{
    SYNCDBG(10,"Checking condition %d for player %d",(int)valtype,(int)plyr_idx);
    struct Dungeon* dungeon;
    struct DungeonAdd* dungeonadd;
    struct Thing* thing;
    switch (valtype)
    {
    case SVar_MONEY:
        dungeon = get_dungeon(plyr_idx);
        return dungeon->total_money_owned;
    case SVar_GAME_TURN:
        return game.play_gameturn;
    case SVar_BREAK_IN:
        dungeon = get_dungeon(plyr_idx);
        return dungeon->times_breached_dungeon;
    case SVar_CREATURE_NUM:
        return count_player_creatures_of_model(plyr_idx, validx);
    case SVar_TOTAL_DIGGERS:
        dungeon = get_dungeon(plyr_idx);
        return dungeon->num_active_diggers;
    case SVar_TOTAL_CREATURES:
        dungeon = get_dungeon(plyr_idx);
        return dungeon->num_active_creatrs;
    case SVar_TOTAL_RESEARCH:
        dungeon = get_dungeon(plyr_idx);
        return dungeon->total_research_points / 256;
    case SVar_TOTAL_DOORS:
        dungeon = get_dungeon(plyr_idx);
        return dungeon->total_doors;
    case SVar_TOTAL_AREA:
        dungeon = get_dungeon(plyr_idx);
        return dungeon->total_area;
    case SVar_TOTAL_CREATURES_LEFT:
        dungeon = get_dungeon(plyr_idx);
        return dungeon->total_creatures_left;
    case SVar_CREATURES_ANNOYED:
        dungeon = get_dungeon(plyr_idx);
        return dungeon->creatures_annoyed;
    case SVar_BATTLES_LOST:
        dungeon = get_dungeon(plyr_idx);
        return dungeon->battles_lost;
    case SVar_BATTLES_WON:
        dungeon = get_dungeon(plyr_idx);
        return dungeon->battles_won;
    case SVar_ROOMS_DESTROYED:
        dungeon = get_dungeon(plyr_idx);
        return dungeon->rooms_destroyed;
    case SVar_SPELLS_STOLEN:
        dungeon = get_dungeon(plyr_idx);
        return dungeon->spells_stolen;
    case SVar_TIMES_BROKEN_INTO:
        dungeon = get_dungeon(plyr_idx);
        return dungeon->times_broken_into;
    case SVar_GHOSTS_RAISED:
        dungeon = get_dungeon(plyr_idx);
        return dungeon->lvstats.ghosts_raised;
    case SVar_SKELETONS_RAISED:
        dungeon = get_dungeon(plyr_idx);
        return dungeon->lvstats.skeletons_raised;
    case SVar_VAMPIRES_RAISED:
        dungeon = get_dungeon(plyr_idx);
        return dungeon->lvstats.vamps_created;
    case SVar_CREATURES_CONVERTED:
        dungeon = get_dungeon(plyr_idx);
        return dungeon->lvstats.creatures_converted;
    case SVar_TIMES_ANNOYED_CREATURE:
        dungeon = get_dungeon(plyr_idx);
        return dungeon->lvstats.lies_told;
    case SVar_TOTAL_DOORS_MANUFACTURED:
        dungeon = get_dungeon(plyr_idx);
        return dungeon->lvstats.manufactured_doors;
    case SVar_TOTAL_TRAPS_MANUFACTURED:
        dungeon = get_dungeon(plyr_idx);
        return dungeon->lvstats.manufactured_traps;
    case SVar_TOTAL_MANUFACTURED:
        dungeon = get_dungeon(plyr_idx);
        return dungeon->lvstats.manufactured_items;
    case SVar_TOTAL_TRAPS_USED:
        dungeon = get_dungeon(plyr_idx);
        return dungeon->lvstats.traps_used;
    case SVar_TOTAL_DOORS_USED:
        dungeon = get_dungeon(plyr_idx);
        return dungeon->lvstats.doors_used;
    case SVar_KEEPERS_DESTROYED:
        dungeon = get_dungeon(plyr_idx);
        return dungeon->lvstats.keepers_destroyed;
    case SVar_TIMES_LEVELUP_CREATURE:
        dungeon = get_dungeon(plyr_idx);
        return dungeon->lvstats.creatures_trained;
    case SVar_TIMES_TORTURED_CREATURE:
        dungeon = get_dungeon(plyr_idx);
        return dungeon->lvstats.creatures_tortured;
    case SVar_CREATURES_SACRIFICED:
        dungeon = get_dungeon(plyr_idx);
        return dungeon->lvstats.creatures_sacrificed;
    case SVar_CREATURES_FROM_SACRIFICE:
        dungeon = get_dungeon(plyr_idx);
        return dungeon->lvstats.creatures_from_sacrifice;
    case SVar_TOTAL_SALARY:
        dungeon = get_dungeon(plyr_idx);
        return dungeon->lvstats.salary_cost;
    case SVar_CURRENT_SALARY:
        dungeon = get_dungeon(plyr_idx);
        return dungeon->creatures_total_pay;
    case SVar_GOLD_POTS_STOLEN:
        dungeon = get_dungeon(plyr_idx);
        return dungeon->gold_pots_stolen;
    case SVar_HEART_HEALTH:
        thing = get_player_soul_container(plyr_idx);
        if (thing_is_dungeon_heart(thing))
        {
            return thing->health;
        }
        return 0;
    case SVar_TIMER:
        dungeon = get_dungeon(plyr_idx);
        if (dungeon->turn_timers[validx].state)
          return game.play_gameturn - dungeon->turn_timers[validx].count;
        else
          return 0;
    case SVar_DUNGEON_DESTROYED:
        return !player_has_heart(plyr_idx);
    case SVar_TOTAL_GOLD_MINED:
        dungeon = get_dungeon(plyr_idx);
        return dungeon->lvstats.gold_mined;
    case SVar_FLAG:
        dungeon = get_dungeon(plyr_idx);
        return dungeon->script_flags[validx];
    case SVar_ROOM_SLABS:
        return get_room_slabs_count(plyr_idx, validx);
    case SVar_DOORS_DESTROYED:
        dungeon = get_dungeon(plyr_idx);
        return dungeon->doors_destroyed;
    case SVar_CREATURES_SCAVENGED_LOST:
        dungeon = get_dungeon(plyr_idx);
        return dungeon->creatures_scavenge_lost;
    case SVar_CREATURES_SCAVENGED_GAINED:
        dungeon = get_dungeon(plyr_idx);
        return dungeon->creatures_scavenge_gain;
    case SVar_AVAILABLE_MAGIC: // IF_AVAILABLE(MAGIC)
        return is_power_available(plyr_idx, validx);
    case SVar_AVAILABLE_TRAP: // IF_AVAILABLE(TRAP)
        dungeonadd = get_dungeonadd(plyr_idx);
        return dungeonadd->mnfct_info.trap_amount_stored[validx%gameadd.trapdoor_conf.trap_types_count]
              + dungeonadd->mnfct_info.trap_amount_offmap[validx%gameadd.trapdoor_conf.trap_types_count];
    case SVar_AVAILABLE_DOOR: // IF_AVAILABLE(DOOR)
        dungeonadd = get_dungeonadd(plyr_idx);
        return dungeonadd->mnfct_info.door_amount_stored[validx%gameadd.trapdoor_conf.door_types_count]
              + dungeonadd->mnfct_info.door_amount_offmap[validx%gameadd.trapdoor_conf.door_types_count];
    case SVar_AVAILABLE_ROOM: // IF_AVAILABLE(ROOM)
        dungeon = get_dungeon(plyr_idx);
        return (dungeon->room_buildable[validx%ROOM_TYPES_COUNT] & 1);
    case SVar_AVAILABLE_CREATURE: // IF_AVAILABLE(CREATURE)
        dungeon = get_dungeon(plyr_idx);
        if (creature_will_generate_for_dungeon(dungeon, validx)) {
            return min(game.pool.crtr_kind[validx%CREATURE_TYPES_COUNT],dungeon->max_creatures_attracted - (long)dungeon->num_active_creatrs);
        }
        return 0;
    case SVar_SLAB_OWNER: //IF_SLAB_OWNER
    {
        long varib_id = get_slab_number(plyr_idx, validx);
        struct SlabMap* slb = get_slabmap_direct(varib_id);
        return slabmap_owner(slb);
    }
    case SVar_SLAB_TYPE: //IF_SLAB_TYPE
    {
        long varib_id = get_slab_number(plyr_idx, validx);
        struct SlabMap* slb = get_slabmap_direct(varib_id);
        return slb->kind;
    }
    case SVar_CONTROLS_CREATURE: // IF_CONTROLS(CREATURE)
        dungeon = get_dungeon(plyr_idx);
        return dungeon->owned_creatures_of_model[validx%CREATURE_TYPES_COUNT]
          - count_player_list_creatures_of_model_matching_bool_filter(plyr_idx, validx, creature_is_kept_in_custody_by_enemy_or_dying);
    case SVar_CONTROLS_TOTAL_CREATURES:// IF_CONTROLS(TOTAL_CREATURES)
        dungeon = get_dungeon(plyr_idx);
        return dungeon->num_active_creatrs - count_player_creatures_not_counting_to_total(plyr_idx);
    case SVar_CONTROLS_TOTAL_DIGGERS:// IF_CONTROLS(TOTAL_DIGGERS)
        dungeon = get_dungeon(plyr_idx);
        return dungeon->num_active_diggers - count_player_diggers_not_counting_to_total(plyr_idx);
    case SVar_ALL_DUNGEONS_DESTROYED:
    {
        struct PlayerInfo* player = get_player(plyr_idx);
        return all_dungeons_destroyed(player);
    }
    case SVar_DOOR_NUM:
        return count_player_deployed_doors_of_model(plyr_idx, validx);
    case SVar_TRAP_NUM:
        return count_player_deployed_traps_of_model(plyr_idx, validx);
    case SVar_GOOD_CREATURES:
        dungeon = get_dungeon(plyr_idx);
        return count_creatures_in_dungeon_of_model_flags(dungeon, 0, CMF_IsEvil|CMF_IsSpectator|CMF_IsSpecDigger);
    case SVar_EVIL_CREATURES:
        dungeon = get_dungeon(plyr_idx);
        return count_creatures_in_dungeon_of_model_flags(dungeon, CMF_IsEvil, CMF_IsSpectator|CMF_IsSpecDigger);
    case SVar_CONTROLS_GOOD_CREATURES:
        dungeon = get_dungeon(plyr_idx);
        return count_creatures_in_dungeon_controlled_and_of_model_flags(dungeon, 0, CMF_IsEvil|CMF_IsSpectator|CMF_IsSpecDigger);
    case SVar_CONTROLS_EVIL_CREATURES:
        dungeon = get_dungeon(plyr_idx);
        return count_creatures_in_dungeon_controlled_and_of_model_flags(dungeon, CMF_IsEvil, CMF_IsSpectator|CMF_IsSpecDigger);
    case SVar_CAMPAIGN_FLAG:
        return intralvl.campaign_flags[plyr_idx][validx];
    case SVar_BOX_ACTIVATED:
        dungeonadd = get_dungeonadd(plyr_idx);
        return dungeonadd->box_info.activated[validx];
    case SVar_SACRIFICED:
        dungeon = get_dungeon(plyr_idx);
        return dungeon->creature_sacrifice[validx];
    case SVar_REWARDED:
        dungeonadd = get_dungeonadd(plyr_idx);
        return dungeonadd->creature_awarded[validx];
    case SVar_EVIL_CREATURES_CONVERTED:
        dungeonadd = get_dungeonadd(plyr_idx);
        return dungeonadd->evil_creatures_converted;
    case SVar_GOOD_CREATURES_CONVERTED:
        dungeonadd = get_dungeonadd(plyr_idx);
        return dungeonadd->good_creatures_converted;
    case SVar_TRAPS_SOLD:
        dungeonadd = get_dungeonadd(plyr_idx);
        return dungeonadd->traps_sold;
    case SVar_DOORS_SOLD:
        dungeonadd = get_dungeonadd(plyr_idx);
        return dungeonadd->doors_sold;
    case SVar_MANUFACTURED_SOLD:
        dungeonadd = get_dungeonadd(plyr_idx);
        return dungeonadd->traps_sold + dungeonadd->doors_sold;
    case SVar_MANUFACTURE_GOLD:
        dungeonadd = get_dungeonadd(plyr_idx);
        return dungeonadd->manufacture_gold;
    case SVar_TOTAL_SCORE:
        dungeon = get_dungeon(plyr_idx);
        return dungeon->total_score;
    case SVar_BONUS_TIME:
        return (game.bonus_time - game.play_gameturn);
    default:
        break;
    };
    return 0;
}

TbBool get_condition_status(unsigned char opkind, long val1, long val2)
{
  return LbMathOperation(opkind, val1, val2) != 0;
}

static TbBool is_condition_met(unsigned char cond_idx)
{
    if (cond_idx >= CONDITIONS_COUNT)
    {
      if (cond_idx == CONDITION_ALWAYS)
          return true;
      else
          return false;
    }
    unsigned long i = gameadd.script.conditions[cond_idx].status;
    return ((i & 0x01) != 0);
}

TbBool condition_inactive(long cond_idx)
{
  if ((cond_idx < 0) || (cond_idx >= CONDITIONS_COUNT))
  {
      return false;
  }
  unsigned long i = gameadd.script.conditions[cond_idx].status;
  if (((i & 0x01) == 0) || ((i & 0x04) != 0))
    return true;
  return false;
}

static void process_condition(struct Condition *condt, int idx)
{
    TbBool new_status;
    int plr_start;
    int plr_end;
    long i;
    SYNCDBG(18,"Starting for type %d, player %d",(int)condt->variabl_type,(int)condt->plyr_range);
    if (condition_inactive(condt->condit_idx))
    {
        set_flag_byte(&condt->status, 0x01, false);
        return;
    }
    if ((condt->variabl_type == SVar_SLAB_OWNER) || (condt->variabl_type == SVar_SLAB_TYPE)) //These variable types abuse the plyr_range, since all slabs don't fit in an unsigned short
    {
        new_status = false;
        long k = get_condition_value(condt->plyr_range, condt->variabl_type, condt->variabl_idx);
        new_status = get_condition_status(condt->operation, k, condt->rvalue);
    }
    else
    {
        if (get_players_range(condt->plyr_range, &plr_start, &plr_end) < 0)
        {
            WARNLOG("Invalid player range %d in CONDITION command %d.", (int)condt->plyr_range, (int)condt->variabl_type);
            return;
        }
        if (condt->variabl_type == SVar_ACTION_POINT_TRIGGERED)
        {
            new_status = false;
            for (i = plr_start; i < plr_end; i++)
            {
                new_status = action_point_activated_by_player(condt->variabl_idx, i);
                if (new_status) break;
            }
        }
        else
        {
            new_status = false;
            for (i = plr_start; i < plr_end; i++)
            {
                long k = get_condition_value(i, condt->variabl_type, condt->variabl_idx);
                new_status = get_condition_status(condt->operation, k, condt->rvalue);
                if (new_status != false)
                {
                  break;
                }
            }
        }
    }
    SYNCDBG(19,"Condition type %d status %d",(int)condt->variabl_type,(int)new_status);
    set_flag_byte(&condt->status, 0x01,  new_status);
    if (((condt->status & 0x01) == 0) || ((condt->status & 0x02) != 0))
    {
        set_flag_byte(&condt->status, 0x04,  false);
    } else
    {
        set_flag_byte(&condt->status, 0x02,  true);
        set_flag_byte(&condt->status, 0x04,  true);
    }
    SCRIPTDBG(19,"Finished");
}

void process_conditions(void)
{
    if (gameadd.script.conditions_num > CONDITIONS_COUNT)
      gameadd.script.conditions_num = CONDITIONS_COUNT;
    for (long i = 0; i < gameadd.script.conditions_num; i++)
    {
      process_condition(&gameadd.script.conditions[i], i);
    }
}

static void process_party(struct PartyTrigger* pr_trig)
{
    struct ScriptContext context = {0};
    long n = pr_trig->creatr_id;

    context.pr_trig = pr_trig;

    switch (pr_trig->flags & TrgF_COMMAND_MASK)
    {
    case TrgF_ADD_TO_PARTY:
        add_to_party_process(&context);
        break;
    case TrgF_DELETE_FROM_PARTY:
        delete_member_from_party(pr_trig->party_id, pr_trig->creatr_id, pr_trig->crtr_level);
        break;
    case TrgF_CREATE_OBJECT:
        n |= ((pr_trig->crtr_level & 7) << 7);
        SYNCDBG(6, "Adding object %d at location %d", (int)n, (int)pr_trig->location);
        script_process_new_object(n, pr_trig->location, pr_trig->carried_gold);
        break;
    case TrgF_CREATE_PARTY:
        SYNCDBG(6, "Adding player %d party %d at location %d", (int)pr_trig->plyr_idx, (int)n, (int)pr_trig->location);
        script_process_new_party(&gameadd.script.creature_partys[n],
            pr_trig->plyr_idx, pr_trig->location, pr_trig->ncopies);
        break;
    case TrgF_CREATE_CREATURE:
        SCRIPTDBG(6, "Adding creature %d", n);
        script_process_new_creatures(pr_trig->plyr_idx, n, pr_trig->location,
            pr_trig->ncopies, pr_trig->carried_gold, pr_trig->crtr_level);
        break;
    }
}

void process_check_new_creature_partys(void)
{
    for (long i = 0; i < gameadd.script.party_triggers_num; i++)
    {
        struct PartyTrigger* pr_trig = &gameadd.script.party_triggers[i];
        if ((pr_trig->flags & TrgF_DISABLED) == 0)
        {
            if (is_condition_met(pr_trig->condit_idx))
            {
                process_party(pr_trig);
                if ((pr_trig->flags & TrgF_REUSABLE) == 0)
                    set_flag_byte(&pr_trig->flags, TrgF_DISABLED, true);
            }
      }
    }
}

void process_check_new_tunneller_partys(void)
{
    for (long i = 0; i < gameadd.script.tunneller_triggers_num; i++)
    {
        struct TunnellerTrigger* tn_trig = &gameadd.script.tunneller_triggers[i];
        if ((tn_trig->flags & TrgF_DISABLED) == 0)
        {
            if (is_condition_met(tn_trig->condit_idx))
            {
                long k = tn_trig->party_id;
                if (k > 0)
                {
                    long n = tn_trig->plyr_idx;
                    SCRIPTDBG(6, "Adding tunneler party %d", k);
                    struct Thing* thing = script_process_new_tunneler(n, tn_trig->location, tn_trig->heading,
                        tn_trig->crtr_level, tn_trig->carried_gold);
                    if (!thing_is_invalid(thing))
                    {
                        struct Thing* grptng = script_process_new_party(&gameadd.script.creature_partys[k - 1], n, tn_trig->location, 1);
                        if (!thing_is_invalid(grptng))
                        {
                            add_creature_to_group_as_leader(thing, grptng);
                        }
                        else
                        {
                            WARNLOG("No party created, only lone %s", thing_model_name(thing));
                        }
                    }
                }
                else
                {
                    SCRIPTDBG(6, "Adding tunneler, heading %d", tn_trig->heading);
                    script_process_new_tunneler(tn_trig->plyr_idx, tn_trig->location, tn_trig->heading,
                        tn_trig->crtr_level, tn_trig->carried_gold);
                }
                if ((tn_trig->flags & TrgF_REUSABLE) == 0)
                    tn_trig->flags |= TrgF_DISABLED;
            }
      }
    }
}

void process_win_and_lose_conditions(PlayerNumber plyr_idx)
{
    long i;
    long k;
    struct PlayerInfo* player = get_player(plyr_idx);
    if ((game.system_flags & GSF_NetworkActive) != 0)
      return;
    for (i=0; i < gameadd.script.win_conditions_num; i++)
    {
      k = gameadd.script.win_conditions[i];
      if (is_condition_met(k)) {
          SYNCDBG(8,"Win condition %d (cond. %d) met for player %d.",(int)i,(int)k,(int)plyr_idx);
          set_player_as_won_level(player);
      }
    }
    for (i=0; i < gameadd.script.lose_conditions_num; i++)
    {
      k = gameadd.script.lose_conditions[i];
      if (is_condition_met(k)) {
          SYNCDBG(8,"Lose condition %d (cond. %d) met for player %d.",(int)i,(int)k,(int)plyr_idx);
          set_player_as_lost_level(player);
      }
    }
}

void process_values(void)
{
    for (long i = 0; i < gameadd.script.values_num; i++)
    {
        struct ScriptValue* value = &gameadd.script.values[i];
        if ((value->flags & TrgF_DISABLED) == 0)
        {
            if (is_condition_met(value->condit_idx))
            {
                script_process_value(value->valtype, value->plyr_range, value->arg0, value->arg1, value->arg2, value);
                if ((value->flags & TrgF_REUSABLE) == 0)
                  set_flag_byte(&value->flags, TrgF_DISABLED, true);
            }
        }
    }

    for (int i = 0; i < gameadd.active_fx_lines; i++)
    {
        if (gameadd.fx_lines[i].used)
        {
            process_fx_line(&gameadd.fx_lines[i]);
        }
    }
    for (int i = gameadd.active_fx_lines; i > 0; i--)
    {
        if (gameadd.fx_lines[i-1].used)
        {
            break;
        }
        gameadd.active_fx_lines--;
    }
}

static void set_variable(int player_idx, long var_type, long var_idx, long new_val)
{
    struct Dungeon *dungeon = get_dungeon(player_idx);
    struct DungeonAdd *dungeonadd = get_dungeonadd(player_idx);
    struct Coord3d pos = {0};

    switch (var_type)
    {
    case SVar_FLAG:
        set_script_flag(player_idx, var_idx, saturate_set_unsigned(new_val, 8));
        break;
    case SVar_CAMPAIGN_FLAG:
        intralvl.campaign_flags[player_idx][var_idx] = new_val;
        break;
    case SVar_BOX_ACTIVATED:
        dungeonadd->box_info.activated[var_idx] = new_val;
        break;
    case SVar_SACRIFICED:
        dungeon->creature_sacrifice[var_idx] = new_val;
        if (find_temple_pool(player_idx, &pos))
        {
            process_sacrifice_creature(&pos, var_idx, player_idx, false);
        }
        break;
    case SVar_REWARDED:
        dungeonadd->creature_awarded[var_idx] = new_val;
        break;
    default:
        WARNLOG("Unexpected type:%d",(int)var_type);
    }
}
/**
 * Processes given VALUE immediately.
 * This processes given script command. It is used to process VALUEs at start when they have
 * no conditions, or during the gameplay when conditions are met.
 */
void script_process_value(unsigned long var_index, unsigned long plr_range_id, long val2, long val3, long val4, struct ScriptValue *value)
{
  struct CreatureStats *crstat;
  struct CreatureModelConfig *crconf;
  struct PlayerInfo *player;
  struct Dungeon *dungeon;
  struct SlabMap *slb;
  struct DoorConfigStats* doorst;
  struct ManfctrConfig* mconf;
  struct ManufactureData* manufctr;
  int plr_start;
  int plr_end;
  long i;
  if (get_players_range(plr_range_id, &plr_start, &plr_end) < 0)
  {
      WARNLOG("Invalid player range %d in VALUE command %d.",(int)plr_range_id,(int)var_index);
      return;
  }
  //TODO: split and make indexed by var_index
  const struct CommandDesc *desc;
  for (desc = command_desc; desc->textptr != NULL; desc++)
      if (desc-> index == var_index)
          break;
  if (desc == NULL)
  {
      WARNLOG("Unexpected index:%d", var_index);
      return;
  }
  if (desc->process_fn)
  {
      // TODO: move two functions up
      struct ScriptContext context;
      context.plr_start = plr_start;
      context.plr_end = plr_end;
      // TODO: this should be checked for sanity
      //for (i=plr_start; i < plr_end; i++)
      {
          context.player_idx = plr_start;
          context.value = value;
          desc->process_fn(&context);
      }
      return;
  }

  switch (var_index)
  {
  case Cmd_SET_HATE:
      for (i=plr_start; i < plr_end; i++)
      {
        dungeon = get_dungeon(i);
        if (dungeon_invalid(dungeon))
            continue;
        dungeon->hates_player[val2%DUNGEONS_COUNT] = val3;
      }
      break;
  case Cmd_SET_GENERATE_SPEED:
      game.generate_speed = saturate_set_unsigned(val2, 16);
      update_dungeon_generation_speeds();
      break;
  case Cmd_ROOM_AVAILABLE:
      for (i=plr_start; i < plr_end; i++)
      {
        set_room_available(i, val2, val3, val4);
      }
      break;
  case Cmd_CREATURE_AVAILABLE:
      for (i=plr_start; i < plr_end; i++)
      {
          if (!set_creature_available(i,val2,val3,val4)) {
              WARNLOG("Setting creature %s availability for player %d failed.",creature_code_name(val2),(int)i);
          }
      }
      break;
  case Cmd_MAGIC_AVAILABLE:
      for (i=plr_start; i < plr_end; i++)
      {
          if (!set_power_available(i,val2,val3,val4)) {
              WARNLOG("Setting power %s availability for player %d failed.",power_code_name(val2),(int)i);
          }
      }
      break;
  case Cmd_TRAP_AVAILABLE:
      for (i=plr_start; i < plr_end; i++)
      {
          if (!set_trap_buildable_and_add_to_amount(i, val2, val3, val4)) {
              WARNLOG("Setting trap %s availability for player %d failed.",trap_code_name(val2),(int)i);
          }
      }
      break;
  case Cmd_RESEARCH:
      for (i=plr_start; i < plr_end; i++)
      {
          if (!update_or_add_players_research_amount(i, val2, val3, val4)) {
              WARNLOG("Updating research points for type %d kind %d of player %d failed.",(int)val2,(int)val3,(int)i);
          }
      }
      break;
  case Cmd_RESEARCH_ORDER:
      for (i=plr_start; i < plr_end; i++)
      {
        if (!research_overriden_for_player(i))
          remove_all_research_from_player(i);
        add_research_to_player(i, val2, val3, val4);
      }
      break;
  case Cmd_SET_TIMER:
      for (i=plr_start; i < plr_end; i++)
      {
          restart_script_timer(i,val2);
      }
      break;
  case Cmd_SET_FLAG:
      for (i=plr_start; i < plr_end; i++)
      {
          set_variable(i, val4, val2, val3);
      }
      break;
  case Cmd_ADD_TO_FLAG:
      for (i=plr_start; i < plr_end; i++)
      {
          set_variable(i, val4, val2, get_condition_value(i, val4, val2) + val3);
      }
      break;
  case Cmd_MAX_CREATURES:
      for (i=plr_start; i < plr_end; i++)
      {
          SYNCDBG(4,"Setting player %d max attracted creatures to %d.",(int)i,(int)val2);
          dungeon = get_dungeon(i);
          if (dungeon_invalid(dungeon))
              continue;
          dungeon->max_creatures_attracted = val2;
      }
      break;
  case Cmd_DOOR_AVAILABLE:
      for (i=plr_start; i < plr_end; i++) {
          set_door_buildable_and_add_to_amount(i, val2, val3, val4);
      }
      break;
  case Cmd_DISPLAY_INFORMATION:
      if ((my_player_number >= plr_start) && (my_player_number < plr_end)) {
          set_general_information(val2, val3, stl_num_decode_x(val4), stl_num_decode_y(val4));
      }
      break;
  case Cmd_ADD_CREATURE_TO_POOL:
      add_creature_to_pool(val2, val3, 0);
      break;
  case Cmd_RESET_ACTION_POINT:
      action_point_reset_idx(val2);
      break;
  case Cmd_TUTORIAL_FLASH_BUTTON:
      gui_set_button_flashing(val2, val3);
      break;
  case Cmd_SET_CREATURE_MAX_LEVEL:
      for (i=plr_start; i < plr_end; i++)
      {
          dungeon = get_dungeon(i);
          if (dungeon_invalid(dungeon))
              continue;
          dungeon->creature_max_level[val2%CREATURE_TYPES_COUNT] = val3;
      }
      break;
  case Cmd_SET_CREATURE_HEALTH:
      change_max_health_of_creature_kind(val2, val3);
      break;
  case Cmd_SET_CREATURE_STRENGTH:
      crstat = creature_stats_get(val2);
      if (creature_stats_invalid(crstat))
          break;
      crstat->strength = saturate_set_unsigned(val3, 8);
      creature_stats_updated(val2);
      break;
  case Cmd_SET_CREATURE_ARMOUR:
      crstat = creature_stats_get(val2);
      if (creature_stats_invalid(crstat))
          break;
      crstat->armour = saturate_set_unsigned(val3, 8);
      creature_stats_updated(val2);
      break;
  case Cmd_SET_CREATURE_FEAR_WOUNDED:
      crstat = creature_stats_get(val2);
      if (creature_stats_invalid(crstat))
          break;
      crstat->fear_wounded = saturate_set_unsigned(val3, 8);
      creature_stats_updated(val2);
      break;
  case Cmd_SET_CREATURE_FEAR_STRONGER:
      crstat = creature_stats_get(val2);
      if (creature_stats_invalid(crstat))
          break;
      crstat->fear_stronger = saturate_set_unsigned(val3, 16);
      creature_stats_updated(val2);
      break;
  case Cmd_SET_CREATURE_FEARSOME_FACTOR:
      crstat = creature_stats_get(val2);
      if (creature_stats_invalid(crstat))
          break;
      crstat->fearsome_factor = saturate_set_unsigned(val3, 16);
      creature_stats_updated(val2);
      break;
  case Cmd_SET_CREATURE_PROPERTY:
      crconf = &gameadd.crtr_conf.model[val2];
      crstat = creature_stats_get(val2);
      switch (val3)
      {
      case 1: // BLEEDS
          crstat->bleeds = val4;
          break;
      case 2: // UNAFFECTED_BY_WIND
          crstat->affected_by_wind = val4;
          break;
      case 3: // IMMUNE_TO_GAS
          crstat->immune_to_gas = val4;
          break;
      case 4: // HUMANOID_SKELETON
          crstat->humanoid_creature = val4;
          break;
      case 5: // PISS_ON_DEAD
          crstat->piss_on_dead = val4;
          break;
      case 7: // FLYING
          crstat->flying = val4;
          break;
      case 8: // SEE_INVISIBLE
          crstat->can_see_invisible = val4;
          break;
      case 9: // PASS_LOCKED_DOORS
          crstat->can_go_locked_doors = val4;
          break;
      case 10: // SPECIAL_DIGGER
          if (val4 >= 1)
          {
              crconf->model_flags |= CMF_IsSpecDigger;
          }
          else
          {
              crconf->model_flags ^= CMF_IsSpecDigger;
          }
          break;
      case 11: // ARACHNID
          if (val4 >= 1)
          {
              crconf->model_flags |= CMF_IsArachnid;
          }
          else
          {
              crconf->model_flags ^= CMF_IsArachnid;
          }
          break;
      case 12: // DIPTERA
          if (val4 >= 1)
          {
              crconf->model_flags |= CMF_IsDiptera;
          }
          else
          {
              crconf->model_flags ^= CMF_IsDiptera;
          }
          break;
      case 13: // LORD
          if (val4 >= 1)
          {
              crconf->model_flags |= CMF_IsLordOTLand;
          }
          else
          {
              crconf->model_flags ^= CMF_IsLordOTLand;
          }
          break;
      case 14: // SPECTATOR
          if (val4 >= 1)
          {
              crconf->model_flags |= CMF_IsSpectator;
          }
          else
          {
              crconf->model_flags ^= CMF_IsSpectator;
          }
          break;
      case 15: // EVIL
          if (val4 >= 1)
          {
              crconf->model_flags |= CMF_IsEvil;
          }
          else
          {
              crconf->model_flags ^= CMF_IsEvil;
          }
          break;
      case 16: // NEVER_CHICKENS
          if (val4 >= 1)
          {
              crconf->model_flags |= CMF_NeverChickens;
          }
          else
          {
              crconf->model_flags ^= CMF_NeverChickens;
          }
          break;
      case 17: // IMMUNE_TO_BOULDER
          if (val4 >= 1)
          {
              crconf->model_flags |= CMF_ImmuneToBoulder;
          }
          else
          {
              crconf->model_flags ^= CMF_ImmuneToBoulder;
          }
          break;
      case 18: // NO_CORPSE_ROTTING
          if (val4 >= 1)
          {
              crconf->model_flags |= CMF_NoCorpseRotting;
          }
          else
          {
              crconf->model_flags ^= CMF_NoCorpseRotting;
          }
          break;
      case 19: // NO_ENMHEART_ATTCK
          if (val4 >= 1)
          {
              crconf->model_flags |= CMF_NoEnmHeartAttack;
          }
          else
          {
              crconf->model_flags ^= CMF_NoEnmHeartAttack;
          }
          break;
      case 20: // TREMBLING_FAT
          if (val4 >= 1)
          {
              crconf->model_flags |= CMF_TremblingFat;
          }
          else
          {
              crconf->model_flags ^= CMF_TremblingFat;
          }
          break;
      case 21: // FEMALE
          if (val4 >= 1)
          {
              crconf->model_flags |= CMF_Female;
          }
          else
          {
              crconf->model_flags ^= CMF_Female;
          }
          break;
      case 22: // INSECT
          if (val4 >= 1)
          {
              crconf->model_flags |= CMF_Insect;
          }
          else
          {
              crconf->model_flags ^= CMF_Insect;
          }
          break;
      case 23: // ONE_OF_KIND
          if (val4 >= 1)
          {
              crconf->model_flags |= CMF_OneOfKind;
          }
          else
          {
              crconf->model_flags ^= CMF_OneOfKind;
          }
          break;
      case 24: // NO_IMPRISONMENT
          if (val4 >= 1)
          {
              crconf->model_flags |= CMF_NoImprisonment;
          }
          else
          {
              crconf->model_flags ^= CMF_NoImprisonment;
          }
          break;
      case 25: // NEVER_SICK
          if (val4 >= 1)
          {
              crconf->model_flags |= CMF_NeverSick;
          }
          else
          {
              crconf->model_flags ^= CMF_NeverSick;
          }
          break;
      case 26: // ILLUMINATED
          crstat->illuminated = val4;
          break;
      case 27: // ALLURING_SCVNGR
          crstat->entrance_force = val4;
          break;
      default:
          SCRPTERRLOG("Unknown creature property '%d'", val3);
          break;
      }
      creature_stats_updated(val2);
      break;
  case Cmd_ALLY_PLAYERS:
      for (i=plr_start; i < plr_end; i++)
      {
          set_ally_with_player(i, val2, val3);
          set_ally_with_player(val2, i, val3);
      }
      break;
      break;
  case Cmd_DEAD_CREATURES_RETURN_TO_POOL:
      set_flag_byte(&game.flags_cd, MFlg_DeadBackToPool, val2);
      break;
  case Cmd_BONUS_LEVEL_TIME:
      if (val2 > 0) {
          game.bonus_time = game.play_gameturn + val2;
          game.flags_gui |= GGUI_CountdownTimer;
      } else {
          game.bonus_time = 0;
          game.flags_gui &= ~GGUI_CountdownTimer;
      }
      if (level_file_version > 0)
      {
          gameadd.timer_real = (TbBool)val3;
      }
      else
      {
          gameadd.timer_real = false;
      }
      break;
  case Cmd_QUICK_OBJECTIVE:
      if ((my_player_number >= plr_start) && (my_player_number < plr_end))
          process_objective(gameadd.quick_messages[val2%QUICK_MESSAGES_COUNT], val3, stl_num_decode_x(val4), stl_num_decode_y(val4));
      break;
  case Cmd_QUICK_INFORMATION:
      if ((my_player_number >= plr_start) && (my_player_number < plr_end))
          set_quick_information(val2, val3, stl_num_decode_x(val4), stl_num_decode_y(val4));
      break;
  case Cmd_PLAY_MESSAGE:
      if ((my_player_number >= plr_start) && (my_player_number < plr_end))
      {
          switch (val2)
          {
          case 1:
              output_message(val3, 0, true);
              break;
          case 2:
              play_non_3d_sample(val3);
              break;
          }
      }
      break;
  case Cmd_ADD_GOLD_TO_PLAYER:
      for (i=plr_start; i < plr_end; i++)
      {
          if (val2 > SENSIBLE_GOLD)
          {
              val2 = SENSIBLE_GOLD;
              SCRPTWRNLOG("Gold added to player %d reduced to %d", (int)plr_range_id, SENSIBLE_GOLD);
          }
          player_add_offmap_gold(i, val2);
      }
      break;
  case Cmd_SET_CREATURE_TENDENCIES:
      for (i=plr_start; i < plr_end; i++)
      {
          player = get_player(i);
          set_creature_tendencies(player, val2, val3);
          if (is_my_player(player)) {
              dungeon = get_players_dungeon(player);
              game.creatures_tend_imprison = ((dungeon->creature_tendencies & 0x01) != 0);
              game.creatures_tend_flee = ((dungeon->creature_tendencies & 0x02) != 0);
          }
      }
      break;
  case Cmd_REVEAL_MAP_RECT:
      for (i=plr_start; i < plr_end; i++)
      {
          player_reveal_map_area(i, val2, val3, (val4)&0xffff, (val4>>16)&0xffff);
      }
      break;
  case Cmd_REVEAL_MAP_LOCATION:
      for (i=plr_start; i < plr_end; i++)
      {
          player_reveal_map_location(i, val2, val3);
      }
      break;
  case Cmd_CHANGE_SLAB_OWNER:
      if (val2 < 0 || val2 > 85)
      {
          SCRPTERRLOG("Value '%d' out of range. Range 0-85 allowed.", val2);
      } else
      if (val3 < 0 || val3 > 85)
      {
          SCRPTERRLOG("Value '%d' out of range. Range 0-85 allowed.", val3);
      } else
      {
          slb = get_slabmap_block(val2, val3);
          if (slb->room_index)
          {
              struct Room* room = room_get(slb->room_index);
              take_over_room(room, plr_range_id);
          } else
          if (slb->kind >= SlbT_WALLDRAPE && slb->kind <= SlbT_CLAIMED) //All slabs that can be owned but aren't rooms
          {
              short slbkind;
              if (slb->kind == SlbT_PATH)
              {
                  slbkind = SlbT_CLAIMED;
              }
              else
              {
                  slbkind = slb->kind;
              }
              place_slab_type_on_map(slbkind, slab_subtile(val2, 0), slab_subtile(val3, 0), plr_range_id, 0);
          }
      }
      break;
  case Cmd_CHANGE_SLAB_TYPE:
      if (val2 < 0 || val2 > 85)
      {
          SCRPTERRLOG("Value '%d' out of range. Range 0-85 allowed.", val2);
      } else
      if (val3 < 0 || val3 > 85)
      {
          SCRPTERRLOG("Value '%d' out of range. Range 0-85 allowed.", val3);
      } else
      if (val4 < 0 || val4 > 53)
      {
          SCRPTERRLOG("Unsupported slab '%d'. Slabs range 0-53 allowed.", val4);
      } else
      {
          replace_slab_from_script(val2, val3, val4);
      }
      break;
  case Cmd_KILL_CREATURE:
      for (i=plr_start; i < plr_end; i++)
      {
          script_kill_creatures(i, val2, val3, val4);
      }
      break;
    case Cmd_LEVEL_UP_CREATURE:
      for (i=plr_start; i < plr_end; i++)
      {
          script_level_up_creature(i, val2, val3, val4);
      }
      break;
    case Cmd_USE_POWER_ON_CREATURE:
      for (i=plr_start; i < plr_end; i++)
      {
          script_use_power_on_creature(i, val2, val3, val4);
      }
      break;
    case Cmd_USE_SPELL_ON_CREATURE:
      script_use_spell_on_creature(plr_range_id, val2, val3, val4);
      break;
    case Cmd_COMPUTER_DIG_TO_LOCATION:
        for (i = plr_start; i < plr_end; i++)
        {
            script_computer_dig_to_location(i, val2, val3);
        }
        break;
    case Cmd_USE_POWER_AT_POS:
      for (i=plr_start; i < plr_end; i++)
      {
          script_use_power_at_pos(i, val2, val3, val4);
      }
      break;
    case Cmd_USE_POWER_AT_LOCATION:
      for (i=plr_start; i < plr_end; i++)
      {
          script_use_power_at_location(i, val2, val3);
      }
      break;
    case Cmd_USE_POWER:
      for (i=plr_start; i < plr_end; i++)
      {
          script_use_power(i, val2, val3);
      }
      break;
    case Cmd_USE_SPECIAL_INCREASE_LEVEL:
      for (i=plr_start; i < plr_end; i++)
      {
          script_use_special_increase_level(i, val2);
      }
      break;
    case Cmd_USE_SPECIAL_MULTIPLY_CREATURES:
      for (i=plr_start; i < plr_end; i++)
      {
          for (int count = 0; count < val2; count++)
          {
            script_use_special_multiply_creatures(i);
          }
      }
      break;
    case Cmd_USE_SPECIAL_MAKE_SAFE:
      for (i=plr_start; i < plr_end; i++)
      {
          script_use_special_make_safe(i);
      }
      break;
    case Cmd_USE_SPECIAL_LOCATE_HIDDEN_WORLD:
      script_use_special_locate_hidden_world();
      break;
    case Cmd_CHANGE_CREATURE_OWNER:
      for (i=plr_start; i < plr_end; i++)
      {
          script_change_creature_owner_with_criteria(i, val2, val3, val4);
      }
      break;
  case Cmd_SET_CAMPAIGN_FLAG:
      for (i=plr_start; i < plr_end; i++)
      {
          intralvl.campaign_flags[i][val2] = saturate_set_signed(val3, 32);
      }
      break;
  case Cmd_ADD_TO_CAMPAIGN_FLAG:

      for (i=plr_start; i < plr_end; i++)
      {
          intralvl.campaign_flags[i][val2] = saturate_set_signed(intralvl.campaign_flags[i][val2] + val3, 32);
      }
      break;
  case Cmd_EXPORT_VARIABLE:
      for (i=plr_start; i < plr_end; i++)
      {
          SYNCDBG(8, "Setting campaign flag[%ld][%ld] to %ld.", i, val4, get_condition_value(i, val2, val3));
          intralvl.campaign_flags[i][val4] = get_condition_value(i, val2, val3);
      }
      break;
  case Cmd_QUICK_MESSAGE:
  {
      message_add_fmt(val2, "%s", gameadd.quick_messages[val3]);
      break;
  }
  case Cmd_DISPLAY_MESSAGE:
  {
        message_add_fmt(val2, "%s", get_string(val3));
        break;
  }
  case Cmd_CREATURE_ENTRANCE_LEVEL:
  {
    if (val2 > 0)
    {
        struct DungeonAdd* dungeonadd;
        if (plr_range_id == ALL_PLAYERS)
        {
            for (i = PLAYER3; i >= PLAYER0; i--)
            {
                dungeonadd = get_dungeonadd(i);
                if (!dungeonadd_invalid(dungeonadd))
                {
                    dungeonadd->creature_entrance_level = (val2 - 1);
                }
            }
        }
        else
        {
            dungeonadd = get_dungeonadd(plr_range_id);
            if (!dungeonadd_invalid(dungeonadd))
            {
                dungeonadd->creature_entrance_level = (val2 - 1);
            }
        }
    }
    break;
  }
  case Cmd_RANDOMISE_FLAG:
      for (i=plr_start; i < plr_end; i++)
      {
          set_variable(i, val4, val2, (rand() % val3) + 1);
      }
      break;
  case Cmd_COMPUTE_FLAG:
      {
        long src_plr_range = (val2 >> 24) & 255;
        long operation = (val2 >> 16) & 255;
        unsigned char flag_type = (val2 >> 8) & 255;
        unsigned char src_flag_type = val2 & 255;
        int src_plr_start, src_plr_end;
        if (get_players_range(src_plr_range, &src_plr_start, &src_plr_end) < 0)
        {
            WARNLOG("Invalid player range %d in VALUE command %d.",(int)src_plr_range,(int)var_index);
            return;
        }
        long sum = 0;
        for (i=src_plr_start; i < src_plr_end; i++)
        {
            sum += get_condition_value(i, src_flag_type, val4);
        }
        for (i=plr_start; i < plr_end; i++)
        {
            long current_flag_val = get_condition_value(i, flag_type, val3);
            long computed = sum;
            if (operation == SOpr_INCREASE) computed = current_flag_val + sum;
            if (operation == SOpr_DECREASE) computed = current_flag_val - sum;
            if (operation == SOpr_MULTIPLY) computed = current_flag_val * sum;
            computed = min(255, max(0, computed));
            SCRIPTDBG(7,"Changing player%d's %d flag from %d to %d based on flag of type %d.", i, val3, current_flag_val, computed, src_flag_type);
            set_variable(i, flag_type, val3, computed);
        }
      }
      break;
  case Cmd_SET_GAME_RULE:
      switch (val2)
      {
      case 1: //BodiesForVampire
          if (val3 >= 0)
          {
              SCRIPTDBG(7,"Changing rule %d from %d to %d", val2, game.bodies_for_vampire, val3);
              game.bodies_for_vampire = val3;
          }
          else
          {
              SCRPTERRLOG("Rule '%d' value %d out of range", val2, val3);
          }
          break;
      case 2: //PrisonSkeletonChance
          if (val3 >= 0 && val3 <= 100)
          {
              SCRIPTDBG(7, "Changing rule %d from %d to %d", val2, game.prison_skeleton_chance, val3);
              game.prison_skeleton_chance = val3;
          }
          else
          {
              SCRPTERRLOG("Rule '%d' value %d out of range", val2, val3);
          }
          break;
      case 3: //GhostConvertChance
          if (val3 >= 0 && val3 <= 100)
          {
              SCRIPTDBG(7, "Changing rule %d from %d to %d", val2, game.ghost_convert_chance, val3);
              game.ghost_convert_chance = val3;
          }
          else
          {
              SCRPTERRLOG("Rule '%d' value %d out of range", val2, val3);
          }
          break;
      case 4: //TortureConvertChance
          if (val3 >= 0 && val3 <= 100)
          {
              SCRIPTDBG(7, "Changing rule %d from %d to %d", val2, gameadd.torture_convert_chance, val3);
              gameadd.torture_convert_chance = val3;
          }
          else
          {
              SCRPTERRLOG("Rule '%d' value %d out of range", val2, val3);
          }
          break;
      case 5: //TortureDeathChance
          if (val3 >= 0 && val3 <= 100)
          {
              SCRIPTDBG(7, "Changing rule %d from %d to %d", val2, gameadd.torture_death_chance, val3);
              gameadd.torture_death_chance = val3;
          }
          else
          {
              SCRPTERRLOG("Rule '%d' value %d out of range", val2, val3);
          }
          break;
      case 6: //FoodGenerationSpeed
          if (val3 >= 0)
          {
              SCRIPTDBG(7, "Changing rule %d from %d to %d", val2, game.food_generation_speed, val3);
              game.food_generation_speed = val3;
          }
          else
          {
              SCRPTERRLOG("Rule '%d' value %d out of range", val2, val3);
          }
          break;
      case 7: //StunEvilEnemyChance
          if (val3 >= 0 && val3 <= 100)
          {
              SCRIPTDBG(7, "Changing rule %d from %d to %d", val2, gameadd.stun_enemy_chance_evil, val3);
              gameadd.stun_enemy_chance_evil = val3;
          }
          else
          {
              SCRPTERRLOG("Rule '%d' value %d out of range", val2, val3);
          }
          break;
      case 8: //StunGoodEnemyChance
          if (val3 >= 0 && val3 <= 100)
          {
              SCRIPTDBG(7, "Changing rule %d from %d to %d", val2, gameadd.stun_enemy_chance_good, val3);
              gameadd.stun_enemy_chance_good = val3;
          }
          else
          {
              SCRPTERRLOG("Rule '%d' value %d out of range", val2, val3);
          }
          break;
      case 9: //BodyRemainsFor
          if (val3 >= 0)
          {
              SCRIPTDBG(7, "Changing rule %d from %d to %d", val2, game.body_remains_for, val3);
              game.body_remains_for = val3;
          }
          else
          {
              SCRPTERRLOG("Rule '%d' value %d out of range", val2, val3);
          }
          break;
      case 10: //FightHateKillValue
          SCRIPTDBG(7, "Changing rule %d from %d to %d", val2, game.fight_hate_kill_value, val3);
          game.fight_hate_kill_value = val3;
          break;
      case 11: //PreserveClassicBugs
          if (val3 >= 0 && val3 <= 4096)
          {
              SCRIPTDBG(7, "Changing rule %d from %d to %d", val2, gameadd.classic_bugs_flags, val3);
              gameadd.classic_bugs_flags = val3;
          }
          else
          {
              SCRPTERRLOG("Rule '%d' value %d out of range", val2, val3);
          }
          break;
      case 12: //DungeonHeartHealHealth
          SCRIPTDBG(7, "Changing rule %d from %d to %d", val2, game.dungeon_heart_heal_health, val3);
          game.dungeon_heart_heal_health = val3;
          break;
      case 13: //ImpWorkExperience
          SCRIPTDBG(7, "Changing rule %d from %d to %d", val2, gameadd.digger_work_experience, val3);
          gameadd.digger_work_experience = val3;
          break;
      case 14: //GemEffectiveness
          SCRIPTDBG(7, "Changing rule %d from %d to %d", val2, gameadd.gem_effectiveness, val3);
          gameadd.gem_effectiveness = val3;
          break;
      case 15: //RoomSellGoldBackPercent
          SCRIPTDBG(7, "Changing rule %d from %d to %d", val2, gameadd.room_sale_percent, val3);
          gameadd.room_sale_percent = val3;
          break;
      case 16: //DoorSellGoldBackPercent
          SCRIPTDBG(7, "Changing rule %d from %d to %d", val2, gameadd.door_sale_percent, val3);
          gameadd.door_sale_percent = val3;
          break;
      case 17: //TrapSellGoldBackPercent
          SCRIPTDBG(7, "Changing rule %d from %d to %d", val2, gameadd.trap_sale_percent, val3);
          gameadd.trap_sale_percent = val3;
          break;
      case 18: //PayDayGap
          SCRIPTDBG(7, "Changing rule %d from %d to %d", val2, game.pay_day_gap, val3);
          game.pay_day_gap = val3;
          break;
      case 19: //PayDaySpeed
          if (val3 >= 0)
          {
              SCRIPTDBG(7, "Changing rule %s from %d to %d", val2, gameadd.pay_day_speed, val3);
              gameadd.pay_day_speed = val3;
          }
          else
          {
              SCRPTERRLOG("Rule '%d' value %d out of range", val2, val3);
          }
          break;
      case 20: //PayDayProgress
          if (val3 >= 0)
          {
              SCRIPTDBG(7, "Changing rule %d from %d to %d", val2, game.pay_day_progress, val3);
              game.pay_day_progress = val3;
          }
          else
          {
              SCRPTERRLOG("Rule '%d' value %d out of range", val2, val3);
          }
          break;
      case 21: //PlaceTrapsOnSubtiles
          SCRIPTDBG(7, "Changing rule %d from %d to %d", val2, gameadd.place_traps_on_subtiles, val3);
          gameadd.place_traps_on_subtiles = (TbBool)val3;
          break;
      case 22: //DiseaseHPTemplePercentage
          if (val3 >= 0 && val3 <= 100)
          {
              SCRIPTDBG(7, "Changing rule %d from %d to %d", val2, gameadd.disease_to_temple_pct, val3);
              gameadd.disease_to_temple_pct = val3;
          }
          else
          {
              SCRPTERRLOG("Rule '%d' value %d out of range", val2, val3);
          }
          break;
      case 23:  //DungeonHeartHealth
          if (val3 <= SHRT_MAX)
          {
              SCRIPTDBG(7, "Changing rule %d from %d to %d", val2, game.dungeon_heart_health, val3);
              game.dungeon_heart_health = val3;
              game.objects_config[5].health = val3;
              gameadd.object_conf.base_config[5].health = val3;
          }
          else
          {
              SCRPTERRLOG("Rule '%d' value %d out of range. Max %d.", val2, val3, SHRT_MAX);
          }
          break;
      default:
          WARNMSG("Unsupported Game RULE, command %d.", val2);
          break;
      }
      break;
  case Cmd_SET_DOOR_CONFIGURATION:
      doorst = get_door_model_stats(val2);
      mconf = &gameadd.doors_config[val2];
      manufctr = get_manufacture_data(gameadd.trapdoor_conf.trap_types_count - 1 + val2);
      switch (val3)
      {
      case 1: // ManufactureLevel
          mconf->manufct_level = val4;
          break;
      case 2: // ManufactureRequired
          mconf->manufct_required = val4;
          break;
      case 3: // Health
          if (val2 < DOOR_TYPES_COUNT)
          {
              door_stats[val2][0].health = val4;
              door_stats[val2][1].health = val4;
          }
          update_all_door_stats();
          break;
      case 4: //SellingValue
          mconf->selling_value = val4;
          break;
      case 5: // NametextId
          doorst->name_stridx = val4;
          break;
      case 6: // TooltipTextId
          doorst->tooltip_stridx = val4;
          break;
      case 7: // Crate
          gameadd.object_conf.object_to_door_or_trap[val4] = val2;
          gameadd.object_conf.workshop_object_class[val4] = TCls_Door;
          gameadd.trapdoor_conf.door_to_object[val2] = val4;
          break;
      case 8: //SymbolSprites
          doorst->bigsym_sprite_idx = val4 << 16 >> 16;
          doorst->medsym_sprite_idx = val4 >> 16;
          manufctr->bigsym_sprite_idx = doorst->bigsym_sprite_idx;
          manufctr->medsym_sprite_idx = doorst->medsym_sprite_idx;
          update_trap_tab_to_config();
          break;
      case 9: // PointerSprites
          doorst->pointer_sprite_idx = val4;
          break;
      case 10: // PanelTabIndex
          doorst->panel_tab_idx = val4;
          manufctr->panel_tab_idx = val4;
          update_trap_tab_to_config();
          break;
      default:
          WARNMSG("Unsupported Door configuration, variable %d.", val3);
          break;
      }
      break;
  default:
      WARNMSG("Unsupported Game VALUE, command %d.",var_index);
      break;
  }
}

// TODO: z location
void find_location_pos(long location, PlayerNumber plyr_idx, struct Coord3d *pos, const char *func_name)
{
  struct ActionPoint *apt;
  struct Thing *thing;
  unsigned long i = get_map_location_longval(location);
  memset(pos, 0, sizeof(*pos));

  switch (get_map_location_type(location))
  {
    case MLoc_ACTIONPOINT:
      // Location stores action point index
      apt = action_point_get(i);
      if (!action_point_is_invalid(apt))
      {
        pos->x.val = apt->mappos.x.val;
        pos->y.val = apt->mappos.y.val;
      } else
        WARNMSG("%s: Action Point %d location not found",func_name,i);
      break;
    case MLoc_HEROGATE:
      thing = find_hero_gate_of_number(i);
      if (!thing_is_invalid(thing))
      {
        *pos = thing->mappos;
      } else
        WARNMSG("%s: Hero Gate %d location not found",func_name,i);
      break;
    case MLoc_PLAYERSHEART:
      if (i < PLAYERS_COUNT)
      {
        thing = get_player_soul_container(i);
      } else
        thing = INVALID_THING;
      if (!thing_is_invalid(thing))
      {
        *pos = thing->mappos;
      } else
        WARNMSG("%s: Dungeon Heart location for player %d not found",func_name,i);
      break;
    case MLoc_NONE:
      pos->x.val = 0;
      pos->y.val = 0;
      pos->z.val = 0;
      break;
    case MLoc_THING:
      thing = thing_get(i);
      if (!thing_is_invalid(thing))
      {
        *pos = thing->mappos;
      } else
        WARNMSG("%s: Thing %d location not found",func_name,i);
      break;
    case MLoc_METALOCATION:
      if (!get_coords_at_meta_action(pos, plyr_idx, i))
        WARNMSG("%s: Metalocation not found %d",func_name,i);
      break;
    case MLoc_CREATUREKIND:
    case MLoc_OBJECTKIND:
    case MLoc_ROOMKIND:
    case MLoc_PLAYERSDUNGEON:
    case MLoc_APPROPRTDUNGEON:
    case MLoc_DOORKIND:
    case MLoc_TRAPKIND:
    default:
      WARNMSG("%s: Unsupported location, %lu.",func_name,location);
      break;
  }
  SYNCDBG(15,"From %s; Location %ld, pos(%ld,%ld)",func_name, location, pos->x.stl.num, pos->y.stl.num);
}

char get_player_number_from_value(const char* txt)
{
    char id;
    if (strcasecmp(txt, "None") == 0)
    {
        id = 127;
    }
    else if (strcasecmp(txt, "Kills") == 0)
    {
        id = -114;
    }
    else if (strcasecmp(txt, "Strength") == 0)
    {
        id = -115;
    }
    else if (strcasecmp(txt, "Gold") == 0)
    {
        id = -116;
    }
    else if (strcasecmp(txt, "Wage") == 0)
    {
        id = -117;
    }
    else if (strcasecmp(txt, "Armour") == 0)
    {
        id = -118;
    }
    else if (strcasecmp(txt, "Time") == 0)
    {
        id = -119;
    }
    else if (strcasecmp(txt, "Dexterity") == 0)
    {
        id = -120;
    }
    else if (strcasecmp(txt, "Defence") == 0)
    {
        id = -121;
    }
    else if (strcasecmp(txt, "Luck") == 0)
    {
        id = -122;
    }
    else if (strcasecmp(txt, "Blood") == 0)
    {
        id = -123;
    }
    else
    {
        id = get_rid(player_desc, txt);
    }
    if (id == -1)
    {
        id = get_rid(cmpgn_human_player_options, txt);
        if (id == -1)
        {
            id = get_rid(creature_desc, txt);
            if (id != -1)
            {
                id = (~id) + 1;
            }
            else
            {
                id = get_rid(spell_desc, txt);
                if (id != -1)
                {
                    id = -35 - id;
                }
                else
                {
                    id = get_rid(room_desc, txt);
                    if (id != -1)
                    {
                        id = -78 - id;
                    }
                    else
                    {
                        id = get_rid(power_desc, txt);
                        if (id != -1)
                        {
                            id = -94 - id;
                        }
                        else
                        {
                            id = atoi(txt);
                        }
                    }
                }
            }
        }
    }
    return id;
}
/******************************************************************************/
/**
 * Descriptions of script commands for parser.
 * Arguments are: A-string, N-integer, C-creature model, P- player, R- room kind, L- location, O- operator, S- slab kind, X- creature property
 * Lower case letters are optional arguments.
 */
const struct CommandDesc command_desc[] = {
  {"CREATE_PARTY",                      "A       ", Cmd_CREATE_PARTY, NULL, NULL},
  {"ADD_TO_PARTY",                      "ACNNAN  ", Cmd_ADD_TO_PARTY, &add_to_party_check, NULL},
  {"DELETE_FROM_PARTY",                 "ACN     ", Cmd_DELETE_FROM_PARTY, &delete_from_party_check, NULL},
  {"ADD_PARTY_TO_LEVEL",                "PAAN    ", Cmd_ADD_PARTY_TO_LEVEL, NULL, NULL},
  {"ADD_CREATURE_TO_LEVEL",             "PCANNN  ", Cmd_ADD_CREATURE_TO_LEVEL, NULL, NULL},
  {"ADD_OBJECT_TO_LEVEL",               "AAN     ", Cmd_ADD_OBJECT_TO_LEVEL, NULL, NULL},
  {"IF",                                "PAON    ", Cmd_IF, NULL, NULL},
  {"IF_ACTION_POINT",                   "NP      ", Cmd_IF_ACTION_POINT, NULL, NULL},
  {"ENDIF",                             "        ", Cmd_ENDIF, NULL, NULL},
  {"SET_HATE",                          "PPN     ", Cmd_SET_HATE, NULL, NULL},
  {"SET_GENERATE_SPEED",                "N       ", Cmd_SET_GENERATE_SPEED, NULL, NULL},
  {"REM",                               "        ", Cmd_REM, NULL, NULL},
  {"START_MONEY",                       "PN      ", Cmd_START_MONEY, NULL, NULL},
  {"ROOM_AVAILABLE",                    "PRNN    ", Cmd_ROOM_AVAILABLE, NULL, NULL},
  {"CREATURE_AVAILABLE",                "PCNN    ", Cmd_CREATURE_AVAILABLE, NULL, NULL},
  {"MAGIC_AVAILABLE",                   "PANN    ", Cmd_MAGIC_AVAILABLE, NULL, NULL},
  {"TRAP_AVAILABLE",                    "PANN    ", Cmd_TRAP_AVAILABLE, NULL, NULL},
  {"RESEARCH",                          "PAAN    ", Cmd_RESEARCH, NULL, NULL},
  {"RESEARCH_ORDER",                    "PAAN    ", Cmd_RESEARCH_ORDER, NULL, NULL},
  {"COMPUTER_PLAYER",                   "PN      ", Cmd_COMPUTER_PLAYER, NULL, NULL},
  {"SET_TIMER",                         "PA      ", Cmd_SET_TIMER, NULL, NULL},
  {"ADD_TUNNELLER_TO_LEVEL",            "PAANNN  ", Cmd_ADD_TUNNELLER_TO_LEVEL, NULL, NULL},
  {"WIN_GAME",                          "        ", Cmd_WIN_GAME, NULL, NULL},
  {"LOSE_GAME",                         "        ", Cmd_LOSE_GAME, NULL, NULL},
  {"SET_FLAG",                          "PAN     ", Cmd_SET_FLAG, NULL, NULL},
  {"MAX_CREATURES",                     "PN      ", Cmd_MAX_CREATURES, NULL, NULL},
  {"NEXT_COMMAND_REUSABLE",             "        ", Cmd_NEXT_COMMAND_REUSABLE, NULL, NULL},
  {"DOOR_AVAILABLE",                    "PANN    ", Cmd_DOOR_AVAILABLE, NULL, NULL},
  {"DISPLAY_OBJECTIVE",                 "NL      ", Cmd_DISPLAY_OBJECTIVE, &display_objective_check, &display_objective_process},
  {"DISPLAY_OBJECTIVE_WITH_POS",        "NNN     ", Cmd_DISPLAY_OBJECTIVE_WITH_POS, &display_objective_check, &display_objective_process},
  {"DISPLAY_INFORMATION",               "NL      ", Cmd_DISPLAY_INFORMATION, NULL, NULL},
  {"DISPLAY_INFORMATION_WITH_POS",      "NNN     ", Cmd_DISPLAY_INFORMATION_WITH_POS, NULL, NULL},
  {"ADD_TUNNELLER_PARTY_TO_LEVEL",      "PAAANNN ", Cmd_ADD_TUNNELLER_PARTY_TO_LEVEL, NULL, NULL},
  {"ADD_CREATURE_TO_POOL",              "CN      ", Cmd_ADD_CREATURE_TO_POOL, NULL, NULL},
  {"RESET_ACTION_POINT",                "N       ", Cmd_RESET_ACTION_POINT, NULL, NULL},
  {"SET_CREATURE_MAX_LEVEL",            "PCN     ", Cmd_SET_CREATURE_MAX_LEVEL, NULL, NULL},
  {"SET_MUSIC",                         "N       ", Cmd_SET_MUSIC, NULL, NULL},
  {"TUTORIAL_FLASH_BUTTON",             "NN      ", Cmd_TUTORIAL_FLASH_BUTTON, NULL, NULL},
  {"SET_CREATURE_STRENGTH",             "CN      ", Cmd_SET_CREATURE_STRENGTH, NULL, NULL},
  {"SET_CREATURE_HEALTH",               "CN      ", Cmd_SET_CREATURE_HEALTH, NULL, NULL},
  {"SET_CREATURE_ARMOUR",               "CN      ", Cmd_SET_CREATURE_ARMOUR, NULL, NULL},
  {"SET_CREATURE_FEAR_WOUNDED",         "CN      ", Cmd_SET_CREATURE_FEAR_WOUNDED, NULL, NULL},
  {"SET_CREATURE_FEAR_STRONGER",        "CN      ", Cmd_SET_CREATURE_FEAR_STRONGER, NULL, NULL},
  {"SET_CREATURE_FEARSOME_FACTOR",      "CN      ", Cmd_SET_CREATURE_FEARSOME_FACTOR, NULL, NULL},
  {"SET_CREATURE_PROPERTY",             "CXN     ", Cmd_SET_CREATURE_PROPERTY, NULL, NULL},
  {"IF_AVAILABLE",                      "PAON    ", Cmd_IF_AVAILABLE, NULL, NULL},
  {"IF_CONTROLS",                       "PAON    ", Cmd_IF_CONTROLS, NULL, NULL},
  {"SET_COMPUTER_GLOBALS",              "PNNNNNN ", Cmd_SET_COMPUTER_GLOBALS, NULL, NULL},
  {"SET_COMPUTER_CHECKS",               "PANNNNN ", Cmd_SET_COMPUTER_CHECKS, NULL, NULL},
  {"SET_COMPUTER_EVENT",                "PANNNNN ", Cmd_SET_COMPUTER_EVENT, NULL, NULL},
  {"SET_COMPUTER_PROCESS",              "PANNNNN ", Cmd_SET_COMPUTER_PROCESS, NULL, NULL},
  {"ALLY_PLAYERS",                      "PPN     ", Cmd_ALLY_PLAYERS, NULL, NULL},
  {"DEAD_CREATURES_RETURN_TO_POOL",     "N       ", Cmd_DEAD_CREATURES_RETURN_TO_POOL, NULL, NULL},
  {"BONUS_LEVEL_TIME",                  "Nn      ", Cmd_BONUS_LEVEL_TIME, NULL, NULL},
  {"QUICK_OBJECTIVE",                   "NAL     ", Cmd_QUICK_OBJECTIVE, NULL, NULL},
  {"QUICK_INFORMATION",                 "NAL     ", Cmd_QUICK_INFORMATION, NULL, NULL},
  {"QUICK_OBJECTIVE_WITH_POS",          "NANN    ", Cmd_QUICK_OBJECTIVE_WITH_POS, NULL, NULL},
  {"QUICK_INFORMATION_WITH_POS",        "NANN    ", Cmd_QUICK_INFORMATION_WITH_POS, NULL, NULL},
  {"SWAP_CREATURE",                     "AC      ", Cmd_SWAP_CREATURE, NULL, NULL},
  {"PRINT",                             "A       ", Cmd_PRINT, NULL, NULL},
  {"MESSAGE",                           "A       ", Cmd_MESSAGE, NULL, NULL},
  {"PLAY_MESSAGE",                      "PAN     ", Cmd_PLAY_MESSAGE, NULL, NULL},
  {"ADD_GOLD_TO_PLAYER",                "PN      ", Cmd_ADD_GOLD_TO_PLAYER, NULL, NULL},
  {"SET_CREATURE_TENDENCIES",           "PAN     ", Cmd_SET_CREATURE_TENDENCIES, NULL, NULL},
  {"REVEAL_MAP_RECT",                   "PNNNN   ", Cmd_REVEAL_MAP_RECT, NULL, NULL},
  {"CONCEAL_MAP_RECT",                  "PNNNNa  ", Cmd_CONCEAL_MAP_RECT, &conceal_map_rect_check, &conceal_map_rect_process},
  {"REVEAL_MAP_LOCATION",               "PNN     ", Cmd_REVEAL_MAP_LOCATION, NULL, NULL},
  {"LEVEL_VERSION",                     "N       ", Cmd_LEVEL_VERSION, NULL, NULL},
  {"KILL_CREATURE",                     "PC!AN   ", Cmd_KILL_CREATURE, NULL, NULL},
  {"COMPUTER_DIG_TO_LOCATION",          "PLL     ", Cmd_COMPUTER_DIG_TO_LOCATION, NULL, NULL},
  {"USE_POWER_ON_CREATURE",             "PC!APANN", Cmd_USE_POWER_ON_CREATURE, NULL, NULL},
  {"USE_POWER_AT_POS",                  "PNNANN  ", Cmd_USE_POWER_AT_POS, NULL, NULL},
  {"USE_POWER_AT_SUBTILE",              "PNNANN  ", Cmd_USE_POWER_AT_POS, NULL, NULL},  //todo: Remove after mapmakers have received time to use USE_POWER_AT_POS
  {"USE_POWER_AT_LOCATION",             "PNANN   ", Cmd_USE_POWER_AT_LOCATION, NULL, NULL},
  {"USE_POWER",                         "PAN     ", Cmd_USE_POWER, NULL, NULL},
  {"USE_SPECIAL_INCREASE_LEVEL",        "PN      ", Cmd_USE_SPECIAL_INCREASE_LEVEL, NULL, NULL},
  {"USE_SPECIAL_MULTIPLY_CREATURES",    "PN      ", Cmd_USE_SPECIAL_MULTIPLY_CREATURES, NULL, NULL},
  {"USE_SPECIAL_MAKE_SAFE",             "P       ", Cmd_USE_SPECIAL_MAKE_SAFE, NULL, NULL},
  {"USE_SPECIAL_LOCATE_HIDDEN_WORLD",   "        ", Cmd_USE_SPECIAL_LOCATE_HIDDEN_WORLD, NULL, NULL},
  {"CHANGE_CREATURES_ANNOYANCE",        "PC!AN   ", Cmd_CHANGE_CREATURES_ANNOYANCE, &change_creatures_annoyance_check, &change_creatures_annoyance_process},
  {"ADD_TO_FLAG",                       "PAN     ", Cmd_ADD_TO_FLAG, NULL, NULL},
  {"SET_CAMPAIGN_FLAG",                 "PAN     ", Cmd_SET_CAMPAIGN_FLAG, NULL, NULL},
  {"ADD_TO_CAMPAIGN_FLAG",              "PAN     ", Cmd_ADD_TO_CAMPAIGN_FLAG, NULL, NULL},
  {"EXPORT_VARIABLE",                   "PAA     ", Cmd_EXPORT_VARIABLE, NULL, NULL},
  {"RUN_AFTER_VICTORY",                 "N       ", Cmd_RUN_AFTER_VICTORY, NULL, NULL},
  {"LEVEL_UP_CREATURE",                 "PC!AN   ", Cmd_LEVEL_UP_CREATURE, NULL, NULL},
  {"CHANGE_CREATURE_OWNER",             "PC!AP   ", Cmd_CHANGE_CREATURE_OWNER, NULL, NULL},
  {"SET_GAME_RULE",                     "AN      ", Cmd_SET_GAME_RULE, NULL, NULL},
  {"SET_TRAP_CONFIGURATION",            "AANn    ", Cmd_SET_TRAP_CONFIGURATION, &set_trap_configuration_check, &set_trap_configuration_process},
  {"SET_DOOR_CONFIGURATION",            "AANn    ", Cmd_SET_DOOR_CONFIGURATION, NULL, NULL},
  {"SET_OBJECT_CONFIGURATION",          "AAA     ", Cmd_SET_OBJECT_CONFIGURATION, &set_object_configuration_check, &set_object_configuration_process},
  {"SET_CREATURE_CONFIGURATION",        "CAAn    ", Cmd_SET_CREATURE_CONFIGURATION, &set_creature_configuration_check, &set_creature_configuration_process},
  {"SET_SACRIFICE_RECIPE",              "AAA+    ", Cmd_SET_SACRIFICE_RECIPE, &set_sacrifice_recipe_check, &set_sacrifice_recipe_process},
  {"REMOVE_SACRIFICE_RECIPE",           "A+      ", Cmd_REMOVE_SACRIFICE_RECIPE, &remove_sacrifice_recipe_check, &set_sacrifice_recipe_process},
  {"SET_BOX_TOOLTIP",                   "NA      ", Cmd_SET_BOX_TOOLTIP, &set_box_tooltip, &null_process},
  {"SET_BOX_TOOLTIP_ID",                "NN      ", Cmd_SET_BOX_TOOLTIP_ID, &set_box_tooltip_id, &null_process},
  {"CHANGE_SLAB_OWNER",                 "NNP     ", Cmd_CHANGE_SLAB_OWNER, NULL, NULL},
  {"CHANGE_SLAB_TYPE",                  "NNS     ", Cmd_CHANGE_SLAB_TYPE, NULL, NULL},
  {"CREATE_EFFECTS_LINE",               "LLNNNN  ", Cmd_CREATE_EFFECTS_LINE, &create_effects_line_check, &create_effects_line_process},
  {"IF_SLAB_OWNER",                     "NNP     ", Cmd_IF_SLAB_OWNER, NULL, NULL},
  {"IF_SLAB_TYPE",                      "NNS     ", Cmd_IF_SLAB_TYPE, NULL, NULL},
  {"QUICK_MESSAGE",                     "NAA     ", Cmd_QUICK_MESSAGE, NULL, NULL},
  {"DISPLAY_MESSAGE",                   "NA      ", Cmd_DISPLAY_MESSAGE, NULL, NULL},
  {"USE_SPELL_ON_CREATURE",             "PC!AAN  ", Cmd_USE_SPELL_ON_CREATURE, NULL, NULL},
  {"SET_HEART_HEALTH",                  "PN      ", Cmd_SET_HEART_HEALTH, &set_heart_health_check, &set_heart_health_process},
  {"ADD_HEART_HEALTH",                  "PNn     ", Cmd_ADD_HEART_HEALTH, &add_heart_health_check, &add_heart_health_process},
  {"CREATURE_ENTRANCE_LEVEL",           "PN      ", Cmd_CREATURE_ENTRANCE_LEVEL, NULL, NULL},
  {"RANDOMISE_FLAG",                    "PAN     ", Cmd_RANDOMISE_FLAG, NULL, NULL},
  {"COMPUTE_FLAG",                      "PAAPAN  ", Cmd_COMPUTE_FLAG, NULL, NULL},
  {"DISPLAY_TIMER",                     "PAn     ", Cmd_DISPLAY_TIMER, &display_timer_check, &display_timer_process},
  {"ADD_TO_TIMER",                      "PAN     ", Cmd_ADD_TO_TIMER, &add_to_timer_check, &add_to_timer_process},
  {"ADD_BONUS_TIME",                    "N       ", Cmd_ADD_BONUS_TIME, &add_bonus_time_check, &add_bonus_time_process},
  {"DISPLAY_VARIABLE",                  "PAnn    ", Cmd_DISPLAY_VARIABLE, &display_variable_check, &display_variable_process},
  {"DISPLAY_COUNTDOWN",                 "PANn    ", Cmd_DISPLAY_COUNTDOWN, &display_countdown_check, &display_timer_process},
  {"HIDE_TIMER",                        "        ", Cmd_HIDE_TIMER, &cmd_no_param_check, &hide_timer_process},
  {"HIDE_VARIABLE",                     "        ", Cmd_HIDE_VARIABLE, &cmd_no_param_check, &hide_variable_process},
  {"CREATE_EFFECT",                     "AAn     ", Cmd_CREATE_EFFECT, &create_effect_check, &create_effect_process},
  {"CREATE_EFFECT_AT_POS",              "ANNn    ", Cmd_CREATE_EFFECT_AT_POS, &create_effect_at_pos_check, &create_effect_process},
  {"HEART_LOST_QUICK_OBJECTIVE",        "NAl     ", Cmd_HEART_LOST_QUICK_OBJECTIVE, &heart_lost_quick_objective_check, &heart_lost_quick_objective_process},
  {"HEART_LOST_OBJECTIVE",              "Nl      ", Cmd_HEART_LOST_OBJECTIVE, &heart_lost_objective_check, &heart_lost_objective_process},
  {NULL,                                "        ", Cmd_NONE, NULL, NULL},
};

const struct CommandDesc dk1_command_desc[] = {
  {"CREATE_PARTY",                 "A       ", Cmd_CREATE_PARTY, NULL, NULL},
  {"ADD_TO_PARTY",                 "ACNNAN  ", Cmd_ADD_TO_PARTY, &add_to_party_check, NULL},
  {"ADD_PARTY_TO_LEVEL",           "PAAN    ", Cmd_ADD_PARTY_TO_LEVEL, NULL, NULL},
  {"ADD_CREATURE_TO_LEVEL",        "PCANNN  ", Cmd_ADD_CREATURE_TO_LEVEL, NULL, NULL},
  {"IF",                           "PAON    ", Cmd_IF, NULL, NULL},
  {"IF_ACTION_POINT",              "NP      ", Cmd_IF_ACTION_POINT, NULL, NULL},
  {"ENDIF",                        "        ", Cmd_ENDIF, NULL, NULL},
  {"SET_HATE",                     "PPN     ", Cmd_SET_HATE, NULL, NULL},
  {"SET_GENERATE_SPEED",           "N       ", Cmd_SET_GENERATE_SPEED, NULL, NULL},
  {"REM",                          "        ", Cmd_REM, NULL, NULL},
  {"START_MONEY",                  "PN      ", Cmd_START_MONEY, NULL, NULL},
  {"ROOM_AVAILABLE",               "PRNN    ", Cmd_ROOM_AVAILABLE, NULL, NULL},
  {"CREATURE_AVAILABLE",           "PCNN    ", Cmd_CREATURE_AVAILABLE, NULL, NULL},
  {"MAGIC_AVAILABLE",              "PANN    ", Cmd_MAGIC_AVAILABLE, NULL, NULL},
  {"TRAP_AVAILABLE",               "PANN    ", Cmd_TRAP_AVAILABLE, NULL, NULL},
  {"RESEARCH",                     "PAAN    ", Cmd_RESEARCH_ORDER, NULL, NULL},
  {"COMPUTER_PLAYER",              "PN      ", Cmd_COMPUTER_PLAYER, NULL, NULL},
  {"SET_TIMER",                    "PA      ", Cmd_SET_TIMER, NULL, NULL},
  {"ADD_TUNNELLER_TO_LEVEL",       "PAANNN  ", Cmd_ADD_TUNNELLER_TO_LEVEL, NULL, NULL},
  {"WIN_GAME",                     "        ", Cmd_WIN_GAME, NULL, NULL},
  {"LOSE_GAME",                    "        ", Cmd_LOSE_GAME, NULL, NULL},
  {"SET_FLAG",                     "PAN     ", Cmd_SET_FLAG, NULL, NULL},
  {"MAX_CREATURES",                "PN      ", Cmd_MAX_CREATURES, NULL, NULL},
  {"NEXT_COMMAND_REUSABLE",        "        ", Cmd_NEXT_COMMAND_REUSABLE, NULL, NULL},
  {"DOOR_AVAILABLE",               "PANN    ", Cmd_DOOR_AVAILABLE, NULL, NULL},
  {"DISPLAY_OBJECTIVE",            "NA      ", Cmd_DISPLAY_OBJECTIVE, &display_objective_check, &display_objective_process},
  {"DISPLAY_OBJECTIVE_WITH_POS",   "NNN     ", Cmd_DISPLAY_OBJECTIVE_WITH_POS, &display_objective_check, &display_objective_process},
  {"DISPLAY_INFORMATION",          "N       ", Cmd_DISPLAY_INFORMATION, NULL, NULL},
  {"DISPLAY_INFORMATION_WITH_POS", "NNN     ", Cmd_DISPLAY_INFORMATION_WITH_POS, NULL, NULL},
  {"ADD_TUNNELLER_PARTY_TO_LEVEL", "PAAANNN ", Cmd_ADD_TUNNELLER_PARTY_TO_LEVEL, NULL, NULL},
  {"ADD_CREATURE_TO_POOL",         "CN      ", Cmd_ADD_CREATURE_TO_POOL, NULL, NULL},
  {"RESET_ACTION_POINT",           "N       ", Cmd_RESET_ACTION_POINT, NULL, NULL},
  {"SET_CREATURE_MAX_LEVEL",       "PCN     ", Cmd_SET_CREATURE_MAX_LEVEL, NULL, NULL},
  {"SET_MUSIC",                    "N       ", Cmd_SET_MUSIC, NULL, NULL},
  {"TUTORIAL_FLASH_BUTTON",        "NN      ", Cmd_TUTORIAL_FLASH_BUTTON, NULL, NULL},
  {"SET_CREATURE_STRENGTH",        "CN      ", Cmd_SET_CREATURE_STRENGTH, NULL, NULL},
  {"SET_CREATURE_HEALTH",          "CN      ", Cmd_SET_CREATURE_HEALTH, NULL, NULL},
  {"SET_CREATURE_ARMOUR",          "CN      ", Cmd_SET_CREATURE_ARMOUR, NULL, NULL},
  {"SET_CREATURE_FEAR",            "CN      ", Cmd_SET_CREATURE_FEAR_WOUNDED, NULL, NULL},
  {"IF_AVAILABLE",                 "PAON    ", Cmd_IF_AVAILABLE, NULL, NULL},
  {"SET_COMPUTER_GLOBALS",         "PNNNNNN ", Cmd_SET_COMPUTER_GLOBALS, NULL, NULL},
  {"SET_COMPUTER_CHECKS",          "PANNNNN ", Cmd_SET_COMPUTER_CHECKS, NULL, NULL},
  {"SET_COMPUTER_EVENT",           "PANN    ", Cmd_SET_COMPUTER_EVENT, NULL, NULL},
  {"SET_COMPUTER_PROCESS",         "PANNNNN ", Cmd_SET_COMPUTER_PROCESS, NULL, NULL},
  {"ALLY_PLAYERS",                 "PP      ", Cmd_ALLY_PLAYERS, NULL, NULL},
  {"DEAD_CREATURES_RETURN_TO_POOL","N       ", Cmd_DEAD_CREATURES_RETURN_TO_POOL, NULL, NULL},
  {"BONUS_LEVEL_TIME",             "N       ", Cmd_BONUS_LEVEL_TIME, NULL, NULL},
  {"QUICK_OBJECTIVE",              "NAA     ", Cmd_QUICK_OBJECTIVE, NULL, NULL},
  {"QUICK_INFORMATION",            "NA      ", Cmd_QUICK_INFORMATION, NULL, NULL},
  {"SWAP_CREATURE",                "AC      ", Cmd_SWAP_CREATURE, NULL, NULL},
  {"PRINT",                        "A       ", Cmd_PRINT, NULL, NULL},
  {"MESSAGE",                      "A       ", Cmd_MESSAGE, NULL, NULL},
  {"LEVEL_VERSION",                "N       ", Cmd_LEVEL_VERSION, NULL, NULL},
  {NULL,                           "        ", Cmd_NONE, NULL, NULL},
};

/******************************************************************************/
#ifdef __cplusplus
}
#endif<|MERGE_RESOLUTION|>--- conflicted
+++ resolved
@@ -3258,11 +3258,7 @@
             return;
         }
     }
-<<<<<<< HEAD
-    SCRIPTDBG(7, "Setting trap %s property %s to %d", trapname, property, mergedval);
-=======
     SCRIPTDBG(7, "Setting trap %s property %s to %d", trapname, trapvar, value->shorts[2]);
->>>>>>> 7f887ccc
     PROCESS_SCRIPT_VALUE(scline->command);
 }
 
