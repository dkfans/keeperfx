# *****************************************************************************
#  Free implementation of Bullfrog's Dungeon Keeper strategy game.
# *****************************************************************************
#   @file gtext_lat.po
#      KeeperFX GUI Strings translation file
#  @par Purpose:
#      Contains translation of the national strings in the game.
#  @par Comment:
#      Use this file to improve the translation for specific language.
#  @author   KeeperFX Team
#  @date     25 Aug 2012 - 02 Apr 2014
#  @par  Copying and copyrights:
#      This program is free software; you can redistribute it and/or modify
#      it under the terms of the GNU General Public License as published by
#      the Free Software Foundation; either version 2 of the License, or
#      (at your option) any later version.
#
# *****************************************************************************
msgid ""
msgstr ""
"Project-Id-Version: GUI Strings for KeeperFX\n"
"Report-Msgid-Bugs-To: https://code.google.com/p/keeperfx/issues/list\n"
"POT-Creation-Date: 2012-09-02 01:12+0200\n"
"PO-Revision-Date: 2014-10-28 21:21+0100\n"
"Last-Translator: Tomasz Lis <listom@gmail.com>\n"
"Language-Team: KeeperFX Team <code.google.com>\n"
"Language: la_LA\n"
"MIME-Version: 1.0\n"
"Content-Type: text/plain; charset=UTF-8\n"
"Content-Transfer-Encoding: 8bit\n"
"X-Poedit-SourceCharset: UTF-8\n"
"X-Generator: Poedit 1.5.7\n"

#. Generic victory message
#: guitext:0
msgctxt "In-game message"
msgid "Success! The land is yours. Press Space to proceed to the next realm."
msgstr "Optime! Terra tua est. Preme clavem Spatium ut in regnum sequentem procedas."

#. Level Eversmile information soon after start
#: guitext:1
msgctxt "In-game message"
msgid "This is a message. Right click to delete it."
msgstr "Hoc est nuntium. Preme butonem dextrum muris ut illud deleas."

#. Level Eversmile first objective
#: guitext:2
msgctxt "In-game message"
msgid ""
"The first thing a Keeper needs is somewhere to keep gold, when it's been mined out of the rock by his Imps. To create a Treasure Room, select the Treasure Room "
"icon from the Rooms Panel and fill the empty area to the west with Treasure Room tiles."
msgstr ""
"Primum opus est custodi loco ut aurum retineatur, cum a diabolullis suis e petra effossum est. Ut cameram thesauri crees, delige iconem camera thesauri e "
"pannello camerarum et imple aream vacuam ad occidentem tegulis camera thesauri."

#. Level Eversmile information when started building Treasure Room
#: guitext:3
msgctxt "In-game message"
msgid "Use the cursor keys to see other areas of the underworld. Rotate and zoom the view with the right ctrl key and cursor keys."
msgstr "Utere clavibus sagittariae ut aliis areis inferni videas. Gyra imaginem et aut amplifica aut deminue eam clave imperio dextro et clavibus sagittariis."

#. Level Eversmile objective when built Treasure Room
#: guitext:4
msgctxt "In-game message"
msgid ""
"Expertly done. Press the right mouse button to turn the pointer back into the Hand of Evil. Mine out the gold to the east by tagging the area with the left "
"mouse button. Your Imps will dig out the gold and carry it back to your Treasure Room."
msgstr ""
"Optime. Preme butonem dextrum muris ut cursorem in manum mali vertas. Area deligenda effode aurum ad orientem butone sinistro muris. Diabolulli tui "
"aurum fodient et in cameram thesauri tuam eum ferent."

#. Level Eversmile information while digging gold
#: guitext:5
msgctxt "In-game message"
msgid "If you want to make your creatures work harder, slap them by right clicking the Hand of Evil on them. Slapping will harm your creatures."
msgstr "Si vis ut creaturae tuae operentur durius, utendo butone dextro muris alapas da eis mano mali super illas. Alapam dare nocet creaturis tuis."

#. Level Eversmile information while digging gold
#: guitext:6
msgctxt "In-game message"
msgid ""
"Use the left mouse button to pluck your creatures from the dungeon. Use the right mouse button to drop them over a room or tile belonging to your dungeon. "
"Creatures perform the task most relevant to the situation they're dropped into."
msgstr ""
"Utere butone sinistro muris ut creaturas tuas a robore carpas. Utere butone dextro muris ut illas in cameris aut tegulis, quae in robore tuo insunt, "
"demittas. Creaturae funguntur pensa relevantissima ad situationem in qua demittuntur."

#. Level Eversmile objective after digging gold
#: guitext:7
msgctxt "In-game message"
msgid ""
"Greedily done, Keeper. Now, you need to turn some of your dungeon into a Lair. Lairs are where creatures rest and recover. The area your Imps just mined out "
"would be an ideal spot for some creatures to lurk. Select the Lair icon from the Rooms Panel."
msgstr ""
"Avidissime, custos. Iam, vertere aliquem locum roboris tui in stabulo debes. Stabula sunt loci ubi creaturae requiescunt et sanescunt. Area, quam "
"diabolulli tui nuper effoderunt, fortasse locus idealis est ut aliquae creaturae otientur. Iconem stabulum e pannello camerarum delige."

#. Level Eversmile objective after Lair built
#: guitext:8
msgctxt "In-game message"
msgid ""
"Dig a tunnel that connects to the Portal to the north. Portals appear on the map as flashing squares, until they are claimed. Creatures only use Portals "
"claimed by a Keeper. Your Imps claim a Portal as soon as it connects to your dungeon."
msgstr ""
"Fode cuniculum, quis cum portale ad borean nectit. Portalia ut quadra nictantia in charta videntur, donec obtineantur. Creaturae modo portalis "
"obtentis a custode utuntur. Diabolulli tui portale obtinent simul ac cum robore tuo iungitur."

#. Level Eversmile objective when digging w/o Treasure Room
#: guitext:9
msgctxt "In-game message"
msgid ""
"You should build a Treasure Room first. Select the Treasure Room icon from the Rooms Panel and left click on the tiles in the area to the west of your Dungeon "
"Heart."
msgstr ""
"Primum cameram thesauri construere debes. Delige iconem camera thesauri e pannello camerarum et preme butonem sinistrum muris super tegulas ad occidentem "
"cordis roboris tui."

#. Level Eversmile information after some digging
#: guitext:10
msgctxt "In-game message"
msgid ""
"Pick up creatures by left clicking on them. Drop them by right clicking over a room or tile belonging to your dungeon. Creatures perform tasks relevant to the "
"situation they're dropped into."
msgstr ""
"Carpe creaturas utendo butone sinistro muris super eas. Demitte eas utendo butone dextro muris super cameram aut tegulam in robore tuo. Creaturae funguntur "
"pensa relevantissima ad situationem in qua demittuntur."

#. Level Eversmile information after some digging
#: guitext:11
msgctxt "In-game message"
msgid "If you want your creatures to work harder, slap them with a right click of the hand. Your creatures take damage from each slap they receive."
msgstr "Si vis ut creaturae tuae operentur durius, utendo butone dextro muris alapam da eis mano mali super illas. Alapam dare nocet creaturis tuis."

#. Level Eversmile objective after digging gold w/o Treasure Room
#: guitext:12
msgctxt "In-game message"
msgid ""
"You have not yet built a Treasure Room. Until you build this room, you will be unable to pay any creatures. Only Imps give their loyalty freely. No other "
"creatures will serve you unpaid."
msgstr ""
"Cameram thesauri nondum construxisti. Donec hanc cameram construas, solvere creaturas nequibis. Diabolulli soli fidem suam libere dant. Aliae creaturae "
"gratis non tibi servient."

#. Level Eversmile objective after getting first creature
#: guitext:13
msgctxt "In-game message"
msgid ""
"Your first minion has arrived. It's a giant Fly. It can spit corrosive vomit at your enemies and its wings grant the hideous insect the speed to intercept the "
"most nimble trespassers."
msgstr ""
"Satelles prima tua advenit. Musca colossea est. Vomitum corrosum ad inimicos tuos spuere potest, et alae suae huic insecto horribili celeritatem donant "
"ut intrusos agilissimos intercipiat."

#. Level Eversmile objective after getting first beetle
#: guitext:14
msgctxt "In-game message"
msgid ""
"A Beetle has scuttled into your realm. It's tough enough to absorb a lot of damage. Like most creatures, Beetles require food. Dig out a new area, select the "
"Hatchery icon and create your Hatchery. Tasty snacks will soon emerge from its enchanted soil."
msgstr ""
"Coleopterum in dominium tuum serpit. Satis resiliens est ut noxiam multam absorbeat. Ut plerique creaturae, Coleoptera cibum requirunt. Fode aream novam, "
"delige iconem seminarium et crea seminarium tuum. Merendae sapidae ex humo incantato eius mox emergent."

#. Level Eversmile objective after Hatchery built
#: guitext:15
msgctxt "In-game message"
msgid ""
"Imps fortify your walls to prevent intruders tunnelling in. If you want to create more Imps, go to the Research Panel, select the Imp icon and left click "
"anywhere in your dungeon. Each Imp you create costs more than the previous one."
msgstr ""
"Diabolulli muros tuos firmant ut intrusos effodere arceant. Si vis plures diabolullos creare, i in pannellum investigationis, delige iconem Diabolullus "
"et preme butonem sinistrum muris uspiam in robore tuo. Quisque diabolullus quem creas plus quam prior constat."

#. Level Eversmile information after having few creatures
#: guitext:16
msgctxt "In-game message"
msgid ""
"Why not have a handful of creatures ready to drop on top of intruders? To pick up creatures quickly, left click on them from within the Creatures Panel. You "
"can only drop creatures within the confines of your own dungeon."
msgstr ""
"Cur non habere manipulum creaturarum paratarum ad demittendum super intrusos? Ut creaturas celeriter carpas, preme butonem sinistrum muris super eas in "
"pannello creaturarum. Solum in confinibus roboris tui creaturas demittere potes."

#. Level Eversmile objective some time after all rooms are built
#: guitext:17
msgctxt "In-game message"
msgid ""
"Intruders approach. They seek gaps in your fortifications, in order to gain entry to your dungeon. A white trail on the map indicates their progress. Click the "
"icon at the top of the Control Panel to see a bigger map."
msgstr ""
"Intrusi accedunt. Fissuras in fortificationibus tuis quaerunt, ut in robur tuum inire possint. Vestigia alba in charta progressum suum indicat. Preme butonem "
"sinistrum muris super iconem in parte superiore pannellis imperii ut chartam maiorem videas."

#. Level Eversmile objective after first wave defeat
#: guitext:18
msgctxt "In-game message"
msgid "Savour your first victory while you can. You have attracted the wrath of the Lord of this realm. His party will soon be here."
msgstr "Degusta victoriam primam tuam dum potes. Iram Domini huius regni allexisti. Grex suus mox aderit."

#. Levels Eversmile and Tickle objective, when LOTL comes
#: guitext:19
msgctxt "In-game message"
msgid "The Lord of the Land has arrived. I can smell his fear. Defeat him and the realm is yours."
msgstr "Dominus Regni advenit. Timorem suum olfacere possum. Vince eum et regnum tuum erit."

#. Level Eversmile objective after LOTL defeat
#: guitext:20
msgctxt "In-game message"
msgid "Your work here is done. Now there is no-one to prevent you from obliterating this nauseating realm and expanding your empire into a neighbouring land. Nice."
msgstr "Labor tuus hic factus est. Iam nemo te arcere potest ut hoc regnum nauseabundum annihiles et imperium tuum in terram contiguam expandas. Optime."

#. Level Eversmile objective when having no Imps
#: guitext:21
msgctxt "In-game message"
msgid "You require more Imps. Use the Create Imp spell to conjure them into your domain. Remember, each Imp you create is more expensive than the last."
msgstr "Plures diabolullos eges. Utere incantatione Diabolullum Creare ut eos in regnum tuum invoces. Reminiscere, quisque diabolullus quem creas pretiosior quam prior est."

#. Level Cosyton information soon after start
#: guitext:22
msgctxt "In-game message"
msgid ""
"When Imps have no other orders, they run around reinforcing your dungeon. Fortified walls keep out intruders. Rooms with reinforced walls make your creatures "
"feel more at home and heroes more terrified."
msgstr ""
"Cum diabolulli alia mandata non habent, robur tuum fortificandum discurrunt. Muri fortificati intrusos foris manutenent. Camerae cum muris fortificatis "
"tuas creaturas magis domi et heroes magis terreri sentiunt."

#. Level Cosyton information soon after start
#: guitext:23
msgctxt "In-game message"
msgid ""
"Possess creatures by choosing the Possess spell from the Research Panel and left-clicking on the creature you want to control. Right-click to leave the "
"creature again."
msgstr ""
"Posside creaturas deligenda incantatione Possessio e pannello investigationis et premendo butone sinistro muris super creaturam, quam imperare vis. "
"Preme butonem dextrum muris ut creatura denuo discedas."

#. Level Cosyton first objective
#: guitext:24
msgctxt "In-game message"
msgid ""
"Remember the lessons you learned in Brana Hauk. You must build a Treasure Room, a Lair and a Hatchery and you will need to claim a Portal. Build rooms in "
"squares of at least nine tiles to increase the efficiency of the room."
msgstr ""
"Reminiscere auditiones quas in terra appellata Brana Hauk didicisti. Cameram thesauri, stabulum et seminarium construere debes, et portale obtinere "
"egebis. Construe cameras quadratas saltem novenorum tegularum ut efficientia camerarum augeatur."

#. Level Cosyton objective after basic rooms built
#: guitext:25
msgctxt "In-game message"
msgid ""
"You will need to make your creatures stronger. In a Training Room, your creatures can hone their fighting skills, gain new abilities and learn more powerful "
"spells."
msgstr ""
"Opus creaturis tuis erit fortiores esse. In camera exercitii, creaturae tuae habilitates suas perfectionare, facultates novas tenere et incantationes "
"potentiores discere possunt."

#. Level Cosyton objective after Training Room built
#: guitext:26
msgctxt "In-game message"
msgid ""
"Your plan proceeds smoothly, keeper. Allow your Imps time to fortify the walls of your dungeon. This increases the efficiency of rooms and repels would-be "
"invaders."
msgstr ""
"Consilium tuum suaviter procedit, custos. Concede creaturis tuis tempus ut muros roboris tui fortificent. Sic efficientia camerarum augetur et intrusi "
"futuri repelluntur."

#. Level Cosyton information after Training Room built
#: guitext:27
msgctxt "In-game message"
msgid "The Training Room attracts ever more ferocious creatures, such as Demon Spawn. Build it and they will come."
msgstr "Camera exercitii creaturas etiam truciores attrahit, velut Subolem Daemonicam. Construe eam et advenient."

#. Level Cosyton information after attracting Demon Spawn
#: guitext:28
msgctxt "In-game message"
msgid ""
"To train creatures, drop them in the Training Room. The number that occasionally appears above a creature's head indicates how much gold it has cost for that "
"creature to train."
msgstr ""
"Ut creaturae se exercitent, demitte eas in camera exercitii. Numerus, quis super caput creaturae temporaliter videtur, ostendit quantum aurum ista "
"creatura accipit ut se exercitet."

#. Level Cosyton information some time after Demon Spawn
#: guitext:29
msgctxt "In-game message"
msgid "You can train creatures more rapidly by slapping them as they work out in the Training Room."
msgstr "Creaturae celerius exercitari possunt alapam dando eis dum in camera exercitii se exercitant."

#. Level Cosyton objective soon after 2nd Demon Spawn
#: guitext:30
msgctxt "In-game message"
msgid ""
"Heroes are already on their way. Make sure your creatures are well trained and ready for the attack. The heroes you will face in this realm are tougher than "
"those you met beneath Brana Hauk."
msgstr ""
"Heroes iam adveniunt. Verifica ut tuae creaturae bene exercitatae et paratae ad impetum sint. Heroes quos in hoc regno affrontabis sunt fortiores quam "
"illi quos occuristi sub terram appellatam Brana Hauk."

#. Level Cosyton objective after defeating LOTL (option 1)
#: guitext:31
msgctxt "In-game message"
msgid "Harder the heroes may have been but they were obviously no match for your forces."
msgstr "Heroes forsitan fortiores fuerint, sed evidenter periculum creaturis tuis non fuerunt."

#. Level Cosyton objective after AP reached
#: guitext:32
msgctxt "In-game message"
msgid "The heroes are on their way. Make sure your creatures are well trained and ready for the attack."
msgstr "Heroes adveniunt. Verifica ut tuae creaturae bene exercitatae et paratae ad impetum sint."

#. Level Cosyton objective after defeating LOTL (option 2)
#: guitext:33
msgctxt "In-game message"
msgid "Congratulations. You have conquered the enemy hordes."
msgstr "Gratulationes. Greges inimicos vicisti."

#. Level Waterdream Warm first objective
#: guitext:34
msgctxt "In-game message"
msgid ""
"Build a dungeon with a Treasure Room, a Lair, a Hatchery and a Training Room. Make sure they're all big enough. Cramped conditions do nothing for the morale of "
"your minions."
msgstr ""
"Construe robur cum camera thesauri, stabulo, seminario et camera exercitii. Verifica ut satis magnae sint. Conditiones minimae ad animum satellitum "
"tuarum nihil faciunt."

#. Level Waterdream Warm objective after basic 5 rooms are built/claimed
#: guitext:35
msgctxt "In-game message"
msgid ""
"The time has come to build a Library. Libraries are where new devices, room designs and magic spells are researched. Make a Library at least as big as the "
"other rooms. Researchers like quiet too, so try to build your Library off the side of a corridor."
msgstr ""
"Tempus est bibliothecam construendi. Bibliothecae sunt loci ubi machinae novae, designationes camerarum et incantationes investigantur. Construe bibliothecam "
"tam magnam ceteris cameris. Investigatoribus tranquilitas placet, sic conare bibliothecam tuam longe ab androne construere."

#. Level Waterdream Warm information after started building library
#: guitext:36
msgctxt "In-game message"
msgid ""
"Your new Library will attract creatures like Warlocks, who are interested in researching magic and dungeon designs. These evil mages are real bookworms, as "
"well as being magically proficient themselves."
msgstr ""
"Bibliotheca tua nova creaturas ut Veneficos attrahet, quibus refert incantationes et designationes roborum investigare. Hi magi maligni sunt veri mures "
"bibliothecae, atque magice experti."

#. Level Waterdream Warm objective after finished building library
#: guitext:37
msgctxt "In-game message"
msgid ""
"That's a fine collection of parchments and tomes you've assembled. Most creatures can engage in research but Warlocks make the best and keenest researchers. "
"Stupid Trolls have trouble holding books the right way up and sometimes even chew the pages."
msgstr ""
"Illa est collectio lauta pergamenarum et tomorum, quam coisti. Plurimae creaturae investigatione frui possunt, sed Venefici investigatores optimi et "
"vehementissimi sunt. Trolla stulta libros emendate tenere non possunt. Etiam aliquando paginas masticant."

#. Level Waterdream Warm objective after attracting warlock
#: guitext:38
msgctxt "In-game message"
msgid ""
"The scent of arcane knowledge has lured a greedy Warlock into your dungeon. Don't forget to train your Warlocks occasionally. Their spell casting abilities "
"make them fine long range fighters."
msgstr ""
"Venefici avidi in robur tuum per odorem cognitionis arcanae attracti sunt. Ne oblitus sis ut Veneficos tuos de tempore usque ad tempus exercites. "
"Facultas huius bellatorum incantationibus iaciendis eminus boni fit."

#. Level Waterdream Warm objective
#: guitext:39
msgctxt "In-game message"
msgid ""
"The first wave of attackers lie hacked to pieces on the floor and give your domain that lived in feeling but it surely won't be long before their kin launch "
"another assault."
msgstr ""
"Unda prima aggressorum laniata in solo iacit et dominio tuo istum sentimentum domesticum dat, sed certe non multum tempus praeteribit antequam cognati "
"eius alium impetum initiant."

#. Level Waterdream Warm objective
#: guitext:40
msgctxt "In-game message"
msgid ""
"You meet with success yet again, Keeper. All those corpses will keep your Hatchery's topsoil fertile. They also serve as warnings to other foolhardy "
"adventurers, of course."
msgstr ""
"Successui iterum convenis, custos. Ista omnia cadavera humum seminarii tui fertiliter manutenebunt. Nempe etiam serviunt pro monstro aliis "
"erronibus insipientibus."

#. Level Waterdream Warm objective
#: guitext:41
msgctxt "In-game message"
msgid "All is quiet again. Use this time to ready yourself for the next attacks. The enemy is only regrouping. It is not yet defeated."
msgstr "Omnia iterum tranquilla sunt. Utere hoc tempore ut paratus sis ad aggressiones proximas. Inimicus se modo reaggregat. Victus nondum est."

#. Level Waterdream Warm information
#: guitext:42
msgctxt "In-game message"
msgid "Is that Imp playing football with a decapitated head? Stay alert, Keeper."
msgstr "Iocaturne iste diabolullus pediludium capite detruncato? Vigila, custos."

#. Level Waterdream Warm objective
#: guitext:43
msgctxt "In-game message"
msgid "Now would be an excellent time to train a Warlock."
msgstr "Nunc fortasse tempus excellens est ut Veneficum exercites."

#. Level Waterdream Warm information
#: guitext:44
msgctxt "In-game message"
msgid ""
"Already your research bears fruit. The Speed Creature spell has been perfected. Cast it on a creature and observe the dramatic increase in its speed. The "
"effect wears off after a while."
msgstr ""
"Iam investigatio tua fecunda est. Incantatio Creaturam Accelerare perfecta fuit. Iace eam super creaturam et specta augmentum incredibile celeritatis "
"eius. Effectus post pusillum evanescit."

#. Level Flowerhat objective
#: guitext:45
msgctxt "In-game message"
msgid ""
"Build up your dungeon with the rooms available to you and claim the Portal nearby but do not yet venture north. Powerful adversaries lurk there. It would be "
"wiser not to disturb them until you are prepared."
msgstr ""
"Construe robur tuum cameris disponibilibus et obtine portale propinquum, sed adhuc ne ieris ad borean. Inimici imperiosi ibi delitescunt. Forsitan "
"sapientius sit ut eos non turbes donec paratus sis."

#. Level Flowerhat information
#: guitext:46
msgctxt "In-game message"
msgid "Clever research has given your Imps the engineering skill to build Bridges. You will need Bridges to cross some of the more hazardous underworld terrain."
msgstr "Investigatio sollers diabolullis tuis habilitatem dedit ad pontes construendum. Pontes egebis ut periculosissimas areas inferni transeas."

#. Level Flowerhat objective
#: guitext:47
msgctxt "In-game message"
msgid ""
"A study of dungeon designs reveals that Workshops manufacture essential furniture, such as Doors and Traps. If your Workshop occupies a square of at least nine "
"tiles, its mere presence will lure the underworld's finest artisans into your dungeon."
msgstr ""
"Disciplina designationum roborum exhibet officinas supellectiles essentiales fabricare, velut ostia et trappae. Si officina tua quadrum saltem novem tegularum "
"occupat, praesentia sua simplex artifices lautissimos inferni in robur tuum attrahet."

#. Level Flowerhat information
#: guitext:48
msgctxt "In-game message"
msgid ""
"To manufacture Traps and Doors in your Workshop you will need to assign creatures to it, by dropping them into the room. Manufactured items can be selected "
"from the Workshop Panel as soon as they're ready."
msgstr ""
"Ut ostia et trappae in officina tua fabricantur, creaturis in eam demittendis assignare debes. Obiecta fabricata e pannello officinae optari possunt "
"simul ac parata sunt."

#. Level Flowerhat objective
#: guitext:49
msgctxt "In-game message"
msgid "When your troops are sufficient in number and have had some training, lead them north and crush any who oppose you."
msgstr "Cum agmen tuum satis est et se exercitavit, duce eum ad borean et pinse omnes qui tibi refragantur."

#. Level Flowerhat objective
#: guitext:50
msgctxt "In-game message"
msgid "You will have to find a way to cross the river of molten lava that bars your way."
msgstr "Viam nancisci debebis ut flumen lavae, quod camminum tuum obstruit, transeas."

#. Level Flowerhat objective
#: guitext:51
msgctxt "In-game message"
msgid "The enemy's Dungeon Heart throbs before you. Assemble your minions nearby and administer the coup de grace."
msgstr "Cor roboris inimici ante te vibrat. Conveni prope creaturas tuas et administra plagam mortiferam misericordem."

#. Level Flowerhat information
#: guitext:52
msgctxt "In-game message"
msgid ""
"A Troll has joined you. Skilled in the craft of manufacturing, trolls are best employed doing dark deeds in your Workshop. They don't complain about the hours, "
"because their labours keep them away from combat."
msgstr ""
"Trollum ad te se iunxit. Perita in arte fabricandi, trolla optime occupantur in officina tua actionibus obscuris faciendis. De horis non queruntur, "
"quia labores sui a proelio detinent."

#. Level Flowerhat objective
#: guitext:53
msgctxt "In-game message"
msgid "With the enemy Dungeon Heart in ruins, you have trounced the once proud opposition. Rule your new domain with terror and loathing, for a laugh."
msgstr "Corde roboris inimici destructo, quondam oppositionem superbam mulcavisti. Rege dominium tuum novum terrore et fastidio, ridendi gratia."

#. Level Flowerhat information
#: guitext:54
msgctxt "In-game message"
msgid ""
"Your Workshop has created a Wooden Door. Placed in a corridor, it restricts access to the enemy. Your creatures may pass freely. Lock or unlock Doors by "
"clicking over them with the left mouse button."
msgstr ""
"Officina tua ostium ligneum creavit. In androne positum, accessum inimico restringit. Creaturae tuae libere praeterire possunt. Aut claude aut aperi "
"ostia premendo butone sinistro muris super ea."

#. Level Flowerhat information
#: guitext:55
msgctxt "In-game message"
msgid "Your Workshop has produced a Poison Gas trap. Position it and, when an intruder sets it off, it will envelop the area in deadly vapours."
msgstr "Officina tua trappam Gasis Toxici effecit. Pone eam, et cum intrusus eam incipit, area a vaporibus mortiferis involvetur."

#. Level Flowerhat information
#: guitext:56
msgctxt "In-game message"
msgid ""
"You have researched the Call to Arms spell. The first time you cast it, your creatures gather around a banner created by the spell. Cast it again in a target "
"area. Call to Arms only costs gold when it's targeted beyond your territory."
msgstr ""
"Incantatio Convocatio investigata est. Primum tempus eam iacis, creaturae tuae circum vexillum ab incantatione creatum se congregant. Iace eam iterum in "
"area desiderata. Convocatio solum aurum constat cum ultra territorium tuum iacitur."

#. Level Lushmeadow-on-Down objective
#: guitext:57
msgctxt "In-game message"
msgid ""
"Another Keeper controls this underworld realm. His dungeon lies to the north. If you are to entice creatures to work for you instead of him, you will have to "
"build a more magnificent dungeon. Get on with it then."
msgstr ""
"Alius custos hoc regnum inferum imperat. Robur suum ad borean iacit. Si vis ut creaturae te vice eum operentur, robur magnificentius construere debebis. "
"Sic sequere ergo."

#. Level Lushmeadow-on-Down objective
#: guitext:58
msgctxt "In-game message"
msgid "You have slain your rival. His defeat is a testimony to your clever dungeon design. You have the makings of a Dungeon Keeper worthy of the name."
msgstr "Rivalem tuum occidisti. Strages sua testimonium est designationis tuae sollertae roboris. Facturam custodis roboris nomine dignam habes."

#. Level Lushmeadow-on-Down information
#: guitext:59
msgctxt "In-game message"
msgid "A Bile Demon chooses to side with you. Bile Demons demand large Lairs and ample Hatcheries. These corpulent monstrosities attack somewhat unconventionally."
msgstr "Daemon Bilis te cum vinculare optat. Daemones Bilis magna stabula et ampla seminaria postulant. Hae monstruositates corpulentae aliquantum insolenter impetunt."

#. Level Lushmeadow-on-Down information
#: guitext:60
msgctxt "In-game message"
msgid "Your loyal researchers have perfected the Sight of Evil spell. Cast it on an unexplored area and it will be revealed to you for a moment."
msgstr "Investigatores tui fideles incantationem Visus Mali perfecerunt. Iace eam super aream incognitam et tibi breviter exhibebitur."

#. Level Lushmeadow-on-Down information
#: guitext:61
msgctxt "In-game message"
msgid ""
"You have claimed a Prison. Select imprison from the Information Panel and your creatures subdue their foe, at which point your Imps drag the bodies off to a "
"cell. Prisoners who die of starvation may rise again as Skeleton warriors for you to command."
msgstr ""
"Carcerem obtinuisti. Delige incarcerationem e pannello nuntiorum et creaturae tuae inimicos suos subdent, deinde diabolulli tui corpora in cellam trahent. "
"Captus, qui inedia moriuntur, iterum revivescere possunt ut Sceleti tibi ad imperandum."

#. Level Lushmeadow-on-Down information
#: guitext:62
msgctxt "In-game message"
msgid ""
"Your dedicated librarians have designed a Guard Post. Place a Guard Post in a strategically important area and assign creatures to occupy it by dropping them "
"there."
msgstr "Bibliothecarii dediti tui custodiam designaverunt. Pone custodiam in area stratege magna et assigna creaturas ut eam occupent eis ibi demittendis."

#. Level Lushmeadow-on-Down information
#: guitext:63
msgctxt "In-game message"
msgid ""
"A Spider has joined your dungeon. They are natural enemies of Flies, so endeavour to keep them apart. Overcoming such obstacles will temper your mettle - "
"whatever that means."
msgstr ""
"Aranea ad robur tuum se iunxit. Inimici naturales muscarum sunt, sic nitere ut eas segregatim manuteneas. Talibus obstaculis superandis temperamentum "
"tuum temperabit... quidquid istud significet."

#. Level Snuggledell objective
#: guitext:64
msgctxt "In-game message"
msgid ""
"It's time to mete out the ultimate punishment to a keeper who dares to challenge you for this corner of your subterranean empire. The price of failure shall be "
"oblivion."
msgstr "Tempus est dandi custodi, qui ad hunc angulum imperii tui subterranei te provocare audet, supplicium maximum. Pretium calamitatis oblivio erit."

#. Level Snuggledell objective
#: guitext:65
msgctxt "In-game message"
msgid "How satisfying it is to see an enemy Keeper's dungeon crumble and his power dissipate. There'll be no controversy over this year's hall of infamy nomination."
msgstr "Quam satianter est videre robur custodis inimici comminuere et vim eius dissipare. Controversia de nominatione huius anni ad infamissimum non erit."

#. Level Snuggledell information
#: guitext:66
msgctxt "In-game message"
msgid ""
"You have claimed a Torture Room. Place captive heroes and creatures into this chamber of horrors to convert them to your supremely evil way. Alternatively, "
"place your own creatures within the room whenever disciplinary measures become necessary."
msgstr ""
"Cameram cruciaminis obtinuisti. Pone heroes creaturasque captivi in hac camera horrorum ut eos ad fidem tuam mali supremi convertas. Alternative, "
"pone creaturas tuas in camera quandocumque modi disciplinarii necessarii fiunt."

#. Level Snuggledell information
#: guitext:67
msgctxt "In-game message"
msgid ""
"You have finally constructed a dungeon impressive enough to attract a Dark Mistress. You must discipline these wicked wenches frequently. They respond "
"particularly well to a good slapping."
msgstr ""
"Robur satis speciosum finaliter construxisti ut Dominam attrahas. Has mulierculas malas frequenter disciplinam docere debes. Particulariter "
"bene respondent ad bonas alapas."

#. Level Snuggledell information
#: guitext:68
msgctxt "In-game message"
msgid ""
"Your manufacturers have created a Braced Door. If security matters, you can be sure when you buy a Braced Door. You couldn't be certain with only a curtain and "
"a hole in the wall is no help at all."
msgstr ""
"Fabricatores tui ostium corroboratum creaverunt. Si securitas fundamentalis est, certus esse potes ostia corroborata emenda. Certus esse non potes "
"tantum plagulam habendo, et cavum in muro cassum est."

#. Level Snuggledell information
#: guitext:69
msgctxt "In-game message"
msgid ""
"Your researchers have devised a spell that unleashes the energy of a thunderstorm on the target of your choice. Select the spell, aim at a hostile creature and "
"flash-fry him with a Lightning Strike."
msgstr ""
"Investigatores tui incantationem, quae energiam tempestatis super destinatum delectus tui emittit, creaverunt. Delige incantationem, destina eam ad "
"creaturam et frige eam fulmine."

#. Level Snuggledell information
#: guitext:70
msgctxt "In-game message"
msgid "You have manufactured a powerful Lightning Trap. Try it out. It's bound to give someone a shock."
msgstr "Trappa potens Fulminis creata est. Experire eam. Forsitan aliquem fulminet."

#. Level Wishvale objective
#: guitext:71
msgctxt "In-game message"
msgid ""
"It appears you have arrived in the middle of a raging battle. Perhaps it would be wise to stay out of the way until you are strong enough to eliminate both "
"sides."
msgstr "Videtur te advenisse in medio proelii furiosi. Fortasse sapiens est ut tranquille maneas donec satis fortis sis ambo latera eliminandi."

#. Level Wishvale information
#: guitext:72
msgctxt "In-game message"
msgid "An Orc warlord joins you and brings with him the plans for building a Barracks. In this room you can form creatures into teams."
msgstr "Orcus ad te se iungit et se cum exemplar praesidii portat. In hac camera creaturas in turmam formare potest."

#. Level Wishvale objective
#: guitext:73
msgctxt "In-game message"
msgid ""
"I think I hear the clanking of plate armour. Yes, the Lord of the Land has finally roused himself from the fireside to find out where all his loyal servants "
"have gone."
msgstr "Clangorem armaturae audire puto. Vero, Dominus Terrae finaliter e foco exit ut ubi omnes ministri fideles sui isse resciscat."

#. Level Wishvale objective
#: guitext:74
msgctxt "In-game message"
msgid "You have turned local heroes into something of an endangered species, now make the enemy Dungeon Keeper extinct."
msgstr "Heroes locales in speciem in discrimen adductam vertisti, nunc extingue custodem roboris inimicum."

#. Level Wishvale objective
#: guitext:75
msgctxt "In-game message"
msgid "You have prevailed, Keeper. The bodies of your enemies litter the most forlorn alcoves of your domain, in tribute to their futile efforts to keep you at bay."
msgstr "Praevaluisti, custos. Corpora inimicorum tuorum remotissimas cameras regni tui tegunt, ut tributum operarum futilium suarum te detinendi."

#. Level Tickle objective
#: guitext:76
msgctxt "In-game message"
msgid ""
"Seek out the one who would be your rival in this region of the underworld. Explain the concept of early retirement to him. On the other hand, string him up. "
"It's in the only language he understands."
msgstr "Scrutare qui rivalis futurus tuus in hac regione inferni sit. Explica ei ideam secessus praecocis. Pende eum autem. Ista unica lingua quam intellegit."

#. Level Tickle information
#: guitext:77
msgctxt "In-game message"
msgid "You have researched the power of Invisibility. Cast it on a creature to hide it from enemy eyes."
msgstr "Facultatem Invisibilitas investigavisti. Iace eam super creaturam ut eam ab oculis inimicis occulas."

#. Level Tickle information
#: guitext:78
msgctxt "In-game message"
msgid "The Protect Creature spell has been researched at last. Cast it on a creature to increase its toughness."
msgstr "Incantatio Creaturam Protegere tandem investigata est. Iace eam super creaturam ut duritia sua augeatur."

#. Level Tickle objective
#: guitext:79
msgctxt "In-game message"
msgid ""
"That's another enemy successfully written off. The defenceless inhabitants of the land above bow down before your depraved presence. As if that will save "
"them..."
msgstr ""
"Iste alius inimicus prospere eliminatus. Habitatores indefensi terrae supernae se inclinant ante praesentiam tuam depravatam. Quasi hoc eos "
"adiuverit..."

#. Level Tickle information
#: guitext:80
msgctxt "In-game message"
msgid ""
"Researchers have found instructions for building a Temple to the dark gods. Sacrifice creatures in the Temple's pool to receive gifts from these gods. You "
"might have to experiment with the offerings you make. The dark gods are not easy to please."
msgstr ""
"Investigatores instructiones invenerunt templi deis obscuris aedificandi. Sacrifica creaturas in stagno templi ut dona ab his deis accipias. Fortasse "
"debes experiri offerendis quas agis. Dei obscuri non facile sunt delectare."

#. Level Moonbrush Wood objective
#: guitext:81
msgctxt "In-game message"
msgid ""
"This realm is ruled by four arrogant Wizards who think they've got everything under control, because their feeble magical power impresses the locals. But "
"you're not from these parts..."
msgstr ""
"Hoc regnum a quattuor Magis arrogantibus, qui omnia sub potestate habere putant, regitur, quia incolae vim suam magicam debilem mirantur. Sed "
"tu incola non es..."

#. Level Moonbrush Wood objective
#: guitext:82
msgctxt "In-game message"
msgid "Well, you're done down here. Time to introduce yourself to the locals and re-organise their nice little lives."
msgstr "Bene, hoc terminavisti. Tempus est te introducendi ad incolas et reordinandi vitas lepidas parvas suas."

#. Levels Tickle and Moonbrush Wood information
#: guitext:83
msgctxt "In-game message"
msgid ""
"Behold, you have summoned a Horned Reaper. Try not make it angry. You'll fail, because everything makes a Horned Reaper angry but at least try to make sure "
"that everything near it is an enemy creature when it finally goes ballistic."
msgstr ""
"Aspice, Messorem Cornutum vocavisti. Conare non eum fastidire. Deeris, quia omnibus Messor Cornutus iratus fit, sed saltem conare facere ut omnia "
"prope eum creatura inimica sit, cum tandem se insanat."

#. Level Moonbrush Wood information
#: guitext:84
msgctxt "In-game message"
msgid "Your researchers have concocted a Disease spell. Cast it on enemy creatures and watch the affliction spread like the plague."
msgstr "Investigatores tui incantationem Morbus concoxerunt. Iace eam super creaturas inimicas et vide afflictionem se disseminare ut pestis."

#. Level Moonbrush Wood information
#: guitext:85
msgctxt "In-game message"
msgid ""
"A Vampire has risen from your Graveyard, nourished by the souls of the dead which have been brought here. You have to suck up to Vampires or they go off in a "
"huff, but they're extremely powerful and fearsome underlings to have in your employ."
msgstr ""
"Vampyrus de sepulcreto tuo surrexit, nutritus animis mortuorum, qui hic allati sunt. Vampyris iucundus debes esse, aut vanescunt sine dubio, sed "
"subiecti perquam potentes et terribiles sunt in servitio tuo."

#. Level Moonbrush Wood information
#: guitext:86
msgctxt "In-game message"
msgid "You have researched the Graveyard. Your Imps will drag corpses here to rot... And possibly to rise again as Vampires, ready to do your bidding. That's style."
msgstr "Sepulcretum investigavisti. Diabolulli tui hic corpora afferent putrefaciendi... Et fortasse resurgendi ut Vampyri, parati ad te serviendum. Hic stilus est."

#. Levels Tickle and Moonbrush Wood information
#: guitext:87
msgctxt "In-game message"
msgid "You have manufactured an Iron Door. It's a formidable barrier. Use it well."
msgstr "Ostium ferreum creatum est. Obstaculum formidabile est. Bene hoc utere."

#. Level Elf's Dance objective
#: guitext:88
msgctxt "In-game message"
msgid ""
"Powerful creatures inhabit a cave south of here. There's a party of heroes between you and them but, if you reach them and convert them to your side before "
"they join the other keepers, you will be unstoppable, unless you do something stupid."
msgstr ""
"Creaturae potentes in caverna ad austrum habitant. Grex heroum inter te et eas est, sed si pervenis ad eas et convertis eas ad latus tuum antequam "
"ad alios custodes se iungunt, incessabilis eris, nisi aliquid stultum facis."

#. Level Elf's Dance objective
#: guitext:89
msgctxt "In-game message"
msgid "You have overcome all resistance to your rule, O despicable one. It's time to flex the old misery muscle on the pathetic inhabitants of the land above."
msgstr "Omnem resistentiam ad regnum tuum vicisti, o contempte. Tempus est flectendi annosum musculum miseriae super incolas miserabiles terrae insuper."

#. Level Nevergrim information
#: guitext:90
msgctxt "In-game message"
msgid "You have manufactured a Boulder Trap. Place it in a corridor and howl deliriously as it rumbles inexorably towards unwary trespassers."
msgstr "Trappa Roccae creata est. Pone eam in androne et delire ulula dum inexorabiliter rotat ad intrusos incautos."

#. Level Nevergrim information
#: guitext:91
msgctxt "In-game message"
msgid ""
"With typical brilliance, you have researched the Cave-In spell. Use it to block off passages and repair dungeon breaches. Interestingly, the rockfall will "
"crush to death any creatures caught beneath it."
msgstr ""
"Magnificentia typicali, incantationem Derupamentum investigavisti. Utere ea andrones obstruendi et fissuras roboris reficiendi. Iucunde, saxa "
"collapsa quampiam creaturam sub eis annihilabunt."

#. Level Nevergrim information
#: guitext:92
msgctxt "In-game message"
msgid ""
"Your tireless librarians have researched the Scavenger Room. Creatures placed within a Scavenger Room will lure their kin from other dungeons and the outside "
"world, into your domain."
msgstr ""
"Bibliothecarii tui indefatigabiles cameram attractionis investigaverunt. Creaturae positae in camera attractionis gentes suas ex aliis roboribus et "
"mundo exteriore ad regnum tuum attrahent."

#. Level Nevergrim information
#: guitext:93
msgctxt "In-game message"
msgid "Your great wealth has bought the loyalty of a passing Dragon. They are fickle creatures. Keep your eye on this one."
msgstr "Tuae magnae opes fidem Draconem praeterientem emerunt. Creaturae inconstantes sunt. Vigila hanc."

#. Level Nevergrim information
#: guitext:94
msgctxt "In-game message"
msgid "A Hell Hound has been lured to your domain by your Scavenger Room."
msgstr "Segusius Infernus per cameram attractionis tuam ad regnum tuum attractus est."

#. Level Buffy Oak objective
#: guitext:95
msgctxt "In-game message"
msgid ""
"The other two Keepers in this region have put aside their differences for the moment and joined forces, in an effort to destroy you. That's almost a "
"compliment. Kill the creeps."
msgstr ""
"Alii duo custodes in hac regione differentias suas momentanee seposuerunt et se sociaverunt, in conatu ut te deleant. Paene blanditia est. "
"Occide istos miserabiles."

#. Level Buffy Oak objective
#: guitext:96
msgctxt "In-game message"
msgid "You have won a magnificent victory, Master. You have a talent for twisted mercilessness that makes other Keepers look well behaved by comparison."
msgstr "Victoriam magnificam obtinuisti, custos. Indolem ad crudelitatem tortam habes, qua alii custodes ut bene morati videntur."

#. Level Hearth information
#: guitext:97
msgctxt "In-game message"
msgid "You have discovered a devastating magical power. Target it against a creature to transform a fearsome monster into a clucking chicken. Marvellous."
msgstr "Vim magicam devastatorem invenisti. Iace eam contra creaturam ut monstrum terribile in pullum gracillantem transformes. Mirabile."

#. Level Hearth information
#: guitext:98
msgctxt "In-game message"
msgid "Your manufacturers have built an Alarm Trap. It will warn you of your enemies' approach and summon nearby creatures to deal with the intruders."
msgstr "Fabricatores tui Trappam Clamoris construxerunt. Accessu inimicorum tuorum te monebit et creaturas propinquas vocabit ut cum intrusis tractent."

#. Level Buffy Oak information
#: guitext:99
msgctxt "In-game message"
msgid "You have created a Magic Door. These are almost impregnable to all but magical attacks. I recommend sealing off your Treasure Room or Dungeon Heart."
msgstr ""
"Ostium magicum creavisti. Haec paene inexpugnabilia omnibus aggressionibus non magicis sunt. Tuam cameram thesauri aut tuum cor roboris "
"insulare tibi consilior."

#. Level Nevergrim objective
#: guitext:100
msgctxt "In-game message"
msgid "Elsewhere in this fiery realm you have a rival Keeper to contend with. I advise extreme antisocial behaviour on your part."
msgstr "Alibi in hoc regno igneo est tibi custos rivalis cum luctando. Actionem antisocialem extremam tibi consilior."

#. Level Nevergrim objective
#: guitext:101
msgctxt "In-game message"
msgid "Notch up another victory, most malicious one. You have another land to add to your dismal collection."
msgstr "Signa aliam victoriam, malitiosentissime. Aliam terram habes ut collectione tua funesta addas."

#. Level Hearth objective
#: guitext:102
msgctxt "In-game message"
msgid ""
"Your annihilation of the first wave has met with the approval of a pack of demons from the fifth plane of hell. Train your creatures and prepare for another "
"battle. You're attracting quite an audience."
msgstr ""
"Annihilatio tua undae primae a grupu daemonum e plano quinto inferni approbata est. Exercita creaturas tuas et parare ad alium proelium. "
"Auditorium abundans attrahis."

#. Level Hearth objective
#: guitext:103
msgctxt "In-game message"
msgid "The enemy are upon us. I'm just telling you in case you were having a doze."
msgstr "Inimici super nos sunt. Tibi istud dico si dormitas."

#. Level Hearth objective
#: guitext:104
msgctxt "In-game message"
msgid "All the heroes are dead, which is as it should be. This land and all its spoils are yours. May I suggest that you waste everything?"
msgstr "Omnes heroes mortui sunt, quod est ut debet. Haec terra atque omnia spolia sua tui sunt. Possumne suggerere ut omnia devastes?"

#. Level Hearth objective
#: guitext:105
msgctxt "In-game message"
msgid ""
"If lands had legs this one would be on its knees. Its desperate inhabitants are preparing a full scale attack on your dungeon. It will be an ideal opportunity "
"to practise unspeakable evil on a massive scale. Go for it, master."
msgstr ""
"Si terrae crura haberent, haec genuflecteret. Incolae desperatae aggressionem totalem ad robur tuum parant. Opportunitas idealis erit ut malum indicibile "
"in scala massicia exercites. Procede, domine."

#. Level Woodly Rhyme information
#: guitext:106
msgctxt "In-game message"
msgid ""
"Your latest discovery is the Word of Power Trap. When activated, the trap triggers an expanding ring of demonic energy that incinerates anything caught in its "
"area of effect. What a scream that should be."
msgstr ""
"Inventio novissima tua Trappa Verbi Potestatis est. Cum initiatur, trappa anulum expandentem energiae daemonicae solvit, qui quidpiam in area sua "
"effectus incinerat. Quis clamor esset."

#. Level Moonbrush Wood information
#: guitext:107
msgctxt "In-game message"
msgid "The Hold Audience spell has been researched. It will immediately teleport all of your creatures back to your Dungeon Heart. Let's hope you never need it."
msgstr "Incantatio Reunio investigata est. Iugiter omnes creaturas ad cor roboris tuum teleportabit. Speremus fore ut hanc numquam egeas."

#. Level Sleepiburgh objective
#: guitext:108
msgctxt "In-game message"
msgid "You can't swing a cat for Dungeon Keepers fighting over the destiny of this region. It should fall to you to settle the disagreement once and for all."
msgstr "Custodes roborum, qui pro fato huius regionis pugnant, superesse non potest. Obligatio tua est dissensum semel pro semper resolvere."

#. Level Buffy Oak information
#: guitext:109
msgctxt "In-game message"
msgid "Your researchers have discovered the devastating Chicken spell. Cast it on any creature to instantly transform the target into poultry. It's a fowl weapon."
msgstr "Investigatores tui incantationem devastatorem Pullus invenerunt. Iace eam super quampiam creaturam ut scopum in pecus iugiter transformes. Arma alites sunt."

#. Level Sleepiburgh information
#: guitext:110
msgctxt "In-game message"
msgid ""
"So, now you have a spell that turns fortified walls to dust. It's expensive to cast and it's also possible that your enemies possess the same magic power. This "
"could still turn out to be one of those days."
msgstr ""
"Ergo, incantationem, quae muros fortificatos in pulverem transformat, iam habes. Pretiosum est iacere et quoque fieri potest ut inimici tui eandem "
"facultatem magicam habeant. Hic forsitan dies malus esse possit."

#. Level Sleepiburgh objective
#: guitext:111
msgctxt "In-game message"
msgid "Only the Lord of this Land stands between you and hectares of desolation and woe. I bet you can't wait to meet him."
msgstr "Solum Dominus huius Terrae inter te et hectareas desolationis et doloris stat. Certe exspectare non potes eum cognoscere."

#. Level Sleepiburgh objective
#: guitext:112
msgctxt "In-game message"
msgid "Your continued success makes me sick. Thank you, your wickedness."
msgstr "Tuo successu continuo aeger fio. Gratias tibi ago, vīlissime."

#. Level Woodly Rhyme objective
#: guitext:113
msgctxt "In-game message"
msgid "You seem to have started a trend. Two other Dungeon Keepers also have designs on this dark domain. Expect no quarter from your rivals."
msgstr "Tu mihi videtur tendentiam incepisti. Alii custodes roboris duo quoque designationes in hoc dominio fusco habent. Cave exspectes "
"requietem a rivalibus tuis."

#. Level Woodly Rhyme information
#: guitext:114
msgctxt "In-game message"
msgid "Can you see how vulnerable one of your opponents has become? Then kill him."
msgstr "Potesne videre quam vulnerabilis unus adversariorum tuorum fiat? Tunc occide eum."

#. Level Woodly Rhyme information
#: guitext:115
msgctxt "In-game message"
msgid "I spy a Keeper with hardly any creatures left under his control. I spy a Keeper who's about to die."
msgstr "Speculor custodem, quis paene nullas creaturas habet. Speculor custodem moriturum."

#. Level Woodly Rhyme information
#: guitext:116
msgctxt "In-game message"
msgid ""
"This ancient dungeon possesses great archaeological significance. This simply means there should be some interesting treasure worth stealing. Now that's what I "
"call practical archaeology."
msgstr ""
"Hoc robur antiquum magnam significantiam archaeologicam habet. Hoc modo significat ut aliqui thesauri iucundi dignis clependis sint. "
"Haec archaeologia practicalis esse dicitur."

#. Level Woodly Rhyme information
#: guitext:117
msgctxt "In-game message"
msgid "Your librarians have learned a spell that can break through fortified walls. Give them a slap for not learning it earlier."
msgstr "Bibliothecarii tui incantationem, quae muros fortificatos rumpere potest, didicerunt. Alapam da eis, quia eam non ante didicerunt."

#. Level Woodly Rhyme information
#: guitext:118
msgctxt "In-game message"
msgid "One of your opponents has developed a spell that can break through fortified walls. Typical. Be on your guard."
msgstr "Unus adversariorum tuorum incantationem, quae muros fortificatos rumpere potest, didicit. Typice. Vigila."

#. Level Woodly Rhyme information
#: guitext:119
msgctxt "In-game message"
msgid "You have developed the Armageddon spell. That's quite a name to live up to. Make sure you're the most powerful force in the region before casting it."
msgstr "Incantationem Apocalypsis obtinuisti. Hoc nomen eam honorat. Verifica ut potentissima vis in hac regione sis antequam iaces eam."

#. Level Tulipscent information
#: guitext:120
msgctxt "In-game message"
msgid ""
"You will not find any easy path through this region. You will have to fight hard to gain any advantage. But, if you intend to rule the world, you've simply got "
"to get through days like this."
msgstr ""
"Nullum camminum facilem per hanc regionem nancisceris. Opus tibi erit duriter pugnare ut aliquem quaestum obtineas. Sed si vis mundum regere, opus tibi "
"simpliciter est superare dies ut hunc."

#. Level Elf's Dance information
#: guitext:121
msgctxt "In-game message"
msgid ""
"Your manufacturers have crafted the Lava Trap. After enemy creature steps on it, the area around changes into molten lava, which most creatures won't even try "
"to pass."
msgstr ""
"Fabricatores tui Trappam Lavae construxerunt. Postquam creatura inimica super eam graditur, area circa in lavam fusilem mutat, quam creaturae plurimae "
"etiam transire non conabuntur."

#. Level Mirthshire objective
#: guitext:122
msgctxt "In-game message"
msgid ""
"Your location is already known to the heroes of this land. They have moved quickly to mobilise their forces against you. It's pathetic. They deserve to have "
"their heads impaled on lances for such impudence."
msgstr ""
"Locus tuus iam a heroibus huius terrae conatus est. Cito egerunt ut agmina sua contra te parent. Pathetice. Capita sua impalata in lanceis ob "
"impudentiam esse merent."

#. Level Mirthshire objective
#: guitext:123
msgctxt "In-game message"
msgid "You've upset the local Lord. He's on his way right now. Shall I alert the media?"
msgstr "Dominus localis a te sollicitus fit. Nunc venit. Debeone instrumenta divulgationis docere?"

#. Level Mirthshire information
#: guitext:124
msgctxt "In-game message"
msgid ""
"The heroes of this realm possess treasures of great power. Obviously, these should belong to you. I'm certain you will settle the matter of their ownership in "
"your own way."
msgstr "Heroes huius regni thesauros potentissimos possident. Hi evidenter te pertineant. Certe res de dominio tibi favorabilis erit."

#. Level Tulipscent objective
#: guitext:125
msgctxt "In-game message"
msgid "It appears you have a rival. Another Keeper believes he is more ruthless and evil than you. We shall soon see."
msgstr "Te rivalem habere videtur. Alius custos se crudeliorem et malitiosiorem quam te esse putat. Mox videbimus."

#. Level Tulipscent information
#: guitext:126
msgctxt "In-game message"
msgid "This ancient realm is rich in magical artifacts. Go forth and plunder."
msgstr "Hoc regnum antiquum dives artefactis magicis est. Prodi et expila."

#. Level Blaise End objective
#: guitext:127
msgctxt "In-game message"
msgid ""
"The guardians of this realm are asleep at the moment. Attack them as soon as you can or they'll be breakfasted, wide awake and inherently more difficult to "
"slaughter."
msgstr "Custodes huius regni nunc dormiunt. Incesse eos simul ac potes aut ieientabunt, vigiles erunt atque intrinsece difficilius trucidare erunt."

#. Level Blaise End information
#: guitext:128
msgctxt "In-game message"
msgid "If you should encounter hero patrols, ensure that none of their number escape. Otherwise your presence will be revealed and then you will be in trouble."
msgstr "Si circuitus heroum nanciscaris, verifica ut nemo fugiat. Alioqui praesentia tua exhibebitur et tum in difficultate eris."

#. Level Blaise End information
#: guitext:129
msgctxt "In-game message"
msgid "You're taking forever over this. Attack and destroy the heroes' stronghold soon, preferably before hell freezes over."
msgstr "De hoc in perpetuum putas. Incesse et destrue mox arcem heroum, potioriter antequam Tartarus se glaciat."

#. Level Blaise End information
#: guitext:130
msgctxt "In-game message"
msgid "Enemy reinforcements have arrived. So what? Let's hear it for more killing."
msgstr "Supplementa inimica adveniunt. Quid ni? Plures inimicos occidere."

#. Level Blaise End objective
#: guitext:131
msgctxt "In-game message"
msgid ""
"The heroes of this realm have prepared for your coming by building an underground stronghold of their own. Who do they think they are? Sorry, master, that was "
"a rhetorical question."
msgstr ""
"Heroes huius regni parati sunt ad adventum tuum arce propria subterranea construenda. Quos se esse putant? Excusa, domine, "
"haec rogatio rhetorica erat."

#. Level Bonus 6 information
#: guitext:132
msgctxt "In-game message"
msgid "You are about to face the greatest challenge yet to your evil aspirations. Here it comes, ready or not."
msgstr "Maxima provocatio affrontaturus es ad ambitiones malignas tuas. Ecce, paratus aut non."

#. Level Bonus 6 objective
#: guitext:133
msgctxt "In-game message"
msgid ""
"Three other Dungeon Keepers, each as evil and powerful as you, have expanded their empires into this realm. Ultimately, only the one who rules the underworld "
"can conquer the realms above."
msgstr ""
"Alii tres custodes roboris, quisque tam malignus et potens quam tu, imperios suos in hoc regnum expanderunt. Tandem, solum qui infernum regit "
"regna superterranea debellare potest."

#. Level Skybird Trill objective
#: guitext:134
msgctxt "In-game message"
msgid "This realm is begging to be plunged into darkness. The Avatar himself has a castle here. Another Keeper also seeks his soul. This could get messy."
msgstr "Hoc regnum rogat ut in obscuritatem mergatur. Avatar ipse castellum ibi habet. Alius custos quoque animam eius quaerit. Hoc incomptum esse possit."

#. Level Skybird Trill objective
#: guitext:135
msgctxt "In-game message"
msgid ""
"You have destroyed the Avatar's castle but your rival has already taken the Avatar prisoner. Be that as it may, only the Keeper with the blackest heart can "
"destroy this legendary hero, so ransack your rival's dungeon and take the prize."
msgstr ""
"Castellum Avataris delevisti, sed rivalis tuus iam Avatarem captivavit. Quidquid id est, solum custos corde aterrimo hunc heroem legendarium delere "
"potest, sic diripe robur rivalis tuis et cape praemium."

#. Level Skybird Trill objective
#: guitext:136
msgctxt "In-game message"
msgid ""
"The Avatar has been resurrected by loyal lieutenants in hiding. But their act has revealed them to us, here in this realm. Now the Avatar rallies all those who "
"would stand against you. It's time you gave this self-righteous oaf a proper kicking, master."
msgstr ""
"Avatar a legatis fidelibus occultis resurrectus est. Sed actus eius revelavit eos nobis, in hoc regno ipso. Iam Avatar omnes, qui contra te stent, reunit. "
"Tempus est dandi huic gurdo sanctimonioso calcitratum idoneum, domine."

#. Level Bonus 5 objective
#: guitext:137
msgctxt "In-game message"
msgid "Powerful magic permeating through the rock from the realm above prevents a dungeon from being constructed here. You will have to conquer this realm another way."
msgstr "Magia potens, quae saxum ex regno superterraneo permeat, arcet robur ibi construendum. Hoc dominium alio modo debellare debebis."

#. Level Bonus 5 information
#: guitext:138
msgctxt "In-game message"
msgid "Possess this Dragon to help you negotiate the fiery pits but be prepared to transfer your soul to a more appropriate creature when the situation demands it."
msgstr "Posside hunc Draconem ut te adiuvet agere foveas igneas, sed paratus es ut animam tuam ad creaturam appropriatiorem transferas, cum situatio sic postulabit."

#. Level Bonus 5 objective
#: guitext:139
msgctxt "In-game message"
msgid "Possess the Vampire below. Should you succeed in killing every hero in this region, the Vampire will accompany you to the realm beyond."
msgstr "Posside Vampyrum infra. Si omnes heroes in hac regione occidere potest, Vampyrus ad dominium proximum te sequetur."

#. Level Bonus 2 objective
#: guitext:140
msgctxt "In-game message"
msgid ""
"These Imps have all turned rogue and therefore must die. The speed with which you accomplish their destruction will determine your fitness for greater tasks "
"ahead."
msgstr "Hi diabolulli omnes aggressivi fiunt, ergo mori debent. Celeritas, cum qua clades eius patratur, capacitatem tuam ad opera maiora futura sciscet."

#. Level Bonus 2 information
#: guitext:141
msgctxt "In-game message"
msgid "Tempus fugit, Keeper. You have been warned."
msgstr "Tempus fugit, custos. Monitus es."

#. Level Bonus 2 objective
#: guitext:142
msgctxt "In-game message"
msgid "You have failed. Perhaps you're not the harbinger of doom the forces of darkness were hoping for."
msgstr "Defuisti. Fortasse praenuntius fati, quem vires tenebrarum sperabant, non es."

#. Level Bonus 2 objective
#: guitext:143
msgctxt "In-game message"
msgid ""
"You are indeed a twisted soul, master. You made the Imps extinct with such panache that not one but two Dark Mistresses have devoted themselves to helping you "
"achieve your next goal. You may proceed to your next conquest."
msgstr ""
"Animam tortam quidem habes, domine. Diabolulli cum gratia a te exstincti fiunt, quam quasdam feminas attractivissimam esse putant. Domina se devovit ut "
"metam tuam proximam complere te adiuvet. Ad conquistam tuam proximam licet procedas."

#. Level Bonus 3 objective
#: guitext:144
msgctxt "In-game message"
msgid "You must have lightning reflexes to complete the task ahead of you. Kill these Imps as quickly as you can."
msgstr "Reflexus celerrimos habere debes ut pensum ante te finias. Occide hos diabolullos quam celerrime potes."

#. Level Bonus 3 information
#: guitext:145
msgctxt "In-game message"
msgid "Half your allotted time has elapsed."
msgstr "Dimidium tempus tuum assignatum transcucurrit."

#. Level Bonus 3 objective
#: guitext:146
msgctxt "In-game message"
msgid "You are out of time. That was a shocking performance."
msgstr "Tempus non iam habes. Haec exsecutio lamentabilis fuit."

#. Level Bonus 3 objective
#: guitext:147
msgctxt "In-game message"
msgid ""
"It is done. Tiny heaps of charred flesh smoulder where Imps once stood. You certainly had your finger on the pulse this time. The dark gods will send you a "
"vicious creature to help you conquer the next realm."
msgstr ""
"Hoc factum est. Cumuli parvi carnis calcinati ardent ubi diabolulli quondam stabant. Certe pulsus tuus stabilis fuit. Dei obscuri tibi creaturam "
"vitiosam demittent ut dominium proximum debellare te adiuvet."

#. Level Bonus 3 objective
#: guitext:148
msgctxt "In-game message"
msgid "You have no gold left. It pays to keep your head in such a charged environment."
msgstr "Nullum aurum habes. In tali ambiente opus tibi est capite retento."

#: guitext:149
msgctxt "In-game message"
msgid ""
"You have been called to this realm to punish a horde of revolting Bile Demons by crushing them with Boulder Traps scattered around the perimeter of the "
"dungeon. You have very little time, so rock and roll!"
msgstr ""
"Ad hoc dominium vocatus es ut gregem Daemonum Bilis punias Trappis Roccae eos pinsendis, dissipatae circa perimetron roboris. Paulissimum "
"tempus habes, sic roccamrota!"

#. Level Bonus 4 objective
#: guitext:150
msgctxt "In-game message"
msgid "Half your time has expired."
msgstr "Dimidium tempus tuum transcucurrit."

#. Level Bonus 4 objective
#: guitext:151
msgctxt "In-game message"
msgid "Your time is up. You have failed. I'm embarrassed to come from the same inter-dimensional void as you."
msgstr "Tempus non iam habes. Defuisti. Pudeo venire ex eodem vacuum interdimensionale unde tu venisti."

#. Level Bonus 4 objective
#: guitext:152
msgctxt "In-game message"
msgid ""
"Well done. You have excelled in your use of large balls of stone for which the dark gods will repay you, by allowing you to use the warrior you found when you "
"reach the next realm."
msgstr ""
"Optime. Praeculisti per usum pilarum magnarum lapidis, pro quo dei obscuri tibi correspondebit bellatore, quem invenisti, tibi donando, ut in regno "
"proximo eo utaris."

#. Level Bonus 4 objective
#: guitext:153
msgctxt "In-game message"
msgid ""
"This region of the underworld will test your ability to traverse the network of caverns. Indeed, time is your enemy here. Defeat it and you will find where a "
"legendary warrior is imprisoned. That warrior will serve you well in the future."
msgstr ""
"Haec regio subterranea habilitatem tuam periclitabitur reticulo cavernarum transeundo. Tempus quidem inimicus tuus hic est. Vince eum et nancisceris ubi "
"bellator legendarius captivus est. Ille bellator in futuro bene tibi serviet."

#. Level Mistle objective
#: guitext:154
msgctxt "In-game message"
msgid ""
"The people of this realm speak of a Dungeon Keeper called Wisel, who is bound to get in your way. When he does, you will have to consign him to history. This "
"will be no mean feat. Resources are scarce because of his activities."
msgstr ""
"Gens huius regionis de custode roboris fabulat, Wisel vocatur, qui paratus est ut te intercipiat. Cum te intercipiet, eum historiae consignare debebis. "
"Hic factus facilis non erit. Opes scarpsae sunt ob activitates eius."

#. Level Mistle objective
#: guitext:155
msgctxt "In-game message"
msgid "Wisel is defeated. The land is yours to plunder and despoil for all eternity. Give 'em hell, master."
msgstr "Wisel victus est. Terra tua est ad expilandum per tutam aeternitatem. Crea infernum, domine."

#. Level Mistle information
#: guitext:156
msgctxt "In-game message"
msgid ""
"Your evil has corrupted a Samurai Warrior, he has forsaken honour to join your cause. Should your minions suffer heavy casualties, this Warrior will even call "
"upon his brothers in arms to offer assistance. How kind. How stupid!"
msgstr ""
"Malum tuum Samuraeum corrupit, is honorem reliquit ad tuam causam se iungendum. Si multae victimae inter satellites tuos sunt, hic bellator "
"cobellatores suos vocabit adiumentum offerendum. Quam benignus. Quam stultus!"

#. Level Mistle information
#: guitext:157
msgctxt "In-game message"
msgid "This region of the underworld is riddled with tunnels and many heroes explore their labyrinthine ways. No-one said being evil would be easy."
msgstr "Haec regio subterranea cryptas aenigmaticas habet, atque multi heroes vias suas labyrintheas speculantur. Nemo se malignum facile esse dixit."

#. Level Mistle information
#: guitext:158
msgctxt "In-game message"
msgid "It is rumoured that two Dragons are held captive somewhere east of here. Were you to find them and free them, they would make powerful servants."
msgstr "Duo Dracones alicubi oriens hic captivari dicitur. Si eos nancisceris et liberas, servi imperiosi erunt."

#. Level Mistle information
#: guitext:159
msgctxt "In-game message"
msgid ""
"A tunnel to the north leads to the Lord of the Realm's domain. This gate is guarded well. It might be wise to direct the humans' attention towards your "
"subterranean enemy."
msgstr ""
"Cuniculus ad borean ad dominium Domini Regni ducit. Haec porta bene custoditur. Sapiens est ut attentionem hominum ad inimicum subterraneum tuum "
"dirigas."

#. Level Mistle information
#: guitext:160
msgctxt "In-game message"
msgid "These Boulder Traps are ideal for crushing the foe but there are only three of them at your disposal, so use them wisely."
msgstr "Hae Trappa Roccae ideales sunt ad inimicum pinsendum, sed tantum tres possides. Utere eis sapienter."

#: guitext:161
msgctxt "In-game message"
msgid "May I suggest that you kill or imprison anything that gets in your way?"
msgstr "Possumne suggerere ut quempiam qui te intercipit occidas aut captives?"

#. Level Blaise End objective
#: guitext:162
msgctxt "In-game message"
msgid "Another realm falls under your evil reign. Another cloud of misery and despair gathers. Lovely."
msgstr "Alium dominium sub regnum tuum malignum cadit. Alia nubes miseriae et desperationis se format. Mirabiliter."

#. Level Skybird Trill objective
#: guitext:163
msgctxt "In-game message"
msgid "You have failed. This is a grim day for evil."
msgstr "Defuisti. Hic dies torvus est malo."

#: guitext:164
msgctxt "In-game message"
msgid ""
"Dispense with a particularly obnoxious party of Dwarves which wanders this region and recruit as many Bile Demons as you can. If you free the Wizard held "
"captive in this realm, he will serve you for some time to come."
msgstr ""
"Tracta gregem praesertim obnoxium Nanorum, qui hac regione vagatur, et cape quot Daemones Bilis potes. Si Magum captivum in hoc regno liberas, "
"tibi serviet in futuro."

#: guitext:165
msgctxt "In-game message"
msgid "Take more care of your Bile Demons or you will never make it beyond this realm."
msgstr "Cura melioriter Daemones Bilis tuos aut hac regione numquam exibis."

#. Level Bonus 1 objective
#: guitext:166
msgctxt "In-game message"
msgid "How time flies... hurry!"
msgstr "Quam tempus fugit... rue!"

#. Level Skybird Trill information
#: guitext:167
msgctxt "In-game message"
msgid "You will meet your nemesis, the Avatar, in this subterranean place. This is your ultimate test. Remember, mercy is for losers."
msgstr "Archinimico tuo, Avatari, in hoc loco subterraneo occurres. Haec proba ultima tua est. Reminiscere, misericordia ad perdentes est."

#: guitext:168
msgctxt "In-game message"
msgid "The Avatar and his allies are defeated, yet his power over this land lingers. Prepare thyself..."
msgstr "Avatar et socii sui victi sunt, atqui potestas sua in hac terra moratur. Paratus es..."

#. Level Skybird Trill objective
#: guitext:169
msgctxt "In-game message"
msgid "You got rid of that Keeper easily. Now all that stands between you and total world domination is that ponce in shining armour. Let's get him."
msgstr "Hunc custodem facile eliminavisti. Iam omnis res, qua inter te et dominationem mundialem totalem stat, hoc fenuculum in armatura nitida est. Eum capiamus."

#. Level Mirthshire objective
#: guitext:170
msgctxt "In-game message"
msgid "Success is thine. Truly, you have earned your title, Dungeon Keeper."
msgstr "Victoria tua est. Vero, titulum tuum acquisivisti, custos roboris."

#. Level Skybird Trill objective
#: guitext:171
msgctxt "In-game message"
msgid "What is this? The Avatar lives!"
msgstr "Quid? Avatar vivit!"

#. Level Skybird Trill win objective, also used in DD Level Belial
#: guitext:172
msgctxt "In-game message"
msgid "Finally, you stand unchallenged. The world is yours to waste and despoil. I bet you have never felt so bad."
msgstr "Finaliter, invictus stas. Mundus tuus est ad vastandum et expilandum. Te numquam tam male sensisse puto."

#. Level Skybird Trill objective
#: guitext:173
msgctxt "In-game message"
msgid ""
"Marvellous, Keeper! The Avatar and all his pathetic army are finally dead! There's only one Keeper to get rid of before becoming the absolute master! So, what "
"are you waiting for?"
msgstr ""
"Mirabiliter, custos! Avatar et omnis exercitus suus miserabilis mortui finaliter sunt. Tantum unus custos est ad eliminandum antequam dominus absolutus "
"fis! Ergo, quid exspectas?"

#. Levels Moonbrush Wood and Bonus 1 information
#: guitext:174
msgctxt "In-game message"
msgid "Did you see? Your Demon Spawn has evolved to become a powerful Dragon ready to reduce your enemies into ashes!"
msgstr "Vidistine? Suboles Daemonica tua Draco facta est, paratus ut inimicos tuos in cineres convertat!"

#. Level Bonus 6 objective
#: guitext:175
msgctxt "In-game message"
msgid "Well done! Your immense wealth has drawn the attention of a Thief. He will serve you well in the next realm!"
msgstr "Optime! Opes tuae immensae Furem attraxerunt. Ille in regno proximo bene tibi serviet!"

#. Level Flowerhat information
#: guitext:176
msgctxt "In-game message"
msgid "Your researchers have discovered the Heal Creature spell that allows to replenish the health of your creatures and keep them from dying for a while longer."
msgstr "Investigatores tui incantationem Creaturam Sanare invenerunt, qua te sinit replere sanitatem creaturarum tuarum et eas manutenere a morte longius."

#. Level Tulipscent information
#: guitext:177
msgctxt "In-game message"
msgid ""
"Try the Must Obey spell. When activated, it constantly forces your creatures to obey to all your orders, making all of them working faster without the "
"possibility for them to take a nap. Be sure to have plenty of money so that the spell will stay activated."
msgstr ""
"Incantationem Oboedientia experire. Cum initiatur, creaturae tuae obligantur ad omnia mandata tua oboediendum, quod facit omnes illae celerius "
"operari sine possibilitate dormitare. Verifica ut multam pecuniam habeas ut incantatio initiata maneat."

#. Level Tulipscent information
#: guitext:178
msgctxt "In-game message"
msgid ""
"A Tentacle has joined your dungeon. These rare little creatures enjoy to be in water and their spine can even pierce the most solid armours and paralyse your "
"enemies! Marvellous!"
msgstr ""
"Tentaculum ad robur tuum se iunxit. His creaturis parvis raris in aqua esse placet, etiam spina sua armaturas solidissimas transigere et inimicos "
"tuos immobiles facere potest! Mirabile!"

#. Level Bonus 1 objective
#: guitext:179
msgctxt "In-game message"
msgid ""
"You have entered this realm to gain a creature for your further efforts. You got the creature from start, so you must only keep it safe. And the only way to "
"make this place safe is to kill every hero in the realm."
msgstr ""
"In hoc regnum intravisti ad creaturam ad opera tua ulteriora obtinendum. Creaturam ab initio cepisti, ergo illam tantum securam manutenere debes. "
"Et sola via hic locus securus fieri est ad quemque heroem in regno occidendum."

#: guitext:180 guitext:181 guitext:182 guitext:183 guitext:184 guitext:185 guitext:186 guitext:187 guitext:188 guitext:189 guitext:190 guitext:191 guitext:192
#: guitext:193 guitext:194 guitext:195 guitext:196 guitext:197 guitext:198 guitext:199 guitext:200
msgctxt "In-game message"
msgid "Moo"
msgstr "Mu"

#: guitext:202
msgctxt "Level name"
msgid "Eversmile"
msgstr ""

#: guitext:203
msgctxt "Level name"
msgid "Cosyton"
msgstr ""

#: guitext:204
msgctxt "Level name"
msgid "Waterdream Warm"
msgstr ""

#: guitext:205
msgctxt "Level name"
msgid "Flowerhat"
msgstr ""

#: guitext:206
msgctxt "Level name"
msgid "Lushmeadow-on-Down"
msgstr ""

#: guitext:207
msgctxt "Level name"
msgid "Snuggledell"
msgstr ""

#: guitext:208
msgctxt "Level name"
msgid "Wishvale"
msgstr ""

#: guitext:209
msgctxt "Level name"
msgid "Tickle"
msgstr ""

#: guitext:210
msgctxt "Level name"
msgid "Moonbrush Wood"
msgstr ""

#: guitext:211
msgctxt "Level name"
msgid "Nevergrim"
msgstr ""

#: guitext:212
msgctxt "Level name"
msgid "Hearth"
msgstr ""

#: guitext:213
msgctxt "Level name"
msgid "Elf's Dance"
msgstr ""

#: guitext:214
msgctxt "Level name"
msgid "Buffy Oak"
msgstr ""

#: guitext:215
msgctxt "Level name"
msgid "Sleepiburgh"
msgstr ""

#: guitext:216
msgctxt "Level name"
msgid "Woodly Rhyme"
msgstr ""

#: guitext:217
msgctxt "Level name"
msgid "Tulipscent"
msgstr ""

#: guitext:218
msgctxt "Level name"
msgid "Mirthshire"
msgstr ""

#: guitext:219
msgctxt "Level name"
msgid "Blaise End"
msgstr ""

#: guitext:220
msgctxt "Level name"
msgid "Mistle"
msgstr ""

#: guitext:221
msgctxt "Level name"
msgid "Skybird Trill"
msgstr ""

#: guitext:222
msgctxt "In-game interface description"
msgid "Name and Health: Each creature has its own name. Behind is the creature health bar. The higher the red bar, the better health the creature is in."
msgstr "Nomen et Sanitas: Cuiusque creaturae proprium est nomen. Post eum barra sanitatis creaturae est. Quanto maior barra rubra est, tanto sanior creatura est."

#: guitext:223
msgctxt "In-game interface description"
msgid "Experience: The creature's experience level. Behind the level number is a bar indicating the creatures progress towards attaining more experience."
msgstr "Peritia: Gradus peritiae creaturae. Post numerum peritiae barra est, quae progressum creaturarum monstrat erga plus peritiam tenendum."

#: guitext:224
msgctxt "In-game interface description"
msgid "Hunger: How badly a creature needs to suck down a chicken or two."
msgstr "Fames: Quam necesse est creaturae manducare unum pullum aut duos."

#: guitext:225
msgctxt "In-game interface description"
msgid "Cancel"
msgstr "Rescinde"

#: guitext:226
msgctxt "Creature spell"
msgid "Arrow: The basic ranged weapon, effective at long distance."
msgstr "Sagitta: Arma basicae in distantia, efficaces cum distantia longa est."

#: guitext:227
msgctxt "Creature spell"
msgid "Freeze: Changes the target creature to ice. It is then in suspended animation and can be shattered with a well-aimed blow."
msgstr "Glaciare: Creatura in glaciem mutatur. Deinde in animatione suspensa est et pulsu bene directo frangi potest."

#: guitext:228
msgctxt "Creature spell"
msgid "Armour: This lowers the amount of damage a creature takes each time it is hit, and provides complete immunity to electric shocks."
msgstr "Armatura: Hoc quantitatem noxiae, quam creatura cum pulsari suffert, deducit, et immunitatem integram ad impulsos electricos praebet."

#: guitext:229
msgctxt "Creature spell"
msgid "Lightning: A powerful magical weapon with electric attack. Casts a bolt of lighting from the creature."
msgstr "Fulmen: arma magicae potentes cum impeto electrico. Fulmen ex creatura iacit."

#: guitext:230
msgctxt "Creature spell"
msgid "Rebound: Causes any spell fired at you to bounce back at the attacker."
msgstr "Resilientia: Omnes incantationes ad te iactae resilire ad aggressorem efficit."

#: guitext:231
msgctxt "Creature spell"
msgid "Fear: Causes the opponent to be terrified and wanting to skip engaging into combat."
msgstr "Timor: Adversarium terreri et se pugnam evitare volere efficit."

#: guitext:232
msgctxt "Creature spell"
msgid "Sight: Allows the creature to temporarely increase its awareness and notice the invisible."
msgstr "Visus: Creaturae temporaliter advertentiam suam augere et invisibilem animadvertere condonat."

#: guitext:233
msgctxt "Creature spell"
msgid "Missile: A simple spell that sends a screaming magic reptile at the invaders. Very disconcerting."
msgstr "Missile: Incantatio simplex, quae reptilia magicas vociferantes ad invasores demittit. Res confusissima."

#: guitext:234
msgctxt "Creature spell"
msgid "Grenade: Throws a powerful explosive at the approaching enemy. It can also bounce off walls and has the traditional delayed fuse."
msgstr "Granata: Bombam potentem ad inimicum adientem iacit. Etiam a muris resilire potest et fusum moratum tralaticium habet."

#: guitext:235
msgctxt "Creature spell"
msgid "Navigating Missile: A spell that sends a screaming magic reptile homing in on the nearest hero or enemy creature for double damage. Nice."
msgstr "Missile ductum: Hoc ad heroem aut creaturam inimicam propinquissimam ducitur et cum potentia devastante disploditur."

#: guitext:236
msgctxt "Creature spell"
msgid "Speed: Speeds up the creature so that it can perform fighting and working tasks really quickly."
msgstr "Celeritas: Creaturam accelerat ut pensis de labore et pugna celerrime fungi possit."

#: guitext:237
msgctxt "Creature spell"
msgid "Poison Cloud: Forms a cloud of noxious gas capable of damaging both the enemy and your own creatures. The gas affects all who breathe it."
msgstr "Nubes toxica: Nubem gasis noxii format, quae nocendi et inimicos et creaturas tuas capax est. Gas omnes qui eum spirant afficit."

#: guitext:238
msgctxt "Creature spell"
msgid "Group: Not used"
msgstr "Glomerare: Non usum"

#: guitext:239
msgctxt "Creature spell"
msgid "Invisibility: Cast on one of your minions, it makes the host creature invisible to all enemies. Unless they possess a subnatural Sight."
msgstr "Invisibilitas: Creatura tua iacitur, ea invisibilis ad omnes inimicos fit. Nisi Visum subnaturalem possident."

#: guitext:240
msgctxt "Creature spell"
msgid ""
"Teleport: With this spell, a creature can teleport anywhere on the map. If you are Possessing a creature, then it teleports to its Lair or to the Dungeon Heart."
msgstr "Teleportatio: Hac incantatione, creatura uspiam in charta se teleportare potest. Si creaturam possides, tunc in stabulum suum aut in cor roboris se teleportat."

#: guitext:241
msgctxt "Creature spell"
msgid "Flame Breath: The devasting constant stream of searing fire."
msgstr "Anhelitus Flammifer: Fluxus vastificus constans ignis calidissimi."

#: guitext:242
msgctxt "Creature spell"
msgid "Illumination: Brings light onto darkness, allowing the creature to see but also be seen by others."
msgstr "Illuminatio: Lucem in obscuritatem facit, quod creaturam videre atque aliis videri sinit."

#: guitext:243
msgctxt "Creature spell"
msgid "Flight: Causes the creature to take off from the ground and attack creatures from the air or cross lava unharmed."
msgstr "Volatus: Creaturam avolare et se creaturas ex aere aggredi aut lavam transire illaesam sinit."

#: guitext:244
msgctxt "Creature spell"
msgid "Hail Storm: Creates a shower of hailstones wherever the spell lands."
msgstr "Tempestas Grandinis: Pluviam grandinis creat ubicumque incantatio iacitur."

#: guitext:245
msgctxt "Creature spell"
msgid "Slow: Slows down the target creature, making it attacks and movement delayed."
msgstr "Lentitudo: Altera creatura lenta fit, quod efficit se aggredi et movere lentius."

#: guitext:246
msgctxt "Creature spell"
msgid "Drain: This spell drains the target creature a part of its health and gives it to the caster."
msgstr "Emissarium: Haec incantatio e sanitate et magia alterae creaturae partem iustam exhaurit."

#: guitext:247
msgctxt "Creature spell"
msgid ""
"Word of Power: Causes rings of demonic energy to emanate from the creature's body and inflicts massive damage on the vicinity. Very effective against crowded "
"hordes of enemies, also pushes them back."
msgstr ""
"Verbum Potestatis: Anulos energiae daemonicae ex corpore creaturae iacuntur et noxiam magnam circum infligit. Valde efficax contra vulgum "
"inimicorum, etiam eos repellit."

#: guitext:248
msgctxt "Creature spell"
msgid "Heal: When this is cast, the creature is massively healed."
msgstr "Sanare: Cum iacutur, creatura magnopere sanatur."

#: guitext:249
msgctxt "Creature spell"
msgid "Wind: Creates a force twelve gale in your dungeon blowing every creature away from you. And nasty smells of course."
msgstr "Ventus: Procellam potentem in robore tuo creat, qua omnem creaturam ex te flat. Atque odores paedidos scilicet."

#: guitext:250
msgctxt "Creature spell"
msgid "Meteor: More powerful than the fireball, this spell throws out a solid ball of fire which does a lot of damage to an enemy."
msgstr "Meteorum: Potentior quam igneus nodus, haec incantatio igneum nodum solidum iacit, qui multam noxiam ad inimicum agit."

#: guitext:251
msgctxt "Creature spell"
msgid "Fireball: Fires a single fireball which homes in on the nearest enemy. Also inflicts minor damage to a dungeon's walls and doors."
msgstr "Igneus nodus: Unum igneum nodum iacit, qui ad inimicum propinquissimum ducitur. Etiam paulam noxiam ad ostias et muros roboris agit."

#: guitext:252
msgctxt "Creature spell"
msgid "Hand to Hand: The basic battle ability that allows to attack the enemy with either bare hands or a sword."
msgstr "Inermis: Habilitas basica proelii, quae inimicum aut manibus aut gladio aggredi sinit."

#: guitext:253
msgctxt "Creature spell"
msgid "Fart: A close range gas attack that only damages enemy creatures."
msgstr "Flatulentia: Aggressio propinqua gase, quod tantum creaturis inimicis nocet."

#: guitext:254
msgctxt "Creature spell"
msgid "Dig: This is the basic ability of the Imp and allows it to tunnel through earth."
msgstr "Fodere: Haec habilitas basica diabolulli est, et eam per terram cavare sinit."

#: guitext:255
msgctxt "Creature spell"
msgid "Disease: Fired at a foe, gives them a disease which is then spread to other creatures. The infected are slowly dying and can only be healed in the Temple."
msgstr "Morbus: Ad inimicum iacutur, ei morbum dat, qui ad alias creaturas quoque panditur. Infecti lente moriuntur et tantum in templo sanari possunt."

#: guitext:256
msgctxt "Creature spell"
msgid ""
"Chicken: Turns enemy into chicken for a while. The enemy isn't able to attack but has the same strength and thus won't be as easy to kill as a normal chicken."
msgstr "Pullus: Inimicus temporaliter pullus fit. Inimicus aggredi nequit, sed eamdem fortitudinem habet et tam facile non erit occidere quam pullum normalem."

#: guitext:257
msgctxt "Creature spell"
msgid "Time Bomb: Turns your creature into a suicidal bomber."
msgstr "Bomba temporalis: Creatura tua bombista suicida fit."

#: guitext:258
msgctxt "Creature name"
msgid "Fairy"
msgstr "Fata"

#: guitext:259
msgctxt "Creature name"
msgid "Imp"
msgstr "Diabolullus"

#: guitext:260
msgctxt "Creature name"
msgid "Beetle"
msgstr "Coleopterum"

#: guitext:261
msgctxt "Creature name"
msgid "Troll"
msgstr "Trollum"

#: guitext:262
msgctxt "Creature name"
msgid "Demon Spawn"
msgstr "Suboles Daemonica"

#: guitext:263
msgctxt "Creature name"
msgid "Warlock"
msgstr "Veneficus"

#: guitext:264
msgctxt "Creature name"
msgid "Fly"
msgstr "Musca"

#: guitext:265
msgctxt "Creature name"
msgid "Spider"
msgstr "Aranea"

#: guitext:266
msgctxt "Creature name"
msgid "Skeleton"
msgstr "Sceletus"

#: guitext:267
msgctxt "Creature name"
msgid "Horned Reaper"
msgstr "Messor Cornutus"

#: guitext:268
msgctxt "Creature name"
msgid "Dragon"
msgstr "Draco"

#: guitext:269
msgctxt "Creature name"
msgid "Tentacle"
msgstr "Tentaculum"

#: guitext:270
msgctxt "Creature name"
msgid "Hound"
msgstr "Segusius"

#: guitext:271
msgctxt "Creature name"
msgid "Ghost"
msgstr "Phasma"

#: guitext:272
msgctxt "Creature name"
msgid "Mistress"
msgstr "Domina"

#: guitext:273
msgctxt "Creature name"
msgid "Bile Demon"
msgstr "Daemon Bilis"

#: guitext:274
msgctxt "Creature name"
msgid "Vampire"
msgstr "Vampyrus"

#: guitext:275
msgctxt "Creature name"
msgid "Barbarian"
msgstr "Barbarus"

#: guitext:276
msgctxt "Creature name"
msgid "Knight"
msgstr "Eques"

#: guitext:277
msgctxt "Creature name"
msgid "Wizard"
msgstr "Magus"

#: guitext:278
msgctxt "Creature name"
msgid "Orc"
msgstr "Orcus"

#: guitext:279
msgctxt "Creature name"
msgid "Mountain Dwarf"
msgstr "Nanus Montis"

#: guitext:280
msgctxt "Creature name"
msgid "Valley Dwarf"
msgstr "Nanus Vallis"

#: guitext:281
msgctxt "Creature name"
msgid "Thief"
msgstr "Fur"

#: guitext:282
msgctxt "Creature name"
msgid "Samurai"
msgstr "Samuraeus"

#: guitext:283
msgctxt "Creature name"
msgid "Priestess"
msgstr "Sacerdotessa"

#: guitext:284
msgctxt "Creature name"
msgid "Giant"
msgstr "Gigas"

#: guitext:285
msgctxt "Creature name"
msgid "Archer"
msgstr "Sagittarius"

#: guitext:286
msgctxt "Creature name"
msgid "Monk"
msgstr "Monachus"

#: guitext:287
msgctxt "In-game interface description"
msgid "Query: Select this and left click on a creature to view information on that creature and track it on screen. LMB select."
msgstr "Quaestio: Hoc delige et preme butonem sinistrum muris ut indicium de ista creatura videas et in quadro eam sequaris. BSM delige."

#: guitext:288
msgctxt "Menu interface item"
msgid "Select game"
msgstr "Delige ludum"

#: guitext:289
msgctxt "Menu interface item"
msgid "Network Menu"
msgstr "Reticulum"

#: guitext:290
msgctxt "Menu interface item"
msgid "Main Menu"
msgstr "Tabula actionum"

#: guitext:291
msgctxt "In-game interface description"
msgid "Anger: How angry the creature is. The higher the bar is, the angrier the creature is."
msgstr "Ira: Quam irata creatura est. Quanto maior barra est, tanto iratior creatura est."

#: guitext:292
msgctxt "In-game interface description"
msgid "Creature Kills: The total number of enemies the creature has slain."
msgstr "Mactationes a creatura: Numerus totalis inimicorum qui creatura occidit."

#: guitext:293
msgctxt "In-game interface description"
msgid "Strength: The amount of damage the creature inflicts upon its enemies with each hit."
msgstr "Fortitudo: Quantitas noxiae, quam creatura inimicis unoquoque colapho infligit."

#: guitext:294
msgctxt "In-game interface description"
msgid "Wage: The creature's salary in gold which it takes on each payday."
msgstr "Merces: Salarium creaturae in auro, quod in unoquoque die mercedum sumit."

#: guitext:295
msgctxt "In-game interface description"
msgid "Gold Held: The amount of gold the creature is carrying."
msgstr "Aurum tentum: Quantitas auri quam creatura fert."

#: guitext:296
msgctxt "In-game interface description"
msgid "Defence: The chance a creature will avoid a blow. The higher the number, the greater the chance of avoidance."
msgstr "Defensa: Possibilitas creaturae colaphum evitare. Quanto maior numerus est, tanto maior possibilitas evitationis est."

#: guitext:297
msgctxt "In-game interface description"
msgid "Skill: The creature's ability to perform tasks. The higher the Skill level, the better the creature's performance."
msgstr "Peritia: Habilitas creaturae ad pensa fungenda. Quanto maior gradus peritiae est, tanto melior exsecutio creaturae est."

#: guitext:298
msgctxt "In-game interface description"
msgid "Age/Time In Dungeon: The length of time you have employed the creature."
msgstr "Aetas/Tempus in robore: Quam olim creatura a te contracta est."

#: guitext:299
msgctxt "In-game interface description"
msgid "Dexterity: The chance of a successful attack. Used to break enemy defence. The higher the number, the greater the chance of hitting."
msgstr "Agilitas: Possibilitas aggressionis prosperae. Usa ad defensam inimicam frangendam. Quanto maior numerus est, tanto maior possibilitas ferire est."

#: guitext:300
msgctxt "In-game interface description"
msgid "Luck: The chance that a creature will do a double attack or a double defence in combat. Taken into account only when the hit is not avoided."
msgstr "Fortuna: Possibilitas creaturae aggressionem aut defensam duplam in proelio agere. Considerata modo cum colaphus non evitatur."

#: guitext:301
msgctxt "In-game interface description"
msgid "Blood type: As if you care. Blood is blood, right?"
msgstr "Genus sanguinis: Quid ni? Sanguis semper sanguis erit, nonne?"

#: guitext:302
msgctxt "In-game interface description"
msgid "Idle: The creature is either sleeping or not working. It's not involved in anything constructive or useful. LMB pick up creature. RMB zoom."
msgstr "Otians: Creatura aut dormit aut non operatur. Implicata non est in quoquam conficienti aut utili. BSM cape creaturam. BDM i."

#: guitext:303
msgctxt "In-game interface description"
msgid "Working: The creature is performing tasks and doing work for you. LMB pick up creature. RMB zoom."
msgstr "Operans: Creatura tibi pensa facit et operatur. BSM cape creaturam. BDM i."

#: guitext:304
msgctxt "In-game interface description"
msgid "Fighting: The creature is in a battle. LMB pick up creature. RMB zoom."
msgstr "Pugnans: Creatura in proelio est. BSM cape creaturam. BDM i."

#: guitext:305
msgctxt "In-game interface description"
msgid "Fight: Your creatures always attack and will not avoid any combat. LMB select."
msgstr "Pugna: Creaturae tuae semper aggrediuntur et quodquam proelium non evitant. BSM delige."

#: guitext:306
msgctxt "In-game interface description"
msgid "Flee: Your creatures attempt to preserve their lives, running away if they are too badly injured. LMB select."
msgstr "Fuga: Creaturae tuae vitas suas conservare conantur, fugiendo si nimis nocitae sunt. BSM delige."

#: guitext:307
msgctxt "In-game interface description"
msgid "Imprison: Your creatures stun their enemies in battle and imprison those they defeat. LMB select."
msgstr "Captiva: Creaturae tuae inimicos suos in proelio stupefaciunt et captivant quos vincunt. BSM delige."

#: guitext:308
msgctxt "In-game interface description"
msgid "Defending: The creature is concentrating on avoiding its adversary's blows."
msgstr "Defendens: Creatura in colaphos adversarii evitando animadvertit."

#: guitext:309
msgctxt "In-game interface item"
msgid "Are you sure?"
msgstr "Esne certus?"

#: guitext:310
msgctxt "In-game interface item"
msgid "Yes"
msgstr "Vero"

#: guitext:311
msgctxt "In-game interface item"
msgid "No"
msgstr "Non"

#: guitext:312
msgctxt "In-game interface item"
msgid "For"
msgstr "Ad"

#: guitext:313
msgctxt "In-game interface description"
msgid "Shadows: The number of shadows cast by each creature. LMB toggle."
msgstr "Umbrae: Numerus umbrarum ab unaquaque creatura proiectae. BSM alterna."

#: guitext:314
#, fuzzy
msgctxt "In-game interface description"
msgid ""
"View Type: Swap between perspective views. Default view has warped walls and can be rotated. Disable the warp effect for clean lines. Forced perspective can "
"only be rotated 90 degrees and changes the viewing angle. LMB toggle."
msgstr ""
"Typus speciei: Muta inter species perspectivas. Species praedeterminata muros deformatos habet et gyrari potest. Effectus deformatus deshabilita pro "
"lineas pulchras. Species subacta tantum per 90 gradus gyrari potest et angulum speciei mutat. BSM alterna."

#: guitext:315
msgctxt "In-game interface description"
msgid "Wall Height: Swap between high or low walls. If you make the walls one block high, they are easier to see over. LMB toggle."
msgstr "Altitudo muris: Muta inter muros altos aut humiles. Si muri uni cubi alti fiunt, facilius est supra eos videre. BSM alterna."

#: guitext:316
msgctxt "In-game interface description"
msgid "View Distance: The amount of dungeon drawn. This directly affects the speed of the game. LMB toggle."
msgstr "Distantia speciei: Quantitas roboris pincti. Hoc celeritatem ludi recta afficit. BSM alterna."

#: guitext:317
msgctxt "In-game interface description"
msgid "Gamma Correction: Adjust the brightness of the game. LMB toggle."
msgstr "Correctio gamma: Adapta candorem ludi. BSM alterna."

#: guitext:318
msgctxt "In-game interface item"
msgid "Of"
msgstr "De"

#: guitext:319
msgctxt "Slab description"
msgid "Empty Lair: Would suit itinerant creature."
msgstr "Stabulum vacuum: Creaturae itineranti serviat."

#: guitext:320
msgctxt "Menu interface item"
msgid "Paused"
msgstr "Pausatus"

#: guitext:321
msgctxt "In-game interface description"
msgid "Zoom In: Zoom in the Dynamic Map. This increases the scale of the map. LMB select."
msgstr "Amplifica: Chartam dynamicam amplifica. Hoc magnitudinem chartae augmentat. BSM delige."

#: guitext:322
msgctxt "In-game interface description"
msgid "Zoom Out: Zoom out the Dynamic Map. This decreases the scale of the map. LMB select."
msgstr "Deminue: Chartam dynamicam deminue. Hoc magnitudinem chartae deminuit. BSM delige."

#: guitext:323
msgctxt "In-game interface description"
msgid "Full Screen Map: Takes you to the Map Screen which displays your entire Dungeon and the surrounding area. LMB select."
msgstr "Charta quadri pleni: Ad quadrum chartae te fert, quod robur integrum et aream peripherialem tibi exhibet. BSM delige."

#: guitext:324
msgctxt "Slab description"
msgid "Impenetrable Rock: Your Imps cannot dig through this, the only solution is to go round. It is visible even if far from your territory."
msgstr "Rocca Impenetrabilis: Diabolulli tui per hoc fodere nequeunt, optio unica est circumire. Visibilis etiam est procul a territorio tuo."

#: guitext:325
msgctxt "Slab description"
msgid "Earth: You can excavate this. To dig out some new caverns, choose a location and tag for digging with LMB. Press LMB again to untag."
msgstr "Terra: Hoc fodi potest. Ad cavernas novas fodiendas, delige locum et indica ad fodiendum BSM. Preme iterum BSM ad eradendum."

#: guitext:326
msgctxt "Slab description"
msgid ""
"Gold Seam: Your source of wealth. Dig this out and your Imps will take it to your Treasure Room. You can also pick up the lumps of treasure left on the ground."
msgstr "Vena auri: Origo opum tuarum. Fode hoc et diabolulli tui eum ad cameram thesauri tuam ferent. Atque glaebas thesauri desertas in solo capere potest."

#: guitext:327
msgctxt "Slab description"
msgid "Lava: Burns any creature that step on it. Get over lava by casting Cave-In or building a Bridge."
msgstr "Lava: Unaquaeque creatura quae in ea graditur ardet. Evita lavam incantatione Derupamentum iacienda aut ponte construendo."

#: guitext:328
msgctxt "Slab description"
msgid "Water: Creatures move more slowly through water. Build the Bridge to make new land on the water."
msgstr "Aqua: Creaturae lentius per aquam se movent. Construe pontem ut terram novam in aqua facias."

#: guitext:329
msgctxt "Slab description"
msgid "Wall: A reinforced stone wall that enemies cannot break through. At least without the Destroy Walls spell."
msgstr "Murus: Murus lapidis corroboratus quem inimici transigere nequeunt. Certe sine incantatione Muros Delere."

#: guitext:330
msgctxt "Slab description"
msgid "Damaged Wall: Unless repaired, this wall will eventually collapse."
msgstr "Murus nocitus: Hic murus tandem ruet, nisi refectus."

#: guitext:331
msgctxt "Slab description"
msgid "Path: Unclaimed earth floor. You can claim it if it is connected to already claimed territory."
msgstr "Semita: Solum terrae invindicatum. Eum vindicare potes si ad territorium iam vindicatum iunctum est."

#: guitext:332
msgctxt "Slab description"
msgid "Claimed area: Your dungeon territory. You can build rooms and drop your creatures on it."
msgstr "Area vindicata: Territorium roboris tui. Cameras construere et creaturas super eum demittere potes."

#: guitext:333
msgctxt "In-game interface item"
msgid "More..."
msgstr "Plus..."

#: guitext:334
msgctxt "In-game message"
msgid "Level completed - press Escape to continue"
msgstr "Libella finita - preme clavem Fuga ut continues"

#: guitext:335
msgctxt "In-game message"
msgid "You have been defeated. Press Space to restart."
msgstr "Victus es. Preme clavem Spatium ut reincipias."

#: guitext:336
msgctxt "On-screen message"
msgid "Recording FLIC"
msgstr "Registrum in formato FLIC"

#: guitext:337
msgctxt "On-screen message"
msgid "Error recording FLIC"
msgstr "Error registro faciendo in formato FLIC"

#: guitext:338
msgctxt "On-screen message"
msgid "Finished recording FLIC"
msgstr "Registrum in formato FLIC finitum"

#: guitext:339
msgctxt "Unused"
msgid "Time Bomb"
msgstr "Bomba temporalis"

#: guitext:340
msgctxt "In-game interface item"
msgid "Sound FX"
msgstr "Sonus"

#: guitext:341
msgctxt "In-game interface item"
msgid "Music"
msgstr "Musica"

#: guitext:342
msgctxt "In-game interface item"
msgid "UNUSED"
msgstr "NON USUM"

#: guitext:343
msgctxt "Menu interface, Main Menu title"
msgid "Main Menu"
msgstr "Tabula actionum"

#: guitext:344
msgctxt "Menu interface item"
msgid "Load Menu"
msgstr "Tabula ad resurgendum"

#: guitext:345
msgctxt "Menu interface, Main Menu item"
msgid "Load Game"
msgstr "Resurge ludum"

#: guitext:346
msgctxt "Menu interface, Main Menu item"
msgid "Continue Game"
msgstr "Perge ludum"

#: guitext:347
msgctxt "Menu interface, Main Menu item"
msgid "Multiplayer"
msgstr "Lude cum amico"

#: guitext:348
msgctxt "Menu interface item"
msgid "Return to Main Menu"
msgstr "Redi ad tabulam actionum"

#: guitext:349
msgctxt "Menu interface item"
msgid "Play Intro"
msgstr "Reproduce introductionem"

#: guitext:350
msgctxt "Menu interface item"
msgid "Service Menu"
msgstr "Tabula servitii"

#: guitext:351
msgctxt "Menu interface item"
msgid "Session Menu"
msgstr "Tabula sessionis"

#: guitext:352
msgctxt "Menu interface item"
msgid "Speed"
msgstr "Celeritas"

#: guitext:353
msgctxt "Menu interface item"
msgid "COM Port"
msgstr "Portus COM"

#: guitext:354
msgctxt "Menu interface item"
msgid "Phone Number"
msgstr "Numerus telephoni"

#: guitext:355
msgctxt "Menu interface item"
msgid "IRQ"
msgstr "PIR"

#: guitext:356
msgctxt "Menu interface item"
msgid "Statistics"
msgstr "Statistica"

#: guitext:357
msgctxt "Menu interface item"
msgid "Level Completed"
msgstr "Libella finita"

#: guitext:358
msgctxt "Menu interface item"
msgid "UNUSED"
msgstr "NON USUM"

#: guitext:359
msgctxt "Menu interface, Main Menu item"
msgid "Quit"
msgstr "Decede"

#: guitext:360
msgctxt "Menu interface, Main Menu item"
msgid "Start New Game"
msgstr "Incipe ludum novum"

#: guitext:361
msgctxt "Unused"
msgid "This is a tale of valour and honour and how tasty heroes are...."
msgstr "Haec fabula virtutis et honoris et quam sapidi heroes sunt..."

#: guitext:362
msgctxt "Credits"
msgid "Designed By"
msgstr "Designatus ab"

#: guitext:363
msgctxt "Credits"
msgid "Project Leader"
msgstr "Caput proiecti"

#: guitext:364
msgctxt "Credits"
msgid "Lead Programmer"
msgstr "Caput programmationis"

#: guitext:365
msgctxt "Credits"
msgid "Lead Artist"
msgstr "Caput artificum"

#: guitext:366
msgctxt "Credits"
msgid "Programming"
msgstr "Programmatio"

#: guitext:367
msgctxt "Credits"
msgid "Engine Design"
msgstr "Designatio ingenii"

#: guitext:368
msgctxt "Credits"
msgid "Music and Sfx"
msgstr "Musica et sonus"

#: guitext:369
msgctxt "Credits"
msgid "Graphics Programmers"
msgstr "Programmatores graphici"

#: guitext:370
msgctxt "Credits"
msgid "Artists"
msgstr "Artifices"

#: guitext:371
msgctxt "Credits"
msgid "Network Programming"
msgstr "Programmatio reticuli"

#: guitext:372
msgctxt "Credits"
msgid "Testing Manager"
msgstr "Procurator probarum"

#: guitext:373
msgctxt "Credits"
msgid "Lead Testers"
msgstr "Capita probarum"

#: guitext:374
msgctxt "Credits"
msgid "Lead Tester"
msgstr "Caput probarum"

#: guitext:375
msgctxt "Credits"
msgid "Management"
msgstr "Procuratio"

#: guitext:376
msgctxt "Credits"
msgid "Marketing and PR"
msgstr "Mercatotechnia et NP"

#: guitext:377
msgctxt "Credits"
msgid "Tech Support"
msgstr "Stabilimen technicum"

#: guitext:378
msgctxt "Credits"
msgid "Administration"
msgstr "Administratio"

#: guitext:379
msgctxt "Credits"
msgid "Thanks To"
msgstr "Gratias his agemus"

#: guitext:380
msgctxt "Credits"
msgid "Producer"
msgstr "Productor"

#: guitext:381
msgctxt "Credits"
msgid "Level Design"
msgstr "Designatio libellarum"

#: guitext:382
msgctxt "Credits"
msgid "Script By"
msgstr "Scriptus ab"

#: guitext:383
msgctxt "Credits"
msgid "Libraries and Tools"
msgstr "Bibliothecae et instrumenta"

#: guitext:384
msgctxt "Credits"
msgid "Playtesters"
msgstr "Probatores ludi"

#: guitext:385
msgctxt "Credits"
msgid "Localisation"
msgstr "Traductio"

#: guitext:386
msgctxt "Credits"
msgid "Special Thanks To"
msgstr "Gratias eximias his agemus"

#: guitext:387
msgctxt "Credits"
msgid "Package Design"
msgstr "Designatio sarcinae"

#: guitext:388
msgctxt "Credits"
msgid "Documentation"
msgstr "Documentatio"

#: guitext:389
msgctxt "Credits"
msgid "Documentation Layout"
msgstr "Designatio documentationis"

#: guitext:390
msgctxt "Credits"
msgid "Production"
msgstr "Productio"

#: guitext:391
msgctxt "Credits"
msgid "Quality Assurance"
msgstr "Confidentia qualitatis"

#: guitext:392
msgctxt "Credits"
msgid "Lead Level Design"
msgstr "Caput designationis libellarum"

#: guitext:393
msgctxt "Credits"
msgid "Intro"
msgstr "Introductio"

#: guitext:394
msgctxt "Credits"
msgid "Testers"
msgstr "Probatores"

#: guitext:395
msgctxt "Menu interface item"
msgid "Sessions"
msgstr "Sessiones"

#: guitext:396
msgctxt "Menu interface item"
msgid "Name"
msgstr "Nomen"

#: guitext:397
msgctxt "Menu interface item"
msgid "Services"
msgstr "Servitia"

#: guitext:398
msgctxt "Menu interface item"
msgid "Messages"
msgstr "Nuntia"

#: guitext:399
msgctxt "Menu interface item"
msgid "Create Game"
msgstr "Crea ludum"

#: guitext:400
msgctxt "Menu interface item"
msgid "Join Game"
msgstr "Iunge te ad ludum"

#: guitext:401
msgctxt "Menu interface item"
msgid "Start Game"
msgstr "Incipe ludum"

#: guitext:402
msgctxt "Menu interface item"
msgid "Game Menu"
msgstr "Tabula ludi"

#: guitext:403
msgctxt "Menu interface item"
msgid "Cancel"
msgstr "Rescinde"

#: guitext:404
msgctxt "Menu interface item"
msgid "No Name"
msgstr "Sine nomine"

#: guitext:405
msgctxt "Menu interface item"
msgid "Players"
msgstr "Ludii"

#. Creature experience level
#: guitext:406
msgctxt "Menu interface item"
msgid "Level"
msgstr "Libella"

#: guitext:407
msgctxt "Menu interface item"
msgid "Levels"
msgstr "Libellae"

#: guitext:408
msgctxt "Menu interface item"
msgid "Games"
msgstr "Ludi"

#: guitext:409
msgctxt "Menu interface item"
msgid "Modem Menu"
msgstr "Tabula modisi"

#: guitext:410
msgctxt "Menu interface item"
msgid "Serial Menu"
msgstr "Tabula serialis"

#: guitext:411
msgctxt "Menu interface item"
msgid "Init"
msgstr "Init"

#: guitext:412
msgctxt "Menu interface item"
msgid "Hangup"
msgstr "Suspende"

#: guitext:413
msgctxt "Menu interface item"
msgid "Clear"
msgstr "Purga"

#: guitext:414
msgctxt "Menu interface item"
msgid "Answer"
msgstr "Responde"

#: guitext:415
msgctxt "Menu interface item"
msgid "Start"
msgstr "Incipe"

#: guitext:416
msgctxt "Menu interface item"
msgid "Ally"
msgstr "Socius"

#: guitext:417
msgctxt "Menu interface item"
msgid "Alliance"
msgstr "Societas"

#: guitext:418
msgctxt "Menu interface item"
msgid "Credits"
msgstr "Recognitiones"

#: guitext:419
msgctxt "Menu interface item"
msgid "Ok"
msgstr "Bene"

#: guitext:420
msgctxt "Dungeon special decription"
msgid "Reveal Map: Reveals the entire underground realm to you."
msgstr "Chartam revelare: Regnum subterraneum integrum tibi revelat."

#: guitext:421
msgctxt "Dungeon special decription"
msgid "Resurrect Creature: You may raise one of your fallen minions from the dead."
msgstr "Creaturam resurgere: Unam creaturarum tuarum occisarum ex mundo mortuorum revivescere potes."

#: guitext:422
msgctxt "Dungeon special decription"
msgid "Transfer Creature: Pick one of your creatures to accompany you to the next realm."
msgstr "Creaturam transferre: Unam creaturarum tuarum cape ad te in regno sequente comitandum."

#: guitext:423
msgctxt "Dungeon special decription"
msgid "Steal Hero: Subvert a hero to your cause."
msgstr "Heroem furare: Heroem ad causam tuam subverte."

#: guitext:424
msgctxt "Dungeon special decription"
msgid "Multiply Creatures: Create a double of each of your creatures."
msgstr "Creaturas multiplicare: Numerum uniuscuiusque creaturarum tuarum dupla."

#: guitext:425
msgctxt "Dungeon special decription"
msgid "Increase Level: Bestows greater skill on all your creatures."
msgstr "Libellam augere: Habilitatem grandiorem omnibus creaturis tuis donat."

#: guitext:426
msgctxt "Dungeon special decription"
msgid "Make Safe: Reinforces your entire dungeon."
msgstr "Securum facere: Robur tuum integrum corroborat."

#: guitext:427
msgctxt "Dungeon special decription"
msgid "Locate Hidden World: You will be transported to a secret realm after you have conquered this one."
msgstr "Mundum occultum locare: Ad regnum secretum vectaberis postquam hoc debellavisti."

#: guitext:428
msgctxt "Dungeon special name"
msgid "Resurrect Creature"
msgstr "Creaturam resurgere"

#: guitext:429
msgctxt "Dungeon special name"
msgid "Transfer Creature"
msgstr "Creaturam transferre"

#: guitext:430
msgctxt "Menu interface item"
msgid "Bonus"
msgstr "Donativum"

#: guitext:431
msgctxt "Menu interface, Main Menu item"
msgid "High Score Table"
msgstr "Tabula optimorum lusorum"

#: guitext:432
msgctxt "Menu interface item"
msgid "Go to Query Mode"
msgstr "I ad modum consultationis"

#: guitext:433
msgctxt "Menu interface item"
msgid "More information"
msgstr "Plures nuntii"

#: guitext:434
msgctxt "Menu interface item"
msgid "Back to main Query Screen"
msgstr "Redi ad quadrum consultationis principalis"

#: guitext:435
msgctxt "Menu interface item"
msgid "Selected action"
msgstr "Actio delecta"

#: guitext:436
msgctxt "Menu interface item"
msgid "Choose party"
msgstr "Delige grupum"

#: guitext:437
msgctxt "Menu interface item"
msgid "Enter dungeon"
msgstr "Ini robur"

#: guitext:438
msgctxt "Menu interface item"
msgid "Party members"
msgstr "Sodales grupus"

#: guitext:439
msgctxt "Menu interface item"
msgid "Available creatures"
msgstr "Creaturae disponibiles"

#: guitext:440
msgctxt "Menu interface item"
msgid "Creature"
msgstr "Creatura"

#: guitext:441
msgctxt "Menu interface item"
msgid "Money available"
msgstr "Pecunia disponibilis"

#: guitext:442
msgctxt "Menu interface item"
msgid "Leader"
msgstr "Caput"

#: guitext:443
msgctxt "Menu interface item"
msgid "Hire"
msgstr "Conduce"

#: guitext:444
msgctxt "Menu interface item"
msgid "Fire"
msgstr "Licentia"

#: guitext:445
msgctxt "Menu interface item"
msgid "Cost"
msgstr "Pretium"

#: guitext:446
msgctxt "Menu interface item"
msgid "Type"
msgstr "Typus"

#: guitext:447
msgctxt "In-game interface description"
msgid "Information Panel: Miscellaneous information. Shows your and enemy progress and allows changing creature tendencies."
msgstr "Pannellus nuntiorum: Nuntii miscellanei. Progressum tuum et inimici exhibet, et propensiones creaturae mutare te sinit."

#: guitext:448
msgctxt "In-game interface description"
msgid "Room Panel: The rooms available for you to build. Here you can center map on rooms or build new ones."
msgstr "Pannellus camerarum: Camerae disponibiles ad te construendum. Hic chartam super cameras movere aut novas construere potes."

#: guitext:449
msgctxt "In-game interface description"
msgid "Research Panel: The spells available to you. Here you can cast or cancel them."
msgstr "Pannellus investigationis: Incantationes disponibiles ad te. Hic eas aut iacere aut rescindere potes."

#: guitext:450
msgctxt "In-game interface description"
msgid "Workshop Panel: The traps and doors available to you. You can center the map on them, place new ones or sell existing."
msgstr "Pannellus officinae: Trappae et ostia disponibilia ad te. Chartam super has res movere, novas ponere aut exsistentes vendere potes."

#: guitext:451
msgctxt "In-game interface description"
msgid "Creature Panel: Information on your creatures. Shows activity of your creatures and allows picking them up."
msgstr "Pannellus creaturarum: Nuntii de creaturis tuis. Activitatem creaturarum tuarum exhibet, et eas capere te sinit."

#: guitext:452
msgctxt "In-game interface description"
msgid "Research Time: The time until a new spell is researched. Scholars in your Library are making progress on this bar."
msgstr "Tempus investigationis: Tempus donec nova incantatio investigatur. Progressus sapientium in bibliotheca tua hic exhibetur."

#: guitext:453
msgctxt "In-game interface description"
msgid "Workshop Time: The time until a new trap is manufactured. Workers in your Workshop are making progress on this bar."
msgstr "Tempus officinae: Tempus donec nova trappa aut novum ostium fabricatur. Progressus fabricatorum in officina tua hic exhibetur."

#: guitext:454
msgctxt "In-game interface description"
msgid ""
"Payday Time: The time until the next Creature Payday. This bar increases over time and, when it reaches its peak, all of your creatures will want their wages."
msgstr "Tempus dies mercedum: Tempus donec dies mercedum sequens. Haec barra tempore augescit. Cum ad cacumen suum pervenit, omnes creaturae tuae mercedes suas accipiunt."

#: guitext:455
msgctxt "In-game interface description"
msgid "Number of Rooms: The number of rooms held by this Keeper. Allows you to compare your dungeon with the competitors."
msgstr "Numerus camerarum: Numerus camerarum a hoc custode tentarum. Robur tuum cum competitoribus comparare te sinit."

#: guitext:456
msgctxt "In-game interface description"
msgid "Number of Creatures: The number of creatures owned by this Keeper. Allows you to compare your army with other Keepers."
msgstr "Numerus creaturarum: Numerus creaturarum a hoc custode tentarum. Exercitum tuum cum aliis custodibus comparare te sinit."

#: guitext:457
msgctxt "Menu interface item"
msgid "Choose game"
msgstr "Delige ludum"

#: guitext:458
msgctxt "Menu interface item"
msgid "Game type"
msgstr "Typus ludi"

#: guitext:459
msgctxt "Menu interface item"
msgid "Keeper vs keeper"
msgstr "Custos contra custodem"

#: guitext:460
msgctxt "Menu interface item"
msgid "Keeper vs heroes"
msgstr "Custos contra heroes"

#: guitext:461
msgctxt "Menu interface item"
msgid "Deathmatch"
msgstr "Omnes contra omnes"

#: guitext:462
msgctxt "In-game interface description"
msgid "Sell Room: Sell a room tile for half the building price. LMB select."
msgstr "Vende cameram: Vende tegulam camerae pretio dimidio. BSM delige."

#: guitext:463
msgctxt "In-game interface description"
msgid "Sell Item: Sell a Trap or Door. Allows you to earn gold on manufacturing. LMB select."
msgstr "Vende rem: Vende trappam aut ostium. Aurum obtinere te sinit. BSM delige."

#: guitext:464
msgctxt "In-game interface description"
msgid "Next Battle: Zoom to the next battle. LMB select."
msgstr "Proelium sequens: I ad proelium sequens. BSM delige."

#: guitext:465
msgctxt "In-game interface item"
msgid "Close Window"
msgstr "Claude fenestram"

#: guitext:466
msgctxt "In-game interface item"
msgid "Zoom to area"
msgstr "I ad aream"

#: guitext:467
msgctxt "Menu interface item"
msgid "No mouse installed"
msgstr "Nullus mus installatus"

#: guitext:468
msgctxt "Menu interface item"
msgid "Define keys"
msgstr "Defini claves"

#: guitext:469
msgctxt "Game controls"
msgid "Ally with player"
msgstr "Socia te cum ludio"

#: guitext:470
msgctxt "Game controls"
msgid "Press a key"
msgstr "Preme clavem"

#: guitext:471
msgctxt "Game controls"
msgid "UP"
msgstr "SURSUM"

#: guitext:472
msgctxt "Game controls"
msgid "DOWN"
msgstr "DEORSUM"

#: guitext:473
msgctxt "Game controls"
msgid "LEFT"
msgstr "SINISTRA"

#: guitext:474
msgctxt "Game controls"
msgid "RIGHT"
msgstr "DEXTRA"

#: guitext:475
msgctxt "Game controls"
msgid "ROTATE"
msgstr "ROTA"

#: guitext:476
msgctxt "Game controls"
msgid "SPEED"
msgstr "CELERITAS"

#: guitext:477
msgctxt "Game controls"
msgid "ROTATE LEFT"
msgstr "ROTA AD SINISTRAM"

#: guitext:478
msgctxt "Game controls"
msgid "ROTATE RIGHT"
msgstr "ROTA AD DEXTRAM"

#: guitext:479
msgctxt "Game controls"
msgid "ZOOM IN"
msgstr "AMPLIFICA"

#: guitext:480
msgctxt "Game controls"
msgid "ZOOM OUT"
msgstr "DEMINUE"

#: guitext:481
msgctxt "Keyboard"
msgid "LEFT CONTROL"
msgstr "IMPERIUM SINISTRUM"

#: guitext:482
msgctxt "Keyboard"
msgid "RIGHT CONTROL"
msgstr "IMPERIUM DEXTRUM"

#: guitext:483
msgctxt "Keyboard"
msgid "LEFT SHIFT"
msgstr "MAIUSCULA SINISTRA"

#: guitext:484
msgctxt "Keyboard"
msgid "RIGHT SHIFT"
msgstr "MAIUSCULA DEXTRA"

#: guitext:485
msgctxt "Keyboard"
msgid "LEFT ALT"
msgstr "ALT SINISTRA"

#: guitext:486
msgctxt "Keyboard"
msgid "RIGHT ALT"
msgstr "ALT DEXTRA"

#: guitext:487
msgctxt "Keyboard"
msgid "SPACE"
msgstr "SPATIUM"

#: guitext:488
msgctxt "Keyboard"
msgid "RETURN"
msgstr "INTRARE"

#: guitext:489
msgctxt "Keyboard"
msgid "TAB"
msgstr "TABULATOR"

#: guitext:490
msgctxt "Keyboard"
msgid "CAPS LOCK"
msgstr "MAIUS CLAUDE"

#: guitext:491
msgctxt "Keyboard"
msgid "BACKSPACE"
msgstr "RETROCESSUS"

#: guitext:492
msgctxt "Keyboard"
msgid "INSERT"
msgstr "INSERERE"

#: guitext:493
msgctxt "Keyboard"
msgid "DELETE"
msgstr "DELERE"

#: guitext:494
msgctxt "Keyboard"
msgid "HOME"
msgstr "INITIUM"

#: guitext:495
msgctxt "Keyboard"
msgid "END"
msgstr "FINIS"

#: guitext:496
msgctxt "Keyboard"
msgid "PAGE UP"
msgstr "PAGINA SURSUM"

#: guitext:497
msgctxt "Keyboard"
msgid "PAGE DOWN"
msgstr "PAGINA DEORSUM"

#: guitext:498
msgctxt "Keyboard"
msgid "NUM LOCK"
msgstr "NUM CLAUDE"

#: guitext:499
msgctxt "Keyboard"
msgid "NUM /"
msgstr ""

#: guitext:500
msgctxt "Keyboard"
msgid "NUM *"
msgstr ""

#: guitext:501
msgctxt "Keyboard"
msgid "NUM -"
msgstr ""

#: guitext:502
msgctxt "Keyboard"
msgid "NUM +"
msgstr ""

#: guitext:503
msgctxt "Keyboard"
msgid "NUM ENTER"
msgstr "NUM INTRARE"

#: guitext:504
msgctxt "Keyboard"
msgid "NUM DELETE"
msgstr "NUM DELERE"

#: guitext:505
msgctxt "Keyboard"
msgid "NUM 1"
msgstr ""

#: guitext:506
msgctxt "Keyboard"
msgid "NUM 2"
msgstr ""

#: guitext:507
msgctxt "Keyboard"
msgid "NUM 3"
msgstr ""

#: guitext:508
msgctxt "Keyboard"
msgid "NUM 4"
msgstr ""

#: guitext:509
msgctxt "Keyboard"
msgid "NUM 5"
msgstr ""

#: guitext:510
msgctxt "Keyboard"
msgid "NUM 6"
msgstr ""

#: guitext:511
msgctxt "Keyboard"
msgid "NUM 7"
msgstr ""

#: guitext:512
msgctxt "Keyboard"
msgid "NUM 8"
msgstr ""

#: guitext:513
msgctxt "Keyboard"
msgid "NUM 9"
msgstr ""

#: guitext:514
msgctxt "Keyboard"
msgid "NUM 0"
msgstr ""

#: guitext:515
msgctxt "Keyboard"
msgid "F1"
msgstr ""

#: guitext:516
msgctxt "Keyboard"
msgid "F2"
msgstr ""

#: guitext:517
msgctxt "Keyboard"
msgid "F3"
msgstr ""

#: guitext:518
msgctxt "Keyboard"
msgid "F4"
msgstr ""

#: guitext:519
msgctxt "Keyboard"
msgid "F5"
msgstr ""

#: guitext:520
msgctxt "Keyboard"
msgid "F6"
msgstr ""

#: guitext:521
msgctxt "Keyboard"
msgid "F7"
msgstr ""

#: guitext:522
msgctxt "Keyboard"
msgid "F8"
msgstr ""

#: guitext:523
msgctxt "Keyboard"
msgid "F9"
msgstr ""

#: guitext:524
msgctxt "Keyboard"
msgid "F10"
msgstr ""

#: guitext:525
msgctxt "Keyboard"
msgid "F11"
msgstr ""

#: guitext:526
msgctxt "Keyboard"
msgid "F12"
msgstr ""

#: guitext:527
msgctxt "Keyboard"
msgid "UP"
msgstr "SURSUM"

#: guitext:528
msgctxt "Keyboard"
msgid "DOWN"
msgstr "DEORSUM"

#: guitext:529
msgctxt "Keyboard"
msgid "LEFT"
msgstr "SINISTRA"

#: guitext:530
msgctxt "Keyboard"
msgid "RIGHT"
msgstr "DEXTRA"

#: guitext:531
msgctxt "Network game message"
msgid "Initialising Modem"
msgstr "Modisum initiandum"

#: guitext:532
msgctxt "Network game message"
msgid "Connecting Modem"
msgstr "Modisum nectendum"

#: guitext:533
msgctxt "Network game message"
msgid "Dial"
msgstr "Dialis"

#: guitext:534
msgctxt "Network game message"
msgid "Continue"
msgstr "Continua"

#: guitext:535
msgctxt "Network game message"
msgid "Line Engaged"
msgstr "Linea habilitata"

#: guitext:536
msgctxt "Network game message"
msgid "Unknown Error"
msgstr "Error incognitus"

#: guitext:537
msgctxt "Network game message"
msgid "No Carrier"
msgstr "Nullus portator"

#: guitext:538
msgctxt "Network game message"
msgid "No Dial Tone"
msgstr "Nullus tonus dialis"

#: guitext:539
msgctxt "Network game message"
msgid "No Response"
msgstr "Nullum responsum"

#: guitext:540
msgctxt "Network game message"
msgid "No Server"
msgstr "Nullus servitor"

#: guitext:541
msgctxt "Network game message"
msgid "Unable to initialise"
msgstr "Incapax ad initiandum"

#: guitext:542
msgctxt "Network game message"
msgid "Unable to create game"
msgstr "Incapax ad ludum creandum"

#: guitext:543
msgctxt "Network game message"
msgid "Unable to join game"
msgstr "Incapax ad ludum se iungendum"

#: guitext:544
msgctxt "Slab description"
msgid "Gems: Infinite wealth for your Imps to extract. Cannot be destroyed, but takes longer to mine than Gold."
msgstr "Gemmae: Opes infinitae ut diabolulli tui extrahant. Deleri nequit, sed necesse est tempore longiore ad fodiendum quam aurum."

#: guitext:545
msgctxt "Object description"
msgid "Hero Gate: Heroes use this portal to invade your dungeon. It cannot be closed on your side."
msgstr "Porta heroum: Heroes hoc portale utuntur ad tuum robur incursandum. Claudi in lato tuo nequit."

#: guitext:546
msgctxt "Creature name"
msgid "Tunneller"
msgstr "Cuniculator"

#: guitext:547
msgctxt "Creature name"
msgid "Avatar"
msgstr ""

#: guitext:548
msgctxt "In-game interface description"
msgid "Toggle Computer Assistant: Currently - Aggressive. LMB toggle."
msgstr "Alterna administrum computarii: Nunc - Aggressivus. BSM alterna."

#: guitext:549
msgctxt "In-game interface description"
msgid "Toggle Computer Assistant: Currently - Defensive. LMB toggle."
msgstr "Alterna administrum computarii: Nunc - Defensivus. BSM alterna."

#: guitext:550
msgctxt "In-game interface description"
msgid "Toggle Computer Assistant: Currently - Construction Only. LMB toggle."
msgstr "Alterna administrum computarii: Nunc - Tantum constructio. BSM alterna."

#: guitext:551
msgctxt "In-game interface description"
msgid "Toggle Computer Assistant: Currently - Move Only. LMB toggle."
msgstr "Alterna administrum computarii: Nunc - Tantum motus. BSM alterna."

#: guitext:552
msgctxt "In-game tab with rooms"
msgid "Treasure Room"
msgstr "Camera thesauri"

#: guitext:553
msgctxt "In-game tab with rooms"
msgid "Library"
msgstr "Bibliotheca"

#: guitext:554
msgctxt "In-game tab with rooms"
msgid "Lair"
msgstr "Stabulum"

#: guitext:555
msgctxt "In-game tab with rooms"
msgid "Prison"
msgstr "Carcer"

#: guitext:556
msgctxt "In-game tab with rooms"
msgid "Torture Room"
msgstr "Camera cruciaminis"

#: guitext:557
msgctxt "In-game tab with rooms"
msgid "Training Room"
msgstr "Camera exercitii"

#: guitext:558
msgctxt "In-game tab with rooms"
msgid "Dungeon Heart"
msgstr "Cor roboris"

#: guitext:559
msgctxt "In-game tab with rooms"
msgid "Workshop"
msgstr "Officina"

#: guitext:560
msgctxt "In-game tab with rooms"
msgid "Scavenger Room"
msgstr "Camera attractionis"

#: guitext:561
msgctxt "In-game tab with rooms"
msgid "Temple"
msgstr "Templum"

#: guitext:562
msgctxt "In-game tab with rooms"
msgid "Graveyard"
msgstr "Sepulcretum"

#: guitext:563
msgctxt "In-game tab with rooms"
msgid "Barracks"
msgstr "Praesidium"

#: guitext:564
msgctxt "In-game tab with rooms"
msgid "Hatchery"
msgstr "Seminarium"

#: guitext:565
msgctxt "In-game tab with rooms"
msgid "Guard Post"
msgstr "Custodia"

#: guitext:566
msgctxt "In-game tab with rooms"
msgid "Bridge"
msgstr "Pons"

#: guitext:567
msgid "Fight"
msgstr "Pugna"

#: guitext:568
msgid "Annoyed"
msgstr "Iratus"

#: guitext:569
msgctxt "Keyboard"
msgid "Shift"
msgstr "Maiuscula"

#: guitext:570
msgctxt "Keyboard"
msgid "Control"
msgstr "Imperium"

#: guitext:571
msgctxt "Keyboard"
msgid "Alt"
msgstr ""

#: guitext:572
msgctxt "Credits"
msgid "Additional Artwork"
msgstr "Imagines additionales"

#: guitext:573
msgctxt "Credits"
msgid "Additional Programming"
msgstr "Programmatio additionalis"

#: guitext:574
msgctxt "Credits"
msgid "Manual And Documentation"
msgstr "Manuale et documentatio"

#: guitext:575
msgctxt "Credits"
msgid "Installer"
msgstr "Installator"

#: guitext:576
msgctxt "Credits"
msgid "Additional Level Design"
msgstr "Designatio libellarum additionalium"

#: guitext:577 guitext:863
msgctxt "Credits"
msgid "Additional Thanks"
msgstr "Gratias additionales his agemus"

#: guitext:578
msgctxt "Trap names"
msgid "Boulder Trap"
msgstr "Trappa Roccae"

#: guitext:579
msgctxt "Trap names"
msgid "Alarm Trap"
msgstr "Trappa Clamoris"

#: guitext:580
msgctxt "Trap names"
msgid "Poison Gas Trap"
msgstr "Trappa Gasis Toxici"

#: guitext:581
msgctxt "Trap names"
msgid "Lightning Trap"
msgstr "Trappa Fulminis"

#: guitext:582
msgctxt "Trap names"
msgid "Word of Power Trap"
msgstr "Trappa Verbi Potestatis"

#: guitext:583
msgctxt "Trap names"
msgid "Lava Trap"
msgstr "Trappa Lavae"

#: guitext:584
msgctxt "Trap description"
msgid ""
"Boulder Trap: A rolling rock that crushes everything in its path. Triggered when enemy creature is close and within line of sight, or when slapped by a Keeper. "
"LMB select. RMB zoom."
msgstr ""
"Trappa Roccae: Rocca volvens quae omnia in semita sua pinsit. Initiata cum creatura inimica prope et in linea visionis est, aut cum a custode alapa datur. "
"BSM delige. BDM i."

#: guitext:585
msgctxt "Trap description"
msgid "Alarm Trap: Triggers a Call To Arms spell, so that creatures in the area are summoned to it. LMB select. RMB zoom."
msgstr "Trappa Clamoris: Incantationem Convocatio initiat, ut creaturae in area ab ea vocantur. BSM delige. BDM i."

#: guitext:586
msgctxt "Trap description"
msgid "Poison Gas Trap: A cloud of noxious vapours triggered by your enemies. Can hurt owner creatures if they inhale it. LMB select. RMB zoom."
msgstr "Trappa Gasis Toxici: Nubes vaporum noxiorum ab inimicis tuis initiatur. Creaturis tuis nocere potest si eam inhalant. BSM delige. BDM i."

#: guitext:587
msgctxt "Trap description"
msgid "Lightning Trap: Strikes nearby enemy creatures with bolts of lightning when tripped. Does no harm to owner creatures. LMB select. RMB zoom."
msgstr "Trappa Fulminis: Creaturas inimicas propinquas fulminibus ferit cum initiatur. Creaturis tuis non nocet. BSM delige. BDM i."

#: guitext:588
msgctxt "Trap description"
msgid "Word of Power Trap: Radiates devastating rings of demonic energy, pushing and damaging all enemy creatures within range. LMB select. RMB zoom."
msgstr "Trappa verbi potestatis: Anuli devastantes energiae daemonicae radiantur, omnibus creaturis inimicis propinquis trudendis et nocendis. BSM delige. BDM i."

#: guitext:589
msgctxt "Trap description"
msgid ""
"Lava Trap: The tile disintegrates revealing a pool of molten lava. Effects are irreversible, so Bridge is needed to be able to step on affected area again. LMB "
"select. RMB zoom."
msgstr ""
"Trappa Lavae: Tegula dilabitur, lacuna lavae fusilis revelanda. Effectus irreversibiles sunt, sic necesse est ponte ut per aream affectam iterum gradi nequeas. "
"BSM delige. BDM i."

#: guitext:590
msgctxt "Door name"
msgid "Wooden Door"
msgstr "Ostium ligneum"

#: guitext:591
msgctxt "Door name"
msgid "Braced Door"
msgstr "Ostium corroboratum"

#: guitext:592
msgctxt "Door name"
msgid "Iron Door"
msgstr "Ostium ferreum"

#: guitext:593
msgctxt "Door name"
msgid "Magic Door"
msgstr "Ostium magicum"

#: guitext:594
msgctxt "Door description"
msgid "Wooden Door: The simplest means of restricting access. Can be broken down easily. LMB select. RMB zoom."
msgstr "Ostium ligneum: Medius simplicissimus ad aditum restringendum. Facile frangi potest. BSM delige. BDM i."

#: guitext:595
msgctxt "Door description"
msgid "Braced Door: A wooden door reinforced with iron to last longer. LMB select. RMB zoom."
msgstr "Ostium corroboratum: Ostium ligneum ferro corroboratum ut longius duret. BSM delige. BDM i."

#: guitext:596
msgctxt "Door description"
msgid "Iron Door: Strong, heavy door capable of sustaining massive damage. LMB select. RMB zoom."
msgstr "Ostium ferreum: Ostium forte, grave et pote noxiae maximae resistendae. BSM delige. BDM i."

#: guitext:597
msgctxt "Door description"
msgid "Magic Door: A special door, highly resistant to physical damage but susceptible to magical damage. LMB select. RMB zoom."
msgstr "Ostium magicum: Ostium eximium, maxime resistens ad noxiam physicam sed susceptibile ad noxiam magicam. BSM delige. BDM i."

#: guitext:598
msgctxt "Room name"
msgid "Portal"
msgstr "Portale"

#: guitext:599
msgctxt "Room name"
msgid "Treasure Room"
msgstr "Camera thesauri"

#: guitext:600
msgctxt "Room name"
msgid "Library"
msgstr "Bibliotheca"

#: guitext:601
msgctxt "Room name"
msgid "Prison"
msgstr "Carcer"

#: guitext:602
msgctxt "Room name"
msgid "Torture Chamber"
msgstr "Camera cruciaminis"

#: guitext:603
msgctxt "Room name"
msgid "Training Room"
msgstr "Camera exercitii"

#: guitext:604
msgctxt "Room name"
msgid "Dungeon Heart"
msgstr "Cor roboris"

#: guitext:605
msgctxt "Room name"
msgid "Workshop"
msgstr "Officina"

#: guitext:606
msgctxt "Room name"
msgid "Graveyard"
msgstr "Sepulcretum"

#: guitext:607
msgctxt "Room name"
msgid "Barracks"
msgstr "Praesidium"

#: guitext:608
msgctxt "Room name"
msgid "Hatchery"
msgstr "Seminarium"

#: guitext:609
msgctxt "Room name"
msgid "Lair"
msgstr "Stabulum"

#: guitext:610
msgctxt "Room name"
msgid "Bridge"
msgstr "Pons"

#: guitext:611
msgctxt "Room name"
msgid "Guard Post"
msgstr "Custodia"

#: guitext:612
msgctxt "Room name"
msgid "Temple"
msgstr "Templum"

#: guitext:613
msgctxt "Room name"
msgid "Scavenger Room"
msgstr "Camera attractionis"

#: guitext:614
msgctxt "Object name"
msgid "Hero Gate"
msgstr "Porta heroum"

#: guitext:615
msgctxt "Room description"
msgid "Treasure Room: Your gold is stored here. LMB select. RMB zoom. [17.1]"
msgstr "Camera thesauri: Aurum tuum hic conditur. BSM delige. BDM i. [17.1]"

#: guitext:616
msgctxt "Room description"
msgid "Library: The room where spells are researched. LMB select. RMB zoom. [17.4]"
msgstr "Bibliotheca: Camera ubi incantationes investigantur. BSM delige. BDM i. [17.4]"

#: guitext:617
msgctxt "Room description"
msgid "Prison: Place enemy creatures here for safe keeping. LMB select. RMB zoom. [17.10]"
msgstr "Carcer: Pone creaturas inimicas hic ad eas securas retinendas. BSM delige. BDM i. [17.10]"

#: guitext:618
msgctxt "Room description"
msgid "Training Room: Place creatures in here to improve their experience. LMB select. RMB zoom. [17.5]"
msgstr "Camera exercitii: Pone creaturas hic ut peritia sua melior fiat. BSM delige. BDM i. [17.5]"

#: guitext:619
msgctxt "Room description"
msgid "Torture Chamber: Torture creatures for your own evil ends. LMB select. RMB zoom. [17.11]"
msgstr "Camera cruciaminis: Crucia creaturas ad fines tuos malignos. BSM delige. BDM i. [17.11]"

#: guitext:620
msgctxt "Room description"
msgid "Dungeon Heart: The life force of your dungeon. [11.2]"
msgstr "Cor roboris: Vis vitalis roboris tui. [11.2]"

#: guitext:621
msgctxt "Room description"
msgid "Workshop: Place creatures inside to manufacture Traps and Doors. LMB select. RMB zoom. [17.8]"
msgstr "Officina: Pone creaturas hic ut trappae et ostia fabricantur. BSM delige. BDM i. [17.8]"

#: guitext:622
msgctxt "Room description"
msgid "Graveyard: Dead creatures are taken to this room to rot. LMB select. RMB zoom. [17.13]"
msgstr "Sepulcretum: Creaturae mortuae ad hanc cameram feruntur ut putrescant. BSM delige. BDM i. [17.13]"

#: guitext:623
msgctxt "Room description"
msgid "Barracks: Group creatures by placing them into the room. LMB select. RMB zoom. [17.9]"
msgstr "Praesidium: Glomera creaturas in camera eis ponendis. BSM delige. BDM i. [17.9]"

#: guitext:624
msgctxt "Room description"
msgid "Hatchery: Where creatures feast on cute, helpless little chicks. LMB select. RMB zoom. [17.3]"
msgstr "Seminarium: Ubi creaturae pullos bellulos, parvos et inopes epulantur. BSM delige. BDM i. [17.3]"

#: guitext:625
msgctxt "Room description"
msgid "Lair: Where your creatures sleep and replenish their energy. LMB select. RMB zoom. [17.2]"
msgstr "Stabulum: Ubi creaturae tuae dormiunt et energiam suam replent. BSM delige. BDM i. [17.2]"

#: guitext:626
msgctxt "Room description"
msgid "Bridge: Place this on water and lava to allow creatures to cross. LMB select. RMB zoom. [17.6]"
msgstr "Pons: Pone hic in aqua et lava ut creaturae transire possint. BSM delige. BDM i. [17.6]"

#: guitext:627
msgctxt "Room description"
msgid "Guard Post: Your creatures keep watch over your dungeon when placed on this room. LMB select. RMB zoom. [17.7]"
msgstr "Custodia: Creaturae tuae robur tuum vigilant cum in hac camera ponuntur. BSM delige. BDM i. [17.7]"

#: guitext:628
msgctxt "Room description"
msgid "Temple: Worshipping the dark gods makes creatures happier. Sacrifice creatures by dropping them into the font. LMB select. RMB zoom. [17.12]"
msgstr "Templum: Creaturae feliciores fiunt deis obscuris venerandis. Sacrifica creaturas in fontem eis demittendis. BSM delige. BDM i. [17.12]"

#: guitext:629
msgctxt "Room description"
msgid "Scavenger Room: Creatures placed onto the room lure their kin away from other dungeons or through portals. LMB select. RMB zoom. [17.14]"
msgstr "Camera attractionis: Creaturae in hac camera positae gentes suas ex aliis roboribus aut per portalia attrahent. BSM delige. BDM i. [17.14]"

#: guitext:630
msgctxt "Keeper spell name"
msgid "Possess Creature"
msgstr "Creeturam Possidere"

#: guitext:631
msgctxt "Keeper spell name"
msgid "Create Imp"
msgstr "Diabolullum Creare"

#: guitext:632
msgctxt "Keeper spell name"
msgid "Sight of Evil"
msgstr "Visus Mali"

#: guitext:633
msgctxt "Keeper spell name"
msgid "Call To Arms"
msgstr "Convocatio"

#: guitext:634
msgctxt "Keeper spell name"
msgid "Hold Audience"
msgstr "Reunio"

#: guitext:635
msgctxt "Keeper spell name"
msgid "Cave-In"
msgstr "Derupamentum"

#: guitext:636
msgctxt "Keeper spell name"
msgid "Must Obey"
msgstr "Oboedientia"

#: guitext:637
msgctxt "Keeper spell name"
msgid "Speed Monster"
msgstr "Creaturam Accelerare"

#: guitext:638
msgctxt "Keeper spell name"
msgid "Protect Monster"
msgstr "Creaturam Protegere"

#: guitext:639
msgctxt "Keeper spell name"
msgid "Conceal Monster"
msgstr "Creaturam Occulere"

#: guitext:640
msgctxt "Keeper spell name"
msgid "Lightning Strike"
msgstr "Fulmen"

#: guitext:641
msgctxt "Keeper spell name"
msgid "Chicken"
msgstr "Pullus"

#: guitext:642
msgctxt "Keeper spell name"
msgid "Disease"
msgstr "Morbus"

#: guitext:643
msgctxt "Keeper spell name"
msgid "Destroy Walls"
msgstr "Muros Delere"

#: guitext:644
msgctxt "Keeper spell name"
msgid "Heal"
msgstr "Sanare"

#: guitext:645
msgctxt "Keeper spell name"
msgid "Time Bomb"
msgstr "Bomba temporalis"

#: guitext:646
msgctxt "Keeper spell name"
msgid "Armageddon"
msgstr "Apocalypsis"

#: guitext:647
msgctxt "Keeper spell description"
msgid "Possess Creature: Control a creature directly. LMB select. [18.1]"
msgstr "Creaturam Possidere: Recta impera creaturam. BSM delige. [18.1]"

#: guitext:648
msgctxt "Keeper spell description"
msgid "Create Imp: Create summon a new Imp anywhere in your dungeon. LMB select. [18.2]"
msgstr "Diabolullum Creare: Novum diabolullum in robore tuo invocat. BSM delige. [18.2]"

#: guitext:649
msgctxt "Keeper spell description"
msgid "Sight of Evil: Reveal a hidden area of the map for a limited time. LMB select. RMB zoom. [18.3]"
msgstr "Visus Mali: Exhibe aream chartae occultam inter tempus definitum. BSM delige. BDM i. [18.3]"

#: guitext:650
msgctxt "Keeper spell description"
msgid ""
"Call To Arms: Calls all your creatures to an area of your dungeon. LMB select, LMB again to reselect, LMB a third time to cancel. RMB zoom. "
"[18.6]"
msgstr "Convocatio: Convoca omnes creaturas tuas ad aream roboris tui. BSM delige, iterum BSM redelige, tertio BSM rescinde. BDM i. [18.6]"

#: guitext:651
msgctxt "Keeper spell description"
msgid "Hold Audience: Calls all your creatures to the Dungeon Heart. LMB select. RMB zoom. [18.8]"
msgstr "Reunio: Voca omnes creaturas tuas ad cor roboris. BSM delige. BDM i. [18.8]"

#: guitext:652
msgctxt "Keeper spell description"
msgid "Cave In: Collapses the roof of the dungeon. LMB select. [18.13]"
msgstr "Derupamentum: Tectum roboris tui ruere facit. BSM delige. [18.13]"

#: guitext:653
msgctxt "Keeper spell description"
msgid "Must Obey: Forces your creatures to obey your every command. LMB select. [18.5]"
msgstr "Oboedientia: Obliga creaturas tuas oboedire unumquidque mandatum tuum. BSM delige. [18.5]"

#: guitext:654
msgctxt "Keeper spell description"
msgid "Speed Monster: Increases the speed of your monsters. LMB select. [18.4]"
msgstr "Creaturam Accelerare: Celeritatem creaturarum tuarum auget. BSM delige. [18.4]"

#: guitext:655
msgctxt "Keeper spell description"
msgid "Protect Monster: Shields your creatures from attack. LBM select. [18.11]"
msgstr "Creaturam Protegere: Creaturas tuas protegit ab aggresione. BSM delige. [18.11]"

#: guitext:656
msgctxt "Keeper spell description"
msgid "Conceal Monster: Makes your creatures invisible to the enemy. LMB select. [18.7]"
msgstr "Creaturam Occulere: Creaturae tuae invisibiles ad inimicum fiunt. BSM delige. [18.7]"

#: guitext:657
msgctxt "Keeper spell description"
msgid "Lightning Strike: Strikes an area of the dungeon with a devastating bolt of lightning. LMB select. [18.10]"
msgstr "Fulmen: Aream roboris fulmine devastante ferit. BSM delige. [18.10]"

#: guitext:658
msgctxt "Keeper spell description"
msgid "Chicken: Transforms the enemy into a tasty morsel. LMB select. [18.12]"
msgstr "Pullus: Inimicus frustrum sapidum fit. BSM delige. [18.12]"

#: guitext:659
msgctxt "Keeper spell description"
msgid "Disease: Inflicts a deadly plague on an enemy creature. LMB select. [18.14]"
msgstr "Morbus: Pestem mortiferam creaturae inimicae infligit. BSM delige. [18.14]"

#: guitext:660
msgctxt "Keeper spell description"
msgid "Destroy Walls: Breaks down reinforcemed enemy's walls. LMB select. [18.16]"
msgstr "Muros delere: Muros corroboratos inimici frangit. BSM delige. [18.16]"

#: guitext:661
msgctxt "Keeper spell description"
msgid "Heal: Cast on an area of the dungeon to improve the health of your creatures. LMB select. [18.9]"
msgstr "Sanare: Iace eam in aream roboris ut sanitatem creaturarum tuarum meliorem facias. BSM delige. [18.9]"

#: guitext:662
msgctxt "Keeper spell description"
msgid "Time Bomb: Turns your creature into a suicidal bomber."
msgstr "Bomba temporalis: Creatura tua bombista suicida fit."

#: guitext:663
msgctxt "Keeper spell description"
msgid "Armageddon: Transports all the creatures in the land to your Dungeon Heart for a final, decisive battle. LMB select. [18.15]"
msgstr "Apocalypsis: Omnes creaturae in regno ad cor roboris tuum feruntur ad proelium decisivum ultimum. BSM delige. [18.15]"

#: guitext:664
msgctxt "Game event name"
msgid "Treasure Room full"
msgstr "Camera thesauri plena"

#: guitext:665
msgctxt "Game event name"
msgid "Scavenging detected"
msgstr "Attractio detecta"

#: guitext:666
msgctxt "Game event name"
msgid "Creature Payday"
msgstr "Dies mercedum"

#: guitext:667
msgctxt "Game event name"
msgid "New spell picked up"
msgstr "Nova incantatio collecta"

#: guitext:668
msgctxt "Game event name"
msgid "New room taken over"
msgstr "Nova camera usurpata"

#: guitext:669
msgctxt "Game event name"
msgid "New area discovered"
msgstr "Nova area dispecta"

#: guitext:670
msgctxt "Game event name"
msgid "Information"
msgstr "Nuntii"

#: guitext:671
msgctxt "Game event name"
msgid "Room lost"
msgstr "Camera perdita"

#: guitext:672
msgctxt "Game event name"
msgid "Heart attacked"
msgstr "Cor incessum"

#: guitext:673
msgctxt "Game event name"
msgid "Fight"
msgstr "Aggressio"

#: guitext:674
msgctxt "Game event name"
msgid "Objective"
msgstr "Meta"

#: guitext:675
msgctxt "Game event name"
msgid "Breach"
msgstr "Fissura"

#: guitext:676
msgctxt "Game event name"
msgid "New spell researched"
msgstr "Nova incantatio investigata"

#: guitext:677
msgctxt "Game event name"
msgid "New room researched"
msgstr "Nova camera investigata"

#: guitext:678
msgctxt "Game event name"
msgid "New Trap"
msgstr "Nova trappa"

#: guitext:679
msgctxt "Game event name"
msgid "New Door"
msgstr "Novum ostium"

#: guitext:680
msgctxt "Game event name"
msgid "New creature in dungeon"
msgstr "Nova creatura in robore"

#: guitext:681
msgctxt "Game event name"
msgid "Creature annoyed"
msgstr "Creatura irata"

#: guitext:682
msgctxt "Game event name"
msgid "No more living space"
msgstr "Nullum spatium vitale"

#: guitext:683
msgctxt "Game event name"
msgid "Alarm triggered"
msgstr "Clamor initiatus"

#: guitext:684
msgctxt "Game event name"
msgid "Room under attack"
msgstr "Camera incessitur"

#: guitext:685
msgctxt "Game event name"
msgid "Treasure Room needed"
msgstr "Necesse est camera thesauri"

#: guitext:686
msgctxt "Game event name"
msgid "Creatures becoming hungry"
msgstr "Creaturae esurientes fiunt"

#: guitext:687
msgctxt "Game event name"
msgid "Trap crate found"
msgstr "Capsa trappae reperta"

#: guitext:688
msgctxt "Game event name"
msgid "Door crate found"
msgstr "Capsa ostii reperta"

#: guitext:689
msgctxt "Game event name"
msgid "Dungeon Special found"
msgstr "Robur occultum repertum"

#: guitext:690
msgctxt "Game event description"
msgid "Treasure Room full: LMB toggle. RMB delete."
msgstr "Camera thesauri plena: BSM alterna. BDM delere."

#: guitext:691
msgctxt "Game event description"
msgid "Creature being scavenged: LMB toggle. RMB delete."
msgstr "Creatura furanda: BSM alterna. BDM delere."

#: guitext:692
msgctxt "Game event description"
msgid "Creature Payday: LMB toggle. RMB delete."
msgstr "Dies mercedum: BSM alterna. BDM delere."

#: guitext:693
msgctxt "Game event description"
msgid "New spell picked up: LMB toggle. RMB delete."
msgstr "Nova incantatio collecta: BSM alterna. BDM delere."

#: guitext:694
msgctxt "Game event description"
msgid "New room taken over: LBM toggle. RMB delete."
msgstr "Nova camera usurpata: BSM alterna. BDM delere."

#: guitext:695
msgctxt "Game event description"
msgid "New area discovered: LMB toggle. RMB delete."
msgstr "Nova area dispecta: BSM alterna. BDM delere."

#: guitext:696
msgctxt "Game event description"
msgid "Information: LMB toggle. RMB delete."
msgstr "Nuntii: BSM alterna. BDM delere."

#: guitext:697
msgctxt "Game event description"
msgid "Room lost: LMB toggle. RMB delete."
msgstr "Camera perdita: BSM alterna. BDM delere."

#: guitext:698
msgctxt "Game event description"
msgid "Dungeon Heart Attacked: LMB toggle. RMB delete."
msgstr "Cor roboris incessum: BSM alterna. BDM delere."

#: guitext:699
msgctxt "Game event description"
msgid "Fight: LMB toggle. RMB delete. [10.5]"
msgstr "Aggressio: BSM alterna. BDM delere. [10.5]"

#: guitext:700
msgctxt "Game event description"
msgid "Objective: LMB toggle. [11.3]"
msgstr "Meta: BSM alterna. [11.3]"

#: guitext:701
msgctxt "Game event description"
msgid "Breach: LMB toggle. RMB delete."
msgstr "Fissura: BSM alterna. BDM delere."

#: guitext:702
msgctxt "Game event description"
msgid "New spell researched: LMB toggle. RMB delete."
msgstr "Nova incantatio investigata: BSM alterna. BDM delere."

#: guitext:703
msgctxt "Game event description"
msgid "New room researched: LMB toggle. RMB delete."
msgstr "Nova camera investigata: BSM alterna. BDM delere."

#: guitext:704
msgctxt "Game event description"
msgid "New trap: LMB toggle. RMB delete."
msgstr "Nova trappa: BSM alterna. BDM delere."

#: guitext:705
msgctxt "Game event description"
msgid "New door: LMB toggle. RMB delete."
msgstr "Novum ostium: BSM alterna. BDM delere."

#: guitext:706
msgctxt "Game event description"
msgid "New creature in dungeon: LMB toggle. RMB delete."
msgstr "Nova creatura in robore: BSM alterna. BDM delere."

#: guitext:707
msgctxt "Game event description"
msgid "Creature is annoyed: LMB toggle. RMB delete."
msgstr "Creatura irata est: BSM alterna. BDM delere."

#: guitext:708
msgctxt "Game event description"
msgid "No more living set: LMB toggle. RMB delete."
msgstr "Nullum spatium vitale: BSM alterna. BDM delere."

#: guitext:709
msgctxt "Game event description"
msgid "Alarm triggered: LMB toggle. RMB delete."
msgstr "Clamor initiatus: BSM alterna. BDM delere."

#: guitext:710
msgctxt "Game event description"
msgid "Room under attack: LMB toggle. RMB delete."
msgstr "Camera incessitur: BSM alterna. BDM delere."

#: guitext:711
msgctxt "Game event description"
msgid "Need Treasure Room: LMB toggle. RMB delete."
msgstr "Necesse est camera thesauri: BSM alterna. BDM delere."

#: guitext:712
msgctxt "Game event description"
msgid "Creatures becoming hungry: LMB toggle. RMB delete."
msgstr "Creaturae esurientes fiunt: BSM alterna. BDM delere."

#: guitext:713
msgctxt "Game event description"
msgid "Trap crate found: LMB toggle. RMB delete."
msgstr "Capsa trappae reperta: BSM alterna. BDM delere."

#: guitext:714
msgctxt "Game event description"
msgid "Door crate found: LMB toggle. RMB delete."
msgstr "Capsa ostii reperta: BSM alterna. BDM delere."

#: guitext:715
msgctxt "Game event description"
msgid "Dungeon special found: LMB toggle. RMB delete."
msgstr "Robur occultum repertum: BSM alterna. BDM delere."

#: guitext:716
msgctxt "Menu interface, Main Menu item; In-game interface, Options title"
msgid "Options"
msgstr "Optiones"

#: guitext:717
msgctxt "In-game interface item"
msgid "Graphics Options"
msgstr "Optiones graphici"

#: guitext:718
msgctxt "In-game interface item"
msgid "Sound Options"
msgstr "Optiones soni"

#: guitext:719
msgctxt "In-game interface item"
msgid "Load"
msgstr "Resurge"

#: guitext:720
msgctxt "In-game interface item"
msgid "Save"
msgstr "Conserva"

#: guitext:721
msgctxt "In-game interface item"
msgid "Computer Assistance"
msgstr "Adiumentum computarii"

#: guitext:722
msgctxt "In-game interface description"
msgid "Options: Open Options Panel. LMB open panel. [3.2]"
msgstr "Optiones: Aperi pannellum optionum. BSM aperi pannellum. [3.2]"

#: guitext:723
msgctxt "In-game interface description"
msgid "Graphics Menu: Customise the graphics. [3.2.2]"
msgstr "Tabula graphici: Adapta graphicos. [3.2.2]"

#: guitext:724
msgctxt "In-game interface description"
msgid "Sound Menu: Adjust the sound and music volumes. [3.2.3]"
msgstr "Tabula soni: Adapta volumina soni et musicae. [3.2.3]"

#: guitext:725
msgctxt "In-game interface description"
msgid "Load Game: Load a previously saved game. [3.2.1]"
msgstr "Resurge ludum: Resurge ludum prius conservatum. [3.2.1]"

#: guitext:726
msgctxt "In-game interface description"
msgid "Save Game: Save your current game. [3.2.1]"
msgstr "Conserva ludum: Conserva ludum praesentem tuum. [3.2.1]"

#: guitext:727
msgctxt "In-game interface description"
msgid "Quit Game: Quit back to the Level Map. [3.2.5]"
msgstr "Desere ludum: Redi ad Chartam Libellarum. [3.2.5]"

#: guitext:728
msgctxt "In-game interface description"
msgid "Computer Assistance Menu: Customise the Computer Assistant. [3.2.4]"
msgstr "Tabula adiumenti computarii: Adapta adiumentum computarii. [3.2.4]"

#: guitext:729
msgctxt "In-game interface description"
msgid "Aggressive Computer Assistant: Constructs your dungeon and always trys to attack the enemy. LMB select. [3.2.4]"
msgstr "Adiumentum computarii aggressivum: Robur tuum construit et inimicum aggredi semper quaerit. BSM delige. [3.2.4]"

#: guitext:730
msgctxt "In-game interface description"
msgid "Defensive Computer Assistant: Constructs your dungeon but does not attack the enemy. LMB select. [3.2.4]"
msgstr "Adiumentum computarii defensivum: Robur tuum construi sed inimicum non aggreditur. BSM delige. [3.2.4]"

#: guitext:731
msgctxt "In-game interface description"
msgid "Construction Only Computer Assistant: Digs, places rooms and traps but does not move creatures. LMB select. [3.2.4]"
msgstr "Adiumentum computarii ad tantum constructionem: Fodit, cameras et trappas ponit, sed creaturas non movet. BSM delige. [3.2.4]"

#: guitext:732
msgctxt "In-game interface description"
msgid "Move Only Computer Assistant: Moves and slaps your creatures. LMB select. [3.2.4]"
msgstr "Adiumentum computarii ad tantum motum: Creaturas tuas movet et eis alapas da. BSM delige. [3.2.4]"

#: guitext:733
msgctxt "In-game interface description"
msgid "Pick most experienced creatures: LMB Pick up creature. RMB Zoom. [22.2.1]"
msgstr "Cape creaturas peritissimas: BSM cape creaturam. BDM i. [22.2.1]"

#: guitext:734
msgctxt "In-game interface description"
msgid "Pick idle creatures: LMB Pick up creature. RMB Zoom. [22.2.1]"
msgstr "Cape creaturas otiosas: BSM cape creaturam. BDM i. [22.2.1]"

#: guitext:735
msgctxt "In-game interface description"
msgid "Pick working creatures: LMB Pick up creature. RMB Zoom. [22.2.1]"
msgstr "Cape creaturas operantes: BSM cape creaturam. BDM i. [22.2.1]"

#: guitext:736
msgctxt "In-game interface description"
msgid "Pick fighting creatures: LMB Pick up creature. RMB Zoom. [22.2.1]"
msgstr "Cape creaturas incessentes: BSM cape creaturam. BDM i. [22.2.1]"

#: guitext:737
msgctxt "In-game interface description"
msgid "Invert Mouse: Inverts the vertical mouse movements while Possessing a creature. LMB toggle."
msgstr "Inverte murem: Motus muris verticales invertit dum creaturam possides. BSM alterna."

#: guitext:738
msgctxt "In-game interface description"
msgid "Possess Creature mouse sensitivity: Adjusts the sensitivity of the mouse movements when in Possess Creature mode. LMB toggle."
msgstr "Sensibilitas muris: Sensibilitatem motuum muris adaptat dum creaturam possides. BSM alterna."

#: guitext:739
msgctxt "In-game interface description"
msgid "More sensitive."
msgstr "Magis sensibilis."

#: guitext:740
msgctxt "In-game interface description"
msgid "Less sensitive."
msgstr "Minus sensibilis."

#: guitext:741
msgctxt "Statistic name"
msgid "Number of Creatures"
msgstr "Numerus creaturarum"

#: guitext:742
msgctxt "Statistic name"
msgid "Gold Mined"
msgstr "Aurum fossum"

#: guitext:743
msgctxt "Statistic name"
msgid "Efficiency"
msgstr "Efficientia"

#: guitext:744
msgctxt "Statistic name"
msgid "Secrets"
msgstr "Secreta"

#: guitext:745
msgctxt "Statistic name"
msgid "Money"
msgstr "Pecunia"

#: guitext:746
msgctxt "Statistic name"
msgid "Time"
msgstr "Tempus"

#: guitext:747
msgctxt "Statistic name"
msgid "Style"
msgstr "Stilus"

#: guitext:748
msgctxt "Statistic name"
msgid "Rating"
msgstr "Taxatio"

#: guitext:749
msgctxt "Statistic name"
msgid "Creatures Attracted"
msgstr "Creaturae attractae"

#: guitext:750
msgctxt "Statistic name"
msgid "Battles Won"
msgstr "Proelia victa"

#: guitext:751
msgctxt "Statistic name"
msgid "Battles Lost"
msgstr "Proelia perdita"

#: guitext:752
msgctxt "Statistic name"
msgid "Times Dungeon Breached"
msgstr "Vices in quibus inimici intravit"

#: guitext:753
msgctxt "Statistic name"
msgid "Imps Deployed"
msgstr "Diabolulli displicati"

#: guitext:754
msgctxt "Statistic name"
msgid "Creatures Left"
msgstr "Creaturae tentae"

#: guitext:755
msgctxt "Statistic name"
msgid "Doors Destroyed"
msgstr "Ostia deleta"

#: guitext:756
msgctxt "Statistic name"
msgid "Rooms Destroyed"
msgstr "Camerae deletae"

#: guitext:757
msgctxt "Statistic name"
msgid "Dungeon Area"
msgstr "Area roboris"

#: guitext:758
msgctxt "Statistic name"
msgid "Ideas Researched"
msgstr "Ideae investigatae"

#: guitext:759
msgctxt "Statistic name"
msgid "Creatures Scavenged"
msgstr "Creaturae furatae"

#: guitext:760
msgctxt "Statistic name"
msgid "Creatures Summoned"
msgstr "Creaturae invocatae"

#: guitext:761
msgctxt "Statistic name"
msgid "Creatures Sacrificed"
msgstr "Creaturae sacrificatae"

#: guitext:762
msgctxt "Statistic name"
msgid "Creatures Tortured"
msgstr "Creaturae cruciatae"

#: guitext:763
msgctxt "Statistic name"
msgid "Creatures Trained"
msgstr "Creaturae exercitatae"

#: guitext:764
msgctxt "Statistic name"
msgid "Gold Pots Stolen"
msgstr "Ollae auri furatae"

#: guitext:765
msgctxt "Statistic name"
msgid "Spells Stolen"
msgstr "Incantationes furatae"

#: guitext:766
msgctxt "Statistic name"
msgid "Traps Manufactured"
msgstr "Trappae fabricatae"

#: guitext:767
msgctxt "Statistic name"
msgid "Traps Unused"
msgstr "Trappae non usae"

#: guitext:768
msgctxt "Statistic name"
msgid "Doors Manufactured"
msgstr "Ostia fabricata"

#: guitext:769
msgctxt "Statistic name"
msgid "Doors Unused"
msgstr "Ostia non usa"

#: guitext:770
msgctxt "Statistic name"
msgid "Number of Rooms"
msgstr "Numerus camerarum"

#: guitext:771
msgctxt "Statistic name"
msgid "Number of Portals"
msgstr "Numerus portalium"

#: guitext:772
msgctxt "Statistic name"
msgid "Slaps"
msgstr "Alapae"

#: guitext:773
msgctxt "Statistic name"
msgid "Cave-Ins"
msgstr "Derupamenta"

#: guitext:774
msgctxt "Statistic name"
msgid "Skeletons Raised"
msgstr "Sceleti animati"

#: guitext:775
msgctxt "Statistic name"
msgid "Bridges Built"
msgstr "Pontes constructi"

#: guitext:776
msgctxt "Statistic name"
msgid "Rock Dug Out"
msgstr "Rocca fossa"

#: guitext:777
msgctxt "Statistic name"
msgid "Salary Cost"
msgstr "Impendium manupretii"

#: guitext:778
msgctxt "Statistic name"
msgid "Flies Eaten By Spiders"
msgstr "Muscae ab Araneis esae"

#: guitext:779
msgctxt "Statistic name"
msgid "Territory Destroyed"
msgstr "Territorium deletum"

#: guitext:780
msgctxt "Statistic name"
msgid "Rooms Constructed"
msgstr "Camerae constructae"

#: guitext:781
msgctxt "Statistic name"
msgid "Traps Used"
msgstr "Trappae usae"

#: guitext:782
msgctxt "Statistic name"
msgid "Keepers Destroyed"
msgstr "Custodes deleti"

#: guitext:783
msgctxt "Statistic name"
msgid "Area Claimed"
msgstr "Area vindicata"

#: guitext:784
msgctxt "Statistic name"
msgid "Backs Stabbed"
msgstr "Dorsa icta"

#: guitext:785
msgctxt "Statistic name"
msgid "Chickens Hatched"
msgstr "Pulli exclusi"

#: guitext:786
msgctxt "Statistic name"
msgid "Chickens Eaten"
msgstr "Pulli esi"

#: guitext:787
msgctxt "Statistic name"
msgid "Hopes Dashed"
msgstr "Spes ruptae"

#: guitext:788
msgctxt "Statistic name"
msgid "Promises Broken"
msgstr "Promissa rupta"

#: guitext:789
msgctxt "Statistic name"
msgid "Ghosts Raised"
msgstr "Phasmae animatae"

#: guitext:790
msgctxt "Statistic name"
msgid "Doors Used"
msgstr "Ostia usa"

#: guitext:791
msgctxt "Statistic name"
msgid "Your Creatures Killed By You"
msgstr "Creaturae tuae a te necatae"

#: guitext:792
msgctxt "Statistic name"
msgid "Things Researched"
msgstr "Res investigatae"

#: guitext:793
msgctxt "Statistic name"
msgid "Last Creature Attracted"
msgstr "Creatura ultima attracta"

#: guitext:794
msgctxt "Statistic name"
msgid "Items Manufactured"
msgstr "Res fabricatae"

#: guitext:795
msgctxt "Statistic name"
msgid "Creatures Converted"
msgstr "Creaturae conversae"

#: guitext:796
msgctxt "Statistic name"
msgid "Territory Lost"
msgstr "Territorium perditum"

#: guitext:797
msgctxt "Statistic name"
msgid "Traps Armed"
msgstr "Trappae paratae"

#: guitext:798
msgctxt "Statistic name"
msgid "Chickens Wasted"
msgstr "Pulli prodacti"

#: guitext:799
msgctxt "Statistic name"
msgid "Lies Told"
msgstr "Mendacia dicta"

#: guitext:800
msgctxt "Statistic name"
msgid "Creatures Annoyed"
msgstr "Creaturae iratae"

#: guitext:801
msgctxt "Statistic name"
msgid "Graveyard Body Count"
msgstr "Corpora in sepulcreto"

#: guitext:802
msgctxt "Statistic name"
msgid "Vampires Created"
msgstr "Vampyri creati"

#: guitext:803
msgctxt "Easter egg"
msgid "When night does not give way to day, And children are too scared to play, Abandon hope, embrace despair, You're destined for my Dragon's lair"
msgstr "Cum nox viam diei non dat, et pueri nimis metuentes sunt ut ludant, Relinque spem, accipe desperationem, in stabulo eris cum meo Dracone"

#: guitext:804
msgctxt "Easter egg"
msgid "If thou art bold and pure of heart, Come down here, be torn apart."
msgstr "Si audax es et cor purum habes, Hic veni, laniaberis sine quiete."

#: guitext:805
msgctxt "Easter egg"
msgid "Through my dungeon you may tread, But rest assured, you'll end up dead."
msgstr "Per castellum meum fortasse pinsis, Sed certe es, mortem occurris."

#: guitext:806
msgctxt "Easter egg"
msgid "If you find you lose it all, Why not play Theme Hospital?"
msgstr "Si putas hoc esse tuam sortem finalem, Cur non ludis Theme Hospitalem?"

#: guitext:807
msgctxt "Easter egg"
msgid "Armoured Knights who have true grit, Roast more quickly on a spit."
msgstr "Eques cum armatura qui habent animum verum, Rapide se assant supra magnum verum."

#: guitext:808
msgctxt "Easter egg"
msgid "Evil, malice, death, decay, I think you'll find they're here to stay."
msgstr "Malum, malitia, mors, putrefactio, Haec non simulant esse bona factio."

#: guitext:809
msgctxt "Easter egg"
msgid "Evil, malice, death, decay, Just another working day."
msgstr "Malum, malitia, mors, putrefactio, Modo alius dies cum laborem facio."

#: guitext:810
msgctxt "Easter egg"
msgid "Evil, malice, death, decay, There really is no better way."
msgstr "Malum, malitia, mors, putrefactio, Vere non sum in meliore itinerario."

#: guitext:811
msgctxt "Easter egg"
msgid "Giant, Dwarf, Thief and Fairy, None of you are very scary."
msgstr "Gigas, Nanus, Fur et Fata, Vere nulla creatura est timorata."

#: guitext:812
msgctxt "Easter egg"
msgid "The denizens of your domain, Just cannot wait to kill again."
msgstr "Incolae in regnis tuis, Volunt iterum occidere manis suis."

#: guitext:813
msgctxt "Easter egg"
msgid "The better creatures you employ, The greater carnage you enjoy."
msgstr "Quanto melior creaturae sunt quibus uteris, Tanto maior stragem frueris."

#: guitext:814
msgctxt "Easter egg"
msgid "Hark! The Avatar's abroad, And I can smell a frightened Lord."
msgstr "Eho! Avatar non adest, Et Dominus territus olfieri potest."

#: guitext:815
msgctxt "Easter egg"
msgid "Trespassers will meet their doom, In your dungeon's Torture Room."
msgstr "Vos, intrusi, fortasse moriemini, In camera roboris eius cruciaminis."

#: guitext:816
msgctxt "Easter egg"
msgid "Though intruders' hearts be pure, They'll end up on your dungeon floor."
msgstr "Quamquam corda intrusorum sunt pura, Erunt super roboris tui sola."

#: guitext:817
msgctxt "Easter egg"
msgid "Your tunnels will be dark and cold, And no place for a Knight of old, Even if he claims he's bold."
msgstr "Cuniculi tui obscuri et algidi erunt, Locus non bonus ad Dominum vetum, Etsi dicit se esse promptum."

#: guitext:818
msgctxt "Easter egg"
msgid "The fools who enter your domain, Will never see the light again."
msgstr "Stulti qui in regnum tuum ineunt, Lucem nunquam iterum videbunt."

#: guitext:819
msgctxt "Easter egg"
msgid "Pain and anguish are your tools, To use upon intruding fools."
msgstr "Dolor et angor sunt tua instrumenta, Ut eis utaris contra individua insipientia."

#: guitext:820
msgctxt "Easter egg"
msgid "When good guys head right for your treasure, Hunt and kill them at your leisure."
msgstr "Cum homines boni eunt ad thesaurum tuum, Venare et occide eos ad otium tuum."

#: guitext:821
msgctxt "Easter egg"
msgid "Protect your gold and Dungeon Heart, And slap your minions till they fart."
msgstr "Protege tuum aurum et cor roboris, Et creaturas tuas verbera baculis."

#: guitext:822
msgctxt "Easter egg"
msgid "Use your creatures' fear of you. To make them do what you want them to."
msgstr "Si creaturae tuae te formidant, Facient quod eis ordinas."

#: guitext:823
msgctxt "Easter egg"
msgid "Wizard in your dungeon grim? A trap will make short work of him."
msgstr "Estne Magus in robore tuo? Exhibe ei trappam in igne fatuo."

#: guitext:824
msgctxt "Easter egg"
msgid "When your creatures give you hell, Stick them in your Prison Cell."
msgstr "Cum creaturae tuae abutuntur tuo robore, Pone eas in tuo carcere."

#: guitext:825
msgctxt "Easter egg"
msgid "Torture is the crowning glory, Of your Dungeon Keeper story."
msgstr "Cruciamen est suprema gloria, De Custode Roboris tua historia."

#: guitext:826
msgctxt "Easter egg"
msgid "You are the Keeper, chosen one, And being evil is great fun."
msgstr "Tu custos es, electus es, et malus esse maxime delectabile est."

#: guitext:827
msgctxt "Easter egg"
msgid "When your troops are hunger-stricken, Your Hatchery has yummy chicken."
msgstr "Cum agmina tua fame moriuntur, In seminario tuo pullos sapidos epulantur."

#: guitext:828
msgctxt "Easter egg"
msgid "Fill the Avatar with dread. Really make him wet the bed."
msgstr "Comple Avatarem cum metu. Fac eum se mingere in lecto."

#: guitext:829
msgctxt "In-game hint message"
msgid "Imps are the lifeblood of your dungeon. Like blood, they must be allowed to circulate."
msgstr "Diabolulli essentia roboris tui sunt. Ut sanguis, diffundi eis licere debes."

#: guitext:830
msgctxt "In-game hint message"
msgid "Feeling mean? Set your minions to imprison and when your cells are full, spend some time torturing..."
msgstr "Sentisne malus? Captiva satellites tuas, et cum cellae plenae sunt, crucia eas..."

#: guitext:831
msgctxt "In-game hint message"
msgid "If your creatures get unhappy, slap some sense into them. They'll soon realise how lucky they are."
msgstr "Si creaturae tuae tristes fiunt, alapas eis da. Se quam fortunatae esse mox sentient."

#: guitext:832
msgctxt "In-game hint message"
msgid "The underworld is your domain and the adventurers come to steal it. Never show pity, even when the intruders are defenceless and pathetic."
msgstr "Infernum regnum tuum est, et errores veniunt ut furentur. Numquam misericordiam exhibeas, etiam cum intrusi indefensi et pathetici sunt."

#: guitext:833
msgctxt "In-game hint message"
msgid "Compassion is the hallmark of the good Keeper. But good Keepers never win. Only evil ones."
msgstr "Misericordia est propria custodis boni. Sed custodes boni nunquam vincunt. Solum mali."

#: guitext:834
msgctxt "In-game hint message"
msgid "There's never a moment to waste. Already the bravest of the brave are queuing up to enter your dungeon. So stop reading this and get going."
msgstr "Nunquam est momentum ad prodigendum. Iam animosissimi animosorum lineam faciunt ad in robur tuum ineundum. Subsiste legere hoc igitur et incipe."

#: guitext:835
msgctxt "In-game hint message"
msgid "Build fast. You'll want the biggest possible welcoming committee ready for the intruders."
msgstr "Construe celeriter. Maximum consilium hospitale possibile paratum ad intrusos voles."

#: guitext:836
msgctxt "In-game hint message"
msgid "Keep your Imps digging. There are always surprises to be found deep in the earth."
msgstr "Diabolullos fodere obliga. Res inopinatae semper sunt in terra inveniri."

#: guitext:837
msgctxt "In-game hint message"
msgid "He who controls the most gold controls the entire Underworld."
msgstr "Qui maximum aurum imperat, integrum Infernum imperat."

#: guitext:838
msgctxt "In-game hint message"
msgid "Fear and lack of mercy are your greatest weapons. Use them wisely."
msgstr "Timor et penuria misericordiae maxima arma tua sunt. Eis utere sapienter."

#: guitext:839
msgctxt "In-game hint message"
msgid "Foolish is the Keeper who sells all his rooms and refuses to pay his creatures."
msgstr "Fatuus est custos qui omnes cameras vendit et creaturas suas solvere non vult."

#: guitext:840
msgctxt "Menu interface item"
msgid "Return to options menu"
msgstr "Redi ad tabulam optionis"

#: guitext:841
msgctxt "Menu interface item"
msgid "Exit"
msgstr "Exitus"

#: guitext:842
msgctxt "Menu interface item"
msgid "Audio"
msgstr "Sonus"

#: guitext:843
msgctxt "Menu interface item"
msgid "Invert Mouse"
msgstr "Inverte murem"

#: guitext:844
msgctxt "Menu interface item"
msgid "Mouse Sensitivity"
msgstr "Sensibilitas muris"

#: guitext:845
msgctxt "Menu interface item"
msgid "Computer"
msgstr "Computarium"

#: guitext:846
msgctxt "Menu interface item"
msgid "Computer Players"
msgstr "Ludii computarii"

#: guitext:847
msgctxt "Menu interface item"
msgid "On"
msgstr "Accensum"

#: guitext:848
msgctxt "Menu interface item"
msgid "Off"
msgstr "Expictum"

#: guitext:849
msgctxt "Menu interface item"
msgid "Sensitivity"
msgstr "Sensibilitas"

#: guitext:850
msgctxt "Menu interface item"
msgid "Mouse Options"
msgstr "Optiones muris"

#: guitext:851
msgctxt "Menu interface item"
msgid "Mouse"
msgstr "Mus"

#: guitext:852
msgctxt "Menu interface item"
msgid "Undo Pickup"
msgstr "Disface capionem"

#: guitext:853
msgctxt "Menu interface item"
msgid "Pause"
msgstr "Pausa"

#: guitext:854
msgctxt "Menu interface item"
msgid "Map"
msgstr "Charta"

#: guitext:855
msgctxt "On-screen message"
msgid "Insufficient Memory"
msgstr "Memoria insufficiens"

#: guitext:856
msgctxt "On-screen message"
msgid "Unable To Change Screen Resolution"
msgstr "Incapax ad mutandum resolutionem quadri"

#: guitext:857
msgctxt "Menu interface item"
msgid "Query"
msgstr "Consultatio"

#: guitext:858
msgctxt "Credits"
msgid "Support Art"
msgstr "Ars additionalis"

#: guitext:859
msgctxt "Credits"
msgid "Navigation System"
msgstr "Systema navigationis"

#: guitext:860
msgctxt "Credits"
msgid "Script"
msgstr "Scriptum"

#: guitext:861
msgctxt "Credits"
msgid "Voice Over"
msgstr "Vox"

#: guitext:862
msgctxt "Credits"
msgid "Finance"
msgstr "Finantiae"

#: guitext:864
msgctxt "Credits"
msgid "Localisation Management"
msgstr "Procuratio traductionis"

#: guitext:865
msgctxt "Credits"
msgid "Language Test Supervisor"
msgstr "Supervisor probarum linguarum"

#: guitext:866
msgctxt "Credits"
msgid "Language Testers"
msgstr "Probatores linguarum"

#: guitext:867
msgctxt "Credits"
msgid "Localisation Audio Management"
msgstr "Procuratio traductionis soni"

#: guitext:868
msgctxt "Network game message"
msgid "Attempting To Join"
msgstr "Conans ad se iungendum"

#: guitext:869
msgctxt "Network game message"
msgid "Resyncing"
msgstr "Resynchronitans"

#: guitext:870
msgctxt "Menu interface item"
msgid "1 Player"
msgstr "1 ludius"

#: guitext:871
msgctxt "Menu interface item"
msgid "2 Players"
msgstr "2 ludii"

#: guitext:872
msgctxt "Menu interface item"
msgid "3 Players"
msgstr "3 ludii"

#: guitext:873
msgctxt "Menu interface item"
msgid "4 Players"
msgstr "4 ludii"

#: guitext:874
msgctxt "Menu interface item"
msgid "Serial"
msgstr "Serialis"

#: guitext:875
msgctxt "Menu interface item"
msgid "Modem"
msgstr "Modisum"

#: guitext:876
msgctxt "Menu interface item"
msgid "IPX"
msgstr "EFI"

#: guitext:877
msgctxt "World direction"
msgid "N"
msgstr "B"

#: guitext:878
msgctxt "World direction"
msgid "E"
msgstr "E"

#: guitext:879
msgctxt "World direction"
msgid "S"
msgstr "A"

#: guitext:880
msgctxt "World direction"
msgid "W"
msgstr "O"

#: guitext:881
msgctxt "Menu interface item"
msgid "Vs"
msgstr "Contra"

#: guitext:882
msgctxt "Credits"
msgid "Game design"
msgstr "Designatio ludi"

#: guitext:883
msgctxt "Credits"
msgid "Associate Producer"
msgstr "Productor associatus"

#: guitext:884
msgctxt "Credits"
msgid "Additional Script"
msgstr "Scriptum additionale"

#: guitext:885
msgctxt "Easter egg"
msgid "Happy Birthday"
msgstr "Felicem natalem"

#: guitext:886
msgctxt "Menu interface message"
msgid "Error"
msgstr ""

#: guitext:887
msgctxt "Menu interface message"
msgid "Error Saving"
msgstr "Error inter conservandum"

#: guitext:888
msgctxt "Menu interface message"
msgid "New Levels"
msgstr "Libellae novae"

#: guitext:889
msgctxt "Menu interface message"
msgid "Please insert Data Disk CD-ROM"
msgstr "Quaeso, insere discum datuum"

#: guitext:890
msgctxt "Menu interface message"
msgid "Please insert Dungeon Keeper CD-ROM"
msgstr "Quaeso, insere discum Custodis Roboris"

#: guitext:891
msgctxt "Menu interface message"
msgid "Please insert The Deeper Dungeons CD-ROM"
msgstr "Quaeso, insere discum Robora Profundiora"

#. DD Level Korros Tor first objective
#: guitext:892
msgctxt "In-game message"
msgid ""
"The might of two rival Dungeon Keepers challenge your claim to this realm. Decimate them both to achieve total domination, but beware of bands of heroes hidden "
"in the caverns."
msgstr ""
"Potestas duorum custodum rivalium roboris proprietatem huius regni disputat. Decima ambos ut dominationem totalem obtineas, sed cave catervas heroum occultas "
"in cavernis."

#. DD Level Kari-Mar first objective
#: guitext:893
msgctxt "In-game message"
msgid ""
"Another Keeper has already claimed this realm. He is unfit to rule so destroy him and take what is rightfully yours. Great riches lie in the caverns around the "
"land; explore to gain more power."
msgstr ""
"Alius custos hoc regnum vindicavit. Paratus non est, vince igitur eum et cape quod legitime tuum est. Ditiae magnae in cavernis sunt circa territorium; speculare "
"ut magis potestatem teneas."

#. DD Level Belbata first objective
#: guitext:894
msgctxt "In-game message"
msgid ""
"This land is highly coveted amongst the evil and there are three enemy Dungeon Keepers you must battle with to claim supremacy. Keep an eye out for any rogue "
"bands of heroes waiting to ambush a careless Keeper."
msgstr ""
"Haec terra maxime concupitur inter malignorum, et tres sunt custodes roboris inimici, cum quibus proeliari debes ad suprematiam tenendam. Vigila, fortasse sunt "
"catervae heroum solitariae, quae neglegentem custodem impetare cum insidia exspectant."

#. DD Level Pladitz waypoint objective
#: guitext:895
msgctxt "In-game message"
msgid ""
"The Lord of the Land and his pitiful band of followers lie dead. Good riddance to them and their sad, happy lives. Now seize your chance and attack your rival "
"Keeper. Domination awaits."
msgstr ""
"Dominus Regni et caterva sua misera sectatorum mortui sunt. Nunquam vobiscum et vitis laetibus tristibus vestris congredior. Iam cape opportunitatem tuam et "
"custodem rivalem tuum aggredere. Dominatio te exspectat."

#. DD Level Pladitz first objective
#: guitext:896
msgctxt "In-game message"
msgid ""
"You and a rival Dungeon Keeper are vying for control of this realm but the Lord of the Land has constructed his own dungeon between you to halt your conquest. "
"Destroy him and the enemy Keeper to reign supreme."
msgstr ""
"Tu et custos roboris rivalis ob imperium huius regni certatis, sed Dominus Regni robur proprium inter te construxit ut conquaestum tuum subsistat. Eum et "
"custodem inimicum vince ad super omnes regnandum."

#. DD Level Pladitz waypoint objective
#: guitext:897
msgctxt "In-game message"
msgid "You have done well to come this far but further hardships await. Search the map carefully and you may find many secrets to aid your conquest."
msgstr "Bene fecisti hactenus, sed plures difficultates te exspectant. Chartam scrutare et fortasse multa secreta nancisceris ad conquaestum tuum auxiliandum."

#. DD Level Abbadon first objective
#: guitext:898
msgctxt "In-game message"
msgid ""
"You have come to this realm with little to assist you so you must explore to gain more power. Keep an eye out for any loathsome heroes who may try to thwart "
"your progress."
msgstr ""
"Ad hoc regnum advenisti cum paulis rebus opiferis, speculari igitur debes ut magis potestatem teneas. Vigila qualescumque heroes taetros qui fortasse progressum "
"tuum officere conantur."

#. DD Level Daka-Gorn first objective
#: guitext:899
msgctxt "In-game message"
msgid "Beware Keeper. This realm is infested with the sickly goodness of heroes and fairies. Hunt them down and feed them their own entrails."
msgstr "Cave, custos. Hoc regnum bonitate morbosa heroum et fatarum infestatum est. Eos consectare et interaneis propriis pasce."

#. DD Level Morkardar first objective
#: guitext:900
msgctxt "In-game message"
msgid "Your opponent for this realm has foolishly challenged your superior skill. Such disrespect should be punished so make an example of his insolence."
msgstr "Adversarius tuus ad hoc regnum stulte habilitatem tuam provocavit. Talis irreverentia puniatur, exemplum igitur insolentiae suae age."

#. DD Level Morkardar information soon after start
#: guitext:901
msgctxt "In-game message"
msgid "Ancient powers lie hidden in this realm. Seek them out and use them for your own evil purposes."
msgstr "Potentiae antiquae occultae in hoc regno sunt. Eas quaere et eis utere ad proposita tua maligna."

#. DD Level Abbadon objective after rooms built
#: guitext:902
msgctxt "In-game message"
msgid "A foolish challenger stands between you and total dominance. Annihilate his forces and feed his body to your ravenous minions."
msgstr "Adversarius fatuus inter te et dominationem totalem stat. Vires suas annihila et satellitibus tuis voracibus corpus suum pasce."

#. DD Level Daka-Gorn information after AP reached
#: guitext:903
msgctxt "In-game message"
msgid "I can hear footsteps beyond the walls of the hero castle which dominates this land. Tread carefully Keeper and rid the land of goodness once and for all."
msgstr "Passus trans muros castelli herois audire possum, quod hoc regnum dominatur. Caute gradere, custos, et terram bonitate libera semel pro semper."

#. DD Level Netzcaro first objective
#: guitext:904
msgctxt "In-game message"
msgid "The once strong hero fortress of this realm has grown rotten and weak. Tear down its walls and let your creatures feast on the heroes within."
msgstr "Quod castellum herois forte huius regnum fuit, putre et debile crevit. Muros suos demolire et creaturas tuas sine heroes intus epulari."

#. DD Level Netzcaro information after AP reached
#: guitext:905
msgctxt "In-game message"
msgid "This realm will be a test of your cunning and deviousness. Your dungeon has been fortified with seven steel doors to aid you in your conquest."
msgstr "Hoc regnum proba erit de versutia tua. Robur tuum septem ostiis aciarii fortificatum est ut in conquaestu tuo te adiuvent."

#. DD Level Netzcaro objective after AP reached
#: guitext:906
msgctxt "In-game message"
msgid ""
"Congratulations Keeper. This vial has given your researchers a much needed boost. You can now construct Bridges that enable you to traverse water and fire."
msgstr "Optime, custos. Haec fiola investigatoribus tuis impulsum maxime necessarium dedit. Iam pontes construere potest, qui aquam et ignem transire te sinunt."

#. DD Level Belial information soon after start
#: guitext:907
msgctxt "In-game message"
msgid "Food is scarce in this land and the only Hatchery available to you is inside a hero dungeon. Find this food before your creatures turn against you."
msgstr "Cibus in hac terra scarsus est, et unicum seminarium ad te disponibile in robore herois inest. Hunc cibum nanciscere antequam creaturae tuae se rebellant."

#. DD Level Belial information after getting vampire
#: guitext:908
msgctxt "In-game message"
msgid ""
"Entombed in stone by a cruel band of heroes, the Vampire you have rescued demands revenge for his imprisonment. His anger will make him a valuable asset to "
"your army of evil."
msgstr ""
"A caterva heroum crudeli sub lapide tumulatus, Vampyrus quem salvavisti vindictam postulat pro incarceratione sua. Ira sua in habere pretioso ad exercitum "
"tuum mali eum facit."

#. DD Level Batezek first objective
#: guitext:909
msgctxt "In-game message"
msgid "You are surrounded on all sides by valiant heroes so show them the true meaning of evil and terror."
msgstr "Ab heroibus animosis undique circumdaris, eis igitur significationem veram mali et terroris monstra."

#. DD Level Batezek objective after cleaning all good creatures
#: guitext:910
msgctxt "In-game message"
msgid "The Lord of the Land has sent his fiercest warriors against you. Show them no mercy and flay them alive."
msgstr "Dominus Regni bellatores ferocissimos suos contra te demisit. Nullam misericordiam eis monstra et eos vivos deglube."

#. DD Level Benetzaron first objective
#: guitext:911
msgctxt "In-game message"
msgid "Explore this realm to uncover riches and secrets. Tread carefully Keeper, or you could be burned."
msgstr "Hoc regnum speculare ut ditias et secreta reveles. Caute gradere, custos, aut ardere possis."

#. DD Level Svatona first objective
#: guitext:912
msgctxt "In-game message"
msgid "Only one Dungeon Keeper can reign victorious over this land. Do not suffer a humiliating defeat Keeper, the penalty for such failure is torture and death."
msgstr "Unus tantum custos roboris in hoc regno victoriosus fieri potest. Ne patiaris stragem humiliantem, custos. Multa pro tali deliquio cruciamen et mors est."

#. DD Level Caddis Fell first objective
#: guitext:913
msgctxt "In-game message"
msgid "Choices, choices Keeper. Choose your path wisely. Some routes are more perilous than others ..."
msgstr "Optiones, optiones, custos. Viam tuam sapienter delige. Aliquae viae magis periculosae sunt quam aliae..."

#. DD Level Caddis Fell objective after good destroyed
#: guitext:914
msgctxt "In-game message"
msgid "Congratulations Keeper, you have a powerful army indeed. Do not grow complacent though, you still have another challenger to the north ..."
msgstr "Gratulationes, custos, exercitus potentem quidem habes. Sed complacens ne fias, alium adversarium adhuc ad borean habes..."

#. DD Level Caddis Fell objective after player1 destroyed
#: guitext:915
msgctxt "In-game message"
msgid "Congratulations Keeper, you have a powerful army indeed. Do not grow complacent though, you still have another challenger to the south ..."
msgstr "Gratulationes, custos, exercitus potentem quidem habes. Sed complacens ne fias, alium adversarium adhuc ad austrum habes..."

#. DD Level Caddis Fell objective after entrance claimed
#: guitext:916
msgctxt "In-game message"
msgid ""
"The Lord of the Land is a pathetic individual who breeds fluffy bunnies. Pound him into the ground and then destroy the rival Keeper to achieve total "
"domination."
msgstr ""
"Dominus Regni individuum miserabile est, quod cuniculos parvos lanuginosos alit. Eum pinse in solum, et deinde custodem rivalem dele ut dominationem "
"totalem obtineas."

#. DD Level Kanasko first objective
#: guitext:917
msgctxt "In-game message"
msgid "Make haste Keeper. The heroes of this realm are many and strong. Prepare your forces well or face a humiliating defeat ..."
msgstr "Festina, custos. Heroes huius regni multi et fortes sunt. Vires tuas bene para, aut stragi humilianti obviam i..."

#. DD Level Belial first objective
#: guitext:918
msgctxt "In-game message"
msgid ""
"The Avatar is a wretched being, full of happiness and good cheer. Food is scarce in his land and the only Hatchery available is inside his dungeons. Destroy "
"his mighty fortress and wipe the smile from his face before your creatures turn against you."
msgstr ""
"Avatar ens miserum est, plenum felicitatis et gaudii. Cibus in hac terra scarsus est, et unicum seminarium disponibile in roborum eius inest. Castrum imperiosum "
"eius dele et surrisum ex facie eius terge antequam creaturae tuae se rebellant."

#. DD Level Belial objective after AP reached
#: guitext:919
msgctxt "In-game message"
msgid "The Avatar has massed an army of heroic Lords to confront you. Prepare to be attacked!"
msgstr "Avatar exercitum dominorum heroicorum collegit ad te confrontandum. Paratus es ut incessaris!"

#. DD Level Belial objective after AP reached
#: guitext:920
msgctxt "In-game message"
msgid "Decimate this outpost and send fear into the heart of the Avatar."
msgstr "Hanc stationem decima et timorem in cor Avataris demitte."

#. DD Level Belial objective after AP reached
#: guitext:921
msgctxt "In-game message"
msgid "The Avatar's castle is ripe for the taking. Train your forces well, Keeper. The ultimate battle awaits ..."
msgstr "Castellum Avataris maturum ad tondendum. Tuas vires bene exercita, custos. Proelium ultimum te exspectat..."

#. DD Level Belial objective when adding Avatar
#: guitext:922
msgctxt "In-game message"
msgid ""
"You are now in the heart of the Avatar's castle. The sickly sweet smell of goodness still hangs in the air. Kill the Avatar and send his soul to eternal "
"damnation."
msgstr "Iam in corde castelli Avataris es. Odor dulcis morbosus bonitatis etiamnunc in aere pendet. Avatarem occide et animam suam ad damnationem aeternam demitte."

#. DD Levels generic information after finding a Mistress
#: guitext:923
msgctxt "In-game message"
msgid "Well done, Keeper. The Mistress you have discovered is an excellent prize."
msgstr "Optime, custos. Domina quam repperisti praemium excellens est."

#. DD Levels generic information after finding a Bile Demon
#: guitext:924
msgctxt "In-game message"
msgid "The Bile Demon you have rescued will be a valuable but hungry asset to your dungeon. Make sure your Hatchery can satisfy his voracious appetite."
msgstr "Daemon Bilis quem eripuisti creatura pretiosa sed esuriens est ad robur tuum. Verifica ut seminarium tuum appetitum eius voracem satisfacere possit."

#. DD Level Dixaroc first objective
#: guitext:925
msgctxt "In-game message"
msgid ""
"A devious Wizard has cheated you of your magical powers. Use your only Spider and explore the realm. Find the Wizard, kill him and make an example of his "
"foolishness."
msgstr ""
"Magus devius potestates magicas tuas despoliavit. Aranea unica tua utere et hoc regnum speculare. Magum nanciscere, eum occide et exemplum fatuitatis sui "
"age."

#. DD Level Dixaroc information after getting Imps
#: guitext:926
msgctxt "In-game message"
msgid "You have found some Imps who consider it a great honour to serve you."
msgstr "Aliquos diabolullos nanctus es, qui te servire honorem magnum considerant."

#. DD Levels Dixaroc information after finding Bile Demons
#: guitext:927
msgctxt "In-game message"
msgid "You have discovered a group of Bile Demons who will aid you in your fight."
msgstr "Grupam Daemonum Bilis nanctus es, qui in pugna tua te adiuvabunt."

#. DD Level Dixaroc information just after PLAYER1 destroyed
#: guitext:928
msgctxt "In-game message"
msgid ""
"The destruction of this pathetic Keeper brings with it a useful bonus. You now have the ability to build Bridges. Dig deeper and you may find more secrets to "
"strengthen your powers."
msgstr ""
"Destructio huius custodis pathetici tibi rem utilem donat. Iam habilitatem ad pontes construendos habes. Magis fode et fortasse plura secreta nanctus es ut "
"potestates tuae firmentur."

#. DD Level Dixaroc information some time after PLAYER1 destroyed
#: guitext:929
msgctxt "In-game message"
msgid "A warning, Keeper. There is a stench of hero in the air."
msgstr "Monitus, custos. Paedor herois est in aere."

#. DD Level Dixaroc information after AP reached
#: guitext:930
msgctxt "In-game message"
msgid "You have done well to get this far Keeper. Do not become complacent, however. A great struggle lies ahead."
msgstr "Bene fecisti hactenus, custos. Complacens tamen ne fias. Iurgium magnum ante est."

#. DD Level Dixaroc information after AP reached
#: guitext:931
msgctxt "In-game message"
msgid "Before you lies the Wizard's domain. Defeat him and you will regain your powers."
msgstr "Dominium Magi ante te est. Eum vince et potestates tuas reciperabis."

#. DD Level Dixaroc objective after wizard is dead
#: guitext:932
msgctxt "In-game message"
msgid "Your magical powers are restored Keeper. You can finally show these fools what you are made of."
msgstr "Potestates tuae restituuntur, custos. Denique his stultis exhibere potes e quo factus es."

#. DD Level Caddis Fell objective after AP reached
#: guitext:933
msgctxt "In-game message"
msgid ""
"A black shadow is creeping over this land. Now is the time to strike. Take control of your Vampire and use him to find and kill the Lord of the Land. If you "
"succeed, the Vampire will join you in the next realm."
msgstr ""
"Umbra atra super hoc regnum reptat. Iam tempus est feriendi. Vampyrum tuum impera et eo utere ut Dominum Regni nanciscaris et occidas. Si succedis, Vampyrus "
"in regno sequente te adiuvabit."

#. DD Level Belial information after winning
#: guitext:934
msgctxt "In-game message"
msgid "Your achievements are legendary Keeper. Tales of your evil and cunning will become the horror stories of generations."
msgstr "Successi tui legendarii sunt, custos. Fabulae de malo et versutia tua fient fabulae horrificae generationum."

#: guitext:935
msgctxt "Door name"
msgid "Secret Door"
msgstr "Ostium secretum"

#: guitext:936
msgctxt "Door description"
msgid "Secret Door: This door remains hidden to enemies unless they observe it closely or see it opening. RMB zoom."
msgstr "Ostium secretum: Hoc ostium occultum inimicis fit, nisi eum proxime observant aut a creaturis tuis aperiri eum aspiciunt. BDM i."

#: guitext:937
msgctxt "Game event description"
msgid "Secret Door discovered: LMB toggle. RMB delete."
msgstr "Ostium secretum inventum: BSM alterna. BDM dele."

#: guitext:938
msgctxt "Game event name"
msgid "Secret Door discovered"
msgstr "Ostium secretum inventum"

#: guitext:939
msgctxt "Game event description"
msgid "Enemy spotted your Secret Door: LMB toggle. RMB delete."
msgstr "Hostis ostium secretum tuum conspexit: BSM alterna. BDM dele."

#: guitext:940
msgctxt "Game event name"
msgid "Enemy spotted your secret door"
msgstr "Hostis ostium secretum tuum conspexit"

#: guitext:941
msgctxt "Menu interface, Main Menu item"
msgid "Free Play levels"
msgstr "Libellae independentes"

#: guitext:942
msgctxt "Menu interface item"
msgid "Land selection"
msgstr "Selectio terrae"

#: guitext:943
msgctxt "Menu interface item"
msgid "Campaigns"
msgstr "Expeditiones"

#: guitext:944
msgctxt "Menu interface item"
msgid "Add computer"
msgstr "Adde computarium"

#: guitext:945
msgctxt "Game event name"
msgid "Your creature cannot reach the room it needs"
msgstr "Creatura tua in cameram quam eget pervenire non potest"

#: guitext:946
msgctxt "Game event description"
msgid "Work room unreachable: LMB toggle. RMB delete."
msgstr "Camera laboris inaccessibilis: BSM alterna. BDM dele."

#: guitext:947
msgctxt "Game event name"
msgid "Your Imp cannot reach a room to drag something into"
msgstr "Diabolullus tuus in cameram pervenire non potest ut aliquod in eam trahat"

#: guitext:948
msgctxt "Game event description"
msgid "Storage room unreachable: LMB toggle. RMB delete."
msgstr "Camera depositi inaccessibilis: BSM alterna. BDM dele."

#: guitext:949
msgctxt "In-game interface description"
msgid "Armour: Part of the damage which won't affect creature health. The higher the number, the larger part of damage is discarded."
msgstr "Armatura: Pars noxiae quae sanitatem creaturae non afficiet. Quanto maior numerus est, tanto maior pars noxiae reicitur."

#: guitext:950
msgctxt "In-game interface description"
msgid "Speed: How fast the creature moves and perform its dungeon tasks."
msgstr "Celeritas: Quam rapide creatura se movet et pensa roboris sua fungitur."

#: guitext:951
msgctxt "In-game interface description"
msgid "Loyalty: How resistant the creature is against scavenging by the enemy."
msgstr "Fides: Quantam resistentiam creatura tractat contra attractionem inimicam."

#: guitext:952
msgctxt "In-game interface description"
msgid "Research Skill: How fast the creature works in Library. The higher the Skill level, the better the creature's performance."
msgstr "Habilitas investigationis: Quam rapide creatura in bibliotheca operatur. Quanto maior gradus habilitatis est, tanto melior functio creaturae est."

#: guitext:953
msgctxt "In-game interface description"
msgid "Manufacture Skill: How fast the creature works in Workshop. The higher the Skill level, the better the creature's performance."
msgstr "Habilitas fabricationis: Quam rapide creatura in officina operatur. Quanto maior gradus habilitatis est, tanto melior functio creaturae est."

#: guitext:954
msgctxt "In-game interface description"
msgid "Training Skill: How fast the creature works on training. The higher the Skill level, the better the creature's performance."
msgstr "Habilitas exercitationis: Quam rapide creatura se exercitat. Quanto maior gradus habilitatis est, tanto melior functio creaturae est."

#: guitext:955
msgctxt "In-game interface description"
msgid "Scavenge Skill: How fast the creature works on scavenging. The higher the Skill level, the better the creature's performance."
msgstr "Habilitas attractionis: Quam rapide creatura alias attrahit. Quanto maior gradus habilitatis est, tanto melior functio creaturae est."

#: guitext:956
msgctxt "In-game interface description"
msgid "Training Cost: Gold used for training the creature."
msgstr "Pretium exercitationis: Aurum usum ad creaturam exercitandam."

#: guitext:957
msgctxt "In-game interface description"
msgid "Scavenge Cost: Gold used for scavenging by the creature."
msgstr "Pretium attractionis: Aurum usum ad creaturam attrahere conandum."

#: guitext:958
msgctxt "In-game interface description"
msgid "Best Damage: How much harm can be made by the strongest attack the creature has."
msgstr "Noxia maxima: Quanta noxia aggresione fortissime, quam creatura habet, agi potest."

#: guitext:959
msgctxt "In-game interface description"
msgid "Weight: Mass of the creature. Some people say overweight can lead to heart attack."
msgstr "Pondus: Moles creaturae. Aliqui homines dicit superpondus ad infarctum ducere posse."

#: guitext:960
msgctxt "In-game interface description"
msgid "Score: Estimate of an overall creature value. Added to player score when finishing the level."
msgstr "Summa: Aestimatio valoris totalis creaturi. Ad summam ludii addita postquam libella finita est."

#: guitext:961
msgctxt "Keeper spell name"
msgid "Hand Of Evil"
msgstr "Manus Mali"

#: guitext:962
msgctxt "Keeper spell name"
msgid "Slap"
msgstr "Alapa"

#: guitext:963
msgctxt "Keeper spell description"
msgid "Hand Of Evil: Ability to pick up your creatures and hold them in your hand. Just don't hold them forever or they may get irritated."
msgstr "Manus Mali: Habilitas ad creaturas tuas capiendas et in mano tua eas tenendas. Ne tene eas tamen in perpetuum, aut fortasse iratae fiunt."

#: guitext:964
msgctxt "Keeper spell description"
msgid "Slap: Makes your creatures work harder, for some time. Your creatures take some damage from each slap they receive."
msgstr "Alapa: Creaturas aliquamdiu durius operari facit. Creaturae tuae aliquam noxiam accipiunt ab unaquaque alapa quam recipiunt."

#: guitext:965
msgctxt "In-game interface description"
msgid ""
"Health: How much health points the creature has left to lose."
msgstr "Sanitas: Quanta puncta sanitatis creatura tenet ad perdendum."

#: guitext:966
msgctxt "In-game interface description"
msgid ""
"Health: The maximum amount of health points for this creature."
msgstr "Sanitas: Quantitas maxima punctorum sanitatis in hac creatura."

#: guitext:967
msgctxt "Menu interface item"
msgid "Toggle Message"
msgstr "Alterna nuntium"

#: guitext:968
msgctxt "Menu interface item"
msgid "Return to Free Play levels"
msgstr "Redi ad libellas independentes"

#: guitext:969
msgctxt "Menu interface item"
msgid "Map packs"
msgstr "Grupus chartarum"

#: guitext:970
msgctxt "Menu interface item"
msgid "The Deeper Dungeons"
msgstr "Robora Profundiora"

#: guitext:971
msgctxt "Menu interface item"
msgid "Standard Levels"
msgstr "Libellae normales"

#: guitext:972
msgctxt "Menu interface item"
msgid "Classic Levels"
msgstr "Libellae classicae"

#: guitext:973
msgctxt "Menu interface item"
msgid "Legacy Levels"
msgstr "Libellae antiquae"

#: guitext:974
msgctxt "Menu interface item"
msgid "Personal Levels"
msgstr "Libellae personales"

#: guitext:975
msgctxt "Menu interface item"
msgid "Lost Levels"
msgstr "Libellae perditae"

#: guitext:976 guitext:977 guitext:978 guitext:979 guitext:980
msgctxt "Unused"
msgid "Moo3"
msgstr ""

#: guitext:981
msgctxt "Trap names"
msgid "Special Trap"
msgstr "Trappa Specialis"

#: guitext:982
msgctxt "Trap names"
msgid "Freeze Trap"
msgstr "Trappa Glaciei"

#: guitext:983
msgctxt "Trap names"
msgid "Fear Trap"
msgstr "Trappa Timoris"

#: guitext:984
msgctxt "Trap names"
msgid "Sentry Trap"
msgstr "Trappa Stationis"

#: guitext:985
msgctxt "Trap names"
msgid "Mimic Trap"
msgstr "Trappa Imitationis"

#: guitext:986
msgctxt "Trap names"
msgid "Spawn Trap"
msgstr "Trappa Ovi"

#: guitext:987
msgctxt "Trap names"
msgid "Wind Trap"
msgstr "Trappa Venti"

#: guitext:988
msgctxt "Trap names"
msgid "Spitfire Trap"
msgstr "Trappa Tormenti"

#: guitext:989
msgctxt "Trap names"
msgid "Chicken Trap"
msgstr "Trappa Pulli"

#: guitext:990
msgctxt "Trap names"
msgid "Disease Trap"
msgstr "Trappa Morbi"

#: guitext:991
msgctxt "Trap names"
msgid "Power Trap"
msgstr "Trappa Potestatis"

#: guitext:992
msgctxt "Trap names"
msgid "Switch"
msgstr "Interruptor"

#: guitext:993
msgctxt "Trap names"
msgid "Hidden Switch"
msgstr "Interruptor occultus"

#: guitext:994
msgctxt "Door name"
msgid "Special Door"
msgstr "Ostium speciale"

#: guitext:995
msgctxt "Door name"
msgid "Hidden Door"
msgstr "Ostium occultum"

#: guitext:996
msgctxt "Mouse"
msgid "Scroll Wheel Up"
msgstr "Move rotam muris sursum"

#: guitext:997
msgctxt "Mouse"
msgid "Scroll Wheel Down"
msgstr "Move rotam muris deorsum"

#: guitext:998
msgctxt "Mouse"
msgid "Mouse Button"
msgstr "Buto muris"

#: guitext:999
msgctxt "Game controls"
msgid "Build Square Room"
msgstr "Construe cameram quadratam"

#: guitext:1000
msgctxt "Game controls"
msgid "Detect Room"
msgstr "Animadverte cameram"

#: guitext:1001
msgctxt "Game controls"
msgid "Increase Room Size"
msgstr "Auge magnitudinem camerae"

#: guitext:1002
msgctxt "Game controls"
msgid "Decrease Room Size"
msgstr "Deminue magnitudinem camerae"

#: guitext:1003
msgctxt "Game controls"
msgid "Precision Sell"
msgstr "Venditio praecisa"

#: guitext:1004
msgctxt "Game controls"
msgid "Snap Camera"
msgstr "Camera instantanea"

#: guitext:1005
msgctxt "Dungeon special decription"
msgid "Mysterious Box: There's no telling what this will do."
msgstr "Capsa arcana: Quod aget nescis."

#: guitext:1006
msgctxt "Network game message"
msgid "Joined player has different map version from host."
msgstr "Charta ludii qui se iunxit differens ab hospe est."

#: guitext:1007
msgctxt "In-game interface description"
msgid "Display Resolution: Switch to the next configured display resolution. LMB toggle. RMB display current resolution."
msgstr "Resolutio quadri: Cambia ad resolutionem quadri configuratam sequentem. BSM alterna. BDM exhibe resolutionem actualem."

#: guitext:1008
#, fuzzy
msgctxt "In-game interface item"
msgid "Voice"
msgstr "Vox"

#: guitext:1009
#, fuzzy
msgctxt "In-game interface item"
msgid "Ambience"
msgstr "Ambiens"

#: guitext:1010
msgctxt "Unused"
msgid "Moo4"
msgstr ""

#: guitext:1011
msgctxt "Menu interface item"
msgid "Dungeon Keeper - Original Campaign"
msgstr "Dungeon Keeper - Expeditio Originalis"

#: guitext:1012
msgctxt "Menu interface item"
msgid "Assmist Isle"
msgstr "Insula Auxiliata"

#: guitext:1013
msgctxt "Menu interface item"
msgid "Ancient Keeper campaign"
msgstr "Custos Antiquus"

#: guitext:1014
msgctxt "Menu interface item"
msgid "Burdened Imps' Level Pack"
msgstr "Diabolulli Gravati, grupus libellarum"

#: guitext:1015
msgctxt "Menu interface item"
msgid "Conquest of the Arctic"
msgstr "Conquaestus Arcticae"

#: guitext:1016
msgctxt "Menu interface item"
msgid "The Destiny of Ninja"
msgstr "Fatum Ninjae"

#: guitext:1017
msgctxt "Menu interface item"
msgid "DzjeeAr's  6-level campaign"
msgstr "DzjeeAr's: 6 libellae"

#: guitext:1018
msgctxt "Menu interface item"
msgid "DzjeeAr's 10-level campaign"
msgstr "DzjeeAr's: 10 libellae"

#: guitext:1019
msgctxt "Menu interface item"
msgid "DzjeeAr's 25-level campaign"
msgstr "DzjeeAr's: 25 libellae"

#: guitext:1020
msgctxt "Menu interface item"
msgid "Evil Keeper campaign"
msgstr "Custos malignus"

#: guitext:1021
msgctxt "Menu interface item"
msgid "Grinics' KReign campaign"
msgstr "Chronica Grinics Kreign"

#: guitext:1022
msgctxt "Menu interface item"
msgid "Japanese DKMaps8 pack"
msgstr "Grupus iaponicus 8 libellarum"

#: guitext:1023
msgctxt "Menu interface item"
msgid "KDK Levels"
msgstr "Libellae KDK"

#: guitext:1024
msgctxt "Menu interface item"
msgid "Good Campaign"
msgstr "Custos bonus"

#: guitext:1025
msgctxt "Menu interface item"
msgid "Lord Vexer campaign"
msgstr "Lord Vexer"

#: guitext:1026
msgctxt "Menu interface item"
msgid "Nikolai's Castles campaign"
msgstr "Castellum Nikolai"

#: guitext:1027
msgctxt "Menu interface item"
msgid "Dungeon Keeper - NG+"
msgstr "Dungeon Keeper - Novus Ludus+"

#: guitext:1028
msgctxt "Menu interface item"
msgid "Post Ancient Keeper campaign"
msgstr "Post Custodem Antiquum"

#: guitext:1029
msgctxt "Menu interface item"
msgid "Post Undead Keeper campaign"
msgstr "Post Custodem Mortuum Viventem"

#: guitext:1030
msgctxt "Menu interface item"
msgid "Quest for the Hero campaign"
msgstr "Indagatio ob Heroem"

#: guitext:1031
msgctxt "Menu interface item"
msgid "Revenge of the Lord"
msgstr "Vindicta Domini"

#: guitext:1032
msgctxt "Menu interface item"
msgid "Twin Keepers Campaign"
msgstr "Custodes gemini"

#: guitext:1033
msgctxt "Menu interface item"
msgid "Undead Keeper campaign"
msgstr "Custos Mortuus Vivens"

#: guitext:1034 guitext:1035
msgctxt "Unused"
msgid "Moo5"
msgstr ""

#: guitext:1036
msgctxt "Trap names"
msgid "Demolition Trap"
msgstr "Trappa Disturbationis"

#: guitext:1037
msgctxt "Trap description"
msgid "Demolition Trap: An explosive with unrivaled destructive power."
msgstr "Trappa Disturbationis: Trappa ignigena cum potentia destructiva incomparabile."

#: guitext:1038
msgctxt "Trap description"
msgid "Sentry Trap: Stands guard and shoots at enemies in sight."
msgstr "Trappa Stationis: Vigilat et ad inimicos visos incessit."

#: guitext:1039 guitext:1040
msgctxt "Unused"
msgid "Moo6"
msgstr ""

#: guitext:1041
msgctxt "Creature name"
msgid "Spirit"
msgstr "Spiritus"

#: guitext:1042
msgctxt "Creature name"
msgid "Druid"
msgstr "Druida"

#: guitext:1043
msgctxt "Creature name"
msgid "Time Mage"
msgstr "Magus Temporalis"

#: guitext:1044 guitext:1045 guitext:1046 guitext:1047 guitext:1048 guitext:1049
msgctxt "Unused"
msgid "Moo7"
msgstr ""

#: guitext:1050
msgctxt "Slab description"
msgid "Rock Formation."
msgstr "Formatio lapidosa."

#: guitext:1051
msgctxt "Slab description"
msgid "Bedrock: Unclaimed rock floor. You cannot claim it or build on it."
msgstr "Lectus lapidosus: Solum lapidosum invindicatum. Eum vindicare aut in eo construere non potest."

#: guitext:1052
msgctxt "Slab description"
msgid "Dense Gold Seam: Holds a lot of wealth for your Imps to extract. "
<<<<<<< HEAD
msgstr ""
=======
msgstr "Vena auri densa: Multae opes continet ut diabolulli tui eas fodiant."
>>>>>>> b2c689a3

#: guitext:1053
msgctxt "Keeper spell name"
msgid "Rebound"
<<<<<<< HEAD
msgstr ""
=======
msgstr "Resilientia"
>>>>>>> b2c689a3

#: guitext:1054
msgctxt "Keeper spell name"
msgid "Freeze"
<<<<<<< HEAD
msgstr ""
=======
msgstr "Congelatio"
>>>>>>> b2c689a3

#: guitext:1055
msgctxt "Keeper spell name"
msgid "Slow"
<<<<<<< HEAD
msgstr ""
=======
msgstr "Lentitudo"
>>>>>>> b2c689a3

#: guitext:1056
msgctxt "Keeper spell name"
msgid "Flight"
<<<<<<< HEAD
msgstr ""
=======
msgstr "Volatus"
>>>>>>> b2c689a3

#: guitext:1057
msgctxt "Keeper spell name"
msgid "Illumination"
<<<<<<< HEAD
msgstr ""
=======
msgstr "Illuminatio"
>>>>>>> b2c689a3

#: guitext:1058
msgctxt "Keeper spell name"
msgid "Sight"
<<<<<<< HEAD
msgstr ""
=======
msgstr "Visus"
>>>>>>> b2c689a3

#: guitext:1059
msgctxt "Dungeon special decription"
msgid "Heal All: Restore full health to all your creatures."
<<<<<<< HEAD
msgstr ""
=======
msgstr "Omnes sanare: Sanitatem plenam ad omnes creaturas restaurat."
>>>>>>> b2c689a3

#: guitext:1060
msgctxt "Dungeon special decription"
msgid "Increase Gold: Generates gold in your treasury."
<<<<<<< HEAD
msgstr ""
=======
msgstr "Aurum augere: Aurum in camera thesauri tua generat."
>>>>>>> b2c689a3

#: guitext:1061
msgctxt "Dungeon special decription"
msgid "Make Unhappy: All creatures of the enemy become upset."
<<<<<<< HEAD
msgstr ""
=======
msgstr "Tristem facere: Omnes creaturae inimicis solliciti fiunt."
>>>>>>> b2c689a3

#: guitext:1062
msgctxt "Dungeon special decription"
msgid "Weaken Walls: Destroys the fortifications of enemy walls."
<<<<<<< HEAD
msgstr ""

#: guitext:1063
msgctxt "Keeper spell name"
msgid "Rage"
msgstr ""

#: guitext:1064
msgctxt "Creature spell"
msgid "Rage: Makes the creature attack recklessly, hitting harder and faster without dodging."
msgstr ""
=======
msgstr "Muros debilitare: Fortificationes murorum inimicis delet."
>>>>>>> b2c689a3
<|MERGE_RESOLUTION|>--- conflicted
+++ resolved
@@ -5744,108 +5744,54 @@
 #: guitext:1052
 msgctxt "Slab description"
 msgid "Dense Gold Seam: Holds a lot of wealth for your Imps to extract. "
-<<<<<<< HEAD
-msgstr ""
-=======
 msgstr "Vena auri densa: Multae opes continet ut diabolulli tui eas fodiant."
->>>>>>> b2c689a3
 
 #: guitext:1053
 msgctxt "Keeper spell name"
 msgid "Rebound"
-<<<<<<< HEAD
-msgstr ""
-=======
 msgstr "Resilientia"
->>>>>>> b2c689a3
 
 #: guitext:1054
 msgctxt "Keeper spell name"
 msgid "Freeze"
-<<<<<<< HEAD
-msgstr ""
-=======
 msgstr "Congelatio"
->>>>>>> b2c689a3
 
 #: guitext:1055
 msgctxt "Keeper spell name"
 msgid "Slow"
-<<<<<<< HEAD
-msgstr ""
-=======
 msgstr "Lentitudo"
->>>>>>> b2c689a3
 
 #: guitext:1056
 msgctxt "Keeper spell name"
 msgid "Flight"
-<<<<<<< HEAD
-msgstr ""
-=======
 msgstr "Volatus"
->>>>>>> b2c689a3
 
 #: guitext:1057
 msgctxt "Keeper spell name"
 msgid "Illumination"
-<<<<<<< HEAD
-msgstr ""
-=======
 msgstr "Illuminatio"
->>>>>>> b2c689a3
 
 #: guitext:1058
 msgctxt "Keeper spell name"
 msgid "Sight"
-<<<<<<< HEAD
-msgstr ""
-=======
 msgstr "Visus"
->>>>>>> b2c689a3
 
 #: guitext:1059
 msgctxt "Dungeon special decription"
 msgid "Heal All: Restore full health to all your creatures."
-<<<<<<< HEAD
-msgstr ""
-=======
 msgstr "Omnes sanare: Sanitatem plenam ad omnes creaturas restaurat."
->>>>>>> b2c689a3
 
 #: guitext:1060
 msgctxt "Dungeon special decription"
 msgid "Increase Gold: Generates gold in your treasury."
-<<<<<<< HEAD
-msgstr ""
-=======
 msgstr "Aurum augere: Aurum in camera thesauri tua generat."
->>>>>>> b2c689a3
 
 #: guitext:1061
 msgctxt "Dungeon special decription"
 msgid "Make Unhappy: All creatures of the enemy become upset."
-<<<<<<< HEAD
-msgstr ""
-=======
 msgstr "Tristem facere: Omnes creaturae inimicis solliciti fiunt."
->>>>>>> b2c689a3
 
 #: guitext:1062
 msgctxt "Dungeon special decription"
 msgid "Weaken Walls: Destroys the fortifications of enemy walls."
-<<<<<<< HEAD
-msgstr ""
-
-#: guitext:1063
-msgctxt "Keeper spell name"
-msgid "Rage"
-msgstr ""
-
-#: guitext:1064
-msgctxt "Creature spell"
-msgid "Rage: Makes the creature attack recklessly, hitting harder and faster without dodging."
-msgstr ""
-=======
-msgstr "Muros debilitare: Fortificationes murorum inimicis delet."
->>>>>>> b2c689a3
+msgstr "Muros debilitare: Fortificationes murorum inimicis delet."