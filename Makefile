--- conflicted
+++ resolved
@@ -337,13 +337,8 @@
 	obj/cu/Util.o
 
 # include and library directories
-<<<<<<< HEAD
 LINKLIB =  -L"sdl/lib" -mwindows obj/enet.a lib/lua/lua5.1.lib \
-	-lwinmm -lmingw32 -limagehlp -lSDL2main -lSDL2 -lSDL2_mixer -lSDL2_net \
-=======
-LINKLIB =  -L"sdl/lib" -mwindows obj/enet.a \
 	-lwinmm -lmingw32 -limagehlp -lSDL2main -lSDL2 -lSDL2_mixer -lSDL2_net -lSDL2_image \
->>>>>>> 95fc5fd3
 	-L"deps/zlib" -lz -lws2_32
 INCS =  -I"sdl/include" -I"sdl/include/SDL2" -I"deps/enet/include" -I"deps/centijson/src" -I"deps/centitoml"
 CXXINCS =  $(INCS)
