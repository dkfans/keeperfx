/******************************************************************************/
// Free implementation of Bullfrog's Dungeon Keeper strategy game.
/******************************************************************************/
/** @file packets.h
 *     Header file for packets.c.
 * @par Purpose:
 *     Packet processing routines.
 * @par Comment:
 *     Just a header file - #defines, typedefs, function prototypes etc.
 * @author   Tomasz Lis
 * @date     30 Jan 2009 - 11 Feb 2009
 * @par  Copying and copyrights:
 *     This program is free software; you can redistribute it and/or modify
 *     it under the terms of the GNU General Public License as published by
 *     the Free Software Foundation; either version 2 of the License, or
 *     (at your option) any later version.
 */
/******************************************************************************/
#ifndef DK_PACKETS_H
#define DK_PACKETS_H

#include "bflib_basics.h"
#include "globals.h"

#ifdef __cplusplus
extern "C" {
#endif
/******************************************************************************/
enum TbPacketAction {
        PckA_None = 0,
        PckA_Unknown001,
        PckA_Unknown002,
        PckA_Unknown003,
        PckA_Unknown004,
        PckA_FinishGame,// 5
        PckA_Unknown006,
        PckA_Unknown007,
        PckA_Unknown008,
        PckA_Unknown009,
        PckA_InitPlayerNum,//10
        PckA_Unknown011,
        PckA_LevelExactCheck,
        PckA_PlyrMsgBegin,
        PckA_PlyrMsgEnd,
        PckA_Unknown015,//15
        PckA_Unknown016,
        PckA_Unknown017,
        PckA_Unknown018,
        PckA_Unknown019,
        PckA_ToggleLights,//20
        PckA_SwitchScrnRes,
        PckA_TogglePause,
        PckA_Unknown023,
        PckA_SetCluedo,
        PckA_Unknown025,//25
        PckA_BookmarkLoad,
        PckA_SetGammaLevel,
        PckA_SetMinimapConf,
        PckA_SetMapRotation,
        PckA_Unknown030,//30
        PckA_Unknown031,
        PckA_PasngrCtrlExit,
<<<<<<< HEAD
        PckA_Unknown033, // Exit from possession
=======
        PckA_DirectCtrlExit,
>>>>>>> 9194b057
        PckA_Unknown034,
        PckA_Unknown035,//35
        PckA_SetPlyrState,
        PckA_SwitchView,
        PckA_Unknown038,
        PckA_CtrlCrtrSetInstnc,
        PckA_Unknown040,//40
        PckA_HoldAudience,
        PckA_Unknown042,
        PckA_Unknown043,
        PckA_Unknown044,
        PckA_Unknown045,//45
        PckA_Unknown046,
        PckA_Unknown047,
        PckA_Unknown048,
        PckA_Unknown049,
        PckA_Unknown050,//50
        PckA_Unknown051,
        PckA_Unknown052,
        PckA_Unknown053,
        PckA_Unknown054,
        PckA_ToggleTendency,//55
        PckA_Unknown056,
        PckA_Unknown057,
        PckA_Unknown058,
        PckA_Unknown059,
        PckA_CheatEnter,//60
        PckA_CheatAllFree,
        PckA_CheatCrtSpells,
        PckA_CheatRevealMap,
        PckA_CheatCrAllSpls,
        PckA_Unknown065,//65
        PckA_CheatAllMagic,
        PckA_CheatAllRooms,
        PckA_Unknown068,
        PckA_Unknown069,
        PckA_CheatAllResrchbl,//70
        PckA_Unknown071,
        PckA_Unknown072,
        PckA_Unknown073,
        PckA_Unknown074,
        PckA_Unknown075,//75
        PckA_Unknown076,
        PckA_Unknown077,
        PckA_Unknown078,
        PckA_Unknown079,
        PckA_SetViewType,//80
        PckA_ZoomFromMap,
        PckA_UpdatePause,
        PckA_Unknown083,
        PckA_ZoomToRoom,
        PckA_ZoomToTrap,//85
        PckA_ZoomToDoor,
        PckA_ZoomToPosition,
        PckA_Unknown088,
        PckA_PwrCTADis,
        PckA_UsePwrHandPick,//90
        PckA_UsePwrHandDrop,
        PckA_Unknown092,
        PckA_UseSpecialBox,
        PckA_Unknown094,
        PckA_ResurrectCrtr,//95
        PckA_TransferCreatr,
        PckA_UsePwrObey,
        PckA_UsePwrArmageddon,
        PckA_Unknown099,
        PckA_Unknown100,//100
        PckA_Unknown101,
        PckA_Unknown102,
        PckA_Unknown103,
        PckA_Unknown104,
        PckA_Unknown105,//105
        PckA_ZoomToSpell,
        PckA_ToggleComputer,
        PckA_PlyrFastMsg,
        PckA_SetComputerKind,
        PckA_GoSpectator,//110
        PckA_DumpHeldThingToOldPos,
        PckA_Unknown112,
        PckA_Unknown113,
        PckA_PwrSOEDis,
        PckA_EventBoxActivate,//115
        PckA_EventBoxClose,
        PckA_UsePwrOnThing,
        PckA_PlyrToggleAlly,
        PckA_SaveViewType,
        PckA_LoadViewType,//120
        PckA_PlyrMsgChar    =  121,
        PckA_PlyrMsgClear
};

/** Packet flags for non-action player operation. */
enum TbPacketControl {
        PCtr_None           = 0x0000,
        PCtr_ViewRotateCW   = 0x0001,
        PCtr_ViewRotateCCW  = 0x0002,
        PCtr_MoveUp         = 0x0004,
        PCtr_MoveDown       = 0x0008,
        PCtr_MoveLeft       = 0x0010,
        PCtr_MoveRight      = 0x0020,
        PCtr_ViewZoomIn     = 0x0040,
        PCtr_ViewZoomOut    = 0x0080,
        PCtr_LBtnClick      = 0x0100,
        PCtr_RBtnClick      = 0x0200,
        PCtr_LBtnHeld       = 0x0400,
        PCtr_RBtnHeld       = 0x0800,
        PCtr_LBtnRelease    = 0x1000,
        PCtr_RBtnRelease    = 0x2000,
        PCtr_Unknown4000    = 0x4000,
        PCtr_MapCoordsValid = 0x8000,
};

/**
 * Additional packet flags
 */
enum TbPacketAddValues {
    PCAdV_None              = 0x00, //!< Dummy flag
    PCAdV_SpeedupPressed    = 0x01, //!< The keyboard modified used for speeding up camera movement is pressed.
    PCAdV_ContextMask       = 0x1E, //!< Instead of a single bit, this value stores is 4-byte integer; stores context of map coordinates.
    PCAdV_CrtrContrlPressed = 0x20, //!< The keyboard modified used for creature control is pressed.
    PCAdV_CrtrQueryPressed  = 0x40, //!< The keyboard modified used for querying creatures is pressed.
    PCAdV_Unknown80         = 0x80, //!< Seem unused
};

#define PCtr_LBtnAnyAction (PCtr_LBtnClick | PCtr_LBtnHeld | PCtr_LBtnRelease)
#define PCtr_RBtnAnyAction (PCtr_RBtnClick | PCtr_RBtnHeld | PCtr_RBtnRelease)
#define PCtr_HeldAnyButton (PCtr_LBtnHeld | PCtr_RBtnHeld)

#define INVALID_PACKET (&bad_packet)

/******************************************************************************/
#pragma pack(1)

struct PlayerInfo;
struct CatalogueEntry;

/**
 * Stores data exchanged between players each turn and used to re-create their input.
 */
struct Packet { // sizeof = 0x11 (17)
    int field_0;
    TbChecksum chksum; //! Checksum of all things within the game and synchronized random seed
    unsigned char action; //! Action kind performed by the player which owns this packet
    unsigned short actn_par1; //! Players action parameter #1
    unsigned short actn_par2; //! Players action parameter #2
    short pos_x; //! Mouse Cursor Position X
    short pos_y; //! Mouse Cursor Position Y
    unsigned short control_flags;
    unsigned char field_10;
};

struct PacketSaveHead { // sizeof=0xF (15)
    unsigned short game_ver_major;
    unsigned short game_ver_minor;
    unsigned short game_ver_release;
    unsigned short game_ver_build;
    unsigned long level_num;
    unsigned char players_exist;
    unsigned char players_comp;
    TbBool chksum_available; // if needed, this can be replaced with flags
};

#pragma pack()
/******************************************************************************/
/******************************************************************************/
struct Packet *get_packet_direct(long pckt_idx);
struct Packet *get_packet(long plyr_idx);
void set_packet_action(struct Packet *pckt, unsigned char pcktype, unsigned short par1, unsigned short par2, unsigned short par3, unsigned short par4);
void set_players_packet_action(struct PlayerInfo *player, unsigned char pcktype, unsigned short par1, unsigned short par2, unsigned short par3, unsigned short par4);
void set_packet_control(struct Packet *pckt, unsigned long flag);
void set_players_packet_control(struct PlayerInfo *player, unsigned long flag);
unsigned char get_players_packet_action(struct PlayerInfo *player);
void unset_packet_control(struct Packet *pckt, unsigned long flag);
void unset_players_packet_control(struct PlayerInfo *player, unsigned long flag);
void set_players_packet_position(struct PlayerInfo *player, long x, long y);
short set_packet_pause_toggle(void);
TbBool process_dungeon_control_packet_clicks(long idx);
TbBool process_players_dungeon_control_packet_action(long idx);
void process_players_creature_control_packet_control(long idx);
void process_players_creature_passenger_packet_action(long idx);
void process_players_creature_control_packet_action(long idx);
void process_frontend_packets(void);
void process_map_packet_clicks(long idx);
void process_pause_packet(long a1, long a2);
void process_quit_packet(struct PlayerInfo *player, short complete_quit);
void process_packets(void);
void clear_packets(void);
TbBigChecksum compute_players_checksum(void);
void player_packet_checksum_add(PlayerNumber plyr_idx, TbBigChecksum sum, const char *area_name);
short checksums_different(void);
void post_init_packets(void);

TbBool open_new_packet_file_for_save(void);
void load_packets_for_turn(GameTurn nturn);
TbBool open_packet_file_for_load(char *fname, struct CatalogueEntry *centry);
short save_packets(void);
void close_packet_file(void);
TbBool reinit_packets_after_load(void);
/******************************************************************************/
#ifdef __cplusplus
}
#endif
#endif<|MERGE_RESOLUTION|>--- conflicted
+++ resolved
@@ -60,11 +60,7 @@
         PckA_Unknown030,//30
         PckA_Unknown031,
         PckA_PasngrCtrlExit,
-<<<<<<< HEAD
-        PckA_Unknown033, // Exit from possession
-=======
         PckA_DirectCtrlExit,
->>>>>>> 9194b057
         PckA_Unknown034,
         PckA_Unknown035,//35
         PckA_SetPlyrState,
