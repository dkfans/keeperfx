--- conflicted
+++ resolved
@@ -446,11 +446,7 @@
         shotng->veloc_push_add.y.val += cvect.y;
         shotng->veloc_push_add.z.val += cvect.z;
         shotng->state_flags |= TF1_PushAdd;
-<<<<<<< HEAD
         shotng->shot.hit_targets = hit_type_to_hit_targets(trapstat->hit_type);
-=======
-        shotng->shot.hit_type = trapst->hit_type;
->>>>>>> a7d128e7
         if (shotst->firing_sound > 0) {
             thing_play_sample(traptng, shotst->firing_sound+UNSYNC_RANDOM(shotst->firing_sound_variants),
                 NORMAL_PITCH, 0, 3, 0, 6, FULL_LOUDNESS);
@@ -506,11 +502,7 @@
     shot_origin.z.val += trapst->shot_shift_z;
     struct Thing* shotng = create_shot(&shot_origin, trapst->created_itm_model, traptng->owner);
     if (!thing_is_invalid(shotng)) {
-<<<<<<< HEAD
         shotng->shot.hit_targets = hit_type_to_hit_targets(trapstat->hit_type);
-=======
-        shotng->shot.hit_type = trapst->hit_type;
->>>>>>> a7d128e7
         shotng->parent_idx = 0;
         shotng->veloc_push_add.x.val += trapst->shotvector.x;
         shotng->veloc_push_add.y.val += trapst->shotvector.y;
@@ -624,11 +616,7 @@
         activate_trap_slab_change(traptng);
         break;
     case TrpAcT_CreatureShot:
-<<<<<<< HEAD
         thing_fire_shot(traptng, creatng, trapstat->created_itm_model, 1, hit_type_to_hit_targets(trapstat->hit_type));
-=======
-        thing_fire_shot(traptng, creatng, trapst->created_itm_model, 1, trapst->hit_type);
->>>>>>> a7d128e7
         break;
     case TrpAcT_CreatureSpawn:
         activate_trap_spawn_creature(traptng, trapst->created_itm_model);
@@ -900,11 +888,7 @@
         }
         if (traptng->trap.volley_repeat > 0)
         {
-<<<<<<< HEAD
             thing_fire_shot(traptng, thing_get(traptng->trap.firing_at) , trapstat->created_itm_model, 1, hit_type_to_hit_targets(THit_CreaturesAndObjects));
-=======
-            thing_fire_shot(traptng, thing_get(traptng->trap.firing_at), trapst->created_itm_model, 1, THit_CrtrsNObjcts);
->>>>>>> a7d128e7
             return TUFRet_Modified;
         }
     }
@@ -1110,11 +1094,7 @@
     }
     if (!thing_is_invalid(trgtng))
     {
-<<<<<<< HEAD
         thing_fire_shot(thing, trgtng, trapstat->created_itm_model, 1, hit_type_to_hit_targets(trapstat->hit_type));
-=======
-        thing_fire_shot(thing, trgtng, trapst->created_itm_model, 1, trapst->hit_type);
->>>>>>> a7d128e7
     }
     else
     {
@@ -1286,11 +1266,7 @@
             shotng->veloc_push_add.y.val += cvect.y;
             shotng->veloc_push_add.z.val += cvect.z;
             shotng->state_flags |= TF1_PushAdd;
-<<<<<<< HEAD
             shotng->shot.hit_targets = hit_type_to_hit_targets(trapstat->hit_type);
-=======
-            shotng->shot.hit_type = trapst->hit_type;
->>>>>>> a7d128e7
             break;
     }
 }
