--- conflicted
+++ resolved
@@ -68,14 +68,12 @@
 ; This is a work in progress and doesn't affect all aspects of the game yet
 DELTA_TIME=ON
 
-<<<<<<< HEAD
+; Creature flower size and thought bubble size
+CREATURE_STATUS_SIZE = 16
+
 ; 0=North, 1=North-east, 2=East, 3=South-east, 4=South, 5=South-west, 6=West, 7=North-west
 LEVEL_START_ANGLE=1
 
 POSSESS_AFFECT_CAMERA=ON
 
-ISOMETRIC_TILT=-266
-=======
-; Creature flower size and thought bubble size
-CREATURE_STATUS_SIZE = 16
->>>>>>> 7f12c507
+ISOMETRIC_TILT=-266