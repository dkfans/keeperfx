/******************************************************************************/
// Free implementation of Bullfrog's Dungeon Keeper strategy game.
/******************************************************************************/
/** @file frontend.cpp
 *     Frontend menu implementation for Dungeon Keeper.
 * @par Purpose:
 *     Functions to display and maintain the game menu.
 * @par Comment:
 *     None.
 * @author   Tomasz Lis
 * @date     10 Nov 2008 - 21 Apr 2010
 * @par  Copying and copyrights:
 *     This program is free software; you can redistribute it and/or modify
 *     it under the terms of the GNU General Public License as published by
 *     the Free Software Foundation; either version 2 of the License, or
 *     (at your option) any later version.
 */
/******************************************************************************/
#include "pre_inc.h"
#include "frontend.h"

#include <string.h>
#include "bflib_basics.h"
#include "globals.h"

#include "bflib_guibtns.h"
#include "bflib_sprite.h"
#include "bflib_sprfnt.h"
#include "bflib_dernc.h"
#include "bflib_datetm.h"
#include "bflib_keybrd.h"
#include "bflib_inputctrl.h"
#include "bflib_sndlib.h"
#include "bflib_mouse.h"
#include "bflib_vidraw.h"
#include "bflib_fileio.h"
#include "bflib_filelst.h"
#include "bflib_sound.h"
#include "bflib_network.h"
#include "config.h"
#include "config_strings.h"
#include "config_campaigns.h"
#include "config_creature.h"
#include "config_terrain.h"
#include "config_magic.h"
#include "config_spritecolors.h"
#include "scrcapt.h"
#include "gui_draw.h"
#include "kjm_input.h"
#include "vidmode.h"
#include "front_simple.h"
#include "front_input.h"
#include "front_fmvids.h"
#include "game_saves.h"
#include "engine_render.h"
#include "engine_redraw.h"
#include "front_landview.h"
#include "front_credits.h"
#include "front_torture.h"
#include "front_highscore.h"
#include "front_lvlstats.h"
#include "front_easter.h"
#include "front_network.h"
#include "frontmenu_net.h"
#include "frontmenu_options.h"
#include "frontmenu_specials.h"
#include "frontmenu_saves.h"
#include "frontmenu_select.h"
#include "frontmenu_ingame_tabs.h"
#include "frontmenu_ingame_evnt.h"
#include "frontmenu_ingame_opts.h"
#include "lvl_filesdk1.h"
#include "thing_stats.h"
#include "thing_traps.h"
#include "power_hand.h"
#include "magic_powers.h"
#include "player_instances.h"
#include "player_utils.h"
#include "config_players.h"
#include "gui_frontmenu.h"
#include "gui_frontbtns.h"
#include "gui_soundmsgs.h"
#include "vidfade.h"
#include "config_settings.h"
#include "config_strings.h"
#include "game_legacy.h"
#include "keeperfx.hpp"
#include "custom_sprites.h"
#include "sprites.h"
#include "moonphase.h"
#include "config_keeperfx.h"
#include "post_inc.h"

#ifdef __cplusplus
extern "C" {
#endif

extern void enum_sessions_callback(struct TbNetworkCallbackData *netcdat, void *ptr);
/******************************************************************************/
TbClockMSec gui_message_timeout = 0;
char gui_message_text[TEXT_BUFFER_LENGTH];
static char path_string[178];
MenuID vid_change_query_menu = GMnu_CREATURE_QUERY1;
TbBool right_click_tag_mode_toggle = false;
unsigned char default_tag_mode = 1;

struct GuiButtonInit frontend_main_menu_buttons[] = {
  { LbBtnT_NormalBtn,  BID_MENU_TITLE, 0, 0, NULL,               NULL,        NULL,                 0, 999,  26, 999,  26, 371, 46, frontend_draw_large_menu_button,  0, GUIStr_Empty,  0,       {1},            0, NULL },
  { LbBtnT_NormalBtn,  BID_DEFAULT, 0, 0, frontend_start_new_game,NULL,frontend_over_button,     3, 999,  92, 999,  92, 371, 46, frontend_draw_large_menu_button,  0, GUIStr_Empty,  0,       {2},            0, NULL },
  { LbBtnT_NormalBtn,  BID_DEFAULT, 0, 0, frontend_load_continue_game,NULL,frontend_over_button, 0, 999, 138, 999, 138, 371, 46, frontend_draw_large_menu_button,  0, GUIStr_Empty,  0,       {8},            0, frontend_continue_game_maintain },
  { LbBtnT_NormalBtn,  BID_DEFAULT, 0, 0, frontend_load_mappacks,NULL,frontend_over_button,     34, 999, 184, 999, 184, 371, 46, frontend_draw_large_menu_button,  0, GUIStr_Empty,  0,     {106},            0, frontend_mappacks_maintain },
  { LbBtnT_NormalBtn,  BID_DEFAULT, 0, 0, frontend_change_state,NULL, frontend_over_button,    2, 999, 230,   999, 230, 371, 46, frontend_draw_large_menu_button,  0, GUIStr_Empty,  0,       {3},            0, frontend_main_menu_load_game_maintain },
  { LbBtnT_NormalBtn,  BID_DEFAULT, 0, 0, frontend_netservice_change_state,NULL, frontend_over_button,4,999,276,999,276,371, 46, frontend_draw_large_menu_button,  0, GUIStr_Empty,  0,       {4},            0, frontend_main_menu_netservice_maintain },
  { LbBtnT_NormalBtn,  BID_DEFAULT, 0, 0, frontend_change_state,NULL, frontend_over_button,   27, 999, 322,   999, 322, 371, 46, frontend_draw_large_menu_button,  0, GUIStr_Empty,  0,      {97},            0, NULL },
  { LbBtnT_NormalBtn,  BID_DEFAULT, 0, 0, frontend_ldcampaign_change_state,NULL, frontend_over_button,18,999,368,999,368,371,46, frontend_draw_large_menu_button,  0, GUIStr_Empty,  0,     {104},            0, frontend_main_menu_highscores_maintain },
  { LbBtnT_NormalBtn,  BID_DEFAULT, 0, 0, frontend_change_state,NULL, frontend_over_button,      9, 999, 414, 999, 414, 371, 46, frontend_draw_large_menu_button,  0, GUIStr_Empty,  0,       {5},            0, NULL },
  { LbBtnT_NormalBtn,  BID_DEFAULT, 0, 0, NULL,               NULL,        NULL,                 0, 0,   455, 0,   455, 371, 46, frontend_draw_product_version,    0, GUIStr_Empty,  0,       {0},            0, NULL },
  {-1,  BID_DEFAULT, 0, 0, NULL,               NULL,        NULL,                 0,   0,   0,   0,   0,   0,  0, NULL,                             0, GUIStr_Empty,  0,       {0},            0, NULL },
};

struct GuiButtonInit frontend_statistics_buttons[] = {
  { LbBtnT_NormalBtn,  BID_MENU_TITLE, 0, 0, NULL,               NULL,        NULL,                 0, 999,  30, 999,  30,371, 46, frontend_draw_large_menu_button,   0, GUIStr_Empty,  0,      {84},            0, NULL },
  { LbBtnT_NormalBtn,  BID_DEFAULT, 0, 0, NULL,               NULL,        NULL,                 0, 999,  90, 999,  90,450,162, frontstats_draw_main_stats,        0, GUIStr_Empty,  0,       {0},            0, NULL },
  { LbBtnT_NormalBtn,  BID_DEFAULT, 0, 0, NULL,               NULL,        NULL,                 0, 999, 260, 999, 260,450,136, frontstats_draw_scrolling_stats,   0, GUIStr_Empty,  0,       {0},            0, NULL },
  { LbBtnT_NormalBtn,  BID_DEFAULT, 0, 0, frontstats_leave,NULL,frontend_over_button,           18, 999, 404, 999, 404,371, 46, frontend_draw_large_menu_button,   0, GUIStr_Empty,  0,      {83},            0, NULL },
  {-1,  BID_DEFAULT, 0, 0, NULL,               NULL,        NULL,                 0,   0,   0,   0,   0,  0,  0, NULL,                              0, GUIStr_Empty,  0,       {0},            0, NULL },
};

struct GuiButtonInit frontend_high_score_score_buttons[] = {
  { LbBtnT_NormalBtn,  BID_MENU_TITLE, 0, 0, NULL,               NULL,        NULL,                 0, 999,  30, 999,  30,495, 46, frontend_draw_vlarge_menu_button,  0, GUIStr_Empty,  0,      {85},            0, NULL },
  { LbBtnT_NormalBtn,  BID_DEFAULT,    0, 0, NULL,               NULL,        NULL,               0,  145, 72, 145, 72,220, 26, frontend_draw_highscores_scroll_box_tab,      0, GUIStr_Empty,  0,      {28},            0, NULL},
  { LbBtnT_NormalBtn,  BID_DEFAULT,    0, 0, NULL,               NULL,        NULL,               0, 120, 73, 120, 73,400, 26, frontend_draw_high_scores_mappack,0, GUIStr_Empty,  0,      {32},            0, NULL},
  { LbBtnT_NormalBtn,  BID_DEFAULT,    0, 0, NULL,               NULL,        NULL,                 0, 80,  97, 80,  97,450,286, frontend_draw_high_score_table,    0, GUIStr_Empty,  0,       {0},            0, NULL },
  { LbBtnT_HoldableBtn,BID_DEFAULT,    0, 0, highscore_scroll_up,NULL,frontend_over_button,  0, 530, 96, 530, 96, 26, 14, frontend_draw_slider_button,       0, GUIStr_Empty,  0,      {17},            0, frontend_highscore_scroll_up_maintain},
  { LbBtnT_HoldableBtn,BID_DEFAULT,    0, 0, highscore_scroll_down,NULL,frontend_over_button,0, 530, 374, 530, 374, 26, 14, frontend_draw_slider_button,       0, GUIStr_Empty,  0,      {18},            0, frontend_highscore_scroll_down_maintain},
  { LbBtnT_HoldableBtn,BID_DEFAULT,    0, 0, highscore_scroll,NULL,NULL,              0, 533, 112, 533, 112, 20,260, frontend_draw_highscores_scroll_tab,   0, GUIStr_Empty,  0,      {40},            0, frontend_highscore_scroll_tab_maintain},
  { LbBtnT_NormalBtn,  BID_DEFAULT,    0, 0, frontend_quit_high_score_table,NULL,frontend_over_button,3,999,404, 999, 404,371, 46, frontend_draw_large_menu_button,   0, GUIStr_Empty,  0,      {83},            0, frontend_maintain_high_score_ok_button },
  {-1,  BID_DEFAULT, 0, 0, NULL,               NULL,        NULL,                 0,   0,   0,   0,   0,  0,  0, NULL,                              0, GUIStr_Empty,  0,       {0},            0, NULL },
};

struct GuiButtonInit frontend_error_box_buttons[] = {
  { LbBtnT_NormalBtn,  BID_DEFAULT, 0, 0, NULL,               NULL,        NULL,                 0, 999,   0, 999,   0,450, 92, frontend_draw_error_text_box,      0, GUIStr_Empty,  0,{.str = gui_message_text},0, frontend_maintain_error_text_box},
  {-1,  BID_DEFAULT, 0, 0, NULL,               NULL,        NULL,                 0,   0,   0,   0,   0,  0,  0, NULL,                              0, GUIStr_Empty,  0,       {0},            0, NULL },
};


struct GuiMenu frontend_main_menu =
 { GMnu_FEMAIN,             0, 1, frontend_main_menu_buttons, POS_SCRCTR,POS_SCRCTR, 640, 480, NULL, 0, NULL,    NULL,                    0, 0, 0,};
struct GuiMenu frontend_statistics_menu =
 { GMnu_FESTATISTICS,       0, 1, frontend_statistics_buttons,POS_SCRCTR,POS_SCRCTR, 640, 480, NULL, 0, NULL,    NULL,                    0, 0, 0,};
struct GuiMenu frontend_high_score_table_menu =
 { GMnu_FEHIGH_SCORE_TABLE, 0, 1, frontend_high_score_score_buttons,POS_SCRCTR,POS_SCRCTR, 640, 480, NULL, 0, NULL,NULL,                  0, 0, 0,};
struct GuiMenu frontend_error_box = // Error box has no background defined - the buttons drawing adds it
 { GMnu_FEERROR_BOX,        0, 1, frontend_error_box_buttons,POS_GAMECTR,POS_GAMECTR, 450,  92, NULL,                        0, NULL,    NULL,                    0, 1, 0,};

// Note: update size in .h file when changing this array.
struct GuiMenu *menu_list[] = {
    NULL,
    &main_menu,
    &room_menu,
    &spell_menu,
    &trap_menu,
    &creature_menu,
    &event_menu,
    &query_menu,
    &options_menu,
    &instance_menu,
    &quit_menu,//10
    &load_menu,
    &save_menu,
    &video_menu,
    &sound_menu,
    &error_box,
    &text_info_menu,
    &hold_audience_menu,
    &frontend_main_menu,
    &frontend_load_menu,
    &frontend_net_service_menu,//20
    &frontend_net_session_menu,
    &frontend_net_start_menu,
    NULL, // Modem
    NULL, // Serial
    &frontend_statistics_menu,
    &frontend_high_score_table_menu,
    &dungeon_special_menu,
    &resurrect_creature_menu,
    &transfer_creature_menu,
    &armageddon_menu,//30
    &creature_query_menu1,
    &creature_query_menu3,
    &creature_query_menu4,
    &battle_menu,
    &creature_query_menu2,
    &frontend_define_keys_menu,
    &autopilot_menu,
    &spell_lost_menu,
    &frontend_option_menu,
    &frontend_select_level_menu,//40
    &frontend_select_campaign_menu,
    &frontend_error_box,
    &frontend_add_session_box,
    &frontend_select_mappack_menu,
    &message_box,
    &spell_menu2,
    &room_menu2,
    &trap_menu2,
    NULL,
};

/** Array used for mapping buttons to text messages.
 *  Index in this array is accepted as value of button 'content' property.
 *  If adding entries here, you should also update FRONTEND_BUTTON_INFO_COUNT.
 */
struct FrontEndButtonData frontend_button_info[FRONTEND_BUTTON_INFO_COUNT] = {
    {0,   0}, // [0]
    {GUIStr_MnuMainMenu, 0},
    {GUIStr_MnuStartNewGame, 1},
    {GUIStr_MnuLoadGame, 1},
    {GUIStr_MnuMultiplayer, 1},
    {GUIStr_MnuQuit, 1},
    {GUIStr_MnuReturnToMain, 1},
    {GUIStr_MnuLoadGame, 0},
    {GUIStr_MnuContinueGame, 1},
    {GUIStr_MnuPlayIntro, 1},
    {GUIStr_NetServiceMenu, 0}, // [10]
    {GUIStr_NetSessionMenu, 0},
    {GUIStr_MnuGameMenu, 0}, // [12]
    {GUIStr_NetJoinGame, 1}, // [13]
    {GUIStr_NetCreateGame, 1}, // [14]
    {GUIStr_NetStartGame, 1}, // [15]
    {GUIStr_MnuCancel, 1}, // [16]
    {GUIStr_Empty, 1}, // [17]
    {GUIStr_Empty, 1}, // [18]
    {GUIStr_NetName, 1}, // [19]
    {GUIStr_Empty, 1}, // [20]
    {GUIStr_Empty, 1}, // [21]
    {GUIStr_MnuLevel, 1}, // [22]
    {GUIStr_Empty, 1}, // [23]
    {GUIStr_Empty, 1}, // [24]
    {GUIStr_Empty, 1}, // [25]
    {GUIStr_Empty, 1}, // [26]
    {GUIStr_Empty, 1}, // [27]
    {GUIStr_Empty, 1}, // [28]
    {GUIStr_NetSessions, 2}, // [29]
    {GUIStr_MnuGames, 2}, // [30]
    {GUIStr_MnuPlayers, 2},
    {GUIStr_MnuLevels, 2},
    {GUIStr_NetServices, 2},
    {GUIStr_NetMessages, 2},
    {GUIStr_Empty, 1},
    {GUIStr_Empty, 1},
    {GUIStr_Empty, 1},
    {GUIStr_Empty, 1},
    {GUIStr_Empty, 1},
    {GUIStr_Empty, 1}, // [40]
    {GUIStr_Empty, 1},
    {GUIStr_Empty, 1},
    {GUIStr_Empty, 1},
    {GUIStr_Empty, 1},
    {GUIStr_Empty, 1},
    {GUIStr_Empty, 1},
    {GUIStr_Empty, 1},
    {GUIStr_Empty, 1},
    {GUIStr_Empty, 1},
    {GUIStr_Empty, 1}, // [50]
    {GUIStr_Empty, 1},
    {GUIStr_Empty, 1},
    {GUIStr_NetModemMenu, 0},
    {GUIStr_NetSerialMenu, 0},
    {GUIStr_NetComPort, 2},
    {GUIStr_NetSpeed, 2},
    {GUIStr_Empty, 1},
    {GUIStr_Empty, 1},
    {GUIStr_Empty, 1},
    {GUIStr_Empty, 1}, // [60]
    {GUIStr_NetIrq, 1},
    {GUIStr_Empty, 1},
    {GUIStr_Empty, 1},
    {GUIStr_Empty, 1},
    {GUIStr_Empty, 1},
    {GUIStr_NetInit, 1},
    {GUIStr_NetHangup, 1},
    {GUIStr_NetDial, 1},
    {GUIStr_NetAnswer, 1},
    {GUIStr_Empty, 1}, // [70]
    {GUIStr_NetPhoneNumber, 1},
    {GUIStr_NetContinue, 1},
    {GUIStr_NetContinue, 1},
    {GUIStr_Empty, 1},
    {GUIStr_Empty, 1},
    {GUIStr_Empty, 1},
    {GUIStr_Empty, 1},
    {GUIStr_Empty, 1},
    {GUIStr_Empty, 1},
    {GUIStr_Empty, 1}, // [80]
    {GUIStr_Empty, 1},
    {GUIStr_Credits, 1},
    {GUIStr_MnuOk, 1},
    {GUIStr_MnuStatistics, 0},
    {GUIStr_MnuHighScoreTable, 0},
    {GUIStr_TeamChooseGame, 0},
    {GUIStr_TeamGameType, 2},
    {GUIStr_NetStart, 1},
    {GUIStr_Empty, 1},
    {GUIStr_Empty, 1}, // [90]
    {GUIStr_Empty, 1},
    {GUIStr_DefineKeys, 0},
    {GUIStr_Empty, 1},
    {GUIStr_Empty, 1},
    {GUIStr_DefineKeys, 1},
    {GUIStr_MnuOptions, 0},
    {GUIStr_MnuOptions, 1},
    {GUIStr_MnuRetToOptions, 1},
    {GUIStr_MnuSoundOptions, 1},
    {GUIStr_MouseOptions, 1}, // [100]
    {GUIStr_Sensitivity, 1},
    {GUIStr_MnuInvertMouse, 1},
    {GUIStr_MnuComputer, 1},
    {GUIStr_MnuHighScoreTable, 1},
    {GUIStr_Empty, 0},
    {GUIStr_MnuFreePlayLevels, 1},
    {GUIStr_MnuFreePlayLevels, 0},
    {GUIStr_MnuLandSelection, 0}, // [108]
    {GUIStr_MnuCampaigns, 2}, // [109]
    {GUIStr_MnuAddComputer, 1}, // [110]
    {GUIStr_MnuReturnToFreePlay, 1},
    {GUIStr_MnuMapPacks, 2},
};

// bttn_sprite, tooltip_stridx, msg_stridx, lifespan_turns, turns_between_events, replace_event_kind_button;
struct EventTypeInfo event_button_info[] = {
  {GPS_message_rpanel_msg_exclam_act,     GUIStr_Empty,                       GUIStr_Empty,                      1,   1, EvKind_Nothing},
  {GPS_message_rpanel_msg_exclam2_act,    GUIStr_EventDnHeartAttackedDesc,    GUIStr_EventHeartAttacked,       300, 250, EvKind_Nothing},
  {GPS_message_rpanel_msg_battle_act,     GUIStr_EventFightDesc,              GUIStr_EventFight,                -1,   0, EvKind_FriendlyFight},
  {GPS_message_rpanel_msg_questn_act,     GUIStr_EventObjective,              GUIStr_Empty,                     -1,   0, EvKind_Objective},
  {GPS_message_rpanel_msg_exclam_act,     GUIStr_EventBreachDesc,             GUIStr_EventBreach,              300,   0, EvKind_Nothing},
  {GPS_message_rpanel_msg_room_act,       GUIStr_EventNewRoomResrchDesc,      GUIStr_EventNewRoomResearched,  1200,   0, EvKind_Nothing},
  {GPS_message_rpanel_msg_creatr_act,     GUIStr_EventNewCreatureDesc,        GUIStr_EventNewCreature,        1200,   0, EvKind_Nothing},
  {GPS_message_rpanel_msg_spell_act,      GUIStr_EventNewSpellResrchDesc,     GUIStr_EventNewSpellResearched, 1200,   0, EvKind_Nothing},
  {GPS_message_rpanel_msg_manufct_act,    GUIStr_EventNewTrapDesc,            GUIStr_EventNewTrap,            1200,   0, EvKind_Nothing},
  {GPS_message_rpanel_msg_manufct_act,    GUIStr_EventNewDoorDesc,            GUIStr_EventNewDoor,            1200,   0, EvKind_Nothing},
  {GPS_message_rpanel_msg_exclam_act,     GUIStr_EventCreatrScavngDesc,       GUIStr_EventScavengingDetected, 1200,   0, EvKind_Nothing}, // EvKind_CreatrScavenged
  {GPS_message_rpanel_msg_inforb_act,     GUIStr_EventTreasrRoomFullDesc,     GUIStr_EventTreasureRoomFull,   1200, 500, EvKind_Nothing},
  {GPS_message_rpanel_msg_payday_act,     GUIStr_EventCreaturePaydayDesc,     GUIStr_EventCreaturePayday,     1200,   0, EvKind_Nothing},
  {GPS_message_rpanel_msg_inforb_act,     GUIStr_EventAreaDiscoveredDesc,     GUIStr_EventAreaDiscovered,     1200,   0, EvKind_Nothing},
  {GPS_message_rpanel_msg_inforb_act,     GUIStr_EventSpellPickedUpDesc,      GUIStr_EventNewSpellPickedUp,   1200,   0, EvKind_Nothing},
  {GPS_message_rpanel_msg_inforb_act,     GUIStr_EventRoomTakenOverDesc,      GUIStr_EventNewRoomTakenOver,   1200,   0, EvKind_Nothing},
  {GPS_message_rpanel_msg_exclam_act,     GUIStr_EventCreatrAnnoyedDesc,      GUIStr_EventCreatureAnnoyed,    1200,   0, EvKind_Nothing},
  {GPS_message_rpanel_msg_exclam_act,     GUIStr_EventNoMoreLivingSetDesc,    GUIStr_EventNoMoreLivingSpace,  1200, 500, EvKind_Nothing},
  {GPS_message_rpanel_msg_alarm_act,      GUIStr_EventAlarmTriggeredDesc,     GUIStr_EventAlarmTriggered,      300, 200, EvKind_Nothing},
  {GPS_message_rpanel_msg_exclam_act,     GUIStr_EventRoomUnderAttackDesc,    GUIStr_EventRoomUnderAttack,     300, 250, EvKind_Nothing},
  {GPS_message_rpanel_msg_exclam_act,     GUIStr_EventNeedTreasrRoomDesc,     GUIStr_EventTreasureRoomNeeded,  300, 500, EvKind_Nothing}, // EvKind_NeedTreasureRoom
  {GPS_message_rpanel_msg_inforg_act,     GUIStr_EventInformationDesc,        GUIStr_Empty,                   1200,   0, EvKind_Nothing},
  {GPS_message_rpanel_msg_exclam_act,     GUIStr_EventRoomLostDesc,           GUIStr_EventRoomLost,           1200,   0, EvKind_Nothing},
  {GPS_message_rpanel_msg_exclam_act,     GUIStr_EventCreaturesHungryDesc,    GUIStr_EventCreaturesHungry,     300, 500, EvKind_Nothing},
  {GPS_message_rpanel_msg_inforb_act,     GUIStr_EventTrapCrateFoundDesc,     GUIStr_EventTrapCrateFound,      300,   0, EvKind_Nothing},
  {GPS_message_rpanel_msg_inforb_act,     GUIStr_EventDoorCrateFoundDesc,     GUIStr_EventDoorCrateFound,      300,   0, EvKind_Nothing}, // EvKind_DoorCrateFound
  {GPS_message_rpanel_msg_bonusbox_act,   GUIStr_EventDnSpecialFoundDesc,     GUIStr_EventDnSpecialFound,      300,   0, EvKind_Nothing},
  {GPS_message_rpanel_msg_inforg_act,     GUIStr_EventInformationDesc,        GUIStr_Empty,                   1200,   0, EvKind_Nothing},
  {GPS_message_rpanel_msg_battle_act,     GUIStr_EventFightDesc,              GUIStr_EventFight,                -1,   0, EvKind_EnemyFight},
  {GPS_message_rpanel_msg_exclam_act,     GUIStr_EventWorkRoomUnreachblDesc,  GUIStr_EventWorkRoomUnreachbl,  1200, 500, EvKind_Nothing}, // EvKind_WorkRoomUnreachable
  {GPS_message_rpanel_msg_exclam_act,     GUIStr_EventStorgRoomUnreachblDesc, GUIStr_EventStorgRoomUnreachbl, 1200, 500, EvKind_Nothing}, // EvKind_StorageRoomUnreachable
  {0,                                     GUIStr_Empty,                       GUIStr_Empty,                     50,  10, EvKind_Nothing}, // EvKind_PrisonerStarving
  {0,                                     GUIStr_Empty,                       GUIStr_Empty,                   1200,  50, EvKind_Nothing}, // EvKind_TorturedHurt
  {0,                                     GUIStr_Empty,                       GUIStr_Empty,                   1200,  50, EvKind_Nothing}, // EvKind_EnemyDoor
  {GPS_message_rpanel_msg_inforb_act,     GUIStr_EventSecretDoorDiscovDesc,   GUIStr_EventSecretDoorDiscovered,300, 200, EvKind_Nothing},
  {GPS_message_rpanel_msg_exclam_act,     GUIStr_EventSecretDoorSpottedDesc,  GUIStr_EventSecretDoorSpotted,   300, 200, EvKind_Nothing},
};

const unsigned long alliance_grid[4][4] = {
  {0x00, 0x01, 0x02, 0x04,},
  {0x01, 0x00, 0x08, 0x10,},
  {0x02, 0x08, 0x00, 0x20,},
  {0x04, 0x10, 0x20, 0x00,},
};

#if (BFDEBUG_LEVEL > 0)
// Declarations for font testing screen (debug version only)
struct TbSpriteSheet *testfont[TESTFONTS_COUNT];
unsigned char *testfont_palette[3];
long num_chars_in_font = 128;
#endif

int status_panel_width = 140;
// struct MsgBoxInfo MsgBox;

char info_tag;
char room_tag;
char spell_tag;
char trap_tag;
char creature_tag;
char input_string[8][16];
char gui_error_text[256];
long net_service_scroll_offset;
long net_number_of_services;
long net_comport_index_active;
long net_speed_index_active;
long net_number_of_players;
long net_number_of_enum_players;
long net_map_slap_frame;
long net_level_hilighted;
struct NetMessage net_message[NET_MESSAGES_COUNT];
long net_number_of_messages;
long net_message_scroll_offset;
long net_session_index_active_id;
long net_session_scroll_offset;
long net_player_scroll_offset;
struct GuiButton active_buttons[ACTIVE_BUTTONS_COUNT];
long frontend_mouse_over_button_start_time;
short old_menu_mouse_x;
short old_menu_mouse_y;
unsigned char menu_ids[3];
unsigned char new_objective;
int frontend_menu_state;
int load_game_scroll_offset;
unsigned char video_gamma_correction;

// *** SPRITES ***
struct TbSpriteSheet * font_sprites = NULL;
struct TbSpriteSheet * frontend_font[FRONTEND_FONTS_COUNT] = {};
struct TbSpriteSheet * button_sprites = NULL;
struct TbSpriteSheet * winfont = NULL;
unsigned long playing_bad_descriptive_speech;
unsigned long playing_good_descriptive_speech;
long scrolling_index;
long scrolling_offset;
long packet_left_button_double_clicked[6];
long packet_left_button_click_space_count[6];
char frontend_alliances;
char busy_doing_gui;
long gui_last_left_button_pressed_id;
long gui_last_right_button_pressed_id;
int fe_computer_players;
long old_mouse_over_button;
long frontend_mouse_over_button;

/******************************************************************************/
short menu_is_active(short idx)
{
  return (menu_id_to_number(idx) >= 0);
}

TbBool a_menu_window_is_active(void)
{
  if (no_of_active_menus <= 0)
    return false;
  int i;
  int k;
  for (i=0; i<no_of_active_menus; i++)
  {
      k = menu_stack[i];
      if (!is_toggleable_menu(k))
        return true;
  }
  return false;
}

int frontend_font_char_width(int fnt_idx,char c)
{
    int i;
    i = (unsigned short)c - 31;
    if (i >= 0) {
        return get_sprite(frontend_font[fnt_idx], i)->SWidth;
    }
    return 0;
}

int frontend_font_string_width(int fnt_idx, const char *str)
{
    LbTextSetFont(frontend_font[fnt_idx]);
    return LbTextStringWidth(str);
}

void get_player_gui_clicks(void)
{
  if ( ((game.operation_flags & GOF_Paused) != 0) && ((game.operation_flags & GOF_WorldInfluence) == 0))
    return;
  struct PlayerInfo *player = get_my_player();
  switch (player->view_type)
  {
  case PVT_CreaturePasngr:
      if (right_button_released)
      {
        struct Thing *thing = thing_get(player->controlled_thing_idx);
        if (thing->class_id == TCls_Creature)
        {
          if (a_menu_window_is_active())
          {
            game.view_mode_flags &= ~GNFldD_CreaturePasngr;
            player->allocflags &= ~PlaF_CreaturePassengerMode;
            turn_off_all_window_menus();
          } else
          {
            game.view_mode_flags |= GNFldD_CreaturePasngr;
            player->allocflags |= PlaF_CreaturePassengerMode;
            turn_on_menu(GMnu_QUERY);
          }
        }
      }
      break;
  case PVT_CreatureContrl:
  case PVT_MapScreen:
  case PVT_MapFadeIn:
  case PVT_MapFadeOut:
      break;
  default:
      if (right_button_clicked)
      {
          if (right_click_tag_mode_toggle)
          {
              if (player->work_state == PSt_CtrlDungeon)
              {
                  switch (player->primary_cursor_state)
                  {
                      case CSt_PickAxe:
                      {
                          if (!a_menu_window_is_active())
                          {
                              if (!left_button_held)
                              {
                                  long mode = settings.highlight_mode;
                                  mode ^= 1;
                                  set_players_packet_action(player, PckA_RoomspaceHighlightToggle, mode, 1, 0, 0);
                              }
                              else
                              {
                                  set_players_packet_action(player, PckA_SetRoomspaceHighlight, settings.highlight_mode, 1, 0, 0);
                                  right_button_clicked = 0;
                              }
                          }
                      break;
                      }
                      case CSt_PowerHand:
                      {
                         if (player->thing_under_hand == 0)
                         {
                             if (!a_menu_window_is_active())
                             {
                                if (flag_is_set(player->additional_flags, PlaAF_ChosenSubTileIsHigh))
                                {
                                    if (!left_button_held)
                                    {
                                        long mode = settings.highlight_mode;
                                        mode ^= 1;
                                        set_players_packet_action(player, PckA_RoomspaceHighlightToggle, mode, 1, 0, 0);
                                    }
                                    else
                                    {
                                        set_players_packet_action(player, PckA_SetRoomspaceHighlight, settings.highlight_mode, 1, 0, 0);
                                    }
                                    right_button_clicked = 0;
                                }
                             }
                          }
                         break;
<<<<<<< HEAD
                       }
                }
=======
                       } 
                  }
>>>>>>> 39d73e32
              }
          }
        // do NOT do right_button_clicked = 0 here: it breaks dropping creatures!
      }
      if (right_button_released)
      {
        if ((player->work_state != PSt_HoldInHand) || power_hand_is_empty(player))
        {
          if ( !turn_off_all_window_menus() )
          {
            if (player->work_state == PSt_CreatrQuery)
            {
              turn_off_query_menus();
              set_players_packet_action(player, PckA_SetPlyrState, PSt_CtrlDungeon, 0, 0, 0);
              right_button_released = 0;
            } else
            if ((player->work_state != PSt_CreatrInfo) && (player->work_state != PSt_CreatrInfoAll) && (player->work_state != PSt_CtrlDungeon))
            {
              set_players_packet_action(player, PckA_SetPlyrState, PSt_CtrlDungeon, 0, 0, 0);
              right_button_released = 0;
            }
          }
        }
      } else
      if (lbKeyOn[KC_ESCAPE])
      {
        lbKeyOn[KC_ESCAPE] = 0;
        if (a_menu_window_is_active())
        {
            turn_off_all_window_menus();
        } else
        {
            if (menu_is_active(GMnu_MAIN))
            {
              fake_button_click(BID_OPTIONS);
            }
            turn_on_menu(GMnu_OPTIONS);
        }
      }
      break;
  }

  if ( game_is_busy_doing_gui() )
  {
    set_players_packet_control(player, PCtr_Gui);
  }
}

void add_message(long plyr_idx, char *msg)
{
    struct NetMessage *nmsg;
    long i;
    long k;
    i = net_number_of_messages;
    if (i >= NET_MESSAGES_COUNT)
    {
      for (k=0; k < (NET_MESSAGES_COUNT-1); k++)
      {
        memcpy(&net_message[k], &net_message[k+1], sizeof(struct NetMessage));
      }
      i = NET_MESSAGES_COUNT-1;
    }
    nmsg = &net_message[i];
    nmsg->plyr_idx = plyr_idx;
    snprintf(nmsg->text, NET_MESSAGE_LEN, "%s", msg);
    i++;
    net_number_of_messages = i;
    if (net_message_scroll_offset+4 < i)
      net_message_scroll_offset = i-4;
}

/**
 * Checks if all the network players are using compatible version of DK.
 */
TbBool validate_versions(void)
{
    struct PlayerInfo *player;
    long i;
    long ver;
    ver = -1;
    for (i=0; i < NET_PLAYERS_COUNT; i++)
    {
      player = get_player(i);
      if ((net_screen_packet[i].networkstatus_flags & 0x01) != 0)
      {
        if (ver == -1)
          ver = player->game_version;
        if (player->game_version != ver)
          return false;
      }
    }
    return true;
}

void versions_different_error(void)
{
    const char *plyr_nam;
    struct ScreenPacket *nspckt;
    char text[MESSAGE_TEXT_LEN];
    int i;

    NETMSG("Error: Players have different versions of DK");

    if (LbNetwork_Stop())
    {
      ERRORLOG("LbNetwork_Stop() failed");
    }
    lbKeyOn[KC_ESCAPE] = 0;
    lbKeyOn[KC_SPACE] = 0;
    lbKeyOn[KC_RETURN] = 0;
    text[0] = '\0';
    // Preparing message
    for (i=0; i < NET_PLAYERS_COUNT; i++)
    {
      plyr_nam = network_player_name(i);
      nspckt = &net_screen_packet[i];
      if ((nspckt->networkstatus_flags & 0x01) != 0)
      {
        str_appendf(text, sizeof(text), "%s(%d.%02d) ", plyr_nam, nspckt->stored_data1, nspckt->stored_data2);
      }
    }
    // Waiting for users reaction
    while ( 1 )
    {
      if (lbKeyOn[KC_ESCAPE] || lbKeyOn[KC_SPACE] || lbKeyOn[KC_RETURN])
        break;
      LbWindowsControl();
      if (LbScreenLock() == Lb_SUCCESS)
      {
        draw_text_box(text);
        LbScreenUnlock();
      }
      LbScreenSwap();
    }
    // Checking where to go back
    init_menu_state_on_net_stats_exit();
}

/**
 * Makes error box with message from GUI strings collection.
 *
 * @param msg_idx
 */
void create_error_box(TextStringId msg_idx)
{
    if (!game.packet_load_enable)
    {
        //change the length into  when gui_error_text will not be exported
        snprintf(gui_error_text, sizeof(gui_error_text), "%s", get_string(msg_idx));
        turn_on_menu(GMnu_ERROR_BOX);
    }
}


void create_message_box(const char *title, const char *line1, const char *line2, const char *line3, const char* line4, const char* line5)
{
    memset(&MsgBox,0, sizeof(MsgBox));
    snprintf(MsgBox.title, sizeof(MsgBox.title), "%s", title);
    snprintf(MsgBox.line1, sizeof(MsgBox.line1), "%s", line1);
    snprintf(MsgBox.line2, sizeof(MsgBox.line2), "%s", line2);
    snprintf(MsgBox.line3, sizeof(MsgBox.line3), "%s", line3);
    snprintf(MsgBox.line4, sizeof(MsgBox.line4), "%s", line4);
    snprintf(MsgBox.line5, sizeof(MsgBox.line5), "%s", line5);
    turn_on_menu(GMnu_MSG_BOX);
}

short game_is_busy_doing_gui(void)
{
    struct PlayerInfo *player = get_my_player();
    if (player->one_click_lock_cursor)
      return false;
    if (!busy_doing_gui)
      return false;
    if (battle_creature_over <= 0)
      return true;
    PowerKind pwkind = player->chosen_power_kind;
    struct Thing *thing;
    thing = thing_get(battle_creature_over);
    if (!thing_is_invalid(thing) && can_cast_power_on_thing(player->id_number, thing, pwkind))
    {
        return true;
    }
    return false;
}

TbBool get_button_area_input(struct GuiButton *gbtn, int modifiers)
{
    char *str;
    TbKeyCode key;
    unsigned short outchar;
    TbLocChar vischar[4];
    strcpy(vischar," ");
    str = gbtn->content.str;
    key = lbInkey;
    outchar = key_to_ascii(key, key_modifiers);
    vischar[0] = outchar;
    if (key == KC_RETURN)
    {
        if ((str[0] != '\0') || (modifiers == -3))
        {
            gbtn->button_state_left_pressed = 0;
            (gbtn->click_event)(gbtn);
            input_button = 0;
            if ((gbtn->flags & LbBtnF_Clickable) != 0)
            {
                struct GuiMenu *gmnu;
                gmnu = get_active_menu(gbtn->gmenu_idx);
                gmnu->visual_state = 3;
                remove_from_menu_stack(gmnu->ident);
            }
        }
    } else
    if (key == KC_ESCAPE)
    { // Stop the input, revert the string to what it was before
        snprintf(str, gbtn->maxval, "%s", backup_input_field);
        input_button = 0;
        input_field_pos = 0;
    } else
    if (key == KC_BACK)
    { // Delete the last char
        if (input_field_pos > 0) {
            input_field_pos--;
            LbLocTextStringDelete(str, input_field_pos, 1);
        }
    } else
    if (key == KC_DELETE)
    { // Delete the next char
        if (input_field_pos < LbLocTextStringLength(str)) {
            LbLocTextStringDelete(str, input_field_pos, 1);
        }
    } else
    if ((key == KC_HOME) || (key == KC_PGUP))
    { // move to first char
        input_field_pos = 0;
    } else
    if ((key == KC_END) || (key == KC_PGDOWN))
    { // move to last char
        input_field_pos = LbLocTextStringLength(str);
    } else
    if (key == KC_LEFT)
    { // move one char left
        if (input_field_pos > 0)
            input_field_pos--;
    } else
    if (key == KC_RIGHT)
    { // move one char left
        if (input_field_pos < LbLocTextStringLength(str))
            input_field_pos++;
    } else
    if (LbLocTextStringSize(str) < abs(gbtn->maxval))
    {
        // Check if we have printable character
        if (modifiers == -1)
        {
            if (!isprint(vischar[0])) {
                clear_key_pressed(key);
                return false;
            }
        } else
        {
            if (!isgraph(vischar[0]) && (vischar[0] != ' ')) {
                clear_key_pressed(key);
                return false;
            }
        }
        if (LbLocTextStringInsert(str, vischar, input_field_pos, gbtn->maxval) != NULL) {
            input_field_pos++;
        }
    }
    clear_key_pressed(key);
    return true;
}

void maintain_loadsave(struct GuiButton *gbtn)
{
    if ((game.system_flags & GSF_NetworkActive) == 0)
        gbtn->flags |= LbBtnF_Enabled;
    else
        gbtn->flags &= ~LbBtnF_Enabled;
}

void maintain_zoom_to_event(struct GuiButton *gbtn)
{
    struct Dungeon *dungeon;
    struct Event *event;
    dungeon = get_players_num_dungeon(my_player_number);
    if (dungeon->visible_event_idx)
    {
      event = &(game.event[dungeon->visible_event_idx]);
      if ((event->mappos_x != 0) || (event->mappos_y != 0))
      {
        gbtn->flags |= LbBtnF_Enabled;
        return;
      }
    }
    gbtn->flags &= ~LbBtnF_Enabled;
}

void maintain_scroll_up(struct GuiButton *gbtn)
{
    struct TextScrollWindow * scrollwnd;
    scrollwnd = (struct TextScrollWindow *)gbtn->content.ptr;
    gbtn->flags ^= (gbtn->flags ^ LbBtnF_Enabled * (scrollwnd->start_y < 0)) & LbBtnF_Enabled;
    if (!check_current_gui_layer(GuiLayer_OneClick))
    {
        if (wheel_scrolled_up && (is_game_key_pressed(Gkey_RotateMod, NULL, true)))
        {
            scrollwnd->action = 1;
        }
    }
}

void maintain_scroll_down(struct GuiButton *gbtn)
{
    struct TextScrollWindow * scrollwnd;
    scrollwnd = (struct TextScrollWindow *)gbtn->content.ptr;
    gbtn->flags ^= (gbtn->flags ^ LbBtnF_Enabled
        * (scrollwnd->window_height - scrollwnd->text_height + 2 < scrollwnd->start_y)) & LbBtnF_Enabled;
    if (!check_current_gui_layer(GuiLayer_OneClick))
    {
        if (wheel_scrolled_down && (is_game_key_pressed(Gkey_RotateMod, NULL, true)))
        {
            scrollwnd->action = 2;
        }
    }
}

void frontend_continue_game_maintain(struct GuiButton *gbtn)
{
    if (continue_game_option_available != 0)
        gbtn->flags |= LbBtnF_Enabled;
    else
        gbtn->flags &= ~LbBtnF_Enabled;
}

void frontend_main_menu_load_game_maintain(struct GuiButton *gbtn)
{
    if (number_of_saved_games > 0)
        gbtn->flags |= LbBtnF_Enabled;
    else
        gbtn->flags &= ~LbBtnF_Enabled;
}

void frontend_mappacks_maintain(struct GuiButton *gbtn)
{
    if (mappacks_list.items_num > 0)
        gbtn->flags |= LbBtnF_Enabled;
    else
        gbtn->flags &= ~LbBtnF_Enabled;
}

void frontend_main_menu_netservice_maintain(struct GuiButton *gbtn)
{
    gbtn->flags |= LbBtnF_Enabled;
}

void frontend_main_menu_highscores_maintain(struct GuiButton *gbtn)
{
    gbtn->flags |= LbBtnF_Enabled;
}

TbBool frontend_should_all_players_quit(void)
{
    return (net_service_index_selected <= 1);
}

TbBool frontend_is_player_allied(long idx1, long idx2)
{
    if (idx1 == idx2)
      return true;
    if ((idx1 < 0) || (idx1 >= PLAYER_GOOD))
      return false;
    if ((idx2 < 0) || (idx2 >= PLAYER_GOOD))
      return false;
    return ((frontend_alliances & alliance_grid[idx1][idx2]) != 0);
}

void frontend_set_alliance(long idx1, long idx2)
{
    if (frontend_is_player_allied(idx1, idx2))
      frontend_alliances &= ~alliance_grid[idx1][idx2];
    else
      frontend_alliances |= alliance_grid[idx1][idx2];
}

TbResult frontend_load_data(void)
{
    char *fname;
    TbResult ret;
    long len;
    // TODO: There is no "frontend_unload_data", find a better spot for this
    free_spritesheet(&frontend_sprite);
    ret = Lb_SUCCESS;
    frontend_background = (unsigned char *)game.map;
#ifdef SPRITE_FORMAT_V2
    fname = prepare_file_fmtpath(FGrp_LoData,"front-%d.raw",64);
#else
    fname = prepare_file_path(FGrp_LoData,"front.raw");
#endif
    len = LbFileLoadAt(fname, frontend_background);
    if (len < 307200) {
        ret = Lb_FAIL;
    }
    if (len > sizeof(game.map)) {
        WARNLOG("Reused memory area exceeded for frontend background.");
    }
    char dat_fname[2048];
    char tab_fname[2048];
#ifdef SPRITE_FORMAT_V2
    strcpy(dat_fname, prepare_file_fmtpath(FGrp_LoData,"frontbit-%d.dat",64));
    strcpy(tab_fname, prepare_file_fmtpath(FGrp_LoData,"frontbit-%d.tab",64));
#else
    strcpy(dat_fname, prepare_file_path(FGrp_LoData,"frontbit.dat"));
    strcpy(tab_fname, prepare_file_path(FGrp_LoData,"frontbit.tab"));
 #endif
    frontend_sprite = load_spritesheet(dat_fname, tab_fname);
    if (!frontend_sprite) {
        ERRORLOG("Cannot load frontend sprites.");
        return Lb_FAIL;
    }
    return ret;
}

void activate_room_build_mode(RoomKind rkind, TextStringId tooltip_id)
{
    struct PlayerInfo *player = get_my_player();
    set_players_packet_action(player, PckA_SetPlyrState, PSt_BuildRoom, rkind, 0, 0);
    struct RoomConfigStats *roomst;
    roomst = &game.conf.slab_conf.room_cfgstats[rkind];
    game.chosen_room_kind = rkind;
    game.chosen_room_spridx = roomst->bigsym_sprite_idx;
    game.chosen_room_tooltip = tooltip_id;
}

long player_state_to_packet(PlayerState work_state, PowerKind pwkind, TbBool already_in)
{
    switch (work_state)
    {
    case PSt_CallToArms:
        if (already_in)
            return PckA_PwrCTADis;
        else
            return PckA_SetPlyrState;
    case PSt_SightOfEvil:
        if (already_in)
            return PckA_PwrSOEDis;
        else
            return PckA_SetPlyrState;
    case PSt_CtrlDirect:
    case PSt_FreeCtrlDirect:
    case PSt_CreateDigger:
    case PSt_CastPowerOnSubtile:
    case PST_CastPowerOnTarget:
        return PckA_SetPlyrState;
    case PST_CastGenericLevelPower:
        return PckA_GenericLevelPower;
    case PSt_None:
        switch (pwkind)
        {
        case PwrK_OBEY:
            return PckA_UsePwrObey;
        case PwrK_HOLDAUDNC:
            return PckA_HoldAudience;
        case PwrK_ARMAGEDDON:
            return PckA_UsePwrArmageddon;
        default:
            break;
        }
        return PckA_None;
    default:
        return PckA_None;
    }
}

TbBool set_players_packet_change_spell(struct PlayerInfo *player,PowerKind pwkind)
{
    if (power_is_instinctive(game.chosen_spell_type) && (game.chosen_spell_type != 0))
        return false;
    const struct PowerConfigStats *powerst;
    powerst = get_power_model_stats(pwkind);
    TbBool already_in;
    already_in = (powerst->work_state != PSt_None) && (player->work_state == powerst->work_state);
    int pcktype;
    pcktype = player_state_to_packet(powerst->work_state, pwkind, already_in);
    if (pcktype != PckA_None)
    {
        set_players_packet_action(player, pcktype, powerst->work_state, pwkind, 0, 0);
        if (!already_in) {
            play_non_3d_sample(powerst->select_sample_idx);
        }
    }
    return true;
}

TbBool is_special_power(PowerKind pwkind)
{
    return ((pwkind == PwrK_HOLDAUDNC) || (pwkind == PwrK_ARMAGEDDON));
}

/**
 * Sets a new chosen special spell (Armageddon or Hold Audience).
 */
void choose_special_spell(PowerKind pwkind, TextStringId tooltip_id)
{
    struct Dungeon *dungeon;
    const struct PowerConfigStats *powerst;

    if (!is_special_power(pwkind)) {
        WARNLOG("Bad power kind");
        return;
    }

    dungeon = get_players_num_dungeon(my_player_number);
    set_chosen_power(pwkind, tooltip_id);
    powerst = get_power_model_stats(pwkind);

    if (dungeon->total_money_owned >= powerst->cost[0]) {
        play_non_3d_sample_no_overlap(powerst->select_sample_idx); // Play the spell speech
        switch (pwkind)
        {
        case PwrK_ARMAGEDDON:
            turn_on_menu(GMnu_ARMAGEDDON);
            break;
        case PwrK_HOLDAUDNC:
            turn_on_menu(GMnu_HOLD_AUDIENCE);
            break;
        }
    }
}

/**
 * Sets a new chosen spell.
 * Fills packet with the previous spell disable action.
 */
void choose_spell(PowerKind pwkind, TextStringId tooltip_id)
{
    struct PlayerInfo *player;

    pwkind = pwkind % game.conf.magic_conf.power_types_count;

    if (is_special_power(pwkind)) {
        choose_special_spell(pwkind, tooltip_id);
        return;
    }

    player = get_my_player();

    // Disable previous spell
    if (!set_players_packet_change_spell(player, pwkind)) {
        WARNLOG("Inconsistency when switching spell %d to %d",
            (int)game.chosen_spell_type, (int)pwkind);
    }

    set_chosen_power(pwkind, tooltip_id);
}

void frontend_draw_scroll_tab(struct GuiButton *gbtn, long scroll_offset, long first_elem, long last_elem)
{
    const struct TbSprite *spr;
    long i;
    long k;
    long n;
    int units_per_px;
    units_per_px = simple_frontend_sprite_width_units_per_px(gbtn, GFS_slider_indicator_std, 100);
    spr = get_frontend_sprite(GFS_slider_indicator_std);
    i = last_elem - first_elem;
    k = gbtn->height - spr->SHeight * units_per_px / 16;
    if (i <= 1)
        n = 0;
    else
        n = (scroll_offset * (k << 8) / (i - 1)) >> 8;
    LbSpriteDrawResized(gbtn->scr_pos_x, n+gbtn->scr_pos_y, units_per_px, spr);
}

long frontend_scroll_tab_to_offset(struct GuiButton *gbtn, long scr_pos, long first_elem, long last_elem)
{
    long elem_num;
    elem_num = last_elem - first_elem;
    if (elem_num < 1) {
        return 0;
    }
    long bar_pos;
    bar_pos = scr_pos - gbtn->scr_pos_y;
    if (bar_pos < 0) bar_pos = 0;
    if (bar_pos >= gbtn->height) bar_pos = gbtn->height-1;
    long scroll_offset;
    scroll_offset = bar_pos * elem_num / gbtn->height;
    return scroll_offset;
}

void gui_quit_game(struct GuiButton *gbtn)
{
    struct PlayerInfo *player = get_my_player();
    set_players_packet_action(player, PckA_QuitToMainMenu, 0, 0, 0, 0);
}

void draw_slider64k(long scr_x, long scr_y, int units_per_px, long width)
{
    draw_bar64k(scr_x, scr_y, units_per_px, width);
    // Inner size
    ScreenCoord x = scr_x;
    ScreenCoord y = scr_y;
    TbBool low_res = (MyScreenHeight < 400);
    if (low_res)
    {
        x -= 16;
        y -= 5;
    }
    int base_x = x + 32*units_per_px/16;
    int base_y = y + 10*units_per_px/16;
    int base_w = width - 64*units_per_px/16;
    int end_x = base_x + base_w - 64*units_per_px/16;
    if (low_res)
    {
        end_x += 32;
    }
    int cur_x = base_x;
    int cur_y = base_y;
    // int end_x = base_x + base_w - 64*units_per_px/16;
    const struct TbSprite *spr = get_button_sprite(GBS_borders_bar_std_l);
    LbSpriteDrawResized(cur_x, cur_y, units_per_px, spr);
    cur_x += spr->SWidth*units_per_px/16;
    spr = get_button_sprite(GBS_borders_bar_std_c);
    while (cur_x < end_x)
    {
        LbSpriteDrawResized(cur_x, cur_y, units_per_px, spr);
        cur_x += spr->SWidth*units_per_px/16;
    }
    cur_x = end_x;
    LbSpriteDrawResized(cur_x/pixel_size, cur_y/pixel_size, units_per_px, spr);
    cur_x += spr->SWidth*units_per_px/16;
    spr = get_button_sprite(GBS_borders_bar_std_r);
    LbSpriteDrawResized(cur_x/pixel_size, cur_y/pixel_size, units_per_px, spr);
}

void gui_area_slider(struct GuiButton *gbtn)
{
    if ((gbtn->flags & LbBtnF_Enabled) == 0) {
        return;
    }
    int units_per_px = (gbtn->height*16 + 30/2) / 30;
    int bs_units_per_px = simple_button_sprite_height_units_per_px(gbtn, GBS_frontend_button_std_c, 100);
    int bar_width = gbtn->width;
    if (MyScreenHeight < 400)
    {
        bar_width += 32;
    }
    draw_slider64k(gbtn->scr_pos_x, gbtn->scr_pos_y, bs_units_per_px, bar_width);
    int shift_x = (gbtn->width - 64*units_per_px/16) * gbtn->slide_val >> 8;
    const struct TbSprite *spr;
    if (gbtn->flags != 0) {
        spr = get_button_sprite(GBS_guisymbols_jewel_on);
    } else {
        spr = get_button_sprite(GBS_guisymbols_jewel_off);
    }
    LbSpriteDrawResized(gbtn->scr_pos_x + shift_x + 24*units_per_px/16, gbtn->scr_pos_y + 6*units_per_px/16, bs_units_per_px, spr);
}

#if (BFDEBUG_LEVEL > 0)
// Code for font testing screen (debug version only)
TbBool fronttestfont_draw(void)
{
  const struct TbSprite *spr;
  unsigned long i;
  unsigned long k;
  long w;
  long h;
  long x;
  long y;
  SYNCDBG(9,"Starting");
  for (y=0; y < lbDisplay.GraphicsScreenHeight; y++)
    for (x=0; x < lbDisplay.GraphicsScreenWidth; x++)
    {
        lbDisplay.WScreen[y*lbDisplay.GraphicsScreenWidth+x] = 0;
    }
  LbTextSetWindow(0/pixel_size, 0/pixel_size, MyScreenHeight/pixel_size, MyScreenWidth/pixel_size);
  // Drawing
  w = 32;
  h = 48;
  for (i=31; i < num_chars_in_font+31; i++)
  {
    k = (i-31);
    SYNCDBG(9,"Drawing char %lu",i);
    x = (k%32)*w + 2;
    y = (k/32)*h + 2;
    if (lbFontPtr != NULL)
      spr = LbFontCharSprite(lbFontPtr,i);
    else
      spr = NULL;
    if (spr != NULL)
    {
      LbDrawBox(x, y, spr->SWidth+2, spr->SHeight+2, 255);
      LbSpriteDraw(x+1, y+1, spr);
    }
//TODO SPRITES enhance font support
  }
  // Displaying the new frame
  return true;
}

TbBool fronttestfont_input(void)
{
  const unsigned int keys[] = {KC_Z,KC_1,KC_2,KC_3,KC_4,KC_5,KC_6,KC_7,KC_8,KC_9,KC_0};
  int i;
  for (i=0; i < sizeof(keys)/sizeof(keys[0]); i++)
  {
    if (lbKeyOn[keys[i]])
    {
      lbKeyOn[keys[i]] = 0;
      num_chars_in_font = num_sprites(testfont[i]);
      SYNCDBG(9,"Characters in font %d: %ld",i,num_chars_in_font);
      if (i < 4)
        LbPaletteSet(frontend_palette);//testfont_palette[0]
      else
        LbPaletteSet(testfont_palette[1]);
      LbTextSetFont(testfont[i]);
      return true;
    }
  }
  return false;
}
#endif


void frontend_draw_icon(struct GuiButton *gbtn)
{
    int units_per_px;
    units_per_px = simple_frontend_sprite_width_units_per_px(gbtn, gbtn->sprite_idx, 100);
    const struct TbSprite *spr = get_frontend_sprite(gbtn->sprite_idx);
    LbSpriteDrawResized(gbtn->scr_pos_x, gbtn->scr_pos_y, units_per_px, spr);
}

void frontend_draw_slider(struct GuiButton *gbtn)
{
    if ((gbtn->flags & LbBtnF_Enabled) == 0) {
        return;
    }
    const int fs_units_per_px = simple_frontend_sprite_height_units_per_px(gbtn, GFS_slider_horiz_c, 100);
    const float scale = float(fs_units_per_px) / 16;

    const auto left_sprite = get_frontend_sprite(GFS_slider_horiz_l); // 40 units wide
    LbSpriteDrawResized(gbtn->scr_pos_x, gbtn->scr_pos_y, fs_units_per_px, left_sprite);

    // Draw center sprite draw as many times as necessary
    const auto center_sprite = get_frontend_sprite(GFS_slider_horiz_c); // 110 units wide
    const int right_sprite_x = (gbtn->scr_pos_x + gbtn->width) - (40 * scale);
    for (int x = gbtn->scr_pos_x + (40 * scale); x < right_sprite_x; x += (110 * scale))
    {
        LbSpriteDrawResized(x, gbtn->scr_pos_y, fs_units_per_px, center_sprite);
    }

    const auto right_sprite = get_frontend_sprite(GFS_slider_horiz_r); // 40 units wide
    LbSpriteDrawResized(right_sprite_x, gbtn->scr_pos_y, fs_units_per_px, right_sprite);

    const int knob_position = gbtn->slide_val * (gbtn->width - int(64 * scale)) >> 8;
    const auto knob_sprite = (gbtn->button_state_left_pressed != 0) ?
        get_frontend_sprite(GFS_slider_indicator_act) : get_frontend_sprite(GFS_slider_indicator_std);
    LbSpriteDrawResized(
        (gbtn->scr_pos_x + knob_position + (24 * scale)) / pixel_size,
        (gbtn->scr_pos_y + (3 * scale)) / pixel_size,
        fs_units_per_px,
        knob_sprite
    );
}

void frontend_draw_small_slider(struct GuiButton *gbtn)
{
    if ((gbtn->flags & LbBtnF_Enabled) == 0) {
        return;
    }
    int fs_units_per_px;
    fs_units_per_px = simple_frontend_sprite_height_units_per_px(gbtn, GFS_slider_horiz_c, 100);
    int scr_x;
    int scr_y;
    scr_x = gbtn->scr_pos_x;
    scr_y = gbtn->scr_pos_y;
    const struct TbSprite *spr;
    spr = get_frontend_sprite(GFS_slider_horiz_l);
    LbSpriteDrawResized(scr_x, scr_y, fs_units_per_px, spr);
    scr_x += spr->SWidth * fs_units_per_px / 16;
    spr = get_frontend_sprite(GFS_slider_horiz_c);
    LbSpriteDrawResized(scr_x, scr_y, fs_units_per_px, spr);
    scr_x += spr->SWidth * fs_units_per_px / 16;
    spr = get_frontend_sprite(GFS_slider_horiz_r);
    LbSpriteDrawResized(scr_x, scr_y, fs_units_per_px, spr);
    int val;
    val = gbtn->slide_val * (gbtn->width - 64*fs_units_per_px/16) >> 8;
    if (gbtn->button_state_left_pressed != 0) {
        spr = get_frontend_sprite(GFS_slider_indicator_act);
    } else {
        spr = get_frontend_sprite(GFS_slider_indicator_std);
    }
    LbSpriteDrawResized((gbtn->scr_pos_x + val + 24*fs_units_per_px/16) / pixel_size, (gbtn->scr_pos_y + 3*fs_units_per_px/16) / pixel_size, fs_units_per_px, spr);
}

void gui_area_text(struct GuiButton *gbtn)
{
    if ((gbtn->flags & LbBtnF_Enabled) == 0) {
        return;
    }
    int bs_units_per_px = simple_button_sprite_height_units_per_px(gbtn, GBS_frontend_button_std_c, 94);
    int width = gbtn->width;
    TbBool low_res = (MyScreenHeight < 400);
    if (low_res)
    {
        width += 32;
    }
    switch (gbtn->sprite_idx)
    {
    case 1:
        if ( gbtn->button_state_left_pressed || gbtn->button_state_right_pressed )
        {
            draw_bar64k(gbtn->scr_pos_x, gbtn->scr_pos_y, bs_units_per_px, width);
            int lit_width = gbtn->width + 6*units_per_pixel/16;
            if (low_res)
            {
                lit_width += 32;
            }
            draw_lit_bar64k(gbtn->scr_pos_x - 6*units_per_pixel/16, gbtn->scr_pos_y - 6*units_per_pixel/16, bs_units_per_px, lit_width);
        }
        else
        {
            draw_bar64k(gbtn->scr_pos_x, gbtn->scr_pos_y, bs_units_per_px, width);
        }
        break;
    case 2:
        draw_bar64k(gbtn->scr_pos_x, gbtn->scr_pos_y, bs_units_per_px, width);
        break;
    }
    if ((gbtn->tooltip_stridx != GUIStr_Empty) && (gbtn->tooltip_stridx != -GUIStr_Empty))
    {
        if (gbtn->tooltip_stridx > 0)
            snprintf(gui_textbuf,sizeof(gui_textbuf), "%s", get_string(gbtn->tooltip_stridx));
        else
            snprintf(gui_textbuf,sizeof(gui_textbuf), "%s", get_string(-gbtn->tooltip_stridx));
        draw_button_string(gbtn, (gbtn->width*32 + 16)/gbtn->height, gui_textbuf);
    } else
    if (gbtn->content.str != NULL)
    {
        snprintf(gui_textbuf,sizeof(gui_textbuf), "%s", gbtn->content.str);
        // Since this button can have various width, but its height is always 32,
        // unscaled width is deduced based on height scale
        draw_button_string(gbtn, (gbtn->width*32 + 16)/gbtn->height, gui_textbuf);
    }
}

void frontend_init_options_menu(struct GuiMenu *gmnu)
{
    get_gui_button_init(gmnu, BID_MUSIC_VOL)->content.lval = make_audio_slider_linear(settings.music_volume);
    get_gui_button_init(gmnu, BID_SOUND_VOL)->content.lval = make_audio_slider_linear(settings.sound_volume);
    get_gui_button_init(gmnu, BID_MENTOR_VOL)->content.lval = make_audio_slider_linear(settings.mentor_volume);
    get_gui_button_init(gmnu, BID_MOUSE_MUL)->content.lval = settings.first_person_move_sensitivity;
    if (!is_campaign_loaded())
    {
        if (!change_campaign(""))
        {
            ERRORLOG("Unable to load campaign");
        }
    }
}

void frontend_set_player_number(long plr_num)
{
    struct PlayerInfo *player;
    my_player_number = plr_num;
    player = get_my_player();
    player->id_number = plr_num;
    setup_engine_window(0, 0, MyScreenWidth, MyScreenHeight);
}

const char *frontend_button_caption_text(const struct GuiButton *gbtn)
{
    unsigned long febtn_idx;
    int text_idx;
    febtn_idx = gbtn->content.lval;
    if (febtn_idx < FRONTEND_BUTTON_INFO_COUNT)
        text_idx = frontend_button_info[febtn_idx].capstr_idx;
    else
        text_idx = GUIStr_Empty;
    return get_string(text_idx);
}

int frontend_button_caption_font(const struct GuiButton *gbtn, long mouse_over_btn_idx)
{
    unsigned long febtn_idx;
    int font_idx;
    febtn_idx = gbtn->content.lval;
    if (febtn_idx < FRONTEND_BUTTON_INFO_COUNT)
        font_idx = frontend_button_info[febtn_idx].font_index;
    else
        font_idx = 3;
    if ((febtn_idx != 0) && (mouse_over_btn_idx == febtn_idx))
        font_idx = 2;
    return font_idx;
}

void frontend_draw_text(struct GuiButton *gbtn)
{
    lbDisplay.DrawFlags = Lb_TEXT_HALIGN_LEFT;
    int font_idx;
    if ((gbtn->flags & LbBtnF_Enabled) == 0)
        font_idx = 3;
    else
        font_idx = frontend_button_caption_font(gbtn, frontend_mouse_over_button);
    LbTextSetFont(frontend_font[font_idx]);
    int tx_units_per_px;
    tx_units_per_px = gbtn->height * 16 / LbTextLineHeight();
    LbTextSetWindow(gbtn->scr_pos_x, gbtn->scr_pos_y, gbtn->width, gbtn->height);
    LbTextDrawResized(0, 0, tx_units_per_px, frontend_button_caption_text(gbtn));
}

void frontend_change_state(struct GuiButton *gbtn)
{
    frontend_set_state(gbtn->btype_value & LbBFeF_IntValueMask);
}

void frontend_draw_enter_text(struct GuiButton *gbtn)
{
    int font_idx;
    font_idx = 1;
    if (gbtn == input_button) {
        font_idx = 2;
    } else
    if ((gbtn->flags & LbBtnF_Enabled) == 0) {
        font_idx = 3;
    } else
    if ((gbtn->content.str != NULL) && ((gbtn->btype_value & LbBFeF_IntValueMask) == frontend_mouse_over_button)) {
        font_idx = 2;
    }
    char *srctext;
    srctext = gbtn->content.str;
    while (LbTextStringWidth(srctext) > 240)
        srctext[strlen(srctext)-2] = 0;
    char text[2048];
    // Prepare text buffer
    TbBool print_with_cursor = 0;
    if (gbtn == input_button)
    {
        if ((LbTimerClock() / 200 & 1) != 0)
            print_with_cursor = 1;
    }
    snprintf(text, sizeof(text), "%s%s", srctext, print_with_cursor?"_":"");
    LbTextSetFont(frontend_font[font_idx]);
    lbDisplay.DrawFlags = Lb_TEXT_HALIGN_LEFT;
    int tx_units_per_px;
    tx_units_per_px = gbtn->height * 16 / LbTextLineHeight();
    LbTextSetWindow(gbtn->scr_pos_x, gbtn->scr_pos_y, (240 + LbTextCharWidth('_')) * tx_units_per_px / 16, gbtn->height);
    LbTextDrawResized(0, 0, tx_units_per_px, text);
}

void frontend_draw_small_menu_button(struct GuiButton *gbtn)
{
    const char *text;
    text = frontend_button_caption_text(gbtn);
    frontend_draw_button(gbtn, 0, text, Lb_TEXT_HALIGN_CENTER);
}

void frontend_toggle_computer_players(struct GuiButton *gbtn)
{
    struct ScreenPacket *nspck;
    nspck = &net_screen_packet[my_player_number];
    if ((nspck->networkstatus_flags & 0xF8) == 0)
    {
        nspck->networkstatus_flags = (nspck->networkstatus_flags & 0x07) | 0x38;
        nspck->param1 = (fe_computer_players == 0);
    }
}

void frontend_draw_computer_players(struct GuiButton *gbtn)
{
    int font_idx;
    font_idx = frontend_button_caption_font(gbtn,frontend_mouse_over_button);
    LbTextSetFont(frontend_font[font_idx]);
    const char *text;
    if (fe_computer_players) {
        text = get_string(GUIStr_On);
    } else {
        text = get_string(GUIStr_Off);
    }
    int tx_units_per_px;
    tx_units_per_px = gbtn->height * 16 / LbTextLineHeight();
    int ln_height;
    ln_height = LbTextLineHeight() * tx_units_per_px / 16;
    LbTextSetWindow(gbtn->scr_pos_x, gbtn->scr_pos_y, gbtn->width, ln_height);
    lbDisplay.DrawFlags = Lb_TEXT_HALIGN_LEFT;
    LbTextDrawResized(0, 0, tx_units_per_px, frontend_button_caption_text(gbtn));
    lbDisplay.DrawFlags = Lb_TEXT_HALIGN_RIGHT;
    LbTextDrawResized(0, 0, tx_units_per_px, text);
    lbDisplay.DrawFlags = 0;
}

void set_packet_start(struct GuiButton *gbtn)
{
    struct ScreenPacket *nspck;
    nspck = &net_screen_packet[my_player_number];
    if ((nspck->networkstatus_flags & 0xF8) == 0)
        nspck->networkstatus_flags = (nspck->networkstatus_flags & 7) | 0x18;
}

void draw_scrolling_button_string(struct GuiButton *gbtn, const char *text)
{
  struct TextScrollWindow *scrollwnd;
  unsigned short flg_mem;
  long text_height;
  long area_height;
  flg_mem = lbDisplay.DrawFlags;
  lbDisplay.DrawFlags &= ~Lb_TEXT_ONE_COLOR;
  lbDisplay.DrawFlags |= Lb_TEXT_HALIGN_CENTER;
  LbTextSetWindow(gbtn->scr_pos_x, gbtn->scr_pos_y, gbtn->width, gbtn->height);
  scrollwnd = (struct TextScrollWindow *)gbtn->content.ptr;
  if (scrollwnd == NULL)
  {
      ERRORLOG("Cannot have a TEXT_SCROLLING box type without a pointer to a TextScrollWindow");
      LbTextSetWindow(0/pixel_size, 0/pixel_size, MyScreenHeight/pixel_size, MyScreenWidth/pixel_size);
      return;
  }
  area_height = gbtn->height;
  scrollwnd->window_height = area_height;
  text_height = scrollwnd->text_height;
  int tx_units_per_px;
  if (dbc_language > 0)
  {
      tx_units_per_px = scale_value_by_horizontal_resolution((MyScreenWidth >= 640) ? 16 : 32);
  }
  else
  {
      tx_units_per_px = scale_ui_value_lofi(16);
  }
  if (text_height == 0)
  {
      text_height = text_string_height(tx_units_per_px, text);
      SYNCDBG(18,"Computed message height %ld for \"%s\"",text_height,text);
      scrollwnd->text_height = text_height;
  }
  SYNCDBG(18,"Message h=%ld Area h=%ld",text_height,area_height);
  // If the text is smaller that the area we have for it - just place it at center
  if (text_height <= area_height)
  {
    scrollwnd->start_y = (area_height - text_height) / 2;
  } else
  // Otherwise - we must take scrollbars into account
  {
    // Maintain scrolling actions
    switch ( scrollwnd->action )
    {
    case 1:
      scrollwnd->start_y += 12*units_per_pixel/16;
      break;
    case 2:
      scrollwnd->start_y -= 12*units_per_pixel/16;
      break;
    case 3:
      scrollwnd->start_y += area_height;
      break;
    case 4:
    case 5:
      scrollwnd->start_y -= area_height;
      break;
    }
    if (scrollwnd->action == 5)
    {
      if (scrollwnd->start_y < -text_height)
      {
        scrollwnd->start_y = 0;
      }
    } else
    if (scrollwnd->action != 0)
    {
      if (scrollwnd->start_y < gbtn->height-text_height)
      {
        scrollwnd->start_y = gbtn->height-text_height;
      } else
      if (scrollwnd->start_y > 0)
      {
        scrollwnd->start_y = 0;
      }
    }
    scrollwnd->action = 0;
  }
  // Finally, draw the text
  LbTextDrawResized(0, scrollwnd->start_y, tx_units_per_px, text);
  // And restore default drawing options
  LbTextSetWindow(0/pixel_size, 0/pixel_size, MyScreenHeight/pixel_size, MyScreenWidth/pixel_size);
  lbDisplay.DrawFlags = flg_mem;
}

void gui_area_scroll_window(struct GuiButton *gbtn)
{
    struct TextScrollWindow *scrollwnd;
    if ((gbtn->flags & LbBtnF_Enabled) == 0) {
        return;
    }
    scrollwnd = (struct TextScrollWindow *)gbtn->content.ptr;
    if (scrollwnd == NULL) {
        ERRORLOG("Button doesn't point to a TextScrollWindow data item");
        return;
    }
    draw_scrolling_button_string(gbtn, scrollwnd->text);
}

void gui_go_to_event(struct GuiButton *gbtn)
{
    struct PlayerInfo *player;
    struct Dungeon *dungeon;
    player = get_my_player();
    dungeon = get_players_dungeon(player);
    if (dungeon->visible_event_idx) {
        set_players_packet_action(player, PckA_ZoomToEvent, dungeon->visible_event_idx, 0, 0, 0);
    }
}

void gui_close_objective(struct GuiButton *gbtn)
{
    struct PlayerInfo *player = get_my_player();
    set_players_packet_action(player, PckA_EventBoxClose, 0, 0, 0, 0);
    // The final effect of this packet should be 3 menus disabled
    /*turn_off_menu(GMnu_TEXT_INFO);
    turn_off_menu(GMnu_BATTLE);
    turn_off_menu(GMnu_DUNGEON_SPECIAL);*/
}

void gui_scroll_text_up(struct GuiButton *gbtn)
{
    struct TextScrollWindow *scroll_window;
    scroll_window = (struct TextScrollWindow *)gbtn->content.ptr;
    scroll_window->action = 1;
}

void gui_scroll_text_down(struct GuiButton *gbtn)
{
    struct TextScrollWindow *scroll_window;
    scroll_window = (struct TextScrollWindow *)gbtn->content.ptr;
    scroll_window->action = 2;
}

/**
 * Changes state based on a parameter inside GuiButton.
 * But first, loads the default campaign if no campaign is loaded yet.
 */
void frontend_ldcampaign_change_state(struct GuiButton *gbtn)
{
  if (!is_campaign_loaded())
  {
    if (!change_campaign(""))
      return;
  }
  frontend_change_state(gbtn);
}

/**
 * Changes state based on a parameter inside GuiButton.
 * But first, loads the default campaign if no campaign is loaded,
 * or the loaded one has no MP maps.
 */
void frontend_netservice_change_state(struct GuiButton *gbtn)
{
    TbBool set_cmpg;
    set_cmpg = false;
    if (!is_campaign_loaded())
    {
        set_cmpg = true;
    } else
    if (campaign.multi_levels_count < 1)
    {
        set_cmpg = true;
    }
    if (set_cmpg)
    {
        if (!change_campaign(""))
          return;
    }
    frontend_change_state(gbtn);
}

TbBool frontend_start_new_campaign(const char *cmpgn_fname)
{
    struct PlayerInfo *player;
    int i;
    SYNCDBG(7,"Starting");
    memset(&intralvl, 0, sizeof(struct IntralevelData));
    if (!change_campaign(cmpgn_fname))
        return false;
    set_continue_level_number(first_singleplayer_level());
    for (i=0; i < PLAYERS_COUNT; i++)
    {
        player = get_player(i);
        player->display_flags &= ~PlaF6_PlyrHasQuit;
    }
    player = get_my_player();
    clear_transfered_creatures();
    calculate_moon_phase(false,false);
    hide_all_bonus_levels(player);
    update_extra_levels_visibility();
    return true;
}

void frontend_start_new_game(struct GuiButton *gbtn)
{
    const char *cmpgn_fname;
    SYNCDBG(6,"Clicked");
    // Check if we can just start the game without campaign selection screen
    if (campaigns_list.items_num < 1)
      cmpgn_fname = "";
    else
    if (campaigns_list.items_num == 1)
      cmpgn_fname = campaigns_list.items[0].fname;
    else
      cmpgn_fname = NULL;
    if (cmpgn_fname != NULL)
    { // If there's only one campaign, then start it
      if (!frontend_start_new_campaign(cmpgn_fname))
      {
        ERRORLOG("Unable to start new campaign");
        return;
      }
      frontend_set_state(FeSt_CAMPAIGN_INTRO);
    } else
    { // If there's more campaigns, go to selection screen
      frontend_set_state(FeSt_CAMPAIGN_SELECT);
    }
}

void frontend_load_mappacks(struct GuiButton *gbtn)
{
    const char *cmpgn_fname;
    SYNCDBG(6,"Clicked");
    // Check if we can show some levels without showing the map pack selection screen
    if (mappacks_list.items_num < 1)
      cmpgn_fname = "";
    else
    if (mappacks_list.items_num == 1)
      cmpgn_fname = mappacks_list.items[0].fname;
    else
      cmpgn_fname = NULL;
    if (cmpgn_fname != NULL)
    { // If there's only one map pack, then just show the levels
      if (!change_campaign(cmpgn_fname))
      {
        ERRORLOG("Unable to load map pack list");
        return;
      }
      frontend_set_state(FeSt_LEVEL_SELECT);
    } else
    { // If there's more map packs, go to selection screen
      frontend_set_state(FeSt_MAPPACK_SELECT);
    }
}

/**
 * Writes the continue game file.
 * If allow_lvnum_grow is true and my_player has won the singleplayer level,
 * then next level is written into continue file. This should be the case
 * if complete_level() wasn't called yet.
 */
short frontend_save_continue_game(short allow_lvnum_grow)
{
    struct PlayerInfo *player;
    struct Dungeon *dungeon;
    unsigned short victory_state;
    short flg_mem;
    LevelNumber lvnum;
    lvnum = get_loaded_level_number();
    SYNCDBG(6,"Starting");
    player = get_my_player();
    dungeon = get_players_dungeon(player);
    // Do not allow current level to grow if it wasn't just beaten
    if (get_loaded_level_number() != get_continue_level_number()) {
        allow_lvnum_grow = false;
    }
    // Save some of the data from clearing
    victory_state = player->victory_state;
    memcpy(scratch, &dungeon->lvstats, sizeof(struct LevelStats));
    flg_mem = ((player->additional_flags & PlaAF_UnlockedLordTorture) != 0);
    // clear all data
    clear_game_for_save();
    // Restore saved data
    player->victory_state = victory_state;
    memcpy(&dungeon->lvstats, scratch, sizeof(struct LevelStats));
    set_flag_value(player->additional_flags, PlaAF_UnlockedLordTorture, flg_mem);
    // Only save continue if level was won, not a free play level, not a multiplayer level and not in packet mode
    if (((game.system_flags & GSF_NetworkActive) != 0)
     || ((game.operation_flags & GOF_SingleLevel) != 0)
     || (game.packet_load_enable)
     || (is_freeplay_level(lvnum))
     || (is_multiplayer_level(lvnum)))
        return false;
    // Select the continue level (move the campaign forward)
    if ((allow_lvnum_grow) && (player->victory_state == VicS_WonLevel)) {
        // If level number growth makes sense, do it
        SYNCDBG(7,"Progressing the campaign");
        lvnum = move_campaign_to_next_level();
    } else {
        SYNCDBG(7,"No change in campaign position, victory state %d",(int)player->victory_state);
        lvnum = get_continue_level_number();
    }
    return save_continue_game(lvnum);
}

void frontend_load_continue_game(struct GuiButton *gbtn)
{
  if (!load_continue_game())
  {
    continue_game_option_available = 0;
    return;
  }
  frontend_set_state(FeSt_LAND_VIEW);
}

void frontend_load_game_maintain(struct GuiButton *gbtn)
{
    int32_t game_index=load_game_scroll_offset+(gbtn->content.lval)-45;
    if (game_index < number_of_saved_games)
        gbtn->flags |= LbBtnF_Enabled;
    else
        gbtn->flags &= ~LbBtnF_Enabled;
}

void do_button_click_actions(struct GuiButton *gbtn, unsigned char *s, Gf_Btn_Callback callback)
{
    SYNCDBG(9,"Starting for button type %d",(int)gbtn->gbtype);
    if (gbtn->gbtype == LbBtnT_RadioBtn)
    {
        //TODO: pointers comparison should be avoided
        if (s == &gbtn->button_state_right_pressed)
            return;
    }
    if ((gbtn->flags & LbBtnF_Enabled) != 0)
    {
        switch (gbtn->gbtype)
        {
        case LbBtnT_NormalBtn:
        case LbBtnT_ToggleBtn:
        case LbBtnT_EditBox:
        case LbBtnT_Hotspot:
            *s = 1;
            break;
        case LbBtnT_RadioBtn:
            if ((gbtn->content.ptr != NULL) && (!*s))
            {
                unsigned char *rbstate;
                rbstate = (unsigned char *)gbtn->content.ptr;
                do_sound_button_click(gbtn);
                struct GuiMenu *amnu;
                amnu = get_active_menu(gbtn->gmenu_idx);
                clear_radio_buttons(amnu);
                *rbstate = 1;
                *s = 1;
                update_radio_button_data(amnu);
            }
            if (callback != NULL) {
                callback(gbtn);
            }
            break;
        }
    }
}

void do_button_press_actions(struct GuiButton *gbtn, unsigned char *s, Gf_Btn_Callback callback)
{
    SYNCDBG(9,"Starting for button type %d",(int)gbtn->gbtype);
    if (gbtn->gbtype == LbBtnT_RadioBtn)
    {
        //TODO: pointers comparison should be avoided
        if (s == &gbtn->button_state_right_pressed)
            return;
    }
    if ((gbtn->flags & LbBtnF_Enabled) != 0)
    {
        switch (gbtn->gbtype)
        {
        case LbBtnT_HoldableBtn:
            if ((*s > 5) && (callback != NULL)) {
                callback(gbtn);
            } else {
                (*s)++;
            }
            break;
        case LbBtnT_Hotspot:
            if (callback != NULL) {
                callback(gbtn);
            }
            break;
        case LbBtnT_NormalBtn:
        case LbBtnT_ToggleBtn:
        case LbBtnT_EditBox:
        case LbBtnT_RadioBtn:
            break;
        }
    }
}

void do_button_release_actions(struct GuiButton *gbtn, unsigned char *s, Gf_Btn_Callback callback)
{
  SYNCDBG(17,"Starting");
  int i;
  struct GuiMenu *gmnu;
  switch ( gbtn->gbtype )
  {
  case LbBtnT_NormalBtn:
  case LbBtnT_HoldableBtn:
      if ((*s != 0) && (callback != NULL))
      {
          do_sound_button_click(gbtn);
          callback(gbtn);
      }
      *s = 0;
      break;
  case LbBtnT_ToggleBtn:
      i = *(unsigned char *)gbtn->content.ptr;
      i++;
      if (i > gbtn->maxval)
          i = 0;
      *(unsigned char *)gbtn->content.ptr = i;
      if ((*s != 0) && (callback != NULL))
      {
          do_sound_button_click(gbtn);
          callback(gbtn);
      }
      *s = 0;
      break;
  case LbBtnT_RadioBtn:
      //TODO: pointers comparison should be avoided
      if (s == &gbtn->button_state_right_pressed)
        return;
      break;
  case LbBtnT_EditBox:
      input_button = gbtn;
      setup_input_field(input_button, get_string(GUIStr_MnuUnused));
      break;
  default:
      break;
  }

  if (s == &gbtn->button_state_left_pressed)
  {
    gmnu = get_active_menu(gbtn->gmenu_idx);
    if (gbtn->parent_menu != NULL)
      create_menu(gbtn->parent_menu);
    if ((gbtn->flags & LbBtnF_Clickable) && (gbtn->gbtype != LbBtnT_EditBox))
    {
      if (callback == NULL)
        do_sound_menu_click();
      gmnu->visual_state = 3;
    }
  }
  SYNCDBG(17,"Finished");
}

/**
 * Returns if the menu is toggleable. If it's not, then it is always
 * visible until it's deleted.
 */
short is_toggleable_menu(short mnu_idx)
{
  switch (mnu_idx)
  {
  case GMnu_MAIN:
  case GMnu_ROOM:
  case GMnu_ROOM2:
  case GMnu_SPELL:
  case GMnu_SPELL2:
  case GMnu_TRAP:
  case GMnu_TRAP2:
  case GMnu_CREATURE:
  case GMnu_EVENT:
  case GMnu_QUERY:
      return true;
  case GMnu_TEXT_INFO:
  case GMnu_DUNGEON_SPECIAL:
  case GMnu_CREATURE_QUERY1:
  case GMnu_CREATURE_QUERY2:
  case GMnu_CREATURE_QUERY3:
  case GMnu_CREATURE_QUERY4:
  case GMnu_BATTLE:
  case GMnu_SPELL_LOST:
      return true;
  case GMnu_OPTIONS:
  case GMnu_INSTANCE:
  case GMnu_QUIT:
  case GMnu_LOAD:
  case GMnu_SAVE:
  case GMnu_VIDEO:
  case GMnu_SOUND:
  case GMnu_ERROR_BOX:
  case GMnu_HOLD_AUDIENCE:
  case GMnu_FEMAIN:
  case GMnu_FELOAD:
  case GMnu_FENET_SERVICE:
  case GMnu_FENET_SESSION:
  case GMnu_FENET_START:
  case GMnu_FESTATISTICS:
  case GMnu_FEHIGH_SCORE_TABLE:
  case GMnu_RESURRECT_CREATURE:
  case GMnu_TRANSFER_CREATURE:
  case GMnu_ARMAGEDDON:
  case GMnu_FEDEFINE_KEYS:
  case GMnu_AUTOPILOT:
  case GMnu_FEOPTION:
  case GMnu_FELEVEL_SELECT:
  case GMnu_MAPPACK_SELECT:
  case GMnu_FECAMPAIGN_SELECT:
  case GMnu_FEERROR_BOX:
      return false;
  default:
      return true;
  }
}

int create_button(struct GuiMenu *gmnu, struct GuiButtonInit *gbinit, int units_per_px)
{
    struct GuiButton *gbtn;
    int gidx;
    long i;
    gidx = guibutton_get_unused_slot();
    if (gidx == -1) {
        // No free buttons
        return -1;
    }
    gbtn = &active_buttons[gidx];
    gbtn->flags |= LbBtnF_Active;
    struct GuiMenu *gmnuinit;
    gmnuinit = gmnu->menu_init;
    gbtn->gmenu_idx = gmnu->number;
    gbtn->gbtype = gbinit->gbtype;
    gbtn->id_num = gbinit->id_num;
    gbtn->flags ^= (gbtn->flags ^ LbBtnF_Clickable * (gbinit->button_flags & 0xff)) & LbBtnF_Clickable;
    gbtn->click_event = gbinit->click_event;
    gbtn->rclick_event = gbinit->rclick_event;
    gbtn->ptover_event = gbinit->ptover_event;
    gbtn->btype_value = gbinit->btype_value;
    gbtn->width = (gbinit->width * units_per_px + 8) / 16;
    gbtn->height = (gbinit->height * units_per_px + 8) / 16;
    gbtn->draw_call = gbinit->draw_call;
    gbtn->sprite_idx = get_player_colored_icon_idx(gbinit->sprite_idx,my_player_number);
    gbtn->tooltip_stridx = gbinit->tooltip_stridx;
    gbtn->parent_menu = gbinit->parent_menu;
    gbtn->content = gbinit->content;
    gbtn->maxval = gbinit->maxval;
    gbtn->maintain_call = gbinit->maintain_call;
    gbtn->flags |= LbBtnF_Enabled;
    gbtn->flags &= ~LbBtnF_MouseOver;
    gbtn->button_state_left_pressed = 0;
    gbtn->flags |= LbBtnF_Visible;
    gbtn->flags ^= (gbtn->flags ^ LbBtnF_Toggle * (gbinit->button_flags >> 8)) & LbBtnF_Toggle;
    if ((gbinit->scr_pos_x == 999) || (gbinit->pos_x == 999))
    {
        i = gmnu->pos_x + ((gmnuinit->width >> 1) - (gbinit->width >> 1)) * units_per_px / 16;
        gbtn->scr_pos_x = i;
        gbtn->pos_x = i;
    } else
    {
        gbtn->pos_x = gmnu->pos_x + (gbinit->pos_x * units_per_px + 8) / 16;
        gbtn->scr_pos_x = gmnu->pos_x + (gbinit->scr_pos_x * units_per_px + 8) / 16;
    }
    if ((gbinit->scr_pos_y == 999) || (gbinit->pos_y == 999))
    {
        i = gmnu->pos_y + (((gmnuinit->height >> 1) - (gbinit->height >> 1)) * units_per_px + 8) / 16;
        gbtn->scr_pos_y = i;
        gbtn->pos_y = i;
    } else
    {
        gbtn->pos_y = (gbinit->pos_y * units_per_px + 8) / 16 + gmnu->pos_y;
        gbtn->scr_pos_y = gmnu->pos_y + (gbinit->scr_pos_y * units_per_px + 8) / 16;
    }
    if (gbtn->gbtype == LbBtnT_RadioBtn)
    {
        struct TextScrollWindow *scrollwnd;
        scrollwnd = (struct TextScrollWindow *)gbtn->content.ptr;
        if ((scrollwnd != NULL) && (scrollwnd->text[0] == 1))
        {
            gbtn->button_state_left_pressed = 1;
            gbtn->button_state_right_pressed = 0;
        } else
        {
            gbtn->button_state_left_pressed = 0;
            gbtn->button_state_right_pressed = 0;
        }
    } else
    {
        gbtn->button_state_left_pressed = 0;
        gbtn->button_state_right_pressed = 0;
    }
    SYNCDBG(11,"Created button %d at (%d,%d) size (%d,%d)",gidx,
        gbtn->pos_x,gbtn->pos_y,gbtn->width,gbtn->height);
    return gidx;

}

long compute_menu_position_x(long desired_pos,int menu_width, int units_per_px)
{
  struct PlayerInfo *player;
  player = get_my_player();
  long scaled_width;
  scaled_width = (menu_width * units_per_px + 8) / 16;
  long pos;
  switch (desired_pos)
  {
  case POS_MOUSMID: // Place menu centered over mouse
      pos = GetMouseX() - (scaled_width >> 1);
      break;
  case POS_GAMECTR: // Player-based positioning
      pos = (player->engine_window_x) + (player->engine_window_width >> 1) - (scaled_width >> 1);
      break;
  case POS_MOUSPRV: // Place menu centered over previous mouse position
      pos = old_menu_mouse_x - (scaled_width >> 1);
      break;
  case POS_SCRCTR:
      pos = (MyScreenWidth >> 1) - (scaled_width >> 1);
      break;
  case POS_SCRBTM:
      pos = MyScreenWidth - scaled_width;
      break;
  default: // Desired position have direct coordinates
      pos = ((desired_pos*(long)units_per_pixel)>>4)*((long)pixel_size);
      if (pos+scaled_width > lbDisplay.PhysicalScreenWidth*((long)pixel_size))
        pos = lbDisplay.PhysicalScreenWidth*((long)pixel_size)-scaled_width;
/* Helps not to touch left panel - disabling, as needs additional conditions
      if (pos < status_panel_width)
        pos = status_panel_width;
*/
      break;
  }
  // Clipping position X
  if (desired_pos == POS_GAMECTR)
  {
    if (pos+scaled_width > MyScreenWidth)
      pos = MyScreenWidth-scaled_width;
    if (pos < player->engine_window_x)
      pos = player->engine_window_x;
  } else
  {
    if (pos+scaled_width > MyScreenWidth)
      pos = MyScreenWidth-scaled_width;
    if (pos < 0)
      pos = 0;
  }
  return pos;
}

long compute_menu_position_y(long desired_pos,int menu_height, int units_per_px)
{
    struct PlayerInfo *player = get_my_player();
    long scaled_height;
    scaled_height = (menu_height * units_per_px + 8) / 16;
    long pos;
    switch (desired_pos)
    {
    case POS_MOUSMID: // Place menu centered over mouse
        pos = GetMouseY() - (scaled_height >> 1);
        break;
    case POS_GAMECTR: // Player-based positioning
        pos = (player->engine_window_height >> 1) - ((scaled_height+20*units_per_px/16) >> 1);
        break;
    case POS_MOUSPRV: // Place menu centered over previous mouse position
        pos = old_menu_mouse_y - (scaled_height >> 1);
        break;
    case POS_SCRCTR:
        pos = (MyScreenHeight >> 1) - (scaled_height >> 1);
        break;
    case POS_SCRBTM:
        pos = MyScreenHeight - scaled_height;
        break;
    default: // Desired position have direct coordinates
        pos = ((desired_pos*((long)units_per_pixel))>>4)*((long)pixel_size);
        if (pos+scaled_height > lbDisplay.PhysicalScreenHeight*((long)pixel_size))
          pos = lbDisplay.PhysicalScreenHeight*((long)pixel_size)-scaled_height;
        break;
    }
    // Clipping position Y
    if (pos+scaled_height > MyScreenHeight)
      pos = MyScreenHeight-scaled_height;
    if (pos < 0)
      pos = 0;
    return pos;
}

MenuNumber create_menu(struct GuiMenu *gmnu)
{
    MenuNumber mnu_num;
    struct GuiMenu *amnu;
    Gf_Mnu_Callback callback;
    struct GuiButtonInit *btninit;
    int i;
    SYNCDBG(18,"Starting menu ID %d",gmnu->ident);
    mnu_num = menu_id_to_number(gmnu->ident);
    if (mnu_num >= 0)
    {
        amnu = get_active_menu(mnu_num);
        amnu->visual_state = 1;
        amnu->fade_time = gmnu->fade_time;
        amnu->is_turned_on = ((game.operation_flags & GOF_ShowGui) != 0) || (!is_toggleable_menu(gmnu->ident));
        SYNCDBG(18,"Menu number %d already active",(int)mnu_num);
        return mnu_num;
    }
    add_to_menu_stack(gmnu->ident);
    mnu_num = first_available_menu();
    if (mnu_num == -1)
    {
        ERRORLOG("Too many menus open");
        return -1;
    }
    SYNCDBG(18,"Menu number %d added to stack",(int)mnu_num);
    amnu = get_active_menu(mnu_num);
    amnu->visual_state = 1;
    amnu->number = mnu_num;
    amnu->menu_init = gmnu;
    amnu->ident = gmnu->ident;
    if (amnu->ident == GMnu_MAIN)
    {
        old_menu_mouse_x = GetMouseX();
        old_menu_mouse_y = GetMouseY();
    }
    // Make scale factor
    int units_per_px;
    units_per_px = min((int)units_per_pixel,units_per_pixel_min*16/10);
    // Decrease scale factor if for some reason resulting size would exceed screen (wierd aspec ratio support)
    if (gmnu->width * units_per_px > LbScreenWidth() * 16)
        units_per_px = LbScreenWidth() * 16 / gmnu->width;
    if (gmnu->height * units_per_px > LbScreenHeight() * 16)
        units_per_px = LbScreenHeight() * 16 / gmnu->height;
    // Setting position X
    amnu->pos_x = compute_menu_position_x(gmnu->pos_x,gmnu->width,units_per_px);
    // Setting position Y
    amnu->pos_y = compute_menu_position_y(gmnu->pos_y,gmnu->height,units_per_px);

    amnu->fade_time = gmnu->fade_time;
    if (amnu->fade_time < 1) {
        ERRORLOG("Fade time %d is less than 1.",(int)amnu->fade_time);
    }
    amnu->buttons = gmnu->buttons;
    amnu->width = (gmnu->width * units_per_px + 8) / 16;
    amnu->height = (gmnu->height * units_per_px + 8) / 16;
    amnu->draw_cb = gmnu->draw_cb;
    amnu->create_cb = gmnu->create_cb;
    amnu->is_monopoly_menu = gmnu->is_monopoly_menu;
    amnu->is_active_panel = gmnu->is_active_panel;
    amnu->is_turned_on = ((game.operation_flags & GOF_ShowGui) != 0) || (!is_toggleable_menu(gmnu->ident));
    callback = amnu->create_cb;
    if (callback != NULL)
        callback(amnu);
    btninit = gmnu->buttons;
    for (i=0; btninit[i].gbtype != -1; i++)
    {
        if (create_button(amnu, &btninit[i], units_per_px) == -1)
        {
          ERRORLOG("Cannot Allocate button");
          return -1;
        }
    }
    update_radio_button_data(amnu);
    init_slider_bars(amnu);
    init_menu_buttons(amnu);
    SYNCMSG("Created menu ID %d at slot %d, pos (%d,%d) size (%d,%d)",(int)gmnu->ident,
        (int)mnu_num,(int)amnu->pos_x,(int)amnu->pos_y,(int)amnu->width,(int)amnu->height);
    return mnu_num;
}

/**
 * Sets the status menu visiblity.
 *
 * Doesn't change anything if the current menu visibility is the same as the passed parameter.
 *
 * @param visible If TRUE show the menu, if FALSE hide the menu
 * @return The visibility of the menu before this function was called (used to store the user's previous setting when the menu is forcibly hidden).
 */
unsigned long toggle_status_menu(short visible)
{
  static TbBool room_on = false;
  static TbBool room_2_on = false;
  static TbBool spell_on = false;
  static TbBool spell_2_on = false;
  static TbBool spell_lost_on = false;
  static TbBool trap_on = false;
  static TbBool trap_2_on = false;
  static TbBool creat_on = false;
  static TbBool event_on = false;
  static TbBool query_on = false;
  static TbBool creature_query1_on = false;
  static TbBool creature_query2_on = false;
  static TbBool creature_query3_on = false;
  static TbBool creature_query4_on = false;
  static TbBool objective_on = false;
  static TbBool battle_on = false;
  static TbBool special_on = false;

  long k = menu_id_to_number(GMnu_MAIN);
  if (k < 0) return 0;
  // Update pannel width
  status_panel_width = get_active_menu(k)->width;
  unsigned long i = get_active_menu(k)->is_turned_on;
  if (visible != i)
  {
    if ( visible )
    {
      set_menu_visible_on(GMnu_MAIN);
      if ( room_on )
        set_menu_visible_on(GMnu_ROOM);
      if ( room_2_on )
        set_menu_visible_on(GMnu_ROOM2);
      if ( spell_on )
        set_menu_visible_on(GMnu_SPELL);
      if ( spell_2_on )
        set_menu_visible_on(GMnu_SPELL2);
      if ( spell_lost_on )
        set_menu_visible_on(GMnu_SPELL_LOST);
      if ( trap_on )
        set_menu_visible_on(GMnu_TRAP);
    if ( trap_2_on )
        set_menu_visible_on(GMnu_TRAP2);
      if ( event_on )
        set_menu_visible_on(GMnu_EVENT);
      if ( query_on )
        set_menu_visible_on(GMnu_QUERY);
      if ( creat_on )
        set_menu_visible_on(GMnu_CREATURE);
      if ( creature_query1_on )
        set_menu_visible_on(GMnu_CREATURE_QUERY1);
      if ( creature_query2_on )
        set_menu_visible_on(GMnu_CREATURE_QUERY2);
      if ( creature_query3_on )
        set_menu_visible_on(GMnu_CREATURE_QUERY3);
      if ( creature_query4_on )
        set_menu_visible_on(GMnu_CREATURE_QUERY4);
      if ( battle_on )
        set_menu_visible_on(GMnu_BATTLE);
      if ( objective_on )
        set_menu_visible_on(GMnu_TEXT_INFO);
      if ( special_on )
        set_menu_visible_on(GMnu_DUNGEON_SPECIAL);
    } else
    {
      set_menu_visible_off(GMnu_MAIN);

      k = menu_id_to_number(GMnu_ROOM);
      if (k >= 0)
        room_on = get_active_menu(k)->is_turned_on;
      set_menu_visible_off(GMnu_ROOM);

      k = menu_id_to_number(GMnu_ROOM2);
      if (k >= 0)
        room_2_on = get_active_menu(k)->is_turned_on;
      set_menu_visible_off(GMnu_ROOM2);

      k = menu_id_to_number(GMnu_SPELL);
      if (k >= 0)
        spell_on = get_active_menu(k)->is_turned_on;
      set_menu_visible_off(GMnu_SPELL);

      k = menu_id_to_number(GMnu_SPELL2);
      if (k >= 0)
        spell_2_on = get_active_menu(k)->is_turned_on;
      set_menu_visible_off(GMnu_SPELL2);

      k = menu_id_to_number(GMnu_SPELL_LOST);
      if (k >= 0)
        spell_lost_on = get_active_menu(k)->is_turned_on;
      set_menu_visible_off(GMnu_SPELL_LOST);

      k = menu_id_to_number(GMnu_TRAP);
      if (k >= 0)
      trap_on = get_active_menu(k)->is_turned_on;
      set_menu_visible_off(GMnu_TRAP);

      k = menu_id_to_number(GMnu_TRAP2);
      if (k >= 0)
        trap_2_on = get_active_menu(k)->is_turned_on;
      set_menu_visible_off(GMnu_TRAP2);

      k = menu_id_to_number(GMnu_CREATURE);
      if (k >= 0)
        creat_on = get_active_menu(k)->is_turned_on;
      set_menu_visible_off(GMnu_CREATURE);

      k = menu_id_to_number(GMnu_EVENT);
      if (k >= 0)
        event_on = get_active_menu(k)->is_turned_on;
      set_menu_visible_off(GMnu_EVENT);

      k = menu_id_to_number(GMnu_QUERY);
      if (k >= 0)
        query_on = get_active_menu(k)->is_turned_on;
      set_menu_visible_off(GMnu_QUERY);

      k = menu_id_to_number(GMnu_CREATURE_QUERY1);
      if (k >= 0)
        creature_query1_on = get_active_menu(k)->is_turned_on;
      set_menu_visible_off(GMnu_CREATURE_QUERY1);

      k = menu_id_to_number(GMnu_CREATURE_QUERY2);
      if (k >= 0)
        creature_query2_on = get_active_menu(k)->is_turned_on;
      set_menu_visible_off(GMnu_CREATURE_QUERY2);

      k = menu_id_to_number(GMnu_CREATURE_QUERY3);
      if (k >= 0)
        creature_query3_on = get_active_menu(k)->is_turned_on;
      set_menu_visible_off(GMnu_CREATURE_QUERY3);

      k = menu_id_to_number(GMnu_CREATURE_QUERY4);
      if (k >= 0)
        creature_query4_on = get_active_menu(k)->is_turned_on;
      set_menu_visible_off(GMnu_CREATURE_QUERY4);

      k = menu_id_to_number(GMnu_TEXT_INFO);
      if (k >= 0)
        objective_on = get_active_menu(k)->is_turned_on;
      set_menu_visible_off(GMnu_TEXT_INFO);

      k = menu_id_to_number(GMnu_BATTLE);
      if (k >= 0)
        battle_on = get_active_menu(k)->is_turned_on;
      set_menu_visible_off(GMnu_BATTLE);

      k = menu_id_to_number(GMnu_DUNGEON_SPECIAL);
      if (k >= 0)
        special_on = get_active_menu(k)->is_turned_on;
      set_menu_visible_off(GMnu_DUNGEON_SPECIAL);
    }
  }
  return i;
}

TbBool toggle_first_person_menu(TbBool visible)
{
  static unsigned char creature_query_on = 0;
  if (visible)
  {
    if (creature_query_on == 1)
        set_menu_visible_on(GMnu_CREATURE_QUERY1);
    else
        if (creature_query_on == 2)
      set_menu_visible_on(GMnu_CREATURE_QUERY2);
    else
        if (creature_query_on == 3)
        set_menu_visible_on(GMnu_CREATURE_QUERY3);
    else
        if (creature_query_on == 4)
        set_menu_visible_on(GMnu_CREATURE_QUERY4);
    else
    {
      WARNMSG("No active query for first person menu; assuming query 1.");
      set_menu_visible_on(GMnu_CREATURE_QUERY1);
    }
    return true;
  } else
  {
    long menu_num;
    // CREATURE_QUERY1
    menu_num = menu_id_to_number(GMnu_CREATURE_QUERY1);
    if (menu_num >= 0)
        creature_query_on = 1;
    set_menu_visible_off(GMnu_CREATURE_QUERY1);
    // CREATURE_QUERY2
    menu_num = menu_id_to_number(GMnu_CREATURE_QUERY2);
    if (menu_num >= 0)
        creature_query_on = 2;
    set_menu_visible_off(GMnu_CREATURE_QUERY2);
    // CREATURE_QUERY3
    menu_num = menu_id_to_number(GMnu_CREATURE_QUERY3);
    if (menu_num >= 0)
        creature_query_on = 3;
    set_menu_visible_off(GMnu_CREATURE_QUERY3);
    // CREATURE_QUERY4
    menu_num = menu_id_to_number(GMnu_CREATURE_QUERY4);
    if (menu_num >= 0)
        creature_query_on = 4;
    set_menu_visible_off(GMnu_CREATURE_QUERY4);
    return true;
  }
}

void set_gui_visible(TbBool visible)
{
  SYNCDBG(6,"Starting");
  set_flag_value(game.operation_flags, GOF_ShowGui, visible);
  struct PlayerInfo *player=get_my_player();
  unsigned char is_visbl = ((game.operation_flags & GOF_ShowGui) != 0);
  switch (player->view_type)
  {
  case PVT_CreatureContrl:
  case PVT_CreaturePasngr:
      toggle_first_person_menu(is_visbl);
      break;
  case PVT_MapScreen:
  case PVT_MapFadeIn:
  case PVT_MapFadeOut:
      toggle_status_menu(0);
      break;
  case PVT_DungeonTop:
  default:
      toggle_status_menu(is_visbl);
      break;
  }
  if (((game.view_mode_flags & GNFldD_StatusPanelDisplay) != 0) && ((game.operation_flags & GOF_ShowGui) != 0))
  {
      setup_engine_window(status_panel_width, 0, MyScreenWidth, MyScreenHeight);
  }
  else
  {
      setup_engine_window(0, 0, MyScreenWidth, MyScreenHeight);
  }
}

void toggle_gui(void)
{
    TbBool visible = ((game.operation_flags & GOF_ShowGui) == 0);
    set_gui_visible(visible);
}

void reinit_all_menus(void)
{
    TbBool visible = ((game.operation_flags & GOF_ShowGui) != 0);
    init_gui();
    reset_gui_based_on_player_mode();
    set_gui_visible(visible);
}

const char * mdlf_for_cd(const char * input)
{
    if (input[0] != '*') {
        snprintf(path_string, sizeof(path_string), "%s/%s", install_info.inst_path, input); // todo check out
        return path_string;
    }
    return input;
}

void frontend_load_data_from_cd(void)
{
    LbDataLoadSetModifyFilenameFunction(mdlf_for_cd);
}

void frontend_load_data_reset(void)
{
  LbDataLoadSetModifyFilenameFunction(defaultModifyDataLoadFilename);
}

void initialise_tab_tags(MenuID menu_id)
{
    info_tag =  (menu_id == GMnu_QUERY) || (menu_id == GMnu_CREATURE_QUERY1) ||
        (menu_id == GMnu_CREATURE_QUERY2) || (menu_id == GMnu_CREATURE_QUERY3) || (menu_id == GMnu_CREATURE_QUERY4);
    if (menu_id == GMnu_ROOM)
    {
        room_tag = 1;
    }
    else if (menu_id == GMnu_ROOM2)
    {
        room_tag = 2;
    }
    else
    {
        room_tag = 0;
    }
    if (menu_id == GMnu_SPELL)
    {
        spell_tag = 1;
    }
    else if (menu_id == GMnu_SPELL2)
    {
        spell_tag = 2;
    }
    else
    {
        spell_tag = 0;
    }
    if (menu_id == GMnu_TRAP)
    {
        trap_tag = 1;
    }
    else if (menu_id == GMnu_TRAP2)
    {
        trap_tag = 2;
    }
    else
    {
        trap_tag = 0;
    }
    creature_tag = (menu_id == GMnu_CREATURE);
}

void initialise_tab_tags_and_menu(MenuID menu_id)
{
    MenuNumber menu_num;
    initialise_tab_tags(menu_id);
    menu_num = menu_id_to_number(menu_id);
    if (menu_num >= 0) {
        setup_radio_buttons(get_active_menu(menu_num));
    }
}

void init_gui(void)
{
  memset(breed_activities, 0, CREATURE_TYPES_MAX *sizeof(uint16_t));
  memset(menu_stack, 0, ACTIVE_MENUS_COUNT*sizeof(unsigned char));
  memset(active_menus, 0, ACTIVE_MENUS_COUNT*sizeof(struct GuiMenu));
  memset(active_buttons, 0, ACTIVE_BUTTONS_COUNT*sizeof(struct GuiButton));
  breed_activities[0] = get_players_special_digger_model(my_player_number);
  no_of_breeds_owned = 1;
  top_of_breed_list = 0;
  old_menu_mouse_x = -999;
  old_menu_mouse_y = -999;
  drag_menu_x = -999;
  drag_menu_y = -999;
  initialise_tab_tags(GMnu_ROOM);
  new_objective = 0;
  input_button = 0;
  busy_doing_gui = 0;
  no_of_active_menus = 0;
}

void frontend_shutdown_state(FrontendMenuState pstate)
{
    char *fname;
    switch (pstate)
    {
    case FeSt_INITIAL:
        init_gui();
        fname = prepare_file_path(FGrp_LoData,"front.pal");
        if (LbFileLoadAt(fname, frontend_palette) != PALETTE_SIZE)
            ERRORLOG("Unable to load FRONTEND PALETTE");
        LbMoveGameCursorToHostCursor(); // set the initial cursor position for the main menu
        update_mouse();
        break;
    case FeSt_MAIN_MENU: // main menu state
        turn_off_menu(GMnu_FEMAIN);
        break;
    case FeSt_FELOAD_GAME:
        turn_off_menu(GMnu_FELOAD);
        break;
    case FeSt_LAND_VIEW:
        frontmap_unload();
        frontend_load_data();
        break;
    case FeSt_NET_SERVICE:
        turn_off_menu(GMnu_FENET_SERVICE);
        break;
    case FeSt_NET_SESSION: // Network play mode
        turn_off_menu(GMnu_FENET_SESSION);
        break;
    case FeSt_NET_START:
        turn_off_menu(GMnu_FENET_START);
        break;
    case FeSt_STORY_POEM:
    case FeSt_STORY_BIRTHDAY:
        frontstory_unload();
        break;
    case FeSt_CREDITS:
        stop_music();
        break;
    case FeSt_LEVEL_STATS:
        stop_streamed_samples();
        turn_off_menu(GMnu_FESTATISTICS);
        break;
    case FeSt_HIGH_SCORES:
        turn_off_menu(GMnu_FEHIGH_SCORE_TABLE);
        break;
    case FeSt_TORTURE:
        set_pointer_graphic_none();
        fronttorture_clear_state();
        fronttorture_unload();
        frontend_load_data();
        break;
    case FeSt_NETLAND_VIEW:
        frontnetmap_unload();
        frontend_load_data();
        break;
    case FeSt_FEDEFINE_KEYS:
        turn_off_menu(GMnu_FEDEFINE_KEYS);
        save_settings();
        break;
    case FeSt_FEOPTIONS:
        turn_off_menu(GMnu_FEOPTION);
        stop_music();
        break;
    case FeSt_LEVEL_SELECT:
        turn_off_menu(GMnu_FELEVEL_SELECT);
        frontend_level_list_unload();
        break;
    case FeSt_MAPPACK_SELECT:
        turn_off_menu(GMnu_MAPPACK_SELECT);
        break;
    case FeSt_CAMPAIGN_SELECT:
        turn_off_menu(GMnu_FECAMPAIGN_SELECT);
        break;
    case FeSt_START_KPRLEVEL:
    case FeSt_START_MPLEVEL:
    case FeSt_QUIT_GAME:
    case FeSt_LOAD_GAME:
    case FeSt_INTRO:
    case FeSt_CAMPAIGN_INTRO:
    case FeSt_DEMO: //demo state (intro/credits)
    case FeSt_OUTRO:
    case FeSt_PACKET_DEMO:
        break;
#if (BFDEBUG_LEVEL > 0)
    case FeSt_FONT_TEST:
        free_testfont_fonts();
        break;
#endif
    default:
        ERRORLOG("Unhandled FRONTEND state %d shutdown",(int)pstate);
        break;
    }
}

/**
 * Initializes given front-end state.
 * Loads required assets and initializes variables for each state.
 * Does not do network connection initialization for MP states.
 *
 * @param nstate The new state to be initialized.
 * @return The state which was really initialized.
 */
FrontendMenuState frontend_setup_state(FrontendMenuState nstate)
{
    SYNCDBG(9,"Starting for state %d",(int)nstate);
    switch ( nstate )
    {
      case FeSt_INITIAL:
          set_pointer_graphic_none();
          break;
      case FeSt_MAIN_MENU:
          stop_music();
          continue_game_option_available = continue_game_available();
          if (!continue_game_option_available)
          {
              char* fname = prepare_file_path(FGrp_Save, continue_game_filename);
              LbFileDelete(fname);
          }
          turn_on_menu(GMnu_FEMAIN);
          last_mouse_x = GetMouseX();
          last_mouse_y = GetMouseY();
          time_last_played_demo = LbTimerClock();
          fe_high_score_table_from_main_menu = true;
          clear_flag(game.system_flags, GSF_NetworkActive);
          set_pointer_graphic_menu();
          break;
      case FeSt_FELOAD_GAME:
          turn_on_menu(GMnu_FELOAD);
          set_pointer_graphic_menu();
          break;
      case FeSt_LAND_VIEW:
          set_pointer_graphic_none();
          if ( !frontmap_load() ) {
              // Fallback in case of error
              nstate = FeSt_START_KPRLEVEL;
          }
          break;
      case FeSt_NET_SERVICE:
          turn_on_menu(GMnu_FENET_SERVICE);
          frontnet_service_setup();
          set_pointer_graphic_menu();
          break;
      case FeSt_NET_SESSION:
          turn_on_menu(GMnu_FENET_SESSION);
          frontnet_session_setup();
          clear_flag(game.system_flags, GSF_NetworkActive);
          set_pointer_graphic_menu();
          break;
      case FeSt_NET_START:
          turn_on_menu(GMnu_FENET_START);
          frontnet_start_setup();
          set_flag(game.system_flags, GSF_NetworkActive);
          set_pointer_graphic_menu();
          break;
      case FeSt_START_KPRLEVEL:
      case FeSt_QUIT_GAME:
      case FeSt_LOAD_GAME:
      case FeSt_INTRO:
      case FeSt_CAMPAIGN_INTRO:
      case FeSt_DEMO:
      case FeSt_OUTRO:
      case FeSt_PACKET_DEMO:
          fade_palette_in = 0;
          break;
      case FeSt_START_MPLEVEL:
          fade_palette_in = 0;
          break;
      case FeSt_STORY_POEM:
      case FeSt_STORY_BIRTHDAY:
          set_pointer_graphic_none();
          frontstory_load();
          break;
      case FeSt_CREDITS:
          set_pointer_graphic_none();
          credits_offset = lbDisplay.PhysicalScreenHeight;
          credits_end = 0;
          LbTextSetWindow(0, 0, lbDisplay.PhysicalScreenWidth, lbDisplay.PhysicalScreenHeight);
          lbDisplay.DrawFlags = Lb_TEXT_HALIGN_CENTER;
          play_music_track(7);
          break;
      case FeSt_LEVEL_STATS:
          turn_on_menu(GMnu_FESTATISTICS);
          frontstats_set_timer();
          set_pointer_graphic_menu();
          break;
      case FeSt_HIGH_SCORES:
          turn_on_menu(GMnu_FEHIGH_SCORE_TABLE);
          frontstats_save_high_score();
          set_pointer_graphic_menu();
          break;
      case FeSt_TORTURE:
          set_pointer_graphic_none();
          fronttorture_load();
          break;
      case FeSt_NETLAND_VIEW:
          set_pointer_graphic_none();
          frontnet_init_level_descriptions();
          frontnetmap_load();
          break;
      case FeSt_FEDEFINE_KEYS:
          defining_a_key = 0;
          define_key_scroll_offset = 0;
          turn_on_menu(GMnu_FEDEFINE_KEYS);
          break;
      case FeSt_FEOPTIONS:
          play_music_track(3);
          turn_on_menu(GMnu_FEOPTION);
          set_pointer_graphic_menu();
          break;
    case FeSt_LEVEL_SELECT:
        turn_on_menu(GMnu_FELEVEL_SELECT);
        frontend_level_list_load();
        set_pointer_graphic_menu();
        break;
    case FeSt_MAPPACK_SELECT:
        turn_on_menu(GMnu_MAPPACK_SELECT);
        frontend_mappack_list_load();
        set_pointer_graphic_menu();
        break;
    case FeSt_CAMPAIGN_SELECT:
        turn_on_menu(GMnu_FECAMPAIGN_SELECT);
        frontend_campaign_list_load();
        set_pointer_graphic_menu();
        break;
  #if (BFDEBUG_LEVEL > 0)
    case FeSt_FONT_TEST:
        fade_palette_in = 0;
        load_testfont_fonts();
        set_pointer_graphic_menu();
        break;
  #endif
      default:
        ERRORLOG("Unhandled FRONTEND new state");
        break;
    }
    return nstate;
}

static const char * menu_state_str(FrontendMenuState state)
{
    switch (state) {
        case FeSt_INITIAL: return "FeSt_INITIAL";
        case FeSt_MAIN_MENU: return "FeSt_MAIN_MENU";
        case FeSt_FELOAD_GAME: return "FeSt_FELOAD_GAME";
        case FeSt_LAND_VIEW: return "FeSt_LAND_VIEW";
        case FeSt_NET_SERVICE: return "FeSt_NET_SERVICE";
        case FeSt_NET_SESSION: return "FeSt_NET_SESSION";
        case FeSt_NET_START: return "FeSt_NET_START";
        case FeSt_START_KPRLEVEL: return "FeSt_START_KPRLEVEL";
        case FeSt_START_MPLEVEL: return "FeSt_START_MPLEVEL";
        case FeSt_QUIT_GAME: return "FeSt_QUIT_GAME";
        case FeSt_LOAD_GAME: return "FeSt_LOAD_GAME";
        case FeSt_INTRO: return "FeSt_INTRO";
        case FeSt_STORY_POEM: return "FeSt_STORY_POEM";
        case FeSt_CREDITS: return "FeSt_CREDITS";
        case FeSt_DEMO: return "FeSt_DEMO";
        case FeSt_UNUSED1: return "FeSt_UNUSED1";
        case FeSt_UNUSED2: return "FeSt_UNUSED2";
        case FeSt_LEVEL_STATS: return "FeSt_LEVEL_STATS";
        case FeSt_HIGH_SCORES: return "FeSt_HIGH_SCORES";
        case FeSt_TORTURE: return "FeSt_TORTURE";
        case FeSt_UNUSED_STATE1: return "FeSt_UNUSED_STATE1";
        case FeSt_OUTRO: return "FeSt_OUTRO";
        case FeSt_UNUSED_STATE2: return "FeSt_UNUSED_STATE2";
        case FeSt_UNUSED_STATE3: return "FeSt_UNUSED_STATE3";
        case FeSt_NETLAND_VIEW: return "FeSt_NETLAND_VIEW";
        case FeSt_PACKET_DEMO: return "FeSt_PACKET_DEMO";
        case FeSt_FEDEFINE_KEYS: return "FeSt_FEDEFINE_KEYS";
        case FeSt_FEOPTIONS: return "FeSt_FEOPTIONS";
        case FeSt_UNUSED_STATE4: return "FeSt_UNUSED_STATE4";
        case FeSt_STORY_BIRTHDAY: return "FeSt_STORY_BIRTHDAY";
        case FeSt_LEVEL_SELECT: return "FeSt_LEVEL_SELECT";
        case FeSt_CAMPAIGN_SELECT: return "FeSt_CAMPAIGN_SELECT";
        case FeSt_DRAG: return "FeSt_DRAG";
        case FeSt_CAMPAIGN_INTRO: return "FeSt_CAMPAIGN_INTRO";
        case FeSt_MAPPACK_SELECT: return "FeSt_MAPPACK_SELECT";
        case FeSt_FONT_TEST: return "FeSt_FONT_TEST";
    }
    return "unknown";
}

FrontendMenuState frontend_set_state(FrontendMenuState nstate)
{
    SYNCDBG(8,"State %d will be switched to %d",(int)frontend_menu_state,(int)nstate);
    frontend_shutdown_state(frontend_menu_state);
    if ( frontend_menu_state )
      fade_out();
    fade_palette_in = 1;
    SYNCMSG("Frontend state change from %d (%s) into %d (%s)",
        frontend_menu_state, menu_state_str(frontend_menu_state),
        nstate, menu_state_str(nstate));
    frontend_menu_state = frontend_setup_state(nstate);
    return frontend_menu_state;
}

TbBool frontmainmnu_input(void)
{
    int mouse_x;
    int mouse_y;
    // check if mouse position has changed
    mouse_x = GetMouseX();
    mouse_y = GetMouseY();
    if ((mouse_x != last_mouse_x) || (mouse_y != last_mouse_y))
    {
        last_mouse_x = mouse_x;
        last_mouse_y = mouse_y;
        time_last_played_demo = LbTimerClock();
    }
    // Handle key inputs
    if (lbKeyOn[KC_G] && lbKeyOn[KC_LSHIFT])
    {
        lbKeyOn[KC_G] = 0;
        frontend_set_state(FeSt_CREDITS);
        return true;
    }
    if (lbKeyOn[KC_T] && lbKeyOn[KC_LSHIFT])
    {
        if ((game.flags_font & FFlg_AlexCheat) != 0)
        {
            lbKeyOn[KC_T] = 0;
            set_player_as_won_level(get_my_player());
            frontend_set_state(FeSt_TORTURE);
            return true;
        }
    }
#if (BFDEBUG_LEVEL > 0)
    if (lbKeyOn[KC_F] && lbKeyOn[KC_LSHIFT])
    {
        if ((game.flags_font & FFlg_AlexCheat) != 0)
        {
            lbKeyOn[KC_F] = 0;
            frontend_set_state(FeSt_FONT_TEST);
            return true;
        }
    }
#endif
    return false;
}

TbBool front_continue_pressed(TbBool force)
{
    TbBool got_input;
    got_input = force;
    if (lbKeyOn[KC_SPACE])
    {
        lbKeyOn[KC_SPACE] = 0;
        got_input = true;
    }
    if (lbKeyOn[KC_RETURN])
    {
        lbKeyOn[KC_RETURN] = 0;
        got_input = true;
    }
    if (left_button_clicked)
    {
        left_button_clicked = 0;
        got_input = true;
    }
    return got_input;
}

TbBool frontscreen_end_input(TbBool force)
{
    TbBool do_change;
    do_change = force;
    if (lbKeyOn[KC_ESCAPE])
    {
        lbKeyOn[KC_ESCAPE] = 0;
        do_change = true;
    }
    if (right_button_clicked)
    {
        right_button_clicked = 0;
        do_change = true;
    }
    if (do_change)
    {
        FrontendMenuState nstate;
        nstate = get_menu_state_when_back_from_substate(frontend_menu_state);
        if (nstate != frontend_menu_state) {
            frontend_set_state(nstate);
        } else {
            do_change = false;
        }
    }
    return do_change;
}

short get_frontend_global_inputs(void)
{
    if (is_key_pressed(KC_X, KMod_ALT))
    {
        clear_key_pressed(KC_X);
        exit_keeper = true;
    } else {
        return false;
    }
    return true;
}

void frontend_input(void)
{
    SYNCDBG(7,"Starting");
    TbBool input_consumed;
    input_consumed = false;
    switch (frontend_menu_state)
    {
    case FeSt_MAIN_MENU:
        get_gui_inputs(0);
        input_consumed = frontscreen_end_input(false);
        if (input_consumed) {
            break;
        }
        input_consumed = frontmainmnu_input();
        break;
    case FeSt_LAND_VIEW:
        frontmap_input();
        break;
    case FeSt_NET_SESSION:
        get_gui_inputs(0);
        break;
    case FeSt_NET_START:
        get_gui_inputs(0);
        frontnet_start_input();
        break;
    case FeSt_STORY_POEM:
    case FeSt_STORY_BIRTHDAY:
        input_consumed = frontscreen_end_input(front_continue_pressed(false));
        if (input_consumed) {
            break;
        }
        input_consumed = frontstory_input();
        break;
    case FeSt_CREDITS:
        input_consumed = frontscreen_end_input(front_continue_pressed(credits_end));
        if (input_consumed) {
            break;
        }
        frontcredits_input();
        break;
    case FeSt_HIGH_SCORES:
        get_gui_inputs(0);
        if (high_score_entry_input_active < 0) {
            input_consumed = frontscreen_end_input(false);
        }
        if (input_consumed) {
            break;
        }
        input_consumed = frontend_high_score_table_input();
        break;
    case FeSt_TORTURE:
        fronttorture_input();
        break;
    case FeSt_NETLAND_VIEW:
        frontnetmap_input();
        break;
    case FeSt_FEDEFINE_KEYS:
        if (!defining_a_key) {
            get_gui_inputs(0);
            input_consumed = frontscreen_end_input(false);
        } else {
            define_key_input();
            input_consumed = true;
        }
        break;
#if (BFDEBUG_LEVEL > 0)
    case FeSt_FONT_TEST:
        get_gui_inputs(0);
        input_consumed = frontscreen_end_input(false);
        if (input_consumed) {
            break;
        }
        fronttestfont_input();
        break;
#endif
    default:
        get_gui_inputs(0);
        input_consumed = frontscreen_end_input(false);
        break;
    } // end switch
    get_frontend_global_inputs();
    if (!input_consumed) {
        get_screen_capture_inputs();
    }
    SYNCDBG(19,"Finished");
}

void draw_defining_a_key_box(void)
{
    draw_text_box(get_string(GUIStr_PressAKey));
}

char update_menu_fade_level(struct GuiMenu *gmnu)
{
    switch (gmnu->visual_state)
    {
    case 1: // Fade in
        if (gmnu->fade_time-1.0 <= 0.0)
        {
            gmnu->fade_time = gmnu->menu_init->fade_time;
            gmnu->visual_state = 2;
            return 0;
        }
        if (game.frame_skip == 0)
        {
            gmnu->fade_time -= game.delta_time;
        } else {
            gmnu->fade_time -= 1.0;
        }
        return 0;
    case 3: // Fade out
        if (gmnu->fade_time-1.0 <= 0.0)
        {
            gmnu->fade_time = 0.0;
            return -1; // Kill menu
        }
        if (game.frame_skip == 0)
        {
            gmnu->fade_time -= game.delta_time;
        } else {
            gmnu->fade_time -= 1.0;
        }
        return 0;
    default:
        break;
    }
    return 0;
}

void toggle_gui_overlay_map(void)
{
    toggle_flag(game.operation_flags, GOF_ShowGui);
}

void draw_menu_buttons(struct GuiMenu *gmnu)
{
    int i;
    struct GuiButton *gbtn;
    Gf_Btn_Callback callback;
    SYNCDBG(18,"Starting phase one");
    for (i=0; i<ACTIVE_BUTTONS_COUNT; i++)
    {
        gbtn = &active_buttons[i];
        callback = gbtn->draw_call;
        if ((callback != NULL) && (gbtn->flags & LbBtnF_Visible) && (gbtn->flags & LbBtnF_Active) && (gbtn->gmenu_idx == gmnu->number))
        {
          if ( ((gbtn->button_state_left_pressed == 0) && (gbtn->button_state_right_pressed == 0)) || (gbtn->gbtype == LbBtnT_HorizSlider) || (callback == gui_area_null) )
            callback(gbtn);
        }
    }
    SYNCDBG(18,"Starting phase two");
    for (i=0; i<ACTIVE_BUTTONS_COUNT; i++)
    {
        gbtn = &active_buttons[i];
        callback = gbtn->draw_call;
        if ((callback != NULL) && (gbtn->flags & LbBtnF_Visible) && (gbtn->flags & LbBtnF_Active) && (gbtn->gmenu_idx == gmnu->number))
        {
          if (((gbtn->button_state_left_pressed) || (gbtn->button_state_right_pressed)) && (gbtn->gbtype != LbBtnT_HorizSlider) && (callback != gui_area_null))
            callback(gbtn);
        }
    }
    SYNCDBG(19,"Finished");
}

void update_fade_active_menus(void)
{
    SYNCDBG(8,"Starting");
    struct GuiMenu *gmnu;
    int k;
    for (k=0; k < ACTIVE_MENUS_COUNT; k++)
    {
        gmnu = &active_menus[k];
        if (update_menu_fade_level(gmnu) == -1)
        {
            kill_menu(gmnu);
            remove_from_menu_stack(gmnu->ident);
        }
    }
    SYNCDBG(19,"Finished");
}

void draw_active_menus_buttons(void)
{
    struct GuiMenu *gmnu;
    int k;
    long menu_num;
    Gf_Mnu_Callback callback;
    SYNCDBG(8,"Starting with %d active menus",no_of_active_menus);
    for (k=0; k < no_of_active_menus; k++)
    {
        menu_num = menu_id_to_number(menu_stack[k]);
        if (menu_num < 0) continue;
        gmnu = &active_menus[menu_num];
        //SYNCMSG("DRAW menu %d, fields %d, %d",menu_num,gmnu->visual_state,gmnu->is_turned_on);
        if ((gmnu->visual_state != 0) && (gmnu->is_turned_on))
        {
            if ((gmnu->visual_state != 2) && (gmnu->fade_time > 0))
            {
              if (gmnu->menu_init != NULL)
                if (gmnu->menu_init->fade_time)
                  lbDisplay.DrawFlags |= Lb_SPRITE_TRANSPAR4;
            }
            callback = gmnu->draw_cb;
            if (callback != NULL)
              callback(gmnu);
            if (gmnu->visual_state == 2)
              draw_menu_buttons(gmnu);
            lbDisplay.DrawFlags &= ~Lb_SPRITE_TRANSPAR4;
        }
    }
    SYNCDBG(9,"Finished");
}

void spangle_button(struct GuiButton *gbtn)
{
    const struct TbSprite *spr;
    spr = get_button_sprite(GBS_guisymbols_new_function_1);
    int bs_units_per_px;
    bs_units_per_px = 50 * units_per_pixel / spr->SHeight;
    long x;
    long y;
    unsigned long i;
    x = gbtn->pos_x + (gbtn->width >> 1)  - ((spr->SWidth*bs_units_per_px/16) / 2);
    y = gbtn->pos_y + (gbtn->height >> 1) - ((spr->SHeight*bs_units_per_px/16) / 2);
    i = GBS_guisymbols_new_function_1+((game.play_gameturn >> 1) & 7);
    spr = get_button_sprite(i);
    LbSpriteDrawResized(x, y, bs_units_per_px, spr);
}

void draw_menu_spangle(struct GuiMenu *gmnu)
{
    if (gmnu->is_turned_on == 0)
      return;
    for (int i = 0; i < ACTIVE_BUTTONS_COUNT; i++)
    {
        struct GuiButton *gbtn = &active_buttons[i];
        if ((gbtn->draw_call == NULL) || ((gbtn->flags & LbBtnF_Visible) == 0) || ((gbtn->flags & LbBtnF_Active) == 0) || (game.flash_button_index == 0))
          continue;
        if ((gbtn->id_num > BID_DEFAULT) && (gbtn->id_num == button_designation_to_tab_designation(game.flash_button_index)))
        {
            // Button is a tab header; spangle if the tab is not active
            MenuNumber idx = gbtn->btype_value & LbBFeF_IntValueMask;
            if (idx == GMnu_SPELL)
            {
                if ( (game.flash_button_index >= BID_POWER_TD17) && (game.flash_button_index <= BID_POWER_TD32) )
                {
                    idx = GMnu_SPELL2;
                }
            }
            else if (idx == GMnu_ROOM)
            {
                if ( (game.flash_button_index >= BID_ROOM_TD17) && (game.flash_button_index <= BID_ROOM_TD32) )
                {
                    idx = GMnu_ROOM2;
                }
            }
            else if (idx == GMnu_TRAP)
            {
                if ( (game.flash_button_index >= BID_MNFCT_TD17) && (game.flash_button_index <= BID_MNFCT_TD32) )
                {
                    idx = GMnu_TRAP2;
                }
            }
            if (!menu_is_active(idx))
            {
                spangle_button(gbtn);
            }
        } else
        if ((gbtn->id_num > BID_DEFAULT) && (gbtn->id_num == game.flash_button_index))
        {
            spangle_button(gbtn);
        }
    }
}

void draw_active_menus_highlights(void)
{
    struct GuiMenu *gmnu;
    int k;
    SYNCDBG(8,"Starting");
    for (k=0; k<ACTIVE_MENUS_COUNT; k++)
    {
        gmnu = &active_menus[k];
        if ((gmnu->visual_state != 0) && (gmnu->ident == GMnu_MAIN))
          draw_menu_spangle(gmnu);
    }
}

void draw_gui(void)
{
    SYNCDBG(6,"Starting");
    unsigned int flg_mem;
    LbTextSetFont(winfont);
    flg_mem = lbDisplay.DrawFlags;
    LbTextSetWindow(0/pixel_size, 0/pixel_size, MyScreenWidth/pixel_size, MyScreenHeight/pixel_size);
    update_fade_active_menus();
    draw_active_menus_buttons();
    if (game.flash_button_index != 0)
    {
        draw_active_menus_highlights();
        if (game.flash_button_time > 0)
        {
            game.flash_button_time -= game.delta_time;
            if (game.flash_button_time <= 0) {
                game.flash_button_index = 0;
            }
        }
    }
    lbDisplay.DrawFlags = flg_mem;
    SYNCDBG(8,"Finished");
}

void draw_debug_messages() {
    LbTextSetFont(frontend_font[0]);
    LbTextSetWindow(0, 0, 640, 200);
    lbDisplay.DrawFlags = 0;
    const int x = 8 / pixel_size;
    int y = 8 / pixel_size;
    for (auto message = debug_messages_head; message != nullptr; ) {
        LbTextDraw(x, y, message->text);
        y += 32 / pixel_size;
        const auto next = message->next;
        free(message);
        message = next;
    }
    debug_messages_head = nullptr;
    debug_messages_tail = &debug_messages_head;
}

/**
 * Frontend drawing function.
 * @return Gives 0 if a movie has started, 1 if normal draw occured, 2 on error.
 */
short frontend_draw(void)
{
    short result;
    switch (frontend_menu_state)
    {
    case FeSt_INTRO:
        intro();
        return 0;
    case FeSt_DEMO:
        demo();
        return 0;
    case FeSt_CAMPAIGN_INTRO:
        campaign_intro();
        return 0;
    case FeSt_DRAG:
        drag_video();
        return 0;
    case FeSt_OUTRO:
        campaign_outro();
        return 0;
    }

    if (LbScreenLock() != Lb_SUCCESS)
        return 2;

    result = 1;
    switch ( frontend_menu_state )
    {
    case FeSt_MAIN_MENU:
    case FeSt_FELOAD_GAME:
    case FeSt_NET_SERVICE:
    case FeSt_NET_SESSION:
    case FeSt_NET_START:
    case FeSt_LEVEL_STATS:
    case FeSt_HIGH_SCORES:
    case FeSt_UNUSED_STATE1:
    case FeSt_FEOPTIONS:
    case FeSt_LEVEL_SELECT:
    case FeSt_MAPPACK_SELECT:
    case FeSt_CAMPAIGN_SELECT:
        frontend_copy_background();
        draw_gui();
        break;
    case FeSt_LAND_VIEW:
        frontmap_draw();
        break;
    case FeSt_STORY_POEM:
        frontstory_draw();
        break;
    case FeSt_CREDITS:
        frontcredits_draw();
        break;
    case FeSt_TORTURE:
        fronttorture_draw();
        break;
    case FeSt_NETLAND_VIEW:
        frontnetmap_draw();
        break;
    case FeSt_FEDEFINE_KEYS:
        frontend_copy_background();
        draw_gui();
        if ( defining_a_key )
            draw_defining_a_key_box();
        break;
    case FeSt_STORY_BIRTHDAY:
        frontbirthday_draw();
        break;
#if (BFDEBUG_LEVEL > 0)
    case FeSt_FONT_TEST:
        fronttestfont_draw();
        break;
#endif
    default:
        break;
    }
    draw_debug_messages();
    perform_any_screen_capturing();
    LbScreenUnlock();
    return result;
}

void load_game_update(void)
{
    if ((number_of_saved_games>0) && (load_game_scroll_offset>=0))
    {
        if ( load_game_scroll_offset > number_of_saved_games-1 )
          load_game_scroll_offset = number_of_saved_games-1;
    } else
    {
        load_game_scroll_offset = 0;
    }
}

void gui_set_autopilot(struct GuiButton *gbtn)
{
  struct PlayerInfo *player;
  player = get_my_player();
  int ntype;
  if (game.comp_player_aggressive)
  {
    ntype = 1;
  } else
  if (game.comp_player_defensive)
  {
    ntype = 2;
  } else
  if (game.comp_player_construct)
  {
    ntype = 3;
  } else
  if (game.comp_player_creatrsonly)
  {
    ntype = 4;
  } else
  {
    ERRORLOG("Illegal Autopilot type, resetting to default");
    ntype = 1;
  }
  set_players_packet_action(player, PckA_SetComputerKind, ntype, 0, 0, 0);
}

void set_level_objective(const char *msg_text)
{
    if (msg_text == NULL)
    {
        ERRORLOG("Invalid message pointer");
        return;
    }
    snprintf(game.evntbox_text_objective, MESSAGE_TEXT_LEN, "%s", msg_text);
    new_objective = 1;
}

void update_player_objectives(PlayerNumber plyr_idx)
{
    struct PlayerInfo *player;
    SYNCDBG(6,"Starting for player %d",(int)plyr_idx);
    player = get_player(plyr_idx);
    if ((game.system_flags & GSF_NetworkActive) != 0)
    {
      if ((!player->display_objective_turn) && (player->victory_state != VicS_Undecided))
        player->display_objective_turn = game.play_gameturn+1;
    }
    if (player->display_objective_turn == game.play_gameturn)
    {
      switch (player->victory_state)
      {
      case VicS_WonLevel:
          if (plyr_idx == my_player_number)
            set_level_objective(get_string(CpgStr_SuccessLandIsYours));
          display_objectives(player->id_number, 0, 0);
          break;
      case VicS_LostLevel:
          if (plyr_idx == my_player_number)
            set_level_objective(get_string(CpgStr_LevelLost));
          display_objectives(player->id_number, 0, 0);
          break;
      }
    }
}

void display_objectives(PlayerNumber plyr_idx, long x, long y)
{
    long cor_x;
    long cor_y;
    cor_y = 0;
    cor_x = 0;
    if ((x > 0) || (y > 0))
    {
        cor_x = subtile_coord_center(x);
        cor_y = subtile_coord_center(y);
    }
    int evbtn_idx;
    for (evbtn_idx=0; evbtn_idx < EVENT_BUTTONS_COUNT+1; evbtn_idx++)
    {
        struct Dungeon *dungeon;
        dungeon = get_players_num_dungeon(plyr_idx);
        EventIndex evidx;
        evidx = dungeon->event_button_index[evbtn_idx];
        struct Event *event;
        event = &game.event[evidx];
        if (event->kind == EvKind_Objective)
        {
            event_create_event_or_update_old_event(cor_x, cor_y, EvKind_Objective, plyr_idx, 0);
            return;
        }
    }
    if ((x == 255) && (y == 255))
    {
        struct Thing *creatng;
        creatng = lord_of_the_land_find();
        if (!thing_is_invalid(creatng))
        {
            cor_x = creatng->mappos.x.val;
            cor_y = creatng->mappos.y.val;
        }
        event_create_event_or_update_nearby_existing_event(cor_x, cor_y, EvKind_Objective, plyr_idx, creatng->index);
    } else
    {
        event_create_event_or_update_nearby_existing_event(cor_x, cor_y, EvKind_Objective, plyr_idx, 0);
    }
}

void frontend_update(short *finish_menu)
{
    SYNCDBG(18,"Starting for menu state %d", (int)frontend_menu_state);
    switch ( frontend_menu_state )
    {
    case FeSt_MAIN_MENU:
        frontend_button_info[8].font_index = (continue_game_option_available?1:3);
        //this uses original timing function for compatibility with frontend_set_state()
        if ( abs(LbTimerClock()-(long)time_last_played_demo) > MNU_DEMO_IDLE_TIME )
          frontend_set_state(FeSt_DEMO);
        break;
    case FeSt_FELOAD_GAME:
        load_game_update();
        break;
    case FeSt_LAND_VIEW:
        *finish_menu = frontmap_update();
        break;
    case FeSt_CAMPAIGN_INTRO:
        break;
    case FeSt_NET_SERVICE:
        frontnet_service_update();
        break;
    case FeSt_NET_SESSION:
        frontnet_session_update();
        break;
    case FeSt_NET_START:
        frontnet_start_update();
        break;
    case FeSt_START_KPRLEVEL:
    case FeSt_START_MPLEVEL:
    case FeSt_LOAD_GAME:
    case FeSt_PACKET_DEMO:
        *finish_menu = 1;
        break;
    case FeSt_QUIT_GAME:
        *finish_menu = 1;
        exit_keeper = 1;
        break;
    case FeSt_CREDITS:
        break;
    case FeSt_LEVEL_STATS:
        frontstats_update();
        break;
    case FeSt_TORTURE:
        fronttorture_update();
        break;
    case FeSt_NETLAND_VIEW:
        *finish_menu = frontnetmap_update();
        break;
    case FeSt_FEOPTIONS:
        break;
    case FeSt_LEVEL_SELECT:
        frontend_level_select_update();
        break;
    case FeSt_CAMPAIGN_SELECT:
        frontend_campaign_select_update();
        break;
    case FeSt_MAPPACK_SELECT:
        frontend_mappack_select_update();
        break;
    case FeSt_HIGH_SCORES:
        frontend_high_scores_update();
        break;
    default:
        break;
    }
    SYNCDBG(17,"Finished");
}

/**
 * Chooses frontend menu state to which we should return when exiting specific level.
 */
FrontendMenuState get_menu_state_based_on_last_level(LevelNumber lvnum)
{
    if (is_singleplayer_level(lvnum) || is_bonus_level(lvnum) || is_extra_level(lvnum))
    {
        return FeSt_LAND_VIEW;
    } else
    if (is_multiplayer_level(lvnum))
    {
        return FeSt_NET_SERVICE;
    } else
    if (is_freeplay_level(lvnum))
    {
        return FeSt_LEVEL_SELECT;
    } else
    {
        return FeSt_MAIN_MENU;
    }
}

/**
 * Chooses frontend menu state to which we should return when exiting another frontend menu.
 * @return The frontend menu state to be used when a substate is cancelled.
 */
FrontendMenuState get_menu_state_when_back_from_substate(FrontendMenuState substate)
{
    LevelNumber lvnum;
    struct PlayerInfo *player;
    switch (substate)
    {
    case FeSt_START_KPRLEVEL:
    case FeSt_START_MPLEVEL:
        lvnum = get_loaded_level_number();
        return get_menu_state_based_on_last_level(lvnum);
    case FeSt_LOAD_GAME:
        return FeSt_START_KPRLEVEL;
    case FeSt_NET_START:
        return FeSt_NET_SESSION;
    case FeSt_NET_SESSION:
    case FeSt_NETLAND_VIEW:
        return FeSt_NET_SERVICE;
    case FeSt_TORTURE:
    case FeSt_CAMPAIGN_INTRO:
        return FeSt_LAND_VIEW;
    case FeSt_OUTRO:
        return FeSt_LEVEL_STATS;
    case FeSt_DRAG:
        return FeSt_TORTURE;
    case FeSt_LEVEL_STATS:
        if ((game.system_flags & GSF_NetworkActive) != 0)
            return FeSt_NET_SESSION;
        player = get_my_player();
        if (player->victory_state == VicS_WonLevel)
            return FeSt_HIGH_SCORES;
        lvnum = get_loaded_level_number();
        return get_menu_state_based_on_last_level(lvnum);
    case FeSt_HIGH_SCORES:
        if (fe_high_score_table_from_main_menu)
            return FeSt_MAIN_MENU;
        lvnum = get_loaded_level_number();
        return get_menu_state_based_on_last_level(lvnum);
    case FeSt_FEDEFINE_KEYS:
        return FeSt_FEOPTIONS;
    case FeSt_CREDITS:
        return FeSt_MAIN_MENU;
    default:
        return FeSt_MAIN_MENU;
    }
}

/**
 * Chooses initial frontend menu state.
 * Used when game is first run, or player exits from gameplay.
 */
FrontendMenuState get_startup_menu_state(void)
{
  struct PlayerInfo *player;
  LevelNumber lvnum;
  if (game_flags2 & GF2_Server)
  {
      game_flags2 &= ~GF2_Server;
      SYNCLOG("Setup server");

      if (setup_network_service(NS_ENET_UDP))
      {
          frontnet_service_setup();
          frontnet_session_setup();
          frontnet_session_create(NULL);
          return FeSt_NET_START;
      }
  }
  else if (game_flags2 & GF2_Connect)
  {
      game_flags2 &= ~GF2_Connect;
      SYNCLOG("Setup client");
      if (setup_network_service(NS_ENET_UDP))
      {
          frontnet_service_setup();
          frontnet_session_setup();
          net_number_of_sessions = 0;
          memset(net_session, 0, sizeof(net_session));
          // TODO: should disable actual network enumerating if either
          if (LbNetwork_EnumerateSessions(enum_sessions_callback, 0))
          {
              ERRORLOG("LbNetwork_EnumerateSessions() failed");
          }
          else
          {
              net_session_index_active = 0;
              frontnet_session_join(NULL);
              return frontend_menu_state;
          }
      }
  }
  else if ((game.mode_flags & MFlg_DemoMode) != 0)
  { // If starting up the game after intro
    if (is_full_moon)
    {
        SYNCLOG("Full moon state selected");
        return FeSt_STORY_POEM;
    } else
    if (get_team_birthday() != NULL)
    {
        SYNCLOG("Birthday state selected");
        return FeSt_STORY_BIRTHDAY;
    } else
    {
        SYNCLOG("Standard startup state selected");
        return FeSt_MAIN_MENU;
    }
  } else
  {
    player = get_my_player();
    lvnum = get_loaded_level_number();
    if ((game.system_flags & GSF_NetworkActive) != 0)
    { // If played real network game, then resulting screen isn't changed based on victory
        SYNCLOG("Network game summary state selected");
        if ((player->additional_flags & PlaAF_UnlockedLordTorture) != 0)
        { // Player has won - go FeSt_TORTURE before any others
          player->additional_flags &= ~PlaAF_UnlockedLordTorture;
          return FeSt_TORTURE;
        } else
        if ((player->display_flags & PlaF6_PlyrHasQuit) == 0)
        {
          return FeSt_LEVEL_STATS;
        } else
        if (setup_old_network_service())
        {
          return FeSt_NET_SESSION;
        } else
        {
          return FeSt_MAIN_MENU;
        }
    } else
    if (((player->display_flags & PlaF6_PlyrHasQuit) != 0) || (player->victory_state == VicS_Undecided))
    {
        SYNCLOG("Undecided victory state selected");
        return get_menu_state_based_on_last_level(lvnum);
    } else
    if (game.mode_flags & MFlg_IsDemoMode)
    { // It wasn't a real game, just a demo - back to main menu
        SYNCLOG("Demo mode state selected");
        game.mode_flags &= ~MFlg_IsDemoMode;
        return FeSt_MAIN_MENU;
    } else
    if (player->victory_state == VicS_WonLevel)
    {
        SYNCLOG("Victory achieved state selected");
        if (is_singleplayer_level(lvnum))
        {
            if (get_continue_level_number() == SINGLEPLAYER_FINISHED)
            {
                return FeSt_OUTRO;
            } else
            if ((player->additional_flags & PlaAF_UnlockedLordTorture) != 0)
            {
                player->additional_flags &= ~PlaAF_UnlockedLordTorture;
                return FeSt_DRAG;
            } else
            {
                return FeSt_LEVEL_STATS;
            }
        } else
        if (is_bonus_level(lvnum) || is_extra_level(lvnum))
        {
            return FeSt_LAND_VIEW;
        } else
        {
            return FeSt_LEVEL_STATS;
        }
    } else
    if (player->victory_state == VicS_State3)
    {
        SYNCLOG("Victory st3 state selected");
        return FeSt_LEVEL_STATS;
    } else
    {
        SYNCLOG("Lost level state selected");
        return get_menu_state_based_on_last_level(lvnum);
    }
  }
  ERRORLOG("Unresolved menu state");
  return FeSt_MAIN_MENU;
}

void try_restore_frontend_error_box()
{
    if (LbTimerClock() < gui_message_timeout)
    {
        turn_on_menu(GMnu_FEERROR_BOX);
    }
}

void create_frontend_error_box(long showTime, const char * text)
{
    snprintf(gui_message_text, TEXT_BUFFER_LENGTH, "%s", text);
    gui_message_timeout = LbTimerClock()+showTime;
    turn_on_menu(GMnu_FEERROR_BOX);
}

void frontend_draw_error_text_box(struct GuiButton *gbtn)
{
    draw_text_box(gbtn->content.str);
}

void frontend_maintain_error_text_box(struct GuiButton *gbtn)
{
    if (LbTimerClock() > gui_message_timeout)
    {
        turn_off_menu(GMnu_FEERROR_BOX);
    }
}

void frontend_draw_product_version(struct GuiButton *gbtn)
{
    lbDisplay.DrawFlags = Lb_TEXT_HALIGN_LEFT;
    LbTextSetFont(frontend_font[1]);
    int units_per_px = simple_frontend_sprite_height_units_per_px(gbtn, GFS_hugebutton_a05l, 100);
    int h = LbTextLineHeight() * units_per_px / 16;
    LbTextSetWindow(0, gbtn->scr_pos_y, gbtn->width, h);
    char text[128];
    snprintf(text, sizeof(text), "%s %s", PRODUCT_NAME, PRODUCT_VERSION);
    LbTextDrawResized(0, 0, units_per_px, text);
}

/******************************************************************************/
#ifdef __cplusplus
}
#endif<|MERGE_RESOLUTION|>--- conflicted
+++ resolved
@@ -553,13 +553,8 @@
                              }
                           }
                          break;
-<<<<<<< HEAD
-                       }
-                }
-=======
                        } 
                   }
->>>>>>> 39d73e32
               }
           }
         // do NOT do right_button_clicked = 0 here: it breaks dropping creatures!
