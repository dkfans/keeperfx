/******************************************************************************/
// Free implementation of Bullfrog's Dungeon Keeper strategy game.
/******************************************************************************/
/** @file thing_creature.c
 *     Creatures related functions.
 * @par Purpose:
 *     Functions for support of creatures as things.
 * @par Comment:
 *     None.
 * @author   Tomasz Lis
 * @date     17 Mar 2009 - 21 Nov 2012
 * @par  Copying and copyrights:
 *     This program is free software; you can redistribute it and/or modify
 *     it under the terms of the GNU General Public License as published by
 *     the Free Software Foundation; either version 2 of the License, or
 *     (at your option) any later version.
 */
/******************************************************************************/
#include "pre_inc.h"
#include <assert.h>

#include "thing_creature.h"
#include "globals.h"

#include "bflib_math.h"
#include "bflib_filelst.h"
#include "bflib_sprite.h"
#include "bflib_planar.h"
#include "bflib_vidraw.h"
#include "bflib_sound.h"
#include "bflib_fileio.h"

#include "config_creature.h"
#include "config_crtrstates.h"
#include "config_effects.h"
#include "config_lenses.h"
#include "config_magic.h"
#include "config_terrain.h"
#include "creature_battle.h"
#include "creature_graphics.h"
#include "creature_groups.h"
#include "creature_instances.h"
#include "creature_jobs.h"
#include "creature_senses.h"
#include "creature_states.h"
#include "creature_states_combt.h"
#include "creature_states_gardn.h"
#include "creature_states_hero.h"
#include "creature_states_lair.h"
#include "creature_states_mood.h"
#include "creature_states_prisn.h"
#include "creature_states_spdig.h"
#include "creature_states_train.h"
#include "dungeon_data.h"
#include "engine_arrays.h"
#include "engine_lenses.h"
#include "engine_redraw.h"
#include "front_input.h"
#include "front_simple.h"
#include "frontend.h"
#include "frontmenu_ingame_tabs.h"
#include "game_legacy.h"
#include "gui_frontmenu.h"
#include "gui_msgs.h"
#include "gui_soundmsgs.h"
#include "gui_topmsg.h"
#include "kjm_input.h"
#include "lens_api.h"
#include "light_data.h"
#include "magic_powers.h"
#include "map_blocks.h"
#include "map_utils.h"
#include "player_instances.h"
#include "config_players.h"
#include "power_hand.h"
#include "power_process.h"
#include "room_data.h"
#include "room_graveyard.h"
#include "room_jobs.h"
#include "room_library.h"
#include "room_list.h"
#include "sounds.h"
#include "spdigger_stack.h"
#include "thing_corpses.h"
#include "thing_creature.h"
#include "thing_effects.h"
#include "thing_factory.h"
#include "thing_navigate.h"
#include "thing_navigate.h"
#include "thing_objects.h"
#include "thing_physics.h"
#include "thing_shots.h"
#include "thing_stats.h"
#include "thing_traps.h"
#include "lua_triggers.h"

#include "keeperfx.hpp"
#include "post_inc.h"

#ifdef __cplusplus
extern "C" {
#endif

/******************************************************************************/
int creature_swap_idx[CREATURE_TYPES_MAX];
struct TbSpriteSheet * swipe_sprites = NULL;
/******************************************************************************/
/**
 * Returns creature health scaled 0..1000.
 * @param thing The creature thing.
 * @return Health value, not always in range of 0..1000.
 * @note Dying creatures may return negative health, and in some rare cases creatures
 *  can have more health than their max.
 */
HitPoints get_creature_health_permil(const struct Thing *thing)
{
    struct CreatureControl* cctrl = creature_control_get_from_thing(thing);
    HitPoints health = thing->health;
    HitPoints max_health = cctrl->max_health;
    if (max_health < 1)
    {
        max_health = 1;
    }
    // Use int64_t as intermediary variable to prevent overflow during the multiplication.
    // HitPoints is a 32-bit type, and multiplying health by 1000 could exceed its capacity.
    // By using int64_t, we ensure that the intermediate result can hold the larger value before it's cast back to HitPoints.
    int64_t health_scaled = ((int64_t)health * 1000) / (int64_t)max_health;
    HitPoints health_permil = health_scaled;
    return health_permil;
}

TbBool thing_can_be_controlled_as_controller(struct Thing *thing)
{
    if (!thing_exists(thing))
        return false;
    if ((thing->class_id == TCls_Creature) && !creature_under_spell_effect(thing, CSAfF_Fear))
        return true;
    if (thing->class_id == TCls_DeadCreature)
        return true;
    return false;
}

TbBool thing_can_be_controlled_as_passenger(struct Thing *thing)
{
  if (thing->class_id == TCls_Creature)
    return true;
  if (thing->class_id == TCls_DeadCreature)
    return true;
  if ((thing->class_id == TCls_Object) && object_is_mature_food(thing))
    return true;
  return false;
}

TbBool creature_is_for_dungeon_diggers_list(const struct Thing *creatng)
{
    return creature_kind_is_for_dungeon_diggers_list(creatng->owner,creatng->model);
}

TbBool creature_kind_is_for_dungeon_diggers_list(PlayerNumber plyr_idx, ThingModel crmodel)
{
    if (player_is_roaming(plyr_idx))
        return false;

    if (crmodel == CREATURE_DIGGER)
        return true;

    struct CreatureModelConfig *crconf;
    crconf = &game.conf.crtr_conf.model[crmodel];
    return flag_is_set(crconf->model_flags,CMF_IsSpecDigger);
}

/**
 * Creates a barracks party, when creature being possessed is barracking.
 * @param grthing
 * @return Amount of creatures in the party, including the leader.
 */
long check_for_first_person_barrack_party(struct Thing *grthing)
{
    if (!thing_is_creature(grthing))
    {
        SYNCDBG(2,"The %s cannot lead a barracks party", thing_model_name(grthing));
        return 0;
    }
    struct Room* room = get_room_thing_is_on(grthing);
    if (!room_still_valid_as_type_for_thing(room, RoRoF_CrMakeGroup, grthing))
    {
        SYNCDBG(2,"Room %s owned by player %d does not allow the %s index %d owner %d to lead a party",room_code_name(room->kind),(int)room->owner,thing_model_name(grthing),(int)grthing->index,(int)grthing->owner);
        return 0;
    }
    long n = 0;
    long i = room->creatures_list;
    unsigned long k = 0;
    while (i != 0)
    {
        struct Thing* thing = thing_get(i);
        TRACE_THING(thing);
        struct CreatureControl* cctrl = creature_control_get_from_thing(thing);
        if (!creature_control_exists(cctrl))
        {
            ERRORLOG("Jump to invalid creature %d detected",(int)i);
            break;
        }
        i = cctrl->next_in_room;
        // Per creature code
        if (thing->index != grthing->index) {
            if (n == 0) {
                add_creature_to_group_as_leader(grthing, thing);
                n++;
            } else {
                add_creature_to_group(thing, grthing);
            }
            n++;
            if (n >= game.conf.rules.rooms.barrack_max_party_size || n >= GROUP_MEMBERS_COUNT)
            {
                break;
            }
        }
        // Per creature code ends
        k++;
        if (k > THINGS_COUNT)
        {
          ERRORLOG("Infinite loop detected when sweeping creatures list");
          break;
        }
    }
    return n;
}

TbBool control_creature_as_controller(struct PlayerInfo *player, struct Thing *thing)
{
    struct CreatureModelConfig *crconf;
    struct Camera *cam;
    struct CreatureControl* cctrl = creature_control_get_from_thing(thing);
    if (((thing->owner != player->id_number) && (player->work_state != PSt_FreeCtrlDirect))
      || !thing_can_be_controlled_as_controller(thing))
    {
      if (!control_creature_as_passenger(player, thing))
        return false;
      cam = player->acamera;
      crconf = creature_stats_get(get_players_special_digger_model(player->id_number));
      cam->mappos.z.val += get_creature_eye_height(thing);
      return true;
    }
    TbBool chicken = (creature_under_spell_effect(thing, CSAfF_Chicken));
    if (!chicken)
    {
        cctrl->moveto_pos.x.val = 0;
        cctrl->moveto_pos.y.val = 0;
        cctrl->moveto_pos.z.val = 0;
    }
    if (is_my_player(player))
    {
      toggle_status_menu(0);
      turn_off_roaming_menus();
    }
    set_selected_creature(player, thing);
    cam = player->acamera;
    if (cam != NULL)
      player->view_mode_restore = cam->view_mode;
    thing->alloc_flags |= TAlF_IsControlled;
    thing->rendering_flags |= TRF_Invisible;
    if (!chicken)
    {
        set_start_state(thing);
    }
    else
    {
        internal_set_thing_state(thing, CrSt_CreaturePretendChickenSetupMove);
    }
    set_player_mode(player, PVT_CreatureContrl);
    if (thing_is_creature(thing))
    {
        cctrl->max_speed = calculate_correct_creature_maxspeed(thing);
        check_for_first_person_barrack_party(thing);
        if (creature_is_group_member(thing)) {
            make_group_member_leader(thing);
        }
    }
    crconf = creature_stats_get(thing->model);
    if ((!crconf->illuminated) && (!creature_under_spell_effect(thing, CSAfF_Light)))
    {
        create_light_for_possession(thing);
    }
    if (thing->class_id == TCls_Creature)
    {
        crconf = creature_stats_get_from_thing(thing);
        setup_eye_lens(crconf->eye_effect);
    }
    return true;
}

TbBool control_creature_as_passenger(struct PlayerInfo *player, struct Thing *thing)
{
    if ((thing->owner != player->id_number) && (player->work_state != PSt_FreeCtrlPassngr))
    {
        ERRORLOG("Player %d cannot control as passenger thing owned by player %d",(int)player->id_number,(int)thing->owner);
        return false;
    }
    if (!thing_can_be_controlled_as_passenger(thing))
    {
        ERRORLOG("The %s can't be controlled as passenger",
            thing_model_name(thing));
        return false;
    }
    if (is_my_player(player))
    {
        toggle_status_menu(0);
        turn_off_roaming_menus();
    }
    set_selected_thing(player, thing);
    struct Camera* cam = player->acamera;
    if (cam != NULL)
      player->view_mode_restore = cam->view_mode;
    set_player_mode(player, PVT_CreaturePasngr);
    thing->rendering_flags |= TRF_Invisible;
    return true;
}

void free_swipe_graphic(void)
{
    SYNCDBG(6,"Starting");
    free_spritesheet(&swipe_sprites);
    game.loaded_swipe_idx = -1;
}

TbBool load_swipe_graphic_for_creature(const struct Thing *thing)
{
    SYNCDBG(6,"Starting for %s",thing_model_name(thing));
    struct CreatureModelConfig* crconf = creature_stats_get_from_thing(thing);
    if ((crconf->swipe_idx == 0) || (game.loaded_swipe_idx == crconf->swipe_idx))
        return true;
    free_swipe_graphic();
    int swpe_idx = crconf->swipe_idx;
    char dat_fname[2048];
    char tab_fname[2048];
#ifdef SPRITE_FORMAT_V2
    strcpy(dat_fname, prepare_file_fmtpath(FGrp_CmpgConfig, "swipe%02d-32.dat", swpe_idx));
    strcpy(tab_fname, prepare_file_fmtpath(FGrp_CmpgConfig, "swipe%02d-32.tab", swpe_idx));
    if (!LbFileExists(dat_fname)) {
        strcpy(dat_fname, prepare_file_fmtpath(FGrp_StdData, "swipe%02d-32.dat", swpe_idx));
        strcpy(tab_fname, prepare_file_fmtpath(FGrp_StdData, "swipe%02d-32.tab", swpe_idx));
    }
#else
    strcpy(dat_fname, prepare_file_fmtpath(FGrp_CmpgConfig, "swipe%02d.dat", swpe_idx));
    strcpy(tab_fname, prepare_file_fmtpath(FGrp_CmpgConfig, "swipe%02d.tab", swpe_idx));
    if (!LbFileExists(dat_fname)) {
        strcpy(dat_fname, prepare_file_fmtpath(FGrp_StdData, "swipe%02d.dat", swpe_idx));
        strcpy(tab_fname, prepare_file_fmtpath(FGrp_StdData, "swipe%02d.tab", swpe_idx));
    }
#endif
    swipe_sprites = load_spritesheet(dat_fname, tab_fname);
    if (!swipe_sprites) {
        free_swipe_graphic();
        ERRORLOG("Unable to load swipe graphics for %s",thing_model_name(thing));
        return false;
    }
    game.loaded_swipe_idx = swpe_idx;
    return true;
}

/**
 * Randomise the draw direction of the swipe sprite in the first-person possession view.
 *
 * Sets PlayerInfo->swipe_sprite_drawLR to either TRUE or FALSE.
 *
 * Draw direction is either: left-to-right (TRUE) or right-to-left (FALSE)
 */
void randomise_swipe_graphic_direction()
{
    struct PlayerInfo* myplyr = get_my_player();
    myplyr->swipe_sprite_drawLR = UNSYNC_RANDOM(2); // equal chance to be left-to-right or right-to-left
}

void draw_swipe_graphic(void)
{
    struct PlayerInfo* myplyr = get_my_player();
    struct Thing* thing = thing_get(myplyr->controlled_thing_idx);
    if (thing_is_creature(thing))
    {
        struct CreatureControl* cctrl = creature_control_get_from_thing(thing);
        if (instance_draws_possession_swipe(cctrl->instance_id))
        {
            lbDisplay.DrawFlags = Lb_SPRITE_TRANSPAR4;
            long n = (int)cctrl->inst_turn * (5 << 8) / cctrl->inst_total_turns;
            long allwidth = 0;
            long i = max(((abs(n) >> 8) -1),0);
            if (i >= SWIPE_SPRITE_FRAMES)
                i = SWIPE_SPRITE_FRAMES-1;
            const struct TbSprite* sprlist = get_sprite(swipe_sprites, SWIPE_SPRITES_X * SWIPE_SPRITES_Y * i);
            if (sprlist == NULL)
            {
                ERRORLOG("Failed to draw swipe sprite for thing %d", (int)thing->index);
                return;
            }
            const struct TbSprite* startspr = &sprlist[1];
            const struct TbSprite* endspr = &sprlist[1];
            for (n=0; n < SWIPE_SPRITES_X; n++)
            {
                allwidth += endspr->SWidth;
                endspr++;
            }
            int units_per_px = (LbScreenWidth() * 59 / 64) * 16 / allwidth;
            int scrpos_y = (MyScreenHeight * 16 / units_per_px - (startspr->SHeight + endspr->SHeight)) / 2;
            const struct TbSprite *spr;
            int scrpos_x;
            if (myplyr->swipe_sprite_drawLR)
            {
                int delta_y = sprlist[1].SHeight;
                for (i=0; i < SWIPE_SPRITES_X*SWIPE_SPRITES_Y; i+=SWIPE_SPRITES_X)
                {
                    spr = &startspr[i];
                    scrpos_x = ((MyScreenWidth + (2 * myplyr->engine_window_x)) * 16 / units_per_px - allwidth)/ 2;
                    for (n=0; n < SWIPE_SPRITES_X; n++)
                    {
                        LbSpriteDrawResized(scrpos_x * units_per_px / 16, scrpos_y * units_per_px / 16, units_per_px, spr);
                        scrpos_x += spr->SWidth;
                        spr++;
                    }
                    scrpos_y += delta_y;
                }
            } else
            {
                lbDisplay.DrawFlags = Lb_SPRITE_TRANSPAR4 | Lb_SPRITE_FLIP_HORIZ;
                for (i=0; i < SWIPE_SPRITES_X*SWIPE_SPRITES_Y; i+=SWIPE_SPRITES_X)
                {
                    spr = &sprlist[SWIPE_SPRITES_X+i];
                    int delta_y = spr->SHeight;
                    scrpos_x = (MyScreenWidth * 16 / units_per_px - allwidth) / 2;
                    for (n=0; n < SWIPE_SPRITES_X; n++)
                    {
                        LbSpriteDrawResized(scrpos_x * units_per_px / 16, scrpos_y * units_per_px / 16, units_per_px, spr);
                        scrpos_x += spr->SWidth;
                        spr--;
                    }
                    scrpos_y += delta_y;
                }
            }
            lbDisplay.DrawFlags = 0;
            return;
        }
    }
    // we get here many times a second when in possession mode and not attacking: to randomise the swipe direction
    randomise_swipe_graphic_direction();
}

long creature_available_for_combat_this_turn(struct Thing *creatng)
{
    TRACE_THING(creatng);
    struct CreatureControl* cctrl = creature_control_get_from_thing(creatng);
    // Check once per 8 turns
    if (((game.play_gameturn + creatng->index) & 7) != 0)
    {
        // On first turn in a state, check anyway
        if (game.play_gameturn - cctrl->tasks_check_turn > 1) {
            return false;
        }
    }
    if (creature_is_fleeing_combat(creatng) || creature_under_spell_effect(creatng, CSAfF_Chicken)) {
        return false;
    }
    if (creature_is_being_unconscious(creatng) || creature_is_dying(creatng)) {
        return false;
    }
    if (thing_is_picked_up(creatng) || creature_is_being_dropped(creatng)) {
        return false;
    }
    if ((creatng->owner == game.neutral_player_num) || ((cctrl->flgfield_1 & CCFlg_NoCompControl) != 0)) {
        return false;
    }
    CrtrStateId i = get_creature_state_besides_interruptions(creatng);
    return can_change_from_state_to(creatng, i, CrSt_CreatureInCombat);
}

struct Thing *get_players_soul_container_creature_can_see(struct Thing *creatng, PlayerNumber heart_owner)
{
    struct Thing* heartng = get_player_soul_container(heart_owner);
    if (!thing_exists(heartng))
    {
        SYNCDBG(7,"The player %d has no heart",(int)heart_owner);
        return INVALID_THING;
    }
    int dist = get_combat_distance(creatng, heartng);
    if (creature_can_see_combat_path(creatng, heartng, dist)) {
        SYNCDBG(7,"The %s index %d owned by player %d can see player %d %s index %d at distance %d",
            thing_model_name(creatng),(int)creatng->index,(int)creatng->owner,
            (int)heartng->owner,thing_model_name(heartng),(int)heartng->index,(int)dist);
        return heartng;
    }
    if (creature_can_hear_within_distance(creatng, dist))
    {
        SYNCDBG(7,"The %s index %d owned by player %d can hear player %d %s index %d at distance %d",
            thing_model_name(creatng),(int)creatng->index,(int)creatng->owner,
            (int)heartng->owner,thing_model_name(heartng),(int)heartng->index,(int)dist);
        return heartng;
    }
    SYNCDBG(17,"The %s index %d owned by player %d can't see player %d %s index %d at distance %d",
        thing_model_name(creatng),(int)creatng->index,(int)creatng->owner,
        (int)heartng->owner,thing_model_name(heartng),(int)heartng->index,(int)dist);
    return INVALID_THING;
}

/**
 *
 * @param creatng
 * @return
 * @note originally named get_enemy_dungeon_heart_creature_can_see()
 */
struct Thing *get_enemy_soul_container_creature_can_see(struct Thing *creatng)
{
    SYNCDBG(17, "Starting");
    assert(DUNGEONS_COUNT == PLAYERS_COUNT);

    for (PlayerNumber enemy_idx = 0; enemy_idx < DUNGEONS_COUNT; enemy_idx++)
    {
        if (players_are_enemies(creatng->owner, enemy_idx))
        {
            struct Thing* heartng = get_players_soul_container_creature_can_see(creatng, enemy_idx);
            if (!thing_is_invalid(heartng))
            {
                return heartng;
            }
        }
    }

    return INVALID_THING;
}

void set_creature_combat_object_state(struct Thing *creatng, struct Thing *obthing, short combattype)
{
    struct CreatureControl* cctrl = creature_control_get_from_thing(creatng);
    cctrl->combat.battle_enemy_idx = obthing->index;
    cctrl->combat.battle_enemy_crtn = obthing->creation_turn;
    cctrl->field_AA = 0;
    cctrl->combat_flags |= CmbtF_ObjctFight;
    const struct CreatureModelConfig* crconf = creature_stats_get_from_thing(creatng);
    if ((crconf->attack_preference == AttckT_Ranged) && creature_has_ranged_object_weapon(creatng))
    {
        if (combattype == CrSt_CreatureObjectSnipe)
        {
            cctrl->combat.state_id = ObjCmbtSt_RangedSnipe;
        }
        else
        {
            cctrl->combat.state_id = ObjCmbtSt_Ranged;
        }
    }
    else
    {
        if (combattype == CrSt_CreatureObjectSnipe)
        {
            cctrl->combat.state_id = ObjCmbtSt_MeleeSnipe;
        }
        else
        {
            cctrl->combat.state_id = ObjCmbtSt_Melee;
        }
    }
}

TbBool set_creature_object_combat(struct Thing *creatng, struct Thing *obthing)
{
    SYNCDBG(8,"Starting");
    if (!external_set_thing_state(creatng, CrSt_CreatureObjectCombat)) {
        return false;
    }
    set_creature_combat_object_state(creatng, obthing, CrSt_CreatureObjectCombat);
    SYNCDBG(19,"Finished");
    return true;
}

TbBool set_creature_object_snipe(struct Thing* creatng, struct Thing* obthing)
{
    SYNCDBG(8, "Starting");
    if (!external_set_thing_state(creatng, CrSt_CreatureObjectSnipe)) {
        return false;
    }
    set_creature_combat_object_state(creatng, obthing, CrSt_CreatureObjectSnipe);
    SYNCDBG(19, "Finished");
    return true;
}

void set_creature_combat_door_state(struct Thing *creatng, struct Thing *obthing)
{
    struct CreatureControl* cctrl = creature_control_get_from_thing(creatng);
    cctrl->combat.battle_enemy_idx = obthing->index;
    cctrl->combat.battle_enemy_crtn = obthing->creation_turn;
    cctrl->field_AA = 0;
    cctrl->combat_flags |= CmbtF_DoorFight;
    const struct CreatureModelConfig* crconf = creature_stats_get_from_thing(creatng);
    if ((crconf->attack_preference == AttckT_Ranged)
      && creature_has_ranged_object_weapon(creatng)) {
        cctrl->combat.state_id = ObjCmbtSt_Ranged;
    } else {
        cctrl->combat.state_id = ObjCmbtSt_Melee;
    }
}

TbBool set_creature_door_combat(struct Thing *creatng, struct Thing *obthing)
{
    SYNCDBG(8,"Starting");
    if (!external_set_thing_state(creatng, CrSt_CreatureDoorCombat)) {
        SYNCDBG(8,"Cannot enter door combat");
        return false;
    }
    set_creature_combat_door_state(creatng, obthing);
    SYNCDBG(19,"Finished");
    return true;
}

void food_eaten_by_creature(struct Thing *foodtng, struct Thing *creatng)
{
    struct CreatureControl* cctrl = creature_control_get_from_thing(creatng);
    if (cctrl->instance_id == CrInst_NULL)
    {
        set_creature_instance(creatng, CrInst_EAT, 0, 0);
    } else
    {
        if (cctrl->hunger_amount > 0) {
            cctrl->hunger_amount--;
        } else
        if (cctrl->hunger_loss < 255) {
              cctrl->hunger_loss++;
        }
        apply_health_to_thing_and_display_health(creatng, game.conf.rules.health.food_health_gain);
        cctrl->hunger_level = 0;
    }
    // Food is destroyed just below, so the sound must be made by creature
    thing_play_sample(creatng, 112+UNSYNC_RANDOM(3), NORMAL_PITCH, 0, 3, 0, 2, FULL_LOUDNESS);
    struct CreatureModelConfig* crconf = creature_stats_get_from_thing(creatng);
    anger_apply_anger_to_creature(creatng, crconf->annoy_eat_food, AngR_Hungry, 1);
    struct Dungeon* dungeon = get_players_num_dungeon(creatng->owner);
    if (!dungeon_invalid(dungeon)) {
        dungeon->lvstats.chickens_eaten++;
    }
    if (thing_is_creature(foodtng))
    {
        thing_death_flesh_explosion(foodtng);
    } else
    {
        delete_thing_structure(foodtng, 0);
    }
}

void anger_apply_anger_to_creature_f(struct Thing *creatng, long anger, AnnoyMotive reason, long a3, const char *func_name)
{
    SYNCDBG(17,"The %s index %d owner %d will be applied with %d anger",
        thing_model_name(creatng),(int)creatng->index,(int)creatng->owner,(int)anger);
    if (!creature_can_get_angry(creatng)) {
        return;
    }
    if (anger > 0)
    {
        anger_increase_creature_anger_f(creatng, anger, reason, func_name);
        if (reason != AngR_Other)
        {
            if (anger_free_for_anger_increase(creatng))
            {
                long angrpart = 32 * anger / 256;
                anger_increase_creature_anger_f(creatng, angrpart, AngR_Other, func_name);
            }
        }
    } else
    if (anger < 0)
    {
        anger_reduce_creature_anger_f(creatng, anger, reason, func_name);
        if (reason == AngR_Other)
        {
            long angrpart = 32 * anger / 256;
            for (AnnoyMotive reaspart = 1; reaspart < AngR_Other; reaspart++)
            {
                anger_reduce_creature_anger_f(creatng, angrpart, reaspart, func_name);
            }
        }
    }
}

TbBool creature_affected_by_slap(const struct Thing *thing)
{
    struct CreatureControl *cctrl = creature_control_get_from_thing(thing);
    return (cctrl->slap_turns != 0);
}

/* Returns if spell effect is currently set on a thing.
 * @param thing The thing which can have spell effect on.
 * @param spell_flags The spell flags to be checked. */
TbBool creature_under_spell_effect_f(const struct Thing *thing, unsigned long spell_flags, const char *func_name)
{
    struct CreatureControl *cctrl = creature_control_get_from_thing(thing);
    if (creature_control_invalid(cctrl))
    {
        ERRORLOG("%s: Invalid creature control for thing %s index %d", func_name, thing_model_name(thing), (int)thing->index);
        return false;
    }
    // Return false for instances affecting the caster when no spell flags are set.
    if (spell_flags == 0)
    {
        return false;
    }
    return flag_is_set(cctrl->spell_flags, spell_flags);
}

/* Returns if the creature kind is immune to spell effect.
 * @param thing The thing to be checked.
 * @param spell_flags The spell flags to be checked. */
TbBool creature_is_immune_to_spell_effect_f(const struct Thing *thing, unsigned long spell_flags, const char *func_name)
{
    struct CreatureModelConfig *crconf = creature_stats_get(thing->model);
    if (creature_stats_invalid(crconf))
    {
        ERRORLOG("%s: Invalid creature stats for thing %s index %d", func_name, thing_model_name(thing), (int)thing->index);
        return false;
    }
    // Return false for instances affecting the caster when no spell flags are set.
    if (spell_flags == 0)
    {
        return false;
    }
    return flag_is_set(crconf->immunity_flags, spell_flags);
}

/* Returns an available instance associated to a spell kind that can set spell effect.
 * @param thing The thing that can use the instance.
 * @param spell_flags The spell flags to be checked. */
CrInstance get_available_instance_with_spell_effect(const struct Thing *thing, unsigned long spell_flags)
{
    struct InstanceInfo *inst_inf;
    struct ShotConfigStats* shotst;
    struct SpellConfig *spconf;
    SpellKind spell_idx;
    for (CrInstance i = 0; i < game.conf.crtr_conf.instances_count; i++)
    {
        if (creature_instance_is_available(thing, i))
        {
            inst_inf = creature_instance_info_get(i);
            if (inst_inf->func_idx == 2)
            { // Check if the instance is a spell.
                spell_idx = inst_inf->func_params[0];
            }
            else if (inst_inf->func_idx == 3)
            { // Or a shot.
                shotst = get_shot_model_stats(inst_inf->func_params[0]);
                spell_idx = shotst->cast_spell_kind;
            }
            else
            { // If neither, continue checking.
                continue;
            }
            // Check if the associated spell kind can set the spell flags.
            spconf = get_spell_config(spell_idx);
            if (flag_is_set(spconf->spell_flags, spell_flags))
            {
                return i;
            }
        }
    }
    return CrInst_NULL; // If there is no available instance to find.
}

/* Returns a spell kind that is associated to an instance.
 * @param inst_idx The instance to be checked. */
SpellKind get_spell_kind_from_instance(CrInstance inst_idx)
{
    struct InstanceInfo *inst_inf = creature_instance_info_get(inst_idx);
    if (inst_inf->func_idx == 2)
    { // Check if the instance is a spell.
        return inst_inf->func_params[0];
    }
    else if (inst_inf->func_idx == 3)
    { // Or a shot.
        struct ShotConfigStats* shotst = get_shot_model_stats(inst_inf->func_params[0]);
        return shotst->cast_spell_kind;
    }
    return 0; // If there is no spell kind to find.
}

 /* Returns remaining duration of a spell casted on a thing.
 * @param thing The thing which can have spell effect on.
 * @param spkind The spell kind to be checked. */
GameTurnDelta get_spell_duration_left_on_thing_f(const struct Thing *thing, SpellKind spell_idx, const char *func_name)
{
    struct CreatureControl *cctrl = creature_control_get_from_thing(thing);
    if (creature_control_invalid(cctrl))
    {
        ERRORLOG("%s: Invalid creature control for thing %d", func_name, (int)thing->index);
        return 0;
    }
    struct CastedSpellData *cspell;
    for (int i = 0; i < CREATURE_MAX_SPELLS_CASTED_AT; i++)
    {
        cspell = &cctrl->casted_spells[i];
        if (cspell->spkind == spell_idx)
        {
            return cspell->duration;
        }
    }
    ERRORLOG("%s: No spell of type %d is found to get spell duration left on %s index %d", func_name, (int)spell_idx, thing_model_name(thing), (int)thing->index);
    return 0;
}

long get_free_spell_slot(struct Thing *creatng)
{
    TRACE_THING(creatng);
    struct CastedSpellData *cspell;
    long i;
    struct CreatureControl* cctrl = creature_control_get_from_thing(creatng);
    long cval = LONG_MAX;
    long ci = -1;
    for (i=0; i < CREATURE_MAX_SPELLS_CASTED_AT; i++)
    {
        cspell = &cctrl->casted_spells[i];
        // If there's unused slot, return it immediately
        if (cspell->spkind == 0)
        {
            return i;
        }
        // Otherwise, select the one making minimum damage
        long k = abs(cspell->duration);
        if (k < cval)
        {
            cval = k;
            ci = i;
        }
    }
    // Terminate the min damage effect and return its slot index
    cspell = &cctrl->casted_spells[ci];
    terminate_thing_spell_effect(creatng, cspell->spkind);
    for (i=0; i < CREATURE_MAX_SPELLS_CASTED_AT; i++)
    {
        cspell = &cctrl->casted_spells[i];
        if (cspell->spkind == 0)
        {
            return i;
        }
    }
    ERRORLOG("Spell effect has been terminated, but still its slot (%ld) isn't empty!",ci);
    return ci;
}

long get_spell_slot(const struct Thing *thing, SpellKind spkind)
{
    struct CreatureControl* cctrl = creature_control_get_from_thing(thing);
    for (long i = 0; i < CREATURE_MAX_SPELLS_CASTED_AT; i++)
    {
        struct CastedSpellData* cspell = &cctrl->casted_spells[i];
        // If there is a slot with required spell
        if (cspell->spkind == spkind)
        {
            return i;
        }
    }
    // If spell not found
    return -1;
}

TbBool fill_spell_slot(struct Thing *thing, SpellKind spell_idx, GameTurnDelta spell_power, CrtrExpLevel spell_level, PlayerNumber plyr_idx, int slot_idx)
{
    if ((slot_idx < 0) || (slot_idx >= CREATURE_MAX_SPELLS_CASTED_AT))
        return false;
    struct CreatureControl* cctrl = creature_control_get_from_thing(thing);
    if (creature_control_invalid(cctrl))
        return false;
    struct CastedSpellData* cspell = &cctrl->casted_spells[slot_idx];
    cspell->spkind = spell_idx;
    cspell->duration = spell_power;
    cspell->caster_level = spell_level;
    cspell->caster_owner = plyr_idx;
    return true;
}

TbBool free_spell_slot(struct Thing *thing, int slot_idx)
{
    if ((slot_idx < 0) || (slot_idx >= CREATURE_MAX_SPELLS_CASTED_AT))
        return false;
    struct CreatureControl* cctrl = creature_control_get_from_thing(thing);
    if (creature_control_invalid(cctrl))
        return false;
    struct CastedSpellData* cspell = &cctrl->casted_spells[slot_idx];
    cspell->spkind = 0;
    cspell->duration = 0;
    cspell->caster_level = 0;
    cspell->caster_owner = 0;
    return true;
}

TbBool set_thing_spell_flags_f(struct Thing *thing, SpellKind spell_idx, GameTurnDelta duration, CrtrExpLevel spell_level, const char *func_name)
{
    struct CreatureModelConfig *crconf = creature_stats_get(thing->model);
    struct CreatureControl *cctrl = creature_control_get_from_thing(thing);
    struct SpellConfig *spconf = get_spell_config(spell_idx);
    const struct PowerConfigStats *powerst = get_power_model_stats(spconf->linked_power);
    struct ComponentVector cvect;
    struct Coord3d pos;
    struct Thing *ntng;
    TbBool affected = false;
    // SLOW.
    if (flag_is_set(spconf->spell_flags, CSAfF_Slow)
    && (!creature_is_immune_to_spell_effect(thing, CSAfF_Slow)))
    {
        if (!creature_under_spell_effect(thing, CSAfF_Slow))
        {
            // Re-set the flag if it was cleared before spell termination.
            set_flag(cctrl->spell_flags, CSAfF_Slow);
        }
        cctrl->max_speed = calculate_correct_creature_maxspeed(thing);
        affected = true;
    }
    // SPEED.
    if (flag_is_set(spconf->spell_flags, CSAfF_Speed)
    && (!creature_is_immune_to_spell_effect(thing, CSAfF_Speed)))
    {
        if (!creature_under_spell_effect(thing, CSAfF_Speed))
        {
            set_flag(cctrl->spell_flags, CSAfF_Speed);
        }
        cctrl->max_speed = calculate_correct_creature_maxspeed(thing);
        affected = true;
    }
    // ARMOUR.
    if (flag_is_set(spconf->spell_flags, CSAfF_Armour)
    && (!creature_is_immune_to_spell_effect(thing, CSAfF_Armour)))
    {
        if (!creature_under_spell_effect(thing, CSAfF_Armour))
        {
            set_flag(cctrl->spell_flags, CSAfF_Armour);
            long num_protect = 0;
            for (int k = 0; k < 2; k++)
            {
                set_coords_to_cylindric_shift(&pos, &thing->mappos, 32, num_protect, k * (thing->clipbox_size_z >> 1));
                ntng = create_object(&pos, ObjMdl_LightBall, thing->owner, -1); // TODO: Make this configurable.
                if (!thing_is_invalid(ntng))
                {
                    cctrl->spell_tngidx_armour[k] = ntng->index;
                    ntng->health = duration + 1;
                    ntng->armor.belongs_to = thing->index;
                    ntng->armor.shspeed = k;
                    ntng->move_angle_xy = thing->move_angle_xy;
                    ntng->move_angle_z = thing->move_angle_z;
                    angles_to_vector(ntng->move_angle_xy, ntng->move_angle_z, 32, &cvect);
                    ntng->veloc_push_add.x.val += cvect.x;
                    ntng->veloc_push_add.y.val += cvect.y;
                    ntng->veloc_push_add.z.val += cvect.z;
                    ntng->state_flags |= TF1_PushAdd;
                }
                num_protect += 2 * LbFPMath_PI / 3;
            }
        }
        affected = true;
    }
    // REBOUND.
    if (flag_is_set(spconf->spell_flags, CSAfF_Rebound)
    && (!creature_is_immune_to_spell_effect(thing, CSAfF_Rebound)))
    {
        if (!creature_under_spell_effect(thing, CSAfF_Rebound))
        {
            set_flag(cctrl->spell_flags, CSAfF_Rebound);
        }
        affected = true;
    }
    // FLYING.
    if (flag_is_set(spconf->spell_flags, CSAfF_Flying)
    && (!creature_is_immune_to_spell_effect(thing, CSAfF_Flying)))
    {
        if (!creature_under_spell_effect(thing, CSAfF_Flying))
        {
            set_flag(cctrl->spell_flags, CSAfF_Flying);
            thing->movement_flags |= TMvF_Flying;
        }
        affected = true;
    }
    // INVISIBILITY.
    if (flag_is_set(spconf->spell_flags, CSAfF_Invisibility)
    && (!creature_is_immune_to_spell_effect(thing, CSAfF_Invisibility)))
    {
        if (!creature_under_spell_effect(thing, CSAfF_Invisibility))
        {
            set_flag(cctrl->spell_flags, CSAfF_Invisibility);
            cctrl->force_visible = 0;
        }
        affected = true;
    }
    // SIGHT.
    if (flag_is_set(spconf->spell_flags, CSAfF_Sight)
    && (!creature_is_immune_to_spell_effect(thing, CSAfF_Sight)))
    {
        if (!creature_under_spell_effect(thing, CSAfF_Sight))
        {
            set_flag(cctrl->spell_flags, CSAfF_Sight);
        }
        affected = true;
    }
    // LIGHT.
    if (flag_is_set(spconf->spell_flags, CSAfF_Light)
    && (!creature_is_immune_to_spell_effect(thing, CSAfF_Light)))
    {
        if (!crconf->illuminated)
        {
            if (!creature_under_spell_effect(thing, CSAfF_Light))
            {
                    set_flag(cctrl->spell_flags, CSAfF_Light);
                    illuminate_creature(thing);
            }
            affected = true;
        }
    }
    // DISEASE.
    if (flag_is_set(spconf->spell_flags, CSAfF_Disease)
    && (!creature_is_immune_to_spell_effect(thing, CSAfF_Disease)))
    {
        if (!creature_under_spell_effect(thing, CSAfF_Disease))
        {
            set_flag(cctrl->spell_flags, CSAfF_Disease);
            if (cctrl->disease_caster_plyridx == thing->owner)
            {
                cctrl->disease_caster_plyridx = game.neutral_player_num;
            }
            long num_disease = 0;
            cctrl->disease_start_turn = game.play_gameturn;
            for (int j = 0; j < 3; j++)
            {
                pos.x.val = thing->mappos.x.val;
                pos.y.val = thing->mappos.y.val;
                pos.z.val = thing->mappos.z.val;
                pos.x.val += distance_with_angle_to_coord_x(32, num_disease);
                pos.y.val += distance_with_angle_to_coord_y(32, num_disease);
                pos.z.val += j * (long)(thing->clipbox_size_z >> 1);
                ntng = create_object(&pos, ObjMdl_Disease, thing->owner, -1); // TODO: Make this configurable.
                if (!thing_is_invalid(ntng))
                {
                    cctrl->spell_tngidx_disease[j] = ntng->index;
                    ntng->health = duration + 1;
                    ntng->disease.belongs_to = thing->index;
                    ntng->disease.effect_slot = j;
                    ntng->move_angle_xy = thing->move_angle_xy;
                    ntng->move_angle_z = thing->move_angle_z;
                    angles_to_vector(ntng->move_angle_xy, ntng->move_angle_z, 32, &cvect);
                    ntng->veloc_push_add.x.val += cvect.x;
                    ntng->veloc_push_add.y.val += cvect.y;
                    ntng->veloc_push_add.z.val += cvect.z;
                    ntng->state_flags |= TF1_PushAdd;
                }
                num_disease += 2 * LbFPMath_PI / 3;
            }
        }
        cctrl->active_disease_spell = spell_idx; // Remember the spell_idx for a later use.
        affected = true;
    }
    // CHICKEN.
    if (flag_is_set(spconf->spell_flags, CSAfF_Chicken)
    && (!creature_is_immune_to_spell_effect(thing, CSAfF_Chicken)))
    {
        if (!creature_under_spell_effect(thing, CSAfF_Chicken))
        {
            set_flag(cctrl->spell_flags, CSAfF_Chicken);
            external_set_thing_state(thing, CrSt_CreatureChangeToChicken);
            cctrl->countdown = spconf->countdown;
        }
        else // If spell is reapplied countdown is spconf->countdown / 5.
        {
            external_set_thing_state(thing, CrSt_CreatureChangeToChicken);
            cctrl->countdown = spconf->countdown / 5;
        }
        affected = true;
    }
    // FREEZE.
    if (flag_is_set(spconf->spell_flags, CSAfF_Freeze)
    && (!creature_is_immune_to_spell_effect(thing, CSAfF_Freeze)))
    {
        if (!creature_under_spell_effect(thing, CSAfF_Freeze))
        {
            set_flag(cctrl->spell_flags, CSAfF_Freeze);
            set_flag(cctrl->stateblock_flags, CCSpl_Freeze);
            if ((thing->movement_flags & TMvF_Flying) != 0)
            {
                set_flag(thing->movement_flags, TMvF_Grounded);
                clear_flag(thing->movement_flags, TMvF_Flying);
            }
        }
        creature_set_speed(thing, 0);
        affected = true;
    }
    // MAD_KILLING.
    if (flag_is_set(spconf->spell_flags, CSAfF_MadKilling)
    && (!creature_is_immune_to_spell_effect(thing, CSAfF_MadKilling)))
    {
        if (!creature_under_spell_effect(thing, CSAfF_MadKilling))
        {
            set_flag(cctrl->spell_flags, CSAfF_MadKilling);
        }
        affected = true;
    }
    // FEAR.
    if (flag_is_set(spconf->spell_flags, CSAfF_Fear)
    && (!creature_is_immune_to_spell_effect(thing, CSAfF_Fear))
    && (crconf->fear_stronger > 0))
    {
        if (!creature_under_spell_effect(thing, CSAfF_Fear))
        {
            set_flag(cctrl->spell_flags, CSAfF_Fear);
            setup_combat_flee_position(thing);
            if (is_thing_some_way_controlled(thing))
            {
                struct PlayerInfo* player = get_player(thing->owner);
                if (player->controlled_thing_idx == thing->index)
                {
                    char active_menu = game.active_panel_mnu_idx;
                    leave_creature_as_controller(player, thing);
                    control_creature_as_passenger(player, thing);
                    if (is_my_player(player))
                    {
                        turn_off_all_panel_menus();
                        turn_on_menu(active_menu);
                    }
                }
            }
            if (external_set_thing_state(thing, CrSt_CreatureCombatFlee))
            {
                cctrl->flee_start_turn = game.play_gameturn;
            }
        }
        else // If spell is reapplied reset flee_start_turn and state.
        {
            cctrl->flee_start_turn = game.play_gameturn;
            if (get_creature_state_besides_interruptions(thing) != CrSt_CreatureCombatFlee)
            {
                external_set_thing_state(thing, CrSt_CreatureCombatFlee);
            }
        }
        affected = true;
    }
    // TELEPORT.
    if (flag_is_set(spconf->spell_flags, CSAfF_Teleport)
    && (!creature_is_immune_to_spell_effect(thing, CSAfF_Teleport)))
    {
        if (!creature_under_spell_effect(thing, CSAfF_Teleport))
        {
            set_flag(cctrl->spell_flags, CSAfF_Teleport);
            set_flag(cctrl->stateblock_flags, CCSpl_Teleport);
        }
        cctrl->active_teleport_spell = spell_idx; // Remember the spell_idx for a later use.
        affected = true;
    }
    // TIMEBOMB.
    if (flag_is_set(spconf->spell_flags, CSAfF_Timebomb)
    && (!creature_is_immune_to_spell_effect(thing, CSAfF_Timebomb)))
    {
        if (!creature_under_spell_effect(thing, CSAfF_Timebomb))
        {
            set_flag(cctrl->spell_flags, CSAfF_Timebomb);
            cctrl->timebomb_countdown = duration;
        }
        cctrl->active_timebomb_spell = spell_idx; // Remember the spell_idx for a later use.
        affected = true;
    }
    // HEAL.
    if (flag_is_set(spconf->spell_flags, CSAfF_Heal)
    && (!creature_is_immune_to_spell_effect(thing, CSAfF_Heal)))
    {
        // 'CSAfF_Heal' is only for checking config or immunity, flag is never set to creature.
        HitPoints healing_recovery;
        if (spconf->linked_power == PwrK_None)
        {
            healing_recovery = (thing->health + spconf->healing_recovery);
        }
        else
        {
            healing_recovery = (thing->health + powerst->strength[spell_level]);
        }
        if (healing_recovery < 0)
        {
            thing->health = 0;
        }
        else
        {
            thing->health = min(healing_recovery, cctrl->max_health);
        }
        affected = true;
    }
    if (!affected)
    {
        SYNCDBG(7, "%s: No spell flags %d to set on %s index %d", func_name, (uint)spconf->spell_flags, thing_model_name(thing), (int)thing->index);
    }
    return affected;
}

TbBool clear_thing_spell_flags_f(struct Thing *thing, unsigned long spell_flags, const char *func_name)
{
    struct CreatureModelConfig *crconf = creature_stats_get(thing->model);
    struct CreatureControl *cctrl = creature_control_get_from_thing(thing);
    TbBool cleared = false;
    // SLOW.
    if (flag_is_set(spell_flags, CSAfF_Slow)
    && (creature_under_spell_effect(thing, CSAfF_Slow)))
    {
        clear_flag(cctrl->spell_flags, CSAfF_Slow);
        cctrl->max_speed = calculate_correct_creature_maxspeed(thing);
        cleared = true;
    }
    // SPEED.
    if (flag_is_set(spell_flags, CSAfF_Speed)
    && (creature_under_spell_effect(thing, CSAfF_Speed)))
    {
        clear_flag(cctrl->spell_flags, CSAfF_Speed);
        cctrl->max_speed = calculate_correct_creature_maxspeed(thing);
        cleared = true;
    }
    // ARMOUR.
    if (flag_is_set(spell_flags, CSAfF_Armour)
    && (creature_under_spell_effect(thing, CSAfF_Armour)))
    {
        clear_flag(cctrl->spell_flags, CSAfF_Armour);
        delete_armour_effects_attached_to_creature(thing);
        cleared = true;
    }
    // REBOUND.
    if (flag_is_set(spell_flags, CSAfF_Rebound)
    && (creature_under_spell_effect(thing, CSAfF_Rebound)))
    {
        clear_flag(cctrl->spell_flags, CSAfF_Rebound);
        cleared = true;
    }
    // FLYING.
    if (flag_is_set(spell_flags, CSAfF_Flying)
    && (creature_under_spell_effect(thing, CSAfF_Flying)))
    {
        clear_flag(cctrl->spell_flags, CSAfF_Flying);
        // TODO: Strange condition regarding the fly, check why it's here?
        if (!flag_is_set(game.conf.crtr_conf.model[thing->model].model_flags, CMF_IsDiptera))
        {
            clear_flag(thing->movement_flags, TMvF_Flying);
        }
        cleared = true;
    }
    // INVISIBILITY.
    if (flag_is_set(spell_flags, CSAfF_Invisibility)
    && (creature_under_spell_effect(thing, CSAfF_Invisibility)))
    {
        clear_flag(cctrl->spell_flags, CSAfF_Invisibility);
        cctrl->force_visible = 0;
        cleared = true;
    }
    // SIGHT.
    if (flag_is_set(spell_flags, CSAfF_Sight)
    && (creature_under_spell_effect(thing, CSAfF_Sight)))
    {
        clear_flag(cctrl->spell_flags, CSAfF_Sight);
        cleared = true;
    }
    // LIGHT.
    if (flag_is_set(spell_flags, CSAfF_Light)
    && (creature_under_spell_effect(thing, CSAfF_Light)))
    {
        if (!crconf->illuminated)
        {
            clear_flag(cctrl->spell_flags, CSAfF_Light);
            if (thing->light_id != 0)
            {
                if (flag_is_set(thing->rendering_flags, TRF_Invisible))
                {
                    light_set_light_intensity(thing->light_id, (light_get_light_intensity(thing->light_id) - 20));
                    struct Light *lgt = &game.lish.lights[thing->light_id];
                    lgt->radius = 2560;
                }
                else
                {
                    light_delete_light(thing->light_id);
                    thing->light_id = 0;
                }
            }
            cleared = true;
        }
    }
    // DISEASE.
    if (flag_is_set(spell_flags, CSAfF_Disease)
    && (creature_under_spell_effect(thing, CSAfF_Disease)))
    {
        clear_flag(cctrl->spell_flags, CSAfF_Disease);
        delete_disease_effects_attached_to_creature(thing);
        cctrl->active_disease_spell = 0;
        cleared = true;
    }
    // CHICKEN.
    if (flag_is_set(spell_flags, CSAfF_Chicken)
    && (creature_under_spell_effect(thing, CSAfF_Chicken)))
    {
        clear_flag(cctrl->spell_flags, CSAfF_Chicken);
        external_set_thing_state(thing, CrSt_CreatureChangeFromChicken);
        cctrl->countdown = 10;
        cleared = true;
    }
    // FREEZE.
    if (flag_is_set(spell_flags, CSAfF_Freeze)
    && (creature_under_spell_effect(thing, CSAfF_Freeze)))
    {
        clear_flag(cctrl->spell_flags, CSAfF_Freeze);
        clear_flag(cctrl->stateblock_flags, CCSpl_Freeze);
        if (flag_is_set(thing->movement_flags, TMvF_Grounded))
        {
            set_flag(thing->movement_flags, TMvF_Flying);
            clear_flag(thing->movement_flags, TMvF_Grounded);
        }
        cleared = true;
    }
    // MAD_KILLING.
    if (flag_is_set(spell_flags, CSAfF_MadKilling)
    && (creature_under_spell_effect(thing, CSAfF_MadKilling)))
    {
        clear_flag(cctrl->spell_flags, CSAfF_MadKilling);
        remove_all_traces_of_combat(thing);
        cleared = true;
    }
    // FEAR.
    if (flag_is_set(spell_flags, CSAfF_Fear)
    && (creature_under_spell_effect(thing, CSAfF_Fear)))
    {
        clear_flag(cctrl->spell_flags, CSAfF_Fear);
        if (is_thing_some_way_controlled(thing))
        {
            struct PlayerInfo* player = get_player(thing->owner);
            if (player->controlled_thing_idx == thing->index)
            {
                char active_menu = game.active_panel_mnu_idx;
                leave_creature_as_passenger(player, thing);
                control_creature_as_controller(player, thing);
                if (is_my_player(player))
                {
                    turn_off_all_panel_menus();
                    turn_on_menu(active_menu);
                }
            }
        }
        cleared = true;
    }
    // TELEPORT.
    if (flag_is_set(spell_flags, CSAfF_Teleport)
    && (creature_under_spell_effect(thing, CSAfF_Teleport)))
    {
        clear_flag(cctrl->spell_flags, CSAfF_Teleport);
        clear_flag(cctrl->stateblock_flags, CCSpl_Teleport);
        cctrl->active_teleport_spell = 0;
        cleared = true;
    }
    // TIMEBOMB.
    if (flag_is_set(spell_flags, CSAfF_Timebomb)
    && (creature_under_spell_effect(thing, CSAfF_Timebomb)))
    {
        clear_flag(cctrl->spell_flags, CSAfF_Timebomb);
        thing->veloc_push_add.x.val = 0;
        thing->veloc_push_add.y.val = 0;
        clear_flag(thing->state_flags, TF1_PushAdd);
        cleanup_current_thing_state(thing);
        set_start_state(thing);
        cctrl->active_timebomb_spell = 0;
        cleared = true;
    }
    // HEAL.
    if (flag_is_set(spell_flags, CSAfF_Heal))
    {
        // 'CSAfF_Heal' is never set but we still want to mark it cleared to free the spell slot.
        cleared = true;
    }
    if (!cleared)
    {
        SYNCDBG(7, "%s: No spell flags %d to clear on %s index %d", func_name, (uint)spell_flags, thing_model_name(thing), (int)thing->index);
    }
    return cleared;
}

GameTurnDelta get_spell_full_duration(SpellKind spell_idx, CrtrExpLevel spell_level)
{
    // If not linked to a keeper power, use the duration set on the spell, otherwise use the strength or duration of the linked power.
    struct SpellConfig *spconf = get_spell_config(spell_idx);
    const struct PowerConfigStats *powerst = get_power_model_stats(spconf->linked_power);
    GameTurnDelta duration;
    if (spconf->linked_power == 0)
    {
        duration = spconf->duration;
    }
    else if (powerst->duration == 0)
    {
        duration = powerst->strength[spell_level];
    }
    else
    {
        duration = powerst->duration;
    }
    return duration;
}

TbBool spell_is_continuous(SpellKind spell_idx, GameTurnDelta duration)
{
    if (duration > 0)
    {
        struct SpellConfig *spconf = get_spell_config(spell_idx);
        if ((spconf->damage != 0 && spconf->damage_frequency > 0)
        || (spconf->aura_effect != 0 && spconf->aura_duration > 0 && spconf->aura_frequency > 0))
        {
            return true;
        }
        return false;
    }
    return false;
}

void update_aura_effect_to_thing(struct Thing *thing, SpellKind spell_idx)
{
    struct SpellConfig *spconf = get_spell_config(spell_idx);
    if ((spconf->aura_effect != 0) && (spconf->aura_duration > 0))
    {
        struct CreatureControl *cctrl = creature_control_get_from_thing(thing);
        cctrl->spell_aura = spconf->aura_effect;
        cctrl->spell_aura_duration = spconf->aura_duration;
    }
}

void first_apply_spell_effect_to_thing(struct Thing *thing, SpellKind spell_idx, CrtrExpLevel spell_level, PlayerNumber plyr_idx)
{
    if (spell_level > SPELL_MAX_LEVEL)
    {
        spell_level = SPELL_MAX_LEVEL;
    }
    GameTurnDelta duration = get_spell_full_duration(spell_idx, spell_level);
    long i = get_free_spell_slot(thing);
    if (i != -1)
    {
        // Fill the spell slot if the spell has a continuous effect.
        if (set_thing_spell_flags(thing, spell_idx, duration, spell_level)
        || spell_is_continuous(spell_idx, duration))
        {
            fill_spell_slot(thing, spell_idx, duration, spell_level, plyr_idx, i);
            update_aura_effect_to_thing(thing, spell_idx);
        }
    }
    return;
}

void reapply_spell_effect_to_thing(struct Thing *thing, SpellKind spell_idx, CrtrExpLevel spell_level, PlayerNumber plyr_idx, int slot_idx)
{
    if (spell_level > SPELL_MAX_LEVEL)
    {
        spell_level = SPELL_MAX_LEVEL;
    }
    GameTurnDelta duration = get_spell_full_duration(spell_idx, spell_level);
    // Reset the spell duration if the spell has a continuous effect.
    if (set_thing_spell_flags(thing, spell_idx, duration, spell_level)
    || spell_is_continuous(spell_idx, duration))
    {
        struct CreatureControl *cctrl = creature_control_get_from_thing(thing);
        struct CastedSpellData *cspell = &cctrl->casted_spells[slot_idx];
        cspell->duration = duration;
        cspell->caster_level = spell_level;
        cspell->caster_owner = plyr_idx;
        update_aura_effect_to_thing(thing, spell_idx);
    }
    return;
}

void apply_spell_effect_to_thing(struct Thing *thing, SpellKind spell_idx, CrtrExpLevel spell_level, PlayerNumber plyr_idx)
{
    struct CreatureControl *cctrl = creature_control_get_from_thing(thing);
    if (creature_control_invalid(cctrl))
    {
        ERRORLOG("Invalid creature %s index %d tried to accept spell %s", thing_model_name(thing), (int)thing->index, spell_code_name(spell_idx));
        return; // Exit the function, control is invalid.
    }
    struct SpellConfig *spconf = get_spell_config(spell_idx);
    if (spell_config_is_invalid(spconf))
    {
        ERRORLOG("Spell %s config is invalid", spell_code_name(spell_idx));
        return; // Exit the function, spell config is invalid.
    }
    // TODO: Add a check for specific spell_idx immunity that checks if creature is immune to a specific spell.
    /*
    if (implement_new_function_to_check_for_specific_spell_immunity(thing, spell_idx))
    {
        return; // Exit the function, creature is immune to spell_idx.
    }
    */
    // Make sure the creature level isn't larger than max spell level.
    if (spell_level > SPELL_MAX_LEVEL)
    {
        spell_level = SPELL_MAX_LEVEL;
    }
    GameTurnDelta duration = get_spell_full_duration(spell_idx, spell_level);
    // Check for cleansing one-time effect.
    if (spconf->cleanse_flags > 0
    && any_flag_is_set(spconf->cleanse_flags, cctrl->spell_flags))
    {
        clean_spell_effect(thing, spconf->cleanse_flags);
        if (spconf->spell_flags == 0
        && !spell_is_continuous(spell_idx, duration))
        {
            update_aura_effect_to_thing(thing, spell_idx);
            return; // Exit the function, no continuous effect to apply.
        }
    }
    // Check for damage/heal one-time effect.
    if ((spconf->damage != 0) && (spconf->damage_frequency == 0))
    {
        process_thing_spell_damage_or_heal_effects(thing, spell_idx, spell_level, plyr_idx);
        if (spconf->spell_flags == 0
        && !spell_is_continuous(spell_idx, duration))
        {
            update_aura_effect_to_thing(thing, spell_idx);
            return; // Exit the function, no continuous effect to apply.
        }
    }
    // Check for immunities against each spell flags set on spell_idx.
    if (((spconf->spell_flags > 0) && creature_is_immune_to_spell_effect(thing, spconf->spell_flags))
    && !spell_is_continuous(spell_idx, duration))
    {
        SYNCDBG(7, "Creature %s index %d is immune to each spell flags %d set on %s", thing_model_name(thing), (int)thing->index, (uint)spconf->spell_flags, spell_code_name(spell_idx));
        return; // Exit the function, creature is immune to each spell flags set on spell_idx and there are no other continuous effects.
    }
    // Lastly, check if spell is not continuous.
    if ((spconf->spell_flags == 0) && (!spell_is_continuous(spell_idx, duration)))
    {
        update_aura_effect_to_thing(thing, spell_idx);
        return; // Exit the function, no further processing is required.
    }
    SYNCDBG(6, "Applying %s to %s index %d", spell_code_name(spell_idx), thing_model_name(thing), (int)thing->index);
    for (int i = 0; i < CREATURE_MAX_SPELLS_CASTED_AT; i++)
    {
        if (cctrl->casted_spells[i].spkind == spell_idx)
        {
            reapply_spell_effect_to_thing(thing, spell_idx, spell_level, plyr_idx, i);
            return; // Exit the function, spell is already active.
        }
    }
    first_apply_spell_effect_to_thing(thing, spell_idx, spell_level, plyr_idx);
}

void terminate_thing_spell_effect(struct Thing *thing, SpellKind spell_idx)
{
    TRACE_THING(thing);
    struct SpellConfig *spconf = get_spell_config(spell_idx);
    clear_thing_spell_flags(thing, spconf->spell_flags);
    int slot_idx = get_spell_slot(thing, spell_idx);
    if (slot_idx >= 0)
    {
        free_spell_slot(thing, slot_idx);
    }
    return;
}

void terminate_all_actives_spell_effects(struct Thing *thing)
{
    struct CreatureControl *cctrl = creature_control_get_from_thing(thing);
    for (int i = 0; i < CREATURE_MAX_SPELLS_CASTED_AT; i++)
    {
        terminate_thing_spell_effect(thing, cctrl->casted_spells[i].spkind);
    }
}

void terminate_all_actives_damage_over_time_spell_effects(struct Thing *thing)
{
    struct CreatureControl *cctrl = creature_control_get_from_thing(thing);
    struct CastedSpellData *cspell;
    struct SpellConfig *spconf;
    for (int i = 0; i < CREATURE_MAX_SPELLS_CASTED_AT; i++)
    {
        cspell = &cctrl->casted_spells[i];
        spconf = get_spell_config(cspell->spkind);
        if (spconf->damage != 0)
        {
            terminate_thing_spell_effect(thing, cspell->spkind);
        }
    }
}

/* Clears spell effect on a thing. 
 * It first checks for an active spell match and terminates the associated spell.
 * If no exact match is found, it clears only the flag without affecting others.
 * This ensures that spells with multiple flags remain intact.
 * This is used to stop a spell effect before its duration ends, like Temple cures.
 * @param thing The thing which can have spell effect on.
 * @param spell_flags The spell flags to be cleaned. */
void clean_spell_effect_f(struct Thing *thing, unsigned long spell_flags, const char *func_name)
{
    struct CreatureControl *cctrl = creature_control_get_from_thing(thing);
    if (creature_control_invalid(cctrl))
    {
        ERRORLOG("%s: Invalid creature control for thing %d", func_name, (int)thing->index);
        return;
    }
    struct CastedSpellData *cspell;
    struct SpellConfig *spconf;
    // First check for an exact match with the active spells.
    for (int i = 0; i < CREATURE_MAX_SPELLS_CASTED_AT; i++)
    {
        cspell = &cctrl->casted_spells[i];
        spconf = get_spell_config(cspell->spkind);
        if (spconf->spell_flags == spell_flags)
        {
            terminate_thing_spell_effect(thing, cspell->spkind);
            return;
        }
    }
    // If no exact match is found, then check for each spell flags separately without terminating a spell.
    if (!clear_thing_spell_flags(thing, spell_flags))
    {
        // Shouldn't happen within this function but if it does then log it.
        ERRORLOG("%s: No spell flags %d to clear on %s index %d", func_name, (uint)spell_flags, thing_model_name(thing), (int)thing->index);
    }
    return;
}

void process_thing_spell_teleport_effects(struct Thing *thing, struct CastedSpellData *cspell)
{
    struct CreatureControl* cctrl = creature_control_get_from_thing(thing);
    struct SpellConfig* spconf = get_spell_config(cspell->spkind);
    struct Room* room = NULL;
    const struct Thing* desttng = NULL;
    long distance = LONG_MAX;
    struct Dungeon *dungeon = get_players_num_dungeon(thing->owner);
    RoomKind rkind = 0;
    long i;
    TbBool allowed = true;
    clear_messages_from_player(MsgType_CreatureInstance, CrInst_TELEPORT);
    if (cspell->duration == spconf->duration / 2)
    {
        PlayerNumber plyr_idx = get_appropriate_player_for_creature(thing);
        struct PlayerInfo* player = get_player(plyr_idx);
        struct Coord3d pos;
        pos.x.val = subtile_coord_center(cctrl->teleport_x);
        pos.y.val = subtile_coord_center(cctrl->teleport_y);
        pos.z.val = get_floor_height_at(&pos);
        if (thing_in_wall_at(thing, &pos))
        {
            if (creature_is_dragging_something(thing))
            {
                struct Thing *droptng = thing_get(cctrl->dragtng_idx);
                if (droptng->class_id == TCls_Creature)
                {
                    stop_creature_being_dragged_by(droptng, thing);
                }
                else
                {
                    creature_drop_dragged_object(thing, droptng);
                }
            }
            const struct Coord3d* newpos = NULL;
            struct Coord3d room_pos;
            switch(player->teleport_destination)
            {
                case 6: // Dungeon Heart
                {
                    newpos = dungeon_get_essential_pos(thing->owner);
                    break;
                }
                case 16: // Fight
                {
                    if (active_battle_exists(thing->owner))
                    {
                        long count = 0;
                        if (player->battleid > BATTLES_COUNT)
                        {
                            player->battleid = 1;
                        }
                        for (i = player->battleid; i <= BATTLES_COUNT; i++)
                        {
                            if (i > BATTLES_COUNT)
                            {
                                i = 1;
                                player->battleid = 1;
                            }
                            count++;
                            struct CreatureBattle* battle = creature_battle_get(i);
                            if ( (battle->fighters_num != 0) && (battle_with_creature_of_player(thing->owner, i)) )
                            {
                                struct Thing* tng = thing_get(battle->first_creatr);
                                TRACE_THING(tng);
                                if (creature_can_navigate_to(thing, &tng->mappos, NavRtF_NoOwner))
                                {
                                    pos.x.val = tng->mappos.x.val;
                                    pos.y.val = tng->mappos.y.val;
                                    player->battleid = i + 1;
                                    break;
                                }
                            }
                            if (count >= BATTLES_COUNT)
                            {
                                player->battleid = 1;
                                break;
                            }
                            if (i >= BATTLES_COUNT)
                            {
                                i = 0;
                                player->battleid = 1;
                                continue;
                            }
                        }
                    }
                    else
                    {
                        allowed = false;
                    }
                    break;
                }
                case 17: // Last work room
                {
                    room = room_get(cctrl->last_work_room_id);
                    break;
                }
                case 18: // Call to Arms
                {
                    struct Coord3d cta_pos;
                    cta_pos.x.val = subtile_coord_center(dungeon->cta_stl_x);
                    cta_pos.y.val = subtile_coord_center(dungeon->cta_stl_y);
                    cta_pos.z.val = subtile_coord(1,0);
                    if (creature_can_navigate_to(thing, &cta_pos, NavRtF_NoOwner))
                    {
                        pos = cta_pos;
                    }
                    else
                    {
                        allowed = false;
                    }
                    break;
                }
                case 19: // Lair
                {
                    desttng = thing_get(cctrl->lairtng_idx);
                    break;
                }
                default:
                {
                    rkind = zoom_key_room_order[player->teleport_destination];
                }
            }
            if (rkind > 0)
            {
                long count = 0;
                if (player->nearest_teleport)
                {
                    room = find_room_nearest_to_position(thing->owner, rkind, &thing->mappos, &distance);
                }
                else
                {
                    do
                    {
                        if (count >= count_player_rooms_of_type(thing->owner, rkind))
                        {
                            break;
                        }
                        room = room_get(find_next_room_of_type(thing->owner, rkind));
                        find_first_valid_position_for_thing_anywhere_in_room(thing, room, &room_pos);
                        count++;
                    }
                    while (!creature_can_navigate_to(thing, &room_pos, NavRtF_NoOwner));
                }
            }
            if (!room_is_invalid(room))
            {
                room_pos.x.val = subtile_coord_center(room->central_stl_x);
                room_pos.y.val = subtile_coord_center(room->central_stl_y);
                allowed = creature_can_navigate_to(thing, &room_pos, NavRtF_NoOwner);
                if (!allowed)
                {
                    if (find_random_valid_position_for_thing_in_room(thing, room, &room_pos))
                    {
                        allowed = (creature_can_navigate_to(thing, &room_pos, NavRtF_NoOwner) || rkind == RoK_DUNGHEART);
                    }
                }
            }
            if (!allowed)
            {
                desttng = thing_get(cctrl->lairtng_idx);
                if (thing_is_object(desttng))
                {
                    newpos = &desttng->mappos;
                }
                else
                {
                    newpos = dungeon_get_essential_pos(thing->owner);
                }
                pos.x.val = newpos->x.val;
                pos.y.val = newpos->y.val;
                pos.z.val = newpos->z.val;
            }
            else
            {
                if ( (pos.x.val == subtile_coord_center(cctrl->teleport_x)) && (pos.y.val == subtile_coord_center(cctrl->teleport_y)) )
                {
                    if (thing_is_object(desttng))
                    {
                        newpos = &desttng->mappos;
                    }
                    if (newpos != NULL)
                    {
                        pos.x.val = newpos->x.val;
                        pos.y.val = newpos->y.val;
                        pos.z.val = newpos->z.val;
                    }
                    else if (!room_is_invalid(room))
                    {
                        pos = room_pos;
                    }
                    else if ( (room_is_invalid(room)) && (newpos == NULL) )
                    {
                        newpos = dungeon_get_essential_pos(thing->owner);
                        pos.x.val = newpos->x.val;
                        pos.y.val = newpos->y.val;
                        pos.z.val = newpos->z.val;
                    }
                }
            }

        }
        pos.z.val += subtile_coord(2,0);
        move_thing_in_map(thing, &pos);
        remove_all_traces_of_combat(thing);
        reset_interpolation_of_thing(thing);
        ariadne_invalidate_creature_route(thing);
        check_map_explored(thing, pos.x.stl.num, pos.y.stl.num);
        if (!flag_is_set(thing->movement_flags, TMvF_Flying))
        {
            thing->veloc_push_add.x.val += CREATURE_RANDOM(thing, 193) - 96;
            thing->veloc_push_add.y.val += CREATURE_RANDOM(thing, 193) - 96;
            thing->veloc_push_add.z.val += CREATURE_RANDOM(thing, 96) + 40;
            set_flag(thing->state_flags, TF1_PushAdd);
        }
        player->teleport_destination = 19;
    }
}

void process_thing_spell_damage_or_heal_effects(struct Thing *thing, SpellKind spell_idx, CrtrExpLevel caster_level, PlayerNumber caster_owner)
{
    struct CreatureControl *cctrl = creature_control_get_from_thing(thing);
    struct SpellConfig *spconf = get_spell_config(spell_idx);
    HitPoints damage;
    // If percent based, update the damage value.
    if (flag_is_set(spconf->properties_flags, SPF_PercentBased)
    || flag_is_set(spconf->properties_flags, SPF_MaxHealth))
    {
        // Percent based on max health.
        if (flag_is_set(spconf->properties_flags, SPF_MaxHealth))
        {
            damage = cctrl->max_health * spconf->damage / 100;
            if (damage > cctrl->max_health)
            {
                damage = cctrl->max_health;
            }
        }
        else // Percent based on current health.
        {
            damage = thing->health * spconf->damage / 100;
            if (damage > thing->health)
            {
                damage = thing->health;
            }
        }
    }
    // Or if it's fixed damage.
    else if (flag_is_set(spconf->properties_flags, SPF_FixedDamage))
    {
        damage = compute_creature_spell_damage_over_time(spconf->damage, 0, caster_owner);
    }
    else // Else computes normally.
    {
        damage = compute_creature_spell_damage_over_time(spconf->damage, caster_level, caster_owner);
    }
    // Apply damage.
    if (damage >= 0)
    {
        apply_damage_to_thing_and_display_health(thing, damage, caster_owner);
    }
    else // Or heal if damage is negative.
    {
        apply_health_to_thing_and_display_health(thing, -damage);
    }
}

void process_thing_spell_effects(struct Thing *thing)
{
    struct CreatureControl *cctrl = creature_control_get_from_thing(thing);
    for (int i = 0; i < CREATURE_MAX_SPELLS_CASTED_AT; i++)
    {
        struct CastedSpellData *cspell = &cctrl->casted_spells[i];
        if (cspell->spkind == 0)
        {
            continue;
        }
        struct SpellConfig *spconf = get_spell_config(cspell->spkind);
        // Terminate the spell if its duration expires, or if the spell flags are cleared and no other continuous effects are active.
        if ((cspell->duration <= 0)
            || ((spconf->spell_flags > 0) && !flag_is_set(cctrl->spell_flags, spconf->spell_flags) && !spell_is_continuous(cspell->spkind, cspell->duration)))
        {
            terminate_thing_spell_effect(thing, cspell->spkind);
            continue;
        }
        else if (spconf->aura_frequency > 0)
        {
            if (cspell->duration % spconf->aura_frequency == 0)
            {
                // Reapply aura effect if possible.
                update_aura_effect_to_thing(thing, cspell->spkind);
            }
        }
        // Process spell with damage (or heal) over time.
        if ((spconf->damage != 0) && (spconf->damage_frequency > 0))
        {
            if (cspell->duration % spconf->damage_frequency == 0)
            {
                process_thing_spell_damage_or_heal_effects(thing, cspell->spkind, cspell->caster_level, cspell->caster_owner);
            }
        }
        // Process spell with teleport flag.
        if (cspell->spkind == cctrl->active_teleport_spell)
        {
            process_thing_spell_teleport_effects(thing, cspell);
        }
        /* Process spell with cleansing & CSAfF_SpellBlocks.
        if (flag_is_set(spconf->spell_flags, CSAfF_SpellBlocks)
        && any_flag_is_set(spconf->cleanse_flags, cctrl->spell_flags))
        {
            clean_spell_effect(thing, spconf->cleanse_flags);
        } TODO: Implements CSAfF_SpellBlocks. */
        cspell->duration--;
    }
    // Slap is not in spell array, it is so common that has its own dedicated duration.
    if (cctrl->slap_turns > 0)
    {
        cctrl->slap_turns--;
        if (cctrl->slap_turns <= 0)
        {
            cctrl->max_speed = calculate_correct_creature_maxspeed(thing);
        }
    }
}

void process_thing_spell_effects_while_blocked(struct Thing *thing)
{
    struct CreatureControl *cctrl = creature_control_get_from_thing(thing);
    for (int i = 0; i < CREATURE_MAX_SPELLS_CASTED_AT; i++)
    {
        struct CastedSpellData *cspell = &cctrl->casted_spells[i];
        if (cspell->spkind == 0)
        {
            continue;
        }
        if (cspell->duration > 0)
        {
            cspell->duration--;
        }
    }
    // Slap is not in spell array, it is so common that has its own dedicated duration.
    if (cctrl->slap_turns > 0)
    {
        cctrl->slap_turns--;
        if (cctrl->slap_turns <= 0)
        {
            cctrl->max_speed = calculate_correct_creature_maxspeed(thing);
        }
    }
}

short creature_take_wage_from_gold_pile(struct Thing *creatng,struct Thing *goldtng)
{
    struct CreatureModelConfig* crconf = creature_stats_get_from_thing(creatng);
    if (goldtng->creature.gold_carried <= 0)
    {
      ERRORLOG("GoldPile had no gold so was deleted.");
      delete_thing_structure(goldtng, 0);
      return false;
    }
    if (creatng->creature.gold_carried < crconf->gold_hold)
    {
      if (goldtng->creature.gold_carried+creatng->creature.gold_carried > crconf->gold_hold)
      {
          long i = crconf->gold_hold - creatng->creature.gold_carried;
          creatng->creature.gold_carried += i;
          goldtng->creature.gold_carried -= i;
      } else
      {
        creatng->creature.gold_carried += goldtng->creature.gold_carried;
        delete_thing_structure(goldtng, 0);
      }
    }
    anger_apply_anger_to_creature(creatng, crconf->annoy_got_wage, AngR_NotPaid, 1);
    return true;
}

/**
 * Casts a spell by caster creature targeted at given thing, most likely using shot to transfer the spell.
 * @param castng The caster creature.
 * @param targetng The target thing.
 * @param spl_idx Spell index to be casted.
 * @param shot_level Spell level to be casted.
 */
void creature_cast_spell_at_thing(struct Thing *castng, struct Thing *targetng, SpellKind spl_idx, CrtrExpLevel shot_level)
{
    unsigned char hit_type;
    if ((castng->alloc_flags & TAlF_IsControlled) != 0)
    {
        if ((targetng->class_id == TCls_Object) || (targetng->class_id == TCls_Trap))
            hit_type = THit_CrtrsNObjcts;
        else
            hit_type = THit_CrtrsOnly;
    } else
    {
        if ((targetng->class_id == TCls_Object) || (targetng->class_id == TCls_Trap))
            hit_type = THit_CrtrsNObjctsNotOwn;
        else
        if (targetng->owner == castng->owner)
            hit_type = THit_CrtrsOnlyOwn;
        else
            hit_type = THit_CrtrsOnlyNotOwn;
    }
    struct SpellConfig* spconf = get_spell_config(spl_idx);
    if (spell_config_is_invalid(spconf))
    {
        ERRORLOG("The %s owned by player %d tried to cast invalid spell %d",thing_model_name(castng),(int)castng->owner,(int)spl_idx);
        return;
    }

    SYNCDBG(12,"The %s(%u) fire shot(%s) at %s(%u) with shot level %d, hit type: 0x%02X", thing_model_name(castng), castng->index,
        shot_code_name(spconf->shot_model), thing_model_name(targetng), targetng->index, (int)shot_level, hit_type);
    thing_fire_shot(castng, targetng, spconf->shot_model, shot_level, hit_type);
}

/**
 * Spell creates creatures to help the caster. When the creatures have a limited duration they will group up with caster.
 * @param model The creature kind to be creates.
 * @param level The creature experience level.
 * @param count How many creatures are created.
 * @param duration How many gameturns the creatures will live. Set to 0 for infinite.
 */
void thing_summon_temporary_creature(struct Thing* creatng, ThingModel model, char level, char count, GameTurn duration, long spl_idx)
{
    struct CreatureControl* cctrl = creature_control_get_from_thing(creatng);
    struct Thing* famlrtng;
    struct Dungeon* dungeon = get_dungeon(creatng->owner);
    struct CreatureControl* famcctrl;
    short sumxp = level - 1;
    if (level <= 0)
    {
        sumxp = cctrl->exp_level + level;
    }
    short sumcount = count;
    if (count <= 0)
    {
        sumcount = cctrl->exp_level+1 + count;
    }
    if (duration == 0)
    {
        famlrtng = activate_trap_spawn_creature(creatng, model);
    }
    else
    {
        for (int j = 0; j < sumcount; j++)
        {
            if (j > FAMILIAR_MAX)
            {
                WARNLOG("Trying to summon creature beyond max %d", FAMILIAR_MAX);
                break;
            }
            if (cctrl->familiar_idx[j] == 0)
            {
                famlrtng = activate_trap_spawn_creature(creatng, model);
                if (!thing_is_invalid(famlrtng))
                {
                    cctrl->familiar_idx[j] = famlrtng->index;
                    famcctrl = creature_control_get_from_thing(famlrtng);
                    //create list for summons for all dungeons
                    add_creature_to_summon_list(dungeon, famlrtng->index);
                    //remember your Summoner
                    famcctrl->summoner_idx = creatng->index;
                    //remember the spell that created you
                    famcctrl->summon_spl_idx = spl_idx;
                    creature_change_multiple_levels(famlrtng, sumxp);
                    remove_first_creature(famlrtng); //temporary units are not real creatures
                    famcctrl->unsummon_turn = game.play_gameturn + duration;
                    set_flag(famcctrl->flgfield_2, TF2_SummonedCreature);
                    struct Thing* leadtng = get_group_leader(creatng);
                    if (leadtng == creatng)
                    {
                        if (get_no_creatures_in_group(creatng) < GROUP_MEMBERS_COUNT)
                        {
                            add_creature_to_group(famlrtng, creatng);
                        }
                    }
                    else
                    {
                        if (get_no_creatures_in_group(creatng) == 0) //Only make the caster a party leader if he is not already a member of another party
                        {
                            add_creature_to_group_as_leader(creatng, famlrtng);
                        }
                        if (get_no_creatures_in_group(creatng) < GROUP_MEMBERS_COUNT)
                        {
                            add_creature_to_group(famlrtng, creatng);
                        }
                    }
                }
                else
                {
                    cctrl->familiar_idx[j] = 0;
                }
            }
            else
            {
                //reset the creature duration
                famlrtng = thing_get(cctrl->familiar_idx[j]);
                if (thing_is_creature(famlrtng))
                {
                    if (famlrtng->model == model)
                    {
                        famcctrl = creature_control_get_from_thing(famlrtng);
                        famcctrl->unsummon_turn = game.play_gameturn + duration;
                        level_up_familiar(famlrtng);
                        if ((famcctrl->follow_leader_fails > 0) || (get_chessboard_distance(&creatng->mappos, &famlrtng->mappos) > subtile_coord(12, 0))) //if it's not getting to the summoner, teleport it there
                        {
                            create_effect(&famlrtng->mappos, imp_spangle_effects[get_player_color_idx(famlrtng->owner)], famlrtng->owner);
                            move_thing_in_map(famlrtng, &creatng->mappos);
                            cleanup_current_thing_state(famlrtng);
                            reset_interpolation_of_thing(famlrtng);

                            famlrtng->veloc_push_add.x.val += CREATURE_RANDOM(thing, 161) - 80;
                            famlrtng->veloc_push_add.y.val += CREATURE_RANDOM(thing, 161) - 80;
                            famlrtng->veloc_push_add.z.val += 0;
                            set_flag(famlrtng->state_flags, TF1_PushAdd);
                            set_flag(famlrtng->movement_flags, TMvF_MagicFall);
                            famlrtng->move_angle_xy = 0;
                        }
                    }
                    else
                    {
                        // there's multiple summon types on this creature.
                        sumcount++;
                    }
                }
                else
                {
                    //creature has already died, clear it and go again.
                    remove_creature_from_summon_list(dungeon, famlrtng->index);
                    cctrl->familiar_idx[j] = 0;
                    j--;
                }
            }
        }
    }
}

void level_up_familiar(struct Thing* famlrtng)
{
    struct CreatureControl *famlrcctrl = creature_control_get_from_thing(famlrtng);
    //get summoner of familiar
    struct Thing* summonertng = thing_get(famlrcctrl->summoner_idx);
    struct CreatureControl *summonercctrl = creature_control_get_from_thing(summonertng);
    short summonerxp = summonercctrl->exp_level;
    //get spell the summoner used to make this familiar
    struct SpellConfig* spconf = get_spell_config(famlrcctrl->summon_spl_idx);
    char level = spconf->crtr_summon_level;
    //calculate correct level for familiar
    short sumxp = level - 1;
    if (level <= 0)
    {
        //we know already the Summoner will levelup next turn?
        if ((summonercctrl->exp_level_up) && (summonercctrl->exp_level + 1 < CREATURE_MAX_LEVEL))
        {
            summonerxp += 1;
        }
        sumxp = summonerxp + level;
    }
    //level up the summon
    char expdiff = sumxp - famlrcctrl->exp_level;
    if (expdiff > 0)
    {
        creature_change_multiple_levels(famlrtng, expdiff);
    }
}

void add_creature_to_summon_list(struct Dungeon* dungeon, ThingIndex famlrtng)
{
    if (dungeon->num_summon < MAX_SUMMONS)
    {
        dungeon->summon_list[dungeon->num_summon] = famlrtng;
        dungeon->num_summon++;
    } else
    {
        ERRORLOG("Reached maximum limit of summons");
    }
}

void remove_creature_from_summon_list(struct Dungeon* dungeon, ThingIndex famlrtng)
{
    if (dungeon->num_summon == 0) {
        ERRORLOG("No summons to remove");
        return;
    }
    for (int i = 0; i < dungeon->num_summon;i++){
        if (dungeon->summon_list[i] == famlrtng) {
            // Shift the rest of the list one position forward
            for (int j = i; j < dungeon->num_summon -1; j++) {
                dungeon->summon_list[j] = dungeon->summon_list[j + 1];
            }
            dungeon->summon_list[dungeon->num_summon - 1] = 0;
            dungeon->num_summon--;
            return;
        }
    }
}
/**
 * @brief Casts a spell by caster creature targeted at given coordinates, most likely using shot to transfer the spell.
 *
 * @param castng The caster creature.
 * @param spl_idx Spell index to be casted.
 * @param shot_level Spell level to be casted.
 * @param trg_x
 * @param trg_y
 */
void creature_cast_spell(struct Thing *castng, SpellKind spl_idx, CrtrExpLevel shot_level, MapSubtlCoord trg_x, MapSubtlCoord trg_y)
{
    long i;
    struct SpellConfig* spconf = get_spell_config(spl_idx);
    struct CreatureControl* cctrl = creature_control_get_from_thing(castng);
    if (creature_control_invalid(cctrl))
    {
        ERRORLOG("Invalid creature tried to cast spell %d",(int)spl_idx);
        return;
    }
    if (flag_is_set(spconf->spell_flags, CSAfF_Teleport))
    {
        cctrl->teleport_x = trg_x;
        cctrl->teleport_y = trg_y;
    }

    if (spconf->caster_affected)
    {
<<<<<<< HEAD
        if ((castng->alloc_flags & TAlF_IsControlled) != 0)
          i = THit_CrtrsNObjcts;
        else
        {
            if (castng->owner == thing_get(cctrl->targtng_idx)->owner)
            {
                i = THit_CrtrsOnlyOwn;
            }
            else
            {
                i = THit_CrtrsOnlyNotOwn;
            }
        }
        thing_fire_shot(castng, INVALID_THING, spconf->shot_model, shot_lvl, i);
=======
        if (spconf->caster_affect_sound > 0)
        {
            thing_play_sample(castng, spconf->caster_affect_sound + UNSYNC_RANDOM(spconf->caster_sounds_count), NORMAL_PITCH, 0, 3, 0, 4, FULL_LOUDNESS);
        }
        apply_spell_effect_to_thing(castng, spl_idx, cctrl->exp_level, castng->owner);
>>>>>>> ec71d4f8
    }
    else if (spconf->shot_model > 0)
    {
        // Note that Wind has shot model and its CastAtThing is 0, besides, the target index is itself.
        if ((castng->alloc_flags & TAlF_IsControlled) != 0)
            i = THit_CrtrsNObjcts;
        else
            i = THit_CrtrsOnlyNotOwn;

        const struct InstanceInfo* inst_inf = creature_instance_info_get(cctrl->instance_id);
        if (flag_is_set(inst_inf->instance_property_flags, InstPF_RangedBuff))
        {
            ERRORLOG("The %s(%d) tried to fire Ranged Buff's shot(%s) without a target!",
                thing_model_name(castng), castng->index, shot_code_name(spconf->shot_model));
        }
        else
        {
            thing_fire_shot(castng, INVALID_THING, spconf->shot_model, shot_level, i);
        }
    }

    if (spconf->crtr_summon_model > 0)
    {
        thing_summon_temporary_creature(castng, spconf->crtr_summon_model, spconf->crtr_summon_level, spconf->crtr_summon_amount, spconf->duration, spl_idx);
    }
    create_used_effect_or_element(&castng->mappos, spconf->cast_effect_model, castng->owner, castng->index);
}

void update_creature_count(struct Thing *creatng)
{
    TRACE_THING(creatng);
    struct CreatureControl* cctrl;
    if (!thing_exists(creatng)) {
        return;
    }
    if (is_hero_thing(creatng) || is_neutral_thing(creatng)) {
        return;
    }
    if (thing_is_picked_up(creatng) || creature_is_being_unconscious(creatng)) {
        return;
    }
    cctrl = creature_control_get_from_thing(creatng);
    if (flag_is_set(cctrl->flgfield_2, TF2_SummonedCreature)){
        return;
    }
    struct Dungeon* dungeon = get_players_num_dungeon(creatng->owner);
    if (dungeon_invalid(dungeon)) {
        return;
    }
    int statyp = get_creature_state_type(creatng);
    dungeon->crmodel_state_type_count[creatng->model][statyp]++;
    int job_idx = get_creature_gui_job(creatng);
    if (can_thing_be_picked_up_by_player(creatng, creatng->owner))
    {
        if (!creature_is_dragging_or_being_dragged(creatng)) {
            dungeon->guijob_all_creatrs_count[creatng->model][job_idx]++;
        }
    }
    if (anger_is_creature_angry(creatng))
    {
        dungeon->guijob_angry_creatrs_count[creatng->model][job_idx]++;
    }
}

struct Thing *find_gold_pile_or_chicken_laying_on_mapblk(struct Map *mapblk)
{
    unsigned long k = 0;
    long i = get_mapwho_thing_index(mapblk);
    while (i != 0)
    {
        struct Thing* thing = thing_get(i);
        if (thing_is_invalid(thing))
        {
            WARNLOG("Jump out of things array");
            break;
        }
        i = thing->next_on_mapblk;
        if (thing->class_id == TCls_Object)
        {
            if ((thing->model == ObjMdl_Goldl) && thing_touching_floor(thing))
                return thing;
            if (object_is_mature_food(thing))
            {
                struct Room* room = get_room_thing_is_on(thing);
                if (room_is_invalid(room))
                    return thing;
                if (!room_role_matches(room->kind, RoRoF_FoodStorage) && !room_role_matches(room->kind, RoRoF_Torture) && !room_role_matches(room->kind, RoRoF_Prison))
                    return thing;
            }
        }
        k++;
        if (k > THINGS_COUNT)
        {
            ERRORLOG("Infinite loop detected when sweeping things list");
            break_mapwho_infinite_chain(mapblk);
            break;
        }
  }
  return INVALID_THING;
}

struct Thing *find_interesting_object_laying_around_thing(struct Thing *creatng)
{
    for (long k = 0; k < AROUND_TILES_COUNT; k++)
    {
        long stl_x = creatng->mappos.x.stl.num + around[k].delta_x;
        long stl_y = creatng->mappos.y.stl.num + around[k].delta_y;
        struct Map* mapblk = get_map_block_at(stl_x, stl_y);
        if (!map_block_invalid(mapblk))
        {
            if ((mapblk->flags & SlbAtFlg_Blocking) == 0)
            {
                struct Thing* thing = find_gold_pile_or_chicken_laying_on_mapblk(mapblk);
                if (!thing_is_invalid(thing))
                    return thing;
            }
        }
    }
    return INVALID_THING;
}

TbBool thing_can_be_eaten(struct Thing *thing)
{
    if (thing_is_mature_food(thing)
    || (thing_is_creature(thing) && creature_under_spell_effect(thing, CSAfF_Chicken)))
    {
        if (is_thing_directly_controlled(thing) || is_thing_passenger_controlled(thing) || thing_is_picked_up(thing))
        {
            return false;
        }
        return true;
    }
    return false;
}

TbBool creature_pick_up_interesting_object_laying_nearby(struct Thing *creatng)
{
    struct Thing* tgthing = find_interesting_object_laying_around_thing(creatng);
    if (thing_is_invalid(tgthing)) {
        return false;
    }
    if (object_is_gold_laying_on_ground(tgthing))
    {
        struct CreatureModelConfig* crconf = creature_stats_get_from_thing(creatng);
        if (tgthing->valuable.gold_stored > 0)
        {
            if (creatng->creature.gold_carried < crconf->gold_hold)
            {
                if (crconf->gold_hold < tgthing->valuable.gold_stored + creatng->creature.gold_carried)
                {
                    long k = crconf->gold_hold - creatng->creature.gold_carried;
                    creatng->creature.gold_carried += k;
                    tgthing->valuable.gold_stored -= k;
                } else
                {
                    creatng->creature.gold_carried += tgthing->valuable.gold_stored;
                    delete_thing_structure(tgthing, 0);
                }
                thing_play_sample(creatng, 32, NORMAL_PITCH, 0, 3, 0, 2, FULL_LOUDNESS);
            }
        } else
        {
            ERRORLOG("GoldPile with no gold!");
            delete_thing_structure(tgthing, 0);
        }
        anger_apply_anger_to_creature(creatng, crconf->annoy_got_wage, AngR_NotPaid, 1);
        return true;
    }
    if (thing_can_be_eaten(tgthing) && creature_able_to_eat(creatng))
    {
        food_eaten_by_creature(tgthing, creatng);
        return true;
    }
    return false;
}

void creature_look_for_hidden_doors(struct Thing *creatng)
{
    const struct StructureList *slist = get_list_for_thing_class(TCls_Door);
    long i = slist->index;
    while (i > 0)
    {
        struct Thing *doortng = thing_get(i);
        if (thing_is_invalid(doortng))
        {
            break;
        }
        if (door_is_hidden_to_player(doortng, creatng->owner))
        {
            MapSubtlCoord z = doortng->mappos.z.stl.num;
            doortng->mappos.z.stl.num = 2;
            // TODO: Could add a creature property 'DETECT_MECHANISM' allowing them to see secret door but not invisible creatures.
            if (creature_under_spell_effect(creatng, CSAfF_Sight))
            {
                if (creature_can_see_thing_ignoring_specific_door(creatng, doortng, doortng))
                {
                    reveal_secret_door_to_player(doortng, creatng->owner);
                }
            }
            else if (creature_can_see_thing(creatng, doortng))
            { // When closed the door itself blocks sight to the doortng so this checks if open, and in sight.
                reveal_secret_door_to_player(doortng, creatng->owner);
            }
            doortng->mappos.z.stl.num = z;
        }
        i = doortng->next_of_class;
    }
}

TngUpdateRet process_creature_state(struct Thing *thing)
{
    SYNCDBG(19,"Starting for %s index %d owned by player %d",thing_model_name(thing),(int)thing->index,(int)thing->owner);
    TRACE_THING(thing);
    struct CreatureControl* cctrl = creature_control_get_from_thing(thing);
    unsigned long model_flags = get_creature_model_flags(thing);

    process_person_moods_and_needs(thing);
    if (creature_available_for_combat_this_turn(thing))
    {
        TbBool fighting = creature_look_for_combat(thing);
        if (!fighting) {
            fighting = creature_look_for_enemy_heart_combat(thing);
        }
        if (!fighting) {
            fighting = creature_look_for_enemy_object_combat(thing);
        }
    }
    creature_look_for_hidden_doors(thing);
    if ((cctrl->combat_flags & CmbtF_DoorFight) == 0)
    {
        if ((cctrl->collided_door_subtile > 0) && ((cctrl->flgfield_1 & CCFlg_NoCompControl) == 0))
        {
            if ( can_change_from_state_to(thing, thing->active_state, CrSt_CreatureDoorCombat) )
            {
                long x = stl_num_decode_x(cctrl->collided_door_subtile);
                long y = stl_num_decode_y(cctrl->collided_door_subtile);
                struct Thing* doortng = get_door_for_position(x, y);
                if ((!thing_is_invalid(doortng)) && (thing->owner != PLAYER_NEUTRAL))
                {
                    if (thing->owner != doortng->owner)
                    {
                        if (set_creature_door_combat(thing, doortng))
                        {
                            // If the door gets attacked, we're not running into it
                            cctrl->collided_door_subtile = 0;
                        }
                    }
                }
                else
                {
                    // If the door does not exist, clear this field too.
                    cctrl->collided_door_subtile = 0;
                    set_start_state(thing);
                }
            }
        }
    }
    if (creature_is_group_member(thing))
    {
        if (!creature_is_group_leader(thing)) {
            process_obey_leader(thing);
        }
    }
    if ((thing->active_state < 1) || (thing->active_state >= CREATURE_STATES_COUNT))
    {
        ERRORLOG("The %s index %d has illegal state[1], S=%d, TCS=%d, reset", thing_model_name(thing), (int)thing->index, (int)thing->active_state, (int)thing->continue_state);
        set_start_state(thing);
    }

    // Creatures that are not special diggers will pick up any nearby gold or food
    if (((thing->movement_flags & TMvF_Flying) == 0) && ((model_flags & (CMF_IsSpecDigger|CMF_IsDiggingCreature)) == 0))
    {
        if (!creature_is_being_unconscious(thing) && !creature_is_dying(thing) &&
            !thing_is_picked_up(thing) && !creature_is_being_dropped(thing))
        {
            creature_pick_up_interesting_object_laying_nearby(thing);
        }
    }
    // Enable this to know which function hangs on update_creature.
    //TODO CREATURE_AI rewrite state subfunctions so they won't hang
    //if (game.play_gameturn > 119800)
    SYNCDBG(18,"Executing state %s for %s index %d.",creature_state_code_name(thing->active_state),thing_model_name(thing),(int)thing->index);
    struct StateInfo* stati = get_thing_active_state_info(thing);
    if (stati->process_state != NULL) {
        short k = stati->process_state(thing);
        if (k == CrStRet_Deleted) {
            SYNCDBG(18,"Finished with creature deleted");
            return TUFRet_Deleted;
        }
    }
    SYNCDBG(18,"Finished");
    return TUFRet_Modified;
}

/**
 * Increases proper kills counter for given player's dungeon.
 */
TbBool inc_player_kills_counter(long killer_idx, struct Thing *victim)
{
    struct Dungeon* killer_dungeon = get_players_num_dungeon(killer_idx);
    if (victim->owner == killer_idx)
        killer_dungeon->lvstats.friendly_kills++;
    else
        killer_dungeon->battles_won++;
    return true;
}

/**
 * Increases kills counters when victim is being killed by killer.
 * Note that killer may be invalid - in this case def_plyr_idx identifies the killer.
 */
TbBool update_kills_counters(struct Thing *victim, struct Thing *killer,
    PlayerNumber def_plyr_idx, CrDeathFlags flags)
{
    struct CreatureControl* cctrl = creature_control_get_from_thing(victim);
    if ((flags & CrDed_DiedInBattle) != 0)
    {
        if (!thing_is_invalid(killer))
        {
            return inc_player_kills_counter(killer->owner, victim);
        }
        if ((def_plyr_idx != -1) && (game.neutral_player_num != def_plyr_idx))
        {
            return inc_player_kills_counter(def_plyr_idx, victim);
        }
    }
    if ((cctrl->fighting_player_idx != -1) && (game.neutral_player_num != cctrl->fighting_player_idx))
    {
        return inc_player_kills_counter(cctrl->fighting_player_idx, victim);
    }
    return false;
}

long creature_is_ambulating(struct Thing *thing)
{
    int n = get_creature_model_graphics(thing->model, CGI_Ambulate);
    int i = convert_td_iso(n);
    if (i != thing->anim_sprite)
        return 0;
    return 1;
}

TbBool check_for_door_collision_at(struct Thing *thing, struct Coord3d *pos, unsigned long blocked_flags)
{
    SYNCDBG(18,"Starting for %s",thing_model_name(thing));
    int nav_sizexy = thing_nav_sizexy(thing) / 2;
    MapSubtlCoord start_x = coord_subtile(pos->x.val - nav_sizexy);
    MapSubtlCoord end_x = coord_subtile(pos->x.val + nav_sizexy);
    MapSubtlCoord start_y = coord_subtile(pos->y.val - nav_sizexy);
    MapSubtlCoord end_y = coord_subtile(pos->y.val + nav_sizexy);
    MapSubtlCoord stl_x;
    MapSubtlCoord stl_y;
    if ((blocked_flags & 0x01) != 0)
    {
        stl_x = end_x;
        if (thing->mappos.x.val >= pos->x.val)
            stl_x = start_x;
        for (stl_y = start_y; stl_y <= end_y; stl_y++)
        {
            struct Map* mapblk = get_map_block_at(stl_x, stl_y);
            if ((mapblk->flags & SlbAtFlg_IsDoor) != 0) {
                SYNCDBG(18,"Door collision at X with %s",thing_model_name(thing));
                struct CreatureControl* cctrl = creature_control_get_from_thing(thing);
                cctrl->collided_door_subtile = get_subtile_number(stl_x, stl_y);
                return true;
            }
        }
    }
    if ((blocked_flags & 0x02) != 0)
    {
        stl_y = end_y;
        if (thing->mappos.y.val >= pos->y.val)
            stl_y = start_y;
        for (stl_x = start_x; stl_x <= end_x; stl_x++)
        {
            struct Map* mapblk = get_map_block_at(stl_x, stl_y);
            if ((mapblk->flags & SlbAtFlg_IsDoor) != 0) {
                SYNCDBG(18,"Door collision at Y with %s",thing_model_name(thing));
                struct CreatureControl* cctrl = creature_control_get_from_thing(thing);
                cctrl->collided_door_subtile = get_subtile_number(stl_x, stl_y);
                return true;
            }
        }
    }
    SYNCDBG(18,"No door collision with %s",thing_model_name(thing));
    return false;
}

unsigned int get_creature_blocked_flags_at(struct Thing *thing, struct Coord3d *newpos)
{
    unsigned int flags = 0;
    struct Coord3d pos;
    pos.x.val = newpos->x.val;
    pos.y.val = thing->mappos.y.val;
    pos.z.val = thing->mappos.z.val;
    if ( creature_cannot_move_directly_to(thing, &pos) ) {
        flags |= 0x01;
    }
    pos.x.val = thing->mappos.x.val;
    pos.y.val = newpos->y.val;
    pos.z.val = thing->mappos.z.val;
    if ( creature_cannot_move_directly_to(thing, &pos) ) {
        flags |= 0x02;
    }
    pos.x.val = thing->mappos.x.val;
    pos.y.val = thing->mappos.y.val;
    pos.z.val = newpos->z.val;
    if ( creature_cannot_move_directly_to(thing, &pos) ) {
        flags |= 0x04;
    }
    switch (flags)
    {
    case 0:
      if ( creature_cannot_move_directly_to(thing, newpos) ) {
          flags = 0x07;
      }
      break;
    case 1:
      pos.x.val = thing->mappos.x.val;
      pos.y.val = newpos->y.val;
      pos.z.val = newpos->z.val;
      if (creature_cannot_move_directly_to(thing, &pos) < 1) {
          flags = 0x01;
      } else {
          flags = 0x07;
      }
      break;
    case 2:
      pos.x.val = newpos->x.val;
      pos.y.val = thing->mappos.y.val;
      pos.z.val = newpos->z.val;
      if (creature_cannot_move_directly_to(thing, &pos) < 1) {
          flags = 0x02;
      } else {
          flags = 0x07;
      }
      break;
    case 4:
      pos.x.val = newpos->x.val;
      pos.y.val = newpos->y.val;
      pos.z.val = thing->mappos.z.val;
      if ( creature_cannot_move_directly_to(thing, &pos) ) {
          flags = 0x07;
      }
      break;
    }
    return flags;
}

void update_tunneller_trail(struct Thing *thing)
{
    struct CreatureControl* cctrl = creature_control_get_from_thing(thing);
    // Shift all elements freeing first item
    for (int i = 4; i > 0; i--)
    {
        cctrl->party.member_pos_stl[i] = cctrl->party.member_pos_stl[i-1];
    }
    // Fill the first item
    cctrl->party.member_pos_stl[0] = get_subtile_number(thing->mappos.x.stl.num,thing->mappos.y.stl.num);
}

long move_creature(struct Thing *thing)
{
    struct CreatureControl* cctrl = creature_control_get_from_thing(thing);
    struct Coord3d* tngpos = &thing->mappos;
    struct Coord3d pvpos;
    pvpos.x.val = tngpos->x.val;
    pvpos.y.val = tngpos->y.val;
    pvpos.z.val = tngpos->z.val;
    int velo_x = thing->velocity.x.val;
    int velo_y = thing->velocity.y.val;
    int velo_z = thing->velocity.z.val;
    cctrl->flgfield_1 &= ~CCFlg_Unknown08;
    struct Coord3d nxpos;
    if (thing_in_wall_at(thing, &thing->mappos) && !creature_can_pass_through_wall_at(thing, &thing->mappos))
    {
        nxpos.x.val = tngpos->x.val;
        nxpos.y.val = tngpos->y.val;
        nxpos.z.val = tngpos->z.val;
        if (get_nearest_valid_position_for_creature_at(thing, &nxpos)) {
            move_thing_in_map(thing, &nxpos);
        }
        cctrl->flgfield_1 |= CCFlg_Unknown08;
    }
    if ((get_creature_model_flags(thing) & CMF_Fat) != 0)
    {
        if (creature_is_ambulating(thing))
        {
            if (thing->current_frame > (keepersprite_frames(thing->anim_sprite)/2))
            {
                velo_y = 0;
                velo_x = 0;
            }
        }
    }
    if ((velo_x != 0) || (velo_y != 0) || (velo_z != 0))
    {
        if (velo_x < -256) {
            velo_x = -256;
        } else if (velo_x > 256) {
            velo_x = 256;
        }
        if (velo_y < -256) {
            velo_y = -256;
        } else if (velo_y > 256) {
            velo_y = 256;
        }
        if (velo_z < -256) {
            velo_z = -256;
        } else if (velo_z > 256) {
            velo_z = 256;
        }
        nxpos.x.val = velo_x + tngpos->x.val;
        nxpos.y.val = velo_y + tngpos->y.val;
        nxpos.z.val = velo_z + tngpos->z.val;
        if ((thing->movement_flags & TMvF_Flying) != 0)
        {
            if (thing_in_wall_at(thing, &nxpos) && !creature_can_pass_through_wall_at(thing, &nxpos))
            {
                if (creature_cannot_move_directly_to(thing, &nxpos))
                {
                    long blocked_flags = get_creature_blocked_flags_at(thing, &nxpos);
                    if (cctrl->collided_door_subtile == 0) {
                        check_for_door_collision_at(thing, &nxpos, blocked_flags);
                    }
                    slide_thing_against_wall_at(thing, &nxpos, blocked_flags);
                }
                else
                {
                    nxpos.z.val = tngpos->z.val;
                }
            }
        }
        else
        {
            if (thing_in_wall_at(thing, &nxpos) && !creature_can_pass_through_wall_at(thing, &nxpos))
            {
                if (creature_cannot_move_directly_to(thing, &nxpos))
                {
                    long blocked_flags = get_creature_blocked_flags_at(thing, &nxpos);
                    if (cctrl->collided_door_subtile == 0) {
                        check_for_door_collision_at(thing, &nxpos, blocked_flags);
                    }
                    slide_thing_against_wall_at(thing, &nxpos, blocked_flags);
                }
                else
                {
                    nxpos.z.val = tngpos->z.val;
                }
            }
        }
        if ((cctrl->flgfield_1 & CCFlg_Unknown10) != 0)
        {
            struct Thing* collidtng = get_thing_collided_with_at_satisfying_filter(thing, &nxpos, collide_filter_thing_is_of_type, 5, -1);
            if (!thing_is_invalid(collidtng))
            {
                nxpos.x.val = tngpos->x.val;
                nxpos.y.val = tngpos->y.val;
                nxpos.z.val = tngpos->z.val;
            }
        }
        if ((tngpos->x.stl.num != nxpos.x.stl.num) || (tngpos->y.stl.num != nxpos.y.stl.num))
        {
            if (is_hero_tunnelling_to_attack(thing)) {
                update_tunneller_trail(thing);
            }
            if ((subtile_slab(tngpos->x.stl.num) != subtile_slab(nxpos.x.stl.num))
             || (subtile_slab(tngpos->y.stl.num) != subtile_slab(nxpos.y.stl.num)))
            {
                check_map_explored(thing, nxpos.x.stl.num, nxpos.y.stl.num);
                struct StateInfo* stati = get_thing_active_state_info(thing);
                if (!state_info_invalid(stati)) {
                    CreatureStateFunc2 callback = stati->move_from_slab;
                    if (callback != NULL) {
                        callback(thing);
                    }
                }
            }
        }
        move_thing_in_map(thing, &nxpos);
    }
    {
        long angle = LbArcTanAngle(cctrl->moveaccel.x.val, cctrl->moveaccel.y.val);
        long dist;
        if (get_angle_difference(angle, thing->move_angle_xy) <= LbFPMath_PI / 2)
        {
            dist = get_2d_distance(&pvpos, tngpos);
        }
        else
        {
            dist = -get_2d_distance(&pvpos, tngpos);
        }
        cctrl->distance_to_destination = dist;
    }
    return 1;
}

/**
 * Causes creature rebirth at its lair.
 * If lair isn't available, creature is reborn at dungeon heart.
 *
 * @param thing The creature to be reborn.
 */
void creature_rebirth_at_lair(struct Thing *thing)
{
    struct CreatureControl* cctrl = creature_control_get_from_thing(thing);
    struct Thing* lairtng = thing_get(cctrl->lairtng_idx);
    if (thing_is_invalid(lairtng))
    {
        // If creature has no lair - treat dungeon heart as lair
        lairtng = get_player_soul_container(thing->owner);
    }
    if (cctrl->exp_level > 0)
        set_creature_level(thing, cctrl->exp_level-1);
    thing->health = cctrl->max_health;
    if (creature_under_spell_effect(thing, CSAfF_Timebomb))
    {
        clear_flag(cctrl->spell_flags, CSAfF_Timebomb);
        thing->veloc_push_add.x.val = 0;
        thing->veloc_push_add.y.val = 0;
        clear_flag(thing->state_flags, TF1_PushAdd);
        cleanup_current_thing_state(thing);
        set_start_state(thing);
        cctrl->active_timebomb_spell = 0;
    }
    if (thing_is_invalid(lairtng))
        return;
    create_effect(&thing->mappos, TngEff_HarmlessGas2, thing->owner);
    move_thing_in_map(thing, &lairtng->mappos);
    reset_interpolation_of_thing(thing);
    create_effect(&lairtng->mappos, TngEff_HarmlessGas2, thing->owner);
}

void throw_out_gold(struct Thing* thing, long amount)
{
    int num_pots_to_drop;
    // Compute if we want bags or pots
    int dropject = 6; //GOLD object
    if ((game.conf.rules.game.pot_of_gold_holds > game.conf.rules.game.bag_gold_hold) && (amount <= game.conf.rules.game.bag_gold_hold))
    {
            dropject = 136; //Drop GOLD_BAG object when we're dealing with small amounts
            num_pots_to_drop = 1;
    }
    else //drop pots
    {
        // Compute how many pots we want to drop
        num_pots_to_drop = ((amount + game.conf.rules.game.pot_of_gold_holds - 1) / game.conf.rules.game.pot_of_gold_holds);
        if (num_pots_to_drop > 8)
        {
            num_pots_to_drop = 8;
        }
    }

    GoldAmount gold_dropped = 0;
    // Now do the dropping
    for (int npot = 0; npot < num_pots_to_drop; npot++)
    {
        // Create a new pot object
        struct Thing* gldtng = create_object(&thing->mappos, dropject, game.neutral_player_num, -1);
        if (thing_is_invalid(gldtng))
            break;
        // Update its position and acceleration
        long angle = CREATURE_RANDOM(thing, 2 * LbFPMath_PI);
        long radius = CREATURE_RANDOM(thing, 128);
        long x = (radius * LbSinL(angle)) / 256;
        long y = (radius * LbCosL(angle)) / 256;
        gldtng->veloc_push_add.x.val += x/256;
        gldtng->veloc_push_add.y.val -= y/256;
        gldtng->veloc_push_add.z.val += CREATURE_RANDOM(thing, 64) + 96;
        gldtng->state_flags |= TF1_PushAdd;
        // Set the amount of gold and mark that we've dropped that gold
        GoldAmount delta = (amount - gold_dropped) / (num_pots_to_drop - npot);
        gldtng->valuable.gold_stored = delta;
        // Update size of the gold object
        add_gold_to_pile(gldtng, 0);
        gold_dropped += delta;
    }
}

void creature_throw_out_gold(struct Thing* creatng)
{
    if (creatng->creature.gold_carried <= 0)
    {
        return;
    }
    throw_out_gold(creatng, creatng->creature.gold_carried);
}

struct Thing* thing_death_normal(struct Thing *thing)
{
    long memp1 = thing->move_angle_xy;
    struct Coord3d memaccl;
    memaccl.x.val = thing->veloc_base.x.val;
    memaccl.y.val = thing->veloc_base.y.val;
    memaccl.z.val = thing->veloc_base.z.val;
    struct Thing* deadtng = destroy_creature_and_create_corpse(thing, DCrSt_Dying);
    if (thing_is_invalid(deadtng))
    {
        ERRORLOG("Cannot create dead thing");
        return INVALID_THING;
    }
    struct Coord3d pos;
    TbBool move_allowed = get_thing_next_position(&pos, deadtng);
    if (!positions_equivalent(&deadtng->mappos, &pos))
    {
        if ((move_allowed) && !thing_in_wall_at(deadtng, &pos))
        {
            deadtng->move_angle_xy = memp1;
            deadtng->veloc_base.x.val = memaccl.x.val;
            deadtng->veloc_base.y.val = memaccl.y.val;
            deadtng->veloc_base.z.val = memaccl.z.val;
        }
    }
    return deadtng;
}

/**
 * Creates an effect of death with bloody flesh explosion, killing the creature.
 * @param thing
 */
struct Thing* thing_death_flesh_explosion(struct Thing *thing)
{
    long memp1 = thing->move_angle_xy;
    struct Coord3d memaccl;
    memaccl.x.val = thing->veloc_base.x.val;
    memaccl.y.val = thing->veloc_base.y.val;
    memaccl.z.val = thing->veloc_base.z.val;
    for (long i = 0; i <= thing->clipbox_size_z; i += 64)
    {
        struct Coord3d pos;
        pos.x.val = thing->mappos.x.val;
        pos.y.val = thing->mappos.y.val;
        pos.z.val = thing->mappos.z.val+i;
        create_effect(&pos, TngEff_Blood4, thing->owner);
    }
    struct Thing* deadtng = destroy_creature_and_create_corpse(thing, DCrSt_Dead);
    if (thing_is_invalid(deadtng))
    {
        ERRORLOG("Cannot create dead thing");
        return INVALID_THING;
    }
    deadtng->move_angle_xy = memp1;
    deadtng->veloc_base.x.val = memaccl.x.val;
    deadtng->veloc_base.y.val = memaccl.y.val;
    deadtng->veloc_base.z.val = memaccl.z.val;
    thing_play_sample(deadtng, 47, NORMAL_PITCH, 0, 3, 0, 4, FULL_LOUDNESS);
    return deadtng;
}

struct Thing* thing_death_gas_and_flesh_explosion(struct Thing *thing)
{
    struct Coord3d pos;
    long i;
    long memp1 = thing->move_angle_xy;
    struct Coord3d memaccl;
    memaccl.x.val = thing->veloc_base.x.val;
    memaccl.y.val = thing->veloc_base.y.val;
    memaccl.z.val = thing->veloc_base.z.val;
    for (i = 0; i <= thing->clipbox_size_z; i+=64)
    {
        pos.x.val = thing->mappos.x.val;
        pos.y.val = thing->mappos.y.val;
        pos.z.val = thing->mappos.z.val+i;
        create_effect(&pos, TngEff_Blood4, thing->owner);
    }
    i = (thing->clipbox_size_z >> 1);
    pos.x.val = thing->mappos.x.val;
    pos.y.val = thing->mappos.y.val;
    pos.z.val = thing->mappos.z.val+i;
    create_effect(&pos, TngEff_Gas3, thing->owner);
    struct Thing* deadtng = destroy_creature_and_create_corpse(thing, DCrSt_Dead);
    if (thing_is_invalid(deadtng))
    {
        ERRORLOG("Cannot create dead thing");
        return INVALID_THING;
    }
    deadtng->move_angle_xy = memp1;
    deadtng->veloc_base.x.val = memaccl.x.val;
    deadtng->veloc_base.y.val = memaccl.y.val;
    deadtng->veloc_base.z.val = memaccl.z.val;
    thing_play_sample(deadtng, 47, NORMAL_PITCH, 0, 3, 0, 4, FULL_LOUDNESS);
    return deadtng;
}

struct Thing* thing_death_smoke_explosion(struct Thing *thing)
{
    long memp1 = thing->move_angle_xy;
    struct Coord3d memaccl;
    memaccl.x.val = thing->veloc_base.x.val;
    memaccl.y.val = thing->veloc_base.y.val;
    memaccl.z.val = thing->veloc_base.z.val;
    long i = (thing->clipbox_size_z >> 1);
    struct Coord3d pos;
    pos.x.val = thing->mappos.x.val;
    pos.y.val = thing->mappos.y.val;
    pos.z.val = thing->mappos.z.val+i;
    create_effect(&pos, TngEff_HarmlessGas1, thing->owner);
    struct Thing* deadtng = destroy_creature_and_create_corpse(thing, DCrSt_Dead);
    if (thing_is_invalid(deadtng))
    {
        ERRORLOG("Cannot create dead thing");
        return INVALID_THING;
    }
    deadtng->move_angle_xy = memp1;
    deadtng->veloc_base.x.val = memaccl.x.val;
    deadtng->veloc_base.y.val = memaccl.y.val;
    deadtng->veloc_base.z.val = memaccl.z.val;
    thing_play_sample(deadtng, 47, NORMAL_PITCH, 0, 3, 0, 4, FULL_LOUDNESS);
    return deadtng;
}

/**
 * Creates an effect of frozen body explosion and kills the creature.
 * The ice explosion effect uses same corpse as flesh explosion.
 * @param thing
 */
struct Thing* thing_death_ice_explosion(struct Thing *thing)
{
    long memp1 = thing->move_angle_xy;
    struct Coord3d memaccl;
    memaccl.x.val = thing->veloc_base.x.val;
    memaccl.y.val = thing->veloc_base.y.val;
    memaccl.z.val = thing->veloc_base.z.val;
    for (long i = 0; i <= thing->clipbox_size_z; i += 64)
    {
        struct Coord3d pos;
        pos.x.val = thing->mappos.x.val;
        pos.y.val = thing->mappos.y.val;
        pos.z.val = thing->mappos.z.val+i;
        create_effect(&pos, TngEff_DeathIceExplosion, thing->owner);
    }
    struct Thing* deadtng = destroy_creature_and_create_corpse(thing, DCrSt_Dead);
    if (thing_is_invalid(deadtng))
    {
        ERRORLOG("Cannot create dead thing");
        return INVALID_THING;
    }
    deadtng->move_angle_xy = memp1;
    deadtng->veloc_base.x.val = memaccl.x.val;
    deadtng->veloc_base.y.val = memaccl.y.val;
    deadtng->veloc_base.z.val = memaccl.z.val;
    thing_play_sample(deadtng, 47, NORMAL_PITCH, 0, 3, 0, 4, FULL_LOUDNESS);
    return deadtng;
}

struct Thing* creature_death_as_nature_intended(struct Thing *thing)
{
    struct CreatureModelConfig* crconf = creature_stats_get_from_thing(thing);
    switch (crconf->natural_death_kind)
    {
    case Death_Normal:
        return thing_death_normal(thing);
    case Death_FleshExplode:
        return thing_death_flesh_explosion(thing);
    case Death_GasFleshExplode:
        return thing_death_gas_and_flesh_explosion(thing);
    case Death_SmokeExplode:
        return thing_death_smoke_explosion(thing);
    case Death_IceExplode:
        return thing_death_ice_explosion(thing);
    default:
        WARNLOG("Unexpected %s death cause %d",thing_model_name(thing), crconf->natural_death_kind);
        return INVALID_THING;
    }
}

/**
 * Removes given parent index in things from given StructureList.
 * Works only for things for whom parent is a thing (which are shots).
 * @return Gives amount of items updated.
 * TODO figure out what this index is, then rename and move this function.
 */
unsigned long remove_parent_thing_from_things_in_list(struct StructureList *list,long remove_idx)
{
    SYNCDBG(18,"Starting");
    unsigned long n = 0;
    unsigned long k = 0;
    int i = list->index;
    while (i != 0)
    {
        struct Thing* thing = thing_get(i);
        if (thing_is_invalid(thing)) {
            ERRORLOG("Jump to invalid thing detected");
            break;
        }
        i = thing->next_of_class;
        // Per-thing code
        if (thing->parent_idx == remove_idx)
        {
            thing->parent_idx = thing->index;
            n++;
        }
        // Per-thing code ends
        k++;
        if (k > THINGS_COUNT) {
            ERRORLOG("Infinite loop detected when sweeping things list");
            break;
        }
    }
    return n;
}

struct Thing* cause_creature_death(struct Thing *thing, CrDeathFlags flags)
{
    struct CreatureControl* cctrl = creature_control_get_from_thing(thing);
    anger_set_creature_anger_all_types(thing, 0);
    remove_parent_thing_from_things_in_list(&game.thing_lists[TngList_Shots],thing->index);
    ThingModel crmodel = thing->model;
    struct CreatureModelConfig* crconf = creature_stats_get_from_thing(thing);
    if (!thing_exists(thing)) 
    {
        set_flag(flags,CrDed_NoEffects);
    }

    if ((!flag_is_set(flags,CrDed_NoEffects)) && (crconf->rebirth != 0)
     && (cctrl->lairtng_idx > 0) && (crconf->rebirth-1 <= cctrl->exp_level)
        && (!flag_is_set(flags,CrDed_NoRebirth)) )
    {
        creature_rebirth_at_lair(thing);
        return INVALID_THING;
    }

    if (!flag_is_set(flags,CrDed_NotReallyDying))
    {
        lua_on_creature_death(thing);
    }
    
    creature_throw_out_gold(thing);
    // Beyond this point, the creature thing is bound to be deleted
    if ((!flag_is_set(flags,CrDed_NotReallyDying)) || (flag_is_set(game.conf.rules.game.classic_bugs_flags,ClscBug_ResurrectRemoved)))
    {
        // If the creature is leaving dungeon, or being transformed, then CrDed_NotReallyDying should be set
        update_dead_creatures_list_for_owner(thing);
    }
    if (flag_is_set(get_creature_model_flags(thing), CMF_EventfulDeath)) //updates LAST_DEATH_EVENT for mapmakers
    {
        struct Dungeon* dungeon = get_dungeon(thing->owner);
        if (!dungeon_invalid(dungeon))
        {
            memcpy(&dungeon->last_eventful_death_location, &thing->mappos, sizeof(struct Coord3d));
        }
    }
    if (flag_is_set(flags, CrDed_NoEffects))
    {
        if (flag_is_set(game.flags_cd, MFlg_DeadBackToPool))
        {
            add_creature_to_pool(crmodel, 1);
        }
        delete_thing_structure(thing, 0);
    } else
    if (!creature_model_bleeds(thing->model))
    {
        // Non-bleeding creatures have no flesh explosion effects
        if ((game.flags_cd & MFlg_DeadBackToPool) != 0)
            add_creature_to_pool(crmodel, 1);
        return creature_death_as_nature_intended(thing);
    } else
    if (creature_under_spell_effect(thing, CSAfF_Freeze))
    {
        if ((game.flags_cd & MFlg_DeadBackToPool) != 0)
            add_creature_to_pool(crmodel, 1);
        return thing_death_ice_explosion(thing);
    } else
    if ( (shot_model_makes_flesh_explosion(cctrl->shot_model)) || (cctrl->timebomb_death) )
    {
        if ((game.flags_cd & MFlg_DeadBackToPool) != 0)
            add_creature_to_pool(crmodel, 1);
        return thing_death_flesh_explosion(thing);
    } else
    {
        if ((game.flags_cd & MFlg_DeadBackToPool) != 0)
            add_creature_to_pool(crmodel, 1);
        return creature_death_as_nature_intended(thing);
    }
    return INVALID_THING;
}

void prepare_to_controlled_creature_death(struct Thing *thing)
{
    struct PlayerInfo* player = get_player(thing->owner);
    leave_creature_as_controller(player, thing);
    player->influenced_thing_idx = 0;
    if (player->id_number == thing->owner)
        setup_eye_lens(0);
    set_camera_zoom(player->acamera, player->dungeon_camera_zoom);
    if (player->id_number == thing->owner)
    {
        turn_off_all_window_menus();
        turn_off_query_menus();
        turn_on_main_panel_menu();
        set_flag_value(game.operation_flags, GOF_ShowPanel, (game.operation_flags & GOF_ShowGui) != 0);
  }
  light_turn_light_on(player->cursor_light_idx);
}

void delete_armour_effects_attached_to_creature(struct Thing *thing)
{
    struct CreatureControl *cctrl = creature_control_get_from_thing(thing);
    if (creature_control_invalid(cctrl))
    {
        return;
    }
    struct Thing *efftng;
    for (int i = 0; i < 3; i++)
    {
        ThingIndex eff_idx = cctrl->spell_tngidx_armour[i];
        if (eff_idx != 0)
        {
            efftng = thing_get(eff_idx);
            delete_thing_structure(efftng, 0);
            cctrl->spell_tngidx_armour[i] = 0;
        }
    }
}

void delete_disease_effects_attached_to_creature(struct Thing *thing)
{
    struct CreatureControl *cctrl = creature_control_get_from_thing(thing);
    if (creature_control_invalid(cctrl))
    {
        return;
    }
    struct Thing *efftng;
    for (int i = 0; i < 3; i++)
    {
        ThingIndex eff_idx = cctrl->spell_tngidx_disease[i];
        if (eff_idx != 0)
        {
            efftng = thing_get(eff_idx);
            delete_thing_structure(efftng, 0);
            cctrl->spell_tngidx_disease[i] = 0;
        }
    }
}

void delete_familiars_attached_to_creature(struct Thing* sumntng)
{
    struct Thing* famlrtng;
    struct CreatureControl* scctrl = creature_control_get_from_thing(sumntng);
    struct CreatureControl* fcctrl;
    if (creature_control_invalid(scctrl)) {
        return;
    }
    for (short i = 0; i < FAMILIAR_MAX; i++)
    {
        if (scctrl->familiar_idx[i])
        {
            famlrtng = thing_get(scctrl->familiar_idx[i]);
            fcctrl = creature_control_get_from_thing(famlrtng);
            fcctrl->unsummon_turn = game.play_gameturn;
        }
    }
}

struct Thing *kill_creature(struct Thing *creatng, struct Thing *killertng, PlayerNumber killer_plyr_idx, CrDeathFlags flags)
{
    SYNCDBG(18, "Starting");
    TRACE_THING(creatng);
    cleanup_creature_state_and_interactions(creatng);
    if (!thing_is_invalid(killertng))
    {
        if (killertng->owner == game.neutral_player_num)
        {
            clear_flag(flags, CrDed_DiedInBattle);
        }
    }
    if (killer_plyr_idx == game.neutral_player_num)
    {
        clear_flag(flags, CrDed_DiedInBattle);
    }
    if (!thing_exists(creatng))
    {
        ERRORLOG("Tried to kill non-existing thing!");
        return INVALID_THING;
    }
    // Creature must be visible and not chicken & clear Rebound for some reason.
    if (creature_under_spell_effect(creatng, CSAfF_Invisibility))
    {
        clean_spell_effect(creatng, CSAfF_Invisibility);
    }
    if (creature_under_spell_effect(creatng, CSAfF_Chicken))
    {
        clean_spell_effect(creatng, CSAfF_Chicken);
    }
    if (creature_under_spell_effect(creatng, CSAfF_Rebound))
    {
        clean_spell_effect(creatng, CSAfF_Rebound);
    }
    // Terminate all the actives spell effects with damage > 0.
    terminate_all_actives_damage_over_time_spell_effects(creatng);
    struct CreatureControl *cctrl = creature_control_get_from_thing(creatng);
    if ((cctrl->unsummon_turn > 0) && (cctrl->unsummon_turn > game.play_gameturn))
    {
        create_effect_around_thing(creatng, ball_puff_effects[get_player_color_idx(creatng->owner)]);
        set_flag(flags, CrDed_NotReallyDying | CrDed_NoEffects);
        return cause_creature_death(creatng, flags);
    }
    struct Dungeon *dungeon = (!is_neutral_thing(creatng)) ? get_players_num_dungeon(creatng->owner) : INVALID_DUNGEON;
    if (!dungeon_invalid(dungeon))
    {
        if (flag_is_set(flags, CrDed_DiedInBattle))
        {
            dungeon->battles_lost++;
        }
    }
    update_kills_counters(creatng, killertng, killer_plyr_idx, flags);
    if (thing_is_invalid(killertng) || (killertng->owner == game.neutral_player_num) || (killer_plyr_idx == game.neutral_player_num) || dungeon_invalid(dungeon))
    {
        if (flag_is_set(flags, CrDed_NoEffects) && flag_is_set(creatng->alloc_flags, TAlF_IsControlled))
        {
            prepare_to_controlled_creature_death(creatng);
        }
        return cause_creature_death(creatng, flags);
    }
    // Now we are sure that killertng and dungeon pointers are correct.
    if (creatng->owner == killertng->owner)
    {
        if ((get_creature_model_flags(creatng) & CMF_IsDiptera) && (get_creature_model_flags(killertng) & CMF_IsArachnid))
        {
            dungeon->lvstats.flies_killed_by_spiders++;
        }
    }
    // 'killertng' could be a trap, so verify if it has valid creature control before increasing the kill count and adjusting its anger.
    struct CreatureControl *cctrlgrp = creature_control_get_from_thing(killertng);
    if (!creature_control_invalid(cctrlgrp))
    {
        cctrlgrp->kills_num++;
        struct CreatureModelConfig *crconf = creature_stats_get_from_thing(killertng);
        anger_apply_anger_to_creature(killertng, crconf->annoy_win_battle, AngR_Other, 1);
    }
    if (is_my_player_number(creatng->owner))
    {
        if (flag_is_set(flags, CrDed_DiedInBattle))
        {
            output_message_far_from_thing(creatng, SMsg_BattleDeath, MESSAGE_DURATION_BATTLE);
        }
    }
    else if (is_my_player_number(killertng->owner))
    {
        output_message_far_from_thing(creatng, SMsg_BattleWon, MESSAGE_DURATION_BATTLE);
    }
    if (is_hero_thing(killertng))
    {
        if (player_creature_tends_to(killertng->owner, CrTend_Imprison))
        {
            ERRORLOG("Hero have tend to imprison"); // What is the point of this log error? Check if it can be removed.
        }
    }
    if (!dungeon_invalid(dungeon))
    {
        dungeon->hates_player[killertng->owner] += game.conf.rules.creature.fight_hate_kill_value;
    }
    SYNCDBG(18, "Almost finished");
    if (!creature_can_be_set_unconscious(creatng, killertng, flags))
    {
        if (!flag_is_set(flags, CrDed_NoEffects))
        {
            return cause_creature_death(creatng, flags);
        }
    }
    if (flag_is_set(flags, CrDed_NoEffects))
    {
        if (flag_is_set(creatng->alloc_flags, TAlF_IsControlled))
        {
            prepare_to_controlled_creature_death(creatng);
        }
        return cause_creature_death(creatng, flags);
    }
    make_creature_unconscious(creatng);
    creatng->health = 1;
    return INVALID_THING;
}

void process_creature_standing_on_corpses_at(struct Thing *creatng, struct Coord3d *pos)
{
    SYNCDBG(18,"Starting for %s at %d,%d",thing_model_name(creatng),(int)pos->x.stl.num,(int)pos->y.stl.num);
    struct CreatureControl* cctrl = creature_control_get_from_thing(creatng);
    struct Map* mapblk = get_map_block_at(pos->x.stl.num, pos->y.stl.num);
    unsigned long k = 0;
    long i = get_mapwho_thing_index(mapblk);
    while (i != 0)
    {
        struct Thing* thing = thing_get(i);
        TRACE_THING(thing);
        if (thing_is_invalid(thing))
        {
            ERRORLOG("Jump to invalid thing detected");
            break;
        }
        i = thing->next_on_mapblk;
        // Per thing code start
        if (thing->class_id == TCls_DeadCreature)
        {
            if (!is_hero_thing(creatng))
            {
                struct CreatureModelConfig* crconf = creature_stats_get_from_thing(creatng);
                int annoy_val;
                if (thing->owner == creatng->owner)
                {
                    annoy_val = crconf->annoy_on_dead_friend;
                }
                else
                {
                    annoy_val = crconf->annoy_on_dead_enemy;
                }
                anger_apply_anger_to_creature(creatng, annoy_val, AngR_Other, 1);
            }
            cctrl->bloody_footsteps_turns = 20;
            cctrl->corpse_to_piss_on = thing->index;
            // Stop after one body was found
            break;
        }
        // Per thing code end
        k++;
        if (k > THINGS_COUNT)
        {
            ERRORLOG("Infinite loop detected when sweeping things list");
            break_mapwho_infinite_chain(mapblk);
            break;
        }
    }
}

/**
 * Calculates damage made by a creature by hand (using strength).
 * @param thing The creature which will be inflicting the damage.
 */
long calculate_melee_damage(struct Thing *creatng, short damage_percent)
{
    const struct CreatureControl* cctrl = creature_control_get_from_thing(creatng);
    const struct CreatureModelConfig* crconf = creature_stats_get_from_thing(creatng);
    long strength = calculate_correct_creature_strength(creatng);
    long damage = compute_creature_attack_melee_damage(strength, crconf->luck, cctrl->exp_level, creatng);
    if (damage_percent != 0)
    {
        damage = (damage * damage_percent) / 100;
    }
    return damage;
}

/**
 * Projects damage made by a creature by hand (using strength).
 * Gives a best estimate of the damage, but shouldn't be used to actually inflict it.
 * @param thing The creature which will be inflicting the damage.
 */
long project_melee_damage(const struct Thing *creatng)
{
    const struct CreatureControl* cctrl = creature_control_get_from_thing(creatng);
    const struct CreatureModelConfig* crconf = creature_stats_get_from_thing(creatng);
    long strength = calculate_correct_creature_strength(creatng);
    return project_creature_attack_melee_damage(strength, 0, crconf->luck, cctrl->exp_level, creatng);
}

/**
 * Calculates damage made by a creature using specific shot model.
 * @param thing The creature which will be shooting.
 * @param shot_model Shot kind which will be created.
 */
long calculate_shot_damage(struct Thing *creatng, ThingModel shot_model)
{
    const struct ShotConfigStats* shotst = get_shot_model_stats(shot_model);
    const struct CreatureControl* cctrl = creature_control_get_from_thing(creatng);
    const struct CreatureModelConfig* crconf = creature_stats_get_from_thing(creatng);
    return compute_creature_attack_spell_damage(shotst->damage, crconf->luck, cctrl->exp_level, creatng);
}

/**
 * Projects damage made by a creature using specific shot model.
 * Gives a best estimate of the damage, but shouldn't be used to actually inflict it.
 * @param thing The creature which will be shooting.
 * @param shot_model Shot kind which will be created.
 */
long project_creature_shot_damage(const struct Thing *thing, ThingModel shot_model)
{
    const struct ShotConfigStats* shotst = get_shot_model_stats(shot_model);
    const struct CreatureControl* cctrl = creature_control_get_from_thing(thing);
    const struct CreatureModelConfig* crconf = creature_stats_get_from_thing(thing);
    long damage;
    if ((shotst->model_flags & ShMF_StrengthBased) != 0 )
    {
        // Project melee damage.
        long strength = calculate_correct_creature_strength(thing);
        damage = project_creature_attack_melee_damage(strength, shotst->damage, crconf->luck, cctrl->exp_level, thing);
    } else
    {
        // Project shot damage.
        damage = project_creature_attack_spell_damage(shotst->damage, crconf->luck, cctrl->exp_level, thing);
    }
    return damage;
}

static void shot_init_lizard(const struct Thing *target, short angle_xy, unsigned char dexterity, struct Thing *shotng)
{
    if (!thing_is_invalid(target))
    {
        long range = 2200 - (dexterity * 19);
        range = range < 1 ? 1 : range;
        long rnd = (CREATURE_RANDOM(firing, 2 * range) - range);
        rnd = rnd < (range / 3) && rnd > 0 ? (CREATURE_RANDOM(firing, range / 2) + (range / 2)) + 200 : rnd + 200;
        rnd = rnd > -(range / 3) && rnd < 0 ? -(CREATURE_RANDOM(firing, range / 3) + (range / 3)) : rnd;
        long x = move_coord_with_angle_x(target->mappos.x.val, rnd, angle_xy);
        long y = move_coord_with_angle_y(target->mappos.y.val, rnd, angle_xy);
        int posint = y / game.conf.crtr_conf.sprite_size;
        shotng->shot_lizard.x = x;
        shotng->shot_lizard.posint = posint;
        shotng->shot_lizard2.range = range / 10;
    }
}

static void shot_set_start_pos(const struct Thing *firing, const struct ShotConfigStats *shotst, struct Coord3d *pos1)
{
    if (map_is_solid_at_height(pos1->x.stl.num, pos1->y.stl.num, pos1->z.val, pos1->z.val + shotst->size_z))
    {
        pos1->x.val = firing->mappos.x.val;
        pos1->y.val = firing->mappos.y.val;
    }
}

void thing_fire_shot(struct Thing *firing, struct Thing *target, ThingModel shot_model, CrtrExpLevel shot_level, unsigned char hit_type)
{
    struct Coord3d pos2;
    struct Thing *tmptng;
    short angle_xy;
    short angle_yz;
    short speed;
    long damage;
    unsigned char dexterity, max_dexterity;

    struct ShotConfigStats* shotst = get_shot_model_stats(shot_model);
    TbBool flag1 = false;
    // Prepare source position
    struct Coord3d pos1;
    pos1.x.val = firing->mappos.x.val;
    pos1.y.val = firing->mappos.y.val;
    pos1.z.val = firing->mappos.z.val;
    if (firing->class_id == TCls_Trap)
    {
        if (shotst->fire_logic == ShFL_Volley)
        {
            if (!firing->trap.volley_fire)
            {
                firing->trap.volley_fire = true;
                firing->trap.volley_repeat = shotst->effect_amount - 1; // N x shots + (N - 1) x pauses and one shot is this one
                firing->trap.volley_delay = shotst->effect_spacing;
                firing->trap.firing_at = thing_is_invalid(target)? 0 : target->index;
            }
            else
            {
                firing->trap.volley_delay = shotst->effect_spacing;
                if (firing->trap.volley_repeat == 0)
                    return;
                firing->trap.volley_repeat--;
            }
        }
        struct TrapConfigStats *trapst = get_trap_model_stats(firing->model);
        firing->move_angle_xy = get_angle_xy_to(&firing->mappos, &target->mappos); //visually rotates the trap
        pos1.x.val += distance_with_angle_to_coord_x(trapst->shot_shift_x, firing->move_angle_xy + LbFPMath_PI / 2);
        pos1.y.val += distance_with_angle_to_coord_y(trapst->shot_shift_x, firing->move_angle_xy + LbFPMath_PI / 2);
        pos1.x.val += distance_with_angle_to_coord_x(trapst->shot_shift_y, firing->move_angle_xy);
        pos1.y.val += distance_with_angle_to_coord_y(trapst->shot_shift_y, firing->move_angle_xy);
        pos1.z.val += trapst->shot_shift_z;

        max_dexterity = UCHAR_MAX;
        dexterity = max_dexterity/4 + CREATURE_RANDOM(firing, max_dexterity/2);
    }
    else
    {
        struct CreatureControl* cctrl = creature_control_get_from_thing(firing);
        struct CreatureModelConfig* crconf = creature_stats_get_from_thing(firing);
        if (shotst->fire_logic == ShFL_Volley)
        {
            if (!firing->creature.volley_fire)
            {
                firing->creature.volley_fire = true;
                firing->creature.volley_repeat = shotst->effect_amount - 1; // N x shots + (N - 1) x pauses and one shot is this one
                cctrl->inst_action_turns += shotst->effect_spacing + 1; // because of post check
            }
            else
            {
                cctrl->inst_action_turns += shotst->effect_spacing + 1;
                if (firing->creature.volley_repeat == 0)
                    return;
                firing->creature.volley_repeat--;
            }
        }

        dexterity = calculate_correct_creature_dexterity(firing);
        max_dexterity = crconf->dexterity + ((crconf->dexterity * cctrl->exp_level * game.conf.crtr_conf.exp.dexterity_increase_on_exp) / 100);

        pos1.x.val += distance_with_angle_to_coord_x((cctrl->shot_shift_x + (cctrl->shot_shift_x * game.conf.crtr_conf.exp.size_increase_on_exp * cctrl->exp_level) / 100), firing->move_angle_xy + LbFPMath_PI / 2);
        pos1.y.val += distance_with_angle_to_coord_y((cctrl->shot_shift_x + (cctrl->shot_shift_x * game.conf.crtr_conf.exp.size_increase_on_exp * cctrl->exp_level) / 100), firing->move_angle_xy + LbFPMath_PI / 2);
        pos1.x.val += distance_with_angle_to_coord_x((cctrl->shot_shift_y + (cctrl->shot_shift_y * game.conf.crtr_conf.exp.size_increase_on_exp * cctrl->exp_level) / 100), firing->move_angle_xy);
        pos1.y.val += distance_with_angle_to_coord_y((cctrl->shot_shift_y + (cctrl->shot_shift_y * game.conf.crtr_conf.exp.size_increase_on_exp * cctrl->exp_level) / 100), firing->move_angle_xy);
        pos1.z.val += (cctrl->shot_shift_z + (cctrl->shot_shift_z * game.conf.crtr_conf.exp.size_increase_on_exp * cctrl->exp_level) / 100);
    }
    // Compute launch angles
    if (thing_is_invalid(target))
    {
        angle_xy = firing->move_angle_xy;
        angle_yz = firing->move_angle_z;
    } else
    {
        pos2.x.val = target->mappos.x.val;
        pos2.y.val = target->mappos.y.val;
        pos2.z.val = target->mappos.z.val;
        pos2.z.val += (target->clipbox_size_z >> 1);
        if (((shotst->model_flags & ShMF_StrengthBased) != 0) && ((shotst->model_flags & ShMF_ReboundImmune) != 0) && (target->class_id != TCls_Door))
        {
          flag1 = true;
          pos1.z.val = pos2.z.val;
        }
        angle_xy = get_angle_xy_to(&pos1, &pos2);
        angle_yz = get_angle_yz_to(&pos1, &pos2);
    }
    // Compute shot damage
    damage = shotst->damage;
    if (shotst->fixed_damage == 0)
    {
        if ((shotst->model_flags & ShMF_StrengthBased) != 0)
        {
            damage = calculate_melee_damage(firing,shotst->damage);
        }
        else
        {
            damage = calculate_shot_damage(firing, shot_model);
        }
    }
    if ((shotst->model_flags & ShMF_Disarming) && thing_is_deployed_trap(target))
    {
        hit_type = THit_TrapsAll;
    }
    struct Thing* shotng = NULL;
    long target_idx = 0;
    // Set target index for navigating shots
    if (!thing_is_invalid(target))
    {
        target_idx = target->index;
    }
    struct ComponentVector cvect;

    switch (shotst->fire_logic)
    {
    case ShFL_Beam:
        if ((thing_is_invalid(target)) || (get_2d_distance(&firing->mappos, &pos2) > shotst->max_range))
        {
            project_point_to_wall_on_angle(&pos1, &pos2, firing->move_angle_xy, firing->move_angle_z, COORD_PER_STL, shotst->max_range/COORD_PER_STL);
        }
        shotng = create_thing(&pos2, TCls_Shot, shot_model, firing->owner, -1);
        if (thing_is_invalid(shotng))
          return;
        draw_lightning(&pos1, &pos2, shotst->effect_spacing, shotst->effect_id);
        shotng->health = shotst->health;
        shotng->shot.damage = damage;
        shotng->parent_idx = firing->index;
        break;
    case ShFL_Breathe:
        if ((thing_is_invalid(target)) || (get_2d_distance(&firing->mappos, &pos2) > shotst->max_range))
          project_point_to_wall_on_angle(&pos1, &pos2, firing->move_angle_xy, firing->move_angle_z, COORD_PER_STL, shotst->max_range/COORD_PER_STL);
        shotng = create_thing(&pos2, TCls_Shot, shot_model, firing->owner, -1);
        if (thing_is_invalid(shotng))
          return;

        draw_flame_breath(&pos1, &pos2, shotst->effect_spacing, shotst->effect_amount,shotst->effect_id, shotng->index);
        shotng->health = shotst->health;
        shotng->shot.damage = damage;
        shotng->parent_idx = firing->index;
        break;
    case ShFL_Hail:
    {
        long i;
        shot_set_start_pos(firing, shotst, &pos1);
        for (i = 0; i < shotst->effect_amount; i++)
        {
            if (shotst->speed_deviation)
            {
                speed = (short)(shotst->speed - (shotst->speed_deviation/2) + (CREATURE_RANDOM(firing, shotst->speed_deviation)));
            }
            else
            {
                speed = shotst->speed;
            }
            tmptng = create_thing(&pos1, TCls_Shot, shot_model, firing->owner, -1);
            if (thing_is_invalid(tmptng))
              break;
            shotng = tmptng;
            shotng->shot.hit_type = hit_type;
            shotng->move_angle_xy = (short)((angle_xy + CREATURE_RANDOM(firing, 2 * shotst->spread_xy + 1) - shotst->spread_xy) & LbFPMath_AngleMask);
            shotng->move_angle_z = (short)((angle_yz + CREATURE_RANDOM(firing, 2 * shotst->spread_z + 1) - shotst->spread_z) & LbFPMath_AngleMask);
            angles_to_vector(shotng->move_angle_xy, shotng->move_angle_z, speed, &cvect);
            shotng->veloc_push_add.x.val += cvect.x;
            shotng->veloc_push_add.y.val += cvect.y;
            shotng->veloc_push_add.z.val += cvect.z;
            shotng->state_flags |= TF1_PushAdd;
            shotng->shot.damage = damage;
            shotng->health = shotst->health;
            shotng->parent_idx = firing->index;
        }
        break;
    }
    case ShFL_Volley:
        // fallthrough
    case ShFL_Lizard:
    case ShFL_Default:
    default:
        shot_set_start_pos(firing, shotst, &pos1);
        shotng = create_thing(&pos1, TCls_Shot, shot_model, firing->owner, -1);
        if (thing_is_invalid(shotng))
            return;
        if (shotst->spread_xy || shotst->spread_z)
        {
            shotng->move_angle_xy = (short)((angle_xy + CREATURE_RANDOM(firing, 2 * shotst->spread_xy + 1) - shotst->spread_xy) & LbFPMath_AngleMask);
            shotng->move_angle_z = (short)((angle_yz + CREATURE_RANDOM(firing, 2 * shotst->spread_z + 1) - shotst->spread_z) & LbFPMath_AngleMask);
        }
        else
        {
            shotng->move_angle_xy = angle_xy;
            shotng->move_angle_z = angle_yz;
        }
        if (shotst->speed_deviation)
        {
            speed = (short)(shotst->speed - (shotst->speed_deviation / 2) + (CREATURE_RANDOM(firing, shotst->speed_deviation)));
        }
        else
        {
            speed = shotst->speed;
        }
        angles_to_vector(shotng->move_angle_xy, shotng->move_angle_z, speed, &cvect);
        shotng->veloc_push_add.x.val += cvect.x;
        shotng->veloc_push_add.y.val += cvect.y;
        shotng->veloc_push_add.z.val += cvect.z;
        shotng->state_flags |= TF1_PushAdd;
        shotng->shot.damage = damage;
        shotng->health = shotst->health;
        shotng->parent_idx = firing->index;
        shotng->shot.target_idx = target_idx;
        shotng->shot.dexterity = dexterity;
        if (shotst->fire_logic == ShFL_Lizard)
        {
            shot_init_lizard(target, angle_xy, dexterity, shotng);
        }
        break;
    }
    if (!thing_is_invalid(shotng))
    {
#if (BFDEBUG_LEVEL > 0)
      damage = shotng->shot.damage;
      // Special debug code that shows amount of damage the shot will make
      if ((start_params.debug_flags & DFlg_ShotsDamage) != 0)
          create_price_effect(&pos1, my_player_number, damage);
      if ((damage < 0) || (damage > 2000))
      {
        WARNLOG("Shot of type %d carries %d damage",(int)shot_model,(int)damage);
      }
#endif
      shotng->shot.hit_type = hit_type;
      if (shotst->firing_sound > 0)
      {
        thing_play_sample(firing, shotst->firing_sound + UNSYNC_RANDOM(shotst->firing_sound_variants),
            100, 0, 3, 0, 3, FULL_LOUDNESS);
      }
      if (shotst->shot_sound > 0)
      {
        thing_play_sample(shotng, shotst->shot_sound, NORMAL_PITCH, 0, 3, 0, shotst->sound_priority, FULL_LOUDNESS);
      }
      set_flag_value(shotng->movement_flags, TMvF_GoThroughWalls, flag1);
    }
}

void set_creature_level(struct Thing *thing, CrtrExpLevel exp_level)
{
    struct CreatureControl *cctrl = creature_control_get_from_thing(thing);
    if (creature_control_invalid(cctrl))
    {
        ERRORLOG("Creature has no control");
        return;
    }
    if (exp_level > CREATURE_MAX_LEVEL - 1)
    {
        ERRORLOG("Level %d too high, bounding", (int)exp_level);
        exp_level = CREATURE_MAX_LEVEL - 1;
    }
    cctrl->exp_level = exp_level;
    set_creature_size_stuff(thing);
    update_relative_creature_health(thing);
    creature_increase_available_instances(thing);
    add_creature_score_to_owner(thing);
}

void init_creature_level(struct Thing *thing, CrtrExpLevel exp_level)
{
    struct CreatureControl* cctrl = creature_control_get_from_thing(thing);
    if (creature_control_invalid(cctrl))
    {
        ERRORLOG("Creature has no control");
        return;
    }
    set_creature_level(thing, exp_level);
    thing->health = cctrl->max_health;
}

/** Retrieves speed of a creature.
 *
 * @param thing
 * @return
 */
long get_creature_speed(const struct Thing *thing)
{
    struct CreatureControl* cctrl = creature_control_get_from_thing(thing);
    if (creature_control_invalid(cctrl))
        return 0;
    long speed = cctrl->max_speed;
    if (speed < 0)
        speed = 0;
    if (speed > MAX_VELOCITY)
        speed = MAX_VELOCITY;
    return speed;
}

short get_creature_eye_height(const struct Thing *creatng)
{
    struct CreatureControl* cctrl = creature_control_get_from_thing(creatng);
    if (!creature_control_invalid(cctrl))
    {
        int base_height;
        if (creature_under_spell_effect(creatng, CSAfF_Chicken))
        {
            base_height = 100;
        }
        else
        {
            struct CreatureModelConfig* crconf = creature_stats_get_from_thing(creatng);
            base_height = crconf->base_eye_height;
        }
        return (base_height + (base_height * game.conf.crtr_conf.exp.size_increase_on_exp * cctrl->exp_level) / 100);
    }
    return 0;
}

/**
 * @brief Get the target of the given instance in the Possession mode.
 *
 * @param thing The Thing object of the caster.
 * @param inst_id The index of the instance be used.
 * @param packet The caster's owner's control's or action's packet. This is optional.
 * @return ThingIndex The index of the target thing.
 */
ThingIndex get_human_controlled_creature_target(struct Thing *thing, CrInstance inst_id, struct Packet *packet)
{
    ThingIndex index = 0;
    struct InstanceInfo *inst_inf = creature_instance_info_get(inst_id);

    if((inst_inf->instance_property_flags & InstPF_SelfBuff) != 0)
    {
        if ((inst_inf->instance_property_flags & InstPF_RangedBuff) == 0 ||
            ((packet != NULL) && (packet->additional_packet_values & PCAdV_CrtrContrlPressed) != 0))
        {
            // If it doesn't has RANGED_BUFF or the Possession key (default:left shift) is pressed,
            // cast on the caster itself.
            return thing->index;
        }
    }
    if((inst_inf->instance_property_flags & InstPF_RangedBuff) != 0)
    {
        if(inst_inf->primary_target != 5 && inst_inf->primary_target != 6)
        {
            ERRORLOG("The instance %d has RANGED_BUFF property but has no valid primary target.", inst_id);
        }
    }

    struct Thing *i;
    long angle_xy_to;
    long angle_difference;
    int smallest_angle_diff = INT_MAX;
    static const int range = 20;
    static const int max_hit_angle = 39;
    MapSubtlCoord stl_x = thing->mappos.x.stl.num;
    MapSubtlCoord stl_x_lower = stl_x - range;
    MapSubtlCoord stl_x_upper = stl_x + range;
    if ((stl_x - range) < 0)
        stl_x_lower = 0;
    if (stl_x_upper > gameadd.map_subtiles_x)
        stl_x_upper = gameadd.map_subtiles_x;
    MapSubtlCoord stl_y = thing->mappos.y.stl.num;
    MapSubtlCoord stl_y_lower = stl_y - range;
    MapSubtlCoord stl_y_upper = stl_y + range;
    if (stl_y + range > gameadd.map_subtiles_y)
        stl_y_upper = gameadd.map_subtiles_y;
    if (stl_y_lower < 0)
        stl_y_lower = 0;

    if (stl_y_upper < stl_y_lower)
    {
        return 0;
    }
    if (stl_y_upper >= stl_y_lower)
    {
        for (MapSubtlDelta y_step = ((stl_y_upper - stl_y_lower) + 1); y_step > 0; y_step--)
        {
            MapSubtlCoord x = stl_x_lower;
            if (x <= stl_x_upper)
            {
                for (MapSubtlDelta x_step = ((stl_x_upper - stl_x_lower) + 1); x_step > 0; x_step--)
                {
                    struct Map *mapblk = get_map_block_at(x, stl_y_lower);
                    for (i = thing_get(get_mapwho_thing_index(mapblk));
                         !thing_is_invalid(i);
                         i = thing_get(i->next_on_mapblk))
                    {
                        if (i != thing)
                        {
                            TbBool is_valid_target;
                            switch (inst_inf->primary_target)
                            {
                                case 1:
                                    is_valid_target = ((thing_is_creature(i) && !creature_is_being_unconscious(i)) || thing_is_dungeon_heart(i));
                                    break;
                                case 2:
                                    is_valid_target = (thing_is_creature(i) && !creature_is_being_unconscious(i));
                                    break;
                                case 3:
                                    is_valid_target = (((thing_is_creature(i) && !creature_is_being_unconscious(i)) || thing_is_dungeon_heart(i)) && i->owner != thing->owner);
                                    break;
                                case 4:
                                    is_valid_target = ((thing_is_creature(i) && !creature_is_being_unconscious(i)) && i->owner != thing->owner);
                                    break;
                                case 5:
                                    is_valid_target = (((thing_is_creature(i) && !creature_is_being_unconscious(i)) || thing_is_dungeon_heart(i)) && i->owner == thing->owner);
                                    break;
                                case 6:
                                    is_valid_target = ((thing_is_creature(i) && !creature_is_being_unconscious(i)) && i->owner == thing->owner);
                                    break;
                                case 7:
                                    is_valid_target = ((thing_is_creature(i) && !creature_is_being_unconscious(i)) || thing_is_dungeon_heart(i) || thing_is_deployed_trap(i));
                                    break;
                                case 8:
                                    is_valid_target = true;
                                    break;
                                default:
                                    ERRORLOG("Illegal primary target type for shot: %d", (int)inst_inf->primary_target);
                                    is_valid_target = false;
                                    break;
                            }
                            if (is_valid_target)
                            {
                                angle_xy_to = get_angle_xy_to(&thing->mappos, &i->mappos);
                                angle_difference = get_angle_difference(angle_xy_to, thing->move_angle_xy);
                                if (angle_difference >= max_hit_angle || !creature_can_see_thing(thing, i))
                                    angle_difference = LONG_MAX;
                                if (smallest_angle_diff > angle_difference)
                                {
                                    smallest_angle_diff = angle_difference;
                                    index = i->index;
                                }
                            }
                        }
                    }
                    x++;
                }
            }
            stl_y_lower++;
        }
    }
    return index;
}

/**
 * @brief Process the logic when player (in Possesson mode) uses a creature's instance.
 *
 * @param thing The creature being possessed.
 * @param inst_id The instance that player wants to use.
 * @param packet The packet being processed.
 * @return ThingIndex The target's index.
 */
ThingIndex process_player_use_instance(struct Thing *thing, CrInstance inst_id, struct Packet *packet)
{
    ThingIndex target_idx = get_human_controlled_creature_target(thing, inst_id, packet);
    struct InstanceInfo *inst_inf = creature_instance_info_get(inst_id);
    TbBool ok = false;
    struct Thing *target = thing_get(target_idx);
    if (flag_is_set(inst_inf->instance_property_flags, InstPF_RangedBuff) && inst_inf->validate_target_func != 0)
    {
        ok = creature_instances_validate_func_list[inst_inf->validate_target_func](thing, target, inst_id,
            inst_inf->validate_target_func_params[0], inst_inf->validate_target_func_params[1]);
    }
    if (!ok)
    {
        target = 0;
    }

    if (flag_is_set(inst_inf->instance_property_flags, InstPF_NeedsTarget))
    {
        if (target_idx == 0)
        {
            // If cannot find a valid target, do not use it and don't consider it used.

            // Make a rejection sound
            play_non_3d_sample(119);
            return 0;
        }
    }

    set_creature_instance(thing, inst_id, target_idx, 0);
    return target_idx;
}

long creature_instance_has_reset(const struct Thing *thing, long inst_idx)
{
    long ritime;
    const struct CreatureControl* cctrl = creature_control_get_from_thing(thing);
    const struct InstanceInfo* inst_inf = creature_instance_info_get(inst_idx);
    long delta = (long)game.play_gameturn - (long)cctrl->instance_use_turn[inst_idx];
    if ((thing->alloc_flags & TAlF_IsControlled) != 0)
    {
        ritime = inst_inf->fp_reset_time + cctrl->inst_total_turns - cctrl->inst_action_turns;
    } else
    {
        ritime = inst_inf->reset_time + cctrl->inst_total_turns - cctrl->inst_action_turns;
    }
    return (delta >= ritime);
}

/**
 * Gives times a creature spends on an instance, including spell modifiers.
 * @param thing The creature thing.
 * @param inst_idx Instance for which times will be computed.
 * @param ritime Returns instance duration turns.
 * @param raitime Returns instance turn on which action function is executed.
 */
void get_creature_instance_times(const struct Thing *thing, long inst_idx, long *ritime, long *raitime)
{
    long itime;
    long aitime;
    struct InstanceInfo *inst_inf = creature_instance_info_get(inst_idx);
    if ((thing->alloc_flags & TAlF_IsControlled) != 0)
    {
        itime = inst_inf->fp_time;
        aitime = inst_inf->fp_action_time;
    }
    else
    {
        itime = inst_inf->time;
        aitime = inst_inf->action_time;
    }
    if (creature_under_spell_effect(thing, CSAfF_Slow))
    {
        aitime *= 2;
        itime *= 2;
    }
    if (creature_under_spell_effect(thing, CSAfF_Speed))
    {
        aitime /= 2;
        itime /= 2;
    }
    else if (creature_affected_by_slap(thing))
    {
        aitime = 3 * aitime / 4;
        itime = 3 * itime / 4;
    }
    else if (!is_neutral_thing(thing))
    {
        if (player_uses_power_obey(thing->owner))
        {
            aitime -= aitime / 4;
            itime -= itime / 4;
        }
    }
    if (aitime <= 1)
    {
        aitime = 1;
    }
    if (itime <= 1)
    {
        itime = 1;
    }
    *ritime = itime;
    *raitime = aitime;
}

void set_creature_instance(struct Thing *thing, CrInstance inst_idx, long targtng_idx, const struct Coord3d *pos)
{
    long i;
    if (inst_idx == 0)
        return;
    struct CreatureControl* cctrl = creature_control_get_from_thing(thing);
    struct InstanceInfo* inst_inf = creature_instance_info_get(inst_idx);
    if (creature_instance_info_invalid(inst_inf) || (inst_inf->time == -1))
    {
        ERRORLOG("Cannot set negative instance %d to %s index %d",(int)inst_idx,thing_model_name(thing),(int)thing->index);
        return;
    }
    if (inst_inf->force_visibility > 0)
    {
        i = cctrl->force_visible;
        if (i <= inst_inf->force_visibility)
          i = inst_inf->force_visibility;
        cctrl->force_visible = i;
    }
    long itime;
    long aitime;
    get_creature_instance_times(thing, inst_idx, &itime, &aitime);
    if ((cctrl->instance_id != CrInst_NULL) && (cctrl->instance_id == inst_idx))
    {
        if ((inst_inf->instance_property_flags & InstPF_RepeatTrigger) != 0)
        {
            cctrl->inst_repeat = 1;
            return;
        }
    }
    cctrl->instance_id = inst_idx;
    cctrl->targtng_idx = targtng_idx;
    cctrl->inst_turn = 0;
    cctrl->inst_total_turns = itime;
    cctrl->inst_action_turns = aitime;
    i = get_creature_model_graphics(thing->model,inst_inf->graphics_idx);
    cctrl->instance_anim_step_turns = get_lifespan_of_animation(i, 1) / itime;
    if (pos != NULL)
    {
        cctrl->targtstl_x = coord_subtile(pos->x.val);
        cctrl->targtstl_y = coord_subtile(pos->y.val);
    } else
    {
        cctrl->targtstl_x = 0;
        cctrl->targtstl_y = 0;
    }
}

unsigned short find_next_annoyed_creature(PlayerNumber plyr_idx, unsigned short current_annoyed_creature_idx)
{
    struct Thing *current_annoyed_creature = thing_get(current_annoyed_creature_idx);
    struct Thing **current_ptr = &current_annoyed_creature;
    struct Dungeon *dungeon = get_dungeon(plyr_idx);
    struct Thing *creatng;
    struct CreatureControl* cctrl;

    if ((current_annoyed_creature->alloc_flags & TAlF_Exists) == 0 ||
         !thing_is_creature(current_annoyed_creature) ||
         (current_annoyed_creature->alloc_flags & TAlF_IsInLimbo) != 0 ||
         (current_annoyed_creature->state_flags & TAlF_IsInMapWho) != 0 ||
         current_annoyed_creature->active_state == CrSt_CreatureUnconscious)
    {
        creatng = thing_get(dungeon->creatr_list_start);
        if (thing_is_invalid(creatng))
        {
            dungeon->zoom_annoyed_creature_idx = 0;
        }
        else
        {
            while (!anger_is_creature_angry(creatng))
            {
                cctrl = creature_control_get_from_thing(creatng);
                creatng = thing_get(cctrl->players_next_creature_idx);
                if (thing_is_invalid(creatng))
                {
                    dungeon->zoom_annoyed_creature_idx = 0;
                    return 0;
                }
            }
            dungeon->zoom_annoyed_creature_idx = creatng->index;
            return creatng->index;
        }
    }
    else
    {
        cctrl = creature_control_get_from_thing(thing_get(dungeon->zoom_annoyed_creature_idx));
        creatng = thing_get(cctrl->players_next_creature_idx);

        if ((creatng->alloc_flags & TAlF_Exists) &&
            thing_is_creature(creatng) &&
            (creatng->alloc_flags & TAlF_IsInLimbo) == 0 &&
            (creatng->state_flags & TAlF_IsInMapWho) == 0 &&
            creatng->active_state != CrSt_CreatureUnconscious &&
            !thing_is_invalid(creatng))
        {
            TbBool found = true;
            while (!anger_is_creature_angry(creatng) || (creatng->alloc_flags & TAlF_Exists) == 0 || !thing_is_creature(creatng) ||
                   (creatng->alloc_flags & TAlF_IsInLimbo) != 0 || (creatng->state_flags & TAlF_IsInMapWho) != 0 || creatng->active_state == CrSt_CreatureUnconscious)
            {
                cctrl = creature_control_get_from_thing(creatng);
                creatng =thing_get(cctrl->players_next_creature_idx);
                if ( thing_is_invalid(creatng))
                {
                    found = false;
                    break;
                }
            }
            if (found)
            {
                dungeon->zoom_annoyed_creature_idx = creatng->index;
                return creatng->index;
            }
        }
        creatng = thing_get(dungeon->creatr_list_start);
        if (*current_ptr != creatng)
        {
            while (!thing_is_invalid(creatng))
            {
                if (anger_is_creature_angry(creatng) &&
                    (creatng->alloc_flags & TAlF_Exists) != 0 &&
                    thing_is_creature(creatng) &&
                    (creatng->alloc_flags & TAlF_IsInLimbo) == 0 &&
                    (creatng->state_flags & TAlF_IsInMapWho) == 0 &&
                    creatng->active_state != CrSt_CreatureUnconscious)
                {
                    dungeon->zoom_annoyed_creature_idx = creatng->index;
                    return creatng->index;
                }
                cctrl = creature_control_get_from_thing(creatng);
                creatng = thing_get(cctrl->players_next_creature_idx);
                if (*current_ptr == creatng)
                    return dungeon->zoom_annoyed_creature_idx;
            }
        }
        return dungeon->zoom_annoyed_creature_idx;
    }
    return 0;
}

void draw_creature_view(struct Thing *thing)
{
  // If no eye lens required - just draw on the screen, directly
  struct PlayerInfo* player = get_my_player();
  if (((game.flags_cd & MFlg_EyeLensReady) == 0) || (eye_lens_memory == NULL) || (game.numfield_1B == 0))
  {
      engine(player,&player->cameras[CamIV_FirstPerson]);
      return;
  }
  // So there is an eye lens - we have to put a buffer in place of screen,
  // draw on that buffer, an then copy it to screen applying lens effect.
  unsigned char* scrmem = eye_lens_spare_screen_memory;
  // Store previous graphics settings
  unsigned char* wscr_cp = lbDisplay.WScreen;
  TbGraphicsWindow grwnd;
  LbScreenStoreGraphicsWindow(&grwnd);
  // Prepare new settings
  memset(scrmem, 0, eye_lens_width*eye_lens_height*sizeof(TbPixel));
  lbDisplay.WScreen = scrmem;
  lbDisplay.GraphicsScreenHeight = eye_lens_height;
  lbDisplay.GraphicsScreenWidth = eye_lens_width;
  LbScreenSetGraphicsWindow(0, 0, MyScreenWidth/pixel_size, MyScreenHeight/pixel_size);
  // Draw on our buffer
  setup_engine_window(0, 0, MyScreenWidth, MyScreenHeight);
  engine(player,&player->cameras[CamIV_FirstPerson]);
  // Restore original graphics settings
  lbDisplay.WScreen = wscr_cp;
  LbScreenLoadGraphicsWindow(&grwnd);
  // Draw the buffer on real screen
  setup_engine_window(0, 0, MyScreenWidth, MyScreenHeight);
  draw_lens_effect(lbDisplay.WScreen, lbDisplay.GraphicsScreenWidth, scrmem, eye_lens_width,
      MyScreenWidth/pixel_size, MyScreenHeight/pixel_size, game.numfield_1B);
}

struct Thing *get_creature_near_for_controlling(PlayerNumber plyr_idx, MapCoord x, MapCoord y)
{
    MapCoordDelta nearest_distance = LONG_MAX;
    struct Thing *nearest_thing = INVALID_THING;

    for (long k = 0; k < AROUND_TILES_COUNT; k++)
    {

        MapSubtlCoord stl_x = coord_subtile(x) + around[k].delta_x;
        MapSubtlCoord stl_y = coord_subtile(y) + around[k].delta_y;
        struct Map* mapblk = get_map_block_at(stl_x, stl_y);
        unsigned long j = 0;
        for (int i = get_mapwho_thing_index(mapblk); i != 0;)
        {
            struct Thing* thing = thing_get(i);
            i = thing->next_on_mapblk;


            if (can_cast_spell(plyr_idx,PwrK_POSSESS,stl_x,stl_y,thing,CastChk_Default ))
            {
                MapCoordDelta distance = chessboard_distance(thing->mappos.x.val, thing->mappos.y.val, x, y);
                if (distance < nearest_distance)
                {
                    nearest_distance = distance;
                    nearest_thing = thing;
                }
            }

            j++;
            if (j > THINGS_COUNT)
            {
                ERRORLOG("Infinite loop detected when sweeping things list");
                break_mapwho_infinite_chain(mapblk);
                break;
            }
        }
    }
    return nearest_thing;
}

/**
 * Puts a creature as first in a list of owning player creatures.
 *
 * This function is called at map loading, during creature creation; this means it cannot use get_players_num_dungeon().
 *
 * @param thing The creature thing.
 */
void set_first_creature(struct Thing *creatng)
{
    struct CreatureControl* cctrl = creature_control_get_from_thing(creatng);

    if ((creatng->alloc_flags & TAlF_InDungeonList) != 0) {
        ERRORLOG("Thing already in Peter list");
        return;
    }

    SYNCDBG(16,"Starting for %s index %d owner %d",thing_model_name(creatng),(int)creatng->index,(int)creatng->owner);

    if (is_neutral_thing(creatng))
    {
        if (game.nodungeon_creatr_list_start > 0)
        {
            struct Thing* prevtng = thing_get(game.nodungeon_creatr_list_start);
            struct CreatureControl* prevctrl = creature_control_get_from_thing(prevtng);
            prevctrl->players_prev_creature_idx = creatng->index;
            cctrl->players_next_creature_idx = game.nodungeon_creatr_list_start;
            cctrl->players_prev_creature_idx = 0;
            game.nodungeon_creatr_list_start = creatng->index;
        } else
        {
            cctrl->players_next_creature_idx = 0;
            cctrl->players_prev_creature_idx = 0;
            game.nodungeon_creatr_list_start = creatng->index;
        }
        creatng->alloc_flags |= TAlF_InDungeonList;
    } else
    if (!creature_is_for_dungeon_diggers_list(creatng))
    {
        struct Dungeon* dungeon = get_dungeon(creatng->owner);
        if (dungeon->creatr_list_start > 0)
        {
            struct Thing* prevtng = thing_get(dungeon->creatr_list_start);
            struct CreatureControl* prevctrl = creature_control_get_from_thing(prevtng);
            prevctrl->players_prev_creature_idx = creatng->index;
            cctrl->players_next_creature_idx = dungeon->creatr_list_start;
            cctrl->players_prev_creature_idx = 0;
            dungeon->creatr_list_start = creatng->index;
        } else
        {
            cctrl->players_next_creature_idx = 0;
            cctrl->players_prev_creature_idx = 0;
            dungeon->creatr_list_start = creatng->index;
        }
        if (!flag_is_set(cctrl->flgfield_2,TF2_Spectator) && !(flag_is_set(cctrl->flgfield_2, TF2_SummonedCreature)))
        {
            dungeon->owned_creatures_of_model[creatng->model]++;
            dungeon->num_active_creatrs++;
        }
        creatng->alloc_flags |= TAlF_InDungeonList;
    }
    else
    {
        struct Dungeon* dungeon = get_dungeon(creatng->owner);
        if (dungeon->digger_list_start > 0)
        {
            struct Thing* prevtng = thing_get(dungeon->digger_list_start);
            struct CreatureControl* prevctrl = creature_control_get_from_thing(prevtng);
            prevctrl->players_prev_creature_idx = creatng->index;
            cctrl->players_next_creature_idx = dungeon->digger_list_start;
            cctrl->players_prev_creature_idx = 0;
            dungeon->digger_list_start = creatng->index;
        }
        else
        {
            cctrl->players_next_creature_idx = 0;
            cctrl->players_prev_creature_idx = 0;
            dungeon->digger_list_start = creatng->index;
        }
        if (!flag_is_set(cctrl->flgfield_2, TF2_Spectator) && !(flag_is_set(cctrl->flgfield_2, TF2_SummonedCreature)))
        {
            dungeon->num_active_diggers++;
            dungeon->owned_creatures_of_model[creatng->model]++;
        }
        creatng->alloc_flags |= TAlF_InDungeonList;
    }
}

void recalculate_all_creature_digger_lists()
{
    for (PlayerNumber plyr_idx = 0; plyr_idx < PLAYERS_COUNT; plyr_idx++)
    {
        if (plyr_idx == PLAYER_NEUTRAL)
            continue;
        recalculate_player_creature_digger_lists(plyr_idx);
    }

    for (long crtr_model = 0; crtr_model < game.conf.crtr_conf.model_count; crtr_model++)
    {
        struct CreatureModelConfig *crconf = creature_stats_get(crtr_model);
        if ((crconf->model_flags & (CMF_IsSpecDigger|CMF_IsDiggingCreature)) != 0)
        {
            crconf->evil_start_state = CrSt_ImpDoingNothing;
            crconf->good_start_state = CrSt_TunnellerDoingNothing;
        } else
        {
            crconf->evil_start_state = CrSt_CreatureDoingNothing;
            crconf->good_start_state = CrSt_GoodDoingNothing;
        }
    }
}

void recalculate_player_creature_digger_lists(PlayerNumber plr_idx)
{
    ThingIndex previous_digger = 0;
    ThingIndex previous_creature = 0;

    struct Dungeon* dungeon = get_dungeon(plr_idx);
    dungeon->digger_list_start = 0;
    dungeon->creatr_list_start = 0;
    dungeon->num_active_diggers = 0;
    dungeon->num_active_creatrs = 0;


    const struct StructureList* slist = get_list_for_thing_class(TCls_Creature);
    long i = slist->index;
    long k = 0;
    while (i > 0)
    {
        struct Thing* creatng = thing_get(i);
        if (thing_is_invalid(creatng))
          break;

        if(creatng->owner == plr_idx)
        {
            if(creature_is_for_dungeon_diggers_list(creatng))
            {

                if(dungeon->digger_list_start == 0)
                {
                    dungeon->digger_list_start = i;
                }
                else
                {
                    struct CreatureControl* prevcctrl = creature_control_get_from_thing(thing_get(previous_digger));
                    prevcctrl->players_next_creature_idx = i;
                }
                struct CreatureControl* cctrl = creature_control_get_from_thing(creatng);
                cctrl->players_next_creature_idx = 0;
                cctrl->players_prev_creature_idx = previous_digger;
                if (!flag_is_set(cctrl->flgfield_2,TF2_Spectator) && !(flag_is_set(cctrl->flgfield_2, TF2_SummonedCreature)))
                {
                    dungeon->num_active_diggers++;
                }
                previous_digger = i;
            }
            else
            {

                if(dungeon->creatr_list_start == 0)
                {
                    dungeon->creatr_list_start = i;
                }
                else
                {
                    struct CreatureControl* prevcctrl = creature_control_get_from_thing(thing_get(previous_creature));
                    prevcctrl->players_next_creature_idx = i;
                }
                struct CreatureControl* cctrl = creature_control_get_from_thing(creatng);
                cctrl->players_next_creature_idx = 0;
                cctrl->players_prev_creature_idx = previous_creature;
                if (!flag_is_set(cctrl->flgfield_2,TF2_Spectator) && !(flag_is_set(cctrl->flgfield_2, TF2_SummonedCreature)))
                {
                    dungeon->num_active_creatrs++;
                }
                previous_creature = i;
            }
        }

        i = creatng->next_of_class;
        k++;
        if (k > slist->count)
        {
          ERRORLOG("Infinite loop detected when sweeping things list");
          break;
        }
    }
}

void remove_first_creature(struct Thing *creatng)
{
    struct Dungeon *dungeon;
    struct CreatureControl *secctrl;
    struct Thing *sectng;
    struct CreatureControl* cctrl = creature_control_get_from_thing(creatng);
    if ((creatng->alloc_flags & TAlF_InDungeonList) == 0)
    {
        ERRORLOG("The %s index %d is not in Peter list",thing_model_name(creatng),(int)creatng->index);
        return;
    }
    if (is_neutral_thing(creatng))
    {
      sectng = thing_get(cctrl->players_prev_creature_idx);
      if (!thing_is_invalid(sectng)) {
          secctrl = creature_control_get_from_thing(sectng);
          secctrl->players_next_creature_idx = cctrl->players_next_creature_idx;
      } else {
          game.nodungeon_creatr_list_start = cctrl->players_next_creature_idx;
      }
      sectng = thing_get(cctrl->players_next_creature_idx);
      if (!thing_is_invalid(sectng)) {
          secctrl = creature_control_get_from_thing(sectng);
          secctrl->players_prev_creature_idx = cctrl->players_prev_creature_idx;
      }
    } else
    if (creature_is_for_dungeon_diggers_list(creatng))
    {
        dungeon = get_dungeon(creatng->owner);
        sectng = thing_get(cctrl->players_prev_creature_idx);
        if (!thing_is_invalid(sectng)) {
            secctrl = creature_control_get_from_thing(sectng);
            secctrl->players_next_creature_idx = cctrl->players_next_creature_idx;
        } else {
            dungeon->digger_list_start = cctrl->players_next_creature_idx;
        }
        sectng = thing_get(cctrl->players_next_creature_idx);
        if (!thing_is_invalid(sectng)) {
            secctrl = creature_control_get_from_thing(sectng);
            secctrl->players_prev_creature_idx = cctrl->players_prev_creature_idx;
        }
        if (!flag_is_set(cctrl->flgfield_2, TF2_Spectator) && !flag_is_set(cctrl->flgfield_2, TF2_SummonedCreature))
        {
            dungeon->owned_creatures_of_model[creatng->model]--;
            dungeon->num_active_diggers--;
        }
    } else
    {
        dungeon = get_dungeon(creatng->owner);
        sectng = thing_get(cctrl->players_prev_creature_idx);
        if (!thing_is_invalid(sectng)) {
            secctrl = creature_control_get_from_thing(sectng);
            secctrl->players_next_creature_idx = cctrl->players_next_creature_idx;
        } else {
            dungeon->creatr_list_start = cctrl->players_next_creature_idx;
        }
        sectng = thing_get(cctrl->players_next_creature_idx);
        if (!thing_is_invalid(sectng)) {
            secctrl = creature_control_get_from_thing(sectng);
            secctrl->players_prev_creature_idx = cctrl->players_prev_creature_idx;
        }
        if (!flag_is_set(cctrl->flgfield_2, TF2_Spectator) && !flag_is_set(cctrl->flgfield_2, TF2_SummonedCreature))
        {
            dungeon->owned_creatures_of_model[creatng->model]--;
            dungeon->num_active_creatrs--;
        }
    }
    cctrl->players_prev_creature_idx = 0;
    cctrl->players_next_creature_idx = 0;
    creatng->alloc_flags &= ~TAlF_InDungeonList;
}

TbBool thing_is_creature(const struct Thing *thing)
{
  if (thing_is_invalid(thing))
    return false;
  return (thing->class_id == TCls_Creature);
}

TbBool thing_is_dead_creature(const struct Thing *thing)
{
  if (thing_is_invalid(thing))
    return false;
  return (thing->class_id == TCls_DeadCreature);
}

/** Returns if a thing is digger creature.
 *
 * @param thing The thing to be checked.
 * @return True if the thing is creature and digger or special digger, false otherwise.
 */
TbBool thing_is_creature_digger(const struct Thing *thing)
{
  if (!thing_is_creature(thing))
    return false;
  return any_flag_is_set(get_creature_model_flags(thing),(CMF_IsSpecDigger|CMF_IsDiggingCreature));
}

/** Returns if a thing is special digger creature.
 *
 * @param thing The thing to be checked.
 * @return True if the thing is creature and special digger, false otherwise.
 */
TbBool thing_is_creature_special_digger(const struct Thing* thing)
{
    if (!thing_is_creature(thing))
        return false;
    return flag_is_set(get_creature_model_flags(thing),CMF_IsSpecDigger);
}

/** Returns if a thing the creature type set as spectator, normally the floating spirit.
  * @param thing The thing to be checked.
 * @return True if the thing is creature and listed as spectator , false otherwise.
 */
TbBool thing_is_creature_spectator(const struct Thing* thing)
{
    if (!thing_is_creature(thing))
        return false;

    ThingModel breed = game.conf.crtr_conf.spectator_breed;
    if (breed == 0)
    {
        WARNLOG("There is no spectator breed");
        breed = game.conf.crtr_conf.special_digger_good;
    }
    return (thing->model == breed);
}


void anger_set_creature_anger_all_types(struct Thing *thing, long new_value)
{
    if (creature_can_get_angry(thing))
    {
      for (AnnoyMotive anger_type = 1; anger_type < AngR_ListEnd; anger_type++ )
      {
        anger_set_creature_anger(thing, new_value, anger_type);
      }
    }
}

struct Room *get_creature_lair_room(const struct Thing *creatng)
{
    struct CreatureControl* cctrl = creature_control_get_from_thing(creatng);
    if (cctrl->lairtng_idx <= 0) {
        return INVALID_ROOM;
    }
    return room_get(cctrl->lair_room_id);
}

TbBool creature_has_lair_room(const struct Thing *creatng)
{
    struct Room* room = get_creature_lair_room(creatng);
    if (!room_is_invalid(room) && room_role_matches(room->kind,get_room_role_for_job(Job_TAKE_SLEEP))) {
        return true;
    }
    return false;
}

TbBool remove_creature_lair(struct Thing *thing)
{
    struct CreatureControl* cctrl = creature_control_get_from_thing(thing);
    if (cctrl->lairtng_idx <= 0) {
        return false;
    }
    struct Room* room = room_get(cctrl->lair_room_id);
    if (!room_is_invalid(room)) {
        creature_remove_lair_totem_from_room(thing, room);
        return true;
    } else {
        ERRORDBG(8,"The %s index %d has lair %d in non-existing room.",thing_model_name(thing),(int)thing->index,(int)cctrl->lairtng_idx);
        cctrl->lairtng_idx = 0;
    }
    return false;
}

void change_creature_owner(struct Thing *creatng, PlayerNumber nowner)
{
    struct Dungeon *dungeon;
    struct CreatureControl* cctrl;
    SYNCDBG(6,"Starting for %s, owner %d to %d",thing_model_name(creatng),(int)creatng->owner,(int)nowner);
    // Remove the creature from old owner
    if (creatng->light_id != 0) {
        light_delete_light(creatng->light_id);
        creatng->light_id = 0;
    }
    cleanup_creature_state_and_interactions(creatng);
    remove_creature_lair(creatng);
    if ((creatng->alloc_flags & TAlF_InDungeonList) != 0) {
        remove_first_creature(creatng);
    }
    if (!is_neutral_thing(creatng))
    {
        dungeon = get_dungeon(creatng->owner);
        dungeon->score -= get_creature_thing_score(creatng);
        if (anger_is_creature_angry(creatng))
            dungeon->creatures_annoyed--;
        remove_events_thing_is_attached_to(creatng);
    }
    // Add the creature to new owner
    creatng->owner = nowner;
    set_first_creature(creatng);
    set_start_state(creatng);
    if (!is_neutral_thing(creatng))
    {
        dungeon = get_dungeon(creatng->owner);
        dungeon->score += get_creature_thing_score(creatng);
        if ( anger_is_creature_angry(creatng) )
            dungeon->creatures_annoyed++;
        cctrl = creature_control_get_from_thing(creatng);
        cctrl->paydays_owed = 0;
        cctrl->paydays_advanced = 0;
    }
}

/**
 * If the total creature count is low enough for a creature to be generated
 * @param temp_creature when set to 1, it will still generate if it would mean going 1 over a temporary limit
  * @return true if a creature may be generated, false if not.
 */
TbBool creature_count_below_map_limit(TbBool temp_creature)
{
    if (game.thing_lists[TngList_Creatures].count >= CREATURES_COUNT-1)
        return false;

    return ((game.thing_lists[TngList_Creatures].count - temp_creature) < game.conf.rules.game.creatures_count);
}

struct Thing *create_creature(struct Coord3d *pos, ThingModel model, PlayerNumber owner)
{
    struct CreatureModelConfig *crconf = creature_stats_get(model);
    if (game.thing_lists[TngList_Creatures].count >= CREATURES_COUNT)
    {
        ERRORLOG("Cannot create %s for player %d. Creature limit %d reached.", creature_code_name(model), (int)owner, CREATURES_COUNT);
        return INVALID_THING;
    }
    if (!i_can_allocate_free_thing_structure(FTAF_FreeEffectIfNoSlots))
    {
        ERRORDBG(3, "Cannot create %s for player %d. There are too many things allocated.", creature_code_name(model), (int)owner);
        erstat_inc(ESE_NoFreeThings);
        return INVALID_THING;
    }
    if (!i_can_allocate_free_control_structure())
    {
        ERRORDBG(3, "Cannot create %s for player %d. There are too many creatures allocated.", creature_code_name(model), (int)owner);
        erstat_inc(ESE_NoFreeCreatrs);
        return INVALID_THING;
    }
    struct Thing *crtng = allocate_free_thing_structure(FTAF_FreeEffectIfNoSlots);
    if (crtng->index == 0)
    {
        ERRORDBG(3, "Should be able to allocate %s for player %d, but failed.", creature_code_name(model), (int)owner);
        erstat_inc(ESE_NoFreeThings);
        return INVALID_THING;
    }
    struct CreatureControl *cctrl = allocate_free_control_structure();
    crtng->ccontrol_idx = cctrl->index;
    crtng->class_id = TCls_Creature;
    crtng->model = model;
    crtng->parent_idx = crtng->index;
    crtng->mappos.x.val = pos->x.val;
    crtng->mappos.y.val = pos->y.val;
    crtng->mappos.z.val = pos->z.val;
    crtng->clipbox_size_xy = crconf->size_xy;
    crtng->clipbox_size_z = crconf->size_z;
    crtng->solid_size_xy = crconf->thing_size_xy;
    crtng->solid_size_z = crconf->thing_size_z;
    crtng->fall_acceleration = 32;
    crtng->bounce_angle = 0;
    crtng->inertia_floor = 32;
    crtng->inertia_air = 8;
    crtng->movement_flags |= TMvF_Unknown08;
    crtng->owner = owner;
    crtng->move_angle_xy = 0;
    crtng->move_angle_z = 0;
    cctrl->max_speed = calculate_correct_creature_maxspeed(crtng);
    cctrl->shot_shift_x = crconf->shot_shift_x;
    cctrl->shot_shift_y = crconf->shot_shift_y;
    cctrl->shot_shift_z = crconf->shot_shift_z;
    long i = get_creature_anim(crtng, CGI_Stand);
    set_thing_draw(crtng, i, 256, game.conf.crtr_conf.sprite_size, 0, 0, ODC_Default);
    cctrl->exp_level = 1;
    cctrl->max_health = calculate_correct_creature_max_health(crtng);
    crtng->health = cctrl->max_health;
    crtng->owner = owner;
    crtng->mappos.x.val = pos->x.val;
    crtng->mappos.y.val = pos->y.val;
    crtng->mappos.z.val = pos->z.val;
    crtng->creation_turn = game.play_gameturn;
    cctrl->joining_age = 17 + CREATURE_RANDOM(crtng, 13);
    cctrl->blood_type = CREATURE_RANDOM(crtng, BLOOD_TYPES_COUNT);
    if (player_is_roaming(owner))
    {
        cctrl->hero.sbyte_89 = -1;
        cctrl->hero.byte_8C = 1;
    }
    cctrl->flee_pos.x.val = crtng->mappos.x.val;
    cctrl->flee_pos.y.val = crtng->mappos.y.val;
    cctrl->flee_pos.z.val = crtng->mappos.z.val;
    cctrl->flee_pos.z.val = get_thing_height_at(crtng, pos);
    cctrl->fighting_player_idx = -1;
    if (crconf->flying)
    {
        crtng->movement_flags |= TMvF_Flying;
    }
    set_creature_level(crtng, 0);
    crtng->health = cctrl->max_health;
    add_thing_to_its_class_list(crtng);
    place_thing_in_mapwho(crtng);
    if (owner <= PLAYERS_COUNT)
    {
        set_first_creature(crtng);
    }
    set_start_state(crtng);
    add_creature_score_to_owner(crtng);
    cctrl->active_instance_id = creature_choose_first_available_instance(crtng);
    if (crconf->illuminated)
    {
        illuminate_creature(crtng);
    }
    return crtng;
}

TbBool creature_increase_level(struct Thing *thing)
{
    struct CreatureControl *cctrl = creature_control_get_from_thing(thing);
    if (creature_control_invalid(cctrl))
    {
        ERRORLOG("Invalid creature control; no action");
        return false;
    }
    struct Dungeon *dungeon = get_dungeon(thing->owner);
    if (dungeon->creature_max_level[thing->model] > cctrl->exp_level)
    {
        struct CreatureModelConfig *crconf = creature_stats_get_from_thing(thing);
        if ((cctrl->exp_level < CREATURE_MAX_LEVEL - 1) || (crconf->grow_up != 0))
        {
            cctrl->exp_level_up = true;
            return true;
        }
    }
    return false;
}

TbBool creature_change_multiple_levels(struct Thing *thing, int count)
{
    struct CreatureControl* cctrl = creature_control_get_from_thing(thing);
    if (creature_control_invalid(cctrl))
    {
        ERRORLOG("Invalid creature control; no action");
        return false;
    }
    struct Dungeon* dungeon = get_dungeon(thing->owner);
    int k = 0;
    if (count > 0)
    {
        for (int i = 0; i < count; i++)
        {
            if (dungeon->creature_max_level[thing->model] > cctrl->exp_level)
            {
                struct CreatureModelConfig* crconf = creature_stats_get_from_thing(thing);
                if ((cctrl->exp_level < CREATURE_MAX_LEVEL - 1) || (crconf->grow_up != 0))
                {
                    cctrl->exp_level_up = true;
                    update_creature_levels(thing);
                    k++;
                }
            }
        }
        if (k != 0)
        {
            return true;
        }
        return false;
    }
    else
    {
        remove_creature_score_from_owner(thing);
        if (cctrl->exp_level < abs(count))
        {
            set_creature_level(thing, 0);
        }
        else
        {
            set_creature_level(thing, cctrl->exp_level + count);
        }
        return true;
    }
}

/**
 * Creates creature of random evil kind, and with random experience level.
 * @param x
 * @param y
 * @param owner
 * @param max_level
 * @return
 */
TbBool create_random_evil_creature(MapCoord x, MapCoord y, PlayerNumber owner, CrtrExpLevel max_level)
{
    ThingModel crmodel;
    while (1) {
        crmodel = GAME_RANDOM(game.conf.crtr_conf.model_count) + 1;
        // Accept only evil creatures
        struct CreatureModelConfig* crconf = &game.conf.crtr_conf.model[crmodel];
        if ((crconf->model_flags & CMF_IsSpectator) != 0) {
            continue;
        }
        if ((crconf->model_flags & CMF_IsEvil) != 0) {
            break;
        }
    }
    struct Coord3d pos;
    pos.x.val = x;
    pos.y.val = y;
    pos.z.val = 0;
    struct Thing* thing = create_creature(&pos, crmodel, owner);
    if (thing_is_invalid(thing))
    {
        ERRORLOG("Cannot create evil creature %s at (%ld,%ld)",creature_code_name(crmodel),x,y);
        return false;
    }
    pos.z.val = get_thing_height_at(thing, &pos);
    if (thing_in_wall_at(thing, &pos))
    {
        delete_thing_structure(thing, 0);
        ERRORLOG("Evil creature %s at (%ld,%ld) deleted because is in wall",creature_code_name(crmodel),x,y);
        return false;
    }
    thing->mappos.x.val = pos.x.val;
    thing->mappos.y.val = pos.y.val;
    thing->mappos.z.val = pos.z.val;
    remove_first_creature(thing);
    set_first_creature(thing);
    set_start_state(thing);
    CrtrExpLevel lv = GAME_RANDOM(max_level);
    set_creature_level(thing, lv);
    return true;
}

/**
 * Creates creature of random hero kind, and with random experience level.
 * @param x
 * @param y
 * @param owner
 * @param max_level
 * @return
 */
TbBool create_random_hero_creature(MapCoord x, MapCoord y, PlayerNumber owner, CrtrExpLevel max_level)
{
  ThingModel crmodel;
  while (1) {
      crmodel = GAME_RANDOM(game.conf.crtr_conf.model_count) + 1;

      // model_count is always one higher than the last available index for creature models
      // This will allow more creature models to be added, but still catch the out-of-bounds model number.
      if (crmodel >= game.conf.crtr_conf.model_count) {
          // try again
          continue;
      }

      // Accept only evil creatures
      struct CreatureModelConfig* crconf = &game.conf.crtr_conf.model[crmodel];
      if ((crconf->model_flags & CMF_IsSpectator) != 0) {
          continue;
      }

      if ((crconf->model_flags & CMF_IsEvil) == 0) {
          //JUSTMSG("*** CREATURE MODEL NUMBER %d", (unsigned char)crmodel);
          break;
      }
  }
  struct Coord3d pos;
  pos.x.val = x;
  pos.y.val = y;
  pos.z.val = 0;
  struct Thing* thing = create_creature(&pos, crmodel, owner);
  if (thing_is_invalid(thing))
  {
      ERRORLOG("Cannot create player %d hero %s at (%ld,%ld)",(int)owner,creature_code_name(crmodel),x,y);
      return false;
  }
  pos.z.val = get_thing_height_at(thing, &pos);
  if (thing_in_wall_at(thing, &pos))
  {
      delete_thing_structure(thing, 0);
      ERRORLOG("Hero %s at (%ld,%ld) deleted because is in wall",creature_code_name(crmodel),x,y);
      return false;
  }
  thing->mappos.x.val = pos.x.val;
  thing->mappos.y.val = pos.y.val;
  thing->mappos.z.val = pos.z.val;
  remove_first_creature(thing);
  set_first_creature(thing);
//  set_start_state(thing); - simplified to the following two commands
  CrtrExpLevel lv = GAME_RANDOM(max_level);
  set_creature_level(thing, lv);
  return true;
}

/**
 * Creates a special digger specific to given player and owned by that player.
 * @param x
 * @param y
 * @param owner
 * @return
 */
struct Thing *create_owned_special_digger(MapCoord x, MapCoord y, PlayerNumber owner)
{
    ThingModel crmodel = get_players_special_digger_model(owner);
    struct Coord3d pos;
    pos.x.val = x;
    pos.y.val = y;
    pos.z.val = 0;
    struct Thing* thing = create_creature(&pos, crmodel, owner);
    if (thing_is_invalid(thing))
    {
        ERRORLOG("Cannot create creature %s at (%ld,%ld)",creature_code_name(crmodel),x,y);
        return INVALID_THING;
    }
    pos.z.val = get_thing_height_at(thing, &pos);
    if (thing_in_wall_at(thing, &pos))
    {
        delete_thing_structure(thing, 0);
        ERRORLOG("Creature %s at (%ld,%ld) deleted because is in wall",creature_code_name(crmodel),x,y);
        return INVALID_THING;
    }
    thing->mappos.x.val = pos.x.val;
    thing->mappos.y.val = pos.y.val;
    thing->mappos.z.val = pos.z.val;
    remove_first_creature(thing);
    set_first_creature(thing);
    return thing;
}

/**
 * Filter function for selecting creature which is fighting and is not affected by a specific spell.
 * A specific thing can be selected either by class, model and owner.
 *
 * @param thing Creature thing to be filtered.
 * @param param Struct with specific thing which is dragged.
 * @param maximizer Previous max value.
 * @return If returned value is greater than maximizer, then the filtering result should be updated.
 */
long player_list_creature_filter_in_fight_and_not_affected_by_spell(const struct Thing *thing, MaxTngFilterParam param, long maximizer)
{
    struct CreatureControl *cctrl = creature_control_get_from_thing(thing);
    struct SpellConfig *spconf = get_spell_config(param->num1);
    if ((cctrl->combat_flags != 0) && !creature_is_being_unconscious(thing))
    {
        if ((param->plyr_idx >= 0) && (thing->owner != param->plyr_idx))
        {
            return -1;
        }
        if (!thing_matches_model(thing, param->model_id))
        {
            return -1;
        }
        if ((param->class_id > 0) && (thing->class_id != param->class_id))
        {
            return -1;
        }
        if ((spconf->spell_flags != 0) && (creature_under_spell_effect(thing, spconf->spell_flags)))
        {
            return -1;
        }
        if (creature_is_immune_to_spell_effect(thing, spconf->spell_flags))
        {
            return -1;
        }
        return get_creature_thing_score(thing);
    }
    // If conditions are not met, return -1 to be sure thing will not be returned.
    return -1;
}

/**
 * Filter function for selecting creature which is dragging a specific thing.
 * A specific thing is selected by index.
 *
 * @param thing Creature thing to be filtered.
 * @param param Struct with specific thing which is dragged.
 * @param maximizer Previous max value.
 * @return If returned value is greater than maximizer, then the filtering result should be updated.
 */
long player_list_creature_filter_dragging_specific_thing(const struct Thing *thing, MaxTngFilterParam param, long maximizer)
{
    struct CreatureControl* cctrl = creature_control_get_from_thing(thing);
    if (param->num1 > 0)
    {
        if (cctrl->dragtng_idx == param->num1) {
            return LONG_MAX;
        }
        return -1;
    }
    ERRORLOG("No thing index to find dragging creature with");
    return -1;
}

/**
 * Filter function for selecting most experienced creature.
 *
 * @param thing Creature thing to be filtered.
 * @param param Struct with creature model, owner and GUI job to be accepted.
 * @param maximizer Previous max value.
 * @return If returned value is greater than maximizer, then the filtering result should be updated.
 */
long player_list_creature_filter_most_experienced(const struct Thing *thing, MaxTngFilterParam param, long maximizer)
{
    struct CreatureControl* cctrl = creature_control_get_from_thing(thing);
    // New 'maximizer' value. Should be at least 1; maximum is, in this case, CREATURE_MAX_LEVEL.
    CrtrExpLevel nmaxim = cctrl->exp_level + 1;
    if ( ((param->plyr_idx == -1) || (thing->owner == param->plyr_idx))
        && (thing->class_id == param->class_id)
        && ((thing_matches_model(thing,param->model_id)))
        && ((param->num1 == -1) || (get_creature_gui_job(thing) == param->num1))
        && (nmaxim > maximizer) )
    {
        return nmaxim;
    }
    // If conditions are not met, return -1 to be sure thing will not be returned.
    return -1;
}

/**
 * Filter function for selecting most experienced and pickable creature.
 *
 * @param thing Creature thing to be filtered.
 * @param param Struct with creature model, owner and GUI job to be accepted.
 * @param maximizer Previous max value.
 * @return If returned value is greater than maximizer, then the filtering result should be updated.
 */
long player_list_creature_filter_most_experienced_and_pickable1(const struct Thing *thing, MaxTngFilterParam param, long maximizer)
{
    struct CreatureControl* cctrl = creature_control_get_from_thing(thing);
    // New 'maximizer' value. Should be at least 1; maximum is, in this case, CREATURE_MAX_LEVEL.
    CrtrExpLevel nmaxim = cctrl->exp_level + 1;
    if ( ((param->plyr_idx == -1) || (thing->owner == param->plyr_idx))
        && (thing->class_id == param->class_id)
        && ((thing_matches_model(thing,param->model_id)))
        && ((param->num1 == -1) || (get_creature_gui_job(thing) == param->num1))
        && !thing_is_picked_up(thing)
        && (thing->active_state != CrSt_CreatureUnconscious) && (nmaxim > maximizer) )
    {
        if (can_thing_be_picked_up_by_player(thing, param->plyr_idx))
        {
            return nmaxim;
        }
    }
    // If conditions are not met, return -1 to be sure thing will not be returned.
    return -1;
}

/**
 * Filter function for selecting most experienced and "pickable2" creature.
 *
 * @param thing Creature thing to be filtered.
 * @param param Struct with creature model, owner and GUI job to be accepted.
 * @param maximizer Previous max value.
 * @return If returned value is greater than maximizer, then the filtering result should be updated.
 */
long player_list_creature_filter_most_experienced_and_pickable2(const struct Thing *thing, MaxTngFilterParam param, long maximizer)
{
    struct CreatureControl* cctrl = creature_control_get_from_thing(thing);
    // New 'maximizer' value. Should be at least 1; maximum is, in this case, CREATURE_MAX_LEVEL.
    CrtrExpLevel nmaxim = cctrl->exp_level + 1;
    if ( ((param->plyr_idx == -1) || (thing->owner == param->plyr_idx))
        && (thing->class_id == param->class_id)
        && ((thing_matches_model(thing,param->model_id)))
        && ((param->num1 == -1) || (get_creature_gui_job(thing) == param->num1))
        && !thing_is_picked_up(thing)
        && (thing->active_state != CrSt_CreatureUnconscious) && (nmaxim > maximizer) )
    {
        if (can_thing_be_picked_up2_by_player(thing, param->plyr_idx))
        {
            return nmaxim;
        }
    }
    // If conditions are not met, return -1 to be sure thing will not be returned.
    return -1;
}

/**
 * Filter function for selecting least experienced creature.
 *
 * @param thing Creature thing to be filtered.
 * @param param Struct with creature model, owner and GUI job to be accepted.
 * @param maximizer Previous max value.
 * @return If returned value is greater than maximizer, then the filtering result should be updated.
 */
long player_list_creature_filter_least_experienced(const struct Thing *thing, MaxTngFilterParam param, long maximizer)
{
    struct CreatureControl* cctrl = creature_control_get_from_thing(thing);
    // New 'maximizer' value. Should be at least 1; maximum is, in this case, CREATURE_MAX_LEVEL.
    CrtrExpLevel nmaxim = CREATURE_MAX_LEVEL - cctrl->exp_level;
    if ( ((param->plyr_idx == -1) || (thing->owner == param->plyr_idx))
      && (thing->class_id == param->class_id)
      && ((thing_matches_model(thing,param->model_id)))
      && ((param->num1 == -1) || (get_creature_gui_job(thing) == param->num1))
      && (nmaxim > maximizer) )
    {
        return nmaxim;
    }
    // If conditions are not met, return -1 to be sure thing will not be returned.
    return -1;
}

/**
 * Filter function for selecting least experienced and pickable creature.
 *
 * @param thing Creature thing to be filtered.
 * @param param Struct with creature model, owner and GUI job to be accepted.
 * @param maximizer Previous max value.
 * @return If returned value is greater than maximizer, then the filtering result should be updated.
 */
long player_list_creature_filter_least_experienced_and_pickable1(const struct Thing *thing, MaxTngFilterParam param, long maximizer)
{
    struct CreatureControl* cctrl = creature_control_get_from_thing(thing);
    // New 'maximizer' value. Should be at least 1; maximum is, in this case, CREATURE_MAX_LEVEL.
    CrtrExpLevel nmaxim = CREATURE_MAX_LEVEL - cctrl->exp_level;
    if ( ((param->plyr_idx == -1) || (thing->owner == param->plyr_idx))
      && (thing->class_id == param->class_id)
      && ((thing_matches_model(thing,param->model_id)))
      && ((param->num1 == -1) || (get_creature_gui_job(thing) == param->num1))
      && !thing_is_picked_up(thing)
      && (thing->active_state != CrSt_CreatureUnconscious) && (nmaxim > maximizer) )
    {
      if (can_thing_be_picked_up_by_player(thing, param->plyr_idx))
      {
        return nmaxim;
      }
    }
    // If conditions are not met, return -1 to be sure thing will not be returned.
    return -1;
}

/**
 * Filter function for selecting least experienced and "pickable2" creature.
 *
 * @param thing Creature thing to be filtered.
 * @param param Struct with creature model, owner and GUI job to be accepted.
 * @param maximizer Previous max value.
 * @return If returned value is greater than maximizer, then the filtering result should be updated.
 */
long player_list_creature_filter_least_experienced_and_pickable2(const struct Thing *thing, MaxTngFilterParam param, long maximizer)
{
    struct CreatureControl* cctrl = creature_control_get_from_thing(thing);
    // New 'maximizer' value. Should be at least 1; maximum is, in this case, CREATURE_MAX_LEVEL.
    CrtrExpLevel nmaxim = CREATURE_MAX_LEVEL - cctrl->exp_level;
    if ( ((param->plyr_idx == -1) || (thing->owner == param->plyr_idx))
      && (thing->class_id == param->class_id)
      && ((thing_matches_model(thing,param->model_id)))
      && ((param->num1 == -1) || (get_creature_gui_job(thing) == param->num1))
      && !thing_is_picked_up(thing)
      && (thing->active_state != CrSt_CreatureUnconscious) && (nmaxim > maximizer) )
    {
      if (can_thing_be_picked_up2_by_player(thing, param->plyr_idx))
      {
        return nmaxim;
      }
    }
    // If conditions are not met, return -1 to be sure thing will not be returned.
    return -1;
}

/**
 * Filter function for selecting first creature with given GUI Job.
 *
 * @param thing Creature thing to be filtered.
 * @param param Struct with creature model, owner and GUI Job to be accepted.
 * @param maximizer Previous max value.
 * @return If returned value is greater than maximizer, then the filtering result should be updated.
 */
long player_list_creature_filter_of_gui_job(const struct Thing *thing, MaxTngFilterParam param, long maximizer)
{
    if ( ((param->plyr_idx == -1) || (thing->owner == param->plyr_idx))
      && (thing->class_id == param->class_id)
      && ((thing_matches_model(thing,param->model_id)))
      && ((param->num1 == -1) || (get_creature_gui_job(thing) == param->num1))) // job_idx
    {
        // New 'maximizer' equal to MAX_LONG will stop the sweeping
        // and return this thing immediately.
        return LONG_MAX;
    }
    // If conditions are not met, return -1 to be sure thing will not be returned.
    return -1;
}

/**
 * Filter function for selecting first pickable creature with given GUI Job.
 *
 * @param thing Creature thing to be filtered.
 * @param param Struct with creature model, owner and GUI Job to be accepted.
 * @param maximizer Previous max value.
 * @return If returned value is greater than maximizer, then the filtering result should be updated.
 */
long player_list_creature_filter_of_gui_job_and_pickable1(const struct Thing *thing, MaxTngFilterParam param, long maximizer)
{
    if ( ((param->plyr_idx == -1) || (thing->owner == param->plyr_idx))
      && (thing->class_id == param->class_id)
      && ((thing_matches_model(thing,param->model_id)))
      && !thing_is_picked_up(thing)
      && ((param->num1 == -1) || (get_creature_gui_job(thing) == param->num1)) // job_idx
      && (thing->active_state != CrSt_CreatureUnconscious) )
    {
      if (can_thing_be_picked_up_by_player(thing, param->plyr_idx))
      {
          // New 'maximizer' equal to MAX_LONG will stop the sweeping
          // and return this thing immediately.
          return LONG_MAX;
      }
    }
    // If conditions are not met, return -1 to be sure thing will not be returned.
    return -1;
}

/**
 * Filter function for selecting first 'pickable2' creature with given GUI state.
 *
 * @param thing Creature thing to be filtered.
 * @param param Struct with creature model, owner and GUI state to be accepted.
 * @param maximizer Previous max value.
 * @return If returned value is greater than maximizer, then the filtering result should be updated.
 */
long player_list_creature_filter_of_gui_job_and_pickable2(const struct Thing *thing, MaxTngFilterParam param, long maximizer)
{
    if ( ((param->plyr_idx == -1) || (thing->owner == param->plyr_idx))
      && (thing->class_id == param->class_id)
      && ((thing_matches_model(thing,param->model_id)))
      && !thing_is_picked_up(thing)
      && ((param->num1 == -1) || (get_creature_gui_job(thing) == param->num1))
      && (thing->active_state != CrSt_CreatureUnconscious) )
    {
      if (can_thing_be_picked_up2_by_player(thing, param->plyr_idx))
      {
          // New 'maximizer' equal to MAX_LONG will stop the sweeping
          // and return this thing immediately.
          return LONG_MAX;
      }
    }
    // If conditions are not met, return -1 to be sure thing will not be returned.
    return -1;
}

/**
 * Returns a creature in fight which gives highest score value.
 * @return The thing in fight, or invalid thing if not found.
 */
struct Thing *find_players_highest_score_creature_in_fight_not_affected_by_spell(PlayerNumber plyr_idx, SpellKind spell_kind)
{
    struct Dungeon* dungeon = get_players_num_dungeon(plyr_idx);
    struct CompoundTngFilterParam param;
    param.plyr_idx = -1;
    param.class_id = 0;
    param.model_id = CREATURE_ANY;
    param.num1 = spell_kind;
    Thing_Maximizer_Filter filter = player_list_creature_filter_in_fight_and_not_affected_by_spell;
    struct Thing* creatng = get_player_list_creature_with_filter(dungeon->creatr_list_start, filter, &param);
    if (thing_is_invalid(creatng)) {
        creatng = get_player_list_creature_with_filter(dungeon->digger_list_start, filter, &param);
    }
    return creatng;
}

/**
 * Returns a creature who is dragging given thing.
 * @param dragtng The thing being dragged.
 * @return The thing which is dragging, or invalid thing if not found.
 */
struct Thing *find_creature_dragging_thing(const struct Thing *dragtng)
{
    SYNCDBG(19,"Starting");
    Thing_Maximizer_Filter filter = player_list_creature_filter_dragging_specific_thing;
    struct CompoundTngFilterParam param;
    param.class_id = TCls_Creature;
    param.model_id = CREATURE_ANY;
    param.plyr_idx = -1;
    param.num1 = dragtng->index;
    param.num2 = -1;
    param.num3 = -1;
    return get_nth_thing_of_class_with_filter(filter, &param, 0);
}

/**
 * Returns highest level creature of given kind which is owned by given player.
 * @param breed_idx The creature kind index, or -1 if all special diggers are to be accepted.
 * @param pick_check Changes the check function which determines whether the creature is pickable.
 * @return
 */
struct Thing *find_players_highest_level_creature_of_breed_and_gui_job(long crmodel, long job_idx, PlayerNumber plyr_idx, unsigned char pick_check)
{
    Thing_Maximizer_Filter filter;
    struct Dungeon* dungeon = get_players_num_dungeon(plyr_idx);
    struct CompoundTngFilterParam param;
    param.plyr_idx = plyr_idx;
    param.class_id = TCls_Creature;
    param.model_id = crmodel;
    param.num1 = job_idx;
    switch (pick_check)
    {
    default:
        WARNLOG("Invalid check selection, %d",(int)pick_check);
        // fall through
    case 0:
        filter = player_list_creature_filter_most_experienced;
        break;
    case 1:
        filter = player_list_creature_filter_most_experienced_and_pickable1;
        break;
    case 2:
        filter = player_list_creature_filter_most_experienced_and_pickable2;
        break;
    }
    TbBool is_spec_digger = (crmodel > 0) && creature_kind_is_for_dungeon_diggers_list(plyr_idx, crmodel);
    struct Thing* thing = INVALID_THING;
    if ((!is_spec_digger) || (crmodel == CREATURE_ANY))
    {
        thing = get_player_list_creature_with_filter(dungeon->creatr_list_start, filter, &param);
    }
    if (((is_spec_digger) || (crmodel == CREATURE_ANY)) && thing_is_invalid(thing))
    {
        thing = get_player_list_creature_with_filter(dungeon->digger_list_start, filter, &param);
    }
    return thing;
}

/**
 * Returns lowest level creature of given kind which is owned by given player.
 * @param breed_idx The creature kind index, or -1 if all are to be accepted.
 * @param pick_check Changes the check function which determines whether the creature is pickable.
 * @return
 */
struct Thing *find_players_lowest_level_creature_of_breed_and_gui_job(long crmodel, long job_idx, PlayerNumber plyr_idx, unsigned char pick_check)
{
    Thing_Maximizer_Filter filter;
    struct Dungeon* dungeon = get_players_num_dungeon(plyr_idx);
    struct CompoundTngFilterParam param;
    param.plyr_idx = plyr_idx;
    param.class_id = TCls_Creature;
    param.model_id = crmodel;
    param.num1 = job_idx;
    switch (pick_check)
    {
    default:
        WARNLOG("Invalid check selection, %d",(int)pick_check);
        // fall through
    case 0:
        filter = player_list_creature_filter_least_experienced;
        break;
    case 1:
        filter = player_list_creature_filter_least_experienced_and_pickable1;
        break;
    case 2:
        filter = player_list_creature_filter_least_experienced_and_pickable2;
        break;
    }
    TbBool is_spec_digger = (crmodel > 0) && creature_kind_is_for_dungeon_diggers_list(plyr_idx, crmodel);
    struct Thing* thing = INVALID_THING;
    if ((!is_spec_digger) || (crmodel == CREATURE_ANY) || (crmodel == CREATURE_NOT_A_DIGGER))
    {
        thing = get_player_list_creature_with_filter(dungeon->creatr_list_start, filter, &param);
    }
    if (((is_spec_digger) || (crmodel == CREATURE_ANY) || (crmodel == CREATURE_DIGGER)) && thing_is_invalid(thing))
    {
        thing = get_player_list_creature_with_filter(dungeon->digger_list_start, filter, &param);
    }
    return thing;
}

/**
 * Returns first creature of given kind which is doing given job and is owned by given player.
 * @param breed_idx The creature kind index, or -1 if all special diggers are to be accepted.
 * @param job_idx Creature GUI job, or -1 if all jobs are to be accepted.
 * @param pick_check Changes the check function which determines whether the creature is pickable.
 * @return
 */
struct Thing *find_players_first_creature_of_breed_and_gui_job(long crmodel, long job_idx, PlayerNumber plyr_idx, unsigned char pick_check)
{
    Thing_Maximizer_Filter filter;
    SYNCDBG(5,"Searching for model %d, GUI job %d",(int)crmodel,(int)job_idx);
    struct Dungeon* dungeon = get_players_num_dungeon(plyr_idx);
    struct CompoundTngFilterParam param;
    param.plyr_idx = plyr_idx;
    param.class_id = TCls_Creature;
    param.model_id = crmodel;
    param.num1 = job_idx;
    switch (pick_check)
    {
    default:
        WARNLOG("Invalid check selection, %d",(int)pick_check);
        // fall through
    case 0:
        filter = player_list_creature_filter_of_gui_job;
        break;
    case 1:
        filter = player_list_creature_filter_of_gui_job_and_pickable1;
        break;
    case 2:
        filter = player_list_creature_filter_of_gui_job_and_pickable2;
        break;
    }
    TbBool is_spec_digger = (crmodel > 0) && creature_kind_is_for_dungeon_diggers_list(plyr_idx, crmodel);
    struct Thing* thing = INVALID_THING;
    if ((!is_spec_digger) || (crmodel == CREATURE_ANY))
    {
        thing = get_player_list_creature_with_filter(dungeon->creatr_list_start, filter, &param);
    }
    if (((is_spec_digger) || (crmodel == CREATURE_ANY) || (crmodel == CREATURE_DIGGER)) && thing_is_invalid(thing))
    {
        thing = get_player_list_creature_with_filter(dungeon->digger_list_start, filter, &param);
    }
    return thing;
}

/**
 * Gives next creature of given kind and GUI job which belongs to given player.
 *
 * @param breed_idx The creature kind index, or -1 if all special diggers are to be accepted.
 * @param job_idx Creature GUI job, or -1 if all jobs are to be accepted.
 * @param plyr_idx Player to whom the thing should belong to.
 * @param pick_check Changes the check function which determines whether the creature is pickable.
 * @return
 */
struct Thing *find_players_next_creature_of_breed_and_gui_job(long crmodel, long job_idx, PlayerNumber plyr_idx, unsigned char pick_flags)
{
    SYNCDBG(5,"Searching for model %d, GUI job %d",(int)crmodel,(int)job_idx);
    struct Thing* thing = INVALID_THING;
    struct Dungeon* dungeon = get_players_num_dungeon(plyr_idx);
    /* Check if we should start the search with a creature after last one, not from start of the list */
    if ((pick_flags & TPF_OrderedPick) == 0)
    {
        long i;
        if (crmodel != CREATURE_ANY)
        {
            i = dungeon->selected_creatures_of_model[crmodel];
            thing = thing_get(i);
            // If the index is invalid, don't try to use it
            if (!thing_exists(thing) || !thing_is_creature(thing) || (thing->model != crmodel) || (thing->owner != plyr_idx))
            {
                dungeon->selected_creatures_of_model[crmodel] = 0;
                thing = INVALID_THING;
            }
        } else
        if (job_idx != -1)
        {
            i = dungeon->selected_creatures_of_gui_job[job_idx];
            thing = thing_get(i);
            // If the index is invalid, don't try to use it
            if (!thing_exists(thing) || !thing_is_creature(thing) ||  (thing->owner != plyr_idx))
            {
                dungeon->selected_creatures_of_gui_job[job_idx] = 0;
                thing = INVALID_THING;
            }
        }
    }
    // If the thing previously picked up seem right, allow next creature to be checked first
    if (!thing_is_invalid(thing))
    {
        struct CreatureControl* cctrl = creature_control_get_from_thing(thing);
        if ((pick_flags & TPF_ReverseOrder) != 0)
        {
            thing = thing_get(cctrl->players_prev_creature_idx);
        } else
        {
            thing = thing_get(cctrl->players_next_creature_idx);
        }
    }

    /* If requested ordered pick, get either highest or lowest level creature */
    if ((pick_flags & TPF_OrderedPick) != 0)
    {
        if ((pick_flags & TPF_ReverseOrder) != 0)
        {
            thing = find_players_lowest_level_creature_of_breed_and_gui_job(crmodel, job_idx, plyr_idx, (pick_flags & TPF_PickableCheck) ? 1 : 2);
        } else
        {
            thing = find_players_highest_level_creature_of_breed_and_gui_job(crmodel, job_idx, plyr_idx, (pick_flags & TPF_PickableCheck) ? 1 : 2);
        }
    } else
    /* If filtering is unordered, use the index of previous creature */
    if (!thing_is_invalid(thing))
    {
        struct CompoundTngFilterParam param;
        param.plyr_idx = plyr_idx;
        param.class_id = TCls_Creature;
        param.model_id = crmodel;
        param.num1 = job_idx;
        Thing_Maximizer_Filter filter;
        if ((pick_flags & TPF_PickableCheck) != 0)
        {
            filter = player_list_creature_filter_of_gui_job_and_pickable1;
        } else
        {
            filter = player_list_creature_filter_of_gui_job_and_pickable2;
        }
        thing = get_player_list_creature_with_filter(thing->index, filter, &param);
    }
    // If nothing found yet, use an algorithm which returns a first match
    if (thing_is_invalid(thing))
    {
        thing = find_players_first_creature_of_breed_and_gui_job(crmodel, job_idx, plyr_idx, (pick_flags & TPF_PickableCheck) ? 1 : 2);
    }
    // If no matches were found, then there are simply no matching creatures
    if (thing_is_invalid(thing))
    {
        return INVALID_THING;
    }
    // Remember the creature we've found
    if (crmodel != CREATURE_ANY)
    {
        if (thing->model != crmodel) {
            ERRORLOG("Searched for model %d, but found %d.",(int)crmodel,(int)thing->model);
        }
        dungeon->selected_creatures_of_model[thing->model] = thing->index;
    }
    if (job_idx != -1)
    {
        if (get_creature_gui_job(thing) != job_idx) {
            ERRORLOG("Searched for GUI job %d, but found %d.",(int)job_idx,(int)get_creature_gui_job(thing));
        }
        dungeon->selected_creatures_of_gui_job[get_creature_gui_job(thing)] = thing->index;
    }
    return thing;
}

struct Thing *pick_up_creature_of_model_and_gui_job(long crmodel, long job_idx, PlayerNumber plyr_idx, unsigned char pick_flags)
{
    struct Thing* thing = find_players_next_creature_of_breed_and_gui_job(crmodel, job_idx, plyr_idx, pick_flags);
    if (thing_is_invalid(thing))
    {
        SYNCDBG(2,"Can't find creature of model %d and GUI job %d.",(int)crmodel,(int)job_idx);
        return INVALID_THING;
    }
    struct Dungeon* dungeon = get_dungeon(plyr_idx);
    if (crmodel < game.conf.crtr_conf.model_count)
    {
        if ((job_idx == -1) || (((job_idx & 0x03) <= 2) && dungeon->guijob_all_creatrs_count[crmodel][job_idx & 0x03]))
        {
            set_players_packet_action(get_player(plyr_idx), PckA_UsePwrHandPick, thing->index, 0, 0, 0);
        }
    } else
    if (crmodel == CREATURE_ANY)
    {
        set_players_packet_action(get_player(plyr_idx), PckA_UsePwrHandPick, thing->index, 0, 0, 0);
    } else
    {
        ERRORLOG("Creature model %d out of range.",(int)crmodel);
    }
    return thing;
}

/**
 *
 * @param crmodel
 * @param job_idx
  * @param pick_flags
 * @note originally was go_to_next_creature_of_breed_and_job()
 */
void go_to_next_creature_of_model_and_gui_job(long crmodel, long job_idx, unsigned char pick_flags)
{
    struct Thing* creatng = find_players_next_creature_of_breed_and_gui_job(crmodel, job_idx, my_player_number, pick_flags);
    if (!thing_is_invalid(creatng))
    {
        struct PlayerInfo* player = get_my_player();
        set_players_packet_action(player, PckA_ZoomToPosition, creatng->mappos.x.val, creatng->mappos.y.val, 0, 0);
    }
}

TbBool creature_is_doing_job_in_room_role(const struct Thing *creatng, RoomRole rrole)
{
    {
        // Check if we're just starting a job related to that room
        CrtrStateId pvstate = get_creature_state_besides_interruptions(creatng);
        CrtrStateId nxstate = get_initial_state_for_job(get_job_for_room_role(rrole, JoKF_None, Job_NULL));
        if ((pvstate != CrSt_Unused) && (pvstate == nxstate)) {
            return true;
        }
    }
    {
        // Check if we're already working in that room kind
        struct Room* room = get_room_creature_works_in(creatng);
        if (!room_is_invalid(room)) {
            return ((get_room_roles(room->kind) & rrole) != 0);
        }
    }
    return false;
}

long player_list_creature_filter_needs_to_be_placed_in_room_for_job(const struct Thing *thing, MaxTngFilterParam param, long maximizer)
{
    SYNCDBG(19,"Starting for %s index %d owner %d",thing_model_name(thing),(int)thing->index,(int)thing->owner);
    struct Computer2* comp = (struct Computer2*)(param->ptr1);
    struct Dungeon* dungeon = comp->dungeon;
    if (!can_thing_be_picked_up_by_player(thing, dungeon->owner)) {
        return -1;
    }
    if (creature_is_being_dropped(thing)) {
        return -1;
    }
    struct CreatureControl* cctrl = creature_control_get_from_thing(thing);
    struct CreatureModelConfig* crconf = creature_stats_get_from_thing(thing);

    // If the creature is too angry to help it
    if (creature_is_doing_anger_job(thing) || anger_is_creature_livid(thing))
    {
        // If the creature is not running free, then leave it where it is
        if (creature_is_kept_in_prison(thing) ||
            creature_is_being_tortured(thing) ||
            creature_is_being_sacrificed(thing)) {
            return -1;
        }
        // Try torturing it
        if (player_has_room_of_role(dungeon->owner, get_room_role_for_job(Job_PAINFUL_TORTURE)))
        {
            param->num2 = Job_PAINFUL_TORTURE;
            return LONG_MAX;
        }
        // Or putting in prison
        if (player_has_room_of_role(dungeon->owner, get_room_role_for_job(Job_CAPTIVITY)))
        {
            param->num2 = Job_CAPTIVITY;
            return LONG_MAX;
        }
        // If we can't, then just let it leave the dungeon
        if (player_has_room_of_role(dungeon->owner, get_room_role_for_job(Job_EXEMPT)))
        {
            param->num2 = Job_EXEMPT;
            return LONG_MAX;
        }
    }

    HitPoints health_permil = get_creature_health_permil(thing);
    // If it's angry but not furious, or has lost health due to disease, then should be placed in temple.
    if ((anger_is_creature_angry(thing)
    || (creature_under_spell_effect(thing, CSAfF_Disease) && (health_permil <= (game.conf.rules.computer.disease_to_temple_pct * 10))))
    && creature_can_do_job_for_player(thing, dungeon->owner, Job_TEMPLE_PRAY, JobChk_None))
    {
        // If already at temple, then don't do anything
        if (creature_is_doing_temple_pray_activity(thing))
            return -1;
        if (player_has_room_of_role(dungeon->owner, get_room_role_for_job(Job_TEMPLE_PRAY)))
        {
            param->num2 = Job_TEMPLE_PRAY;
            return LONG_MAX;
        }
    }

    // If the creature require healing, then drop it to lair. When in combat, try to cast heal first.
    if (cctrl->combat_flags)
    {
        // Simplified algorithm when creature is in combat
        if (creature_requires_healing(thing))
        {
            // If already at lair, then don't do anything
            if (!creature_is_doing_lair_activity(thing))
            {
                // cast heal if we can, don't always use max level to appear lifelike
                CrtrExpLevel spell_level = PLAYER_RANDOM(dungeon->owner, 4) + 5;
                if (computer_able_to_use_power(comp, PwrK_HEALCRTR, spell_level, 1))
                {
                    if (try_game_action(comp, dungeon->owner, GA_UsePwrHealCrtr, spell_level, thing->mappos.x.stl.num, thing->mappos.y.stl.num, thing->index, 1) > Lb_OK)
                    {
                        return LONG_MAX;
                    } else
                    {
                        return -1;
                    }
                } else
                // otherwise, put it into room we want
                {
                    if (creature_can_do_healing_sleep(thing))
                    {
                        if (player_has_room_of_role(dungeon->owner, get_room_role_for_job(Job_TAKE_SLEEP)))
                        {
                            param->num2 = Job_TAKE_SLEEP;
                            return LONG_MAX;
                        }
                    }
                }
            }
        }
        return -1;
    } else
    {
        if (creature_can_do_healing_sleep(thing))
        {
            // Be more careful when not in combat
            if ((health_permil < 1000*crconf->heal_threshold/256) || !creature_has_lair_room(thing))
            {
                // If already at lair, then don't do anything
                if (creature_is_doing_lair_activity(thing))
                    return -1;
                // don't force it to lair if it wants to eat or take salary
                if (creature_is_doing_garden_activity(thing) || creature_is_taking_salary_activity(thing))
                    return -1;
                // otherwise, put it into room we want
                if (player_has_room_of_role(dungeon->owner, get_room_role_for_job(Job_TAKE_SLEEP)))
                {
                    param->num2 = Job_TAKE_SLEEP;
                    return LONG_MAX;
                }
            }
        }
    }

    // If creature is hungry, place it at garden
    if (hunger_is_creature_hungry(thing))
    {
        // If already at garden, then don't do anything
        if (creature_is_doing_garden_activity(thing))
            return -1;
        // don't force it if it wants to take salary
        if (creature_is_taking_salary_activity(thing))
            return -1;
        // otherwise, put it into room we want
        if (player_has_room_of_role(dungeon->owner, get_room_role_for_job(Job_TAKE_FEED)))
        {
            param->num2 = Job_TAKE_FEED;
            return LONG_MAX;
        }
    }

    // If creature wants salary, let it go get the gold
    if ( cctrl->paydays_owed )
    {
        // If already taking salary, then don't do anything
        if (creature_is_taking_salary_activity(thing))
            return -1;
        if (player_has_room_of_role(dungeon->owner, get_room_role_for_job(Job_TAKE_SALARY)))
        {
            param->num2 = Job_TAKE_SALARY;
            return LONG_MAX;
        }
    }

    TbBool force_state_reset = false;
    // Creatures may have primary jobs other than training, or selected when there was no possibility to train
    // Make sure they are re-assigned sometimes
    if (creature_could_be_placed_in_better_room(comp, thing))
    {
        force_state_reset = true;
    }

    // Get other rooms the creature may work in
    if (creature_state_is_unset(thing) || force_state_reset)
    {
        CreatureJob new_job = get_job_to_place_creature_in_room(comp, thing);
        // Make sure the place we've selected is not the same as the one creature works in now
        if (!creature_is_doing_job_in_room_role(thing, get_room_role_for_job(new_job)))
        {
            param->num2 = new_job;
            return LONG_MAX;
        }
    }
    return -1;
}

struct Thing *create_footprint_sine(struct Coord3d *crtr_pos, unsigned short phase, short nfoot, unsigned short model, unsigned short owner)
{
  struct Coord3d pos;
  pos.x.val = crtr_pos->x.val;
  pos.y.val = crtr_pos->y.val;
  pos.z.val = crtr_pos->z.val;
  unsigned int i;
  switch (nfoot)
  {
  case 1:
      i = (phase - 512);
      pos.x.val += distance_with_angle_to_coord_x(64, i);
      pos.y.val += distance_with_angle_to_coord_y(64, i);
      return create_thing(&pos, TCls_EffectElem, model, owner, -1);
  case 2:
      i = (phase - 512);
      pos.x.val -= distance_with_angle_to_coord_x(64, i);
      pos.y.val -= distance_with_angle_to_coord_y(64, i);
      return create_thing(&pos, TCls_EffectElem, model, owner, -1);
  }
  return INVALID_THING;
}

void place_bloody_footprint(struct Thing *thing)
{
    struct CreatureControl* cctrl = creature_control_get_from_thing(thing);
    if (creature_control_invalid(cctrl))
    {
        ERRORLOG("Invalid creature control; no action");
        return;
    }
    short nfoot = get_foot_creature_has_down(thing);
    struct Thing* footng = create_footprint_sine(&thing->mappos, thing->move_angle_xy, nfoot, TngEffElm_Blood4, thing->owner);
    if (!thing_is_invalid(footng))
    {
        cctrl->bloody_footsteps_turns--;
    }
}

TbBool update_controlled_creature_movement(struct Thing *thing)
{
    struct CreatureControl* cctrl = creature_control_get_from_thing(thing);
    TbBool upd_done = false;
    if ((thing->movement_flags & TMvF_Flying) != 0)
    {
        if (cctrl->move_speed != 0)
        {
            cctrl->moveaccel.x.val = distance3d_with_angles_to_coord_x(cctrl->move_speed, thing->move_angle_xy, thing->move_angle_z);
            cctrl->moveaccel.y.val = distance3d_with_angles_to_coord_y(cctrl->move_speed, thing->move_angle_xy, thing->move_angle_z);
            if (cctrl->vertical_speed == 0)
            {
                cctrl->moveaccel.z.val = distance_with_angle_to_coord_z(cctrl->move_speed, thing->move_angle_z);
            }
        }
        if (cctrl->orthogn_speed != 0)
        {
            cctrl->moveaccel.x.val += distance_with_angle_to_coord_x(cctrl->orthogn_speed, thing->move_angle_xy - LbFPMath_PI/2);
            cctrl->moveaccel.y.val += distance_with_angle_to_coord_y(cctrl->orthogn_speed, thing->move_angle_xy - LbFPMath_PI/2);
        }
    } else
    {
        if (cctrl->move_speed != 0)
        {
            cctrl->moveaccel.x.val = distance_with_angle_to_coord_x(cctrl->move_speed, thing->move_angle_xy);
            cctrl->moveaccel.y.val = distance_with_angle_to_coord_y(cctrl->move_speed, thing->move_angle_xy);
            upd_done = true;
        }
        if (cctrl->orthogn_speed != 0)
        {
            cctrl->moveaccel.x.val += distance_with_angle_to_coord_x(cctrl->orthogn_speed, thing->move_angle_xy - LbFPMath_PI/2);
            cctrl->moveaccel.y.val += distance_with_angle_to_coord_y(cctrl->orthogn_speed, thing->move_angle_xy - LbFPMath_PI/2);
            upd_done = true;
        }
    }
    return upd_done;
}

TbBool update_flight_altitude_towards_typical(struct Thing *thing)
{
    struct CreatureControl* cctrl = creature_control_get_from_thing(thing);
    struct Coord3d nxpos;
    nxpos.x.val = thing->mappos.x.val + cctrl->moveaccel.x.val;
    nxpos.y.val = thing->mappos.y.val + cctrl->moveaccel.y.val;
    nxpos.z.val = subtile_coord(1,0);
    MapCoord floor_height, ceiling_height;
    get_floor_and_ceiling_height_under_thing_at(thing, &nxpos, &floor_height, &ceiling_height);
    MapCoordDelta thing_curr_alt = thing->mappos.z.val;
    SYNCDBG(16,"The height for %s index %d owner %d must fit between %d and %d, now is %d",thing_model_name(thing),(int)thing->index,(int)thing->owner,(int)floor_height,(int)ceiling_height,(int)thing_curr_alt);
    MoveSpeed max_speed = cctrl->max_speed / 8;
    if (max_speed < 1)
        max_speed = 1;
    MapCoordDelta i = floor_height + NORMAL_FLYING_ALTITUDE;
    MapCoordDelta max_pos_to_ceiling = ceiling_height - thing->clipbox_size_z;
    if ((floor_height < max_pos_to_ceiling) && (i > max_pos_to_ceiling))
        i = max_pos_to_ceiling;
    i -= thing_curr_alt;
    if (i > 0)
    {
        if (i >= max_speed)
            i = max_speed;
        cctrl->moveaccel.z.val += i;
        return true;
    }
    else if (i < 0)
    {
        i = -i;
        if (i >= max_speed)
            i = max_speed;
        cctrl->moveaccel.z.val -= i;
        return true;
    }
    return false;
}

short update_creature_movements(struct Thing *thing)
{
    SYNCDBG(18,"Starting");
    struct CreatureControl* cctrl = creature_control_get_from_thing(thing);
    if (creature_control_invalid(cctrl))
    {
        ERRORLOG("Invalid creature control; no action");
        return false;
    }
    short upd_done = 0;
    if (cctrl->stateblock_flags != 0)
    {
        upd_done = 1;
        cctrl->moveaccel.x.val = 0;
        cctrl->moveaccel.y.val = 0;
        cctrl->moveaccel.z.val = 0;
        cctrl->move_speed = 0;
        cctrl->flgfield_2 &= ~TF2_Unkn01;
    } else
    {
      if ((thing->alloc_flags & TAlF_IsControlled) != 0)
      {
          if (update_controlled_creature_movement(thing)) {
              upd_done = 1;
          }
      } else
      if ((cctrl->flgfield_2 & TF2_Unkn01) != 0)
      {
          upd_done = 1;
          cctrl->flgfield_2 &= ~TF2_Unkn01;
      } else
      if (cctrl->move_speed != 0)
      {
          upd_done = 1;
          cctrl->moveaccel.x.val = distance_with_angle_to_coord_x(cctrl->move_speed, thing->move_angle_xy);
          cctrl->moveaccel.y.val = distance_with_angle_to_coord_y(cctrl->move_speed, thing->move_angle_xy);
          cctrl->moveaccel.z.val = 0;
      }
      if (((thing->movement_flags & TMvF_Flying) != 0) && ((thing->alloc_flags & TAlF_IsControlled) == 0))
      {
          if (update_flight_altitude_towards_typical(thing)) {
              upd_done = 1;
          }
      }
    }
    SYNCDBG(19,"Finished for %s index %d with acceleration (%d,%d,%d)",thing_model_name(thing),
        (int)thing->index,(int)cctrl->moveaccel.x.val,(int)cctrl->moveaccel.y.val,(int)cctrl->moveaccel.z.val);
    if (upd_done) {
        return true;
    } else {
        return ((cctrl->moveaccel.x.val != 0) || (cctrl->moveaccel.y.val != 0) || (cctrl->moveaccel.z.val != 0));
    }
}

void check_for_creature_escape_from_lava(struct Thing *thing)
{
    if (((thing->alloc_flags & TAlF_IsControlled) == 0) && ((thing->movement_flags & TMvF_IsOnLava) != 0))
    {
        struct CreatureModelConfig* crconf = creature_stats_get_from_thing(thing);
        if (crconf->hurt_by_lava > 0)
        {
            struct CreatureControl* cctrl = creature_control_get_from_thing(thing);
            if ((!creature_is_escaping_death(thing)) && (cctrl->lava_escape_since + 64 < game.play_gameturn))
            {
                cctrl->lava_escape_since = game.play_gameturn;
                if (cleanup_current_thing_state(thing))
                {
                    if (setup_move_off_lava(thing))
                    {
                        thing->continue_state = CrSt_CreatureEscapingDeath;
                    }
                    else
                    {
                        set_start_state(thing);
                    }
                }
            }
      }
    }
}

/**
 * Get's an effect element for a footstep.
 */
ThingModel get_footstep_effect_element(struct Thing* thing)
{
    static const unsigned char tileset_footstep_textures[TEXTURE_VARIATIONS_COUNT] =
    { TngEffElm_None,       TngEffElm_None,         TngEffElm_IceMelt3,     TngEffElm_None,
      TngEffElm_None,       TngEffElm_None,         TngEffElm_None,         TngEffElm_None,
      TngEffElm_StepSand,   TngEffElm_StepGypsum,   TngEffElm_None,         TngEffElm_None,
      TngEffElm_None,       TngEffElm_None,         TngEffElm_None,         TngEffElm_None
    };

    short texture;
        unsigned char ext_txtr = gameadd.slab_ext_data[get_slab_number(subtile_slab(thing->mappos.x.stl.num), subtile_slab(thing->mappos.y.stl.num))];
    if (ext_txtr == 0)
    {
        // Default map texture
        texture = game.texture_id;
    }
    else
    {
        // Slab specific texture
        texture = ext_txtr - 1;
    }

    return tileset_footstep_textures[texture];
}

void process_creature_leave_footsteps(struct Thing *thing)
{
    struct Thing *footng;
    short nfoot;
    struct CreatureControl* cctrl = creature_control_get_from_thing(thing);
    if (flag_is_set(thing->movement_flags,TMvF_IsOnWater))
    {
        nfoot = get_foot_creature_has_down(thing);
        if (nfoot)
        {
          create_effect(&thing->mappos, TngEff_Drip1, thing->owner);
        }
        cctrl->bloody_footsteps_turns = 0;
    } else
    // Bloody footprints
    if (cctrl->bloody_footsteps_turns != 0)
    {
        place_bloody_footprint(thing);
        nfoot = get_foot_creature_has_down(thing);
        footng = create_footprint_sine(&thing->mappos, thing->move_angle_xy, nfoot, TngEffElm_Blood4, thing->owner);
        if (!thing_is_invalid(footng)) {
            cctrl->bloody_footsteps_turns--;
        }
    } else
    {
        // Tileset footprints, formerly Snow footprints.
        ThingModel footprint = get_footstep_effect_element(thing);
        if (footprint != TngEffElm_None)
        {
            struct SlabMap* slb = get_slabmap_for_subtile(thing->mappos.x.stl.num, thing->mappos.y.stl.num);
            if (slb->kind == SlbT_PATH)
            {
                set_flag(thing->movement_flags,TMvF_IsOnSnow);
                nfoot = get_foot_creature_has_down(thing);
                footng = create_footprint_sine(&thing->mappos, thing->move_angle_xy, nfoot, footprint, thing->owner);
            }
        }
    }
}

/**
 * Applies given damage points to a creature, considering its defensive abilities, and shows health flower.
 * Uses the creature defense value to compute the actual damage.
 * Can be used only to make damage - never to heal creature.
 *
 * @param thing
 * @param dmg
 * @param inflicting_plyr_idx
 */
HitPoints apply_damage_to_thing_and_display_health(struct Thing *thing, HitPoints dmg, PlayerNumber inflicting_plyr_idx)
{
    HitPoints cdamage;
    if (dmg > 0)
    {
        cdamage = apply_damage_to_thing(thing, dmg, inflicting_plyr_idx);
    } else {
        cdamage = 0;
    }
    if (cdamage > 0) {
        thing->creature.health_bar_turns = 8;
    }
    return cdamage;
}

void process_magic_fall_effect(struct Thing *thing)
{
    if (flag_is_set(thing->movement_flags, TMvF_MagicFall))
    {
        GameTurnDelta dturn = game.play_gameturn - thing->creation_turn;
        if ((dturn & 1) == 0)
        {
            create_effect_element(&thing->mappos, birth_effect_element[get_player_color_idx(thing->owner)], thing->owner);
        }
        struct CreatureModelConfig *crconf = creature_stats_get_from_thing(thing);
        creature_turn_to_face_angle(thing, thing->move_angle_xy + crconf->max_turning_speed);
        if ((dturn > 32) || thing_touching_floor(thing))
        {
            clear_flag(thing->movement_flags, TMvF_MagicFall);
        }
    }
}

void process_landscape_affecting_creature(struct Thing *thing)
{
    SYNCDBG(18,"Starting");
    thing->movement_flags &= ~TMvF_IsOnWater;
    thing->movement_flags &= ~TMvF_IsOnLava;
    thing->movement_flags &= ~TMvF_IsOnSnow;
    struct CreatureControl* cctrl = creature_control_get_from_thing(thing);
    if (creature_control_invalid(cctrl))
    {
        ERRORLOG("Invalid creature control; no action");
        return;
    }
    cctrl->corpse_to_piss_on = 0;

    int stl_idx = get_subtile_number(thing->mappos.x.stl.num, thing->mappos.y.stl.num);
    unsigned long navheight = get_navigation_map_floor_height(thing->mappos.x.stl.num, thing->mappos.y.stl.num);
    if (subtile_coord(navheight,0) == thing->mappos.z.val)
    {
        int i = get_top_cube_at_pos(stl_idx);
        if (cube_is_lava(i))
        {
            struct CreatureModelConfig* crconf = creature_stats_get_from_thing(thing);
            apply_damage_to_thing_and_display_health(thing, crconf->hurt_by_lava, -1);
            thing->movement_flags |= TMvF_IsOnLava;
        } else
        if (cube_is_water(i))
        {
            thing->movement_flags |= TMvF_IsOnWater;
        }
        process_creature_leave_footsteps(thing);
        process_creature_standing_on_corpses_at(thing, &thing->mappos);
    }
    check_for_creature_escape_from_lava(thing);
    SYNCDBG(19,"Finished");
}

TbBool add_creature_score_to_owner(struct Thing *thing)
{
    if (is_neutral_thing(thing))
        return false;
    struct Dungeon* dungeon = get_dungeon(thing->owner);
    if (dungeon_invalid(dungeon))
        return false;
    long score = get_creature_thing_score(thing);
    if (dungeon->score < LONG_MAX-score)
        dungeon->score += score;
    else
        dungeon->score = LONG_MAX;
    return true;
}

TbBool remove_creature_score_from_owner(struct Thing *thing)
{
    if (is_neutral_thing(thing))
        return false;
    struct Dungeon* dungeon = get_dungeon(thing->owner);
    if (dungeon_invalid(dungeon))
        return false;
    long score = get_creature_thing_score(thing);
    if (dungeon->score >= score)
        dungeon->score -= score;
    else
        dungeon->score = 0;
    return true;
}

void init_creature_scores(void)
{
    SYNCDBG(8, "Starting");
    long i;
    long score;
    // compute maximum score
    long max_score = 0;
    for (i=0; i < game.conf.crtr_conf.model_count; i++)
    {
        score = compute_creature_kind_score(i,CREATURE_MAX_LEVEL-1);
        if ((score <= 0) && (i != 0) && (i != game.conf.crtr_conf.model_count -1))
        {
          ERRORLOG("Couldn't get creature %d score value", (int)i);
          continue;
        }
        if (score > max_score)
        {
          max_score = score;
        }
    }
    if (max_score <= 0)
    {
        ERRORLOG("Creatures have no score");
        return;
    }
    // now compute scores for experience levels
    for (i=0; i < game.conf.crtr_conf.model_count; i++)
    {
        for (CrtrExpLevel k = 0; k < CREATURE_MAX_LEVEL; k++)
        {
          score = compute_creature_kind_score(i,k);
          score = saturate_set_unsigned(200*score / max_score, 8);
          if ((score <= 0) && (i != 0) && (i != 31))
          {
            //WARNMSG("Couldn't get creature %d score for lev %d", i, k);
            score = 1;
          }
          game.creature_scores[i].value[k] = score;
        }
    }
}

long get_creature_thing_score(const struct Thing *thing)
{
    struct CreatureControl* cctrl = creature_control_get_from_thing(thing);
    ThingModel crmodel = thing->model;
    if (crmodel >= game.conf.crtr_conf.model_count)
        crmodel = 0;
    if (crmodel < 0)
        crmodel = 0;
    CrtrExpLevel exp = cctrl->exp_level;
    if (exp >= CREATURE_MAX_LEVEL)
        exp = CREATURE_MAX_LEVEL;
    return game.creature_scores[crmodel].value[exp];
}

void transfer_creature_data_and_gold(struct Thing *oldtng, struct Thing *newtng)
{
    struct CreatureControl* oldcctrl = creature_control_get_from_thing(oldtng);
    struct CreatureControl* newcctrl = creature_control_get_from_thing(newtng);
    struct CreatureModelConfig* ncrconf = creature_stats_get_from_thing(newtng);

    strcpy(newcctrl->creature_name, oldcctrl->creature_name);
    newcctrl->blood_type = oldcctrl->blood_type;
    newcctrl->kills_num = oldcctrl->kills_num;
    newcctrl->joining_age = oldcctrl->joining_age;
    newtng->creation_turn = oldtng->creation_turn;

    if (ncrconf->gold_hold >= oldtng->creature.gold_carried)
    {
        newtng->creature.gold_carried += oldtng->creature.gold_carried;
        oldtng->creature.gold_carried = 0;
    }
    else
    {
        newtng->creature.gold_carried = ncrconf->gold_hold;
        oldtng->creature.gold_carried -= ncrconf->gold_hold;
    }
    return;
}

long update_creature_levels(struct Thing *thing)
{
    struct CreatureControl *cctrl = creature_control_get_from_thing(thing);
    if (!cctrl->exp_level_up)
    {
        return 0;
    }
    cctrl->exp_level_up = false;
    // If a creature is not on highest level, just update the level.
    if (cctrl->exp_level+1 < CREATURE_MAX_LEVEL)
    {
        remove_creature_score_from_owner(thing); // the opposite is in set_creature_level()
        set_creature_level(thing, cctrl->exp_level+1);
        return 1;
    }
    // If it is highest level, check if the creature can grow up.
    struct CreatureModelConfig *crconf = creature_stats_get_from_thing(thing);
    if (crconf->grow_up == 0)
    {
        return 0;
    }
    if (!grow_up_creature(thing, crconf->grow_up, crconf->grow_up_level))
    {
        return 0;
    }
    return -1;
}

TngUpdateRet update_creature(struct Thing *thing)
{
    SYNCDBG(19,"Starting for %s index %d",thing_model_name(thing),(int)thing->index);
    TRACE_THING(thing);
    if ((thing->active_state == CrSt_CreatureUnconscious) && subtile_is_door(thing->mappos.x.stl.num, thing->mappos.y.stl.num))
    {
        SYNCDBG(8,"Killing unconscious %s index %d on door block.",thing_model_name(thing),(int)thing->index);
        kill_creature(thing, INVALID_THING, -1, CrDed_NoEffects|CrDed_NoUnconscious);
        return TUFRet_Deleted;
    }
    if (thing->health < 0)
    {
        kill_creature(thing, INVALID_THING, -1, CrDed_Default);
        return TUFRet_Deleted;
    }
    struct CreatureControl* cctrl = creature_control_get_from_thing(thing);
    if (creature_control_invalid(cctrl))
    {
        WARNLOG("Killing %s index %d with invalid control %d.(%d)",thing_model_name(thing),(int)thing->index, thing->ccontrol_idx, game.conf.rules.game.creatures_count);
        kill_creature(thing, INVALID_THING, -1, CrDed_Default);
        return TUFRet_Deleted;
    }
    if ((cctrl->unsummon_turn > 0) && (cctrl->unsummon_turn < game.play_gameturn))
    {
        create_effect_around_thing(thing, ball_puff_effects[get_player_color_idx(thing->owner)]);
        kill_creature(thing, INVALID_THING, -1, CrDed_NotReallyDying| CrDed_NoEffects);
        return TUFRet_Deleted;
    }
    process_armageddon_influencing_creature(thing);

    if (cctrl->frozen_on_hit > 0)
        cctrl->frozen_on_hit--;
    if (cctrl->force_visible > 0)
        cctrl->force_visible--;
    if (cctrl->unknown.byte_8B == 0)
        cctrl->unknown.byte_8B = game.map_changed_for_nagivation;
    if (cctrl->stopped_for_hand_turns == 0) {
        process_creature_instance(thing);
    }
    update_creature_count(thing);
    if (flag_is_set(thing->alloc_flags,TAlF_IsControlled))
    {
        if ((cctrl->stateblock_flags == 0) || creature_state_cannot_be_blocked(thing))
        {
            if (cctrl->stopped_for_hand_turns > 0)
            {
                cctrl->stopped_for_hand_turns--;
            } else
            if (process_creature_state(thing) == TUFRet_Deleted)
            {
                ERRORLOG("Human controlled creature has been deleted by state routine.");
                return TUFRet_Deleted;
            }
        }
        struct PlayerInfo* player = get_player(thing->owner);
        if (creature_under_spell_effect(thing, CSAfF_Freeze))
        {
            if (!flag_is_set(player->additional_flags, PlaAF_FreezePaletteIsActive))
            {
                PaletteSetPlayerPalette(player, blue_palette);
            }
        }
        else
        {
            if (flag_is_set(player->additional_flags, PlaAF_FreezePaletteIsActive))
            {
                PaletteSetPlayerPalette(player, engine_palette);
            }
        }
    } else
    {
        if ((cctrl->stateblock_flags == 0) || creature_state_cannot_be_blocked(thing))
        {
            if (cctrl->stopped_for_hand_turns > 0)
            {
                cctrl->stopped_for_hand_turns--;
            } else
            if (process_creature_state(thing) == TUFRet_Deleted)
            {
                return TUFRet_Deleted;
            }
        }
    }

    if (update_creature_movements(thing))
    {
        SYNCDBG(19,"The %s index %d acceleration is (%d,%d,%d)",thing_model_name(thing),
            (int)thing->index,(int)cctrl->moveaccel.x.val,(int)cctrl->moveaccel.y.val,(int)cctrl->moveaccel.z.val);
        thing->velocity.x.val += cctrl->moveaccel.x.val;
        thing->velocity.y.val += cctrl->moveaccel.y.val;
        thing->velocity.z.val += cctrl->moveaccel.z.val;
    }
    move_creature(thing);
    if (flag_is_set(thing->alloc_flags, TAlF_IsControlled))
    {
        if (!flag_is_set(cctrl->flgfield_1, CCFlg_MoveY))
        {
            cctrl->move_speed /= 2;
        }
        if (!flag_is_set(cctrl->flgfield_1, CCFlg_MoveX))
        {
            cctrl->orthogn_speed /= 2;
        }
        if (!flag_is_set(cctrl->flgfield_1, CCFlg_MoveZ))
        {
            cctrl->vertical_speed /= 2;
        }
    }
    else
    {
        cctrl->move_speed = 0;
    }
    process_spells_affected_by_effect_elements(thing);
    process_magic_fall_effect(thing);
    process_landscape_affecting_creature(thing);
    process_disease(thing);
    move_thing_in_map(thing, &thing->mappos);
    set_creature_graphic(thing);
    if (cctrl->spell_aura)
    {
        process_keeper_spell_aura(thing);
    }

    if (thing->creature.health_bar_turns > 0)
        thing->creature.health_bar_turns--;

    if (creature_is_group_member(thing))
    {
        if (creature_is_group_leader(thing)) {
            leader_find_positions_for_followers(thing);
        }
    }
    else
    {
        if (((game.play_gameturn + thing->index) % 41) == 0) //Check sometimes to move the familiar back into the group
        {
            if (cctrl->summoner_idx > 0)
            {
                struct Thing* summoner = thing_get(cctrl->summoner_idx);
                add_creature_to_group(thing, summoner);
            }
        }
    }

    if (cctrl->dragtng_idx > 0)
    {
        struct Thing* tngp = thing_get(cctrl->dragtng_idx);
        if (flag_is_set(tngp->state_flags, TF1_IsDragged1))
        {
            struct Coord3d* tngpos = &thing->mappos;
            struct Coord3d pvpos;
            pvpos.x.val = tngpos->x.val - (2 * thing->velocity.x.val);
            pvpos.y.val = tngpos->y.val - (2 * thing->velocity.y.val);
            pvpos.z.val = tngpos->z.val;

            move_thing_in_map(tngp, &pvpos);
            tngp->move_angle_xy = thing->move_angle_xy; //corpse gets rotated along with creature
        }
    }
    if (update_creature_levels(thing) == -1)
    {
        return TUFRet_Deleted;
    }

    if (!process_creature_self_spell_casting(thing))
    {
        // If this creature didn't cast anything to itself, try to help others.
        process_creature_ranged_buff_spell_casting(thing);
    }
    // Reset acceleration.
    cctrl->moveaccel.x.val = 0;
    cctrl->moveaccel.y.val = 0;
    cctrl->moveaccel.z.val = 0;
    // Clear flags and process spell effects.
    clear_flag(cctrl->flgfield_1, CCFlg_MoveX | CCFlg_MoveY | CCFlg_MoveZ);
    clear_flag(cctrl->spell_flags, CSAfF_PoisonCloud | CSAfF_Wind);
    process_timebomb(thing);
    process_thing_spell_effects(thing);
    SYNCDBG(19,"Finished");
    return TUFRet_Modified;
}

TbBool creature_is_slappable(const struct Thing *thing, PlayerNumber plyr_idx)
{
    struct Room *room;
    if (creature_is_being_unconscious(thing))
    {
        return false;
    }
    if (creature_is_leaving_and_cannot_be_stopped(thing))
    {
        return false;
    }
    if (thing->owner != plyr_idx)
    {
        if (creature_is_kept_in_prison(thing) || creature_is_being_tortured(thing))
        {
            room = get_room_creature_works_in(thing);
            return (room->owner == plyr_idx);
        }
        return false;
    }
    if (creature_is_being_sacrificed(thing) || creature_is_being_summoned(thing))
    {
        return false;
    }
    if (creature_is_kept_in_prison(thing) || creature_is_being_tortured(thing))
    {
        room = get_room_creature_works_in(thing);
        return (room->owner == plyr_idx);
    }
    return true;
}

TbBool creature_is_invisible(const struct Thing *thing)
{
    struct CreatureControl *cctrl = creature_control_get_from_thing(thing);
    return (creature_under_spell_effect(thing, CSAfF_Invisibility) && (cctrl->force_visible <= 0));
}

TbBool creature_can_see_invisible(const struct Thing *thing)
{
    struct CreatureModelConfig *crconf = creature_stats_get_from_thing(thing);
    return (creature_under_spell_effect(thing, CSAfF_Sight) || (crconf->can_see_invisible));
}

int claim_neutral_creatures_in_sight(struct Thing *creatng, struct Coord3d *pos, int can_see_slabs)
{
    MapSlabCoord slb_x = subtile_slab(pos->x.stl.num);
    MapSlabCoord slb_y = subtile_slab(pos->y.stl.num);
    long n = 0;
    long i = game.nodungeon_creatr_list_start;
    unsigned long k = 0;
    while (i != 0)
    {
        struct Thing* thing = thing_get(i);
        struct CreatureControl* cctrl = creature_control_get_from_thing(thing);
        i = cctrl->players_next_creature_idx;
        // Per thing code starts
        int dx = abs(slb_x - subtile_slab(thing->mappos.x.stl.num));
        int dy = abs(slb_y - subtile_slab(thing->mappos.y.stl.num));
        if ((dx <= can_see_slabs) && (dy <= can_see_slabs))
        {
            if (is_neutral_thing(thing) && line_of_sight_3d(&thing->mappos, pos))
            {
                if (creature_is_leaving_and_cannot_be_stopped(thing) || creature_is_leaving_and_cannot_be_stopped(creatng))
                    return false;

                // Unless the relevant classic bug is enabled,
                // neutral creatures in custody (prison/torture) can only be claimed by the player who holds it captive
                // and neutral creatures can not be claimed by creatures in custody.
                if ((game.conf.rules.game.classic_bugs_flags & ClscBug_PassiveNeutrals)
                    || (get_room_creature_works_in(thing)->owner == creatng->owner && !creature_is_kept_in_custody(creatng))
                    || !(creature_is_kept_in_custody(thing) || creature_is_kept_in_custody(creatng)))
                {
                    change_creature_owner(thing, creatng->owner);
                    mark_creature_joined_dungeon(thing);
                    if (is_my_player_number(thing->owner))
                    {
                        output_message(SMsg_CreaturesJoinedYou, MESSAGE_DURATION_CRTR_JOINED);
                    }
                    n++;
                }
            }
        }
        // Per thing code ends
        k++;
        if (k > THINGS_COUNT)
        {
            ERRORLOG("Infinite loop detected when sweeping things list");
            break;
        }
    }
    return n;
}

TbBool change_creature_owner_if_near_dungeon_heart(struct Thing *creatng)
{
    for (PlayerNumber plyr_idx = 0; plyr_idx < game.neutral_player_num; plyr_idx++)
    {
        struct PlayerInfo* player = get_player(plyr_idx);
        if ( ((player->allocflags & PlaF_Allocated) != 0) && (player->is_active == 1) && (player->victory_state != VicS_LostLevel) )
        {
            struct Thing* heartng = get_player_soul_container(plyr_idx);
            if (thing_exists(heartng) && (get_chessboard_distance(&creatng->mappos, &heartng->mappos) < subtile_coord(6,0)))
            {
                change_creature_owner(creatng, plyr_idx);
                mark_creature_joined_dungeon(creatng);
                return true;
            }
        }
    }
    return false;
}

TbBool creature_stats_debug_dump(void)
{
    TbBool result = false;
    unsigned long k = 0;
    const struct StructureList* slist = get_list_for_thing_class(TCls_Creature);
    int i = slist->index;
    while (i != 0)
    {
        struct Thing* thing = thing_get(i);
        if (thing_is_invalid(thing)) {
            ERRORLOG("Jump to invalid thing detected");
            result = true;
            break;
        }
        i = thing->next_of_class;
        // Per-creature block starts
        long crstate = get_creature_state_besides_move(thing);
        if (!is_hero_thing(thing)) {
            switch (crstate)
            {
            case CrSt_GoodDoingNothing:
            case CrSt_GoodReturnsToStart:
            case CrSt_GoodBackAtStart:
            case CrSt_GoodDropsGold:
            case CrSt_GoodLeaveThroughExitDoor:
            case CrSt_GoodWaitInExitDoor:
            case CrSt_GoodAttackRoom1:
            case CrSt_CreatureSearchForGoldToStealInRoom2:
            case CrSt_GoodArrivedAtAttackRoom:
            case CrSt_GoodArrivedAtSabotageRoom:
            case CrSt_GoodWanderToCreatureCombat:
            case CrSt_GoodWanderToObjectCombat:
                ERRORLOG("Player %d %s index %d is in Good-only state %d",(int)thing->owner,thing_model_name(thing),(int)thing->index,(int)crstate);
                result = true;
                break;
            }
        }

        // Per-creature block ends
        k++;
        if (k > THINGS_COUNT) {
            ERRORLOG("Infinite loop detected when sweeping things list");
            result = true;
            break;
        }
    }
    return result;
}

void create_light_for_possession(struct Thing *creatng)
{
    struct InitLight ilght;
    memset(&ilght, 0, sizeof(struct InitLight));
    ilght.mappos.x.val = creatng->mappos.x.val;
    ilght.mappos.y.val = creatng->mappos.y.val;
    ilght.mappos.z.val = creatng->mappos.z.val;
    ilght.flags = 1;
    ilght.intensity = 36;
    ilght.radius = 2560;
    ilght.is_dynamic = 1;
    creatng->light_id = light_create_light(&ilght);
    if (creatng->light_id != 0) {
        light_set_light_never_cache(creatng->light_id);
    } else {
      ERRORLOG("Cannot allocate light to new controlled thing");
    }
}

void illuminate_creature(struct Thing *creatng)
{
    if (creatng->light_id == 0)
    {
        create_light_for_possession(creatng);
    }
    light_set_light_intensity(creatng->light_id, (light_get_light_intensity(creatng->light_id) + 20));
    struct Light* lgt = &game.lish.lights[creatng->light_id];
    lgt->radius <<= 1;
}

struct Thing *script_create_creature_at_location(PlayerNumber plyr_idx, ThingModel crmodel, TbMapLocation location, char spawn_type)
{
    struct Coord3d pos;

    if (!creature_count_below_map_limit(0))
    {
        WARNLOG("Could not create creature %s from script to due to creature limit", creature_code_name(crmodel));
        return INVALID_THING;
    }

    if (!get_coords_at_location(&pos, location,false))
    {
        return INVALID_THING;
    }

    if (spawn_type == SpwnT_Default)
    {
        switch (get_map_location_type(location))
        {
        case MLoc_ACTIONPOINT:
            if (player_is_roaming(plyr_idx))
            {
                spawn_type = SpwnT_Fall;
            }
            else
            {
                spawn_type = SpwnT_None;
            }
            break;
        case MLoc_HEROGATE:
            spawn_type = SpwnT_Jump;
            break;
        }
    }

    struct Thing* thing = create_thing_at_position_then_move_to_valid_and_add_light(&pos, TCls_Creature, crmodel, plyr_idx);
    if (thing_is_invalid(thing))
    {
        ERRORLOG("Couldn't create %s at location %d", creature_code_name(crmodel), (int)location);
            // Error is already logged
        return INVALID_THING;
    }

    // Lord of the land random speech message.
    if (flag_is_set(get_creature_model_flags(thing), CMF_IsLordOfLand))
    {
        output_message(SMsg_LordOfLandComming, MESSAGE_DURATION_LORD);
        output_message(SMsg_EnemyLordQuote + UNSYNC_RANDOM(8), MESSAGE_DURATION_LORD);
    }

    switch (spawn_type)
    {
    case SpwnT_Default:
    case SpwnT_None:
        // no special behavior
        break;
    case SpwnT_Jump:
        set_flag(thing->movement_flags, TMvF_MagicFall);
        thing->veloc_push_add.x.val += PLAYER_RANDOM(plyr_idx, 193) - 96;
        thing->veloc_push_add.y.val += PLAYER_RANDOM(plyr_idx, 193) - 96;
        if (flag_is_set(thing->movement_flags, TMvF_Flying))
        {
            thing->veloc_push_add.z.val -= PLAYER_RANDOM(plyr_idx, 32);
        }
        else
        {
            thing->veloc_push_add.z.val += PLAYER_RANDOM(plyr_idx, 96) + 80;
        }
        set_flag(thing->state_flags, TF1_PushAdd);
        break;
    case SpwnT_Fall:
        thing->mappos.z.val = get_ceiling_height(&thing->mappos);
        create_effect(&thing->mappos, TngEff_CeilingBreach, thing->owner);
        initialise_thing_state(thing, CrSt_CreatureHeroEntering);
        set_flag(thing->rendering_flags, TRF_Invisible);
        struct CreatureControl* cctrl = creature_control_get_from_thing(thing);
        cctrl->countdown = 24;
        break;
    case SpwnT_Initialize:
        init_creature_state(thing);
        break;
    default:
        ERRORLOG("Invalid spawn type %d", spawn_type);
        break;
    }
    return thing;
}

struct Thing *script_create_new_creature(PlayerNumber plyr_idx, ThingModel crmodel, TbMapLocation location, long carried_gold, CrtrExpLevel exp_level, char spawn_type)
{
    struct Thing* creatng = script_create_creature_at_location(plyr_idx, crmodel, location, spawn_type);
    if (thing_is_invalid(creatng))
        return INVALID_THING;
    creatng->creature.gold_carried = carried_gold;
    init_creature_level(creatng, exp_level);
    return creatng;
}

void script_process_new_creatures(PlayerNumber plyr_idx, ThingModel crmodel, TbMapLocation location, long copies_num, long carried_gold, CrtrExpLevel exp_level, char spawn_type)
{
    for (long i = 0; i < copies_num; i++)
    {
        script_create_new_creature(plyr_idx, crmodel, location, carried_gold, exp_level, spawn_type);
    }
}

/**
 * @brief Picking up things as a possessed creature
 *
 * @param creatng
 * @param picktng
 * @param plyr_idx
 */
void controlled_creature_pick_thing_up(struct Thing *creatng, struct Thing *picktng, PlayerNumber plyr_idx)
{
    if (picktng->class_id == TCls_Creature)
    {
        set_creature_being_dragged_by(picktng, creatng);
    }
    else
    {
        if ((picktng->owner != creatng->owner) && (picktng->owner != game.neutral_player_num) )
        {
            if (thing_is_workshop_crate(picktng))
            {
                update_workshop_object_pickup_event(creatng, picktng);
            }
            else if ( (thing_is_spellbook(picktng)) || (thing_is_special_box(picktng)) )
            {
                update_library_object_pickup_event(creatng, picktng);
            }
        }
        creature_drag_object(creatng, picktng);
    }
    struct CreatureControl* cctrl = creature_control_get_from_thing(creatng);
    cctrl->pickup_object_id = picktng->index;
    struct CreatureSound* crsound = get_creature_sound(creatng, CrSnd_Hurt);
    unsigned short smpl_idx = crsound->index + 1;
    thing_play_sample(creatng, smpl_idx, 90, 0, 3, 0, 2, FULL_LOUDNESS * 5/4);
    display_controlled_pick_up_thing_name(picktng, (GUI_MESSAGES_DELAY >> 4), plyr_idx);
}
/**
 * @brief Dropping down things at a specific place as a possessed creature
 *
 * @param creatng
 * @param droptng
 * @param plyr_idx
 */
void controlled_creature_drop_thing(struct Thing *creatng, struct Thing *droptng, PlayerNumber plyr_idx)
{
    long volume = FULL_LOUDNESS;
    if (droptng->class_id == TCls_Creature)
    {
        stop_creature_being_dragged_by(droptng, creatng);
    }
    else
    {
        creature_drop_dragged_object(creatng, droptng);
    }
    clear_messages_from_player(MsgType_Room, RoK_LIBRARY);
    clear_messages_from_player(MsgType_Room, RoK_WORKSHOP);
    unsigned short smpl_idx, pitch;
    if (subtile_has_water_on_top(droptng->mappos.x.stl.num, droptng->mappos.y.stl.num))
    {
        smpl_idx = 21 + UNSYNC_RANDOM(4);
        pitch = 75;
    }
    else
    {
        switch(droptng->class_id)
        {
            case TCls_Object:
            {
                smpl_idx = 992;
                struct ObjectConfigStats* objst = get_object_model_stats(droptng->model);
                switch (objst->genre)
                {
                    case OCtg_WrkshpBox:
                    case OCtg_SpecialBox:
                    {
                        pitch = 25;
                        break;
                    }
                    case OCtg_Spellbook:
                    {
                        pitch = 90;
                        break;
                    }
                    default:
                    {
                        pitch = 0;
                        break;
                    }
                }
                break;
            }
            case TCls_Creature:
            {
                long weight = compute_creature_weight(droptng);
                if (weight >= 0 && weight <= 99)
                {
                    pitch = 240;
                    volume = FULL_LOUDNESS / 2;
                }
                else if (weight >= 100 && weight <= 199)
                {
                    pitch = 120;
                    volume = FULL_LOUDNESS * 3 / 4;
                }
                else
                {
                    pitch = 75;
                }
                smpl_idx = 17 + UNSYNC_RANDOM(4);
                break;
            }
            case TCls_DeadCreature:
            {
                smpl_idx = 58;
                pitch = 50;
                break;
            }
            default:
            {
                smpl_idx = 0;
                pitch = 0;
                break;
            }
        }
    }
    thing_play_sample(droptng, smpl_idx, pitch, 0, 3, 0, 2, volume);
    struct Room* room = subtile_room_get(creatng->mappos.x.stl.num, creatng->mappos.y.stl.num);
    if (!room_is_invalid(room))
    {
        if (room->owner == creatng->owner)
        {
            if (room_role_matches(room->kind, RoRoF_PowersStorage))
            {
                if (thing_is_spellbook(droptng))
                {
                    if (add_item_to_room_capacity(room, true))
                    {
                        droptng->owner = creatng->owner;
                        add_power_to_player(book_thing_to_power_kind(droptng), creatng->owner);
                    }
                    else
                    {
                        WARNLOG("Adding %s index %d to %s room capacity failed",thing_model_name(droptng),(int)droptng->index,room_role_code_name(RoRoF_PowersStorage));
                        if (is_my_player_number(plyr_idx))
                        {
                            output_message(SMsg_LibraryTooSmall, 0);
                        }
                    }
                }
                else if (thing_is_special_box(droptng))
                {
                    droptng->owner = creatng->owner;
                }
            }
            else if (room_role_matches(room->kind, RoRoF_CratesStorage))
            {
                if (thing_is_workshop_crate(droptng))
                {
                    if (add_item_to_room_capacity(room, true))
                    {
                        droptng->owner = creatng->owner;
                        add_workshop_item_to_amounts(room->owner, crate_thing_to_workshop_item_class(droptng), crate_thing_to_workshop_item_model(droptng));
                    }
                    else
                    {
                        WARNLOG("Adding %s index %d to %s room capacity failed",thing_model_name(droptng),(int)droptng->index,room_role_code_name(RoRoF_CratesStorage));
                        if (is_my_player_number(plyr_idx))
                        {
                            output_message(SMsg_WorkshopTooSmall, 0);
                        }
                    }
                }
            }
            else if (room_role_matches(room->kind, RoRoF_DeadStorage))
            {
                if (thing_is_dead_creature(droptng))
                {
                    if (add_body_to_graveyard(droptng, room))
                    {
                        droptng->owner = creatng->owner;
                    }
                    else
                    {
                        if (is_my_player_number(plyr_idx))
                        {
                            output_message(SMsg_GraveyardTooSmall, 0);
                        }
                    }
                }
            }
            else if (room_role_matches(room->kind, RoRoF_Prison))
            {
                if (thing_is_creature(droptng))
                {
                    if (creature_is_being_unconscious(droptng))
                    {
                        if (room->used_capacity < room->total_capacity)
                        {
                            make_creature_conscious(droptng);
                            initialise_thing_state(droptng, CrSt_CreatureArrivedAtPrison);
                            struct CreatureControl* dropctrl = creature_control_get_from_thing(droptng);
                            dropctrl->flgfield_1 |= CCFlg_NoCompControl;
                        }
                        else
                        {
                            if (is_my_player_number(plyr_idx))
                            {
                                output_message(SMsg_PrisonTooSmall, 0);
                            }
                        }
                    }
                }
            }
             else if (room_role_matches(room->kind, RoRoF_LairStorage))
            {
                if(game.conf.rules.workers.drag_to_lair)
                {
                    if (thing_is_creature(droptng) && (creatng->owner == droptng->owner))
                    {
                        if (creature_is_being_unconscious(droptng))
                        {
                            struct CreatureControl* dropctrl = creature_control_get_from_thing(droptng);
                            //creature already has a lair rom
                            if (dropctrl->lair_room_id == room->index)
                            {
                                make_creature_conscious(droptng);
                                initialise_thing_state(droptng, CrSt_CreatureGoingHomeToSleep);
                            }
                            //creature doesn't have a lair room but it will and can sleep here
                            if ((game.conf.rules.workers.drag_to_lair == 2)
                                && (dropctrl->lair_room_id == 0)
                                && (creature_can_do_healing_sleep(droptng))
                                && (room_has_enough_free_capacity_for_creature_job(room, droptng, Job_TAKE_SLEEP)))
                            {
                                make_creature_conscious(droptng);
                                initialise_thing_state(droptng, CrSt_CreatureChangeLair);
                            }
                            set_flag(dropctrl->flgfield_1,CCFlg_NoCompControl);

                        }
                    }
                }
            }
        }
    }
}

void direct_control_pick_up_or_drop(PlayerNumber plyr_idx, struct Thing *creatng)
{
    struct CreatureControl* cctrl = creature_control_get_from_thing(creatng);
    struct Thing* dragtng = thing_get(cctrl->dragtng_idx);
    struct PlayerInfo* player = get_player(plyr_idx);
    if (!thing_is_invalid(dragtng))
    {
        if (thing_is_trap_crate(dragtng))
        {
            struct Thing *traptng = thing_get(player->selected_fp_thing_pickup);
            if (!thing_is_invalid(traptng))
            {
                if (traptng->class_id == TCls_Trap)
                {
                    cctrl->arming_thing_id = traptng->index;
                    internal_set_thing_state(creatng, CrSt_CreatureArmsTrap);
                    return;
                }
            }
        }
        controlled_creature_drop_thing(creatng, dragtng, plyr_idx);
    }
    else
    {
        struct Thing* picktng = thing_get(player->selected_fp_thing_pickup);
        struct Room* room;
        if (!thing_is_invalid(picktng))
        {
            if (object_is_gold_pile(picktng))
            {
                struct CreatureModelConfig* crconf = creature_stats_get_from_thing(creatng);
                if (creatng->creature.gold_carried < crconf->gold_hold)
                {
                    cctrl->pickup_object_id = picktng->index;
                    internal_set_thing_state(creatng, CrSt_ImpPicksUpGoldPile);
                    return;
                }
                else
                {
                    if (is_thing_directly_controlled_by_player(creatng, plyr_idx))
                    {
                        if (is_my_player_number(plyr_idx))
                        {
                            play_non_3d_sample(119);
                        }
                        return;
                    }
                }
            }
            room = get_room_thing_is_on(picktng);
            if (!room_is_invalid(room))
            {
                if ( (room_role_matches(room->kind, RoRoF_CratesStorage)) && (room->owner == creatng->owner) )
                {
                    if (thing_is_workshop_crate(picktng))
                    {
                        if (picktng->owner == creatng->owner)
                        {
                            if (!remove_item_from_room_capacity(room))
                            {
                                return;
                            }
                            if (remove_workshop_item_from_amount_stored(picktng->owner, crate_thing_to_workshop_item_class(picktng), crate_thing_to_workshop_item_model(picktng), WrkCrtF_NoOffmap) != WrkCrtS_Stored)
                            {
                                return;
                            }
                        }
                    }
                    else
                    {
                        if (is_thing_directly_controlled_by_player(creatng, plyr_idx))
                        {
                            if (is_my_player_number(plyr_idx))
                            {
                                play_non_3d_sample(119);
                            }
                            return;
                        }
                    }
                }
            }
            controlled_creature_pick_thing_up(creatng, picktng, plyr_idx);
        }
        else
        {
            room = get_room_thing_is_on(creatng);
            if (!room_is_invalid(room))
            {
                if (room_role_matches(room->kind, RoRoF_GoldStorage))
                {
                    if (room->owner == creatng->owner)
                    {
                        if (creatng->creature.gold_carried > 0)
                        {
                            internal_set_thing_state(creatng, CrSt_ImpDropsGold);
                        }
                    }
                }
            }
        }
    }
}

void display_controlled_pick_up_thing_name(struct Thing *picktng, unsigned long timeout, PlayerNumber plyr_idx)
{
    char id;
    char str[255] = {'\0'};
    char type;
    if (thing_is_trap_crate(picktng))
    {
        struct TrapConfigStats* trapst = get_trap_model_stats(crate_thing_to_workshop_item_model(picktng));
        strcat(str, get_string(trapst->name_stridx));
        id = RoK_WORKSHOP;
        type = MsgType_Room;
    }
    else if (thing_is_door_crate(picktng))
    {
        struct DoorConfigStats* doorst = get_door_model_stats(crate_thing_to_workshop_item_model(picktng));
        strcat(str, get_string(doorst->name_stridx));
        id = RoK_WORKSHOP;
        type = MsgType_Room;
    }
    else if (thing_is_spellbook(picktng))
    {
        strcat(str, get_string(get_power_name_strindex(book_thing_to_power_kind(picktng))));
        id = RoK_LIBRARY;
        type = MsgType_Room;
    }
    else if (thing_is_special_box(picktng))
    {
        char msg_buf[255];
        if (thing_is_custom_special_box(picktng))
        {
            if (gameadd.box_tooltip[picktng->custom_box.box_kind][0] == 0)
            {
                strcat(str, get_string(get_special_description_strindex(box_thing_to_special(picktng))));
                strcpy(msg_buf, str);
                snprintf(str, sizeof(str), "%s", strtok(msg_buf, ":"));
            }
            else
            {
                strcat(str, gameadd.box_tooltip[picktng->custom_box.box_kind]);
                char *split = strchr(str, ':');
                if ((int)(split - str) > -1)
                {
                    strcpy(msg_buf, str);
                    snprintf(str, sizeof(str), "%s", strtok(msg_buf, ":"));
                }
            }
        }
        else
        {
            strcat(str, get_string(get_special_description_strindex(box_thing_to_special(picktng))));
            strcpy(msg_buf, str);
            snprintf(str, sizeof(str), "%s", strtok(msg_buf, ":"));
        }
        id = RoK_LIBRARY;
        type = MsgType_Room;
    }
    else if (object_is_gold_pile(picktng))
    {
        struct PlayerInfo* player = get_my_player();
        struct Thing* creatng = thing_get(player->influenced_thing_idx);
        if (thing_is_creature(creatng))
        {
            struct CreatureModelConfig* crconf = creature_stats_get_from_thing(creatng);
            long gold_remaining = (crconf->gold_hold - creatng->creature.gold_carried);
            long value = (picktng->creature.gold_carried > gold_remaining) ? gold_remaining : picktng->creature.gold_carried;
            if (value < picktng->creature.gold_carried)
            {
                sprintf(str, "%ld (%ld)", picktng->creature.gold_carried, value);
            }
            else
            {
                sprintf(str, "%ld", picktng->creature.gold_carried);
            }
        }
        id = 3;
        type = MsgType_Query;
    }
    else if (thing_is_creature(picktng))
    {
        id = picktng->owner;
        type = MsgType_Player;
        struct CreatureModelConfig* crconf = &game.conf.crtr_conf.model[picktng->model];
        sprintf(str, "%s", get_string(crconf->namestr_idx));
    }
    else if (picktng->class_id == TCls_DeadCreature)
    {
        id = RoK_GRAVEYARD;
        type = MsgType_Room;
        struct CreatureModelConfig* crconf = &game.conf.crtr_conf.model[picktng->model];
        sprintf(str, "%s", get_string(crconf->namestr_idx));
    }
    else
    {
        return;
    }
    zero_messages();
    targeted_message_add(type, id, plyr_idx, timeout, str);
}

struct Thing *controlled_get_thing_to_pick_up(struct Thing *creatng)
{
    struct ShotConfigStats* shotst = get_shot_model_stats(ShM_Dig);
    unsigned char radius = 0;
    struct Coord3d pos;
    pos.x.val = creatng->mappos.x.val;
    pos.y.val = creatng->mappos.y.val;
    struct Thing *result = NULL;
    MapCoordDelta old_distance = LONG_MAX;
    MapCoordDelta new_distance;
    long dx = distance_with_angle_to_coord_x(shotst->speed, creatng->move_angle_xy);
    long dy = distance_with_angle_to_coord_y(shotst->speed, creatng->move_angle_xy);
    do
    {
        struct Map *blk = get_map_block_at(pos.x.stl.num, pos.y.stl.num);
        for (struct Thing* picktng = thing_get(get_mapwho_thing_index(blk)); (!thing_is_invalid(picktng)); picktng = thing_get(picktng->next_on_mapblk))
        {
            if (picktng != creatng)
            {
                if (thing_is_pickable_by_digger(picktng, creatng))
                {
                    if (line_of_sight_3d(&creatng->mappos, &picktng->mappos))
                    {
                        new_distance = get_chessboard_3d_distance(&creatng->mappos, &picktng->mappos);
                        if (new_distance < old_distance)
                        {
                            old_distance = new_distance;
                            result = picktng;
                        }
                    }
                }
            }
        }
        pos.x.val += dx;
        pos.y.val += dy;
        radius++;
    }
    while (radius <= shotst->health);
    return result;
}

TbBool thing_is_pickable_by_digger(struct Thing *picktng, struct Thing *creatng)
{
    if (check_place_to_pretty_excluding(creatng, subtile_slab(creatng->mappos.x.stl.num), subtile_slab(creatng->mappos.y.stl.num))
        || (check_place_to_convert_excluding(creatng, subtile_slab(creatng->mappos.x.stl.num), subtile_slab(creatng->mappos.y.stl.num)) ) )
    {
        return false;
    }
    struct SlabMap *slb = get_slabmap_thing_is_on(picktng);
    if (object_is_gold_pile(picktng))
    {
        struct CreatureModelConfig* crconf = creature_stats_get_from_thing(creatng);
        return ( ( (slabmap_owner(slb) == creatng->owner) || (subtile_is_unclaimed_path(picktng->mappos.x.stl.num, picktng->mappos.y.stl.num)) || (subtile_is_liquid(picktng->mappos.x.stl.num, picktng->mappos.y.stl.num)) ) &&
                  (creatng->creature.gold_carried < crconf->gold_hold) );
    }
    else if (thing_is_creature(picktng))
    {
        if (creature_is_being_unconscious(picktng))
        {
            if ((game.conf.rules.workers.drag_to_lair > 0) && (picktng->owner == creatng->owner))
            {
                return (picktng->owner == creatng->owner);
            }
            else
            {
                return (picktng->owner != creatng->owner);
            }
        }
    }
    else if (thing_is_dead_creature(picktng))
    {
        return ( (get_room_of_role_slabs_count(creatng->owner, RoRoF_DeadStorage) > 0) && (corpse_ready_for_collection(picktng)) );
    }
    else if (thing_can_be_picked_to_place_in_player_room_of_role(picktng, creatng->owner, RoRoF_PowersStorage, TngFRPickF_Default))
    {
        if(!creature_can_pickup_library_object_at_subtile(creatng, picktng->mappos.x.stl.num, picktng->mappos.y.stl.num))
        {
            return false;
        }
        return (get_room_of_role_slabs_count(creatng->owner, RoRoF_PowersStorage) > 0);
    }
    else if (thing_can_be_picked_to_place_in_player_room_of_role(picktng, creatng->owner, RoRoF_CratesStorage, TngFRPickF_Default))
    {
        return (get_room_of_role_slabs_count(creatng->owner, RoRoF_CratesStorage) > 0);
    }
    else if (thing_is_trap_crate(picktng)) // for trap crates in one's own Workshop
    {
        struct Room* room = get_room_thing_is_on(picktng);
        if (!room_is_invalid(room))
        {
            if (room_role_matches(room->kind, RoRoF_CratesStorage))
            {
                if (room->owner == creatng->owner)
                {
                    if ( (picktng->owner == room->owner) && (picktng->owner == creatng->owner) )
                    {
                        return true;
                    }
                }
            }
        }
    }
    return false;
}

struct Thing *controlled_get_trap_to_rearm(struct Thing *creatng)
{
    struct ShotConfigStats* shotst = get_shot_model_stats(ShM_Dig);
    unsigned char radius = 0;
    struct Coord3d pos;
    pos.x.val = creatng->mappos.x.val;
    pos.y.val = creatng->mappos.y.val;
    long dx = distance_with_angle_to_coord_x(shotst->speed, creatng->move_angle_xy);
    long dy = distance_with_angle_to_coord_y(shotst->speed, creatng->move_angle_xy);
    do
    {
        struct Thing* traptng = get_trap_for_position(pos.x.stl.num, pos.y.stl.num);
        if (!thing_is_invalid(traptng))
        {
            if (traptng->owner == creatng->owner)
            {
                struct CreatureControl* cctrl = creature_control_get_from_thing(creatng);
                struct Thing* dragtng = thing_get(cctrl->dragtng_idx);
                if (traptng->model == crate_to_workshop_item_model(dragtng->model))
                {
                    if (traptng->trap.num_shots == 0)
                    {
                        return traptng;
                    }
                }
            }
        }
        pos.x.val += dx;
        pos.y.val += dy;
        radius++;
    }
    while (radius <= shotst->health);
    return INVALID_THING;
}

void controlled_continue_looking_excluding_diagonal(struct Thing *creatng, MapSubtlCoord *stl_x, MapSubtlCoord *stl_y)
{
    MapSubtlCoord x = *stl_x;
    MapSubtlCoord y = *stl_y;
    if ( (creatng->move_angle_xy >= 1792) || (creatng->move_angle_xy <= 255) )
    {
        y--;
    }
    else if ( (creatng->move_angle_xy >= 768) && (creatng->move_angle_xy <= 1280) )
    {
        y++;
    }
    else if ( (creatng->move_angle_xy >= 1280) && (creatng->move_angle_xy <= 1792) )
    {
        x--;
    }
    else if ( (creatng->move_angle_xy >= 256) && (creatng->move_angle_xy <= 768) )
    {
        x++;
    }
    *stl_x = x;
    *stl_y = y;
}

PlayerNumber get_appropriate_player_for_creature(struct Thing *creatng)
{
    if ((creatng->alloc_flags & TAlF_IsControlled) != 0)
    {
        for (PlayerNumber plyr_idx = 0; plyr_idx < PLAYERS_COUNT; plyr_idx++)
        {
            if (is_thing_directly_controlled_by_player(creatng, plyr_idx))
            {
                return plyr_idx;
            }
        }
    }
    return creatng->owner;
}

static int filter_criteria_type(long desc_type)
{
    return desc_type & 0x0F;
}

static long filter_criteria_loc(long desc_type)
{
    return desc_type >> 4;
}

struct Thing* script_get_creature_by_criteria(PlayerNumber plyr_idx, ThingModel crmodel, long criteria)
{
    switch (filter_criteria_type(criteria))
    {
    case CSelCrit_Any:
        return get_random_players_creature_of_model(plyr_idx, crmodel);
    case CSelCrit_MostExperienced:
        return find_players_highest_level_creature_of_breed_and_gui_job(crmodel, CrGUIJob_Any, plyr_idx, 0);
    case CSelCrit_MostExpWandering:
        return find_players_highest_level_creature_of_breed_and_gui_job(crmodel, CrGUIJob_Wandering, plyr_idx, 0);
    case CSelCrit_MostExpWorking:
        return find_players_highest_level_creature_of_breed_and_gui_job(crmodel, CrGUIJob_Working, plyr_idx, 0);
    case CSelCrit_MostExpFighting:
        return find_players_highest_level_creature_of_breed_and_gui_job(crmodel, CrGUIJob_Fighting, plyr_idx, 0);
    case CSelCrit_LeastExperienced:
        return find_players_lowest_level_creature_of_breed_and_gui_job(crmodel, CrGUIJob_Any, plyr_idx, 0);
    case CSelCrit_LeastExpWandering:
        return find_players_lowest_level_creature_of_breed_and_gui_job(crmodel, CrGUIJob_Wandering, plyr_idx, 0);
    case CSelCrit_LeastExpWorking:
        return find_players_lowest_level_creature_of_breed_and_gui_job(crmodel, CrGUIJob_Working, plyr_idx, 0);
    case CSelCrit_LeastExpFighting:
        return find_players_lowest_level_creature_of_breed_and_gui_job(crmodel, CrGUIJob_Fighting, plyr_idx, 0);
    case CSelCrit_NearOwnHeart:
    {
        const struct Coord3d* pos = dungeon_get_essential_pos(plyr_idx);
        return get_creature_near_and_owned_by(pos->x.val, pos->y.val, plyr_idx, crmodel);
    }
    case CSelCrit_NearEnemyHeart:
        //return get_creature_in_range_around_any_of_enemy_heart(plyr_idx, crmodel, 11);
    case CSelCrit_OnEnemyGround:
        return get_random_players_creature_of_model_on_territory(plyr_idx, crmodel, 0);
    case CSelCrit_OnFriendlyGround:
        return get_random_players_creature_of_model_on_territory(plyr_idx, crmodel, 1);
    case CSelCrit_OnNeutralGround:
        return get_random_players_creature_of_model_on_territory(plyr_idx, crmodel, 2);
    case CSelCrit_NearAP:
    {
        int loc = filter_criteria_loc(criteria);
        struct ActionPoint* apt = action_point_get(loc);
        if (!action_point_exists(apt))
        {
            WARNLOG("Action point is invalid:%d", apt->num);
            return INVALID_THING;
        }
        if (apt->range == 0)
        {
            WARNLOG("Action point with zero range:%d", apt->num);
            return INVALID_THING;
        }
        // Action point range should be inside spiral in subtiles
        int dist = 2 * coord_subtile(apt->range + COORD_PER_STL - 1) + 1;
        dist = dist * dist;

        Thing_Maximizer_Filter filter = near_map_block_creature_filter_diagonal_random;
        struct CompoundTngFilterParam param;
        param.model_id = crmodel;
        param.plyr_idx = (unsigned char)plyr_idx;
        param.num1 = apt->mappos.x.val;
        param.num2 = apt->mappos.y.val;
        param.num3 = apt->range;
        return get_thing_spiral_near_map_block_with_filter(apt->mappos.x.val, apt->mappos.y.val,
            dist,
            filter, &param);
    }
    default:
        ERRORLOG("Invalid level up criteria %d", (int)criteria);
        return INVALID_THING;
    }
}

void query_creature(struct PlayerInfo *player, ThingIndex index, TbBool reset, TbBool zoom)
{
    if (is_my_player(player))
    {
        MenuID menu;
        if (reset)
        {
            menu = GMnu_CREATURE_QUERY1;
        }
        else
        {
            if (menu_is_active(GMnu_CREATURE_QUERY1))
            {
                menu = GMnu_CREATURE_QUERY1;
            }
            else if (menu_is_active(GMnu_CREATURE_QUERY2))
            {
                menu = GMnu_CREATURE_QUERY2;
            }
            else if (menu_is_active(GMnu_CREATURE_QUERY3))
            {
                menu = GMnu_CREATURE_QUERY3;
            }
            else if (menu_is_active(GMnu_CREATURE_QUERY4))
            {
                menu = GMnu_CREATURE_QUERY4;
            }
            else
            {
                menu = GMnu_CREATURE_QUERY1;
            }
        }
        turn_off_all_panel_menus();
        initialise_tab_tags_and_menu(menu);
        turn_on_menu(menu);
    }
    player->influenced_thing_idx = index;
    if (zoom)
    {
        struct Thing *creatng = thing_get(index);
        player->zoom_to_pos_x = creatng->mappos.x.val;
        player->zoom_to_pos_y = creatng->mappos.y.val;
        set_player_instance(player, PI_ZoomToPos, 0);
    }
    set_player_instance(player, PI_QueryCrtr, 0);
}

TbBool creature_can_be_queried(struct PlayerInfo *player, struct Thing *creatng)
{
    if (creature_is_leaving_and_cannot_be_stopped(creatng))
        return false;

    switch (player->work_state)
    {
        case PSt_CreatrInfo:
        case PSt_CreatrQuery:
        {
            if (!subtile_revealed(creatng->mappos.x.stl.num, creatng->mappos.y.stl.num, player->id_number))
            {
                return false;
            }
            if (creatng->owner != player->id_number)
            {
                return creature_is_kept_in_custody_by_player(creatng, player->id_number);
            }
            else
            {
                if (creature_is_kept_in_custody_by_enemy(creatng))
                {
                    return false;
                }
            }
            break;
        }
        case PSt_CreatrInfoAll:
        case PSt_QueryAll:
        {
            return subtile_revealed(creatng->mappos.x.stl.num, creatng->mappos.y.stl.num, player->id_number);
        }
        default:
        {
            return false;
        }
    }
    return true;
}

TbBool creature_can_be_transferred(const struct Thing* thing)
{
    return ((get_creature_model_flags(thing) & CMF_NoTransfer) == 0);
}

/* Returns a random creature kind with model flags as argument. */
ThingModel get_random_creature_kind_with_model_flags(unsigned long model_flags)
{
    // Array to store the IDs of creatures kinds with model flags.
    ThingModel creature_kind_with_model_flags_array[CREATURE_TYPES_MAX];
    // Counter for the number of creatures kinds found.
    short creature_kind_with_model_flags_count = 0;
    // Loop through all available creatures kinds.
    for (ThingModel crkind = 0; crkind < game.conf.crtr_conf.model_count; crkind++)
    {
        // Check if the creature kind has the flag.
        if (flag_is_set(game.conf.crtr_conf.model[crkind].model_flags, model_flags))
        {
            // Ensure we don't exceed the maximum array size.
            if (creature_kind_with_model_flags_count < CREATURE_TYPES_MAX)
            {
                // Add the creature kind to the array.
                creature_kind_with_model_flags_array[creature_kind_with_model_flags_count++] = crkind;
            } else {
                break;
            }
        }
    }
    if (creature_kind_with_model_flags_count > 0)
    {
        // Get a random creature kind from the list.
        short random_idx = GAME_RANDOM(creature_kind_with_model_flags_count);
        return creature_kind_with_model_flags_array[random_idx];
    }
    // Return -1 if no suitable creature kind is found.
    return -1;
}

/* Returns a random creature kind, excluding spectators and diggers.
 * Appropriate means evil and good creatures randomise within their respective classes. */
ThingModel get_random_appropriate_creature_kind(ThingModel original_model)
{
    struct CreatureModelConfig *newconf;
    struct CreatureModelConfig *oldconf = &game.conf.crtr_conf.model[original_model];
    ThingModel random_model;
    while (true)
    {
        random_model = GAME_RANDOM(game.conf.crtr_conf.model_count) + 1;
        // Exclude out-of-bounds model number.
        if (random_model >= game.conf.crtr_conf.model_count)
        {
            continue;
        }
        // Exclude same creature kind, spectators and diggers.
        newconf = &game.conf.crtr_conf.model[random_model];
        if ((random_model == original_model) || (any_flag_is_set(newconf->model_flags, (CMF_IsSpectator|CMF_IsSpecDigger|CMF_IsDiggingCreature))))
        {
            continue;
        }
        // Evil randomise into evil, good randomise into good.
        if ((flag_is_set(newconf->model_flags, CMF_IsEvil)) && (flag_is_set(oldconf->model_flags, CMF_IsEvil)))
        {
            break;
        }
        if ((!flag_is_set(newconf->model_flags, CMF_IsEvil)) && (!flag_is_set(oldconf->model_flags, CMF_IsEvil)))
        {
            break;
        }
    }
    return random_model;
}

TbBool grow_up_creature(struct Thing *thing, ThingModel grow_up_model, CrtrExpLevel grow_up_level)
{
    if (grow_up_model == CREATURE_NOT_A_DIGGER)
    {
        grow_up_model = get_random_appropriate_creature_kind(thing->model);
    }
    if (!creature_count_below_map_limit(1))
    {
        WARNLOG("Could not create creature to transform %s to due to creature limit", thing_model_name(thing));
        return false;
    }
    struct Thing *newtng = create_creature(&thing->mappos, grow_up_model, thing->owner);
    if (thing_is_invalid(newtng))
    {
        ERRORLOG("Could not create creature to transform %s to", thing_model_name(thing));
        return false;
    }
    // Randomise new level if 'grow_up_level' was set to 0 on the creature config.
    if (grow_up_level == 0)
    {
        set_creature_level(newtng, GAME_RANDOM(CREATURE_MAX_LEVEL));
    }
    else
    {
        set_creature_level(newtng, grow_up_level - 1);
    }
    transfer_creature_data_and_gold(thing, newtng); // Transfer the blood type, creature name, kill count, joined age and carried gold to the new creature.
    update_creature_health_to_max(newtng);
    struct CreatureControl *cctrl = creature_control_get_from_thing(newtng);
    cctrl->countdown = 50;
    external_set_thing_state(newtng, CrSt_CreatureBeHappy);
    struct PlayerInfo *player = get_player(thing->owner);
    // Switch control if this creature is possessed.
    if (is_thing_directly_controlled(thing))
    {
        leave_creature_as_controller(player, thing);
        control_creature_as_controller(player, newtng);
    }
    if (is_thing_passenger_controlled(thing))
    {
        leave_creature_as_passenger(player, thing);
        control_creature_as_passenger(player, newtng);
    }
    // If not directly nor passenger controlled, but still player is doing something with it.
    if (thing->index == player->controlled_thing_idx)
    {
        set_selected_creature(player, newtng);
    }
    remove_creature_score_from_owner(thing); // kill_creature() doesn't call this.
    // Handles picked up by player case.
    if (thing_is_picked_up_by_player(thing, thing->owner))
    {
        struct Dungeon *dungeon = get_dungeon(thing->owner);
        if (get_thing_in_hand_id(thing, thing->owner) >= 0)
        {
            dungeon->things_in_hand[get_thing_in_hand_id(thing, thing->owner)] = newtng->index;
            remove_thing_from_limbo(thing);
            place_thing_in_limbo(newtng);
        }
        else
        {
            ERRORLOG("Picked up thing is not in player hand list");
        }
    }
    kill_creature(thing, INVALID_THING, -1, CrDed_NoEffects | CrDed_NoUnconscious | CrDed_NotReallyDying);
    return true;
}

TbResult script_use_spell_on_creature(PlayerNumber plyr_idx, struct Thing *thing, long fmcl_bytes)
{
    SpellKind spkind = (fmcl_bytes >> 8) & 255;
    struct SpellConfig *spconf = get_spell_config(spkind);
    if (!creature_is_immune_to_spell_effect(thing, spconf->spell_flags))
    { // Immunity is handled in 'apply_spell_effect_to_thing', but this command plays sounds, so check for it.
        if (thing_is_picked_up(thing))
        {
            SYNCDBG(5, "Found creature to cast the spell on but it is being held.");
            return Lb_FAIL;
        }
        CrtrExpLevel spell_level = fmcl_bytes & 255;
        if (spconf->caster_affect_sound)
        {
            thing_play_sample(thing, spconf->caster_affect_sound + UNSYNC_RANDOM(spconf->caster_sounds_count), NORMAL_PITCH, 0, 3, 0, 4, FULL_LOUDNESS);
        }
        apply_spell_effect_to_thing(thing, spkind, spell_level, plyr_idx);
        if (flag_is_set(spconf->spell_flags, CSAfF_Disease))
        {
            struct CreatureControl *cctrl;
            cctrl = creature_control_get_from_thing(thing);
            cctrl->disease_caster_plyridx = game.neutral_player_num; // Does not spread.
        }
        return Lb_SUCCESS;
    }
    else
    {
        return Lb_FAIL;
    }
}

/**
 * Cast a spell on a creature which meets given criteria.
 * @param plyr_idx The player whose creature will be affected.
 * @param crmodel Model of the creature to find.
 * @param criteria Criteria, from CreatureSelectCriteria enumeration.
 * @param fmcl_bytes encoded bytes: f=cast for free flag,m=spell kind,c=caster player index,l=spell level.
 * @return TbResult whether the spell was successfully cast
 */
TbResult script_use_spell_on_creature_with_criteria(PlayerNumber plyr_idx, ThingModel crmodel, long criteria, long fmcl_bytes)
{
    struct Thing *thing = script_get_creature_by_criteria(plyr_idx, crmodel, criteria);
    if (thing_is_invalid(thing))
    {
        SYNCDBG(5, "No matching player %d creature of model %d (%s) found to use spell on.", (int)plyr_idx, (int)crmodel, creature_code_name(crmodel));
        return Lb_FAIL;
    }
    return script_use_spell_on_creature(plyr_idx, thing, fmcl_bytes);
}

void script_move_creature(struct Thing* thing, TbMapLocation location, ThingModel effect_id)
{
    
    if (effect_id < 0)
    {
        effect_id = ball_puff_effects[thing->owner];
    }

    struct Coord3d pos;
    if(!get_coords_at_location(&pos,location,false)) {
        SYNCDBG(5,"No valid coords for location %d",(int)location);
        return;
    }
    struct CreatureControl *cctrl;
    cctrl = creature_control_get_from_thing(thing);

    if (effect_id > 0)
    {
        create_effect(&thing->mappos, effect_id, game.neutral_player_num);
        create_effect(&pos, effect_id, game.neutral_player_num);
    }
    move_thing_in_map(thing, &pos);
    reset_interpolation_of_thing(thing);
    if (!is_thing_some_way_controlled(thing))
    {
        initialise_thing_state(thing, CrSt_CreatureDoingNothing);
    }
    cctrl->turns_at_job = -1;
    check_map_explored(thing, thing->mappos.x.stl.num, thing->mappos.y.stl.num);
}

void script_move_creature_with_criteria(PlayerNumber plyr_idx, ThingModel crmodel, long select_id, TbMapLocation location, ThingModel effect_id, long count)
{
    for (int i = 0; i < count; i++)
    {
        struct Thing *thing = script_get_creature_by_criteria(plyr_idx, crmodel, select_id);
        if (thing_is_invalid(thing) || thing_is_picked_up(thing)) {
            continue;
        }
        script_move_creature(thing, location, effect_id);
    }
}

/**
 * Modifies player's creatures' anger.
 * @param plyr_idx target player
 * @param anger anger value. Use double AnnoyLevel (from creature's config file) to fully piss creature. More for longer calm time
 */
TbBool script_change_creatures_annoyance(PlayerNumber plyr_idx, ThingModel crmodel, long operation, long anger)
{
    SYNCDBG(8, "Starting");
    struct Dungeon* dungeon = get_players_num_dungeon(plyr_idx);
    unsigned long k = 0;
    int i = dungeon->creatr_list_start;
    if (creature_kind_is_for_dungeon_diggers_list(plyr_idx,crmodel))
    {
        i = dungeon->digger_list_start;
    }
    while (i != 0)
    {
        struct Thing* thing = thing_get(i);
        TRACE_THING(thing);
        struct CreatureControl* cctrl = creature_control_get_from_thing(thing);
        if (thing_is_invalid(thing) || creature_control_invalid(cctrl))
        {
            ERRORLOG("Jump to invalid creature detected");
            break;
        }
        i = cctrl->players_next_creature_idx;
        // Per creature code

        if (thing_matches_model(thing,crmodel))
        {
            i = cctrl->players_next_creature_idx;
            if (operation == SOpr_SET)
            {
                anger_set_creature_anger(thing, anger, AngR_Other);
            }
            else if (operation == SOpr_INCREASE)
            {
                anger_increase_creature_anger(thing, anger, AngR_Other);
            }
            else if (operation == SOpr_DECREASE)
            {
                anger_reduce_creature_anger(thing, -anger, AngR_Other);
            }
            else if (operation == SOpr_MULTIPLY)
            {
                anger_set_creature_anger(thing, cctrl->annoyance_level[AngR_Other] * anger, AngR_Other);
            }

        }
        // Thing list loop body ends
        k++;
        if (k > CREATURES_COUNT)
        {
            ERRORLOG("Infinite loop detected when sweeping creatures list");
            break;
        }
    }
    SYNCDBG(19, "Finished");
    return true;
}

/******************************************************************************/
#ifdef __cplusplus
}
#endif<|MERGE_RESOLUTION|>--- conflicted
+++ resolved
@@ -2223,10 +2223,9 @@
         cctrl->teleport_x = trg_x;
         cctrl->teleport_y = trg_y;
     }
-
-    if (spconf->caster_affected)
-    {
-<<<<<<< HEAD
+    // Check if the spell can be fired as a shot. It is definitely not if casted on itself.
+    if ((spconf->shot_model > 0) && (cctrl->targtng_idx != castng->index))
+    {
         if ((castng->alloc_flags & TAlF_IsControlled) != 0)
           i = THit_CrtrsNObjcts;
         else
@@ -2241,13 +2240,15 @@
             }
         }
         thing_fire_shot(castng, INVALID_THING, spconf->shot_model, shot_lvl, i);
-=======
+    }
+    // Check if the spell can be self-casted
+    else if (spconf->caster_affected)
+    {
         if (spconf->caster_affect_sound > 0)
         {
             thing_play_sample(castng, spconf->caster_affect_sound + UNSYNC_RANDOM(spconf->caster_sounds_count), NORMAL_PITCH, 0, 3, 0, 4, FULL_LOUDNESS);
         }
         apply_spell_effect_to_thing(castng, spl_idx, cctrl->exp_level, castng->owner);
->>>>>>> ec71d4f8
     }
     else if (spconf->shot_model > 0)
     {
