/******************************************************************************/
// Free implementation of Bullfrog's Dungeon Keeper strategy game.
/******************************************************************************/
/** @file thing_creature.c
 *     Creatures related functions.
 * @par Purpose:
 *     Functions for support of creatures as things.
 * @par Comment:
 *     None.
 * @author   Tomasz Lis
 * @date     17 Mar 2009 - 21 Nov 2012
 * @par  Copying and copyrights:
 *     This program is free software; you can redistribute it and/or modify
 *     it under the terms of the GNU General Public License as published by
 *     the Free Software Foundation; either version 2 of the License, or
 *     (at your option) any later version.
 */
/******************************************************************************/
#include "pre_inc.h"
#include <assert.h>

#include "thing_creature.h"
#include "globals.h"

#include "bflib_memory.h"
#include "bflib_math.h"
#include "bflib_filelst.h"
#include "bflib_sprite.h"
#include "bflib_planar.h"
#include "bflib_vidraw.h"
#include "bflib_sound.h"

#include "engine_lenses.h"
#include "engine_arrays.h"
#include "config_creature.h"
#include "config_effects.h"
#include "config_terrain.h"
#include "config_lenses.h"
#include "config_crtrstates.h"
#include "config_magic.h"
#include "creature_states.h"
#include "creature_states_combt.h"
#include "creature_states_lair.h"
#include "creature_states_mood.h"
#include "creature_states_gardn.h"
#include "creature_states_train.h"
#include "creature_states_spdig.h"
#include "creature_states_hero.h"
#include "creature_states_prisn.h"
#include "creature_instances.h"
#include "creature_graphics.h"
#include "creature_battle.h"
#include "creature_groups.h"
#include "creature_jobs.h"
#include "creature_senses.h"
#include "thing_stats.h"
#include "thing_factory.h"
#include "thing_effects.h"
#include "thing_objects.h"
#include "thing_navigate.h"
#include "thing_shots.h"
#include "thing_creature.h"
#include "thing_corpses.h"
#include "thing_physics.h"
#include "lens_api.h"
#include "light_data.h"
#include "room_list.h"
#include "room_jobs.h"
#include "room_graveyard.h"
#include "room_library.h"
#include "map_utils.h"
#include "map_blocks.h"
#include "gui_topmsg.h"
#include "front_simple.h"
#include "frontend.h"
#include "magic.h"
#include "player_instances.h"
#include "player_states.h"
#include "power_hand.h"
#include "power_process.h"
#include "gui_frontmenu.h"
#include "gui_soundmsgs.h"
#include "engine_redraw.h"
#include "sounds.h"
#include "game_legacy.h"
#include "kjm_input.h"
#include "front_input.h"
#include "frontmenu_ingame_tabs.h"
#include "thing_navigate.h"
#include "spdigger_stack.h"

#include "keeperfx.hpp"
#include "post_inc.h"

#ifdef __cplusplus
extern "C" {
#endif

/******************************************************************************/
int creature_swap_idx[CREATURE_TYPES_COUNT];

struct Creatures creatures[] = {
  { 0,  0, 0, 0, 0, 0, 0, 0, 0, 0x0000, 1},
  {17, 34, 1, 0, 1, 0, 1, 0, 0, 0x0180, 1},
  {17, 34, 1, 0, 1, 0, 2, 0, 0, 0x0180, 1},
  {17, 34, 1, 0, 1, 0, 1, 0, 0, 0x0180, 1},
  {17, 34, 1, 0, 1, 0, 1, 0, 0, 0x0180, 1},
  {17, 34, 1, 0, 1, 0, 2, 0, 0, 0x0180, 1},
  {17, 34, 1, 0, 1, 0, 4, 0, 0, 0x0180, 1},
  {17, 34, 1, 0, 1, 0, 4, 0, 0, 0x0180, 1},
  { 1, 77, 1, 0, 1, 0, 2, 0, 0, 0x0180, 1},
  {17, 34, 1, 0, 1, 0, 1, 0, 0, 0x0180, 1},
  {17, 34, 1, 0, 1, 0, 1, 0, 0, 0x0180, 1},
  {17, 34, 1, 0, 1, 0, 1, 0, 0, 0x0180, 1},
  {17, 34, 1, 0, 1, 0, 4, 0, 0, 0x0180, 1},
  {17, 34, 1, 0, 1, 0, 5, 0, 0, 0x0180, 1},
  {17, 34, 1, 0, 1, 0, 3, 0, 0, 0x0180, 1},
  {17, 34, 1, 0, 1, 0, 4, 0, 0, 0x0180, 1},
  {17, 34, 1, 0, 1, 0, 1, 0, 0, 0x0180, 1},
  {17, 34, 1, 0, 1, 0, 6, 0, 0, 0x0226, 1},
  {17, 34, 1, 0, 1, 0, 6, 0, 0, 0x0100, 1},
  {17, 34, 1, 0, 1, 0, 6, 0, 0, 0x0080, 1},
  {17, 34, 1, 0, 1, 0, 6, 0, 0, 0x0180, 1},
  {17, 34, 1, 0, 1, 0, 1, 0, 0, 0x0180, 1},
  {17, 34, 1, 0, 1, 0, 4, 0, 0, 0x0180, 0},
  { 1, 77, 1, 0, 1, 0, 1, 0, 0, 0x0100, 1},
  {17, 34, 1, 0, 1, 0, 6, 0, 0, 0x0080, 1},
  {17, 34, 1, 0, 1, 0, 1, 0, 0, 0x0180, 1},
  {17, 34, 1, 0, 1, 0, 6, 0, 0, 0x0100, 1},
  {17, 34, 1, 0, 1, 0, 6, 0, 0, 0x0100, 1},
  {17, 34, 1, 0, 1, 1, 1, 0, 0, 0x0100, 1},
  {17, 34, 1, 0, 1, 0, 3, 0, 0, 0x0100, 1},
  {17, 34, 1, 0, 1, 0, 2, 0, 0, 0x0180, 1},
  { 0,  0, 1, 0, 1, 0, 1, 0, 0, 0x0000, 1},
};

/******************************************************************************/
extern struct TbLoadFiles swipe_load_file[];
extern struct TbSetupSprite swipe_setup_sprites[];
/******************************************************************************/
/**
 * Returns creature health scaled 0..1000.
 * @param thing The creature thing.
 * @return Health value, not always in range of 0..1000.
 * @note Dying creatures may return negative health, and in some rare cases creatures
 *  can have more health than their max.
 */
int get_creature_health_permil(const struct Thing *thing)
{
    struct CreatureControl* cctrl = creature_control_get_from_thing(thing);
    HitPoints health = thing->health * 1000;
    HitPoints max_health = cctrl->max_health;
    if (max_health < 1)
        max_health = 1;
    return health/max_health;
}

TbBool thing_can_be_controlled_as_controller(struct Thing *thing)
{
    if (!thing_exists(thing))
        return false;
    if (thing->class_id == TCls_Creature)
        return true;
    if (thing->class_id == TCls_DeadCreature)
        return true;
    return false;
}

TbBool thing_can_be_controlled_as_passenger(struct Thing *thing)
{
  if (thing->class_id == TCls_Creature)
    return true;
  if (thing->class_id == TCls_DeadCreature)
    return true;
  if ((thing->class_id == TCls_Object) && object_is_mature_food(thing))
    return true;
  return false;
}

TbBool creature_is_for_dungeon_diggers_list(const struct Thing *creatng)
{
    //TODO DIGGERS For now, only player-specific and non-hero special diggers are on the diggers list
    if (is_hero_thing(creatng))
        return false;
    return (creatng->model == get_players_special_digger_model(creatng->owner));
    //struct CreatureModelConfig *crconf;
    //crconf = &gameadd.crtr_conf.model[creatng->model];
    //return  ((crconf->model_flags & CMF_IsSpecDigger) != 0);
}

TbBool creature_kind_is_for_dungeon_diggers_list(PlayerNumber plyr_idx, ThingModel crmodel)
{
    //TODO DIGGERS For now, only player-specific and non-hero special diggers are on the diggers list
    if (plyr_idx == game.hero_player_num)
        return false;
    return (crmodel == get_players_special_digger_model(plyr_idx));
    //struct CreatureModelConfig *crconf;
    //crconf = &gameadd.crtr_conf.model[crmodel];
    //is_spec_digger = ((crconf->model_flags & CMF_IsSpecDigger) != 0);
}

/**
 * Creates a barracks party, when creature being possessed is barracking.
 * @param grthing
 * @return Amount of creatures in the party, including the leader.
 */
long check_for_first_person_barrack_party(struct Thing *grthing)
{
    if (!thing_is_creature(grthing))
    {
        SYNCDBG(2,"The %s cannot lead a barracks party", thing_model_name(grthing));
        return 0;
    }
    struct Room* room = get_room_thing_is_on(grthing);
    if (!room_still_valid_as_type_for_thing(room, RoRoF_CrMakeGroup, grthing))
    {
        SYNCDBG(2,"Room %s owned by player %d does not allow the %s index %d owner %d to lead a party",room_code_name(room->kind),(int)room->owner,thing_model_name(grthing),(int)grthing->index,(int)grthing->owner);
        return 0;
    }
    long n = 0;
    long i = room->creatures_list;
    unsigned long k = 0;
    while (i != 0)
    {
        struct Thing* thing = thing_get(i);
        TRACE_THING(thing);
        struct CreatureControl* cctrl = creature_control_get_from_thing(thing);
        if (!creature_control_exists(cctrl))
        {
            ERRORLOG("Jump to invalid creature %d detected",(int)i);
            break;
        }
        i = cctrl->next_in_room;
        // Per creature code
        if (thing->index != grthing->index) {
            if (n == 0) {
                add_creature_to_group_as_leader(grthing, thing);
                n++;
            } else {
                add_creature_to_group(thing, grthing);
            }
            n++;
            if (n >= game.barrack_max_party_size || n >= GROUP_MEMBERS_COUNT)
            {
                break;
            }
        }
        // Per creature code ends
        k++;
        if (k > THINGS_COUNT)
        {
          ERRORLOG("Infinite loop detected when sweeping creatures list");
          break;
        }
    }
    return n;
}

TbBool control_creature_as_controller(struct PlayerInfo *player, struct Thing *thing)
{
    struct CreatureStats *crstat;
    struct Camera *cam;
    struct CreatureControl* cctrl = creature_control_get_from_thing(thing);
    if (((thing->owner != player->id_number) && (player->work_state != PSt_FreeCtrlDirect))
      || !thing_can_be_controlled_as_controller(thing))
    {
      if (!control_creature_as_passenger(player, thing))
        return false;
      cam = player->acamera;
      crstat = creature_stats_get(get_players_special_digger_model(player->id_number));
      cam->mappos.z.val += get_creature_eye_height(thing);
      return true;
    }
    TbBool chicken = (creature_affected_by_spell(thing, SplK_Chicken));
    if (!chicken)
    {
        cctrl->moveto_pos.x.val = 0;
        cctrl->moveto_pos.y.val = 0;
        cctrl->moveto_pos.z.val = 0;
    }
    if (is_my_player(player))
    {
      toggle_status_menu(0);
      turn_off_roaming_menus();
    }
    set_selected_creature(player, thing);
    cam = player->acamera;
    if (cam != NULL)
      player->view_mode_restore = cam->view_mode;
    thing->alloc_flags |= TAlF_IsControlled;
    thing->rendering_flags |= TRF_Unknown01;
    if (!chicken)
    {
        set_start_state(thing);
    }
    else
    {
        internal_set_thing_state(thing, CrSt_CreaturePretendChickenSetupMove);
    }
    set_player_mode(player, PVT_CreatureContrl);
    if (thing_is_creature(thing))
    {
        cctrl->max_speed = calculate_correct_creature_maxspeed(thing);
        check_for_first_person_barrack_party(thing);
        if (creature_is_group_member(thing)) {
            make_group_member_leader(thing);
        }
    }
    crstat = creature_stats_get(thing->model);
    if ( (!crstat->illuminated) && (!creature_affected_by_spell(thing, SplK_Light)) )
    {
        create_light_for_possession(thing);
    }
    if (thing->class_id == TCls_Creature)
    {
        crstat = creature_stats_get_from_thing(thing);
        setup_eye_lens(crstat->eye_effect);
    }
    return true;
}

TbBool control_creature_as_passenger(struct PlayerInfo *player, struct Thing *thing)
{
    if ((thing->owner != player->id_number) && (player->work_state != PSt_FreeCtrlPassngr))
    {
        ERRORLOG("Player %d cannot control as passenger thing owned by player %d",(int)player->id_number,(int)thing->owner);
        return false;
    }
    if (!thing_can_be_controlled_as_passenger(thing))
    {
        ERRORLOG("The %s can't be controlled as passenger",
            thing_model_name(thing));
        return false;
    }
    if (is_my_player(player))
    {
        toggle_status_menu(0);
        turn_off_roaming_menus();
    }
    set_selected_thing(player, thing);
    struct Camera* cam = player->acamera;
    if (cam != NULL)
      player->view_mode_restore = cam->view_mode;
    set_player_mode(player, PVT_CreaturePasngr);
    thing->rendering_flags |= TRF_Unknown01;
    return true;
}

void free_swipe_graphic(void)
{
    SYNCDBG(6,"Starting");
    if (game.loaded_swipe_idx != -1)
    {
        LbDataFreeAll(swipe_load_file);
        game.loaded_swipe_idx = -1;
    }
    LbSpriteClearAll(swipe_setup_sprites);
}

TbBool load_swipe_graphic_for_creature(const struct Thing *thing)
{
    SYNCDBG(6,"Starting for %s",thing_model_name(thing));

    int i = creatures[thing->model % gameadd.crtr_conf.model_count].swipe_idx;
    if ((i == 0) || (game.loaded_swipe_idx == i))
        return true;
    free_swipe_graphic();
    int swpe_idx = i;
    {
        struct TbLoadFiles* t_lfile = &swipe_load_file[0];
#ifdef SPRITE_FORMAT_V2
        sprintf(t_lfile->FName, "data/swipe%02d-%d.dat", swpe_idx, 32);
        t_lfile++;
        sprintf(t_lfile->FName, "data/swipe%02d-%d.tab", swpe_idx, 32);
        t_lfile++;
#else
        sprintf(t_lfile->FName, "data/swipe%02d.dat", swpe_idx);
        t_lfile++;
        sprintf(t_lfile->FName, "data/swipe%02d.tab", swpe_idx);
        t_lfile++;
#endif
    }
    if ( LbDataLoadAll(swipe_load_file) )
    {
        free_swipe_graphic();
        ERRORLOG("Unable to load swipe graphics for %s",thing_model_name(thing));
        return false;
    }
    LbSpriteSetupAll(swipe_setup_sprites);
    game.loaded_swipe_idx = swpe_idx;
    return true;
}

void draw_swipe_graphic(void)
{
    struct PlayerInfo* myplyr = get_my_player();
    struct Thing* thing = thing_get(myplyr->controlled_thing_idx);
    if (thing_is_creature(thing))
    {
        struct CreatureControl* cctrl = creature_control_get_from_thing(thing);
        if (instance_draws_possession_swipe(cctrl->instance_id))
        {
            lbDisplay.DrawFlags = Lb_SPRITE_TRANSPAR4;
            long n = (int)cctrl->inst_turn * (5 << 8) / cctrl->inst_total_turns;
            long allwidth = 0;
            long i = abs(n) >> 8;
            if (i >= SWIPE_SPRITE_FRAMES)
                i = SWIPE_SPRITE_FRAMES-1;
            struct TbSprite* sprlist = &swipe_sprites[SWIPE_SPRITES_X * SWIPE_SPRITES_Y * i];
            struct TbSprite* startspr = &sprlist[1];
            struct TbSprite* endspr = &sprlist[1];
            for (n=0; n < SWIPE_SPRITES_X; n++)
            {
                allwidth += endspr->SWidth;
                endspr++;
            }
            int units_per_px = (LbScreenWidth() * 59 / 64) * 16 / allwidth;
            int scrpos_y = (MyScreenHeight * 16 / units_per_px - (startspr->SHeight + endspr->SHeight)) / 2;
            struct TbSprite *spr;
            int scrpos_x;
            if ((myplyr->field_1 & 4) != 0)
            {
                int delta_y = sprlist[1].SHeight;
                for (i=0; i < SWIPE_SPRITES_X*SWIPE_SPRITES_Y; i+=SWIPE_SPRITES_X)
                {
                    spr = &startspr[i];
                    scrpos_x = (MyScreenWidth * 16 / units_per_px - allwidth) / 2;
                    for (n=0; n < SWIPE_SPRITES_X; n++)
                    {
                        LbSpriteDrawResized(scrpos_x * units_per_px / 16, scrpos_y * units_per_px / 16, units_per_px, spr);
                        scrpos_x += spr->SWidth;
                        spr++;
                    }
                    scrpos_y += delta_y;
                }
            } else
            {
                lbDisplay.DrawFlags = Lb_SPRITE_TRANSPAR4 | Lb_SPRITE_FLIP_HORIZ;
                for (i=0; i < SWIPE_SPRITES_X*SWIPE_SPRITES_Y; i+=SWIPE_SPRITES_X)
                {
                    spr = &sprlist[SWIPE_SPRITES_X+i];
                    int delta_y = spr->SHeight;
                    scrpos_x = (MyScreenWidth * 16 / units_per_px - allwidth) / 2;
                    for (n=0; n < SWIPE_SPRITES_X; n++)
                    {
                        LbSpriteDrawResized(scrpos_x * units_per_px / 16, scrpos_y * units_per_px / 16, units_per_px, spr);
                        scrpos_x += spr->SWidth;
                        spr--;
                    }
                    scrpos_y += delta_y;
                }
            }
            lbDisplay.DrawFlags = 0;
            return;
        }
    }
    myplyr->field_1 ^= (myplyr->field_1 ^ 4 * UNSYNC_RANDOM(4)) & 4;
}

long creature_available_for_combat_this_turn(struct Thing *creatng)
{
    TRACE_THING(creatng);
    struct CreatureControl* cctrl = creature_control_get_from_thing(creatng);
    // Check once per 8 turns
    if (((game.play_gameturn + creatng->index) & 7) != 0)
    {
        // On first turn in a state, check anyway
        if (game.play_gameturn - cctrl->tasks_check_turn > 1) {
            return false;
        }
    }
    if (creature_is_fleeing_combat(creatng) || creature_affected_by_spell(creatng, SplK_Chicken)) {
        return false;
    }
    if (creature_is_being_unconscious(creatng) || creature_is_dying(creatng)) {
        return false;
    }
    if (thing_is_picked_up(creatng) || creature_is_being_dropped(creatng)) {
        return false;
    }
    if ((creatng->owner == game.neutral_player_num) || ((cctrl->flgfield_1 & CCFlg_NoCompControl) != 0)) {
        return false;
    }
    CrtrStateId i = get_creature_state_besides_interruptions(creatng);
    return can_change_from_state_to(creatng, i, CrSt_CreatureInCombat);
}

struct Thing *get_players_soul_container_creature_can_see(struct Thing *creatng, PlayerNumber heart_owner)
{
    struct Thing* heartng = get_player_soul_container(heart_owner);
    if (!thing_exists(heartng))
    {
        SYNCDBG(7,"The player %d has no heart",(int)heart_owner);
        return INVALID_THING;
    }
    int dist = get_combat_distance(creatng, heartng);
    if (creature_can_see_combat_path(creatng, heartng, dist)) {
        SYNCDBG(7,"The %s index %d owned by player %d can see player %d %s index %d at distance %d",
            thing_model_name(creatng),(int)creatng->index,(int)creatng->owner,
            (int)heartng->owner,thing_model_name(heartng),(int)heartng->index,(int)dist);
        return heartng;
    }
    if (creature_can_hear_within_distance(creatng, dist))
    {
        SYNCDBG(7,"The %s index %d owned by player %d can hear player %d %s index %d at distance %d",
            thing_model_name(creatng),(int)creatng->index,(int)creatng->owner,
            (int)heartng->owner,thing_model_name(heartng),(int)heartng->index,(int)dist);
        return heartng;
    }
    SYNCDBG(17,"The %s index %d owned by player %d can't see player %d %s index %d at distance %d",
        thing_model_name(creatng),(int)creatng->index,(int)creatng->owner,
        (int)heartng->owner,thing_model_name(heartng),(int)heartng->index,(int)dist);
    return INVALID_THING;
}

/**
 *
 * @param creatng
 * @return
 * @note originally named get_enemy_dungeon_heart_creature_can_see()
 */
struct Thing *get_enemy_soul_container_creature_can_see(struct Thing *creatng)
{
    SYNCDBG(17, "Starting");
    assert(DUNGEONS_COUNT == PLAYERS_COUNT);

    for (PlayerNumber enemy_idx = 0; enemy_idx < DUNGEONS_COUNT; enemy_idx++)
    {
        if (players_are_enemies(creatng->owner, enemy_idx))
        {
            struct Thing* heartng = get_players_soul_container_creature_can_see(creatng, enemy_idx);
            if (!thing_is_invalid(heartng))
            {
                return heartng;
            }
        }
    }

    return INVALID_THING;
}

void set_creature_combat_object_state(struct Thing *creatng, struct Thing *obthing, short combattype)
{
    struct CreatureControl* cctrl = creature_control_get_from_thing(creatng);
    cctrl->combat.battle_enemy_idx = obthing->index;
    cctrl->combat.battle_enemy_crtn = obthing->creation_turn;
    cctrl->field_AA = 0;
    cctrl->combat_flags |= CmbtF_ObjctFight;
    const struct CreatureStats* crstat = creature_stats_get_from_thing(creatng);
    if ((crstat->attack_preference == AttckT_Ranged) && creature_has_ranged_object_weapon(creatng))
    {
        if (combattype == CrSt_CreatureObjectSnipe)
        {
            cctrl->combat.state_id = ObjCmbtSt_RangedSnipe;
        }
        else
        {
            cctrl->combat.state_id = ObjCmbtSt_Ranged;
        }
    }
    else
    {
        if (combattype == CrSt_CreatureObjectSnipe)
        {
            cctrl->combat.state_id = ObjCmbtSt_MeleeSnipe;
        }
        else
        {
            cctrl->combat.state_id = ObjCmbtSt_Melee;
        }
    }
}

TbBool set_creature_object_combat(struct Thing *creatng, struct Thing *obthing)
{
    SYNCDBG(8,"Starting");
    if (!external_set_thing_state(creatng, CrSt_CreatureObjectCombat)) {
        return false;
    }
    set_creature_combat_object_state(creatng, obthing, CrSt_CreatureObjectCombat);
    SYNCDBG(19,"Finished");
    return true;
}

TbBool set_creature_object_snipe(struct Thing* creatng, struct Thing* obthing)
{
    SYNCDBG(8, "Starting");
    if (!external_set_thing_state(creatng, CrSt_CreatureObjectSnipe)) {
        return false;
    }
    set_creature_combat_object_state(creatng, obthing, CrSt_CreatureObjectSnipe);
    SYNCDBG(19, "Finished");
    return true;
}

void set_creature_combat_door_state(struct Thing *creatng, struct Thing *obthing)
{
    struct CreatureControl* cctrl = creature_control_get_from_thing(creatng);
    cctrl->combat.battle_enemy_idx = obthing->index;
    cctrl->combat.battle_enemy_crtn = obthing->creation_turn;
    cctrl->field_AA = 0;
    cctrl->combat_flags |= CmbtF_DoorFight;
    const struct CreatureStats* crstat = creature_stats_get_from_thing(creatng);
    if ((crstat->attack_preference == AttckT_Ranged)
      && creature_has_ranged_object_weapon(creatng)) {
        cctrl->combat.state_id = ObjCmbtSt_Ranged;
    } else {
        cctrl->combat.state_id = ObjCmbtSt_Melee;
    }
}

TbBool set_creature_door_combat(struct Thing *creatng, struct Thing *obthing)
{
    SYNCDBG(8,"Starting");
    if (!external_set_thing_state(creatng, CrSt_CreatureDoorCombat)) {
        SYNCDBG(8,"Cannot enter door combat");
        return false;
    }
    set_creature_combat_door_state(creatng, obthing);
    SYNCDBG(19,"Finished");
    return true;
}

void food_eaten_by_creature(struct Thing *foodtng, struct Thing *creatng)
{
    struct CreatureControl* cctrl = creature_control_get_from_thing(creatng);
    if (cctrl->instance_id == CrInst_NULL)
    {
        set_creature_instance(creatng, CrInst_EAT, 0, 0);
    } else
    {
        if (cctrl->hunger_amount > 0) {
            cctrl->hunger_amount--;
        } else
        if (cctrl->hunger_loss < 255) {
              cctrl->hunger_loss++;
        }
        apply_health_to_thing_and_display_health(creatng, game.food_health_gain);
        cctrl->hunger_level = 0;
    }
    // Food is destroyed just below, so the sound must be made by creature
    thing_play_sample(creatng, 112+UNSYNC_RANDOM(3), NORMAL_PITCH, 0, 3, 0, 2, FULL_LOUDNESS);
    struct CreatureStats* crstat = creature_stats_get_from_thing(creatng);
    anger_apply_anger_to_creature(creatng, crstat->annoy_eat_food, AngR_Hungry, 1);
    struct Dungeon* dungeon = get_players_num_dungeon(creatng->owner);
    if (!dungeon_invalid(dungeon)) {
        dungeon->lvstats.chickens_eaten++;
    }
    if (thing_is_creature(foodtng))
    {
        thing_death_flesh_explosion(foodtng);
    } else
    {
        delete_thing_structure(foodtng, 0);
    }
}

void anger_apply_anger_to_creature_f(struct Thing *creatng, long anger, AnnoyMotive reason, long a3, const char *func_name)
{
    SYNCDBG(17,"The %s index %d owner %d will be applied with %d anger",
        thing_model_name(creatng),(int)creatng->index,(int)creatng->owner,(int)anger);
    if (!creature_can_get_angry(creatng)) {
        return;
    }
    if (anger > 0)
    {
        anger_increase_creature_anger_f(creatng, anger, reason, func_name);
        if (reason != AngR_Other)
        {
            if (anger_free_for_anger_increase(creatng))
            {
                long angrpart = 32 * anger / 256;
                anger_increase_creature_anger_f(creatng, angrpart, AngR_Other, func_name);
            }
        }
    } else
    if (anger < 0)
    {
        anger_reduce_creature_anger_f(creatng, anger, reason, func_name);
        if (reason == AngR_Other)
        {
            long angrpart = 32 * anger / 256;
            for (AnnoyMotive reaspart = 1; reaspart < AngR_Other; reaspart++)
            {
                anger_reduce_creature_anger_f(creatng, angrpart, reaspart, func_name);
            }
        }
    }
}

/**
 * Returns if a creature is affected by given spell.
 * @param thing The creature thing.
 * @param spkind The spell, from SpellKind enumeration.
 * @return True if the creature is affected, false otherwise.
 */
TbBool creature_affected_by_spell(const struct Thing *thing, SpellKind spkind)
{
    const struct CreatureControl* cctrl = creature_control_get_from_thing(thing);
    switch (spkind)
    {
    case SplK_Freeze:
        return ((cctrl->stateblock_flags & CCSpl_Freeze) != 0);
    case SplK_Armour:
        return ((cctrl->spell_flags & CSAfF_Armour) != 0);
    case SplK_Rebound:
        return ((cctrl->spell_flags & CSAfF_Rebound) != 0);
    case SplK_Invisibility:
        return ((cctrl->spell_flags & CSAfF_Invisibility) != 0);
    case SplK_Teleport:
        return ((cctrl->stateblock_flags & CCSpl_Teleport) != 0);
    case SplK_Speed:
        return ((cctrl->spell_flags & CSAfF_Speed) != 0);
    case SplK_Slow:
        return ((cctrl->spell_flags & CSAfF_Slow) != 0);
    case SplK_Fly:
        return ((cctrl->spell_flags & CSAfF_Flying) != 0);
    case SplK_Sight:
        return ((cctrl->spell_flags & CSAfF_Sight) != 0);
    case SplK_Disease:
        return ((cctrl->spell_flags & CSAfF_Disease) != 0);
    case SplK_Chicken:
        return ((cctrl->spell_flags & CSAfF_Chicken) != 0);
    case SplK_TimeBomb:
        return ((cctrl->spell_flags & CSAfF_Timebomb) != 0);
    // Handle spells with no continuous effect
    case SplK_Lightning:
    case SplK_Heal:
    case SplK_Missile:
    case SplK_NavigMissile:
    case SplK_Grenade:
    case SplK_Lizard:
    case SplK_WordOfPower:
    case SplK_Fireball:
    case SplK_FireBomb:
    case SplK_FlameBreath:
    case SplK_Drain:
        return false;
    case SplK_PoisonCloud:
        return ((cctrl->spell_flags & CSAfF_PoisonCloud) != 0);
    case SplK_Fear:
        return false;//TODO CREATURE_SPELL update when fear continous effect is implemented
    case SplK_Wind:
        return false;//TODO CREATURE_SPELL find out how to check this
    case SplK_Light:
        return ((cctrl->spell_flags & CSAfF_Light) != 0);
    case SplK_Hailstorm:
        return false;//TODO CREATURE_SPELL find out how to check this
    case SplK_CrazyGas:
        return false;//TODO CREATURE_SPELL update when crazy gas continous effect is implemented
    default:
        SYNCDBG(3,"Unrecognized spell kind %d",(int)spkind);
        return false;
    }

}

TbBool creature_affected_by_slap(const struct Thing *thing)
{
    struct CreatureControl* cctrl = creature_control_get_from_thing(thing);
    return (cctrl->slap_turns != 0);
}

/**
 * Returns remaining duration of a spell casted on a thing.
 * @param thing The thing which can have spells casted on.
 * @param spkind The spell kind to be checked.
 * @see thing_affected_by_spell()
 */
GameTurnDelta get_spell_duration_left_on_thing_f(const struct Thing *thing, SpellKind spkind, const char *func_name)
{
    struct CreatureControl* cctrl = creature_control_get_from_thing(thing);
    if (creature_control_invalid(cctrl))
    {
        ERRORLOG("%s: Invalid creature control for thing %d",func_name,(int)thing->index);
        return 0;
    }
    for (long i = 0; i < CREATURE_MAX_SPELLS_CASTED_AT; i++)
    {
        struct CastedSpellData* cspell = &cctrl->casted_spells[i];
        if (cspell->spkind == spkind) {
            return cspell->duration;
        }
    }
    if (strcmp(func_name, "thing_affected_by_spell") != 0)
        ERRORLOG("%s: No spell of type %d on %s index %d",func_name,(int)spkind,thing_model_name(thing),(int)thing->index);
    return 0;
}

/**
 * Returns if given spell is within list of spells affected by a thing.
 * @param thing The thing which can have spells casted on.
 * @param spkind The spell kind to be checked.
 * @see get_spell_duration_left_on_thing() to get remaining time of the affection
 * @see creature_affected_by_spell() to get more reliable info for creatures
 */
TbBool thing_affected_by_spell(const struct Thing *thing, SpellKind spkind)
{
    return (get_spell_duration_left_on_thing(thing, spkind) > 0);
}

long get_free_spell_slot(struct Thing *creatng)
{
    TRACE_THING(creatng);
    struct CastedSpellData *cspell;
    long i;
    struct CreatureControl* cctrl = creature_control_get_from_thing(creatng);
    long cval = LONG_MAX;
    long ci = -1;
    for (i=0; i < CREATURE_MAX_SPELLS_CASTED_AT; i++)
    {
        cspell = &cctrl->casted_spells[i];
        // If there's unused slot, return it immediately
        if (cspell->spkind == SplK_None)
        {
            return i;
        }
        // Otherwise, select the one making minimum damage
        long k = abs(cspell->duration);
        if (k < cval)
        {
            cval = k;
            ci = i;
        }
    }
    // Terminate the min damage effect and return its slot index
    cspell = &cctrl->casted_spells[ci];
    terminate_thing_spell_effect(creatng, cspell->spkind);
    for (i=0; i < CREATURE_MAX_SPELLS_CASTED_AT; i++)
    {
        cspell = &cctrl->casted_spells[i];
        if (cspell->spkind == SplK_None)
        {
            return i;
        }
    }
    ERRORLOG("Spell effect has been terminated, but still its slot (%ld) isn't empty!",ci);
    return ci;
}

long get_spell_slot(const struct Thing *thing, SpellKind spkind)
{
    struct CreatureControl* cctrl = creature_control_get_from_thing(thing);
    for (long i = 0; i < CREATURE_MAX_SPELLS_CASTED_AT; i++)
    {
        struct CastedSpellData* cspell = &cctrl->casted_spells[i];
        // If there is a slot with required spell
        if (cspell->spkind == spkind)
        {
            return i;
        }
    }
    // If spell not found
    return -1;
}

TbBool fill_spell_slot(struct Thing *thing, long slot_idx, SpellKind spell_idx, long spell_power)
{
    if ((slot_idx < 0) || (slot_idx >= CREATURE_MAX_SPELLS_CASTED_AT))
        return false;
    struct CreatureControl* cctrl = creature_control_get_from_thing(thing);
    if (creature_control_invalid(cctrl))
        return false;
    struct CastedSpellData* cspell = &cctrl->casted_spells[slot_idx];
    cspell->spkind = spell_idx;
    cspell->duration = spell_power;
    return true;
}

TbBool free_spell_slot(struct Thing *thing, long slot_idx)
{
    if ((slot_idx < 0) || (slot_idx >= CREATURE_MAX_SPELLS_CASTED_AT))
        return false;
    struct CreatureControl* cctrl = creature_control_get_from_thing(thing);
    if (creature_control_invalid(cctrl))
        return false;
    struct CastedSpellData* cspell = &cctrl->casted_spells[slot_idx];
    cspell->spkind = SplK_None;
    cspell->duration = 0;
    return true;
}

void first_apply_spell_effect_to_thing(struct Thing *thing, SpellKind spell_idx, long spell_lev)
{
    struct CreatureControl* cctrl = creature_control_get_from_thing(thing);
    struct ComponentVector cvect;
    struct Coord3d pos;
    struct Thing *ntng;
    long i;
    long k;
    struct CreatureStats* crstat;
    if (spell_lev > SPELL_MAX_LEVEL)
        spell_lev = SPELL_MAX_LEVEL;
    // This pointer may be invalid if spell_idx is incorrect. But we're using it only when correct.
    const struct SpellConfig* spconf = get_spell_config(spell_idx);
    const struct MagicStats* pwrdynst = get_power_dynamic_stats(spconf->linked_power);
    long n;
    short duration;
    if (spconf->linked_power == 0)
    {
        duration = spconf->duration;
    } else
    if (pwrdynst->duration == 0)
    {
        duration = pwrdynst->strength[spell_lev];
    }
    else
    {
        duration = pwrdynst->duration;
    }

    i = get_free_spell_slot(thing);
    if (spell_idx == SplK_Heal)
    {
        n = saturate_set_signed(thing->health + pwrdynst->strength[spell_lev], 16);
        if (n < 0)
        {
            thing->health = 0;
        } else 
        {
            thing->health = min(n, cctrl->max_health);
        }
        if (spconf->aura_effect != 0)
        {
            cctrl->spell_aura = spconf->aura_effect;
            cctrl->spell_aura_duration = spconf->duration;
        }
    } else
    if (spell_idx == SplK_Disease)
    {
        if ((get_creature_model_flags(thing) & CMF_NeverSick) == 0)
        {
            if (i != -1)
            {
                if (cctrl->disease_caster_plyridx == thing->owner)
                {
                    cctrl->disease_caster_plyridx = game.neutral_player_num;
                }
                fill_spell_slot(thing, i, spell_idx, pwrdynst->strength[spell_lev]);
                n = 0;
                cctrl->spell_flags |= spconf->spell_flags;
                cctrl->disease_start_turn = game.play_gameturn;
                for (k = 0; k < 3; k++)
                {
                    pos.x.val = thing->mappos.x.val;
                    pos.y.val = thing->mappos.y.val;
                    pos.z.val = thing->mappos.z.val;
                    pos.x.val += distance_with_angle_to_coord_x(32, n);
                    pos.y.val += distance_with_angle_to_coord_y(32, n);
                    pos.z.val += k * (long)(thing->clipbox_size_yz >> 1);
                    ntng = create_object(&pos, ObjMdl_Disease, thing->owner, -1);
                    if (!thing_is_invalid(ntng))
                    {
                        cctrl->spell_tngidx_disease[k] = ntng->index;
                        ntng->health = pwrdynst->strength[spell_lev] + 1;
                        ntng->disease.belongs_to = thing->index;
                        ntng->disease.effect_slot = k;
                        ntng->move_angle_xy = thing->move_angle_xy;
                        ntng->move_angle_z = thing->move_angle_z;
                        angles_to_vector(ntng->move_angle_xy, ntng->move_angle_z, 32, &cvect);
                        ntng->veloc_push_add.x.val += cvect.x;
                        ntng->veloc_push_add.y.val += cvect.y;
                        ntng->veloc_push_add.z.val += cvect.z;
                        ntng->state_flags |= TF1_PushAdd;
                    }
                    n += 2 * LbFPMath_PI / 3;
                }
            }
            if (spconf->aura_effect != 0)
            {
                cctrl->spell_aura = spconf->aura_effect;
                cctrl->spell_aura_duration = spconf->duration;
            }
        }
    } else
    if (spell_idx == SplK_Chicken)
    {
        if ((get_creature_model_flags(thing) & CMF_NeverChickens) == 0)
        {
            if (i != -1)
            {
                fill_spell_slot(thing, i, spell_idx, pwrdynst->strength[spell_lev]);
                external_set_thing_state(thing, CrSt_CreatureChangeToChicken);
                cctrl->countdown_282 = duration;
                cctrl->spell_flags |= spconf->spell_flags;
                if (spconf->aura_effect != 0)
                {
                    cctrl->spell_aura = spconf->aura_effect;
                    cctrl->spell_aura_duration = spconf->duration;
                }
            }
        }
    } else
    if (spell_idx == SplK_Light)
    {
        crstat = creature_stats_get(thing->model);
        if (!crstat->illuminated)
        {
            if (i != -1)
            {
                fill_spell_slot(thing, i, spell_idx, duration);
                if (!creature_affected_by_spell(thing, SplK_Light))
                {
                    cctrl->spell_flags |= spconf->spell_flags;
                    illuminate_creature(thing);
                }
                if (spconf->aura_effect != 0)
                {
                    cctrl->spell_aura = spconf->aura_effect;
                    cctrl->spell_aura_duration = spconf->duration;
                }
            }
        }
    } else
    if (i != -1)
    {
        fill_spell_slot(thing, i, spell_idx, spconf->duration);
        cctrl->spell_flags |= spconf->spell_flags;
        switch (spell_idx)
        {
        case SplK_Freeze:
            cctrl->stateblock_flags |= CCSpl_Freeze;
            if ((thing->movement_flags & TMvF_Flying) != 0)
            {
                cctrl->spell_flags |= CSAfF_Grounded;
                thing->movement_flags &= ~TMvF_Flying;
            }
            creature_set_speed(thing, 0);
            break;
        case SplK_Armour:
            n = 0;
            for (k = 0; k < 2; k++)
            {
                set_coords_to_cylindric_shift(&pos, &thing->mappos, 32, n, k * (thing->clipbox_size_yz >> 1));
                ntng = create_object(&pos, ObjMdl_LightBall, thing->owner, -1);
                if (!thing_is_invalid(ntng))
                {
                    cctrl->spell_tngidx_armour[k] = ntng->index;
                    ntng->health = pwrdynst->strength[spell_lev] + 1;
                    ntng->armor.belongs_to = thing->index;
                    ntng->armor.shspeed = k;
                    ntng->move_angle_xy = thing->move_angle_xy;
                    ntng->move_angle_z = thing->move_angle_z;
                    angles_to_vector(ntng->move_angle_xy, ntng->move_angle_z, 32, &cvect);
                    ntng->veloc_push_add.x.val += cvect.x;
                    ntng->veloc_push_add.y.val += cvect.y;
                    ntng->veloc_push_add.z.val += cvect.z;
                    ntng->state_flags |= TF1_PushAdd;
                }
                n += 2 * LbFPMath_PI / 3;
            }
            break;
        case SplK_Invisibility:
            cctrl->force_visible = 0;
            break;
        case SplK_Teleport:
            cctrl->stateblock_flags |= CCSpl_Teleport;
            break;
        case SplK_Speed:
        case SplK_Slow:
            cctrl->max_speed = calculate_correct_creature_maxspeed(thing);
            break;
        case SplK_Fly:
            thing->movement_flags |= TMvF_Flying;
            break;

        }
        if (spconf->aura_effect != 0)
        {
            cctrl->spell_aura = spconf->aura_effect;
            cctrl->spell_aura_duration = spconf->duration;
        }
<<<<<<< HEAD
        break;
    case SplK_TimeBomb:
        i = get_free_spell_slot(thing);
        if (i != -1)
        {
            fill_spell_slot(thing, i, spell_idx, spconf->duration);
            if (!creature_affected_by_spell(thing, SplK_TimeBomb))
            {
                cctrl->spell_flags |= CSAfF_Timebomb;
                pwrdynst = get_power_dynamic_stats(PwrK_TIMEBOMB);
                cctrl->timebomb_countdown = pwrdynst->duration;
                cctrl->timebomb_radius = spell_lev;
            }
        }
        break;
    default:
        WARNLOG("No action for spell %d at level %d",(int)spell_idx,(int)spell_lev);
        break;
=======
>>>>>>> 4ad9678d
    }
}

void reapply_spell_effect_to_thing(struct Thing *thing, long spell_idx, long spell_lev, long idx)
{
    struct CreatureControl* cctrl = creature_control_get_from_thing(thing);
    if (spell_lev > SPELL_MAX_LEVEL)
        spell_lev = SPELL_MAX_LEVEL;
    struct CastedSpellData* cspell = &cctrl->casted_spells[idx];
    // This pointer may be invalid if spell_idx is incorrect. But we're using it only when correct.
    struct SpellConfig* spconf = get_spell_config(spell_idx);
    const struct MagicStats* pwrdynst = get_power_dynamic_stats(spconf->linked_power);

    short duration;
    if (spconf->linked_power == 0)
    {
        duration = spconf->duration;
    } else
    if (pwrdynst->duration == 0)
    {
        duration = pwrdynst->strength[spell_lev];
    } else
    {
        duration = pwrdynst->duration;
    }
    cspell->duration = duration;

    switch (spell_idx)
    {
    case SplK_Freeze:
        creature_set_speed(thing, 0);
        break;
    case SplK_Heal:
    {
        long i = saturate_set_signed(thing->health + pwrdynst->strength[spell_lev], 16);
        if (i < 0)
        {
          thing->health = 0;
        } else {
          thing->health = min(i,cctrl->max_health);
        }
        break;
    }
    case SplK_Chicken:
        external_set_thing_state(thing, CrSt_CreatureChangeToChicken);
        cctrl->countdown_282 = duration/5;
        cspell->duration = pwrdynst->strength[spell_lev];
        break;
    default:
        break;
    }
    if (spconf->aura_effect != 0)
    {
        cctrl->spell_aura = spconf->aura_effect;
        cctrl->spell_aura_duration = spconf->duration;
    }
}

void apply_spell_effect_to_thing(struct Thing *thing, SpellKind spell_idx, long spell_lev)
{
    // Make sure the creature level isn't larger than max spell level
    if (spell_lev > SPELL_MAX_LEVEL)
        spell_lev = SPELL_MAX_LEVEL;
    SYNCDBG(6,"Applying %s to %s index %d",spell_code_name(spell_idx),thing_model_name(thing),(int)thing->index);
    struct CreatureControl* cctrl = creature_control_get_from_thing(thing);
    if (creature_control_invalid(cctrl))
    {
        ERRORLOG("Invalid creature tried to accept spell %s",spell_code_name(spell_idx));
        return;
    }
    for (long i = 0; i < CREATURE_MAX_SPELLS_CASTED_AT; i++)
    {
        if (cctrl->casted_spells[i].spkind == spell_idx)
        {
            reapply_spell_effect_to_thing(thing, spell_idx, spell_lev, i);
            return;
        }
    }
    first_apply_spell_effect_to_thing(thing, spell_idx, spell_lev);
}

void terminate_thing_spell_effect(struct Thing *thing, SpellKind spkind)
{
    TRACE_THING(thing);
    int slot_idx = get_spell_slot(thing, spkind);
    struct CreatureControl* cctrl = creature_control_get_from_thing(thing);
    long i;
    struct CreatureStats* crstat;
    switch (spkind)
    {
    case SplK_Freeze:
        cctrl->stateblock_flags &= ~CCSpl_Freeze;
        if ((cctrl->spell_flags & CSAfF_Grounded) != 0)
        {
            thing->movement_flags |= TMvF_Flying;
            cctrl->spell_flags &= ~CSAfF_Grounded;
        }
        break;
    case SplK_Armour:
        cctrl->spell_flags &= ~CSAfF_Armour;
        for (i=0; i < 3; i++)
        {
            ThingIndex eff_idx = cctrl->spell_tngidx_armour[i];
            if (eff_idx > 0) {
                struct Thing * efftng;
                efftng = thing_get(eff_idx);
                delete_thing_structure(efftng, 0);
                cctrl->spell_tngidx_armour[i] = 0;
            }
        }
        break;
    case SplK_Rebound:
        cctrl->spell_flags &= ~CSAfF_Rebound;
        break;
    case SplK_Invisibility:
        cctrl->spell_flags &= ~CSAfF_Invisibility;
        cctrl->force_visible = 0;
        break;
    case SplK_Teleport:
        cctrl->stateblock_flags &= ~CCSpl_Teleport;
        break;
    case SplK_Speed:
        cctrl->spell_flags &= ~CSAfF_Speed;
        cctrl->max_speed = calculate_correct_creature_maxspeed(thing);
        break;
    case SplK_Slow:
        cctrl->spell_flags &= ~CSAfF_Slow;
        cctrl->max_speed = calculate_correct_creature_maxspeed(thing);
        break;
    case SplK_Fly:
        //TODO SPELLS Strange condition regarding the fly - verify why it's here
        if ((get_creature_model_flags(thing) & CMF_IsDiptera) == 0)
            thing->movement_flags &= ~TMvF_Flying;
        cctrl->spell_flags &= ~CSAfF_Flying;
        break;
    case SplK_Sight:
        cctrl->spell_flags &= ~CSAfF_Sight;
        break;
    case SplK_Disease:
        cctrl->spell_flags &= ~CSAfF_Disease;
        for (i=0; i < 3; i++)
        {
            ThingIndex eff_idx = cctrl->spell_tngidx_disease[i];
            if (eff_idx > 0) {
                struct Thing * efftng;
                efftng = thing_get(eff_idx);
                delete_thing_structure(efftng, 0);
                cctrl->spell_tngidx_disease[i] = 0;
            }
        }
        break;
    case SplK_Chicken:
        cctrl->spell_flags &= ~CSAfF_Chicken;
        external_set_thing_state(thing, CrSt_CreatureChangeFromChicken);
        cctrl->countdown_282 = 10;
        break;
    case SplK_Light:
    crstat = creature_stats_get(thing->model);
    if (!crstat->illuminated)
    {
        if (thing->light_id != 0)
        {
            cctrl->spell_flags &= ~CSAfF_Light;
            if ((thing->rendering_flags & TRF_Unknown01) != 0)
            {
                light_set_light_intensity(thing->light_id, (light_get_light_intensity(thing->light_id) - 20));
                struct Light* lgt = &game.lish.lights[thing->light_id];
                lgt->radius = 2560;
            }
            else
            {
                light_delete_light(thing->light_id);
                thing->light_id = 0;
            }
        }
        break;
    }
    }
    if (slot_idx >= 0) {
        free_spell_slot(thing, slot_idx);
    }
}

void process_thing_spell_teleport_effects(struct Thing *thing, struct CastedSpellData *cspell)
{
    struct CreatureControl* cctrl = creature_control_get_from_thing(thing);
    struct SpellConfig* spconf = get_spell_config(SplK_Teleport);
    struct Room* room = NULL;
    const struct Thing* desttng = NULL;
    long distance = LONG_MAX;
    struct Dungeon *dungeon = get_players_num_dungeon(thing->owner);
    RoomKind rkind = 0;
    long i;
    TbBool allowed = true;
    clear_messages_from_player(-45);
    if (cspell->duration == spconf->duration / 2)
    {
        PlayerNumber plyr_idx = get_appropriate_player_for_creature(thing);
        struct PlayerInfoAdd* playeradd = get_playeradd(plyr_idx);
        struct Coord3d pos;
        pos.x.val = subtile_coord_center(cctrl->teleport_x);
        pos.y.val = subtile_coord_center(cctrl->teleport_y);
        pos.z.val = get_floor_height_at(&pos);
        if (thing_in_wall_at(thing, &pos))
        {
            if (creature_is_dragging_something(thing))
            {
                struct Thing *droptng = thing_get(cctrl->dragtng_idx);
                if (droptng->class_id == TCls_Creature)
                {
                    stop_creature_being_dragged_by(droptng, thing);
                }
                else
                {
                    creature_drop_dragged_object(thing, droptng);
                }
            }
            const struct Coord3d* newpos = NULL;
            struct Coord3d room_pos;
            switch(playeradd->teleport_destination)
            {
                case 6: // Dungeon Heart
                {
                    newpos = dungeon_get_essential_pos(thing->owner);
                    break;
                }
                case 15: // Fight
                {
                    if (active_battle_exists(thing->owner))
                    {
                        long count = 0;
                        if (playeradd->battleid > BATTLES_COUNT)
                        {
                            playeradd->battleid = 1;
                        }
                        for (i = playeradd->battleid; i <= BATTLES_COUNT; i++)
                        {
                            if (i > BATTLES_COUNT)
                            {
                                i = 1;
                                playeradd->battleid = 1;
                            }
                            count++;
                            struct CreatureBattle* battle = creature_battle_get(i);
                            if ( (battle->fighters_num != 0) && (battle_with_creature_of_player(thing->owner, i)) )
                            {
                                struct Thing* tng = thing_get(battle->first_creatr);
                                TRACE_THING(tng);
                                if (creature_can_navigate_to(thing, &tng->mappos, NavRtF_NoOwner))
                                {
                                    pos.x.val = tng->mappos.x.val;
                                    pos.y.val = tng->mappos.y.val;
                                    playeradd->battleid = i + 1;
                                    break;
                                }
                            }
                            if (count >= BATTLES_COUNT)
                            {
                                playeradd->battleid = 1;
                                break;
                            }
                            if (i >= BATTLES_COUNT)
                            {
                                i = 0;
                                playeradd->battleid = 1;
                                continue;
                            }
                        }
                    }
                    else
                    {
                        allowed = false;
                    }
                    break;
                }
                case 16: // Last work room
                {
                    room = room_get(cctrl->last_work_room_id);
                    break;
                }
                case 17: // Call to Arms
                {
                    struct Coord3d cta_pos;
                    cta_pos.x.val = subtile_coord_center(dungeon->cta_stl_x);
                    cta_pos.y.val = subtile_coord_center(dungeon->cta_stl_y);
                    cta_pos.z.val = subtile_coord(1,0);
                    if (creature_can_navigate_to(thing, &cta_pos, NavRtF_NoOwner))
                    {
                        pos = cta_pos;
                    }
                    else
                    {
                        allowed = false;
                    }
                    break;
                }
                case 18: // Lair
                {
                    desttng = thing_get(cctrl->lairtng_idx);
                    break;
                }
                default:
                {
                    rkind = zoom_key_room_order[playeradd->teleport_destination];
                }
            }
            if (rkind > 0)
            {
                long count = 0;
                if (playeradd->nearest_teleport)
                {
                    room = find_room_nearest_to_position(thing->owner, rkind, &thing->mappos, &distance);
                }
                else
                {
                    do
                    {
                        if (count >= count_player_rooms_of_type(thing->owner, rkind))
                        {
                            break;
                        }
                        room = room_get(find_next_room_of_type(thing->owner, rkind));
                        find_first_valid_position_for_thing_anywhere_in_room(thing, room, &room_pos);
                        count++;
                    }
                    while (!creature_can_navigate_to(thing, &room_pos, NavRtF_NoOwner));
                }
            }
            if (!room_is_invalid(room))
            {
                room_pos.x.val = subtile_coord_center(room->central_stl_x);
                room_pos.y.val = subtile_coord_center(room->central_stl_y);
                allowed = creature_can_navigate_to(thing, &room_pos, NavRtF_NoOwner);
                if (!allowed)
                {
                    if (find_random_valid_position_for_thing_in_room(thing, room, &room_pos))
                    {
                        allowed = (creature_can_navigate_to(thing, &room_pos, NavRtF_NoOwner) || rkind == RoK_DUNGHEART);
                    }
                }
            }
            if (!allowed)
            {
                desttng = thing_get(cctrl->lairtng_idx);
                if (thing_is_object(desttng))
                {
                    newpos = &desttng->mappos;
                }
                else
                {
                    newpos = dungeon_get_essential_pos(thing->owner);
                }
                pos.x.val = newpos->x.val;
                pos.y.val = newpos->y.val;
                pos.z.val = newpos->z.val;
            }
            else
            {
                if ( (pos.x.val == subtile_coord_center(cctrl->teleport_x)) && (pos.y.val == subtile_coord_center(cctrl->teleport_y)) )
                {
                    if (thing_is_object(desttng))
                    {
                        newpos = &desttng->mappos;
                    }
                    if (newpos != NULL)
                    {
                        pos.x.val = newpos->x.val;
                        pos.y.val = newpos->y.val;
                        pos.z.val = newpos->z.val;
                    }
                    else if (!room_is_invalid(room))
                    {
                        pos = room_pos;
                    }
                    else if ( (room_is_invalid(room)) && (newpos == NULL) )
                    {
                        newpos = dungeon_get_essential_pos(thing->owner);
                        pos.x.val = newpos->x.val;
                        pos.y.val = newpos->y.val;
                        pos.z.val = newpos->z.val;
                    }
                }
            }

        }
        pos.z.val += subtile_coord(2,0);
        move_thing_in_map(thing, &pos);
        reset_interpolation_of_thing(thing);
        ariadne_invalidate_creature_route(thing);
        check_map_explored(thing, pos.x.stl.num, pos.y.stl.num);
        if ((thing->movement_flags & TMvF_Flying) == 0)
        {
            thing->veloc_push_add.x.val += CREATURE_RANDOM(thing, 193) - 96;
            thing->veloc_push_add.y.val += CREATURE_RANDOM(thing, 193) - 96;
            thing->veloc_push_add.z.val += CREATURE_RANDOM(thing, 96) + 40;
            thing->state_flags |= TF1_PushAdd;
        }
        playeradd->teleport_destination = 18;
    }
}

void process_thing_spell_effects(struct Thing *thing)
{
    struct CreatureControl* cctrl = creature_control_get_from_thing(thing);
    for (int i = 0; i < CREATURE_MAX_SPELLS_CASTED_AT; i++)
    {
        struct CastedSpellData* cspell = &cctrl->casted_spells[i];
        if (cspell->spkind == SplK_None)
            continue;
        switch (cspell->spkind)
        {
        case SplK_Teleport:
            process_thing_spell_teleport_effects(thing, cspell);
            break;
        default:
            break;
        }
        cspell->duration--;
        if (cspell->duration <= 0) {
            terminate_thing_spell_effect(thing, cspell->spkind);
        }
    }
    // Slap is not in spell array, it is so common that has its own dedicated duration
    if (cctrl->slap_turns > 0)
    {
        cctrl->slap_turns--;
        if (cctrl->slap_turns <= 0) {
            cctrl->max_speed = calculate_correct_creature_maxspeed(thing);
        }
    }
}

void process_thing_spell_effects_while_blocked(struct Thing *thing)
{
    struct CreatureControl* cctrl = creature_control_get_from_thing(thing);
    for (int i = 0; i < CREATURE_MAX_SPELLS_CASTED_AT; i++)
    {
        struct CastedSpellData* cspell = &cctrl->casted_spells[i];
        if (cspell->spkind == SplK_None)
            continue;
        if (cspell->duration > 0) {
            cspell->duration--;
        }
    }
    // Slap is not in spell array, it is so common that has its own dedicated duration
    if (cctrl->slap_turns > 0) {
        cctrl->slap_turns--;
            if (cctrl->slap_turns <= 0) {
            cctrl->max_speed = calculate_correct_creature_maxspeed(thing);
        }
    }
}

short creature_take_wage_from_gold_pile(struct Thing *creatng,struct Thing *goldtng)
{
    struct CreatureStats* crstat = creature_stats_get_from_thing(creatng);
    if (goldtng->creature.gold_carried <= 0)
    {
      ERRORLOG("GoldPile had no gold so was deleted.");
      delete_thing_structure(goldtng, 0);
      return false;
    }
    if (creatng->creature.gold_carried < crstat->gold_hold)
    {
      if (goldtng->creature.gold_carried+creatng->creature.gold_carried > crstat->gold_hold)
      {
          long i = crstat->gold_hold - creatng->creature.gold_carried;
          creatng->creature.gold_carried += i;
          goldtng->creature.gold_carried -= i;
      } else
      {
        creatng->creature.gold_carried += goldtng->creature.gold_carried;
        delete_thing_structure(goldtng, 0);
      }
    }
    anger_apply_anger_to_creature(creatng, crstat->annoy_got_wage, AngR_NotPaid, 1);
    return true;
}

/**
 * Casts a spell by caster creature targeted at given thing, most likely using shot to transfer the spell.
 * @param castng The caster creature.
 * @param targetng The target thing.
 * @param spl_idx Spell index to be casted.
 * @param shot_lvl Spell level to be casted.
 */
void creature_cast_spell_at_thing(struct Thing *castng, struct Thing *targetng, long spl_idx, long shot_lvl)
{
    unsigned char hit_type;
    if ((castng->alloc_flags & TAlF_IsControlled) != 0)
    {
        if ((targetng->class_id == TCls_Object) || (targetng->class_id == TCls_Trap))
            hit_type = THit_CrtrsNObjcts;
        else
            hit_type = THit_CrtrsOnly;
    } else
    {
        if ((targetng->class_id == TCls_Object) || (targetng->class_id == TCls_Trap))
            hit_type = THit_CrtrsNObjctsNotOwn;
        else
        if (targetng->owner == castng->owner)
            hit_type = THit_CrtrsOnly;
        else
            hit_type = THit_CrtrsOnlyNotOwn;
    }
    const struct SpellConfig* spconf = get_spell_config(spl_idx);
    if (spell_config_is_invalid(spconf))
    {
        ERRORLOG("The %s owned by player %d tried to cast invalid spell %d",thing_model_name(castng),(int)castng->owner,(int)spl_idx);
        return;
    }
    creature_fire_shot(castng, targetng, spconf->shot_model, shot_lvl, hit_type);
}

/**
 * Casts a spell by caster creature targeted at given coordinates, most likely using shot to transfer the spell.
 * @param castng The caster creature.
 * @param spl_idx Spell index to be casted.
 * @param shot_lvl Spell level to be casted.
 */
void creature_cast_spell(struct Thing *castng, long spl_idx, long shot_lvl, long trg_x, long trg_y)
{
    long i;
    const struct SpellConfig* spconf = get_spell_config(spl_idx);
    struct CreatureControl* cctrl = creature_control_get_from_thing(castng);
    if (creature_control_invalid(cctrl))
    {
        ERRORLOG("Invalid creature tried to cast spell %d",(int)spl_idx);
        return;
    }
    if (spl_idx == SplK_Teleport)
    {
        cctrl->teleport_x = trg_x;
        cctrl->teleport_y = trg_y;
    }
    // Check if the spell can be fired as a shot
    if (spconf->shot_model > 0)
    {
        if ((castng->alloc_flags & TAlF_IsControlled) != 0)
          i = THit_CrtrsNObjcts;
        else
          i = THit_CrtrsOnlyNotOwn;
        creature_fire_shot(castng, INVALID_THING, spconf->shot_model, shot_lvl, i);
    } else
    // Check if the spell can be self-casted
    if (spconf->caster_affected)
    {
        if (spconf->caster_affect_sound > 0)
          thing_play_sample(castng, spconf->caster_affect_sound, NORMAL_PITCH, 0, 3, 0, 4, FULL_LOUDNESS);
        apply_spell_effect_to_thing(castng, spl_idx, cctrl->explevel);
    }
    // Check if the spell has an effect associated
    if (spconf->cast_effect_model != 0)
    {
        struct Thing* efthing = create_used_effect_or_element(&castng->mappos, spconf->cast_effect_model, castng->owner);
        if (!thing_is_invalid(efthing))
        {
            struct ShotConfigStats* shotst = get_shot_model_stats(spconf->shot_model);
            efthing->shot_effect.hit_type = shotst->area_hit_type;
        }
    }
}

void update_creature_count(struct Thing *creatng)
{
    TRACE_THING(creatng);
    if (!thing_exists(creatng)) {
        return;
    }
    if (is_hero_thing(creatng) || is_neutral_thing(creatng)) {
        return;
    }
    if (thing_is_picked_up(creatng) || creature_is_being_unconscious(creatng)) {
        return;
    }
    struct Dungeon* dungeon = get_players_num_dungeon(creatng->owner);
    if (dungeon_invalid(dungeon)) {
        return;
    }
    int statyp = get_creature_state_type(creatng);
    dungeon->field_64[creatng->model][statyp]++;
    int job_idx = get_creature_gui_job(creatng);
    if (can_thing_be_picked_up_by_player(creatng, creatng->owner))
    {
        if (!creature_is_dragging_or_being_dragged(creatng)) {
            dungeon->guijob_all_creatrs_count[creatng->model][job_idx]++;
        }
    }
    if (anger_is_creature_angry(creatng))
    {
        dungeon->guijob_angry_creatrs_count[creatng->model][job_idx]++;
    }
}

struct Thing *find_gold_pile_or_chicken_laying_on_mapblk(struct Map *mapblk)
{
    unsigned long k = 0;
    long i = get_mapwho_thing_index(mapblk);
    while (i != 0)
    {
        struct Thing* thing = thing_get(i);
        if (thing_is_invalid(thing))
        {
            WARNLOG("Jump out of things array");
            break;
        }
        i = thing->next_on_mapblk;
        if (thing->class_id == TCls_Object)
        {
            if ((thing->model == ObjMdl_Goldl) && thing_touching_floor(thing))
                return thing;
            if (object_is_mature_food(thing))
            {
                struct Room* room = get_room_thing_is_on(thing);
                if (room_is_invalid(room))
                    return thing;
                if (!room_role_matches(room->kind, RoRoF_FoodStorage) && !room_role_matches(room->kind, RoRoF_Torture) && !room_role_matches(room->kind, RoRoF_Prison))
                    return thing;
            }
        }
        k++;
        if (k > THINGS_COUNT)
        {
            ERRORLOG("Infinite loop detected when sweeping things list");
            break_mapwho_infinite_chain(mapblk);
            break;
        }
  }
  return INVALID_THING;
}

struct Thing *find_interesting_object_laying_around_thing(struct Thing *creatng)
{
    for (long k = 0; k < AROUND_TILES_COUNT; k++)
    {
        long stl_x = creatng->mappos.x.stl.num + around[k].delta_x;
        long stl_y = creatng->mappos.y.stl.num + around[k].delta_y;
        struct Map* mapblk = get_map_block_at(stl_x, stl_y);
        if (!map_block_invalid(mapblk))
        {
            if ((mapblk->flags & SlbAtFlg_Blocking) == 0)
            {
                struct Thing* thing = find_gold_pile_or_chicken_laying_on_mapblk(mapblk);
                if (!thing_is_invalid(thing))
                    return thing;
            }
        }
    }
    return INVALID_THING;
}

TbBool thing_can_be_eaten(struct Thing *thing)
{
    if (thing_is_mature_food(thing) || (thing_is_creature(thing) && creature_affected_by_spell(thing, SplK_Chicken)))
    {
        if (is_thing_directly_controlled(thing) || is_thing_passenger_controlled(thing) || thing_is_picked_up(thing)) {
            return false;
        }
        return true;
    }
    return false;
}

TbBool creature_pick_up_interesting_object_laying_nearby(struct Thing *creatng)
{
    struct Thing* tgthing = find_interesting_object_laying_around_thing(creatng);
    if (thing_is_invalid(tgthing)) {
        return false;
    }
    if (object_is_gold_laying_on_ground(tgthing))
    {
        struct CreatureStats* crstat = creature_stats_get_from_thing(creatng);
        if (tgthing->valuable.gold_stored > 0)
        {
            if (creatng->creature.gold_carried < crstat->gold_hold)
            {
                if (crstat->gold_hold < tgthing->valuable.gold_stored + creatng->creature.gold_carried)
                {
                    long k = crstat->gold_hold - creatng->creature.gold_carried;
                    creatng->creature.gold_carried += k;
                    tgthing->valuable.gold_stored -= k;
                } else
                {
                    creatng->creature.gold_carried += tgthing->valuable.gold_stored;
                    delete_thing_structure(tgthing, 0);
                }
                thing_play_sample(creatng, 32, NORMAL_PITCH, 0, 3, 0, 2, FULL_LOUDNESS);
            }
        } else
        {
            ERRORLOG("GoldPile with no gold!");
            delete_thing_structure(tgthing, 0);
        }
        anger_apply_anger_to_creature(creatng, crstat->annoy_got_wage, AngR_NotPaid, 1);
        return true;
    }
    if (thing_can_be_eaten(tgthing) && creature_able_to_eat(creatng))
    {
        food_eaten_by_creature(tgthing, creatng);
        return true;
    }
    return false;
}

TngUpdateRet process_creature_state(struct Thing *thing)
{
    SYNCDBG(19,"Starting for %s index %d owned by player %d",thing_model_name(thing),(int)thing->index,(int)thing->owner);
    TRACE_THING(thing);
    struct CreatureControl* cctrl = creature_control_get_from_thing(thing);
    unsigned long model_flags = get_creature_model_flags(thing);

    process_person_moods_and_needs(thing);
    if (creature_available_for_combat_this_turn(thing))
    {
        TbBool fighting = creature_look_for_combat(thing);
        if (!fighting) {
            fighting = creature_look_for_enemy_heart_combat(thing);
        }
        if (!fighting) {
            fighting = creature_look_for_enemy_object_combat(thing);
        }
    }
    if ((cctrl->combat_flags & CmbtF_DoorFight) == 0)
    {
        if ((cctrl->collided_door_subtile > 0) && ((cctrl->flgfield_1 & CCFlg_NoCompControl) == 0))
        {
            if ( can_change_from_state_to(thing, thing->active_state, CrSt_CreatureDoorCombat) )
            {
                long x = stl_num_decode_x(cctrl->collided_door_subtile);
                long y = stl_num_decode_y(cctrl->collided_door_subtile);
                struct Thing* doortng = get_door_for_position(x, y);
                if ((!thing_is_invalid(doortng)) && (thing->owner != neutral_player_number))
                {
                    if (thing->owner != doortng->owner)
                    {
                        if (set_creature_door_combat(thing, doortng))
                        {
                            // If the door gets attacked, we're not running into it
                            cctrl->collided_door_subtile = 0;
                        }
                    }
                }
                else
                {
                    // If the door does not exist, clear this field too.
                    cctrl->collided_door_subtile = 0;
                    set_start_state(thing);
                }
            }
        }
    }
    if (creature_is_group_member(thing))
    {
        if (!creature_is_group_leader(thing)) {
            process_obey_leader(thing);
        }
    }
    if ((thing->active_state < 1) || (thing->active_state >= CREATURE_STATES_COUNT))
    {
        ERRORLOG("The %s index %d has illegal state[1], S=%d, TCS=%d, reset", thing_model_name(thing), (int)thing->index, (int)thing->active_state, (int)thing->continue_state);
        set_start_state(thing);
    }

    // Creatures that are not special diggers will pick up any nearby gold or food
    if (((thing->movement_flags & TMvF_Flying) == 0) && ((model_flags & CMF_IsSpecDigger) == 0))
    {
        if (!creature_is_being_unconscious(thing) && !creature_is_dying(thing) &&
            !thing_is_picked_up(thing) && !creature_is_being_dropped(thing))
        {
            creature_pick_up_interesting_object_laying_nearby(thing);
        }
    }
    // Enable this to know which function hangs on update_creature.
    //TODO CREATURE_AI rewrite state subfunctions so they won't hang
    //if (game.play_gameturn > 119800)
    SYNCDBG(18,"Executing state %s for %s index %d.",creature_state_code_name(thing->active_state),thing_model_name(thing),(int)thing->index);
    struct StateInfo* stati = get_thing_active_state_info(thing);
    if (stati->process_state != NULL) {
        short k = stati->process_state(thing);
        if (k == CrStRet_Deleted) {
            SYNCDBG(18,"Finished with creature deleted");
            return TUFRet_Deleted;
        }
    }
    SYNCDBG(18,"Finished");
    return TUFRet_Modified;
}

/**
 * Increases proper kills counter for given player's dungeon.
 */
TbBool inc_player_kills_counter(long killer_idx, struct Thing *victim)
{
    struct Dungeon* killer_dungeon = get_players_num_dungeon(killer_idx);
    if (victim->owner == killer_idx)
        killer_dungeon->lvstats.friendly_kills++;
    else
        killer_dungeon->battles_won++;
    return true;
}

/**
 * Increases kills counters when victim is being killed by killer.
 * Note that killer may be invalid - in this case def_plyr_idx identifies the killer.
 */
TbBool update_kills_counters(struct Thing *victim, struct Thing *killer,
    PlayerNumber def_plyr_idx, CrDeathFlags flags)
{
    struct CreatureControl* cctrl = creature_control_get_from_thing(victim);
    if ((flags & CrDed_DiedInBattle) != 0)
    {
        if (!thing_is_invalid(killer))
        {
            return inc_player_kills_counter(killer->owner, victim);
        }
        if ((def_plyr_idx != -1) && (game.neutral_player_num != def_plyr_idx))
        {
            return inc_player_kills_counter(def_plyr_idx, victim);
        }
    }
    if ((cctrl->fighting_player_idx != -1) && (game.neutral_player_num != cctrl->fighting_player_idx))
    {
        return inc_player_kills_counter(cctrl->fighting_player_idx, victim);
    }
    return false;
}

long creature_is_ambulating(struct Thing *thing)
{
    int n = get_creature_model_graphics(thing->model, CGI_Ambulate);
    int i = convert_td_iso(n);
    if (i != thing->anim_sprite)
        return 0;
    return 1;
}

TbBool check_for_door_collision_at(struct Thing *thing, struct Coord3d *pos, unsigned long blocked_flags)
{
    SYNCDBG(18,"Starting for %s",thing_model_name(thing));
    int nav_sizexy = thing_nav_sizexy(thing) / 2;
    MapSubtlCoord start_x = coord_subtile(pos->x.val - nav_sizexy);
    MapSubtlCoord end_x = coord_subtile(pos->x.val + nav_sizexy);
    MapSubtlCoord start_y = coord_subtile(pos->y.val - nav_sizexy);
    MapSubtlCoord end_y = coord_subtile(pos->y.val + nav_sizexy);
    MapSubtlCoord stl_x;
    MapSubtlCoord stl_y;
    if ((blocked_flags & 0x01) != 0)
    {
        stl_x = end_x;
        if (thing->mappos.x.val >= pos->x.val)
            stl_x = start_x;
        for (stl_y = start_y; stl_y <= end_y; stl_y++)
        {
            struct Map* mapblk = get_map_block_at(stl_x, stl_y);
            if ((mapblk->flags & SlbAtFlg_IsDoor) != 0) {
                SYNCDBG(18,"Door collision at X with %s",thing_model_name(thing));
                struct CreatureControl* cctrl = creature_control_get_from_thing(thing);
                cctrl->collided_door_subtile = get_subtile_number(stl_x, stl_y);
                return true;
            }
        }
    }
    if ((blocked_flags & 0x02) != 0)
    {
        stl_y = end_y;
        if (thing->mappos.y.val >= pos->y.val)
            stl_y = start_y;
        for (stl_x = start_x; stl_x <= end_x; stl_x++)
        {
            struct Map* mapblk = get_map_block_at(stl_x, stl_y);
            if ((mapblk->flags & SlbAtFlg_IsDoor) != 0) {
                SYNCDBG(18,"Door collision at Y with %s",thing_model_name(thing));
                struct CreatureControl* cctrl = creature_control_get_from_thing(thing);
                cctrl->collided_door_subtile = get_subtile_number(stl_x, stl_y);
                return true;
            }
        }
    }
    SYNCDBG(18,"No door collision with %s",thing_model_name(thing));
    return false;
}

unsigned int get_creature_blocked_flags_at(struct Thing *thing, struct Coord3d *newpos)
{
    unsigned int flags = 0;
    struct Coord3d pos;
    pos.x.val = newpos->x.val;
    pos.y.val = thing->mappos.y.val;
    pos.z.val = thing->mappos.z.val;
    if ( creature_cannot_move_directly_to(thing, &pos) ) {
        flags |= 0x01;
    }
    pos.x.val = thing->mappos.x.val;
    pos.y.val = newpos->y.val;
    pos.z.val = thing->mappos.z.val;
    if ( creature_cannot_move_directly_to(thing, &pos) ) {
        flags |= 0x02;
    }
    pos.x.val = thing->mappos.x.val;
    pos.y.val = thing->mappos.y.val;
    pos.z.val = newpos->z.val;
    if ( creature_cannot_move_directly_to(thing, &pos) ) {
        flags |= 0x04;
    }
    switch (flags)
    {
    case 0:
      if ( creature_cannot_move_directly_to(thing, newpos) ) {
          flags = 0x07;
      }
      break;
    case 1:
      pos.x.val = thing->mappos.x.val;
      pos.y.val = newpos->y.val;
      pos.z.val = newpos->z.val;
      if (creature_cannot_move_directly_to(thing, &pos) < 1) {
          flags = 0x01;
      } else {
          flags = 0x07;
      }
      break;
    case 2:
      pos.x.val = newpos->x.val;
      pos.y.val = thing->mappos.y.val;
      pos.z.val = newpos->z.val;
      if (creature_cannot_move_directly_to(thing, &pos) < 1) {
          flags = 0x02;
      } else {
          flags = 0x07;
      }
      break;
    case 4:
      pos.x.val = newpos->x.val;
      pos.y.val = newpos->y.val;
      pos.z.val = thing->mappos.z.val;
      if ( creature_cannot_move_directly_to(thing, &pos) ) {
          flags = 0x07;
      }
      break;
    }
    return flags;
}

void update_tunneller_trail(struct Thing *thing)
{
    struct CreatureControl* cctrl = creature_control_get_from_thing(thing);
    // Shift all elements freeing first item
    for (int i = 4; i > 0; i--)
    {
        cctrl->party.member_pos_stl[i] = cctrl->party.member_pos_stl[i-1];
    }
    // Fill the first item
    cctrl->party.member_pos_stl[0] = get_subtile_number(thing->mappos.x.stl.num,thing->mappos.y.stl.num);
}

long move_creature(struct Thing *thing)
{
    struct CreatureControl* cctrl = creature_control_get_from_thing(thing);
    struct Coord3d* tngpos = &thing->mappos;
    struct Coord3d pvpos;
    pvpos.x.val = tngpos->x.val;
    pvpos.y.val = tngpos->y.val;
    pvpos.z.val = tngpos->z.val;
    int velo_x = thing->velocity.x.val;
    int velo_y = thing->velocity.y.val;
    int velo_z = thing->velocity.z.val;
    cctrl->flgfield_1 &= ~CCFlg_Unknown08;
    struct Coord3d nxpos;
    if (thing_in_wall_at(thing, &thing->mappos) && !creature_can_pass_through_wall_at(thing, &thing->mappos))
    {
        nxpos.x.val = tngpos->x.val;
        nxpos.y.val = tngpos->y.val;
        nxpos.z.val = tngpos->z.val;
        if (get_nearest_valid_position_for_creature_at(thing, &nxpos)) {
            move_thing_in_map(thing, &nxpos);
        }
        cctrl->flgfield_1 |= CCFlg_Unknown08;
    }
    if ((get_creature_model_flags(thing) & CMF_TremblingFat) != 0)
    {
      if (creature_is_ambulating(thing))
        {
            if (thing->current_frame > 3)
            {
                velo_y = 0;
                velo_x = 0;
            }
        }
    }
    if ((velo_x != 0) || (velo_y != 0) || (velo_z != 0))
    {
        if (velo_x < -256) {
            velo_x = -256;
        } else if (velo_x > 256) {
            velo_x = 256;
        }
        if (velo_y < -256) {
            velo_y = -256;
        } else if (velo_y > 256) {
            velo_y = 256;
        }
        if (velo_z < -256) {
            velo_z = -256;
        } else if (velo_z > 256) {
            velo_z = 256;
        }
        nxpos.x.val = velo_x + tngpos->x.val;
        nxpos.y.val = velo_y + tngpos->y.val;
        nxpos.z.val = velo_z + tngpos->z.val;
        if ((thing->movement_flags & TMvF_Flying) != 0)
        {
            if (thing_in_wall_at(thing, &nxpos) && !creature_can_pass_through_wall_at(thing, &nxpos))
            {
                if (creature_cannot_move_directly_to(thing, &nxpos))
                {
                    long blocked_flags = get_creature_blocked_flags_at(thing, &nxpos);
                    if (cctrl->collided_door_subtile == 0) {
                        check_for_door_collision_at(thing, &nxpos, blocked_flags);
                    }
                    slide_thing_against_wall_at(thing, &nxpos, blocked_flags);
                }
                else
                {
                    nxpos.z.val = get_thing_height_at(thing, &nxpos);
                }
            }
        }
        else
        {
            if (thing_in_wall_at(thing, &nxpos) && !creature_can_pass_through_wall_at(thing, &nxpos))
            {
                if (creature_cannot_move_directly_to(thing, &nxpos))
                {
                    long blocked_flags = get_creature_blocked_flags_at(thing, &nxpos);
                    if (cctrl->collided_door_subtile == 0) {
                        check_for_door_collision_at(thing, &nxpos, blocked_flags);
                    }
                    slide_thing_against_wall_at(thing, &nxpos, blocked_flags);
                }
                else
                {
                    nxpos.z.val = get_thing_height_at(thing, &nxpos);
                }
            }
        }
        if ((cctrl->flgfield_1 & CCFlg_Unknown10) != 0)
        {
            struct Thing* collidtng = get_thing_collided_with_at_satisfying_filter(thing, &nxpos, collide_filter_thing_is_of_type, 5, -1);
            if (!thing_is_invalid(collidtng))
            {
                nxpos.x.val = tngpos->x.val;
                nxpos.y.val = tngpos->y.val;
                nxpos.z.val = tngpos->z.val;
            }
        }
        if ((tngpos->x.stl.num != nxpos.x.stl.num) || (tngpos->y.stl.num != nxpos.y.stl.num))
        {
            if (is_hero_tunnelling_to_attack(thing)) {
                update_tunneller_trail(thing);
            }
            if ((subtile_slab(tngpos->x.stl.num) != subtile_slab(nxpos.x.stl.num))
             || (subtile_slab(tngpos->y.stl.num) != subtile_slab(nxpos.y.stl.num)))
            {
                check_map_explored(thing, nxpos.x.stl.num, nxpos.y.stl.num);
                struct StateInfo* stati = get_thing_active_state_info(thing);
                if (!state_info_invalid(stati)) {
                    CreatureStateFunc2 callback = stati->move_from_slab;
                    if (callback != NULL) {
                        callback(thing);
                    }
                }
            }
        }
        move_thing_in_map(thing, &nxpos);
    }
    {
        long angle = LbArcTanAngle(cctrl->moveaccel.x.val, cctrl->moveaccel.y.val);
        long dist;
        if (get_angle_difference(angle, thing->move_angle_xy) <= LbFPMath_PI / 2)
        {
            dist = get_2d_distance(&pvpos, tngpos);
        }
        else
        {
            dist = -get_2d_distance(&pvpos, tngpos);
        }
        cctrl->distance_to_destination = dist;
    }
    return 1;
}

/**
 * Causes creature rebirth at its lair.
 * If lair isn't available, creature is reborn at dungeon heart.
 *
 * @param thing The creature to be reborn.
 */
void creature_rebirth_at_lair(struct Thing *thing)
{
    struct CreatureControl* cctrl = creature_control_get_from_thing(thing);
    struct Thing* lairtng = thing_get(cctrl->lairtng_idx);
    if (thing_is_invalid(lairtng))
    {
        // If creature has no lair - treat dungeon heart as lair
        lairtng = get_player_soul_container(thing->owner);
    }
    if (cctrl->explevel > 0)
        set_creature_level(thing, cctrl->explevel-1);
    thing->health = cctrl->max_health;
    if (thing_is_invalid(lairtng))
        return;
    create_effect(&thing->mappos, TngEff_HarmlessGas2, thing->owner);
    move_thing_in_map(thing, &lairtng->mappos);
    reset_interpolation_of_thing(thing);
    create_effect(&lairtng->mappos, TngEff_HarmlessGas2, thing->owner);
}

void throw_out_gold(struct Thing *thing)
{
    if (thing->creature.gold_carried <= 0)
    {
        return;
    }

    int num_pots_to_drop;
    // Compute if we want bags or pots
    int dropject = 6; //GOLD object
    if ((game.pot_of_gold_holds > gameadd.bag_gold_hold) && (thing->creature.gold_carried <= gameadd.bag_gold_hold))
    {
            dropject = 136; //Drop GOLD_BAG object when we're dealing with small amounts
            num_pots_to_drop = 1;
    }
    else //drop pots
    {
        // Compute how many pots we want to drop
        num_pots_to_drop = ((thing->creature.gold_carried + game.pot_of_gold_holds - 1) / game.pot_of_gold_holds);
        if (num_pots_to_drop > 8)
        {
            num_pots_to_drop = 8;
        }
    }

    GoldAmount gold_dropped = 0;
    // Now do the dropping
    for (int npot = 0; npot < num_pots_to_drop; npot++)
    {
        // Create a new pot object
        struct Thing* gldtng = create_object(&thing->mappos, dropject, game.neutral_player_num, -1);
        if (thing_is_invalid(gldtng))
            break;
        // Update its position and acceleration
        long angle = CREATURE_RANDOM(thing, 2 * LbFPMath_PI);
        long radius = CREATURE_RANDOM(thing, 128);
        long x = (radius * LbSinL(angle)) / 256;
        long y = (radius * LbCosL(angle)) / 256;
        gldtng->veloc_push_add.x.val += x/256;
        gldtng->veloc_push_add.y.val -= y/256;
        gldtng->veloc_push_add.z.val += CREATURE_RANDOM(thing, 64) + 96;
        gldtng->state_flags |= TF1_PushAdd;
        // Set the amount of gold and mark that we've dropped that gold
        GoldAmount delta = (thing->creature.gold_carried - gold_dropped) / (num_pots_to_drop - npot);
        gldtng->valuable.gold_stored = delta;
        // Update size of the gold object
        add_gold_to_pile(gldtng, 0);
        gold_dropped += delta;
    }
}

void thing_death_normal(struct Thing *thing)
{
    long memp1 = thing->move_angle_xy;
    struct Coord3d memaccl;
    memaccl.x.val = thing->veloc_base.x.val;
    memaccl.y.val = thing->veloc_base.y.val;
    memaccl.z.val = thing->veloc_base.z.val;
    struct Thing* deadtng = destroy_creature_and_create_corpse(thing, DCrSt_DramaticDying);
    if (thing_is_invalid(deadtng))
    {
        ERRORLOG("Cannot create dead thing");
        return;
    }
    struct Coord3d pos;
    TbBool move_allowed = get_thing_next_position(&pos, deadtng);
    if (!positions_equivalent(&deadtng->mappos, &pos))
    {
        if ((move_allowed) && !thing_in_wall_at(deadtng, &pos))
        {
            deadtng->move_angle_xy = memp1;
            deadtng->veloc_base.x.val = memaccl.x.val;
            deadtng->veloc_base.y.val = memaccl.y.val;
            deadtng->veloc_base.z.val = memaccl.z.val;
        }
    }
}

/**
 * Creates an effect of death with bloody flesh explosion, killing the creature.
 * @param thing
 */
void thing_death_flesh_explosion(struct Thing *thing)
{
    long memp1 = thing->move_angle_xy;
    struct Coord3d memaccl;
    memaccl.x.val = thing->veloc_base.x.val;
    memaccl.y.val = thing->veloc_base.y.val;
    memaccl.z.val = thing->veloc_base.z.val;
    for (long i = 0; i <= thing->clipbox_size_yz; i += 64)
    {
        struct Coord3d pos;
        pos.x.val = thing->mappos.x.val;
        pos.y.val = thing->mappos.y.val;
        pos.z.val = thing->mappos.z.val+i;
        create_effect(&pos, TngEff_Blood4, thing->owner);
    }
    struct Thing* deadtng = destroy_creature_and_create_corpse(thing, DCrSt_RigorMortis);
    if (thing_is_invalid(deadtng))
    {
        ERRORLOG("Cannot create dead thing");
        return;
    }
    deadtng->move_angle_xy = memp1;
    deadtng->veloc_base.x.val = memaccl.x.val;
    deadtng->veloc_base.y.val = memaccl.y.val;
    deadtng->veloc_base.z.val = memaccl.z.val;
    thing_play_sample(deadtng, 47, NORMAL_PITCH, 0, 3, 0, 4, FULL_LOUDNESS);
}

void thing_death_gas_and_flesh_explosion(struct Thing *thing)
{
    struct Coord3d pos;
    long i;
    long memp1 = thing->move_angle_xy;
    struct Coord3d memaccl;
    memaccl.x.val = thing->veloc_base.x.val;
    memaccl.y.val = thing->veloc_base.y.val;
    memaccl.z.val = thing->veloc_base.z.val;
    for (i = 0; i <= thing->clipbox_size_yz; i+=64)
    {
        pos.x.val = thing->mappos.x.val;
        pos.y.val = thing->mappos.y.val;
        pos.z.val = thing->mappos.z.val+i;
        create_effect(&pos, TngEff_Blood4, thing->owner);
    }
    i = (thing->clipbox_size_yz >> 1);
    pos.x.val = thing->mappos.x.val;
    pos.y.val = thing->mappos.y.val;
    pos.z.val = thing->mappos.z.val+i;
    create_effect(&pos, TngEff_Gas3, thing->owner);
    struct Thing* deadtng = destroy_creature_and_create_corpse(thing, DCrSt_RigorMortis);
    if (thing_is_invalid(deadtng))
    {
        ERRORLOG("Cannot create dead thing");
        return;
    }
    deadtng->move_angle_xy = memp1;
    deadtng->veloc_base.x.val = memaccl.x.val;
    deadtng->veloc_base.y.val = memaccl.y.val;
    deadtng->veloc_base.z.val = memaccl.z.val;
    thing_play_sample(deadtng, 47, NORMAL_PITCH, 0, 3, 0, 4, FULL_LOUDNESS);
}

void thing_death_smoke_explosion(struct Thing *thing)
{
    long memp1 = thing->move_angle_xy;
    struct Coord3d memaccl;
    memaccl.x.val = thing->veloc_base.x.val;
    memaccl.y.val = thing->veloc_base.y.val;
    memaccl.z.val = thing->veloc_base.z.val;
    long i = (thing->clipbox_size_yz >> 1);
    struct Coord3d pos;
    pos.x.val = thing->mappos.x.val;
    pos.y.val = thing->mappos.y.val;
    pos.z.val = thing->mappos.z.val+i;
    create_effect(&pos, TngEff_HarmlessGas1, thing->owner);
    struct Thing* deadtng = destroy_creature_and_create_corpse(thing, DCrSt_RigorMortis);
    if (thing_is_invalid(deadtng))
    {
        ERRORLOG("Cannot create dead thing");
        return;
    }
    deadtng->move_angle_xy = memp1;
    deadtng->veloc_base.x.val = memaccl.x.val;
    deadtng->veloc_base.y.val = memaccl.y.val;
    deadtng->veloc_base.z.val = memaccl.z.val;
    thing_play_sample(deadtng, 47, NORMAL_PITCH, 0, 3, 0, 4, FULL_LOUDNESS);
}

/**
 * Creates an effect of frozen body explosion and kills the creature.
 * The ice explosion effect uses same corpse as flesh explosion.
 * @param thing
 */
void thing_death_ice_explosion(struct Thing *thing)
{
    long memp1 = thing->move_angle_xy;
    struct Coord3d memaccl;
    memaccl.x.val = thing->veloc_base.x.val;
    memaccl.y.val = thing->veloc_base.y.val;
    memaccl.z.val = thing->veloc_base.z.val;
    for (long i = 0; i <= thing->clipbox_size_yz; i += 64)
    {
        struct Coord3d pos;
        pos.x.val = thing->mappos.x.val;
        pos.y.val = thing->mappos.y.val;
        pos.z.val = thing->mappos.z.val+i;
        create_effect(&pos, TngEff_DeathIceExplosion, thing->owner);
    }
    struct Thing* deadtng = destroy_creature_and_create_corpse(thing, DCrSt_RigorMortis);
    if (thing_is_invalid(deadtng))
    {
        ERRORLOG("Cannot create dead thing");
        return;
    }
    deadtng->move_angle_xy = memp1;
    deadtng->veloc_base.x.val = memaccl.x.val;
    deadtng->veloc_base.y.val = memaccl.y.val;
    deadtng->veloc_base.z.val = memaccl.z.val;
    thing_play_sample(deadtng, 47, NORMAL_PITCH, 0, 3, 0, 4, FULL_LOUDNESS);
}

void creature_death_as_nature_intended(struct Thing *thing)
{
    long i = creatures[thing->model % gameadd.crtr_conf.model_count].natural_death_kind;
    switch (i)
    {
    case Death_Normal:
        thing_death_normal(thing);
        break;
    case Death_FleshExplode:
        thing_death_flesh_explosion(thing);
        break;
    case Death_GasFleshExplode:
        thing_death_gas_and_flesh_explosion(thing);
        break;
    case Death_SmokeExplode:
        thing_death_smoke_explosion(thing);
        break;
    case Death_IceExplode:
        thing_death_ice_explosion(thing);
        break;
    default:
        WARNLOG("Unexpected %s death cause %d",thing_model_name(thing),(int)i);
        break;
    }
}

/**
 * Removes given parent index in things from given StructureList.
 * Works only for things for whom parent is a thing (which are shots).
 * @return Gives amount of items updated.
 * TODO figure out what this index is, then rename and move this function.
 */
unsigned long remove_parent_thing_from_things_in_list(struct StructureList *list,long remove_idx)
{
    SYNCDBG(18,"Starting");
    unsigned long n = 0;
    unsigned long k = 0;
    int i = list->index;
    while (i != 0)
    {
        struct Thing* thing = thing_get(i);
        if (thing_is_invalid(thing)) {
            ERRORLOG("Jump to invalid thing detected");
            break;
        }
        i = thing->next_of_class;
        // Per-thing code
        if (thing->parent_idx == remove_idx)
        {
            thing->parent_idx = thing->index;
            n++;
        }
        // Per-thing code ends
        k++;
        if (k > THINGS_COUNT) {
            ERRORLOG("Infinite loop detected when sweeping things list");
            break;
        }
    }
    return n;
}

void cause_creature_death(struct Thing *thing, CrDeathFlags flags)
{
    struct CreatureControl* cctrl = creature_control_get_from_thing(thing);
    anger_set_creature_anger_all_types(thing, 0);
    throw_out_gold(thing);
    remove_parent_thing_from_things_in_list(&game.thing_lists[TngList_Shots],thing->index);

    long crmodel = thing->model;
    struct CreatureStats* crstat = creature_stats_get_from_thing(thing);
    if (!thing_exists(thing)) {
        flags |= CrDed_NoEffects;
    }
    if (((flags & CrDed_NoEffects) == 0) && (crstat->rebirth != 0)
     && (cctrl->lairtng_idx > 0) && (crstat->rebirth-1 <= cctrl->explevel))
    {
        creature_rebirth_at_lair(thing);
        return;
    }
    // Beyond this point, the creature thing is bound to be deleted
    if (((flags & CrDed_NotReallyDying) == 0) || ((gameadd.classic_bugs_flags & ClscBug_ResurrectRemoved) != 0))
    {
        // If the creature is leaving dungeon, or being transformed, then CrDed_NotReallyDying should be set
        update_dead_creatures_list_for_owner(thing);
    }
    if ((flags & CrDed_NoEffects) != 0)
    {
        if ((game.flags_cd & MFlg_DeadBackToPool) != 0)
            add_creature_to_pool(crmodel, 1, 1);
        delete_thing_structure(thing, 0);
    } else
    if (!creature_model_bleeds(thing->model))
    {
        // Non-bleeding creatures have no flesh explosion effects
        if ((game.flags_cd & MFlg_DeadBackToPool) != 0)
            add_creature_to_pool(crmodel, 1, 1);
        creature_death_as_nature_intended(thing);
    } else
    if (creature_affected_by_spell(thing, SplK_Freeze))
    {
        if ((game.flags_cd & MFlg_DeadBackToPool) != 0)
            add_creature_to_pool(crmodel, 1, 1);
        thing_death_ice_explosion(thing);
    } else
    if (shot_model_makes_flesh_explosion(cctrl->shot_model))
    {
        if ((game.flags_cd & MFlg_DeadBackToPool) != 0)
            add_creature_to_pool(crmodel, 1, 1);
        thing_death_flesh_explosion(thing);
    } else
    {
        if ((game.flags_cd & MFlg_DeadBackToPool) != 0)
            add_creature_to_pool(crmodel, 1, 1);
        creature_death_as_nature_intended(thing);
    }
}

void prepare_to_controlled_creature_death(struct Thing *thing)
{
    struct PlayerInfo* player = get_player(thing->owner);
    leave_creature_as_controller(player, thing);
    player->influenced_thing_idx = 0;
    if (player->id_number == thing->owner)
        setup_eye_lens(0);
    set_camera_zoom(player->acamera, player->dungeon_camera_zoom);
    if (player->id_number == thing->owner)
    {
        turn_off_all_window_menus();
        turn_off_query_menus();
        turn_on_main_panel_menu();
        set_flag_byte(&game.operation_flags, GOF_ShowPanel, (game.operation_flags & GOF_ShowGui) != 0);
  }
  light_turn_light_on(player->cursor_light_idx);
}

void delete_effects_attached_to_creature(struct Thing *creatng)
{
    struct Thing *efftng;
    long i;
    long k;
    struct CreatureControl* cctrl = creature_control_get_from_thing(creatng);
    if (creature_control_invalid(cctrl)) {
        return;
    }
    if (creature_affected_by_spell(creatng, SplK_Armour))
    {
        cctrl->spell_flags &= ~CSAfF_Armour;
        for (i=0; i < 3; i++)
        {
            k = cctrl->spell_tngidx_armour[i];
            if (k != 0)
            {
                efftng = thing_get(k);
                delete_thing_structure(efftng, 0);
                cctrl->spell_tngidx_armour[i] = 0;
            }
        }
    }
    if (creature_affected_by_spell(creatng, SplK_Disease))
    {
        cctrl->spell_flags &= ~CSAfF_Disease;
        for (i=0; i < 3; i++)
        {
            k = cctrl->spell_tngidx_disease[i];
            if (k != 0)
            {
                efftng = thing_get(k);
                delete_thing_structure(efftng, 0);
                cctrl->spell_tngidx_disease[i] = 0;
            }
        }
    }
}

TbBool kill_creature(struct Thing *creatng, struct Thing *killertng,
    PlayerNumber killer_plyr_idx, CrDeathFlags flags)
{
    SYNCDBG(18,"Starting");
    TRACE_THING(creatng);
    if ((flags & CrDed_NotReallyDying) == 0)
    {
        EVM_CREATURE_EVENT("died", creatng->owner, creatng);
    }
    struct Dungeon* dungeon = INVALID_DUNGEON;
    cleanup_creature_state_and_interactions(creatng);
    if (!thing_is_invalid(killertng))
    {
        if (killertng->owner == game.neutral_player_num) {
            flags &= ~CrDed_DiedInBattle;
        }
    }
    if (killer_plyr_idx == game.neutral_player_num) {
        flags &= ~CrDed_DiedInBattle;
    }
    if (!thing_exists(creatng)) {
        ERRORLOG("Tried to kill non-existing thing!");
        return false;
    }
    // Dying creatures must be visible
    if (creature_affected_by_spell(creatng, SplK_Invisibility)) {
        terminate_thing_spell_effect(creatng, SplK_Invisibility);
    }
    if (!is_neutral_thing(creatng)) {
        dungeon = get_players_num_dungeon(creatng->owner);
    }
    if (!dungeon_invalid(dungeon))
    {
        if ((flags & CrDed_DiedInBattle) != 0) {
            dungeon->battles_lost++;
        }
    }
    update_kills_counters(creatng, killertng, killer_plyr_idx, flags);
    if (thing_is_invalid(killertng) || (killertng->owner == game.neutral_player_num) ||
        (killer_plyr_idx == game.neutral_player_num) || dungeon_invalid(dungeon))
    {
        if ((flags & CrDed_NoEffects) && ((creatng->alloc_flags & TAlF_IsControlled) != 0)) {
            prepare_to_controlled_creature_death(creatng);
        }
        cause_creature_death(creatng, flags);
        return true;
    }
    // Now we are sure that killertng and dungeon pointers are correct
    if (creatng->owner == killertng->owner)
    {
        if ((get_creature_model_flags(creatng) & CMF_IsDiptera) && (get_creature_model_flags(killertng) & CMF_IsArachnid)) {
            dungeon->lvstats.flies_killed_by_spiders++;
        }
    }
    struct CreatureControl* cctrlgrp = creature_control_get_from_thing(killertng);
    if (!creature_control_invalid(cctrlgrp)) {
        cctrlgrp->kills_num++;
    }
    if (is_my_player_number(creatng->owner))
    {
        output_message_far_from_thing(creatng, SMsg_BattleDeath, MESSAGE_DELAY_BATTLE, true);
    } else
    if (is_my_player_number(killertng->owner))
    {
        output_message_far_from_thing(creatng, SMsg_BattleWon, MESSAGE_DELAY_BATTLE, true);
    }
    if (is_hero_thing(killertng))
    {
        if (player_creature_tends_to(killertng->owner,CrTend_Imprison)) {
            ERRORLOG("Hero have tend to imprison");
        }
    }
    {
        struct CreatureStats* crstat = creature_stats_get_from_thing(killertng);
        anger_apply_anger_to_creature(killertng, crstat->annoy_win_battle, AngR_Other, 1);
    }
    if (!creature_control_invalid(cctrlgrp) && ((flags & CrDed_DiedInBattle) != 0)) {
        cctrlgrp->unknown_state.byte_9A++;
    }
    if (!dungeon_invalid(dungeon)) {
        dungeon->hates_player[killertng->owner] += game.fight_hate_kill_value;
    }
    SYNCDBG(18,"Almost finished");
    if (((flags & CrDed_NoUnconscious) != 0) || (!player_has_room_of_role(killertng->owner,RoRoF_Prison))
      || (!player_creature_tends_to(killertng->owner,CrTend_Imprison)) ||
        ((get_creature_model_flags(creatng) & CMF_IsEvil) && (CREATURE_RANDOM(creatng, 100) >= gameadd.stun_enemy_chance_evil)) ||
        (!(get_creature_model_flags(creatng) & CMF_IsEvil) && (CREATURE_RANDOM(creatng, 100) >= gameadd.stun_enemy_chance_good)) ||
        (get_creature_model_flags(creatng) & CMF_NoImprisonment) )
    {
        if ((flags & CrDed_NoEffects) == 0) {
            cause_creature_death(creatng, flags);
            return true;
        }
    }
    if ((flags & CrDed_NoEffects) != 0)
    {
        if ((creatng->alloc_flags & TAlF_IsControlled) != 0) {
            prepare_to_controlled_creature_death(creatng);
        }
        cause_creature_death(creatng, flags);
        return true;
    }
    make_creature_unconscious(creatng);
    creatng->health = 1;
    return false;
}

void process_creature_standing_on_corpses_at(struct Thing *creatng, struct Coord3d *pos)
{
    SYNCDBG(18,"Starting for %s at %d,%d",thing_model_name(creatng),(int)pos->x.stl.num,(int)pos->y.stl.num);
    struct CreatureControl* cctrl = creature_control_get_from_thing(creatng);
    struct Map* mapblk = get_map_block_at(pos->x.stl.num, pos->y.stl.num);
    unsigned long k = 0;
    long i = get_mapwho_thing_index(mapblk);
    while (i != 0)
    {
        struct Thing* thing = thing_get(i);
        TRACE_THING(thing);
        if (thing_is_invalid(thing))
        {
            ERRORLOG("Jump to invalid thing detected");
            break;
        }
        i = thing->next_on_mapblk;
        // Per thing code start
        if (thing->class_id == TCls_DeadCreature)
        {
            if (!is_hero_thing(creatng))
            {
                struct CreatureStats* crstat = creature_stats_get_from_thing(creatng);
                int annoy_val;
                if (thing->owner == creatng->owner)
                {
                    annoy_val = crstat->annoy_on_dead_friend;
                }
                else
                {
                    annoy_val = crstat->annoy_on_dead_enemy;
                }
                anger_apply_anger_to_creature(creatng, annoy_val, AngR_Other, 1);
            }
            cctrl->bloody_footsteps_turns = 20;
            cctrl->corpse_to_piss_on = thing->index;
            // Stop after one body was found
            break;
        }
        // Per thing code end
        k++;
        if (k > THINGS_COUNT)
        {
            ERRORLOG("Infinite loop detected when sweeping things list");
            break_mapwho_infinite_chain(mapblk);
            break;
        }
    }
}

/**
 * Calculates damage made by a creature by hand (using strength).
 * @param thing The creature which will be inflicting the damage.
 */
long calculate_melee_damage(struct Thing *creatng)
{
    const struct CreatureControl* cctrl = creature_control_get_from_thing(creatng);
    const struct CreatureStats* crstat = creature_stats_get_from_thing(creatng);
    long strength = compute_creature_max_strength(crstat->strength, cctrl->explevel);
    return compute_creature_attack_melee_damage(strength, crstat->luck, cctrl->explevel, creatng);
}

/**
 * Projects damage made by a creature by hand (using strength).
 * Gives a best estimate of the damage, but shouldn't be used to actually inflict it.
 * @param thing The creature which will be inflicting the damage.
 */
long project_melee_damage(const struct Thing *creatng)
{
    const struct CreatureControl* cctrl = creature_control_get_from_thing(creatng);
    const struct CreatureStats* crstat = creature_stats_get_from_thing(creatng);
    long strength = compute_creature_max_strength(crstat->strength, cctrl->explevel);
    return project_creature_attack_melee_damage(strength, crstat->luck, cctrl->explevel);
}

/**
 * Calculates damage made by a creature using specific shot model.
 * @param thing The creature which will be shooting.
 * @param shot_model Shot kind which will be created.
 */
long calculate_shot_damage(struct Thing *creatng, ThingModel shot_model)
{
    const struct ShotConfigStats* shotst = get_shot_model_stats(shot_model);
    const struct CreatureControl* cctrl = creature_control_get_from_thing(creatng);
    const struct CreatureStats* crstat = creature_stats_get_from_thing(creatng);
    return compute_creature_attack_spell_damage(shotst->damage, crstat->luck, cctrl->explevel, creatng);
}

/**
 * Projects damage made by a creature using specific shot model.
 * Gives a best estimate of the damage, but shouldn't be used to actually inflict it.
 * @param thing The creature which will be shooting.
 * @param shot_model Shot kind which will be created.
 */
long project_creature_shot_damage(const struct Thing *thing, ThingModel shot_model)
{
    const struct ShotConfigStats* shotst = get_shot_model_stats(shot_model);
    const struct CreatureControl* cctrl = creature_control_get_from_thing(thing);
    const struct CreatureStats* crstat = creature_stats_get_from_thing(thing);
    long damage;
    if ((shotst->model_flags & ShMF_StrengthBased) != 0 )
    {
        // Project melee damage
        long strength = compute_creature_max_strength(crstat->strength, cctrl->explevel);
        damage = project_creature_attack_melee_damage(strength, crstat->luck, cctrl->explevel);
    } else
    {
        // Project shot damage
        damage = project_creature_attack_spell_damage(shotst->damage, crstat->luck, cctrl->explevel);
    }
    return damage;
}

void creature_fire_shot(struct Thing *firing, struct Thing *target, ThingModel shot_model, char shot_lvl, unsigned char hit_type)
{
    struct Coord3d pos2;
    struct Thing *tmptng;
    short angle_xy;
    short angle_yz;
    long damage;
    struct CreatureControl* cctrl = creature_control_get_from_thing(firing);
    struct CreatureStats* crstat = creature_stats_get_from_thing(firing);
    struct ShotConfigStats* shotst = get_shot_model_stats(shot_model);
    TbBool flag1 = false;
    // Prepare source position
    struct Coord3d pos1;
    pos1.x.val = firing->mappos.x.val;
    pos1.y.val = firing->mappos.y.val;
    pos1.z.val = firing->mappos.z.val;
    pos1.x.val += distance_with_angle_to_coord_x((cctrl->shot_shift_x + (cctrl->shot_shift_x * gameadd.crtr_conf.exp.size_increase_on_exp * cctrl->explevel) / 100), firing->move_angle_xy+LbFPMath_PI/2);
    pos1.y.val += distance_with_angle_to_coord_y((cctrl->shot_shift_x + (cctrl->shot_shift_x * gameadd.crtr_conf.exp.size_increase_on_exp * cctrl->explevel) / 100), firing->move_angle_xy+LbFPMath_PI/2);
    pos1.x.val += distance_with_angle_to_coord_x((cctrl->shot_shift_y + (cctrl->shot_shift_y * gameadd.crtr_conf.exp.size_increase_on_exp * cctrl->explevel) / 100), firing->move_angle_xy);
    pos1.y.val += distance_with_angle_to_coord_y((cctrl->shot_shift_y + (cctrl->shot_shift_y * gameadd.crtr_conf.exp.size_increase_on_exp * cctrl->explevel) / 100), firing->move_angle_xy);
    pos1.z.val += (cctrl->shot_shift_z +(cctrl->shot_shift_z * gameadd.crtr_conf.exp.size_increase_on_exp * cctrl->explevel) /100);
    // Compute launch angles
    if (thing_is_invalid(target))
    {
        angle_xy = firing->move_angle_xy;
        angle_yz = firing->move_angle_z;
    } else
    {
        pos2.x.val = target->mappos.x.val;
        pos2.y.val = target->mappos.y.val;
        pos2.z.val = target->mappos.z.val;
        pos2.z.val += (target->clipbox_size_yz >> 1);
        if (((shotst->model_flags & ShMF_StrengthBased) != 0) && ((shotst->model_flags & ShMF_ReboundImmune) != 0) && (target->class_id != TCls_Door))
        {
          flag1 = true;
          pos1.z.val = pos2.z.val;
        }
        angle_xy = get_angle_xy_to(&pos1, &pos2);
        angle_yz = get_angle_yz_to(&pos1, &pos2);
    }
    // Compute shot damage
    damage = shotst->damage;
    if (shotst->fixed_damage == 0)
    {
        if ((shotst->model_flags & ShMF_StrengthBased) != 0)
        {
            damage = calculate_melee_damage(firing);
        }
        else
        {
            damage = calculate_shot_damage(firing, shot_model);
        }
    }
    if ((shotst->model_flags & ShMF_Disarming) && thing_is_deployed_trap(target))
    {
        hit_type = THit_TrapsAll;
    }
    struct Thing* shotng = NULL;
    long target_idx = 0;
    // Set target index for navigating shots
    if (!thing_is_invalid(target))
    {
        target_idx = target->index;
    }
    struct ComponentVector cvect;
    switch (shot_model)
    {
    case ShM_Lightning:
    case ShM_Drain:
        if ((thing_is_invalid(target)) || (get_2d_distance(&firing->mappos, &pos2) > shotst->max_range))
        {
            project_point_to_wall_on_angle(&pos1, &pos2, firing->move_angle_xy, firing->move_angle_z, 256, 20);
        }
        shotng = create_thing(&pos2, TCls_Shot, shot_model, firing->owner, -1);
        if (thing_is_invalid(shotng))
          return;
        if (shot_model == ShM_Drain)
          draw_lightning(&pos1, &pos2, 96, TngEffElm_RedDot);
        else
          draw_lightning(&pos1, &pos2, 96, TngEffElm_ElectricBall3);
        shotng->health = shotst->health;
        shotng->shot.damage = damage;
        shotng->parent_idx = firing->index;
        break;
    case ShM_FlameBreathe:
        if ((thing_is_invalid(target)) || (get_2d_distance(&firing->mappos, &pos2) > shotst->max_range))
          project_point_to_wall_on_angle(&pos1, &pos2, firing->move_angle_xy, firing->move_angle_z, 256, 4);
        shotng = create_thing(&pos2, TCls_Shot, shot_model, firing->owner, -1);
        if (thing_is_invalid(shotng))
          return;
        draw_flame_breath(&pos1, &pos2, 96, 2);
        shotng->health = shotst->health;
        shotng->shot.damage = damage;
        shotng->parent_idx = firing->index;
        break;
    case ShM_Hail_storm:
    {
        long i;
        if (map_is_solid_at_height(pos1.x.stl.num, pos1.y.stl.num, pos1.z.val, (pos1.z.val + shotst->size_yz)))
        {
            pos1.x.val = firing->mappos.x.val;
            pos1.y.val = firing->mappos.y.val;
        }
        for (i = 0; i < 32; i++)
        {
            tmptng = create_thing(&pos1, TCls_Shot, shot_model, firing->owner, -1);
            if (thing_is_invalid(tmptng))
              break;
            shotng = tmptng;
            shotng->shot.hit_type = hit_type;
            shotng->move_angle_xy = (angle_xy + CREATURE_RANDOM(firing, 101) - 50) & LbFPMath_AngleMask;
            shotng->move_angle_z = (angle_yz + CREATURE_RANDOM(firing, 101) - 50) & LbFPMath_AngleMask;
            angles_to_vector(shotng->move_angle_xy, shotng->move_angle_z, shotst->speed, &cvect);
            shotng->veloc_push_add.x.val += cvect.x;
            shotng->veloc_push_add.y.val += cvect.y;
            shotng->veloc_push_add.z.val += cvect.z;
            shotng->state_flags |= TF1_PushAdd;
            shotng->shot.damage = damage;
            shotng->health = shotst->health;
            shotng->parent_idx = firing->index;
        }
        break;
    }
    default:
        if (map_is_solid_at_height(pos1.x.stl.num, pos1.y.stl.num, pos1.z.val, (pos1.z.val + shotst->size_yz)))
        {
            pos1.x.val = firing->mappos.x.val;
            pos1.y.val = firing->mappos.y.val;
        }
        shotng = create_thing(&pos1, TCls_Shot, shot_model, firing->owner, -1);
        if (thing_is_invalid(shotng))
            return;
        shotng->move_angle_xy = angle_xy;
        shotng->move_angle_z = angle_yz;
        angles_to_vector(shotng->move_angle_xy, shotng->move_angle_z, shotst->speed, &cvect);
        shotng->veloc_push_add.x.val += cvect.x;
        shotng->veloc_push_add.y.val += cvect.y;
        shotng->veloc_push_add.z.val += cvect.z;
        shotng->state_flags |= TF1_PushAdd;
        shotng->shot.damage = damage;
        shotng->health = shotst->health;
        shotng->parent_idx = firing->index;
        shotng->shot.target_idx = target_idx;
        shotng->shot.dexterity = compute_creature_max_dexterity(crstat->dexterity,cctrl->explevel);
            if (shot_model == ShM_Lizard)
            {
                if (!thing_is_invalid(target))
                {
                    long range = 2200 - ((crstat->dexterity + (crstat->dexterity * cctrl->explevel * gameadd.crtr_conf.exp.dexterity_increase_on_exp)/100) * 19);
                    range = range < 1 ? 1 : range;
                    long rnd = (CREATURE_RANDOM(firing, 2 * range) - range);
                    rnd = rnd < (range / 3) && rnd > 0 ? (CREATURE_RANDOM(firing, range / 2) + (range / 2)) + 200 : rnd + 200;
                    rnd = rnd > -(range / 3) && rnd < 0 ? -(CREATURE_RANDOM(firing, range / 3) + (range / 3)) : rnd;
                    long x = move_coord_with_angle_x(target->mappos.x.val, rnd, angle_xy);
                    long y = move_coord_with_angle_y(target->mappos.y.val, rnd, angle_xy);
                    int posint = y / gameadd.crtr_conf.sprite_size;
                    shotng->shot_lizard.x = x;
                    shotng->shot_lizard.posint = posint;
                    shotng->shot_lizard2.range = range / 10;
                }
            }
        break;
    }
    if (!thing_is_invalid(shotng))
    {
#if (BFDEBUG_LEVEL > 0)
      damage = shotng->shot.damage;
      // Special debug code that shows amount of damage the shot will make
      if ((start_params.debug_flags & DFlg_ShotsDamage) != 0)
          create_price_effect(&pos1, my_player_number, damage);
      if ((damage < 0) || (damage > 2000))
      {
        WARNLOG("Shot of type %d carries %d damage",(int)shot_model,(int)damage);
      }
#endif
      shotng->shot.hit_type = hit_type;
      if (shotst->firing_sound > 0)
      {
        thing_play_sample(firing, shotst->firing_sound + UNSYNC_RANDOM(shotst->firing_sound_variants),
            100, 0, 3, 0, 3, FULL_LOUDNESS);
      }
      if (shotst->shot_sound > 0)
      {
        thing_play_sample(shotng, shotst->shot_sound, NORMAL_PITCH, 0, 3, 0, shotst->sound_priority, FULL_LOUDNESS);
      }
      set_flag_byte(&shotng->movement_flags,TMvF_Unknown10,flag1);
    }
}

void set_creature_level(struct Thing *thing, long nlvl)
{
    struct CreatureStats* crstat = creature_stats_get_from_thing(thing);
    struct CreatureControl* cctrl = creature_control_get_from_thing(thing);
    if (creature_control_invalid(cctrl))
    {
        ERRORLOG("Creature has no control");
        return;
    }
    if (nlvl > CREATURE_MAX_LEVEL-1) {
        ERRORLOG("Level %d too high, bounding",(int)nlvl);
        nlvl = CREATURE_MAX_LEVEL-1;
    }
    if (nlvl < 0) {
        ERRORLOG("Level %d too low, bounding",(int)nlvl);
        nlvl = 0;
    }
    long old_max_health = compute_creature_max_health(crstat->health, cctrl->explevel);
    if (old_max_health < 1)
        old_max_health = 1;
    cctrl->explevel = nlvl;
    long max_health = compute_creature_max_health(crstat->health, cctrl->explevel);
    cctrl->max_health = max_health;
    set_creature_size_stuff(thing);
    if (old_max_health > 0)
        thing->health = saturate_set_signed( (thing->health*max_health)/old_max_health, 16);
    else
        thing->health = -1;
    creature_increase_available_instances(thing);
    add_creature_score_to_owner(thing);
}

void init_creature_level(struct Thing *thing, long nlev)
{
    struct CreatureControl* cctrl = creature_control_get_from_thing(thing);
    if (creature_control_invalid(cctrl))
    {
        ERRORLOG("Creature has no control");
        return;
    }
    set_creature_level(thing, nlev);
    thing->health = cctrl->max_health;
}

/** Retrieves speed of a creature.
 *
 * @param thing
 * @return
 */
long get_creature_speed(const struct Thing *thing)
{
    struct CreatureControl* cctrl = creature_control_get_from_thing(thing);
    if (creature_control_invalid(cctrl))
        return 0;
    long speed = cctrl->max_speed;
    if (speed < 0)
        speed = 0;
    if (speed > MAX_VELOCITY)
        speed = MAX_VELOCITY;
    return speed;
}

short get_creature_eye_height(const struct Thing *creatng)
{
    int base_height;
    if (creature_affected_by_spell(creatng, SplK_Chicken))
    {
        base_height = 100;
    }
    else
    {
        struct CreatureStats* crstat = creature_stats_get_from_thing(creatng);
        base_height = crstat->base_eye_height;
    }

    struct CreatureControl* cctrl = creature_control_get_from_thing(creatng);
    return (base_height + (base_height * gameadd.crtr_conf.exp.size_increase_on_exp * cctrl->explevel) / 100);
}

TbBool creature_can_see_thing(struct Thing *creatng, struct Thing *thing)
{
    struct Coord3d thing_pos;
    struct Coord3d creat_pos;

    creat_pos.x.val = creatng->mappos.x.val;
    creat_pos.y.val = creatng->mappos.y.val;
    creat_pos.z.val = creatng->mappos.z.val;

    thing_pos.x.val = thing->mappos.x.val;
    thing_pos.y.val = thing->mappos.y.val;
    thing_pos.z.val = thing->mappos.z.val;

    creat_pos.z.val += get_creature_eye_height(creatng);

    if (line_of_sight_3d(&creat_pos, &thing_pos))
        return 1;
    thing_pos.z.val += thing->clipbox_size_yz;
    return line_of_sight_3d(&creat_pos, &thing_pos) != 0;
}


ThingIndex get_human_controlled_creature_target(struct Thing *thing, long primary_target)
{
    ThingIndex index = 0;
    struct Thing *i;
    long angle_xy_to;
    long angle_difference;
    int smallest_angle_diff = INT_MAX;
    static const int range = 20;
    static const int max_hit_angle = 39;
    MapSubtlCoord stl_x = thing->mappos.x.stl.num;
    MapSubtlCoord stl_x_lower = stl_x - range;
    MapSubtlCoord stl_x_upper = stl_x + range;
    if ((stl_x - range) < 0)
        stl_x_lower = 0;
    if (stl_x_upper > gameadd.map_subtiles_x)
        stl_x_upper = gameadd.map_subtiles_x;
    MapSubtlCoord stl_y = thing->mappos.y.stl.num;
    MapSubtlCoord stl_y_lower = stl_y - range;
    MapSubtlCoord stl_y_upper = stl_y + range;
    if (stl_y + range > gameadd.map_subtiles_y)
        stl_y_upper = gameadd.map_subtiles_y;
    if (stl_y_lower < 0)
        stl_y_lower = 0;

    if (stl_y_upper < stl_y_lower)
    {
        return 0;
    }
    if (stl_y_upper >= stl_y_lower)
    {
        for (MapSubtlDelta y_step = ((stl_y_upper - stl_y_lower) + 1); y_step > 0; y_step--)
        {
            MapSubtlCoord x = stl_x_lower;
            if (x <= stl_x_upper)
            {
                for (MapSubtlDelta x_step = ((stl_x_upper - stl_x_lower) + 1); x_step > 0; x_step--)
                {
                    struct Map *mapblk = get_map_block_at(x, stl_y_lower);
                    for (i = thing_get(get_mapwho_thing_index(mapblk));
                         !thing_is_invalid(i);
                         i = thing_get(i->next_on_mapblk))
                    {
                        if (i != thing)
                        {
                            TbBool is_valid_target;
                            switch (primary_target)
                            {
                                case 1:
                                    is_valid_target = ((thing_is_creature(i) && !creature_is_being_unconscious(i)) || thing_is_dungeon_heart(i));
                                    break;
                                case 2:
                                    is_valid_target = (thing_is_creature(i) && !creature_is_being_unconscious(i));
                                    break;
                                case 3:
                                    is_valid_target = (((thing_is_creature(i) && !creature_is_being_unconscious(i)) || thing_is_dungeon_heart(i)) && i->owner != thing->owner);
                                    break;
                                case 4:
                                    is_valid_target = ((thing_is_creature(i) && !creature_is_being_unconscious(i)) && i->owner != thing->owner);
                                    break;
                                case 5:
                                    is_valid_target = (((thing_is_creature(i) && !creature_is_being_unconscious(i)) || thing_is_dungeon_heart(i)) && i->owner == thing->owner);
                                    break;
                                case 6:
                                    is_valid_target = ((thing_is_creature(i) && !creature_is_being_unconscious(i)) && i->owner == thing->owner);
                                    break;
                                case 7:
                                    is_valid_target = ((thing_is_creature(i) && !creature_is_being_unconscious(i)) || thing_is_dungeon_heart(i) || thing_is_deployed_trap(i));
                                    break;
                                case 8:
                                    is_valid_target = true;
                                    break;
                                default:
                                    ERRORLOG("Illegal primary target type for shot: %d", (int)primary_target);
                                    is_valid_target = false;
                                    break;
                            }
                            if (is_valid_target)
                            {
                                angle_xy_to = get_angle_xy_to(&thing->mappos, &i->mappos);
                                angle_difference = get_angle_difference(angle_xy_to, thing->move_angle_xy);
                                if (angle_difference >= max_hit_angle || !creature_can_see_thing(thing, i))
                                    angle_difference = LONG_MAX;
                                if (smallest_angle_diff > angle_difference)
                                {
                                    smallest_angle_diff = angle_difference;
                                    index = i->index;
                                }
                            }
                        }
                    }
                    x++;
                }
            }
            stl_y_lower++;
        }
    }
    return index;
}

long creature_instance_has_reset(const struct Thing *thing, long inst_idx)
{
    long ritime;
    const struct CreatureControl* cctrl = creature_control_get_from_thing(thing);
    const struct InstanceInfo* inst_inf = creature_instance_info_get(inst_idx);
    long delta = (long)game.play_gameturn - (long)cctrl->instance_use_turn[inst_idx];
    if ((thing->alloc_flags & TAlF_IsControlled) != 0)
    {
        ritime = inst_inf->fp_reset_time + cctrl->inst_total_turns - cctrl->inst_action_turns;
    } else
    {
        ritime = inst_inf->reset_time + cctrl->inst_total_turns - cctrl->inst_action_turns;
    }
    return (delta >= ritime);
}

/**
 * Gives times a creature spends on an instance, including spell modifiers.
 * @param thing The creature thing.
 * @param inst_idx Instance for which times will be computed.
 * @param ritime Returns instance duration turns.
 * @param raitime Returns instance turn on which action function is executed.
 */
void get_creature_instance_times(const struct Thing *thing, long inst_idx, long *ritime, long *raitime)
{
    long itime;
    long aitime;
    struct InstanceInfo* inst_inf = creature_instance_info_get(inst_idx);
    if ((thing->alloc_flags & TAlF_IsControlled) != 0)
    {
        itime = inst_inf->fp_time;
        aitime = inst_inf->fp_action_time;
    } else
    {
        itime = inst_inf->time;
        aitime = inst_inf->action_time;
    }
    if (creature_affected_by_spell(thing, SplK_Slow))
    {
        aitime *= 2;
        itime *= 2;
    }
    if (creature_affected_by_spell(thing, SplK_Speed))
    {
        aitime /= 2;
        itime /= 2;
    } else
    if (creature_affected_by_slap(thing))
    {
        aitime = 3 * aitime / 4;
        itime = 3 * itime / 4;
    } else
    if (!is_neutral_thing(thing))
    {
        if (player_uses_power_obey(thing->owner))
        {
            aitime -= aitime / 4;
            itime -= itime / 4;
        }
    }
    if (aitime <= 1)
        aitime = 1;
    if (itime <= 1)
        itime = 1;
    *ritime = itime;
    *raitime = aitime;
}

void set_creature_instance(struct Thing *thing, CrInstance inst_idx, long targtng_idx, const struct Coord3d *pos)
{
    long i;
    if (inst_idx == 0)
        return;
    struct CreatureControl* cctrl = creature_control_get_from_thing(thing);
    struct InstanceInfo* inst_inf = creature_instance_info_get(inst_idx);
    if (creature_instance_info_invalid(inst_inf) || (inst_inf->time == -1))
    {
        ERRORLOG("Cannot set negative instance %d to %s index %d",(int)inst_idx,thing_model_name(thing),(int)thing->index);
        return;
    }
    if (inst_inf->force_visibility > 0)
    {
        i = cctrl->force_visible;
        if (i <= inst_inf->force_visibility)
          i = inst_inf->force_visibility;
        cctrl->force_visible = i;
    }
    long itime;
    long aitime;
    get_creature_instance_times(thing, inst_idx, &itime, &aitime);
    if ((cctrl->instance_id != CrInst_NULL) && (cctrl->instance_id == inst_idx))
    {
        if ((inst_inf->flags & InstPF_RepeatTrigger) != 0)
        {
            cctrl->inst_repeat = 1;
            return;
        }
    }
    cctrl->instance_id = inst_idx;
    cctrl->targtng_idx = targtng_idx;
    cctrl->inst_turn = 0;
    cctrl->inst_total_turns = itime;
    cctrl->inst_action_turns = aitime;
    i = get_creature_model_graphics(thing->model,inst_inf->graphics_idx);
    cctrl->instance_anim_step_turns = get_lifespan_of_animation(i, 1) / itime;
    if (pos != NULL)
    {
        cctrl->targtstl_x = coord_subtile(pos->x.val);
        cctrl->targtstl_y = coord_subtile(pos->y.val);
    } else
    {
        cctrl->targtstl_x = 0;
        cctrl->targtstl_y = 0;
    }
}

unsigned short find_next_annoyed_creature(PlayerNumber plyr_idx, unsigned short current_annoyed_creature_idx)
{
    struct Thing *current_annoyed_creature = thing_get(current_annoyed_creature_idx);
    struct Thing **current_ptr = &current_annoyed_creature;
    struct Dungeon *dungeon = get_dungeon(plyr_idx);
    struct Thing *creatng;
    struct CreatureControl* cctrl;

    if ((current_annoyed_creature->alloc_flags & TAlF_Exists) == 0 ||
         !thing_is_creature(current_annoyed_creature) ||
         (current_annoyed_creature->alloc_flags & TAlF_IsInLimbo) != 0 ||
         (current_annoyed_creature->state_flags & TAlF_IsInMapWho) != 0 ||
         current_annoyed_creature->active_state == CrSt_CreatureUnconscious)
    {
        creatng = thing_get(dungeon->creatr_list_start);
        if (thing_is_invalid(creatng))
        {
            dungeon->zoom_annoyed_creature_idx = 0;
        }
        else
        {
            while (!anger_is_creature_angry(creatng))
            {
                cctrl = creature_control_get_from_thing(creatng);
                creatng = thing_get(cctrl->players_next_creature_idx);
                if (thing_is_invalid(creatng))
                {
                    dungeon->zoom_annoyed_creature_idx = 0;
                    return 0;
                }
            }
            dungeon->zoom_annoyed_creature_idx = creatng->index;
            return creatng->index;
        }
    }
    else
    {
        cctrl = creature_control_get_from_thing(thing_get(dungeon->zoom_annoyed_creature_idx));
        creatng = thing_get(cctrl->players_next_creature_idx);

        if ((creatng->alloc_flags & TAlF_Exists) &&
            thing_is_creature(creatng) &&
            (creatng->alloc_flags & TAlF_IsInLimbo) == 0 &&
            (creatng->state_flags & TAlF_IsInMapWho) == 0 &&
            creatng->active_state != CrSt_CreatureUnconscious &&
            !thing_is_invalid(creatng))
        {
            TbBool found = true;
            while (!anger_is_creature_angry(creatng) || (creatng->alloc_flags & TAlF_Exists) == 0 || !thing_is_creature(creatng) ||
                   (creatng->alloc_flags & TAlF_IsInLimbo) != 0 || (creatng->state_flags & TAlF_IsInMapWho) != 0 || creatng->active_state == CrSt_CreatureUnconscious)
            {
                cctrl = creature_control_get_from_thing(creatng);
                creatng =thing_get(cctrl->players_next_creature_idx);
                if ( thing_is_invalid(creatng))
                {
                    found = false;
                    break;
                }
            }
            if (found)
            {
                dungeon->zoom_annoyed_creature_idx = creatng->index;
                return creatng->index;
            }
        }
        creatng = thing_get(dungeon->creatr_list_start);
        if (*current_ptr != creatng)
        {
            while (!thing_is_invalid(creatng))
            {
                if (anger_is_creature_angry(creatng) &&
                    (creatng->alloc_flags & TAlF_Exists) != 0 &&
                    thing_is_creature(creatng) &&
                    (creatng->alloc_flags & TAlF_IsInLimbo) == 0 &&
                    (creatng->state_flags & TAlF_IsInMapWho) == 0 &&
                    creatng->active_state != CrSt_CreatureUnconscious)
                {
                    dungeon->zoom_annoyed_creature_idx = creatng->index;
                    return creatng->index;
                }
                cctrl = creature_control_get_from_thing(creatng);
                creatng = thing_get(cctrl->players_next_creature_idx);
                if (*current_ptr == creatng)
                    return dungeon->zoom_annoyed_creature_idx;
            }
        }
        return dungeon->zoom_annoyed_creature_idx;
    }
    return 0;
}

void draw_creature_view(struct Thing *thing)
{
  // If no eye lens required - just draw on the screen, directly
  struct PlayerInfo* player = get_my_player();
  if (((game.flags_cd & MFlg_EyeLensReady) == 0) || (eye_lens_memory == NULL) || (game.numfield_1B == 0))
  {
      engine(player,&player->cameras[CamIV_FirstPerson]);
      return;
  }
  // So there is an eye lens - we have to put a buffer in place of screen,
  // draw on that buffer, an then copy it to screen applying lens effect.
  unsigned char* scrmem = eye_lens_spare_screen_memory;
  // Store previous graphics settings
  unsigned char* wscr_cp = lbDisplay.WScreen;
  TbGraphicsWindow grwnd;
  LbScreenStoreGraphicsWindow(&grwnd);
  // Prepare new settings
  LbMemorySet(scrmem, 0, eye_lens_width*eye_lens_height*sizeof(TbPixel));
  lbDisplay.WScreen = scrmem;
  lbDisplay.GraphicsScreenHeight = eye_lens_height;
  lbDisplay.GraphicsScreenWidth = eye_lens_width;
  LbScreenSetGraphicsWindow(0, 0, MyScreenWidth/pixel_size, MyScreenHeight/pixel_size);
  // Draw on our buffer
  setup_engine_window(0, 0, MyScreenWidth, MyScreenHeight);
  engine(player,&player->cameras[CamIV_FirstPerson]);
  // Restore original graphics settings
  lbDisplay.WScreen = wscr_cp;
  LbScreenLoadGraphicsWindow(&grwnd);
  // Draw the buffer on real screen
  setup_engine_window(0, 0, MyScreenWidth, MyScreenHeight);
  draw_lens_effect(lbDisplay.WScreen, lbDisplay.GraphicsScreenWidth, scrmem, eye_lens_width,
      MyScreenWidth/pixel_size, MyScreenHeight/pixel_size, game.numfield_1B);
}

struct Thing *get_creature_near_for_controlling(PlayerNumber plyr_idx, MapCoord x, MapCoord y)
{
    MapCoordDelta nearest_distance = LONG_MAX;
    struct Thing *nearest_thing = INVALID_THING;

    for (long k = 0; k < AROUND_TILES_COUNT; k++)
    {

        MapSubtlCoord stl_x = coord_subtile(x) + around[k].delta_x;
        MapSubtlCoord stl_y = coord_subtile(y) + around[k].delta_y;
        struct Map* mapblk = get_map_block_at(stl_x, stl_y);
        unsigned long j = 0;
        for (int i = get_mapwho_thing_index(mapblk); i != 0;)
        {
            struct Thing* thing = thing_get(i);
            i = thing->next_on_mapblk;


            if (can_cast_spell(plyr_idx,PwrK_POSSESS,stl_x,stl_y,thing,CastChk_Default ))
            {
                MapCoordDelta distance = get_2d_box_distance_xy(thing->mappos.x.val, thing->mappos.y.val, x, y);
                if (distance < nearest_distance)
                {
                    nearest_distance = distance;
                    nearest_thing = thing;
                }
            }

            j++;
            if (j > THINGS_COUNT)
            {
                ERRORLOG("Infinite loop detected when sweeping things list");
                break_mapwho_infinite_chain(mapblk);
                break;
            }
        }
    }
    return nearest_thing;
}

/**
 * Puts a creature as first in a list of owning player creatures.
 *
 * This function is called at map loading, during creature creation; this means it cannot use get_players_num_dungeon().
 *
 * @param thing The creature thing.
 */
void set_first_creature(struct Thing *creatng)
{
    struct CreatureControl* cctrl = creature_control_get_from_thing(creatng);

    if ((creatng->alloc_flags & TAlF_InDungeonList) != 0) {
        ERRORLOG("Thing already in Peter list");
        return;
    }

    SYNCDBG(16,"Starting for %s index %d owner %d",thing_model_name(creatng),(int)creatng->index,(int)creatng->owner);

    if (is_neutral_thing(creatng))
    {
        if (game.nodungeon_creatr_list_start > 0)
        {
            struct Thing* prevtng = thing_get(game.nodungeon_creatr_list_start);
            struct CreatureControl* prevctrl = creature_control_get_from_thing(prevtng);
            prevctrl->players_prev_creature_idx = creatng->index;
            cctrl->players_next_creature_idx = game.nodungeon_creatr_list_start;
            cctrl->players_prev_creature_idx = 0;
            game.nodungeon_creatr_list_start = creatng->index;
        } else
        {
            cctrl->players_next_creature_idx = 0;
            cctrl->players_prev_creature_idx = 0;
            game.nodungeon_creatr_list_start = creatng->index;
        }
        creatng->alloc_flags |= TAlF_InDungeonList;
    } else
    if (!creature_is_for_dungeon_diggers_list(creatng))
    {
        struct Dungeon* dungeon = get_dungeon(creatng->owner);
        if (dungeon->creatr_list_start > 0)
        {
            struct Thing* prevtng = thing_get(dungeon->creatr_list_start);
            struct CreatureControl* prevctrl = creature_control_get_from_thing(prevtng);
            prevctrl->players_prev_creature_idx = creatng->index;
            cctrl->players_next_creature_idx = dungeon->creatr_list_start;
            cctrl->players_prev_creature_idx = 0;
            dungeon->creatr_list_start = creatng->index;
        } else
        {
            cctrl->players_next_creature_idx = 0;
            cctrl->players_prev_creature_idx = 0;
            dungeon->creatr_list_start = creatng->index;
        }
        if ((cctrl->flgfield_2 & TF2_Spectator) == 0)
        {
            dungeon->num_active_creatrs++;
            dungeon->owned_creatures_of_model[creatng->model]++;
        }
        creatng->alloc_flags |= TAlF_InDungeonList;
    }
    else
    {
        struct Dungeon* dungeon = get_dungeon(creatng->owner);
        if (dungeon->digger_list_start > 0)
        {
            struct Thing* prevtng = thing_get(dungeon->digger_list_start);
            struct CreatureControl* prevctrl = creature_control_get_from_thing(prevtng);
            prevctrl->players_prev_creature_idx = creatng->index;
            cctrl->players_next_creature_idx = dungeon->digger_list_start;
            cctrl->players_prev_creature_idx = 0;
            dungeon->digger_list_start = creatng->index;
        }
        else
        {
            cctrl->players_next_creature_idx = 0;
            cctrl->players_prev_creature_idx = 0;
            dungeon->digger_list_start = creatng->index;
        }
        dungeon->num_active_diggers++;
        dungeon->owned_creatures_of_model[creatng->model]++;
        creatng->alloc_flags |= TAlF_InDungeonList;
    }
}

void remove_first_creature(struct Thing *creatng)
{
    struct Dungeon *dungeon;
    struct CreatureControl *secctrl;
    struct Thing *sectng;
    struct CreatureControl* cctrl = creature_control_get_from_thing(creatng);
    if ((creatng->alloc_flags & TAlF_InDungeonList) == 0)
    {
        ERRORLOG("The %s index %d is not in Peter list",thing_model_name(creatng),(int)creatng->index);
        return;
    }
    if (is_neutral_thing(creatng))
    {
      sectng = thing_get(cctrl->players_prev_creature_idx);
      if (!thing_is_invalid(sectng)) {
          secctrl = creature_control_get_from_thing(sectng);
          secctrl->players_next_creature_idx = cctrl->players_next_creature_idx;
      } else {
          game.nodungeon_creatr_list_start = cctrl->players_next_creature_idx;
      }
      sectng = thing_get(cctrl->players_next_creature_idx);
      if (!thing_is_invalid(sectng)) {
          secctrl = creature_control_get_from_thing(sectng);
          secctrl->players_prev_creature_idx = cctrl->players_prev_creature_idx;
      }
    } else
    if (creature_is_for_dungeon_diggers_list(creatng))
    {
        dungeon = get_dungeon(creatng->owner);
        sectng = thing_get(cctrl->players_prev_creature_idx);
        if (!thing_is_invalid(sectng)) {
            secctrl = creature_control_get_from_thing(sectng);
            secctrl->players_next_creature_idx = cctrl->players_next_creature_idx;
        } else {
            dungeon->digger_list_start = cctrl->players_next_creature_idx;
        }
        sectng = thing_get(cctrl->players_next_creature_idx);
        if (!thing_is_invalid(sectng)) {
            secctrl = creature_control_get_from_thing(sectng);
            secctrl->players_prev_creature_idx = cctrl->players_prev_creature_idx;
        }
        if ((cctrl->flgfield_2 & TF2_Spectator) == 0)
        {
            dungeon->num_active_diggers--;
            dungeon->owned_creatures_of_model[creatng->model]--;
        }
    } else
    {
        dungeon = get_dungeon(creatng->owner);
        sectng = thing_get(cctrl->players_prev_creature_idx);
        if (!thing_is_invalid(sectng)) {
            secctrl = creature_control_get_from_thing(sectng);
            secctrl->players_next_creature_idx = cctrl->players_next_creature_idx;
        } else {
            dungeon->creatr_list_start = cctrl->players_next_creature_idx;
        }
        sectng = thing_get(cctrl->players_next_creature_idx);
        if (!thing_is_invalid(sectng)) {
            secctrl = creature_control_get_from_thing(sectng);
            secctrl->players_prev_creature_idx = cctrl->players_prev_creature_idx;
        }
        if ((cctrl->flgfield_2 & TF2_Spectator) == 0)
        {
            dungeon->num_active_creatrs--;
            dungeon->owned_creatures_of_model[creatng->model]--;
        }
    }
    cctrl->players_prev_creature_idx = 0;
    cctrl->players_next_creature_idx = 0;
    creatng->alloc_flags &= ~TAlF_InDungeonList;
}

TbBool thing_is_creature(const struct Thing *thing)
{
  if (thing_is_invalid(thing))
    return false;
  if (thing->class_id != TCls_Creature)
    return false;
  return true;
}

TbBool thing_is_dead_creature(const struct Thing *thing)
{
  if (thing_is_invalid(thing))
    return false;
  if (thing->class_id != TCls_DeadCreature)
    return false;
  return true;
}

/** Returns if a thing is special digger creature.
 *
 * @param thing The thing to be checked.
 * @return True if the thing is creature and special digger, false otherwise.
 */
TbBool thing_is_creature_special_digger(const struct Thing *thing)
{
  if (thing_is_invalid(thing))
    return false;
  if (thing->class_id != TCls_Creature)
    return false;
  return ((get_creature_model_flags(thing) & CMF_IsSpecDigger) != 0);
}

void anger_set_creature_anger_all_types(struct Thing *thing, long new_value)
{
    if (creature_can_get_angry(thing))
    {
      for (AnnoyMotive anger_type = 1; anger_type < AngR_ListEnd; anger_type++ )
      {
        anger_set_creature_anger(thing, new_value, anger_type);
      }
    }
}

struct Room *get_creature_lair_room(const struct Thing *creatng)
{
    struct CreatureControl* cctrl = creature_control_get_from_thing(creatng);
    if (cctrl->lairtng_idx <= 0) {
        return INVALID_ROOM;
    }
    return room_get(cctrl->lair_room_id);
}

TbBool creature_has_lair_room(const struct Thing *creatng)
{
    struct Room* room = get_creature_lair_room(creatng);
    if (!room_is_invalid(room) && room_role_matches(room->kind,get_room_role_for_job(Job_TAKE_SLEEP))) {
        return true;
    }
    return false;
}

TbBool remove_creature_lair(struct Thing *thing)
{
    struct CreatureControl* cctrl = creature_control_get_from_thing(thing);
    if (cctrl->lairtng_idx <= 0) {
        return false;
    }
    struct Room* room = room_get(cctrl->lair_room_id);
    if (!room_is_invalid(room)) {
        creature_remove_lair_totem_from_room(thing, room);
        return true;
    } else {
        ERRORDBG(8,"The %s index %d has lair %d in non-existing room.",thing_model_name(thing),(int)thing->index,(int)cctrl->lairtng_idx);
        cctrl->lairtng_idx = 0;
    }
    return false;
}

void change_creature_owner(struct Thing *creatng, PlayerNumber nowner)
{
    struct Dungeon *dungeon;
    SYNCDBG(6,"Starting for %s, owner %d to %d",thing_model_name(creatng),(int)creatng->owner,(int)nowner);
    // Remove the creature from old owner
    if (creatng->light_id != 0) {
        light_delete_light(creatng->light_id);
        creatng->light_id = 0;
    }
    cleanup_creature_state_and_interactions(creatng);
    remove_creature_lair(creatng);
    if ((creatng->alloc_flags & TAlF_InDungeonList) != 0) {
        remove_first_creature(creatng);
    }
    if (!is_neutral_thing(creatng))
    {
        dungeon = get_dungeon(creatng->owner);
        dungeon->score -= get_creature_thing_score(creatng);
        if (anger_is_creature_angry(creatng))
            dungeon->creatures_annoyed--;
        remove_events_thing_is_attached_to(creatng);
    }
    // Add the creature to new owner
    creatng->owner = nowner;
    set_first_creature(creatng);
    set_start_state(creatng);
    if (!is_neutral_thing(creatng))
    {
        dungeon = get_dungeon(creatng->owner);
        dungeon->score += get_creature_thing_score(creatng);
        if ( anger_is_creature_angry(creatng) )
            dungeon->creatures_annoyed++;
    }
}

struct Thing *create_creature(struct Coord3d *pos, ThingModel model, PlayerNumber owner)
{
    struct CreatureStats* crstat = creature_stats_get(model);
    if (!i_can_allocate_free_thing_structure(FTAF_FreeEffectIfNoSlots))
    {
        ERRORDBG(3,"Cannot create %s for player %d. There are too many things allocated.",creature_code_name(model),(int)owner);
        erstat_inc(ESE_NoFreeThings);
        return INVALID_THING;
    }
    if (!i_can_allocate_free_control_structure())
    {
        ERRORDBG(3,"Cannot create %s for player %d. There are too many creatures allocated.",creature_code_name(model),(int)owner);
        erstat_inc(ESE_NoFreeCreatrs);
        return INVALID_THING;
    }
    struct Thing* crtng = allocate_free_thing_structure(FTAF_FreeEffectIfNoSlots);
    if (crtng->index == 0) {
        ERRORDBG(3,"Should be able to allocate %s for player %d, but failed.",creature_code_name(model),(int)owner);
        erstat_inc(ESE_NoFreeThings);
        return INVALID_THING;
    }
    struct CreatureControl* cctrl = allocate_free_control_structure();
    crtng->ccontrol_idx = cctrl->index;
    crtng->class_id = TCls_Creature;
    crtng->model = model;
    crtng->parent_idx = crtng->index;
    crtng->mappos.x.val = pos->x.val;
    crtng->mappos.y.val = pos->y.val;
    crtng->mappos.z.val = pos->z.val;
    crtng->clipbox_size_xy = crstat->size_xy;
    crtng->clipbox_size_yz = crstat->size_yz;
    crtng->solid_size_xy = crstat->thing_size_xy;
    crtng->solid_size_yz = crstat->thing_size_yz;
    crtng->fall_acceleration = 32;
    crtng->bounce_angle = 0;
    crtng->inertia_floor = 32;
    crtng->inertia_air = 8;
    crtng->movement_flags |= TMvF_Unknown08;
    crtng->owner = owner;
    crtng->move_angle_xy = 0;
    crtng->move_angle_z = 0;
    cctrl->max_speed = calculate_correct_creature_maxspeed(crtng);
    cctrl->shot_shift_x = creatures[model].shot_shift_x;
    cctrl->shot_shift_y = creatures[model].shot_shift_y;
    cctrl->shot_shift_z = creatures[model].shot_shift_z;
    long i = get_creature_anim(crtng, 0);
    set_thing_draw(crtng, i, 256, gameadd.crtr_conf.sprite_size, 0, 0, 2);
    cctrl->explevel = 1;
    crtng->health = crstat->health;
    cctrl->max_health = compute_creature_max_health(crstat->health,cctrl->explevel);
    crtng->owner = owner;
    crtng->mappos.x.val = pos->x.val;
    crtng->mappos.y.val = pos->y.val;
    crtng->mappos.z.val = pos->z.val;
    crtng->creation_turn = game.play_gameturn;
    cctrl->joining_age = 17 + CREATURE_RANDOM(crtng, 13);
    cctrl->blood_type = CREATURE_RANDOM(crtng, BLOOD_TYPES_COUNT);
    if (owner == game.hero_player_num)
    {
      cctrl->hero.sbyte_89 = -1;
      cctrl->hero.byte_8C = 1;
    }
    cctrl->flee_pos.x.val = crtng->mappos.x.val;
    cctrl->flee_pos.y.val = crtng->mappos.y.val;
    cctrl->flee_pos.z.val = crtng->mappos.z.val;
    cctrl->flee_pos.z.val = get_thing_height_at(crtng, pos);
    cctrl->fighting_player_idx = -1;
    if (crstat->flying) {
        crtng->movement_flags |= TMvF_Flying;
    }
    set_creature_level(crtng, 0);
    crtng->health = cctrl->max_health;
    add_thing_to_its_class_list(crtng);
    place_thing_in_mapwho(crtng);
    if (owner <= PLAYERS_COUNT)
      set_first_creature(crtng);
    set_start_state(crtng);
    add_creature_score_to_owner(crtng);
    cctrl->active_instance_id = creature_choose_first_available_instance(crtng);
    if (crstat->illuminated) {
        illuminate_creature(crtng);
    }
    return crtng;
}

TbBool creature_increase_level(struct Thing *thing)
{
  struct CreatureControl* cctrl = creature_control_get_from_thing(thing);
  if (creature_control_invalid(cctrl))
  {
      ERRORLOG("Invalid creature control; no action");
      return false;
  }
  struct Dungeon* dungeon = get_dungeon(thing->owner);
  if (dungeon->creature_max_level[thing->model] > cctrl->explevel)
  {
      struct CreatureStats* crstat = creature_stats_get_from_thing(thing);
      if ((cctrl->explevel < CREATURE_MAX_LEVEL-1) || (crstat->grow_up != 0))
      {
          cctrl->spell_flags |= CSAfF_ExpLevelUp;
          return true;
      }
  }
  return false;
}

TbBool creature_increase_multiple_levels(struct Thing *thing, int count)
{
    struct CreatureControl* cctrl = creature_control_get_from_thing(thing);
    if (creature_control_invalid(cctrl))
    {
        ERRORLOG("Invalid creature control; no action");
        return false;
  }
  struct Dungeon* dungeon = get_dungeon(thing->owner);
  int k = 0;
  for (int i = 0; i < count; i++)
  {
    if (dungeon->creature_max_level[thing->model] > cctrl->explevel)
    {
        struct CreatureStats* crstat = creature_stats_get_from_thing(thing);
        if ((cctrl->explevel < CREATURE_MAX_LEVEL - 1) || (crstat->grow_up != 0))
        {
            cctrl->spell_flags |= CSAfF_ExpLevelUp;
            update_creature_levels(thing);
            k++;
      }
    }
  }
  if (k > 0)
  {
      return true;
  }
  return false;
}

/**
 * Creates creature of random evil kind, and with random experience level.
 * @param x
 * @param y
 * @param owner
 * @param max_lv
 * @return
 */
TbBool create_random_evil_creature(MapCoord x, MapCoord y, PlayerNumber owner, CrtrExpLevel max_lv)
{
    ThingModel crmodel;
    while (1) {
        crmodel = GAME_RANDOM(gameadd.crtr_conf.model_count) + 1;
        // Accept only evil creatures
        struct CreatureModelConfig* crconf = &gameadd.crtr_conf.model[crmodel];
        if ((crconf->model_flags & CMF_IsSpectator) != 0) {
            continue;
        }
        if ((crconf->model_flags & CMF_IsEvil) != 0) {
            break;
        }
    }
    struct Coord3d pos;
    pos.x.val = x;
    pos.y.val = y;
    pos.z.val = 0;
    struct Thing* thing = create_creature(&pos, crmodel, owner);
    if (thing_is_invalid(thing))
    {
        ERRORLOG("Cannot create evil creature %s at (%ld,%ld)",creature_code_name(crmodel),x,y);
        return false;
    }
    pos.z.val = get_thing_height_at(thing, &pos);
    if (thing_in_wall_at(thing, &pos))
    {
        delete_thing_structure(thing, 0);
        ERRORLOG("Evil creature %s at (%ld,%ld) deleted because is in wall",creature_code_name(crmodel),x,y);
        return false;
    }
    thing->mappos.x.val = pos.x.val;
    thing->mappos.y.val = pos.y.val;
    thing->mappos.z.val = pos.z.val;
    remove_first_creature(thing);
    set_first_creature(thing);
    set_start_state(thing);
    CrtrExpLevel lv = GAME_RANDOM(max_lv);
    set_creature_level(thing, lv);
    return true;
}

/**
 * Creates creature of random hero kind, and with random experience level.
 * @param x
 * @param y
 * @param owner
 * @param max_lv
 * @return
 */
TbBool create_random_hero_creature(MapCoord x, MapCoord y, PlayerNumber owner, CrtrExpLevel max_lv)
{
  ThingModel crmodel;
  while (1) {
      crmodel = GAME_RANDOM(gameadd.crtr_conf.model_count) + 1;

      // model_count is always one higher than the last available index for creature models
      // This will allow more creature models to be added, but still catch the out-of-bounds model number.
      if (crmodel >= gameadd.crtr_conf.model_count) {
          // try again
          continue;
      }

      // Accept only evil creatures
      struct CreatureModelConfig* crconf = &gameadd.crtr_conf.model[crmodel];
      if ((crconf->model_flags & CMF_IsSpectator) != 0) {
          continue;
      }

      if ((crconf->model_flags & CMF_IsEvil) == 0) {
          //JUSTMSG("*** CREATURE MODEL NUMBER %d", (unsigned char)crmodel);
          break;
      }
  }
  struct Coord3d pos;
  pos.x.val = x;
  pos.y.val = y;
  pos.z.val = 0;
  struct Thing* thing = create_creature(&pos, crmodel, owner);
  if (thing_is_invalid(thing))
  {
      ERRORLOG("Cannot create player %d hero %s at (%ld,%ld)",(int)owner,creature_code_name(crmodel),x,y);
      return false;
  }
  pos.z.val = get_thing_height_at(thing, &pos);
  if (thing_in_wall_at(thing, &pos))
  {
      delete_thing_structure(thing, 0);
      ERRORLOG("Hero %s at (%ld,%ld) deleted because is in wall",creature_code_name(crmodel),x,y);
      return false;
  }
  thing->mappos.x.val = pos.x.val;
  thing->mappos.y.val = pos.y.val;
  thing->mappos.z.val = pos.z.val;
  remove_first_creature(thing);
  set_first_creature(thing);
//  set_start_state(thing); - simplified to the following two commands
  CrtrExpLevel lv = GAME_RANDOM(max_lv);
  set_creature_level(thing, lv);
  return true;
}

/**
 * Creates a special digger specific to given player and owned by that player.
 * @param x
 * @param y
 * @param owner
 * @return
 */
struct Thing *create_owned_special_digger(MapCoord x, MapCoord y, PlayerNumber owner)
{
    ThingModel crmodel = get_players_special_digger_model(owner);
    struct Coord3d pos;
    pos.x.val = x;
    pos.y.val = y;
    pos.z.val = 0;
    struct Thing* thing = create_creature(&pos, crmodel, owner);
    if (thing_is_invalid(thing))
    {
        ERRORLOG("Cannot create creature %s at (%ld,%ld)",creature_code_name(crmodel),x,y);
        return INVALID_THING;
    }
    pos.z.val = get_thing_height_at(thing, &pos);
    if (thing_in_wall_at(thing, &pos))
    {
        delete_thing_structure(thing, 0);
        ERRORLOG("Creature %s at (%ld,%ld) deleted because is in wall",creature_code_name(crmodel),x,y);
        return INVALID_THING;
    }
    thing->mappos.x.val = pos.x.val;
    thing->mappos.y.val = pos.y.val;
    thing->mappos.z.val = pos.z.val;
    remove_first_creature(thing);
    set_first_creature(thing);
    return thing;
}

/**
 * Filter function for selecting creature which is fighting and is not affected by a specific spell.
 * A specific thing can be selected either by class, model and owner.
 *
 * @param thing Creature thing to be filtered.
 * @param param Struct with specific thing which is dragged.
 * @param maximizer Previous max value.
 * @return If returned value is greater than maximizer, then the filtering result should be updated.
 */
long player_list_creature_filter_in_fight_and_not_affected_by_spell(const struct Thing *thing, MaxTngFilterParam param, long maximizer)
{
    struct CreatureControl* cctrl = creature_control_get_from_thing(thing);
    if ((cctrl->combat_flags != 0) && !creature_is_being_unconscious(thing))
    {
        if ((param->plyr_idx >= 0) && (thing->owner != param->plyr_idx))
            return -1;
        if (!thing_matches_model(thing, param->model_id))
            return -1;
        if ((param->class_id > 0) && (thing->class_id != param->class_id))
            return -1;
        if ((param->num1 != PwrK_None) && thing_affected_by_spell(thing, param->num1))
            return -1;
        return get_creature_thing_score(thing);
    }
    // If conditions are not met, return -1 to be sure thing will not be returned.
    return -1;
}

/**
 * Filter function for selecting creature which is dragging a specific thing.
 * A specific thing is selected by index.
 *
 * @param thing Creature thing to be filtered.
 * @param param Struct with specific thing which is dragged.
 * @param maximizer Previous max value.
 * @return If returned value is greater than maximizer, then the filtering result should be updated.
 */
long player_list_creature_filter_dragging_specific_thing(const struct Thing *thing, MaxTngFilterParam param, long maximizer)
{
    struct CreatureControl* cctrl = creature_control_get_from_thing(thing);
    if (param->num1 > 0)
    {
        if (cctrl->dragtng_idx == param->num1) {
            return LONG_MAX;
        }
        return -1;
    }
    ERRORLOG("No thing index to find dragging creature with");
    return -1;
}

/**
 * Filter function for selecting most experienced creature.
 *
 * @param thing Creature thing to be filtered.
 * @param param Struct with creature model, owner and GUI job to be accepted.
 * @param maximizer Previous max value.
 * @return If returned value is greater than maximizer, then the filtering result should be updated.
 */
long player_list_creature_filter_most_experienced(const struct Thing *thing, MaxTngFilterParam param, long maximizer)
{
    struct CreatureControl* cctrl = creature_control_get_from_thing(thing);
    // New 'maximizer' value. Should be at least 1; maximum is, in this case, CREATURE_MAX_LEVEL.
    long nmaxim = cctrl->explevel + 1;
    if ( ((param->plyr_idx == -1) || (thing->owner == param->plyr_idx))
        && (thing->class_id == param->class_id)
        && ((thing_matches_model(thing,param->model_id)))
        && ((param->num1 == -1) || (get_creature_gui_job(thing) == param->num1))
        && (nmaxim > maximizer) )
    {
        return nmaxim;
    }
    // If conditions are not met, return -1 to be sure thing will not be returned.
    return -1;
}

/**
 * Filter function for selecting most experienced and pickable creature.
 *
 * @param thing Creature thing to be filtered.
 * @param param Struct with creature model, owner and GUI job to be accepted.
 * @param maximizer Previous max value.
 * @return If returned value is greater than maximizer, then the filtering result should be updated.
 */
long player_list_creature_filter_most_experienced_and_pickable1(const struct Thing *thing, MaxTngFilterParam param, long maximizer)
{
    struct CreatureControl* cctrl = creature_control_get_from_thing(thing);
    // New 'maximizer' value. Should be at least 1; maximum is, in this case, CREATURE_MAX_LEVEL.
    long nmaxim = cctrl->explevel + 1;
    if ( ((param->plyr_idx == -1) || (thing->owner == param->plyr_idx))
        && (thing->class_id == param->class_id)
        && ((thing_matches_model(thing,param->model_id)))
        && ((param->num1 == -1) || (get_creature_gui_job(thing) == param->num1))
        && !thing_is_picked_up(thing)
        && (thing->active_state != CrSt_CreatureUnconscious) && (nmaxim > maximizer) )
    {
        if (can_thing_be_picked_up_by_player(thing, param->plyr_idx))
        {
            return nmaxim;
        }
    }
    // If conditions are not met, return -1 to be sure thing will not be returned.
    return -1;
}

/**
 * Filter function for selecting most experienced and "pickable2" creature.
 *
 * @param thing Creature thing to be filtered.
 * @param param Struct with creature model, owner and GUI job to be accepted.
 * @param maximizer Previous max value.
 * @return If returned value is greater than maximizer, then the filtering result should be updated.
 */
long player_list_creature_filter_most_experienced_and_pickable2(const struct Thing *thing, MaxTngFilterParam param, long maximizer)
{
    struct CreatureControl* cctrl = creature_control_get_from_thing(thing);
    // New 'maximizer' value. Should be at least 1; maximum is, in this case, CREATURE_MAX_LEVEL.
    long nmaxim = cctrl->explevel + 1;
    if ( ((param->plyr_idx == -1) || (thing->owner == param->plyr_idx))
        && (thing->class_id == param->class_id)
        && ((thing_matches_model(thing,param->model_id)))
        && ((param->num1 == -1) || (get_creature_gui_job(thing) == param->num1))
        && !thing_is_picked_up(thing)
        && (thing->active_state != CrSt_CreatureUnconscious) && (nmaxim > maximizer) )
    {
        if (can_thing_be_picked_up2_by_player(thing, param->plyr_idx))
        {
            return nmaxim;
        }
    }
    // If conditions are not met, return -1 to be sure thing will not be returned.
    return -1;
}

/**
 * Filter function for selecting least experienced creature.
 *
 * @param thing Creature thing to be filtered.
 * @param param Struct with creature model, owner and GUI job to be accepted.
 * @param maximizer Previous max value.
 * @return If returned value is greater than maximizer, then the filtering result should be updated.
 */
long player_list_creature_filter_least_experienced(const struct Thing *thing, MaxTngFilterParam param, long maximizer)
{
    struct CreatureControl* cctrl = creature_control_get_from_thing(thing);
    // New 'maximizer' value. Should be at least 1; maximum is, in this case, CREATURE_MAX_LEVEL.
    long nmaxim = CREATURE_MAX_LEVEL - cctrl->explevel;
    if ( ((param->plyr_idx == -1) || (thing->owner == param->plyr_idx))
      && (thing->class_id == param->class_id)
      && ((thing_matches_model(thing,param->model_id)))
      && ((param->num1 == -1) || (get_creature_gui_job(thing) == param->num1))
      && (nmaxim > maximizer) )
    {
        return nmaxim;
    }
    // If conditions are not met, return -1 to be sure thing will not be returned.
    return -1;
}

/**
 * Filter function for selecting least experienced and pickable creature.
 *
 * @param thing Creature thing to be filtered.
 * @param param Struct with creature model, owner and GUI job to be accepted.
 * @param maximizer Previous max value.
 * @return If returned value is greater than maximizer, then the filtering result should be updated.
 */
long player_list_creature_filter_least_experienced_and_pickable1(const struct Thing *thing, MaxTngFilterParam param, long maximizer)
{
    struct CreatureControl* cctrl = creature_control_get_from_thing(thing);
    // New 'maximizer' value. Should be at least 1; maximum is, in this case, CREATURE_MAX_LEVEL.
    long nmaxim = CREATURE_MAX_LEVEL - cctrl->explevel;
    if ( ((param->plyr_idx == -1) || (thing->owner == param->plyr_idx))
      && (thing->class_id == param->class_id)
      && ((thing_matches_model(thing,param->model_id)))
      && ((param->num1 == -1) || (get_creature_gui_job(thing) == param->num1))
      && !thing_is_picked_up(thing)
      && (thing->active_state != CrSt_CreatureUnconscious) && (nmaxim > maximizer) )
    {
      if (can_thing_be_picked_up_by_player(thing, param->plyr_idx))
      {
        return nmaxim;
      }
    }
    // If conditions are not met, return -1 to be sure thing will not be returned.
    return -1;
}

/**
 * Filter function for selecting least experienced and "pickable2" creature.
 *
 * @param thing Creature thing to be filtered.
 * @param param Struct with creature model, owner and GUI job to be accepted.
 * @param maximizer Previous max value.
 * @return If returned value is greater than maximizer, then the filtering result should be updated.
 */
long player_list_creature_filter_least_experienced_and_pickable2(const struct Thing *thing, MaxTngFilterParam param, long maximizer)
{
    struct CreatureControl* cctrl = creature_control_get_from_thing(thing);
    // New 'maximizer' value. Should be at least 1; maximum is, in this case, CREATURE_MAX_LEVEL.
    long nmaxim = CREATURE_MAX_LEVEL - cctrl->explevel;
    if ( ((param->plyr_idx == -1) || (thing->owner == param->plyr_idx))
      && (thing->class_id == param->class_id)
      && ((thing_matches_model(thing,param->model_id)))
      && ((param->num1 == -1) || (get_creature_gui_job(thing) == param->num1))
      && !thing_is_picked_up(thing)
      && (thing->active_state != CrSt_CreatureUnconscious) && (nmaxim > maximizer) )
    {
      if (can_thing_be_picked_up2_by_player(thing, param->plyr_idx))
      {
        return nmaxim;
      }
    }
    // If conditions are not met, return -1 to be sure thing will not be returned.
    return -1;
}

/**
 * Filter function for selecting first creature with given GUI Job.
 *
 * @param thing Creature thing to be filtered.
 * @param param Struct with creature model, owner and GUI Job to be accepted.
 * @param maximizer Previous max value.
 * @return If returned value is greater than maximizer, then the filtering result should be updated.
 */
long player_list_creature_filter_of_gui_job(const struct Thing *thing, MaxTngFilterParam param, long maximizer)
{
    if ( ((param->plyr_idx == -1) || (thing->owner == param->plyr_idx))
      && (thing->class_id == param->class_id)
      && ((thing_matches_model(thing,param->model_id)))
      && ((param->num1 == -1) || (get_creature_gui_job(thing) == param->num1))) // job_idx
    {
        // New 'maximizer' equal to MAX_LONG will stop the sweeping
        // and return this thing immediately.
        return LONG_MAX;
    }
    // If conditions are not met, return -1 to be sure thing will not be returned.
    return -1;
}

/**
 * Filter function for selecting first pickable creature with given GUI Job.
 *
 * @param thing Creature thing to be filtered.
 * @param param Struct with creature model, owner and GUI Job to be accepted.
 * @param maximizer Previous max value.
 * @return If returned value is greater than maximizer, then the filtering result should be updated.
 */
long player_list_creature_filter_of_gui_job_and_pickable1(const struct Thing *thing, MaxTngFilterParam param, long maximizer)
{
    if ( ((param->plyr_idx == -1) || (thing->owner == param->plyr_idx))
      && (thing->class_id == param->class_id)
      && ((thing_matches_model(thing,param->model_id)))
      && !thing_is_picked_up(thing)
      && ((param->num1 == -1) || (get_creature_gui_job(thing) == param->num1)) // job_idx
      && (thing->active_state != CrSt_CreatureUnconscious) )
    {
      if (can_thing_be_picked_up_by_player(thing, param->plyr_idx))
      {
          // New 'maximizer' equal to MAX_LONG will stop the sweeping
          // and return this thing immediately.
          return LONG_MAX;
      }
    }
    // If conditions are not met, return -1 to be sure thing will not be returned.
    return -1;
}

/**
 * Filter function for selecting first 'pickable2' creature with given GUI state.
 *
 * @param thing Creature thing to be filtered.
 * @param param Struct with creature model, owner and GUI state to be accepted.
 * @param maximizer Previous max value.
 * @return If returned value is greater than maximizer, then the filtering result should be updated.
 */
long player_list_creature_filter_of_gui_job_and_pickable2(const struct Thing *thing, MaxTngFilterParam param, long maximizer)
{
    if ( ((param->plyr_idx == -1) || (thing->owner == param->plyr_idx))
      && (thing->class_id == param->class_id)
      && ((thing_matches_model(thing,param->model_id)))
      && !thing_is_picked_up(thing)
      && ((param->num1 == -1) || (get_creature_gui_job(thing) == param->num1))
      && (thing->active_state != CrSt_CreatureUnconscious) )
    {
      if (can_thing_be_picked_up2_by_player(thing, param->plyr_idx))
      {
          // New 'maximizer' equal to MAX_LONG will stop the sweeping
          // and return this thing immediately.
          return LONG_MAX;
      }
    }
    // If conditions are not met, return -1 to be sure thing will not be returned.
    return -1;
}

/**
 * Returns a creature in fight which gives highest score value.
 * @return The thing in fight, or invalid thing if not found.
 */
struct Thing *find_players_highest_score_creature_in_fight_not_affected_by_spell(PlayerNumber plyr_idx, PowerKind pwkind)
{
    struct Dungeon* dungeon = get_players_num_dungeon(plyr_idx);
    struct CompoundTngFilterParam param;
    param.plyr_idx = -1;
    param.class_id = 0;
    param.model_id = CREATURE_ANY;
    param.num1 = pwkind;
    Thing_Maximizer_Filter filter = player_list_creature_filter_in_fight_and_not_affected_by_spell;
    struct Thing* creatng = get_player_list_creature_with_filter(dungeon->creatr_list_start, filter, &param);
    if (thing_is_invalid(creatng)) {
        creatng = get_player_list_creature_with_filter(dungeon->digger_list_start, filter, &param);
    }
    return creatng;
}

/**
 * Returns a creature who is dragging given thing.
 * @param dragtng The thing being dragged.
 * @return The thing which is dragging, or invalid thing if not found.
 */
struct Thing *find_creature_dragging_thing(const struct Thing *dragtng)
{
    SYNCDBG(19,"Starting");
    Thing_Maximizer_Filter filter = player_list_creature_filter_dragging_specific_thing;
    struct CompoundTngFilterParam param;
    param.class_id = TCls_Creature;
    param.model_id = CREATURE_ANY;
    param.plyr_idx = -1;
    param.num1 = dragtng->index;
    param.num2 = -1;
    param.num3 = -1;
    return get_nth_thing_of_class_with_filter(filter, &param, 0);
}

/**
 * Returns highest level creature of given kind which is owned by given player.
 * @param breed_idx The creature kind index, or -1 if all special diggers are to be accepted.
 * @param pick_check Changes the check function which determines whether the creature is pickable.
 * @return
 */
struct Thing *find_players_highest_level_creature_of_breed_and_gui_job(long crmodel, long job_idx, PlayerNumber plyr_idx, unsigned char pick_check)
{
    Thing_Maximizer_Filter filter;
    struct Dungeon* dungeon = get_players_num_dungeon(plyr_idx);
    struct CompoundTngFilterParam param;
    param.plyr_idx = plyr_idx;
    param.class_id = TCls_Creature;
    param.model_id = crmodel;
    param.num1 = job_idx;
    switch (pick_check)
    {
    default:
        WARNLOG("Invalid check selection, %d",(int)pick_check);
        // fall through
    case 0:
        filter = player_list_creature_filter_most_experienced;
        break;
    case 1:
        filter = player_list_creature_filter_most_experienced_and_pickable1;
        break;
    case 2:
        filter = player_list_creature_filter_most_experienced_and_pickable2;
        break;
    }
    TbBool is_spec_digger = (crmodel > 0) && creature_kind_is_for_dungeon_diggers_list(plyr_idx, crmodel);
    struct Thing* thing = INVALID_THING;
    if ((!is_spec_digger) || (crmodel == CREATURE_ANY))
    {
        thing = get_player_list_creature_with_filter(dungeon->creatr_list_start, filter, &param);
    }
    if (((is_spec_digger) || (crmodel == CREATURE_ANY)) && thing_is_invalid(thing))
    {
        thing = get_player_list_creature_with_filter(dungeon->digger_list_start, filter, &param);
    }
    return thing;
}

/**
 * Returns lowest level creature of given kind which is owned by given player.
 * @param breed_idx The creature kind index, or -1 if all are to be accepted.
 * @param pick_check Changes the check function which determines whether the creature is pickable.
 * @return
 */
struct Thing *find_players_lowest_level_creature_of_breed_and_gui_job(long crmodel, long job_idx, PlayerNumber plyr_idx, unsigned char pick_check)
{
    Thing_Maximizer_Filter filter;
    struct Dungeon* dungeon = get_players_num_dungeon(plyr_idx);
    struct CompoundTngFilterParam param;
    param.plyr_idx = plyr_idx;
    param.class_id = TCls_Creature;
    param.model_id = crmodel;
    param.num1 = job_idx;
    switch (pick_check)
    {
    default:
        WARNLOG("Invalid check selection, %d",(int)pick_check);
        // fall through
    case 0:
        filter = player_list_creature_filter_least_experienced;
        break;
    case 1:
        filter = player_list_creature_filter_least_experienced_and_pickable1;
        break;
    case 2:
        filter = player_list_creature_filter_least_experienced_and_pickable2;
        break;
    }
    TbBool is_spec_digger = (crmodel > 0) && creature_kind_is_for_dungeon_diggers_list(plyr_idx, crmodel);
    struct Thing* thing = INVALID_THING;
    if ((!is_spec_digger) || (crmodel == CREATURE_ANY) || (crmodel == CREATURE_NOT_A_DIGGER))
    {
        thing = get_player_list_creature_with_filter(dungeon->creatr_list_start, filter, &param);
    }
    if (((is_spec_digger) || (crmodel == CREATURE_ANY) || (crmodel == CREATURE_DIGGER)) && thing_is_invalid(thing))
    {
        thing = get_player_list_creature_with_filter(dungeon->digger_list_start, filter, &param);
    }
    return thing;
}

/**
 * Returns first creature of given kind which is doing given job and is owned by given player.
 * @param breed_idx The creature kind index, or -1 if all special diggers are to be accepted.
 * @param job_idx Creature GUI job, or -1 if all jobs are to be accepted.
 * @param pick_check Changes the check function which determines whether the creature is pickable.
 * @return
 */
struct Thing *find_players_first_creature_of_breed_and_gui_job(long crmodel, long job_idx, PlayerNumber plyr_idx, unsigned char pick_check)
{
    Thing_Maximizer_Filter filter;
    SYNCDBG(5,"Searching for model %d, GUI job %d",(int)crmodel,(int)job_idx);
    struct Dungeon* dungeon = get_players_num_dungeon(plyr_idx);
    struct CompoundTngFilterParam param;
    param.plyr_idx = plyr_idx;
    param.class_id = TCls_Creature;
    param.model_id = crmodel;
    param.num1 = job_idx;
    switch (pick_check)
    {
    default:
        WARNLOG("Invalid check selection, %d",(int)pick_check);
        // fall through
    case 0:
        filter = player_list_creature_filter_of_gui_job;
        break;
    case 1:
        filter = player_list_creature_filter_of_gui_job_and_pickable1;
        break;
    case 2:
        filter = player_list_creature_filter_of_gui_job_and_pickable2;
        break;
    }
    TbBool is_spec_digger = (crmodel > 0) && creature_kind_is_for_dungeon_diggers_list(plyr_idx, crmodel);
    struct Thing* thing = INVALID_THING;
    if ((!is_spec_digger) || (crmodel == CREATURE_ANY))
    {
        thing = get_player_list_creature_with_filter(dungeon->creatr_list_start, filter, &param);
    }
    if (((is_spec_digger) || (crmodel == CREATURE_ANY) || (crmodel == CREATURE_DIGGER)) && thing_is_invalid(thing))
    {
        thing = get_player_list_creature_with_filter(dungeon->digger_list_start, filter, &param);
    }
    return thing;
}

/**
 * Gives next creature of given kind and GUI job which belongs to given player.
 *
 * @param breed_idx The creature kind index, or -1 if all special diggers are to be accepted.
 * @param job_idx Creature GUI job, or -1 if all jobs are to be accepted.
 * @param plyr_idx Player to whom the thing should belong to.
 * @param pick_check Changes the check function which determines whether the creature is pickable.
 * @return
 */
struct Thing *find_players_next_creature_of_breed_and_gui_job(long crmodel, long job_idx, PlayerNumber plyr_idx, unsigned char pick_flags)
{
    SYNCDBG(5,"Searching for model %d, GUI job %d",(int)crmodel,(int)job_idx);
    struct Thing* thing = INVALID_THING;
    struct Dungeon* dungeon = get_players_num_dungeon(plyr_idx);
    /* Check if we should start the search with a creature after last one, not from start of the list */
    if ((pick_flags & TPF_OrderedPick) == 0)
    {
        long i;
        if (crmodel != CREATURE_ANY)
        {
            i = dungeon->selected_creatures_of_model[crmodel];
            thing = thing_get(i);
            // If the index is invalid, don't try to use it
            if (!thing_exists(thing) || !thing_is_creature(thing) || (thing->model != crmodel) || (thing->owner != plyr_idx))
            {
                dungeon->selected_creatures_of_model[crmodel] = 0;
                thing = INVALID_THING;
            }
        } else
        if (job_idx != -1)
        {
            i = dungeon->selected_creatures_of_gui_job[job_idx];
            thing = thing_get(i);
            // If the index is invalid, don't try to use it
            if (!thing_exists(thing) || !thing_is_creature(thing) ||  (thing->owner != plyr_idx))
            {
                dungeon->selected_creatures_of_gui_job[job_idx] = 0;
                thing = INVALID_THING;
            }
        }
    }
    // If the thing previously picked up seem right, allow next creature to be checked first
    if (!thing_is_invalid(thing))
    {
        struct CreatureControl* cctrl = creature_control_get_from_thing(thing);
        if ((pick_flags & TPF_ReverseOrder) != 0)
        {
            thing = thing_get(cctrl->players_prev_creature_idx);
        } else
        {
            thing = thing_get(cctrl->players_next_creature_idx);
        }
    }

    /* If requested ordered pick, get either highest or lowest level creature */
    if ((pick_flags & TPF_OrderedPick) != 0)
    {
        if ((pick_flags & TPF_ReverseOrder) != 0)
        {
            thing = find_players_lowest_level_creature_of_breed_and_gui_job(crmodel, job_idx, plyr_idx, (pick_flags & TPF_PickableCheck) ? 1 : 2);
        } else
        {
            thing = find_players_highest_level_creature_of_breed_and_gui_job(crmodel, job_idx, plyr_idx, (pick_flags & TPF_PickableCheck) ? 1 : 2);
        }
    } else
    /* If filtering is unordered, use the index of previous creature */
    if (!thing_is_invalid(thing))
    {
        struct CompoundTngFilterParam param;
        param.plyr_idx = plyr_idx;
        param.class_id = TCls_Creature;
        param.model_id = crmodel;
        param.num1 = job_idx;
        Thing_Maximizer_Filter filter;
        if ((pick_flags & TPF_PickableCheck) != 0)
        {
            filter = player_list_creature_filter_of_gui_job_and_pickable1;
        } else
        {
            filter = player_list_creature_filter_of_gui_job_and_pickable2;
        }
        thing = get_player_list_creature_with_filter(thing->index, filter, &param);
    }
    // If nothing found yet, use an algorithm which returns a first match
    if (thing_is_invalid(thing))
    {
        thing = find_players_first_creature_of_breed_and_gui_job(crmodel, job_idx, plyr_idx, (pick_flags & TPF_PickableCheck) ? 1 : 2);
    }
    // If no matches were found, then there are simply no matching creatures
    if (thing_is_invalid(thing))
    {
        return INVALID_THING;
    }
    // Remember the creature we've found
    if (crmodel != CREATURE_ANY)
    {
        if (thing->model != crmodel) {
            ERRORLOG("Searched for model %d, but found %d.",(int)crmodel,(int)thing->model);
        }
        dungeon->selected_creatures_of_model[thing->model] = thing->index;
    }
    if (job_idx != -1)
    {
        if (get_creature_gui_job(thing) != job_idx) {
            ERRORLOG("Searched for GUI job %d, but found %d.",(int)job_idx,(int)get_creature_gui_job(thing));
        }
        dungeon->selected_creatures_of_gui_job[get_creature_gui_job(thing)] = thing->index;
    }
    return thing;
}

struct Thing *pick_up_creature_of_model_and_gui_job(long crmodel, long job_idx, PlayerNumber plyr_idx, unsigned char pick_flags)
{
    struct Thing* thing = find_players_next_creature_of_breed_and_gui_job(crmodel, job_idx, plyr_idx, pick_flags);
    if (thing_is_invalid(thing))
    {
        SYNCDBG(2,"Can't find creature of model %d and GUI job %d.",(int)crmodel,(int)job_idx);
        return INVALID_THING;
    }
    struct Dungeon* dungeon = get_dungeon(plyr_idx);
    if (crmodel < gameadd.crtr_conf.model_count)
    {
        if ((job_idx == -1) || (dungeon->guijob_all_creatrs_count[crmodel][job_idx & 0x03]))
        {
            set_players_packet_action(get_player(plyr_idx), PckA_UsePwrHandPick, thing->index, 0, 0, 0);
        }
    } else
    if ((crmodel == CREATURE_ANY))
    {
        set_players_packet_action(get_player(plyr_idx), PckA_UsePwrHandPick, thing->index, 0, 0, 0);
    } else
    {
        ERRORLOG("Creature model %d out of range.",(int)crmodel);
    }
    return thing;
}

/**
 *
 * @param crmodel
 * @param job_idx
  * @param pick_flags
 * @note originally was go_to_next_creature_of_breed_and_job()
 */
void go_to_next_creature_of_model_and_gui_job(long crmodel, long job_idx, unsigned char pick_flags)
{
    struct Thing* creatng = find_players_next_creature_of_breed_and_gui_job(crmodel, job_idx, my_player_number, pick_flags);
    if (!thing_is_invalid(creatng))
    {
        struct PlayerInfo* player = get_my_player();
        set_players_packet_action(player, PckA_ZoomToPosition, creatng->mappos.x.val, creatng->mappos.y.val, 0, 0);
    }
}

TbBool creature_is_doing_job_in_room_role(const struct Thing *creatng, RoomRole rrole)
{
    {
        // Check if we're just starting a job related to that room
        CrtrStateId pvstate = get_creature_state_besides_interruptions(creatng);
        CrtrStateId nxstate = get_initial_state_for_job(get_job_for_room_role(rrole, JoKF_None, Job_NULL));
        if ((pvstate != CrSt_Unused) && (pvstate == nxstate)) {
            return true;
        }
    }
    {
        // Check if we're already working in that room kind
        struct Room* room = get_room_creature_works_in(creatng);
        if (!room_is_invalid(room)) {
            return ((get_room_roles(room->kind) & rrole) != 0);
        }
    }
    return false;
}

long player_list_creature_filter_needs_to_be_placed_in_room_for_job(const struct Thing *thing, MaxTngFilterParam param, long maximizer)
{
    SYNCDBG(19,"Starting for %s index %d owner %d",thing_model_name(thing),(int)thing->index,(int)thing->owner);
    struct Computer2* comp = (struct Computer2*)(param->ptr1);
    struct Dungeon* dungeon = comp->dungeon;
    if (!can_thing_be_picked_up_by_player(thing, dungeon->owner)) {
        return -1;
    }
    if (creature_is_being_dropped(thing)) {
        return -1;
    }
    struct CreatureControl* cctrl = creature_control_get_from_thing(thing);
    struct CreatureStats* crstat = creature_stats_get_from_thing(thing);

    // If the creature is too angry to help it
    if (creature_is_doing_anger_job(thing) || anger_is_creature_livid(thing))
    {
        // If the creature is not running free, then leave it where it is
        if (creature_is_kept_in_prison(thing) ||
            creature_is_being_tortured(thing) ||
            creature_is_being_sacrificed(thing)) {
            return -1;
        }
        // Try torturing it
        if (player_has_room_of_role(dungeon->owner, get_room_role_for_job(Job_PAINFUL_TORTURE)))
        {
            param->num2 = Job_PAINFUL_TORTURE;
            return LONG_MAX;
        }
        // Or putting in prison
        if (player_has_room_of_role(dungeon->owner, get_room_role_for_job(Job_CAPTIVITY)))
        {
            param->num2 = Job_CAPTIVITY;
            return LONG_MAX;
        }
        // If we can't, then just let it leave the dungeon
        if (player_has_room_of_role(dungeon->owner, get_room_role_for_job(Job_EXEMPT)))
        {
            param->num2 = Job_EXEMPT;
            return LONG_MAX;
        }
    }

    int health_permil = get_creature_health_permil(thing);
    // If it's angry but not furious, or has lost health due to disease,
    // then should be placed in temple
    if ((anger_is_creature_angry(thing) ||
     (creature_affected_by_spell(thing, SplK_Disease) && (health_permil <= (gameadd.disease_to_temple_pct*10))))
     && creature_can_do_job_for_player(thing, dungeon->owner, Job_TEMPLE_PRAY, JobChk_None))
    {
        // If already at temple, then don't do anything
        if (creature_is_doing_temple_pray_activity(thing))
            return -1;
        if (player_has_room_of_role(dungeon->owner, get_room_role_for_job(Job_TEMPLE_PRAY)))
        {
            param->num2 = Job_TEMPLE_PRAY;
            return LONG_MAX;
        }
    }

    // If the creature require healing, then drop it to lair. When in combat, try to cast heal first.
    if (cctrl->combat_flags)
    {
        // Simplified algorithm when creature is in combat
        if (creature_requires_healing(thing))
        {
            // If already at lair, then don't do anything
            if (!creature_is_doing_lair_activity(thing))
            {
                // cast heal if we can, don't always use max level to appear lifelike
                int splevel = PLAYER_RANDOM(dungeon->owner, 4) + 5;
                if (computer_able_to_use_power(comp, PwrK_HEALCRTR, splevel, 1))
                {
                    if (try_game_action(comp, dungeon->owner, GA_UsePwrHealCrtr, splevel, thing->mappos.x.stl.num, thing->mappos.y.stl.num, thing->index, 1) > Lb_OK)
                    {
                        return LONG_MAX;
                    } else
                    {
                        return -1;
                    }
                } else
                // otherwise, put it into room we want
                {
                    if (creature_can_do_healing_sleep(thing))
                    {
                        if (player_has_room_of_role(dungeon->owner, get_room_role_for_job(Job_TAKE_SLEEP)))
                        {
                            param->num2 = Job_TAKE_SLEEP;
                            return LONG_MAX;
                        }
                    }
                }
            }
        }
        return -1;
    } else
    {
        if (creature_can_do_healing_sleep(thing))
        {
            // Be more careful when not in combat
            if ((health_permil < 1000*crstat->heal_threshold/256) || !creature_has_lair_room(thing))
            {
                // If already at lair, then don't do anything
                if (creature_is_doing_lair_activity(thing))
                    return -1;
                // don't force it to lair if it wants to eat or take salary
                if (creature_is_doing_garden_activity(thing) || creature_is_taking_salary_activity(thing))
                    return -1;
                // otherwise, put it into room we want
                if (player_has_room_of_role(dungeon->owner, get_room_role_for_job(Job_TAKE_SLEEP)))
                {
                    param->num2 = Job_TAKE_SLEEP;
                    return LONG_MAX;
                }
            }
        }
    }

    // If creature is hungry, place it at garden
    if (hunger_is_creature_hungry(thing))
    {
        // If already at garden, then don't do anything
        if (creature_is_doing_garden_activity(thing))
            return -1;
        // don't force it if it wants to take salary
        if (creature_is_taking_salary_activity(thing))
            return -1;
        // otherwise, put it into room we want
        if (player_has_room_of_role(dungeon->owner, get_room_role_for_job(Job_TAKE_FEED)))
        {
            param->num2 = Job_TAKE_FEED;
            return LONG_MAX;
        }
    }

    // If creature wants salary, let it go get the gold
    if ( cctrl->paydays_owed )
    {
        // If already taking salary, then don't do anything
        if (creature_is_taking_salary_activity(thing))
            return -1;
        if (player_has_room_of_role(dungeon->owner, get_room_role_for_job(Job_TAKE_SALARY)))
        {
            param->num2 = Job_TAKE_SALARY;
            return LONG_MAX;
        }
    }

    TbBool force_state_reset = false;
    // Creatures may have primary jobs other than training, or selected when there was no possibility to train
    // Make sure they are re-assigned sometimes
    if (creature_could_be_placed_in_better_room(comp, thing))
    {
        force_state_reset = true;
    }

    // Get other rooms the creature may work in
    if (creature_state_is_unset(thing) || force_state_reset)
    {
        CreatureJob new_job = get_job_to_place_creature_in_room(comp, thing);
        // Make sure the place we've selected is not the same as the one creature works in now
        if (!creature_is_doing_job_in_room_role(thing, get_room_role_for_job(new_job)))
        {
            param->num2 = new_job;
            return LONG_MAX;
        }
    }
    return -1;
}

struct Thing *create_footprint_sine(struct Coord3d *crtr_pos, unsigned short phase, short nfoot, unsigned short model, unsigned short owner)
{
  struct Coord3d pos;
  pos.x.val = crtr_pos->x.val;
  pos.y.val = crtr_pos->y.val;
  pos.z.val = crtr_pos->z.val;
  unsigned int i;
  switch (nfoot)
  {
  case 1:
      i = (phase - 512);
      pos.x.val += distance_with_angle_to_coord_x(64, i);
      pos.y.val += distance_with_angle_to_coord_y(64, i);
      return create_thing(&pos, TCls_EffectElem, model, owner, -1);
  case 2:
      i = (phase - 512);
      pos.x.val -= distance_with_angle_to_coord_x(64, i);
      pos.y.val -= distance_with_angle_to_coord_y(64, i);
      return create_thing(&pos, TCls_EffectElem, model, owner, -1);
  }
  return INVALID_THING;
}

void place_bloody_footprint(struct Thing *thing)
{
    struct CreatureControl* cctrl = creature_control_get_from_thing(thing);
    if (creature_control_invalid(cctrl))
    {
        ERRORLOG("Invalid creature control; no action");
        return;
    }
    short nfoot = get_foot_creature_has_down(thing);
    struct Thing* footng;
    switch (creatures[thing->model % gameadd.crtr_conf.model_count].field_6)
    {
    case 3:
    case 4:
        break;
    case 5:
        if (nfoot)
        {
            footng = create_thing(&thing->mappos, TCls_EffectElem, TngEffElm_Blood4, thing->owner, -1);
            if (!thing_is_invalid(footng)) {
                cctrl->bloody_footsteps_turns--;
            }
        }
        break;
    default:
        footng = create_footprint_sine(&thing->mappos, thing->move_angle_xy, nfoot, 23, thing->owner);
        if (!thing_is_invalid(footng)) {
            cctrl->bloody_footsteps_turns--;
        }
        break;
    }
  }

TbBool update_controlled_creature_movement(struct Thing *thing)
{
    struct CreatureControl* cctrl = creature_control_get_from_thing(thing);
    TbBool upd_done = false;
    if ((thing->movement_flags & TMvF_Flying) != 0)
    {
        if (cctrl->move_speed != 0)
        {
            cctrl->moveaccel.x.val = distance3d_with_angles_to_coord_x(cctrl->move_speed, thing->move_angle_xy, thing->move_angle_z);
            cctrl->moveaccel.y.val = distance3d_with_angles_to_coord_y(cctrl->move_speed, thing->move_angle_xy, thing->move_angle_z);
            cctrl->moveaccel.z.val = distance_with_angle_to_coord_z(cctrl->move_speed, thing->move_angle_z);
        }
        if (cctrl->orthogn_speed != 0)
        {
            cctrl->moveaccel.x.val += distance_with_angle_to_coord_x(cctrl->orthogn_speed, thing->move_angle_xy - LbFPMath_PI/2);
            cctrl->moveaccel.y.val += distance_with_angle_to_coord_y(cctrl->orthogn_speed, thing->move_angle_xy - LbFPMath_PI/2);
        }
    } else
    {
        if (cctrl->move_speed != 0)
        {
            cctrl->moveaccel.x.val = distance_with_angle_to_coord_x(cctrl->move_speed, thing->move_angle_xy);
            cctrl->moveaccel.y.val = distance_with_angle_to_coord_y(cctrl->move_speed, thing->move_angle_xy);
            upd_done = true;
        }
        if (cctrl->orthogn_speed != 0)
        {
            cctrl->moveaccel.x.val += distance_with_angle_to_coord_x(cctrl->orthogn_speed, thing->move_angle_xy - LbFPMath_PI/2);
            cctrl->moveaccel.y.val += distance_with_angle_to_coord_y(cctrl->orthogn_speed, thing->move_angle_xy - LbFPMath_PI/2);
            upd_done = true;
        }
    }
    return upd_done;
}

TbBool update_flight_altitude_towards_typical(struct Thing *thing)
{
    struct CreatureControl* cctrl = creature_control_get_from_thing(thing);
    struct Coord3d nxpos;
    nxpos.x.val = thing->mappos.x.val + cctrl->moveaccel.x.val;
    nxpos.y.val = thing->mappos.y.val + cctrl->moveaccel.y.val;
    nxpos.z.val = subtile_coord(1,0);
    MapCoord floor_height, ceiling_height;
    get_floor_and_ceiling_height_under_thing_at(thing, &nxpos, &floor_height, &ceiling_height);
    MapCoordDelta thing_curr_alt = thing->mappos.z.val;
    SYNCDBG(16,"The height for %s index %d owner %d must fit between %d and %d, now is %d",thing_model_name(thing),(int)thing->index,(int)thing->owner,(int)floor_height,(int)ceiling_height,(int)thing_curr_alt);
    MoveSpeed max_speed = cctrl->max_speed / 8;
    if (max_speed < 1)
        max_speed = 1;
    MapCoordDelta i = floor_height + NORMAL_FLYING_ALTITUDE;
    MapCoordDelta max_pos_to_ceiling = ceiling_height - thing->clipbox_size_yz;
    if ((floor_height < max_pos_to_ceiling) && (i > max_pos_to_ceiling))
        i = max_pos_to_ceiling;
    i -= thing_curr_alt;
    if (i > 0)
    {
        if (i >= max_speed)
            i = max_speed;
        cctrl->moveaccel.z.val += i;
        return true;
    }
    else if (i < 0)
    {
        i = -i;
        if (i >= max_speed)
            i = max_speed;
        cctrl->moveaccel.z.val -= i;
        return true;
    }
    return false;
}

short update_creature_movements(struct Thing *thing)
{
    SYNCDBG(18,"Starting");
    struct CreatureControl* cctrl = creature_control_get_from_thing(thing);
    if (creature_control_invalid(cctrl))
    {
        ERRORLOG("Invalid creature control; no action");
        return false;
    }
    short upd_done = 0;
    if (cctrl->stateblock_flags != 0)
    {
        upd_done = 1;
        cctrl->moveaccel.x.val = 0;
        cctrl->moveaccel.y.val = 0;
        cctrl->moveaccel.z.val = 0;
        cctrl->move_speed = 0;
        cctrl->flgfield_2 &= ~TF2_Unkn01;
    } else
    {
      if ((thing->alloc_flags & TAlF_IsControlled) != 0)
      {
          if (update_controlled_creature_movement(thing)) {
              upd_done = 1;
          }
      } else
      if ((cctrl->flgfield_2 & TF2_Unkn01) != 0)
      {
          upd_done = 1;
          cctrl->flgfield_2 &= ~TF2_Unkn01;
      } else
      if (cctrl->move_speed != 0)
      {
          upd_done = 1;
          cctrl->moveaccel.x.val = distance_with_angle_to_coord_x(cctrl->move_speed, thing->move_angle_xy);
          cctrl->moveaccel.y.val = distance_with_angle_to_coord_y(cctrl->move_speed, thing->move_angle_xy);
          cctrl->moveaccel.z.val = 0;
      }
      if (((thing->movement_flags & TMvF_Flying) != 0) && ((thing->alloc_flags & TAlF_IsControlled) == 0))
      {
          if (update_flight_altitude_towards_typical(thing)) {
              upd_done = 1;
          }
      }
    }
    SYNCDBG(19,"Finished for %s index %d with acceleration (%d,%d,%d)",thing_model_name(thing),
        (int)thing->index,(int)cctrl->moveaccel.x.val,(int)cctrl->moveaccel.y.val,(int)cctrl->moveaccel.z.val);
    if (upd_done) {
        return true;
    } else {
        return ((cctrl->moveaccel.x.val != 0) || (cctrl->moveaccel.y.val != 0) || (cctrl->moveaccel.z.val != 0));
    }
}

void check_for_creature_escape_from_lava(struct Thing *thing)
{
    if (((thing->alloc_flags & TAlF_IsControlled) == 0) && ((thing->movement_flags & TMvF_IsOnLava) != 0))
    {
        struct CreatureStats* crstat = creature_stats_get_from_thing(thing);
        if (crstat->hurt_by_lava > 0)
        {
            struct CreatureControl* cctrl = creature_control_get_from_thing(thing);
            if ((!creature_is_escaping_death(thing)) && (cctrl->lava_escape_since + 64 < game.play_gameturn))
            {
                cctrl->lava_escape_since = game.play_gameturn;
                if (cleanup_current_thing_state(thing))
                {
                    if (setup_move_off_lava(thing))
                    {
                        thing->continue_state = CrSt_CreatureEscapingDeath;
                    }
                    else
                    {
                        set_start_state(thing);
                    }
                }
            }
      }
    }
}

TbBool thing_is_on_snow_texture(struct Thing* thing)
{
    #define SNOW_TEXTURE 2
    unsigned char ext_txtr = gameadd.slab_ext_data[get_slab_number(subtile_slab(thing->mappos.x.stl.num), subtile_slab(thing->mappos.y.stl.num))];

    if ((ext_txtr == 0) && (game.texture_id == SNOW_TEXTURE)) //Snow map and on default texture
    {
        return true;
    }
    if (ext_txtr == SNOW_TEXTURE+1) //On non-default texture that is snow
    {
        return true;
    }
    return false;
}

void process_creature_leave_footsteps(struct Thing *thing)
{
    struct Thing *footng;
    short nfoot;
    struct CreatureControl* cctrl = creature_control_get_from_thing(thing);
    if ((thing->movement_flags & TMvF_IsOnWater) != 0)
    {
        nfoot = get_foot_creature_has_down(thing);
        if (nfoot)
        {
          create_effect(&thing->mappos, TngEff_Drip1, thing->owner);
        }
        cctrl->bloody_footsteps_turns = 0;
    } else
    // Bloody footprints
    if (cctrl->bloody_footsteps_turns != 0)
    {
        place_bloody_footprint(thing);
        nfoot = get_foot_creature_has_down(thing);
        footng = create_footprint_sine(&thing->mappos, thing->move_angle_xy, nfoot, TngEffElm_Blood4, thing->owner);
        if (!thing_is_invalid(footng)) {
            cctrl->bloody_footsteps_turns--;
        }
    } else
    {
        // Snow footprints
        TbBool SnowTexture = thing_is_on_snow_texture(thing);
        if (SnowTexture)
        {
            struct SlabMap* slb = get_slabmap_for_subtile(thing->mappos.x.stl.num, thing->mappos.y.stl.num);
            if (slb->kind == SlbT_PATH)
            {
              thing->movement_flags |= TMvF_IsOnSnow;
              nfoot = get_foot_creature_has_down(thing);
              footng = create_footprint_sine(&thing->mappos, thing->move_angle_xy, nfoot, TngEffElm_IceMelt3, thing->owner);
            }
        }
    }
}

/**
 * Applies given damage points to a creature, considering its defensive abilities, and shows health flower.
 * Uses the creature defense value to compute the actual damage.
 * Can be used only to make damage - never to heal creature.
 *
 * @param thing
 * @param dmg
 * @param damage_type
 * @param inflicting_plyr_idx
 */
HitPoints apply_damage_to_thing_and_display_health(struct Thing *thing, HitPoints dmg, DamageType damage_type, PlayerNumber inflicting_plyr_idx)
{
    HitPoints cdamage;
    if (dmg > 0)
    {
        cdamage = apply_damage_to_thing(thing, dmg, damage_type, inflicting_plyr_idx);
    } else {
        cdamage = 0;
    }
    if (cdamage > 0) {
        thing->creature.health_bar_turns = 8;
    }
    return cdamage;
}

void process_landscape_affecting_creature(struct Thing *thing)
{
    SYNCDBG(18,"Starting");
    thing->movement_flags &= ~TMvF_IsOnWater;
    thing->movement_flags &= ~TMvF_IsOnLava;
    thing->movement_flags &= ~TMvF_IsOnSnow;
    struct CreatureControl* cctrl = creature_control_get_from_thing(thing);
    if (creature_control_invalid(cctrl))
    {
        ERRORLOG("Invalid creature control; no action");
        return;
    }
    cctrl->corpse_to_piss_on = 0;

    int stl_idx = get_subtile_number(thing->mappos.x.stl.num, thing->mappos.y.stl.num);
    unsigned long navheight = get_navigation_map_floor_height(thing->mappos.x.stl.num, thing->mappos.y.stl.num);
    if (subtile_coord(navheight,0) == thing->mappos.z.val)
    {
        int i = get_top_cube_at_pos(stl_idx);
        if (cube_is_lava(i))
        {
            struct CreatureStats* crstat = creature_stats_get_from_thing(thing);
            apply_damage_to_thing_and_display_health(thing, crstat->hurt_by_lava, DmgT_Heatburn, -1);
            thing->movement_flags |= TMvF_IsOnLava;
        } else
        if (cube_is_water(i))
        {
            thing->movement_flags |= TMvF_IsOnWater;
        }
        process_creature_leave_footsteps(thing);
        process_creature_standing_on_corpses_at(thing, &thing->mappos);
    }
    check_for_creature_escape_from_lava(thing);
    SYNCDBG(19,"Finished");
}

TbBool add_creature_score_to_owner(struct Thing *thing)
{
    if (is_neutral_thing(thing))
        return false;
    struct Dungeon* dungeon = get_dungeon(thing->owner);
    if (dungeon_invalid(dungeon))
        return false;
    long score = get_creature_thing_score(thing);
    if (dungeon->score < LONG_MAX-score)
        dungeon->score += score;
    else
        dungeon->score = LONG_MAX;
    return true;
}

TbBool remove_creature_score_from_owner(struct Thing *thing)
{
    if (is_neutral_thing(thing))
        return false;
    struct Dungeon* dungeon = get_dungeon(thing->owner);
    if (dungeon_invalid(dungeon))
        return false;
    long score = get_creature_thing_score(thing);
    if (dungeon->score >= score)
        dungeon->score -= score;
    else
        dungeon->score = 0;
    return true;
}

void init_creature_scores(void)
{
    long i;
    long score;
    // compute maximum score
    long max_score = 0;
    for (i=0; i < gameadd.crtr_conf.model_count; i++)
    {
        score = compute_creature_kind_score(i,CREATURE_MAX_LEVEL-1);
        if ((score <= 0) && (i != 0) && (i != gameadd.crtr_conf.model_count -1))
        {
          ERRORLOG("Couldn't get creature %d score value", (int)i);
          continue;
        }
        if (score > max_score)
        {
          max_score = score;
        }
    }
    if (max_score <= 0)
    {
        ERRORLOG("Creatures have no score");
        return;
    }
    // now compute scores for experience levels
    for (i=0; i < gameadd.crtr_conf.model_count; i++)
    {
        for (long k = 0; k < CREATURE_MAX_LEVEL; k++)
        {
          score = compute_creature_kind_score(i,k);
          score = saturate_set_unsigned(200*score / max_score, 8);
          if ((score <= 0) && (i != 0) && (i != 31))
          {
            //WARNMSG("Couldn't get creature %d score for lev %d", i, k);
            score = 1;
          }
          game.creature_scores[i].value[k] = score;
        }
    }
}

long get_creature_thing_score(const struct Thing *thing)
{
    struct CreatureControl* cctrl = creature_control_get_from_thing(thing);
    long crmodel = thing->model;
    if (crmodel >= gameadd.crtr_conf.model_count)
        crmodel = 0;
    if (crmodel < 0)
        crmodel = 0;
    long exp = cctrl->explevel;
    if (exp >= CREATURE_MAX_LEVEL)
        exp = 0;
    if (exp < 0)
        exp = 0;
    return game.creature_scores[crmodel].value[exp];
}

long update_creature_levels(struct Thing *thing)
{
    SYNCDBG(18,"Starting");
    struct CreatureControl* cctrl = creature_control_get_from_thing(thing);
    if ((cctrl->spell_flags & CSAfF_ExpLevelUp) == 0)
        return 0;
    cctrl->spell_flags &= ~CSAfF_ExpLevelUp;
    // If a creature is not on highest level, just update the level
    if (cctrl->explevel+1 < CREATURE_MAX_LEVEL)
    {
        remove_creature_score_from_owner(thing); // the opposite is in set_creature_level()
        set_creature_level(thing, cctrl->explevel+1);
        return 1;
    }
    // If it is highest level, maybe we should transform the creature?
    struct CreatureStats* crstat = creature_stats_get_from_thing(thing);
    if (crstat->grow_up == 0) {
        return 0;
    }
    // Transforming
    struct Thing* newtng = create_creature(&thing->mappos, crstat->grow_up, thing->owner);
    if (thing_is_invalid(newtng))
    {
        ERRORLOG("Could not create creature to transform %s to",thing_model_name(thing));
        return 0;
    }
    set_creature_level(newtng, crstat->grow_up_level-1);
    update_creature_health_to_max(newtng);
    cctrl = creature_control_get_from_thing(thing);
    cctrl->countdown_282 = 50;
    external_set_thing_state(newtng, CrSt_CreatureBeHappy);
    struct PlayerInfo* player = get_player(thing->owner);
    // Switch control if this creature is possessed
    if (is_thing_directly_controlled(thing))
    {
        leave_creature_as_controller(player, thing);
        control_creature_as_controller(player, newtng);
    }
    if (is_thing_passenger_controlled(thing))
    {
        leave_creature_as_passenger(player, thing);
        control_creature_as_passenger(player, newtng);
    }
    // If not directly nor passenger controlled, but still player is doing something with it
    if (thing->index == player->controlled_thing_idx)
    {
        set_selected_creature(player, newtng);
    }
    remove_creature_score_from_owner(thing); // kill_creature() doesn't call this
    kill_creature(thing, INVALID_THING, -1, CrDed_NoEffects|CrDed_NoUnconscious|CrDed_NotReallyDying);
    return -1;
}

TngUpdateRet update_creature(struct Thing *thing)
{
    SYNCDBG(19,"Starting for %s index %d",thing_model_name(thing),(int)thing->index);
    TRACE_THING(thing);
    if ((thing->active_state == CrSt_CreatureUnconscious) && subtile_is_door(thing->mappos.x.stl.num, thing->mappos.y.stl.num))
    {
        SYNCDBG(8,"Killing unconscious %s index %d on door block.",thing_model_name(thing),(int)thing->index);
        kill_creature(thing, INVALID_THING, -1, CrDed_NoEffects|CrDed_NoUnconscious);
        return TUFRet_Deleted;
    }
    if (thing->health < 0)
    {
        kill_creature(thing, INVALID_THING, -1, CrDed_Default);
        return TUFRet_Deleted;
    }
    struct CreatureControl* cctrl = creature_control_get_from_thing(thing);
    if (creature_control_invalid(cctrl))
    {
        WARNLOG("Killing %s index %d with invalid control.",thing_model_name(thing),(int)thing->index);
        kill_creature(thing, INVALID_THING, -1, CrDed_Default);
        return TUFRet_Deleted;
    }
    process_armageddon_influencing_creature(thing);

    if (cctrl->frozen_on_hit > 0)
        cctrl->frozen_on_hit--;
    if (cctrl->force_visible > 0)
        cctrl->force_visible--;
    if (cctrl->unknown.byte_8B == 0)
        cctrl->unknown.byte_8B = game.map_changed_for_nagivation;
    if (cctrl->stopped_for_hand_turns == 0) {
        process_creature_instance(thing);
    }
    update_creature_count(thing);
    if ((thing->alloc_flags & TAlF_IsControlled) != 0)
    {
        if ((cctrl->stateblock_flags == 0) || creature_state_cannot_be_blocked(thing))
        {
            if (cctrl->stopped_for_hand_turns > 0)
            {
                cctrl->stopped_for_hand_turns--;
            } else
            if (process_creature_state(thing) == TUFRet_Deleted)
            {
                ERRORLOG("Human controlled creature has been deleted by state routine.");
                return TUFRet_Deleted;
            }
        }
        cctrl = creature_control_get_from_thing(thing);
        struct PlayerInfo* player = get_player(thing->owner);
        if (creature_affected_by_spell(thing, SplK_Freeze))
        {
            if ((player->additional_flags & PlaAF_FreezePaletteIsActive) == 0)
              PaletteSetPlayerPalette(player, blue_palette);
        } else
        {
            if ((player->additional_flags & PlaAF_FreezePaletteIsActive) != 0)
              PaletteSetPlayerPalette(player, engine_palette);
        }
    } else
    {
        if ((cctrl->stateblock_flags == 0) || creature_state_cannot_be_blocked(thing))
        {
            if (cctrl->stopped_for_hand_turns > 0)
            {
                cctrl->stopped_for_hand_turns--;
            } else
            if (process_creature_state(thing) == TUFRet_Deleted)
            {
                return TUFRet_Deleted;
            }
        }
    }

    if (update_creature_movements(thing))
    {
        SYNCDBG(19,"The %s index %d acceleration is (%d,%d,%d)",thing_model_name(thing),
            (int)thing->index,(int)cctrl->moveaccel.x.val,(int)cctrl->moveaccel.y.val,(int)cctrl->moveaccel.z.val);
        thing->velocity.x.val += cctrl->moveaccel.x.val;
        thing->velocity.y.val += cctrl->moveaccel.y.val;
        thing->velocity.z.val += cctrl->moveaccel.z.val;
    }
    move_creature(thing);
    if ((thing->alloc_flags & TAlF_IsControlled) != 0)
    {
        if ((cctrl->flgfield_1 & CCFlg_Unknown40) == 0)
          cctrl->move_speed /= 2;
        if ((cctrl->flgfield_1 & CCFlg_Unknown80) == 0)
          cctrl->orthogn_speed /= 2;
    } else
    {
        cctrl->move_speed = 0;
    }
    process_spells_affected_by_effect_elements(thing);
    process_landscape_affecting_creature(thing);
    process_disease(thing);
    process_timebomb(thing);
    move_thing_in_map(thing, &thing->mappos);
    set_creature_graphic(thing);
    if (cctrl->spell_aura)
    {
        process_keeper_spell_aura(thing);
    }

    if (thing->creature.health_bar_turns > 0)
        thing->creature.health_bar_turns--;

    if (creature_is_group_member(thing))
    {
        if (creature_is_group_leader(thing)) {
            leader_find_positions_for_followers(thing);
        }
    }

    if (cctrl->dragtng_idx > 0)
    {
        struct Thing* tngp = thing_get(cctrl->dragtng_idx);
        if ((tngp->state_flags & TF1_IsDragged1) != 0)
        {
            struct Coord3d* tngpos = &thing->mappos;
            struct Coord3d pvpos;
            pvpos.x.val = tngpos->x.val - (2 * thing->velocity.x.val);
            pvpos.y.val = tngpos->y.val - (2 * thing->velocity.y.val);
            pvpos.z.val = tngpos->z.val;

            move_thing_in_map(tngp, &pvpos);
        }
    }
    if (update_creature_levels(thing) == -1)
    {
        return TUFRet_Deleted;
    }
    process_creature_self_spell_casting(thing);
    cctrl->moveaccel.x.val = 0;
    cctrl->moveaccel.y.val = 0;
    cctrl->moveaccel.z.val = 0;
    cctrl->flgfield_1 &= ~CCFlg_Unknown40;
    cctrl->flgfield_1 &= ~CCFlg_Unknown80;
    cctrl->spell_flags &= ~CSAfF_PoisonCloud;
    process_thing_spell_effects(thing);
    SYNCDBG(19,"Finished");
    return TUFRet_Modified;
}

TbBool creature_is_slappable(const struct Thing *thing, PlayerNumber plyr_idx)
{
    struct Room *room;
    if (creature_is_being_unconscious(thing))
    {
        return false;
    }
    if (thing->owner != plyr_idx)
    {
      if (creature_is_kept_in_prison(thing) || creature_is_being_tortured(thing))
      {
          room = get_room_creature_works_in(thing);
          return (room->owner == plyr_idx);
      }
      return false;
    }
    if (creature_is_being_sacrificed(thing) || creature_is_being_summoned(thing))
    {
        return false;
    }
    if (creature_is_kept_in_prison(thing) || creature_is_being_tortured(thing))
    {
        room = get_room_creature_works_in(thing);
        return (room->owner == plyr_idx);
    }
    return true;
}

TbBool creature_is_invisible(const struct Thing *thing)
{
    struct CreatureControl* cctrl = creature_control_get_from_thing(thing);
    return creature_affected_by_spell(thing, SplK_Invisibility) && (cctrl->force_visible <= 0);
}

TbBool creature_can_see_invisible(const struct Thing *thing)
{
    struct CreatureStats* crstat = creature_stats_get_from_thing(thing);
    return (crstat->can_see_invisible) || creature_affected_by_spell(thing, SplK_Sight);
}

int claim_neutral_creatures_in_sight(struct Thing *creatng, struct Coord3d *pos, int can_see_slabs)
{
    MapSlabCoord slb_x = subtile_slab(pos->x.stl.num);
    MapSlabCoord slb_y = subtile_slab(pos->y.stl.num);
    long n = 0;
    long i = game.nodungeon_creatr_list_start;
    unsigned long k = 0;
    while (i != 0)
    {
        struct Thing* thing = thing_get(i);
        struct CreatureControl* cctrl = creature_control_get_from_thing(thing);
        i = cctrl->players_next_creature_idx;
        // Per thing code starts
        int dx = abs(slb_x - subtile_slab(thing->mappos.x.stl.num));
        int dy = abs(slb_y - subtile_slab(thing->mappos.y.stl.num));
        if ((dx <= can_see_slabs) && (dy <= can_see_slabs))
        {
            if (is_neutral_thing(thing) && line_of_sight_3d(&thing->mappos, pos))
            {
                // Unless the relevant classic bug is enabled,
                // neutral creatures in custody (prison/torture) can only be claimed by the player who holds it captive
                // and neutral creatures can not be claimed by creatures in custody.
                if ((gameadd.classic_bugs_flags & ClscBug_PassiveNeutrals)
                    || (get_room_creature_works_in(thing)->owner == creatng->owner && !creature_is_kept_in_custody(creatng))
                    || !(creature_is_kept_in_custody(thing) || creature_is_kept_in_custody(creatng)))
                {
                    change_creature_owner(thing, creatng->owner);
                    mark_creature_joined_dungeon(thing);
                    if (is_my_player_number(thing->owner))
                    {
                        output_message(SMsg_CreaturesJoinedYou, MESSAGE_DELAY_CRTR_JOINED, true);
                    }
                    n++;
                }
            }
        }
        // Per thing code ends
        k++;
        if (k > THINGS_COUNT)
        {
            ERRORLOG("Infinite loop detected when sweeping things list");
            break;
        }
    }
    return n;
}

TbBool change_creature_owner_if_near_dungeon_heart(struct Thing *creatng)
{
    for (PlayerNumber plyr_idx = 0; plyr_idx < game.neutral_player_num; plyr_idx++)
    {
        struct PlayerInfo* player = get_player(plyr_idx);
        if ( ((player->allocflags & PlaF_Allocated) != 0) && (player->is_active == 1) && (player->victory_state != VicS_LostLevel) )
        {
            struct Thing* heartng = get_player_soul_container(plyr_idx);
            if (thing_exists(heartng) && (get_2d_box_distance(&creatng->mappos, &heartng->mappos) < subtile_coord(6,0)))
            {
                change_creature_owner(creatng, plyr_idx);
                mark_creature_joined_dungeon(creatng);
                return true;
            }
        }
    }
    return false;
}

TbBool creature_stats_debug_dump(void)
{
    TbBool result = false;
    unsigned long k = 0;
    const struct StructureList* slist = get_list_for_thing_class(TCls_Creature);
    int i = slist->index;
    while (i != 0)
    {
        struct Thing* thing = thing_get(i);
        if (thing_is_invalid(thing)) {
            ERRORLOG("Jump to invalid thing detected");
            result = true;
            break;
        }
        i = thing->next_of_class;
        // Per-creature block starts
        long crstate = get_creature_state_besides_move(thing);
        if (!is_hero_thing(thing)) {
            switch (crstate)
            {
            case CrSt_GoodDoingNothing:
            case CrSt_GoodReturnsToStart:
            case CrSt_GoodBackAtStart:
            case CrSt_GoodDropsGold:
            case CrSt_GoodLeaveThroughExitDoor:
            case CrSt_GoodWaitInExitDoor:
            case CrSt_GoodAttackRoom1:
            case CrSt_CreatureSearchForGoldToStealInRoom2:
            case CrSt_GoodArrivedAtAttackRoom:
            case CrSt_GoodArrivedAtSabotageRoom:
                ERRORLOG("Player %d %s index %d is in Good-only state %d",(int)thing->owner,thing_model_name(thing),(int)thing->index,(int)crstate);
                result = true;
                break;
            }
        }

        // Per-creature block ends
        k++;
        if (k > THINGS_COUNT) {
            ERRORLOG("Infinite loop detected when sweeping things list");
            result = true;
            break;
        }
    }
    return result;
}

void create_light_for_possession(struct Thing *creatng)
{
    struct InitLight ilght;
    LbMemorySet(&ilght, 0, sizeof(struct InitLight));
    ilght.mappos.x.val = creatng->mappos.x.val;
    ilght.mappos.y.val = creatng->mappos.y.val;
    ilght.mappos.z.val = creatng->mappos.z.val;
    ilght.field_3 = 1;
    ilght.intensity = 36;
    ilght.radius = 2560;
    ilght.is_dynamic = 1;
    creatng->light_id = light_create_light(&ilght);
    if (creatng->light_id != 0) {
        light_set_light_never_cache(creatng->light_id);
    } else {
      ERRORLOG("Cannot allocate light to new controlled thing");
    }
}

void illuminate_creature(struct Thing *creatng)
{
    if (creatng->light_id == 0)
    {
        create_light_for_possession(creatng);
    }
    light_set_light_intensity(creatng->light_id, (light_get_light_intensity(creatng->light_id) + 20));
    struct Light* lgt = &game.lish.lights[creatng->light_id];
    lgt->radius <<= 1;
}

struct Thing *script_create_creature_at_location(PlayerNumber plyr_idx, ThingModel crmodel, TbMapLocation location)
{
    long effect;
    long i = get_map_location_longval(location);
    struct Coord3d pos;
    TbBool fall_from_gate = false;

    const unsigned char tngclass = TCls_Creature;

    switch (get_map_location_type(location))
    {
    case MLoc_ACTIONPOINT:
        if (!get_coords_at_action_point(&pos, i, 1))
        {
            return INVALID_THING;
        }
        effect = 1;
        break;
    case MLoc_HEROGATE:
        if (!get_coords_at_hero_door(&pos, i, 1))
        {
            return INVALID_THING;
        }
        effect = 0;
        fall_from_gate = true;
        break;
    case MLoc_PLAYERSHEART:
        if (!get_coords_at_dungeon_heart(&pos, i))
        {
            return INVALID_THING;
        }
        effect = 0;
        break;
    case MLoc_METALOCATION:
        if (!get_coords_at_meta_action(&pos, plyr_idx, i))
        {
            return INVALID_THING;
        }
        effect = 0;
        break;
    case MLoc_CREATUREKIND:
    case MLoc_OBJECTKIND:
    case MLoc_ROOMKIND:
    case MLoc_THING:
    case MLoc_PLAYERSDUNGEON:
    case MLoc_APPROPRTDUNGEON:
    case MLoc_DOORKIND:
    case MLoc_TRAPKIND:
    case MLoc_NONE:
    default:
        effect = 0;
        return INVALID_THING;
    }

    struct Thing* thing = create_thing_at_position_then_move_to_valid_and_add_light(&pos, tngclass, crmodel, plyr_idx);
    if (thing_is_invalid(thing))
    {
        ERRORLOG("Couldn't create %s at location %d",thing_class_and_model_name(tngclass, crmodel),(int)location);
            // Error is already logged
        return INVALID_THING;
    }
    struct CreatureControl* cctrl = creature_control_get_from_thing(thing);
    if (fall_from_gate)
    {
        cctrl->field_AE |= 0x02;
        cctrl->spell_flags |= CSAfF_MagicFall;
        thing->veloc_push_add.x.val += PLAYER_RANDOM(plyr_idx, 193) - 96;
        thing->veloc_push_add.y.val += PLAYER_RANDOM(plyr_idx, 193) - 96;
        if ((thing->movement_flags & TMvF_Flying) != 0) {
            thing->veloc_push_add.z.val -= PLAYER_RANDOM(plyr_idx, 32);
        } else {
            thing->veloc_push_add.z.val += PLAYER_RANDOM(plyr_idx, 96) + 80;
        }
        thing->state_flags |= TF1_PushAdd;
    }

    if (thing->owner != PLAYER_NEUTRAL)
    {   // Was set only when spawned from action point

        struct Thing* heartng = get_player_soul_container(thing->owner);
        if (thing_exists(heartng) && creature_can_navigate_to(thing, &heartng->mappos, NavRtF_NoOwner))
        {
            cctrl->field_AE |= 0x01;
        }
    }

    if ((get_creature_model_flags(thing) & CMF_IsLordOTLand) != 0)
    {
        output_message(SMsg_LordOfLandComming, MESSAGE_DELAY_LORD, 1);
        output_message(SMsg_EnemyLordQuote + UNSYNC_RANDOM(8), MESSAGE_DELAY_LORD, 1);
    }
    switch (effect)
    {
    case 1:
        if (plyr_idx == game.hero_player_num)
        {
            thing->mappos.z.val = get_ceiling_height(&thing->mappos);
            create_effect(&thing->mappos, TngEff_CeilingBreach, thing->owner);
            initialise_thing_state(thing, CrSt_CreatureHeroEntering);
            thing->rendering_flags |= TRF_Unknown01;
            cctrl->countdown_282 = 24;
        }
    default:
        break;
    }
    return thing;
}

struct Thing *script_create_new_creature(PlayerNumber plyr_idx, ThingModel crmodel, TbMapLocation location, long carried_gold, long crtr_level)
{
    struct Thing* creatng = script_create_creature_at_location(plyr_idx, crmodel, location);
    if (thing_is_invalid(creatng))
        return INVALID_THING;
    creatng->creature.gold_carried = carried_gold;
    init_creature_level(creatng, crtr_level);
    return creatng;
}

void script_process_new_creatures(PlayerNumber plyr_idx, long crmodel, long location, long copies_num, long carried_gold, long crtr_level)
{
    for (long i = 0; i < copies_num; i++)
    {
        script_create_new_creature(plyr_idx, crmodel, location, carried_gold, crtr_level);
    }
}

void controlled_creature_pick_thing_up(struct Thing *creatng, struct Thing *picktng, PlayerNumber plyr_idx)
{
    if (picktng->class_id == TCls_Creature)
    {
        set_creature_being_dragged_by(picktng, creatng);
    }
    else
    {
        if ((picktng->owner != creatng->owner) && (picktng->owner != game.neutral_player_num) )
        {
            if (thing_is_workshop_crate(picktng))
            {
                update_workshop_object_pickup_event(creatng, picktng);
            }
            else if ( (thing_is_spellbook(picktng)) || (thing_is_special_box(picktng)) )
            {
                update_library_object_pickup_event(creatng, picktng);
            }
        }
        creature_drag_object(creatng, picktng);
    }
    struct CreatureControl* cctrl = creature_control_get_from_thing(creatng);
    cctrl->pickup_object_id = picktng->index;
    struct CreatureSound* crsound = get_creature_sound(creatng, CrSnd_Hurt);
    unsigned short smpl_idx = crsound->index + 1;
    thing_play_sample(creatng, smpl_idx, 90, 0, 3, 0, 2, FULL_LOUDNESS * 5/4);
    display_controlled_pick_up_thing_name(picktng, (GUI_MESSAGES_DELAY >> 4), plyr_idx);
}

void controlled_creature_drop_thing(struct Thing *creatng, struct Thing *droptng, PlayerNumber plyr_idx)
{
    long volume = FULL_LOUDNESS;
    if (droptng->class_id == TCls_Creature)
    {
        stop_creature_being_dragged_by(droptng, creatng);
    }
    else
    {
        creature_drop_dragged_object(creatng, droptng);
    }
    clear_messages_from_player(-81);
    clear_messages_from_player(-86);
    unsigned short smpl_idx, pitch;
    if (subtile_has_water_on_top(droptng->mappos.x.stl.num, droptng->mappos.y.stl.num))
    {
        smpl_idx = 21 + UNSYNC_RANDOM(4);
        pitch = 75;
    }
    else
    {
        switch(droptng->class_id)
        {
            case TCls_Object:
            {
                smpl_idx = 992;
                struct ObjectConfigStats* objst = get_object_model_stats(droptng->model);
                switch (objst->genre)
                {
                    case OCtg_WrkshpBox:
                    case OCtg_SpecialBox:
                    {
                        pitch = 25;
                        break;
                    }
                    case OCtg_Spellbook:
                    {
                        pitch = 90;
                        break;
                    }
                    default:
                    {
                        pitch = 0;
                        break;
                    }
                }
                break;
            }
            case TCls_Creature:
            {
                long weight = compute_creature_weight(droptng);
                if (weight >= 0 && weight <= 99)
                {
                    pitch = 240;
                    volume = FULL_LOUDNESS / 2;
                }
                else if (weight >= 100 && weight <= 199)
                {
                    pitch = 120;
                    volume = FULL_LOUDNESS * 3 / 4;
                }
                else
                {
                    pitch = 75;
                }
                smpl_idx = 17 + UNSYNC_RANDOM(4);
                break;
            }
            case TCls_DeadCreature:
            {
                smpl_idx = 58;
                pitch = 50;
                break;
            }
            default:
            {
                smpl_idx = 0;
                pitch = 0;
                break;
            }
        }
    }
    thing_play_sample(droptng, smpl_idx, pitch, 0, 3, 0, 2, volume);
    struct Room* room = subtile_room_get(creatng->mappos.x.stl.num, creatng->mappos.y.stl.num);
    if (!room_is_invalid(room))
    {
        if (room->owner == creatng->owner)
        {
            if (room_role_matches(room->kind, RoRoF_PowersStorage))
            {
                if (thing_is_spellbook(droptng))
                {
                    if (add_item_to_room_capacity(room, true))
                    {
                        droptng->owner = creatng->owner;
                        add_power_to_player(book_thing_to_power_kind(droptng), creatng->owner);
                    }
                    else
                    {
                        WARNLOG("Adding %s index %d to %s room capacity failed",thing_model_name(droptng),(int)droptng->index,room_role_code_name(RoRoF_PowersStorage));
                        if (is_my_player_number(plyr_idx))
                        {
                            output_message(SMsg_LibraryTooSmall, 0, true);
                        }
                    }
                }
                else if (thing_is_special_box(droptng))
                {
                    droptng->owner = creatng->owner;
                }
            }
            else if (room_role_matches(room->kind, RoRoF_CratesStorage))
            {
                if (thing_is_workshop_crate(droptng))
                {
                    if (add_item_to_room_capacity(room, true))
                    {
                        droptng->owner = creatng->owner;
                        add_workshop_item_to_amounts(room->owner, crate_thing_to_workshop_item_class(droptng), crate_thing_to_workshop_item_model(droptng));
                    }
                    else
                    {
                        WARNLOG("Adding %s index %d to %s room capacity failed",thing_model_name(droptng),(int)droptng->index,room_role_code_name(RoRoF_CratesStorage));
                        if (is_my_player_number(plyr_idx))
                        {
                            output_message(SMsg_WorkshopTooSmall, 0, true);
                        }
                    }
                }
            }
            else if (room_role_matches(room->kind, RoRoF_DeadStorage))
            {
                if (thing_is_dead_creature(droptng))
                {
                    if (add_body_to_graveyard(droptng, room))
                    {
                        droptng->owner = creatng->owner;
                    }
                    else
                    {
                        if (is_my_player_number(plyr_idx))
                        {
                            output_message(SMsg_GraveyardTooSmall, 0, true);
                        }
                    }
                }
            }
            else if (room_role_matches(room->kind, RoRoF_Prison))
            {
                if (thing_is_creature(droptng))
                {
                    if (creature_is_being_unconscious(droptng))
                    {
                        if (room->used_capacity < room->total_capacity)
                        {
                            make_creature_conscious(droptng);
                            initialise_thing_state(droptng, CrSt_CreatureArrivedAtPrison);
                            struct CreatureControl* dropctrl = creature_control_get_from_thing(droptng);
                            dropctrl->flgfield_1 |= CCFlg_NoCompControl;
                        }
                        else
                        {
                            if (is_my_player_number(plyr_idx))
                            {
                                output_message(SMsg_PrisonTooSmall, 0, true);
                            }
                        }
                    }
                }
            }
        }
    }
}

void direct_control_pick_up_or_drop(PlayerNumber plyr_idx, struct Thing *creatng)
{
    struct CreatureControl* cctrl = creature_control_get_from_thing(creatng);
    struct Thing* dragtng = thing_get(cctrl->dragtng_idx);
    struct PlayerInfoAdd* playeradd = get_playeradd(plyr_idx);
    if (!thing_is_invalid(dragtng))
    {
        if (thing_is_trap_crate(dragtng))
        {
            struct Thing *traptng = thing_get(playeradd->selected_fp_thing_pickup);
            if (!thing_is_invalid(traptng))
            {
                if (traptng->class_id == TCls_Trap)
                {
                    cctrl->arming_thing_id = traptng->index;
                    internal_set_thing_state(creatng, CrSt_CreatureArmsTrap);
                    return;
                }
            }
        }
        controlled_creature_drop_thing(creatng, dragtng, plyr_idx);
    }
    else
    {
        struct Thing* picktng = thing_get(playeradd->selected_fp_thing_pickup);
        struct Room* room;
        if (!thing_is_invalid(picktng))
        {
            if (object_is_gold_pile(picktng))
            {
                struct CreatureStats* crstat = creature_stats_get_from_thing(creatng);
                if (creatng->creature.gold_carried < crstat->gold_hold)
                {
                    cctrl->pickup_object_id = picktng->index;
                    internal_set_thing_state(creatng, CrSt_ImpPicksUpGoldPile);
                    return;
                }
                else
                {
                    if (is_thing_directly_controlled_by_player(creatng, plyr_idx))
                    {
                        if (is_my_player_number(plyr_idx))
                        {
                            play_non_3d_sample(119);
                        }
                        return;
                    }
                }
            }
            room = get_room_thing_is_on(picktng);
            if (!room_is_invalid(room))
            {
                if ( (room_role_matches(room->kind, RoRoF_CratesStorage)) && (room->owner == creatng->owner) )
                {
                    if (thing_is_workshop_crate(picktng))
                    {
                        if (picktng->owner == creatng->owner)
                        {
                            if (!remove_item_from_room_capacity(room))
                            {
                                return;
                            }
                            if (remove_workshop_item_from_amount_stored(picktng->owner, crate_thing_to_workshop_item_class(picktng), crate_thing_to_workshop_item_model(picktng), WrkCrtF_NoOffmap) != WrkCrtS_Stored)
                            {
                                return;
                            }
                        }
                    }
                    else
                    {
                        if (is_thing_directly_controlled_by_player(creatng, plyr_idx))
                        {
                            if (is_my_player_number(plyr_idx))
                            {
                                play_non_3d_sample(119);
                            }
                            return;
                        }
                    }
                }
            }
            controlled_creature_pick_thing_up(creatng, picktng, plyr_idx);
        }
        else
        {
            room = get_room_thing_is_on(creatng);
            if (!room_is_invalid(room))
            {
                if (room_role_matches(room->kind, RoRoF_GoldStorage))
                {
                    if (room->owner == creatng->owner)
                    {
                        if (creatng->creature.gold_carried > 0)
                        {
                            internal_set_thing_state(creatng, CrSt_ImpDropsGold);
                        }
                    }
                }
            }
        }
    }
}

void display_controlled_pick_up_thing_name(struct Thing *picktng, unsigned long timeout, PlayerNumber plyr_idx)
{
    char id;
    char str[255] = {'\0'};
    if (thing_is_trap_crate(picktng))
    {
        struct TrapConfigStats* trapst = get_trap_model_stats(crate_thing_to_workshop_item_model(picktng));
        strcat(str, get_string(trapst->name_stridx));
        id = -86;
    }
    else if (thing_is_door_crate(picktng))
    {
        struct DoorConfigStats* doorst = get_door_model_stats(crate_thing_to_workshop_item_model(picktng));
        strcat(str, get_string(doorst->name_stridx));
        id = -86;
    }
    else if (thing_is_spellbook(picktng))
    {
        strcat(str, get_string(get_power_name_strindex(book_thing_to_power_kind(picktng))));
        id = -81;
    }
    else if (thing_is_special_box(picktng))
    {
        char msg_buf[255];
        if (picktng->model == ObjMdl_SpecboxCustom)
        {
            if (gameadd.box_tooltip[picktng->custom_box.box_kind][0] == 0)
            {
                strcat(str, get_string(get_special_description_strindex(box_thing_to_special(picktng))));
                strcpy(msg_buf, str);
                snprintf(str, sizeof(str), "%s", strtok(msg_buf, ":"));
            }
            else
            {
                strcat(str, gameadd.box_tooltip[picktng->custom_box.box_kind]);
                char *split = strchr(str, ':');
                if ((int)(split - str) > -1)
                {
                    strcpy(msg_buf, str);
                    snprintf(str, sizeof(str), "%s", strtok(msg_buf, ":"));
                }
            }
        }
        else
        {
            strcat(str, get_string(get_special_description_strindex(box_thing_to_special(picktng))));
            strcpy(msg_buf, str);
            snprintf(str, sizeof(str), "%s", strtok(msg_buf, ":"));
        }
        id = -81;
    }
    else if (object_is_gold_pile(picktng))
    {
        struct PlayerInfo* player = get_my_player();
        struct Thing* creatng = thing_get(player->influenced_thing_idx);
        if (thing_is_creature(creatng))
        {
            struct CreatureStats* crstat = creature_stats_get_from_thing(creatng);
            long gold_remaining = (crstat->gold_hold - creatng->creature.gold_carried);
            long value = (picktng->creature.gold_carried > gold_remaining) ? gold_remaining : picktng->creature.gold_carried;
            if (value < picktng->creature.gold_carried)
            {
                sprintf(str, "%ld (%ld)", picktng->creature.gold_carried, value);
            }
            else
            {
                sprintf(str, "%ld", picktng->creature.gold_carried);
            }
        }
        id = -116;
    }
    else if (thing_is_creature(picktng))
    {
        id = picktng->owner;
        struct CreatureModelConfig* crconf = &gameadd.crtr_conf.model[picktng->model];
        sprintf(str, "%s", get_string(crconf->namestr_idx));
    }
    else if (picktng->class_id == TCls_DeadCreature)
    {
        id = -89;
        struct CreatureModelConfig* crconf = &gameadd.crtr_conf.model[picktng->model];
        sprintf(str, "%s", get_string(crconf->namestr_idx));
    }
    else
    {
        return;
    }
    zero_messages();
    targeted_message_add(id, plyr_idx, timeout, str);
}

struct Thing *controlled_get_thing_to_pick_up(struct Thing *creatng)
{
    struct ShotConfigStats* shotst = get_shot_model_stats(ShM_Dig);
    unsigned char radius = 0;
    struct Coord3d pos;
    pos.x.val = creatng->mappos.x.val;
    pos.y.val = creatng->mappos.y.val;
    struct Thing *result = NULL;
    MapCoordDelta old_distance = LONG_MAX;
    MapCoordDelta new_distance;
    long dx = distance_with_angle_to_coord_x(shotst->speed, creatng->move_angle_xy);
    long dy = distance_with_angle_to_coord_y(shotst->speed, creatng->move_angle_xy);
    do
    {
        struct Map *blk = get_map_block_at(pos.x.stl.num, pos.y.stl.num);
        for (struct Thing* picktng = thing_get(get_mapwho_thing_index(blk)); (!thing_is_invalid(picktng)); picktng = thing_get(picktng->next_on_mapblk))
        {
            if (picktng != creatng)
            {
                if (thing_is_pickable_by_digger(picktng, creatng))
                {
                    if (line_of_sight_3d(&creatng->mappos, &picktng->mappos))
                    {
                        new_distance = get_3d_box_distance(&creatng->mappos, &picktng->mappos);
                        if (new_distance < old_distance)
                        {
                            old_distance = new_distance;
                            result = picktng;
                        }
                    }
                }
            }
        }
        pos.x.val += dx;
        pos.y.val += dy;
        radius++;
    }
    while (radius <= shotst->health);
    return result;
}

TbBool thing_is_pickable_by_digger(struct Thing *picktng, struct Thing *creatng)
{
    if (check_place_to_pretty_excluding(creatng, subtile_slab(creatng->mappos.x.stl.num), subtile_slab(creatng->mappos.y.stl.num))
        || (check_place_to_convert_excluding(creatng, subtile_slab(creatng->mappos.x.stl.num), subtile_slab(creatng->mappos.y.stl.num)) ) )
    {
        return false;
    }
    struct SlabMap *slb = get_slabmap_thing_is_on(picktng);
    if (object_is_gold_pile(picktng))
    {
        struct CreatureStats* crstat = creature_stats_get_from_thing(creatng);
        return ( ( (slabmap_owner(slb) == creatng->owner) || (subtile_is_unclaimed_path(picktng->mappos.x.stl.num, picktng->mappos.y.stl.num)) || (subtile_is_liquid(picktng->mappos.x.stl.num, picktng->mappos.y.stl.num)) ) &&
                  (creatng->creature.gold_carried < crstat->gold_hold) );
    }
    else if (thing_is_creature(picktng))
    {
        if (creature_is_being_unconscious(picktng))
        {
            return (picktng->owner != creatng->owner);
        }
    }
    else if (thing_is_dead_creature(picktng))
    {
        return ( (get_room_of_role_slabs_count(creatng->owner, RoRoF_DeadStorage) > 0) && (corpse_ready_for_collection(picktng)) );
    }
    else if (thing_can_be_picked_to_place_in_player_room_of_role(picktng, creatng->owner, RoRoF_PowersStorage, TngFRPickF_Default))
    {
        if(!creature_can_pickup_library_object_at_subtile(creatng, picktng->mappos.x.stl.num, picktng->mappos.y.stl.num))
        {
            return false;
        }
        return (get_room_of_role_slabs_count(creatng->owner, RoRoF_PowersStorage) > 0);
    }
    else if (thing_can_be_picked_to_place_in_player_room_of_role(picktng, creatng->owner, RoRoF_CratesStorage, TngFRPickF_Default))
    {
        return (get_room_of_role_slabs_count(creatng->owner, RoRoF_CratesStorage) > 0);
    }
    else if (thing_is_trap_crate(picktng)) // for trap crates in one's own Workshop
    {
        struct Room* room = get_room_thing_is_on(picktng);
        if (!room_is_invalid(room))
        {
            if (room_role_matches(room->kind, RoRoF_CratesStorage))
           {
                if (room->owner == creatng->owner)
                {
                    if ( (picktng->owner == room->owner) && (picktng->owner == creatng->owner) )
                    {
                        return true;
                    }
                }
            }
        }
    }
    return false;
}

struct Thing *controlled_get_trap_to_rearm(struct Thing *creatng)
{
    struct ShotConfigStats* shotst = get_shot_model_stats(ShM_Dig);
    unsigned char radius = 0;
    struct Coord3d pos;
    pos.x.val = creatng->mappos.x.val;
    pos.y.val = creatng->mappos.y.val;
    long dx = distance_with_angle_to_coord_x(shotst->speed, creatng->move_angle_xy);
    long dy = distance_with_angle_to_coord_y(shotst->speed, creatng->move_angle_xy);
    do
    {
        struct Thing* traptng = get_trap_for_position(pos.x.stl.num, pos.y.stl.num);
        if (!thing_is_invalid(traptng))
        {
            if (traptng->owner == creatng->owner)
            {
                struct CreatureControl* cctrl = creature_control_get_from_thing(creatng);
                struct Thing* dragtng = thing_get(cctrl->dragtng_idx);
                if (traptng->model == crate_to_workshop_item_model(dragtng->model))
                {
                    if (traptng->trap.num_shots == 0)
                    {
                        return traptng;
                    }
                }
            }
        }
        pos.x.val += dx;
        pos.y.val += dy;
        radius++;
    }
    while (radius <= shotst->health);
    return INVALID_THING;
}

void controlled_continue_looking_excluding_diagonal(struct Thing *creatng, MapSubtlCoord *stl_x, MapSubtlCoord *stl_y)
{
    MapSubtlCoord x = *stl_x;
    MapSubtlCoord y = *stl_y;
    if ( (creatng->move_angle_xy >= 1792) || (creatng->move_angle_xy <= 255) )
    {
        y--;
    }
    else if ( (creatng->move_angle_xy >= 768) && (creatng->move_angle_xy <= 1280) )
    {
        y++;
    }
    else if ( (creatng->move_angle_xy >= 1280) && (creatng->move_angle_xy <= 1792) )
    {
        x--;
    }
    else if ( (creatng->move_angle_xy >= 256) && (creatng->move_angle_xy <= 768) )
    {
        x++;
    }
    *stl_x = x;
    *stl_y = y;
}

PlayerNumber get_appropriate_player_for_creature(struct Thing *creatng)
{
    if ((creatng->alloc_flags & TAlF_IsControlled) != 0)
    {
        for (PlayerNumber plyr_idx = 0; plyr_idx < PLAYERS_COUNT; plyr_idx++)
        {
            if (is_thing_directly_controlled_by_player(creatng, plyr_idx))
            {
                return plyr_idx;
            }
        }
    }
    return creatng->owner;
}

/******************************************************************************/
#ifdef __cplusplus
}
#endif<|MERGE_RESOLUTION|>--- conflicted
+++ resolved
@@ -1012,6 +1012,21 @@
             }
         }
     } else
+    if (spell_idx == SplK_TimeBomb)
+    {
+        i = get_free_spell_slot(thing);
+        if (i != -1)
+        {
+            fill_spell_slot(thing, i, spell_idx, spconf->duration);
+            if (!creature_affected_by_spell(thing, SplK_TimeBomb))
+            {
+                cctrl->spell_flags |= CSAfF_Timebomb;
+                pwrdynst = get_power_dynamic_stats(PwrK_TIMEBOMB);
+                cctrl->timebomb_countdown = pwrdynst->duration;
+                cctrl->timebomb_radius = spell_lev;
+            }
+        }
+    } else
     if (i != -1)
     {
         fill_spell_slot(thing, i, spell_idx, spconf->duration);
@@ -1070,27 +1085,6 @@
             cctrl->spell_aura = spconf->aura_effect;
             cctrl->spell_aura_duration = spconf->duration;
         }
-<<<<<<< HEAD
-        break;
-    case SplK_TimeBomb:
-        i = get_free_spell_slot(thing);
-        if (i != -1)
-        {
-            fill_spell_slot(thing, i, spell_idx, spconf->duration);
-            if (!creature_affected_by_spell(thing, SplK_TimeBomb))
-            {
-                cctrl->spell_flags |= CSAfF_Timebomb;
-                pwrdynst = get_power_dynamic_stats(PwrK_TIMEBOMB);
-                cctrl->timebomb_countdown = pwrdynst->duration;
-                cctrl->timebomb_radius = spell_lev;
-            }
-        }
-        break;
-    default:
-        WARNLOG("No action for spell %d at level %d",(int)spell_idx,(int)spell_lev);
-        break;
-=======
->>>>>>> 4ad9678d
     }
 }
 
